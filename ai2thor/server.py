# Copyright Allen Institute for Artificial Intelligence 2017
"""
ai2thor.server

Handles all communication with Unity through a Flask service.  Messages
are sent to the controller using a pair of request/response queues.
"""

import warnings
import numpy as np
from enum import Enum
from ai2thor.util.depth import apply_real_noise, generate_noise_indices
import json
import sys


class NumpyAwareEncoder(json.JSONEncoder):
    def default(self, obj):
        if isinstance(obj, np.ndarray):
            return obj.tolist()
        if isinstance(obj, np.generic):
            return np.asscalar(obj)
        return super(NumpyAwareEncoder, self).default(obj)


class MultiAgentEvent(object):
    def __init__(self, active_agent_id, events):
        self._active_event = events[active_agent_id]
        self.metadata = self._active_event.metadata
        self.screen_width = self._active_event.screen_width
        self.screen_height = self._active_event.screen_height
        self.events = events
        self.third_party_camera_frames = []
        # XXX add methods for depth,sem_seg

    def __bool__(self):
        return bool(self._active_event)

    @property
    def cv2img(self):
        return self._active_event.cv2img

    def add_third_party_camera_image(self, third_party_image_data):
        self.third_party_camera_frames.append(
            read_buffer_image(
                third_party_image_data, self.screen_width, self.screen_height
            )
        )


def read_buffer_image(
    buf, width, height, flip_y=True, flip_x=False, dtype=np.uint8, flip_rb_colors=False
):
    im_bytes = (
        np.frombuffer(buf.tobytes(), dtype=dtype)
        if sys.version_info.major < 3
        else np.frombuffer(buf, dtype=dtype)
    )
    im = im_bytes.reshape(height, width, -1)
    if flip_y:
        im = np.flip(im, axis=0)
    if flip_x:
        im = np.flip(im, axis=1)
    if flip_rb_colors:
        im = im[..., ::-1]

    return im


def unique_rows(arr, return_index=False, return_inverse=False):
    arr = np.ascontiguousarray(arr).copy()
    b = arr.view(np.dtype((np.void, arr.dtype.itemsize * arr.shape[1])))
    if return_inverse:
        _, idx, inv = np.unique(b, return_index=True, return_inverse=True)
    else:
        _, idx = np.unique(b, return_index=True)
    unique = arr[idx]
    if return_index and return_inverse:
        return unique, idx, inv
    elif return_index:
        return unique, idx
    elif return_inverse:
        return unique, inv
    else:
        return unique


class MetadataList(list):
    def __init__(
        self, child_metadata: dict, key_sequence: tuple, cached_key_sequences: dict
    ):
        """
        Child_metadata stores the metadata dict after indexing into it
        from each key in key_sequence. For instance, if key_sequence is
        ["objects", 0], then child_metadata is Unity's metadata["objects"][0].
        """
        super().__init__(child_metadata)
        self._child_metadata = child_metadata
        self._key_sequence = key_sequence
        self._cached_key_sequences = cached_key_sequences

    def __getitem__(self, key):
        key_sequence = self._key_sequence + (key,)
        if key_sequence in self._cached_key_sequences:
            return self._cached_key_sequences[key_sequence]

        # Let Python handle the KeyError
        value = self._child_metadata[key]

        if isinstance(value, dict):
            value = MetadataDict(
                child_metadata=value, key_sequence=self._key_sequence + (key,)
            )
        elif isinstance(value, list):
            value = MetadataList(
                child_metadata=value, key_sequence=self._key_sequence + (key,)
            )

        self._cached_key_sequences[key_sequence] = value
        return value


class MetadataDict(dict):
    def __init__(
        self, child_metadata: dict, key_sequence: tuple, cached_key_sequences: dict
    ):
        """
        Child_metadata stores the metadata dict after indexing into it
        from each key in key_sequence. For instance, if key_sequence is
        ["objects", 0], then child_metadata is Unity's metadata["objects"][0].
        """
        super().__init__(child_metadata)
        self._child_metadata = child_metadata
        self._key_sequence = key_sequence
        self._cached_key_sequences = cached_key_sequences

    def __getitem__(self, key):
        key_sequence = self._key_sequence + (key,)
        if key_sequence in self._cached_key_sequences:
            return self._cached_key_sequences[key_sequence]

        # This automatically throws Python's default exception if key is not
        # in the metadata. So, a separate check for key in self._child_metadata,
        # is unnecessary.
        value = self._child_metadata[key]

        # deprecation tests
        if len(self._key_sequence) == 0 and key == "reachablePositions":
            warnings.warn(
                "The key 'reachablePositions' is deprecated and has been remapped to 'actionReturn'."
            )
            if self._child_metadata["lastAction"] != "GetReachablePositions":
                return []
            return self._child_metadata["actionReturn"]
        elif (
            len(self._key_sequence) == 2
            and self._key_sequence[0] == "objects"
            and key == "visible"
            and "isInteractable" in self._child_metadata
        ):
            warnings.warn(
                "The key 'visible' is deprecated and has been remapped to 'isInteractable' ."
                + "Please note that this key does not only mean the object is visible, "
                + "but is both visible and within the initialized visibilityDistance (1.5 meters "
                + "by default)."
            )
            return self._child_metadata["isInteractable"]

        if len(self._key_sequence) >= 2:
            # there are currently no deprecation tests beyond this point!
            return value
        elif isinstance(value, dict):
            value = MetadataDict(
                child_metadata=value,
                key_sequence=self._key_sequence + (key,),
                cached_key_sequences=self._cached_key_sequences,
            )
        elif isinstance(value, list):
            value = MetadataList(
                child_metadata=value,
                key_sequence=self._key_sequence + (key,),
                cached_key_sequences=self._cached_key_sequences,
            )
        self._cached_key_sequences[key_sequence] = value
        return value


class Event:
    """
    Object that is returned from a call to controller.step().
    This class wraps the screenshot that Unity captures as well
    as the metadata sent about each object
    """

    def __init__(self, metadata):
        self._metadata = metadata
        self._cached_metadata = None
        self.screen_width = metadata["screenWidth"]
        self.screen_height = metadata["screenHeight"]

        self.frame = None
        self.depth_frame = None
        self.normals_frame = None
        self.flow_frame = None

        self.color_to_object_id = {}
        self.object_id_to_color = {}

        self.instance_detections2D = None
        self.instance_masks = {}
        self.class_masks = {}

        self.instance_segmentation_frame = None
        self.semantic_segmentation_frame = None

        self.class_detections2D = {}

        self.process_colors()
        self.process_visible_bounds2D()
        self.third_party_camera_frames = []
        self.third_party_semantic_segmentation_frames = []
        self.third_party_instance_segmentation_frames = []
        self.third_party_depth_frames = []
        self.third_party_normals_frames = []
        self.third_party_flows_frames = []

        self.events = [self]  # Ensure we have a similar API to MultiAgentEvent

    def __bool__(self):
        return self.metadata["lastActionSuccess"]

    def __repr__(self):
        """Summarizes the results from an Event."""
        action_return = str(self.metadata["actionReturn"])
        if len(action_return) > 100:
            action_return = action_return[:100] + "..."
        return (
            "<ai2thor.server.Event at "
            + str(hex(id(self)))
            + '\n    .metadata["lastAction"] = '
            + str(self.metadata["lastAction"])
            + '\n    .metadata["lastActionSuccess"] = '
            + str(self.metadata["lastActionSuccess"])
            + '\n    .metadata["errorMessage"] = "'
            + str(self.metadata["errorMessage"]).replace("\n", " ")
            + '\n    .metadata["actionReturn"] = '
            + action_return
            + "\n>"
        )

    def __str__(self):
        return self.__repr__()

    @property
    def metadata(self):
<<<<<<< HEAD
        return MetadataDict(
            child_metadata=self._metadata,
            key_sequence=tuple(),
            cached_key_sequences=dict(),
        )
=======
        if self._cached_metadata is not None:
            return self._cached_metadata
        self._cached_metadata = MetadataDict(
            child_metadata=self._metadata, key_sequence=[]
        )
        return self._cached_metadata
>>>>>>> 59f7c701

    @property
    def image_data(self):
        warnings.warn(
            "Event.image_data has been removed - RGB data can be retrieved from event.frame and encoded to an image format"
        )
        return None

    @property
    def class_segmentation_frame(self):
        warnings.warn(
            "event.class_segmentation_frame has been renamed to event.semantic_segmentation_frame."
        )
        return self.semantic_segmentation_frame

    def process_visible_bounds2D(self):
        if self.instance_detections2D and len(self.instance_detections2D) > 0:
            for obj in self.metadata["objects"]:
                obj["visibleBounds2D"] = (
                    obj["visible"] and obj["objectId"] in self.instance_detections2D
                )

    def process_colors(self):
        if "colors" in self.metadata and self.metadata["colors"]:
            for color_data in self.metadata["colors"]:
                name = color_data["name"]
                c_key = tuple(color_data["color"])
                self.color_to_object_id[c_key] = name
                self.object_id_to_color[name] = c_key

    def objects_by_type(self, object_type):
        return [
            obj for obj in self.metadata["objects"] if obj["objectType"] == object_type
        ]

    def process_colors_ids(self):
        if self.instance_segmentation_frame is None:
            return

        MIN_DETECTION_LEN = 0

        self.instance_detections2D = {}
        unique_ids, unique_inverse = unique_rows(
            self.instance_segmentation_frame.reshape(-1, 3), return_inverse=True
        )
        unique_inverse = unique_inverse.reshape(
            self.instance_segmentation_frame.shape[:2]
        )
        unique_masks = (
            np.tile(unique_inverse[np.newaxis, :, :], (len(unique_ids), 1, 1))
            == np.arange(len(unique_ids))[:, np.newaxis, np.newaxis]
        )
        # for unique_color_ind, unique_color in enumerate(unique_ids):
        for color_bounds in self.metadata["colorBounds"]:
            color = np.array(color_bounds["color"])
            color_name = self.color_to_object_id.get(
                tuple(int(cc) for cc in color), "background"
            )
            cls = color_name
            simObj = False
            if "|" in cls:
                cls = cls.split("|")[0]
                simObj = True

            bb = np.array(color_bounds["bounds"])
            bb[[1, 3]] = self.metadata["screenHeight"] - bb[[3, 1]]
            if not (
                (bb[2] - bb[0]) < MIN_DETECTION_LEN
                or (bb[3] - bb[1]) < MIN_DETECTION_LEN
            ):
                if cls not in self.class_detections2D:
                    self.class_detections2D[cls] = []

                self.class_detections2D[cls].append(bb)

                color_ind = np.argmin(np.sum(np.abs(unique_ids - color), axis=1))

                if simObj:
                    self.instance_detections2D[color_name] = bb
                    self.instance_masks[color_name] = unique_masks[color_ind, ...]

                if cls not in self.class_masks:
                    self.class_masks[cls] = unique_masks[color_ind, ...]
                else:
                    self.class_masks[cls] = np.logical_or(
                        self.class_masks[cls], unique_masks[color_ind, ...]
                    )

    def _image_depth(self, image_depth_data, **kwargs):
        image_depth = read_buffer_image(
            image_depth_data, self.screen_width, self.screen_height
        )
        depth_format = kwargs["depth_format"]
        image_depth_out = (
            image_depth[:, :, 0]
            + image_depth[:, :, 1] / np.float32(256)
            + image_depth[:, :, 2] / np.float32(256 ** 2)
        )
        multiplier = 1.0
        if depth_format != DepthFormat.Normalized:
            multiplier = kwargs["camera_far_plane"] - kwargs["camera_near_plane"]
        elif depth_format == DepthFormat.Millimeters:
            multiplier *= 1000
        image_depth_out *= multiplier / 256.0

        depth_image_float = image_depth_out.astype(np.float32)

        if "add_noise" in kwargs and kwargs["add_noise"]:
            depth_image_float = apply_real_noise(
                depth_image_float, self.screen_width, indices=kwargs["noise_indices"]
            )

        return depth_image_float

    def add_image_depth_robot(self, image_depth_data, depth_format, **kwargs):
        multiplier = 1.0
        camera_far_plane = kwargs.pop("camera_far_plane", 1)
        camera_near_plane = kwargs.pop("camera_near_plane", 0)
        if depth_format == DepthFormat.Normalized:
            multiplier = 1.0 / (camera_far_plane - camera_near_plane)
        elif depth_format == DepthFormat.Millimeters:
            multiplier = 1000.0

        image_depth = (
            read_buffer_image(
                image_depth_data, self.screen_width, self.screen_height, **kwargs
            ).reshape(self.screen_height, self.screen_width)
            * multiplier
        )
        self.depth_frame = image_depth.astype(np.float32)

    def add_image_depth(self, image_depth_data, **kwargs):
        self.depth_frame = self._image_depth(image_depth_data, **kwargs)

    def add_third_party_image_depth(self, image_depth_data, **kwargs):
        self.third_party_depth_frames.append(
            self._image_depth(image_depth_data, **kwargs)
        )

    def add_third_party_image_normals(self, normals_data):
        self.third_party_normals_frames.append(
            read_buffer_image(normals_data, self.screen_width, self.screen_height)
        )

    def add_image_normals(self, image_normals_data):
        self.normals_frame = read_buffer_image(
            image_normals_data, self.screen_width, self.screen_height
        )

    def add_third_party_image_flows(self, flows_data):
        self.third_party_flows_frames.append(
            read_buffer_image(flows_data, self.screen_width, self.screen_height)
        )

    def add_image_flows(self, image_flows_data):
        self.flows_frame = read_buffer_image(
            image_flows_data, self.screen_width, self.screen_height
        )

    def add_third_party_camera_image(self, third_party_image_data):
        self.third_party_camera_frames.append(
            read_buffer_image(
                third_party_image_data, self.screen_width, self.screen_height
            )
        )

    def add_image(self, image_data, **kwargs):
        self.frame = read_buffer_image(
            image_data, self.screen_width, self.screen_height, **kwargs
        )

    def add_image_ids(self, image_ids_data):
        self.instance_segmentation_frame = read_buffer_image(
            image_ids_data, self.screen_width, self.screen_height
        )
        self.process_colors_ids()

    def add_third_party_image_ids(self, image_ids_data):
        self.third_party_instance_segmentation_frames.append(
            read_buffer_image(image_ids_data, self.screen_width, self.screen_height)
        )

    def add_image_classes(self, image_classes_data):
        self.semantic_segmentation_frame = read_buffer_image(
            image_classes_data, self.screen_width, self.screen_height
        )

    def add_third_party_image_classes(self, image_classes_data):
        self.third_party_semantic_segmentation_frames.append(
            read_buffer_image(image_classes_data, self.screen_width, self.screen_height)
        )

    def cv2image(self):
        warnings.warn("Deprecated - please use event.cv2img")
        return self.cv2img

    @property
    def cv2img(self):
        return self.frame[..., ::-1]

    @property
    def pose(self):
        agent_meta = self.metadata["agent"]
        loc = agent_meta["position"]
        rotation = round(agent_meta["rotation"]["y"] * 1000)
        horizon = round(agent_meta["cameraHorizon"] * 1000)
        return (round(loc["x"] * 1000), round(loc["z"] * 1000), rotation, horizon)

    @property
    def pose_discrete(self):
        # XXX should have this as a parameter
        step_size = 0.25
        agent_meta = self.metadata["agent"]
        loc = agent_meta["position"]
        rotation = int(agent_meta["rotation"]["y"] / 90.0)
        horizon = int(round(agent_meta["cameraHorizon"]))
        return (int(loc["x"] / step_size), int(loc["z"] / step_size), rotation, horizon)

    def get_object(self, object_id):
        for obj in self.metadata["objects"]:
            if obj["objectId"] == object_id:
                return obj
        return None


class DepthFormat(Enum):
    Meters = (0,)
    Normalized = (1,)
    Millimeters = 2


class Server(object):
    def __init__(
        self, width, height, depth_format=DepthFormat.Meters, add_depth_noise=False
    ):
        self.depth_format = depth_format
        self.add_depth_noise = add_depth_noise
        self.noise_indices = None
        self.camera_near_plane = 0.1
        self.camera_far_plane = 20.0
        self.sequence_id = 0
        self.started = False
        self.client_token = None
        self.unity_proc = None

        if add_depth_noise:
            assert width == height, "Noise supported with square dimension images only."
            self.noise_indices = generate_noise_indices(width)

    def set_init_params(self, init_params):
        self.camera_near_plane = init_params["cameraNearPlane"]
        self.camera_far_plane = init_params["cameraFarPlane"]

    def create_event(self, metadata, files):
        if metadata["sequenceId"] != self.sequence_id:
            raise ValueError(
                "Sequence id mismatch: %s vs %s"
                % (metadata["sequenceId"], self.sequence_id)
            )

        events = []

        for i, a in enumerate(metadata["agents"]):
            e = Event(a)
            image_mapping = dict(
                image=e.add_image,
                image_depth=lambda x: e.add_image_depth(
                    x,
                    depth_format=self.depth_format,
                    camera_near_plane=self.camera_near_plane,
                    camera_far_plane=self.camera_far_plane,
                    add_noise=self.add_depth_noise,
                    noise_indices=self.noise_indices,
                ),
                image_ids=e.add_image_ids,
                image_classes=e.add_image_classes,
                image_normals=e.add_image_normals,
                image_flow=e.add_image_flows,
            )

            for key in image_mapping.keys():
                if key in files:
                    image_mapping[key](files[key][i])

            third_party_image_mapping = {
                # if we want to convert this param to underscores in Unity, we will need to
                # keep the mapping with the dash for backwards compatibility with older
                # Unity builds
                "image-thirdParty-camera": e.add_third_party_camera_image,
                "image_thirdParty_depth": lambda x: e.add_third_party_image_depth(
                    x,
                    depth_format=self.depth_format,
                    camera_near_plane=self.camera_near_plane,
                    camera_far_plane=self.camera_far_plane,
                ),
                "image_thirdParty_image_ids": e.add_third_party_image_ids,
                "image_thirdParty_classes": e.add_third_party_image_classes,
                "image_thirdParty_normals": e.add_third_party_image_normals,
                "image_thirdParty_flows": e.add_third_party_image_flows,
            }

            if a["thirdPartyCameras"] is not None:
                for ti, t in enumerate(a["thirdPartyCameras"]):
                    for key in third_party_image_mapping.keys():
                        if key in files:
                            third_party_image_mapping[key](files[key][ti])
            events.append(e)

        if len(events) > 1:
            self.last_event = event = MultiAgentEvent(metadata["activeAgentId"], events)
        else:
            self.last_event = event = events[0]

        return self.last_event<|MERGE_RESOLUTION|>--- conflicted
+++ resolved
@@ -253,20 +253,12 @@
 
     @property
     def metadata(self):
-<<<<<<< HEAD
-        return MetadataDict(
-            child_metadata=self._metadata,
-            key_sequence=tuple(),
-            cached_key_sequences=dict(),
-        )
-=======
         if self._cached_metadata is not None:
             return self._cached_metadata
         self._cached_metadata = MetadataDict(
             child_metadata=self._metadata, key_sequence=[]
         )
         return self._cached_metadata
->>>>>>> 59f7c701
 
     @property
     def image_data(self):
