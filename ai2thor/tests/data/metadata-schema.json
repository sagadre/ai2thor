--- conflicted
+++ resolved
@@ -1,5 +1,4 @@
 {
-<<<<<<< HEAD
   "$schema": "http://json-schema.org/draft-07/schema",
   "type": "object",
   "properties": {
@@ -12,318 +11,6 @@
             "type": "string"
           },
           "position": {
-=======
-    "$schema": "http://json-schema.org/draft-07/schema",
-    "type": "object",
-    "properties": {
-        "objects": {
-            "type": "array",
-            "items": {
-                "type": "object",
-                "properties": {
-                    "name": {
-                        "type": "string"
-                    },
-                    "position": {
-                        "type": "object",
-                        "properties": {
-                            "x": {
-                                "type": "number"
-                            },
-                            "y": {
-                                "type": "number"
-                            },
-                            "z": {
-                                "type": "number"
-                            }
-                        },
-                        "required": [
-                            "x",
-                            "y",
-                            "z"
-                        ]
-                    },
-                    "rotation": {
-                        "type": "object",
-                        "properties": {
-                            "x": {
-                                "type": "number"
-                            },
-                            "y": {
-                                "type": "number"
-                            },
-                            "z": {
-                                "type": "number"
-                            }
-                        },
-                        "required": [
-                            "x",
-                            "y",
-                            "z"
-                        ]
-                    },
-                    "visible": {
-                        "type": "boolean"
-                    },
-                    "obstructed": {
-                        "type": "boolean"
-                    },
-                    "receptacle": {
-                        "type": "boolean"
-                    },
-                    "toggleable": {
-                        "type": "boolean"
-                    },
-                    "isToggled": {
-                        "type": "boolean"
-                    },
-                    "breakable": {
-                        "type": "boolean"
-                    },
-                    "isBroken": {
-                        "type": "boolean"
-                    },
-                    "canFillWithLiquid": {
-                        "type": "boolean"
-                    },
-                    "isFilledWithLiquid": {
-                        "type": "boolean"
-                    },
-                    "fillLiquid": {
-                        "type": "null"
-                    },
-                    "dirtyable": {
-                        "type": "boolean"
-                    },
-                    "isDirty": {
-                        "type": "boolean"
-                    },
-                    "canBeUsedUp": {
-                        "type": "boolean"
-                    },
-                    "isUsedUp": {
-                        "type": "boolean"
-                    },
-                    "cookable": {
-                        "type": "boolean"
-                    },
-                    "isCooked": {
-                        "type": "boolean"
-                    },
-                    "ObjectTemperature": {
-                        "type": "string"
-                    },
-                    "canChangeTempToHot": {
-                        "type": "boolean"
-                    },
-                    "canChangeTempToCold": {
-                        "type": "boolean"
-                    },
-                    "sliceable": {
-                        "type": "boolean"
-                    },
-                    "isSliced": {
-                        "type": "boolean"
-                    },
-                    "openable": {
-                        "type": "boolean"
-                    },
-                    "isOpen": {
-                        "type": "boolean"
-                    },
-                    "pickupable": {
-                        "type": "boolean"
-                    },
-                    "isPickedUp": {
-                        "type": "boolean"
-                    },
-                    "moveable": {
-                        "type": "boolean"
-                    },
-                    "mass": {
-                        "type": "number"
-                    },
-                    "salientMaterials": {
-                        "anyOf": [
-                            {
-                                "type": "null"
-                            },
-                            {
-                                "type": "array",
-                                "items": {
-                                    "type": "string"
-                                }
-                            }
-                        ]
-                    },
-                    "receptacleObjectIds": {
-                        "anyOf": [
-                            {
-                                "type": "null"
-                            },
-                            {
-                                "type": "array",
-                                "items": {
-                                    "type": "string"
-                                }
-                            }
-                        ]
-                    },
-                    "distance": {
-                        "type": "number"
-                    },
-                    "objectType": {
-                        "type": "string"
-                    },
-                    "objectId": {
-                        "type": "string"
-                    },
-                    "parentReceptacles": {
-                        "anyOf": [
-                            {
-                                "type": "null"
-                            },
-                            {
-                                "type": "array",
-                                "items": {
-                                    "type": "string"
-                                }
-                            }
-                        ]
-                    },
-                    "isMoving": {
-                        "type": "boolean"
-                    },
-                    "axisAlignedBoundingBox": {
-                        "type": "object",
-                        "properties": {
-                            "cornerPoints": {
-                                "type": "array",
-                                "items": {
-                                    "type": "array",
-                                    "items": {
-                                        "type": "number"
-                                    }
-                                }
-                            },
-                            "center": {
-                                "type": "object",
-                                "properties": {
-                                    "x": {
-                                        "type": "number"
-                                    },
-                                    "y": {
-                                        "type": "number"
-                                    },
-                                    "z": {
-                                        "type": "number"
-                                    }
-                                },
-                                "required": [
-                                    "x",
-                                    "y",
-                                    "z"
-                                ]
-                            },
-                            "size": {
-                                "type": "object",
-                                "properties": {
-                                    "x": {
-                                        "type": "number"
-                                    },
-                                    "y": {
-                                        "type": "number"
-                                    },
-                                    "z": {
-                                        "type": "number"
-                                    }
-                                },
-                                "required": [
-                                    "x",
-                                    "y",
-                                    "z"
-                                ]
-                            }
-                        },
-                        "required": [
-                            "center",
-                            "cornerPoints",
-                            "size"
-                        ]
-                    },
-                    "objectOrientedBoundingBox": {
-                        "anyOf": [
-                            {
-                                "type": "null"
-                            },
-                            {
-                                "type": "object",
-                                "properties": {
-                                    "cornerPoints": {
-                                        "type": "array",
-                                        "items": {
-                                            "type": "array",
-                                            "items": {
-                                                "type": "number"
-                                            }
-                                        }
-                                    }
-                                },
-                                "required": [
-                                    "cornerPoints"
-                                ]
-                            }
-                        ]
-                    }
-                },
-                "required": [
-                    "ObjectTemperature",
-                    "axisAlignedBoundingBox",
-                    "breakable",
-                    "canBeUsedUp",
-                    "canChangeTempToCold",
-                    "canChangeTempToHot",
-                    "canFillWithLiquid",
-                    "cookable",
-                    "dirtyable",
-                    "distance",
-                    "isBroken",
-                    "isCooked",
-                    "isDirty",
-                    "isFilledWithLiquid",
-                    "fillLiquid",
-                    "isMoving",
-                    "isOpen",
-                    "isPickedUp",
-                    "isSliced",
-                    "isToggled",
-                    "isUsedUp",
-                    "mass",
-                    "moveable",
-                    "name",
-                    "objectId",
-                    "objectOrientedBoundingBox",
-                    "objectType",
-                    "obstructed",
-                    "openable",
-                    "parentReceptacles",
-                    "pickupable",
-                    "position",
-                    "receptacle",
-                    "receptacleObjectIds",
-                    "rotation",
-                    "salientMaterials",
-                    "sliceable",
-                    "toggleable",
-                    "visible"
-                ]
-            }
-        },
-        "isSceneAtRest": {
-            "type": "boolean"
-        },
-        "agent": {
->>>>>>> 04def5e3
             "type": "object",
             "properties": {
               "x": {
@@ -376,6 +63,9 @@
           },
           "canFillWithLiquid": {
             "type": "boolean"
+          },
+          "fillLiquid": {
+            "type": "null"
           },
           "isFilledWithLiquid": {
             "type": "boolean"
@@ -888,6 +578,7 @@
     "errorMessage",
     "flatSurfacesOnGrid",
     "fov",
+    "fillLiquid",
     "heldObjectPose",
     "inventoryObjects",
     "isOpenableGrid",
