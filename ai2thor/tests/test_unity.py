# import pytest
import os
import string
import random
import json
import pytest
import warnings
import jsonschema
import numpy as np
from ai2thor.controller import Controller
from ai2thor.tests.constants import TESTS_DATA_DIR
from ai2thor.wsgi_server import WsgiServer
from ai2thor.fifo_server import FifoServer
import glob
import re

# Defining const classes to lessen the possibility of a misspelled key
class Actions:
    AddThirdPartyCamera = "AddThirdPartyCamera"
    UpdateThirdPartyCamera = "UpdateThirdPartyCamera"


class MultiAgentMetadata:
    thirdPartyCameras = "thirdPartyCameras"


class ThirdPartyCameraMetadata:
    position = "position"
    rotation = "rotation"
    fieldOfView = "fieldOfView"


def build_controller(**args):
    default_args = dict(scene="FloorPlan28", local_build=True)
    default_args.update(args)
    # during a ci-build we will get a warning that we are using a commit_id for the
    # build instead of 'local'
    with warnings.catch_warnings():
        warnings.simplefilter("ignore")
        c = Controller(**default_args)
    return c


wsgi_controller = build_controller(server_class=WsgiServer)
fifo_controller = build_controller(server_class=FifoServer)
stochastic_controller = build_controller(agentControllerType="stochastic")

BASE_FP28_POSITION = dict(x=-1.5, z=-1.5, y=0.901,)
BASE_FP28_LOCATION = dict(
    **BASE_FP28_POSITION, rotation={"x": 0, "y": 0, "z": 0}, horizon=0, standing=True,
)


def teleport_to_base_location(controller: Controller):
    assert (
        controller.last_event.metadata["sceneName"].replace("_physics", "")
        == "FloorPlan28"
    )

    controller.step("TeleportFull", **BASE_FP28_LOCATION)
    assert controller.last_event.metadata["lastActionSuccess"]


def teardown_module(module):
    wsgi_controller.stop()
    fifo_controller.stop()


def assert_near(point1, point2, error_message=""):
    assert point1.keys() == point2.keys(), error_message + "Keys mismatch."
    for k in point1.keys():
        assert abs(point1[k] - point2[k]) < 1e-3, (
            error_message + f"for {k} key, {point1[k]} != {point2[k]}"
        )


def test_stochastic_controller():
    controller = build_controller(agentControllerType="stochastic")
    controller.reset("FloorPlan28")
    assert controller.last_event.metadata["lastActionSuccess"]
    controller.stop()


# Issue #514 found that the thirdPartyCamera image code was causing multi-agents to end
# up with the same frame
def test_multi_agent_with_third_party_camera():
    controller = build_controller(server_class=FifoServer, agentCount=2)
    assert not np.all(
        controller.last_event.events[1].frame == controller.last_event.events[0].frame
    )
    event = controller.step(
        dict(
            action="AddThirdPartyCamera",
            rotation=dict(x=0, y=0, z=90),
            position=dict(x=-1.0, z=-2.0, y=1.0),
        )
    )
    assert not np.all(
        controller.last_event.events[1].frame == controller.last_event.events[0].frame
    )
    controller.stop()


# Issue #526 thirdPartyCamera hanging without correct keys in FifoServer FormMap
def test_third_party_camera_with_image_synthesis():
    controller = build_controller(
        server_class=FifoServer,
        renderInstanceSegmentation=True,
        renderDepthImage=True,
        renderSemanticSegmentation=True,
    )
    event = controller.step(
        dict(
            action="AddThirdPartyCamera",
            rotation=dict(x=0, y=0, z=90),
            position=dict(x=-1.0, z=-2.0, y=1.0),
        )
    )
    assert len(event.third_party_depth_frames) == 1
    assert len(event.third_party_semantic_segmentation_frames) == 1
    assert len(event.third_party_camera_frames) == 1
    assert len(event.third_party_instance_segmentation_frames) == 1
    controller.stop()


def test_rectangle_aspect():
    controller = build_controller(width=600, height=300)
    controller.reset("FloorPlan28")
    event = controller.step(dict(action="Initialize", gridSize=0.25))
    assert event.frame.shape == (300, 600, 3)
    controller.stop()


def test_small_aspect():
    controller = build_controller(width=128, height=64)
    controller.reset("FloorPlan28")
    event = controller.step(dict(action="Initialize", gridSize=0.25))
    assert event.frame.shape == (64, 128, 3)
    controller.stop()


def test_bot_deprecation():
    controller = build_controller(agentMode="bot", width=128, height=64)
    assert (
        controller.initialization_parameters["agentMode"].lower() == "locobot"
    ), "bot should alias to locobot!"
    controller.stop()


def test_deprecated_segmentation_params():
    # renderObjectImage has been renamed to renderInstanceSegmentation
    # renderClassImage has been renamed to renderSemanticSegmentation
    controller = build_controller(renderObjectImage=True, renderClassImage=True,)
    event = controller.last_event
    with warnings.catch_warnings():
        warnings.simplefilter("ignore", category=DeprecationWarning)
        assert event.class_segmentation_frame is event.semantic_segmentation_frame
        assert event.semantic_segmentation_frame is not None
        assert (
            event.instance_segmentation_frame is not None
        ), "renderObjectImage should still render instance_segmentation_frame"


def test_deprecated_segmentation_params2():
    # renderObjectImage has been renamed to renderInstanceSegmentation
    # renderClassImage has been renamed to renderSemanticSegmentation
    controller = build_controller(
        renderSemanticSegmentation=True, renderInstanceSegmentation=True,
    )
    event = controller.last_event

    with warnings.catch_warnings():
        warnings.simplefilter("ignore", category=DeprecationWarning)
        assert event.class_segmentation_frame is event.semantic_segmentation_frame
        assert event.semantic_segmentation_frame is not None
        assert (
            event.instance_segmentation_frame is not None
        ), "renderObjectImage should still render instance_segmentation_frame"


def test_reset():
    controller = build_controller()
    width = 520
    height = 310
    event = controller.reset(
        scene="FloorPlan28", width=width, height=height, renderDepthImage=True
    )
    assert event.frame.shape == (height, width, 3), "RGB frame dimensions are wrong!"
    assert event.depth_frame is not None, "depth frame should have rendered!"
    assert event.depth_frame.shape == (
        height,
        width,
    ), "depth frame dimensions are wrong!"

    width = 300
    height = 300
    event = controller.reset(
        scene="FloorPlan28", width=width, height=height, renderDepthImage=False
    )
    assert event.depth_frame is None, "depth frame shouldn't have rendered!"
    assert event.frame.shape == (height, width, 3), "RGB frame dimensions are wrong!"
    controller.stop()


@pytest.mark.parametrize("controller", [fifo_controller])
def test_fast_emit(controller):
    event = controller.step(dict(action="RotateRight"))
    event_fast_emit = controller.step(dict(action="TestFastEmit", rvalue="foo"))
    event_no_fast_emit = controller.step(dict(action="LookUp"))
    event_no_fast_emit_2 = controller.step(dict(action="RotateRight"))

    assert event.metadata._raw_metadata["actionReturn"] is None
    assert event_fast_emit.metadata._raw_metadata["actionReturn"] == "foo"
    assert id(event.metadata._raw_metadata["objects"]) == id(
        event_fast_emit.metadata._raw_metadata["objects"]
    )
    assert id(event.metadata._raw_metadata["objects"]) != id(
        event_no_fast_emit.metadata._raw_metadata["objects"]
    )
    assert id(event_no_fast_emit_2.metadata._raw_metadata["objects"]) != id(
        event_no_fast_emit.metadata._raw_metadata["objects"]
    )


@pytest.mark.parametrize("controller", [fifo_controller])
def test_fifo_large_input(controller):
    random_string = "".join(
        random.choice(string.ascii_letters) for i in range(1024 * 16)
    )
    event = controller.step(dict(action="TestActionReflectParam", rvalue=random_string))
    assert event.metadata["actionReturn"] == random_string


def test_fast_emit_disabled():
    slow_controller = build_controller(server_class=FifoServer, fastActionEmit=False)
    event = slow_controller.step(dict(action="RotateRight"))
    event_fast_emit = slow_controller.step(dict(action="TestFastEmit", rvalue="foo"))
    # assert that when actionFastEmit is off that the objects are different
    assert id(event.metadata["objects"]) != id(event_fast_emit.metadata["objects"])
    slow_controller.stop()


@pytest.mark.parametrize("controller", [wsgi_controller, fifo_controller])
def test_lookdown(controller):
    e = controller.step(dict(action="RotateLook", rotation=0, horizon=0))
    position = controller.last_event.metadata["agent"]["position"]
    horizon = controller.last_event.metadata["agent"]["cameraHorizon"]
    assert horizon == 0.0
    e = controller.step(dict(action="LookDown"))
    assert e.metadata["agent"]["position"] == position
    assert round(e.metadata["agent"]["cameraHorizon"]) == 30
    assert e.metadata["agent"]["rotation"] == dict(x=0, y=0, z=0)
    e = controller.step(dict(action="LookDown"))
    assert round(e.metadata["agent"]["cameraHorizon"]) == 60
    e = controller.step(dict(action="LookDown"))
    assert round(e.metadata["agent"]["cameraHorizon"]) == 60


@pytest.mark.parametrize("controller", [wsgi_controller, fifo_controller])
def test_no_leak_params(controller):

    action = dict(action="RotateLook", rotation=0, horizon=0)
    e = controller.step(action)
    assert "sequenceId" not in action


@pytest.mark.parametrize("controller", [wsgi_controller, fifo_controller])
def test_target_invocation_exception(controller):
    # TargetInvocationException is raised when short circuiting failures occur
    # on the Unity side. It often occurs when invalid arguments are used.
    event = controller.step("OpenObject", x=1.5, y=0.5)
    assert not event.metadata["lastActionSuccess"], "OpenObject(x > 1) should fail."
    assert event.metadata[
        "errorMessage"
    ], "errorMessage should not be empty when OpenObject(x > 1)."


@pytest.mark.parametrize(
    "controller", [wsgi_controller, fifo_controller, stochastic_controller]
)
def test_lookup(controller):

    e = controller.step(dict(action="RotateLook", rotation=0, horizon=0))
    position = controller.last_event.metadata["agent"]["position"]
    horizon = controller.last_event.metadata["agent"]["cameraHorizon"]
    assert horizon == 0.0
    e = controller.step(dict(action="LookUp"))
    assert e.metadata["agent"]["position"] == position
    assert e.metadata["agent"]["cameraHorizon"] == -30.0
    assert e.metadata["agent"]["rotation"] == dict(x=0, y=0, z=0)
    e = controller.step(dict(action="LookUp"))
    assert e.metadata["agent"]["cameraHorizon"] == -30.0


@pytest.mark.parametrize("controller", [wsgi_controller, fifo_controller])
def test_rotate_left(controller):

    e = controller.step(dict(action="RotateLook", rotation=0, horizon=0))
    position = controller.last_event.metadata["agent"]["position"]
    rotation = controller.last_event.metadata["agent"]["rotation"]
    assert rotation == dict(x=0, y=0, z=0)
    horizon = controller.last_event.metadata["agent"]["cameraHorizon"]
    e = controller.step(dict(action="RotateLeft"))
    assert e.metadata["agent"]["position"] == position
    assert e.metadata["agent"]["cameraHorizon"] == horizon
    assert e.metadata["agent"]["rotation"]["y"] == 270.0
    assert e.metadata["agent"]["rotation"]["x"] == 0.0
    assert e.metadata["agent"]["rotation"]["z"] == 0.0


@pytest.mark.parametrize("controller", [wsgi_controller, fifo_controller])
def test_simobj_filter(controller):

    objects = controller.last_event.metadata["objects"]
    unfiltered_object_ids = sorted([o["objectId"] for o in objects])
    filter_object_ids = sorted([o["objectId"] for o in objects[0:3]])
    e = controller.step(dict(action="SetObjectFilter", objectIds=filter_object_ids))
    assert len(e.metadata["objects"]) == len(filter_object_ids)
    filtered_object_ids = sorted([o["objectId"] for o in e.metadata["objects"]])
    assert filtered_object_ids == filter_object_ids

    e = controller.step(dict(action="SetObjectFilter", objectIds=[]))
    assert len(e.metadata["objects"]) == 0

    e = controller.step(dict(action="ResetObjectFilter"))
    reset_filtered_object_ids = sorted([o["objectId"] for o in e.metadata["objects"]])
    assert unfiltered_object_ids == reset_filtered_object_ids


@pytest.mark.parametrize("controller", [wsgi_controller, fifo_controller])
def test_add_third_party_camera(controller):
    expectedPosition = dict(x=1.2, y=2.3, z=3.4)
    expectedRotation = dict(x=30, y=40, z=50)
    expectedFieldOfView = 45.0
    assert (
        len(controller.last_event.metadata[MultiAgentMetadata.thirdPartyCameras]) == 0
    ), "there should be 0 cameras"

    e = controller.step(
        dict(
            action=Actions.AddThirdPartyCamera,
            position=expectedPosition,
            rotation=expectedRotation,
            fieldOfView=expectedFieldOfView,
        )
    )
    assert (
        len(e.metadata[MultiAgentMetadata.thirdPartyCameras]) == 1
    ), "there should be 1 camera"
    camera = e.metadata[MultiAgentMetadata.thirdPartyCameras][0]
    assert_near(
        camera[ThirdPartyCameraMetadata.position],
        expectedPosition,
        "initial position should have been set",
    )
    assert_near(
        camera[ThirdPartyCameraMetadata.rotation],
        expectedRotation,
        "initial rotation should have been set",
    )
    assert (
        camera[ThirdPartyCameraMetadata.fieldOfView] == expectedFieldOfView
    ), "initial fieldOfView should have been set"

    # expects position to be a Vector3, should fail!
    event = controller.step(
        action="AddThirdPartyCamera", position=5, rotation=dict(x=0, y=0, z=0)
    )
    assert not event.metadata[
        "lastActionSuccess"
    ], "position should not allow float input!"

    # orthographicSize expects float, not Vector3!
    error_message = None
    try:
        event = controller.step(
            action="AddThirdPartyCamera",
            position=dict(x=0, y=0, z=0),
            rotation=dict(x=0, y=0, z=0),
            orthographic=True,
            orthographicSize=dict(x=0, y=0, z=0),
        )
    except ValueError as e:
        error_message = str(e)

    assert error_message.startswith(
        "action: AddThirdPartyCamera has an invalid argument: orthographicSize"
    )


def test_update_third_party_camera():
    controller = build_controller(server_class=FifoServer)

    # add a new camera
    expectedPosition = dict(x=1.2, y=2.3, z=3.4)
    expectedRotation = dict(x=30, y=40, z=50)
    expectedFieldOfView = 45.0
    e = controller.step(
        dict(
            action=Actions.AddThirdPartyCamera,
            position=expectedPosition,
            rotation=expectedRotation,
            fieldOfView=expectedFieldOfView,
        )
    )
    assert (
        len(controller.last_event.metadata[MultiAgentMetadata.thirdPartyCameras]) == 1
    ), "there should be 1 camera"

    # update camera pose fully
    expectedPosition = dict(x=2.2, y=3.3, z=4.4)
    expectedRotation = dict(x=10, y=20, z=30)
    expectedInitialFieldOfView = 45.0
    e = controller.step(
        dict(
            action=Actions.UpdateThirdPartyCamera,
            thirdPartyCameraId=0,
            position=expectedPosition,
            rotation=expectedRotation,
        )
    )
    camera = e.metadata[MultiAgentMetadata.thirdPartyCameras][0]
    assert_near(
        camera[ThirdPartyCameraMetadata.position],
        expectedPosition,
        "position should have been updated",
    )
    assert_near(
        camera[ThirdPartyCameraMetadata.rotation],
        expectedRotation,
        "rotation should have been updated",
    )
    assert (
        camera[ThirdPartyCameraMetadata.fieldOfView] == expectedInitialFieldOfView
    ), "fieldOfView should not have changed"

    # partially update the camera pose
    changeFOV = 55.0
    expectedPosition2 = dict(x=3.2, z=5)
    expectedRotation2 = dict(y=90)
    e = controller.step(
        action=Actions.UpdateThirdPartyCamera,
        thirdPartyCameraId=0,
        fieldOfView=changeFOV,
        position=expectedPosition2,
        rotation=expectedRotation2,
    )
    camera = e.metadata[MultiAgentMetadata.thirdPartyCameras][0]
    assert (
        camera[ThirdPartyCameraMetadata.fieldOfView] == changeFOV
    ), "fieldOfView should have been updated"

    expectedPosition.update(expectedPosition2)
    expectedRotation.update(expectedRotation2)
    assert_near(
        camera[ThirdPartyCameraMetadata.position],
        expectedPosition,
        "position should been slightly updated",
    )
    assert_near(
        camera[ThirdPartyCameraMetadata.rotation],
        expectedRotation,
        "rotation should been slightly updated",
    )

    for fov in [-1, 181, 0]:
        e = controller.step(
            dict(
                action=Actions.UpdateThirdPartyCamera,
                thirdPartyCameraId=0,
                fieldOfView=fov,
            )
        )
        assert not e.metadata[
            "lastActionSuccess"
        ], "fieldOfView should fail outside of (0, 180)"
        assert_near(
            camera[ThirdPartyCameraMetadata.position],
            expectedPosition,
            "position should not have updated",
        )
        assert_near(
            camera[ThirdPartyCameraMetadata.rotation],
            expectedRotation,
            "rotation should not have updated",
        )
    controller.stop()


@pytest.mark.parametrize("controller", [wsgi_controller, fifo_controller])
def test_rotate_look(controller):

    e = controller.step(dict(action="RotateLook", rotation=0, horizon=0))
    position = controller.last_event.metadata["agent"]["position"]
    rotation = controller.last_event.metadata["agent"]["rotation"]
    assert rotation == dict(x=0, y=0, z=0)
    e = controller.step(dict(action="RotateLook", rotation=90, horizon=31))
    assert e.metadata["agent"]["position"] == position
    assert int(e.metadata["agent"]["cameraHorizon"]) == 31
    assert e.metadata["agent"]["rotation"]["y"] == 90.0
    assert e.metadata["agent"]["rotation"]["x"] == 0.0
    assert e.metadata["agent"]["rotation"]["z"] == 0.0


@pytest.mark.parametrize("controller", [wsgi_controller, fifo_controller])
def test_rotate_right(controller):

    e = controller.step(dict(action="RotateLook", rotation=0, horizon=0))
    position = controller.last_event.metadata["agent"]["position"]
    rotation = controller.last_event.metadata["agent"]["rotation"]
    assert rotation == dict(x=0, y=0, z=0)
    horizon = controller.last_event.metadata["agent"]["cameraHorizon"]
    e = controller.step(dict(action="RotateRight"))
    assert e.metadata["agent"]["position"] == position
    assert e.metadata["agent"]["cameraHorizon"] == horizon
    assert e.metadata["agent"]["rotation"]["y"] == 90.0
    assert e.metadata["agent"]["rotation"]["x"] == 0.0
    assert e.metadata["agent"]["rotation"]["z"] == 0.0


@pytest.mark.parametrize("controller", [wsgi_controller, fifo_controller])
<<<<<<< HEAD
def test_teleport(controller):
    # Checking y coordinate adjustment works
    controller.step(
        "TeleportFull", **{**BASE_FP28_LOCATION, "y": 0.95}, raise_for_failure=True
    )
    position = controller.last_event.metadata["agent"]["position"]
    assert_near(position, BASE_FP28_POSITION)

    controller.step(
        "TeleportFull",
        **{**BASE_FP28_LOCATION, "x": -2.0, "z": -2.5, "y": 0.95},
        raise_for_failure=True,
    )
    position = controller.last_event.metadata["agent"]["position"]
    assert_near(position, dict(x=-2.0, z=-2.5, y=0.901))

    # Teleporting too high
    before_position = controller.last_event.metadata["agent"]["position"]
    controller.step(
        "Teleport", **{**BASE_FP28_LOCATION, "y": 1.0},
    )
    assert not controller.last_event.metadata[
        "lastActionSuccess"
    ], "Teleport should not allow changes for more than 0.05 in the y coordinate."
    assert (
        controller.last_event.metadata["agent"]["position"] == before_position
    ), "After failed teleport, the agent's position should not change."

    # Teleporting into an object
    controller.step(
        "Teleport", **{**BASE_FP28_LOCATION, "z": -3.5},
    )
    assert not controller.last_event.metadata[
        "lastActionSuccess"
    ], "Should not be able to teleport into an object."

    # Teleporting into a wall
    controller.step(
        "Teleport", **{**BASE_FP28_LOCATION, "z": 0},
    )
    assert not controller.last_event.metadata[
        "lastActionSuccess"
    ], "Should not be able to teleport into a wall."


@pytest.mark.parametrize("controller", [wsgi_controller, fifo_controller])
=======
>>>>>>> 59fd5f54
def test_open(controller):
    objects = controller.last_event.metadata["objects"]
    obj_to_open = next(obj for obj in objects if obj["objectType"] == "Fridge")

    # helper that returns obj_to_open from a new event
    def get_object(event, object_id):
        return next(
            obj for obj in event.metadata["objects"] if obj["objectId"] == object_id
        )

    for openness in [0.5, 0.7, 0]:
        event = controller.step(
            action="OpenObject",
            objectId=obj_to_open["objectId"],
            openness=openness,
            forceAction=True,
            raise_for_failure=True,
        )
        opened_obj = get_object(event, obj_to_open["objectId"])
        assert abs(opened_obj["openness"] - openness) < 1e-3, "Incorrect openness!"
        assert opened_obj["isOpen"] == (openness != 0), "isOpen incorrectly reported!"

    # test bad openness values
    for bad_openness in [-0.5, 1.5]:
        event = controller.step(
            action="OpenObject",
            objectId=obj_to_open["objectId"],
            openness=bad_openness,
            forceAction=True,
        )
        assert not event.metadata[
            "lastActionSuccess"
        ], "0.0 > Openness > 1.0 should fail!"

    # test backwards compatibility on moveMagnitude, where moveMagnitude
    # is now `openness`, but when moveMagnitude = 0 that corresponds to openness = 1.
    event = controller.step(
        action="OpenObject",
        objectId=obj_to_open["objectId"],
        forceAction=True,
        moveMagnitude=0,
    )
    opened_obj = get_object(event, obj_to_open["objectId"])
    assert (
        abs(opened_obj["openness"] - 1) < 1e-3
    ), "moveMagnitude=0 must have openness=1"
    assert opened_obj["isOpen"], "moveMagnitude isOpen incorrectly reported!"

    # another moveMagnitude check
    test_openness = 0.65
    event = controller.step(
        action="OpenObject",
        objectId=obj_to_open["objectId"],
        forceAction=True,
        moveMagnitude=test_openness,
    )
    opened_obj = get_object(event, obj_to_open["objectId"])
    assert (
        abs(opened_obj["openness"] - test_openness) < 1e-3
    ), "moveMagnitude is not working!"
    assert opened_obj["isOpen"], "moveMagnitude isOpen incorrectly reported!"

    # a CloseObject specific check
    event = controller.step(
        action="CloseObject", objectId=obj_to_open["objectId"], forceAction=True
    )
    obj = get_object(event, obj_to_open["objectId"])
    assert abs(obj["openness"] - 0) < 1e-3, "CloseObject openness should be 0"
    assert not obj["isOpen"], "CloseObject should report isOpen==false!"


@pytest.mark.parametrize("controller", [fifo_controller])
def test_action_dispatch_find_ambiguous(controller):
    event = controller.step(
        dict(action="TestActionDispatchFindAmbiguous"),
        typeName="UnityStandardAssets.Characters.FirstPerson.PhysicsRemoteFPSAgentController",
    )

    known_ambig = sorted(
        [
            "TestActionDispatchSAAmbig",
            "TestActionDispatchSAAmbig2",
            "ProcessControlCommand",
        ]
    )
    assert sorted(event.metadata["actionReturn"]) == known_ambig


@pytest.mark.parametrize("controller", [fifo_controller])
def test_action_dispatch_find_ambiguous_stochastic(controller):
    event = controller.step(
        dict(action="TestActionDispatchFindAmbiguous"),
        typeName="UnityStandardAssets.Characters.FirstPerson.StochasticRemoteFPSAgentController",
    )

    known_ambig = sorted(
        [
            "TestActionDispatchSAAmbig",
            "TestActionDispatchSAAmbig2",
            "ProcessControlCommand",
        ]
    )
    assert sorted(event.metadata["actionReturn"]) == known_ambig


@pytest.mark.parametrize("controller", [fifo_controller])
def test_action_dispatch_server_action_ambiguous2(controller):
    exception_thrown = False
    exception_message = None
    try:
        controller.step("TestActionDispatchSAAmbig2")
    except ValueError as e:
        exception_thrown = True
        exception_message = str(e)

    assert exception_thrown
    assert (
        "Ambiguous action: TestActionDispatchSAAmbig2 Signature match found in the same class"
        == exception_message
    )


@pytest.mark.parametrize("controller", [fifo_controller])
def test_action_dispatch_server_action_ambiguous(controller):
    exception_thrown = False
    exception_message = None
    try:
        controller.step("TestActionDispatchSAAmbig")
    except ValueError as e:
        exception_thrown = True
        exception_message = str(e)

    assert exception_thrown
    assert (
        exception_message
        == "Ambiguous action: TestActionDispatchSAAmbig Mixing a ServerAction method with overloaded methods is not permitted"
    )


@pytest.mark.parametrize("controller", [fifo_controller])
def test_action_dispatch_find_conflicts_stochastic(controller):
    event = controller.step(
        dict(action="TestActionDispatchFindConflicts"),
        typeName="UnityStandardAssets.Characters.FirstPerson.StochasticRemoteFPSAgentController",
    )
    known_conflicts = {
        "TestActionDispatchConflict": ["param22"],
    }
    assert event.metadata["actionReturn"] == known_conflicts


@pytest.mark.parametrize("controller", [fifo_controller])
def test_action_dispatch_find_conflicts_physics(controller):
    event = controller.step(
        dict(action="TestActionDispatchFindConflicts"),
        typeName="UnityStandardAssets.Characters.FirstPerson.PhysicsRemoteFPSAgentController",
    )
    known_conflicts = {
        "TestActionDispatchConflict": ["param22"],
    }
    assert event.metadata._raw_metadata["actionReturn"] == known_conflicts


@pytest.mark.parametrize("controller", [wsgi_controller, fifo_controller])
def test_action_dispatch_missing_args(controller):
    caught_exception = False
    try:
        event = controller.step(dict(action="TestActionDispatchNoop", param6="foo"))
        print(event.metadata["actionReturn"])
    except ValueError as e:
        caught_exception = True
    assert caught_exception
    assert controller.last_event.metadata["errorCode"] == "MissingArguments"


@pytest.mark.parametrize("controller", [wsgi_controller, fifo_controller])
def test_action_dispatch_invalid_action(controller):
    caught_exception = False
    try:
        event = controller.step(dict(action="TestActionDispatchNoopFoo"))
    except ValueError as e:
        caught_exception = True
    assert caught_exception
    assert controller.last_event.metadata["errorCode"] == "InvalidAction"


@pytest.mark.parametrize("controller", [wsgi_controller, fifo_controller])
def test_action_dispatch_empty(controller):
    event = controller.step(dict(action="TestActionDispatchNoop"))
    assert event.metadata["actionReturn"] == "emptyargs"


@pytest.mark.parametrize("controller", [wsgi_controller, fifo_controller])
def test_action_disptatch_one_param(controller):
    event = controller.step(dict(action="TestActionDispatchNoop", param1=True))
    assert event.metadata["actionReturn"] == "param1"


@pytest.mark.parametrize("controller", [wsgi_controller, fifo_controller])
def test_action_disptatch_two_param(controller):
    event = controller.step(
        dict(action="TestActionDispatchNoop", param1=True, param2=False)
    )
    assert event.metadata["actionReturn"] == "param1 param2"


@pytest.mark.parametrize("controller", [wsgi_controller, fifo_controller])
def test_action_disptatch_two_param_with_default(controller):
    event = controller.step(
        dict(action="TestActionDispatchNoop2", param3=True, param4="foobar")
    )
    assert event.metadata["actionReturn"] == "param3 param4/default foobar"


@pytest.mark.parametrize("controller", [wsgi_controller, fifo_controller])
def test_action_disptatch_two_param_with_default_empty(controller):
    event = controller.step(dict(action="TestActionDispatchNoop2", param3=True))
    assert event.metadata["actionReturn"] == "param3 param4/default foo"


@pytest.mark.parametrize("controller", [wsgi_controller, fifo_controller])
def test_action_disptatch_serveraction_default(controller):
    event = controller.step(dict(action="TestActionDispatchNoopServerAction"))
    assert event.metadata["actionReturn"] == "serveraction"


@pytest.mark.parametrize("controller", [wsgi_controller, fifo_controller])
def test_action_disptatch_serveraction_with_object_id(controller):
    event = controller.step(
        dict(action="TestActionDispatchNoopServerAction", objectId="candle|1|2|3")
    )
    assert event.metadata["actionReturn"] == "serveraction"


@pytest.mark.parametrize("controller", [wsgi_controller, fifo_controller])
def test_action_disptatch_all_default(controller):
    event = controller.step(dict(action="TestActionDispatchNoopAllDefault"))
    assert event.metadata["actionReturn"] == "alldefault"


@pytest.mark.parametrize("controller", [wsgi_controller, fifo_controller])
def test_action_disptatch_some_default(controller):
    event = controller.step(
        dict(action="TestActionDispatchNoopAllDefault2", param12=9.0)
    )
    assert event.metadata["actionReturn"] == "somedefault"


@pytest.mark.parametrize("controller", [wsgi_controller, fifo_controller])
def test_moveahead(controller):
    teleport_to_base_location(controller)
    controller.step(dict(action="MoveAhead"), raise_for_failure=True)
    position = controller.last_event.metadata["agent"]["position"]
    assert_near(position, dict(x=-1.5, z=-1.25, y=0.901))


@pytest.mark.parametrize("controller", [wsgi_controller, fifo_controller])
def test_moveback(controller):
    teleport_to_base_location(controller)
    controller.step(dict(action="MoveBack"), raise_for_failure=True)
    position = controller.last_event.metadata["agent"]["position"]
    assert_near(position, dict(x=-1.5, z=-1.75, y=0.900998652))


@pytest.mark.parametrize("controller", [wsgi_controller, fifo_controller])
def test_moveleft(controller):
    teleport_to_base_location(controller)
    controller.step(dict(action="MoveLeft"), raise_for_failure=True)
    position = controller.last_event.metadata["agent"]["position"]
    assert_near(position, dict(x=-1.75, z=-1.5, y=0.901))


@pytest.mark.parametrize("controller", [wsgi_controller, fifo_controller])
def test_moveright(controller):
    teleport_to_base_location(controller)
    controller.step(dict(action="MoveRight"), raise_for_failure=True)
    position = controller.last_event.metadata["agent"]["position"]
    assert_near(position, dict(x=-1.25, z=-1.5, y=0.901))


@pytest.mark.parametrize("controller", [wsgi_controller, fifo_controller])
def test_moveahead_mag(controller):
    teleport_to_base_location(controller)
    controller.step(dict(action="MoveAhead", moveMagnitude=0.5), raise_for_failure=True)
    position = controller.last_event.metadata["agent"]["position"]
    assert_near(position, dict(x=-1.5, z=-1, y=0.9009983))


@pytest.mark.parametrize("controller", [wsgi_controller, fifo_controller])
def test_moveahead_fail(controller):
    teleport_to_base_location(controller)
    controller.step(dict(action="MoveAhead", moveMagnitude=5.0))
    assert not controller.last_event.metadata["lastActionSuccess"]


@pytest.mark.parametrize("controller", [wsgi_controller, fifo_controller])
def test_jsonschema_metadata(controller):
    event = controller.step(dict(action="Pass"))
    with open(os.path.join(TESTS_DATA_DIR, "metadata-schema.json")) as f:
        schema = json.loads(f.read())

    jsonschema.validate(instance=event.metadata, schema=schema)


@pytest.mark.parametrize("controller", [wsgi_controller, fifo_controller])
def test_get_scenes_in_build(controller):
    scenes = set()
    for g in glob.glob("unity/Assets/Scenes/*.unity"):
        scenes.add(os.path.splitext(os.path.basename(g))[0])

    event = controller.step(dict(action="GetScenesInBuild"), raise_for_failure=True)
    return_scenes = set(event.metadata["actionReturn"])
    # not testing for private scenes
    diff = scenes - return_scenes
    assert len(diff) == 0, "scenes in build diff: %s" % diff


@pytest.mark.parametrize("controller", [wsgi_controller, fifo_controller])
def test_get_reachable_positions(controller):
    event = controller.step("GetReachablePositions")
    assert (
        event.metadata["actionReturn"] == event.metadata["reachablePositions"]
    ), "reachablePositions should map to actionReturn!"
    assert len(event.metadata["reachablePositions"]) > 0 and isinstance(
        event.metadata["reachablePositions"], list
    ), "reachablePositions/actionReturn should not be empty after calling GetReachablePositions!"

    assert "reachablePositions" not in event.metadata.keys()
    event = controller.step("Pass")
    try:
        event.metadata["reachablePositions"]
        assert (
            False
        ), "reachablePositions shouldn't be available without calling action='GetReachablePositions'."
    except:
        pass


@pytest.mark.parametrize("controller", [wsgi_controller, fifo_controller])
def test_change_resolution(controller):
    event = controller.step(dict(action="Pass"), raise_for_failure=True)
    assert event.frame.shape == (300, 300, 3)
    event = controller.step(
        dict(action="ChangeResolution", x=400, y=400), raise_for_failure=True
    )
    assert event.frame.shape == (400, 400, 3)
    assert event.screen_width == 400
    assert event.screen_height == 400
    event = controller.step(
        dict(action="ChangeResolution", x=300, y=300), raise_for_failure=True
    )


###################################################
##### RESETTING WILL BE DONE AFTER THIS POINT #####
###################################################


@pytest.mark.parametrize("controller", [wsgi_controller, fifo_controller])
def test_teleport(controller):
    # Checking y coordinate adjustment works
    controller.step(
        "TeleportFull", **{**BASE_FP28_LOCATION, "y": 0.95}, raise_for_failure=True
    )
    position = controller.last_event.metadata["agent"]["position"]
    assert_near(position, BASE_FP28_POSITION)

    controller.step(
        "TeleportFull",
        **{**BASE_FP28_LOCATION, "x": -2.0, "z": -2.5, "y": 0.95},
        raise_for_failure=True,
    )
    position = controller.last_event.metadata["agent"]["position"]
    assert_near(position, dict(x=-2.0, z=-2.5, y=0.901))

    # Teleporting too high
    before_position = controller.last_event.metadata["agent"]["position"]
    controller.step(
        "Teleport",
        **{**BASE_FP28_LOCATION, "y": 1.0},
    )
    assert not controller.last_event.metadata[
        "lastActionSuccess"
    ], "Teleport should not allow changes for more than 0.05 in the y coordinate."
    assert (
        controller.last_event.metadata["agent"]["position"] == before_position
    ), "After failed teleport, the agent's position should not change."

    # Teleporting into an object
    controller.step(
        "Teleport",
        **{**BASE_FP28_LOCATION, "z": -3.5},
    )
    assert not controller.last_event.metadata[
        "lastActionSuccess"
    ], "Should not be able to teleport into an object."

    # Teleporting into a wall
    controller.step(
        "Teleport",
        **{**BASE_FP28_LOCATION, "z": 0},
    )
    assert not controller.last_event.metadata[
        "lastActionSuccess"
    ], "Should not be able to teleport into a wall."

    # DEFAULT AGENT TEST
    # make sure Teleport works with default args
    a1 = controller.last_event.metadata["agent"]
    a2 = controller.step("Teleport", horizon=10).metadata["agent"]
    assert abs(a2["cameraHorizon"] - 10) < 1e-2, "cameraHorizon should be ~10!"

    # all should be the same except for horizon
    assert_near(a1["position"], a2["position"])
    assert_near(a1["rotation"], a2["rotation"])
    assert (
        a1["isStanding"] == a2["isStanding"]
    ), "Agent should remain in same standing when unspecified!"
    assert a1["isStanding"] != None, "Agent isStanding should be set for physics agent!"

    # make sure float rotation works
    # TODO: readd this when it actually works
    # agent = controller.step('TeleportFull', rotation=25).metadata['agent']
    # assert_near(agent['rotation']['y'], 25)

    # test out of bounds with default agent
    for action in ["Teleport", "TeleportFull"]:
        try:
            controller.step(
                action="TeleportFull",
                position=dict(x=2000, y=0, z=9000),
                rotation=dict(x=0, y=90, z=0),
                horizon=30,
                raise_for_failure=True,
            )
            assert False, "Out of bounds teleport not caught by physics agent"
        except:
            pass

    # Teleporting with the locobot and drone, which don't support standing
    for agent in ["locobot", "drone"]:
        event = controller.reset(agentMode=agent)
        assert event.metadata["agent"]["isStanding"] is None, agent + " cannot stand!"

        # Only degrees of freedom on the locobot
        for action in ["Teleport", "TeleportFull"]:
            event = controller.step(
                action=action,
                position=dict(x=-1.5, y=0.9, z=-1.5),
                rotation=dict(x=0, y=90, z=0),
                horizon=30,
            )
            assert event.metadata["lastActionSuccess"], (
                agent + " must be able to TeleportFull without passing in standing!"
            )
            try:
                event = controller.step(
                    action=action,
                    position=dict(x=-1.5, y=0.9, z=-1.5),
                    rotation=dict(x=0, y=90, z=0),
                    horizon=30,
                    standing=True,
                )
                assert False, (
                    agent + " should not be able to pass in standing to teleport!"
                )
            except:
                pass

            # test out of bounds with default agent
            try:
                controller.step(
                    action=action,
                    position=dict(x=2000, y=0, z=9000),
                    rotation=dict(x=0, y=90, z=0),
                    horizon=30,
                    raise_for_failure=True,
                )
                assert False, "Out of bounds teleport not caught by physics agent"
            except:
                pass

        # make sure Teleport works with default args
        a1 = controller.last_event.metadata["agent"]
        a2 = controller.step("Teleport", horizon=10).metadata["agent"]
        assert abs(a2["cameraHorizon"] - 10) < 1e-2, "cameraHorizon should be ~10!"

        # all should be the same except for horizon
        assert_near(a1["position"], a2["position"])
        assert_near(a1["rotation"], a2["rotation"])

        # TODO: readd this when it actually works.
        # make sure float rotation works
        # if agent == "locobot":
        # agent = controller.step('TeleportFull', rotation=25).metadata['agent']
        # assert_near(agent['rotation']['y'], 25)

    controller.reset(agentMode="default")


@pytest.mark.parametrize("controller", [wsgi_controller, fifo_controller])
def test_get_interactable_poses(controller):

    controller.reset("FloorPlan28")
    fridgeId = next(
        obj["objectId"]
        for obj in controller.last_event.metadata["objects"]
        if obj["objectType"] == "Fridge"
    )
    event = controller.step("GetInteractablePoses", objectId=fridgeId)
    poses = event.metadata["actionReturn"]
    assert (
        600 > len(poses) > 400
    ), "Should have around 400 interactable poses next to the fridge!"

    # teleport to a random pose
    pose = poses[len(poses) // 2]
    event = controller.step("TeleportFull", **pose)

    # assumes 1 fridge in the scene
    fridge = next(
        obj
        for obj in controller.last_event.metadata["objects"]
        if obj["objectType"] == "Fridge"
    )
    assert fridge["visible"], "Object is not interactable!"

    # tests that teleport correctly works with **syntax
    assert (
        abs(pose["x"] - event.metadata["agent"]["position"]["x"]) < 1e-3
    ), "Agent x position off!"
    assert (
        abs(pose["z"] - event.metadata["agent"]["position"]["z"]) < 1e-3
    ), "Agent z position off!"
    assert (
        abs(pose["rotation"] - event.metadata["agent"]["rotation"]["y"]) < 1e-3
    ), "Agent rotation off!"
    assert (
        abs(pose["horizon"] - event.metadata["agent"]["cameraHorizon"]) < 1e-3
    ), "Agent horizon off!"
    assert (
        pose["standing"] == event.metadata["agent"]["isStanding"]
    ), "Agent's isStanding is off!"

    # potato should be inside of the fridge (and, thus, non interactable)
    potatoId = next(
        obj["objectId"]
        for obj in controller.last_event.metadata["objects"]
        if obj["objectType"] == "Potato"
    )
    event = controller.step("GetInteractablePoses", objectId=potatoId)
    assert (
        len(event.metadata["actionReturn"]) == 0
    ), "Potato is inside of fridge, and thus, shouldn't be interactable"
    assert event.metadata[
        "lastActionSuccess"
    ], "GetInteractablePoses with Potato shouldn't have failed!"

    # assertion for maxPoses
    event = controller.step("GetInteractablePoses", objectId=fridgeId, maxPoses=50)
    assert len(event.metadata["actionReturn"]) == 50, "maxPoses should be capped at 50!"

    # assert only checking certain horizons and rotations is working correctly
    horizons = [0, 30]
    rotations = [0, 45]
    event = controller.step(
        "GetInteractablePoses",
        objectId=fridgeId,
        horizons=horizons,
        rotations=rotations,
    )
    for pose in event.metadata["actionReturn"]:
        horizon_works = False
        for horizon in horizons:
            if abs(pose["horizon"] - horizon) < 1e-3:
                horizon_works = True
                break
        assert horizon_works, "Not expecting horizon: " + pose["horizon"]

        rotation_works = False
        for rotation in rotations:
            if abs(pose["rotation"] - rotation) < 1e-3:
                rotation_works = True
                break
        assert rotation_works, "Not expecting rotation: " + pose["rotation"]

    # assert only checking certain horizons and rotations is working correctly
    event = controller.step("GetInteractablePoses", objectId=fridgeId, rotations=[270])
    assert (
        len(event.metadata["actionReturn"]) == 0
    ), "Fridge shouldn't be viewable from this rotation!"
    assert event.metadata[
        "lastActionSuccess"
    ], "GetInteractablePoses with Fridge shouldn't have failed!"

    # test maxDistance
    event = controller.step("GetInteractablePoses", objectId=fridgeId, maxDistance=5)
    assert (
        1300 > len(event.metadata["actionReturn"]) > 1100
    ), "GetInteractablePoses with large maxDistance is off!"


@pytest.mark.parametrize("controller", [wsgi_controller, fifo_controller])
def test_get_object_in_frame(controller):
    controller.reset(scene="FloorPlan28", agentMode="default")
    event = controller.step(
        action="TeleportFull",
        position=dict(x=-1, y=0.900998235, z=-1.25),
        rotation=dict(x=0, y=90, z=0),
        horizon=0,
        standing=True,
    )
    assert event, "TeleportFull should have succeeded!"

    query = controller.step("GetObjectInFrame", x=0.6, y=0.6)
    assert not query, "x=0.6, y=0.6 should fail!"

    query = controller.step("GetObjectInFrame", x=0.6, y=0.4)
    assert query.metadata["actionReturn"].startswith(
        "Cabinet"
    ), "x=0.6, y=0.4 should have a cabinet!"

    query = controller.step("GetObjectInFrame", x=0.3, y=0.5)
    assert query.metadata["actionReturn"].startswith(
        "Fridge"
    ), "x=0.3, y=0.5 should have a fridge!"<|MERGE_RESOLUTION|>--- conflicted
+++ resolved
@@ -519,55 +519,6 @@
 
 
 @pytest.mark.parametrize("controller", [wsgi_controller, fifo_controller])
-<<<<<<< HEAD
-def test_teleport(controller):
-    # Checking y coordinate adjustment works
-    controller.step(
-        "TeleportFull", **{**BASE_FP28_LOCATION, "y": 0.95}, raise_for_failure=True
-    )
-    position = controller.last_event.metadata["agent"]["position"]
-    assert_near(position, BASE_FP28_POSITION)
-
-    controller.step(
-        "TeleportFull",
-        **{**BASE_FP28_LOCATION, "x": -2.0, "z": -2.5, "y": 0.95},
-        raise_for_failure=True,
-    )
-    position = controller.last_event.metadata["agent"]["position"]
-    assert_near(position, dict(x=-2.0, z=-2.5, y=0.901))
-
-    # Teleporting too high
-    before_position = controller.last_event.metadata["agent"]["position"]
-    controller.step(
-        "Teleport", **{**BASE_FP28_LOCATION, "y": 1.0},
-    )
-    assert not controller.last_event.metadata[
-        "lastActionSuccess"
-    ], "Teleport should not allow changes for more than 0.05 in the y coordinate."
-    assert (
-        controller.last_event.metadata["agent"]["position"] == before_position
-    ), "After failed teleport, the agent's position should not change."
-
-    # Teleporting into an object
-    controller.step(
-        "Teleport", **{**BASE_FP28_LOCATION, "z": -3.5},
-    )
-    assert not controller.last_event.metadata[
-        "lastActionSuccess"
-    ], "Should not be able to teleport into an object."
-
-    # Teleporting into a wall
-    controller.step(
-        "Teleport", **{**BASE_FP28_LOCATION, "z": 0},
-    )
-    assert not controller.last_event.metadata[
-        "lastActionSuccess"
-    ], "Should not be able to teleport into a wall."
-
-
-@pytest.mark.parametrize("controller", [wsgi_controller, fifo_controller])
-=======
->>>>>>> 59fd5f54
 def test_open(controller):
     objects = controller.last_event.metadata["objects"]
     obj_to_open = next(obj for obj in objects if obj["objectType"] == "Fridge")
@@ -946,8 +897,7 @@
     # Teleporting too high
     before_position = controller.last_event.metadata["agent"]["position"]
     controller.step(
-        "Teleport",
-        **{**BASE_FP28_LOCATION, "y": 1.0},
+        "Teleport", **{**BASE_FP28_LOCATION, "y": 1.0},
     )
     assert not controller.last_event.metadata[
         "lastActionSuccess"
@@ -958,8 +908,7 @@
 
     # Teleporting into an object
     controller.step(
-        "Teleport",
-        **{**BASE_FP28_LOCATION, "z": -3.5},
+        "Teleport", **{**BASE_FP28_LOCATION, "z": -3.5},
     )
     assert not controller.last_event.metadata[
         "lastActionSuccess"
@@ -967,8 +916,7 @@
 
     # Teleporting into a wall
     controller.step(
-        "Teleport",
-        **{**BASE_FP28_LOCATION, "z": 0},
+        "Teleport", **{**BASE_FP28_LOCATION, "z": 0},
     )
     assert not controller.last_event.metadata[
         "lastActionSuccess"
