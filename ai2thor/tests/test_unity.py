--- conflicted
+++ resolved
@@ -1181,41 +1181,8 @@
     ), "GetInteractablePoses with large maxDistance is off!"
 
 
-<<<<<<< HEAD
-@pytest.mark.parametrize("controller", [wsgi_controller, fifo_controller])
-def test_get_reachable_positions(controller):
-    controller.reset("FloorPlan28")
-
-    event = controller.step("GetReachablePositions")
-    num_reachable_aligned = len(event.metadata["actionReturn"])
-    assert 100 < num_reachable_aligned < 125
-
-    controller.step(
-        action="TeleportFull",
-        position=dict(x=-1, y=0.900998235, z=-1.25),
-        rotation=dict(x=0, y=49.11111, z=0),
-        horizon=0,
-        standing=True,
-    )
-    event = controller.step("GetReachablePositions")
-    num_reachable_aligned_after_teleport = len(event.metadata["actionReturn"])
-    assert num_reachable_aligned == num_reachable_aligned_after_teleport
-
-    event = controller.step("GetReachablePositions", directionsRelativeAgent=True)
-    num_reachable_unaligned = len(event.metadata["actionReturn"])
-    assert 100 < num_reachable_unaligned < 125
-
-    assert (
-        num_reachable_unaligned != num_reachable_aligned
-    ), "Number of reachable positions should differ when using `directionsRelativeAgent`"
-
-
-@pytest.mark.parametrize("controller", [wsgi_controller, fifo_controller])
-=======
-
 @pytest.mark.parametrize("controller", fifo_wsgi)
 @pytest.mark.skip(reason="Colliders need to be moved closer to objects.")
->>>>>>> a16fcdc0
 def test_get_object_in_frame(controller):
     controller.reset(scene=TEST_SCENE, agentMode="default")
     event = controller.step(
@@ -1311,4 +1278,32 @@
     assert_near(
         query.metadata["actionReturn"],
         {'x': -0.5968407392501831, 'y': 1.5759981870651245, 'z': -1.0484200716018677}
-    )+    )
+
+
+@pytest.mark.parametrize("controller", [wsgi_controller, fifo_controller])
+def test_get_reachable_positions(controller):
+    controller.reset("FloorPlan28")
+
+    event = controller.step("GetReachablePositions")
+    num_reachable_aligned = len(event.metadata["actionReturn"])
+    assert 100 < num_reachable_aligned < 125
+
+    controller.step(
+        action="TeleportFull",
+        position=dict(x=-1, y=0.900998235, z=-1.25),
+        rotation=dict(x=0, y=49.11111, z=0),
+        horizon=0,
+        standing=True,
+    )
+    event = controller.step("GetReachablePositions")
+    num_reachable_aligned_after_teleport = len(event.metadata["actionReturn"])
+    assert num_reachable_aligned == num_reachable_aligned_after_teleport
+
+    event = controller.step("GetReachablePositions", directionsRelativeAgent=True)
+    num_reachable_unaligned = len(event.metadata["actionReturn"])
+    assert 100 < num_reachable_unaligned < 125
+
+    assert (
+        num_reachable_unaligned != num_reachable_aligned
+    ), "Number of reachable positions should differ when using `directionsRelativeAgent`"