# import pytest
import os
import string
import random
import copy
import json
import pytest
import warnings
import jsonschema
import numpy as np
from ai2thor.controller import Controller
from ai2thor.tests.constants import TESTS_DATA_DIR
from ai2thor.wsgi_server import WsgiServer
from ai2thor.fifo_server import FifoServer
from PIL import ImageChops, ImageFilter, Image
import glob
import re

TEST_SCENE = 'FloorPlan28'

# Defining const classes to lessen the possibility of a misspelled key
class Actions:
    AddThirdPartyCamera = "AddThirdPartyCamera"
    UpdateThirdPartyCamera = "UpdateThirdPartyCamera"


class MultiAgentMetadata:
    thirdPartyCameras = "thirdPartyCameras"


class ThirdPartyCameraMetadata:
    position = "position"
    rotation = "rotation"
    fieldOfView = "fieldOfView"


def build_controller(**args):
    default_args = dict(scene=TEST_SCENE, local_build=True)
    default_args.update(args)
    # during a ci-build we will get a warning that we are using a commit_id for the
    # build instead of 'local'
    with warnings.catch_warnings():
        warnings.simplefilter("ignore")
        c = Controller(**default_args)

    # allow tests to indicate its okay to skip resetting
    # this makes tests run faster in the event a test has not mutated 
    # environment
    c._skip_reset = False

    # used for resetting
    c._original_initialization_parameters = c.initialization_parameters
    return c


_wsgi_controller = build_controller(server_class=WsgiServer)
_fifo_controller = build_controller(server_class=FifoServer)
_stochastic_controller = build_controller(agentControllerType="stochastic")

# This custom list is needed because fixtures don't
# work with pytest.mark.parametrize and we want/need
#  to used fixtures to reset controllers prior to being used within a test
# open issue requesting this feature https://github.com/pytest-dev/pytest/issues/349
class Controllers(list):

    def __iter__(self):
        for o in super().__iter__():
            yield reset_controller(o)

# resetting on each use so that each tests works with
# the scene in a pristine state
def reset_controller(controller):
    controller.initialization_parameters = copy.deepcopy(controller._original_initialization_parameters)
    if not controller._skip_reset:
        controller.reset(TEST_SCENE)

    controller._skip_reset = False

    return controller

@pytest.fixture
def wsgi_controller():
    return reset_controller(_wsgi_controller)

@pytest.fixture
def stochastic_controller():
    return reset_controller(_stochastic_controller)

@pytest.fixture
def fifo_controller():
    return reset_controller(_fifo_controller)


fifo_wsgi = Controllers([_fifo_controller, _wsgi_controller])
fifo_wsgi_stoch = Controllers([_fifo_controller, _wsgi_controller, _stochastic_controller])

BASE_FP28_POSITION = dict(x=-1.5, z=-1.5, y=0.901,)
BASE_FP28_LOCATION = dict(
    **BASE_FP28_POSITION, rotation={"x": 0, "y": 0, "z": 0}, horizon=0, standing=True,
)


def teleport_to_base_location(controller: Controller):
    assert (
        controller.last_event.metadata["sceneName"].replace("_physics", "")
        == TEST_SCENE
    )

    controller.step("TeleportFull", **BASE_FP28_LOCATION)
    assert controller.last_event.metadata["lastActionSuccess"]


def teardown_module(module):
    _wsgi_controller.stop()
    _fifo_controller.stop()
    _stochastic_controller.stop()


def assert_near(point1, point2, error_message=""):
    assert point1.keys() == point2.keys(), error_message + "Keys mismatch."
    for k in point1.keys():
        assert abs(point1[k] - point2[k]) < 1e-3, (
            error_message + f"for {k} key, {point1[k]} != {point2[k]}"
        )


def test_stochastic_controller(stochastic_controller):
    stochastic_controller.reset(TEST_SCENE)
    assert stochastic_controller.last_event.metadata["lastActionSuccess"]


# Issue #514 found that the thirdPartyCamera image code was causing multi-agents to end
# up with the same frame
def test_multi_agent_with_third_party_camera(fifo_controller):
    fifo_controller.reset(TEST_SCENE, agentCount=2)
    assert not np.all(
        fifo_controller.last_event.events[1].frame == fifo_controller.last_event.events[0].frame
    )
    event = fifo_controller.step(
        dict(
            action="AddThirdPartyCamera",
            rotation=dict(x=0, y=0, z=90),
            position=dict(x=-1.0, z=-2.0, y=1.0),
        )
    )
    assert not np.all(
        fifo_controller.last_event.events[1].frame == fifo_controller.last_event.events[0].frame
    )


# Issue #526 thirdPartyCamera hanging without correct keys in FifoServer FormMap
def test_third_party_camera_with_image_synthesis(fifo_controller):
    fifo_controller.reset(TEST_SCENE,
        renderInstanceSegmentation=True,
        renderDepthImage=True,
        renderSemanticSegmentation=True,
    )
    event = fifo_controller.step(
        dict(
            action="AddThirdPartyCamera",
            rotation=dict(x=0, y=0, z=90),
            position=dict(x=-1.0, z=-2.0, y=1.0),
        )
    )
    assert len(event.third_party_depth_frames) == 1
    assert len(event.third_party_semantic_segmentation_frames) == 1
    assert len(event.third_party_camera_frames) == 1
    assert len(event.third_party_instance_segmentation_frames) == 1


def test_rectangle_aspect(fifo_controller):

    fifo_controller.reset(TEST_SCENE, width=600, height=300)
    event = fifo_controller.step(dict(action="Initialize", gridSize=0.25))
    assert event.frame.shape == (300, 600, 3)


def test_small_aspect(fifo_controller):
    fifo_controller.reset(TEST_SCENE, width=128, height=64)
    event = fifo_controller.step(dict(action="Initialize", gridSize=0.25))
    assert event.frame.shape == (64, 128, 3)


def test_bot_deprecation(fifo_controller):
    fifo_controller.reset(TEST_SCENE, agentMode='bot')
    assert (
        fifo_controller.initialization_parameters["agentMode"].lower() == "locobot"
    ), "bot should alias to locobot!"


def test_deprecated_segmentation_params(fifo_controller):
    # renderObjectImage has been renamed to renderInstanceSegmentation
    # renderClassImage has been renamed to renderSemanticSegmentation
<<<<<<< HEAD
    controller = build_controller(renderObjectImage=True, renderClassImage=True,)
    event = controller.last_event
=======
    fifo_controller.reset(TEST_SCENE,
        renderObjectImage=True,
        renderClassImage=True,
    )
    event = fifo_controller.last_event
>>>>>>> 12de70a7
    with warnings.catch_warnings():
        warnings.simplefilter("ignore", category=DeprecationWarning)
        assert event.class_segmentation_frame is event.semantic_segmentation_frame
        assert event.semantic_segmentation_frame is not None
        assert (
            event.instance_segmentation_frame is not None
        ), "renderObjectImage should still render instance_segmentation_frame"


def test_deprecated_segmentation_params2(fifo_controller):
    # renderObjectImage has been renamed to renderInstanceSegmentation
    # renderClassImage has been renamed to renderSemanticSegmentation
<<<<<<< HEAD
    controller = build_controller(
        renderSemanticSegmentation=True, renderInstanceSegmentation=True,
=======
    fifo_controller.reset(TEST_SCENE,
        renderSemanticSegmentation=True,
        renderInstanceSegmentation=True,
>>>>>>> 12de70a7
    )
    event = fifo_controller.last_event

    with warnings.catch_warnings():
        warnings.simplefilter("ignore", category=DeprecationWarning)
        assert event.class_segmentation_frame is event.semantic_segmentation_frame
        assert event.semantic_segmentation_frame is not None
        assert (
            event.instance_segmentation_frame is not None
        ), "renderObjectImage should still render instance_segmentation_frame"


def test_reset(fifo_controller):
    width = 520
    height = 310
    event = fifo_controller.reset(
        scene=TEST_SCENE, width=width, height=height, renderDepthImage=True
    )
    assert event.frame.shape == (height, width, 3), "RGB frame dimensions are wrong!"
    assert event.depth_frame is not None, "depth frame should have rendered!"
    assert event.depth_frame.shape == (
        height,
        width,
    ), "depth frame dimensions are wrong!"

    width = 300
    height = 300
    event = fifo_controller.reset(
        scene=TEST_SCENE, width=width, height=height, renderDepthImage=False
    )
    assert event.depth_frame is None, "depth frame shouldn't have rendered!"
    assert event.frame.shape == (height, width, 3), "RGB frame dimensions are wrong!"


def test_fast_emit(fifo_controller):
    event = fifo_controller.step(dict(action="RotateRight"))
    event_fast_emit = fifo_controller.step(dict(action="TestFastEmit", rvalue="foo"))
    event_no_fast_emit = fifo_controller.step(dict(action="LookUp"))
    event_no_fast_emit_2 = fifo_controller.step(dict(action="RotateRight"))

    assert event.metadata._raw_metadata["actionReturn"] is None
    assert event_fast_emit.metadata._raw_metadata["actionReturn"] == "foo"
    assert id(event.metadata._raw_metadata["objects"]) == id(
        event_fast_emit.metadata._raw_metadata["objects"]
    )
    assert id(event.metadata._raw_metadata["objects"]) != id(
        event_no_fast_emit.metadata._raw_metadata["objects"]
    )
    assert id(event_no_fast_emit_2.metadata._raw_metadata["objects"]) != id(
        event_no_fast_emit.metadata._raw_metadata["objects"]
    )


def test_fifo_large_input(fifo_controller):
    random_string = "".join(
        random.choice(string.ascii_letters) for i in range(1024 * 16)
    )
    event = fifo_controller.step(dict(action="TestActionReflectParam", rvalue=random_string))
    assert event.metadata["actionReturn"] == random_string


def test_fast_emit_disabled(fifo_controller):
    slow_controller = fifo_controller
    slow_controller.reset(TEST_SCENE, fastActionEmit=False)
    event = slow_controller.step(dict(action="RotateRight"))
    event_fast_emit = slow_controller.step(dict(action="TestFastEmit", rvalue="foo"))
    # assert that when actionFastEmit is off that the objects are different
    assert id(event.metadata["objects"]) != id(event_fast_emit.metadata["objects"])


@pytest.mark.parametrize("controller", fifo_wsgi)
def test_lookdown(controller):
    e = controller.step(dict(action="RotateLook", rotation=0, horizon=0))
    position = controller.last_event.metadata["agent"]["position"]
    horizon = controller.last_event.metadata["agent"]["cameraHorizon"]
    assert horizon == 0.0
    e = controller.step(dict(action="LookDown"))
    assert e.metadata["agent"]["position"] == position
    assert round(e.metadata["agent"]["cameraHorizon"]) == 30
    assert e.metadata["agent"]["rotation"] == dict(x=0, y=0, z=0)
    e = controller.step(dict(action="LookDown"))
    assert round(e.metadata["agent"]["cameraHorizon"]) == 60
    e = controller.step(dict(action="LookDown"))
    assert round(e.metadata["agent"]["cameraHorizon"]) == 60


@pytest.mark.parametrize("controller", fifo_wsgi)
def test_no_leak_params(controller):

    action = dict(action="RotateLook", rotation=0, horizon=0)
    e = controller.step(action)
    assert "sequenceId" not in action


@pytest.mark.parametrize("controller", fifo_wsgi)
def test_target_invocation_exception(controller):
    # TargetInvocationException is raised when short circuiting failures occur
    # on the Unity side. It often occurs when invalid arguments are used.
    event = controller.step("OpenObject", x=1.5, y=0.5)
    assert not event.metadata["lastActionSuccess"], "OpenObject(x > 1) should fail."
    assert event.metadata[
        "errorMessage"
    ], "errorMessage should not be empty when OpenObject(x > 1)."


@pytest.mark.parametrize(
    "controller", fifo_wsgi_stoch
)
def test_lookup(controller):

    e = controller.step(dict(action="RotateLook", rotation=0, horizon=0))
    position = controller.last_event.metadata["agent"]["position"]
    horizon = controller.last_event.metadata["agent"]["cameraHorizon"]
    assert horizon == 0.0
    e = controller.step(dict(action="LookUp"))
    assert e.metadata["agent"]["position"] == position
    assert e.metadata["agent"]["cameraHorizon"] == -30.0
    assert e.metadata["agent"]["rotation"] == dict(x=0, y=0, z=0)
    e = controller.step(dict(action="LookUp"))
    assert e.metadata["agent"]["cameraHorizon"] == -30.0


@pytest.mark.parametrize("controller", fifo_wsgi)
def test_rotate_left(controller):

    e = controller.step(dict(action="RotateLook", rotation=0, horizon=0))
    position = controller.last_event.metadata["agent"]["position"]
    rotation = controller.last_event.metadata["agent"]["rotation"]
    assert rotation == dict(x=0, y=0, z=0)
    horizon = controller.last_event.metadata["agent"]["cameraHorizon"]
    e = controller.step(dict(action="RotateLeft"))
    assert e.metadata["agent"]["position"] == position
    assert e.metadata["agent"]["cameraHorizon"] == horizon
    assert e.metadata["agent"]["rotation"]["y"] == 270.0
    assert e.metadata["agent"]["rotation"]["x"] == 0.0
    assert e.metadata["agent"]["rotation"]["z"] == 0.0


@pytest.mark.parametrize("controller", fifo_wsgi)
def test_simobj_filter(controller):

    objects = controller.last_event.metadata["objects"]
    unfiltered_object_ids = sorted([o["objectId"] for o in objects])
    filter_object_ids = sorted([o["objectId"] for o in objects[0:3]])
    e = controller.step(dict(action="SetObjectFilter", objectIds=filter_object_ids))
    assert len(e.metadata["objects"]) == len(filter_object_ids)
    filtered_object_ids = sorted([o["objectId"] for o in e.metadata["objects"]])
    assert filtered_object_ids == filter_object_ids

    e = controller.step(dict(action="SetObjectFilter", objectIds=[]))
    assert len(e.metadata["objects"]) == 0

    e = controller.step(dict(action="ResetObjectFilter"))
    reset_filtered_object_ids = sorted([o["objectId"] for o in e.metadata["objects"]])
    assert unfiltered_object_ids == reset_filtered_object_ids


@pytest.mark.parametrize("controller", fifo_wsgi)
def test_add_third_party_camera(controller):
    expectedPosition = dict(x=1.2, y=2.3, z=3.4)
    expectedRotation = dict(x=30, y=40, z=50)
    expectedFieldOfView = 45.0
    assert (
        len(controller.last_event.metadata[MultiAgentMetadata.thirdPartyCameras]) == 0
    ), "there should be 0 cameras"

    e = controller.step(
        dict(
            action=Actions.AddThirdPartyCamera,
            position=expectedPosition,
            rotation=expectedRotation,
            fieldOfView=expectedFieldOfView,
        )
    )
    assert (
        len(e.metadata[MultiAgentMetadata.thirdPartyCameras]) == 1
    ), "there should be 1 camera"
    camera = e.metadata[MultiAgentMetadata.thirdPartyCameras][0]
    assert_near(
        camera[ThirdPartyCameraMetadata.position],
        expectedPosition,
        "initial position should have been set",
    )
    assert_near(
        camera[ThirdPartyCameraMetadata.rotation],
        expectedRotation,
        "initial rotation should have been set",
    )
    assert (
        camera[ThirdPartyCameraMetadata.fieldOfView] == expectedFieldOfView
    ), "initial fieldOfView should have been set"

    # expects position to be a Vector3, should fail!
    event = controller.step(
        action="AddThirdPartyCamera", position=5, rotation=dict(x=0, y=0, z=0)
    )
    assert not event.metadata[
        "lastActionSuccess"
    ], "position should not allow float input!"

    # orthographicSize expects float, not Vector3!
    error_message = None
    try:
        event = controller.step(
            action="AddThirdPartyCamera",
            position=dict(x=0, y=0, z=0),
            rotation=dict(x=0, y=0, z=0),
            orthographic=True,
            orthographicSize=dict(x=0, y=0, z=0),
        )
    except ValueError as e:
        error_message = str(e)

    assert error_message.startswith(
        "action: AddThirdPartyCamera has an invalid argument: orthographicSize"
    )


def test_update_third_party_camera(fifo_controller):
    # add a new camera
    expectedPosition = dict(x=1.2, y=2.3, z=3.4)
    expectedRotation = dict(x=30, y=40, z=50)
    expectedFieldOfView = 45.0
    e = fifo_controller.step(
        dict(
            action=Actions.AddThirdPartyCamera,
            position=expectedPosition,
            rotation=expectedRotation,
            fieldOfView=expectedFieldOfView,
        )
    )
    assert (
        len(fifo_controller.last_event.metadata[MultiAgentMetadata.thirdPartyCameras]) == 1
    ), "there should be 1 camera"

    # update camera pose fully
    expectedPosition = dict(x=2.2, y=3.3, z=4.4)
    expectedRotation = dict(x=10, y=20, z=30)
    expectedInitialFieldOfView = 45.0
    e = fifo_controller.step(
        dict(
            action=Actions.UpdateThirdPartyCamera,
            thirdPartyCameraId=0,
            position=expectedPosition,
            rotation=expectedRotation,
        )
    )
    camera = e.metadata[MultiAgentMetadata.thirdPartyCameras][0]
    assert_near(
        camera[ThirdPartyCameraMetadata.position],
        expectedPosition,
        "position should have been updated",
    )
    assert_near(
        camera[ThirdPartyCameraMetadata.rotation],
        expectedRotation,
        "rotation should have been updated",
    )
    assert (
        camera[ThirdPartyCameraMetadata.fieldOfView] == expectedInitialFieldOfView
    ), "fieldOfView should not have changed"

    # partially update the camera pose
    changeFOV = 55.0
    expectedPosition2 = dict(x=3.2, z=5)
    expectedRotation2 = dict(y=90)
    e = fifo_controller.step(
        action=Actions.UpdateThirdPartyCamera,
        thirdPartyCameraId=0,
        fieldOfView=changeFOV,
        position=expectedPosition2,
        rotation=expectedRotation2,
    )
    camera = e.metadata[MultiAgentMetadata.thirdPartyCameras][0]
    assert (
        camera[ThirdPartyCameraMetadata.fieldOfView] == changeFOV
    ), "fieldOfView should have been updated"

    expectedPosition.update(expectedPosition2)
    expectedRotation.update(expectedRotation2)
    assert_near(
        camera[ThirdPartyCameraMetadata.position],
        expectedPosition,
        "position should been slightly updated",
    )
    assert_near(
        camera[ThirdPartyCameraMetadata.rotation],
        expectedRotation,
        "rotation should been slightly updated",
    )

    for fov in [-1, 181, 0]:
        e = fifo_controller.step(
            dict(
                action=Actions.UpdateThirdPartyCamera,
                thirdPartyCameraId=0,
                fieldOfView=fov,
            )
        )
        assert not e.metadata[
            "lastActionSuccess"
        ], "fieldOfView should fail outside of (0, 180)"
        assert_near(
            camera[ThirdPartyCameraMetadata.position],
            expectedPosition,
            "position should not have updated",
        )
        assert_near(
            camera[ThirdPartyCameraMetadata.rotation],
            expectedRotation,
            "rotation should not have updated",
        )


@pytest.mark.parametrize("controller", fifo_wsgi)
def test_rotate_look(controller):

    e = controller.step(dict(action="RotateLook", rotation=0, horizon=0))
    position = controller.last_event.metadata["agent"]["position"]
    rotation = controller.last_event.metadata["agent"]["rotation"]
    assert rotation == dict(x=0, y=0, z=0)
    e = controller.step(dict(action="RotateLook", rotation=90, horizon=31))
    assert e.metadata["agent"]["position"] == position
    assert int(e.metadata["agent"]["cameraHorizon"]) == 31
    assert e.metadata["agent"]["rotation"]["y"] == 90.0
    assert e.metadata["agent"]["rotation"]["x"] == 0.0
    assert e.metadata["agent"]["rotation"]["z"] == 0.0


@pytest.mark.parametrize("controller", fifo_wsgi)
def test_rotate_right(controller):

    e = controller.step(dict(action="RotateLook", rotation=0, horizon=0))
    position = controller.last_event.metadata["agent"]["position"]
    rotation = controller.last_event.metadata["agent"]["rotation"]
    assert rotation == dict(x=0, y=0, z=0)
    horizon = controller.last_event.metadata["agent"]["cameraHorizon"]
    e = controller.step(dict(action="RotateRight"))
    assert e.metadata["agent"]["position"] == position
    assert e.metadata["agent"]["cameraHorizon"] == horizon
    assert e.metadata["agent"]["rotation"]["y"] == 90.0
    assert e.metadata["agent"]["rotation"]["x"] == 0.0
    assert e.metadata["agent"]["rotation"]["z"] == 0.0

@pytest.mark.parametrize("controller", fifo_wsgi)
def test_open_aabb_cache(controller):
    objects = controller.last_event.metadata["objects"]
    obj = next(obj for obj in objects if obj["objectType"] == "Fridge")
    start_aabb = obj['axisAlignedBoundingBox']

    open_event = controller.step(
        action="OpenObject",
        objectId=obj["objectId"],
        forceAction=True,
        raise_for_failure=True,
    )
    obj = next(obj for obj in open_event.metadata['objects'] if obj["objectType"] == "Fridge")
    open_aabb = obj['axisAlignedBoundingBox']
    assert start_aabb['size'] != open_aabb['size']

    close_event = controller.step(
        action="CloseObject",
        objectId=obj["objectId"],
        forceAction=True,
        raise_for_failure=True,
    )
    obj = next(obj for obj in close_event.metadata['objects'] if obj["objectType"] == "Fridge")
    close_aabb = obj['axisAlignedBoundingBox']
    assert start_aabb['size'] == close_aabb['size']


@pytest.mark.parametrize("controller", fifo_wsgi)
def test_open(controller):
    objects = controller.last_event.metadata["objects"]
    obj_to_open = next(obj for obj in objects if obj["objectType"] == "Fridge")

    # helper that returns obj_to_open from a new event
    def get_object(event, object_id):
        return next(
            obj for obj in event.metadata["objects"] if obj["objectId"] == object_id
        )

    for openness in [0.5, 0.7, 0]:
        event = controller.step(
            action="OpenObject",
            objectId=obj_to_open["objectId"],
            openness=openness,
            forceAction=True,
            raise_for_failure=True,
        )
        opened_obj = get_object(event, obj_to_open["objectId"])
        assert abs(opened_obj["openness"] - openness) < 1e-3, "Incorrect openness!"
        assert opened_obj["isOpen"] == (openness != 0), "isOpen incorrectly reported!"

    # test bad openness values
    for bad_openness in [-0.5, 1.5]:
        event = controller.step(
            action="OpenObject",
            objectId=obj_to_open["objectId"],
            openness=bad_openness,
            forceAction=True,
        )
        assert not event.metadata[
            "lastActionSuccess"
        ], "0.0 > Openness > 1.0 should fail!"

    # test backwards compatibility on moveMagnitude, where moveMagnitude
    # is now `openness`, but when moveMagnitude = 0 that corresponds to openness = 1.
    event = controller.step(
        action="OpenObject",
        objectId=obj_to_open["objectId"],
        forceAction=True,
        moveMagnitude=0,
    )
    opened_obj = get_object(event, obj_to_open["objectId"])
    assert (
        abs(opened_obj["openness"] - 1) < 1e-3
    ), "moveMagnitude=0 must have openness=1"
    assert opened_obj["isOpen"], "moveMagnitude isOpen incorrectly reported!"

    # another moveMagnitude check
    test_openness = 0.65
    event = controller.step(
        action="OpenObject",
        objectId=obj_to_open["objectId"],
        forceAction=True,
        moveMagnitude=test_openness,
    )
    opened_obj = get_object(event, obj_to_open["objectId"])
    assert (
        abs(opened_obj["openness"] - test_openness) < 1e-3
    ), "moveMagnitude is not working!"
    assert opened_obj["isOpen"], "moveMagnitude isOpen incorrectly reported!"

    # a CloseObject specific check
    event = controller.step(
        action="CloseObject", objectId=obj_to_open["objectId"], forceAction=True
    )
    obj = get_object(event, obj_to_open["objectId"])
    assert abs(obj["openness"] - 0) < 1e-3, "CloseObject openness should be 0"
    assert not obj["isOpen"], "CloseObject should report isOpen==false!"


def test_action_dispatch(fifo_controller):
    controller = fifo_controller
    event = controller.step(
        dict(action="TestActionDispatchFindAmbiguous"),
        typeName="UnityStandardAssets.Characters.FirstPerson.PhysicsRemoteFPSAgentController",
    )

    known_ambig = sorted(
        [
            "TestActionDispatchSAAmbig",
            "TestActionDispatchSAAmbig2",
            "ProcessControlCommand",
        ]
    )
    assert sorted(event.metadata["actionReturn"]) == known_ambig
    fifo_controller._skip_reset = True

def test_action_dispatch_find_ambiguous_stochastic(fifo_controller):
    event = fifo_controller.step(
        dict(action="TestActionDispatchFindAmbiguous"),
        typeName="UnityStandardAssets.Characters.FirstPerson.StochasticRemoteFPSAgentController",
    )

    known_ambig = sorted(
        [
            "TestActionDispatchSAAmbig",
            "TestActionDispatchSAAmbig2",
            "ProcessControlCommand",
        ]
    )
    assert sorted(event.metadata["actionReturn"]) == known_ambig
    fifo_controller._skip_reset = True


def test_action_dispatch_server_action_ambiguous2(fifo_controller):
    exception_thrown = False
    exception_message = None
    try:
        fifo_controller.step("TestActionDispatchSAAmbig2")
    except ValueError as e:
        exception_thrown = True
        exception_message = str(e)

    assert exception_thrown
    assert (
        "Ambiguous action: TestActionDispatchSAAmbig2 Signature match found in the same class"
        == exception_message
    )
    fifo_controller._skip_reset = True


def test_action_dispatch_server_action_ambiguous(fifo_controller):
    exception_thrown = False
    exception_message = None
    try:
        fifo_controller.step("TestActionDispatchSAAmbig")
    except ValueError as e:
        exception_thrown = True
        exception_message = str(e)

    assert exception_thrown
    assert (
        exception_message
        == "Ambiguous action: TestActionDispatchSAAmbig Mixing a ServerAction method with overloaded methods is not permitted"
    )
    fifo_controller._skip_reset = True


def test_action_dispatch_find_conflicts_stochastic(fifo_controller):
    event = fifo_controller.step(
        dict(action="TestActionDispatchFindConflicts"),
        typeName="UnityStandardAssets.Characters.FirstPerson.StochasticRemoteFPSAgentController",
    )
    known_conflicts = {
        "TestActionDispatchConflict": ["param22"],
    }
    assert event.metadata["actionReturn"] == known_conflicts
    fifo_controller._skip_reset = True


def test_action_dispatch_find_conflicts_physics(fifo_controller):
    event = fifo_controller.step(
        dict(action="TestActionDispatchFindConflicts"),
        typeName="UnityStandardAssets.Characters.FirstPerson.PhysicsRemoteFPSAgentController",
    )
    known_conflicts = {
        "TestActionDispatchConflict": ["param22"],
    }
<<<<<<< HEAD
    assert event.metadata._raw_metadata["actionReturn"] == known_conflicts
=======
    assert event.metadata["actionReturn"] == known_conflicts
    fifo_controller._skip_reset = True
>>>>>>> 12de70a7


def test_action_dispatch_missing_args(fifo_controller):
    caught_exception = False
    try:
        event = fifo_controller.step(dict(action="TestActionDispatchNoop", param6="foo"))
        print(event.metadata["actionReturn"])
    except ValueError as e:
        caught_exception = True
    assert caught_exception
    assert fifo_controller.last_event.metadata["errorCode"] == "MissingArguments"
    fifo_controller._skip_reset = True


def test_action_dispatch_invalid_action(fifo_controller):
    caught_exception = False
    try:
        event = fifo_controller.step(dict(action="TestActionDispatchNoopFoo"))
    except ValueError as e:
        caught_exception = True
    assert caught_exception
    assert fifo_controller.last_event.metadata["errorCode"] == "InvalidAction"
    fifo_controller._skip_reset = True


def test_action_dispatch_empty(fifo_controller):
    event = fifo_controller.step(dict(action="TestActionDispatchNoop"))
    assert event.metadata["actionReturn"] == "emptyargs"
    fifo_controller._skip_reset = True


def test_action_disptatch_one_param(fifo_controller):
    event = fifo_controller.step(dict(action="TestActionDispatchNoop", param1=True))
    assert event.metadata["actionReturn"] == "param1"
    fifo_controller._skip_reset = True


def test_action_disptatch_two_param(fifo_controller):
    event = fifo_controller.step(
        dict(action="TestActionDispatchNoop", param1=True, param2=False)
    )
    assert event.metadata["actionReturn"] == "param1 param2"
    fifo_controller._skip_reset = True


def test_action_disptatch_two_param_with_default(fifo_controller):
    event = fifo_controller.step(
        dict(action="TestActionDispatchNoop2", param3=True, param4="foobar")
    )
    assert event.metadata["actionReturn"] == "param3 param4/default foobar"
    fifo_controller._skip_reset = True


def test_action_disptatch_two_param_with_default_empty(fifo_controller):
    event = fifo_controller.step(dict(action="TestActionDispatchNoop2", param3=True))
    assert event.metadata["actionReturn"] == "param3 param4/default foo"
    fifo_controller._skip_reset = True


def test_action_disptatch_serveraction_default(fifo_controller):
    event = fifo_controller.step(dict(action="TestActionDispatchNoopServerAction"))
    assert event.metadata["actionReturn"] == "serveraction"
    fifo_controller._skip_reset = True


def test_action_disptatch_serveraction_with_object_id(fifo_controller):
    event = fifo_controller.step(
        dict(action="TestActionDispatchNoopServerAction", objectId="candle|1|2|3")
    )
    assert event.metadata["actionReturn"] == "serveraction"
    fifo_controller._skip_reset = True


def test_action_disptatch_all_default(fifo_controller):
    event = fifo_controller.step(dict(action="TestActionDispatchNoopAllDefault"))
    assert event.metadata["actionReturn"] == "alldefault"
    fifo_controller._skip_reset = True


def test_action_disptatch_some_default(fifo_controller):
    event = fifo_controller.step(
        dict(action="TestActionDispatchNoopAllDefault2", param12=9.0)
    )
    assert event.metadata["actionReturn"] == "somedefault"
    fifo_controller._skip_reset = True



@pytest.mark.parametrize("controller", fifo_wsgi)
def test_moveahead(controller):
    teleport_to_base_location(controller)
    controller.step(dict(action="MoveAhead"), raise_for_failure=True)
    position = controller.last_event.metadata["agent"]["position"]
    assert_near(position, dict(x=-1.5, z=-1.25, y=0.901))


@pytest.mark.parametrize("controller", fifo_wsgi)
def test_moveback(controller):
    teleport_to_base_location(controller)
    controller.step(dict(action="MoveBack"), raise_for_failure=True)
    position = controller.last_event.metadata["agent"]["position"]
    assert_near(position, dict(x=-1.5, z=-1.75, y=0.900998652))


@pytest.mark.parametrize("controller", fifo_wsgi)
def test_moveleft(controller):
    teleport_to_base_location(controller)
    controller.step(dict(action="MoveLeft"), raise_for_failure=True)
    position = controller.last_event.metadata["agent"]["position"]
    assert_near(position, dict(x=-1.75, z=-1.5, y=0.901))


@pytest.mark.parametrize("controller", fifo_wsgi)
def test_moveright(controller):
    teleport_to_base_location(controller)
    controller.step(dict(action="MoveRight"), raise_for_failure=True)
    position = controller.last_event.metadata["agent"]["position"]
    assert_near(position, dict(x=-1.25, z=-1.5, y=0.901))


@pytest.mark.parametrize("controller", fifo_wsgi)
def test_moveahead_mag(controller):
    teleport_to_base_location(controller)
    controller.step(dict(action="MoveAhead", moveMagnitude=0.5), raise_for_failure=True)
    position = controller.last_event.metadata["agent"]["position"]
    assert_near(position, dict(x=-1.5, z=-1, y=0.9009983))


@pytest.mark.parametrize("controller", fifo_wsgi)
def test_moveahead_fail(controller):
    teleport_to_base_location(controller)
    controller.step(dict(action="MoveAhead", moveMagnitude=5.0))
    assert not controller.last_event.metadata["lastActionSuccess"]


@pytest.mark.parametrize("controller", fifo_wsgi)
def test_jsonschema_metadata(controller):
    event = controller.step(dict(action="Pass"))
    with open(os.path.join(TESTS_DATA_DIR, "metadata-schema.json")) as f:
        schema = json.loads(f.read())

    jsonschema.validate(instance=event.metadata, schema=schema)
    controller._skip_reset = True


@pytest.mark.parametrize("controller", fifo_wsgi)
def test_get_scenes_in_build(controller):
    scenes = set()
    for g in glob.glob("unity/Assets/Scenes/*.unity"):
        scenes.add(os.path.splitext(os.path.basename(g))[0])

    event = controller.step(dict(action="GetScenesInBuild"), raise_for_failure=True)
    return_scenes = set(event.metadata["actionReturn"])
    # not testing for private scenes
    diff = scenes - return_scenes
    assert len(diff) == 0, "scenes in build diff: %s" % diff
    controller._skip_reset = True


<<<<<<< HEAD
@pytest.mark.parametrize("controller", [wsgi_controller, fifo_controller])
def test_get_reachable_positions(controller):
    event = controller.step("GetReachablePositions")
    assert (
        event.metadata["actionReturn"] == event.metadata["reachablePositions"]
    ), "reachablePositions should map to actionReturn!"
    assert len(event.metadata["reachablePositions"]) > 0 and isinstance(
        event.metadata["reachablePositions"], list
    ), "reachablePositions/actionReturn should not be empty after calling GetReachablePositions!"

    assert "reachablePositions" not in event.metadata.keys()
    event = controller.step("Pass")
    try:
        event.metadata["reachablePositions"]
        assert (
            False
        ), "reachablePositions shouldn't be available without calling action='GetReachablePositions'."
    except:
        pass


@pytest.mark.parametrize("controller", [wsgi_controller, fifo_controller])
=======
@pytest.mark.parametrize("controller", fifo_wsgi)
>>>>>>> 12de70a7
def test_change_resolution(controller):
    event = controller.step(dict(action="Pass"), raise_for_failure=True)
    assert event.frame.shape == (300, 300, 3)
    event = controller.step(
        dict(action="ChangeResolution", x=400, y=400), raise_for_failure=True
    )
    assert event.frame.shape == (400, 400, 3)
    assert event.screen_width == 400
    assert event.screen_height == 400
    event = controller.step(
        dict(action="ChangeResolution", x=300, y=300), raise_for_failure=True
    )

@pytest.mark.parametrize("controller", fifo_wsgi)
def test_teleport(controller):
    # Checking y coordinate adjustment works
    controller.step(
        "TeleportFull", **{**BASE_FP28_LOCATION, "y": 0.95}, raise_for_failure=True
    )
    position = controller.last_event.metadata["agent"]["position"]
    assert_near(position, BASE_FP28_POSITION)

    controller.step(
        "TeleportFull",
        **{**BASE_FP28_LOCATION, "x": -2.0, "z": -2.5, "y": 0.95},
        raise_for_failure=True,
    )
    position = controller.last_event.metadata["agent"]["position"]
    assert_near(position, dict(x=-2.0, z=-2.5, y=0.901))

    # Teleporting too high
    before_position = controller.last_event.metadata["agent"]["position"]
    controller.step(
        "Teleport", **{**BASE_FP28_LOCATION, "y": 1.0},
    )
    assert not controller.last_event.metadata[
        "lastActionSuccess"
    ], "Teleport should not allow changes for more than 0.05 in the y coordinate."
    assert (
        controller.last_event.metadata["agent"]["position"] == before_position
    ), "After failed teleport, the agent's position should not change."

    # Teleporting into an object
    controller.step(
        "Teleport", **{**BASE_FP28_LOCATION, "z": -3.5},
    )
    assert not controller.last_event.metadata[
        "lastActionSuccess"
    ], "Should not be able to teleport into an object."

    # Teleporting into a wall
    controller.step(
        "Teleport", **{**BASE_FP28_LOCATION, "z": 0},
    )
    assert not controller.last_event.metadata[
        "lastActionSuccess"
    ], "Should not be able to teleport into a wall."

    # DEFAULT AGENT TEST
    # make sure Teleport works with default args
    a1 = controller.last_event.metadata["agent"]
    a2 = controller.step("Teleport", horizon=10).metadata["agent"]
    assert abs(a2["cameraHorizon"] - 10) < 1e-2, "cameraHorizon should be ~10!"

    # all should be the same except for horizon
    assert_near(a1["position"], a2["position"])
    assert_near(a1["rotation"], a2["rotation"])
    assert (
        a1["isStanding"] == a2["isStanding"]
    ), "Agent should remain in same standing when unspecified!"
    assert a1["isStanding"] != None, "Agent isStanding should be set for physics agent!"

    # make sure float rotation works
    # TODO: readd this when it actually works
    # agent = controller.step('TeleportFull', rotation=25).metadata['agent']
    # assert_near(agent['rotation']['y'], 25)

    # test out of bounds with default agent
    for action in ["Teleport", "TeleportFull"]:
        try:
            controller.step(
                action="TeleportFull",
                position=dict(x=2000, y=0, z=9000),
                rotation=dict(x=0, y=90, z=0),
                horizon=30,
                raise_for_failure=True,
            )
            assert False, "Out of bounds teleport not caught by physics agent"
        except:
            pass

    # Teleporting with the locobot and drone, which don't support standing
    for agent in ["locobot", "drone"]:
        event = controller.reset(agentMode=agent)
        assert event.metadata["agent"]["isStanding"] is None, agent + " cannot stand!"

        # Only degrees of freedom on the locobot
        for action in ["Teleport", "TeleportFull"]:
            event = controller.step(
                action=action,
                position=dict(x=-1.5, y=0.9, z=-1.5),
                rotation=dict(x=0, y=90, z=0),
                horizon=30,
            )
            assert event.metadata["lastActionSuccess"], (
                agent + " must be able to TeleportFull without passing in standing!"
            )
            try:
                event = controller.step(
                    action=action,
                    position=dict(x=-1.5, y=0.9, z=-1.5),
                    rotation=dict(x=0, y=90, z=0),
                    horizon=30,
                    standing=True,
                )
                assert False, (
                    agent + " should not be able to pass in standing to teleport!"
                )
            except:
                pass

            # test out of bounds with default agent
            try:
                controller.step(
                    action=action,
                    position=dict(x=2000, y=0, z=9000),
                    rotation=dict(x=0, y=90, z=0),
                    horizon=30,
                    raise_for_failure=True,
                )
                assert False, "Out of bounds teleport not caught by physics agent"
            except:
                pass

        # make sure Teleport works with default args
        a1 = controller.last_event.metadata["agent"]
        a2 = controller.step("Teleport", horizon=10).metadata["agent"]
        assert abs(a2["cameraHorizon"] - 10) < 1e-2, "cameraHorizon should be ~10!"

        # all should be the same except for horizon
        assert_near(a1["position"], a2["position"])
        assert_near(a1["rotation"], a2["rotation"])

        # TODO: readd this when it actually works.
        # make sure float rotation works
        # if agent == "locobot":
        # agent = controller.step('TeleportFull', rotation=25).metadata['agent']
        # assert_near(agent['rotation']['y'], 25)

    controller.reset(agentMode="default")


@pytest.mark.parametrize("controller", fifo_wsgi)
def test_get_interactable_poses(controller):
    fridgeId = next(
        obj["objectId"]
        for obj in controller.last_event.metadata["objects"]
        if obj["objectType"] == "Fridge"
    )
    event = controller.step("GetInteractablePoses", objectId=fridgeId)
    poses = event.metadata["actionReturn"]
    assert (
        600 > len(poses) > 400
    ), "Should have around 400 interactable poses next to the fridge!"

    # teleport to a random pose
    pose = poses[len(poses) // 2]
    event = controller.step("TeleportFull", **pose)

    # assumes 1 fridge in the scene
    fridge = next(
        obj
        for obj in controller.last_event.metadata["objects"]
        if obj["objectType"] == "Fridge"
    )
    assert fridge["visible"], "Object is not interactable!"

    # tests that teleport correctly works with **syntax
    assert (
        abs(pose["x"] - event.metadata["agent"]["position"]["x"]) < 1e-3
    ), "Agent x position off!"
    assert (
        abs(pose["z"] - event.metadata["agent"]["position"]["z"]) < 1e-3
    ), "Agent z position off!"
    assert (
        abs(pose["rotation"] - event.metadata["agent"]["rotation"]["y"]) < 1e-3
    ), "Agent rotation off!"
    assert (
        abs(pose["horizon"] - event.metadata["agent"]["cameraHorizon"]) < 1e-3
    ), "Agent horizon off!"
    assert (
        pose["standing"] == event.metadata["agent"]["isStanding"]
    ), "Agent's isStanding is off!"

    # potato should be inside of the fridge (and, thus, non interactable)
    potatoId = next(
        obj["objectId"]
        for obj in controller.last_event.metadata["objects"]
        if obj["objectType"] == "Potato"
    )
    event = controller.step("GetInteractablePoses", objectId=potatoId)
    assert (
        len(event.metadata["actionReturn"]) == 0
    ), "Potato is inside of fridge, and thus, shouldn't be interactable"
    assert event.metadata[
        "lastActionSuccess"
    ], "GetInteractablePoses with Potato shouldn't have failed!"

    # assertion for maxPoses
    event = controller.step("GetInteractablePoses", objectId=fridgeId, maxPoses=50)
    assert len(event.metadata["actionReturn"]) == 50, "maxPoses should be capped at 50!"

    # assert only checking certain horizons and rotations is working correctly
    horizons = [0, 30]
    rotations = [0, 45]
    event = controller.step(
        "GetInteractablePoses",
        objectId=fridgeId,
        horizons=horizons,
        rotations=rotations,
    )
    for pose in event.metadata["actionReturn"]:
        horizon_works = False
        for horizon in horizons:
            if abs(pose["horizon"] - horizon) < 1e-3:
                horizon_works = True
                break
        assert horizon_works, "Not expecting horizon: " + pose["horizon"]

        rotation_works = False
        for rotation in rotations:
            if abs(pose["rotation"] - rotation) < 1e-3:
                rotation_works = True
                break
        assert rotation_works, "Not expecting rotation: " + pose["rotation"]

    # assert only checking certain horizons and rotations is working correctly
    event = controller.step("GetInteractablePoses", objectId=fridgeId, rotations=[270])
    assert (
        len(event.metadata["actionReturn"]) == 0
    ), "Fridge shouldn't be viewable from this rotation!"
    assert event.metadata[
        "lastActionSuccess"
    ], "GetInteractablePoses with Fridge shouldn't have failed!"

    # test maxDistance
    event = controller.step("GetInteractablePoses", objectId=fridgeId, maxDistance=5)
    assert (
        1300 > len(event.metadata["actionReturn"]) > 1100
    ), "GetInteractablePoses with large maxDistance is off!"



@pytest.mark.parametrize("controller", fifo_wsgi)
@pytest.mark.skip(reason="Colliders need to be moved closer to objects.")
def test_get_object_in_frame(controller):
    controller.reset(scene=TEST_SCENE, agentMode="default")
    event = controller.step(
        action="TeleportFull",
        position=dict(x=-1, y=0.900998235, z=-1.25),
        rotation=dict(x=0, y=90, z=0),
        horizon=0,
        standing=True,
    )
    assert event, "TeleportFull should have succeeded!"

    query = controller.step("GetObjectInFrame", x=0.6, y=0.6)
    assert not query, "x=0.6, y=0.6 should fail!"

    query = controller.step("GetObjectInFrame", x=0.6, y=0.4)
    assert query.metadata["actionReturn"].startswith(
        "Cabinet"
    ), "x=0.6, y=0.4 should have a cabinet!"

    query = controller.step("GetObjectInFrame", x=0.3, y=0.5)
    assert query.metadata["actionReturn"].startswith(
        "Fridge"
    ), "x=0.3, y=0.5 should have a fridge!"

    event = controller.reset(renderInstanceSegmentation=True)
    assert event.metadata["screenHeight"] == 300
    assert event.metadata["screenWidth"] == 300

    # exhaustive test
    num_tested = 0
    for objectId in event.instance_masks.keys():
        for obj in event.metadata["objects"]:
            if obj["objectId"] == objectId:
                break
        else:
            # object may not be a sim object (e.g., ceiling, floor, wall, etc.)
            continue

        num_tested += 1

        mask = event.instance_masks[objectId]

        # subtract 3 pixels off the edge due to pixels being rounded and collider issues
        mask = Image.fromarray(mask)
        for _ in range(3):
            mask_edges = mask.filter(ImageFilter.FIND_EDGES)
            mask = ImageChops.subtract(mask, mask_edges)
        mask = np.array(mask)

        ys, xs = mask.nonzero()
        for x, y in zip(xs, ys):
            event = controller.step(
                action="GetObjectInFrame", x=x / 300, y=y / 300, forceAction=True
            )
            assert (
                event.metadata["actionReturn"] == objectId
            ), f"Failed at ({x / 300}, {y / 300}) for {objectId} with agent at: {event.metadata['agent']}"

    assert (
        num_tested == 29
    ), "There should be 29 objects in the frame, based on the agent's pose!"


@pytest.mark.parametrize("controller", fifo_wsgi)
def test_get_coordinate_from_raycast(controller):
    controller.reset(scene="FloorPlan28")
    event = controller.step(
        action="TeleportFull",
        position=dict(x=-1.5, y=0.900998235, z=-1.5),
        rotation=dict(x=0, y=90, z=0),
        horizon=0,
        standing=True,
    )
    assert event, "TeleportFull should have succeeded!"

    for x, y in [(1.5, 0.5), (1.1, 0.3), (-0.1, 0.8), (-0.5, -0.3)]:
        query = controller.step("GetCoordinateFromRaycast", x=x, y=y)
        assert not query, f"x={x}, y={y} should fail!"

    query = controller.step("GetCoordinateFromRaycast", x=0.5, y=0.5)
    assert_near(
        query.metadata["actionReturn"],
        {"x": -0.344259053, "y": 1.57599819, "z": -1.49999917},
    )

    query = controller.step("GetCoordinateFromRaycast", x=0.5, y=0.2)
    assert_near(
        query.metadata["actionReturn"],
        {"x": -0.344259053, "y": 2.2694428, "z": -1.49999917},
    )

    query = controller.step("GetCoordinateFromRaycast", x=0.25, y=0.5)
    assert_near(
        query.metadata["actionReturn"],
        {'x': -0.5968407392501831, 'y': 1.5759981870651245, 'z': -1.0484200716018677}
    )<|MERGE_RESOLUTION|>--- conflicted
+++ resolved
@@ -191,16 +191,12 @@
 def test_deprecated_segmentation_params(fifo_controller):
     # renderObjectImage has been renamed to renderInstanceSegmentation
     # renderClassImage has been renamed to renderSemanticSegmentation
-<<<<<<< HEAD
-    controller = build_controller(renderObjectImage=True, renderClassImage=True,)
-    event = controller.last_event
-=======
+
     fifo_controller.reset(TEST_SCENE,
         renderObjectImage=True,
         renderClassImage=True,
     )
     event = fifo_controller.last_event
->>>>>>> 12de70a7
     with warnings.catch_warnings():
         warnings.simplefilter("ignore", category=DeprecationWarning)
         assert event.class_segmentation_frame is event.semantic_segmentation_frame
@@ -213,14 +209,10 @@
 def test_deprecated_segmentation_params2(fifo_controller):
     # renderObjectImage has been renamed to renderInstanceSegmentation
     # renderClassImage has been renamed to renderSemanticSegmentation
-<<<<<<< HEAD
-    controller = build_controller(
-        renderSemanticSegmentation=True, renderInstanceSegmentation=True,
-=======
+
     fifo_controller.reset(TEST_SCENE,
         renderSemanticSegmentation=True,
         renderInstanceSegmentation=True,
->>>>>>> 12de70a7
     )
     event = fifo_controller.last_event
 
@@ -752,12 +744,10 @@
     known_conflicts = {
         "TestActionDispatchConflict": ["param22"],
     }
-<<<<<<< HEAD
+
     assert event.metadata._raw_metadata["actionReturn"] == known_conflicts
-=======
-    assert event.metadata["actionReturn"] == known_conflicts
-    fifo_controller._skip_reset = True
->>>>>>> 12de70a7
+    fifo_controller._skip_reset = True
+
 
 
 def test_action_dispatch_missing_args(fifo_controller):
@@ -917,8 +907,7 @@
     controller._skip_reset = True
 
 
-<<<<<<< HEAD
-@pytest.mark.parametrize("controller", [wsgi_controller, fifo_controller])
+@pytest.mark.parametrize("controller", fifo_wsgi)
 def test_get_reachable_positions(controller):
     event = controller.step("GetReachablePositions")
     assert (
@@ -939,10 +928,7 @@
         pass
 
 
-@pytest.mark.parametrize("controller", [wsgi_controller, fifo_controller])
-=======
-@pytest.mark.parametrize("controller", fifo_wsgi)
->>>>>>> 12de70a7
+@pytest.mark.parametrize("controller", fifo_wsgi)
 def test_change_resolution(controller):
     event = controller.step(dict(action="Pass"), raise_for_failure=True)
     assert event.frame.shape == (300, 300, 3)
