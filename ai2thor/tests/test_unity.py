--- conflicted
+++ resolved
@@ -516,58 +516,6 @@
 
 
 @pytest.mark.parametrize("controller", [wsgi_controller, fifo_controller])
-<<<<<<< HEAD
-=======
-def test_teleport(controller):
-    # Checking y coordinate adjustment works
-    controller.step(
-        "TeleportFull", **{**BASE_FP28_LOCATION, "y": 0.95}, raise_for_failure=True
-    )
-    position = controller.last_event.metadata["agent"]["position"]
-    assert_near(position, BASE_FP28_POSITION)
-
-    controller.step(
-        "TeleportFull",
-        **{**BASE_FP28_LOCATION, "x": -2.0, "z": -2.5, "y": 0.95},
-        raise_for_failure=True,
-    )
-    position = controller.last_event.metadata["agent"]["position"]
-    assert_near(position, dict(x=-2.0, z=-2.5, y=0.901))
-
-    # Teleporting too high
-    before_position = controller.last_event.metadata["agent"]["position"]
-    controller.step(
-        "Teleport",
-        **{**BASE_FP28_LOCATION, "y": 1.0},
-    )
-    assert not controller.last_event.metadata[
-        "lastActionSuccess"
-    ], "Teleport should not allow changes for more than 0.05 in the y coordinate."
-    assert (
-        controller.last_event.metadata["agent"]["position"] == before_position
-    ), "After failed teleport, the agent's position should not change."
-
-    # Teleporting into an object
-    controller.step(
-        "Teleport",
-        **{**BASE_FP28_LOCATION, "z": -3.5},
-    )
-    assert not controller.last_event.metadata[
-        "lastActionSuccess"
-    ], "Should not be able to teleport into an object."
-
-    # Teleporting into a wall
-    controller.step(
-        "Teleport",
-        **{**BASE_FP28_LOCATION, "z": 0},
-    )
-    assert not controller.last_event.metadata[
-        "lastActionSuccess"
-    ], "Should not be able to teleport into a wall."
-
-
-@pytest.mark.parametrize("controller", [wsgi_controller, fifo_controller])
->>>>>>> a83fc923
 def test_open(controller):
     objects = controller.last_event.metadata["objects"]
     obj_to_open = next(obj for obj in objects if obj["objectType"] == "Fridge")
@@ -913,9 +861,7 @@
 def test_teleport(controller):
     # Checking y coordinate adjustment works
     controller.step(
-        "TeleportFull",
-        **{**BASE_FP28_LOCATION, "y": 0.95},
-        raise_for_failure=True
+        "TeleportFull", **{**BASE_FP28_LOCATION, "y": 0.95}, raise_for_failure=True
     )
     position = controller.last_event.metadata["agent"]["position"]
     assert_near(position, BASE_FP28_POSITION)
@@ -923,7 +869,7 @@
     controller.step(
         "TeleportFull",
         **{**BASE_FP28_LOCATION, "x": -2.0, "z": -2.5, "y": 0.95},
-        raise_for_failure=True
+        raise_for_failure=True,
     )
     position = controller.last_event.metadata["agent"]["position"]
     assert_near(position, dict(x=-2.0, z=-2.5, y=0.901))
@@ -934,42 +880,44 @@
         "Teleport",
         **{**BASE_FP28_LOCATION, "y": 1.0},
     )
-    assert not controller.last_event.metadata["lastActionSuccess"], (
-        "Teleport should not allow changes for more than 0.05 in the y coordinate."
-    )
-    assert controller.last_event.metadata["agent"]["position"] == before_position, (
-        "After failed teleport, the agent's position should not change."
-    )
+    assert not controller.last_event.metadata[
+        "lastActionSuccess"
+    ], "Teleport should not allow changes for more than 0.05 in the y coordinate."
+    assert (
+        controller.last_event.metadata["agent"]["position"] == before_position
+    ), "After failed teleport, the agent's position should not change."
 
     # Teleporting into an object
     controller.step(
         "Teleport",
-        **{**BASE_FP28_LOCATION, "z":-3.5},
-    )
-    assert not controller.last_event.metadata["lastActionSuccess"], (
-        "Should not be able to teleport into an object."
-    )
+        **{**BASE_FP28_LOCATION, "z": -3.5},
+    )
+    assert not controller.last_event.metadata[
+        "lastActionSuccess"
+    ], "Should not be able to teleport into an object."
 
     # Teleporting into a wall
     controller.step(
         "Teleport",
         **{**BASE_FP28_LOCATION, "z": 0},
     )
-    assert not controller.last_event.metadata["lastActionSuccess"], (
-        "Should not be able to teleport into a wall."
-    )
+    assert not controller.last_event.metadata[
+        "lastActionSuccess"
+    ], "Should not be able to teleport into a wall."
 
     # DEFAULT AGENT TEST
     # make sure Teleport works with default args
-    a1 = controller.last_event.metadata['agent']
-    a2 = controller.step("Teleport", horizon=10).metadata['agent']
-    assert abs(a2['cameraHorizon'] - 10) < 1e-2, "cameraHorizon should be ~10!"
+    a1 = controller.last_event.metadata["agent"]
+    a2 = controller.step("Teleport", horizon=10).metadata["agent"]
+    assert abs(a2["cameraHorizon"] - 10) < 1e-2, "cameraHorizon should be ~10!"
 
     # all should be the same except for horizon
-    assert_near(a1['position'], a2['position'])
-    assert_near(a1['rotation'], a2['rotation'])
-    assert a1['isStanding'] == a2['isStanding'], "Agent should remain in same standing when unspecified!"
-    assert a1['isStanding'] != None, "Agent isStanding should be set for physics agent!"
+    assert_near(a1["position"], a2["position"])
+    assert_near(a1["rotation"], a2["rotation"])
+    assert (
+        a1["isStanding"] == a2["isStanding"]
+    ), "Agent should remain in same standing when unspecified!"
+    assert a1["isStanding"] != None, "Agent isStanding should be set for physics agent!"
 
     # make sure float rotation works
     # TODO: readd this when it actually works
@@ -977,23 +925,23 @@
     # assert_near(agent['rotation']['y'], 25)
 
     # test out of bounds with default agent
-    for action in ['Teleport', 'TeleportFull']:
+    for action in ["Teleport", "TeleportFull"]:
         try:
             controller.step(
-                action='TeleportFull',
+                action="TeleportFull",
                 position=dict(x=2000, y=0, z=9000),
                 rotation=dict(x=0, y=90, z=0),
                 horizon=30,
-                raise_for_failure=True
+                raise_for_failure=True,
             )
             assert False, "Out of bounds teleport not caught by physics agent"
         except:
             pass
 
     # Teleporting with the locobot and drone, which don't support standing
-    for agent in ['locobot', 'drone']:
+    for agent in ["locobot", "drone"]:
         event = controller.reset(agentMode=agent)
-        assert event.metadata['agent']['isStanding'] is None, agent + " cannot stand!"
+        assert event.metadata["agent"]["isStanding"] is None, agent + " cannot stand!"
 
         # Only degrees of freedom on the locobot
         for action in ["Teleport", "TeleportFull"]:
@@ -1001,18 +949,22 @@
                 action=action,
                 position=dict(x=-1.5, y=0.9, z=-1.5),
                 rotation=dict(x=0, y=90, z=0),
-                horizon=30
+                horizon=30,
             )
-            assert event.metadata['lastActionSuccess'], agent + " must be able to TeleportFull without passing in standing!"
+            assert event.metadata["lastActionSuccess"], (
+                agent + " must be able to TeleportFull without passing in standing!"
+            )
             try:
                 event = controller.step(
                     action=action,
                     position=dict(x=-1.5, y=0.9, z=-1.5),
                     rotation=dict(x=0, y=90, z=0),
                     horizon=30,
-                    standing=True
+                    standing=True,
                 )
-                assert False, agent + " should not be able to pass in standing to teleport!"
+                assert False, (
+                    agent + " should not be able to pass in standing to teleport!"
+                )
             except:
                 pass
 
@@ -1023,26 +975,26 @@
                     position=dict(x=2000, y=0, z=9000),
                     rotation=dict(x=0, y=90, z=0),
                     horizon=30,
-                    raise_for_failure=True
+                    raise_for_failure=True,
                 )
                 assert False, "Out of bounds teleport not caught by physics agent"
             except:
                 pass
 
         # make sure Teleport works with default args
-        a1 = controller.last_event.metadata['agent']
-        a2 = controller.step("Teleport", horizon=10).metadata['agent']
-        assert abs(a2['cameraHorizon'] - 10) < 1e-2, "cameraHorizon should be ~10!"
+        a1 = controller.last_event.metadata["agent"]
+        a2 = controller.step("Teleport", horizon=10).metadata["agent"]
+        assert abs(a2["cameraHorizon"] - 10) < 1e-2, "cameraHorizon should be ~10!"
 
         # all should be the same except for horizon
-        assert_near(a1['position'], a2['position'])
-        assert_near(a1['rotation'], a2['rotation'])
+        assert_near(a1["position"], a2["position"])
+        assert_near(a1["rotation"], a2["rotation"])
 
         # TODO: readd this when it actually works.
         # make sure float rotation works
         # if agent == "locobot":
-            # agent = controller.step('TeleportFull', rotation=25).metadata['agent']
-            # assert_near(agent['rotation']['y'], 25)
+        # agent = controller.step('TeleportFull', rotation=25).metadata['agent']
+        # assert_near(agent['rotation']['y'], 25)
 
     controller.reset(agentMode="default")
 
