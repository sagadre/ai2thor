--- conflicted
+++ resolved
@@ -113,12 +113,12 @@
     assert event.frame.shape == (64, 128, 3)
     controller.stop()
 
-<<<<<<< HEAD
+
 def test_bot_deprecation():
     controller = build_controller(agentMode="bot", width=128, height=64)
     assert controller.initialization_parameters["agentMode"].lower() == "locobot", "bot should alias to locobot!"
     controller.stop()
-=======
+
 
 def test_deprecated_segmentation_params():
     # renderObjectImage has been renamed to renderInstanceSegmentation
@@ -149,7 +149,6 @@
         event.instance_segmentation_frame is not None
     ), "renderObjectImage should still render instance_segmentation_frame"
 
->>>>>>> 67054c7c
 
 def test_reset():
     controller = build_controller()
