--- conflicted
+++ resolved
@@ -43,8 +43,6 @@
     for k in point1.keys():
         assert round(point1[k], 3) == round(point2[k], 3), error_message
 
-<<<<<<< HEAD
-=======
 def test_stochastic_controller():
     controller = build_controller(agentControllerType='stochastic')
     controller.reset('FloorPlan28')
@@ -68,7 +66,6 @@
     assert len(event.third_party_instance_segmentation_frames) == 1
 
 
->>>>>>> c6fd9a20
 def test_rectangle_aspect():
     controller = build_controller(width=600, height=300)
     controller.reset('FloorPlan28')
