--- conflicted
+++ resolved
@@ -1621,7 +1621,6 @@
 
 
 @pytest.mark.parametrize("controller", fifo_wsgi)
-<<<<<<< HEAD
 def test_randomize_materials_scenes(controller):
     for p in [0, 200, 300, 400]:
         controller.reset(scene=f"FloorPlan{p + 20}")
@@ -1690,7 +1689,7 @@
     assert meta["totalMaterialsConsidered"] == 752
 
     assert not controller.step(action="RandomizeMaterials", useTrainMaterials=False)
-=======
+
 def test_invalid_arguments(controller):
     controller.reset()
     with pytest.raises(ValueError):
@@ -1725,5 +1724,4 @@
     fridge_color = event.object_id_to_color["Fridge"]
     assert (
         event.color_to_object_id[fridge_color] == "Fridge"
-    ), "Fridge should have this color on instance seg"
->>>>>>> 2cca88de
+    ), "Fridge should have this color on instance seg"