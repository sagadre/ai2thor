# Copyright Allen Institute for Artificial Intelligence 2017
"""
ai2thor.controller

Primary entrypoint into the Thor API. Provides all the high-level functions
needed to control the in-game agent through ai2thor.server.

"""
import atexit
from collections import deque, defaultdict
from itertools import product
import json
import copy
import logging
import math
import time
import random
import shlex
import subprocess
import shutil
import re
import os
from platform import system  as platform_system
from platform import architecture  as platform_architecture
import uuid
from functools import lru_cache


import numpy as np
import ai2thor.wsgi_server
import ai2thor.fifo_server
from ai2thor.exceptions import UnityCrashException, RestartError
from ai2thor.interact import InteractiveControllerPrompt, DefaultActions
from ai2thor.server import DepthFormat
import ai2thor.build
from ai2thor._quality_settings import QUALITY_SETTINGS, DEFAULT_QUALITY
from ai2thor.util import makedirs, atomic_write
from ai2thor.util.lock import LockEx
import ai2thor.platform

import warnings

logger = logging.getLogger(__name__)

RECEPTACLE_OBJECTS = {
    "Box": {
        "Candle",
        "CellPhone",
        "Cloth",
        "CreditCard",
        "Dirt",
        "KeyChain",
        "Newspaper",
        "ScrubBrush",
        "SoapBar",
        "SoapBottle",
        "ToiletPaper",
    },
    "Cabinet": {
        "Bowl",
        "BowlDirty",
        "Box",
        "Bread",
        "BreadSliced",
        "ButterKnife",
        "Candle",
        "CellPhone",
        "Cloth",
        "CoffeeMachine",
        "Container",
        "ContainerFull",
        "CreditCard",
        "Cup",
        "Fork",
        "KeyChain",
        "Knife",
        "Laptop",
        "Mug",
        "Newspaper",
        "Pan",
        "Plate",
        "Plunger",
        "Pot",
        "Potato",
        "Sandwich",
        "ScrubBrush",
        "SoapBar",
        "SoapBottle",
        "Spoon",
        "SprayBottle",
        "Statue",
        "TissueBox",
        "Toaster",
        "ToiletPaper",
        "WateringCan",
    },
    "CoffeeMachine": {"MugFilled", "Mug"},
    "CounterTop": {
        "Apple",
        "AppleSlice",
        "Bowl",
        "BowlDirty",
        "BowlFilled",
        "Box",
        "Bread",
        "BreadSliced",
        "ButterKnife",
        "Candle",
        "CellPhone",
        "CoffeeMachine",
        "Container",
        "ContainerFull",
        "CreditCard",
        "Cup",
        "Egg",
        "EggFried",
        "EggShell",
        "Fork",
        "HousePlant",
        "KeyChain",
        "Knife",
        "Laptop",
        "Lettuce",
        "LettuceSliced",
        "Microwave",
        "Mug",
        "MugFilled",
        "Newspaper",
        "Omelette",
        "Pan",
        "Plate",
        "Plunger",
        "Pot",
        "Potato",
        "PotatoSliced",
        "RemoteControl",
        "Sandwich",
        "ScrubBrush",
        "SoapBar",
        "SoapBottle",
        "Spoon",
        "SprayBottle",
        "Statue",
        "Television",
        "TissueBox",
        "Toaster",
        "ToiletPaper",
        "Tomato",
        "TomatoSliced",
        "WateringCan",
    },
    "Fridge": {
        "Apple",
        "AppleSlice",
        "Bowl",
        "BowlDirty",
        "BowlFilled",
        "Bread",
        "BreadSliced",
        "Container",
        "ContainerFull",
        "Cup",
        "Egg",
        "EggFried",
        "EggShell",
        "Lettuce",
        "LettuceSliced",
        "Mug",
        "MugFilled",
        "Omelette",
        "Pan",
        "Plate",
        "Pot",
        "Potato",
        "PotatoSliced",
        "Sandwich",
        "Tomato",
        "TomatoSliced",
    },
    "GarbageCan": {
        "Apple",
        "AppleSlice",
        "Box",
        "Bread",
        "BreadSliced",
        "Candle",
        "CellPhone",
        "CreditCard",
        "Egg",
        "EggFried",
        "EggShell",
        "LettuceSliced",
        "Newspaper",
        "Omelette",
        "Plunger",
        "Potato",
        "PotatoSliced",
        "Sandwich",
        "ScrubBrush",
        "SoapBar",
        "SoapBottle",
        "SprayBottle",
        "Statue",
        "ToiletPaper",
        "Tomato",
        "TomatoSliced",
    },
    "Microwave": {
        "Bowl",
        "BowlDirty",
        "BowlFilled",
        "Bread",
        "BreadSliced",
        "Container",
        "ContainerFull",
        "Cup",
        "Egg",
        "EggFried",
        "Mug",
        "MugFilled",
        "Omelette",
        "Plate",
        "Potato",
        "PotatoSliced",
        "Sandwich",
    },
    "PaintingHanger": {"Painting"},
    "Pan": {
        "Apple",
        "AppleSlice",
        "EggFried",
        "Lettuce",
        "LettuceSliced",
        "Omelette",
        "Potato",
        "PotatoSliced",
        "Tomato",
        "TomatoSliced",
    },
    "Pot": {
        "Apple",
        "AppleSlice",
        "EggFried",
        "Lettuce",
        "LettuceSliced",
        "Omelette",
        "Potato",
        "PotatoSliced",
        "Tomato",
        "TomatoSliced",
    },
    "Sink": {
        "Apple",
        "AppleSlice",
        "Bowl",
        "BowlDirty",
        "BowlFilled",
        "ButterKnife",
        "Container",
        "ContainerFull",
        "Cup",
        "Egg",
        "EggFried",
        "EggShell",
        "Fork",
        "Knife",
        "Lettuce",
        "LettuceSliced",
        "Mug",
        "MugFilled",
        "Omelette",
        "Pan",
        "Plate",
        "Pot",
        "Potato",
        "PotatoSliced",
        "Sandwich",
        "ScrubBrush",
        "SoapBottle",
        "Spoon",
        "Tomato",
        "TomatoSliced",
        "WateringCan",
    },
    "StoveBurner": {"Omelette", "Pot", "Pan", "EggFried"},
    "TableTop": {
        "Apple",
        "AppleSlice",
        "Bowl",
        "BowlDirty",
        "BowlFilled",
        "Box",
        "Bread",
        "BreadSliced",
        "ButterKnife",
        "Candle",
        "CellPhone",
        "CoffeeMachine",
        "Container",
        "ContainerFull",
        "CreditCard",
        "Cup",
        "Egg",
        "EggFried",
        "EggShell",
        "Fork",
        "HousePlant",
        "KeyChain",
        "Knife",
        "Laptop",
        "Lettuce",
        "LettuceSliced",
        "Microwave",
        "Mug",
        "MugFilled",
        "Newspaper",
        "Omelette",
        "Pan",
        "Plate",
        "Plunger",
        "Pot",
        "Potato",
        "PotatoSliced",
        "RemoteControl",
        "Sandwich",
        "ScrubBrush",
        "SoapBar",
        "SoapBottle",
        "Spoon",
        "SprayBottle",
        "Statue",
        "Television",
        "TissueBox",
        "Toaster",
        "ToiletPaper",
        "Tomato",
        "TomatoSliced",
        "WateringCan",
    },
    "ToiletPaperHanger": {"ToiletPaper"},
    "TowelHolder": {"Cloth"},
}


def process_alive(pid):
    """
    Use kill(0) to determine if pid is alive
    :param pid: process id
    :rtype: bool
    """
    try:
        os.kill(pid, 0)
    except OSError:
        return False

    return True


def distance(point1, point2):
    x_diff = (point1["x"] - point2["x"]) ** 2
    z_diff = (point1["z"] - point2["z"]) ** 2
    return math.sqrt(x_diff + z_diff)


def key_for_point(x, z):
    return "%0.1f %0.1f" % (x, z)


class Controller(object):
    def __init__(
        self,
        quality=DEFAULT_QUALITY,
        fullscreen=False,
        headless=False,
        port=0,
        start_unity=True,
        local_executable_path=None,
        local_build=False,
        commit_id=ai2thor.build.COMMIT_ID,
        branch=None,
        width=300,
        height=300,
        x_display=None,
        host="127.0.0.1",
        scene=None,
        image_dir=".",
        save_image_per_frame=False,
        depth_format=DepthFormat.Meters,
        add_depth_noise=False,
        download_only=False,
        include_private_scenes=False,
        server_class=None,
<<<<<<< HEAD
=======
        gpu_device=None,
        platform=None,
>>>>>>> 2f8dd9f9
        **unity_initialization_parameters,
    ):
        self.receptacle_nearest_pivot_points = {}
        self.server = None
        self.unity_pid = None
        self.container_id = None
        self.width = width
        self.height = height

        self.last_event = None
        self.scene = None
        self._scenes_in_build = None
        self.killing_unity = False
        self.quality = quality
        self.lock_file = None
        self.fullscreen = fullscreen
        self.headless = headless
        self.depth_format = depth_format
        self.add_depth_noise = add_depth_noise
        self.include_private_scenes = include_private_scenes
        self.x_display = None

        if x_display:
            self.x_display = x_display
        elif "DISPLAY" in os.environ:
            self.x_display = os.environ["DISPLAY"]

        if self.x_display and ":" not in self.x_display:
            self.x_display = ":" + self.x_display

        if quality not in QUALITY_SETTINGS:
            valid_qualities = [q for q, v in sorted(QUALITY_SETTINGS.items(), key=lambda qv: qv[1]) if v > 0]

            raise ValueError(
                "Quality {} is invalid, please select from one of the following settings: ".format(
                    quality
                )
                + ", ".join(valid_qualities)
            )
        elif QUALITY_SETTINGS[quality] == 0:
            raise ValueError(
                "Quality {} is associated with an index of 0. "
                "Due to a bug in unity, this quality setting would be ignored.".format(
                    quality
                )
            )

        if server_class is None and platform_system() == "Windows":
            self.server_class = ai2thor.wsgi_server.WsgiServer
        elif (
            isinstance(server_class, ai2thor.fifo_server.FifoServer)
            and platform_system() == "Windows"
        ):
            raise ValueError("server_class=FifoServer cannot be used on Windows.")
        elif server_class is None:
            self.server_class = ai2thor.fifo_server.FifoServer
        else:
            self.server_class = server_class

        self._build = None

        self.interactive_controller = InteractiveControllerPrompt(
            list(DefaultActions),
            has_object_actions=True,
            image_dir=image_dir,
            image_per_frame=save_image_per_frame,
        )

        if not start_unity:
            self._build = ai2thor.build.EditorBuild()
        elif local_executable_path:
            self._build = ai2thor.build.ExternalBuild(local_executable_path)
        else:
            self._build = self.find_build(local_build, commit_id, branch, platform)

        self._build.download()

        if not download_only:
            self.start(
                port=port,
                start_unity=start_unity,
                width=width,
                height=height,
                x_display=x_display,
                host=host,
            )

            self.initialization_parameters = unity_initialization_parameters

            if "continuous" in self.initialization_parameters:
                warnings.warn(
                    "Warning: 'continuous' is deprecated and will be ignored,"
                    " use 'snapToGrid={}' instead.".format(
                        not self.initialization_parameters["continuous"]
                    ),
                    DeprecationWarning,
                )

            if (
                "fastActionEmit" in self.initialization_parameters
                and self.server_class != ai2thor.fifo_server.FifoServer
            ):
                warnings.warn("fastAtionEmit is only available with the FifoServer")

            if "continuousMode" in self.initialization_parameters:
                warnings.warn(
                    "Warning: 'continuousMode' is deprecated and will be ignored,"
                    " use 'snapToGrid={}' instead.".format(
                        not self.initialization_parameters["continuousMode"]
                    ),
                    DeprecationWarning,
                )

            # Let's set the scene for them!
            if scene is None:
                scenes_in_build = self.scenes_in_build
                if not scenes_in_build:
                    raise RuntimeError("No scenes are in your build of AI2-THOR!")

                # use a robothor scene
                robothor_scenes = set(self.robothor_scenes())

                # prioritize robothor if locobot is being used
                robothor_scenes_in_build = robothor_scenes.intersection(scenes_in_build)

                # check for bot as well, for backwards compatibility support
                if (
                    unity_initialization_parameters.get("agentMode", "default").lower()
                    in {"locobot", "bot"}
                    and robothor_scenes_in_build
                ):
                    # get the first robothor scene
                    scene = sorted(list(robothor_scenes_in_build))[0]
                else:
                    ithor_scenes = set(self.ithor_scenes())
                    ithor_scenes_in_build = ithor_scenes.intersection(scenes_in_build)
                    if ithor_scenes_in_build:
                        # prioritize iTHOR because that's what the default agent best uses
                        scene = sorted(list(ithor_scenes_in_build))[0]
                    else:
                        # perhaps only using RoboTHOR or using only custom scenes
                        scene = sorted(list(scenes_in_build))[0]

            event = self.reset(scene)

            # older builds don't send actionReturn on Initialize
            init_return = event.metadata["actionReturn"]
            if init_return:
                self.server.set_init_params(init_return)
                logging.info("Initialize return: {}".format(init_return))

    def _build_server(self, host, port, width, height):

        if self.server is not None:
            return

        if self.server_class.server_type not in self._build.server_types:
            warnings.warn(
                "server_type: %s not available in build: %s, defaulting to WSGI"
                % (self.server_class.server_type, self._build.url)
            )
            self.server_class = ai2thor.wsgi_server.WsgiServer

        if self.server_class == ai2thor.wsgi_server.WsgiServer:
            self.server = ai2thor.wsgi_server.WsgiServer(
                host,
                port=port,
                depth_format=self.depth_format,
                add_depth_noise=self.add_depth_noise,
                width=width,
                height=height,
            )

        elif self.server_class == ai2thor.fifo_server.FifoServer:
            self.server = ai2thor.fifo_server.FifoServer(
                depth_format=self.depth_format,
                add_depth_noise=self.add_depth_noise,
                width=width,
                height=height,
            )

    def __enter__(self):
        return self

    def __exit__(self, *args):
        self.stop()

    @property
    def scenes_in_build(self):
        if self._scenes_in_build is not None:
            return self._scenes_in_build

        try:
            event = self.step(action="GetScenesInBuild")
            self._scenes_in_build = set(event.metadata["actionReturn"])
        except ValueError as e:
            # will happen for old builds without GetScenesInBuild
            self._scenes_in_build = set()

        return self._scenes_in_build

    @staticmethod
    def normalize_scene(scene):

        if re.match(r"^FloorPlan[0-9]+$", scene):
            scene = scene + "_physics"

        return scene

    def reset(self, scene=None, **init_params):
        if scene is None:
            scene = self.scene

        scene = Controller.normalize_scene(scene)

        # scenes in build can be an empty set when GetScenesInBuild doesn't exist as an action
        # for old builds
        if self.scenes_in_build and scene not in self.scenes_in_build:

            def key_sort_func(scene_name):
                m = re.search(
                    r"FloorPlan[_]?([a-zA-Z\-]*)([0-9]+)_?([0-9]+)?.*$", scene_name
                )
                last_val = m.group(3) if m.group(3) is not None else -1
                return m.group(1), int(m.group(2)), int(last_val)

            raise ValueError(
                "\nScene '{}' not contained in build (scene names are case sensitive)."
                "\nPlease choose one of the following scene names:\n\n{}".format(
                    scene,
                    ", ".join(sorted(list(self.scenes_in_build), key=key_sort_func)),
                )
            )

        self.server.send(dict(action="Reset", sceneName=scene, sequenceId=0))
        self.last_event = self.server.receive()

        # update the initialization parameters
        init_params = init_params.copy()

        # width and height are updates in 'ChangeResolution', not 'Initialize'
        if ("width" in init_params and init_params["width"] != self.width) or (
            "height" in init_params and init_params["height"] != self.height
        ):
            if "width" in init_params:
                self.width = init_params["width"]
                del init_params["width"]
            if "height" in init_params:
                self.height = init_params["height"]
                del init_params["height"]
            self.step(
                action="ChangeResolution",
                x=self.width,
                y=self.height,
                raise_for_failure=True,
            )

        # updates the initialization parameters
        self.initialization_parameters.update(init_params)

        # RoboTHOR checks
        agent_mode = self.initialization_parameters.get("agentMode", "default")
        if agent_mode.lower() == "bot":
            self.initialization_parameters["agentMode"] = "locobot"
            warnings.warn(
                "On reset and upon initialization, agentMode='bot' has been renamed to agentMode='locobot'."
            )

        if (
            scene in self.robothor_scenes()
            and self.initialization_parameters.get("agentMode", "default").lower()
            != "locobot"
        ):
            warnings.warn(
                "You are using a RoboTHOR scene without using the standard LoCoBot.\n"
                + "Did you mean to mean to set agentMode='locobot' upon initialization or within controller.reset(...)?"
            )

        self.last_event = self.step(
            action="Initialize",
            raise_for_failure=True,
            **self.initialization_parameters,
        )

        self.scene = scene
        return self.last_event

    def random_initialize(
        self,
        random_seed=None,
        randomize_open=False,
        unique_object_types=False,
        exclude_receptacle_object_pairs=[],
        max_num_repeats=1,
        remove_prob=0.5,
    ):

        raise Exception(
            "RandomInitialize has been removed.  Use InitialRandomSpawn - https://ai2thor.allenai.org/ithor/documentation/actions/initialization/#object-position-randomization"
        )

    @lru_cache()
    def ithor_scenes(
        self,
        include_kitchens=True,
        include_living_rooms=True,
        include_bedrooms=True,
        include_bathrooms=True,
    ):
        types = []
        if include_kitchens:
            types.append((1, 31))
        if include_living_rooms:
            types.append((201, 231))
        if include_bedrooms:
            types.append((301, 331))
        if include_bathrooms:
            types.append((401, 431))

        # keep this as a list because the order may look weird otherwise
        scenes = []
        for low, high in types:
            for i in range(low, high):
                scenes.append("FloorPlan%s_physics" % i)
        return scenes

    @lru_cache()
    def robothor_scenes(self, include_train=True, include_val=True):
        # keep this as a list because the order may look weird otherwise
        scenes = []
        stages = dict()

        # from FloorPlan_Train[1:12]_[1:5]
        if include_train:
            stages["Train"] = range(1, 13)
        if include_val:
            # from FloorPlan_Val[1:12]_[1:5]
            stages["Val"] = range(1, 4)

        for stage, wall_configs in stages.items():
            for wall_config_i in wall_configs:
                for object_config_i in range(1, 6):
                    scenes.append(
                        "FloorPlan_{stage}{wall_config}_{object_config}".format(
                            stage=stage,
                            wall_config=wall_config_i,
                            object_config=object_config_i,
                        )
                    )
        return scenes

    @lru_cache()
    def scene_names(self):
        return self.ithor_scenes() + self.robothor_scenes()

    def _prune_release(self, release):
        try:
            # we must try to get a lock here since its possible that a process could still
            # be running with this release
            lock = LockEx(release, blocking=False)
            lock.lock()
            # its possible that another process could prune
            # out a release when running multiple procs
            # that all race to prune the same release
            if os.path.isdir(release):
                tmp_prune_dir = os.path.join(
                    self.tmp_dir,
                    "-".join(
                        [
                            os.path.basename(release),
                            str(time.time()),
                            str(random.random()),
                            "prune",
                        ]
                    ),
                )
                os.rename(release, tmp_prune_dir)
                shutil.rmtree(tmp_prune_dir)

            lock.unlock()
            lock.unlink()
            return True
        except BlockingIOError:
            return False

    def prune_releases(self):
        current_exec_path = self._build.executable_path
        rdir = self.releases_dir
        makedirs(self.tmp_dir)
        makedirs(self.releases_dir)

        # sort my mtime ascending, keeping the 3 most recent, attempt to prune anything older
        all_dirs = list(
            filter(
                os.path.isdir, map(lambda x: os.path.join(rdir, x), os.listdir(rdir))
            )
        )
        dir_stats = defaultdict(lambda: 0)
        for d in all_dirs:
            try:
                dir_stats[d] = os.stat(d).st_mtime
            # its possible for multiple procs to race to stat/prune
            # creating the possibility that between the listdir/stat the directory was
            # pruned
            except FileNotFoundError:
                pass

        sorted_dirs = sorted(all_dirs, key=lambda x: dir_stats[x])[:-3]
        for release in sorted_dirs:
            if current_exec_path.startswith(release):
                continue
            self._prune_release(release)

    def next_interact_command(self):
        # NOTE: Leave this here because it is incompatible with Windows.
        from ai2thor.interact import get_term_character

        current_buffer = ""
        while True:
            commands = self._interact_commands
            current_buffer += get_term_character()
            if current_buffer == "q" or current_buffer == "\x03":
                break

            if current_buffer in commands:
                yield commands[current_buffer]
                current_buffer = ""
            else:
                match = False
                for k, v in commands.items():
                    if k.startswith(current_buffer):
                        match = True
                        break

                if not match:
                    current_buffer = ""

    def interact(
        self,
        semantic_segmentation_frame=False,
        instance_segmentation_frame=False,
        depth_frame=False,
        color_frame=False,
        metadata=False,
    ):
        self.interactive_controller.interact(
            self,
            semantic_segmentation_frame,
            instance_segmentation_frame,
            depth_frame,
            color_frame,
            metadata,
        )

    def multi_step_physics(self, action, timeStep=0.05, max_steps=20):
        events = []
        self.step(action=dict(action="PausePhysicsAutoSim"), raise_for_failure=True)
        events.append(self.step(action))
        while not self.last_event.metadata["isSceneAtRest"]:
            events.append(
                self.step(
                    action=dict(action="AdvancePhysicsStep", timeStep=timeStep),
                    raise_for_failure=True,
                )
            )

            if len(events) == (max_steps - 1):
                events.append(
                    self.step(
                        action=dict(action="UnpausePhysicsAutoSim"),
                        raise_for_failure=True,
                    )
                )
                break

        return events

    def step(self, action=None, **action_args):

        if type(action) is dict:
            action = copy.deepcopy(action)  # prevent changes from leaking
        else:
            action = dict(action=action)

        raise_for_failure = action_args.pop("raise_for_failure", False)
        action.update(action_args)

        if self.headless:
            action["renderImage"] = False

        # prevent changes to the action from leaking
        action = copy.deepcopy(action)

        # XXX should be able to get rid of this with some sort of deprecation warning
        if "AI2THOR_VISIBILITY_DISTANCE" in os.environ:
            action["visibilityDistance"] = float(
                os.environ["AI2THOR_VISIBILITY_DISTANCE"]
            )

        self.last_action = action

        # dangerously converts rotation(float) to rotation(dict(x=0, y=float, z=0))
        # this should be removed when ServerActions have been removed from Unity
        # for all relevant actions.
        rotation = action.get("rotation")
        if rotation is not None and not isinstance(rotation, dict):
            action["rotation"] = dict(y=rotation)

        # Support for deprecated parameter names (old: new)
        # Note that these parameters used to be applicable to ANY action.
        changed_parameter_names = {
            "renderClassImage": "renderSemanticSegmentation",
            "renderObjectImage": "renderInstanceSegmentation",
        }
        for old, new in changed_parameter_names.items():
            if old in action:
                # warnings.warn(old + " has been renamed to " + new)
                action[new] = action[old]
                # not deleting to allow for older builds to continue to work
                # del action[old]

        self.server.send(action)
        try:
            self.last_event = self.server.receive()
        except UnityCrashException as e:
            self.server.stop()
            self.server = None
            # we don't need to pass port or host, since this Exception
            # is only thrown from the FifoServer, start_unity is also
            # not passed since Unity would have to have been started
            # for this to be thrown
            message = "Restarting unity due to crash: %s" % e
            warnings.warn(message)
            self.start(width=self.width, height=self.height, x_display=self.x_display)
            self.reset()
            raise RestartError(message)

        if not self.last_event.metadata["lastActionSuccess"]:
            if self.last_event.metadata["errorCode"] in [
                "InvalidAction",
                "MissingArguments",
                "AmbiguousAction",
                "InvalidArgument",
            ]:
                raise ValueError(self.last_event.metadata["errorMessage"])
            elif raise_for_failure:
                raise RuntimeError(
                    self.last_event.metadata.get("errorMessage", f"{action} failed")
                )

        return self.last_event

    def unity_command(self, width, height, headless):
        fullscreen = 1 if self.fullscreen else 0

        command = self._build.executable_path

        if headless:
            command += " -batchmode -nographics"
        else:
            command += (
                " -screen-fullscreen %s -screen-quality %s -screen-width %s -screen-height %s"
                % (fullscreen, QUALITY_SETTINGS[self.quality], width, height)
            )

        return shlex.split(command)

    def _start_unity_thread(self, env, width, height, server_params, image_name):
        # get environment variables

        env["AI2THOR_CLIENT_TOKEN"] = self.server.client_token = str(uuid.uuid4())
        env["AI2THOR_SERVER_TYPE"] = self.server.server_type
        env["AI2THOR_SERVER_SIDE_SCREENSHOT"] = "False" if self.headless else "True"
        for k, v in server_params.items():
            env["AI2THOR_" + k.upper()] = v

        # print("Viewer: http://%s:%s/viewer" % (host, port))

        command = self.unity_command(width, height, self.headless)
        env.update(
            self._build.platform.launch_env(self.width, self.height, self.x_display)
        )

        makedirs(self.log_dir)
        self.server.unity_proc = proc = subprocess.Popen(
            command,
            env=env,
            stdout=open(os.path.join(self.log_dir, "unity.log"), "a"),
            stderr=open(os.path.join(self.log_dir, "unity.log"), "a"),
        )

        try:
            if self._build.platform == ai2thor.platform.CloudRendering:
                # if Vulkan is not configured correctly then Unity will crash
                # immediately after launching
                self.server.unity_proc.wait(timeout=1.0)
                if self.server.unity_proc.returncode is not None:
                    message = (
                        "Unity process has exited - check Player.log for errors. Confirm that Vulkan is properly configured on this system using vulkaninfo from the vulkan-utils package. returncode=%s"
                        % (self.server.unity_proc.returncode,)
                    )
                    raise Exception(message)

        except subprocess.TimeoutExpired:
            pass

        self.unity_pid = proc.pid
        atexit.register(lambda: proc.poll() is None and proc.kill())

    @property
    def tmp_dir(self):
        return os.path.join(self.base_dir, "tmp")

    @property
    def releases_dir(self):
        return os.path.join(self.base_dir, "releases")

    @property
    def cache_dir(self):
        return os.path.join(self.base_dir, "cache")

    @property
    def commits_cache_dir(self):
        return os.path.join(self.cache_dir, "commits")

    @property
    def base_dir(self):
        return os.path.join(os.path.expanduser("~"), ".ai2thor")

    @property
    def log_dir(self):
        return os.path.join(self.base_dir, "log")

    def _cache_commit_filename(self, branch):
        encoded_branch = re.sub(r"[^a-zA-Z0-9_\-.]", "_", re.sub("_", "__", branch))
        return os.path.join(self.commits_cache_dir, encoded_branch + ".json")

    def _cache_commit_history(self, branch, payload):
        makedirs(self.commits_cache_dir)
        cache_filename = self._cache_commit_filename(branch)
        atomic_write(cache_filename, json.dumps(payload))

    def _get_cache_commit_history(self, branch):
        cache_filename = self._cache_commit_filename(branch)
        payload = None
        mtime = None
        if os.path.exists(cache_filename):
            mtime = os.stat(cache_filename).st_mtime
            with open(cache_filename, "r") as f:
                payload = json.loads(f.read())

        return (payload, mtime)

    def _branch_commits(self, branch):
        import requests

        payload = []
        cache_payload, cache_mtime = self._get_cache_commit_history(branch)
        # we need to limit how often we hit api.github.com since 
        # there is a rate limit of 60 per hour per IP
        if cache_payload and (time.time() - cache_mtime) < 300:
            payload = cache_payload
        else:
            try:
                res = requests.get(
                    "https://api.github.com/repos/allenai/ai2thor/commits?sha=%s" % branch
                )
                if res.status_code == 404:
                    raise ValueError("Invalid branch name: %s" % branch)
                elif res.status_code == 403:
                    payload, _ = self._get_cache_commit_history(branch)
                    if payload:
                        warnings.warn(
                            "Error retrieving commits: %s - using cached commit history for %s"
                            % (res.text, branch)
                        )
                    else:
                        res.raise_for_status()
                elif res.status_code == 200:
                    payload = res.json()
                    self._cache_commit_history(branch, payload)
                else:
                    res.raise_for_status()
            except requests.exceptions.ConnectionError as e:
                payload, _ = self._get_cache_commit_history(branch)
                if payload:
                    warnings.warn(
                        "Unable to connect to github.com: %s - using cached commit history for %s"
                        % (e, branch)
                    )
                else:
                    raise Exception(
                        "Unable to get commit history for branch %s and no cached history exists: %s"
                        % (branch, e)
                    )

        return [c["sha"] for c in payload]

    def local_commits(self):

        git_dir = os.path.normpath(
            os.path.dirname(os.path.realpath(__file__)) + "/../.git"
        )
        commits = (
            subprocess.check_output(
                "git --git-dir=" + git_dir + " log -n 10 --format=%H", shell=True
            )
            .decode("ascii")
            .strip()
            .split("\n")
        )

        return commits

    def find_build(self, local_build, commit_id, branch, platform):
        releases_dir = self.releases_dir
        if platform_architecture()[0] != "64bit":
            raise Exception("Only 64bit currently supported")
        if branch:
            commits = self._branch_commits(branch)
        elif commit_id:
            commits = [commit_id]
        else:
            commits = self.local_commits()

        if local_build:

            releases_dir = os.path.normpath(
                os.path.dirname(os.path.realpath(__file__)) + "/../unity/builds"
            )
            commits = [
                ai2thor.build.LOCAL_BUILD_COMMIT_ID
            ] + commits  # we add the commits to the list to allow the ci_build to succeed

        request = ai2thor.platform.Request(
            platform_system(), self.width, self.height, self.x_display, self.headless
        )


        if platform is None:
            candidate_platforms = ai2thor.platform.select_platforms(request)
        else:

            # if the commit is using the default build commit, and 
            # the platform target is CloudRendering we default to a known built
            # commit until the build can be automated
            if commit_id and commit_id == ai2thor.build.COMMIT_ID and platform == ai2thor.platform.CloudRendering:
                commits.append(ai2thor.build.DEFAULT_CLOUDRENDERING_COMMIT_ID)

            candidate_platforms = [platform]

        builds = self.find_platform_builds(candidate_platforms, request, commits, releases_dir, local_build)
        if not builds:
            platforms_message = ",".join(map(lambda p: p.name(), candidate_platforms))
            if commit_id:
                raise ValueError(
                    "Invalid commit_id: %s - no build exists for arch=%s platforms=%s"
                    % (commit_id, platform_system(), platforms_message)
                )
            else:
                raise Exception(
                    "No build exists for arch=%s platforms=%s and commits: %s"
                    % (platform_system(), platforms_message, ", ".join(map(lambda x: x[:8], commits)))
                )

        # select the first build + platform that succeeds
        # For Linux, this will select Linux64 (X11).  If CloudRendering
        # is enabled, then it will get selected over Linux64 (assuming a build is available)
        for build in builds:
            if build.platform.is_valid(request):
                # don't emit warnings for CloudRendering since we allow it to fallback to a default
                if build.commit_id != commits[0] and build.platform != ai2thor.platform.CloudRendering:
                    warnings.warn(
                        "Build for the most recent commit: %s is not available.  Using commit build %s"
                        % (commits[0], build.commit_id)
                    )
                return build

        error_messages = [
            "The following builds were found, but had missing dependencies. Only one valid platform is required to run AI2-THOR."
        ]
        for build in builds:
            errors = build.platform.validate(request)
            message = "Platform %s failed validation with the following errors: %s\n  " % (
                build.platform.name(),
                "\t\n".join(errors),
            )
            instructions = build.platform.dependency_instructions(request)
            if instructions:
                message += instructions
            error_messages.append(message)
        raise Exception("\n".join(error_messages))

    def find_platform_builds(self, candidate_platforms, request, commits, releases_dir, local_build):
        builds = []
        for plat in candidate_platforms:
            for commit_id in commits:
                commit_build = ai2thor.build.Build(
                    plat, commit_id, self.include_private_scenes, releases_dir
                )

                try:
                    if os.path.isdir(commit_build.base_dir) or (
                        not local_build and commit_build.exists()
                    ):
                        builds.append(commit_build)
                        # break out of commit loop, but allow search through all the platforms
                        break
                except Exception:
                    pass

        # print("Got build for %s: " % (found_build.url))
        return builds

    def start(
        self,
        port=0,
        start_unity=True,
        width=300,
        height=300,
        x_display=None,
        host="127.0.0.1",
        player_screen_width=None,
        player_screen_height=None,
    ):
        self._build_server(host, port, width, height)

        if "AI2THOR_VISIBILITY_DISTANCE" in os.environ:

            warnings.warn(
                "AI2THOR_VISIBILITY_DISTANCE environment variable is deprecated, use \
                the parameter visibilityDistance parameter with the Initialize action instead"
            )

        if player_screen_width is not None:
            warnings.warn(
                "'player_screen_width' parameter is deprecated, use the 'width'"
                " parameter instead."
            )
            width = player_screen_width

        if player_screen_height is not None:
            warnings.warn(
                "'player_screen_height' parameter is deprecated, use the 'height'"
                " parameter instead."
            )
            height = player_screen_height

        if height <= 0 or width <= 0:
            raise Exception("Screen resolution must be > 0x0")

        if self.server.started:

            warnings.warn(
                "start method depreciated. The server started when the Controller was initialized."
            )

            # Stops the current server and creates a new one. This is done so
            # that the arguments passed in will be used on the server.
            self.stop()

        env = os.environ.copy()

        image_name = None

        self.server.start()

        if start_unity:

            self._build.lock_sh()
            self.prune_releases()

            unity_params = self.server.unity_params()
            self._start_unity_thread(env, width, height, unity_params, image_name)

        # receive the first request
        self.last_event = self.server.receive()

        if height < 300 or width < 300:
            self.last_event = self.step("ChangeResolution", x=width, y=height)

        return self.last_event

    def stop(self):
        self.stop_unity()
        self.server.stop()
        self._build.unlock()

    def stop_unity(self):
        if self.unity_pid and process_alive(self.unity_pid):
            self.killing_unity = True
            proc = self.server.unity_proc
            for i in range(4):
                if not process_alive(proc.pid):
                    break
                try:
                    proc.kill()
                    proc.wait(1)
                except subprocess.TimeoutExpired:
                    pass


class BFSSearchPoint:
    def __init__(
        self, start_position, move_vector, heading_angle=0.0, horizon_angle=0.0
    ):
        self.start_position = start_position
        self.move_vector = defaultdict(lambda: 0.0)
        self.move_vector.update(move_vector)
        self.heading_angle = heading_angle
        self.horizon_angle = horizon_angle

    def target_point(self):
        x = self.start_position["x"] + self.move_vector["x"]
        z = self.start_position["z"] + self.move_vector["z"]
        return dict(x=x, z=z)


class BFSController(Controller):
    def __init__(self, grid_size=0.25):
        super(BFSController, self).__init__()
        self.rotations = [0, 90, 180, 270]
        self.horizons = [330, 0, 30]
        self.allow_enqueue = True
        self.queue = deque()
        self.seen_points = []
        self.visited_seen_points = []
        self.grid_points = []
        self.grid_size = grid_size
        self._check_visited = False
        self.distance_threshold = self.grid_size / 5.0

    def visualize_points(self, scene_name, wait_key=10):
        import cv2

        points = set()
        xs = []
        zs = []

        # Follow the file as it grows
        for point in self.grid_points:
            xs.append(point["x"])
            zs.append(point["z"])
            points.add(str(point["x"]) + "," + str(point["z"]))

        image_width = 470
        image_height = 530
        image = np.zeros((image_height, image_width, 3), np.uint8)
        if not xs:
            return

        min_x = min(xs) - 1
        max_x = max(xs) + 1
        min_z = min(zs) - 1
        max_z = max(zs) + 1

        for point in list(points):
            x, z = map(float, point.split(","))
            circle_x = round(((x - min_x) / float(max_x - min_x)) * image_width)
            z = (max_z - z) + min_z
            circle_y = round(((z - min_z) / float(max_z - min_z)) * image_height)
            cv2.circle(image, (circle_x, circle_y), 5, (0, 255, 0), -1)

        cv2.imshow(scene_name, image)
        cv2.waitKey(wait_key)

    def has_islands(self):
        queue = []
        seen_points = set()
        mag = self.grid_size

        def enqueue_island_points(p):
            if json.dumps(p) in seen_points:
                return
            queue.append(dict(z=p["z"] + mag, x=p["x"]))
            queue.append(dict(z=p["z"] - mag, x=p["x"]))
            queue.append(dict(z=p["z"], x=p["x"] + mag))
            queue.append(dict(z=p["z"], x=p["x"] - mag))
            seen_points.add(json.dumps(p))

        enqueue_island_points(self.grid_points[0])

        while queue:
            point_to_find = queue.pop()
            for p in self.grid_points:
                dist = math.sqrt(
                    ((point_to_find["x"] - p["x"]) ** 2)
                    + ((point_to_find["z"] - p["z"]) ** 2)
                )

                if dist < 0.05:
                    enqueue_island_points(p)

        return len(seen_points) != len(self.grid_points)

    def build_graph(self):
        import networkx as nx

        graph = nx.Graph()
        for point in self.grid_points:
            self._build_graph_point(graph, point)

        return graph

    def key_for_point(self, point):
        return "{x:0.3f}|{z:0.3f}".format(**point)

    def _build_graph_point(self, graph, point):
        for p in self.grid_points:
            dist = math.sqrt(
                ((point["x"] - p["x"]) ** 2) + ((point["z"] - p["z"]) ** 2)
            )
            if dist <= (self.grid_size + 0.01) and dist > 0:
                graph.add_edge(self.key_for_point(point), self.key_for_point(p))

    def move_relative_points(self, all_points, graph, position, rotation):

        action_orientation = {
            0: dict(x=0, z=1, action="MoveAhead"),
            90: dict(x=1, z=0, action="MoveRight"),
            180: dict(x=0, z=-1, action="MoveBack"),
            270: dict(x=-1, z=0, action="MoveLeft"),
        }

        move_points = dict()

        for n in graph.neighbors(self.key_for_point(position)):
            point = all_points[n]
            x_o = round((point["x"] - position["x"]) / self.grid_size)
            z_o = round((point["z"] - position["z"]) / self.grid_size)
            for target_rotation, offsets in action_orientation.items():
                delta = round(rotation + target_rotation) % 360
                ao = action_orientation[delta]
                action_name = action_orientation[target_rotation]["action"]
                if x_o == ao["x"] and z_o == ao["z"]:
                    move_points[action_name] = point
                    break

        return move_points

    def plan_horizons(self, agent_horizon, target_horizon):
        actions = []
        horizon_step_map = {330: 3, 0: 2, 30: 1, 60: 0}
        look_diff = (
            horizon_step_map[int(agent_horizon)] - horizon_step_map[int(target_horizon)]
        )
        if look_diff > 0:
            for i in range(look_diff):
                actions.append(dict(action="LookDown"))
        else:
            for i in range(abs(look_diff)):
                actions.append(dict(action="LookUp"))

        return actions

    def plan_rotations(self, agent_rotation, target_rotation):
        right_diff = target_rotation - agent_rotation
        if right_diff < 0:
            right_diff += 360
        right_steps = right_diff / 90

        left_diff = agent_rotation - target_rotation
        if left_diff < 0:
            left_diff += 360
        left_steps = left_diff / 90

        actions = []
        if right_steps < left_steps:
            for i in range(int(right_steps)):
                actions.append(dict(action="RotateRight"))
        else:
            for i in range(int(left_steps)):
                actions.append(dict(action="RotateLeft"))

        return actions

    def shortest_plan(self, graph, agent, target):
        import networkx as nx

        path = nx.shortest_path(
            graph,
            self.key_for_point(agent["position"]),
            self.key_for_point(target["position"]),
        )
        actions = []
        all_points = {}

        for point in self.grid_points:
            all_points[self.key_for_point(point)] = point

        # assert all_points[path[0]] == agent['position']

        current_position = agent["position"]
        current_rotation = agent["rotation"]["y"]

        for p in path[1:]:
            inv_pms = {
                self.key_for_point(v): k
                for k, v in self.move_relative_points(
                    all_points, graph, current_position, current_rotation
                ).items()
            }
            actions.append(dict(action=inv_pms[p]))
            current_position = all_points[p]

        actions += self.plan_horizons(agent["cameraHorizon"], target["cameraHorizon"])
        actions += self.plan_rotations(agent["rotation"]["y"], target["rotation"]["y"])
        # self.visualize_points(path)

        return actions

    def enqueue_point(self, point):

        # ensure there are no points near the new point
        if self._check_visited or not any(
            map(
                lambda p: distance(p, point.target_point()) < self.distance_threshold,
                self.seen_points,
            )
        ):
            self.seen_points.append(point.target_point())
            self.queue.append(point)

    def enqueue_points(self, agent_position):

        if not self.allow_enqueue:
            return

        if not self._check_visited or not any(
            map(
                lambda p: distance(p, agent_position) < self.distance_threshold,
                self.visited_seen_points,
            )
        ):
            self.enqueue_point(
                BFSSearchPoint(agent_position, dict(x=-1 * self.grid_size))
            )
            self.enqueue_point(BFSSearchPoint(agent_position, dict(x=self.grid_size)))
            self.enqueue_point(
                BFSSearchPoint(agent_position, dict(z=-1 * self.grid_size))
            )
            self.enqueue_point(
                BFSSearchPoint(agent_position, dict(z=1 * self.grid_size))
            )
            self.visited_seen_points.append(agent_position)

    def search_all_closed(self, scene_name):
        self.allow_enqueue = True
        self.queue = deque()
        self.seen_points = []
        self.visited_seen_points = []
        self.grid_points = []
        self.reset(scene_name)
        event = self.step(dict(action="Initialize", gridSize=self.grid_size))
        self.enqueue_points(event.metadata["agent"]["position"])
        while self.queue:
            self.queue_step()
            # self.visualize_points(scene_name)

    def start_search(
        self,
        scene_name,
        random_seed,
        full_grid,
        current_receptacle_object_pairs,
        randomize=True,
    ):

        self.seen_points = []
        self.visited_seen_points = []
        self.queue = deque()
        self.grid_points = []

        # we only search a pre-defined grid with all the cabinets/fridges closed
        # then keep the points that can still be reached
        self.allow_enqueue = True

        for gp in full_grid:
            self.enqueue_points(gp)

        self.allow_enqueue = False

        self.reset(scene_name)
        receptacle_object_pairs = []
        for op in current_receptacle_object_pairs:
            object_id, receptacle_object_id = op.split("||")
            receptacle_object_pairs.append(
                dict(receptacleObjectId=receptacle_object_id, objectId=object_id)
            )

        if randomize:
            self.random_initialize(
                random_seed=random_seed,
                unique_object_types=True,
                exclude_receptacle_object_pairs=receptacle_object_pairs,
            )

        # there is some randomization in initialize scene
        # and if a seed is passed in this will keep it
        # deterministic
        if random_seed is not None:
            random.seed(random_seed)

        self.initialize_scene()
        while self.queue:
            self.queue_step()
            # self.visualize_points(scene_name)

        self.prune_points()
        # self.visualize_points(scene_name)

    # get rid of unreachable points
    def prune_points(self):
        final_grid_points = set()

        for gp in self.grid_points:
            final_grid_points.add(key_for_point(gp["x"], gp["z"]))

        pruned_grid_points = []

        for gp in self.grid_points:
            found = False
            for x in [1, -1]:
                found |= (
                    key_for_point(gp["x"] + (self.grid_size * x), gp["z"])
                    in final_grid_points
                )

            for z in [1, -1]:
                found |= (
                    key_for_point(gp["x"], (self.grid_size * z) + gp["z"])
                    in final_grid_points
                )

            if found:
                pruned_grid_points.append(gp)

        self.grid_points = pruned_grid_points

    def is_object_visible(self, object_id):
        for obj in self.last_event.metadata["objects"]:
            if obj["objectId"] == object_id and obj["visible"]:
                return True
        return False

    def find_visible_receptacles(self):
        receptacle_points = []
        receptacle_pivot_points = []

        # pickup all objects
        visibility_object_id = None
        visibility_object_types = ["Mug", "CellPhone"]
        for obj in self.last_event.metadata["objects"]:
            if obj["pickupable"]:
                self.step(
                    action=dict(
                        action="PickupObject",
                        objectId=obj["objectId"],
                        forceVisible=True,
                    )
                )
            if (
                visibility_object_id is None
                and obj["objectType"] in visibility_object_types
            ):
                visibility_object_id = obj["objectId"]

        for point in self.grid_points:
            self.step(
                dict(action="Teleport", x=point["x"], y=point["y"], z=point["z"]),
                raise_for_failure=True,
            )

            for rot, hor in product(self.rotations, self.horizons):
                event = self.step(
                    dict(action="RotateLook", rotation=rot, horizon=hor),
                    raise_for_failure=True,
                )
                for j in event.metadata["objects"]:
                    if j["receptacle"] and j["visible"]:
                        receptacle_points.append(
                            dict(
                                distance=j["distance"],
                                pivotId=0,
                                receptacleObjectId=j["objectId"],
                                searchNode=dict(
                                    horizon=hor,
                                    rotation=rot,
                                    openReceptacle=False,
                                    pivotId=0,
                                    receptacleObjectId="",
                                    x=point["x"],
                                    y=point["y"],
                                    z=point["z"],
                                ),
                            )
                        )

                        if j["openable"]:
                            self.step(
                                action=dict(
                                    action="OpenObject",
                                    forceVisible=True,
                                    objectId=j["objectId"],
                                ),
                                raise_for_failure=True,
                            )
                        for pivot_id in range(j["receptacleCount"]):
                            self.step(
                                action=dict(
                                    action="Replace",
                                    forceVisible=True,
                                    receptacleObjectId=j["objectId"],
                                    objectId=visibility_object_id,
                                    pivot=pivot_id,
                                ),
                                raise_for_failure=True,
                            )
                            if self.is_object_visible(visibility_object_id):
                                receptacle_pivot_points.append(
                                    dict(
                                        distance=j["distance"],
                                        pivotId=pivot_id,
                                        receptacleObjectId=j["objectId"],
                                        searchNode=dict(
                                            horizon=hor,
                                            rotation=rot,
                                            openReceptacle=j["openable"],
                                            pivotId=pivot_id,
                                            receptacleObjectId=j["objectId"],
                                            x=point["x"],
                                            y=point["y"],
                                            z=point["z"],
                                        ),
                                    )
                                )

                        if j["openable"]:
                            self.step(
                                action=dict(
                                    action="CloseObject",
                                    forceVisible=True,
                                    objectId=j["objectId"],
                                ),
                                raise_for_failure=True,
                            )

        return receptacle_pivot_points, receptacle_points

    def find_visible_objects(self):

        seen_target_objects = defaultdict(list)

        for point in self.grid_points:
            self.step(
                dict(action="Teleport", x=point["x"], y=point["y"], z=point["z"]),
                raise_for_failure=True,
            )

            for rot, hor in product(self.rotations, self.horizons):
                event = self.step(
                    dict(action="RotateLook", rotation=rot, horizon=hor),
                    raise_for_failure=True,
                )

                object_receptacle = dict()
                for obj in event.metadata["objects"]:
                    if obj["receptacle"]:
                        for pso in obj["pivotSimObjs"]:
                            object_receptacle[pso["objectId"]] = obj

                for obj in filter(
                    lambda x: x["visible"] and x["pickupable"],
                    event.metadata["objects"],
                ):

                    # if obj['objectId'] in object_receptacle and\
                    #        object_receptacle[obj['objectId']]['openable'] and not \
                    #        object_receptacle[obj['objectId']]['isopen']:
                    #    continue

                    seen_target_objects[obj["objectId"]].append(
                        dict(distance=obj["distance"], agent=event.metadata["agent"])
                    )

        return seen_target_objects

    def initialize_scene(self):
        self.target_objects = []
        self.object_receptacle = defaultdict(
            lambda: dict(objectId="StartupPosition", pivotSimObjs=[])
        )

        self.open_receptacles = []
        open_pickupable = {}
        pickupable = {}
        is_open = {}

        for obj in filter(
            lambda x: x["receptacle"], self.last_event.metadata["objects"]
        ):
            for oid in obj["receptacleObjectIds"]:
                self.object_receptacle[oid] = obj

            is_open[obj["objectId"]] = obj["openable"] and obj["isOpen"]

        for obj in filter(
            lambda x: x["receptacle"], self.last_event.metadata["objects"]
        ):
            for oid in obj["receptacleObjectIds"]:
                if obj["openable"] or (
                    obj["objectId"] in self.object_receptacle
                    and self.object_receptacle[obj["objectId"]]["openable"]
                ):

                    open_pickupable[oid] = obj["objectId"]
                else:
                    pickupable[oid] = obj["objectId"]

        if open_pickupable.keys():
            self.target_objects = random.sample(open_pickupable.keys(), k=1)
            shuffled_keys = list(open_pickupable.keys())
            random.shuffle(shuffled_keys)
            for oid in shuffled_keys:
                position_target = self.object_receptacle[self.target_objects[0]][
                    "position"
                ]
                position_candidate = self.object_receptacle[oid]["position"]
                dist = math.sqrt(
                    (position_target["x"] - position_candidate["x"]) ** 2
                    + (position_target["y"] - position_candidate["y"]) ** 2
                )
                # try to find something that is far to avoid having the doors collide
                if dist > 1.25:
                    self.target_objects.append(oid)
                    break

        for roid in set(map(lambda x: open_pickupable[x], self.target_objects)):
            if roid in is_open:
                continue
            self.open_receptacles.append(roid)
            self.step(
                dict(action="OpenObject", objectId=roid, forceVisible=True),
                raise_for_failure=True,
            )

    def queue_step(self):
        search_point = self.queue.popleft()
        event = self.step(
            dict(
                action="Teleport",
                x=search_point.start_position["x"],
                y=search_point.start_position["y"],
                z=search_point.start_position["z"],
            )
        )

        if event.metadata["lastActionSuccess"]:
            move_vec = search_point.move_vector
            move_vec["moveMagnitude"] = self.grid_size
            event = self.step(dict(action="Move", **move_vec))
            if event.metadata["agent"]["position"]["y"] > 1.3:
                # pprint(search_point.start_position)
                # pprint(search_point.move_vector)
                # pprint(event.metadata['agent']['position'])
                raise Exception("**** got big point ")

            self.enqueue_points(event.metadata["agent"]["position"])

            if not any(
                map(
                    lambda p: distance(p, event.metadata["agent"]["position"])
                    < self.distance_threshold,
                    self.grid_points,
                )
            ):
                self.grid_points.append(event.metadata["agent"]["position"])

        return event<|MERGE_RESOLUTION|>--- conflicted
+++ resolved
@@ -390,11 +390,8 @@
         download_only=False,
         include_private_scenes=False,
         server_class=None,
-<<<<<<< HEAD
-=======
         gpu_device=None,
         platform=None,
->>>>>>> 2f8dd9f9
         **unity_initialization_parameters,
     ):
         self.receptacle_nearest_pivot_points = {}
