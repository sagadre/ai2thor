# Copyright Allen Institute for Artificial Intelligence 2017
"""
ai2thor.controller

Primary entrypoint into the Thor API. Provides all the high-level functions
needed to control the in-game agent through ai2thor.server.

"""
import atexit
from collections import deque, defaultdict
from itertools import product
import io
import json
import copy
import logging
import fcntl
import math
import time
import random
import shlex
import signal
import subprocess
import shutil
import re
import threading
import os
import platform
import uuid
import tty
import sys
import termios
try:
    from queue import Queue
except ImportError:
    from Queue import Queue

import zipfile

import numpy as np

import ai2thor.docker
import ai2thor.downloader
import ai2thor.server
from ai2thor.interact import InteractiveControllerPrompt, DefaultActions
from ai2thor.server import queue_get, DepthFormat
from ai2thor._builds import BUILDS
from ai2thor._quality_settings import QUALITY_SETTINGS, DEFAULT_QUALITY

logger = logging.getLogger(__name__)

RECEPTACLE_OBJECTS = {
    'Box': {'Candle',
            'CellPhone',
            'Cloth',
            'CreditCard',
            'Dirt',
            'KeyChain',
            'Newspaper',
            'ScrubBrush',
            'SoapBar',
            'SoapBottle',
            'ToiletPaper'},
    'Cabinet': {'Bowl',
                'BowlDirty',
                'Box',
                'Bread',
                'BreadSliced',
                'ButterKnife',
                'Candle',
                'CellPhone',
                'Cloth',
                'CoffeeMachine',
                'Container',
                'ContainerFull',
                'CreditCard',
                'Cup',
                'Fork',
                'KeyChain',
                'Knife',
                'Laptop',
                'Mug',
                'Newspaper',
                'Pan',
                'Plate',
                'Plunger',
                'Pot',
                'Potato',
                'Sandwich',
                'ScrubBrush',
                'SoapBar',
                'SoapBottle',
                'Spoon',
                'SprayBottle',
                'Statue',
                'TissueBox',
                'Toaster',
                'ToiletPaper',
                'WateringCan'},
    'CoffeeMachine': {'MugFilled', 'Mug'},
    'CounterTop': {'Apple',
                   'AppleSlice',
                   'Bowl',
                   'BowlDirty',
                   'BowlFilled',
                   'Box',
                   'Bread',
                   'BreadSliced',
                   'ButterKnife',
                   'Candle',
                   'CellPhone',
                   'CoffeeMachine',
                   'Container',
                   'ContainerFull',
                   'CreditCard',
                   'Cup',
                   'Egg',
                   'EggFried',
                   'EggShell',
                   'Fork',
                   'HousePlant',
                   'KeyChain',
                   'Knife',
                   'Laptop',
                   'Lettuce',
                   'LettuceSliced',
                   'Microwave',
                   'Mug',
                   'MugFilled',
                   'Newspaper',
                   'Omelette',
                   'Pan',
                   'Plate',
                   'Plunger',
                   'Pot',
                   'Potato',
                   'PotatoSliced',
                   'RemoteControl',
                   'Sandwich',
                   'ScrubBrush',
                   'SoapBar',
                   'SoapBottle',
                   'Spoon',
                   'SprayBottle',
                   'Statue',
                   'Television',
                   'TissueBox',
                   'Toaster',
                   'ToiletPaper',
                   'Tomato',
                   'TomatoSliced',
                   'WateringCan'},
    'Fridge': {'Apple',
               'AppleSlice',
               'Bowl',
               'BowlDirty',
               'BowlFilled',
               'Bread',
               'BreadSliced',
               'Container',
               'ContainerFull',
               'Cup',
               'Egg',
               'EggFried',
               'EggShell',
               'Lettuce',
               'LettuceSliced',
               'Mug',
               'MugFilled',
               'Omelette',
               'Pan',
               'Plate',
               'Pot',
               'Potato',
               'PotatoSliced',
               'Sandwich',
               'Tomato',
               'TomatoSliced'},
    'GarbageCan': {'Apple',
                   'AppleSlice',
                   'Box',
                   'Bread',
                   'BreadSliced',
                   'Candle',
                   'CellPhone',
                   'CreditCard',
                   'Egg',
                   'EggFried',
                   'EggShell',
                   'LettuceSliced',
                   'Newspaper',
                   'Omelette',
                   'Plunger',
                   'Potato',
                   'PotatoSliced',
                   'Sandwich',
                   'ScrubBrush',
                   'SoapBar',
                   'SoapBottle',
                   'SprayBottle',
                   'Statue',
                   'ToiletPaper',
                   'Tomato',
                   'TomatoSliced'},
    'Microwave': {'Bowl',
                  'BowlDirty',
                  'BowlFilled',
                  'Bread',
                  'BreadSliced',
                  'Container',
                  'ContainerFull',
                  'Cup',
                  'Egg',
                  'EggFried',
                  'Mug',
                  'MugFilled',
                  'Omelette',
                  'Plate',
                  'Potato',
                  'PotatoSliced',
                  'Sandwich'},
    'PaintingHanger': {'Painting'},
    'Pan': {'Apple',
            'AppleSlice',
            'EggFried',
            'Lettuce',
            'LettuceSliced',
            'Omelette',
            'Potato',
            'PotatoSliced',
            'Tomato',
            'TomatoSliced'},
    'Pot': {'Apple',
            'AppleSlice',
            'EggFried',
            'Lettuce',
            'LettuceSliced',
            'Omelette',
            'Potato',
            'PotatoSliced',
            'Tomato',
            'TomatoSliced'},
    'Sink': {'Apple',
             'AppleSlice',
             'Bowl',
             'BowlDirty',
             'BowlFilled',
             'ButterKnife',
             'Container',
             'ContainerFull',
             'Cup',
             'Egg',
             'EggFried',
             'EggShell',
             'Fork',
             'Knife',
             'Lettuce',
             'LettuceSliced',
             'Mug',
             'MugFilled',
             'Omelette',
             'Pan',
             'Plate',
             'Pot',
             'Potato',
             'PotatoSliced',
             'Sandwich',
             'ScrubBrush',
             'SoapBottle',
             'Spoon',
             'Tomato',
             'TomatoSliced',
             'WateringCan'},
    'StoveBurner': {'Omelette', 'Pot', 'Pan', 'EggFried'},
    'TableTop': {'Apple',
                 'AppleSlice',
                 'Bowl',
                 'BowlDirty',
                 'BowlFilled',
                 'Box',
                 'Bread',
                 'BreadSliced',
                 'ButterKnife',
                 'Candle',
                 'CellPhone',
                 'CoffeeMachine',
                 'Container',
                 'ContainerFull',
                 'CreditCard',
                 'Cup',
                 'Egg',
                 'EggFried',
                 'EggShell',
                 'Fork',
                 'HousePlant',
                 'KeyChain',
                 'Knife',
                 'Laptop',
                 'Lettuce',
                 'LettuceSliced',
                 'Microwave',
                 'Mug',
                 'MugFilled',
                 'Newspaper',
                 'Omelette',
                 'Pan',
                 'Plate',
                 'Plunger',
                 'Pot',
                 'Potato',
                 'PotatoSliced',
                 'RemoteControl',
                 'Sandwich',
                 'ScrubBrush',
                 'SoapBar',
                 'SoapBottle',
                 'Spoon',
                 'SprayBottle',
                 'Statue',
                 'Television',
                 'TissueBox',
                 'Toaster',
                 'ToiletPaper',
                 'Tomato',
                 'TomatoSliced',
                 'WateringCan'},
    'ToiletPaperHanger': {'ToiletPaper'},
    'TowelHolder': {'Cloth'}}


def get_term_character():
    fd = sys.stdin.fileno()
    old_settings = termios.tcgetattr(fd)
    try:
        tty.setraw(sys.stdin.fileno())
        ch = sys.stdin.read(1)
    finally:
        termios.tcsetattr(fd, termios.TCSADRAIN, old_settings)
    return ch

def process_alive(pid):
    """
    Use kill(0) to determine if pid is alive
    :param pid: process id
    :rtype: bool
    """
    try:
        os.kill(pid, 0)
    except OSError:
        return False

    return True

# python2.7 compatible makedirs
def makedirs(directory):
    if not os.path.isdir(directory):
        os.makedirs(directory)

def distance(point1, point2):
    x_diff = (point1['x'] - point2['x']) ** 2
    z_diff = (point1['z'] - point2['z']) ** 2
    return math.sqrt(x_diff + z_diff)


def key_for_point(x, z):
    return "%0.1f %0.1f" % (x, z)

class Controller(object):

    def __init__(
            self,
            quality=DEFAULT_QUALITY,
            fullscreen=False,
            headless=False,
            port=0,
            start_unity=True,
            local_executable_path=None,
            width=300,
            height=300,
            x_display=None,
            host='127.0.0.1',
            scene='FloorPlan_Train1_1',
            image_dir='.',
            save_image_per_frame=False,
            docker_enabled=False,
            depth_format=DepthFormat.Meters,
            add_depth_noise=False,
            download_only=False,
            **unity_initialization_parameters
    ):
        self.request_queue = Queue(maxsize=1)
        self.response_queue = Queue(maxsize=1)
        self.receptacle_nearest_pivot_points = {}
        self.server = None
        self.unity_pid = None
        self.docker_enabled = docker_enabled
        self.container_id = None
        self.local_executable_path = local_executable_path
        self.last_event = None
        self.server_thread = None
        self.killing_unity = False
        self.quality = quality
        self.lock_file = None
        self.fullscreen = fullscreen
        self.headless = headless
        self.depth_format = depth_format
        self.add_depth_noise = add_depth_noise

        self.interactive_controller = InteractiveControllerPrompt(
            list(DefaultActions),
            has_object_actions=True,
            image_dir=image_dir,
            image_per_frame=save_image_per_frame
        )

<<<<<<< HEAD
        print("Before start")
        self.start(
            port=port,
            start_unity=start_unity,
            width=width,
            height=height,
            x_display=x_display,
            host=host
        )
        print("After start")

        self.initialization_parameters = unity_initialization_parameters
        print("Before reset")
        event = self.reset(scene)
        if event.metadata['lastActionSuccess']:
            init_return = event.metadata['actionReturn']
            self.server.set_init_params(init_return)

            print("Initialize return: {}".format(init_return))
=======
        if download_only:
            self.download_binary()
>>>>>>> f5ed8cd3
        else:
            self.start(
                port=port,
                start_unity=start_unity,
                width=width,
                height=height,
                x_display=x_display,
                host=host
            )

            self.initialization_parameters = unity_initialization_parameters
            event = self.reset(scene)
            if event.metadata['lastActionSuccess']:
                init_return = event.metadata['actionReturn']
                self.server.set_init_params(init_return)

                print("Initialize return: {}".format(init_return))
            else:
                raise RuntimeError('Initialize action failure: {}'.format(
                    event.metadata['errorMessage'])
                )

    def __enter__(self):
        return self

    def __exit__(self, *args):
        self.stop()

    def reset(self, scene='FloorPlan_Train1_1'):
        if re.match(r'^FloorPlan[0-9]+$', scene):
            scene = scene + "_physics"

        self.response_queue.put_nowait(dict(action='Reset', sceneName=scene, sequenceId=0))
        self.last_event = queue_get(self.request_queue)  # can this be deleted?
        self.last_event = self.step(action='Initialize', **self.initialization_parameters)

        return self.last_event

    def random_initialize(
            self,
            random_seed=None,
            randomize_open=False,
            unique_object_types=False,
            exclude_receptacle_object_pairs=[],
            max_num_repeats=1,
            remove_prob=0.5):

        if random_seed is None:
            random_seed = random.randint(0, 2**32)

        exclude_object_ids = []

        for obj in self.last_event.metadata['objects']:
            pivot_points = self.receptacle_nearest_pivot_points
            # don't put things in pot or pan currently
            if (pivot_points and obj['receptacle'] and
                    pivot_points[obj['objectId']].keys()) or obj['objectType'] in ['Pot', 'Pan']:

                #print("no visible pivots for receptacle %s" % o['objectId'])
                exclude_object_ids.append(obj['objectId'])

        return self.step(dict(
            action='RandomInitialize',
            randomizeOpen=randomize_open,
            uniquePickupableObjectTypes=unique_object_types,
            excludeObjectIds=exclude_object_ids,
            excludeReceptacleObjectPairs=exclude_receptacle_object_pairs,
            maxNumRepeats=max_num_repeats,
            removeProb=remove_prob,
            randomSeed=random_seed))

    def scene_names(self):
        scenes = []
        for low, high in [(1,31), (201, 231), (301, 331), (401, 431)]:
            for i in range(low, high):
                scenes.append('FloorPlan%s_physics' % i)

        return scenes

    def robothor_scenes(self, types={'val', 'train'}):
        assert 'train' in types or 'test' in types or 'val' in types
        # scene types -> [wall configurations, layouts per configuration]
        scene_types = {'train': [15, 5],
                       'val': [2, 2],
                       'test': [5, 2]}
        scenes = []
        for scene_type in types:
            name = scene_type
            name = name.title()
            if name == 'Val':
                name = 'RVal'
            if name == 'Test':
                name = 'RTest'
            for wall_config in range(1, scene_types[scene_type][0] + 1):
                for layouts in range(1, scene_types[scene_type][1] + 1):
                    scenes.append('FloorPlan_{}{}_{}'.format(name, wall_config, layouts))
        return scenes

    def unlock_release(self):
        if self.lock_file:
            fcntl.flock(self.lock_file, fcntl.LOCK_UN)

    def lock_release(self):
        build_dir = os.path.join(self.releases_dir(), self.build_name())
        if os.path.isdir(build_dir):
            self.lock_file = open(os.path.join(build_dir, ".lock"), "w")
            fcntl.flock(self.lock_file, fcntl.LOCK_SH)

    def prune_releases(self):
        current_exec_path = self.executable_path()
        for d in os.listdir(self.releases_dir()):
            release = os.path.join(self.releases_dir(), d)

            if current_exec_path.startswith(release):
                continue

            if os.path.isdir(release):
                try:
                    with open(os.path.join(release, ".lock"), "w") as f:
                        fcntl.flock(f, fcntl.LOCK_EX | fcntl.LOCK_NB)
                        shutil.rmtree(release)
                except Exception as e:
                    pass

    def next_interact_command(self):
        current_buffer = ''
        while True:
            commands = self._interact_commands
            current_buffer += get_term_character()
            if current_buffer == 'q' or current_buffer == '\x03':
                break

            if current_buffer in commands:
                yield commands[current_buffer]
                current_buffer = ''
            else:
                match = False
                for k,v in commands.items():
                    if k.startswith(current_buffer):
                        match = True
                        break

                if not match:
                    current_buffer = ''

    def interact(self,
                 class_segmentation_frame=False,
                 instance_segmentation_frame=False,
                 depth_frame=False,
                 color_frame=False,
                 metadata=False
                 ):
        self.interactive_controller.interact(
            self,
            class_segmentation_frame,
            instance_segmentation_frame,
            depth_frame,
            color_frame,
            metadata
        )

    def multi_step_physics(self, action, timeStep=0.05, max_steps=20):
        events = []
        self.step(action=dict(action='PausePhysicsAutoSim'), raise_for_failure=True)
        events.append(self.step(action))
        while not self.last_event.metadata['isSceneAtRest']:
            events.append(
                self.step(action=dict(
                    action='AdvancePhysicsStep',
                    timeStep=timeStep), raise_for_failure=True))

            if len(events) == (max_steps - 1):
                events.append(self.step(action=dict(action='UnpausePhysicsAutoSim'), raise_for_failure=True))
                break

        return events

    def step(self, action=None, **action_args):

        if type(action) is dict:
            action = copy.deepcopy(action) # prevent changes from leaking
        else:
            action = dict(action=action)

        raise_for_failure = action_args.pop('raise_for_failure', False)
        action.update(action_args)

        if self.headless:
            action["renderImage"] = False

        # prevent changes to the action from leaking
        action = copy.deepcopy(action)

        # XXX should be able to get rid of this with some sort of deprecation warning
        if 'AI2THOR_VISIBILITY_DISTANCE' in os.environ:
            action['visibilityDistance'] = float(os.environ['AI2THOR_VISIBILITY_DISTANCE'])

        should_fail = False
        self.last_action = action

        if ('objectId' in action and (action['action'] == 'OpenObject' or action['action'] == 'CloseObject')):

            force_visible = action.get('forceVisible', False)
            if not force_visible and self.last_event.instance_detections2D and action['objectId'] not in self.last_event.instance_detections2D:
                should_fail = True

            obj_metadata = self.last_event.get_object(action['objectId'])
            if obj_metadata is None or obj_metadata['isOpen'] == (action['action'] == 'OpenObject'):
                should_fail = True


        rotation = action.get('rotation')
        if rotation is not None and type(rotation) != dict:
            action['rotation'] = {}
            action['rotation']['y'] = rotation

        if should_fail:
            new_event = copy.deepcopy(self.last_event)
            new_event.metadata['lastActionSuccess'] = False
            self.last_event = new_event
            return new_event

        assert self.request_queue.empty()

        self.response_queue.put_nowait(action)
        self.last_event = queue_get(self.request_queue)

        if not self.last_event.metadata['lastActionSuccess'] and self.last_event.metadata['errorCode'] == 'InvalidAction':
            raise ValueError(self.last_event.metadata['errorMessage'])

        if raise_for_failure:
            assert self.last_event.metadata['lastActionSuccess']

        return self.last_event

    def unity_command(self, width, height, headless):
        command = self.executable_path()
        if headless:
            command += " -batchmode"
        else:
            fullscreen = 1 if self.fullscreen else 0
            if QUALITY_SETTINGS[self.quality] == 0:
                raise RuntimeError("Quality {} is associated with an index of 0. "
                                   "Due to a bug in unity, this quality setting would be ignored.".format(self.quality))
            command += " -screen-fullscreen %s -screen-quality %s -screen-width %s -screen-height %s" % (fullscreen, QUALITY_SETTINGS[self.quality], width, height)
        return shlex.split(command)

    def _start_unity_thread(self, env, width, height, host, port, image_name):
        # get environment variables

        env['AI2THOR_CLIENT_TOKEN'] = self.server.client_token = str(uuid.uuid4())
        env['AI2THOR_HOST'] = host
        env['AI2THOR_PORT'] = str(port)

        env['AI2THOR_SERVER_SIDE_SCREENSHOT'] = 'False' if self.headless else 'True'

        # print("Viewer: http://%s:%s/viewer" % (host, port))
        command = self.unity_command(width, height, headless=self.headless)

        if image_name is not None:
            self.container_id = ai2thor.docker.run(image_name, self.base_dir(), ' '.join(command), env)
            atexit.register(lambda: ai2thor.docker.kill_container(self.container_id))
        else:
            proc = subprocess.Popen(command, env=env)
            self.unity_pid = proc.pid
            atexit.register(lambda: proc.poll() is None and proc.kill())
            returncode = proc.wait()
            if returncode != 0 and not self.killing_unity:
                raise Exception("command: %s exited with %s" % (command, returncode))

    def check_docker(self):
        if self.docker_enabled:
            assert ai2thor.docker.has_docker(), "Docker enabled, but could not find docker binary in path"
            assert ai2thor.docker.nvidia_version() is not None,\
                "No nvidia driver version found at /proc/driver/nvidia/version - Dockerized THOR is only \
                    compatible with hosts with Nvidia cards with a driver installed"

    def check_x_display(self, x_display):
        with open(os.devnull, "w") as dn:
            # copying the environment so that we pickup
            # XAUTHORITY values
            env = os.environ.copy()
            env['DISPLAY'] = x_display

            if subprocess.call(['which', 'xdpyinfo'], stdout=dn) == 0:
                assert subprocess.call("xdpyinfo", stdout=dn, env=env, shell=True) == 0, \
                    ("Invalid DISPLAY %s - cannot find X server with xdpyinfo" % x_display)

    def _start_server_thread(self):
        self.server.start()

    def releases_dir(self):
        return os.path.join(self.base_dir(), 'releases')

    def base_dir(self):
        return os.path.join(os.path.expanduser('~'), '.ai2thor')

    def build_url(self):
        from ai2thor.build import arch_platform_map
        import ai2thor.build
        if platform.system() in BUILDS:
            return (BUILDS[platform.system()]['url'], BUILDS[platform.system()]['sha256'])
        else:
            url = None
            sha256_build = None
            git_dir = os.path.normpath(os.path.dirname(os.path.realpath(__file__)) + "/../.git")
            for commit_id in subprocess.check_output('git --git-dir=' + git_dir + ' log -n 10 --format=%H', shell=True).decode('ascii').strip().split("\n"):
                arch = arch_platform_map[platform.system()]

                try:
                    u = ai2thor.downloader.commit_build_url(arch, commit_id)
                    if os.path.isfile(self.executable_path(url=u)):
                        # don't need sha256 since we aren't going to download
                        url = u
                        break
                    elif ai2thor.downloader.commit_build_exists(arch, commit_id):
                        sha256_build = ai2thor.downloader.commit_build_sha256(arch, commit_id)
                        url = u
                        break
                except Exception:
                    pass

            if url is None:
                raise Exception("Couldn't find a suitable build url for platform: %s" % platform.system())

            # print("Got build for %s: " % (url))

            return (url, sha256_build)

    def build_name(self, url=None):
        if url is None:
            url, _ = self.build_url()
        return os.path.splitext(os.path.basename(url))[0]

    def executable_path(self, url=None):

        if self.local_executable_path is not None:
            return self.local_executable_path

        target_arch = platform.system()

        bn = self.build_name(url)
        if target_arch == 'Linux':
            return os.path.join(self.releases_dir(), bn, bn)
        elif target_arch == 'Darwin':
            return os.path.join(
                self.releases_dir(),
                bn,
                bn + ".app",
                "Contents/MacOS",
                bn)
        else:
            raise Exception('unable to handle target arch %s' % target_arch)

    def download_binary(self):
        if platform.architecture()[0] != '64bit':
            raise Exception("Only 64bit currently supported")

        url, sha256_build = self.build_url()
        tmp_dir = os.path.join(self.base_dir(), 'tmp')
        makedirs(self.releases_dir())
        makedirs(tmp_dir)

        if not os.path.isfile(self.executable_path()):
            zip_data = ai2thor.downloader.download(
                url,
                self.build_name(),
                sha256_build)

            z = zipfile.ZipFile(io.BytesIO(zip_data))
            # use tmpdir instead or a random number
            extract_dir = os.path.join(tmp_dir, self.build_name())
            logger.debug("Extracting zipfile %s" % os.path.basename(url))
            z.extractall(extract_dir)
            os.rename(extract_dir, os.path.join(self.releases_dir(), self.build_name()))
            # we can lose the executable permission when unzipping a build
            os.chmod(self.executable_path(), 0o755)
        else:
            logger.debug("%s exists - skipping download" % self.executable_path())

    def start(
            self,
            port=0,
            start_unity=True,
            width=300,
            height=300,
            x_display=None,
            host='127.0.0.1',
            player_screen_width=None,
            player_screen_height=None
    ):

        if 'AI2THOR_VISIBILITY_DISTANCE' in os.environ:
            import warnings
            warnings.warn("AI2THOR_VISIBILITY_DISTANCE environment variable is deprecated, use \
                the parameter visibilityDistance parameter with the Initialize action instead")

        if player_screen_width is not None:
            warnings.warn("'player_screen_width' parameter is deprecated, use the 'width'"
                          " parameter instead.")
            width = player_screen_width

        if player_screen_height is not None:
            warnings.warn("'player_screen_height' parameter is deprecated, use the 'height'"
                          " parameter instead.")
            height = player_screen_height

        if height < 300 or width < 300:
            raise Exception("Screen resolution must be >= 300x300")

        if self.server_thread is not None:
            import warnings
            warnings.warn('start method depreciated. The server started when the Controller was initialized.')

            # Stops the current server and creates a new one. This is done so
            # that the arguments passed in will be used on the server.
            self.stop()

        env = os.environ.copy()

        image_name = None

        if self.docker_enabled:
            self.check_docker()
            host = ai2thor.docker.bridge_gateway()

        self.server = ai2thor.server.Server(
            self.request_queue,
            self.response_queue,
            host,
            port=port,
            depth_format=self.depth_format,
            add_depth_noise=self.add_depth_noise,
            width=width,
            height=height
        )

        _, port = self.server.wsgi_server.socket.getsockname()

        self.server_thread = threading.Thread(target=self._start_server_thread)

        self.server_thread.daemon = True
        self.server_thread.start()

        if start_unity:
            if platform.system() == 'Linux':

                if self.docker_enabled:
                    image_name = ai2thor.docker.build_image()
                else:

                    if x_display:
                        env['DISPLAY'] = ':' + x_display
                    elif 'DISPLAY' not in env:
                        env['DISPLAY'] = ':0.0'

                    self.check_x_display(env['DISPLAY'])

            if not self.local_executable_path:
                self.download_binary()
                self.lock_release()
                self.prune_releases()

            unity_thread = threading.Thread(
                target=self._start_unity_thread,
                args=(env, width, height, host, port, image_name))
            unity_thread.daemon = True
            unity_thread.start()

        # receive the first request
        self.last_event = queue_get(self.request_queue)

        return self.last_event

    def stop(self):
        self.response_queue.put_nowait({})
        self.stop_unity()
        self.server.wsgi_server.shutdown()
        self.stop_container()
        self.unlock_release()

    def stop_container(self):
        if self.container_id:
            ai2thor.docker.kill_container(self.container_id)
            self.container_id = None

    def stop_unity(self):
        if self.unity_pid and process_alive(self.unity_pid):
            self.killing_unity = True
            os.kill(self.unity_pid, signal.SIGTERM)
            for i in range(10):
                if not process_alive(self.unity_pid):
                    break
                time.sleep(0.1)
            if process_alive(self.unity_pid):
                os.kill(self.unity_pid, signal.SIGKILL)

class BFSSearchPoint:
    def __init__(self, start_position, move_vector, heading_angle=0.0, horizon_angle=0.0):
        self.start_position = start_position
        self.move_vector = defaultdict(lambda: 0.0)
        self.move_vector.update(move_vector)
        self.heading_angle = heading_angle
        self.horizon_angle = horizon_angle

    def target_point(self):
        x = self.start_position['x'] + self.move_vector['x']
        z = self.start_position['z'] + self.move_vector['z']
        return dict(x=x, z=z)

class BFSController(Controller):

    def __init__(self, grid_size=0.25):
        super(BFSController, self).__init__()
        self.rotations = [0, 90, 180, 270]
        self.horizons = [330, 0, 30]
        self.allow_enqueue = True
        self.queue = deque()
        self.seen_points = []
        self.visited_seen_points = []
        self.grid_points = []
        self.grid_size = grid_size
        self._check_visited = False
        self.distance_threshold = self.grid_size / 5.0

    def visualize_points(self, scene_name, wait_key=10):
        import cv2
        points = set()
        xs = []
        zs = []

        # Follow the file as it grows
        for point in self.grid_points:
            xs.append(point['x'])
            zs.append(point['z'])
            points.add(str(point['x']) + "," + str(point['z']))

        image_width = 470
        image_height = 530
        image = np.zeros((image_height, image_width, 3), np.uint8)
        if not xs:
            return

        min_x = min(xs) - 1
        max_x = max(xs) + 1
        min_z = min(zs) - 1
        max_z = max(zs) + 1

        for point in list(points):
            x, z = map(float, point.split(','))
            circle_x = round(((x - min_x) / float(max_x - min_x)) * image_width)
            z = (max_z - z) + min_z
            circle_y = round(((z - min_z) / float(max_z - min_z)) * image_height)
            cv2.circle(image, (circle_x, circle_y), 5, (0, 255, 0), -1)

        cv2.imshow(scene_name, image)
        cv2.waitKey(wait_key)

    def has_islands(self):
        queue = []
        seen_points = set()
        mag = self.grid_size

        def enqueue_island_points(p):
            if json.dumps(p) in seen_points:
                return
            queue.append(dict(z=p['z'] + mag, x=p['x']))
            queue.append(dict(z=p['z'] - mag, x=p['x']))
            queue.append(dict(z=p['z'], x=p['x'] + mag))
            queue.append(dict(z=p['z'], x=p['x'] - mag))
            seen_points.add(json.dumps(p))

        enqueue_island_points(self.grid_points[0])

        while queue:
            point_to_find = queue.pop()
            for p in self.grid_points:
                dist = math.sqrt(
                    ((point_to_find['x'] - p['x']) ** 2) +
                    ((point_to_find['z'] - p['z']) ** 2))

                if dist < 0.05:
                    enqueue_island_points(p)

        return len(seen_points) != len(self.grid_points)

    def build_graph(self):
        import networkx as nx
        graph = nx.Graph()
        for point in self.grid_points:
            self._build_graph_point(graph, point)

        return graph

    def key_for_point(self, point):
        return "{x:0.3f}|{z:0.3f}".format(**point)

    def _build_graph_point(self, graph, point):
        for p in self.grid_points:
            dist = math.sqrt(((point['x'] - p['x']) ** 2) + ((point['z'] - p['z']) ** 2))
            if dist <= (self.grid_size + 0.01) and dist > 0:
                graph.add_edge(self.key_for_point(point), self.key_for_point(p))

    def move_relative_points(self, all_points, graph, position, rotation):

        action_orientation = {
            0:dict(x=0, z=1, action='MoveAhead'),
            90:dict(x=1, z=0, action='MoveRight'),
            180:dict(x=0, z=-1, action='MoveBack'),
            270:dict(x=-1, z=0, action='MoveLeft')
        }

        move_points = dict()

        for n in graph.neighbors(self.key_for_point(position)):
            point = all_points[n]
            x_o = round((point['x'] - position['x']) / self.grid_size)
            z_o = round((point['z'] - position['z']) / self.grid_size)
            for target_rotation, offsets in action_orientation.items():
                delta = round(rotation + target_rotation) % 360
                ao = action_orientation[delta]
                action_name = action_orientation[target_rotation]['action']
                if x_o == ao['x'] and z_o == ao['z']:
                    move_points[action_name] = point
                    break

        return move_points

    def plan_horizons(self, agent_horizon, target_horizon):
        actions = []
        horizon_step_map = {330:3, 0:2, 30:1, 60:0}
        look_diff = horizon_step_map[int(agent_horizon)] - horizon_step_map[int(target_horizon)]
        if look_diff > 0:
            for i in range(look_diff):
                actions.append(dict(action='LookDown'))
        else:
            for i in range(abs(look_diff)):
                actions.append(dict(action='LookUp'))

        return actions

    def plan_rotations(self, agent_rotation, target_rotation):
        right_diff = target_rotation - agent_rotation
        if right_diff < 0:
            right_diff += 360
        right_steps = right_diff / 90

        left_diff = agent_rotation - target_rotation
        if left_diff < 0:
            left_diff += 360
        left_steps = left_diff / 90

        actions = []
        if right_steps < left_steps:
            for i in range(int(right_steps)):
                actions.append(dict(action='RotateRight'))
        else:
            for i in range(int(left_steps)):
                actions.append(dict(action='RotateLeft'))

        return actions

    def shortest_plan(self, graph, agent, target):
        import networkx as nx
        path = nx.shortest_path(graph, self.key_for_point(agent['position']), self.key_for_point(target['position']))
        actions = []
        all_points = {}

        for point in self.grid_points:
            all_points[self.key_for_point(point)] = point

        #assert all_points[path[0]] == agent['position']

        current_position = agent['position']
        current_rotation = agent['rotation']['y']

        for p in path[1:]:
            inv_pms = {self.key_for_point(v): k for k, v in self.move_relative_points(all_points, graph, current_position, current_rotation).items()}
            actions.append(dict(action=inv_pms[p]))
            current_position = all_points[p]

        actions += self.plan_horizons(agent['cameraHorizon'], target['cameraHorizon'])
        actions += self.plan_rotations(agent['rotation']['y'], target['rotation']['y'])
        # self.visualize_points(path)

        return actions

    def enqueue_point(self, point):

        # ensure there are no points near the new point
        if self._check_visited or not any(map(lambda p: distance(p, point.target_point()) < self.distance_threshold, self.seen_points)):
            self.seen_points.append(point.target_point())
            self.queue.append(point)

    def enqueue_points(self, agent_position):

        if not self.allow_enqueue:
            return

        if not self._check_visited or not any(map(lambda p: distance(p, agent_position) < self.distance_threshold, self.visited_seen_points)):
            self.enqueue_point(BFSSearchPoint(agent_position, dict(x=-1 * self.grid_size)))
            self.enqueue_point(BFSSearchPoint(agent_position, dict(x=self.grid_size)))
            self.enqueue_point(BFSSearchPoint(agent_position, dict(z=-1 * self.grid_size)))
            self.enqueue_point(BFSSearchPoint(agent_position, dict(z=1 * self.grid_size)))
            self.visited_seen_points.append(agent_position)

    def search_all_closed(self, scene_name):
        self.allow_enqueue = True
        self.queue = deque()
        self.seen_points = []
        self.visited_seen_points = []
        self.grid_points = []
        event = self.reset(scene_name)
        event = self.step(dict(action='Initialize', gridSize=self.grid_size))
        self.enqueue_points(event.metadata['agent']['position'])
        while self.queue:
            self.queue_step()
            # self.visualize_points(scene_name)

    def start_search(
            self,
            scene_name,
            random_seed,
            full_grid,
            current_receptacle_object_pairs,
            randomize=True):

        self.seen_points = []
        self.visited_seen_points = []
        self.queue = deque()
        self.grid_points = []

        # we only search a pre-defined grid with all the cabinets/fridges closed
        # then keep the points that can still be reached
        self.allow_enqueue = True

        for gp in full_grid:
            self.enqueue_points(gp)

        self.allow_enqueue = False

        self.reset(scene_name)
        receptacle_object_pairs = []
        for op in current_receptacle_object_pairs:
            object_id, receptacle_object_id = op.split('||')
            receptacle_object_pairs.append(
                dict(receptacleObjectId=receptacle_object_id,
                     objectId=object_id))

        if randomize:
            self.random_initialize(
                random_seed=random_seed,
                unique_object_types=True,
                exclude_receptacle_object_pairs=receptacle_object_pairs)

        # there is some randomization in initialize scene
        # and if a seed is passed in this will keep it
        # deterministic
        if random_seed is not None:
            random.seed(random_seed)

        self.initialize_scene()
        while self.queue:
            self.queue_step()
            #self.visualize_points(scene_name)

        self.prune_points()
        #self.visualize_points(scene_name)

    # get rid of unreachable points
    def prune_points(self):
        final_grid_points = set()

        for gp in self.grid_points:
            final_grid_points.add(key_for_point(gp['x'], gp['z']))

        pruned_grid_points = []

        for gp in self.grid_points:
            found = False
            for x in [1, -1]:
                found |= key_for_point(gp['x'] + (self.grid_size * x), gp['z']) in final_grid_points

            for z in [1, -1]:
                found |= key_for_point(
                    gp['x'],
                    (self.grid_size * z) + gp['z']) in final_grid_points

            if found:
                pruned_grid_points.append(gp)

        self.grid_points = pruned_grid_points

    def is_object_visible(self, object_id):
        for obj in self.last_event.metadata['objects']:
            if obj['objectId'] == object_id and obj['visible']:
                return True
        return False

    def find_visible_receptacles(self):
        receptacle_points = []
        receptacle_pivot_points = []

        # pickup all objects
        visibility_object_id = None
        visibility_object_types = ['Mug', 'CellPhone']
        for obj in self.last_event.metadata['objects']:
            if obj['pickupable']:
                self.step(action=dict(
                    action='PickupObject',
                    objectId=obj['objectId'],
                    forceVisible=True))
            if visibility_object_id is None and obj['objectType'] in visibility_object_types:
                visibility_object_id = obj['objectId']

        for point in self.grid_points:
            self.step(dict(
                action='Teleport',
                x=point['x'],
                y=point['y'],
                z=point['z']), raise_for_failure=True)

            for rot, hor in product(self.rotations, self.horizons):
                event = self.step(
                    dict(action='RotateLook', rotation=rot, horizon=hor),
                    raise_for_failure=True)
                for j in event.metadata['objects']:
                    if j['receptacle'] and j['visible']:
                        receptacle_points.append(dict(
                            distance=j['distance'],
                            pivotId=0,
                            receptacleObjectId=j['objectId'],
                            searchNode=dict(
                                horizon=hor,
                                rotation=rot,
                                openReceptacle=False,
                                pivotId=0,
                                receptacleObjectId='',
                                x=point['x'],
                                y=point['y'],
                                z=point['z'])))

                        if j['openable']:
                            self.step(action=dict(
                                action='OpenObject',
                                forceVisible=True,
                                objectId=j['objectId']),
                                      raise_for_failure=True)
                        for pivot_id in range(j['receptacleCount']):
                            self.step(
                                action=dict(
                                    action='Replace',
                                    forceVisible=True,
                                    receptacleObjectId=j['objectId'],
                                    objectId=visibility_object_id,
                                    pivot=pivot_id), raise_for_failure=True)
                            if self.is_object_visible(visibility_object_id):
                                receptacle_pivot_points.append(dict(
                                    distance=j['distance'],
                                    pivotId=pivot_id,
                                    receptacleObjectId=j['objectId'],
                                    searchNode=dict(
                                        horizon=hor,
                                        rotation=rot,
                                        openReceptacle=j['openable'],
                                        pivotId=pivot_id,
                                        receptacleObjectId=j['objectId'],
                                        x=point['x'],
                                        y=point['y'],
                                        z=point['z'])))

                        if j['openable']:
                            self.step(action=dict(
                                action='CloseObject',
                                forceVisible=True,
                                objectId=j['objectId']),
                                      raise_for_failure=True)

        return receptacle_pivot_points, receptacle_points

    def find_visible_objects(self):

        seen_target_objects = defaultdict(list)

        for point in self.grid_points:
            self.step(dict(
                action='Teleport',
                x=point['x'],
                y=point['y'],
                z=point['z']), raise_for_failure=True)

            for rot, hor in product(self.rotations, self.horizons):
                event = self.step(dict(
                    action='RotateLook',
                    rotation=rot,
                    horizon=hor), raise_for_failure=True)

                object_receptacle = dict()
                for obj in event.metadata['objects']:
                    if obj['receptacle']:
                        for pso in obj['pivotSimObjs']:
                            object_receptacle[pso['objectId']] = obj

                for obj in filter(
                        lambda x: x['visible'] and x['pickupable'],
                        event.metadata['objects']):

                    #if obj['objectId'] in object_receptacle and\
                    #        object_receptacle[obj['objectId']]['openable'] and not \
                    #        object_receptacle[obj['objectId']]['isopen']:
                    #    continue

                    seen_target_objects[obj['objectId']].append(dict(
                        distance=obj['distance'],
                        agent=event.metadata['agent']))

        return seen_target_objects

    def initialize_scene(self):
        self.target_objects = []
        self.object_receptacle = defaultdict(
            lambda: dict(objectId='StartupPosition', pivotSimObjs=[]))

        self.open_receptacles = []
        open_pickupable = {}
        pickupable = {}
        is_open = {}

        for obj in filter(lambda x: x['receptacle'], self.last_event.metadata['objects']):
            for oid in obj['receptacleObjectIds']:
                self.object_receptacle[oid] = obj

            is_open[obj['objectId']] = (obj['openable'] and obj['isOpen'])

        for obj in filter(lambda x: x['receptacle'], self.last_event.metadata['objects']):
            for oid in obj['receptacleObjectIds']:
                if obj['openable'] or (obj['objectId'] in self.object_receptacle and self.object_receptacle[obj['objectId']]['openable']):

                    open_pickupable[oid] = obj['objectId']
                else:
                    pickupable[oid] = obj['objectId']

        if open_pickupable.keys():
            self.target_objects = random.sample(open_pickupable.keys(), k=1)
            shuffled_keys = list(open_pickupable.keys())
            random.shuffle(shuffled_keys)
            for oid in shuffled_keys:
                position_target = self.object_receptacle[self.target_objects[0]]['position']
                position_candidate = self.object_receptacle[oid]['position']
                dist = math.sqrt(
                    (position_target['x'] - position_candidate['x']) ** 2 +
                    (position_target['y'] - position_candidate['y']) ** 2)
                # try to find something that is far to avoid having the doors collide
                if dist > 1.25:
                    self.target_objects.append(oid)
                    break

        for roid in set(map(lambda x: open_pickupable[x], self.target_objects)):
            if roid in is_open:
                continue
            self.open_receptacles.append(roid)
            self.step(dict(
                action='OpenObject',
                objectId=roid,
                forceVisible=True), raise_for_failure=True)

    def queue_step(self):
        search_point = self.queue.popleft()
        event = self.step(dict(
            action='Teleport',
            x=search_point.start_position['x'],
            y=search_point.start_position['y'],
            z=search_point.start_position['z']))

        if event.metadata['lastActionSuccess']:
            move_vec = search_point.move_vector
            move_vec['moveMagnitude'] = self.grid_size
            event = self.step(dict(action='Move', **move_vec))
            if event.metadata['agent']['position']['y'] > 1.3:
                #pprint(search_point.start_position)
                #pprint(search_point.move_vector)
                #pprint(event.metadata['agent']['position'])
                raise Exception("**** got big point ")

            self.enqueue_points(event.metadata['agent']['position'])

            if not any(map(lambda p: distance(p, event.metadata['agent']['position']) < self.distance_threshold, self.grid_points)):
                self.grid_points.append(event.metadata['agent']['position'])

        return event<|MERGE_RESOLUTION|>--- conflicted
+++ resolved
@@ -412,30 +412,9 @@
             image_per_frame=save_image_per_frame
         )
 
-<<<<<<< HEAD
-        print("Before start")
-        self.start(
-            port=port,
-            start_unity=start_unity,
-            width=width,
-            height=height,
-            x_display=x_display,
-            host=host
-        )
-        print("After start")
-
-        self.initialization_parameters = unity_initialization_parameters
-        print("Before reset")
-        event = self.reset(scene)
-        if event.metadata['lastActionSuccess']:
-            init_return = event.metadata['actionReturn']
-            self.server.set_init_params(init_return)
-
-            print("Initialize return: {}".format(init_return))
-=======
+
         if download_only:
             self.download_binary()
->>>>>>> f5ed8cd3
         else:
             self.start(
                 port=port,
