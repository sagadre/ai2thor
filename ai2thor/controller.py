--- conflicted
+++ resolved
@@ -555,26 +555,14 @@
         current_exec_path = self.executable_path()
         rdir = self.releases_dir()
         # sort my mtime ascending, keeping the 3 most recent, attempt to prune anything older
-<<<<<<< HEAD
-        all_dirs = filter(os.path.isdir, map(lambda x: os.path.join(rdir, x), os.listdir(rdir)))
-        sorted_dirs = sorted(all_dirs, key=lambda x: os.stat(x).st_mtime)[:-3]
-=======
         all_dirs = list(filter(os.path.isdir, map(lambda x: os.path.join(rdir, x), os.listdir(rdir))))
         sorted_dirs = sorted(all_dirs, key=lambda x: os.stat(x).st_mtime)[:-3]
         makedirs(self.tmp_dir())
->>>>>>> 1655cebd
+
         for release in sorted_dirs:
             if current_exec_path.startswith(release):
                 continue
             try:
-<<<<<<< HEAD
-                lf = os.open(release + ".lock", os.O_RDWR | os.O_CREAT)
-                fcntl.lockf(lf, fcntl.LOCK_EX | fcntl.LOCK_NB)
-                shutil.rmtree(release)
-                fcntl.lockf(lf, fcntl.LOCK_UN)
-                os.close(lf)
-            except Exception:
-=======
                 lf_path = release + ".lock"
                 lf = os.open(lf_path, os.O_RDWR | os.O_CREAT)
                 # we must try to get a lock here since its possible that a process could still
@@ -589,7 +577,6 @@
                 os.close(lf)
                 os.unlink(lf_path)
             except Exception as e:
->>>>>>> 1655cebd
                 pass
 
     def next_interact_command(self):
