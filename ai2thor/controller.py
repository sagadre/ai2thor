--- conflicted
+++ resolved
@@ -379,31 +379,6 @@
 
 class Controller(object):
     def __init__(
-<<<<<<< HEAD
-            self,
-            quality=DEFAULT_QUALITY,
-            fullscreen=False,
-            headless=False,
-            port=0,
-            start_unity=True,
-            local_executable_path=None,
-            local_build=False,
-            commit_id=ai2thor.build.COMMIT_ID,
-            branch=None,
-            width=300,
-            height=300,
-            x_display=None,
-            host='127.0.0.1',
-            scene=None,
-            image_dir='.',
-            save_image_per_frame=False,
-            depth_format=DepthFormat.Meters,
-            add_depth_noise=False,
-            download_only=False,
-            include_private_scenes=False,
-            server_class=ai2thor.fifo_server.FifoServer,
-            **unity_initialization_parameters
-=======
         self,
         quality=DEFAULT_QUALITY,
         fullscreen=False,
@@ -418,7 +393,7 @@
         height=300,
         x_display=None,
         host="127.0.0.1",
-        scene="FloorPlan_Train1_1",
+        scene=None,
         image_dir=".",
         save_image_per_frame=False,
         depth_format=DepthFormat.Meters,
@@ -427,7 +402,6 @@
         include_private_scenes=False,
         server_class=ai2thor.fifo_server.FifoServer,
         **unity_initialization_parameters
->>>>>>> 67054c7c
     ):
         self.receptacle_nearest_pivot_points = {}
         self.server = None
@@ -491,16 +465,11 @@
                     DeprecationWarning,
                 )
 
-<<<<<<< HEAD
-            if 'fastActionEmit' in self.initialization_parameters and self.server_class != ai2thor.fifo_server.FifoServer:
-                warnings.warn("fastActionEmit is only available with the FifoServer");
-=======
             if (
                 "fastActionEmit" in self.initialization_parameters
                 and self.server_class != ai2thor.fifo_server.FifoServer
             ):
                 warnings.warn("fastAtionEmit is only available with the FifoServer")
->>>>>>> 67054c7c
 
             if "continuousMode" in self.initialization_parameters:
                 warnings.warn(
@@ -531,27 +500,12 @@
                         scene = random.choice(scenes_in_build)
 
             event = self.reset(scene)
-<<<<<<< HEAD
 
             # older builds don't send actionReturn on Initialize
             init_return = event.metadata['actionReturn']
             if init_return:
                 self.server.set_init_params(init_return)
                 logging.info("Initialize return: {}".format(init_return))
-=======
-            if event.metadata["lastActionSuccess"]:
-                init_return = event.metadata["actionReturn"]
-                # older builds don't send actionReturn on Initialize
-                if init_return:
-                    self.server.set_init_params(init_return)
-                    logging.info("Initialize return: {}".format(init_return))
-            else:
-                raise RuntimeError(
-                    "Initialize action failure: {}".format(
-                        event.metadata["errorMessage"]
-                    )
-                )
->>>>>>> 67054c7c
 
     def _build_server(self, host, port, width, height):
 
@@ -603,13 +557,8 @@
 
         return self._scenes_in_build
 
-<<<<<<< HEAD
     def reset(self, scene, **init_params):
         if re.match(r'^FloorPlan[0-9]+$', scene):
-=======
-    def reset(self, scene="FloorPlan_Train1_1", **init_params):
-        if re.match(r"^FloorPlan[0-9]+$", scene):
->>>>>>> 67054c7c
             scene = scene + "_physics"
 
         # scenes in build can be an empty set when GetScenesInBuild doesn't exist as an action
@@ -651,7 +600,6 @@
 
         # updates the initialization parameters
         self.initialization_parameters.update(init_params)
-<<<<<<< HEAD
 
         # RoboTHOR checks
         agent_mode = self.initialization_parameters.get("agentMode", "default")
@@ -665,12 +613,9 @@
             warnings.warn("You are using a RoboTHOR scene without using the standard LoCoBot.\n" +
              "Did you mean to mean to set agentMode='locobot' upon initialization or within controller.reset(...)?")
 
-        self.last_event = self.step(action='Initialize', **self.initialization_parameters)
-=======
         self.last_event = self.step(
-            action="Initialize", **self.initialization_parameters
+            action='Initialize', **self.initialization_parameters
         )
->>>>>>> 67054c7c
 
         if not self.last_event.metadata['lastActionSuccess']:
             raise RuntimeError('Initialize action failure: {}'.format(
@@ -700,10 +645,6 @@
         include_bedrooms=True,
         include_bathrooms=True
     ):
-        # keep this as a list because the order may look weird otherwise
-        scenes = []
-<<<<<<< HEAD
-
         types = []
         if include_kitchens:
             types.append((1, 31))
@@ -714,13 +655,11 @@
         if include_bathrooms:
             types.append((401, 431))
 
+        # keep this as a list because the order may look weird otherwise
+        scenes = []
         for low, high in types:
-=======
-        for low, high in [(1, 31), (201, 231), (301, 331), (401, 431)]:
->>>>>>> 67054c7c
             for i in range(low, high):
                 scenes.append("FloorPlan%s_physics" % i)
-
         return scenes
 
     def robothor_scenes(self, include_train=True, include_val=True):
