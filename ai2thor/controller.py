--- conflicted
+++ resolved
@@ -389,13 +389,8 @@
         add_depth_noise=False,
         download_only=False,
         include_private_scenes=False,
-<<<<<<< HEAD
         server_class=None,
-        **unity_initialization_parameters
-=======
-        server_class=ai2thor.fifo_server.FifoServer,
         **unity_initialization_parameters,
->>>>>>> 4cb06c2a
     ):
         self.receptacle_nearest_pivot_points = {}
         self.server = None
