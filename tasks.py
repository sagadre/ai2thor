--- conflicted
+++ resolved
@@ -983,11 +983,8 @@
                 time.sleep(10)
 
             # allow webgl to be force deployed with #webgl-deploy in the commit comment
-<<<<<<< HEAD
-            if build["branch"] == "main" and '#webgl-deploy' in git_commit_comment():
-=======
-            if build["branch"] in ["master", "demo-updates"] and '#webgl-deploy' in git_commit_comment():
->>>>>>> a2305d5b
+
+            if build["branch"] in ["main", "demo-updates"] and '#webgl-deploy' in git_commit_comment():
                 ci_build_webgl(context, build['commit_id'])
 
             for p in procs:
