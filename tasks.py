import os
import sys
import datetime
import json
import re
import time
import zipfile
import threading
import hashlib
import shutil
import subprocess
import pprint
from invoke import task
import boto3
import platform
import ai2thor.build
from ai2thor.build import PUBLIC_S3_BUCKET, PRIVATE_S3_BUCKET
import logging

logger = logging.getLogger()
logger.setLevel(logging.INFO)
handler = logging.StreamHandler(sys.stdout)
handler.setLevel(logging.INFO)

formatter = logging.Formatter(
    "%(asctime)s [%(process)d] %(funcName)s - %(levelname)s - %(message)s"
)
handler.setFormatter(formatter)
logger.addHandler(handler)


def add_files(zipf, start_dir):
    for root, dirs, files in os.walk(start_dir):
        for f in files:
            fn = os.path.join(root, f)
            arcname = os.path.relpath(fn, start_dir)
            # print("adding %s" % arcname)
            zipf.write(fn, arcname)


def push_build(build_archive_name, archive_sha256, include_private_scenes):
    import boto3

    # subprocess.run("ls %s" % build_archive_name, shell=True)
    # subprocess.run("gsha256sum %s" % build_archive_name)
    s3 = boto3.resource("s3")
    acl = "public-read"
    bucket = PUBLIC_S3_BUCKET
    if include_private_scenes:
        bucket = PRIVATE_S3_BUCKET
        acl = "private"

    archive_base = os.path.basename(build_archive_name)
    key = "builds/%s" % (archive_base,)
    sha256_key = "builds/%s.sha256" % (os.path.splitext(archive_base)[0],)

    with open(build_archive_name, "rb") as af:
        s3.Object(bucket, key).put(Body=af, ACL=acl)

    s3.Object(bucket, sha256_key).put(
        Body=archive_sha256, ACL=acl, ContentType="text/plain"
    )
    logger.info("pushed build %s to %s" % (bucket, build_archive_name))


def _webgl_local_build_path(prefix, source_dir="builds"):
    return os.path.join(
        os.getcwd(), "unity/{}/thor-{}-WebGL/".format(source_dir, prefix)
    )


def _unity_version():
    import yaml

    with open("unity/ProjectSettings/ProjectVersion.txt") as pf:
        project_version = yaml.load(pf.read(), Loader=yaml.FullLoader)

    return project_version["m_EditorVersion"]


def _build(unity_path, arch, build_dir, build_name, env={}):
    import yaml

    project_path = os.path.join(os.getcwd(), unity_path)
    standalone_path = None

    unity_version = _unity_version()

    if sys.platform.startswith("darwin"):
        unity_hub_path = (
            "/Applications/Unity/Hub/Editor/{}/Unity.app/Contents/MacOS/Unity".format(
                unity_version
            )
        )
        standalone_path = (
            "/Applications/Unity-{}/Unity.app/Contents/MacOS/Unity".format(
                unity_version
            )
        )
    elif "win" in sys.platform:
        unity_hub_path = "C:/PROGRA~1/Unity/Hub/Editor/{}/Editor/Unity.exe".format(
            unity_version
        )
        # TODO: Verify windows unity standalone path
        standalone_path = "C:/PROGRA~1/{}/Editor/Unity.exe".format(unity_version)
    elif sys.platform.startswith("linux"):
        unity_hub_path = "{}/Unity/{}/Editor/Unity".format(
            os.environ["HOME"], unity_version
        )

    if standalone_path and os.path.exists(standalone_path):
        unity_path = standalone_path
    else:
        unity_path = unity_hub_path
    command = (
        "%s -quit -batchmode -logFile %s.log -projectpath %s -executeMethod Build.%s"
        % (unity_path, build_name, project_path, arch)
    )
    target_path = os.path.join(build_dir, build_name)

    full_env = os.environ.copy()
    full_env.update(env)
    full_env["UNITY_BUILD_NAME"] = target_path
    result_code = subprocess.check_call(command, shell=True, env=full_env)
    print("Exited with code {}".format(result_code))
    success = result_code == 0
    if success:
        generate_build_metadata(os.path.join(project_path, build_dir, "metadata.json"))
    return success


def generate_build_metadata(metadata_path):

    # this server_types metadata is maintained
    # to allow future versions of the Python API
    # to launch older versions of the Unity build
    # and know whether the Fifo server is available
    server_types = ["WSGI"]
    try:
        import ai2thor.fifo_server

        server_types.append("FIFO")
    except Exception as e:
        pass

    with open(os.path.join(metadata_path), "w") as f:
        f.write(json.dumps(dict(server_types=server_types)))


def class_dataset_images_for_scene(scene_name):
    import ai2thor.controller
    from itertools import product
    from collections import defaultdict
    import numpy as np
    import cv2
    import hashlib

    env = ai2thor.controller.Controller(quality="Low")
    player_size = 300
    zoom_size = 1000
    target_size = 256
    rotations = [0, 90, 180, 270]
    horizons = [330, 0, 30]
    buffer = 15
    # object must be at least 40% in view
    min_size = ((target_size * 0.4) / zoom_size) * player_size

    env.start(width=player_size, height=player_size)
    env.reset(scene_name)
    event = env.step(
        dict(
            action="Initialize",
            gridSize=0.25,
            renderInstanceSegmentation=True,
            renderSemanticSegmentation=False,
            renderImage=False,
        )
    )

    for o in event.metadata["objects"]:
        if o["receptacle"] and o["receptacleObjectIds"] and o["openable"]:
            print("opening %s" % o["objectId"])
            env.step(
                dict(action="OpenObject", objectId=o["objectId"], forceAction=True)
            )

    event = env.step(dict(action="GetReachablePositions", gridSize=0.25))

    visible_object_locations = []
    for point in event.metadata["actionReturn"]:
        for rot, hor in product(rotations, horizons):
            exclude_colors = set(
                map(tuple, np.unique(event.instance_segmentation_frame[0], axis=0))
            )
            exclude_colors.update(
                set(
                    map(
                        tuple,
                        np.unique(event.instance_segmentation_frame[:, -1, :], axis=0),
                    )
                )
            )
            exclude_colors.update(
                set(
                    map(tuple, np.unique(event.instance_segmentation_frame[-1], axis=0))
                )
            )
            exclude_colors.update(
                set(
                    map(
                        tuple,
                        np.unique(event.instance_segmentation_frame[:, 0, :], axis=0),
                    )
                )
            )

            event = env.step(
                dict(
                    action="TeleportFull",
                    x=point["x"],
                    y=point["y"],
                    z=point["z"],
                    rotation=rot,
                    horizon=hor,
                    forceAction=True,
                ),
                raise_for_failure=True,
            )

            visible_objects = []

            for o in event.metadata["objects"]:

                if o["visible"] and o["objectId"] and o["pickupable"]:
                    color = event.object_id_to_color[o["objectId"]]
                    mask = (
                        (event.instance_segmentation_frame[:, :, 0] == color[0])
                        & (event.instance_segmentation_frame[:, :, 1] == color[1])
                        & (event.instance_segmentation_frame[:, :, 2] == color[2])
                    )
                    points = np.argwhere(mask)

                    if len(points) > 0:
                        min_y = int(np.min(points[:, 0]))
                        max_y = int(np.max(points[:, 0]))
                        min_x = int(np.min(points[:, 1]))
                        max_x = int(np.max(points[:, 1]))
                        max_dim = max((max_y - min_y), (max_x - min_x))
                        if (
                            max_dim > min_size
                            and min_y > buffer
                            and min_x > buffer
                            and max_x < (player_size - buffer)
                            and max_y < (player_size - buffer)
                        ):
                            visible_objects.append(
                                dict(
                                    objectId=o["objectId"],
                                    min_x=min_x,
                                    min_y=min_y,
                                    max_x=max_x,
                                    max_y=max_y,
                                )
                            )
                            print(
                                "[%s] including object id %s %s"
                                % (scene_name, o["objectId"], max_dim)
                            )

            if visible_objects:
                visible_object_locations.append(
                    dict(point=point, rot=rot, hor=hor, visible_objects=visible_objects)
                )

    env.stop()
    env = ai2thor.controller.Controller()
    env.start(width=zoom_size, height=zoom_size)
    env.reset(scene_name)
    event = env.step(dict(action="Initialize", gridSize=0.25))

    for o in event.metadata["objects"]:
        if o["receptacle"] and o["receptacleObjectIds"] and o["openable"]:
            print("opening %s" % o["objectId"])
            env.step(
                dict(action="OpenObject", objectId=o["objectId"], forceAction=True)
            )

    for vol in visible_object_locations:
        point = vol["point"]

        event = env.step(
            dict(
                action="TeleportFull",
                x=point["x"],
                y=point["y"],
                z=point["z"],
                rotation=vol["rot"],
                horizon=vol["hor"],
                forceAction=True,
            ),
            raise_for_failure=True,
        )
        for v in vol["visible_objects"]:
            object_id = v["objectId"]
            min_y = int(round(v["min_y"] * (zoom_size / player_size)))
            max_y = int(round(v["max_y"] * (zoom_size / player_size)))
            max_x = int(round(v["max_x"] * (zoom_size / player_size)))
            min_x = int(round(v["min_x"] * (zoom_size / player_size)))
            delta_y = max_y - min_y
            delta_x = max_x - min_x
            scaled_target_size = max(delta_x, delta_y, target_size) + buffer * 2
            if min_x > (zoom_size - max_x):
                start_x = min_x - (scaled_target_size - delta_x)
                end_x = max_x + buffer
            else:
                end_x = max_x + (scaled_target_size - delta_x)
                start_x = min_x - buffer

            if min_y > (zoom_size - max_y):
                start_y = min_y - (scaled_target_size - delta_y)
                end_y = max_y + buffer
            else:
                end_y = max_y + (scaled_target_size - delta_y)
                start_y = min_y - buffer

            # print("max x %s max y %s min x %s  min y %s" % (max_x, max_y, min_x, min_y))
            # print("start x %s start_y %s end_x %s end y %s" % (start_x, start_y, end_x, end_y))
            print("storing %s " % object_id)
            img = event.cv2img[start_y:end_y, start_x:end_x, :]
            seg_img = event.cv2img[min_y:max_y, min_x:max_x, :]
            dst = cv2.resize(
                img, (target_size, target_size), interpolation=cv2.INTER_LANCZOS4
            )

            object_type = object_id.split("|")[0].lower()
            target_dir = os.path.join("images", scene_name, object_type)
            h = hashlib.md5()
            h.update(json.dumps(point, sort_keys=True).encode("utf8"))
            h.update(json.dumps(v, sort_keys=True).encode("utf8"))

            os.makedirs(target_dir, exist_ok=True)

            cv2.imwrite(os.path.join(target_dir, h.hexdigest() + ".png"), dst)

    env.stop()

    return scene_name


@task
def build_class_dataset(context):
    import concurrent.futures
    import ai2thor.controller
    import multiprocessing as mp

    mp.set_start_method("spawn")

    controller = ai2thor.controller.Controller()
    executor = concurrent.futures.ProcessPoolExecutor(max_workers=4)
    futures = []

    for scene in controller.scene_names():
        print("processing scene %s" % scene)
        futures.append(executor.submit(class_dataset_images_for_scene, scene))

    for f in concurrent.futures.as_completed(futures):
        scene = f.result()
        print("scene name complete: %s" % scene)


def local_build_name(prefix, arch):
    return "thor-%s-%s" % (prefix, arch)


@task
def local_build(context, prefix="local", arch="OSXIntel64"):
    build = ai2thor.build.Build(arch, "local", False)
    env = dict()
    if os.path.isdir("unity/Assets/Private/Scenes"):
        env["INCLUDE_PRIVATE_SCENES"] = "true"

    build_dir = os.path.join("builds", build.name)

    if _build("unity", arch, build_dir, build.name, env=env):
        print("Build Successful")
    else:
        print("Build Failure")
    generate_quality_settings(context)


def fix_webgl_unity_loader_regex(unity_loader_path):
    # Bug in the UnityLoader.js causes Chrome on Big Sur to fail to load
    # https://issuetracker.unity3d.com/issues/unity-webgl-builds-do-not-run-on-macos-big-sur
    with open(unity_loader_path) as f:
        loader = f.read()

    loader = loader.replace("Mac OS X (10[\.\_\d]+)", "Mac OS X (1[\.\_\d][\.\_\d]+)")
    with open(unity_loader_path, "w") as f:
        f.write(loader)


@task
def webgl_build(
    context,
    scenes="",
    room_ranges=None,
    directory="builds",
    prefix="local",
    verbose=False,
    content_addressable=False,
    crowdsource_build=False,
):
    """
    Creates a WebGL build
    :param context:
    :param scenes: String of scenes to include in the build as a comma separated list
    :param prefix: Prefix name for the build
    :param content_addressable: Whether to change the unityweb build files to be content-addressable
                                have their content hashes as part of their names.
    :return:
    """
    from functools import reduce

    def file_to_content_addressable(file_path, json_metadata_file_path, json_key):
        # name_split = os.path.splitext(file_path)
        path_split = os.path.split(file_path)
        directory = path_split[0]
        file_name = path_split[1]

        print("File name {} ".format(file_name))
        with open(file_path, "rb") as f:
            h = hashlib.md5()
            h.update(f.read())
            md5_id = h.hexdigest()
        new_file_name = "{}_{}".format(md5_id, file_name)
        os.rename(file_path, os.path.join(directory, new_file_name))

        with open(json_metadata_file_path, "r+") as f:
            unity_json = json.load(f)
            print("UNITY json {}".format(unity_json))
            unity_json[json_key] = new_file_name

            print("UNITY L {}".format(unity_json))

            f.seek(0)
            json.dump(unity_json, f, indent=4)

    arch = "WebGL"
    build_name = local_build_name(prefix, arch)
    if room_ranges is not None:
        floor_plans = [
            "FloorPlan{}_physics".format(i)
            for i in reduce(
                lambda x, y: x + y,
                map(
                    lambda x: x + [x[-1] + 1],
                    [
                        list(range(*tuple(int(y) for y in x.split("-"))))
                        for x in room_ranges.split(",")
                    ],
                ),
            )
        ]

        scenes = ",".join(floor_plans)
    if verbose:
        print(scenes)

    env = dict(SCENE=scenes)
    if crowdsource_build:
        env["DEFINES"] = "CROWDSOURCE_TASK"
    if _build("unity", arch, directory, build_name, env=env):
        print("Build Successful")
    else:
        print("Build Failure")

    build_path = _webgl_local_build_path(prefix, directory)
    fix_webgl_unity_loader_regex(os.path.join(build_path, "Build/UnityLoader.js"))
    generate_quality_settings(context)

    rooms = {
        "kitchens": {"name": "Kitchens", "roomRanges": range(1, 31)},
        "livingRooms": {"name": "Living Rooms", "roomRanges": range(201, 231)},
        "bedrooms": {"name": "Bedrooms", "roomRanges": range(301, 331)},
        "bathrooms": {"name": "Bathrooms", "roomRanges": range(401, 431)},
        "foyers": {"name": "Foyers", "roomRanges": range(501, 531)},
    }

    room_type_by_id = {}
    scene_metadata = {}
    for room_type, room_data in rooms.items():
        for room_num in room_data["roomRanges"]:
            room_id = "FloorPlan{}_physics".format(room_num)
            room_type_by_id[room_id] = {"type": room_type, "name": room_data["name"]}

    for scene_name in scenes.split(","):
        room_type = room_type_by_id[scene_name]
        if room_type["type"] not in scene_metadata:
            scene_metadata[room_type["type"]] = {
                "scenes": [],
                "name": room_type["name"],
            }

        scene_metadata[room_type["type"]]["scenes"].append(scene_name)

    if verbose:
        print(scene_metadata)

    to_content_addressable = [
        ("{}.data.unityweb".format(build_name), "dataUrl"),
        ("{}.wasm.code.unityweb".format(build_name), "wasmCodeUrl"),
        ("{}.wasm.framework.unityweb".format(build_name), "wasmFrameworkUrl"),
    ]
    for file_name, key in to_content_addressable:
        file_to_content_addressable(
            os.path.join(build_path, "Build/{}".format(file_name)),
            os.path.join(build_path, "Build/{}.json".format(build_name)),
            key,
        )

    with open(os.path.join(build_path, "scenes.json"), "w") as f:
        f.write(json.dumps(scene_metadata, sort_keys=False, indent=4))


@task
def generate_quality_settings(ctx):
    import yaml

    class YamlUnity3dTag(yaml.SafeLoader):
        def let_through(self, node):
            return self.construct_mapping(node)

    YamlUnity3dTag.add_constructor(
        u"tag:unity3d.com,2011:47", YamlUnity3dTag.let_through
    )

    qs = yaml.load(
        open("unity/ProjectSettings/QualitySettings.asset").read(),
        Loader=YamlUnity3dTag,
    )

    quality_settings = {}
    default = "Ultra"
    for i, q in enumerate(qs["QualitySettings"]["m_QualitySettings"]):
        quality_settings[q["name"]] = i

    assert default in quality_settings

    with open("ai2thor/_quality_settings.py", "w") as f:
        f.write("# GENERATED FILE - DO NOT EDIT\n")
        f.write("DEFAULT_QUALITY = '%s'\n" % default)
        f.write("QUALITY_SETTINGS = " + pprint.pformat(quality_settings))


def build_sha256(path):

    m = hashlib.sha256()

    with open(path, "rb") as f:
        m.update(f.read())

    return m.hexdigest()


def git_commit_id():
    commit_id = (
        subprocess.check_output("git log -n 1 --format=%H", shell=True)
        .decode("ascii")
        .strip()
    )

    return commit_id


@task
def deploy_pip(context):
    if "TWINE_PASSWORD" not in os.environ:
        raise Exception("Twine token not specified in environment")
    subprocess.check_call("twine upload -u __token__ dist/*", shell=True)


@task
def build_pip(context, version):
    from ai2thor.build import platform_map
    import re
    import xml.etree.ElementTree as ET
    import requests

    res = requests.get("https://pypi.org/rss/project/ai2thor/releases.xml")

    res.raise_for_status()

    root = ET.fromstring(res.content)
    latest_version = None

    for title in root.findall("./channel/item/title"):
        latest_version = title.text
        break

    # make sure that the tag is on this commit
    commit_tags = (
        subprocess.check_output("git tag --points-at", shell=True)
        .decode("ascii")
        .strip()
        .split("\n")
    )

    if version not in commit_tags:
        raise Exception("tag %s is not on current commit" % version)

    commit_id = git_commit_id()

    res = requests.get(
        "https://api.github.com/repos/allenai/ai2thor/commits?sha=master"
    )
    res.raise_for_status()

    if commit_id not in map(lambda c: c["sha"], res.json()):
        raise Exception("tag %s is not off the master branch" % version)

    if not re.match(r"^[0-9]{1,3}\.+[0-9]{1,3}\.[0-9]{1,3}$", version):
        raise Exception("invalid version: %s" % version)

    for arch in platform_map.keys():
        commit_build = ai2thor.build.Build(arch, commit_id, False)
        if not commit_build.exists():
            raise Exception("Build does not exist for %s/%s" % (commit_id, arch))

    current_maj, current_min, current_sub = list(map(int, latest_version.split(".")))
    next_maj, next_min, next_sub = list(map(int, version.split(".")))

<<<<<<< HEAD
    if (
        (next_maj > current_maj)
        or (next_maj >= current_maj and next_min > current_min)
        or (
            next_maj >= current_maj
            and next_min >= current_min
            and next_sub > current_sub
        )
    ):
=======
    if (next_maj == current_maj + 1) or \
        (next_maj == current_maj and next_min == current_min + 1) or \
        (next_maj == current_maj and next_min == current_min and next_sub == current_sub + 1):
>>>>>>> 68885ec4

        if os.path.isdir("dist"):
            shutil.rmtree("dist")

        generate_quality_settings(context)

        with open("ai2thor/_builds.py", "w") as fi:
            fi.write("# GENERATED FILE - DO NOT EDIT\n")
            fi.write("COMMIT_ID = '%s'\n" % commit_id)

        with open("ai2thor/_version.py", "w") as fi:
            fi.write("# Copyright Allen Institute for Artificial Intelligence 2017\n")
            fi.write("# GENERATED FILE - DO NOT EDIT\n")
            fi.write("__version__ = '%s'\n" % (version))

        subprocess.check_call("python setup.py clean --all", shell=True)
        subprocess.check_call(
            "python setup.py sdist bdist_wheel --universal", shell=True
        )

    else:
<<<<<<< HEAD
        raise Exception(
            "Invalid version: %s is not greater than latest version %s"
            % (version, latest_version)
        )

=======
        raise Exception("Invalid version increment: new version=%s,current version=%s; must increment the major, minor or patch by only 1" % (version, latest_version))
            
>>>>>>> 68885ec4

@task
def fetch_source_textures(context):
    import ai2thor.downloader
    import io

    zip_data = ai2thor.downloader.download(
        "http://s3-us-west-2.amazonaws.com/ai2-thor/assets/source-textures.zip",
        "source-textures",
        "75476d60a05747873f1173ba2e1dbe3686500f63bcde3fc3b010eea45fa58de7",
    )

    z = zipfile.ZipFile(io.BytesIO(zip_data))
    z.extractall(os.getcwd())


def build_log_push(build_info, include_private_scenes):
    with open(build_info["log"]) as f:
        build_log = f.read() + "\n" + build_info["build_exception"]

    build_log_key = "builds/" + build_info["log"]
    s3 = boto3.resource("s3")

    bucket = PUBLIC_S3_BUCKET
    acl = "public-read"

    if include_private_scenes:
        bucket = PRIVATE_S3_BUCKET
        acl = "private"

    s3.Object(bucket, build_log_key).put(
        Body=build_log, ACL=acl, ContentType="text/plain"
    )


def archive_push(unity_path, build_path, build_dir, build_info, include_private_scenes):
    threading.current_thread().success = False
    archive_name = os.path.join(unity_path, build_path)
    zipf = zipfile.ZipFile(archive_name, "w", zipfile.ZIP_DEFLATED)
    add_files(zipf, os.path.join(unity_path, build_dir))
    zipf.close()

    build_info["sha256"] = build_sha256(archive_name)
    push_build(archive_name, build_info["sha256"], include_private_scenes)
    build_log_push(build_info, include_private_scenes)
    print("Build successful")
    threading.current_thread().success = True


@task
def pre_test(context):
    import ai2thor.controller
    import shutil

    c = ai2thor.controller.Controller()
    os.makedirs("unity/builds/%s" % c.build_name())
    shutil.move(
        os.path.join("unity", "builds", c.build_name() + ".app"),
        "unity/builds/%s" % c.build_name(),
    )


def clean():
    import scripts.update_private

    # a deploy key is used on the build server and an .ssh/config entry has been added
    # to point to the deploy key caclled ai2thor-private-github
    scripts.update_private.private_repo_url = (
        "git@ai2thor-private-github:allenai/ai2thor-private.git"
    )
    subprocess.check_call("git reset --hard", shell=True)
    subprocess.check_call("git clean -f -d", shell=True)
    subprocess.check_call("git clean -f -x", shell=True)
    shutil.rmtree("unity/builds", ignore_errors=True)
    shutil.rmtree(scripts.update_private.private_dir, ignore_errors=True)
    scripts.update_private.checkout_branch()


def link_build_cache(branch):
    library_path = os.path.join("unity", "Library")
    logger.info("linking build cache for %s" % branch)

    if os.path.lexists(library_path):
        os.unlink(library_path)

    # this takes takes care of branches with '/' in it
    # to avoid implicitly creating directories under the cache dir
    encoded_branch = re.sub(r"[^a-zA-Z0-9_\-.]", "_", re.sub("_", "__", branch))

    cache_base_dir = os.path.join(os.environ["HOME"], "cache")
    master_cache_dir = os.path.join(cache_base_dir, "master")
    branch_cache_dir = os.path.join(cache_base_dir, encoded_branch)
    # use the master cache as a starting point to avoid
    # having to re-import all assets, which can take up to 1 hour
    if not os.path.exists(branch_cache_dir) and os.path.exists(master_cache_dir):
        logger.info("copying master cache for %s" % encoded_branch)
        subprocess.check_call(
            "cp -a %s %s" % (master_cache_dir, branch_cache_dir), shell=True
        )
        logger.info("copying master cache complete for %s" % encoded_branch)

    branch_library_cache_dir = os.path.join(branch_cache_dir, "Library")
    os.makedirs(branch_library_cache_dir, exist_ok=True)
    os.symlink(branch_library_cache_dir, library_path)


def travis_build(build_id):
    import requests

    res = requests.get(
        "https://api.travis-ci.com/build/%s" % build_id,
        headers={
            "Accept": "application/json",
            "Content-Type": "application/json",
            "Travis-API-Version": "3",
        },
    )

    res.raise_for_status()

    return res.json()


def pending_travis_build():
    import requests

    res = requests.get(
        "https://api.travis-ci.com/repo/3459357/builds?include=build.id%2Cbuild.commit%2Cbuild.branch%2Cbuild.request%2Cbuild.created_by%2Cbuild.repository&build.state=started&sort_by=started_at:desc",
        headers={
            "Accept": "application/json",
            "Content-Type": "application/json",
            "Travis-API-Version": "3",
        },
    )
    for b in res.json()["builds"]:
        tag = None
        if b["tag"]:
            tag = b["tag"]["name"]

        return {
            "branch": b["branch"]["name"],
            "commit_id": b["commit"]["sha"],
            "tag": tag,
            "id": b["id"],
        }


def pytest_s3_object(commit_id):
    s3 = boto3.resource("s3")
    pytest_key = "builds/pytest-%s.json" % commit_id

    return s3.Object(PUBLIC_S3_BUCKET, pytest_key)


@task
def ci_pytest(context):
    import requests

    commit_id = git_commit_id()

    s3_obj = pytest_s3_object(commit_id)
    s3_pytest_url = "http://s3-us-west-2.amazonaws.com/%s/%s" % (
        s3_obj.bucket_name,
        s3_obj.key,
    )
    print("pytest url %s" % s3_pytest_url)
    res = requests.get(s3_pytest_url)

    if res.status_code == 200 and res.json()["success"]:
        # if we already have a successful pytest, skip running
        return

    proc = subprocess.run(
        "pytest", shell=True, stdout=subprocess.PIPE, stderr=subprocess.PIPE
    )

    result = dict(
        success=proc.returncode == 0,
        stdout=proc.stdout.decode("ascii"),
        stderr=proc.stderr.decode("ascii"),
    )

    s3_obj.put(
        Body=json.dumps(result), ACL="public-read", ContentType="application/json"
    )


@task
def ci_build(context):
    import fcntl
    import io

    lock_f = open(os.path.join(os.environ["HOME"], ".ci-build.lock"), "w")

    try:
        fcntl.flock(lock_f, fcntl.LOCK_EX | fcntl.LOCK_NB)
        build = pending_travis_build()
        blacklist_branches = ["vids", "video"]
        if build and build["branch"] not in blacklist_branches:
            logger.info(
                "pending build for %s %s" % (build["branch"], build["commit_id"])
            )
            clean()
            subprocess.check_call("git fetch", shell=True)
            subprocess.check_call("git checkout %s" % build["branch"], shell=True)
            subprocess.check_call(
                "git checkout -qf %s" % build["commit_id"], shell=True
            )

            procs = []
            for arch in ["OSXIntel64", "Linux64"]:
                logger.info(
                    "starting build for %s %s %s"
                    % (arch, build["branch"], build["commit_id"])
                )
                if ai2thor.build.Build(
                    arch, build["commit_id"], include_private_scenes=False
                ).exists():
                    logger.info(
                        "found build for commit %s %s" % (build["commit_id"], arch)
                    )
                    continue
                # this is done here so that when a tag build request arrives and the commit_id has already
                # been built, we avoid bootstrapping the cache since we short circuited on the line above
                link_build_cache(build["branch"])
                p = ci_build_arch(arch, False)
                logger.info(
                    "finished build for %s %s %s"
                    % (arch, build["branch"], build["commit_id"])
                )
                procs.append(p)

            # don't run tests for a tag since results should exist
            # for the branch commit
            if build["tag"] is None:

                logger.info(
                    "running pytest for %s %s" % (build["branch"], build["commit_id"])
                )
                ci_pytest(context)
                logger.info(
                    "finished pytest for %s %s" % (build["branch"], build["commit_id"])
                )

            # give the travis poller time to see the result
            for i in range(6):
                b = travis_build(build["id"])
                logger.info("build state for %s: %s" % (build["id"], b["state"]))

                if b["state"] != "started":
                    break
                time.sleep(10)

            if build["branch"] == "master":
                logger.info(
                    "starting webgl build deploy %s %s"
                    % (build["branch"], build["commit_id"])
                )
                webgl_build_deploy_demo(
                    context, verbose=True, content_addressable=True, force=True
                )
                logger.info(
                    "finished webgl build deploy %s %s"
                    % (build["branch"], build["commit_id"])
                )

            for p in procs:
                if p:
                    logger.info(
                        "joining proc %s for %s %s"
                        % (p.pid, build["branch"], build["commit_id"])
                    )
                    p.join()

            logger.info("build complete %s %s" % (build["branch"], build["commit_id"]))
        fcntl.flock(lock_f, fcntl.LOCK_UN)

    except io.BlockingIOError as e:
        pass

    lock_f.close()


def ci_build_arch(arch, include_private_scenes=False):
    from multiprocessing import Process

    commit_id = git_commit_id()
    unity_path = "unity"
    build_name = ai2thor.build.build_name(arch, commit_id, include_private_scenes)
    build_dir = os.path.join("builds", build_name)
    build_path = build_dir + ".zip"
    build_info = {}

    build_info["build_exception"] = ""

    proc = None
    try:
        build_info["log"] = "%s.log" % (build_name,)
        _build(unity_path, arch, build_dir, build_name)

        print("pushing archive")
        proc = Process(
            target=archive_push,
            args=(
                unity_path,
                build_path,
                build_dir,
                build_info,
                include_private_scenes,
            ),
        )
        proc.start()

    except Exception as e:
        print("Caught exception %s" % e)
        build_info["build_exception"] = "Exception building: %s" % e
        build_log_push(build_info, include_private_scenes)

    return proc


@task
def poll_ci_build(context):
    from ai2thor.build import platform_map
    import requests.exceptions
    import requests

    commit_id = git_commit_id()

    for i in range(360):
        missing = False
        for arch in platform_map.keys():
            if (i % 5) == 0:
                print("checking %s for commit id %s" % (arch, commit_id))
            commit_build = ai2thor.build.Build(arch, commit_id, False)
            try:
                if commit_build.log_exists():
                    print("log exists %s" % commit_id)
                else:
                    missing = True
            # we observe errors when polling AWS periodically - we don't want these to stop
            # the build
            except requests.exceptions.ConnectionError as e:
                print("Caught exception %s" % e)

        if not missing:
            break
        sys.stdout.flush()
        time.sleep(10)

    for arch in platform_map.keys():
        commit_build = ai2thor.build.Build(arch, commit_id, False)
        if not commit_build.exists():
            print("Build log url: %s" % commit_build.log_url())
            raise Exception("Failed to build %s for commit: %s " % (arch, commit_id))

    pytest_missing = True
    for i in range(30):
        s3_obj = pytest_s3_object(commit_id)
        s3_pytest_url = "http://s3-us-west-2.amazonaws.com/%s/%s" % (
            s3_obj.bucket_name,
            s3_obj.key,
        )
        print("pytest url %s" % s3_pytest_url)
        res = requests.get(s3_pytest_url)
        if res.status_code == 200:
            pytest_missing = False
            pytest_result = res.json()
            print(pytest_result["stdout"])  # print so that it appears in travis log
            print(pytest_result["stderr"])
            if not pytest_result["success"]:
                raise Exception("pytest failure")
            break
        time.sleep(10)

    if pytest_missing:
        raise Exception("Missing pytest output")


@task
def build(context, local=False):
    from multiprocessing import Process
    from ai2thor.build import platform_map

    version = datetime.datetime.now().strftime("%Y%m%d%H%M")

    builds = {"Docker": {"tag": version}}
    threads = []

    for include_private_scenes in (True, False):
        for arch in platform_map.keys():
            env = {}
            if include_private_scenes:
                env["INCLUDE_PRIVATE_SCENES"] = "true"
            unity_path = "unity"
            build_name = ai2thor.build.build_name(arch, version, include_private_scenes)
            build_dir = os.path.join("builds", build_name)
            build_path = build_dir + ".zip"
            build_info = builds[platform_map[arch]] = {}

            build_info["build_exception"] = ""
            build_info["log"] = "%s.log" % (build_name,)

            _build(unity_path, arch, build_dir, build_name, env=env)
            t = threading.Thread(
                target=archive_push,
                args=(
                    unity_path,
                    build_path,
                    build_dir,
                    build_info,
                    include_private_scenes,
                ),
            )
            t.start()
            threads.append(t)

    # dp.join()

    # if dp.exitcode != 0:
    #    raise Exception("Exception with docker build")

    for t in threads:
        t.join()
        if not t.success:
            raise Exception("Error with thread")

    generate_quality_settings(context)


@task
def interact(
    ctx,
    scene,
    editor_mode=False,
    local_build=False,
    image=False,
    depth_image=False,
    class_image=False,
    object_image=False,
    metadata=False,
    robot=False,
    port=8200,
    host="127.0.0.1",
    image_directory=".",
    width=300,
    height=300,
    include_private_scenes=False,
    noise=False,
):
    import ai2thor.controller
    import ai2thor.robot_controller

    if image_directory != ".":
        if os.path.exists(image_directory):
            shutil.rmtree(image_directory)
        os.makedirs(image_directory)

    if not robot:
        env = ai2thor.controller.Controller(
            host=host,
            port=port,
            width=width,
            height=height,
            local_build=local_build,
            image_dir=image_directory,
            start_unity=False if editor_mode else True,
            save_image_per_frame=True,
            include_private_scenes=include_private_scenes,
            add_depth_noise=noise,
            scene=scene,
        )
    else:
        env = ai2thor.robot_controller.Controller(
            host=host,
            port=port,
            width=width,
            height=height,
            image_dir=image_directory,
            save_image_per_frame=True,
        )

    env.reset(scene)
    initialize_event = env.step(
        dict(
            action="Initialize",
            gridSize=0.25,
            renderInstanceSegmentation=object_image,
            renderSemanticSegmentation=class_image,
            renderDepthImage=depth_image,
        )
    )

    from ai2thor.interact import InteractiveControllerPrompt

    InteractiveControllerPrompt.write_image(
        initialize_event,
        image_directory,
        "_init",
        image_per_frame=True,
        semantic_segmentation_frame=class_image,
        instance_segmentation_frame=object_image,
        color_frame=image,
        depth_frame=depth_image,
        metadata=metadata,
    )

    env.interact(
        semantic_segmentation_frame=class_image,
        instance_segmentation_frame=object_image,
        depth_frame=depth_image,
        color_frame=image,
        metadata=metadata,
    )
    env.stop()


@task
def get_depth(
    ctx,
    scene=None,
    image=False,
    depth_image=False,
    class_image=False,
    object_image=False,
    metadata=False,
    port=8200,
    host="127.0.0.1",
    image_directory=".",
    number=1,
    local_build=False,
    teleport=None,
    rotation=0,
):
    import ai2thor.controller
    import ai2thor.robot_controller

    if image_directory != ".":
        if os.path.exists(image_directory):
            shutil.rmtree(image_directory)
        os.makedirs(image_directory)

    if scene is None:

        env = ai2thor.robot_controller.Controller(
            host=host,
            port=port,
            width=600,
            height=600,
            image_dir=image_directory,
            save_image_per_frame=True,
        )
    else:
        env = ai2thor.controller.Controller(
            width=600, height=600, local_build=local_build
        )

    if scene is not None:
        env.reset(scene)

    initialize_event = env.step(
        dict(
            action="Initialize",
            gridSize=0.25,
            renderInstanceSegmentation=object_image,
            renderSemanticSegmentation=class_image,
            renderDepthImage=depth_image,
            agentMode="Bot",
            fieldOfView=59,
            continuous=True,
            snapToGrid=False,
        )
    )

    from ai2thor.interact import InteractiveControllerPrompt

    if scene is not None:
        teleport_arg = dict(
            action="TeleportFull", y=0.9010001, rotation=dict(x=0, y=rotation, z=0)
        )
        if teleport is not None:
            teleport = [float(pos) for pos in teleport.split(",")]

            t_size = len(teleport)
            if 1 <= t_size:
                teleport_arg["x"] = teleport[0]
            if 2 <= t_size:
                teleport_arg["z"] = teleport[1]
            if 3 <= t_size:
                teleport_arg["y"] = teleport[2]

        evt = env.step(teleport_arg)

        InteractiveControllerPrompt.write_image(
            evt,
            image_directory,
            "_{}".format("teleport"),
            image_per_frame=True,
            semantic_segmentation_frame=class_image,
            instance_segmentation_frame=object_image,
            color_frame=image,
            depth_frame=depth_image,
            metadata=metadata,
        )

    InteractiveControllerPrompt.write_image(
        initialize_event,
        image_directory,
        "_init",
        image_per_frame=True,
        semantic_segmentation_frame=class_image,
        instance_segmentation_frame=object_image,
        color_frame=image,
        depth_frame=depth_image,
        metadata=metadata,
    )

    for i in range(number):
        event = env.step(action="MoveAhead", moveMagnitude=0.0)

        InteractiveControllerPrompt.write_image(
            event,
            image_directory,
            "_{}".format(i),
            image_per_frame=True,
            semantic_segmentation_frame=class_image,
            instance_segmentation_frame=object_image,
            color_frame=image,
            depth_frame=depth_image,
            metadata=metadata,
        )
    env.stop()


@task
def inspect_depth(
    ctx, directory, all=False, indices=None, jet=False, under_score=False
):
    import numpy as np
    import cv2
    import glob
    import re

    under_prefix = "_" if under_score else ""
    regex_str = "depth{}(.*)\.png".format(under_prefix)

    def sort_key_function(name):
        split_name = name.split("/")
        x = re.search(regex_str, split_name[len(split_name) - 1]).group(1)
        try:
            val = int(x)
            return val
        except ValueError:
            return -1

    if indices is None or all:
        images = sorted(
            glob.glob("{}/depth{}*.png".format(directory, under_prefix)),
            key=sort_key_function,
        )
        print(images)
    else:
        images = ["depth{}{}.png".format(under_prefix, i) for i in indices.split(",")]

    for depth_filename in images:
        # depth_filename = os.path.join(directory, "depth_{}.png".format(index))

        split_fn = depth_filename.split("/")
        index = re.search(regex_str, split_fn[len(split_fn) - 1]).group(1)
        print("index {}".format(index))
        print("Inspecting: '{}'".format(depth_filename))
        depth_raw_filename = os.path.join(
            directory, "depth_raw{}{}.npy".format("_" if under_score else "", index)
        )
        raw_depth = np.load(depth_raw_filename)

        if jet:
            mn = np.min(raw_depth)
            mx = np.max(raw_depth)
            print("min depth value: {}, max depth: {}".format(mn, mx))
            norm = (((raw_depth - mn).astype(np.float32) / (mx - mn)) * 255.0).astype(
                np.uint8
            )

            img = cv2.applyColorMap(norm, cv2.COLORMAP_JET)
        else:
            grayscale = (
                255.0 / raw_depth.max() * (raw_depth - raw_depth.min())
            ).astype(np.uint8)
            print("max {} min {}".format(raw_depth.max(), raw_depth.min()))
            img = grayscale

        print(raw_depth.shape)

        def inspect_pixel(event, x, y, flags, param):
            if event == cv2.EVENT_LBUTTONDOWN:
                print("Pixel at x: {}, y: {} ".format(y, x))
                print(raw_depth[y][x])

        cv2.namedWindow("image")
        cv2.setMouseCallback("image", inspect_pixel)

        cv2.imshow("image", img)
        cv2.waitKey(0)


@task
def real_2_sim(
    ctx, source_dir, index, scene, output_dir, rotation=0, local_build=False, jet=False
):
    import json
    import numpy as np
    import cv2
    from ai2thor.util.transforms import transform_real_2_sim

    depth_real_fn = os.path.join(source_dir, "depth_raw_{}.npy".format(index))
    depth_metadata_fn = depth_real = os.path.join(
        source_dir, "metadata_{}.json".format(index)
    )
    color_real_fn = os.path.join(source_dir, "color_{}.png".format(index))
    color_sim_fn = os.path.join(output_dir, "color_teleport.png".format(index))
    with open(depth_metadata_fn, "r") as f:
        metadata = json.load(f)

        pos = metadata["agent"]["position"]

        sim_pos = transform_real_2_sim(pos)

        teleport_arg = "{},{},{}".format(sim_pos["x"], sim_pos["z"], sim_pos["y"])

        print(sim_pos)
        print(teleport_arg)

        inspect_depth(ctx, source_dir, indices=index, under_score=True, jet=jet)

        get_depth(
            ctx,
            scene=scene,
            image=True,
            depth_image=True,
            class_image=False,
            object_image=False,
            metadata=True,
            image_directory=output_dir,
            number=1,
            local_build=local_build,
            teleport=teleport_arg,
            rotation=rotation,
        )

        im = cv2.imread(color_real_fn)
        cv2.imshow("color_real.png", im)

        im2 = cv2.imread(color_sim_fn)
        cv2.imshow("color_sim.png", im2)

        inspect_depth(ctx, output_dir, indices="teleport", under_score=True, jet=jet)


@task
def noise_depth(ctx, directory, show=False):
    import glob
    import cv2
    import numpy as np

    def imshow_components(labels):
        # Map component labels to hue val
        label_hue = np.uint8(179 * labels / np.max(labels))
        blank_ch = 255 * np.ones_like(label_hue)
        labeled_img = cv2.merge([label_hue, blank_ch, blank_ch])

        # cvt to BGR for display
        labeled_img = cv2.cvtColor(labeled_img, cv2.COLOR_HSV2BGR)

        # set bg label to black
        labeled_img[label_hue == 0] = 0

        if show:
            cv2.imshow("labeled.png", labeled_img)
            cv2.waitKey()

    images = glob.glob("{}/depth_*.png".format(directory))

    indices = []
    for image_file in images:
        print(image_file)

        grayscale_img = cv2.imread(image_file, 0)
        img = grayscale_img

        img_size = img.shape

        img = cv2.threshold(img, 30, 255, cv2.THRESH_BINARY_INV)[1]

        ret, labels = cv2.connectedComponents(img)
        print("Components: {}".format(ret))
        imshow_components(labels)
        print(img_size[0])

        indices_top_left = np.where(labels == labels[0][0])
        indices_top_right = np.where(labels == labels[0][img_size[1] - 1])
        indices_bottom_left = np.where(labels == labels[img_size[0] - 1][0])
        indices_bottom_right = np.where(
            labels == labels[img_size[0] - 1][img_size[1] - 1]
        )

        indices = [
            indices_top_left,
            indices_top_right,
            indices_bottom_left,
            indices_bottom_right,
        ]

        blank_image = np.zeros((300, 300, 1), np.uint8)

        blank_image.fill(255)
        blank_image[indices_top_left] = 0
        blank_image[indices_top_right] = 0
        blank_image[indices_bottom_left] = 0
        blank_image[indices_bottom_right] = 0

        if show:
            cv2.imshow("labeled.png", blank_image)
            cv2.waitKey()
        break

    compressed = []
    for indices_arr in indices:
        unique_e, counts = np.unique(indices_arr[0], return_counts=True)
        compressed.append(counts)

    np.save("depth_noise", compressed)


@task
def release(ctx):
    x = subprocess.check_output("git status --porcelain", shell=True).decode("ASCII")
    for line in x.split("\n"):
        if line.strip().startswith("??") or len(line.strip()) == 0:
            continue
        raise Exception(
            "Found locally modified changes from 'git status' - please commit and push or revert"
        )

    import ai2thor._version

    tag = "v" + ai2thor._version.__version__
    subprocess.check_call('git tag -a %s -m "release  %s"' % (tag, tag), shell=True)
    subprocess.check_call("git push origin master --tags", shell=True)
    subprocess.check_call(
        "twine upload -u ai2thor dist/ai2thor-{ver}-* dist/ai2thor-{ver}.*".format(
            ver=ai2thor._version.__version__
        ),
        shell=True,
    )


@task
def check_visible_objects_closed_receptacles(ctx, start_scene, end_scene):
    from itertools import product

    import ai2thor.controller

    controller = ai2thor.controller.BFSController(local_build=True)
    controller.start()
    for i in range(int(start_scene), int(end_scene)):
        print("working on floorplan %s" % i)
        controller.search_all_closed("FloorPlan%s" % i)

        visibility_object_id = None
        visibility_object_types = ["Mug", "CellPhone", "SoapBar"]
        for obj in controller.last_event.metadata["objects"]:
            if obj["pickupable"]:
                controller.step(
                    action=dict(
                        action="PickupObject",
                        objectId=obj["objectId"],
                        forceVisible=True,
                    )
                )

            if (
                visibility_object_id is None
                and obj["objectType"] in visibility_object_types
            ):
                visibility_object_id = obj["objectId"]

        if visibility_object_id is None:
            raise Exception("Couldn't get a visibility_object")

        bad_receptacles = set()
        for point in controller.grid_points:
            controller.step(
                dict(action="Teleport", x=point["x"], y=point["y"], z=point["z"]),
                raise_for_failure=True,
            )

            for rot, hor in product(controller.rotations, controller.horizons):
                event = controller.step(
                    dict(action="RotateLook", rotation=rot, horizon=hor),
                    raise_for_failure=True,
                )
                for j in event.metadata["objects"]:
                    if j["receptacle"] and j["visible"] and j["openable"]:

                        controller.step(
                            action=dict(
                                action="Replace",
                                forceVisible=True,
                                pivot=0,
                                receptacleObjectId=j["objectId"],
                                objectId=visibility_object_id,
                            )
                        )

                        replace_success = controller.last_event.metadata[
                            "lastActionSuccess"
                        ]

                        if replace_success:
                            if (
                                controller.is_object_visible(visibility_object_id)
                                and j["objectId"] not in bad_receptacles
                            ):
                                bad_receptacles.add(j["objectId"])
                                print("Got bad receptacle: %s" % j["objectId"])
                                # import cv2
                                # cv2.imshow('aoeu', controller.last_event.cv2image())
                                # cv2.waitKey(0)

                            controller.step(
                                action=dict(
                                    action="PickupObject",
                                    objectId=visibility_object_id,
                                    forceVisible=True,
                                )
                            )


@task
def benchmark(
    ctx,
    screen_width=600,
    screen_height=600,
    editor_mode=False,
    out="benchmark.json",
    verbose=False,
):
    import ai2thor.controller
    import random
    import json

    move_actions = ["MoveAhead", "MoveBack", "MoveLeft", "MoveRight"]
    rotate_actions = ["RotateRight", "RotateLeft"]
    look_actions = ["LookUp", "LookDown"]
    all_actions = move_actions + rotate_actions + look_actions

    def test_routine(env, test_actions, n=100):
        average_frame_time = 0
        for i in range(n):
            action = random.choice(test_actions)
            start = time.time()
            event = env.step(dict(action=action))
            end = time.time()
            frame_time = end - start
            average_frame_time += frame_time

        average_frame_time = average_frame_time / float(n)
        return average_frame_time

    def benchmark_actions(env, action_name, actions, n=100):
        if verbose:
            print("--- Actions {}".format(actions))
        frame_time = test_routine(env, actions)
        if verbose:
            print("{} average: {}".format(action_name, 1 / frame_time))
        return 1 / frame_time

    env = ai2thor.controller.Controller(local_build=True)
    if editor_mode:
        env.start(
            8200,
            False,
            width=screen_width,
            height=screen_height,
        )
    else:
        env.start(width=screen_width, height=screen_height)
    # Kitchens:       FloorPlan1 - FloorPlan30
    # Living rooms:   FloorPlan201 - FloorPlan230
    # Bedrooms:       FloorPlan301 - FloorPlan330
    # Bathrooms:      FloorPLan401 - FloorPlan430

    room_ranges = [(1, 30), (201, 230), (301, 330), (401, 430)]

    benchmark_map = {"scenes": {}}
    total_average_ft = 0
    scene_count = 0
    print("Start loop")
    for room_range in room_ranges:
        for i in range(room_range[0], room_range[1]):
            scene = "FloorPlan{}_physics".format(i)
            scene_benchmark = {}
            if verbose:
                print("Loading scene {}".format(scene))
            # env.reset(scene)
            env.step(dict(action="Initialize", gridSize=0.25))

            if verbose:
                print("------ {}".format(scene))

            sample_number = 100
            action_tuples = [
                ("move", move_actions, sample_number),
                ("rotate", rotate_actions, sample_number),
                ("look", look_actions, sample_number),
                ("all", all_actions, sample_number),
            ]
            scene_average_fr = 0
            for action_name, actions, n in action_tuples:
                ft = benchmark_actions(env, action_name, actions, n)
                scene_benchmark[action_name] = ft
                scene_average_fr += ft

            scene_average_fr = scene_average_fr / float(len(action_tuples))
            total_average_ft += scene_average_fr

            if verbose:
                print("Total average frametime: {}".format(scene_average_fr))

            benchmark_map["scenes"][scene] = scene_benchmark
            scene_count += 1

    benchmark_map["average_framerate_seconds"] = total_average_ft / scene_count
    with open(out, "w") as f:
        f.write(json.dumps(benchmark_map, indent=4, sort_keys=True))

    env.stop()


def list_objects_with_metadata(bucket):
    keys = {}
    s3c = boto3.client("s3")
    continuation_token = None
    while True:
        if continuation_token:
            objects = s3c.list_objects_v2(
                Bucket=bucket, ContinuationToken=continuation_token
            )
        else:
            objects = s3c.list_objects_v2(Bucket=bucket)

        for i in objects.get("Contents", []):
            keys[i["Key"]] = i

        if "NextContinuationToken" in objects:
            continuation_token = objects["NextContinuationToken"]
        else:
            break

    return keys


def s3_etag_data(data):
    h = hashlib.md5()
    h.update(data)
    return '"' + h.hexdigest() + '"'


cache_seconds = 31536000


@task
def webgl_deploy(
    ctx,
    bucket="ai2-thor-webgl-public",
    prefix="local",
    source_dir="builds",
    target_dir="",
    verbose=False,
    force=False,
    extensions_no_cache="",
):
    from pathlib import Path
    from os.path import isfile, join, isdir

    content_types = {
        ".js": "application/javascript; charset=utf-8",
        ".html": "text/html; charset=utf-8",
        ".ico": "image/x-icon",
        ".svg": "image/svg+xml; charset=utf-8",
        ".css": "text/css; charset=utf-8",
        ".png": "image/png",
        ".txt": "text/plain",
        ".jpg": "image/jpeg",
        ".unityweb": "application/octet-stream",
        ".json": "application/json",
    }

    content_encoding = {".unityweb": "gzip"}

    bucket_name = bucket
    s3 = boto3.resource("s3")

    current_objects = list_objects_with_metadata(bucket_name)

    no_cache_extensions = {".txt", ".html", ".json", ".js"}

    no_cache_extensions.union(set(extensions_no_cache.split(",")))

    if verbose:
        session = boto3.Session()
        credentials = session.get_credentials()

        # Credentials are refreshable, so accessing your access key / secret key
        # separately can lead to a race condition. Use this to get an actual matched
        # set.
        credentials = credentials.get_frozen_credentials()
        access_key = credentials.access_key
        secret_key = credentials.secret_key
        # print("key:  {} pass: {}".format(access_key, secret_key))
        # print("Deploying to: {}/{}".format(bucket_name, target_dir))

    def walk_recursive(path, func, parent_dir=""):
        for file_name in os.listdir(path):
            f_path = join(path, file_name)
            relative_path = join(parent_dir, file_name)
            if isfile(f_path):
                key = Path(join(target_dir, relative_path))
                func(f_path, key.as_posix())
            elif isdir(f_path):
                walk_recursive(f_path, func, relative_path)

    def upload_file(f_path, key):
        _, ext = os.path.splitext(f_path)
        if verbose:
            print("'{}'".format(key))

        with open(f_path, "rb") as f:
            file_data = f.read()
            etag = s3_etag_data(file_data)
            kwargs = {}
            if ext in content_encoding:
                kwargs["ContentEncoding"] = content_encoding[ext]

            if (
                not force
                and key in current_objects
                and etag == current_objects[key]["ETag"]
            ):
                if verbose:
                    print("ETag match - skipping %s" % key)
                return

            if ext in content_types:
                cache = (
                    "no-cache, no-store, must-revalidate"
                    if ext in no_cache_extensions
                    else "public, max-age={}".format(cache_seconds)
                )
                now = datetime.datetime.utcnow()
                expires = (
                    now
                    if ext == ".html" or ext == ".txt"
                    else now + datetime.timedelta(seconds=cache_seconds)
                )
                s3.Object(bucket_name, key).put(
                    Body=file_data,
                    ACL="public-read",
                    ContentType=content_types[ext],
                    CacheControl=cache,
                    Expires=expires,
                    **kwargs
                )
            else:
                if verbose:
                    print(
                        "Warning: Content type for extension '{}' not defined,"
                        " uploading with no content type".format(ext)
                    )
                s3.Object(bucket_name, key).put(Body=f.read(), ACL="public-read")

    if prefix is not None:
        build_path = _webgl_local_build_path(prefix, source_dir)
    else:
        build_path = source_dir
    if verbose:
        print("Build path: '{}'".format(build_path))
        print("Uploading...")
    walk_recursive(build_path, upload_file)


@task
def webgl_build_deploy_demo(ctx, verbose=False, force=False, content_addressable=False):
    # Main demo
    demo_selected_scene_indices = [
        1,
        3,
        7,
        29,
        30,
        204,
        209,
        221,
        224,
        227,
        301,
        302,
        308,
        326,
        330,
        401,
        403,
        411,
        422,
        430,
    ]
    scenes = ["FloorPlan{}_physics".format(x) for x in demo_selected_scene_indices]
    webgl_build(
        ctx,
        scenes=",".join(scenes),
        directory="builds/demo",
        content_addressable=content_addressable,
    )
    webgl_deploy(
        ctx, source_dir="builds/demo", target_dir="demo", verbose=verbose, force=force
    )

    if verbose:
        print("Deployed selected scenes to bucket's 'demo' directory")

    # Full framework demo
    webgl_build(
        ctx,
        room_ranges="1-30,201-230,301-330,401-430",
        content_addressable=content_addressable,
    )
    webgl_deploy(ctx, verbose=verbose, force=force, target_dir="full")

    if verbose:
        print("Deployed all scenes to bucket's root.")


@task
def webgl_deploy_all(ctx, verbose=False, individual_rooms=False):
    rooms = {
        "kitchens": (1, 30),
        "livingRooms": (201, 230),
        "bedrooms": (301, 330),
        "bathrooms": (401, 430),
        "foyers": (501, 530),
    }

    for key, room_range in rooms.items():
        range_str = "{}-{}".format(room_range[0], room_range[1])
        if verbose:
            print("Building for rooms: {}".format(range_str))

        build_dir = "builds/{}".format(key)
        if individual_rooms:
            for i in range(room_range[0], room_range[1]):
                floorPlanName = "FloorPlan{}_physics".format(i)
                target_s3_dir = "{}/{}".format(key, floorPlanName)
                build_dir = "builds/{}".format(target_s3_dir)

                webgl_build(ctx, scenes=floorPlanName, directory=build_dir)
                webgl_deploy(
                    ctx, source_dir=build_dir, target_dir=target_s3_dir, verbose=verbose
                )

        else:
            webgl_build(ctx, room_ranges=range_str, directory=build_dir)
            webgl_deploy(ctx, source_dir=build_dir, target_dir=key, verbose=verbose)


@task
def webgl_s3_deploy(
    ctx, bucket, target_dir, scenes="", verbose=False, all=False, deploy_skip=False
):
    """
    Builds and deploys a WebGL unity site
    :param context:
    :param target_dir: Target s3 bucket
    :param target_dir: Target directory in bucket
    :param scenes: String of scene numbers to include in the build as a comma separated list e.g. "4,6,230"
    :param verbose: verbose build
    :param all: overrides 'scenes' parameter and builds and deploys all separate rooms
    :param deploy_skip: Whether to skip deployment and do build only.
    :return:
    """
    rooms = {
        "kitchens": (1, 30),
        "livingRooms": (201, 230),
        "bedrooms": (301, 330),
        "bathrooms": (401, 430),
    }

    if all:
        flatten = lambda l: [item for sublist in l for item in sublist]
        room_numbers = flatten(
            [
                [i for i in range(room_range[0], room_range[1])]
                for key, room_range in rooms.items()
            ]
        )
    else:
        room_numbers = [s.strip() for s in scenes.split(",")]

    if verbose:
        print("Rooms in build: '{}'".format(room_numbers))

    for i in room_numbers:
        floor_plan_name = "FloorPlan{}_physics".format(i)
        if verbose:
            print("Building room '{}'...".format(floor_plan_name))
        target_s3_dir = "{}/{}".format(target_dir, floor_plan_name)
        build_dir = "builds/{}".format(target_s3_dir)

        webgl_build(
            ctx, scenes=floor_plan_name, directory=build_dir, crowdsource_build=True
        )
        if verbose:
            print("Deploying room '{}'...".format(floor_plan_name))
        if not deploy_skip:
            webgl_deploy(
                ctx,
                bucket=bucket,
                source_dir=build_dir,
                target_dir=target_s3_dir,
                verbose=verbose,
                extensions_no_cache=".css",
            )


@task
def webgl_site_deploy(
    context,
    template_name,
    output_dir,
    bucket,
    unity_build_dir="",
    s3_target_dir="",
    force=False,
    verbose=False,
):
    from pathlib import Path
    from os.path import isfile, join, isdir

    template_dir = Path("unity/Assets/WebGLTemplates/{}".format(template_name))

    if os.path.exists(output_dir):
        shutil.rmtree(output_dir)
    # os.mkdir(output_dir)

    ignore_func = lambda d, files: [
        f for f in files if isfile(join(d, f)) and f.endswith(".meta")
    ]

    if unity_build_dir != "":
        shutil.copytree(unity_build_dir, output_dir, ignore=ignore_func)
        # shutil.copytree(os.path.join(unity_build_dir, "Build"), os.path.join(output_dir, "Build"), ignore=ignore_func)
    else:
        shutil.copytree(template_dir, output_dir, ignore=ignore_func)

    webgl_deploy(
        context,
        bucket=bucket,
        prefix=None,
        source_dir=output_dir,
        target_dir=s3_target_dir,
        verbose=verbose,
        force=force,
        extensions_no_cache=".css",
    )


@task
def mock_client_request(context):
    import msgpack
    import numpy as np
    import requests
    import cv2
    from pprint import pprint

    r = requests.post(
        "http://127.0.0.1:9200/step", json=dict(action="MoveAhead", sequenceId=1)
    )
    s = time.time()
    payload = msgpack.unpackb(r.content, raw=False)
    metadata = payload["metadata"]["agents"][0]
    image = np.frombuffer(payload["frames"][0], dtype=np.uint8).reshape(
        metadata["screenHeight"], metadata["screenWidth"], 3
    )
    pprint(metadata)
    cv2.imshow("aoeu", image)
    cv2.waitKey(1000)


@task
def start_mock_real_server(context):
    import ai2thor.mock_real_server

    m = ai2thor.mock_real_server.MockServer(height=300, width=300)
    print("Started mock server on port: http://" + m.host + ":" + str(m.port))
    m.start()


@task
def create_robothor_dataset(
    context,
    local_build=False,
    editor_mode=False,
    width=300,
    height=300,
    output="robothor-dataset.json",
    intermediate_directory=".",
    visibility_distance=1.0,
    objects_filter=None,
    scene_filter=None,
    filter_file=None,
):
    """
    Creates a dataset for the robothor challenge in `intermediate_directory`
    named `robothor-dataset.json`
    """
    import ai2thor.controller
    import ai2thor.util.metrics as metrics
    import json
    from pprint import pprint

    scene = "FloorPlan_Train1_1"
    angle = 45
    gridSize = 0.25
    # Restrict points visibility_multiplier_filter * visibility_distance away from the target object
    visibility_multiplier_filter = 2

    scene_object_filter = {}
    if filter_file is not None:
        with open(filter_file, "r") as f:
            scene_object_filter = json.load(f)
            print("Filter:")
            pprint(scene_object_filter)

    print("Visibility distance: {}".format(visibility_distance))
    controller = ai2thor.controller.Controller(
        width=width,
        height=height,
        local_build=local_build,
        start_unity=False if editor_mode else True,
        scene=scene,
        port=8200,
        host="127.0.0.1",
        # Unity params
        gridSize=gridSize,
        fieldOfView=60,
        rotateStepDegrees=angle,
        agentMode="bot",
        visibilityDistance=visibility_distance,
    )

    targets = [
        "Apple",
        "Baseball Bat",
        "BasketBall",
        "Bowl",
        "Garbage Can",
        "House Plant",
        "Laptop",
        "Mug",
        "Remote",
        "Spray Bottle",
        "Vase",
        "Alarm Clock",
        "Television",
        "Pillow",
    ]
    failed_points = []

    if objects_filter is not None:
        obj_filter = set([o for o in objects_filter.split(",")])
        targets = [o for o in targets if o.replace(" ", "") in obj_filter]

    desired_points = 30
    event = controller.step(
        dict(
            action="GetScenesInBuild",
        )
    )
    scenes_in_build = event.metadata["actionReturn"]
    objects_types_in_scene = set()

    def sqr_dist(a, b):
        x = a[0] - b[0]
        z = a[2] - b[2]
        return x * x + z * z

    def sqr_dist_dict(a, b):
        x = a["x"] - b["x"]
        z = a["z"] - b["z"]
        return x * x + z * z

    def get_points(contoller, object_type, scene):
        print("Getting points in scene: '{}'...: ".format(scene))
        controller.reset(scene)
        event = controller.step(
            dict(
                action="ObjectTypeToObjectIds", objectType=object_type.replace(" ", "")
            )
        )
        object_ids = event.metadata["actionReturn"]

        if object_ids is None or len(object_ids) > 1 or len(object_ids) == 0:
            print("Object type '{}' not available in scene.".format(object_type))
            return None

        objects_types_in_scene.add(object_type)
        object_id = object_ids[0]

        event_reachable = controller.step(
            dict(action="GetReachablePositions", gridSize=0.25)
        )

        target_position = controller.step(
            action="GetObjectPosition", objectId=object_id
        ).metadata["actionReturn"]

        reachable_positions = event_reachable.metadata["actionReturn"]

        reachable_pos_set = set(
            [
                (pos["x"], pos["y"], pos["z"])
                for pos in reachable_positions
                # if sqr_dist_dict(pos, target_position) >= visibility_distance * visibility_multiplier_filter
            ]
        )

        def filter_points(selected_points, point_set, minimum_distance):
            result = set()
            for selected in selected_points:
                if selected in point_set:
                    result.add(selected)
                    remove_set = set(
                        [
                            p
                            for p in point_set
                            if sqr_dist(p, selected)
                            <= minimum_distance * minimum_distance
                        ]
                    )
                    point_set = point_set.difference(remove_set)
            return result

        import random

        points = random.sample(reachable_pos_set, desired_points * 4)

        final_point_set = filter_points(points, reachable_pos_set, gridSize * 2)

        print("Total number of points: {}".format(len(final_point_set)))

        print("Id {}".format(event.metadata["actionReturn"]))

        point_objects = []

        eps = 0.0001
        counter = 0
        for (x, y, z) in final_point_set:
            possible_orientations = [0, 90, 180, 270]
            pos_unity = dict(x=x, y=y, z=z)
            try:
                path = metrics.get_shortest_path_to_object(
                    controller, object_id, pos_unity, {"x": 0, "y": 0, "z": 0}
                )
                minimum_path_length = metrics.path_distance(path)

                rotation_allowed = False
                while not rotation_allowed:
                    if len(possible_orientations) == 0:
                        break
                    roatation_y = random.choice(possible_orientations)
                    possible_orientations.remove(roatation_y)
                    evt = controller.step(
                        action="TeleportFull",
                        x=pos_unity["x"],
                        y=pos_unity["y"],
                        z=pos_unity["z"],
                        rotation=dict(x=0, y=roatation_y, z=0),
                    )
                    rotation_allowed = evt.metadata["lastActionSuccess"]
                    if not evt.metadata["lastActionSuccess"]:
                        print(evt.metadata["errorMessage"])
                        print(
                            "--------- Rotation not allowed! for pos {} rot {} ".format(
                                pos_unity, roatation_y
                            )
                        )

                if minimum_path_length > eps and rotation_allowed:
                    m = re.search("FloorPlan_([a-zA-Z\-]*)([0-9]+)_([0-9]+)", scene)
                    point_id = "{}_{}_{}_{}_{}".format(
                        m.group(1), m.group(2), m.group(3), object_type, counter
                    )
                    point_objects.append(
                        {
                            "id": point_id,
                            "scene": scene,
                            "object_type": object_type,
                            "object_id": object_id,
                            "target_position": target_position,
                            "initial_position": pos_unity,
                            "initial_orientation": roatation_y,
                            "shortest_path": path,
                            "shortest_path_length": minimum_path_length,
                        }
                    )
                    counter += 1

            except ValueError:
                print("-----Invalid path discarding point...")
                failed_points.append(
                    {
                        "scene": scene,
                        "object_type": object_type,
                        "object_id": object_id,
                        "target_position": target_position,
                        "initial_position": pos_unity,
                    }
                )

        sorted_objs = sorted(point_objects, key=lambda m: m["shortest_path_length"])
        third = int(len(sorted_objs) / 3.0)

        for i, obj in enumerate(sorted_objs):
            if i < third:
                level = "easy"
            elif i < 2 * third:
                level = "medium"
            else:
                level = "hard"

            sorted_objs[i]["difficulty"] = level

        return sorted_objs

    dataset = {}
    dataset_flat = []

    if intermediate_directory is not None:
        if intermediate_directory != ".":
            if os.path.exists(intermediate_directory):
                shutil.rmtree(intermediate_directory)
            os.makedirs(intermediate_directory)
    import re

    def key_sort_func(scene_name):
        m = re.search("FloorPlan_([a-zA-Z\-]*)([0-9]+)_([0-9]+)", scene_name)
        return m.group(1), int(m.group(2)), int(m.group(3))

    scenes = sorted(
        [scene for scene in scenes_in_build if "physics" not in scene],
        key=key_sort_func,
    )

    if scene_filter is not None:
        scene_filter_set = set(scene_filter.split(","))
        scenes = [s for s in scenes if s in scene_filter_set]

    print("Sorted scenes: {}".format(scenes))
    for scene in scenes:
        dataset[scene] = {}
        dataset["object_types"] = targets
        objects = []
        for objectType in targets:

            if filter_file is None or (
                objectType in scene_object_filter
                and scene in scene_object_filter[objectType]
            ):
                dataset[scene][objectType] = []
                obj = get_points(controller, objectType, scene)
                if obj is not None:

                    objects = objects + obj

        dataset_flat = dataset_flat + objects
        if intermediate_directory != ".":
            with open(
                os.path.join(intermediate_directory, "{}.json".format(scene)), "w"
            ) as f:
                json.dump(objects, f, indent=4)

    with open(os.path.join(intermediate_directory, output), "w") as f:
        json.dump(dataset_flat, f, indent=4)
    print("Object types in scene union: {}".format(objects_types_in_scene))
    print("Total unique objects: {}".format(len(objects_types_in_scene)))
    print("Total scenes: {}".format(len(scenes)))
    print("Total datapoints: {}".format(len(dataset_flat)))

    print(failed_points)
    with open(os.path.join(intermediate_directory, "failed.json"), "w") as f:
        json.dump(failed_points, f, indent=4)


@task
def shortest_path_to_object(
    context,
    scene,
    object,
    x,
    z,
    y=0.9103442,
    rotation=0,
    editor_mode=False,
    local_build=False,
    visibility_distance=1.0,
    grid_size=0.25,
):
    p = dict(x=x, y=y, z=z)

    import ai2thor.controller
    import ai2thor.util.metrics as metrics

    scene = scene
    angle = 45
    gridSize = grid_size
    controller = ai2thor.controller.Controller(
        width=300,
        height=300,
        local_build=local_build,
        start_unity=False if editor_mode else True,
        scene=scene,
        port=8200,
        host="127.0.0.1",
        # Unity params
        gridSize=gridSize,
        fieldOfView=60,
        rotateStepDegrees=angle,
        agentMode="bot",
        visibilityDistance=visibility_distance,
    )
    path = metrics.get_shortest_path_to_object_type(
        controller, object, p, {"x": 0, "y": 0, "z": 0}
    )
    minimum_path_length = metrics.path_distance(path)

    print("Path: {}".format(path))
    print("Path lenght: {}".format(minimum_path_length))


@task
def filter_dataset(ctx, filename, output_filename, ids=False):
    """
    Filters objects in dataset that are not reachable in at least one of the scenes (have
    zero occurrences in the dataset)
    """
    import json
    from pprint import pprint

    with open(filename, "r") as f:
        obj = json.load(f)

    targets = [
        "Apple",
        "Baseball Bat",
        "BasketBall",
        "Bowl",
        "Garbage Can",
        "House Plant",
        "Laptop",
        "Mug",
        "Spray Bottle",
        "Vase",
        "Alarm Clock",
        "Television",
        "Pillow",
    ]

    counter = {}
    for f in obj:
        obj_type = f["object_type"]

        if f["scene"] not in counter:
            counter[f["scene"]] = {target: 0 for target in targets}
        scene_counter = counter[f["scene"]]
        if obj_type not in scene_counter:
            scene_counter[obj_type] = 1
        else:
            scene_counter[obj_type] += 1

    objects_with_zero = set()
    objects_with_zero_by_obj = {}
    for k, item in counter.items():
        # print("Key {} ".format(k))
        for obj_type, count in item.items():
            # print("obj {} count {}".format(obj_type, count))
            if count == 0:
                if obj_type not in objects_with_zero_by_obj:
                    objects_with_zero_by_obj[obj_type] = set()

                # print("With zero for obj: {} in scene {}".format(obj_type, k))
                objects_with_zero_by_obj[obj_type].add(k)
                objects_with_zero.add(obj_type)

    print("Objects with zero: {}".format(objects_with_zero))
    with open("with_zero.json", "w") as fw:
        dict_list = {k: list(v) for k, v in objects_with_zero_by_obj.items()}
        json.dump(dict_list, fw, sort_keys=True, indent=4)
    pprint(objects_with_zero_by_obj)
    filtered = [o for o in obj if o["object_type"] not in objects_with_zero]
    counter = 0
    current_scene = ""
    current_object_type = ""
    import re

    for i, o in enumerate(filtered):
        if current_scene != o["scene"] or current_object_type != o["object_type"]:
            counter = 0
            current_scene = o["scene"]
            current_object_type = o["object_type"]

        m = re.search("FloorPlan_([a-zA-Z\-]*)([0-9]+)_([0-9]+)", o["scene"])
        point_id = "{}_{}_{}_{}_{}".format(
            m.group(1), m.group(2), m.group(3), o["object_type"], counter
        )
        counter += 1

        o["id"] = point_id
    with open(output_filename, "w") as f:
        json.dump(filtered, f, indent=4)


@task
def fix_dataset_object_types(
    ctx, input_file, output_file, editor_mode=False, local_build=False
):
    import json
    import ai2thor.controller

    with open(input_file, "r") as f:
        obj = json.load(f)
        scene = "FloorPlan_Train1_1"
        angle = 45
        gridSize = 0.25
        controller = ai2thor.controller.Controller(
            width=300,
            height=300,
            local_build=local_build,
            start_unity=False if editor_mode else True,
            scene=scene,
            port=8200,
            host="127.0.0.1",
            # Unity params
            gridSize=gridSize,
            fieldOfView=60,
            rotateStepDegrees=angle,
            agentMode="bot",
            visibilityDistance=1,
        )
        current_scene = None
        object_map = {}
        for i, point in enumerate(obj):
            if current_scene != point["scene"]:
                print("Fixing for scene '{}'...".format(point["scene"]))
                controller.reset(point["scene"])
                current_scene = point["scene"]
                object_map = {
                    o["objectType"].lower(): {
                        "id": o["objectId"],
                        "type": o["objectType"],
                    }
                    for o in controller.last_event.metadata["objects"]
                }
            key = point["object_type"].replace(" ", "").lower()
            point["object_id"] = object_map[key]["id"]
            point["object_type"] = object_map[key]["type"]

        with open(output_file, "w") as fw:
            json.dump(obj, fw, indent=True)


@task
def test_dataset(
    ctx, filename, scenes=None, objects=None, editor_mode=False, local_build=False
):
    import json
    import ai2thor.controller
    import ai2thor.util.metrics as metrics

    scene = "FloorPlan_Train1_1" if scenes is None else scenes.split(",")[0]
    controller = ai2thor.controller.Controller(
        width=300,
        height=300,
        local_build=local_build,
        start_unity=False if editor_mode else True,
        scene=scene,
        port=8200,
        host="127.0.0.1",
        # Unity params
        gridSize=0.25,
        fieldOfView=60,
        rotateStepDegrees=45,
        agentMode="bot",
        visibilityDistance=1,
    )
    with open(filename, "r") as f:
        dataset = json.load(f)
        filtered_dataset = dataset
        if scenes is not None:
            scene_set = set(scenes.split(","))
            print("Filtering {}".format(scene_set))
            filtered_dataset = [d for d in dataset if d["scene"] in scene_set]
        if objects is not None:
            object_set = set(objects.split(","))
            print("Filtering {}".format(object_set))
            filtered_dataset = [
                d for d in filtered_dataset if d["object_type"] in object_set
            ]
        current_scene = None
        current_object = None
        point_counter = 0
        print(len(filtered_dataset))
        for point in filtered_dataset:
            if current_scene != point["scene"]:
                current_scene = point["scene"]
                print("Testing for scene '{}'...".format(current_scene))
            if current_object != point["object_type"]:
                current_object = point["object_type"]
                point_counter = 0
                print("    Object '{}'...".format(current_object))
            try:
                path = metrics.get_shortest_path_to_object_type(
                    controller,
                    point["object_type"],
                    point["initial_position"],
                    {"x": 0, "y": point["initial_orientation"], "z": 0},
                )
                path_dist = metrics.path_distance(path)
                point_counter += 1

                print("        Total points: {}".format(point_counter))

                print(path_dist)
            except ValueError:
                print("Cannot find path from point")


@task
def visualize_shortest_paths(
    ctx,
    dataset_path,
    width=600,
    height=300,
    editor_mode=False,
    local_build=False,
    scenes=None,
    gridSize=0.25,
    output_dir=".",
    object_types=None,
):
    angle = 45
    import ai2thor.controller
    import json
    from PIL import Image

    controller = ai2thor.controller.Controller(
        width=width,
        height=height,
        local_build=local_build,
        start_unity=False if editor_mode else True,
        port=8200,
        host="127.0.0.1",
        # Unity params
        gridSize=gridSize,
        fieldOfView=60,
        rotateStepDegrees=angle,
        agentMode="bot",
        visibilityDistance=1,
    )
    if output_dir != "." and os.path.exists(output_dir):
        shutil.rmtree(output_dir)
    if output_dir != ".":
        os.mkdir(output_dir)
    evt = controller.step(
        action="AddThirdPartyCamera",
        rotation=dict(x=90, y=0, z=0),
        position=dict(x=5.40, y=3.25, z=-3.0),
        fieldOfView=2.25,
        orthographic=True,
    )

    evt = controller.step(action="SetTopLevelView", topView=True)
    evt = controller.step(action="ToggleMapView")

    # im = Image.fromarray(evt.third_party_camera_frames[0])
    # im.save(os.path.join(output_dir, "top_view.jpg"))

    with open(dataset_path, "r") as f:
        dataset = json.load(f)

        dataset_filtered = dataset
        if scenes is not None:
            scene_f_set = set(scenes.split(","))
            dataset_filtered = [d for d in dataset if d["scene"] in scene_f_set]
        if object_types is not None:
            object_f_set = set(object_types.split(","))
            dataset_filtered = [
                d for d in dataset_filtered if d["object_type"] in object_f_set
            ]
        print("Running for {} points...".format(len(dataset_filtered)))

        index = 0
        print(index)
        print(len(dataset_filtered))
        datapoint = dataset_filtered[index]
        current_scene = datapoint["scene"]
        current_object = datapoint["object_type"]
        failed = {}
        while index < len(dataset_filtered):
            previous_index = index
            controller.reset(current_scene)
            while (
                current_scene == datapoint["scene"]
                and current_object == datapoint["object_type"]
            ):
                index += 1
                if index > len(dataset_filtered) - 1:
                    break
                datapoint = dataset_filtered[index]

            current_scene = datapoint["scene"]
            current_object = datapoint["object_type"]

            key = "{}_{}".format(current_scene, current_object)

            failed[key] = []

            print(
                "Points for '{}' in scene '{}'...".format(current_object, current_scene)
            )
            evt = controller.step(
                action="AddThirdPartyCamera",
                rotation=dict(x=90, y=0, z=0),
                position=dict(x=5.40, y=3.25, z=-3.0),
                fieldOfView=2.25,
                orthographic=True,
            )

            sc = dataset_filtered[previous_index]["scene"]
            obj_type = dataset_filtered[previous_index]["object_type"]
            positions = [
                d["initial_position"] for d in dataset_filtered[previous_index:index]
            ]
            # print("{} : {} : {}".format(sc, obj_type, positions))
            evt = controller.step(
                action="VisualizeShortestPaths",
                objectType=obj_type,
                positions=positions,
                grid=True,
            )
            im = Image.fromarray(evt.third_party_camera_frames[0])
            im.save(os.path.join(output_dir, "{}-{}.jpg".format(sc, obj_type)))

            # print("Retur {}, {} ".format(evt.metadata['actionReturn'], evt.metadata['lastActionSuccess']))
            # print(evt.metadata['errorMessage'])
            failed[key] = [
                positions[i]
                for i, success in enumerate(evt.metadata["actionReturn"])
                if not success
            ]

        from pprint import pprint

        pprint(failed)


@task
def fill_in_dataset(
    ctx,
    dataset_dir,
    dataset_filename,
    filter_filename,
    intermediate_dir,
    output_filename="filled.json",
    local_build=False,
    editor_mode=False,
    visibility_distance=1.0,
):
    import json
    import re
    import glob
    import ai2thor.controller

    dataset_path = os.path.join(dataset_dir, dataset_filename)
    output_dataset_path = os.path.join(dataset_dir, output_filename)
    filled_dataset_path = os.path.join(intermediate_dir, output_filename)

    def key_sort_func(scene_name):
        m = re.search("FloorPlan_([a-zA-Z\-]*)([0-9]+)_([0-9]+)", scene_name)
        return m.group(1), int(m.group(2)), int(m.group(3))

    targets = [
        "Apple",
        "Baseball Bat",
        "Basketball",
        "Bowl",
        "Garbage Can",
        "House Plant",
        "Laptop",
        "Mug",
        "Remote",
        "Spray Bottle",
        "Vase",
        "Alarm Clock",
        "Television",
        "Pillow",
    ]

    controller = ai2thor.controller.Controller(
        width=300,
        height=300,
        local_build=local_build,
        start_unity=False if editor_mode else True,
        port=8200,
        host="127.0.0.1",
        # Unity params
        gridSize=0.25,
        fieldOfView=60,
        rotateStepDegrees=45,
        agentMode="bot",
        visibilityDistance=1,
    )

    scenes = sorted(
        [scene for scene in controller._scenes_in_build if "physics" not in scene],
        key=key_sort_func,
    )

    missing_datapoints_by_scene = {}
    partial_dataset_by_scene = {}
    for scene in scenes:
        missing_datapoints_by_scene[scene] = []
        partial_dataset_by_scene[scene] = []

    with open(dataset_path, "r") as f:
        dataset = json.load(f)
        fill_in_dataset = create_dataset(
            ctx,
            local_build=local_build,
            editor_mode=editor_mode,
            output=output_filename,
            intermediate_directory=intermediate_dir,
            visibility_distance=visibility_distance,
        )

        for datapoint in filter_dataset:
            missing_datapoints_by_scene[datapoint["scene"]].append(datapoint)

        partial_dataset_filenames = sorted(
            glob.glob("{}/FloorPlan_*.png".format(dataset_dir))
        )
        print("Datas")

        difficulty_order_map = {"easy": 0, "medium": 1, "hard": 2}

        for d_filename in partial_dataset_filenames:
            with open(d_filename, "r") as fp:
                partial_dataset = json.load(fp)
                partial_dataset[0]["scene"] = partial_dataset

        final_dataset = []
        for scene in scenes:
            for object_type in targets:
                arr = [
                    p for p in partial_dataset[scene] if p["object_type"] == object_type
                ] + [
                    p
                    for p in missing_datapoints_by_scene[scene]
                    if p["object_type"] == object_type
                ]
                final_dataset = final_dataset + sorted(
                    arr,
                    key=lambda p: (
                        p["object_type"],
                        difficulty_order_map[p["difficulty"]],
                    ),
                )


@task
def test_teleport(ctx, editor_mode=False, local_build=False):
    import ai2thor.controller
    import time

    controller = ai2thor.controller.Controller(
        rotateStepDegrees=30,
        visibilityDistance=1.0,
        gridSize=0.25,
        port=8200,
        host="127.0.0.1",
        local_build=local_build,
        start_unity=False if editor_mode else True,
        agentType="stochastic",
        continuousMode=True,
        continuous=False,
        snapToGrid=False,
        agentMode="bot",
        scene="FloorPlan_Train1_2",
        width=640,
        height=480,
        continus=True,
    )

    controller.step(action="GetReachablePositions", gridSize=0.25)
    params = {
        "x": 8.0,
        "y": 0.924999952,
        "z": -1.75,
        "rotation": {"x": 0.0, "y": 240.0, "z": 0.0},
        "horizon": 330.0,
    }
    evt = controller.step(action="TeleportFull", **params)

    print("New pos: {}".format(evt.metadata["agent"]["position"]))


@task
def resort_dataset(ctx, dataset_path, output_path, editor_mode=False, local_build=True):
    import json
    import re

    with open(dataset_path, "r") as f:
        dataset = json.load(f)

    index = 0
    previous_index = 0
    datapoint = dataset[index]
    current_scene = datapoint["scene"]
    current_object = datapoint["object_type"]
    # controller.reset(current_scene)
    sum_t = 0
    new_dataset = []
    while index < len(dataset):
        previous_index = index
        while (
            current_scene == datapoint["scene"]
            and current_object == datapoint["object_type"]
        ):
            index += 1
            if index > len(dataset) - 1:
                break
            datapoint = dataset[index]

        current_scene = datapoint["scene"]
        current_object = datapoint["object_type"]

        print("Scene '{}'...".format(current_scene))
        sorted_datapoints = sorted(
            dataset[previous_index:index], key=lambda dp: dp["shortest_path_length"]
        )
        third = int(len(sorted_datapoints) / 3.0)
        for i, obj in enumerate(sorted_datapoints):
            if i < third:
                level = "easy"
            elif i < 2 * third:
                level = "medium"
            else:
                level = "hard"
            sorted_datapoints[i]["difficulty"] = level
            m = re.search("FloorPlan_([a-zA-Z\-]*)([0-9]+)_([0-9]+)", obj["scene"])
            point_id = "{}_{}_{}_{}_{}".format(
                m.group(1), m.group(2), m.group(3), obj["object_type"], i
            )
            sorted_datapoints[i]["id"] = point_id
            sorted_datapoints[i]["difficulty"] = level
        new_dataset = new_dataset + sorted_datapoints
        sum_t += len(sorted_datapoints)

    print("original len: {}, new len: {}".format(len(dataset), sum_t))

    with open(output_path, "w") as fw:
        json.dump(new_dataset, fw, indent=4)


@task
def remove_dataset_spaces(ctx, dataset_dir):
    import json

    train = os.path.join(dataset_dir, "train.json")
    test = os.path.join(dataset_dir, "val.json")

    with open(train, "r") as f:
        train_data = json.load(f)

    with open(test, "r") as f:
        test_data = json.load(f)

    id_set = set()
    for o in train_data:
        o["id"] = o["id"].replace(" ", "")
        id_set.add(o["id"])

    print(sorted(id_set))

    id_set = set()

    for o in test_data:
        o["id"] = o["id"].replace(" ", "")
        id_set.add(o["id"])

    print(sorted(id_set))

    with open("train.json", "w") as fw:
        json.dump(train_data, fw, indent=4, sort_keys=True)

    with open("val.json", "w") as fw:
        json.dump(test_data, fw, indent=4, sort_keys=True)


@task
def shortest_path_to_point(ctx, scene, x0, y0, z0, x1, y1, z1, editor_mode=False):
    import ai2thor.util.metrics as metrics
    import ai2thor.controller

    controller = ai2thor.controller.Controller(
        rotateStepDegrees=30,
        visibilityDistance=1.0,
        gridSize=0.25,
        port=8200,
        host="127.0.0.1",
        local_build=local_build,
        start_unity=False if editor_mode else True,
        agentType="stochastic",
        continuousMode=True,
        continuous=False,
        snapToGrid=False,
        agentMode="bot",
        scene=scene,
        width=300,
        height=300,
        continus=True,
    )

    evt = metrics.get_shortest_path_to_point(
        controller, dict(x=x0, y=y0, z=z0), dict(x=x1, y=y1, z=z1)
    )

    print(evt.metadata["lastActionSuccess"])
    print(evt.metadata["errorMessage"])


@task
def reachable_pos(ctx, scene, editor_mode=False, local_build=False):
    import ai2thor.util.metrics as metrics
    import ai2thor.controller

    gridSize = 0.25
    controller = ai2thor.controller.Controller(
        rotateStepDegrees=30,
        visibilityDistance=1.0,
        gridSize=gridSize,
        port=8200,
        host="127.0.0.1",
        local_build=local_build,
        start_unity=False if editor_mode else True,
        agentType="stochastic",
        continuousMode=True,
        continuous=False,
        snapToGrid=False,
        agentMode="bot",
        scene=scene,
        width=300,
        height=300,
        continus=True,
    )

    print(
        "constoller.last_action Agent Pos: {}".format(
            controller.last_event.metadata["agent"]["position"]
        )
    )

    evt = controller.step(action="GetReachablePositions", gridSize=gridSize)

    print("After GetReachable AgentPos: {}".format(evt.metadata["agent"]["position"]))

    print(evt.metadata["lastActionSuccess"])
    print(evt.metadata["errorMessage"])

    reachable_pos = evt.metadata["actionReturn"]

    print(evt.metadata["actionReturn"])

    evt = controller.step(
        dict(
            action="TeleportFull",
            x=3.0,
            y=reachable_pos[0]["y"],
            z=-1.5,
            rotation=dict(x=0, y=45.0, z=0),
            horizon=0.0,
        )
    )

    print("After teleport: {}".format(evt.metadata["agent"]["position"]))<|MERGE_RESOLUTION|>--- conflicted
+++ resolved
@@ -629,21 +629,15 @@
     current_maj, current_min, current_sub = list(map(int, latest_version.split(".")))
     next_maj, next_min, next_sub = list(map(int, version.split(".")))
 
-<<<<<<< HEAD
     if (
-        (next_maj > current_maj)
-        or (next_maj >= current_maj and next_min > current_min)
+        (next_maj == current_maj + 1)
+        or (next_maj == current_maj and next_min == current_min + 1)
         or (
-            next_maj >= current_maj
-            and next_min >= current_min
-            and next_sub > current_sub
+            next_maj == current_maj
+            and next_min == current_min
+            and next_sub == current_sub + 1
         )
     ):
-=======
-    if (next_maj == current_maj + 1) or \
-        (next_maj == current_maj and next_min == current_min + 1) or \
-        (next_maj == current_maj and next_min == current_min and next_sub == current_sub + 1):
->>>>>>> 68885ec4
 
         if os.path.isdir("dist"):
             shutil.rmtree("dist")
@@ -665,16 +659,11 @@
         )
 
     else:
-<<<<<<< HEAD
         raise Exception(
-            "Invalid version: %s is not greater than latest version %s"
+            "Invalid version increment: new version=%s,current version=%s; must increment the major, minor or patch by only 1"
             % (version, latest_version)
         )
 
-=======
-        raise Exception("Invalid version increment: new version=%s,current version=%s; must increment the major, minor or patch by only 1" % (version, latest_version))
-            
->>>>>>> 68885ec4
 
 @task
 def fetch_source_textures(context):
