--- conflicted
+++ resolved
@@ -548,11 +548,7 @@
 def archive_push(unity_path, build_path, build_dir, build_info):
     threading.current_thread().success = False
     archive_name = os.path.join(unity_path, build_path)
-<<<<<<< HEAD
     zipf = zipfile.ZipFile(archive_name, 'w', zipfile.ZIP_DEFLATED)
-=======
-    zipf = zipfile.ZipFile(archive_name, "w", zipfile.ZIP_STORED)
->>>>>>> 1d10f952
     add_files(zipf, os.path.join(unity_path, build_dir))
     zipf.close()
 
@@ -810,11 +806,7 @@
             gridSize=0.25,
             renderObjectImage=object_image,
             renderClassImage=class_image,
-<<<<<<< HEAD
             renderDepthImage=depth_image
-=======
-            renderDepthImage=False,
->>>>>>> 1d10f952
         )
     )
     env.interact()
