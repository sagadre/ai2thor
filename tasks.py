import pprint
import os
import datetime
import zipfile
import threading
import hashlib
import subprocess
from invoke import task

S3_BUCKET = 'ai2-thor'

def add_files(zipf, start_dir):
    for root, dirs, files in os.walk(start_dir):
        for f in files:
            fn = os.path.join(root, f)
            arcname = os.path.relpath(fn, start_dir)
            # print("adding %s" % arcname)
            zipf.write(fn, arcname)

def push_build(build_archive_name):
    import boto3
    #subprocess.run("ls %s" % build_archive_name, shell=True)
    #subprocess.run("gsha256sum %s" % build_archive_name)
    s3 = boto3.resource('s3')
    key = 'builds/%s' % (os.path.basename(build_archive_name),)

    s3.Object(S3_BUCKET, key).put(Body=open(build_archive_name, 'rb'), ACL="public-read")
    print("pushed build %s to %s" % (S3_BUCKET, build_archive_name))


def _build(context, arch, build_dir, build_name):
    project_path = os.path.join(os.getcwd(), 'unity')
    command = "/Applications/Unity-2017.3.1f1/Unity.app/Contents/MacOS/Unity -quit -batchmode -logFile build.log -projectpath %s -executeMethod Build.%s" % (project_path, arch)
    target_path = os.path.join(build_dir, build_name)

    return context.run(command, warn=True, env=dict(UNITY_BUILD_NAME=target_path))

@task
def local_build(context, prefix='local'):
    arch = 'OSXIntel64'
    build_name = "thor-%s-%s" % (prefix, arch)
    fetch_source_textures(context)
    if _build(context, arch, "builds", build_name):
        print("Build Successful")
    else:
        print("Build Failure")
    generate_quality_settings(context)

@task
def generate_quality_settings(ctx):
    import yaml

    class YamlUnity3dTag(yaml.SafeLoader):
        def let_through(self, node):
            return self.construct_mapping(node)

    YamlUnity3dTag.add_constructor(u'tag:unity3d.com,2011:47', YamlUnity3dTag.let_through)

    qs = yaml.load(open('unity/ProjectSettings/QualitySettings.asset').read(), Loader=YamlUnity3dTag)

    quality_settings = {}
    default = 'Ultra'
    for i, q in enumerate(qs['QualitySettings']['m_QualitySettings']):
        quality_settings[q['name']] = i

    assert default in quality_settings

    with open("ai2thor/_quality_settings.py", "w") as f:
        f.write("# GENERATED FILE - DO NOT EDIT\n")
        f.write("DEFAULT_QUALITY = '%s'\n" % default)
        f.write("QUALITY_SETTINGS = " + pprint.pformat(quality_settings))


@task
def increment_version(context):
    import ai2thor._version

    major, minor, subv = ai2thor._version.__version__.split('.')
    subv = int(subv) + 1
    with open("ai2thor/_version.py", "w") as fi:
        fi.write("# Copyright Allen Institute for Artificial Intelligence 2017\n")
        fi.write("# GENERATED FILE - DO NOT EDIT\n")
        fi.write("__version__ = '%s.%s.%s'\n" % (major, minor, subv))

def build_sha256(path):

    m = hashlib.sha256()

    with open(path, "rb") as f:
        m.update(f.read())

    return m.hexdigest()


def build_docker(version):

    subprocess.check_call(
        "docker build --quiet --rm --no-cache -t  ai2thor/ai2thor-base:{version} .".format(version=version),
        shell=True)

    subprocess.check_call(
        "docker push ai2thor/ai2thor-base:{version}".format(version=version),
        shell=True)

@task
def build_pip(context):
    import shutil
    subprocess.check_call("python setup.py clean --all", shell=True)
<<<<<<< HEAD

    if os.path.isdir('dist'):
        shutil.rmtree("dist")

=======
    shutil.rmtree("dist", ignore_errors=True)
>>>>>>> dc04a82d
    subprocess.check_call("python setup.py sdist bdist_wheel --universal", shell=True)

@task
def fetch_source_textures(context):
    import ai2thor.downloader
    import io
    zip_data = ai2thor.downloader.download(
        "http://s3-us-west-2.amazonaws.com/ai2-thor/assets/source-textures.zip",
        "source-textures",
        "75476d60a05747873f1173ba2e1dbe3686500f63bcde3fc3b010eea45fa58de7")

    z = zipfile.ZipFile(io.BytesIO(zip_data))
    z.extractall(os.getcwd())

def archive_push(build_path, build_dir, build_info):
    threading.current_thread().success = False
    archive_name = os.path.join('unity', build_path)
    zipf = zipfile.ZipFile(archive_name, 'w', zipfile.ZIP_STORED)
    add_files(zipf, os.path.join('unity', build_dir))
    zipf.close()

    build_info['sha256'] = build_sha256(archive_name)
    push_build(archive_name)
    print("Build successful")
    threading.current_thread().success = True

@task
def pre_test(context):
    import ai2thor.controller
    import shutil
    c = ai2thor.controller.Controller()
    os.makedirs('unity/builds/%s' % c.build_name())
    shutil.move(os.path.join('unity', 'builds', c.build_name() + '.app'), 'unity/builds/%s' % c.build_name())

@task
def build(context, local=False):
    from multiprocessing import Process
    version = datetime.datetime.now().strftime('%Y%m%d%H%M')
    build_url_base = 'http://s3-us-west-2.amazonaws.com/%s/' % S3_BUCKET

    builds = {'Docker': {'tag': version}}
    fetch_source_textures(context)
    threads = []
    dp = Process(target=build_docker, args=(version,))
    dp.start()

    #for arch in ['OSXIntel64']:
    platform_map = dict(Linux64="Linux", OSXIntel64="Darwin")

    for arch in platform_map.keys():
        build_name = "thor-%s-%s" % (version, arch)
        build_dir = os.path.join('builds', build_name)
        build_path = build_dir + ".zip"
        build_info = builds[platform_map[arch]] = {}

        build_info['url'] = build_url_base + build_path

        x = _build(context, arch, build_dir, build_name)

        if x:
            t = threading.Thread(target=archive_push, args=(build_path, build_dir, build_info))
            t.start()
            threads.append(t)
        else:
            raise Exception("Build Failure")

    dp.join()

    if dp.exitcode != 0:
        raise Exception("Exception with docker build")

    for t in threads:
        t.join()
        if not t.success:
            raise Exception("Error with thread")

    generate_quality_settings(context)

    with open("ai2thor/_builds.py", "w") as fi:
        fi.write("# GENERATED FILE - DO NOT EDIT\n")
        fi.write("VERSION = '%s'\n" % version)
        fi.write("BUILDS = " + pprint.pformat(builds))

<<<<<<< HEAD
    increment_version()
=======
    increment_version(context)
    build_docker(version)
>>>>>>> dc04a82d
    build_pip(context)

@task
def interact(ctx, scene, editor_mode=False):
    import ai2thor.controller

    env = ai2thor.controller.Controller()
    if editor_mode:
        env.start(8200, False, player_screen_width=600, player_screen_height=600)
    else:
        env.start(player_screen_width=600, player_screen_height=600)
    env.reset(scene)
    env.step(dict(action='Initialize', gridSize=0.25))
    env.interact()
    env.stop()

@task
def release(ctx):
    x = subprocess.check_output("git status --porcelain", shell=True).decode('ASCII')
    for line in x.split('\n'):
        if line.strip().startswith('??') or len(line.strip()) == 0:
            continue
        raise Exception("Found locally modified changes from 'git status' - please commit and push or revert")

    import ai2thor._version

    tag = "v" + ai2thor._version.__version__
    subprocess.check_call('git tag -a %s -m "release  %s"' % (tag, tag), shell=True)
    subprocess.check_call('git push origin master --tags', shell=True)
    subprocess.check_call('twine upload -u ai2thor dist/ai2thor-{ver}-* dist/ai2thor-{ver}.*'.format(ver=ai2thor._version.__version__), shell=True)



@task
def check_visible_objects_closed_receptacles(ctx, start_scene, end_scene):
    from itertools import product

    import ai2thor.controller
    controller = ai2thor.controller.BFSController()
    controller.local_executable_path = 'unity/builds/thor-local-OSXIntel64.app/Contents/MacOS/thor-local-OSXIntel64'
    controller.start()
    for i in range(int(start_scene), int(end_scene)):
        print("working on floorplan %s" % i)
        controller.search_all_closed('FloorPlan%s' % i)

        visibility_object_id = None
        visibility_object_types = ['Mug', 'CellPhone', 'SoapBar']
        for obj in controller.last_event.metadata['objects']:
            if obj['pickupable']:
                controller.step(action=dict(
                    action='PickupObject',
                    objectId=obj['objectId'],
                    forceVisible=True))

            if visibility_object_id is None and obj['objectType'] in visibility_object_types:
                visibility_object_id = obj['objectId']

        if visibility_object_id is None:
            raise Exception("Couldn't get a visibility_object")

        bad_receptacles = set()
        for point in controller.grid_points:
            controller.step(dict(
                action='Teleport',
                x=point['x'],
                y=point['y'],
                z=point['z']), raise_for_failure=True)

            for rot, hor in product(controller.rotations, controller.horizons):
                event = controller.step(
                    dict(action='RotateLook', rotation=rot, horizon=hor),
                    raise_for_failure=True)
                for j in event.metadata['objects']:
                    if j['receptacle'] and j['visible'] and j['openable']:

                        controller.step(
                            action=dict(
                                action='Replace',
                                forceVisible=True,
                                pivot=0,
                                receptacleObjectId=j['objectId'],
                                objectId=visibility_object_id))

                        replace_success = controller.last_event.metadata['lastActionSuccess']

                        if replace_success:
                            if controller.is_object_visible(visibility_object_id) and j['objectId'] not in bad_receptacles:
                                bad_receptacles.add(j['objectId'])
                                print("Got bad receptacle: %s" % j['objectId'])
                                # import cv2
                                # cv2.imshow('aoeu', controller.last_event.cv2image())
                                # cv2.waitKey(0)

                            controller.step(action=dict(
                                action='PickupObject',
                                objectId=visibility_object_id,
                                forceVisible=True))<|MERGE_RESOLUTION|>--- conflicted
+++ resolved
@@ -106,14 +106,10 @@
 def build_pip(context):
     import shutil
     subprocess.check_call("python setup.py clean --all", shell=True)
-<<<<<<< HEAD
 
     if os.path.isdir('dist'):
         shutil.rmtree("dist")
 
-=======
-    shutil.rmtree("dist", ignore_errors=True)
->>>>>>> dc04a82d
     subprocess.check_call("python setup.py sdist bdist_wheel --universal", shell=True)
 
 @task
@@ -197,12 +193,8 @@
         fi.write("VERSION = '%s'\n" % version)
         fi.write("BUILDS = " + pprint.pformat(builds))
 
-<<<<<<< HEAD
-    increment_version()
-=======
     increment_version(context)
     build_docker(version)
->>>>>>> dc04a82d
     build_pip(context)
 
 @task
