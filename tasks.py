import os
import sys
import datetime
import json
import re
import time
import zipfile
import threading
import hashlib
import shutil
import subprocess
import pprint
from invoke import task
import boto3
import botocore.exceptions
import multiprocessing
import io
import platform
import ai2thor.build
from ai2thor.build import (
    PUBLIC_S3_BUCKET,
    PRIVATE_S3_BUCKET,
    PUBLIC_WEBGL_S3_BUCKET,
    PYPI_S3_BUCKET,
)
import logging

logger = logging.getLogger()
logger.setLevel(logging.INFO)
handler = logging.StreamHandler(sys.stdout)
handler.setLevel(logging.INFO)

formatter = logging.Formatter(
    "%(asctime)s [%(process)d] %(funcName)s - %(levelname)s - %(message)s"
)
handler.setFormatter(formatter)
logger.addHandler(handler)


def add_files(zipf, start_dir):
    for root, dirs, files in os.walk(start_dir):
        for f in files:
            fn = os.path.join(root, f)
            arcname = os.path.relpath(fn, start_dir)
            # print("adding %s" % arcname)
            zipf.write(fn, arcname)


def push_build(build_archive_name, zip_data, include_private_scenes):
    import boto3

    # subprocess.run("ls %s" % build_archive_name, shell=True)
    # subprocess.run("gsha256sum %s" % build_archive_name)
    s3 = boto3.resource("s3")
    acl = "public-read"
    bucket = PUBLIC_S3_BUCKET
    if include_private_scenes:
        bucket = PRIVATE_S3_BUCKET
        acl = "private"

    archive_base = os.path.basename(build_archive_name)
    key = "builds/%s" % (archive_base,)
    sha256_key = "builds/%s.sha256" % (os.path.splitext(archive_base)[0],)

    s3.Object(bucket, key).put(Body=zip_data, ACL=acl)
    s3.Object(bucket, sha256_key).put(
        Body=hashlib.sha256(zip_data).hexdigest(), ACL=acl, ContentType="text/plain"
    )
    logger.info("pushed build %s to %s" % (bucket, build_archive_name))


def _webgl_local_build_path(prefix, source_dir="builds"):
    return os.path.join(
        os.getcwd(), "unity/{}/thor-{}-WebGL/".format(source_dir, prefix)
    )


def _unity_version():
    import yaml

    with open("unity/ProjectSettings/ProjectVersion.txt") as pf:
        project_version = yaml.load(pf.read(), Loader=yaml.FullLoader)

    return project_version["m_EditorVersion"]


def _unity_path():
    unity_version = _unity_version()
    standalone_path = None

    if sys.platform.startswith("darwin"):
        unity_hub_path = (
            "/Applications/Unity/Hub/Editor/{}/Unity.app/Contents/MacOS/Unity".format(
                unity_version
            )
        )
        standalone_path = (
            "/Applications/Unity-{}/Unity.app/Contents/MacOS/Unity".format(
                unity_version
            )
        )
    elif "win" in sys.platform:
        unity_hub_path = "C:/PROGRA~1/Unity/Hub/Editor/{}/Editor/Unity.exe".format(
            unity_version
        )
        # TODO: Verify windows unity standalone path
        standalone_path = "C:/PROGRA~1/{}/Editor/Unity.exe".format(unity_version)
    elif sys.platform.startswith("linux"):
        unity_hub_path = "{}/Unity/{}/Editor/Unity".format(
            os.environ["HOME"], unity_version
        )

    if standalone_path and os.path.exists(standalone_path):
        unity_path = standalone_path
    else:
        unity_path = unity_hub_path

    return unity_path


def _build(unity_path, arch, build_dir, build_name, env={}):
    import yaml

    project_path = os.path.join(os.getcwd(), unity_path)

    command = (
        "%s -quit -batchmode -logFile %s.log -projectpath %s -executeMethod Build.%s"
        % (_unity_path(), build_name, project_path, arch)
    )
    target_path = os.path.join(build_dir, build_name)

    full_env = os.environ.copy()
    full_env.update(env)
    full_env["UNITY_BUILD_NAME"] = target_path
    result_code = subprocess.check_call(command, shell=True, env=full_env)
    print("Exited with code {}".format(result_code))
    success = result_code == 0
    if success:
        generate_build_metadata(os.path.join(project_path, build_dir, "metadata.json"))
    return success


def generate_build_metadata(metadata_path):

    # this server_types metadata is maintained
    # to allow future versions of the Python API
    # to launch older versions of the Unity build
    # and know whether the Fifo server is available
    server_types = ["WSGI"]
    try:
        import ai2thor.fifo_server

        server_types.append("FIFO")
    except Exception as e:
        pass

    with open(os.path.join(metadata_path), "w") as f:
        f.write(json.dumps(dict(server_types=server_types)))


def class_dataset_images_for_scene(scene_name):
    import ai2thor.controller
    from itertools import product
    from collections import defaultdict
    import numpy as np
    import cv2
    import hashlib

    env = ai2thor.controller.Controller(quality="Low")
    player_size = 300
    zoom_size = 1000
    target_size = 256
    rotations = [0, 90, 180, 270]
    horizons = [330, 0, 30]
    buffer = 15
    # object must be at least 40% in view
    min_size = ((target_size * 0.4) / zoom_size) * player_size

    env.start(width=player_size, height=player_size)
    env.reset(scene_name)
    event = env.step(
        dict(
            action="Initialize",
            gridSize=0.25,
            renderInstanceSegmentation=True,
            renderSemanticSegmentation=False,
            renderImage=False,
        )
    )

    for o in event.metadata["objects"]:
        if o["receptacle"] and o["receptacleObjectIds"] and o["openable"]:
            print("opening %s" % o["objectId"])
            env.step(
                dict(action="OpenObject", objectId=o["objectId"], forceAction=True)
            )

    event = env.step(dict(action="GetReachablePositions", gridSize=0.25))

    visible_object_locations = []
    for point in event.metadata["actionReturn"]:
        for rot, hor in product(rotations, horizons):
            exclude_colors = set(
                map(tuple, np.unique(event.instance_segmentation_frame[0], axis=0))
            )
            exclude_colors.update(
                set(
                    map(
                        tuple,
                        np.unique(event.instance_segmentation_frame[:, -1, :], axis=0),
                    )
                )
            )
            exclude_colors.update(
                set(
                    map(tuple, np.unique(event.instance_segmentation_frame[-1], axis=0))
                )
            )
            exclude_colors.update(
                set(
                    map(
                        tuple,
                        np.unique(event.instance_segmentation_frame[:, 0, :], axis=0),
                    )
                )
            )

            event = env.step(
                dict(
                    action="TeleportFull",
                    x=point["x"],
                    y=point["y"],
                    z=point["z"],
                    rotation=rot,
                    horizon=hor,
                    forceAction=True,
                ),
                raise_for_failure=True,
            )

            visible_objects = []

            for o in event.metadata["objects"]:

                if o["visible"] and o["objectId"] and o["pickupable"]:
                    color = event.object_id_to_color[o["objectId"]]
                    mask = (
                        (event.instance_segmentation_frame[:, :, 0] == color[0])
                        & (event.instance_segmentation_frame[:, :, 1] == color[1])
                        & (event.instance_segmentation_frame[:, :, 2] == color[2])
                    )
                    points = np.argwhere(mask)

                    if len(points) > 0:
                        min_y = int(np.min(points[:, 0]))
                        max_y = int(np.max(points[:, 0]))
                        min_x = int(np.min(points[:, 1]))
                        max_x = int(np.max(points[:, 1]))
                        max_dim = max((max_y - min_y), (max_x - min_x))
                        if (
                            max_dim > min_size
                            and min_y > buffer
                            and min_x > buffer
                            and max_x < (player_size - buffer)
                            and max_y < (player_size - buffer)
                        ):
                            visible_objects.append(
                                dict(
                                    objectId=o["objectId"],
                                    min_x=min_x,
                                    min_y=min_y,
                                    max_x=max_x,
                                    max_y=max_y,
                                )
                            )
                            print(
                                "[%s] including object id %s %s"
                                % (scene_name, o["objectId"], max_dim)
                            )

            if visible_objects:
                visible_object_locations.append(
                    dict(point=point, rot=rot, hor=hor, visible_objects=visible_objects)
                )

    env.stop()
    env = ai2thor.controller.Controller()
    env.start(width=zoom_size, height=zoom_size)
    env.reset(scene_name)
    event = env.step(dict(action="Initialize", gridSize=0.25))

    for o in event.metadata["objects"]:
        if o["receptacle"] and o["receptacleObjectIds"] and o["openable"]:
            print("opening %s" % o["objectId"])
            env.step(
                dict(action="OpenObject", objectId=o["objectId"], forceAction=True)
            )

    for vol in visible_object_locations:
        point = vol["point"]

        event = env.step(
            dict(
                action="TeleportFull",
                x=point["x"],
                y=point["y"],
                z=point["z"],
                rotation=vol["rot"],
                horizon=vol["hor"],
                forceAction=True,
            ),
            raise_for_failure=True,
        )
        for v in vol["visible_objects"]:
            object_id = v["objectId"]
            min_y = int(round(v["min_y"] * (zoom_size / player_size)))
            max_y = int(round(v["max_y"] * (zoom_size / player_size)))
            max_x = int(round(v["max_x"] * (zoom_size / player_size)))
            min_x = int(round(v["min_x"] * (zoom_size / player_size)))
            delta_y = max_y - min_y
            delta_x = max_x - min_x
            scaled_target_size = max(delta_x, delta_y, target_size) + buffer * 2
            if min_x > (zoom_size - max_x):
                start_x = min_x - (scaled_target_size - delta_x)
                end_x = max_x + buffer
            else:
                end_x = max_x + (scaled_target_size - delta_x)
                start_x = min_x - buffer

            if min_y > (zoom_size - max_y):
                start_y = min_y - (scaled_target_size - delta_y)
                end_y = max_y + buffer
            else:
                end_y = max_y + (scaled_target_size - delta_y)
                start_y = min_y - buffer

            # print("max x %s max y %s min x %s  min y %s" % (max_x, max_y, min_x, min_y))
            # print("start x %s start_y %s end_x %s end y %s" % (start_x, start_y, end_x, end_y))
            print("storing %s " % object_id)
            img = event.cv2img[start_y:end_y, start_x:end_x, :]
            seg_img = event.cv2img[min_y:max_y, min_x:max_x, :]
            dst = cv2.resize(
                img, (target_size, target_size), interpolation=cv2.INTER_LANCZOS4
            )

            object_type = object_id.split("|")[0].lower()
            target_dir = os.path.join("images", scene_name, object_type)
            h = hashlib.md5()
            h.update(json.dumps(point, sort_keys=True).encode("utf8"))
            h.update(json.dumps(v, sort_keys=True).encode("utf8"))

            os.makedirs(target_dir, exist_ok=True)

            cv2.imwrite(os.path.join(target_dir, h.hexdigest() + ".png"), dst)

    env.stop()

    return scene_name


@task
def build_class_dataset(context):
    import concurrent.futures
    import ai2thor.controller

    multiprocessing.set_start_method("spawn")

    controller = ai2thor.controller.Controller()
    executor = concurrent.futures.ProcessPoolExecutor(max_workers=4)
    futures = []

    for scene in controller.scene_names():
        print("processing scene %s" % scene)
        futures.append(executor.submit(class_dataset_images_for_scene, scene))

    for f in concurrent.futures.as_completed(futures):
        scene = f.result()
        print("scene name complete: %s" % scene)


def local_build_name(prefix, arch):
    return "thor-%s-%s" % (prefix, arch)


@task
def local_build(context, prefix="local", arch="OSXIntel64"):
    build = ai2thor.build.Build(arch, prefix, False)
    env = dict()
    if os.path.isdir("unity/Assets/Private/Scenes"):
        env["INCLUDE_PRIVATE_SCENES"] = "true"

    build_dir = os.path.join("builds", build.name)

    if _build("unity", arch, build_dir, build.name, env=env):
        print("Build Successful")
    else:
        print("Build Failure")
    generate_quality_settings(context)


def fix_webgl_unity_loader_regex(unity_loader_path):
    # Bug in the UnityLoader.js causes Chrome on Big Sur to fail to load
    # https://issuetracker.unity3d.com/issues/unity-webgl-builds-do-not-run-on-macos-big-sur
    with open(unity_loader_path) as f:
        loader = f.read()

    loader = loader.replace("Mac OS X (10[\.\_\d]+)", "Mac OS X (1[\.\_\d][\.\_\d]+)")
    with open(unity_loader_path, "w") as f:
        f.write(loader)


@task
def webgl_build(
    context,
    scenes="",
    room_ranges=None,
    directory="builds",
    prefix="local",
    verbose=False,
    content_addressable=False,
    crowdsource_build=False,
):
    """
    Creates a WebGL build
    :param context:
    :param scenes: String of scenes to include in the build as a comma separated list
    :param prefix: Prefix name for the build
    :param content_addressable: Whether to change the unityweb build files to be content-addressable
                                have their content hashes as part of their names.
    :return:
    """
    from functools import reduce

    def file_to_content_addressable(file_path, json_metadata_file_path, json_key):
        # name_split = os.path.splitext(file_path)
        path_split = os.path.split(file_path)
        directory = path_split[0]
        file_name = path_split[1]

        print("File name {} ".format(file_name))
        with open(file_path, "rb") as f:
            h = hashlib.md5()
            h.update(f.read())
            md5_id = h.hexdigest()
        new_file_name = "{}_{}".format(md5_id, file_name)
        os.rename(file_path, os.path.join(directory, new_file_name))

        with open(json_metadata_file_path, "r+") as f:
            unity_json = json.load(f)
            print("UNITY json {}".format(unity_json))
            unity_json[json_key] = new_file_name

            print("UNITY L {}".format(unity_json))

            f.seek(0)
            json.dump(unity_json, f, indent=4)

    arch = "WebGL"
    build_name = local_build_name(prefix, arch)

    if room_ranges is not None:
        floor_plans = [
            "FloorPlan{}_physics".format(i)
            for i in reduce(
                lambda x, y: x + y,
                map(
                    lambda x: x + [x[-1] + 1],
                    [
                        list(range(*tuple(int(y) for y in x.split("-"))))
                        for x in room_ranges.split(",")
                    ],
                ),
            )
        ]
        scenes = ",".join(floor_plans)

    if verbose:
        print(scenes)

    env = dict(SCENE=scenes)
    if crowdsource_build:
        env["DEFINES"] = "CROWDSOURCE_TASK"
    if _build("unity", arch, directory, build_name, env=env):
        print("Build Successful")
    else:
        print("Build Failure")

    build_path = _webgl_local_build_path(prefix, directory)
    fix_webgl_unity_loader_regex(os.path.join(build_path, "Build/UnityLoader.js"))
    generate_quality_settings(context)

    # the remainder of this is only used to generate scene metadata, but it
    # is not part of building webgl player
    rooms = {
        "kitchens": {"name": "Kitchens", "roomRanges": range(1, 31)},
        "livingRooms": {"name": "Living Rooms", "roomRanges": range(201, 231)},
        "bedrooms": {"name": "Bedrooms", "roomRanges": range(301, 331)},
        "bathrooms": {"name": "Bathrooms", "roomRanges": range(401, 431)},
        "foyers": {"name": "Foyers", "roomRanges": range(501, 531)},
    }

    room_type_by_id = {}
    for room_type, room_data in rooms.items():
        for room_num in room_data["roomRanges"]:
            room_id = "FloorPlan{}_physics".format(room_num)
            room_type_by_id[room_id] = {"type": room_type, "name": room_data["name"]}

    scene_metadata = {}
    for scene_name in scenes.split(","):
        if scene_name not in room_type_by_id:
            # allows for arbitrary scenes to be included dynamically
<<<<<<< HEAD
            room_type = {"type": "Other", "name": None}
=======
            room_type = {
                "type": "Other", "name": None
            }
>>>>>>> 7af1f1b7
        else:
            room_type = room_type_by_id[scene_name]

        if room_type["type"] not in scene_metadata:
            scene_metadata[room_type["type"]] = {
                "scenes": [],
                "name": room_type["name"],
            }

        scene_metadata[room_type["type"]]["scenes"].append(scene_name)

    if verbose:
        print(scene_metadata)

    to_content_addressable = [
        ("{}.data.unityweb".format(build_name), "dataUrl"),
        ("{}.wasm.code.unityweb".format(build_name), "wasmCodeUrl"),
        ("{}.wasm.framework.unityweb".format(build_name), "wasmFrameworkUrl"),
    ]
    for file_name, key in to_content_addressable:
        file_to_content_addressable(
            os.path.join(build_path, "Build/{}".format(file_name)),
            os.path.join(build_path, "Build/{}.json".format(build_name)),
            key,
        )

    with open(os.path.join(build_path, "scenes.json"), "w") as f:
        f.write(json.dumps(scene_metadata, sort_keys=False, indent=4))


@task
def generate_quality_settings(ctx):
    import yaml

    class YamlUnity3dTag(yaml.SafeLoader):
        def let_through(self, node):
            return self.construct_mapping(node)

    YamlUnity3dTag.add_constructor(
        "tag:unity3d.com,2011:47", YamlUnity3dTag.let_through
    )

    qs = yaml.load(
        open("unity/ProjectSettings/QualitySettings.asset").read(),
        Loader=YamlUnity3dTag,
    )

    quality_settings = {}
    default = "Ultra"
    for i, q in enumerate(qs["QualitySettings"]["m_QualitySettings"]):
        quality_settings[q["name"]] = i

    assert default in quality_settings

    with open("ai2thor/_quality_settings.py", "w") as f:
        f.write("# GENERATED FILE - DO NOT EDIT\n")
        f.write("DEFAULT_QUALITY = '%s'\n" % default)
        f.write("QUALITY_SETTINGS = " + pprint.pformat(quality_settings))


def git_commit_comment():
    comment = (
        subprocess.check_output("git log -n 1 --format=%s", shell=True)
        .decode("utf8")
        .strip()
    )

    return comment


def git_commit_id():
    commit_id = (
        subprocess.check_output("git log -n 1 --format=%H", shell=True)
        .decode("ascii")
        .strip()
    )

    return commit_id


@task
def deploy_pip(context):
    if "TWINE_PASSWORD" not in os.environ:
        raise Exception("Twine token not specified in environment")
    subprocess.check_call("twine upload -u __token__ dist/*", shell=True)


@task
def push_pip_commit(context):
    import glob

    commit_id = git_commit_id()
    s3 = boto3.resource("s3")
    for g in glob.glob("dist/ai2thor-0+%s*" % commit_id):
        acl = "public-read"
        pip_name = os.path.basename(g)
        logger.info("pushing pip file %s" % g)
        with open(g, "rb") as f:
            s3.Object(PYPI_S3_BUCKET, os.path.join("ai2thor", pip_name)).put(
                Body=f, ACL=acl
            )


@task
def build_pip_commit(context):

    commit_id = git_commit_id()

    if os.path.isdir("dist"):
        shutil.rmtree("dist")

    generate_quality_settings(context)

    # must use this form to create valid PEP440 version specifier
    version = "0+" + commit_id

    with open("ai2thor/_builds.py", "w") as fi:
        fi.write("# GENERATED FILE - DO NOT EDIT\n")
        fi.write("COMMIT_ID = '%s'\n" % commit_id)

    with open("ai2thor/_version.py", "w") as fi:
        fi.write("# Copyright Allen Institute for Artificial Intelligence 2021\n")
        fi.write("# GENERATED FILE - DO NOT EDIT\n")
        fi.write("__version__ = '%s'\n" % (version))

    subprocess.check_call("python setup.py clean --all", shell=True)
    subprocess.check_call("python setup.py sdist bdist_wheel --universal", shell=True)


@task
def build_pip(context, version):
    from ai2thor.build import platform_map
    import re
    import xml.etree.ElementTree as ET
    import requests

    res = requests.get("https://pypi.org/rss/project/ai2thor/releases.xml")

    res.raise_for_status()

    root = ET.fromstring(res.content)
    latest_version = None

    for title in root.findall("./channel/item/title"):
        latest_version = title.text
        break

    # make sure that the tag is on this commit
    commit_tags = (
        subprocess.check_output("git tag --points-at", shell=True)
        .decode("ascii")
        .strip()
        .split("\n")
    )

    if version not in commit_tags:
        raise Exception("tag %s is not on current commit" % version)

    commit_id = git_commit_id()
    res = requests.get("https://api.github.com/repos/allenai/ai2thor/commits?sha=main")
    res.raise_for_status()

    if commit_id not in map(lambda c: c["sha"], res.json()):
        raise Exception("tag %s is not off the main branch" % version)

    if not re.match(r"^[0-9]{1,3}\.+[0-9]{1,3}\.[0-9]{1,3}$", version):
        raise Exception("invalid version: %s" % version)

    for arch in platform_map.keys():
        commit_build = ai2thor.build.Build(arch, commit_id, False)
        if not commit_build.exists():
            raise Exception("Build does not exist for %s/%s" % (commit_id, arch))

    current_maj, current_min, current_sub = list(map(int, latest_version.split(".")))
    next_maj, next_min, next_sub = list(map(int, version.split(".")))

    if (
        (next_maj == current_maj + 1)
        or (next_maj == current_maj and next_min == current_min + 1)
        or (
            next_maj == current_maj
            and next_min == current_min
            and next_sub >= current_sub + 1
        )
    ):

        if os.path.isdir("dist"):
            shutil.rmtree("dist")

        generate_quality_settings(context)

        with open("ai2thor/_builds.py", "w") as fi:
            fi.write("# GENERATED FILE - DO NOT EDIT\n")
            fi.write("COMMIT_ID = '%s'\n" % commit_id)

        with open("ai2thor/_version.py", "w") as fi:
            fi.write("# Copyright Allen Institute for Artificial Intelligence 2021\n")
            fi.write("# GENERATED FILE - DO NOT EDIT\n")
            fi.write("__version__ = '%s'\n" % (version))

        subprocess.check_call("python setup.py clean --all", shell=True)
        subprocess.check_call(
            "python setup.py sdist bdist_wheel --universal", shell=True
        )

    else:
        raise Exception(
            "Invalid version increment: new version=%s,current version=%s; must increment the major, minor or patch by only 1"
            % (version, latest_version)
        )


@task
def fetch_source_textures(context):
    import ai2thor.downloader
    import io

    zip_data = ai2thor.downloader.download(
        "http://s3-us-west-2.amazonaws.com/ai2-thor/assets/source-textures.zip",
        "source-textures",
        "75476d60a05747873f1173ba2e1dbe3686500f63bcde3fc3b010eea45fa58de7",
    )

    z = zipfile.ZipFile(io.BytesIO(zip_data))
    z.extractall(os.getcwd())


def build_log_push(build_info, include_private_scenes):
    with open(build_info["log"]) as f:
        build_log = f.read() + "\n" + build_info.get("build_exception", "")

    build_log_key = "builds/" + build_info["log"]
    s3 = boto3.resource("s3")

    bucket = PUBLIC_S3_BUCKET
    acl = "public-read"

    if include_private_scenes:
        bucket = PRIVATE_S3_BUCKET
        acl = "private"

    s3.Object(bucket, build_log_key).put(
        Body=build_log, ACL=acl, ContentType="text/plain"
    )


def archive_push(unity_path, build_path, build_dir, build_info, include_private_scenes):
    threading.current_thread().success = False
    archive_name = os.path.join(unity_path, build_path)
    zip_buf = io.BytesIO()
    zipf = zipfile.ZipFile(zip_buf, "w", zipfile.ZIP_DEFLATED)
    add_files(zipf, os.path.join(unity_path, build_dir))
    zipf.close()
    zip_buf.seek(0)
    zip_data = zip_buf.read()

    push_build(archive_name, zip_data, include_private_scenes)
    build_log_push(build_info, include_private_scenes)
    print("Build successful")
    threading.current_thread().success = True


@task
def pre_test(context):
    import ai2thor.controller
    import shutil

    c = ai2thor.controller.Controller()
    os.makedirs("unity/builds/%s" % c.build_name())
    shutil.move(
        os.path.join("unity", "builds", c.build_name() + ".app"),
        "unity/builds/%s" % c.build_name(),
    )


def clean():
    import scripts.update_private

    # a deploy key is used on the build server and an .ssh/config entry has been added
    # to point to the deploy key caclled ai2thor-private-github
    scripts.update_private.private_repo_url = (
        "git@ai2thor-private-github:allenai/ai2thor-private.git"
    )
    subprocess.check_call("git reset --hard", shell=True)
    subprocess.check_call("git clean -f -d -x", shell=True)
    shutil.rmtree("unity/builds", ignore_errors=True)
    shutil.rmtree(scripts.update_private.private_dir, ignore_errors=True)
    scripts.update_private.checkout_branch()


def link_build_cache(branch):
    library_path = os.path.join("unity", "Library")
    logger.info("linking build cache for %s" % branch)

    if os.path.lexists(library_path):
        os.unlink(library_path)

    # this takes takes care of branches with '/' in it
    # to avoid implicitly creating directories under the cache dir
    encoded_branch = re.sub(r"[^a-zA-Z0-9_\-.]", "_", re.sub("_", "__", branch))

    cache_base_dir = os.path.join(os.environ["HOME"], "cache")
    main_cache_dir = os.path.join(cache_base_dir, "main")
    branch_cache_dir = os.path.join(cache_base_dir, encoded_branch)
    # use the main cache as a starting point to avoid
    # having to re-import all assets, which can take up to 1 hour
    if not os.path.exists(branch_cache_dir) and os.path.exists(main_cache_dir):
        logger.info("copying main cache for %s" % encoded_branch)
        subprocess.check_call(
            "cp -a %s %s" % (main_cache_dir, branch_cache_dir), shell=True
        )
        logger.info("copying main cache complete for %s" % encoded_branch)

    branch_library_cache_dir = os.path.join(branch_cache_dir, "Library")
    os.makedirs(branch_library_cache_dir, exist_ok=True)
    os.symlink(branch_library_cache_dir, library_path)


def travis_build(build_id):
    import requests

    res = requests.get(
        "https://api.travis-ci.com/build/%s" % build_id,
        headers={
            "Accept": "application/json",
            "Content-Type": "application/json",
            "Travis-API-Version": "3",
        },
    )

    res.raise_for_status()

    return res.json()


def pending_travis_build():
    import requests

    res = requests.get(
        "https://api.travis-ci.com/repo/3459357/builds?include=build.id%2Cbuild.commit%2Cbuild.branch%2Cbuild.request%2Cbuild.created_by%2Cbuild.repository&build.state=started&sort_by=started_at:desc",
        headers={
            "Accept": "application/json",
            "Content-Type": "application/json",
            "Travis-API-Version": "3",
        },
    )
    for b in res.json()["builds"]:
        tag = None
        if b["tag"]:
            tag = b["tag"]["name"]

        return {
            "branch": b["branch"]["name"],
            "commit_id": b["commit"]["sha"],
            "tag": tag,
            "id": b["id"],
        }


def pytest_s3_object(commit_id):
    s3 = boto3.resource("s3")
    pytest_key = "builds/pytest-%s.json" % commit_id

    return s3.Object(PUBLIC_S3_BUCKET, pytest_key)


def ci_pytest(build):
    import requests

    logger.info("running pytest for %s %s" % (build["branch"], build["commit_id"]))
    commit_id = git_commit_id()

    s3_obj = pytest_s3_object(commit_id)
    s3_pytest_url = "http://s3-us-west-2.amazonaws.com/%s/%s" % (
        s3_obj.bucket_name,
        s3_obj.key,
    )
    logger.info("pytest url %s" % s3_pytest_url)
    res = requests.get(s3_pytest_url)

    if res.status_code == 200 and res.json()["success"]:
        # if we already have a successful pytest, skip running
        logger.info(
            "pytest results already exist for %s %s"
            % (build["branch"], build["commit_id"])
        )
        return

    proc = subprocess.run(
        "pytest", shell=True, stdout=subprocess.PIPE, stderr=subprocess.PIPE
    )

    result = dict(
        success=proc.returncode == 0,
        stdout=proc.stdout.decode("ascii"),
        stderr=proc.stderr.decode("ascii"),
    )

    s3_obj.put(
        Body=json.dumps(result), ACL="public-read", ContentType="application/json"
    )
    logger.info("finished pytest for %s %s" % (build["branch"], build["commit_id"]))


@task
def ci_build(context):
    import fcntl
    import io

    lock_f = open(os.path.join(os.environ["HOME"], ".ci-build.lock"), "w")

    try:
        fcntl.flock(lock_f, fcntl.LOCK_EX | fcntl.LOCK_NB)
        build = pending_travis_build()
        blacklist_branches = ["vids", "video"]
        if build and build["branch"] not in blacklist_branches:
            logger.info(
                "pending build for %s %s" % (build["branch"], build["commit_id"])
            )
            clean()
            subprocess.check_call("git fetch", shell=True)
            subprocess.check_call("git checkout %s" % build["branch"], shell=True)
            subprocess.check_call(
                "git checkout -qf %s" % build["commit_id"], shell=True
            )

            private_scene_options = [False]
            if build["branch"] == "erick/challenge2021":
                os.environ["INCLUDE_PRIVATE_SCENES"] = "true"
            elif build["branch"] == "erick/challenge2021-eval":
                private_scene_options = [False, True]

            procs = []
            for include_private_scenes in private_scene_options:
                for arch in ["OSXIntel64", "Linux64"]:
                    logger.info(
                        "starting build for %s %s %s"
                        % (arch, build["branch"], build["commit_id"])
                    )
                    rdir = os.path.normpath(
                        os.path.dirname(os.path.realpath(__file__)) + "/unity/builds"
                    )
                    commit_build = ai2thor.build.Build(
                        arch,
                        build["commit_id"],
                        include_private_scenes=include_private_scenes,
                        releases_dir=rdir,
                    )
                    if commit_build.exists():
                        logger.info(
                            "found build for commit %s %s" % (build["commit_id"], arch)
                        )
                        # download the build so that we can run the tests
                        if arch == "OSXIntel64":
                            commit_build.download()
                    else:
                        # this is done here so that when a tag build request arrives and the commit_id has already
                        # been built, we avoid bootstrapping the cache since we short circuited on the line above
                        link_build_cache(build["branch"])

                        p = ci_build_arch(arch, include_private_scenes)

                        logger.info(
                            "finished build for %s %s %s"
                            % (arch, build["branch"], build["commit_id"])
                        )
                        procs.append(p)

            # don't run tests for a tag since results should exist
            # for the branch commit
            if build["tag"] is None:
                # its possible that the cache doesn't get linked if the builds
                # succeeded during an earlier runh
                link_build_cache(build["branch"])
                ci_test_utf(context, build)
                pytest_proc = multiprocessing.Process(target=ci_pytest, args=(build,))
                pytest_proc.start()
                procs.append(pytest_proc)

            # give the travis poller time to see the result
            for i in range(6):
                b = travis_build(build["id"])
                logger.info("build state for %s: %s" % (build["id"], b["state"]))

                if b["state"] != "started":
                    break
                time.sleep(10)

            # allow webgl to be force deployed with #webgl-deploy in the commit comment

            if (
                build["branch"] in ["main", "demo-updates"]
                and "#webgl-deploy" in git_commit_comment()
            ):
                ci_build_webgl(context, build["commit_id"])

            for p in procs:
                if p:
                    logger.info(
                        "joining proc %s for %s %s"
                        % (p.pid, build["branch"], build["commit_id"])
                    )
                    p.join()

            build_pip_commit(context)
            push_pip_commit(context)
            generate_pypi_index(context)
            logger.info("build complete %s %s" % (build["branch"], build["commit_id"]))

        # if we are in off hours, allow the nightly webgl build to be performed
        # elif datetime.datetime.now().hour == 2:
        #    clean()
        #    subprocess.check_call("git checkout main", shell=True)
        #    subprocess.check_call("git pull origin main", shell=True)
        #    if current_webgl_autodeploy_commit_id() != git_commit_id():
        #        ci_build_webgl(context, git_commit_id())

        fcntl.flock(lock_f, fcntl.LOCK_UN)

    except io.BlockingIOError as e:
        pass

    lock_f.close()


@task
def ci_build_webgl(context, commit_id):
    branch = "main"
    logger.info("starting auto-build webgl build deploy %s %s" % (branch, commit_id))
    # linking here in the event we didn't link above since the builds had
    # already completed. Omitting this will cause the webgl build
    # to import all assets from scratch into a new unity/Library
    link_build_cache(branch)
    webgl_build_deploy_demo(context, verbose=True, content_addressable=True, force=True)
    logger.info("finished webgl build deploy %s %s" % (branch, commit_id))
    update_webgl_autodeploy_commit_id(commit_id)


def ci_build_arch(arch, include_private_scenes=False):

    commit_id = git_commit_id()
    unity_path = "unity"
    build_name = ai2thor.build.build_name(arch, commit_id, include_private_scenes)
    build_dir = os.path.join("builds", build_name)
    build_path = build_dir + ".zip"
    build_info = {}

    proc = None
    try:
        build_info["log"] = "%s.log" % (build_name,)
        env = {}
        if include_private_scenes:
            env["INCLUDE_PRIVATE_SCENES"] = "true"

        _build(unity_path, arch, build_dir, build_name, env)

        print("pushing archive")
        proc = multiprocessing.Process(
            target=archive_push,
            args=(
                unity_path,
                build_path,
                build_dir,
                build_info,
                include_private_scenes,
            ),
        )
        proc.start()

    except Exception as e:
        print("Caught exception %s" % e)
        build_info["build_exception"] = "Exception building: %s" % e
        build_log_push(build_info, include_private_scenes)

    return proc


@task
def poll_ci_build(context):
    from ai2thor.build import platform_map
    import requests.exceptions
    import requests

    commit_id = git_commit_id()

    last_emit_time = 0
    for i in range(360):
        missing = False
        # must emit something at least once every 10 minutes
        # otherwise travis will time out the build
        if (time.time() - last_emit_time) > 540:
            print(".", end="")
            last_emit_time = time.time()

        for arch in platform_map.keys():
            commit_build = ai2thor.build.Build(arch, commit_id, False)
            try:
                if not commit_build.log_exists():
                    missing = True
            # we observe errors when polling AWS periodically - we don't want these to stop
            # the build
            except requests.exceptions.ConnectionError as e:
                print("Caught exception %s" % e)

        if not missing:
            break
        sys.stdout.flush()
        time.sleep(10)

    for arch in platform_map.keys():
        commit_build = ai2thor.build.Build(arch, commit_id, False)
        if not commit_build.exists():
            print("Build log url: %s" % commit_build.log_url)
            raise Exception("Failed to build %s for commit: %s " % (arch, commit_id))

    pytest_missing = True
    for i in range(30):
        s3_obj = pytest_s3_object(commit_id)
        s3_pytest_url = "http://s3-us-west-2.amazonaws.com/%s/%s" % (
            s3_obj.bucket_name,
            s3_obj.key,
        )
        print("pytest url %s" % s3_pytest_url)
        res = requests.get(s3_pytest_url)
        if res.status_code == 200:
            pytest_missing = False
            pytest_result = res.json()
            print(pytest_result["stdout"])  # print so that it appears in travis log
            print(pytest_result["stderr"])
            if not pytest_result["success"]:
                raise Exception("pytest failure")
            break
        time.sleep(10)

    if pytest_missing:
        raise Exception("Missing pytest output")


@task
def build(context, local=False):
    from ai2thor.build import platform_map

    version = datetime.datetime.now().strftime("%Y%m%d%H%M")

    builds = {"Docker": {"tag": version}}
    threads = []

    for include_private_scenes in (True, False):
        for arch in platform_map.keys():
            env = {}
            if include_private_scenes:
                env["INCLUDE_PRIVATE_SCENES"] = "true"
            unity_path = "unity"
            build_name = ai2thor.build.build_name(arch, version, include_private_scenes)
            build_dir = os.path.join("builds", build_name)
            build_path = build_dir + ".zip"
            build_info = builds[platform_map[arch]] = {}

            build_info["log"] = "%s.log" % (build_name,)

            _build(unity_path, arch, build_dir, build_name, env=env)
            t = threading.Thread(
                target=archive_push,
                args=(
                    unity_path,
                    build_path,
                    build_dir,
                    build_info,
                    include_private_scenes,
                ),
            )
            t.start()
            threads.append(t)

    # dp.join()

    # if dp.exitcode != 0:
    #    raise Exception("Exception with docker build")

    for t in threads:
        t.join()
        if not t.success:
            raise Exception("Error with thread")

    generate_quality_settings(context)


@task
def interact(
    ctx,
    scene,
    editor_mode=False,
    local_build=False,
    image=False,
    depth_image=False,
    class_image=False,
    object_image=False,
    metadata=False,
    robot=False,
    port=8200,
    host="127.0.0.1",
    image_directory=".",
    width=300,
    height=300,
    include_private_scenes=False,
    noise=False,
):
    import ai2thor.controller
    import ai2thor.robot_controller

    if image_directory != ".":
        if os.path.exists(image_directory):
            shutil.rmtree(image_directory)
        os.makedirs(image_directory)

    if not robot:
        env = ai2thor.controller.Controller(
            host=host,
            port=port,
            width=width,
            height=height,
            local_build=local_build,
            image_dir=image_directory,
            start_unity=False if editor_mode else True,
            save_image_per_frame=True,
            include_private_scenes=include_private_scenes,
            add_depth_noise=noise,
            scene=scene,
        )
    else:
        env = ai2thor.robot_controller.Controller(
            host=host,
            port=port,
            width=width,
            height=height,
            image_dir=image_directory,
            save_image_per_frame=True,
        )

    env.reset(scene)
    initialize_event = env.step(
        dict(
            action="Initialize",
            gridSize=0.25,
            renderInstanceSegmentation=object_image,
            renderSemanticSegmentation=class_image,
            renderDepthImage=depth_image,
        )
    )

    from ai2thor.interact import InteractiveControllerPrompt

    InteractiveControllerPrompt.write_image(
        initialize_event,
        image_directory,
        "_init",
        image_per_frame=True,
        semantic_segmentation_frame=class_image,
        instance_segmentation_frame=object_image,
        color_frame=image,
        depth_frame=depth_image,
        metadata=metadata,
    )

    env.interact(
        semantic_segmentation_frame=class_image,
        instance_segmentation_frame=object_image,
        depth_frame=depth_image,
        color_frame=image,
        metadata=metadata,
    )
    env.stop()


@task
def get_depth(
    ctx,
    scene=None,
    image=False,
    depth_image=False,
    class_image=False,
    object_image=False,
    metadata=False,
    port=8200,
    host="127.0.0.1",
    image_directory=".",
    number=1,
    local_build=False,
    teleport=None,
    rotation=0,
):
    import ai2thor.controller
    import ai2thor.robot_controller

    if image_directory != ".":
        if os.path.exists(image_directory):
            shutil.rmtree(image_directory)
        os.makedirs(image_directory)

    if scene is None:

        env = ai2thor.robot_controller.Controller(
            host=host,
            port=port,
            width=600,
            height=600,
            image_dir=image_directory,
            save_image_per_frame=True,
        )
    else:
        env = ai2thor.controller.Controller(
            width=600, height=600, local_build=local_build
        )

    if scene is not None:
        env.reset(scene)

    initialize_event = env.step(
        dict(
            action="Initialize",
            gridSize=0.25,
            renderInstanceSegmentation=object_image,
            renderSemanticSegmentation=class_image,
            renderDepthImage=depth_image,
            agentMode="locobot",
            fieldOfView=59,
            continuous=True,
            snapToGrid=False,
        )
    )

    from ai2thor.interact import InteractiveControllerPrompt

    if scene is not None:
        teleport_arg = dict(
            action="TeleportFull", y=0.9010001, rotation=dict(x=0, y=rotation, z=0)
        )
        if teleport is not None:
            teleport = [float(pos) for pos in teleport.split(",")]

            t_size = len(teleport)
            if 1 <= t_size:
                teleport_arg["x"] = teleport[0]
            if 2 <= t_size:
                teleport_arg["z"] = teleport[1]
            if 3 <= t_size:
                teleport_arg["y"] = teleport[2]

        evt = env.step(teleport_arg)

        InteractiveControllerPrompt.write_image(
            evt,
            image_directory,
            "_{}".format("teleport"),
            image_per_frame=True,
            semantic_segmentation_frame=class_image,
            instance_segmentation_frame=object_image,
            color_frame=image,
            depth_frame=depth_image,
            metadata=metadata,
        )

    InteractiveControllerPrompt.write_image(
        initialize_event,
        image_directory,
        "_init",
        image_per_frame=True,
        semantic_segmentation_frame=class_image,
        instance_segmentation_frame=object_image,
        color_frame=image,
        depth_frame=depth_image,
        metadata=metadata,
    )

    for i in range(number):
        event = env.step(action="MoveAhead", moveMagnitude=0.0)

        InteractiveControllerPrompt.write_image(
            event,
            image_directory,
            "_{}".format(i),
            image_per_frame=True,
            semantic_segmentation_frame=class_image,
            instance_segmentation_frame=object_image,
            color_frame=image,
            depth_frame=depth_image,
            metadata=metadata,
        )
    env.stop()


@task
def inspect_depth(
    ctx, directory, all=False, indices=None, jet=False, under_score=False
):
    import numpy as np
    import cv2
    import glob
    import re

    under_prefix = "_" if under_score else ""
    regex_str = "depth{}(.*)\.png".format(under_prefix)

    def sort_key_function(name):
        split_name = name.split("/")
        x = re.search(regex_str, split_name[len(split_name) - 1]).group(1)
        try:
            val = int(x)
            return val
        except ValueError:
            return -1

    if indices is None or all:
        images = sorted(
            glob.glob("{}/depth{}*.png".format(directory, under_prefix)),
            key=sort_key_function,
        )
        print(images)
    else:
        images = ["depth{}{}.png".format(under_prefix, i) for i in indices.split(",")]

    for depth_filename in images:
        # depth_filename = os.path.join(directory, "depth_{}.png".format(index))

        split_fn = depth_filename.split("/")
        index = re.search(regex_str, split_fn[len(split_fn) - 1]).group(1)
        print("index {}".format(index))
        print("Inspecting: '{}'".format(depth_filename))
        depth_raw_filename = os.path.join(
            directory, "depth_raw{}{}.npy".format("_" if under_score else "", index)
        )
        raw_depth = np.load(depth_raw_filename)

        if jet:
            mn = np.min(raw_depth)
            mx = np.max(raw_depth)
            print("min depth value: {}, max depth: {}".format(mn, mx))
            norm = (((raw_depth - mn).astype(np.float32) / (mx - mn)) * 255.0).astype(
                np.uint8
            )

            img = cv2.applyColorMap(norm, cv2.COLORMAP_JET)
        else:
            grayscale = (
                255.0 / raw_depth.max() * (raw_depth - raw_depth.min())
            ).astype(np.uint8)
            print("max {} min {}".format(raw_depth.max(), raw_depth.min()))
            img = grayscale

        print(raw_depth.shape)

        def inspect_pixel(event, x, y, flags, param):
            if event == cv2.EVENT_LBUTTONDOWN:
                print("Pixel at x: {}, y: {} ".format(y, x))
                print(raw_depth[y][x])

        cv2.namedWindow("image")
        cv2.setMouseCallback("image", inspect_pixel)

        cv2.imshow("image", img)
        cv2.waitKey(0)


@task
def real_2_sim(
    ctx, source_dir, index, scene, output_dir, rotation=0, local_build=False, jet=False
):
    import json
    import numpy as np
    import cv2
    from ai2thor.util.transforms import transform_real_2_sim

    depth_real_fn = os.path.join(source_dir, "depth_raw_{}.npy".format(index))
    depth_metadata_fn = depth_real = os.path.join(
        source_dir, "metadata_{}.json".format(index)
    )
    color_real_fn = os.path.join(source_dir, "color_{}.png".format(index))
    color_sim_fn = os.path.join(output_dir, "color_teleport.png".format(index))
    with open(depth_metadata_fn, "r") as f:
        metadata = json.load(f)

        pos = metadata["agent"]["position"]

        sim_pos = transform_real_2_sim(pos)

        teleport_arg = "{},{},{}".format(sim_pos["x"], sim_pos["z"], sim_pos["y"])

        print(sim_pos)
        print(teleport_arg)

        inspect_depth(ctx, source_dir, indices=index, under_score=True, jet=jet)

        get_depth(
            ctx,
            scene=scene,
            image=True,
            depth_image=True,
            class_image=False,
            object_image=False,
            metadata=True,
            image_directory=output_dir,
            number=1,
            local_build=local_build,
            teleport=teleport_arg,
            rotation=rotation,
        )

        im = cv2.imread(color_real_fn)
        cv2.imshow("color_real.png", im)

        im2 = cv2.imread(color_sim_fn)
        cv2.imshow("color_sim.png", im2)

        inspect_depth(ctx, output_dir, indices="teleport", under_score=True, jet=jet)


@task
def noise_depth(ctx, directory, show=False):
    import glob
    import cv2
    import numpy as np

    def imshow_components(labels):
        # Map component labels to hue val
        label_hue = np.uint8(179 * labels / np.max(labels))
        blank_ch = 255 * np.ones_like(label_hue)
        labeled_img = cv2.merge([label_hue, blank_ch, blank_ch])

        # cvt to BGR for display
        labeled_img = cv2.cvtColor(labeled_img, cv2.COLOR_HSV2BGR)

        # set bg label to black
        labeled_img[label_hue == 0] = 0

        if show:
            cv2.imshow("labeled.png", labeled_img)
            cv2.waitKey()

    images = glob.glob("{}/depth_*.png".format(directory))

    indices = []
    for image_file in images:
        print(image_file)

        grayscale_img = cv2.imread(image_file, 0)
        img = grayscale_img

        img_size = img.shape

        img = cv2.threshold(img, 30, 255, cv2.THRESH_BINARY_INV)[1]

        ret, labels = cv2.connectedComponents(img)
        print("Components: {}".format(ret))
        imshow_components(labels)
        print(img_size[0])

        indices_top_left = np.where(labels == labels[0][0])
        indices_top_right = np.where(labels == labels[0][img_size[1] - 1])
        indices_bottom_left = np.where(labels == labels[img_size[0] - 1][0])
        indices_bottom_right = np.where(
            labels == labels[img_size[0] - 1][img_size[1] - 1]
        )

        indices = [
            indices_top_left,
            indices_top_right,
            indices_bottom_left,
            indices_bottom_right,
        ]

        blank_image = np.zeros((300, 300, 1), np.uint8)

        blank_image.fill(255)
        blank_image[indices_top_left] = 0
        blank_image[indices_top_right] = 0
        blank_image[indices_bottom_left] = 0
        blank_image[indices_bottom_right] = 0

        if show:
            cv2.imshow("labeled.png", blank_image)
            cv2.waitKey()
        break

    compressed = []
    for indices_arr in indices:
        unique_e, counts = np.unique(indices_arr[0], return_counts=True)
        compressed.append(counts)

    np.save("depth_noise", compressed)


@task
def release(ctx):
    x = subprocess.check_output("git status --porcelain", shell=True).decode("ASCII")
    for line in x.split("\n"):
        if line.strip().startswith("??") or len(line.strip()) == 0:
            continue
        raise Exception(
            "Found locally modified changes from 'git status' - please commit and push or revert"
        )

    import ai2thor._version

    tag = "v" + ai2thor._version.__version__
    subprocess.check_call('git tag -a %s -m "release  %s"' % (tag, tag), shell=True)
    subprocess.check_call("git push origin main --tags", shell=True)
    subprocess.check_call(
        "twine upload -u ai2thor dist/ai2thor-{ver}-* dist/ai2thor-{ver}.*".format(
            ver=ai2thor._version.__version__
        ),
        shell=True,
    )


@task
def check_visible_objects_closed_receptacles(ctx, start_scene, end_scene):
    from itertools import product

    import ai2thor.controller

    controller = ai2thor.controller.BFSController(local_build=True)
    controller.start()
    for i in range(int(start_scene), int(end_scene)):
        print("working on floorplan %s" % i)
        controller.search_all_closed("FloorPlan%s" % i)

        visibility_object_id = None
        visibility_object_types = ["Mug", "CellPhone", "SoapBar"]
        for obj in controller.last_event.metadata["objects"]:
            if obj["pickupable"]:
                controller.step(
                    action=dict(
                        action="PickupObject",
                        objectId=obj["objectId"],
                        forceVisible=True,
                    )
                )

            if (
                visibility_object_id is None
                and obj["objectType"] in visibility_object_types
            ):
                visibility_object_id = obj["objectId"]

        if visibility_object_id is None:
            raise Exception("Couldn't get a visibility_object")

        bad_receptacles = set()
        for point in controller.grid_points:
            controller.step(
                dict(action="Teleport", x=point["x"], y=point["y"], z=point["z"]),
                raise_for_failure=True,
            )

            for rot, hor in product(controller.rotations, controller.horizons):
                event = controller.step(
                    dict(action="RotateLook", rotation=rot, horizon=hor),
                    raise_for_failure=True,
                )
                for j in event.metadata["objects"]:
                    if j["receptacle"] and j["visible"] and j["openable"]:

                        controller.step(
                            action=dict(
                                action="Replace",
                                forceVisible=True,
                                pivot=0,
                                receptacleObjectId=j["objectId"],
                                objectId=visibility_object_id,
                            )
                        )

                        replace_success = controller.last_event.metadata[
                            "lastActionSuccess"
                        ]

                        if replace_success:
                            if (
                                controller.is_object_visible(visibility_object_id)
                                and j["objectId"] not in bad_receptacles
                            ):
                                bad_receptacles.add(j["objectId"])
                                print("Got bad receptacle: %s" % j["objectId"])
                                # import cv2
                                # cv2.imshow('aoeu', controller.last_event.cv2image())
                                # cv2.waitKey(0)

                            controller.step(
                                action=dict(
                                    action="PickupObject",
                                    objectId=visibility_object_id,
                                    forceVisible=True,
                                )
                            )


@task
def benchmark(
    ctx,
    screen_width=600,
    screen_height=600,
    editor_mode=False,
    out="benchmark.json",
    verbose=False,
):
    import ai2thor.controller
    import random
    import json

    move_actions = ["MoveAhead", "MoveBack", "MoveLeft", "MoveRight"]
    rotate_actions = ["RotateRight", "RotateLeft"]
    look_actions = ["LookUp", "LookDown"]
    all_actions = move_actions + rotate_actions + look_actions

    def test_routine(env, test_actions, n=100):
        average_frame_time = 0
        for i in range(n):
            action = random.choice(test_actions)
            start = time.time()
            event = env.step(dict(action=action))
            end = time.time()
            frame_time = end - start
            average_frame_time += frame_time

        average_frame_time = average_frame_time / float(n)
        return average_frame_time

    def benchmark_actions(env, action_name, actions, n=100):
        if verbose:
            print("--- Actions {}".format(actions))
        frame_time = test_routine(env, actions)
        if verbose:
            print("{} average: {}".format(action_name, 1 / frame_time))
        return 1 / frame_time

    env = ai2thor.controller.Controller(local_build=True)
    if editor_mode:
        env.start(
            8200,
            False,
            width=screen_width,
            height=screen_height,
        )
    else:
        env.start(width=screen_width, height=screen_height)
    # Kitchens:       FloorPlan1 - FloorPlan30
    # Living rooms:   FloorPlan201 - FloorPlan230
    # Bedrooms:       FloorPlan301 - FloorPlan330
    # Bathrooms:      FloorPLan401 - FloorPlan430

    room_ranges = [(1, 30), (201, 230), (301, 330), (401, 430)]

    benchmark_map = {"scenes": {}}
    total_average_ft = 0
    scene_count = 0
    print("Start loop")
    for room_range in room_ranges:
        for i in range(room_range[0], room_range[1]):
            scene = "FloorPlan{}_physics".format(i)
            scene_benchmark = {}
            if verbose:
                print("Loading scene {}".format(scene))
            # env.reset(scene)
            env.step(dict(action="Initialize", gridSize=0.25))

            if verbose:
                print("------ {}".format(scene))

            sample_number = 100
            action_tuples = [
                ("move", move_actions, sample_number),
                ("rotate", rotate_actions, sample_number),
                ("look", look_actions, sample_number),
                ("all", all_actions, sample_number),
            ]
            scene_average_fr = 0
            for action_name, actions, n in action_tuples:
                ft = benchmark_actions(env, action_name, actions, n)
                scene_benchmark[action_name] = ft
                scene_average_fr += ft

            scene_average_fr = scene_average_fr / float(len(action_tuples))
            total_average_ft += scene_average_fr

            if verbose:
                print("Total average frametime: {}".format(scene_average_fr))

            benchmark_map["scenes"][scene] = scene_benchmark
            scene_count += 1

    benchmark_map["average_framerate_seconds"] = total_average_ft / scene_count
    with open(out, "w") as f:
        f.write(json.dumps(benchmark_map, indent=4, sort_keys=True))

    env.stop()


def list_objects_with_metadata(bucket):
    keys = {}
    s3c = boto3.client("s3")
    continuation_token = None
    while True:
        if continuation_token:
            objects = s3c.list_objects_v2(
                Bucket=bucket, ContinuationToken=continuation_token
            )
        else:
            objects = s3c.list_objects_v2(Bucket=bucket)

        for i in objects.get("Contents", []):
            keys[i["Key"]] = i

        if "NextContinuationToken" in objects:
            continuation_token = objects["NextContinuationToken"]
        else:
            break

    return keys


def s3_etag_data(data):
    h = hashlib.md5()
    h.update(data)
    return '"' + h.hexdigest() + '"'


cache_seconds = 31536000


@task
def webgl_deploy(
    ctx,
    bucket=PUBLIC_WEBGL_S3_BUCKET,
    prefix="local",
    source_dir="builds",
    target_dir="",
    verbose=False,
    force=False,
    extensions_no_cache="",
):
    from pathlib import Path
    from os.path import isfile, join, isdir

    content_types = {
        ".js": "application/javascript; charset=utf-8",
        ".html": "text/html; charset=utf-8",
        ".ico": "image/x-icon",
        ".svg": "image/svg+xml; charset=utf-8",
        ".css": "text/css; charset=utf-8",
        ".png": "image/png",
        ".txt": "text/plain",
        ".jpg": "image/jpeg",
        ".unityweb": "application/octet-stream",
        ".json": "application/json",
    }

    content_encoding = {".unityweb": "gzip"}

    bucket_name = bucket
    s3 = boto3.resource("s3")

    current_objects = list_objects_with_metadata(bucket_name)

    no_cache_extensions = {".txt", ".html", ".json", ".js"}

    no_cache_extensions.union(set(extensions_no_cache.split(",")))

    if verbose:
        session = boto3.Session()
        credentials = session.get_credentials()

        # Credentials are refreshable, so accessing your access key / secret key
        # separately can lead to a race condition. Use this to get an actual matched
        # set.
        credentials = credentials.get_frozen_credentials()
        access_key = credentials.access_key
        secret_key = credentials.secret_key
        # print("key:  {} pass: {}".format(access_key, secret_key))
        # print("Deploying to: {}/{}".format(bucket_name, target_dir))

    def walk_recursive(path, func, parent_dir=""):
        for file_name in os.listdir(path):
            f_path = join(path, file_name)
            relative_path = join(parent_dir, file_name)
            if isfile(f_path):
                key = Path(join(target_dir, relative_path))
                func(f_path, key.as_posix())
            elif isdir(f_path):
                walk_recursive(f_path, func, relative_path)

    def upload_file(f_path, key):
        _, ext = os.path.splitext(f_path)
        if verbose:
            print("'{}'".format(key))

        with open(f_path, "rb") as f:
            file_data = f.read()
            etag = s3_etag_data(file_data)
            kwargs = {}
            if ext in content_encoding:
                kwargs["ContentEncoding"] = content_encoding[ext]

            if (
                not force
                and key in current_objects
                and etag == current_objects[key]["ETag"]
            ):
                if verbose:
                    print("ETag match - skipping %s" % key)
                return

            if ext in content_types:
                cache = (
                    "no-cache, no-store, must-revalidate"
                    if ext in no_cache_extensions
                    else "public, max-age={}".format(cache_seconds)
                )
                now = datetime.datetime.utcnow()
                expires = (
                    now
                    if ext == ".html" or ext == ".txt"
                    else now + datetime.timedelta(seconds=cache_seconds)
                )
                s3.Object(bucket_name, key).put(
                    Body=file_data,
                    ACL="public-read",
                    ContentType=content_types[ext],
                    CacheControl=cache,
                    Expires=expires,
                    **kwargs,
                )
            else:
                if verbose:
                    print(
                        "Warning: Content type for extension '{}' not defined,"
                        " uploading with no content type".format(ext)
                    )
                s3.Object(bucket_name, key).put(Body=f.read(), ACL="public-read")

    if prefix is not None:
        build_path = _webgl_local_build_path(prefix, source_dir)
    else:
        build_path = source_dir
    if verbose:
        print("Build path: '{}'".format(build_path))
        print("Uploading...")
    walk_recursive(build_path, upload_file)


@task
def webgl_build_deploy_demo(ctx, verbose=False, force=False, content_addressable=False):
    # Main demo
    demo_selected_scene_indices = [
        1,
        3,
        7,
        29,
        30,
        204,
        209,
        221,
        224,
        227,
        301,
        302,
        308,
        326,
        330,
        401,
        403,
        411,
        422,
        430,
    ]
    scenes = ["FloorPlan{}_physics".format(x) for x in demo_selected_scene_indices]
    webgl_build(
        ctx,
        scenes=",".join(scenes),
        directory="builds/demo",
        content_addressable=content_addressable,
    )
    webgl_deploy(
        ctx, source_dir="builds/demo", target_dir="demo", verbose=verbose, force=force
    )

    if verbose:
        print("Deployed selected scenes to bucket's 'demo' directory")

    # Full framework demo
    kitchens = [f"FloorPlan{i}_physics" for i in range(1, 31)]
    living_rooms = [f"FloorPlan{200 + i}_physics" for i in range(1, 31)]
    bedrooms = [f"FloorPlan{300 + i}_physics" for i in range(1, 31)]
    bathrooms = [f"FloorPlan{400 + i}_physics" for i in range(1, 31)]
    robothor_train = [
        f"FloorPlan_Train{i}_{j}" for i in range(1, 13) for j in range(1, 6)
    ]
<<<<<<< HEAD
    robothor_val = [f"FloorPlan_Val{i}_{j}" for i in range(1, 4) for j in range(1, 6)]
=======
    robothor_val = [
        f"FloorPlan_Val{i}_{j}" for i in range(1, 4) for j in range(1, 6)
    ]
>>>>>>> 7af1f1b7
    scenes = (
        kitchens + living_rooms + bedrooms + bathrooms + robothor_train + robothor_val
    )

    webgl_build(
        ctx,
        scenes=",".join(scenes),
        content_addressable=content_addressable,
    )
    webgl_deploy(ctx, verbose=verbose, force=force, target_dir="full")

    if verbose:
        print("Deployed all scenes to bucket's root.")


def current_webgl_autodeploy_commit_id():
    s3 = boto3.resource("s3")
    try:
        res = s3.Object(PUBLIC_WEBGL_S3_BUCKET, "autodeploy.json").get()
        return json.loads(res["Body"].read())["commit_id"]
    except botocore.exceptions.ClientError as e:
        if e.response["Error"]["Code"] == "NoSuchKey":
            return None
        else:
            raise e


def update_webgl_autodeploy_commit_id(commit_id):
    s3 = boto3.resource("s3")
    s3.Object(PUBLIC_WEBGL_S3_BUCKET, "autodeploy.json").put(
        Body=json.dumps(dict(timestamp=time.time(), commit_id=commit_id)),
        ContentType="application/json",
    )


@task
def webgl_deploy_all(ctx, verbose=False, individual_rooms=False):
    rooms = {
        "kitchens": (1, 30),
        "livingRooms": (201, 230),
        "bedrooms": (301, 330),
        "bathrooms": (401, 430),
        "foyers": (501, 530),
    }

    for key, room_range in rooms.items():
        range_str = "{}-{}".format(room_range[0], room_range[1])
        if verbose:
            print("Building for rooms: {}".format(range_str))

        build_dir = "builds/{}".format(key)
        if individual_rooms:
            for i in range(room_range[0], room_range[1]):
                floorPlanName = "FloorPlan{}_physics".format(i)
                target_s3_dir = "{}/{}".format(key, floorPlanName)
                build_dir = "builds/{}".format(target_s3_dir)

                webgl_build(ctx, scenes=floorPlanName, directory=build_dir)
                webgl_deploy(
                    ctx, source_dir=build_dir, target_dir=target_s3_dir, verbose=verbose
                )

        else:
            webgl_build(ctx, room_ranges=range_str, directory=build_dir)
            webgl_deploy(ctx, source_dir=build_dir, target_dir=key, verbose=verbose)


@task
def webgl_s3_deploy(
    ctx, bucket, target_dir, scenes="", verbose=False, all=False, deploy_skip=False
):
    """
    Builds and deploys a WebGL unity site
    :param context:
    :param target_dir: Target s3 bucket
    :param target_dir: Target directory in bucket
    :param scenes: String of scene numbers to include in the build as a comma separated list e.g. "4,6,230"
    :param verbose: verbose build
    :param all: overrides 'scenes' parameter and builds and deploys all separate rooms
    :param deploy_skip: Whether to skip deployment and do build only.
    :return:
    """
    rooms = {
        "kitchens": (1, 30),
        "livingRooms": (201, 230),
        "bedrooms": (301, 330),
        "bathrooms": (401, 430),
    }

    if all:
        flatten = lambda l: [item for sublist in l for item in sublist]
        room_numbers = flatten(
            [
                [i for i in range(room_range[0], room_range[1])]
                for key, room_range in rooms.items()
            ]
        )
    else:
        room_numbers = [s.strip() for s in scenes.split(",")]

    if verbose:
        print("Rooms in build: '{}'".format(room_numbers))

    for i in room_numbers:
        floor_plan_name = "FloorPlan{}_physics".format(i)
        if verbose:
            print("Building room '{}'...".format(floor_plan_name))
        target_s3_dir = "{}/{}".format(target_dir, floor_plan_name)
        build_dir = "builds/{}".format(target_s3_dir)

        webgl_build(
            ctx, scenes=floor_plan_name, directory=build_dir, crowdsource_build=True
        )
        if verbose:
            print("Deploying room '{}'...".format(floor_plan_name))
        if not deploy_skip:
            webgl_deploy(
                ctx,
                bucket=bucket,
                source_dir=build_dir,
                target_dir=target_s3_dir,
                verbose=verbose,
                extensions_no_cache=".css",
            )


@task
def webgl_site_deploy(
    context,
    template_name,
    output_dir,
    bucket,
    unity_build_dir="",
    s3_target_dir="",
    force=False,
    verbose=False,
):
    from pathlib import Path
    from os.path import isfile, join, isdir

    template_dir = Path("unity/Assets/WebGLTemplates/{}".format(template_name))

    if os.path.exists(output_dir):
        shutil.rmtree(output_dir)
    # os.mkdir(output_dir)

    ignore_func = lambda d, files: [
        f for f in files if isfile(join(d, f)) and f.endswith(".meta")
    ]

    if unity_build_dir != "":
        shutil.copytree(unity_build_dir, output_dir, ignore=ignore_func)
        # shutil.copytree(os.path.join(unity_build_dir, "Build"), os.path.join(output_dir, "Build"), ignore=ignore_func)
    else:
        shutil.copytree(template_dir, output_dir, ignore=ignore_func)

    webgl_deploy(
        context,
        bucket=bucket,
        prefix=None,
        source_dir=output_dir,
        target_dir=s3_target_dir,
        verbose=verbose,
        force=force,
        extensions_no_cache=".css",
    )


@task
def mock_client_request(context):
    import msgpack
    import numpy as np
    import requests
    import cv2
    from pprint import pprint

    r = requests.post(
        "http://127.0.0.1:9200/step", json=dict(action="MoveAhead", sequenceId=1)
    )
    s = time.time()
    payload = msgpack.unpackb(r.content, raw=False)
    metadata = payload["metadata"]["agents"][0]
    image = np.frombuffer(payload["frames"][0], dtype=np.uint8).reshape(
        metadata["screenHeight"], metadata["screenWidth"], 3
    )
    pprint(metadata)
    cv2.imshow("aoeu", image)
    cv2.waitKey(1000)


@task
def start_mock_real_server(context):
    import ai2thor.mock_real_server

    m = ai2thor.mock_real_server.MockServer(height=300, width=300)
    print("Started mock server on port: http://" + m.host + ":" + str(m.port))
    m.start()


@task
def create_robothor_dataset(
    context,
    local_build=False,
    editor_mode=False,
    width=300,
    height=300,
    output="robothor-dataset.json",
    intermediate_directory=".",
    visibility_distance=1.0,
    objects_filter=None,
    scene_filter=None,
    filter_file=None,
):
    """
    Creates a dataset for the robothor challenge in `intermediate_directory`
    named `robothor-dataset.json`
    """
    import ai2thor.controller
    import ai2thor.util.metrics as metrics
    import json
    from pprint import pprint

    scene = "FloorPlan_Train1_1"
    angle = 45
    gridSize = 0.25
    # Restrict points visibility_multiplier_filter * visibility_distance away from the target object
    visibility_multiplier_filter = 2

    scene_object_filter = {}
    if filter_file is not None:
        with open(filter_file, "r") as f:
            scene_object_filter = json.load(f)
            print("Filter:")
            pprint(scene_object_filter)

    print("Visibility distance: {}".format(visibility_distance))
    controller = ai2thor.controller.Controller(
        width=width,
        height=height,
        local_build=local_build,
        start_unity=False if editor_mode else True,
        scene=scene,
        port=8200,
        host="127.0.0.1",
        # Unity params
        gridSize=gridSize,
        fieldOfView=60,
        rotateStepDegrees=angle,
        agentMode="bot",
        visibilityDistance=visibility_distance,
    )

    targets = [
        "Apple",
        "Baseball Bat",
        "BasketBall",
        "Bowl",
        "Garbage Can",
        "House Plant",
        "Laptop",
        "Mug",
        "Remote",
        "Spray Bottle",
        "Vase",
        "Alarm Clock",
        "Television",
        "Pillow",
    ]
    failed_points = []

    if objects_filter is not None:
        obj_filter = set([o for o in objects_filter.split(",")])
        targets = [o for o in targets if o.replace(" ", "") in obj_filter]

    desired_points = 30
    event = controller.step(
        dict(
            action="GetScenesInBuild",
        )
    )
    scenes_in_build = event.metadata["actionReturn"]
    objects_types_in_scene = set()

    def sqr_dist(a, b):
        x = a[0] - b[0]
        z = a[2] - b[2]
        return x * x + z * z

    def sqr_dist_dict(a, b):
        x = a["x"] - b["x"]
        z = a["z"] - b["z"]
        return x * x + z * z

    def get_points(contoller, object_type, scene):
        print("Getting points in scene: '{}'...: ".format(scene))
        controller.reset(scene)
        event = controller.step(
            dict(
                action="ObjectTypeToObjectIds", objectType=object_type.replace(" ", "")
            )
        )
        object_ids = event.metadata["actionReturn"]

        if object_ids is None or len(object_ids) > 1 or len(object_ids) == 0:
            print("Object type '{}' not available in scene.".format(object_type))
            return None

        objects_types_in_scene.add(object_type)
        object_id = object_ids[0]

        event_reachable = controller.step(
            dict(action="GetReachablePositions", gridSize=0.25)
        )

        target_position = controller.step(
            action="GetObjectPosition", objectId=object_id
        ).metadata["actionReturn"]

        reachable_positions = event_reachable.metadata["actionReturn"]

        reachable_pos_set = set(
            [
                (pos["x"], pos["y"], pos["z"])
                for pos in reachable_positions
                # if sqr_dist_dict(pos, target_position) >= visibility_distance * visibility_multiplier_filter
            ]
        )

        def filter_points(selected_points, point_set, minimum_distance):
            result = set()
            for selected in selected_points:
                if selected in point_set:
                    result.add(selected)
                    remove_set = set(
                        [
                            p
                            for p in point_set
                            if sqr_dist(p, selected)
                            <= minimum_distance * minimum_distance
                        ]
                    )
                    point_set = point_set.difference(remove_set)
            return result

        import random

        points = random.sample(reachable_pos_set, desired_points * 4)

        final_point_set = filter_points(points, reachable_pos_set, gridSize * 2)

        print("Total number of points: {}".format(len(final_point_set)))

        print("Id {}".format(event.metadata["actionReturn"]))

        point_objects = []

        eps = 0.0001
        counter = 0
        for (x, y, z) in final_point_set:
            possible_orientations = [0, 90, 180, 270]
            pos_unity = dict(x=x, y=y, z=z)
            try:
                path = metrics.get_shortest_path_to_object(
                    controller, object_id, pos_unity, {"x": 0, "y": 0, "z": 0}
                )
                minimum_path_length = metrics.path_distance(path)

                rotation_allowed = False
                while not rotation_allowed:
                    if len(possible_orientations) == 0:
                        break
                    roatation_y = random.choice(possible_orientations)
                    possible_orientations.remove(roatation_y)
                    evt = controller.step(
                        action="TeleportFull",
                        x=pos_unity["x"],
                        y=pos_unity["y"],
                        z=pos_unity["z"],
                        rotation=dict(x=0, y=roatation_y, z=0),
                    )
                    rotation_allowed = evt.metadata["lastActionSuccess"]
                    if not evt.metadata["lastActionSuccess"]:
                        print(evt.metadata["errorMessage"])
                        print(
                            "--------- Rotation not allowed! for pos {} rot {} ".format(
                                pos_unity, roatation_y
                            )
                        )

                if minimum_path_length > eps and rotation_allowed:
                    m = re.search("FloorPlan_([a-zA-Z\-]*)([0-9]+)_([0-9]+)", scene)
                    point_id = "{}_{}_{}_{}_{}".format(
                        m.group(1), m.group(2), m.group(3), object_type, counter
                    )
                    point_objects.append(
                        {
                            "id": point_id,
                            "scene": scene,
                            "object_type": object_type,
                            "object_id": object_id,
                            "target_position": target_position,
                            "initial_position": pos_unity,
                            "initial_orientation": roatation_y,
                            "shortest_path": path,
                            "shortest_path_length": minimum_path_length,
                        }
                    )
                    counter += 1

            except ValueError:
                print("-----Invalid path discarding point...")
                failed_points.append(
                    {
                        "scene": scene,
                        "object_type": object_type,
                        "object_id": object_id,
                        "target_position": target_position,
                        "initial_position": pos_unity,
                    }
                )

        sorted_objs = sorted(point_objects, key=lambda m: m["shortest_path_length"])
        third = int(len(sorted_objs) / 3.0)

        for i, obj in enumerate(sorted_objs):
            if i < third:
                level = "easy"
            elif i < 2 * third:
                level = "medium"
            else:
                level = "hard"

            sorted_objs[i]["difficulty"] = level

        return sorted_objs

    dataset = {}
    dataset_flat = []

    if intermediate_directory is not None:
        if intermediate_directory != ".":
            if os.path.exists(intermediate_directory):
                shutil.rmtree(intermediate_directory)
            os.makedirs(intermediate_directory)
    import re

    def key_sort_func(scene_name):
        m = re.search("FloorPlan_([a-zA-Z\-]*)([0-9]+)_([0-9]+)", scene_name)
        return m.group(1), int(m.group(2)), int(m.group(3))

    scenes = sorted(
        [scene for scene in scenes_in_build if "physics" not in scene],
        key=key_sort_func,
    )

    if scene_filter is not None:
        scene_filter_set = set(scene_filter.split(","))
        scenes = [s for s in scenes if s in scene_filter_set]

    print("Sorted scenes: {}".format(scenes))
    for scene in scenes:
        dataset[scene] = {}
        dataset["object_types"] = targets
        objects = []
        for objectType in targets:

            if filter_file is None or (
                objectType in scene_object_filter
                and scene in scene_object_filter[objectType]
            ):
                dataset[scene][objectType] = []
                obj = get_points(controller, objectType, scene)
                if obj is not None:

                    objects = objects + obj

        dataset_flat = dataset_flat + objects
        if intermediate_directory != ".":
            with open(
                os.path.join(intermediate_directory, "{}.json".format(scene)), "w"
            ) as f:
                json.dump(objects, f, indent=4)

    with open(os.path.join(intermediate_directory, output), "w") as f:
        json.dump(dataset_flat, f, indent=4)
    print("Object types in scene union: {}".format(objects_types_in_scene))
    print("Total unique objects: {}".format(len(objects_types_in_scene)))
    print("Total scenes: {}".format(len(scenes)))
    print("Total datapoints: {}".format(len(dataset_flat)))

    print(failed_points)
    with open(os.path.join(intermediate_directory, "failed.json"), "w") as f:
        json.dump(failed_points, f, indent=4)


@task
def shortest_path_to_object(
    context,
    scene,
    object,
    x,
    z,
    y=0.9103442,
    rotation=0,
    editor_mode=False,
    local_build=False,
    visibility_distance=1.0,
    grid_size=0.25,
):
    p = dict(x=x, y=y, z=z)

    import ai2thor.controller
    import ai2thor.util.metrics as metrics

    scene = scene
    angle = 45
    gridSize = grid_size
    controller = ai2thor.controller.Controller(
        width=300,
        height=300,
        local_build=local_build,
        start_unity=False if editor_mode else True,
        scene=scene,
        port=8200,
        host="127.0.0.1",
        # Unity params
        gridSize=gridSize,
        fieldOfView=60,
        rotateStepDegrees=angle,
        agentMode="bot",
        visibilityDistance=visibility_distance,
    )
    path = metrics.get_shortest_path_to_object_type(
        controller, object, p, {"x": 0, "y": 0, "z": 0}
    )
    minimum_path_length = metrics.path_distance(path)

    print("Path: {}".format(path))
    print("Path lenght: {}".format(minimum_path_length))


@task
def filter_dataset(ctx, filename, output_filename, ids=False):
    """
    Filters objects in dataset that are not reachable in at least one of the scenes (have
    zero occurrences in the dataset)
    """
    import json
    from pprint import pprint

    with open(filename, "r") as f:
        obj = json.load(f)

    targets = [
        "Apple",
        "Baseball Bat",
        "BasketBall",
        "Bowl",
        "Garbage Can",
        "House Plant",
        "Laptop",
        "Mug",
        "Spray Bottle",
        "Vase",
        "Alarm Clock",
        "Television",
        "Pillow",
    ]

    counter = {}
    for f in obj:
        obj_type = f["object_type"]

        if f["scene"] not in counter:
            counter[f["scene"]] = {target: 0 for target in targets}
        scene_counter = counter[f["scene"]]
        if obj_type not in scene_counter:
            scene_counter[obj_type] = 1
        else:
            scene_counter[obj_type] += 1

    objects_with_zero = set()
    objects_with_zero_by_obj = {}
    for k, item in counter.items():
        # print("Key {} ".format(k))
        for obj_type, count in item.items():
            # print("obj {} count {}".format(obj_type, count))
            if count == 0:
                if obj_type not in objects_with_zero_by_obj:
                    objects_with_zero_by_obj[obj_type] = set()

                # print("With zero for obj: {} in scene {}".format(obj_type, k))
                objects_with_zero_by_obj[obj_type].add(k)
                objects_with_zero.add(obj_type)

    print("Objects with zero: {}".format(objects_with_zero))
    with open("with_zero.json", "w") as fw:
        dict_list = {k: list(v) for k, v in objects_with_zero_by_obj.items()}
        json.dump(dict_list, fw, sort_keys=True, indent=4)
    pprint(objects_with_zero_by_obj)
    filtered = [o for o in obj if o["object_type"] not in objects_with_zero]
    counter = 0
    current_scene = ""
    current_object_type = ""
    import re

    for i, o in enumerate(filtered):
        if current_scene != o["scene"] or current_object_type != o["object_type"]:
            counter = 0
            current_scene = o["scene"]
            current_object_type = o["object_type"]

        m = re.search("FloorPlan_([a-zA-Z\-]*)([0-9]+)_([0-9]+)", o["scene"])
        point_id = "{}_{}_{}_{}_{}".format(
            m.group(1), m.group(2), m.group(3), o["object_type"], counter
        )
        counter += 1

        o["id"] = point_id
    with open(output_filename, "w") as f:
        json.dump(filtered, f, indent=4)


@task
def fix_dataset_object_types(
    ctx, input_file, output_file, editor_mode=False, local_build=False
):
    import json
    import ai2thor.controller

    with open(input_file, "r") as f:
        obj = json.load(f)
        scene = "FloorPlan_Train1_1"
        angle = 45
        gridSize = 0.25
        controller = ai2thor.controller.Controller(
            width=300,
            height=300,
            local_build=local_build,
            start_unity=False if editor_mode else True,
            scene=scene,
            port=8200,
            host="127.0.0.1",
            # Unity params
            gridSize=gridSize,
            fieldOfView=60,
            rotateStepDegrees=angle,
            agentMode="bot",
            visibilityDistance=1,
        )
        current_scene = None
        object_map = {}
        for i, point in enumerate(obj):
            if current_scene != point["scene"]:
                print("Fixing for scene '{}'...".format(point["scene"]))
                controller.reset(point["scene"])
                current_scene = point["scene"]
                object_map = {
                    o["objectType"].lower(): {
                        "id": o["objectId"],
                        "type": o["objectType"],
                    }
                    for o in controller.last_event.metadata["objects"]
                }
            key = point["object_type"].replace(" ", "").lower()
            point["object_id"] = object_map[key]["id"]
            point["object_type"] = object_map[key]["type"]

        with open(output_file, "w") as fw:
            json.dump(obj, fw, indent=True)


@task
def test_dataset(
    ctx, filename, scenes=None, objects=None, editor_mode=False, local_build=False
):
    import json
    import ai2thor.controller
    import ai2thor.util.metrics as metrics

    scene = "FloorPlan_Train1_1" if scenes is None else scenes.split(",")[0]
    controller = ai2thor.controller.Controller(
        width=300,
        height=300,
        local_build=local_build,
        start_unity=False if editor_mode else True,
        scene=scene,
        port=8200,
        host="127.0.0.1",
        # Unity params
        gridSize=0.25,
        fieldOfView=60,
        rotateStepDegrees=45,
        agentMode="bot",
        visibilityDistance=1,
    )
    with open(filename, "r") as f:
        dataset = json.load(f)
        filtered_dataset = dataset
        if scenes is not None:
            scene_set = set(scenes.split(","))
            print("Filtering {}".format(scene_set))
            filtered_dataset = [d for d in dataset if d["scene"] in scene_set]
        if objects is not None:
            object_set = set(objects.split(","))
            print("Filtering {}".format(object_set))
            filtered_dataset = [
                d for d in filtered_dataset if d["object_type"] in object_set
            ]
        current_scene = None
        current_object = None
        point_counter = 0
        print(len(filtered_dataset))
        for point in filtered_dataset:
            if current_scene != point["scene"]:
                current_scene = point["scene"]
                print("Testing for scene '{}'...".format(current_scene))
            if current_object != point["object_type"]:
                current_object = point["object_type"]
                point_counter = 0
                print("    Object '{}'...".format(current_object))
            try:
                path = metrics.get_shortest_path_to_object_type(
                    controller,
                    point["object_type"],
                    point["initial_position"],
                    {"x": 0, "y": point["initial_orientation"], "z": 0},
                )
                path_dist = metrics.path_distance(path)
                point_counter += 1

                print("        Total points: {}".format(point_counter))

                print(path_dist)
            except ValueError:
                print("Cannot find path from point")


@task
def visualize_shortest_paths(
    ctx,
    dataset_path,
    width=600,
    height=300,
    editor_mode=False,
    local_build=False,
    scenes=None,
    gridSize=0.25,
    output_dir=".",
    object_types=None,
):
    angle = 45
    import ai2thor.controller
    import json
    from PIL import Image

    controller = ai2thor.controller.Controller(
        width=width,
        height=height,
        local_build=local_build,
        start_unity=False if editor_mode else True,
        port=8200,
        host="127.0.0.1",
        # Unity params
        gridSize=gridSize,
        fieldOfView=60,
        rotateStepDegrees=angle,
        agentMode="bot",
        visibilityDistance=1,
    )
    if output_dir != "." and os.path.exists(output_dir):
        shutil.rmtree(output_dir)
    if output_dir != ".":
        os.mkdir(output_dir)
    evt = controller.step(
        action="AddThirdPartyCamera",
        rotation=dict(x=90, y=0, z=0),
        position=dict(x=5.40, y=3.25, z=-3.0),
        fieldOfView=2.25,
        orthographic=True,
    )

    evt = controller.step(action="SetTopLevelView", topView=True)
    evt = controller.step(action="ToggleMapView")

    # im = Image.fromarray(evt.third_party_camera_frames[0])
    # im.save(os.path.join(output_dir, "top_view.jpg"))

    with open(dataset_path, "r") as f:
        dataset = json.load(f)

        dataset_filtered = dataset
        if scenes is not None:
            scene_f_set = set(scenes.split(","))
            dataset_filtered = [d for d in dataset if d["scene"] in scene_f_set]
        if object_types is not None:
            object_f_set = set(object_types.split(","))
            dataset_filtered = [
                d for d in dataset_filtered if d["object_type"] in object_f_set
            ]
        print("Running for {} points...".format(len(dataset_filtered)))

        index = 0
        print(index)
        print(len(dataset_filtered))
        datapoint = dataset_filtered[index]
        current_scene = datapoint["scene"]
        current_object = datapoint["object_type"]
        failed = {}
        while index < len(dataset_filtered):
            previous_index = index
            controller.reset(current_scene)
            while (
                current_scene == datapoint["scene"]
                and current_object == datapoint["object_type"]
            ):
                index += 1
                if index > len(dataset_filtered) - 1:
                    break
                datapoint = dataset_filtered[index]

            current_scene = datapoint["scene"]
            current_object = datapoint["object_type"]

            key = "{}_{}".format(current_scene, current_object)

            failed[key] = []

            print(
                "Points for '{}' in scene '{}'...".format(current_object, current_scene)
            )
            evt = controller.step(
                action="AddThirdPartyCamera",
                rotation=dict(x=90, y=0, z=0),
                position=dict(x=5.40, y=3.25, z=-3.0),
                fieldOfView=2.25,
                orthographic=True,
            )

            sc = dataset_filtered[previous_index]["scene"]
            obj_type = dataset_filtered[previous_index]["object_type"]
            positions = [
                d["initial_position"] for d in dataset_filtered[previous_index:index]
            ]
            # print("{} : {} : {}".format(sc, obj_type, positions))
            evt = controller.step(
                action="VisualizeShortestPaths",
                objectType=obj_type,
                positions=positions,
                grid=True,
            )
            im = Image.fromarray(evt.third_party_camera_frames[0])
            im.save(os.path.join(output_dir, "{}-{}.jpg".format(sc, obj_type)))

            # print("Retur {}, {} ".format(evt.metadata['actionReturn'], evt.metadata['lastActionSuccess']))
            # print(evt.metadata['errorMessage'])
            failed[key] = [
                positions[i]
                for i, success in enumerate(evt.metadata["actionReturn"])
                if not success
            ]

        from pprint import pprint

        pprint(failed)


@task
def fill_in_dataset(
    ctx,
    dataset_dir,
    dataset_filename,
    filter_filename,
    intermediate_dir,
    output_filename="filled.json",
    local_build=False,
    editor_mode=False,
    visibility_distance=1.0,
):
    import json
    import re
    import glob
    import ai2thor.controller

    dataset_path = os.path.join(dataset_dir, dataset_filename)
    output_dataset_path = os.path.join(dataset_dir, output_filename)
    filled_dataset_path = os.path.join(intermediate_dir, output_filename)

    def key_sort_func(scene_name):
        m = re.search("FloorPlan_([a-zA-Z\-]*)([0-9]+)_([0-9]+)", scene_name)
        return m.group(1), int(m.group(2)), int(m.group(3))

    targets = [
        "Apple",
        "Baseball Bat",
        "Basketball",
        "Bowl",
        "Garbage Can",
        "House Plant",
        "Laptop",
        "Mug",
        "Remote",
        "Spray Bottle",
        "Vase",
        "Alarm Clock",
        "Television",
        "Pillow",
    ]

    controller = ai2thor.controller.Controller(
        width=300,
        height=300,
        local_build=local_build,
        start_unity=False if editor_mode else True,
        port=8200,
        host="127.0.0.1",
        # Unity params
        gridSize=0.25,
        fieldOfView=60,
        rotateStepDegrees=45,
        agentMode="bot",
        visibilityDistance=1,
    )

    scenes = sorted(
        [scene for scene in controller._scenes_in_build if "physics" not in scene],
        key=key_sort_func,
    )

    missing_datapoints_by_scene = {}
    partial_dataset_by_scene = {}
    for scene in scenes:
        missing_datapoints_by_scene[scene] = []
        partial_dataset_by_scene[scene] = []

    with open(dataset_path, "r") as f:
        dataset = json.load(f)
        fill_in_dataset = create_dataset(
            ctx,
            local_build=local_build,
            editor_mode=editor_mode,
            output=output_filename,
            intermediate_directory=intermediate_dir,
            visibility_distance=visibility_distance,
        )

        for datapoint in filter_dataset:
            missing_datapoints_by_scene[datapoint["scene"]].append(datapoint)

        partial_dataset_filenames = sorted(
            glob.glob("{}/FloorPlan_*.png".format(dataset_dir))
        )
        print("Datas")

        difficulty_order_map = {"easy": 0, "medium": 1, "hard": 2}

        for d_filename in partial_dataset_filenames:
            with open(d_filename, "r") as fp:
                partial_dataset = json.load(fp)
                partial_dataset[0]["scene"] = partial_dataset

        final_dataset = []
        for scene in scenes:
            for object_type in targets:
                arr = [
                    p for p in partial_dataset[scene] if p["object_type"] == object_type
                ] + [
                    p
                    for p in missing_datapoints_by_scene[scene]
                    if p["object_type"] == object_type
                ]
                final_dataset = final_dataset + sorted(
                    arr,
                    key=lambda p: (
                        p["object_type"],
                        difficulty_order_map[p["difficulty"]],
                    ),
                )


@task
def test_teleport(ctx, editor_mode=False, local_build=False):
    import ai2thor.controller
    import time

    controller = ai2thor.controller.Controller(
        rotateStepDegrees=30,
        visibilityDistance=1.0,
        gridSize=0.25,
        port=8200,
        host="127.0.0.1",
        local_build=local_build,
        start_unity=False if editor_mode else True,
        agentType="stochastic",
        continuousMode=True,
        continuous=False,
        snapToGrid=False,
        agentMode="locobot",
        scene="FloorPlan_Train1_2",
        width=640,
        height=480,
        continus=True,
    )

    controller.step(action="GetReachablePositions", gridSize=0.25)
    params = {
        "x": 8.0,
        "y": 0.924999952,
        "z": -1.75,
        "rotation": {"x": 0.0, "y": 240.0, "z": 0.0},
        "horizon": 330.0,
    }
    evt = controller.step(action="TeleportFull", **params)

    print("New pos: {}".format(evt.metadata["agent"]["position"]))


@task
def resort_dataset(ctx, dataset_path, output_path, editor_mode=False, local_build=True):
    import json
    import re

    with open(dataset_path, "r") as f:
        dataset = json.load(f)

    index = 0
    previous_index = 0
    datapoint = dataset[index]
    current_scene = datapoint["scene"]
    current_object = datapoint["object_type"]
    # controller.reset(current_scene)
    sum_t = 0
    new_dataset = []
    while index < len(dataset):
        previous_index = index
        while (
            current_scene == datapoint["scene"]
            and current_object == datapoint["object_type"]
        ):
            index += 1
            if index > len(dataset) - 1:
                break
            datapoint = dataset[index]

        current_scene = datapoint["scene"]
        current_object = datapoint["object_type"]

        print("Scene '{}'...".format(current_scene))
        sorted_datapoints = sorted(
            dataset[previous_index:index], key=lambda dp: dp["shortest_path_length"]
        )
        third = int(len(sorted_datapoints) / 3.0)
        for i, obj in enumerate(sorted_datapoints):
            if i < third:
                level = "easy"
            elif i < 2 * third:
                level = "medium"
            else:
                level = "hard"
            sorted_datapoints[i]["difficulty"] = level
            m = re.search("FloorPlan_([a-zA-Z\-]*)([0-9]+)_([0-9]+)", obj["scene"])
            point_id = "{}_{}_{}_{}_{}".format(
                m.group(1), m.group(2), m.group(3), obj["object_type"], i
            )
            sorted_datapoints[i]["id"] = point_id
            sorted_datapoints[i]["difficulty"] = level
        new_dataset = new_dataset + sorted_datapoints
        sum_t += len(sorted_datapoints)

    print("original len: {}, new len: {}".format(len(dataset), sum_t))

    with open(output_path, "w") as fw:
        json.dump(new_dataset, fw, indent=4)


@task
def remove_dataset_spaces(ctx, dataset_dir):
    import json

    train = os.path.join(dataset_dir, "train.json")
    test = os.path.join(dataset_dir, "val.json")

    with open(train, "r") as f:
        train_data = json.load(f)

    with open(test, "r") as f:
        test_data = json.load(f)

    id_set = set()
    for o in train_data:
        o["id"] = o["id"].replace(" ", "")
        id_set.add(o["id"])

    print(sorted(id_set))

    id_set = set()

    for o in test_data:
        o["id"] = o["id"].replace(" ", "")
        id_set.add(o["id"])

    print(sorted(id_set))

    with open("train.json", "w") as fw:
        json.dump(train_data, fw, indent=4, sort_keys=True)

    with open("val.json", "w") as fw:
        json.dump(test_data, fw, indent=4, sort_keys=True)


@task
def shortest_path_to_point(ctx, scene, x0, y0, z0, x1, y1, z1, editor_mode=False):
    import ai2thor.util.metrics as metrics
    import ai2thor.controller

    controller = ai2thor.controller.Controller(
        rotateStepDegrees=30,
        visibilityDistance=1.0,
        gridSize=0.25,
        port=8200,
        host="127.0.0.1",
        local_build=local_build,
        start_unity=False if editor_mode else True,
        agentType="stochastic",
        continuousMode=True,
        continuous=False,
        snapToGrid=False,
        agentMode="locobot",
        scene=scene,
        width=300,
        height=300,
        continus=True,
    )

    evt = metrics.get_shortest_path_to_point(
        controller, dict(x=x0, y=y0, z=z0), dict(x=x1, y=y1, z=z1)
    )

    print(evt.metadata["lastActionSuccess"])
    print(evt.metadata["errorMessage"])


@task
def reachable_pos(ctx, scene, editor_mode=False, local_build=False):
    import ai2thor.util.metrics as metrics
    import ai2thor.controller

    gridSize = 0.25
    controller = ai2thor.controller.Controller(
        rotateStepDegrees=30,
        visibilityDistance=1.0,
        gridSize=gridSize,
        port=8200,
        host="127.0.0.1",
        local_build=local_build,
        start_unity=False if editor_mode else True,
        agentType="stochastic",
        continuousMode=True,
        continuous=False,
        snapToGrid=False,
        agentMode="locobot",
        scene=scene,
        width=300,
        height=300,
        continus=True,
    )

    print(
        "constoller.last_action Agent Pos: {}".format(
            controller.last_event.metadata["agent"]["position"]
        )
    )

    evt = controller.step(action="GetReachablePositions", gridSize=gridSize)

    print("After GetReachable AgentPos: {}".format(evt.metadata["agent"]["position"]))

    print(evt.metadata["lastActionSuccess"])
    print(evt.metadata["errorMessage"])

    reachable_pos = evt.metadata["actionReturn"]

    print(evt.metadata["actionReturn"])

    evt = controller.step(
        dict(
            action="TeleportFull",
            x=3.0,
            y=reachable_pos[0]["y"],
            z=-1.5,
            rotation=dict(x=0, y=45.0, z=0),
            horizon=0.0,
        )
    )

    print("After teleport: {}".format(evt.metadata["agent"]["position"]))


@task
def get_physics_determinism(
    ctx, scene="FloorPlan1_physics", agent_mode="arm", n=100, samples=100
):
    import ai2thor.controller
    import random

    num_trials = n
    width = 300
    height = 300
    fov = 100

    def act(controller, actions, n):
        for i in range(n):
            action = random.choice(actions)
            controller.step(dict(action=action))

    controller = ai2thor.controller.Controller(
        local_executable_path=None,
        scene=scene,
        gridSize=0.25,
        width=width,
        height=height,
        agentMode=agent_mode,
        fieldOfView=fov,
        agentControllerType="mid-level",
        server_class=ai2thor.fifo_server.FifoServer,
        visibilityScheme="Distance",
    )

    from ai2thor.util.trials import trial_runner, ObjectPositionVarianceAverage

    move_actions = ["MoveAhead", "MoveBack", "MoveLeft", "MoveRight"]
    rotate_actions = ["RotateRight", "RotateLeft"]
    look_actions = ["LookUp", "LookDown"]
    all_actions = move_actions + rotate_actions + look_actions

    sample_number = samples
    action_tuples = [
        ("move", move_actions, sample_number),
        ("rotate", rotate_actions, sample_number),
        ("look", look_actions, sample_number),
        ("all", all_actions, sample_number),
    ]

    for action_name, actions, n in action_tuples:
        for controller, metric in trial_runner(
            controller, num_trials, ObjectPositionVarianceAverage()
        ):
            act(controller, actions, n)
        print(
            " actions: '{}', object_position_variance_average: {} ".format(
                action_name, metric
            )
        )


@task
def generate_msgpack_resolver(task):
    import glob

    # mpc can be downloaded from: https://github.com/neuecc/MessagePack-CSharp/releases/download/v2.1.194/mpc.zip
    # need to download/unzip into this path, add gatekeeper permission
    target_dir = "unity/Assets/Scripts/ThorMsgPackResolver"
    shutil.rmtree(target_dir, ignore_errors=True)
    mpc_path = os.path.join(os.environ["HOME"], "local/bin/mpc")
    subprocess.check_call(
        "%s -i unity -o %s -m -r ThorIL2CPPGeneratedResolver" % (mpc_path, target_dir),
        shell=True,
    )
    for g in glob.glob(os.path.join(target_dir, "*.cs")):
        with open(g) as f:
            source_code = f.read()
            source_code = "using UnityEngine;\n" + source_code
        with open(g, "w") as f:
            f.write(source_code)


@task
def generate_pypi_index(context):
    s3 = boto3.resource("s3")
    root_index = """
<!DOCTYPE HTML PUBLIC "-//W3C//DTD HTML 4.0//EN">
<HTML>
  <BODY>
    <a href="/ai2thor/index.html">/ai2thor/</a><br>
  </BODY>
</HTML>
"""
    s3.Object(PYPI_S3_BUCKET, "index.html").put(
        Body=root_index, ACL="public-read", ContentType="text/html"
    )
    objects = list_objects_with_metadata(PYPI_S3_BUCKET)
    links = []
    for k, v in objects.items():
        if k.split("/")[-1] != "index.html":
            links.append('<a href="/%s">/%s</a><br>' % (k, k))
    ai2thor_index = """
<!DOCTYPE HTML PUBLIC "-//W3C//DTD HTML 4.0//EN">
<HTML>
  <BODY>
    %s
  </BODY>
</HTML>
""" % "\n".join(
        links
    )
    s3.Object(PYPI_S3_BUCKET, "ai2thor/index.html").put(
        Body=ai2thor_index, ACL="public-read", ContentType="text/html"
    )


@task
def ci_test_utf(context, build):
    s3 = boto3.resource("s3")

    logger.info(
        "running Unity Test framework testRunner for %s %s"
        % (build["branch"], build["commit_id"])
    )

    results_path, results_logfile = test_utf(context)

    for l in [results_path, results_logfile]:
        key = "builds/" + os.path.basename(l)
        with open(l) as f:
            s3.Object(PUBLIC_S3_BUCKET, key).put(
                Body=f.read(), ContentType="text/plain", ACL="public-read"
            )

    logger.info(
        "finished Unity Test framework runner for %s %s"
        % (build["branch"], build["commit_id"])
    )


@task
def test_utf(context):
    """
    Generates a module named ai2thor/tests/test_utf.py with test_XYZ style methods
    that include failures (if any) extracted from the xml output
    of the Unity Test Runner
    """
    project_path = os.path.join(os.getcwd(), "unity")
    commit_id = git_commit_id()
    test_results_path = os.path.join(project_path, "utf_testResults-%s.xml" % commit_id)
    logfile_path = os.path.join(os.getcwd(), "thor-testResults-%s.log" % commit_id)

    command = (
        "%s -runTests -testResults %s -logFile %s -testPlatform PlayMode -projectpath %s "
        % (_unity_path(), test_results_path, logfile_path, project_path)
    )
    subprocess.call(command, shell=True)

    generate_pytest_utf(test_results_path)
    return test_results_path, logfile_path


def generate_pytest_utf(test_results_path):
    import xml.etree.ElementTree as ET

    with open(test_results_path) as f:
        root = ET.fromstring(f.read())

    from collections import defaultdict

    class_tests = defaultdict(list)
    for test_case in root.findall(".//test-case"):
        # print(test_case.attrib['methodname'])
        class_tests[test_case.attrib["classname"]].append(test_case)

    class_data = []
    class_data.append(
        f"""
# GENERATED BY tasks.generate_pytest_utf - DO NOT EDIT/COMMIT
import pytest
import json
import os

def test_testresults_exist():
    test_results_path = "{test_results_path}" 
    assert os.path.isfile("{test_results_path}"), "TestResults at: {test_results_path}  do not exist"

"""
    )
    for class_name, test_cases in class_tests.items():
        test_records = []
        for test_case in test_cases:
            methodname = test_case.attrib["methodname"]
            if test_case.attrib["result"] == "Failed":
                fail_message = test_case.find("failure/message")
                stack_trace = test_case.find("failure/stack-trace")
                message = json.dumps(fail_message.text + " " + stack_trace.text)
                test_data = f"""
        def test_{methodname}(self):
            pytest.fail(json.loads(r'{message}'))
    """
            else:
                test_data = f"""
        def test_{methodname}(self):
            pass
    """
            test_records.append(test_data)
        test_record_data = "    pass"
        if test_records:
            test_record_data = "\n".join(test_records)
        encoded_class_name = re.sub(
            r"[^a-zA-Z0-9_]", "_", re.sub("_", "__", class_name)
        )
        class_data.append(
            f"""
class {encoded_class_name}:
    {test_record_data}
"""
        )
    with open("ai2thor/tests/test_utf.py", "w") as f:
        f.write("\n".join(class_data))<|MERGE_RESOLUTION|>--- conflicted
+++ resolved
@@ -509,13 +509,7 @@
     for scene_name in scenes.split(","):
         if scene_name not in room_type_by_id:
             # allows for arbitrary scenes to be included dynamically
-<<<<<<< HEAD
             room_type = {"type": "Other", "name": None}
-=======
-            room_type = {
-                "type": "Other", "name": None
-            }
->>>>>>> 7af1f1b7
         else:
             room_type = room_type_by_id[scene_name]
 
@@ -2012,13 +2006,7 @@
     robothor_train = [
         f"FloorPlan_Train{i}_{j}" for i in range(1, 13) for j in range(1, 6)
     ]
-<<<<<<< HEAD
     robothor_val = [f"FloorPlan_Val{i}_{j}" for i in range(1, 4) for j in range(1, 6)]
-=======
-    robothor_val = [
-        f"FloorPlan_Val{i}_{j}" for i in range(1, 4) for j in range(1, 6)
-    ]
->>>>>>> 7af1f1b7
     scenes = (
         kitchens + living_rooms + bedrooms + bathrooms + robothor_train + robothor_val
     )
