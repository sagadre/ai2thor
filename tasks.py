--- conflicted
+++ resolved
@@ -125,13 +125,8 @@
     # -buildTarget must be passed as an option for the CloudRendering target otherwise a clang error
     # will get thrown complaining about missing features.h
     command = (
-<<<<<<< HEAD
-        "%s -quit -batchmode -logFile %s.log -projectpath %s -buildTarget %s -executeMethod Build.%s"
-        % (_unity_path(), build_name, project_path, build_target_map.get(arch, arch), arch)
-=======
-        "%s -quit -batchmode -logFile %s/%s.log -projectpath %s -executeMethod Build.%s"
-        % (_unity_path(), os.getcwd(), build_name, project_path, arch)
->>>>>>> 8b7b899d
+        "%s -quit -batchmode -logFile %s/%s.log -projectpath %s -buildTarget %s -executeMethod Build.%s"
+        % (_unity_path(), os.getcwd(), build_name, project_path, build_target_map.get(arch, arch), arch)
     )
 
     target_path = os.path.join(build_dir, build_name)
