--- conflicted
+++ resolved
@@ -574,17 +574,11 @@
   webGLThreadsSupport: 0
   scriptingDefineSymbols:
     1: 
-<<<<<<< HEAD
-    4: CROSS_PLATFORM_INPUT;MOBILE_INPUT
-    7: CROSS_PLATFORM_INPUT;MOBILE_INPUT
-    13: 
-    14: CROSS_PLATFORM_INPUT;MOBILE_INPUT
-=======
+
     4: CROSS_PLATFORM_INPUT;MOBILE_INPUT;UNITY_POST_PROCESSING_STACK_V2
     7: CROSS_PLATFORM_INPUT;MOBILE_INPUT;UNITY_POST_PROCESSING_STACK_V2
     13: UNITY_POST_PROCESSING_STACK_V2
     14: CROSS_PLATFORM_INPUT;MOBILE_INPUT;UNITY_POST_PROCESSING_STACK_V2
->>>>>>> e4a4e41e
     17: MOBILE_INPUT
     19: UNITY_POST_PROCESSING_STACK_V2
     20: MOBILE_INPUT
