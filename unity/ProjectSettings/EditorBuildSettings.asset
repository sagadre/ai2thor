--- conflicted
+++ resolved
@@ -4,27 +4,5 @@
 EditorBuildSettings:
   m_ObjectHideFlags: 0
   serializedVersion: 2
-<<<<<<< HEAD
-  m_Scenes:
-  - enabled: 0
-    path: 
-    guid: 00000000000000000000000000000000
-  - enabled: 0
-    path: Assets/Scenes/FloorPlan21_physics.unity
-    guid: eb51d5fc565bb4e76902739ab241c0ea
-  - enabled: 0
-    path: Assets/Scenes/FloorPlan8_physics.unity
-    guid: b6f023d8a085b482a84be5a226c4b088
-  - enabled: 0
-    path: Assets/Scenes/FloorPlan20_physics.unity
-    guid: d3bdb79b733bd46eba585ff4eae4faab
-  - enabled: 0
-    path: Assets/Scenes/FloorPlan227_physics.unity
-    guid: 3b9093171bc914dd38e9d070f2aad235
-  - enabled: 1
-    path: Assets/Scenes/FloorPlan1_physics.unity
-    guid: f6bb3645e5f82439f9b3d3a05df01528
-=======
   m_Scenes: []
->>>>>>> 007fa765
   m_configObjects: {}