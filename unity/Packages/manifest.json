{
  "scopedRegistries": [
    {
      "name": "Packages from jillejr",
      "url": "https://npm.cloudsmith.io/jillejr/newtonsoft-json-for-unity/",
      "scopes": [
        "jillejr"
      ]
    }
  ],
  "dependencies": {
    "com.unity.2d.sprite": "1.0.0",
    "com.unity.2d.tilemap": "1.0.0",
    "com.unity.analytics": "3.5.3",
<<<<<<< HEAD
    "com.unity.collab-proxy": "1.3.9",
    "com.unity.ide.rider": "3.0.6",
=======
    "com.unity.ide.rider": "3.0.5",
>>>>>>> 205784f4
    "com.unity.ide.visualstudio": "2.0.7",
    "com.unity.ide.vscode": "1.2.3",
    "com.unity.multiplayer-hlapi": "1.0.8",
    "com.unity.postprocessing": "3.1.0",
<<<<<<< HEAD
    "com.unity.test-framework": "1.1.24",
    "com.unity.textmeshpro": "3.0.4",
    "com.unity.timeline": "1.6.0-pre.3",
=======
    "com.unity.simulation.capture": "0.0.10-preview.22",
    "com.unity.test-framework": "1.1.24",
    "com.unity.textmeshpro": "2.1.6",
    "com.unity.timeline": "1.6.0-pre.3",
    "com.unity.toolchain.linux-x86_64": "0.1.18-preview",
    "com.unity.toolchain.macos-x86_64-linux-x86_64": "0.1.21-preview",
>>>>>>> 205784f4
    "com.unity.ugui": "1.0.0",
    "jillejr.newtonsoft.json-for-unity": "12.0.301",
    "com.unity.modules.ai": "1.0.0",
    "com.unity.modules.androidjni": "1.0.0",
    "com.unity.modules.animation": "1.0.0",
    "com.unity.modules.assetbundle": "1.0.0",
    "com.unity.modules.audio": "1.0.0",
    "com.unity.modules.cloth": "1.0.0",
    "com.unity.modules.director": "1.0.0",
    "com.unity.modules.imageconversion": "1.0.0",
    "com.unity.modules.imgui": "1.0.0",
    "com.unity.modules.jsonserialize": "1.0.0",
    "com.unity.modules.particlesystem": "1.0.0",
    "com.unity.modules.physics": "1.0.0",
    "com.unity.modules.physics2d": "1.0.0",
    "com.unity.modules.screencapture": "1.0.0",
    "com.unity.modules.terrain": "1.0.0",
    "com.unity.modules.terrainphysics": "1.0.0",
    "com.unity.modules.tilemap": "1.0.0",
    "com.unity.modules.ui": "1.0.0",
    "com.unity.modules.uielements": "1.0.0",
    "com.unity.modules.umbra": "1.0.0",
    "com.unity.modules.unityanalytics": "1.0.0",
    "com.unity.modules.unitywebrequest": "1.0.0",
    "com.unity.modules.unitywebrequestassetbundle": "1.0.0",
    "com.unity.modules.unitywebrequestaudio": "1.0.0",
    "com.unity.modules.unitywebrequesttexture": "1.0.0",
    "com.unity.modules.unitywebrequestwww": "1.0.0",
    "com.unity.modules.vehicles": "1.0.0",
    "com.unity.modules.video": "1.0.0",
    "com.unity.modules.wind": "1.0.0"
  }
}<|MERGE_RESOLUTION|>--- conflicted
+++ resolved
@@ -12,30 +12,17 @@
     "com.unity.2d.sprite": "1.0.0",
     "com.unity.2d.tilemap": "1.0.0",
     "com.unity.analytics": "3.5.3",
-<<<<<<< HEAD
     "com.unity.collab-proxy": "1.3.9",
     "com.unity.ide.rider": "3.0.6",
-=======
-    "com.unity.ide.rider": "3.0.5",
->>>>>>> 205784f4
     "com.unity.ide.visualstudio": "2.0.7",
     "com.unity.ide.vscode": "1.2.3",
     "com.unity.multiplayer-hlapi": "1.0.8",
     "com.unity.postprocessing": "3.1.0",
-<<<<<<< HEAD
+    "com.unity.simulation.capture": "0.0.10-preview.23",
     "com.unity.test-framework": "1.1.24",
     "com.unity.textmeshpro": "3.0.4",
     "com.unity.timeline": "1.6.0-pre.3",
-=======
-    "com.unity.simulation.capture": "0.0.10-preview.22",
-    "com.unity.test-framework": "1.1.24",
-    "com.unity.textmeshpro": "2.1.6",
-    "com.unity.timeline": "1.6.0-pre.3",
-    "com.unity.toolchain.linux-x86_64": "0.1.18-preview",
-    "com.unity.toolchain.macos-x86_64-linux-x86_64": "0.1.21-preview",
->>>>>>> 205784f4
     "com.unity.ugui": "1.0.0",
-    "jillejr.newtonsoft.json-for-unity": "12.0.301",
     "com.unity.modules.ai": "1.0.0",
     "com.unity.modules.androidjni": "1.0.0",
     "com.unity.modules.animation": "1.0.0",
@@ -64,6 +51,7 @@
     "com.unity.modules.unitywebrequestwww": "1.0.0",
     "com.unity.modules.vehicles": "1.0.0",
     "com.unity.modules.video": "1.0.0",
+    "com.unity.modules.vr": "1.0.0",
     "com.unity.modules.wind": "1.0.0"
   }
 }