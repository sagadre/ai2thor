--- conflicted
+++ resolved
@@ -11,27 +11,17 @@
   "dependencies": {
     "com.unity.2d.sprite": "1.0.0",
     "com.unity.2d.tilemap": "1.0.0",
-<<<<<<< HEAD
     "com.unity.analytics": "3.5.3",
-    "com.unity.collab-proxy": "1.3.9",
     "com.unity.ide.rider": "3.0.6",
     "com.unity.ide.visualstudio": "2.0.7",
-=======
     "com.unity.analytics": "3.3.5",
-    "com.unity.ide.rider": "3.0.5",
->>>>>>> baa399a6
     "com.unity.ide.vscode": "1.2.3",
     "com.unity.multiplayer-hlapi": "1.0.8",
     "com.unity.postprocessing": "3.1.0",
     "com.unity.simulation.capture": "0.0.10-preview.23",
     "com.unity.test-framework": "1.1.24",
-<<<<<<< HEAD
-    "com.unity.textmeshpro": "3.0.4",
     "com.unity.timeline": "1.6.0-pre.3",
     "com.unity.toolchain.macos-x86_64-linux-x86_64": "0.1.22-preview",
-=======
-    "com.unity.timeline": "1.2.6",
->>>>>>> baa399a6
     "com.unity.ugui": "1.0.0",
     "com.unity.modules.ai": "1.0.0",
     "com.unity.modules.androidjni": "1.0.0",
