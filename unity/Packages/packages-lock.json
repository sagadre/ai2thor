{
  "dependencies": {
    "com.unity.2d.sprite": {
      "version": "1.0.0",
      "depth": 0,
      "source": "builtin",
      "dependencies": {}
    },
    "com.unity.2d.tilemap": {
      "version": "1.0.0",
      "depth": 0,
      "source": "builtin",
      "dependencies": {}
    },
    "com.unity.analytics": {
      "version": "3.3.5",
      "depth": 0,
      "source": "registry",
      "dependencies": {
        "com.unity.ugui": "1.0.0"
      },
      "url": "https://packages.unity.com"
    },
    "com.unity.collab-proxy": {
      "version": "1.2.16",
      "depth": 0,
      "source": "registry",
      "dependencies": {},
      "url": "https://packages.unity.com"
    },
<<<<<<< HEAD
    "com.unity.ext.nunit": {
      "version": "1.0.6",
      "depth": 1,
      "source": "registry",
      "dependencies": {},
      "url": "https://packages.unity.com"
    },
=======
>>>>>>> 527c71b8
    "com.unity.ide.vscode": {
      "version": "1.2.3",
      "depth": 0,
      "source": "registry",
      "dependencies": {},
      "url": "https://packages.unity.com"
    },
    "com.unity.multiplayer-hlapi": {
      "version": "1.0.8",
      "depth": 0,
      "source": "registry",
      "dependencies": {
        "nuget.mono-cecil": "0.1.6-preview"
      },
      "url": "https://packages.unity.com"
    },
    "com.unity.postprocessing": {
      "version": "2.3.0",
      "depth": 0,
      "source": "registry",
      "dependencies": {},
      "url": "https://packages.unity.com"
    },
<<<<<<< HEAD
    "com.unity.test-framework": {
      "version": "1.1.24",
      "depth": 0,
      "source": "registry",
      "dependencies": {
        "com.unity.ext.nunit": "1.0.6",
        "com.unity.modules.imgui": "1.0.0",
        "com.unity.modules.jsonserialize": "1.0.0"
      },
      "url": "https://packages.unity.com"
    },
=======
>>>>>>> 527c71b8
    "com.unity.textmeshpro": {
      "version": "2.0.1",
      "depth": 0,
      "source": "registry",
      "dependencies": {
        "com.unity.ugui": "1.0.0"
      },
      "url": "https://packages.unity.com"
    },
    "com.unity.timeline": {
      "version": "1.2.6",
      "depth": 0,
      "source": "registry",
      "dependencies": {},
      "url": "https://packages.unity.com"
    },
    "com.unity.ugui": {
      "version": "1.0.0",
      "depth": 0,
      "source": "builtin",
      "dependencies": {
        "com.unity.modules.ui": "1.0.0",
        "com.unity.modules.imgui": "1.0.0"
      }
    },
    "jillejr.newtonsoft.json-for-unity": {
      "version": "12.0.301",
      "depth": 0,
      "source": "registry",
      "dependencies": {},
      "url": "https://npm.cloudsmith.io/jillejr/newtonsoft-json-for-unity"
    },
    "nuget.mono-cecil": {
      "version": "0.1.6-preview",
      "depth": 1,
      "source": "registry",
      "dependencies": {},
      "url": "https://packages.unity.com"
    },
    "com.unity.modules.ai": {
      "version": "1.0.0",
      "depth": 0,
      "source": "builtin",
      "dependencies": {}
    },
    "com.unity.modules.androidjni": {
      "version": "1.0.0",
      "depth": 0,
      "source": "builtin",
      "dependencies": {}
    },
    "com.unity.modules.animation": {
      "version": "1.0.0",
      "depth": 0,
      "source": "builtin",
      "dependencies": {}
    },
    "com.unity.modules.assetbundle": {
      "version": "1.0.0",
      "depth": 0,
      "source": "builtin",
      "dependencies": {}
    },
    "com.unity.modules.audio": {
      "version": "1.0.0",
      "depth": 0,
      "source": "builtin",
      "dependencies": {}
    },
    "com.unity.modules.cloth": {
      "version": "1.0.0",
      "depth": 0,
      "source": "builtin",
      "dependencies": {
        "com.unity.modules.physics": "1.0.0"
      }
    },
    "com.unity.modules.director": {
      "version": "1.0.0",
      "depth": 0,
      "source": "builtin",
      "dependencies": {
        "com.unity.modules.audio": "1.0.0",
        "com.unity.modules.animation": "1.0.0"
      }
    },
    "com.unity.modules.imageconversion": {
      "version": "1.0.0",
      "depth": 0,
      "source": "builtin",
      "dependencies": {}
    },
    "com.unity.modules.imgui": {
      "version": "1.0.0",
      "depth": 0,
      "source": "builtin",
      "dependencies": {}
    },
    "com.unity.modules.jsonserialize": {
      "version": "1.0.0",
      "depth": 0,
      "source": "builtin",
      "dependencies": {}
    },
    "com.unity.modules.particlesystem": {
      "version": "1.0.0",
      "depth": 0,
      "source": "builtin",
      "dependencies": {}
    },
    "com.unity.modules.physics": {
      "version": "1.0.0",
      "depth": 0,
      "source": "builtin",
      "dependencies": {}
    },
    "com.unity.modules.physics2d": {
      "version": "1.0.0",
      "depth": 0,
      "source": "builtin",
      "dependencies": {}
    },
    "com.unity.modules.screencapture": {
      "version": "1.0.0",
      "depth": 0,
      "source": "builtin",
      "dependencies": {
        "com.unity.modules.imageconversion": "1.0.0"
      }
    },
    "com.unity.modules.subsystems": {
      "version": "1.0.0",
      "depth": 2,
      "source": "builtin",
      "dependencies": {
        "com.unity.modules.jsonserialize": "1.0.0"
      }
    },
    "com.unity.modules.terrain": {
      "version": "1.0.0",
      "depth": 0,
      "source": "builtin",
      "dependencies": {}
    },
    "com.unity.modules.terrainphysics": {
      "version": "1.0.0",
      "depth": 0,
      "source": "builtin",
      "dependencies": {
        "com.unity.modules.physics": "1.0.0",
        "com.unity.modules.terrain": "1.0.0"
      }
    },
    "com.unity.modules.tilemap": {
      "version": "1.0.0",
      "depth": 0,
      "source": "builtin",
      "dependencies": {
        "com.unity.modules.physics2d": "1.0.0"
      }
    },
    "com.unity.modules.ui": {
      "version": "1.0.0",
      "depth": 0,
      "source": "builtin",
      "dependencies": {}
    },
    "com.unity.modules.uielements": {
      "version": "1.0.0",
      "depth": 0,
      "source": "builtin",
      "dependencies": {
        "com.unity.modules.imgui": "1.0.0",
        "com.unity.modules.jsonserialize": "1.0.0"
      }
    },
    "com.unity.modules.umbra": {
      "version": "1.0.0",
      "depth": 0,
      "source": "builtin",
      "dependencies": {}
    },
    "com.unity.modules.unityanalytics": {
      "version": "1.0.0",
      "depth": 0,
      "source": "builtin",
      "dependencies": {
        "com.unity.modules.unitywebrequest": "1.0.0",
        "com.unity.modules.jsonserialize": "1.0.0"
      }
    },
    "com.unity.modules.unitywebrequest": {
      "version": "1.0.0",
      "depth": 0,
      "source": "builtin",
      "dependencies": {}
    },
    "com.unity.modules.unitywebrequestassetbundle": {
      "version": "1.0.0",
      "depth": 0,
      "source": "builtin",
      "dependencies": {
        "com.unity.modules.assetbundle": "1.0.0",
        "com.unity.modules.unitywebrequest": "1.0.0"
      }
    },
    "com.unity.modules.unitywebrequestaudio": {
      "version": "1.0.0",
      "depth": 0,
      "source": "builtin",
      "dependencies": {
        "com.unity.modules.unitywebrequest": "1.0.0",
        "com.unity.modules.audio": "1.0.0"
      }
    },
    "com.unity.modules.unitywebrequesttexture": {
      "version": "1.0.0",
      "depth": 0,
      "source": "builtin",
      "dependencies": {
        "com.unity.modules.unitywebrequest": "1.0.0",
        "com.unity.modules.imageconversion": "1.0.0"
      }
    },
    "com.unity.modules.unitywebrequestwww": {
      "version": "1.0.0",
      "depth": 0,
      "source": "builtin",
      "dependencies": {
        "com.unity.modules.unitywebrequest": "1.0.0",
        "com.unity.modules.unitywebrequestassetbundle": "1.0.0",
        "com.unity.modules.unitywebrequestaudio": "1.0.0",
        "com.unity.modules.audio": "1.0.0",
        "com.unity.modules.assetbundle": "1.0.0",
        "com.unity.modules.imageconversion": "1.0.0"
      }
    },
    "com.unity.modules.vehicles": {
      "version": "1.0.0",
      "depth": 0,
      "source": "builtin",
      "dependencies": {
        "com.unity.modules.physics": "1.0.0"
      }
    },
    "com.unity.modules.video": {
      "version": "1.0.0",
      "depth": 0,
      "source": "builtin",
      "dependencies": {
        "com.unity.modules.audio": "1.0.0",
        "com.unity.modules.ui": "1.0.0",
        "com.unity.modules.unitywebrequest": "1.0.0"
      }
    },
    "com.unity.modules.vr": {
      "version": "1.0.0",
      "depth": 0,
      "source": "builtin",
      "dependencies": {
        "com.unity.modules.jsonserialize": "1.0.0",
        "com.unity.modules.physics": "1.0.0",
        "com.unity.modules.xr": "1.0.0"
      }
    },
    "com.unity.modules.wind": {
      "version": "1.0.0",
      "depth": 0,
      "source": "builtin",
      "dependencies": {}
    },
    "com.unity.modules.xr": {
      "version": "1.0.0",
      "depth": 1,
      "source": "builtin",
      "dependencies": {
        "com.unity.modules.physics": "1.0.0",
        "com.unity.modules.jsonserialize": "1.0.0",
        "com.unity.modules.subsystems": "1.0.0"
      }
    }
  }
}<|MERGE_RESOLUTION|>--- conflicted
+++ resolved
@@ -28,7 +28,6 @@
       "dependencies": {},
       "url": "https://packages.unity.com"
     },
-<<<<<<< HEAD
     "com.unity.ext.nunit": {
       "version": "1.0.6",
       "depth": 1,
@@ -36,8 +35,6 @@
       "dependencies": {},
       "url": "https://packages.unity.com"
     },
-=======
->>>>>>> 527c71b8
     "com.unity.ide.vscode": {
       "version": "1.2.3",
       "depth": 0,
@@ -61,7 +58,6 @@
       "dependencies": {},
       "url": "https://packages.unity.com"
     },
-<<<<<<< HEAD
     "com.unity.test-framework": {
       "version": "1.1.24",
       "depth": 0,
@@ -73,8 +69,6 @@
       },
       "url": "https://packages.unity.com"
     },
-=======
->>>>>>> 527c71b8
     "com.unity.textmeshpro": {
       "version": "2.0.1",
       "depth": 0,
