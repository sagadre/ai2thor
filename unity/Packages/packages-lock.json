--- conflicted
+++ resolved
@@ -21,7 +21,6 @@
       },
       "url": "https://packages.unity.com"
     },
-<<<<<<< HEAD
     "com.unity.collab-proxy": {
       "version": "1.3.9",
       "depth": 0,
@@ -29,8 +28,6 @@
       "dependencies": {},
       "url": "https://packages.unity.com"
     },
-=======
->>>>>>> 205784f4
     "com.unity.ext.nunit": {
       "version": "1.0.6",
       "depth": 1,
@@ -56,15 +53,6 @@
       },
       "url": "https://packages.unity.com"
     },
-    "com.unity.ide.visualstudio": {
-      "version": "2.0.7",
-      "depth": 0,
-      "source": "registry",
-      "dependencies": {
-        "com.unity.test-framework": "1.1.9"
-      },
-      "url": "https://packages.unity.com"
-    },
     "com.unity.ide.vscode": {
       "version": "1.2.3",
       "depth": 0,
@@ -88,52 +76,37 @@
       "dependencies": {},
       "url": "https://packages.unity.com"
     },
+    "com.unity.nuget.newtonsoft-json": {
+      "version": "2.0.0",
+      "depth": 2,
+      "source": "registry",
+      "dependencies": {},
+      "url": "https://packages.unity.com"
+    },
     "com.unity.postprocessing": {
       "version": "3.1.0",
-<<<<<<< HEAD
       "depth": 0,
       "source": "registry",
       "dependencies": {
         "com.unity.modules.physics": "1.0.0"
       },
-=======
-      "depth": 0,
-      "source": "registry",
-      "dependencies": {
-        "com.unity.modules.physics": "1.0.0"
-      },
       "url": "https://packages.unity.com"
     },
     "com.unity.simulation.capture": {
-      "version": "0.0.10-preview.22",
-      "depth": 0,
-      "source": "registry",
-      "dependencies": {
-        "com.unity.simulation.core": "0.0.10-preview.23"
+      "version": "0.0.10-preview.23",
+      "depth": 0,
+      "source": "registry",
+      "dependencies": {
+        "com.unity.simulation.core": "0.0.10-preview.25"
       },
       "url": "https://packages.unity.com"
     },
     "com.unity.simulation.core": {
-      "version": "0.0.10-preview.23",
+      "version": "0.0.10-preview.25",
       "depth": 1,
       "source": "registry",
-      "dependencies": {},
-      "url": "https://packages.unity.com"
-    },
-    "com.unity.sysroot": {
-      "version": "0.1.19-preview",
-      "depth": 1,
-      "source": "registry",
-      "dependencies": {},
->>>>>>> 205784f4
-      "url": "https://packages.unity.com"
-    },
-    "com.unity.sysroot.linux-x86_64": {
-      "version": "0.1.14-preview",
-      "depth": 1,
-      "source": "registry",
-      "dependencies": {
-        "com.unity.sysroot": "0.1.18-preview"
+      "dependencies": {
+        "com.unity.nuget.newtonsoft-json": "2.0.0-preview"
       },
       "url": "https://packages.unity.com"
     },
@@ -149,11 +122,7 @@
       "url": "https://packages.unity.com"
     },
     "com.unity.textmeshpro": {
-<<<<<<< HEAD
       "version": "3.0.4",
-=======
-      "version": "2.1.6",
->>>>>>> 205784f4
       "depth": 0,
       "source": "registry",
       "dependencies": {
@@ -171,29 +140,6 @@
         "com.unity.modules.audio": "1.0.0",
         "com.unity.modules.particlesystem": "1.0.0"
       },
-<<<<<<< HEAD
-=======
-      "url": "https://packages.unity.com"
-    },
-    "com.unity.toolchain.linux-x86_64": {
-      "version": "0.1.18-preview",
-      "depth": 0,
-      "source": "registry",
-      "dependencies": {
-        "com.unity.sysroot": "0.1.19-preview",
-        "com.unity.sysroot.linux-x86_64": "0.1.14-preview"
-      },
-      "url": "https://packages.unity.com"
-    },
-    "com.unity.toolchain.macos-x86_64-linux-x86_64": {
-      "version": "0.1.21-preview",
-      "depth": 0,
-      "source": "registry",
-      "dependencies": {
-        "com.unity.sysroot": "0.1.19-preview",
-        "com.unity.sysroot.linux-x86_64": "0.1.14-preview"
-      },
->>>>>>> 205784f4
       "url": "https://packages.unity.com"
     },
     "com.unity.ugui": {
@@ -205,13 +151,6 @@
         "com.unity.modules.imgui": "1.0.0"
       }
     },
-    "jillejr.newtonsoft.json-for-unity": {
-      "version": "12.0.301",
-      "depth": 0,
-      "source": "registry",
-      "dependencies": {},
-      "url": "https://npm.cloudsmith.io/jillejr/newtonsoft-json-for-unity"
-    },
     "nuget.mono-cecil": {
       "version": "1.0.0",
       "depth": 1,
@@ -309,6 +248,14 @@
       "source": "builtin",
       "dependencies": {
         "com.unity.modules.imageconversion": "1.0.0"
+      }
+    },
+    "com.unity.modules.subsystems": {
+      "version": "1.0.0",
+      "depth": 2,
+      "source": "builtin",
+      "dependencies": {
+        "com.unity.modules.jsonserialize": "1.0.0"
       }
     },
     "com.unity.modules.terrain": {
@@ -440,11 +387,31 @@
         "com.unity.modules.unitywebrequest": "1.0.0"
       }
     },
+    "com.unity.modules.vr": {
+      "version": "1.0.0",
+      "depth": 0,
+      "source": "builtin",
+      "dependencies": {
+        "com.unity.modules.jsonserialize": "1.0.0",
+        "com.unity.modules.physics": "1.0.0",
+        "com.unity.modules.xr": "1.0.0"
+      }
+    },
     "com.unity.modules.wind": {
       "version": "1.0.0",
       "depth": 0,
       "source": "builtin",
       "dependencies": {}
+    },
+    "com.unity.modules.xr": {
+      "version": "1.0.0",
+      "depth": 1,
+      "source": "builtin",
+      "dependencies": {
+        "com.unity.modules.physics": "1.0.0",
+        "com.unity.modules.jsonserialize": "1.0.0",
+        "com.unity.modules.subsystems": "1.0.0"
+      }
     }
   }
 }