--- conflicted
+++ resolved
@@ -21,16 +21,6 @@
       },
       "url": "https://packages.unity.com"
     },
-<<<<<<< HEAD
-    "com.unity.collab-proxy": {
-      "version": "1.3.9",
-      "depth": 0,
-      "source": "registry",
-      "dependencies": {},
-      "url": "https://packages.unity.com"
-    },
-=======
->>>>>>> baa399a6
     "com.unity.ext.nunit": {
       "version": "1.0.6",
       "depth": 1,
@@ -133,18 +123,6 @@
       },
       "url": "https://packages.unity.com"
     },
-<<<<<<< HEAD
-    "com.unity.textmeshpro": {
-      "version": "3.0.4",
-      "depth": 0,
-      "source": "registry",
-      "dependencies": {
-        "com.unity.ugui": "1.0.0"
-      },
-      "url": "https://packages.unity.com"
-    },
-=======
->>>>>>> baa399a6
     "com.unity.timeline": {
       "version": "1.6.0-pre.3",
       "depth": 0,
