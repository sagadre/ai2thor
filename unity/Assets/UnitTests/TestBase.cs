
using System.Collections;
using System.Collections.Generic;
using NUnit.Framework;
using System;
using UnityEngine;
using UnityEngine.TestTools;
using UnityStandardAssets.Characters.FirstPerson;
using Newtonsoft.Json;
using Newtonsoft.Json.Linq;
using Newtonsoft.Json.Serialization;

namespace Tests
{
    public class TestBase
    {
        protected int sequenceId = 0;
        protected bool lastActionSuccess;
        protected string error;

        // WARNING do not use this for testing as it adds the DebugInputField 
        // and it's definitions as a dependency
        public IEnumerator ExecuteDebugAction(string action) {
            var debugInputField = GameObject.FindObjectOfType<DebugInputField>();
            yield return debugInputField.ExecuteBatch(new List<string>{action});
        }

<<<<<<< HEAD
        public IEnumerator ExecuteAction(Dictionary<string, object> action) {
            var debugInputField = GameObject.FindObjectOfType<DebugInputField>();
            while(debugInputField.PhysicsController.IsProcessing) {
                yield return new WaitForEndOfFrame();
            }
            debugInputField.PhysicsController.ProcessControlCommand(action);
        }
        
=======
        public IEnumerator step(Dictionary<string, object> action) {
            //action["sequenceId"] = sequenceId;
            var agentManager = GameObject.FindObjectOfType<AgentManager>();
            agentManager.ProcessControlCommand(new DynamicServerAction(action));
            yield return new WaitForEndOfFrame();
            var agent = agentManager.GetActiveAgent();
            lastActionSuccess = agent.lastActionSuccess;
            error = agent.errorMessage;
            sequenceId++;
        }

        public IEnumerator initalizeDefaultDiscrete() {
            Dictionary<string, object> action = new Dictionary<string, object>() {
                { "gridSize", 0.25f},
                { "agentCount", 1},
                { "fieldOfView", 90f},
                { "snapToGrid", true},
                { "action", "Initialize"}
            };
            yield return step(action);
        }

>>>>>>> a3bf39f5
        [SetUp]
        public virtual void Setup(){
            UnityEngine.SceneManagement.SceneManager.LoadScene ("FloorPlan1_physics");
        }

    }
}<|MERGE_RESOLUTION|>--- conflicted
+++ resolved
@@ -25,16 +25,6 @@
             yield return debugInputField.ExecuteBatch(new List<string>{action});
         }
 
-<<<<<<< HEAD
-        public IEnumerator ExecuteAction(Dictionary<string, object> action) {
-            var debugInputField = GameObject.FindObjectOfType<DebugInputField>();
-            while(debugInputField.PhysicsController.IsProcessing) {
-                yield return new WaitForEndOfFrame();
-            }
-            debugInputField.PhysicsController.ProcessControlCommand(action);
-        }
-        
-=======
         public IEnumerator step(Dictionary<string, object> action) {
             //action["sequenceId"] = sequenceId;
             var agentManager = GameObject.FindObjectOfType<AgentManager>();
@@ -57,7 +47,6 @@
             yield return step(action);
         }
 
->>>>>>> a3bf39f5
         [SetUp]
         public virtual void Setup(){
             UnityEngine.SceneManagement.SceneManager.LoadScene ("FloorPlan1_physics");
