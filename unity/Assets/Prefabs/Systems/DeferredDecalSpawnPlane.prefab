%YAML 1.1
%TAG !u! tag:unity3d.com,2011:
--- !u!1 &8396441049647835788
GameObject:
  m_ObjectHideFlags: 0
  m_CorrespondingSourceObject: {fileID: 0}
  m_PrefabInstance: {fileID: 0}
  m_PrefabAsset: {fileID: 0}
  serializedVersion: 6
  m_Component:
  - component: {fileID: 8396441049647835780}
  - component: {fileID: 8396441049647835783}
  - component: {fileID: 8396441049647835782}
  - component: {fileID: 8396441049647835784}
  - component: {fileID: 8396441049647835787}
  - component: {fileID: 8396441049647835786}
  - component: {fileID: 8396441049647835789}
  m_Layer: 9
  m_Name: DeferredDecalSpawnPlane
  m_TagString: Untagged
  m_Icon: {fileID: 0}
  m_NavMeshLayer: 0
  m_StaticEditorFlags: 0
  m_IsActive: 1
--- !u!4 &8396441049647835780
Transform:
  m_ObjectHideFlags: 0
  m_CorrespondingSourceObject: {fileID: 0}
  m_PrefabInstance: {fileID: 0}
  m_PrefabAsset: {fileID: 0}
  m_GameObject: {fileID: 8396441049647835788}
  m_LocalRotation: {x: 0, y: 0, z: 0, w: 1}
<<<<<<< HEAD
  m_LocalPosition: {x: -4.014, y: 1.249, z: -0.303}
  m_LocalScale: {x: 0.83572125, y: 0.474425, z: 1}
=======
  m_LocalPosition: {x: 0, y: 0, z: 0}
  m_LocalScale: {x: 1, y: 1, z: 1}
>>>>>>> 2d5e7af7
  m_Children: []
  m_Father: {fileID: 0}
  m_RootOrder: 0
  m_LocalEulerAnglesHint: {x: 0, y: 0, z: 0}
--- !u!33 &8396441049647835783
MeshFilter:
  m_ObjectHideFlags: 0
  m_CorrespondingSourceObject: {fileID: 0}
  m_PrefabInstance: {fileID: 0}
  m_PrefabAsset: {fileID: 0}
  m_GameObject: {fileID: 8396441049647835788}
  m_Mesh: {fileID: 10210, guid: 0000000000000000e000000000000000, type: 0}
--- !u!23 &8396441049647835782
MeshRenderer:
  m_ObjectHideFlags: 0
  m_CorrespondingSourceObject: {fileID: 0}
  m_PrefabInstance: {fileID: 0}
  m_PrefabAsset: {fileID: 0}
  m_GameObject: {fileID: 8396441049647835788}
  m_Enabled: 1
  m_CastShadows: 1
  m_ReceiveShadows: 1
  m_DynamicOccludee: 1
  m_MotionVectors: 1
  m_LightProbeUsage: 1
  m_ReflectionProbeUsage: 1
  m_RenderingLayerMask: 1
  m_RendererPriority: 0
  m_Materials:
  - {fileID: 2100000, guid: a98ce57d4c59b417eb37214101182da7, type: 2}
  m_StaticBatchInfo:
    firstSubMesh: 0
    subMeshCount: 0
  m_StaticBatchRoot: {fileID: 0}
  m_ProbeAnchor: {fileID: 0}
  m_LightProbeVolumeOverride: {fileID: 0}
  m_ScaleInLightmap: 1
  m_PreserveUVs: 0
  m_IgnoreNormalsForChartDetection: 0
  m_ImportantGI: 0
  m_StitchLightmapSeams: 0
  m_SelectedEditorRenderState: 3
  m_MinimumChartSize: 4
  m_AutoUVMaxDistance: 0.5
  m_AutoUVMaxAngle: 89
  m_LightmapParameters: {fileID: 0}
  m_SortingLayerID: 0
  m_SortingLayer: 0
  m_SortingOrder: 0
--- !u!114 &8396441049647835784
MonoBehaviour:
  m_ObjectHideFlags: 0
  m_CorrespondingSourceObject: {fileID: 0}
  m_PrefabInstance: {fileID: 0}
  m_PrefabAsset: {fileID: 0}
  m_GameObject: {fileID: 8396441049647835788}
  m_Enabled: 1
  m_EditorHideFlags: 0
  m_Script: {fileID: 11500000, guid: 786ba28818a6447da8508a37fdad85d0, type: 3}
  m_Name: 
  m_EditorClassIdentifier: 
--- !u!65 &8396441049647835787
BoxCollider:
  m_ObjectHideFlags: 0
  m_CorrespondingSourceObject: {fileID: 0}
  m_PrefabInstance: {fileID: 0}
  m_PrefabAsset: {fileID: 0}
  m_GameObject: {fileID: 8396441049647835788}
  m_Material: {fileID: 0}
  m_IsTrigger: 0
  m_Enabled: 1
  serializedVersion: 2
  m_Size: {x: 1, y: 1, z: 0.033040285}
  m_Center: {x: 0, y: 0, z: -0.002320528}
--- !u!54 &8396441049647835786
Rigidbody:
  m_ObjectHideFlags: 0
  m_CorrespondingSourceObject: {fileID: 0}
  m_PrefabInstance: {fileID: 0}
  m_PrefabAsset: {fileID: 0}
  m_GameObject: {fileID: 8396441049647835788}
  serializedVersion: 2
  m_Mass: 1
  m_Drag: 0
  m_AngularDrag: 0.05
  m_UseGravity: 0
  m_IsKinematic: 1
  m_Interpolate: 0
  m_Constraints: 0
  m_CollisionDetection: 0
--- !u!114 &8396441049647835789
MonoBehaviour:
  m_ObjectHideFlags: 0
  m_CorrespondingSourceObject: {fileID: 0}
  m_PrefabInstance: {fileID: 0}
  m_PrefabAsset: {fileID: 0}
  m_GameObject: {fileID: 8396441049647835788}
  m_Enabled: 1
  m_EditorHideFlags: 0
  m_Script: {fileID: 11500000, guid: f7d98477ae6de4449943b8453b5fab7c, type: 3}
  m_Name: 
  m_EditorClassIdentifier: 
  PrefabToSwapTo: {fileID: 0}
  DirtyPrefabToSwapTo: {fileID: 0}
  ImpulseThreshold: 3.6
  HighFrictionImpulseOffset: 2
  broken: 0
  breakType: 0
  MaterialSwapObjects: []
  decals:
  - {fileID: 1121847277, guid: 341df9c2e493e45a692952569e263a4f, type: 3}
  - {fileID: 4426526026891596498, guid: e21117274ced9467282e32466497fe77, type: 3}
  - {fileID: 2680886067115254329, guid: e51135ddeeffc4cce91d7944db53a95b, type: 3}
  - {fileID: 5907132527611772296, guid: 44b4c9a34d3fa4243b327e833522155a, type: 3}
  nextDecalWaitTimeSeconds: 1
  decalScale: {x: 0.3, y: 0.3, z: 0.2}
  minimumImpulseMagnitudeForDecal: 10
  transparent: 0
  transparentDecalSpawnOffset: {x: 0, y: 0, z: 0}<|MERGE_RESOLUTION|>--- conflicted
+++ resolved
@@ -30,13 +30,8 @@
   m_PrefabAsset: {fileID: 0}
   m_GameObject: {fileID: 8396441049647835788}
   m_LocalRotation: {x: 0, y: 0, z: 0, w: 1}
-<<<<<<< HEAD
-  m_LocalPosition: {x: -4.014, y: 1.249, z: -0.303}
-  m_LocalScale: {x: 0.83572125, y: 0.474425, z: 1}
-=======
   m_LocalPosition: {x: 0, y: 0, z: 0}
-  m_LocalScale: {x: 1, y: 1, z: 1}
->>>>>>> 2d5e7af7
+  m_LocalScale: {x: 0.675, y: 1.0749999, z: 1}
   m_Children: []
   m_Father: {fileID: 0}
   m_RootOrder: 0
@@ -66,7 +61,7 @@
   m_RenderingLayerMask: 1
   m_RendererPriority: 0
   m_Materials:
-  - {fileID: 2100000, guid: a98ce57d4c59b417eb37214101182da7, type: 2}
+  - {fileID: 2100000, guid: e31bab90d9793474f8d28d8cf7581283, type: 2}
   m_StaticBatchInfo:
     firstSubMesh: 0
     subMeshCount: 0
@@ -146,6 +141,7 @@
   broken: 0
   breakType: 0
   MaterialSwapObjects: []
+  stencilWriteValue: 1
   decals:
   - {fileID: 1121847277, guid: 341df9c2e493e45a692952569e263a4f, type: 3}
   - {fileID: 4426526026891596498, guid: e21117274ced9467282e32466497fe77, type: 3}
@@ -155,4 +151,4 @@
   decalScale: {x: 0.3, y: 0.3, z: 0.2}
   minimumImpulseMagnitudeForDecal: 10
   transparent: 0
-  transparentDecalSpawnOffset: {x: 0, y: 0, z: 0}+  transparentDecalSpawnOffset: {x: 0, y: 0, z: -0.03}