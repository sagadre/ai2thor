--- conflicted
+++ resolved
@@ -23,14 +23,6 @@
         bone3Length = (armWrist.position - armElbow.position).magnitude;
         IKHint = IKPole.GetChild(0);
     }
-<<<<<<< HEAD
-
-    //Uncomment this when testing in Unity Game Mode
-    //void Update()
-    //{
-    //    ManipulateArm();
-    //}
-=======
     
     #if UNITY_EDITOR
     //Uncomment this when testing in Unity
@@ -39,21 +31,15 @@
       ManipulateArm();
     }
     #endif
->>>>>>> 0f82177a
 
     public void ManipulateArm()
     {
         //Check if arm is driven by IK or FK
         if (isIKDriven == true)
         {
-<<<<<<< HEAD
-            IKPole.parent.position = IKTarget.parent.position;
-            IKPole.parent.forward = IKTarget.parent.position - armShoulder.position;
-=======
             //Adjust pole position 
             IKPole.parent.position = IKTarget.position;
             IKPole.parent.forward = IKTarget.position - armShoulder.position;
->>>>>>> 0f82177a
 
             //Check if manipulator location is reachable by arm
             if ((IKTarget.position - armShoulder.position).sqrMagnitude >= Mathf.Pow(bone2Length + bone3Length, 2))
