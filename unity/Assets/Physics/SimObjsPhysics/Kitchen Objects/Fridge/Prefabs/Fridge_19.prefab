--- conflicted
+++ resolved
@@ -85,9 +85,9 @@
   m_PrefabInstance: {fileID: 0}
   m_PrefabAsset: {fileID: 0}
   m_GameObject: {fileID: 1046293336498792}
-  m_LocalRotation: {x: -0, y: 0.000000119209275, z: -0, w: 1}
-  m_LocalPosition: {x: 0.000000007450581, y: 0.94319993, z: 0.06659992}
-  m_LocalScale: {x: 1.0800004, y: 1.5997505, z: 0.47587505}
+  m_LocalRotation: {x: -0, y: 0.70710576, z: -0, w: 0.70710784}
+  m_LocalPosition: {x: 0.05793786, y: 0.9378369, z: 0}
+  m_LocalScale: {x: 0.85732496, y: 1.5906543, z: 0.4139822}
   m_Children: []
   m_Father: {fileID: 4380432145431384}
   m_RootOrder: 0
@@ -248,9 +248,9 @@
   m_PrefabInstance: {fileID: 0}
   m_PrefabAsset: {fileID: 0}
   m_GameObject: {fileID: 1076578160706930}
-  m_LocalRotation: {x: -0, y: 0.000000119209275, z: -0, w: 1}
-  m_LocalPosition: {x: 0.000000007450581, y: 1.3175919, z: 0.06659992}
-  m_LocalScale: {x: 1.0800067, y: 1.5997462, z: 0.47587255}
+  m_LocalRotation: {x: -0, y: 0.70710576, z: -0, w: 0.70710784}
+  m_LocalPosition: {x: 0.05793786, y: 1.3101, z: 0}
+  m_LocalScale: {x: 0.85732996, y: 1.59065, z: 0.41397998}
   m_Children: []
   m_Father: {fileID: 4380432145431384}
   m_RootOrder: 1
@@ -749,7 +749,7 @@
   m_PrefabAsset: {fileID: 0}
   m_GameObject: {fileID: 1294149536044428}
   m_LocalRotation: {x: 0, y: 0, z: 0, w: 1}
-  m_LocalPosition: {x: 0, y: 0, z: 0}
+  m_LocalPosition: {x: -3.1888924, y: -0, z: -2.185}
   m_LocalScale: {x: 1, y: 1, z: 1}
   m_Children:
   - {fileID: 4527053476612414}
@@ -759,9 +759,10 @@
   - {fileID: 4882936903379496}
   - {fileID: 4821061803626860}
   - {fileID: 1371751746575447215}
+  - {fileID: 4176937699241777270}
   m_Father: {fileID: 0}
   m_RootOrder: 0
-  m_LocalEulerAnglesHint: {x: 0, y: -90.00001, z: 0}
+  m_LocalEulerAnglesHint: {x: 0, y: 0, z: 0}
 --- !u!54 &54850721187230052
 Rigidbody:
   m_ObjectHideFlags: 0
@@ -790,12 +791,8 @@
   m_Script: {fileID: 11500000, guid: b439f6e4ef5714ee2a3643acf37b7a9d, type: 3}
   m_Name: 
   m_EditorClassIdentifier: 
-<<<<<<< HEAD
-  objectID: Fridge|-03.19|+00.00|-02.19
-=======
   objectID: 
   assetID: Fridge_19
->>>>>>> 2f8dd9f9
   Type: 18
   PrimaryProperty: 1
   SecondaryProperties: 07000000080000000d000000
@@ -965,7 +962,7 @@
   m_GameObject: {fileID: 1334021688683774}
   m_LocalRotation: {x: 0, y: 0, z: 0, w: 1}
   m_LocalPosition: {x: 0, y: 0, z: 0}
-  m_LocalScale: {x: 1.0000002, y: 1, z: 1.0000002}
+  m_LocalScale: {x: 1, y: 1, z: 1}
   m_Children: []
   m_Father: {fileID: 4380432145431384}
   m_RootOrder: 5
@@ -981,8 +978,8 @@
   m_IsTrigger: 0
   m_Enabled: 0
   serializedVersion: 2
-  m_Size: {x: 1.1643624, y: 1.809544, z: 0.95397437}
-  m_Center: {x: 0.0020059342, y: 0.8871798, z: 0.03786082}
+  m_Size: {x: 0.8056743, y: 1.7762923, z: 0.90299284}
+  m_Center: {x: 0.034292817, y: 0.88823724, z: 0}
 --- !u!1 &1341307948345578
 GameObject:
   m_ObjectHideFlags: 0
@@ -1178,9 +1175,9 @@
   m_PrefabInstance: {fileID: 0}
   m_PrefabAsset: {fileID: 0}
   m_GameObject: {fileID: 1386117803035810}
-  m_LocalRotation: {x: -0, y: 0.000000119209275, z: -0, w: 1}
-  m_LocalPosition: {x: 0.000000007450581, y: 1.7051959, z: 0.06659992}
-  m_LocalScale: {x: 1.0800067, y: 1.5997462, z: 0.47587255}
+  m_LocalRotation: {x: -0, y: 0.70710576, z: -0, w: 0.70710784}
+  m_LocalPosition: {x: 0.05793786, y: 1.6955, z: 0}
+  m_LocalScale: {x: 0.85732996, y: 1.59065, z: 0.41397998}
   m_Children: []
   m_Father: {fileID: 4380432145431384}
   m_RootOrder: 2
@@ -1428,9 +1425,9 @@
   m_PrefabInstance: {fileID: 0}
   m_PrefabAsset: {fileID: 0}
   m_GameObject: {fileID: 1542180947690844}
-  m_LocalRotation: {x: -0, y: 0.000000119209275, z: -0, w: 1}
-  m_LocalPosition: {x: 0.5845162, y: 1.189765, z: 0.0666697}
-  m_LocalScale: {x: 1.0800067, y: 1.5997462, z: 0.47587255}
+  m_LocalRotation: {x: -0, y: 0.70710576, z: -0, w: 0.70710784}
+  m_LocalPosition: {x: 0.058, y: 1.183, z: -0.464}
+  m_LocalScale: {x: 0.85732996, y: 1.59065, z: 0.41397998}
   m_Children: []
   m_Father: {fileID: 4380432145431384}
   m_RootOrder: 3
@@ -1523,7 +1520,7 @@
   m_TagString: SimObjPhysics
   m_Icon: {fileID: 0}
   m_NavMeshLayer: 1
-  m_StaticEditorFlags: 8
+  m_StaticEditorFlags: 12
   m_IsActive: 1
 --- !u!4 &4372095358113144
 Transform:
@@ -1653,7 +1650,7 @@
   m_TagString: SimObjPhysics
   m_Icon: {fileID: 0}
   m_NavMeshLayer: 1
-  m_StaticEditorFlags: 8
+  m_StaticEditorFlags: 12
   m_IsActive: 1
 --- !u!4 &4882936903379496
 Transform:
@@ -1662,9 +1659,9 @@
   m_PrefabInstance: {fileID: 0}
   m_PrefabAsset: {fileID: 0}
   m_GameObject: {fileID: 1567570123869032}
-  m_LocalRotation: {x: -0, y: 0.000000119209275, z: -0, w: 1}
+  m_LocalRotation: {x: -0, y: 0.70710576, z: -0, w: 0.70710784}
   m_LocalPosition: {x: 0, y: 0, z: 0}
-  m_LocalScale: {x: 0.9, y: 0.9, z: 0.9}
+  m_LocalScale: {x: 0.7144374, y: 0.89488256, z: 0.78294516}
   m_Children:
   - {fileID: 4034475260655434}
   - {fileID: 4860431317489538}
@@ -1673,7 +1670,7 @@
   - {fileID: 4139620533433742}
   m_Father: {fileID: 4380432145431384}
   m_RootOrder: 4
-  m_LocalEulerAnglesHint: {x: 0, y: 90, z: 0}
+  m_LocalEulerAnglesHint: {x: 0, y: 0, z: 0}
 --- !u!33 &33813693533850558
 MeshFilter:
   m_ObjectHideFlags: 0
@@ -2089,7 +2086,7 @@
   m_TagString: SimObjPhysics
   m_Icon: {fileID: 0}
   m_NavMeshLayer: 1
-  m_StaticEditorFlags: 8
+  m_StaticEditorFlags: 12
   m_IsActive: 1
 --- !u!4 &4860431317489538
 Transform:
@@ -2189,7 +2186,7 @@
   m_TagString: SimObjPhysics
   m_Icon: {fileID: 0}
   m_NavMeshLayer: 1
-  m_StaticEditorFlags: 8
+  m_StaticEditorFlags: 12
   m_IsActive: 1
 --- !u!4 &4034475260655434
 Transform:
@@ -2502,7 +2499,7 @@
   m_TagString: SimObjPhysics
   m_Icon: {fileID: 0}
   m_NavMeshLayer: 1
-  m_StaticEditorFlags: 8
+  m_StaticEditorFlags: 12
   m_IsActive: 1
 --- !u!4 &4914691490173084
 Transform:
@@ -2702,6 +2699,50 @@
   m_Father: {fileID: 4443659300481612}
   m_RootOrder: 3
   m_LocalEulerAnglesHint: {x: 0, y: 0, z: 0}
+--- !u!1 &443790759119189316
+GameObject:
+  m_ObjectHideFlags: 0
+  m_CorrespondingSourceObject: {fileID: 0}
+  m_PrefabInstance: {fileID: 0}
+  m_PrefabAsset: {fileID: 0}
+  serializedVersion: 6
+  m_Component:
+  - component: {fileID: 4176937699241777270}
+  - component: {fileID: 5160935785913340450}
+  m_Layer: 8
+  m_Name: BoundingBox (1)
+  m_TagString: Untagged
+  m_Icon: {fileID: 0}
+  m_NavMeshLayer: 0
+  m_StaticEditorFlags: 0
+  m_IsActive: 1
+--- !u!4 &4176937699241777270
+Transform:
+  m_ObjectHideFlags: 0
+  m_CorrespondingSourceObject: {fileID: 0}
+  m_PrefabInstance: {fileID: 0}
+  m_PrefabAsset: {fileID: 0}
+  m_GameObject: {fileID: 443790759119189316}
+  m_LocalRotation: {x: -0, y: -0, z: -0, w: 1}
+  m_LocalPosition: {x: 0, y: 0, z: 0}
+  m_LocalScale: {x: 1, y: 1, z: 1}
+  m_Children: []
+  m_Father: {fileID: 4380432145431384}
+  m_RootOrder: 7
+  m_LocalEulerAnglesHint: {x: 0, y: 0, z: 0}
+--- !u!65 &5160935785913340450
+BoxCollider:
+  m_ObjectHideFlags: 0
+  m_CorrespondingSourceObject: {fileID: 0}
+  m_PrefabInstance: {fileID: 0}
+  m_PrefabAsset: {fileID: 0}
+  m_GameObject: {fileID: 443790759119189316}
+  m_Material: {fileID: 0}
+  m_IsTrigger: 0
+  m_Enabled: 0
+  serializedVersion: 2
+  m_Size: {x: 1.3434439, y: 1.7762923, z: 1.2017803}
+  m_Center: {x: 0.3031776, y: 0.88823724, z: 0}
 --- !u!1001 &6455236256306045314
 PrefabInstance:
   m_ObjectHideFlags: 0
@@ -2718,60 +2759,26 @@
         type: 3}
       propertyPath: m_RootOrder
       value: 6
-<<<<<<< HEAD
-=======
       objectReference: {fileID: 0}
     - target: {fileID: 5376431395650311469, guid: ed15616270d4de14ca70042691c091f6,
         type: 3}
       propertyPath: m_LocalPosition.x
       value: 0.03
->>>>>>> 2f8dd9f9
-      objectReference: {fileID: 0}
-    - target: {fileID: 5376431395650311469, guid: ed15616270d4de14ca70042691c091f6,
-        type: 3}
-      propertyPath: m_LocalScale.x
-      value: 1.1495063
-      objectReference: {fileID: 0}
-    - target: {fileID: 5376431395650311469, guid: ed15616270d4de14ca70042691c091f6,
-        type: 3}
-      propertyPath: m_LocalScale.y
-      value: 1.0057186
-      objectReference: {fileID: 0}
-    - target: {fileID: 5376431395650311469, guid: ed15616270d4de14ca70042691c091f6,
-        type: 3}
-<<<<<<< HEAD
-      propertyPath: m_LocalScale.z
-      value: 1.2597328
-=======
-      propertyPath: m_LocalRotation.w
-      value: -0.0000001872535
-      objectReference: {fileID: 0}
-    - target: {fileID: 5376431395650311469, guid: ed15616270d4de14ca70042691c091f6,
-        type: 3}
-      propertyPath: m_LocalRotation.x
-      value: -0
->>>>>>> 2f8dd9f9
-      objectReference: {fileID: 0}
-    - target: {fileID: 5376431395650311469, guid: ed15616270d4de14ca70042691c091f6,
-        type: 3}
-      propertyPath: m_LocalPosition.x
-      value: 0.34642664
       objectReference: {fileID: 0}
     - target: {fileID: 5376431395650311469, guid: ed15616270d4de14ca70042691c091f6,
         type: 3}
       propertyPath: m_LocalPosition.y
-      value: 1.0268388
+      value: 1.021
       objectReference: {fileID: 0}
     - target: {fileID: 5376431395650311469, guid: ed15616270d4de14ca70042691c091f6,
         type: 3}
       propertyPath: m_LocalPosition.z
-      value: 0.034484208
+      value: -0.275
       objectReference: {fileID: 0}
     - target: {fileID: 5376431395650311469, guid: ed15616270d4de14ca70042691c091f6,
         type: 3}
-<<<<<<< HEAD
       propertyPath: m_LocalRotation.w
-      value: -0.7071058
+      value: -0.0000001872535
       objectReference: {fileID: 0}
     - target: {fileID: 5376431395650311469, guid: ed15616270d4de14ca70042691c091f6,
         type: 3}
@@ -2781,17 +2788,15 @@
     - target: {fileID: 5376431395650311469, guid: ed15616270d4de14ca70042691c091f6,
         type: 3}
       propertyPath: m_LocalRotation.y
-      value: -0.70710784
+      value: -1
       objectReference: {fileID: 0}
     - target: {fileID: 5376431395650311469, guid: ed15616270d4de14ca70042691c091f6,
         type: 3}
       propertyPath: m_LocalRotation.z
-      value: -0
+      value: 0
       objectReference: {fileID: 0}
     - target: {fileID: 5376431395650311469, guid: ed15616270d4de14ca70042691c091f6,
         type: 3}
-=======
->>>>>>> 2f8dd9f9
       propertyPath: m_LocalEulerAnglesHint.x
       value: 0
       objectReference: {fileID: 0}
