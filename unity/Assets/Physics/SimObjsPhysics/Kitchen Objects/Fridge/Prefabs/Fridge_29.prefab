--- conflicted
+++ resolved
@@ -526,8 +526,8 @@
   m_IsTrigger: 0
   m_Enabled: 0
   serializedVersion: 2
-  m_Size: {x: 1.2661991, y: 2.1701741, z: 1.0286252}
-  m_Center: {x: 0, y: 1.0964501, z: 0.020046532}
+  m_Size: {x: 1.2661991, y: 2.1701741, z: 1.0249212}
+  m_Center: {x: 0, y: 1.0964501, z: 0.018194497}
 --- !u!1 &1259806239155920
 GameObject:
   m_ObjectHideFlags: 0
@@ -1309,7 +1309,7 @@
   m_TagString: SimObjPhysics
   m_Icon: {fileID: 0}
   m_NavMeshLayer: 1
-  m_StaticEditorFlags: 8
+  m_StaticEditorFlags: 12
   m_IsActive: 1
 --- !u!4 &4664323381487254
 Transform:
@@ -1448,8 +1448,8 @@
   m_PrefabInstance: {fileID: 0}
   m_PrefabAsset: {fileID: 0}
   m_GameObject: {fileID: 1678087712076668}
-  m_LocalRotation: {x: 0, y: 0, z: 0, w: 1}
-  m_LocalPosition: {x: 0, y: 0, z: 0}
+  m_LocalRotation: {x: 0, y: 0.7071068, z: 0, w: 0.70710677}
+  m_LocalPosition: {x: -1.286, y: 0.020219993, z: 1.833}
   m_LocalScale: {x: 1, y: 1, z: 1}
   m_Children:
   - {fileID: 4984581549771666}
@@ -1461,9 +1461,10 @@
   - {fileID: 4539011644276448}
   - {fileID: 4883103580152956}
   - {fileID: 4835939579493867595}
+  - {fileID: 2233150982594114715}
   m_Father: {fileID: 0}
   m_RootOrder: 0
-  m_LocalEulerAnglesHint: {x: 0, y: 0, z: 0}
+  m_LocalEulerAnglesHint: {x: 0, y: 90.00001, z: 0}
 --- !u!54 &54230249430180394
 Rigidbody:
   m_ObjectHideFlags: 0
@@ -1492,12 +1493,8 @@
   m_Script: {fileID: 11500000, guid: b439f6e4ef5714ee2a3643acf37b7a9d, type: 3}
   m_Name: 
   m_EditorClassIdentifier: 
-<<<<<<< HEAD
-  objectID: Fridge|-01.29|+00.02|+01.83
-=======
   objectID: 
   assetID: Fridge_29
->>>>>>> 2f8dd9f9
   Type: 18
   PrimaryProperty: 1
   SecondaryProperties: 07000000080000000d000000
@@ -1719,7 +1716,7 @@
   m_TagString: SimObjPhysics
   m_Icon: {fileID: 0}
   m_NavMeshLayer: 1
-  m_StaticEditorFlags: 8
+  m_StaticEditorFlags: 12
   m_IsActive: 1
 --- !u!4 &4963786049324146
 Transform:
@@ -1984,7 +1981,7 @@
   m_TagString: SimObjPhysics
   m_Icon: {fileID: 0}
   m_NavMeshLayer: 1
-  m_StaticEditorFlags: 8
+  m_StaticEditorFlags: 12
   m_IsActive: 1
 --- !u!4 &4539011644276448
 Transform:
@@ -2235,8 +2232,8 @@
   m_IsTrigger: 1
   m_Enabled: 1
   serializedVersion: 2
-  m_Size: {x: 0.6070687, y: 0.107355945, z: 0.26494497}
-  m_Center: {x: -0.19646564, y: -0.007225626, z: -0.071985}
+  m_Size: {x: 0.6070687, y: 0.107355945, z: 0.28049043}
+  m_Center: {x: -0.19646563, y: -0.007225626, z: -0.06421223}
 --- !u!114 &114952119771196880
 MonoBehaviour:
   m_ObjectHideFlags: 0
@@ -2401,7 +2398,7 @@
   m_TagString: SimObjPhysics
   m_Icon: {fileID: 0}
   m_NavMeshLayer: 1
-  m_StaticEditorFlags: 8
+  m_StaticEditorFlags: 12
   m_IsActive: 1
 --- !u!4 &4696729748796202
 Transform:
@@ -2636,7 +2633,7 @@
   m_TagString: SimObjPhysics
   m_Icon: {fileID: 0}
   m_NavMeshLayer: 1
-  m_StaticEditorFlags: 8
+  m_StaticEditorFlags: 12
   m_IsActive: 1
 --- !u!4 &4129867896753522
 Transform:
@@ -2824,8 +2821,6 @@
   m_EditorClassIdentifier: 
   CurrentlyContains: []
   myParent: {fileID: 1678087712076668}
-<<<<<<< HEAD
-=======
 --- !u!1 &1076216114971537358
 GameObject:
   m_ObjectHideFlags: 0
@@ -2870,7 +2865,6 @@
   serializedVersion: 2
   m_Size: {x: 1.648242, y: 2.1701741, z: 1.7215655}
   m_Center: {x: 0, y: 1.0964501, z: 0.3665167}
->>>>>>> 2f8dd9f9
 --- !u!1001 &684651264608662886
 PrefabInstance:
   m_ObjectHideFlags: 0
@@ -2951,12 +2945,12 @@
     - target: {fileID: 8330502568265666448, guid: ed15616270d4de14ca70042691c091f6,
         type: 3}
       propertyPath: m_Size.z
-      value: 0.57438755
+      value: 0.60026574
       objectReference: {fileID: 0}
     - target: {fileID: 8330502568265666448, guid: ed15616270d4de14ca70042691c091f6,
         type: 3}
       propertyPath: m_Center.x
-      value: 0.012539625
+      value: 0.012539623
       objectReference: {fileID: 0}
     - target: {fileID: 8330502568265666448, guid: ed15616270d4de14ca70042691c091f6,
         type: 3}
@@ -2966,7 +2960,7 @@
     - target: {fileID: 8330502568265666448, guid: ed15616270d4de14ca70042691c091f6,
         type: 3}
       propertyPath: m_Center.z
-      value: 0.048547402
+      value: 0.061486423
       objectReference: {fileID: 0}
     m_RemovedComponents: []
   m_SourcePrefab: {fileID: 100100000, guid: ed15616270d4de14ca70042691c091f6, type: 3}
