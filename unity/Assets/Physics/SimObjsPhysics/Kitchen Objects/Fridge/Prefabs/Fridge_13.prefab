%YAML 1.1
%TAG !u! tag:unity3d.com,2011:
--- !u!1 &1014670465246006
GameObject:
  m_ObjectHideFlags: 0
  m_CorrespondingSourceObject: {fileID: 0}
  m_PrefabInstance: {fileID: 0}
  m_PrefabAsset: {fileID: 0}
  serializedVersion: 6
  m_Component:
  - component: {fileID: 4531155819098722}
  m_Layer: 8
  m_Name: BodyVisPoints
  m_TagString: Untagged
  m_Icon: {fileID: 0}
  m_NavMeshLayer: 0
  m_StaticEditorFlags: 0
  m_IsActive: 1
--- !u!4 &4531155819098722
Transform:
  m_ObjectHideFlags: 0
  m_CorrespondingSourceObject: {fileID: 0}
  m_PrefabInstance: {fileID: 0}
  m_PrefabAsset: {fileID: 0}
  m_GameObject: {fileID: 1014670465246006}
  m_LocalRotation: {x: 0, y: 0, z: 0, w: 1}
  m_LocalPosition: {x: 0, y: 0, z: 0}
  m_LocalScale: {x: 1, y: 1, z: 1}
  m_Children:
  - {fileID: 4728907445301316}
  - {fileID: 4045181513614020}
  - {fileID: 4847979255911940}
  - {fileID: 4855526451999068}
  - {fileID: 4730238672495540}
  - {fileID: 4240762343628768}
  - {fileID: 4770163901023818}
  - {fileID: 4783581057708682}
  - {fileID: 4228020138939256}
  - {fileID: 4556766936092320}
  - {fileID: 4834882597235530}
  - {fileID: 4302563651707468}
  - {fileID: 4913425394244228}
  - {fileID: 4057372128164982}
  - {fileID: 4203728186767980}
  - {fileID: 4236214654215672}
  - {fileID: 4415338629891870}
  - {fileID: 4001175598462172}
  - {fileID: 4788901371703410}
  - {fileID: 4618010423818446}
  m_Father: {fileID: 4650253996057516}
  m_RootOrder: 5
  m_LocalEulerAnglesHint: {x: 0, y: 0, z: 0}
--- !u!1 &1035303666263100
GameObject:
  m_ObjectHideFlags: 0
  m_CorrespondingSourceObject: {fileID: 0}
  m_PrefabInstance: {fileID: 0}
  m_PrefabAsset: {fileID: 0}
  serializedVersion: 6
  m_Component:
  - component: {fileID: 4783479896722680}
  - component: {fileID: 33797632447729372}
  - component: {fileID: 23891457628458512}
  m_Layer: 8
  m_Name: Mesh
  m_TagString: SimObjPhysics
  m_Icon: {fileID: 0}
  m_NavMeshLayer: 1
  m_StaticEditorFlags: 8
  m_IsActive: 1
--- !u!4 &4783479896722680
Transform:
  m_ObjectHideFlags: 0
  m_CorrespondingSourceObject: {fileID: 0}
  m_PrefabInstance: {fileID: 0}
  m_PrefabAsset: {fileID: 0}
  m_GameObject: {fileID: 1035303666263100}
  m_LocalRotation: {x: -0, y: -0, z: -0, w: 1}
  m_LocalPosition: {x: 0, y: 0, z: 0}
  m_LocalScale: {x: 1, y: 1, z: 1}
  m_Children: []
  m_Father: {fileID: 4730525266394248}
  m_RootOrder: 2
  m_LocalEulerAnglesHint: {x: 0, y: 0, z: 0}
--- !u!33 &33797632447729372
MeshFilter:
  m_ObjectHideFlags: 0
  m_CorrespondingSourceObject: {fileID: 0}
  m_PrefabInstance: {fileID: 0}
  m_PrefabAsset: {fileID: 0}
  m_GameObject: {fileID: 1035303666263100}
  m_Mesh: {fileID: 4302542, guid: 14427f12143b7454ea78c2329409ff6b, type: 3}
--- !u!23 &23891457628458512
MeshRenderer:
  m_ObjectHideFlags: 0
  m_CorrespondingSourceObject: {fileID: 0}
  m_PrefabInstance: {fileID: 0}
  m_PrefabAsset: {fileID: 0}
  m_GameObject: {fileID: 1035303666263100}
  m_Enabled: 1
  m_CastShadows: 1
  m_ReceiveShadows: 1
  m_DynamicOccludee: 1
  m_MotionVectors: 1
  m_LightProbeUsage: 1
  m_ReflectionProbeUsage: 1
  m_RayTracingMode: 2
  m_RenderingLayerMask: 1
  m_RendererPriority: 0
  m_Materials:
  - {fileID: 2100000, guid: 0266a231da6664dafa0caa84508cb29b, type: 2}
  - {fileID: 2100000, guid: 10562f19a675e4ba1aadb107c690822c, type: 2}
  - {fileID: 2100000, guid: 5d56f6bafc8594221a5375a5b986a132, type: 2}
  - {fileID: 2100000, guid: 5d6dcc036d547410d8461b0bad7e9921, type: 2}
  - {fileID: 2100000, guid: 104c3cbb050804ac19b9aaa3207ab00e, type: 2}
  - {fileID: 2100000, guid: 32b386b74188e4bac9bbea278ca94b0b, type: 2}
  - {fileID: 2100000, guid: 9c252f8905c28427381463ccad0e6c9c, type: 2}
  m_StaticBatchInfo:
    firstSubMesh: 0
    subMeshCount: 0
  m_StaticBatchRoot: {fileID: 0}
  m_ProbeAnchor: {fileID: 0}
  m_LightProbeVolumeOverride: {fileID: 0}
  m_ScaleInLightmap: 1
  m_ReceiveGI: 1
  m_PreserveUVs: 0
  m_IgnoreNormalsForChartDetection: 0
  m_ImportantGI: 0
  m_StitchLightmapSeams: 0
  m_SelectedEditorRenderState: 3
  m_MinimumChartSize: 4
  m_AutoUVMaxDistance: 0.5
  m_AutoUVMaxAngle: 89
  m_LightmapParameters: {fileID: 0}
  m_SortingLayerID: 0
  m_SortingLayer: 0
  m_SortingOrder: 0
--- !u!1 &1035390141763204
GameObject:
  m_ObjectHideFlags: 0
  m_CorrespondingSourceObject: {fileID: 0}
  m_PrefabInstance: {fileID: 0}
  m_PrefabAsset: {fileID: 0}
  serializedVersion: 6
  m_Component:
  - component: {fileID: 4783581057708682}
  m_Layer: 8
  m_Name: GameObject (7)
  m_TagString: Untagged
  m_Icon: {fileID: 0}
  m_NavMeshLayer: 0
  m_StaticEditorFlags: 0
  m_IsActive: 1
--- !u!4 &4783581057708682
Transform:
  m_ObjectHideFlags: 0
  m_CorrespondingSourceObject: {fileID: 0}
  m_PrefabInstance: {fileID: 0}
  m_PrefabAsset: {fileID: 0}
  m_GameObject: {fileID: 1035390141763204}
  m_LocalRotation: {x: -0, y: -0, z: -0, w: 1}
  m_LocalPosition: {x: 0.6, y: 1.811, z: -0.34100008}
  m_LocalScale: {x: 1, y: 1, z: 1}
  m_Children: []
  m_Father: {fileID: 4531155819098722}
  m_RootOrder: 7
  m_LocalEulerAnglesHint: {x: 0, y: 0, z: 0}
--- !u!1 &1038062155003390
GameObject:
  m_ObjectHideFlags: 0
  m_CorrespondingSourceObject: {fileID: 0}
  m_PrefabInstance: {fileID: 0}
  m_PrefabAsset: {fileID: 0}
  serializedVersion: 6
  m_Component:
  - component: {fileID: 4618010423818446}
  m_Layer: 8
  m_Name: GameObject (19)
  m_TagString: Untagged
  m_Icon: {fileID: 0}
  m_NavMeshLayer: 0
  m_StaticEditorFlags: 0
  m_IsActive: 1
--- !u!4 &4618010423818446
Transform:
  m_ObjectHideFlags: 0
  m_CorrespondingSourceObject: {fileID: 0}
  m_PrefabInstance: {fileID: 0}
  m_PrefabAsset: {fileID: 0}
  m_GameObject: {fileID: 1038062155003390}
  m_LocalRotation: {x: -0, y: -0, z: -0, w: 1}
  m_LocalPosition: {x: 0.49800014, y: 1.811, z: -0.022000074}
  m_LocalScale: {x: 1, y: 1, z: 1}
  m_Children: []
  m_Father: {fileID: 4531155819098722}
  m_RootOrder: 19
  m_LocalEulerAnglesHint: {x: 0, y: 0, z: 0}
--- !u!1 &1046055806131364
GameObject:
  m_ObjectHideFlags: 0
  m_CorrespondingSourceObject: {fileID: 0}
  m_PrefabInstance: {fileID: 0}
  m_PrefabAsset: {fileID: 0}
  serializedVersion: 6
  m_Component:
  - component: {fileID: 4703771326237820}
  m_Layer: 8
  m_Name: GameObject (10)
  m_TagString: Untagged
  m_Icon: {fileID: 0}
  m_NavMeshLayer: 0
  m_StaticEditorFlags: 0
  m_IsActive: 1
--- !u!4 &4703771326237820
Transform:
  m_ObjectHideFlags: 0
  m_CorrespondingSourceObject: {fileID: 0}
  m_PrefabInstance: {fileID: 0}
  m_PrefabAsset: {fileID: 0}
  m_GameObject: {fileID: 1046055806131364}
  m_LocalRotation: {x: -0, y: -0, z: -0, w: 1}
  m_LocalPosition: {x: 0.60200024, y: -0.588, z: 0.06099987}
  m_LocalScale: {x: 1, y: 1, z: 1}
  m_Children: []
  m_Father: {fileID: 4371401873158366}
  m_RootOrder: 10
  m_LocalEulerAnglesHint: {x: 0, y: 0, z: 0}
--- !u!1 &1056347022811844
GameObject:
  m_ObjectHideFlags: 0
  m_CorrespondingSourceObject: {fileID: 0}
  m_PrefabInstance: {fileID: 0}
  m_PrefabAsset: {fileID: 0}
  serializedVersion: 6
  m_Component:
  - component: {fileID: 4899333042729736}
  - component: {fileID: 54785828321291822}
  - component: {fileID: 114986503065060750}
  - component: {fileID: 114904245255943604}
  m_Layer: 8
  m_Name: Fridge_13
  m_TagString: SimObjPhysics
  m_Icon: {fileID: 0}
  m_NavMeshLayer: 0
  m_StaticEditorFlags: 0
  m_IsActive: 1
--- !u!4 &4899333042729736
Transform:
  m_ObjectHideFlags: 0
  m_CorrespondingSourceObject: {fileID: 0}
  m_PrefabInstance: {fileID: 0}
  m_PrefabAsset: {fileID: 0}
  m_GameObject: {fileID: 1056347022811844}
  m_LocalRotation: {x: 0, y: 0, z: 0, w: 1}
  m_LocalPosition: {x: 0, y: 0, z: 0}
  m_LocalScale: {x: 1, y: 1, z: 1}
  m_Children:
  - {fileID: 4116833223465184}
  - {fileID: 4481606934530118}
  - {fileID: 4296045105695068}
  - {fileID: 4932663696549776}
  - {fileID: 4650253996057516}
  - {fileID: 4732524914797726}
  - {fileID: 6026973601556396318}
  m_Father: {fileID: 0}
  m_RootOrder: 0
  m_LocalEulerAnglesHint: {x: 0, y: 90.00001, z: 0}
--- !u!54 &54785828321291822
Rigidbody:
  m_ObjectHideFlags: 0
  m_CorrespondingSourceObject: {fileID: 0}
  m_PrefabInstance: {fileID: 0}
  m_PrefabAsset: {fileID: 0}
  m_GameObject: {fileID: 1056347022811844}
  serializedVersion: 2
  m_Mass: 1
  m_Drag: 0
  m_AngularDrag: 0.05
  m_UseGravity: 1
  m_IsKinematic: 1
  m_Interpolate: 0
  m_Constraints: 0
  m_CollisionDetection: 0
--- !u!114 &114986503065060750
MonoBehaviour:
  m_ObjectHideFlags: 0
  m_CorrespondingSourceObject: {fileID: 0}
  m_PrefabInstance: {fileID: 0}
  m_PrefabAsset: {fileID: 0}
  m_GameObject: {fileID: 1056347022811844}
  m_Enabled: 1
  m_EditorHideFlags: 0
  m_Script: {fileID: 11500000, guid: b439f6e4ef5714ee2a3643acf37b7a9d, type: 3}
  m_Name: 
  m_EditorClassIdentifier: 
<<<<<<< HEAD
  objectID: Fridge|-00.32|00.00|+03.60
=======
  objectID: 
  assetID: Fridge_13
>>>>>>> 2f8dd9f9
  Type: 18
  PrimaryProperty: 1
  SecondaryProperties: 07000000080000000d000000
  BoundingBox: {fileID: 1727471963560974}
  VisibilityPoints:
  - {fileID: 4785394848297502}
  - {fileID: 4146683651865284}
  - {fileID: 4607939811166602}
  - {fileID: 4017620345047884}
  - {fileID: 4375573874663450}
  - {fileID: 4835038347822506}
  - {fileID: 4395713533544970}
  - {fileID: 4840626576414814}
  - {fileID: 4152270444365340}
  - {fileID: 4320186024907518}
  - {fileID: 4028727039081166}
  - {fileID: 4284874171463652}
  - {fileID: 4836066326332510}
  - {fileID: 4016134400871576}
  - {fileID: 4239649550551652}
  - {fileID: 4174850957117134}
  - {fileID: 4639499536135680}
  - {fileID: 4291422586844220}
  - {fileID: 4060086135954540}
  - {fileID: 4033812390409062}
  - {fileID: 4673580545691942}
  - {fileID: 4082052460618620}
  - {fileID: 4703771326237820}
  - {fileID: 4728907445301316}
  - {fileID: 4045181513614020}
  - {fileID: 4847979255911940}
  - {fileID: 4855526451999068}
  - {fileID: 4730238672495540}
  - {fileID: 4240762343628768}
  - {fileID: 4770163901023818}
  - {fileID: 4783581057708682}
  - {fileID: 4228020138939256}
  - {fileID: 4556766936092320}
  - {fileID: 4834882597235530}
  - {fileID: 4302563651707468}
  - {fileID: 4913425394244228}
  - {fileID: 4057372128164982}
  - {fileID: 4203728186767980}
  - {fileID: 4236214654215672}
  - {fileID: 4415338629891870}
  - {fileID: 4001175598462172}
  - {fileID: 4788901371703410}
  - {fileID: 4618010423818446}
  ReceptacleTriggerBoxes:
  - {fileID: 1292826436409090}
  - {fileID: 1484182060160206}
  - {fileID: 1838177538469688}
  - {fileID: 1616393775586376}
  debugIsVisible: 0
  debugIsInteractable: 0
  isInAgentHand: 0
  MyColliders: []
  HFdynamicfriction: 0
  HFstaticfriction: 0
  HFbounciness: 0
  HFrbdrag: 0
  HFrbangulardrag: 0
  salientMaterials: 
  MySpawnPoints: []
  CurrentTemperature: 0
  HowManySecondsUntilRoomTemp: 10
  inMotion: 0
  numSimObjHit: 0
  numFloorHit: 0
  numStructureHit: 0
  lastVelocity: 0
  IsReceptacle: 0
  IsPickupable: 0
  IsMoveable: 0
  isStatic: 0
  IsToggleable: 0
  IsOpenable: 0
  IsBreakable: 0
  IsFillable: 0
  IsDirtyable: 0
  IsCookable: 0
  IsSliceable: 0
  isHeatSource: 0
  isColdSource: 0
  ContainedObjectReferences: []
  CurrentlyContains: []
--- !u!114 &114904245255943604
MonoBehaviour:
  m_ObjectHideFlags: 0
  m_CorrespondingSourceObject: {fileID: 0}
  m_PrefabInstance: {fileID: 0}
  m_PrefabAsset: {fileID: 0}
  m_GameObject: {fileID: 1056347022811844}
  m_Enabled: 1
  m_EditorHideFlags: 0
  m_Script: {fileID: 11500000, guid: b9f742cdae0124730b5b59765384368a, type: 3}
  m_Name: 
  m_EditorClassIdentifier: 
  MovingParts:
  - {fileID: 1734738918912146}
  - {fileID: 1697292435008004}
  openPositions:
  - {x: 0, y: 90, z: 0}
  - {x: 0, y: -90, z: 0}
  closedPositions:
  - {x: 0, y: 0, z: 0}
  - {x: 0, y: 0, z: 0}
  animationTime: 0.2
  triggerEnabled: 1
  currentOpenness: 1
  IgnoreTheseObjects: []
  isOpen: 0
  isCurrentlyResetting: 1
  movementType: 1
--- !u!1 &1062418048853084
GameObject:
  m_ObjectHideFlags: 0
  m_CorrespondingSourceObject: {fileID: 0}
  m_PrefabInstance: {fileID: 0}
  m_PrefabAsset: {fileID: 0}
  serializedVersion: 6
  m_Component:
  - component: {fileID: 4057372128164982}
  m_Layer: 8
  m_Name: GameObject (13)
  m_TagString: Untagged
  m_Icon: {fileID: 0}
  m_NavMeshLayer: 0
  m_StaticEditorFlags: 0
  m_IsActive: 1
--- !u!4 &4057372128164982
Transform:
  m_ObjectHideFlags: 0
  m_CorrespondingSourceObject: {fileID: 0}
  m_PrefabInstance: {fileID: 0}
  m_PrefabAsset: {fileID: 0}
  m_GameObject: {fileID: 1062418048853084}
  m_LocalRotation: {x: -0, y: -0, z: -0, w: 1}
  m_LocalPosition: {x: -0.4960003, y: 0.683, z: -0.0050001144}
  m_LocalScale: {x: 1, y: 1, z: 1}
  m_Children: []
  m_Father: {fileID: 4531155819098722}
  m_RootOrder: 13
  m_LocalEulerAnglesHint: {x: 0, y: 0, z: 0}
--- !u!1 &1074227291118470
GameObject:
  m_ObjectHideFlags: 0
  m_CorrespondingSourceObject: {fileID: 0}
  m_PrefabInstance: {fileID: 0}
  m_PrefabAsset: {fileID: 0}
  serializedVersion: 6
  m_Component:
  - component: {fileID: 4823652235995044}
  - component: {fileID: 33709967701230026}
  - component: {fileID: 23729104453330532}
  m_Layer: 8
  m_Name: Mesh
  m_TagString: SimObjPhysics
  m_Icon: {fileID: 0}
  m_NavMeshLayer: 1
  m_StaticEditorFlags: 8
  m_IsActive: 1
--- !u!4 &4823652235995044
Transform:
  m_ObjectHideFlags: 0
  m_CorrespondingSourceObject: {fileID: 0}
  m_PrefabInstance: {fileID: 0}
  m_PrefabAsset: {fileID: 0}
  m_GameObject: {fileID: 1074227291118470}
  m_LocalRotation: {x: -0, y: -0, z: -0, w: 1}
  m_LocalPosition: {x: 0, y: 0, z: 0}
  m_LocalScale: {x: 1, y: 1, z: 1}
  m_Children: []
  m_Father: {fileID: 4360810809455630}
  m_RootOrder: 2
  m_LocalEulerAnglesHint: {x: 0, y: 0, z: 0}
--- !u!33 &33709967701230026
MeshFilter:
  m_ObjectHideFlags: 0
  m_CorrespondingSourceObject: {fileID: 0}
  m_PrefabInstance: {fileID: 0}
  m_PrefabAsset: {fileID: 0}
  m_GameObject: {fileID: 1074227291118470}
  m_Mesh: {fileID: 4302540, guid: 14427f12143b7454ea78c2329409ff6b, type: 3}
--- !u!23 &23729104453330532
MeshRenderer:
  m_ObjectHideFlags: 0
  m_CorrespondingSourceObject: {fileID: 0}
  m_PrefabInstance: {fileID: 0}
  m_PrefabAsset: {fileID: 0}
  m_GameObject: {fileID: 1074227291118470}
  m_Enabled: 1
  m_CastShadows: 1
  m_ReceiveShadows: 1
  m_DynamicOccludee: 1
  m_MotionVectors: 1
  m_LightProbeUsage: 1
  m_ReflectionProbeUsage: 1
  m_RayTracingMode: 2
  m_RenderingLayerMask: 1
  m_RendererPriority: 0
  m_Materials:
  - {fileID: 2100000, guid: 0266a231da6664dafa0caa84508cb29b, type: 2}
  - {fileID: 2100000, guid: 10562f19a675e4ba1aadb107c690822c, type: 2}
  - {fileID: 2100000, guid: 5d56f6bafc8594221a5375a5b986a132, type: 2}
  - {fileID: 2100000, guid: 5d6dcc036d547410d8461b0bad7e9921, type: 2}
  - {fileID: 2100000, guid: 104c3cbb050804ac19b9aaa3207ab00e, type: 2}
  - {fileID: 2100000, guid: 32b386b74188e4bac9bbea278ca94b0b, type: 2}
  - {fileID: 2100000, guid: 9c252f8905c28427381463ccad0e6c9c, type: 2}
  m_StaticBatchInfo:
    firstSubMesh: 0
    subMeshCount: 0
  m_StaticBatchRoot: {fileID: 0}
  m_ProbeAnchor: {fileID: 0}
  m_LightProbeVolumeOverride: {fileID: 0}
  m_ScaleInLightmap: 1
  m_ReceiveGI: 1
  m_PreserveUVs: 0
  m_IgnoreNormalsForChartDetection: 0
  m_ImportantGI: 0
  m_StitchLightmapSeams: 0
  m_SelectedEditorRenderState: 3
  m_MinimumChartSize: 4
  m_AutoUVMaxDistance: 0.5
  m_AutoUVMaxAngle: 89
  m_LightmapParameters: {fileID: 0}
  m_SortingLayerID: 0
  m_SortingLayer: 0
  m_SortingOrder: 0
--- !u!1 &1095595049206384
GameObject:
  m_ObjectHideFlags: 0
  m_CorrespondingSourceObject: {fileID: 0}
  m_PrefabInstance: {fileID: 0}
  m_PrefabAsset: {fileID: 0}
  serializedVersion: 6
  m_Component:
  - component: {fileID: 4284874171463652}
  m_Layer: 8
  m_Name: GameObject (11)
  m_TagString: Untagged
  m_Icon: {fileID: 0}
  m_NavMeshLayer: 0
  m_StaticEditorFlags: 0
  m_IsActive: 1
--- !u!4 &4284874171463652
Transform:
  m_ObjectHideFlags: 0
  m_CorrespondingSourceObject: {fileID: 0}
  m_PrefabInstance: {fileID: 0}
  m_PrefabAsset: {fileID: 0}
  m_GameObject: {fileID: 1095595049206384}
  m_LocalRotation: {x: -0, y: -0, z: -0, w: 1}
  m_LocalPosition: {x: -0.017000198, y: -0.311, z: 0.04699993}
  m_LocalScale: {x: 1, y: 1, z: 1}
  m_Children: []
  m_Father: {fileID: 4232176809400326}
  m_RootOrder: 11
  m_LocalEulerAnglesHint: {x: 0, y: 0, z: 0}
--- !u!1 &1113398286570156
GameObject:
  m_ObjectHideFlags: 0
  m_CorrespondingSourceObject: {fileID: 0}
  m_PrefabInstance: {fileID: 0}
  m_PrefabAsset: {fileID: 0}
  serializedVersion: 6
  m_Component:
  - component: {fileID: 4082052460618620}
  m_Layer: 8
  m_Name: GameObject (9)
  m_TagString: Untagged
  m_Icon: {fileID: 0}
  m_NavMeshLayer: 0
  m_StaticEditorFlags: 0
  m_IsActive: 1
--- !u!4 &4082052460618620
Transform:
  m_ObjectHideFlags: 0
  m_CorrespondingSourceObject: {fileID: 0}
  m_PrefabInstance: {fileID: 0}
  m_PrefabAsset: {fileID: 0}
  m_GameObject: {fileID: 1113398286570156}
  m_LocalRotation: {x: -0, y: -0, z: -0, w: 1}
  m_LocalPosition: {x: 0.60200024, y: -0.21899998, z: 0.06099987}
  m_LocalScale: {x: 1, y: 1, z: 1}
  m_Children: []
  m_Father: {fileID: 4371401873158366}
  m_RootOrder: 9
  m_LocalEulerAnglesHint: {x: 0, y: 0, z: 0}
--- !u!1 &1155340435127604
GameObject:
  m_ObjectHideFlags: 0
  m_CorrespondingSourceObject: {fileID: 0}
  m_PrefabInstance: {fileID: 0}
  m_PrefabAsset: {fileID: 0}
  serializedVersion: 6
  m_Component:
  - component: {fileID: 4395713533544970}
  m_Layer: 8
  m_Name: GameObject (6)
  m_TagString: Untagged
  m_Icon: {fileID: 0}
  m_NavMeshLayer: 0
  m_StaticEditorFlags: 0
  m_IsActive: 1
--- !u!4 &4395713533544970
Transform:
  m_ObjectHideFlags: 0
  m_CorrespondingSourceObject: {fileID: 0}
  m_PrefabInstance: {fileID: 0}
  m_PrefabAsset: {fileID: 0}
  m_GameObject: {fileID: 1155340435127604}
  m_LocalRotation: {x: -0, y: -0, z: -0, w: 1}
  m_LocalPosition: {x: -0.601, y: 0.483, z: 0.04699993}
  m_LocalScale: {x: 1, y: 1, z: 1}
  m_Children: []
  m_Father: {fileID: 4232176809400326}
  m_RootOrder: 6
  m_LocalEulerAnglesHint: {x: 0, y: 0, z: 0}
--- !u!1 &1175435397704782
GameObject:
  m_ObjectHideFlags: 0
  m_CorrespondingSourceObject: {fileID: 0}
  m_PrefabInstance: {fileID: 0}
  m_PrefabAsset: {fileID: 0}
  serializedVersion: 6
  m_Component:
  - component: {fileID: 4545037722029404}
  - component: {fileID: 65237610454750038}
  - component: {fileID: 54354023649749662}
  m_Layer: 0
  m_Name: rbCol
  m_TagString: Untagged
  m_Icon: {fileID: 0}
  m_NavMeshLayer: 0
  m_StaticEditorFlags: 0
  m_IsActive: 0
--- !u!4 &4545037722029404
Transform:
  m_ObjectHideFlags: 0
  m_CorrespondingSourceObject: {fileID: 0}
  m_PrefabInstance: {fileID: 0}
  m_PrefabAsset: {fileID: 0}
  m_GameObject: {fileID: 1175435397704782}
  m_LocalRotation: {x: -0, y: -0, z: -0, w: 1}
  m_LocalPosition: {x: 0, y: 0, z: 0.0000005148095}
  m_LocalScale: {x: 1, y: 1, z: 1}
  m_Children: []
  m_Father: {fileID: 4150291516374070}
  m_RootOrder: 0
  m_LocalEulerAnglesHint: {x: 0, y: 0, z: 0}
--- !u!65 &65237610454750038
BoxCollider:
  m_ObjectHideFlags: 0
  m_CorrespondingSourceObject: {fileID: 0}
  m_PrefabInstance: {fileID: 0}
  m_PrefabAsset: {fileID: 0}
  m_GameObject: {fileID: 1175435397704782}
  m_Material: {fileID: 0}
  m_IsTrigger: 0
  m_Enabled: 1
  serializedVersion: 2
  m_Size: {x: 1, y: 1, z: 1}
  m_Center: {x: 0, y: 0, z: 0}
--- !u!54 &54354023649749662
Rigidbody:
  m_ObjectHideFlags: 0
  m_CorrespondingSourceObject: {fileID: 0}
  m_PrefabInstance: {fileID: 0}
  m_PrefabAsset: {fileID: 0}
  m_GameObject: {fileID: 1175435397704782}
  serializedVersion: 2
  m_Mass: 1
  m_Drag: 0
  m_AngularDrag: 0.05
  m_UseGravity: 1
  m_IsKinematic: 1
  m_Interpolate: 0
  m_Constraints: 0
  m_CollisionDetection: 0
--- !u!1 &1178417098968300
GameObject:
  m_ObjectHideFlags: 0
  m_CorrespondingSourceObject: {fileID: 0}
  m_PrefabInstance: {fileID: 0}
  m_PrefabAsset: {fileID: 0}
  serializedVersion: 6
  m_Component:
  - component: {fileID: 4471360735117448}
  - component: {fileID: 33497195361532094}
  - component: {fileID: 23061500426089200}
  m_Layer: 8
  m_Name: fridge_drawer1_15
  m_TagString: SimObjPhysics
  m_Icon: {fileID: 0}
  m_NavMeshLayer: 1
  m_StaticEditorFlags: 8
  m_IsActive: 1
--- !u!4 &4471360735117448
Transform:
  m_ObjectHideFlags: 0
  m_CorrespondingSourceObject: {fileID: 0}
  m_PrefabInstance: {fileID: 0}
  m_PrefabAsset: {fileID: 0}
  m_GameObject: {fileID: 1178417098968300}
  m_LocalRotation: {x: 0, y: 0, z: 0, w: 1}
  m_LocalPosition: {x: 0.26132283, y: 1.0230805, z: 0.20517056}
  m_LocalScale: {x: 1, y: 1, z: 1}
  m_Children: []
  m_Father: {fileID: 4650253996057516}
  m_RootOrder: 0
  m_LocalEulerAnglesHint: {x: 0, y: 0, z: 0}
--- !u!33 &33497195361532094
MeshFilter:
  m_ObjectHideFlags: 0
  m_CorrespondingSourceObject: {fileID: 0}
  m_PrefabInstance: {fileID: 0}
  m_PrefabAsset: {fileID: 0}
  m_GameObject: {fileID: 1178417098968300}
  m_Mesh: {fileID: 4302538, guid: 14427f12143b7454ea78c2329409ff6b, type: 3}
--- !u!23 &23061500426089200
MeshRenderer:
  m_ObjectHideFlags: 0
  m_CorrespondingSourceObject: {fileID: 0}
  m_PrefabInstance: {fileID: 0}
  m_PrefabAsset: {fileID: 0}
  m_GameObject: {fileID: 1178417098968300}
  m_Enabled: 1
  m_CastShadows: 1
  m_ReceiveShadows: 1
  m_DynamicOccludee: 1
  m_MotionVectors: 1
  m_LightProbeUsage: 1
  m_ReflectionProbeUsage: 1
  m_RayTracingMode: 2
  m_RenderingLayerMask: 1
  m_RendererPriority: 0
  m_Materials:
  - {fileID: 2100000, guid: 0266a231da6664dafa0caa84508cb29b, type: 2}
  - {fileID: 2100000, guid: 10562f19a675e4ba1aadb107c690822c, type: 2}
  - {fileID: 2100000, guid: 5d56f6bafc8594221a5375a5b986a132, type: 2}
  - {fileID: 2100000, guid: 5d6dcc036d547410d8461b0bad7e9921, type: 2}
  - {fileID: 2100000, guid: 104c3cbb050804ac19b9aaa3207ab00e, type: 2}
  - {fileID: 2100000, guid: 32b386b74188e4bac9bbea278ca94b0b, type: 2}
  - {fileID: 2100000, guid: 9c252f8905c28427381463ccad0e6c9c, type: 2}
  m_StaticBatchInfo:
    firstSubMesh: 0
    subMeshCount: 0
  m_StaticBatchRoot: {fileID: 0}
  m_ProbeAnchor: {fileID: 0}
  m_LightProbeVolumeOverride: {fileID: 0}
  m_ScaleInLightmap: 1
  m_ReceiveGI: 1
  m_PreserveUVs: 0
  m_IgnoreNormalsForChartDetection: 0
  m_ImportantGI: 0
  m_StitchLightmapSeams: 0
  m_SelectedEditorRenderState: 3
  m_MinimumChartSize: 4
  m_AutoUVMaxDistance: 0.5
  m_AutoUVMaxAngle: 89
  m_LightmapParameters: {fileID: 0}
  m_SortingLayerID: 0
  m_SortingLayer: 0
  m_SortingOrder: 0
--- !u!1 &1185379472565868
GameObject:
  m_ObjectHideFlags: 0
  m_CorrespondingSourceObject: {fileID: 0}
  m_PrefabInstance: {fileID: 0}
  m_PrefabAsset: {fileID: 0}
  serializedVersion: 6
  m_Component:
  - component: {fileID: 4291422586844220}
  m_Layer: 8
  m_Name: GameObject (5)
  m_TagString: Untagged
  m_Icon: {fileID: 0}
  m_NavMeshLayer: 0
  m_StaticEditorFlags: 0
  m_IsActive: 1
--- !u!4 &4291422586844220
Transform:
  m_ObjectHideFlags: 0
  m_CorrespondingSourceObject: {fileID: 0}
  m_PrefabInstance: {fileID: 0}
  m_PrefabAsset: {fileID: 0}
  m_GameObject: {fileID: 1185379472565868}
  m_LocalRotation: {x: -0, y: -0, z: -0, w: 1}
  m_LocalPosition: {x: 0.031000137, y: -0.219, z: 0.06099987}
  m_LocalScale: {x: 1, y: 1, z: 1}
  m_Children: []
  m_Father: {fileID: 4371401873158366}
  m_RootOrder: 5
  m_LocalEulerAnglesHint: {x: 0, y: 0, z: 0}
--- !u!1 &1232605382062866
GameObject:
  m_ObjectHideFlags: 0
  m_CorrespondingSourceObject: {fileID: 0}
  m_PrefabInstance: {fileID: 0}
  m_PrefabAsset: {fileID: 0}
  serializedVersion: 6
  m_Component:
  - component: {fileID: 4568902561635204}
  - component: {fileID: 65978755925978220}
  m_Layer: 8
  m_Name: tCol
  m_TagString: SimObjPhysics
  m_Icon: {fileID: 0}
  m_NavMeshLayer: 0
  m_StaticEditorFlags: 0
  m_IsActive: 1
--- !u!4 &4568902561635204
Transform:
  m_ObjectHideFlags: 0
  m_CorrespondingSourceObject: {fileID: 0}
  m_PrefabInstance: {fileID: 0}
  m_PrefabAsset: {fileID: 0}
  m_GameObject: {fileID: 1232605382062866}
  m_LocalRotation: {x: -0, y: -0, z: -0, w: 1}
  m_LocalPosition: {x: 0.30099964, y: -0.03400004, z: 0.055999994}
  m_LocalScale: {x: 0.63323, y: 1.1374999, z: 0.115779996}
  m_Children: []
  m_Father: {fileID: 4730525266394248}
  m_RootOrder: 1
  m_LocalEulerAnglesHint: {x: 0, y: 0, z: 0}
--- !u!65 &65978755925978220
BoxCollider:
  m_ObjectHideFlags: 0
  m_CorrespondingSourceObject: {fileID: 0}
  m_PrefabInstance: {fileID: 0}
  m_PrefabAsset: {fileID: 0}
  m_GameObject: {fileID: 1232605382062866}
  m_Material: {fileID: 0}
  m_IsTrigger: 1
  m_Enabled: 1
  serializedVersion: 2
  m_Size: {x: 1, y: 1, z: 1}
  m_Center: {x: 0, y: 0, z: 0}
--- !u!1 &1252329055467944
GameObject:
  m_ObjectHideFlags: 0
  m_CorrespondingSourceObject: {fileID: 0}
  m_PrefabInstance: {fileID: 0}
  m_PrefabAsset: {fileID: 0}
  serializedVersion: 6
  m_Component:
  - component: {fileID: 4028727039081166}
  m_Layer: 8
  m_Name: GameObject (10)
  m_TagString: Untagged
  m_Icon: {fileID: 0}
  m_NavMeshLayer: 0
  m_StaticEditorFlags: 0
  m_IsActive: 1
--- !u!4 &4028727039081166
Transform:
  m_ObjectHideFlags: 0
  m_CorrespondingSourceObject: {fileID: 0}
  m_PrefabInstance: {fileID: 0}
  m_PrefabAsset: {fileID: 0}
  m_GameObject: {fileID: 1252329055467944}
  m_LocalRotation: {x: -0, y: -0, z: -0, w: 1}
  m_LocalPosition: {x: -0.017000198, y: -0.051, z: 0.04699993}
  m_LocalScale: {x: 1, y: 1, z: 1}
  m_Children: []
  m_Father: {fileID: 4232176809400326}
  m_RootOrder: 10
  m_LocalEulerAnglesHint: {x: 0, y: 0, z: 0}
--- !u!1 &1257491640617952
GameObject:
  m_ObjectHideFlags: 0
  m_CorrespondingSourceObject: {fileID: 0}
  m_PrefabInstance: {fileID: 0}
  m_PrefabAsset: {fileID: 0}
  serializedVersion: 6
  m_Component:
  - component: {fileID: 4060086135954540}
  m_Layer: 8
  m_Name: GameObject (6)
  m_TagString: Untagged
  m_Icon: {fileID: 0}
  m_NavMeshLayer: 0
  m_StaticEditorFlags: 0
  m_IsActive: 1
--- !u!4 &4060086135954540
Transform:
  m_ObjectHideFlags: 0
  m_CorrespondingSourceObject: {fileID: 0}
  m_PrefabInstance: {fileID: 0}
  m_PrefabAsset: {fileID: 0}
  m_GameObject: {fileID: 1257491640617952}
  m_LocalRotation: {x: -0, y: -0, z: -0, w: 1}
  m_LocalPosition: {x: 0.031000137, y: -0.588, z: 0.06099987}
  m_LocalScale: {x: 1, y: 1, z: 1}
  m_Children: []
  m_Father: {fileID: 4371401873158366}
  m_RootOrder: 6
  m_LocalEulerAnglesHint: {x: 0, y: 0, z: 0}
--- !u!1 &1267561547510594
GameObject:
  m_ObjectHideFlags: 0
  m_CorrespondingSourceObject: {fileID: 0}
  m_PrefabInstance: {fileID: 0}
  m_PrefabAsset: {fileID: 0}
  serializedVersion: 6
  m_Component:
  - component: {fileID: 4371401873158366}
  m_Layer: 8
  m_Name: VisPoints
  m_TagString: Untagged
  m_Icon: {fileID: 0}
  m_NavMeshLayer: 0
  m_StaticEditorFlags: 0
  m_IsActive: 1
--- !u!4 &4371401873158366
Transform:
  m_ObjectHideFlags: 0
  m_CorrespondingSourceObject: {fileID: 0}
  m_PrefabInstance: {fileID: 0}
  m_PrefabAsset: {fileID: 0}
  m_GameObject: {fileID: 1267561547510594}
  m_LocalRotation: {x: 0, y: 0, z: 0, w: 1}
  m_LocalPosition: {x: 0, y: 0, z: 0}
  m_LocalScale: {x: 1, y: 1, z: 1}
  m_Children:
  - {fileID: 4836066326332510}
  - {fileID: 4016134400871576}
  - {fileID: 4239649550551652}
  - {fileID: 4174850957117134}
  - {fileID: 4639499536135680}
  - {fileID: 4291422586844220}
  - {fileID: 4060086135954540}
  - {fileID: 4033812390409062}
  - {fileID: 4673580545691942}
  - {fileID: 4082052460618620}
  - {fileID: 4703771326237820}
  m_Father: {fileID: 4730525266394248}
  m_RootOrder: 3
  m_LocalEulerAnglesHint: {x: 0, y: 0, z: 0}
--- !u!1 &1273069124943920
GameObject:
  m_ObjectHideFlags: 0
  m_CorrespondingSourceObject: {fileID: 0}
  m_PrefabInstance: {fileID: 0}
  m_PrefabAsset: {fileID: 0}
  serializedVersion: 6
  m_Component:
  - component: {fileID: 4203728186767980}
  m_Layer: 8
  m_Name: GameObject (14)
  m_TagString: Untagged
  m_Icon: {fileID: 0}
  m_NavMeshLayer: 0
  m_StaticEditorFlags: 0
  m_IsActive: 1
--- !u!4 &4203728186767980
Transform:
  m_ObjectHideFlags: 0
  m_CorrespondingSourceObject: {fileID: 0}
  m_PrefabInstance: {fileID: 0}
  m_PrefabAsset: {fileID: 0}
  m_GameObject: {fileID: 1273069124943920}
  m_LocalRotation: {x: -0, y: -0, z: -0, w: 1}
  m_LocalPosition: {x: -0.496, y: 1.321, z: -0.005}
  m_LocalScale: {x: 1, y: 1, z: 1}
  m_Children: []
  m_Father: {fileID: 4531155819098722}
  m_RootOrder: 14
  m_LocalEulerAnglesHint: {x: 0, y: 0, z: 0}
--- !u!1 &1288230499232234
GameObject:
  m_ObjectHideFlags: 0
  m_CorrespondingSourceObject: {fileID: 0}
  m_PrefabInstance: {fileID: 0}
  m_PrefabAsset: {fileID: 0}
  serializedVersion: 6
  m_Component:
  - component: {fileID: 4240762343628768}
  m_Layer: 8
  m_Name: GameObject (5)
  m_TagString: Untagged
  m_Icon: {fileID: 0}
  m_NavMeshLayer: 0
  m_StaticEditorFlags: 0
  m_IsActive: 1
--- !u!4 &4240762343628768
Transform:
  m_ObjectHideFlags: 0
  m_CorrespondingSourceObject: {fileID: 0}
  m_PrefabInstance: {fileID: 0}
  m_PrefabAsset: {fileID: 0}
  m_GameObject: {fileID: 1288230499232234}
  m_LocalRotation: {x: -0, y: -0, z: -0, w: 1}
  m_LocalPosition: {x: 0.6000004, y: 0.683, z: -0.34100008}
  m_LocalScale: {x: 1, y: 1, z: 1}
  m_Children: []
  m_Father: {fileID: 4531155819098722}
  m_RootOrder: 5
  m_LocalEulerAnglesHint: {x: 0, y: 0, z: 0}
--- !u!1 &1292826436409090
GameObject:
  m_ObjectHideFlags: 0
  m_CorrespondingSourceObject: {fileID: 0}
  m_PrefabInstance: {fileID: 0}
  m_PrefabAsset: {fileID: 0}
  serializedVersion: 6
  m_Component:
  - component: {fileID: 4116833223465184}
  - component: {fileID: 65062171550261066}
  - component: {fileID: 114405445058301204}
  m_Layer: 9
  m_Name: ReceptacleTriggerBox
  m_TagString: Receptacle
  m_Icon: {fileID: 0}
  m_NavMeshLayer: 0
  m_StaticEditorFlags: 0
  m_IsActive: 1
--- !u!4 &4116833223465184
Transform:
  m_ObjectHideFlags: 0
  m_CorrespondingSourceObject: {fileID: 0}
  m_PrefabInstance: {fileID: 0}
  m_PrefabAsset: {fileID: 0}
  m_GameObject: {fileID: 1292826436409090}
  m_LocalRotation: {x: -0, y: 0.0000009834765, z: -0, w: 1}
  m_LocalPosition: {x: -0.000000018626451, y: 1.242, z: 0.021599941}
  m_LocalScale: {x: 1.0000001, y: 0.9, z: 0.3825001}
  m_Children: []
  m_Father: {fileID: 4899333042729736}
  m_RootOrder: 0
  m_LocalEulerAnglesHint: {x: 0, y: 0, z: 0}
--- !u!65 &65062171550261066
BoxCollider:
  m_ObjectHideFlags: 0
  m_CorrespondingSourceObject: {fileID: 0}
  m_PrefabInstance: {fileID: 0}
  m_PrefabAsset: {fileID: 0}
  m_GameObject: {fileID: 1292826436409090}
  m_Material: {fileID: 0}
  m_IsTrigger: 1
  m_Enabled: 1
  serializedVersion: 2
  m_Size: {x: 0.995047, y: 0.23457786, z: 0.95718724}
  m_Center: {x: -0.0024765283, y: -0.19851562, z: -0.021406516}
--- !u!114 &114405445058301204
MonoBehaviour:
  m_ObjectHideFlags: 0
  m_CorrespondingSourceObject: {fileID: 0}
  m_PrefabInstance: {fileID: 0}
  m_PrefabAsset: {fileID: 0}
  m_GameObject: {fileID: 1292826436409090}
  m_Enabled: 1
  m_EditorHideFlags: 0
  m_Script: {fileID: 11500000, guid: 5122b08936ec54929891d19a8fac4755, type: 3}
  m_Name: 
  m_EditorClassIdentifier: 
  CurrentlyContains: []
  myParent: {fileID: 1056347022811844}
--- !u!1 &1382460355389002
GameObject:
  m_ObjectHideFlags: 0
  m_CorrespondingSourceObject: {fileID: 0}
  m_PrefabInstance: {fileID: 0}
  m_PrefabAsset: {fileID: 0}
  serializedVersion: 6
  m_Component:
  - component: {fileID: 4836066326332510}
  m_Layer: 8
  m_Name: GameObject
  m_TagString: Untagged
  m_Icon: {fileID: 0}
  m_NavMeshLayer: 0
  m_StaticEditorFlags: 0
  m_IsActive: 1
--- !u!4 &4836066326332510
Transform:
  m_ObjectHideFlags: 0
  m_CorrespondingSourceObject: {fileID: 0}
  m_PrefabInstance: {fileID: 0}
  m_PrefabAsset: {fileID: 0}
  m_GameObject: {fileID: 1382460355389002}
  m_LocalRotation: {x: 0, y: 0, z: 0, w: 1}
  m_LocalPosition: {x: 0.316, y: 0, z: 0.061}
  m_LocalScale: {x: 1, y: 1, z: 1}
  m_Children: []
  m_Father: {fileID: 4371401873158366}
  m_RootOrder: 0
  m_LocalEulerAnglesHint: {x: 0, y: 0, z: 0}
--- !u!1 &1392819077742108
GameObject:
  m_ObjectHideFlags: 0
  m_CorrespondingSourceObject: {fileID: 0}
  m_PrefabInstance: {fileID: 0}
  m_PrefabAsset: {fileID: 0}
  serializedVersion: 6
  m_Component:
  - component: {fileID: 4840626576414814}
  m_Layer: 8
  m_Name: GameObject (7)
  m_TagString: Untagged
  m_Icon: {fileID: 0}
  m_NavMeshLayer: 0
  m_StaticEditorFlags: 0
  m_IsActive: 1
--- !u!4 &4840626576414814
Transform:
  m_ObjectHideFlags: 0
  m_CorrespondingSourceObject: {fileID: 0}
  m_PrefabInstance: {fileID: 0}
  m_PrefabAsset: {fileID: 0}
  m_GameObject: {fileID: 1392819077742108}
  m_LocalRotation: {x: -0, y: -0, z: -0, w: 1}
  m_LocalPosition: {x: -0.347, y: 0.492, z: 0.04699993}
  m_LocalScale: {x: 1, y: 1, z: 1}
  m_Children: []
  m_Father: {fileID: 4232176809400326}
  m_RootOrder: 7
  m_LocalEulerAnglesHint: {x: 0, y: 0, z: 0}
--- !u!1 &1395500477999966
GameObject:
  m_ObjectHideFlags: 0
  m_CorrespondingSourceObject: {fileID: 0}
  m_PrefabInstance: {fileID: 0}
  m_PrefabAsset: {fileID: 0}
  serializedVersion: 6
  m_Component:
  - component: {fileID: 4146683651865284}
  m_Layer: 8
  m_Name: GameObject (1)
  m_TagString: Untagged
  m_Icon: {fileID: 0}
  m_NavMeshLayer: 0
  m_StaticEditorFlags: 0
  m_IsActive: 1
--- !u!4 &4146683651865284
Transform:
  m_ObjectHideFlags: 0
  m_CorrespondingSourceObject: {fileID: 0}
  m_PrefabInstance: {fileID: 0}
  m_PrefabAsset: {fileID: 0}
  m_GameObject: {fileID: 1395500477999966}
  m_LocalRotation: {x: -0, y: -0, z: -0, w: 1}
  m_LocalPosition: {x: -0.33199978, y: -0.597, z: 0.04699993}
  m_LocalScale: {x: 1, y: 1, z: 1}
  m_Children: []
  m_Father: {fileID: 4232176809400326}
  m_RootOrder: 1
  m_LocalEulerAnglesHint: {x: 0, y: 0, z: 0}
--- !u!1 &1411578681175088
GameObject:
  m_ObjectHideFlags: 0
  m_CorrespondingSourceObject: {fileID: 0}
  m_PrefabInstance: {fileID: 0}
  m_PrefabAsset: {fileID: 0}
  serializedVersion: 6
  m_Component:
  - component: {fileID: 4770163901023818}
  m_Layer: 8
  m_Name: GameObject (6)
  m_TagString: Untagged
  m_Icon: {fileID: 0}
  m_NavMeshLayer: 0
  m_StaticEditorFlags: 0
  m_IsActive: 1
--- !u!4 &4770163901023818
Transform:
  m_ObjectHideFlags: 0
  m_CorrespondingSourceObject: {fileID: 0}
  m_PrefabInstance: {fileID: 0}
  m_PrefabAsset: {fileID: 0}
  m_GameObject: {fileID: 1411578681175088}
  m_LocalRotation: {x: -0, y: -0, z: -0, w: 1}
  m_LocalPosition: {x: 0.6000004, y: 1.321, z: -0.34100008}
  m_LocalScale: {x: 1, y: 1, z: 1}
  m_Children: []
  m_Father: {fileID: 4531155819098722}
  m_RootOrder: 6
  m_LocalEulerAnglesHint: {x: 0, y: 0, z: 0}
--- !u!1 &1420405226213312
GameObject:
  m_ObjectHideFlags: 0
  m_CorrespondingSourceObject: {fileID: 0}
  m_PrefabInstance: {fileID: 0}
  m_PrefabAsset: {fileID: 0}
  serializedVersion: 6
  m_Component:
  - component: {fileID: 4017620345047884}
  m_Layer: 8
  m_Name: GameObject (3)
  m_TagString: Untagged
  m_Icon: {fileID: 0}
  m_NavMeshLayer: 0
  m_StaticEditorFlags: 0
  m_IsActive: 1
--- !u!4 &4017620345047884
Transform:
  m_ObjectHideFlags: 0
  m_CorrespondingSourceObject: {fileID: 0}
  m_PrefabInstance: {fileID: 0}
  m_PrefabAsset: {fileID: 0}
  m_GameObject: {fileID: 1420405226213312}
  m_LocalRotation: {x: -0, y: -0, z: -0, w: 1}
  m_LocalPosition: {x: -0.599, y: -0.597, z: 0.04699993}
  m_LocalScale: {x: 1, y: 1, z: 1}
  m_Children: []
  m_Father: {fileID: 4232176809400326}
  m_RootOrder: 3
  m_LocalEulerAnglesHint: {x: 0, y: 0, z: 0}
--- !u!1 &1422768087923150
GameObject:
  m_ObjectHideFlags: 0
  m_CorrespondingSourceObject: {fileID: 0}
  m_PrefabInstance: {fileID: 0}
  m_PrefabAsset: {fileID: 0}
  serializedVersion: 6
  m_Component:
  - component: {fileID: 4228020138939256}
  m_Layer: 8
  m_Name: GameObject (8)
  m_TagString: Untagged
  m_Icon: {fileID: 0}
  m_NavMeshLayer: 0
  m_StaticEditorFlags: 0
  m_IsActive: 1
--- !u!4 &4228020138939256
Transform:
  m_ObjectHideFlags: 0
  m_CorrespondingSourceObject: {fileID: 0}
  m_PrefabInstance: {fileID: 0}
  m_PrefabAsset: {fileID: 0}
  m_GameObject: {fileID: 1422768087923150}
  m_LocalRotation: {x: -0, y: -0, z: -0, w: 1}
  m_LocalPosition: {x: -0.606, y: 0.169, z: -0.34100008}
  m_LocalScale: {x: 1, y: 1, z: 1}
  m_Children: []
  m_Father: {fileID: 4531155819098722}
  m_RootOrder: 8
  m_LocalEulerAnglesHint: {x: 0, y: 0, z: 0}
--- !u!1 &1439937981453542
GameObject:
  m_ObjectHideFlags: 0
  m_CorrespondingSourceObject: {fileID: 0}
  m_PrefabInstance: {fileID: 0}
  m_PrefabAsset: {fileID: 0}
  serializedVersion: 6
  m_Component:
  - component: {fileID: 4959163910447916}
  - component: {fileID: 65509217798470746}
  - component: {fileID: 54284208286944138}
  m_Layer: 0
  m_Name: rbCol
  m_TagString: Untagged
  m_Icon: {fileID: 0}
  m_NavMeshLayer: 0
  m_StaticEditorFlags: 0
  m_IsActive: 0
--- !u!4 &4959163910447916
Transform:
  m_ObjectHideFlags: 0
  m_CorrespondingSourceObject: {fileID: 0}
  m_PrefabInstance: {fileID: 0}
  m_PrefabAsset: {fileID: 0}
  m_GameObject: {fileID: 1439937981453542}
  m_LocalRotation: {x: -0, y: -0, z: -0, w: 1}
  m_LocalPosition: {x: -0.00000009412727, y: -0.0000000327498, z: -0.000000064350594}
  m_LocalScale: {x: 1, y: 0.99999994, z: 1}
  m_Children: []
  m_Father: {fileID: 4106556760246376}
  m_RootOrder: 0
  m_LocalEulerAnglesHint: {x: 0, y: 0, z: 0}
--- !u!65 &65509217798470746
BoxCollider:
  m_ObjectHideFlags: 0
  m_CorrespondingSourceObject: {fileID: 0}
  m_PrefabInstance: {fileID: 0}
  m_PrefabAsset: {fileID: 0}
  m_GameObject: {fileID: 1439937981453542}
  m_Material: {fileID: 0}
  m_IsTrigger: 0
  m_Enabled: 1
  serializedVersion: 2
  m_Size: {x: 1, y: 1, z: 1}
  m_Center: {x: 0, y: 0, z: 0}
--- !u!54 &54284208286944138
Rigidbody:
  m_ObjectHideFlags: 0
  m_CorrespondingSourceObject: {fileID: 0}
  m_PrefabInstance: {fileID: 0}
  m_PrefabAsset: {fileID: 0}
  m_GameObject: {fileID: 1439937981453542}
  serializedVersion: 2
  m_Mass: 1
  m_Drag: 0
  m_AngularDrag: 0.05
  m_UseGravity: 1
  m_IsKinematic: 1
  m_Interpolate: 0
  m_Constraints: 0
  m_CollisionDetection: 0
--- !u!1 &1443742170539538
GameObject:
  m_ObjectHideFlags: 0
  m_CorrespondingSourceObject: {fileID: 0}
  m_PrefabInstance: {fileID: 0}
  m_PrefabAsset: {fileID: 0}
  serializedVersion: 6
  m_Component:
  - component: {fileID: 4650253996057516}
  - component: {fileID: 33856941881093840}
  - component: {fileID: 23936056014294832}
  - component: {fileID: 64014884239552434}
  m_Layer: 8
  m_Name: FridgeBodyMesh
  m_TagString: SimObjPhysics
  m_Icon: {fileID: 0}
  m_NavMeshLayer: 1
  m_StaticEditorFlags: 8
  m_IsActive: 1
--- !u!4 &4650253996057516
Transform:
  m_ObjectHideFlags: 0
  m_CorrespondingSourceObject: {fileID: 0}
  m_PrefabInstance: {fileID: 0}
  m_PrefabAsset: {fileID: 0}
  m_GameObject: {fileID: 1443742170539538}
  m_LocalRotation: {x: -0, y: -0.0000004768371, z: -0, w: 1}
  m_LocalPosition: {x: 0, y: 0, z: 0}
  m_LocalScale: {x: 0.9000001, y: 0.9, z: 0.9000001}
  m_Children:
  - {fileID: 4471360735117448}
  - {fileID: 4889444867893932}
  - {fileID: 4375732153264240}
  - {fileID: 4360810809455630}
  - {fileID: 4730525266394248}
  - {fileID: 4531155819098722}
  m_Father: {fileID: 4899333042729736}
  m_RootOrder: 4
  m_LocalEulerAnglesHint: {x: 0, y: -90, z: 0}
--- !u!33 &33856941881093840
MeshFilter:
  m_ObjectHideFlags: 0
  m_CorrespondingSourceObject: {fileID: 0}
  m_PrefabInstance: {fileID: 0}
  m_PrefabAsset: {fileID: 0}
  m_GameObject: {fileID: 1443742170539538}
  m_Mesh: {fileID: 4302532, guid: 14427f12143b7454ea78c2329409ff6b, type: 3}
--- !u!23 &23936056014294832
MeshRenderer:
  m_ObjectHideFlags: 0
  m_CorrespondingSourceObject: {fileID: 0}
  m_PrefabInstance: {fileID: 0}
  m_PrefabAsset: {fileID: 0}
  m_GameObject: {fileID: 1443742170539538}
  m_Enabled: 1
  m_CastShadows: 1
  m_ReceiveShadows: 1
  m_DynamicOccludee: 1
  m_MotionVectors: 1
  m_LightProbeUsage: 1
  m_ReflectionProbeUsage: 1
  m_RayTracingMode: 2
  m_RenderingLayerMask: 1
  m_RendererPriority: 0
  m_Materials:
  - {fileID: 2100000, guid: 0266a231da6664dafa0caa84508cb29b, type: 2}
  - {fileID: 2100000, guid: 10562f19a675e4ba1aadb107c690822c, type: 2}
  - {fileID: 2100000, guid: 5d56f6bafc8594221a5375a5b986a132, type: 2}
  - {fileID: 2100000, guid: 5d6dcc036d547410d8461b0bad7e9921, type: 2}
  - {fileID: 2100000, guid: 104c3cbb050804ac19b9aaa3207ab00e, type: 2}
  - {fileID: 2100000, guid: 32b386b74188e4bac9bbea278ca94b0b, type: 2}
  - {fileID: 2100000, guid: 9c252f8905c28427381463ccad0e6c9c, type: 2}
  m_StaticBatchInfo:
    firstSubMesh: 0
    subMeshCount: 0
  m_StaticBatchRoot: {fileID: 0}
  m_ProbeAnchor: {fileID: 0}
  m_LightProbeVolumeOverride: {fileID: 0}
  m_ScaleInLightmap: 1
  m_ReceiveGI: 1
  m_PreserveUVs: 0
  m_IgnoreNormalsForChartDetection: 0
  m_ImportantGI: 0
  m_StitchLightmapSeams: 0
  m_SelectedEditorRenderState: 3
  m_MinimumChartSize: 4
  m_AutoUVMaxDistance: 0.5
  m_AutoUVMaxAngle: 89
  m_LightmapParameters: {fileID: 0}
  m_SortingLayerID: 0
  m_SortingLayer: 0
  m_SortingOrder: 0
--- !u!64 &64014884239552434
MeshCollider:
  m_ObjectHideFlags: 0
  m_CorrespondingSourceObject: {fileID: 0}
  m_PrefabInstance: {fileID: 0}
  m_PrefabAsset: {fileID: 0}
  m_GameObject: {fileID: 1443742170539538}
  m_Material: {fileID: 0}
  m_IsTrigger: 0
  m_Enabled: 1
  serializedVersion: 4
  m_Convex: 0
  m_CookingOptions: 30
  m_Mesh: {fileID: 4302532, guid: 14427f12143b7454ea78c2329409ff6b, type: 3}
--- !u!1 &1484182060160206
GameObject:
  m_ObjectHideFlags: 0
  m_CorrespondingSourceObject: {fileID: 0}
  m_PrefabInstance: {fileID: 0}
  m_PrefabAsset: {fileID: 0}
  serializedVersion: 6
  m_Component:
  - component: {fileID: 4481606934530118}
  - component: {fileID: 65789254422434058}
  - component: {fileID: 114680558507974254}
  m_Layer: 9
  m_Name: ReceptacleTriggerBox (1)
  m_TagString: Receptacle
  m_Icon: {fileID: 0}
  m_NavMeshLayer: 0
  m_StaticEditorFlags: 0
  m_IsActive: 1
--- !u!4 &4481606934530118
Transform:
  m_ObjectHideFlags: 0
  m_CorrespondingSourceObject: {fileID: 0}
  m_PrefabInstance: {fileID: 0}
  m_PrefabAsset: {fileID: 0}
  m_GameObject: {fileID: 1484182060160206}
  m_LocalRotation: {x: -0, y: 0.0000009834765, z: -0, w: 1}
  m_LocalPosition: {x: -0.000000018626451, y: 1.48086, z: 0.021599941}
  m_LocalScale: {x: 1.0000001, y: 0.9, z: 0.3825}
  m_Children: []
  m_Father: {fileID: 4899333042729736}
  m_RootOrder: 1
  m_LocalEulerAnglesHint: {x: 0, y: 0, z: 0}
--- !u!65 &65789254422434058
BoxCollider:
  m_ObjectHideFlags: 0
  m_CorrespondingSourceObject: {fileID: 0}
  m_PrefabInstance: {fileID: 0}
  m_PrefabAsset: {fileID: 0}
  m_GameObject: {fileID: 1484182060160206}
  m_Material: {fileID: 0}
  m_IsTrigger: 1
  m_Enabled: 1
  serializedVersion: 2
  m_Size: {x: 0.99405634, y: 0.21612765, z: 0.7759465}
  m_Center: {x: -0.002971843, y: -0.20988141, z: -0.112026714}
--- !u!114 &114680558507974254
MonoBehaviour:
  m_ObjectHideFlags: 0
  m_CorrespondingSourceObject: {fileID: 0}
  m_PrefabInstance: {fileID: 0}
  m_PrefabAsset: {fileID: 0}
  m_GameObject: {fileID: 1484182060160206}
  m_Enabled: 1
  m_EditorHideFlags: 0
  m_Script: {fileID: 11500000, guid: 5122b08936ec54929891d19a8fac4755, type: 3}
  m_Name: 
  m_EditorClassIdentifier: 
  CurrentlyContains: []
  myParent: {fileID: 1056347022811844}
--- !u!1 &1504266201438678
GameObject:
  m_ObjectHideFlags: 0
  m_CorrespondingSourceObject: {fileID: 0}
  m_PrefabInstance: {fileID: 0}
  m_PrefabAsset: {fileID: 0}
  serializedVersion: 6
  m_Component:
  - component: {fileID: 4847979255911940}
  m_Layer: 8
  m_Name: GameObject (2)
  m_TagString: Untagged
  m_Icon: {fileID: 0}
  m_NavMeshLayer: 0
  m_StaticEditorFlags: 0
  m_IsActive: 1
--- !u!4 &4847979255911940
Transform:
  m_ObjectHideFlags: 0
  m_CorrespondingSourceObject: {fileID: 0}
  m_PrefabInstance: {fileID: 0}
  m_PrefabAsset: {fileID: 0}
  m_GameObject: {fileID: 1504266201438678}
  m_LocalRotation: {x: -0, y: -0, z: -0, w: 1}
  m_LocalPosition: {x: 0, y: 1.321, z: -0.34100008}
  m_LocalScale: {x: 1, y: 1, z: 1}
  m_Children: []
  m_Father: {fileID: 4531155819098722}
  m_RootOrder: 2
  m_LocalEulerAnglesHint: {x: 0, y: 0, z: 0}
--- !u!1 &1544668065640778
GameObject:
  m_ObjectHideFlags: 0
  m_CorrespondingSourceObject: {fileID: 0}
  m_PrefabInstance: {fileID: 0}
  m_PrefabAsset: {fileID: 0}
  serializedVersion: 6
  m_Component:
  - component: {fileID: 4239649550551652}
  m_Layer: 8
  m_Name: GameObject (2)
  m_TagString: Untagged
  m_Icon: {fileID: 0}
  m_NavMeshLayer: 0
  m_StaticEditorFlags: 0
  m_IsActive: 1
--- !u!4 &4239649550551652
Transform:
  m_ObjectHideFlags: 0
  m_CorrespondingSourceObject: {fileID: 0}
  m_PrefabInstance: {fileID: 0}
  m_PrefabAsset: {fileID: 0}
  m_GameObject: {fileID: 1544668065640778}
  m_LocalRotation: {x: -0, y: -0, z: -0, w: 1}
  m_LocalPosition: {x: 0.31599998, y: 0.485, z: 0.06099987}
  m_LocalScale: {x: 1, y: 1, z: 1}
  m_Children: []
  m_Father: {fileID: 4371401873158366}
  m_RootOrder: 2
  m_LocalEulerAnglesHint: {x: 0, y: 0, z: 0}
--- !u!1 &1578196291331816
GameObject:
  m_ObjectHideFlags: 0
  m_CorrespondingSourceObject: {fileID: 0}
  m_PrefabInstance: {fileID: 0}
  m_PrefabAsset: {fileID: 0}
  serializedVersion: 6
  m_Component:
  - component: {fileID: 4236214654215672}
  m_Layer: 8
  m_Name: GameObject (15)
  m_TagString: Untagged
  m_Icon: {fileID: 0}
  m_NavMeshLayer: 0
  m_StaticEditorFlags: 0
  m_IsActive: 1
--- !u!4 &4236214654215672
Transform:
  m_ObjectHideFlags: 0
  m_CorrespondingSourceObject: {fileID: 0}
  m_PrefabInstance: {fileID: 0}
  m_PrefabAsset: {fileID: 0}
  m_GameObject: {fileID: 1578196291331816}
  m_LocalRotation: {x: -0, y: -0, z: -0, w: 1}
  m_LocalPosition: {x: -0.4960003, y: 1.811, z: -0.0050001144}
  m_LocalScale: {x: 1, y: 1, z: 1}
  m_Children: []
  m_Father: {fileID: 4531155819098722}
  m_RootOrder: 15
  m_LocalEulerAnglesHint: {x: 0, y: 0, z: 0}
--- !u!1 &1582294378401112
GameObject:
  m_ObjectHideFlags: 0
  m_CorrespondingSourceObject: {fileID: 0}
  m_PrefabInstance: {fileID: 0}
  m_PrefabAsset: {fileID: 0}
  serializedVersion: 6
  m_Component:
  - component: {fileID: 4033812390409062}
  m_Layer: 8
  m_Name: GameObject (7)
  m_TagString: Untagged
  m_Icon: {fileID: 0}
  m_NavMeshLayer: 0
  m_StaticEditorFlags: 0
  m_IsActive: 1
--- !u!4 &4033812390409062
Transform:
  m_ObjectHideFlags: 0
  m_CorrespondingSourceObject: {fileID: 0}
  m_PrefabInstance: {fileID: 0}
  m_PrefabAsset: {fileID: 0}
  m_GameObject: {fileID: 1582294378401112}
  m_LocalRotation: {x: -0, y: -0, z: -0, w: 1}
  m_LocalPosition: {x: 0.60200024, y: 0.46800005, z: 0.06099987}
  m_LocalScale: {x: 1, y: 1, z: 1}
  m_Children: []
  m_Father: {fileID: 4371401873158366}
  m_RootOrder: 7
  m_LocalEulerAnglesHint: {x: 0, y: 0, z: 0}
--- !u!1 &1616393775586376
GameObject:
  m_ObjectHideFlags: 0
  m_CorrespondingSourceObject: {fileID: 0}
  m_PrefabInstance: {fileID: 0}
  m_PrefabAsset: {fileID: 0}
  serializedVersion: 6
  m_Component:
  - component: {fileID: 4932663696549776}
  - component: {fileID: 65127523903165178}
  - component: {fileID: 114752848738359390}
  m_Layer: 9
  m_Name: ReceptacleTriggerBox (3)
  m_TagString: Receptacle
  m_Icon: {fileID: 0}
  m_NavMeshLayer: 0
  m_StaticEditorFlags: 0
  m_IsActive: 1
--- !u!4 &4932663696549776
Transform:
  m_ObjectHideFlags: 0
  m_CorrespondingSourceObject: {fileID: 0}
  m_PrefabInstance: {fileID: 0}
  m_PrefabAsset: {fileID: 0}
  m_GameObject: {fileID: 1616393775586376}
  m_LocalRotation: {x: -0, y: 0.0000009834765, z: -0, w: 1}
  m_LocalPosition: {x: 0.505199, y: 1.79577, z: 0.021600485}
  m_LocalScale: {x: 1.0000001, y: 0.9, z: 0.3825}
  m_Children: []
  m_Father: {fileID: 4899333042729736}
  m_RootOrder: 3
  m_LocalEulerAnglesHint: {x: 0, y: 0, z: 0}
--- !u!65 &65127523903165178
BoxCollider:
  m_ObjectHideFlags: 0
  m_CorrespondingSourceObject: {fileID: 0}
  m_PrefabInstance: {fileID: 0}
  m_PrefabAsset: {fileID: 0}
  m_GameObject: {fileID: 1616393775586376}
  m_Material: {fileID: 0}
  m_IsTrigger: 1
  m_Enabled: 1
  serializedVersion: 2
  m_Size: {x: 0.48776662, y: 0.17675877, z: 0.7759465}
  m_Center: {x: -0.2561174, y: -0.22956586, z: -0.11202672}
--- !u!114 &114752848738359390
MonoBehaviour:
  m_ObjectHideFlags: 0
  m_CorrespondingSourceObject: {fileID: 0}
  m_PrefabInstance: {fileID: 0}
  m_PrefabAsset: {fileID: 0}
  m_GameObject: {fileID: 1616393775586376}
  m_Enabled: 1
  m_EditorHideFlags: 0
  m_Script: {fileID: 11500000, guid: 5122b08936ec54929891d19a8fac4755, type: 3}
  m_Name: 
  m_EditorClassIdentifier: 
  CurrentlyContains: []
  myParent: {fileID: 1056347022811844}
--- !u!1 &1625372370557318
GameObject:
  m_ObjectHideFlags: 0
  m_CorrespondingSourceObject: {fileID: 0}
  m_PrefabInstance: {fileID: 0}
  m_PrefabAsset: {fileID: 0}
  serializedVersion: 6
  m_Component:
  - component: {fileID: 4855526451999068}
  m_Layer: 8
  m_Name: GameObject (3)
  m_TagString: Untagged
  m_Icon: {fileID: 0}
  m_NavMeshLayer: 0
  m_StaticEditorFlags: 0
  m_IsActive: 1
--- !u!4 &4855526451999068
Transform:
  m_ObjectHideFlags: 0
  m_CorrespondingSourceObject: {fileID: 0}
  m_PrefabInstance: {fileID: 0}
  m_PrefabAsset: {fileID: 0}
  m_GameObject: {fileID: 1625372370557318}
  m_LocalRotation: {x: -0, y: -0, z: -0, w: 1}
  m_LocalPosition: {x: 0, y: 1.811, z: -0.34100008}
  m_LocalScale: {x: 1, y: 1, z: 1}
  m_Children: []
  m_Father: {fileID: 4531155819098722}
  m_RootOrder: 3
  m_LocalEulerAnglesHint: {x: 0, y: 0, z: 0}
--- !u!1 &1632282291150536
GameObject:
  m_ObjectHideFlags: 0
  m_CorrespondingSourceObject: {fileID: 0}
  m_PrefabInstance: {fileID: 0}
  m_PrefabAsset: {fileID: 0}
  serializedVersion: 6
  m_Component:
  - component: {fileID: 4730238672495540}
  m_Layer: 8
  m_Name: GameObject (4)
  m_TagString: Untagged
  m_Icon: {fileID: 0}
  m_NavMeshLayer: 0
  m_StaticEditorFlags: 0
  m_IsActive: 1
--- !u!4 &4730238672495540
Transform:
  m_ObjectHideFlags: 0
  m_CorrespondingSourceObject: {fileID: 0}
  m_PrefabInstance: {fileID: 0}
  m_PrefabAsset: {fileID: 0}
  m_GameObject: {fileID: 1632282291150536}
  m_LocalRotation: {x: -0, y: -0, z: -0, w: 1}
  m_LocalPosition: {x: 0.6000004, y: 0.169, z: -0.34100008}
  m_LocalScale: {x: 1, y: 1, z: 1}
  m_Children: []
  m_Father: {fileID: 4531155819098722}
  m_RootOrder: 4
  m_LocalEulerAnglesHint: {x: 0, y: 0, z: 0}
--- !u!1 &1685919572012636
GameObject:
  m_ObjectHideFlags: 0
  m_CorrespondingSourceObject: {fileID: 0}
  m_PrefabInstance: {fileID: 0}
  m_PrefabAsset: {fileID: 0}
  serializedVersion: 6
  m_Component:
  - component: {fileID: 4415338629891870}
  m_Layer: 8
  m_Name: GameObject (16)
  m_TagString: Untagged
  m_Icon: {fileID: 0}
  m_NavMeshLayer: 0
  m_StaticEditorFlags: 0
  m_IsActive: 1
--- !u!4 &4415338629891870
Transform:
  m_ObjectHideFlags: 0
  m_CorrespondingSourceObject: {fileID: 0}
  m_PrefabInstance: {fileID: 0}
  m_PrefabAsset: {fileID: 0}
  m_GameObject: {fileID: 1685919572012636}
  m_LocalRotation: {x: -0, y: -0, z: -0, w: 1}
  m_LocalPosition: {x: 0.498, y: 0.169, z: -0.022}
  m_LocalScale: {x: 1, y: 1, z: 1}
  m_Children: []
  m_Father: {fileID: 4531155819098722}
  m_RootOrder: 16
  m_LocalEulerAnglesHint: {x: 0, y: 0, z: 0}
--- !u!1 &1697292435008004
GameObject:
  m_ObjectHideFlags: 0
  m_CorrespondingSourceObject: {fileID: 0}
  m_PrefabInstance: {fileID: 0}
  m_PrefabAsset: {fileID: 0}
  serializedVersion: 6
  m_Component:
  - component: {fileID: 4730525266394248}
  m_Layer: 8
  m_Name: RightDoor
  m_TagString: Untagged
  m_Icon: {fileID: 0}
  m_NavMeshLayer: 0
  m_StaticEditorFlags: 0
  m_IsActive: 1
--- !u!4 &4730525266394248
Transform:
  m_ObjectHideFlags: 0
  m_CorrespondingSourceObject: {fileID: 0}
  m_PrefabInstance: {fileID: 0}
  m_PrefabAsset: {fileID: 0}
  m_GameObject: {fileID: 1697292435008004}
  m_LocalRotation: {x: 0, y: 0, z: 0, w: 1}
  m_LocalPosition: {x: -0.6157112, y: 1.4099785, z: 0.24480963}
  m_LocalScale: {x: 1, y: 1, z: 1}
  m_Children:
  - {fileID: 4150291516374070}
  - {fileID: 4568902561635204}
  - {fileID: 4783479896722680}
  - {fileID: 4371401873158366}
  m_Father: {fileID: 4650253996057516}
  m_RootOrder: 4
  m_LocalEulerAnglesHint: {x: 0, y: 0, z: 0}
--- !u!1 &1710194109408948
GameObject:
  m_ObjectHideFlags: 0
  m_CorrespondingSourceObject: {fileID: 0}
  m_PrefabInstance: {fileID: 0}
  m_PrefabAsset: {fileID: 0}
  serializedVersion: 6
  m_Component:
  - component: {fileID: 4106556760246376}
  - component: {fileID: 65265779719774644}
  m_Layer: 8
  m_Name: Col
  m_TagString: SimObjPhysics
  m_Icon: {fileID: 0}
  m_NavMeshLayer: 0
  m_StaticEditorFlags: 0
  m_IsActive: 1
--- !u!4 &4106556760246376
Transform:
  m_ObjectHideFlags: 0
  m_CorrespondingSourceObject: {fileID: 0}
  m_PrefabInstance: {fileID: 0}
  m_PrefabAsset: {fileID: 0}
  m_GameObject: {fileID: 1710194109408948}
  m_LocalRotation: {x: -0, y: -0, z: -0, w: 1}
  m_LocalPosition: {x: -0.30200005, y: -0.03400004, z: 0.055999994}
  m_LocalScale: {x: 0.6332346, y: 1.1375002, z: 0.11578107}
  m_Children:
  - {fileID: 4959163910447916}
  m_Father: {fileID: 4360810809455630}
  m_RootOrder: 0
  m_LocalEulerAnglesHint: {x: 0, y: 0, z: 0}
--- !u!65 &65265779719774644
BoxCollider:
  m_ObjectHideFlags: 0
  m_CorrespondingSourceObject: {fileID: 0}
  m_PrefabInstance: {fileID: 0}
  m_PrefabAsset: {fileID: 0}
  m_GameObject: {fileID: 1710194109408948}
  m_Material: {fileID: 0}
  m_IsTrigger: 0
  m_Enabled: 1
  serializedVersion: 2
  m_Size: {x: 1, y: 1, z: 1}
  m_Center: {x: 0, y: 0, z: 0}
--- !u!1 &1714698928244164
GameObject:
  m_ObjectHideFlags: 0
  m_CorrespondingSourceObject: {fileID: 0}
  m_PrefabInstance: {fileID: 0}
  m_PrefabAsset: {fileID: 0}
  serializedVersion: 6
  m_Component:
  - component: {fileID: 4320186024907518}
  m_Layer: 8
  m_Name: GameObject (9)
  m_TagString: Untagged
  m_Icon: {fileID: 0}
  m_NavMeshLayer: 0
  m_StaticEditorFlags: 0
  m_IsActive: 1
--- !u!4 &4320186024907518
Transform:
  m_ObjectHideFlags: 0
  m_CorrespondingSourceObject: {fileID: 0}
  m_PrefabInstance: {fileID: 0}
  m_PrefabAsset: {fileID: 0}
  m_GameObject: {fileID: 1714698928244164}
  m_LocalRotation: {x: -0, y: -0, z: -0, w: 1}
  m_LocalPosition: {x: -0.017000198, y: 0.265, z: 0.04699993}
  m_LocalScale: {x: 1, y: 1, z: 1}
  m_Children: []
  m_Father: {fileID: 4232176809400326}
  m_RootOrder: 9
  m_LocalEulerAnglesHint: {x: 0, y: 0, z: 0}
--- !u!1 &1727471963560974
GameObject:
  m_ObjectHideFlags: 0
  m_CorrespondingSourceObject: {fileID: 0}
  m_PrefabInstance: {fileID: 0}
  m_PrefabAsset: {fileID: 0}
  serializedVersion: 6
  m_Component:
  - component: {fileID: 4732524914797726}
  - component: {fileID: 65692508242884780}
  m_Layer: 8
  m_Name: BoundingBox
  m_TagString: Untagged
  m_Icon: {fileID: 0}
  m_NavMeshLayer: 0
  m_StaticEditorFlags: 0
  m_IsActive: 1
--- !u!4 &4732524914797726
Transform:
  m_ObjectHideFlags: 0
  m_CorrespondingSourceObject: {fileID: 0}
  m_PrefabInstance: {fileID: 0}
  m_PrefabAsset: {fileID: 0}
  m_GameObject: {fileID: 1727471963560974}
  m_LocalRotation: {x: 0, y: 0, z: 0, w: 1}
  m_LocalPosition: {x: 0, y: 0, z: 0}
  m_LocalScale: {x: 1, y: 1, z: 1}
  m_Children: []
  m_Father: {fileID: 4899333042729736}
  m_RootOrder: 5
  m_LocalEulerAnglesHint: {x: 0, y: 0, z: 0}
--- !u!65 &65692508242884780
BoxCollider:
  m_ObjectHideFlags: 0
  m_CorrespondingSourceObject: {fileID: 0}
  m_PrefabInstance: {fileID: 0}
  m_PrefabAsset: {fileID: 0}
  m_GameObject: {fileID: 1727471963560974}
  m_Material: {fileID: 0}
  m_IsTrigger: 0
  m_Enabled: 0
  serializedVersion: 2
  m_Size: {x: 1.1997032, y: 1.8070927, z: 0.76732534}
  m_Center: {x: 0, y: 0.88432646, z: 0.019555002}
--- !u!1 &1728420792778072
GameObject:
  m_ObjectHideFlags: 0
  m_CorrespondingSourceObject: {fileID: 0}
  m_PrefabInstance: {fileID: 0}
  m_PrefabAsset: {fileID: 0}
  serializedVersion: 6
  m_Component:
  - component: {fileID: 4834882597235530}
  m_Layer: 8
  m_Name: GameObject (10)
  m_TagString: Untagged
  m_Icon: {fileID: 0}
  m_NavMeshLayer: 0
  m_StaticEditorFlags: 0
  m_IsActive: 1
--- !u!4 &4834882597235530
Transform:
  m_ObjectHideFlags: 0
  m_CorrespondingSourceObject: {fileID: 0}
  m_PrefabInstance: {fileID: 0}
  m_PrefabAsset: {fileID: 0}
  m_GameObject: {fileID: 1728420792778072}
  m_LocalRotation: {x: -0, y: -0, z: -0, w: 1}
  m_LocalPosition: {x: -0.60599995, y: 1.321, z: -0.34100008}
  m_LocalScale: {x: 1, y: 1, z: 1}
  m_Children: []
  m_Father: {fileID: 4531155819098722}
  m_RootOrder: 10
  m_LocalEulerAnglesHint: {x: 0, y: 0, z: 0}
--- !u!1 &1732343022557074
GameObject:
  m_ObjectHideFlags: 0
  m_CorrespondingSourceObject: {fileID: 0}
  m_PrefabInstance: {fileID: 0}
  m_PrefabAsset: {fileID: 0}
  serializedVersion: 6
  m_Component:
  - component: {fileID: 4607939811166602}
  m_Layer: 8
  m_Name: GameObject (2)
  m_TagString: Untagged
  m_Icon: {fileID: 0}
  m_NavMeshLayer: 0
  m_StaticEditorFlags: 0
  m_IsActive: 1
--- !u!4 &4607939811166602
Transform:
  m_ObjectHideFlags: 0
  m_CorrespondingSourceObject: {fileID: 0}
  m_PrefabInstance: {fileID: 0}
  m_PrefabAsset: {fileID: 0}
  m_GameObject: {fileID: 1732343022557074}
  m_LocalRotation: {x: -0, y: -0, z: -0, w: 1}
  m_LocalPosition: {x: -0.011, y: -0.597, z: 0.04699993}
  m_LocalScale: {x: 1, y: 1, z: 1}
  m_Children: []
  m_Father: {fileID: 4232176809400326}
  m_RootOrder: 2
  m_LocalEulerAnglesHint: {x: 0, y: 0, z: 0}
--- !u!1 &1734738918912146
GameObject:
  m_ObjectHideFlags: 0
  m_CorrespondingSourceObject: {fileID: 0}
  m_PrefabInstance: {fileID: 0}
  m_PrefabAsset: {fileID: 0}
  serializedVersion: 6
  m_Component:
  - component: {fileID: 4360810809455630}
  m_Layer: 8
  m_Name: LeftDoor
  m_TagString: Untagged
  m_Icon: {fileID: 0}
  m_NavMeshLayer: 0
  m_StaticEditorFlags: 0
  m_IsActive: 1
--- !u!4 &4360810809455630
Transform:
  m_ObjectHideFlags: 0
  m_CorrespondingSourceObject: {fileID: 0}
  m_PrefabInstance: {fileID: 0}
  m_PrefabAsset: {fileID: 0}
  m_GameObject: {fileID: 1734738918912146}
  m_LocalRotation: {x: 0, y: 0, z: 0, w: 1}
  m_LocalPosition: {x: 0.6209402, y: 1.4099785, z: 0.24480963}
  m_LocalScale: {x: 1, y: 1, z: 1}
  m_Children:
  - {fileID: 4106556760246376}
  - {fileID: 4397283838192512}
  - {fileID: 4823652235995044}
  - {fileID: 4232176809400326}
  m_Father: {fileID: 4650253996057516}
  m_RootOrder: 3
  m_LocalEulerAnglesHint: {x: 0, y: 0, z: 0}
--- !u!1 &1742135730442342
GameObject:
  m_ObjectHideFlags: 0
  m_CorrespondingSourceObject: {fileID: 0}
  m_PrefabInstance: {fileID: 0}
  m_PrefabAsset: {fileID: 0}
  serializedVersion: 6
  m_Component:
  - component: {fileID: 4397283838192512}
  - component: {fileID: 65740230744137886}
  m_Layer: 8
  m_Name: tCol
  m_TagString: SimObjPhysics
  m_Icon: {fileID: 0}
  m_NavMeshLayer: 0
  m_StaticEditorFlags: 0
  m_IsActive: 1
--- !u!4 &4397283838192512
Transform:
  m_ObjectHideFlags: 0
  m_CorrespondingSourceObject: {fileID: 0}
  m_PrefabInstance: {fileID: 0}
  m_PrefabAsset: {fileID: 0}
  m_GameObject: {fileID: 1742135730442342}
  m_LocalRotation: {x: -0, y: -0, z: -0, w: 1}
  m_LocalPosition: {x: -0.30200005, y: -0.03400004, z: 0.055999994}
  m_LocalScale: {x: 0.63323, y: 1.1374999, z: 0.115779996}
  m_Children: []
  m_Father: {fileID: 4360810809455630}
  m_RootOrder: 1
  m_LocalEulerAnglesHint: {x: 0, y: 0, z: 0}
--- !u!65 &65740230744137886
BoxCollider:
  m_ObjectHideFlags: 0
  m_CorrespondingSourceObject: {fileID: 0}
  m_PrefabInstance: {fileID: 0}
  m_PrefabAsset: {fileID: 0}
  m_GameObject: {fileID: 1742135730442342}
  m_Material: {fileID: 0}
  m_IsTrigger: 1
  m_Enabled: 1
  serializedVersion: 2
  m_Size: {x: 1, y: 1, z: 1}
  m_Center: {x: 0, y: 0, z: 0}
--- !u!1 &1779884142105808
GameObject:
  m_ObjectHideFlags: 0
  m_CorrespondingSourceObject: {fileID: 0}
  m_PrefabInstance: {fileID: 0}
  m_PrefabAsset: {fileID: 0}
  serializedVersion: 6
  m_Component:
  - component: {fileID: 4232176809400326}
  m_Layer: 8
  m_Name: VisPoints
  m_TagString: Untagged
  m_Icon: {fileID: 0}
  m_NavMeshLayer: 0
  m_StaticEditorFlags: 0
  m_IsActive: 1
--- !u!4 &4232176809400326
Transform:
  m_ObjectHideFlags: 0
  m_CorrespondingSourceObject: {fileID: 0}
  m_PrefabInstance: {fileID: 0}
  m_PrefabAsset: {fileID: 0}
  m_GameObject: {fileID: 1779884142105808}
  m_LocalRotation: {x: 0, y: 0, z: 0, w: 1}
  m_LocalPosition: {x: 0, y: 0, z: 0}
  m_LocalScale: {x: 1, y: 1, z: 1}
  m_Children:
  - {fileID: 4785394848297502}
  - {fileID: 4146683651865284}
  - {fileID: 4607939811166602}
  - {fileID: 4017620345047884}
  - {fileID: 4375573874663450}
  - {fileID: 4835038347822506}
  - {fileID: 4395713533544970}
  - {fileID: 4840626576414814}
  - {fileID: 4152270444365340}
  - {fileID: 4320186024907518}
  - {fileID: 4028727039081166}
  - {fileID: 4284874171463652}
  m_Father: {fileID: 4360810809455630}
  m_RootOrder: 3
  m_LocalEulerAnglesHint: {x: 0, y: 0, z: 0}
--- !u!1 &1801926459799918
GameObject:
  m_ObjectHideFlags: 0
  m_CorrespondingSourceObject: {fileID: 0}
  m_PrefabInstance: {fileID: 0}
  m_PrefabAsset: {fileID: 0}
  serializedVersion: 6
  m_Component:
  - component: {fileID: 4785394848297502}
  m_Layer: 8
  m_Name: GameObject
  m_TagString: Untagged
  m_Icon: {fileID: 0}
  m_NavMeshLayer: 0
  m_StaticEditorFlags: 0
  m_IsActive: 1
--- !u!4 &4785394848297502
Transform:
  m_ObjectHideFlags: 0
  m_CorrespondingSourceObject: {fileID: 0}
  m_PrefabInstance: {fileID: 0}
  m_PrefabAsset: {fileID: 0}
  m_GameObject: {fileID: 1801926459799918}
  m_LocalRotation: {x: 0, y: 0, z: 0, w: 1}
  m_LocalPosition: {x: -0.332, y: -0.067, z: 0.047}
  m_LocalScale: {x: 1, y: 1, z: 1}
  m_Children: []
  m_Father: {fileID: 4232176809400326}
  m_RootOrder: 0
  m_LocalEulerAnglesHint: {x: 0, y: 0, z: 0}
--- !u!1 &1810122046064238
GameObject:
  m_ObjectHideFlags: 0
  m_CorrespondingSourceObject: {fileID: 0}
  m_PrefabInstance: {fileID: 0}
  m_PrefabAsset: {fileID: 0}
  serializedVersion: 6
  m_Component:
  - component: {fileID: 4889444867893932}
  - component: {fileID: 33921236468147920}
  - component: {fileID: 23430644703407536}
  - component: {fileID: 64236170273812498}
  m_Layer: 8
  m_Name: fridge_drawer2_15
  m_TagString: SimObjPhysics
  m_Icon: {fileID: 0}
  m_NavMeshLayer: 1
  m_StaticEditorFlags: 8
  m_IsActive: 1
--- !u!4 &4889444867893932
Transform:
  m_ObjectHideFlags: 0
  m_CorrespondingSourceObject: {fileID: 0}
  m_PrefabInstance: {fileID: 0}
  m_PrefabAsset: {fileID: 0}
  m_GameObject: {fileID: 1810122046064238}
  m_LocalRotation: {x: 0, y: 0, z: 0, w: 1}
  m_LocalPosition: {x: -0.2613093, y: 1.0230805, z: 0.20517056}
  m_LocalScale: {x: 1, y: 1, z: 1}
  m_Children: []
  m_Father: {fileID: 4650253996057516}
  m_RootOrder: 1
  m_LocalEulerAnglesHint: {x: 0, y: 0, z: 0}
--- !u!33 &33921236468147920
MeshFilter:
  m_ObjectHideFlags: 0
  m_CorrespondingSourceObject: {fileID: 0}
  m_PrefabInstance: {fileID: 0}
  m_PrefabAsset: {fileID: 0}
  m_GameObject: {fileID: 1810122046064238}
  m_Mesh: {fileID: 4302536, guid: 14427f12143b7454ea78c2329409ff6b, type: 3}
--- !u!23 &23430644703407536
MeshRenderer:
  m_ObjectHideFlags: 0
  m_CorrespondingSourceObject: {fileID: 0}
  m_PrefabInstance: {fileID: 0}
  m_PrefabAsset: {fileID: 0}
  m_GameObject: {fileID: 1810122046064238}
  m_Enabled: 1
  m_CastShadows: 1
  m_ReceiveShadows: 1
  m_DynamicOccludee: 1
  m_MotionVectors: 1
  m_LightProbeUsage: 1
  m_ReflectionProbeUsage: 1
  m_RayTracingMode: 2
  m_RenderingLayerMask: 1
  m_RendererPriority: 0
  m_Materials:
  - {fileID: 2100000, guid: 0266a231da6664dafa0caa84508cb29b, type: 2}
  - {fileID: 2100000, guid: 10562f19a675e4ba1aadb107c690822c, type: 2}
  - {fileID: 2100000, guid: 5d56f6bafc8594221a5375a5b986a132, type: 2}
  - {fileID: 2100000, guid: 5d6dcc036d547410d8461b0bad7e9921, type: 2}
  - {fileID: 2100000, guid: 104c3cbb050804ac19b9aaa3207ab00e, type: 2}
  - {fileID: 2100000, guid: 32b386b74188e4bac9bbea278ca94b0b, type: 2}
  - {fileID: 2100000, guid: 9c252f8905c28427381463ccad0e6c9c, type: 2}
  m_StaticBatchInfo:
    firstSubMesh: 0
    subMeshCount: 0
  m_StaticBatchRoot: {fileID: 0}
  m_ProbeAnchor: {fileID: 0}
  m_LightProbeVolumeOverride: {fileID: 0}
  m_ScaleInLightmap: 1
  m_ReceiveGI: 1
  m_PreserveUVs: 0
  m_IgnoreNormalsForChartDetection: 0
  m_ImportantGI: 0
  m_StitchLightmapSeams: 0
  m_SelectedEditorRenderState: 3
  m_MinimumChartSize: 4
  m_AutoUVMaxDistance: 0.5
  m_AutoUVMaxAngle: 89
  m_LightmapParameters: {fileID: 0}
  m_SortingLayerID: 0
  m_SortingLayer: 0
  m_SortingOrder: 0
--- !u!64 &64236170273812498
MeshCollider:
  m_ObjectHideFlags: 0
  m_CorrespondingSourceObject: {fileID: 0}
  m_PrefabInstance: {fileID: 0}
  m_PrefabAsset: {fileID: 0}
  m_GameObject: {fileID: 1810122046064238}
  m_Material: {fileID: 0}
  m_IsTrigger: 0
  m_Enabled: 1
  serializedVersion: 4
  m_Convex: 0
  m_CookingOptions: 30
  m_Mesh: {fileID: 4302536, guid: 14427f12143b7454ea78c2329409ff6b, type: 3}
--- !u!1 &1816982692849826
GameObject:
  m_ObjectHideFlags: 0
  m_CorrespondingSourceObject: {fileID: 0}
  m_PrefabInstance: {fileID: 0}
  m_PrefabAsset: {fileID: 0}
  serializedVersion: 6
  m_Component:
  - component: {fileID: 4375732153264240}
  - component: {fileID: 33508327515620978}
  - component: {fileID: 23345805455376786}
  m_Layer: 8
  m_Name: fridge_freezerdoor_15
  m_TagString: SimObjPhysics
  m_Icon: {fileID: 0}
  m_NavMeshLayer: 1
  m_StaticEditorFlags: 8
  m_IsActive: 1
--- !u!4 &4375732153264240
Transform:
  m_ObjectHideFlags: 0
  m_CorrespondingSourceObject: {fileID: 0}
  m_PrefabInstance: {fileID: 0}
  m_PrefabAsset: {fileID: 0}
  m_GameObject: {fileID: 1816982692849826}
  m_LocalRotation: {x: 0, y: 0, z: 0, w: 1}
  m_LocalPosition: {x: 0.001121006, y: 0.59352314, z: 0.40848678}
  m_LocalScale: {x: 1, y: 1, z: 1}
  m_Children: []
  m_Father: {fileID: 4650253996057516}
  m_RootOrder: 2
  m_LocalEulerAnglesHint: {x: 0, y: 0, z: 0}
--- !u!33 &33508327515620978
MeshFilter:
  m_ObjectHideFlags: 0
  m_CorrespondingSourceObject: {fileID: 0}
  m_PrefabInstance: {fileID: 0}
  m_PrefabAsset: {fileID: 0}
  m_GameObject: {fileID: 1816982692849826}
  m_Mesh: {fileID: 4302534, guid: 14427f12143b7454ea78c2329409ff6b, type: 3}
--- !u!23 &23345805455376786
MeshRenderer:
  m_ObjectHideFlags: 0
  m_CorrespondingSourceObject: {fileID: 0}
  m_PrefabInstance: {fileID: 0}
  m_PrefabAsset: {fileID: 0}
  m_GameObject: {fileID: 1816982692849826}
  m_Enabled: 1
  m_CastShadows: 1
  m_ReceiveShadows: 1
  m_DynamicOccludee: 1
  m_MotionVectors: 1
  m_LightProbeUsage: 1
  m_ReflectionProbeUsage: 1
  m_RayTracingMode: 2
  m_RenderingLayerMask: 1
  m_RendererPriority: 0
  m_Materials:
  - {fileID: 2100000, guid: 0266a231da6664dafa0caa84508cb29b, type: 2}
  - {fileID: 2100000, guid: 10562f19a675e4ba1aadb107c690822c, type: 2}
  - {fileID: 2100000, guid: 5d56f6bafc8594221a5375a5b986a132, type: 2}
  - {fileID: 2100000, guid: 5d6dcc036d547410d8461b0bad7e9921, type: 2}
  - {fileID: 2100000, guid: 104c3cbb050804ac19b9aaa3207ab00e, type: 2}
  - {fileID: 2100000, guid: 32b386b74188e4bac9bbea278ca94b0b, type: 2}
  - {fileID: 2100000, guid: 9c252f8905c28427381463ccad0e6c9c, type: 2}
  m_StaticBatchInfo:
    firstSubMesh: 0
    subMeshCount: 0
  m_StaticBatchRoot: {fileID: 0}
  m_ProbeAnchor: {fileID: 0}
  m_LightProbeVolumeOverride: {fileID: 0}
  m_ScaleInLightmap: 1
  m_ReceiveGI: 1
  m_PreserveUVs: 0
  m_IgnoreNormalsForChartDetection: 0
  m_ImportantGI: 0
  m_StitchLightmapSeams: 0
  m_SelectedEditorRenderState: 3
  m_MinimumChartSize: 4
  m_AutoUVMaxDistance: 0.5
  m_AutoUVMaxAngle: 89
  m_LightmapParameters: {fileID: 0}
  m_SortingLayerID: 0
  m_SortingLayer: 0
  m_SortingOrder: 0
--- !u!1 &1818914783383542
GameObject:
  m_ObjectHideFlags: 0
  m_CorrespondingSourceObject: {fileID: 0}
  m_PrefabInstance: {fileID: 0}
  m_PrefabAsset: {fileID: 0}
  serializedVersion: 6
  m_Component:
  - component: {fileID: 4556766936092320}
  m_Layer: 8
  m_Name: GameObject (9)
  m_TagString: Untagged
  m_Icon: {fileID: 0}
  m_NavMeshLayer: 0
  m_StaticEditorFlags: 0
  m_IsActive: 1
--- !u!4 &4556766936092320
Transform:
  m_ObjectHideFlags: 0
  m_CorrespondingSourceObject: {fileID: 0}
  m_PrefabInstance: {fileID: 0}
  m_PrefabAsset: {fileID: 0}
  m_GameObject: {fileID: 1818914783383542}
  m_LocalRotation: {x: -0, y: -0, z: -0, w: 1}
  m_LocalPosition: {x: -0.60599995, y: 0.683, z: -0.34100008}
  m_LocalScale: {x: 1, y: 1, z: 1}
  m_Children: []
  m_Father: {fileID: 4531155819098722}
  m_RootOrder: 9
  m_LocalEulerAnglesHint: {x: 0, y: 0, z: 0}
--- !u!1 &1838177538469688
GameObject:
  m_ObjectHideFlags: 0
  m_CorrespondingSourceObject: {fileID: 0}
  m_PrefabInstance: {fileID: 0}
  m_PrefabAsset: {fileID: 0}
  serializedVersion: 6
  m_Component:
  - component: {fileID: 4296045105695068}
  - component: {fileID: 65959017394581968}
  - component: {fileID: 114560792355665294}
  m_Layer: 9
  m_Name: ReceptacleTriggerBox (2)
  m_TagString: Receptacle
  m_Icon: {fileID: 0}
  m_NavMeshLayer: 0
  m_StaticEditorFlags: 0
  m_IsActive: 1
--- !u!4 &4296045105695068
Transform:
  m_ObjectHideFlags: 0
  m_CorrespondingSourceObject: {fileID: 0}
  m_PrefabInstance: {fileID: 0}
  m_PrefabAsset: {fileID: 0}
  m_GameObject: {fileID: 1838177538469688}
  m_LocalRotation: {x: -0, y: 0.0000009834765, z: -0, w: 1}
  m_LocalPosition: {x: -0.000000018626451, y: 1.70127, z: 0.021599941}
  m_LocalScale: {x: 1.0000001, y: 0.9, z: 0.3825}
  m_Children: []
  m_Father: {fileID: 4899333042729736}
  m_RootOrder: 2
  m_LocalEulerAnglesHint: {x: 0, y: 0, z: 0}
--- !u!65 &65959017394581968
BoxCollider:
  m_ObjectHideFlags: 0
  m_CorrespondingSourceObject: {fileID: 0}
  m_PrefabInstance: {fileID: 0}
  m_PrefabAsset: {fileID: 0}
  m_GameObject: {fileID: 1838177538469688}
  m_Material: {fileID: 0}
  m_IsTrigger: 1
  m_Enabled: 1
  serializedVersion: 2
  m_Size: {x: 0.48776662, y: 0.27143192, z: 0.7759465}
  m_Center: {x: -0.2561174, y: -0.18222928, z: -0.11202672}
--- !u!114 &114560792355665294
MonoBehaviour:
  m_ObjectHideFlags: 0
  m_CorrespondingSourceObject: {fileID: 0}
  m_PrefabInstance: {fileID: 0}
  m_PrefabAsset: {fileID: 0}
  m_GameObject: {fileID: 1838177538469688}
  m_Enabled: 1
  m_EditorHideFlags: 0
  m_Script: {fileID: 11500000, guid: 5122b08936ec54929891d19a8fac4755, type: 3}
  m_Name: 
  m_EditorClassIdentifier: 
  CurrentlyContains: []
  myParent: {fileID: 1056347022811844}
--- !u!1 &1842525804128212
GameObject:
  m_ObjectHideFlags: 0
  m_CorrespondingSourceObject: {fileID: 0}
  m_PrefabInstance: {fileID: 0}
  m_PrefabAsset: {fileID: 0}
  serializedVersion: 6
  m_Component:
  - component: {fileID: 4045181513614020}
  m_Layer: 8
  m_Name: GameObject (1)
  m_TagString: Untagged
  m_Icon: {fileID: 0}
  m_NavMeshLayer: 0
  m_StaticEditorFlags: 0
  m_IsActive: 1
--- !u!4 &4045181513614020
Transform:
  m_ObjectHideFlags: 0
  m_CorrespondingSourceObject: {fileID: 0}
  m_PrefabInstance: {fileID: 0}
  m_PrefabAsset: {fileID: 0}
  m_GameObject: {fileID: 1842525804128212}
  m_LocalRotation: {x: -0, y: -0, z: -0, w: 1}
  m_LocalPosition: {x: 0, y: 0.683, z: -0.34100008}
  m_LocalScale: {x: 1, y: 1, z: 1}
  m_Children: []
  m_Father: {fileID: 4531155819098722}
  m_RootOrder: 1
  m_LocalEulerAnglesHint: {x: 0, y: 0, z: 0}
--- !u!1 &1843485262727056
GameObject:
  m_ObjectHideFlags: 0
  m_CorrespondingSourceObject: {fileID: 0}
  m_PrefabInstance: {fileID: 0}
  m_PrefabAsset: {fileID: 0}
  serializedVersion: 6
  m_Component:
  - component: {fileID: 4673580545691942}
  m_Layer: 8
  m_Name: GameObject (8)
  m_TagString: Untagged
  m_Icon: {fileID: 0}
  m_NavMeshLayer: 0
  m_StaticEditorFlags: 0
  m_IsActive: 1
--- !u!4 &4673580545691942
Transform:
  m_ObjectHideFlags: 0
  m_CorrespondingSourceObject: {fileID: 0}
  m_PrefabInstance: {fileID: 0}
  m_PrefabAsset: {fileID: 0}
  m_GameObject: {fileID: 1843485262727056}
  m_LocalRotation: {x: -0, y: -0, z: -0, w: 1}
  m_LocalPosition: {x: 0.602, y: 0.15199995, z: 0.06099987}
  m_LocalScale: {x: 1, y: 1, z: 1}
  m_Children: []
  m_Father: {fileID: 4371401873158366}
  m_RootOrder: 8
  m_LocalEulerAnglesHint: {x: 0, y: 0, z: 0}
--- !u!1 &1854041491895064
GameObject:
  m_ObjectHideFlags: 0
  m_CorrespondingSourceObject: {fileID: 0}
  m_PrefabInstance: {fileID: 0}
  m_PrefabAsset: {fileID: 0}
  serializedVersion: 6
  m_Component:
  - component: {fileID: 4788901371703410}
  m_Layer: 8
  m_Name: GameObject (18)
  m_TagString: Untagged
  m_Icon: {fileID: 0}
  m_NavMeshLayer: 0
  m_StaticEditorFlags: 0
  m_IsActive: 1
--- !u!4 &4788901371703410
Transform:
  m_ObjectHideFlags: 0
  m_CorrespondingSourceObject: {fileID: 0}
  m_PrefabInstance: {fileID: 0}
  m_PrefabAsset: {fileID: 0}
  m_GameObject: {fileID: 1854041491895064}
  m_LocalRotation: {x: -0, y: -0, z: -0, w: 1}
  m_LocalPosition: {x: 0.49800014, y: 1.321, z: -0.022000074}
  m_LocalScale: {x: 1, y: 1, z: 1}
  m_Children: []
  m_Father: {fileID: 4531155819098722}
  m_RootOrder: 18
  m_LocalEulerAnglesHint: {x: 0, y: 0, z: 0}
--- !u!1 &1882598459337932
GameObject:
  m_ObjectHideFlags: 0
  m_CorrespondingSourceObject: {fileID: 0}
  m_PrefabInstance: {fileID: 0}
  m_PrefabAsset: {fileID: 0}
  serializedVersion: 6
  m_Component:
  - component: {fileID: 4835038347822506}
  m_Layer: 8
  m_Name: GameObject (5)
  m_TagString: Untagged
  m_Icon: {fileID: 0}
  m_NavMeshLayer: 0
  m_StaticEditorFlags: 0
  m_IsActive: 1
--- !u!4 &4835038347822506
Transform:
  m_ObjectHideFlags: 0
  m_CorrespondingSourceObject: {fileID: 0}
  m_PrefabInstance: {fileID: 0}
  m_PrefabAsset: {fileID: 0}
  m_GameObject: {fileID: 1882598459337932}
  m_LocalRotation: {x: -0, y: -0, z: -0, w: 1}
  m_LocalPosition: {x: -0.599, y: 0.198, z: 0.04699993}
  m_LocalScale: {x: 1, y: 1, z: 1}
  m_Children: []
  m_Father: {fileID: 4232176809400326}
  m_RootOrder: 5
  m_LocalEulerAnglesHint: {x: 0, y: 0, z: 0}
--- !u!1 &1911929325075106
GameObject:
  m_ObjectHideFlags: 0
  m_CorrespondingSourceObject: {fileID: 0}
  m_PrefabInstance: {fileID: 0}
  m_PrefabAsset: {fileID: 0}
  serializedVersion: 6
  m_Component:
  - component: {fileID: 4375573874663450}
  m_Layer: 8
  m_Name: GameObject (4)
  m_TagString: Untagged
  m_Icon: {fileID: 0}
  m_NavMeshLayer: 0
  m_StaticEditorFlags: 0
  m_IsActive: 1
--- !u!4 &4375573874663450
Transform:
  m_ObjectHideFlags: 0
  m_CorrespondingSourceObject: {fileID: 0}
  m_PrefabInstance: {fileID: 0}
  m_PrefabAsset: {fileID: 0}
  m_GameObject: {fileID: 1911929325075106}
  m_LocalRotation: {x: -0, y: -0, z: -0, w: 1}
  m_LocalPosition: {x: -0.599, y: -0.186, z: 0.04699993}
  m_LocalScale: {x: 1, y: 1, z: 1}
  m_Children: []
  m_Father: {fileID: 4232176809400326}
  m_RootOrder: 4
  m_LocalEulerAnglesHint: {x: 0, y: 0, z: 0}
--- !u!1 &1917159784520186
GameObject:
  m_ObjectHideFlags: 0
  m_CorrespondingSourceObject: {fileID: 0}
  m_PrefabInstance: {fileID: 0}
  m_PrefabAsset: {fileID: 0}
  serializedVersion: 6
  m_Component:
  - component: {fileID: 4728907445301316}
  m_Layer: 8
  m_Name: GameObject
  m_TagString: Untagged
  m_Icon: {fileID: 0}
  m_NavMeshLayer: 0
  m_StaticEditorFlags: 0
  m_IsActive: 1
--- !u!4 &4728907445301316
Transform:
  m_ObjectHideFlags: 0
  m_CorrespondingSourceObject: {fileID: 0}
  m_PrefabInstance: {fileID: 0}
  m_PrefabAsset: {fileID: 0}
  m_GameObject: {fileID: 1917159784520186}
  m_LocalRotation: {x: 0, y: 0, z: 0, w: 1}
  m_LocalPosition: {x: 0, y: 0.169, z: -0.341}
  m_LocalScale: {x: 1, y: 1, z: 1}
  m_Children: []
  m_Father: {fileID: 4531155819098722}
  m_RootOrder: 0
  m_LocalEulerAnglesHint: {x: 0, y: 0, z: 0}
--- !u!1 &1927158926797988
GameObject:
  m_ObjectHideFlags: 0
  m_CorrespondingSourceObject: {fileID: 0}
  m_PrefabInstance: {fileID: 0}
  m_PrefabAsset: {fileID: 0}
  serializedVersion: 6
  m_Component:
  - component: {fileID: 4150291516374070}
  - component: {fileID: 65098076771036914}
  m_Layer: 8
  m_Name: Col
  m_TagString: SimObjPhysics
  m_Icon: {fileID: 0}
  m_NavMeshLayer: 0
  m_StaticEditorFlags: 0
  m_IsActive: 1
--- !u!4 &4150291516374070
Transform:
  m_ObjectHideFlags: 0
  m_CorrespondingSourceObject: {fileID: 0}
  m_PrefabInstance: {fileID: 0}
  m_PrefabAsset: {fileID: 0}
  m_GameObject: {fileID: 1927158926797988}
  m_LocalRotation: {x: -0, y: -0, z: -0, w: 1}
  m_LocalPosition: {x: 0.30099964, y: -0.03400004, z: 0.055999994}
  m_LocalScale: {x: 0.63323, y: 1.1374999, z: 0.115779996}
  m_Children:
  - {fileID: 4545037722029404}
  m_Father: {fileID: 4730525266394248}
  m_RootOrder: 0
  m_LocalEulerAnglesHint: {x: 0, y: 0, z: 0}
--- !u!65 &65098076771036914
BoxCollider:
  m_ObjectHideFlags: 0
  m_CorrespondingSourceObject: {fileID: 0}
  m_PrefabInstance: {fileID: 0}
  m_PrefabAsset: {fileID: 0}
  m_GameObject: {fileID: 1927158926797988}
  m_Material: {fileID: 0}
  m_IsTrigger: 0
  m_Enabled: 1
  serializedVersion: 2
  m_Size: {x: 1, y: 1, z: 1}
  m_Center: {x: 0, y: 0, z: 0}
--- !u!1 &1935058543965294
GameObject:
  m_ObjectHideFlags: 0
  m_CorrespondingSourceObject: {fileID: 0}
  m_PrefabInstance: {fileID: 0}
  m_PrefabAsset: {fileID: 0}
  serializedVersion: 6
  m_Component:
  - component: {fileID: 4913425394244228}
  m_Layer: 8
  m_Name: GameObject (12)
  m_TagString: Untagged
  m_Icon: {fileID: 0}
  m_NavMeshLayer: 0
  m_StaticEditorFlags: 0
  m_IsActive: 1
--- !u!4 &4913425394244228
Transform:
  m_ObjectHideFlags: 0
  m_CorrespondingSourceObject: {fileID: 0}
  m_PrefabInstance: {fileID: 0}
  m_PrefabAsset: {fileID: 0}
  m_GameObject: {fileID: 1935058543965294}
  m_LocalRotation: {x: -0, y: -0, z: -0, w: 1}
  m_LocalPosition: {x: -0.4960003, y: 0.169, z: -0.0050001144}
  m_LocalScale: {x: 1, y: 1, z: 1}
  m_Children: []
  m_Father: {fileID: 4531155819098722}
  m_RootOrder: 12
  m_LocalEulerAnglesHint: {x: 0, y: 0, z: 0}
--- !u!1 &1935216902054092
GameObject:
  m_ObjectHideFlags: 0
  m_CorrespondingSourceObject: {fileID: 0}
  m_PrefabInstance: {fileID: 0}
  m_PrefabAsset: {fileID: 0}
  serializedVersion: 6
  m_Component:
  - component: {fileID: 4016134400871576}
  m_Layer: 8
  m_Name: GameObject (1)
  m_TagString: Untagged
  m_Icon: {fileID: 0}
  m_NavMeshLayer: 0
  m_StaticEditorFlags: 0
  m_IsActive: 1
--- !u!4 &4016134400871576
Transform:
  m_ObjectHideFlags: 0
  m_CorrespondingSourceObject: {fileID: 0}
  m_PrefabInstance: {fileID: 0}
  m_PrefabAsset: {fileID: 0}
  m_GameObject: {fileID: 1935216902054092}
  m_LocalRotation: {x: -0, y: -0, z: -0, w: 1}
  m_LocalPosition: {x: 0.31599998, y: -0.582, z: 0.06099987}
  m_LocalScale: {x: 1, y: 1, z: 1}
  m_Children: []
  m_Father: {fileID: 4371401873158366}
  m_RootOrder: 1
  m_LocalEulerAnglesHint: {x: 0, y: 0, z: 0}
--- !u!1 &1938515645998208
GameObject:
  m_ObjectHideFlags: 0
  m_CorrespondingSourceObject: {fileID: 0}
  m_PrefabInstance: {fileID: 0}
  m_PrefabAsset: {fileID: 0}
  serializedVersion: 6
  m_Component:
  - component: {fileID: 4152270444365340}
  m_Layer: 8
  m_Name: GameObject (8)
  m_TagString: Untagged
  m_Icon: {fileID: 0}
  m_NavMeshLayer: 0
  m_StaticEditorFlags: 0
  m_IsActive: 1
--- !u!4 &4152270444365340
Transform:
  m_ObjectHideFlags: 0
  m_CorrespondingSourceObject: {fileID: 0}
  m_PrefabInstance: {fileID: 0}
  m_PrefabAsset: {fileID: 0}
  m_GameObject: {fileID: 1938515645998208}
  m_LocalRotation: {x: -0, y: -0, z: -0, w: 1}
  m_LocalPosition: {x: -0.017, y: 0.494, z: 0.04699993}
  m_LocalScale: {x: 1, y: 1, z: 1}
  m_Children: []
  m_Father: {fileID: 4232176809400326}
  m_RootOrder: 8
  m_LocalEulerAnglesHint: {x: 0, y: 0, z: 0}
--- !u!1 &1946913210254106
GameObject:
  m_ObjectHideFlags: 0
  m_CorrespondingSourceObject: {fileID: 0}
  m_PrefabInstance: {fileID: 0}
  m_PrefabAsset: {fileID: 0}
  serializedVersion: 6
  m_Component:
  - component: {fileID: 4001175598462172}
  m_Layer: 8
  m_Name: GameObject (17)
  m_TagString: Untagged
  m_Icon: {fileID: 0}
  m_NavMeshLayer: 0
  m_StaticEditorFlags: 0
  m_IsActive: 1
--- !u!4 &4001175598462172
Transform:
  m_ObjectHideFlags: 0
  m_CorrespondingSourceObject: {fileID: 0}
  m_PrefabInstance: {fileID: 0}
  m_PrefabAsset: {fileID: 0}
  m_GameObject: {fileID: 1946913210254106}
  m_LocalRotation: {x: -0, y: -0, z: -0, w: 1}
  m_LocalPosition: {x: 0.49800014, y: 0.683, z: -0.022000074}
  m_LocalScale: {x: 1, y: 1, z: 1}
  m_Children: []
  m_Father: {fileID: 4531155819098722}
  m_RootOrder: 17
  m_LocalEulerAnglesHint: {x: 0, y: 0, z: 0}
--- !u!1 &1955418356822642
GameObject:
  m_ObjectHideFlags: 0
  m_CorrespondingSourceObject: {fileID: 0}
  m_PrefabInstance: {fileID: 0}
  m_PrefabAsset: {fileID: 0}
  serializedVersion: 6
  m_Component:
  - component: {fileID: 4302563651707468}
  m_Layer: 8
  m_Name: GameObject (11)
  m_TagString: Untagged
  m_Icon: {fileID: 0}
  m_NavMeshLayer: 0
  m_StaticEditorFlags: 0
  m_IsActive: 1
--- !u!4 &4302563651707468
Transform:
  m_ObjectHideFlags: 0
  m_CorrespondingSourceObject: {fileID: 0}
  m_PrefabInstance: {fileID: 0}
  m_PrefabAsset: {fileID: 0}
  m_GameObject: {fileID: 1955418356822642}
  m_LocalRotation: {x: -0, y: -0, z: -0, w: 1}
  m_LocalPosition: {x: -0.60599995, y: 1.811, z: -0.34100008}
  m_LocalScale: {x: 1, y: 1, z: 1}
  m_Children: []
  m_Father: {fileID: 4531155819098722}
  m_RootOrder: 11
  m_LocalEulerAnglesHint: {x: 0, y: 0, z: 0}
--- !u!1 &1970132203163866
GameObject:
  m_ObjectHideFlags: 0
  m_CorrespondingSourceObject: {fileID: 0}
  m_PrefabInstance: {fileID: 0}
  m_PrefabAsset: {fileID: 0}
  serializedVersion: 6
  m_Component:
  - component: {fileID: 4174850957117134}
  m_Layer: 8
  m_Name: GameObject (3)
  m_TagString: Untagged
  m_Icon: {fileID: 0}
  m_NavMeshLayer: 0
  m_StaticEditorFlags: 0
  m_IsActive: 1
--- !u!4 &4174850957117134
Transform:
  m_ObjectHideFlags: 0
  m_CorrespondingSourceObject: {fileID: 0}
  m_PrefabInstance: {fileID: 0}
  m_PrefabAsset: {fileID: 0}
  m_GameObject: {fileID: 1970132203163866}
  m_LocalRotation: {x: -0, y: -0, z: -0, w: 1}
  m_LocalPosition: {x: 0.031, y: 0.468, z: 0.06099987}
  m_LocalScale: {x: 1, y: 1, z: 1}
  m_Children: []
  m_Father: {fileID: 4371401873158366}
  m_RootOrder: 3
  m_LocalEulerAnglesHint: {x: 0, y: 0, z: 0}
--- !u!1 &1982089922129026
GameObject:
  m_ObjectHideFlags: 0
  m_CorrespondingSourceObject: {fileID: 0}
  m_PrefabInstance: {fileID: 0}
  m_PrefabAsset: {fileID: 0}
  serializedVersion: 6
  m_Component:
  - component: {fileID: 4639499536135680}
  m_Layer: 8
  m_Name: GameObject (4)
  m_TagString: Untagged
  m_Icon: {fileID: 0}
  m_NavMeshLayer: 0
  m_StaticEditorFlags: 0
  m_IsActive: 1
--- !u!4 &4639499536135680
Transform:
  m_ObjectHideFlags: 0
  m_CorrespondingSourceObject: {fileID: 0}
  m_PrefabInstance: {fileID: 0}
  m_PrefabAsset: {fileID: 0}
  m_GameObject: {fileID: 1982089922129026}
  m_LocalRotation: {x: -0, y: -0, z: -0, w: 1}
  m_LocalPosition: {x: 0.031000137, y: 0.152, z: 0.06099987}
  m_LocalScale: {x: 1, y: 1, z: 1}
  m_Children: []
  m_Father: {fileID: 4371401873158366}
  m_RootOrder: 4
  m_LocalEulerAnglesHint: {x: 0, y: 0, z: 0}
--- !u!1001 &1817474374887959603
PrefabInstance:
  m_ObjectHideFlags: 0
  serializedVersion: 2
  m_Modification:
    m_TransformParent: {fileID: 4899333042729736}
    m_Modifications:
    - target: {fileID: 5376431395650311468, guid: ed15616270d4de14ca70042691c091f6,
        type: 3}
      propertyPath: m_Name
      value: ColdZone
      objectReference: {fileID: 0}
    - target: {fileID: 5376431395650311469, guid: ed15616270d4de14ca70042691c091f6,
        type: 3}
      propertyPath: m_RootOrder
      value: 6
<<<<<<< HEAD
=======
      objectReference: {fileID: 0}
    - target: {fileID: 5376431395650311469, guid: ed15616270d4de14ca70042691c091f6,
        type: 3}
      propertyPath: m_LocalPosition.x
      value: 0.008
>>>>>>> 2f8dd9f9
      objectReference: {fileID: 0}
    - target: {fileID: 5376431395650311469, guid: ed15616270d4de14ca70042691c091f6,
        type: 3}
      propertyPath: m_LocalScale.x
      value: 0.9
      objectReference: {fileID: 0}
    - target: {fileID: 5376431395650311469, guid: ed15616270d4de14ca70042691c091f6,
        type: 3}
      propertyPath: m_LocalScale.y
      value: 0.9
      objectReference: {fileID: 0}
    - target: {fileID: 5376431395650311469, guid: ed15616270d4de14ca70042691c091f6,
        type: 3}
<<<<<<< HEAD
      propertyPath: m_LocalScale.z
      value: 1
=======
      propertyPath: m_LocalRotation.w
      value: -0.0000001872535
      objectReference: {fileID: 0}
    - target: {fileID: 5376431395650311469, guid: ed15616270d4de14ca70042691c091f6,
        type: 3}
      propertyPath: m_LocalRotation.x
      value: -0
>>>>>>> 2f8dd9f9
      objectReference: {fileID: 0}
    - target: {fileID: 5376431395650311469, guid: ed15616270d4de14ca70042691c091f6,
        type: 3}
      propertyPath: m_LocalPosition.x
      value: -0.27499947
      objectReference: {fileID: 0}
    - target: {fileID: 5376431395650311469, guid: ed15616270d4de14ca70042691c091f6,
        type: 3}
      propertyPath: m_LocalPosition.y
      value: 0.99
      objectReference: {fileID: 0}
    - target: {fileID: 5376431395650311469, guid: ed15616270d4de14ca70042691c091f6,
        type: 3}
      propertyPath: m_LocalPosition.z
      value: -0.007200241
      objectReference: {fileID: 0}
    - target: {fileID: 5376431395650311469, guid: ed15616270d4de14ca70042691c091f6,
        type: 3}
<<<<<<< HEAD
      propertyPath: m_LocalRotation.w
      value: 0.70710635
      objectReference: {fileID: 0}
    - target: {fileID: 5376431395650311469, guid: ed15616270d4de14ca70042691c091f6,
        type: 3}
      propertyPath: m_LocalRotation.x
      value: -0
      objectReference: {fileID: 0}
    - target: {fileID: 5376431395650311469, guid: ed15616270d4de14ca70042691c091f6,
        type: 3}
      propertyPath: m_LocalRotation.y
      value: -0.70710725
      objectReference: {fileID: 0}
    - target: {fileID: 5376431395650311469, guid: ed15616270d4de14ca70042691c091f6,
        type: 3}
      propertyPath: m_LocalRotation.z
      value: -0
      objectReference: {fileID: 0}
    - target: {fileID: 5376431395650311469, guid: ed15616270d4de14ca70042691c091f6,
        type: 3}
=======
>>>>>>> 2f8dd9f9
      propertyPath: m_LocalEulerAnglesHint.x
      value: 0
      objectReference: {fileID: 0}
    - target: {fileID: 5376431395650311469, guid: ed15616270d4de14ca70042691c091f6,
        type: 3}
      propertyPath: m_LocalEulerAnglesHint.y
      value: -180.00002
      objectReference: {fileID: 0}
    - target: {fileID: 5376431395650311469, guid: ed15616270d4de14ca70042691c091f6,
        type: 3}
      propertyPath: m_LocalEulerAnglesHint.z
      value: 0
      objectReference: {fileID: 0}
    - target: {fileID: 8330502568265666448, guid: ed15616270d4de14ca70042691c091f6,
        type: 3}
      propertyPath: m_Size.x
      value: 0.42482936
      objectReference: {fileID: 0}
    - target: {fileID: 8330502568265666448, guid: ed15616270d4de14ca70042691c091f6,
        type: 3}
      propertyPath: m_Size.y
      value: 1.0190756
      objectReference: {fileID: 0}
    - target: {fileID: 8330502568265666448, guid: ed15616270d4de14ca70042691c091f6,
        type: 3}
      propertyPath: m_Size.z
      value: 1.0223343
      objectReference: {fileID: 0}
    - target: {fileID: 8330502568265666448, guid: ed15616270d4de14ca70042691c091f6,
        type: 3}
      propertyPath: m_Center.x
      value: 0.027678378
      objectReference: {fileID: 0}
    - target: {fileID: 8330502568265666448, guid: ed15616270d4de14ca70042691c091f6,
        type: 3}
      propertyPath: m_Center.y
      value: 0.2633121
      objectReference: {fileID: 0}
    - target: {fileID: 8330502568265666448, guid: ed15616270d4de14ca70042691c091f6,
        type: 3}
      propertyPath: m_Center.z
      value: -0.2691235
      objectReference: {fileID: 0}
    m_RemovedComponents: []
  m_SourcePrefab: {fileID: 100100000, guid: ed15616270d4de14ca70042691c091f6, type: 3}
--- !u!4 &6026973601556396318 stripped
Transform:
  m_CorrespondingSourceObject: {fileID: 5376431395650311469, guid: ed15616270d4de14ca70042691c091f6,
    type: 3}
  m_PrefabInstance: {fileID: 1817474374887959603}
  m_PrefabAsset: {fileID: 0}<|MERGE_RESOLUTION|>--- conflicted
+++ resolved
@@ -66,7 +66,7 @@
   m_TagString: SimObjPhysics
   m_Icon: {fileID: 0}
   m_NavMeshLayer: 1
-  m_StaticEditorFlags: 8
+  m_StaticEditorFlags: 12
   m_IsActive: 1
 --- !u!4 &4783479896722680
 Transform:
@@ -252,7 +252,7 @@
   m_PrefabAsset: {fileID: 0}
   m_GameObject: {fileID: 1056347022811844}
   m_LocalRotation: {x: 0, y: 0, z: 0, w: 1}
-  m_LocalPosition: {x: 0, y: 0, z: 0}
+  m_LocalPosition: {x: -0.32472968, y: -0.0014980286, z: 3.603}
   m_LocalScale: {x: 1, y: 1, z: 1}
   m_Children:
   - {fileID: 4116833223465184}
@@ -262,9 +262,10 @@
   - {fileID: 4650253996057516}
   - {fileID: 4732524914797726}
   - {fileID: 6026973601556396318}
+  - {fileID: 594516142689431409}
   m_Father: {fileID: 0}
   m_RootOrder: 0
-  m_LocalEulerAnglesHint: {x: 0, y: 90.00001, z: 0}
+  m_LocalEulerAnglesHint: {x: 0, y: 0, z: 0}
 --- !u!54 &54785828321291822
 Rigidbody:
   m_ObjectHideFlags: 0
@@ -293,12 +294,8 @@
   m_Script: {fileID: 11500000, guid: b439f6e4ef5714ee2a3643acf37b7a9d, type: 3}
   m_Name: 
   m_EditorClassIdentifier: 
-<<<<<<< HEAD
-  objectID: Fridge|-00.32|00.00|+03.60
-=======
   objectID: 
   assetID: Fridge_13
->>>>>>> 2f8dd9f9
   Type: 18
   PrimaryProperty: 1
   SecondaryProperties: 07000000080000000d000000
@@ -459,7 +456,7 @@
   m_TagString: SimObjPhysics
   m_Icon: {fileID: 0}
   m_NavMeshLayer: 1
-  m_StaticEditorFlags: 8
+  m_StaticEditorFlags: 12
   m_IsActive: 1
 --- !u!4 &4823652235995044
 Transform:
@@ -695,7 +692,7 @@
   m_TagString: SimObjPhysics
   m_Icon: {fileID: 0}
   m_NavMeshLayer: 1
-  m_StaticEditorFlags: 8
+  m_StaticEditorFlags: 12
   m_IsActive: 1
 --- !u!4 &4471360735117448
 Transform:
@@ -1024,9 +1021,9 @@
   m_PrefabInstance: {fileID: 0}
   m_PrefabAsset: {fileID: 0}
   m_GameObject: {fileID: 1292826436409090}
-  m_LocalRotation: {x: -0, y: 0.0000009834765, z: -0, w: 1}
-  m_LocalPosition: {x: -0.000000018626451, y: 1.242, z: 0.021599941}
-  m_LocalScale: {x: 1.0000001, y: 0.9, z: 0.3825001}
+  m_LocalRotation: {x: -0, y: -0.70710576, z: -0, w: 0.70710784}
+  m_LocalPosition: {x: -0.02399993, y: 1.38, z: 0}
+  m_LocalScale: {x: 0.9900023, y: 1, z: 0.4250001}
   m_Children: []
   m_Father: {fileID: 4899333042729736}
   m_RootOrder: 0
@@ -1042,8 +1039,8 @@
   m_IsTrigger: 1
   m_Enabled: 1
   serializedVersion: 2
-  m_Size: {x: 0.995047, y: 0.23457786, z: 0.95718724}
-  m_Center: {x: -0.0024765283, y: -0.19851562, z: -0.021406516}
+  m_Size: {x: 1, y: 0.23671854, z: 1}
+  m_Center: {x: 0, y: -0.19958597, z: 0}
 --- !u!114 &114405445058301204
 MonoBehaviour:
   m_ObjectHideFlags: 0
@@ -1316,7 +1313,7 @@
   m_TagString: SimObjPhysics
   m_Icon: {fileID: 0}
   m_NavMeshLayer: 1
-  m_StaticEditorFlags: 8
+  m_StaticEditorFlags: 12
   m_IsActive: 1
 --- !u!4 &4650253996057516
 Transform:
@@ -1325,9 +1322,9 @@
   m_PrefabInstance: {fileID: 0}
   m_PrefabAsset: {fileID: 0}
   m_GameObject: {fileID: 1443742170539538}
-  m_LocalRotation: {x: -0, y: -0.0000004768371, z: -0, w: 1}
+  m_LocalRotation: {x: -0, y: -0.70710576, z: -0, w: 0.70710784}
   m_LocalPosition: {x: 0, y: 0, z: 0}
-  m_LocalScale: {x: 0.9000001, y: 0.9, z: 0.9000001}
+  m_LocalScale: {x: 0.90000206, y: 1, z: 1}
   m_Children:
   - {fileID: 4471360735117448}
   - {fileID: 4889444867893932}
@@ -1337,7 +1334,7 @@
   - {fileID: 4531155819098722}
   m_Father: {fileID: 4899333042729736}
   m_RootOrder: 4
-  m_LocalEulerAnglesHint: {x: 0, y: -90, z: 0}
+  m_LocalEulerAnglesHint: {x: 0, y: 0, z: 0}
 --- !u!33 &33856941881093840
 MeshFilter:
   m_ObjectHideFlags: 0
@@ -1430,9 +1427,9 @@
   m_PrefabInstance: {fileID: 0}
   m_PrefabAsset: {fileID: 0}
   m_GameObject: {fileID: 1484182060160206}
-  m_LocalRotation: {x: -0, y: 0.0000009834765, z: -0, w: 1}
-  m_LocalPosition: {x: -0.000000018626451, y: 1.48086, z: 0.021599941}
-  m_LocalScale: {x: 1.0000001, y: 0.9, z: 0.3825}
+  m_LocalRotation: {x: -0, y: -0.70710576, z: -0, w: 0.70710784}
+  m_LocalPosition: {x: -0.02399993, y: 1.6454, z: 0}
+  m_LocalScale: {x: 0.98999995, y: 1, z: 0.42499998}
   m_Children: []
   m_Father: {fileID: 4899333042729736}
   m_RootOrder: 1
@@ -1448,8 +1445,8 @@
   m_IsTrigger: 1
   m_Enabled: 1
   serializedVersion: 2
-  m_Size: {x: 0.99405634, y: 0.21612765, z: 0.7759465}
-  m_Center: {x: -0.002971843, y: -0.20988141, z: -0.112026714}
+  m_Size: {x: 1, y: 0.21612763, z: 0.7759465}
+  m_Center: {x: 7.853798e-15, y: -0.20988142, z: -0.11202672}
 --- !u!114 &114680558507974254
 MonoBehaviour:
   m_ObjectHideFlags: 0
@@ -1609,9 +1606,9 @@
   m_PrefabInstance: {fileID: 0}
   m_PrefabAsset: {fileID: 0}
   m_GameObject: {fileID: 1616393775586376}
-  m_LocalRotation: {x: -0, y: 0.0000009834765, z: -0, w: 1}
-  m_LocalPosition: {x: 0.505199, y: 1.79577, z: 0.021600485}
-  m_LocalScale: {x: 1.0000001, y: 0.9, z: 0.3825}
+  m_LocalRotation: {x: -0, y: -0.70710576, z: -0, w: 0.70710784}
+  m_LocalPosition: {x: -0.024, y: 1.9953, z: 0.5052}
+  m_LocalScale: {x: 0.98999995, y: 1, z: 0.42499998}
   m_Children: []
   m_Father: {fileID: 4899333042729736}
   m_RootOrder: 3
@@ -1884,8 +1881,8 @@
   m_IsTrigger: 0
   m_Enabled: 0
   serializedVersion: 2
-  m_Size: {x: 1.1997032, y: 1.8070927, z: 0.76732534}
-  m_Center: {x: 0, y: 0.88432646, z: 0.019555002}
+  m_Size: {x: 0.82790506, y: 1.9743452, z: 1.1610873}
+  m_Center: {x: -0.020903483, y: 0.9796214, z: 0.0071390867}
 --- !u!1 &1728420792778072
 GameObject:
   m_ObjectHideFlags: 0
@@ -2113,7 +2110,7 @@
   m_TagString: SimObjPhysics
   m_Icon: {fileID: 0}
   m_NavMeshLayer: 1
-  m_StaticEditorFlags: 8
+  m_StaticEditorFlags: 12
   m_IsActive: 1
 --- !u!4 &4889444867893932
 Transform:
@@ -2212,7 +2209,7 @@
   m_TagString: SimObjPhysics
   m_Icon: {fileID: 0}
   m_NavMeshLayer: 1
-  m_StaticEditorFlags: 8
+  m_StaticEditorFlags: 12
   m_IsActive: 1
 --- !u!4 &4375732153264240
 Transform:
@@ -2336,9 +2333,9 @@
   m_PrefabInstance: {fileID: 0}
   m_PrefabAsset: {fileID: 0}
   m_GameObject: {fileID: 1838177538469688}
-  m_LocalRotation: {x: -0, y: 0.0000009834765, z: -0, w: 1}
-  m_LocalPosition: {x: -0.000000018626451, y: 1.70127, z: 0.021599941}
-  m_LocalScale: {x: 1.0000001, y: 0.9, z: 0.3825}
+  m_LocalRotation: {x: -0, y: -0.70710576, z: -0, w: 0.70710784}
+  m_LocalPosition: {x: -0.02399993, y: 1.8903, z: 0}
+  m_LocalScale: {x: 0.98999995, y: 1, z: 0.42499998}
   m_Children: []
   m_Father: {fileID: 4899333042729736}
   m_RootOrder: 2
@@ -2805,6 +2802,50 @@
   m_Father: {fileID: 4371401873158366}
   m_RootOrder: 4
   m_LocalEulerAnglesHint: {x: 0, y: 0, z: 0}
+--- !u!1 &6769937583576390523
+GameObject:
+  m_ObjectHideFlags: 0
+  m_CorrespondingSourceObject: {fileID: 0}
+  m_PrefabInstance: {fileID: 0}
+  m_PrefabAsset: {fileID: 0}
+  serializedVersion: 6
+  m_Component:
+  - component: {fileID: 594516142689431409}
+  - component: {fileID: 7691203843698725834}
+  m_Layer: 8
+  m_Name: BoundingBox (1)
+  m_TagString: Untagged
+  m_Icon: {fileID: 0}
+  m_NavMeshLayer: 0
+  m_StaticEditorFlags: 0
+  m_IsActive: 1
+--- !u!4 &594516142689431409
+Transform:
+  m_ObjectHideFlags: 0
+  m_CorrespondingSourceObject: {fileID: 0}
+  m_PrefabInstance: {fileID: 0}
+  m_PrefabAsset: {fileID: 0}
+  m_GameObject: {fileID: 6769937583576390523}
+  m_LocalRotation: {x: -0, y: -0, z: -0, w: 1}
+  m_LocalPosition: {x: 0, y: 0, z: 0}
+  m_LocalScale: {x: 1, y: 1, z: 1}
+  m_Children: []
+  m_Father: {fileID: 4899333042729736}
+  m_RootOrder: 7
+  m_LocalEulerAnglesHint: {x: 0, y: 0, z: 0}
+--- !u!65 &7691203843698725834
+BoxCollider:
+  m_ObjectHideFlags: 0
+  m_CorrespondingSourceObject: {fileID: 0}
+  m_PrefabInstance: {fileID: 0}
+  m_PrefabAsset: {fileID: 0}
+  m_GameObject: {fileID: 6769937583576390523}
+  m_Material: {fileID: 0}
+  m_IsTrigger: 0
+  m_Enabled: 0
+  serializedVersion: 2
+  m_Size: {x: 1.3024416, y: 1.9743452, z: 1.3366652}
+  m_Center: {x: -0.2581718, y: 0.9796214, z: 0.094928026}
 --- !u!1001 &1817474374887959603
 PrefabInstance:
   m_ObjectHideFlags: 0
@@ -2821,60 +2862,26 @@
         type: 3}
       propertyPath: m_RootOrder
       value: 6
-<<<<<<< HEAD
-=======
       objectReference: {fileID: 0}
     - target: {fileID: 5376431395650311469, guid: ed15616270d4de14ca70042691c091f6,
         type: 3}
       propertyPath: m_LocalPosition.x
       value: 0.008
->>>>>>> 2f8dd9f9
-      objectReference: {fileID: 0}
-    - target: {fileID: 5376431395650311469, guid: ed15616270d4de14ca70042691c091f6,
-        type: 3}
-      propertyPath: m_LocalScale.x
-      value: 0.9
-      objectReference: {fileID: 0}
-    - target: {fileID: 5376431395650311469, guid: ed15616270d4de14ca70042691c091f6,
-        type: 3}
-      propertyPath: m_LocalScale.y
-      value: 0.9
-      objectReference: {fileID: 0}
-    - target: {fileID: 5376431395650311469, guid: ed15616270d4de14ca70042691c091f6,
-        type: 3}
-<<<<<<< HEAD
-      propertyPath: m_LocalScale.z
-      value: 1
-=======
-      propertyPath: m_LocalRotation.w
-      value: -0.0000001872535
-      objectReference: {fileID: 0}
-    - target: {fileID: 5376431395650311469, guid: ed15616270d4de14ca70042691c091f6,
-        type: 3}
-      propertyPath: m_LocalRotation.x
-      value: -0
->>>>>>> 2f8dd9f9
-      objectReference: {fileID: 0}
-    - target: {fileID: 5376431395650311469, guid: ed15616270d4de14ca70042691c091f6,
-        type: 3}
-      propertyPath: m_LocalPosition.x
-      value: -0.27499947
       objectReference: {fileID: 0}
     - target: {fileID: 5376431395650311469, guid: ed15616270d4de14ca70042691c091f6,
         type: 3}
       propertyPath: m_LocalPosition.y
-      value: 0.99
+      value: 1.1
       objectReference: {fileID: 0}
     - target: {fileID: 5376431395650311469, guid: ed15616270d4de14ca70042691c091f6,
         type: 3}
       propertyPath: m_LocalPosition.z
-      value: -0.007200241
+      value: -0.275
       objectReference: {fileID: 0}
     - target: {fileID: 5376431395650311469, guid: ed15616270d4de14ca70042691c091f6,
         type: 3}
-<<<<<<< HEAD
       propertyPath: m_LocalRotation.w
-      value: 0.70710635
+      value: -0.0000001872535
       objectReference: {fileID: 0}
     - target: {fileID: 5376431395650311469, guid: ed15616270d4de14ca70042691c091f6,
         type: 3}
@@ -2884,17 +2891,15 @@
     - target: {fileID: 5376431395650311469, guid: ed15616270d4de14ca70042691c091f6,
         type: 3}
       propertyPath: m_LocalRotation.y
-      value: -0.70710725
+      value: -1
       objectReference: {fileID: 0}
     - target: {fileID: 5376431395650311469, guid: ed15616270d4de14ca70042691c091f6,
         type: 3}
       propertyPath: m_LocalRotation.z
-      value: -0
+      value: 0
       objectReference: {fileID: 0}
     - target: {fileID: 5376431395650311469, guid: ed15616270d4de14ca70042691c091f6,
         type: 3}
-=======
->>>>>>> 2f8dd9f9
       propertyPath: m_LocalEulerAnglesHint.x
       value: 0
       objectReference: {fileID: 0}
@@ -2921,12 +2926,12 @@
     - target: {fileID: 8330502568265666448, guid: ed15616270d4de14ca70042691c091f6,
         type: 3}
       propertyPath: m_Size.z
-      value: 1.0223343
+      value: 1.0173812
       objectReference: {fileID: 0}
     - target: {fileID: 8330502568265666448, guid: ed15616270d4de14ca70042691c091f6,
         type: 3}
       propertyPath: m_Center.x
-      value: 0.027678378
+      value: 0.02767837
       objectReference: {fileID: 0}
     - target: {fileID: 8330502568265666448, guid: ed15616270d4de14ca70042691c091f6,
         type: 3}
@@ -2936,7 +2941,7 @@
     - target: {fileID: 8330502568265666448, guid: ed15616270d4de14ca70042691c091f6,
         type: 3}
       propertyPath: m_Center.z
-      value: -0.2691235
+      value: -0.26466572
       objectReference: {fileID: 0}
     m_RemovedComponents: []
   m_SourcePrefab: {fileID: 100100000, guid: ed15616270d4de14ca70042691c091f6, type: 3}
