--- conflicted
+++ resolved
@@ -308,8 +308,8 @@
   m_PrefabInstance: {fileID: 0}
   m_PrefabAsset: {fileID: 0}
   m_GameObject: {fileID: 1059728802709382}
-  m_LocalRotation: {x: 0, y: 0, z: 0, w: 1}
-  m_LocalPosition: {x: 0, y: 0, z: 0}
+  m_LocalRotation: {x: 0, y: 0.7071068, z: 0, w: 0.70710677}
+  m_LocalPosition: {x: -3.519, y: 0, z: 2.717}
   m_LocalScale: {x: 1, y: 1, z: 1}
   m_Children:
   - {fileID: 4885344346996412}
@@ -320,9 +320,10 @@
   - {fileID: 4879421881906024}
   - {fileID: 4360392836364538}
   - {fileID: 3070820234680516551}
+  - {fileID: 478633830051229371}
   m_Father: {fileID: 0}
   m_RootOrder: 0
-  m_LocalEulerAnglesHint: {x: 0, y: 0, z: 0}
+  m_LocalEulerAnglesHint: {x: 0, y: 90.00001, z: 0}
 --- !u!54 &54560212385524968
 Rigidbody:
   m_ObjectHideFlags: 0
@@ -351,12 +352,8 @@
   m_Script: {fileID: 11500000, guid: b439f6e4ef5714ee2a3643acf37b7a9d, type: 3}
   m_Name: 
   m_EditorClassIdentifier: 
-<<<<<<< HEAD
-  objectID: Fridge|-03.52|+00.00|+02.72
-=======
   objectID: 
   assetID: Fridge_4
->>>>>>> 2f8dd9f9
   Type: 18
   PrimaryProperty: 1
   SecondaryProperties: 07000000080000000d000000
@@ -1889,7 +1886,7 @@
   m_TagString: SimObjPhysics
   m_Icon: {fileID: 0}
   m_NavMeshLayer: 1
-  m_StaticEditorFlags: 8
+  m_StaticEditorFlags: 12
   m_IsActive: 1
 --- !u!4 &4879421881906024
 Transform:
@@ -2067,7 +2064,7 @@
   m_TagString: SimObjPhysics
   m_Icon: {fileID: 0}
   m_NavMeshLayer: 1
-  m_StaticEditorFlags: 8
+  m_StaticEditorFlags: 12
   m_IsActive: 1
 --- !u!4 &4724596262308000
 Transform:
@@ -2182,7 +2179,7 @@
   m_TagString: SimObjPhysics
   m_Icon: {fileID: 0}
   m_NavMeshLayer: 1
-  m_StaticEditorFlags: 8
+  m_StaticEditorFlags: 12
   m_IsActive: 1
 --- !u!4 &4611625132923932
 Transform:
@@ -2782,7 +2779,7 @@
   m_TagString: SimObjPhysics
   m_Icon: {fileID: 0}
   m_NavMeshLayer: 1
-  m_StaticEditorFlags: 8
+  m_StaticEditorFlags: 12
   m_IsActive: 1
 --- !u!4 &4257329354268902
 Transform:
@@ -2912,7 +2909,7 @@
   m_TagString: SimObjPhysics
   m_Icon: {fileID: 0}
   m_NavMeshLayer: 1
-  m_StaticEditorFlags: 8
+  m_StaticEditorFlags: 12
   m_IsActive: 1
 --- !u!4 &4113800977180438
 Transform:
@@ -3115,6 +3112,50 @@
   m_Father: {fileID: 4315904226243708}
   m_RootOrder: 7
   m_LocalEulerAnglesHint: {x: 0, y: 0, z: 0}
+--- !u!1 &2704791180621422922
+GameObject:
+  m_ObjectHideFlags: 0
+  m_CorrespondingSourceObject: {fileID: 0}
+  m_PrefabInstance: {fileID: 0}
+  m_PrefabAsset: {fileID: 0}
+  serializedVersion: 6
+  m_Component:
+  - component: {fileID: 478633830051229371}
+  - component: {fileID: 6241945185680668027}
+  m_Layer: 8
+  m_Name: BoundingBox (1)
+  m_TagString: Untagged
+  m_Icon: {fileID: 0}
+  m_NavMeshLayer: 0
+  m_StaticEditorFlags: 0
+  m_IsActive: 1
+--- !u!4 &478633830051229371
+Transform:
+  m_ObjectHideFlags: 0
+  m_CorrespondingSourceObject: {fileID: 0}
+  m_PrefabInstance: {fileID: 0}
+  m_PrefabAsset: {fileID: 0}
+  m_GameObject: {fileID: 2704791180621422922}
+  m_LocalRotation: {x: -0, y: -0, z: -0, w: 1}
+  m_LocalPosition: {x: 0, y: 0, z: 0}
+  m_LocalScale: {x: 1, y: 1, z: 1}
+  m_Children: []
+  m_Father: {fileID: 4159390144654516}
+  m_RootOrder: 8
+  m_LocalEulerAnglesHint: {x: 0, y: 0, z: 0}
+--- !u!65 &6241945185680668027
+BoxCollider:
+  m_ObjectHideFlags: 0
+  m_CorrespondingSourceObject: {fileID: 0}
+  m_PrefabInstance: {fileID: 0}
+  m_PrefabAsset: {fileID: 0}
+  m_GameObject: {fileID: 2704791180621422922}
+  m_Material: {fileID: 0}
+  m_IsTrigger: 0
+  m_Enabled: 0
+  serializedVersion: 2
+  m_Size: {x: 1.4243462, y: 1.9439735, z: 1.3410212}
+  m_Center: {x: -0.042320788, y: 0.95919895, z: 0.17737323}
 --- !u!1001 &6917904397612100330
 PrefabInstance:
   m_ObjectHideFlags: 0
