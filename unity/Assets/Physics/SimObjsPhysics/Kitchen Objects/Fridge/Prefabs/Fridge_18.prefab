--- conflicted
+++ resolved
@@ -76,7 +76,7 @@
   m_TagString: SimObjPhysics
   m_Icon: {fileID: 0}
   m_NavMeshLayer: 1
-  m_StaticEditorFlags: 8
+  m_StaticEditorFlags: 12
   m_IsActive: 1
 --- !u!4 &4470934692118834
 Transform:
@@ -252,7 +252,7 @@
   m_TagString: SimObjPhysics
   m_Icon: {fileID: 0}
   m_NavMeshLayer: 1
-  m_StaticEditorFlags: 8
+  m_StaticEditorFlags: 12
   m_IsActive: 1
 --- !u!4 &4891898635558772
 Transform:
@@ -544,13 +544,12 @@
   - component: {fileID: 4353714228298316}
   - component: {fileID: 33713252270524884}
   - component: {fileID: 23719547707433180}
-  - component: {fileID: 2093050367}
   m_Layer: 8
   m_Name: fridge_freezerdoor_16
   m_TagString: SimObjPhysics
   m_Icon: {fileID: 0}
   m_NavMeshLayer: 1
-  m_StaticEditorFlags: 8
+  m_StaticEditorFlags: 12
   m_IsActive: 1
 --- !u!4 &4353714228298316
 Transform:
@@ -619,19 +618,6 @@
   m_SortingLayerID: 0
   m_SortingLayer: 0
   m_SortingOrder: 0
---- !u!65 &2093050367
-BoxCollider:
-  m_ObjectHideFlags: 0
-  m_CorrespondingSourceObject: {fileID: 0}
-  m_PrefabInstance: {fileID: 0}
-  m_PrefabAsset: {fileID: 0}
-  m_GameObject: {fileID: 1227299216191584}
-  m_Material: {fileID: 0}
-  m_IsTrigger: 0
-  m_Enabled: 1
-  serializedVersion: 2
-  m_Size: {x: 1.1874928, y: 0.96003884, z: 0.7170387}
-  m_Center: {x: 0.00000047683713, y: -0.359524, z: -0.3403175}
 --- !u!1 &1227345240607522
 GameObject:
   m_ObjectHideFlags: 0
@@ -770,7 +756,7 @@
   m_TagString: SimObjPhysics
   m_Icon: {fileID: 0}
   m_NavMeshLayer: 1
-  m_StaticEditorFlags: 8
+  m_StaticEditorFlags: 12
   m_IsActive: 1
 --- !u!4 &4701987022233116
 Transform:
@@ -779,9 +765,9 @@
   m_PrefabInstance: {fileID: 0}
   m_PrefabAsset: {fileID: 0}
   m_GameObject: {fileID: 1301853161157528}
-  m_LocalRotation: {x: -0, y: -0.000000059604645, z: -0, w: 1}
+  m_LocalRotation: {x: -0, y: -0.7071068, z: -0, w: 0.7071068}
   m_LocalPosition: {x: 0, y: 0, z: 0}
-  m_LocalScale: {x: 0.9500001, y: 0.95, z: 0.9500001}
+  m_LocalScale: {x: 1, y: 0.94999975, z: 1}
   m_Children:
   - {fileID: 4470934692118834}
   - {fileID: 4891898635558772}
@@ -1004,7 +990,7 @@
   m_IsTrigger: 0
   m_Enabled: 0
   serializedVersion: 2
-  m_Size: {x: 1.216448, y: 2.1943772, z: 0.7786322}
+  m_Size: {x: 0.77863216, y: 2.1943772, z: 1.2164483}
   m_Center: {x: -0.009838581, y: 1.0971576, z: 0.0098388195}
 --- !u!1 &1373902948986862
 GameObject:
@@ -1022,7 +1008,7 @@
   m_TagString: SimObjPhysics
   m_Icon: {fileID: 0}
   m_NavMeshLayer: 1
-  m_StaticEditorFlags: 8
+  m_StaticEditorFlags: 12
   m_IsActive: 1
 --- !u!4 &4334790656618568
 Transform:
@@ -1231,7 +1217,7 @@
   m_TagString: SimObjPhysics
   m_Icon: {fileID: 0}
   m_NavMeshLayer: 1
-  m_StaticEditorFlags: 8
+  m_StaticEditorFlags: 12
   m_IsActive: 1
 --- !u!4 &4225379106116026
 Transform:
@@ -1448,16 +1434,17 @@
   m_PrefabAsset: {fileID: 0}
   m_GameObject: {fileID: 1497773557332424}
   m_LocalRotation: {x: 0, y: 0, z: 0, w: 1}
-  m_LocalPosition: {x: 0, y: 0, z: 0}
+  m_LocalPosition: {x: 2.035, y: 0, z: 5.626}
   m_LocalScale: {x: 1, y: 1, z: 1}
   m_Children:
   - {fileID: 4908901822725078}
   - {fileID: 4701987022233116}
   - {fileID: 4570804620339248}
   - {fileID: 7861642453876205955}
+  - {fileID: 6507079035574735259}
   m_Father: {fileID: 0}
   m_RootOrder: 0
-  m_LocalEulerAnglesHint: {x: 0, y: 90.00001, z: 0}
+  m_LocalEulerAnglesHint: {x: 0, y: 0, z: 0}
 --- !u!54 &54101939302430212
 Rigidbody:
   m_ObjectHideFlags: 0
@@ -1486,12 +1473,8 @@
   m_Script: {fileID: 11500000, guid: b439f6e4ef5714ee2a3643acf37b7a9d, type: 3}
   m_Name: 
   m_EditorClassIdentifier: 
-<<<<<<< HEAD
-  objectID: Fridge|+02.04|+00.00|+05.63
-=======
   objectID: 
   assetID: Fridge_18
->>>>>>> 2f8dd9f9
   Type: 18
   PrimaryProperty: 1
   SecondaryProperties: 07000000080000000d000000
@@ -1679,7 +1662,7 @@
   m_TagString: SimObjPhysics
   m_Icon: {fileID: 0}
   m_NavMeshLayer: 1
-  m_StaticEditorFlags: 8
+  m_StaticEditorFlags: 12
   m_IsActive: 1
 --- !u!4 &4521082273530190
 Transform:
@@ -1787,9 +1770,9 @@
   m_PrefabInstance: {fileID: 0}
   m_PrefabAsset: {fileID: 0}
   m_GameObject: {fileID: 1551579024732150}
-  m_LocalRotation: {x: -0, y: -0.000000059604645, z: -0, w: 1}
-  m_LocalPosition: {x: -0.0000000018626451, y: 1.5827, z: 0.023750098}
-  m_LocalScale: {x: 0.9500001, y: 0.95, z: 0.40375054}
+  m_LocalRotation: {x: -0, y: -0.7071068, z: -0, w: 0.7071068}
+  m_LocalPosition: {x: -0.025000095, y: 1.5826995, z: 0}
+  m_LocalScale: {x: 1, y: 0.94999975, z: 0.42500046}
   m_Children: []
   m_Father: {fileID: 4148973964389056}
   m_RootOrder: 0
@@ -1805,8 +1788,8 @@
   m_IsTrigger: 1
   m_Enabled: 1
   serializedVersion: 2
-  m_Size: {x: 1, y: 0.58114797, z: 0.80254304}
-  m_Center: {x: 1.5219202e-16, y: 0.20942606, z: -0.098728254}
+  m_Size: {x: 1, y: 1, z: 1}
+  m_Center: {x: 0, y: 0, z: 0}
 --- !u!114 &114178820783817414
 MonoBehaviour:
   m_ObjectHideFlags: 0
@@ -1838,7 +1821,7 @@
   m_TagString: SimObjPhysics
   m_Icon: {fileID: 0}
   m_NavMeshLayer: 1
-  m_StaticEditorFlags: 8
+  m_StaticEditorFlags: 12
   m_IsActive: 1
 --- !u!4 &4653954512834738
 Transform:
@@ -2806,6 +2789,50 @@
   m_Father: {fileID: 4013499613604832}
   m_RootOrder: 0
   m_LocalEulerAnglesHint: {x: 0, y: 0, z: 0}
+--- !u!1 &1105761326282280419
+GameObject:
+  m_ObjectHideFlags: 0
+  m_CorrespondingSourceObject: {fileID: 0}
+  m_PrefabInstance: {fileID: 0}
+  m_PrefabAsset: {fileID: 0}
+  serializedVersion: 6
+  m_Component:
+  - component: {fileID: 6507079035574735259}
+  - component: {fileID: 7270727814669491590}
+  m_Layer: 8
+  m_Name: BoundingBox (1)
+  m_TagString: Untagged
+  m_Icon: {fileID: 0}
+  m_NavMeshLayer: 0
+  m_StaticEditorFlags: 0
+  m_IsActive: 1
+--- !u!4 &6507079035574735259
+Transform:
+  m_ObjectHideFlags: 0
+  m_CorrespondingSourceObject: {fileID: 0}
+  m_PrefabInstance: {fileID: 0}
+  m_PrefabAsset: {fileID: 0}
+  m_GameObject: {fileID: 1105761326282280419}
+  m_LocalRotation: {x: -0, y: -0, z: -0, w: 1}
+  m_LocalPosition: {x: 0, y: 0, z: 0}
+  m_LocalScale: {x: 1, y: 1, z: 1}
+  m_Children: []
+  m_Father: {fileID: 4148973964389056}
+  m_RootOrder: 4
+  m_LocalEulerAnglesHint: {x: 0, y: 0, z: 0}
+--- !u!65 &7270727814669491590
+BoxCollider:
+  m_ObjectHideFlags: 0
+  m_CorrespondingSourceObject: {fileID: 0}
+  m_PrefabInstance: {fileID: 0}
+  m_PrefabAsset: {fileID: 0}
+  m_GameObject: {fileID: 1105761326282280419}
+  m_Material: {fileID: 0}
+  m_IsTrigger: 0
+  m_Enabled: 0
+  serializedVersion: 2
+  m_Size: {x: 1.2450799, y: 2.1943772, z: 1.5593706}
+  m_Center: {x: -0.24306244, y: 1.0971576, z: 0.0098388195}
 --- !u!1001 &2848177080398871726
 PrefabInstance:
   m_ObjectHideFlags: 0
@@ -2822,60 +2849,26 @@
         type: 3}
       propertyPath: m_RootOrder
       value: 3
-<<<<<<< HEAD
-=======
       objectReference: {fileID: 0}
     - target: {fileID: 5376431395650311469, guid: ed15616270d4de14ca70042691c091f6,
         type: 3}
       propertyPath: m_LocalPosition.x
       value: 0.023
->>>>>>> 2f8dd9f9
-      objectReference: {fileID: 0}
-    - target: {fileID: 5376431395650311469, guid: ed15616270d4de14ca70042691c091f6,
-        type: 3}
-      propertyPath: m_LocalScale.x
-      value: 0.9500003
-      objectReference: {fileID: 0}
-    - target: {fileID: 5376431395650311469, guid: ed15616270d4de14ca70042691c091f6,
-        type: 3}
-      propertyPath: m_LocalScale.y
-      value: 1
-      objectReference: {fileID: 0}
-    - target: {fileID: 5376431395650311469, guid: ed15616270d4de14ca70042691c091f6,
-        type: 3}
-<<<<<<< HEAD
-      propertyPath: m_LocalScale.z
-      value: 0.9500003
-=======
-      propertyPath: m_LocalRotation.w
-      value: -0.0000001872535
-      objectReference: {fileID: 0}
-    - target: {fileID: 5376431395650311469, guid: ed15616270d4de14ca70042691c091f6,
-        type: 3}
-      propertyPath: m_LocalRotation.x
-      value: -0
->>>>>>> 2f8dd9f9
-      objectReference: {fileID: 0}
-    - target: {fileID: 5376431395650311469, guid: ed15616270d4de14ca70042691c091f6,
-        type: 3}
-      propertyPath: m_LocalPosition.x
-      value: -0.26163363
       objectReference: {fileID: 0}
     - target: {fileID: 5376431395650311469, guid: ed15616270d4de14ca70042691c091f6,
         type: 3}
       propertyPath: m_LocalPosition.y
-      value: 1.1000003
+      value: 1.1
       objectReference: {fileID: 0}
     - target: {fileID: 5376431395650311469, guid: ed15616270d4de14ca70042691c091f6,
         type: 3}
       propertyPath: m_LocalPosition.z
-      value: -0.02185002
+      value: -0.2754038
       objectReference: {fileID: 0}
     - target: {fileID: 5376431395650311469, guid: ed15616270d4de14ca70042691c091f6,
         type: 3}
-<<<<<<< HEAD
       propertyPath: m_LocalRotation.w
-      value: 0.70710665
+      value: -0.0000001872535
       objectReference: {fileID: 0}
     - target: {fileID: 5376431395650311469, guid: ed15616270d4de14ca70042691c091f6,
         type: 3}
@@ -2885,17 +2878,15 @@
     - target: {fileID: 5376431395650311469, guid: ed15616270d4de14ca70042691c091f6,
         type: 3}
       propertyPath: m_LocalRotation.y
-      value: -0.70710695
+      value: -1
       objectReference: {fileID: 0}
     - target: {fileID: 5376431395650311469, guid: ed15616270d4de14ca70042691c091f6,
         type: 3}
       propertyPath: m_LocalRotation.z
-      value: -0
+      value: 0
       objectReference: {fileID: 0}
     - target: {fileID: 5376431395650311469, guid: ed15616270d4de14ca70042691c091f6,
         type: 3}
-=======
->>>>>>> 2f8dd9f9
       propertyPath: m_LocalEulerAnglesHint.x
       value: 0
       objectReference: {fileID: 0}
