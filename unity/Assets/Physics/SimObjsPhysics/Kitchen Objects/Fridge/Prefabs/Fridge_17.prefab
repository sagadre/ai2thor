--- conflicted
+++ resolved
@@ -16,7 +16,7 @@
   m_TagString: SimObjPhysics
   m_Icon: {fileID: 0}
   m_NavMeshLayer: 1
-  m_StaticEditorFlags: 8
+  m_StaticEditorFlags: 12
   m_IsActive: 1
 --- !u!4 &4281170711352246
 Transform:
@@ -395,8 +395,8 @@
   m_PrefabInstance: {fileID: 0}
   m_PrefabAsset: {fileID: 0}
   m_GameObject: {fileID: 1198352603759848}
-  m_LocalRotation: {x: 0, y: 0, z: 0, w: 1}
-  m_LocalPosition: {x: 0, y: 0, z: 0}
+  m_LocalRotation: {x: 0, y: 0.7071068, z: 0, w: 0.70710677}
+  m_LocalPosition: {x: -1.301, y: 0.008000001, z: 0.988}
   m_LocalScale: {x: 1, y: 1, z: 1}
   m_Children:
   - {fileID: 4245141206546240}
@@ -407,9 +407,10 @@
   - {fileID: 4120710655184140}
   - {fileID: 4131111942678388}
   - {fileID: 2382888395360025938}
+  - {fileID: 1075165563873663556}
   m_Father: {fileID: 0}
   m_RootOrder: 0
-  m_LocalEulerAnglesHint: {x: 0, y: 0, z: 0}
+  m_LocalEulerAnglesHint: {x: 0, y: 90.00001, z: 0}
 --- !u!54 &54729765149035186
 Rigidbody:
   m_ObjectHideFlags: 0
@@ -438,12 +439,8 @@
   m_Script: {fileID: 11500000, guid: b439f6e4ef5714ee2a3643acf37b7a9d, type: 3}
   m_Name: 
   m_EditorClassIdentifier: 
-<<<<<<< HEAD
-  objectID: Fridge|-01.30|+00.01|+00.99
-=======
   objectID: 
   assetID: Fridge_17
->>>>>>> 2f8dd9f9
   Type: 18
   PrimaryProperty: 1
   SecondaryProperties: 07000000080000000d000000
@@ -872,7 +869,7 @@
   m_TagString: SimObjPhysics
   m_Icon: {fileID: 0}
   m_NavMeshLayer: 1
-  m_StaticEditorFlags: 8
+  m_StaticEditorFlags: 12
   m_IsActive: 1
 --- !u!4 &4120710655184140
 Transform:
@@ -1534,8 +1531,8 @@
   m_IsTrigger: 1
   m_Enabled: 1
   serializedVersion: 2
-  m_Size: {x: 0.9990066, y: 0.10902627, z: 0.8945144}
-  m_Center: {x: -0.0010017495, y: -0.059560996, z: -0.052742742}
+  m_Size: {x: 0.9706598, y: 0.10902627, z: 0.8945144}
+  m_Center: {x: 0.0037225685, y: -0.059560996, z: -0.05274274}
 --- !u!114 &114705777499601588
 MonoBehaviour:
   m_ObjectHideFlags: 0
@@ -1596,7 +1593,7 @@
   m_TagString: SimObjPhysics
   m_Icon: {fileID: 0}
   m_NavMeshLayer: 1
-  m_StaticEditorFlags: 8
+  m_StaticEditorFlags: 12
   m_IsActive: 1
 --- !u!4 &4048084032072816
 Transform:
@@ -1859,7 +1856,7 @@
   m_TagString: SimObjPhysics
   m_Icon: {fileID: 0}
   m_NavMeshLayer: 1
-  m_StaticEditorFlags: 8
+  m_StaticEditorFlags: 12
   m_IsActive: 1
 --- !u!4 &4193217770514808
 Transform:
@@ -2383,7 +2380,7 @@
   m_TagString: SimObjPhysics
   m_Icon: {fileID: 0}
   m_NavMeshLayer: 1
-  m_StaticEditorFlags: 8
+  m_StaticEditorFlags: 12
   m_IsActive: 1
 --- !u!4 &4686325454651488
 Transform:
@@ -2616,8 +2613,6 @@
   m_EditorClassIdentifier: 
   CurrentlyContains: []
   myParent: {fileID: 1198352603759848}
-<<<<<<< HEAD
-=======
 --- !u!1 &7369177045093879485
 GameObject:
   m_ObjectHideFlags: 0
@@ -2662,7 +2657,6 @@
   serializedVersion: 2
   m_Size: {x: 1.3449862, y: 1.9216101, z: 1.75616}
   m_Center: {x: -0.13430548, y: 0.95775115, z: 0.54256415}
->>>>>>> 2f8dd9f9
 --- !u!1001 &7749942345951029375
 PrefabInstance:
   m_ObjectHideFlags: 0
@@ -2738,7 +2732,7 @@
     - target: {fileID: 8330502568265666448, guid: ed15616270d4de14ca70042691c091f6,
         type: 3}
       propertyPath: m_Size.y
-      value: 1.5395596
+      value: 1.5748796
       objectReference: {fileID: 0}
     - target: {fileID: 8330502568265666448, guid: ed15616270d4de14ca70042691c091f6,
         type: 3}
@@ -2748,12 +2742,12 @@
     - target: {fileID: 8330502568265666448, guid: ed15616270d4de14ca70042691c091f6,
         type: 3}
       propertyPath: m_Center.x
-      value: -0.004529476
+      value: -0.004529464
       objectReference: {fileID: 0}
     - target: {fileID: 8330502568265666448, guid: ed15616270d4de14ca70042691c091f6,
         type: 3}
       propertyPath: m_Center.y
-      value: 0.045789868
+      value: 0.028129816
       objectReference: {fileID: 0}
     - target: {fileID: 8330502568265666448, guid: ed15616270d4de14ca70042691c091f6,
         type: 3}
