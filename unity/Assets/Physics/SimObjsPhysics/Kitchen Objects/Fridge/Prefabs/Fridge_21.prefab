--- conflicted
+++ resolved
@@ -325,7 +325,7 @@
   m_TagString: SimObjPhysics
   m_Icon: {fileID: 0}
   m_NavMeshLayer: 1
-  m_StaticEditorFlags: 8
+  m_StaticEditorFlags: 12
   m_IsActive: 1
 --- !u!4 &4367845526449108
 Transform:
@@ -728,9 +728,9 @@
   m_PrefabInstance: {fileID: 0}
   m_PrefabAsset: {fileID: 0}
   m_GameObject: {fileID: 1308755231518018}
-  m_LocalRotation: {x: -0, y: 0.0000014603136, z: -0, w: 1}
-  m_LocalPosition: {x: -0.0000000037252903, y: 1.532, z: -0.044159893}
-  m_LocalScale: {x: 0.62100005, y: 1.4605, z: 0.35578004}
+  m_LocalRotation: {x: -0, y: -0.70710576, z: -0, w: 0.70710784}
+  m_LocalPosition: {x: 0.04415989, y: 1.532, z: 0}
+  m_LocalScale: {x: 0.621, y: 1.4605, z: 0.35578}
   m_Children: []
   m_Father: {fileID: 4143695206002774}
   m_RootOrder: 4
@@ -789,7 +789,7 @@
   m_PrefabAsset: {fileID: 0}
   m_GameObject: {fileID: 1322540087336438}
   m_LocalRotation: {x: 0, y: 0, z: 0, w: 1}
-  m_LocalPosition: {x: 0, y: 0, z: 0}
+  m_LocalPosition: {x: 0.68, y: -0.031303048, z: -1.958}
   m_LocalScale: {x: 1, y: 1, z: 1}
   m_Children:
   - {fileID: 4153246038216516}
@@ -800,9 +800,10 @@
   - {fileID: 4885827978014576}
   - {fileID: 4905901141472516}
   - {fileID: 9121893084958877799}
+  - {fileID: 1812015483037810327}
   m_Father: {fileID: 0}
   m_RootOrder: 0
-  m_LocalEulerAnglesHint: {x: 0, y: 90, z: 0}
+  m_LocalEulerAnglesHint: {x: 0, y: 0, z: 0}
 --- !u!54 &54017013501562934
 Rigidbody:
   m_ObjectHideFlags: 0
@@ -831,12 +832,8 @@
   m_Script: {fileID: 11500000, guid: b439f6e4ef5714ee2a3643acf37b7a9d, type: 3}
   m_Name: 
   m_EditorClassIdentifier: 
-<<<<<<< HEAD
-  objectID: Fridge|+00.68|-00.03|-01.96
-=======
   objectID: 
   assetID: Fridge_21
->>>>>>> 2f8dd9f9
   Type: 18
   PrimaryProperty: 1
   SecondaryProperties: 07000000080000000d000000
@@ -1002,9 +999,9 @@
   m_PrefabInstance: {fileID: 0}
   m_PrefabAsset: {fileID: 0}
   m_GameObject: {fileID: 1373625616773098}
-  m_LocalRotation: {x: -0, y: 0.0000014603136, z: -0, w: 1}
-  m_LocalPosition: {x: -0.0000000037252903, y: 0.93748003, z: -0.044159893}
-  m_LocalScale: {x: 0.62100005, y: 1.4605004, z: 0.35578132}
+  m_LocalRotation: {x: -0, y: -0.70710576, z: -0, w: 0.70710784}
+  m_LocalPosition: {x: 0.04415989, y: 0.93748003, z: -0}
+  m_LocalScale: {x: 0.621, y: 1.4605004, z: 0.3557813}
   m_Children: []
   m_Father: {fileID: 4143695206002774}
   m_RootOrder: 0
@@ -1196,9 +1193,9 @@
   m_PrefabInstance: {fileID: 0}
   m_PrefabAsset: {fileID: 0}
   m_GameObject: {fileID: 1468101688389316}
-  m_LocalRotation: {x: -0, y: 0.0000014603136, z: -0, w: 1}
-  m_LocalPosition: {x: -0.0000000037252903, y: 1.3161, z: -0.044159893}
-  m_LocalScale: {x: 0.62100005, y: 1.4605, z: 0.35578004}
+  m_LocalRotation: {x: -0, y: -0.70710576, z: -0, w: 0.70710784}
+  m_LocalPosition: {x: 0.04415989, y: 1.3161, z: 0}
+  m_LocalScale: {x: 0.621, y: 1.4605, z: 0.35578}
   m_Children: []
   m_Father: {fileID: 4143695206002774}
   m_RootOrder: 3
@@ -1255,9 +1252,9 @@
   m_PrefabInstance: {fileID: 0}
   m_PrefabAsset: {fileID: 0}
   m_GameObject: {fileID: 1477358578780298}
-  m_LocalRotation: {x: -0, y: 0.0000014603136, z: -0, w: 1}
-  m_LocalPosition: {x: -0.0000000037252903, y: 0.8227, z: -0.044159893}
-  m_LocalScale: {x: 0.62100005, y: 1.4605, z: 0.35578004}
+  m_LocalRotation: {x: -0, y: -0.70710576, z: -0, w: 0.70710784}
+  m_LocalPosition: {x: 0.04415989, y: 0.8227, z: 0}
+  m_LocalScale: {x: 0.621, y: 1.4605, z: 0.35578}
   m_Children: []
   m_Father: {fileID: 4143695206002774}
   m_RootOrder: 2
@@ -1374,9 +1371,9 @@
   m_PrefabInstance: {fileID: 0}
   m_PrefabAsset: {fileID: 0}
   m_GameObject: {fileID: 1508056531577084}
-  m_LocalRotation: {x: -0, y: 0.0000014603136, z: -0, w: 1}
-  m_LocalPosition: {x: -0.0000000037252903, y: 0.6233, z: -0.044159893}
-  m_LocalScale: {x: 0.62100005, y: 1.4605, z: 0.35578004}
+  m_LocalRotation: {x: -0, y: -0.70710576, z: -0, w: 0.70710784}
+  m_LocalPosition: {x: 0.04415989, y: 0.6233, z: 0}
+  m_LocalScale: {x: 0.621, y: 1.4605, z: 0.35578}
   m_Children: []
   m_Father: {fileID: 4143695206002774}
   m_RootOrder: 1
@@ -1529,7 +1526,7 @@
   m_TagString: SimObjPhysics
   m_Icon: {fileID: 0}
   m_NavMeshLayer: 1
-  m_StaticEditorFlags: 8
+  m_StaticEditorFlags: 12
   m_IsActive: 1
 --- !u!4 &4885827978014576
 Transform:
@@ -1538,9 +1535,9 @@
   m_PrefabInstance: {fileID: 0}
   m_PrefabAsset: {fileID: 0}
   m_GameObject: {fileID: 1554869081718556}
-  m_LocalRotation: {x: -0, y: 0.0000014603136, z: -0, w: 1}
+  m_LocalRotation: {x: -0, y: -0.70710576, z: -0, w: 0.70710784}
   m_LocalPosition: {x: 0, y: 0, z: 0}
-  m_LocalScale: {x: 0.92000014, y: 0.91999996, z: 0.9200001}
+  m_LocalScale: {x: 0.92, y: 0.91999996, z: 0.91999996}
   m_Children:
   - {fileID: 4460831206900066}
   - {fileID: 4455376470925172}
@@ -2070,7 +2067,7 @@
   m_GameObject: {fileID: 1810630859417642}
   m_LocalRotation: {x: 0, y: 0, z: 0, w: 1}
   m_LocalPosition: {x: 0, y: 0, z: 0}
-  m_LocalScale: {x: 1.0000002, y: 1, z: 1.0000002}
+  m_LocalScale: {x: 1, y: 1, z: 1}
   m_Children: []
   m_Father: {fileID: 4143695206002774}
   m_RootOrder: 6
@@ -2086,7 +2083,7 @@
   m_IsTrigger: 0
   m_Enabled: 0
   serializedVersion: 2
-  m_Size: {x: 0.8453242, y: 1.8799111, z: 0.6909783}
+  m_Size: {x: 0.69097835, y: 1.8799111, z: 0.84532416}
   m_Center: {x: -0.0064764917, y: 0.9260636, z: 0}
 --- !u!1 &1813463501418700
 GameObject:
@@ -2319,7 +2316,7 @@
   m_TagString: SimObjPhysics
   m_Icon: {fileID: 0}
   m_NavMeshLayer: 1
-  m_StaticEditorFlags: 8
+  m_StaticEditorFlags: 12
   m_IsActive: 1
 --- !u!4 &4590643977750330
 Transform:
@@ -2433,6 +2430,50 @@
   serializedVersion: 2
   m_Size: {x: 1, y: 1, z: 1}
   m_Center: {x: 0, y: 0, z: 0}
+--- !u!1 &4154509530538088282
+GameObject:
+  m_ObjectHideFlags: 0
+  m_CorrespondingSourceObject: {fileID: 0}
+  m_PrefabInstance: {fileID: 0}
+  m_PrefabAsset: {fileID: 0}
+  serializedVersion: 6
+  m_Component:
+  - component: {fileID: 1812015483037810327}
+  - component: {fileID: 4475053318993468822}
+  m_Layer: 8
+  m_Name: BoundingBox (1)
+  m_TagString: Untagged
+  m_Icon: {fileID: 0}
+  m_NavMeshLayer: 0
+  m_StaticEditorFlags: 0
+  m_IsActive: 1
+--- !u!4 &1812015483037810327
+Transform:
+  m_ObjectHideFlags: 0
+  m_CorrespondingSourceObject: {fileID: 0}
+  m_PrefabInstance: {fileID: 0}
+  m_PrefabAsset: {fileID: 0}
+  m_GameObject: {fileID: 4154509530538088282}
+  m_LocalRotation: {x: -0, y: -0, z: -0, w: 1}
+  m_LocalPosition: {x: 0, y: 0, z: 0}
+  m_LocalScale: {x: 1, y: 1, z: 1}
+  m_Children: []
+  m_Father: {fileID: 4143695206002774}
+  m_RootOrder: 8
+  m_LocalEulerAnglesHint: {x: 0, y: 0, z: 0}
+--- !u!65 &4475053318993468822
+BoxCollider:
+  m_ObjectHideFlags: 0
+  m_CorrespondingSourceObject: {fileID: 0}
+  m_PrefabInstance: {fileID: 0}
+  m_PrefabAsset: {fileID: 0}
+  m_GameObject: {fileID: 4154509530538088282}
+  m_Material: {fileID: 0}
+  m_IsTrigger: 0
+  m_Enabled: 0
+  serializedVersion: 2
+  m_Size: {x: 1.3607402, y: 1.8799111, z: 1.0249536}
+  m_Center: {x: -0.34135735, y: 0.9260636, z: 0.08981478}
 --- !u!1001 &3750252400283123018
 PrefabInstance:
   m_ObjectHideFlags: 0
@@ -2452,21 +2493,8 @@
       objectReference: {fileID: 0}
     - target: {fileID: 5376431395650311469, guid: ed15616270d4de14ca70042691c091f6,
         type: 3}
-<<<<<<< HEAD
-      propertyPath: m_LocalScale.x
-      value: 1.0000002
-      objectReference: {fileID: 0}
-    - target: {fileID: 5376431395650311469, guid: ed15616270d4de14ca70042691c091f6,
-        type: 3}
-      propertyPath: m_LocalScale.z
-      value: 1.0000002
-      objectReference: {fileID: 0}
-    - target: {fileID: 5376431395650311469, guid: ed15616270d4de14ca70042691c091f6,
-        type: 3}
-=======
->>>>>>> 2f8dd9f9
       propertyPath: m_LocalPosition.x
-      value: 0.009999993
+      value: 0.047
       objectReference: {fileID: 0}
     - target: {fileID: 5376431395650311469, guid: ed15616270d4de14ca70042691c091f6,
         type: 3}
@@ -2476,12 +2504,7 @@
     - target: {fileID: 5376431395650311469, guid: ed15616270d4de14ca70042691c091f6,
         type: 3}
       propertyPath: m_LocalPosition.z
-      value: -0.04700001
-      objectReference: {fileID: 0}
-    - target: {fileID: 5376431395650311469, guid: ed15616270d4de14ca70042691c091f6,
-        type: 3}
-      propertyPath: m_LocalRotation.w
-      value: 0.7071067
+      value: 0.01
       objectReference: {fileID: 0}
     - target: {fileID: 5376431395650311469, guid: ed15616270d4de14ca70042691c091f6,
         type: 3}
@@ -2496,16 +2519,12 @@
     - target: {fileID: 5376431395650311469, guid: ed15616270d4de14ca70042691c091f6,
         type: 3}
       propertyPath: m_LocalRotation.y
-      value: -0.70710695
+      value: -1
       objectReference: {fileID: 0}
     - target: {fileID: 5376431395650311469, guid: ed15616270d4de14ca70042691c091f6,
         type: 3}
       propertyPath: m_LocalRotation.z
-<<<<<<< HEAD
-      value: -0
-=======
       value: 0
->>>>>>> 2f8dd9f9
       objectReference: {fileID: 0}
     - target: {fileID: 5376431395650311469, guid: ed15616270d4de14ca70042691c091f6,
         type: 3}
