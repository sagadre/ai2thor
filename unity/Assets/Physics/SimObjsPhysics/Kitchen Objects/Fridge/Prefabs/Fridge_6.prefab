--- conflicted
+++ resolved
@@ -585,8 +585,8 @@
   m_IsTrigger: 1
   m_Enabled: 1
   serializedVersion: 2
-  m_Size: {x: 0.71797955, y: 0.29150534, z: 0.9174028}
-  m_Center: {x: 0.000485003, y: -0.36503235, z: -0.1309227}
+  m_Size: {x: 0.8846625, y: 0.31424716, z: 1.1679639}
+  m_Center: {x: 0.008574188, y: -0.37640327, z: -0.25620252}
 --- !u!114 &114018718839883510
 MonoBehaviour:
   m_ObjectHideFlags: 0
@@ -1041,7 +1041,7 @@
   m_TagString: SimObjPhysics
   m_Icon: {fileID: 0}
   m_NavMeshLayer: 1
-  m_StaticEditorFlags: 8
+  m_StaticEditorFlags: 12
   m_IsActive: 1
 --- !u!4 &4511884891740288
 Transform:
@@ -1273,8 +1273,8 @@
   m_IsTrigger: 1
   m_Enabled: 1
   serializedVersion: 2
-  m_Size: {x: 0.71724325, y: 0.20643958, z: 0.90889454}
-  m_Center: {x: 0, y: -0.05390377, z: -0.07301456}
+  m_Size: {x: 0.71724325, y: 0.20643958, z: 0.965414}
+  m_Center: {x: -3.828827e-16, y: -0.05390377, z: -0.10127463}
 --- !u!114 &114785794996731444
 MonoBehaviour:
   m_ObjectHideFlags: 0
@@ -1332,8 +1332,8 @@
   m_IsTrigger: 1
   m_Enabled: 1
   serializedVersion: 2
-  m_Size: {x: 0.72690874, y: 0.15544376, z: 0.9373135}
-  m_Center: {x: 0.005556968, y: -0.0695947, z: -0.0016116756}
+  m_Size: {x: 0.7552195, y: 0.15544376, z: 0.9654139}
+  m_Center: {x: 0.007975709, y: -0.0695947, z: -0.101274654}
 --- !u!114 &114010292920119438
 MonoBehaviour:
   m_ObjectHideFlags: 0
@@ -1734,8 +1734,8 @@
   m_PrefabInstance: {fileID: 0}
   m_PrefabAsset: {fileID: 0}
   m_GameObject: {fileID: 1813336908596438}
-  m_LocalRotation: {x: 0, y: 0, z: 0, w: 1}
-  m_LocalPosition: {x: 0, y: 0, z: 0}
+  m_LocalRotation: {x: 0, y: 0.7071068, z: 0, w: 0.7071068}
+  m_LocalPosition: {x: -2.4759998, y: 0, z: -0.783}
   m_LocalScale: {x: 1, y: 1, z: 1}
   m_Children:
   - {fileID: 4539821193716656}
@@ -1745,9 +1745,10 @@
   - {fileID: 4249391013138106}
   - {fileID: 4781291203501738}
   - {fileID: 3403733380377405341}
+  - {fileID: 726696537559309541}
   m_Father: {fileID: 0}
   m_RootOrder: 0
-  m_LocalEulerAnglesHint: {x: 0, y: 0, z: 0}
+  m_LocalEulerAnglesHint: {x: 0, y: 90, z: 0}
 --- !u!54 &54336190040732580
 Rigidbody:
   m_ObjectHideFlags: 0
@@ -1776,12 +1777,8 @@
   m_Script: {fileID: 11500000, guid: b439f6e4ef5714ee2a3643acf37b7a9d, type: 3}
   m_Name: 
   m_EditorClassIdentifier: 
-<<<<<<< HEAD
-  objectID: Fridge|-02.48|+00.00|-00.78
-=======
   objectID: 
   assetID: Fridge_6
->>>>>>> 2f8dd9f9
   Type: 18
   PrimaryProperty: 1
   SecondaryProperties: 07000000080000000d000000
@@ -1912,7 +1909,7 @@
   m_TagString: SimObjPhysics
   m_Icon: {fileID: 0}
   m_NavMeshLayer: 1
-  m_StaticEditorFlags: 8
+  m_StaticEditorFlags: 12
   m_IsActive: 1
 --- !u!4 &4596984148032890
 Transform:
@@ -2174,8 +2171,8 @@
   m_IsTrigger: 1
   m_Enabled: 1
   serializedVersion: 2
-  m_Size: {x: 0.72744703, y: 0.13003911, z: 0.93609774}
-  m_Center: {x: 0.005556953, y: -0.08229702, z: -0.0010034073}
+  m_Size: {x: 0.7552195, y: 0.13003911, z: 0.9654139}
+  m_Center: {x: 0.007975694, y: -0.08229702, z: -0.101274654}
 --- !u!114 &114095516703935650
 MonoBehaviour:
   m_ObjectHideFlags: 0
@@ -2446,7 +2443,7 @@
   m_TagString: SimObjPhysics
   m_Icon: {fileID: 0}
   m_NavMeshLayer: 1
-  m_StaticEditorFlags: 8
+  m_StaticEditorFlags: 12
   m_IsActive: 1
 --- !u!4 &4249391013138106
 Transform:
@@ -2532,6 +2529,50 @@
   m_Convex: 0
   m_CookingOptions: 30
   m_Mesh: {fileID: 4302458, guid: 14427f12143b7454ea78c2329409ff6b, type: 3}
+--- !u!1 &8135558151203647509
+GameObject:
+  m_ObjectHideFlags: 0
+  m_CorrespondingSourceObject: {fileID: 0}
+  m_PrefabInstance: {fileID: 0}
+  m_PrefabAsset: {fileID: 0}
+  serializedVersion: 6
+  m_Component:
+  - component: {fileID: 726696537559309541}
+  - component: {fileID: 6804691050864237557}
+  m_Layer: 8
+  m_Name: BoundingBox (1)
+  m_TagString: Untagged
+  m_Icon: {fileID: 0}
+  m_NavMeshLayer: 0
+  m_StaticEditorFlags: 0
+  m_IsActive: 1
+--- !u!4 &726696537559309541
+Transform:
+  m_ObjectHideFlags: 0
+  m_CorrespondingSourceObject: {fileID: 0}
+  m_PrefabInstance: {fileID: 0}
+  m_PrefabAsset: {fileID: 0}
+  m_GameObject: {fileID: 8135558151203647509}
+  m_LocalRotation: {x: -0, y: -0, z: -0, w: 1}
+  m_LocalPosition: {x: 0, y: 0, z: 0}
+  m_LocalScale: {x: 1, y: 1, z: 1}
+  m_Children: []
+  m_Father: {fileID: 4608115308067604}
+  m_RootOrder: 7
+  m_LocalEulerAnglesHint: {x: 0, y: 0, z: 0}
+--- !u!65 &6804691050864237557
+BoxCollider:
+  m_ObjectHideFlags: 0
+  m_CorrespondingSourceObject: {fileID: 0}
+  m_PrefabInstance: {fileID: 0}
+  m_PrefabAsset: {fileID: 0}
+  m_GameObject: {fileID: 8135558151203647509}
+  m_Material: {fileID: 0}
+  m_IsTrigger: 0
+  m_Enabled: 0
+  serializedVersion: 2
+  m_Size: {x: 1.2267156, y: 1.8000112, z: 1.6394924}
+  m_Center: {x: 0.11335778, y: 0.9009471, z: 0.53403676}
 --- !u!1001 &7323018641051906736
 PrefabInstance:
   m_ObjectHideFlags: 0
@@ -2612,7 +2653,7 @@
     - target: {fileID: 8330502568265666448, guid: ed15616270d4de14ca70042691c091f6,
         type: 3}
       propertyPath: m_Size.x
-      value: 0.382245
+      value: 0.40292513
       objectReference: {fileID: 0}
     - target: {fileID: 8330502568265666448, guid: ed15616270d4de14ca70042691c091f6,
         type: 3}
@@ -2622,12 +2663,12 @@
     - target: {fileID: 8330502568265666448, guid: ed15616270d4de14ca70042691c091f6,
         type: 3}
       propertyPath: m_Size.z
-      value: 0.75005347
+      value: 0.7596309
       objectReference: {fileID: 0}
     - target: {fileID: 8330502568265666448, guid: ed15616270d4de14ca70042691c091f6,
         type: 3}
       propertyPath: m_Center.x
-      value: -0.026256464
+      value: -0.00981427
       objectReference: {fileID: 0}
     - target: {fileID: 8330502568265666448, guid: ed15616270d4de14ca70042691c091f6,
         type: 3}
@@ -2637,7 +2678,7 @@
     - target: {fileID: 8330502568265666448, guid: ed15616270d4de14ca70042691c091f6,
         type: 3}
       propertyPath: m_Center.z
-      value: -0.015498426
+      value: -0.020287113
       objectReference: {fileID: 0}
     m_RemovedComponents: []
   m_SourcePrefab: {fileID: 100100000, guid: ed15616270d4de14ca70042691c091f6, type: 3}
