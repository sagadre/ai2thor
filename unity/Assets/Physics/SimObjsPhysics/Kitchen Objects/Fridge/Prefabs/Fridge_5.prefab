--- conflicted
+++ resolved
@@ -17,7 +17,7 @@
   m_TagString: SimObjPhysics
   m_Icon: {fileID: 0}
   m_NavMeshLayer: 1
-  m_StaticEditorFlags: 8
+  m_StaticEditorFlags: 12
   m_IsActive: 1
 --- !u!4 &4520267736498160
 Transform:
@@ -26,17 +26,17 @@
   m_PrefabInstance: {fileID: 0}
   m_PrefabAsset: {fileID: 0}
   m_GameObject: {fileID: 1010195758608956}
-  m_LocalRotation: {x: -0, y: -0.000000059604645, z: -0, w: 1}
+  m_LocalRotation: {x: -0, y: -0.70710576, z: -0, w: 0.70710784}
   m_LocalPosition: {x: 0, y: 0, z: 0}
-  m_LocalScale: {x: 0.80000013, y: 0.8, z: 0.80000013}
+  m_LocalScale: {x: 0.81494635, y: 0.89, z: 0.7592707}
   m_Children:
   - {fileID: 4159776609892330}
   - {fileID: 4255977563352856}
   - {fileID: 4608075698820784}
   - {fileID: 4473775914632156}
   m_Father: {fileID: 4947683997353072}
-  m_RootOrder: 3
-  m_LocalEulerAnglesHint: {x: 0, y: -90, z: 0}
+  m_RootOrder: 1
+  m_LocalEulerAnglesHint: {x: 0, y: 0, z: 0}
 --- !u!33 &33370312676426568
 MeshFilter:
   m_ObjectHideFlags: 0
@@ -182,7 +182,7 @@
   m_TagString: SimObjPhysics
   m_Icon: {fileID: 0}
   m_NavMeshLayer: 1
-  m_StaticEditorFlags: 8
+  m_StaticEditorFlags: 12
   m_IsActive: 1
 --- !u!4 &4608075698820784
 Transform:
@@ -489,9 +489,9 @@
   m_PrefabInstance: {fileID: 0}
   m_PrefabAsset: {fileID: 0}
   m_GameObject: {fileID: 1291147803548818}
-  m_LocalRotation: {x: -0, y: 0.0000014007092, z: -0, w: 1}
-  m_LocalPosition: {x: 0, y: 0.86800015, z: 0}
-  m_LocalScale: {x: 0.4, y: 0.40000007, z: 0.4}
+  m_LocalRotation: {x: -0, y: -0.70710576, z: -0, w: 0.70710784}
+  m_LocalPosition: {x: 0, y: 0.96565, z: 0}
+  m_LocalScale: {x: 0.40747318, y: 0.445, z: 0.37963536}
   m_Children: []
   m_Father: {fileID: 4947683997353072}
   m_RootOrder: 0
@@ -507,8 +507,8 @@
   m_IsTrigger: 1
   m_Enabled: 1
   serializedVersion: 2
-  m_Size: {x: 1.775903, y: 0.52943367, z: 1.153817}
-  m_Center: {x: -0.009057298, y: -0.09148765, z: 0.07690843}
+  m_Size: {x: 1.898068, y: 3.6687062, z: 1.1755047}
+  m_Center: {x: 0, y: -0.0077427626, z: 0.08775234}
 --- !u!114 &114643385959960654
 MonoBehaviour:
   m_ObjectHideFlags: 0
@@ -749,7 +749,7 @@
   m_TagString: SimObjPhysics
   m_Icon: {fileID: 0}
   m_NavMeshLayer: 1
-  m_StaticEditorFlags: 8
+  m_StaticEditorFlags: 12
   m_IsActive: 1
 --- !u!4 &4602773595389698
 Transform:
@@ -905,18 +905,17 @@
   m_PrefabAsset: {fileID: 0}
   m_GameObject: {fileID: 1476034808461376}
   m_LocalRotation: {x: 0, y: 0, z: 0, w: 1}
-  m_LocalPosition: {x: 0, y: 0, z: 0}
+  m_LocalPosition: {x: 1.847, y: 0, z: -0.537}
   m_LocalScale: {x: 1, y: 1, z: 1}
   m_Children:
   - {fileID: 4030135675842170}
-  - {fileID: 6746766969107048501}
-  - {fileID: 1219521618489552301}
   - {fileID: 4520267736498160}
+  - {fileID: 4399514048154676}
   - {fileID: 7255313615643973765}
-  - {fileID: 4399514048154676}
+  - {fileID: 4422090583632125019}
   m_Father: {fileID: 0}
   m_RootOrder: 0
-  m_LocalEulerAnglesHint: {x: 0, y: 90.00001, z: 0}
+  m_LocalEulerAnglesHint: {x: 0, y: 0, z: 0}
 --- !u!54 &54547331216053460
 Rigidbody:
   m_ObjectHideFlags: 0
@@ -945,12 +944,8 @@
   m_Script: {fileID: 11500000, guid: b439f6e4ef5714ee2a3643acf37b7a9d, type: 3}
   m_Name: 
   m_EditorClassIdentifier: 
-<<<<<<< HEAD
-  objectID: Fridge|+01.98|+00.00|-00.54
-=======
   objectID: 
   assetID: Fridge_5
->>>>>>> 2f8dd9f9
   Type: 18
   PrimaryProperty: 1
   SecondaryProperties: 07000000080000000d000000
@@ -991,11 +986,6 @@
   - {fileID: 4107169721669276}
   ReceptacleTriggerBoxes:
   - {fileID: 1291147803548818}
-<<<<<<< HEAD
-  - {fileID: 7944584106984793826}
-  - {fileID: 5099470805061825660}
-=======
->>>>>>> 2f8dd9f9
   debugIsVisible: 0
   debugIsInteractable: 0
   isInAgentHand: 0
@@ -1161,7 +1151,7 @@
   m_TagString: SimObjPhysics
   m_Icon: {fileID: 0}
   m_NavMeshLayer: 1
-  m_StaticEditorFlags: 8
+  m_StaticEditorFlags: 12
   m_IsActive: 1
 --- !u!4 &4255977563352856
 Transform:
@@ -1692,7 +1682,7 @@
   m_LocalScale: {x: 1, y: 1, z: 1}
   m_Children: []
   m_Father: {fileID: 4947683997353072}
-  m_RootOrder: 5
+  m_RootOrder: 2
   m_LocalEulerAnglesHint: {x: 0, y: 0, z: 0}
 --- !u!65 &65150993207854440
 BoxCollider:
@@ -1705,8 +1695,8 @@
   m_IsTrigger: 0
   m_Enabled: 0
   serializedVersion: 2
-  m_Size: {x: 0.8920394, y: 1.7123717, z: 0.77226067}
-  m_Center: {x: 0, y: 0.8463636, z: 0.10179418}
+  m_Size: {x: 0.69262993, y: 1.8859069, z: 0.8689698}
+  m_Center: {x: -0.09179062, y: 0.94979084, z: -0.0013622642}
 --- !u!1 &1846906068774980
 GameObject:
   m_ObjectHideFlags: 0
@@ -1935,124 +1925,50 @@
   m_Father: {fileID: 4954642674607196}
   m_RootOrder: 2
   m_LocalEulerAnglesHint: {x: 0, y: 0, z: 0}
---- !u!1 &5099470805061825660
-GameObject:
-  m_ObjectHideFlags: 0
-  m_CorrespondingSourceObject: {fileID: 0}
-  m_PrefabInstance: {fileID: 0}
-  m_PrefabAsset: {fileID: 0}
-  serializedVersion: 6
-  m_Component:
-  - component: {fileID: 1219521618489552301}
-  - component: {fileID: 68211101553347924}
-  - component: {fileID: 6460505583895911108}
-  m_Layer: 9
-  m_Name: ReceptacleTriggerBox (2)
-  m_TagString: Receptacle
-  m_Icon: {fileID: 0}
-  m_NavMeshLayer: 0
-  m_StaticEditorFlags: 0
-  m_IsActive: 1
---- !u!4 &1219521618489552301
-Transform:
-  m_ObjectHideFlags: 0
-  m_CorrespondingSourceObject: {fileID: 0}
-  m_PrefabInstance: {fileID: 0}
-  m_PrefabAsset: {fileID: 0}
-  m_GameObject: {fileID: 5099470805061825660}
-  m_LocalRotation: {x: -0, y: 0.0000014007092, z: -0, w: 1}
-  m_LocalPosition: {x: 0, y: 1.4168991, z: 0}
-  m_LocalScale: {x: 0.39999688, y: 0.40000007, z: 0.40000486}
+--- !u!1 &3384516550094690067
+GameObject:
+  m_ObjectHideFlags: 0
+  m_CorrespondingSourceObject: {fileID: 0}
+  m_PrefabInstance: {fileID: 0}
+  m_PrefabAsset: {fileID: 0}
+  serializedVersion: 6
+  m_Component:
+  - component: {fileID: 4422090583632125019}
+  - component: {fileID: 1069465813732586555}
+  m_Layer: 8
+  m_Name: BoundingBox (1)
+  m_TagString: Untagged
+  m_Icon: {fileID: 0}
+  m_NavMeshLayer: 0
+  m_StaticEditorFlags: 0
+  m_IsActive: 1
+--- !u!4 &4422090583632125019
+Transform:
+  m_ObjectHideFlags: 0
+  m_CorrespondingSourceObject: {fileID: 0}
+  m_PrefabInstance: {fileID: 0}
+  m_PrefabAsset: {fileID: 0}
+  m_GameObject: {fileID: 3384516550094690067}
+  m_LocalRotation: {x: -0, y: -0, z: -0, w: 1}
+  m_LocalPosition: {x: 0, y: 0, z: 0}
+  m_LocalScale: {x: 1, y: 1, z: 1}
   m_Children: []
   m_Father: {fileID: 4947683997353072}
-  m_RootOrder: 2
-  m_LocalEulerAnglesHint: {x: 0, y: 0, z: 0}
---- !u!65 &68211101553347924
+  m_RootOrder: 4
+  m_LocalEulerAnglesHint: {x: 0, y: 0, z: 0}
+--- !u!65 &1069465813732586555
 BoxCollider:
   m_ObjectHideFlags: 0
   m_CorrespondingSourceObject: {fileID: 0}
   m_PrefabInstance: {fileID: 0}
   m_PrefabAsset: {fileID: 0}
-  m_GameObject: {fileID: 5099470805061825660}
+  m_GameObject: {fileID: 3384516550094690067}
   m_Material: {fileID: 0}
-  m_IsTrigger: 1
-  m_Enabled: 1
+  m_IsTrigger: 0
+  m_Enabled: 0
   serializedVersion: 2
-  m_Size: {x: 1.7721717, y: 0.7135399, z: 1.1538172}
-  m_Center: {x: -0.0071917665, y: -0.010494029, z: 0.07690843}
---- !u!114 &6460505583895911108
-MonoBehaviour:
-  m_ObjectHideFlags: 0
-  m_CorrespondingSourceObject: {fileID: 0}
-  m_PrefabInstance: {fileID: 0}
-  m_PrefabAsset: {fileID: 0}
-  m_GameObject: {fileID: 5099470805061825660}
-  m_Enabled: 1
-  m_EditorHideFlags: 0
-  m_Script: {fileID: 11500000, guid: 5122b08936ec54929891d19a8fac4755, type: 3}
-  m_Name: 
-  m_EditorClassIdentifier: 
-  CurrentlyContains: []
-  myParent: {fileID: 1476034808461376}
---- !u!1 &7944584106984793826
-GameObject:
-  m_ObjectHideFlags: 0
-  m_CorrespondingSourceObject: {fileID: 0}
-  m_PrefabInstance: {fileID: 0}
-  m_PrefabAsset: {fileID: 0}
-  serializedVersion: 6
-  m_Component:
-  - component: {fileID: 6746766969107048501}
-  - component: {fileID: 1691087374767631099}
-  - component: {fileID: 2809154616271563927}
-  m_Layer: 9
-  m_Name: ReceptacleTriggerBox (1)
-  m_TagString: Receptacle
-  m_Icon: {fileID: 0}
-  m_NavMeshLayer: 0
-  m_StaticEditorFlags: 0
-  m_IsActive: 1
---- !u!4 &6746766969107048501
-Transform:
-  m_ObjectHideFlags: 0
-  m_CorrespondingSourceObject: {fileID: 0}
-  m_PrefabInstance: {fileID: 0}
-  m_PrefabAsset: {fileID: 0}
-  m_GameObject: {fileID: 7944584106984793826}
-  m_LocalRotation: {x: -0, y: 0.0000014007092, z: -0, w: 1}
-  m_LocalPosition: {x: 0, y: 1.1211686, z: 0}
-  m_LocalScale: {x: 0.39999688, y: 0.40000007, z: 0.40000486}
-  m_Children: []
-  m_Father: {fileID: 4947683997353072}
-  m_RootOrder: 1
-  m_LocalEulerAnglesHint: {x: 0, y: 0, z: 0}
---- !u!65 &1691087374767631099
-BoxCollider:
-  m_ObjectHideFlags: 0
-  m_CorrespondingSourceObject: {fileID: 0}
-  m_PrefabInstance: {fileID: 0}
-  m_PrefabAsset: {fileID: 0}
-  m_GameObject: {fileID: 7944584106984793826}
-  m_Material: {fileID: 0}
-  m_IsTrigger: 1
-  m_Enabled: 1
-  serializedVersion: 2
-  m_Size: {x: 1.7739016, y: 0.6556078, z: 1.1538172}
-  m_Center: {x: -0.0080566, y: -0.031295635, z: 0.07690843}
---- !u!114 &2809154616271563927
-MonoBehaviour:
-  m_ObjectHideFlags: 0
-  m_CorrespondingSourceObject: {fileID: 0}
-  m_PrefabInstance: {fileID: 0}
-  m_PrefabAsset: {fileID: 0}
-  m_GameObject: {fileID: 7944584106984793826}
-  m_Enabled: 1
-  m_EditorHideFlags: 0
-  m_Script: {fileID: 11500000, guid: 5122b08936ec54929891d19a8fac4755, type: 3}
-  m_Name: 
-  m_EditorClassIdentifier: 
-  CurrentlyContains: []
-  myParent: {fileID: 1476034808461376}
+  m_Size: {x: 1.419019, y: 1.8888984, z: 1.0505672}
+  m_Center: {x: -0.45498514, y: 0.95128655, z: 0.08943641}
 --- !u!1001 &3327287753996832168
 PrefabInstance:
   m_ObjectHideFlags: 0
@@ -2068,62 +1984,27 @@
     - target: {fileID: 5376431395650311469, guid: ed15616270d4de14ca70042691c091f6,
         type: 3}
       propertyPath: m_RootOrder
-<<<<<<< HEAD
-      value: 4
-=======
       value: 3
       objectReference: {fileID: 0}
     - target: {fileID: 5376431395650311469, guid: ed15616270d4de14ca70042691c091f6,
         type: 3}
       propertyPath: m_LocalPosition.x
       value: -0.094
->>>>>>> 2f8dd9f9
-      objectReference: {fileID: 0}
-    - target: {fileID: 5376431395650311469, guid: ed15616270d4de14ca70042691c091f6,
-        type: 3}
-      propertyPath: m_LocalScale.x
-      value: 1.0536426
-      objectReference: {fileID: 0}
-    - target: {fileID: 5376431395650311469, guid: ed15616270d4de14ca70042691c091f6,
-        type: 3}
-      propertyPath: m_LocalScale.y
-      value: 0.8988765
-      objectReference: {fileID: 0}
-    - target: {fileID: 5376431395650311469, guid: ed15616270d4de14ca70042691c091f6,
-        type: 3}
-<<<<<<< HEAD
-      propertyPath: m_LocalScale.z
-      value: 0.98165977
-=======
-      propertyPath: m_LocalRotation.w
-      value: -0.0000001872535
-      objectReference: {fileID: 0}
-    - target: {fileID: 5376431395650311469, guid: ed15616270d4de14ca70042691c091f6,
-        type: 3}
-      propertyPath: m_LocalRotation.x
-      value: -0
->>>>>>> 2f8dd9f9
-      objectReference: {fileID: 0}
-    - target: {fileID: 5376431395650311469, guid: ed15616270d4de14ca70042691c091f6,
-        type: 3}
-      propertyPath: m_LocalPosition.x
-      value: -0.010798246
       objectReference: {fileID: 0}
     - target: {fileID: 5376431395650311469, guid: ed15616270d4de14ca70042691c091f6,
         type: 3}
       propertyPath: m_LocalPosition.y
-      value: 0.9887642
+      value: 1.1
       objectReference: {fileID: 0}
     - target: {fileID: 5376431395650311469, guid: ed15616270d4de14ca70042691c091f6,
         type: 3}
       propertyPath: m_LocalPosition.z
-      value: 0.09904241
+      value: -0.011
       objectReference: {fileID: 0}
     - target: {fileID: 5376431395650311469, guid: ed15616270d4de14ca70042691c091f6,
         type: 3}
-<<<<<<< HEAD
       propertyPath: m_LocalRotation.w
-      value: 0.70710665
+      value: -0.0000001872535
       objectReference: {fileID: 0}
     - target: {fileID: 5376431395650311469, guid: ed15616270d4de14ca70042691c091f6,
         type: 3}
@@ -2133,17 +2014,15 @@
     - target: {fileID: 5376431395650311469, guid: ed15616270d4de14ca70042691c091f6,
         type: 3}
       propertyPath: m_LocalRotation.y
-      value: -0.70710695
+      value: -1
       objectReference: {fileID: 0}
     - target: {fileID: 5376431395650311469, guid: ed15616270d4de14ca70042691c091f6,
         type: 3}
       propertyPath: m_LocalRotation.z
-      value: -0
+      value: 0
       objectReference: {fileID: 0}
     - target: {fileID: 5376431395650311469, guid: ed15616270d4de14ca70042691c091f6,
         type: 3}
-=======
->>>>>>> 2f8dd9f9
       propertyPath: m_LocalEulerAnglesHint.x
       value: 0
       objectReference: {fileID: 0}
@@ -2160,7 +2039,7 @@
     - target: {fileID: 8330502568265666448, guid: ed15616270d4de14ca70042691c091f6,
         type: 3}
       propertyPath: m_Size.x
-      value: 0.44544232
+      value: 0.43671644
       objectReference: {fileID: 0}
     - target: {fileID: 8330502568265666448, guid: ed15616270d4de14ca70042691c091f6,
         type: 3}
@@ -2170,22 +2049,22 @@
     - target: {fileID: 8330502568265666448, guid: ed15616270d4de14ca70042691c091f6,
         type: 3}
       propertyPath: m_Size.z
-      value: 0.7795423
+      value: 0.7795433
       objectReference: {fileID: 0}
     - target: {fileID: 8330502568265666448, guid: ed15616270d4de14ca70042691c091f6,
         type: 3}
       propertyPath: m_Center.x
-      value: -0.064415194
+      value: -0.06426248
       objectReference: {fileID: 0}
     - target: {fileID: 8330502568265666448, guid: ed15616270d4de14ca70042691c091f6,
         type: 3}
       propertyPath: m_Center.y
-      value: -0.137939
+      value: -0.13793898
       objectReference: {fileID: 0}
     - target: {fileID: 8330502568265666448, guid: ed15616270d4de14ca70042691c091f6,
         type: 3}
       propertyPath: m_Center.z
-      value: -0.012086934
+      value: -0.012086928
       objectReference: {fileID: 0}
     m_RemovedComponents: []
   m_SourcePrefab: {fileID: 100100000, guid: ed15616270d4de14ca70042691c091f6, type: 3}
