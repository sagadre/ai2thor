%YAML 1.1
%TAG !u! tag:unity3d.com,2011:
--- !u!1 &1004557068191762
GameObject:
  m_ObjectHideFlags: 0
  m_CorrespondingSourceObject: {fileID: 0}
  m_PrefabInstance: {fileID: 0}
  m_PrefabAsset: {fileID: 0}
  serializedVersion: 6
  m_Component:
  - component: {fileID: 4791262294171684}
  m_Layer: 8
  m_Name: vPoint (25)
  m_TagString: Untagged
  m_Icon: {fileID: 0}
  m_NavMeshLayer: 0
  m_StaticEditorFlags: 0
  m_IsActive: 1
--- !u!4 &4791262294171684
Transform:
  m_ObjectHideFlags: 0
  m_CorrespondingSourceObject: {fileID: 0}
  m_PrefabInstance: {fileID: 0}
  m_PrefabAsset: {fileID: 0}
  m_GameObject: {fileID: 1004557068191762}
  m_LocalRotation: {x: -0, y: -0, z: -0, w: 1}
  m_LocalPosition: {x: 0.44899988, y: 1.17, z: -0.008}
  m_LocalScale: {x: 1, y: 1, z: 1}
  m_Children: []
  m_Father: {fileID: 4911899437119408}
  m_RootOrder: 25
  m_LocalEulerAnglesHint: {x: 0, y: 0, z: 0}
--- !u!1 &1015346735370410
GameObject:
  m_ObjectHideFlags: 0
  m_CorrespondingSourceObject: {fileID: 0}
  m_PrefabInstance: {fileID: 0}
  m_PrefabAsset: {fileID: 0}
  serializedVersion: 6
  m_Component:
  - component: {fileID: 4990896261567924}
  m_Layer: 8
  m_Name: VisPoint (7)
  m_TagString: Untagged
  m_Icon: {fileID: 0}
  m_NavMeshLayer: 0
  m_StaticEditorFlags: 0
  m_IsActive: 1
--- !u!4 &4990896261567924
Transform:
  m_ObjectHideFlags: 0
  m_CorrespondingSourceObject: {fileID: 0}
  m_PrefabInstance: {fileID: 0}
  m_PrefabAsset: {fileID: 0}
  m_GameObject: {fileID: 1015346735370410}
  m_LocalRotation: {x: -0, y: -0, z: -0, w: 1}
  m_LocalPosition: {x: -0.9550003, y: -0.08799958, z: 0.12699988}
  m_LocalScale: {x: 1, y: 1, z: 1}
  m_Children: []
  m_Father: {fileID: 4280042431259992}
  m_RootOrder: 7
  m_LocalEulerAnglesHint: {x: 0, y: 0, z: 0}
--- !u!1 &1063840805269616
GameObject:
  m_ObjectHideFlags: 0
  m_CorrespondingSourceObject: {fileID: 0}
  m_PrefabInstance: {fileID: 0}
  m_PrefabAsset: {fileID: 0}
  serializedVersion: 6
  m_Component:
  - component: {fileID: 4482738296198292}
  - component: {fileID: 33094651933774546}
  - component: {fileID: 23583040168887506}
  - component: {fileID: 64347023181204480}
  m_Layer: 8
  m_Name: FridgeBodyMesh
  m_TagString: SimObjPhysics
  m_Icon: {fileID: 0}
  m_NavMeshLayer: 1
  m_StaticEditorFlags: 0
  m_IsActive: 1
--- !u!4 &4482738296198292
Transform:
  m_ObjectHideFlags: 0
  m_CorrespondingSourceObject: {fileID: 0}
  m_PrefabInstance: {fileID: 0}
  m_PrefabAsset: {fileID: 0}
  m_GameObject: {fileID: 1063840805269616}
  m_LocalRotation: {x: -0, y: -0, z: -0, w: 1}
  m_LocalPosition: {x: 0, y: 0, z: 0}
  m_LocalScale: {x: 1, y: 1, z: 1.0000002}
  m_Children:
  - {fileID: 4390756370274404}
  - {fileID: 4903347923261456}
  - {fileID: 4911899437119408}
  m_Father: {fileID: 4560411950611896}
  m_RootOrder: 6
  m_LocalEulerAnglesHint: {x: 0, y: 0, z: 0}
--- !u!33 &33094651933774546
MeshFilter:
  m_ObjectHideFlags: 0
  m_CorrespondingSourceObject: {fileID: 0}
  m_PrefabInstance: {fileID: 0}
  m_PrefabAsset: {fileID: 0}
  m_GameObject: {fileID: 1063840805269616}
  m_Mesh: {fileID: 4300000, guid: 14427f12143b7454ea78c2329409ff6b, type: 3}
--- !u!23 &23583040168887506
MeshRenderer:
  m_ObjectHideFlags: 0
  m_CorrespondingSourceObject: {fileID: 0}
  m_PrefabInstance: {fileID: 0}
  m_PrefabAsset: {fileID: 0}
  m_GameObject: {fileID: 1063840805269616}
  m_Enabled: 1
  m_CastShadows: 1
  m_ReceiveShadows: 1
  m_DynamicOccludee: 1
  m_MotionVectors: 1
  m_LightProbeUsage: 1
  m_ReflectionProbeUsage: 1
  m_RayTracingMode: 2
  m_RenderingLayerMask: 1
  m_RendererPriority: 0
  m_Materials:
  - {fileID: 2100000, guid: f6c5ca2b5680b47f98b40f5345828ae0, type: 2}
  - {fileID: 2100000, guid: 2a3e22358a4d143b8800bf28e57612bb, type: 2}
  - {fileID: 2100000, guid: 5d56f6bafc8594221a5375a5b986a132, type: 2}
  - {fileID: 2100000, guid: 5d6dcc036d547410d8461b0bad7e9921, type: 2}
  - {fileID: 2100000, guid: 104c3cbb050804ac19b9aaa3207ab00e, type: 2}
  - {fileID: 2100000, guid: 32b386b74188e4bac9bbea278ca94b0b, type: 2}
  - {fileID: 2100000, guid: 9c252f8905c28427381463ccad0e6c9c, type: 2}
  m_StaticBatchInfo:
    firstSubMesh: 0
    subMeshCount: 0
  m_StaticBatchRoot: {fileID: 0}
  m_ProbeAnchor: {fileID: 0}
  m_LightProbeVolumeOverride: {fileID: 0}
  m_ScaleInLightmap: 1
  m_ReceiveGI: 1
  m_PreserveUVs: 0
  m_IgnoreNormalsForChartDetection: 0
  m_ImportantGI: 0
  m_StitchLightmapSeams: 0
  m_SelectedEditorRenderState: 3
  m_MinimumChartSize: 4
  m_AutoUVMaxDistance: 0.5
  m_AutoUVMaxAngle: 89
  m_LightmapParameters: {fileID: 0}
  m_SortingLayerID: 0
  m_SortingLayer: 0
  m_SortingOrder: 0
--- !u!64 &64347023181204480
MeshCollider:
  m_ObjectHideFlags: 0
  m_CorrespondingSourceObject: {fileID: 0}
  m_PrefabInstance: {fileID: 0}
  m_PrefabAsset: {fileID: 0}
  m_GameObject: {fileID: 1063840805269616}
  m_Material: {fileID: 0}
  m_IsTrigger: 0
  m_Enabled: 1
  serializedVersion: 4
  m_Convex: 0
  m_CookingOptions: 30
  m_Mesh: {fileID: 4300000, guid: 14427f12143b7454ea78c2329409ff6b, type: 3}
--- !u!1 &1091562968807098
GameObject:
  m_ObjectHideFlags: 0
  m_CorrespondingSourceObject: {fileID: 0}
  m_PrefabInstance: {fileID: 0}
  m_PrefabAsset: {fileID: 0}
  serializedVersion: 6
  m_Component:
  - component: {fileID: 4020953398961856}
  m_Layer: 8
  m_Name: VisPoint (4)
  m_TagString: Untagged
  m_Icon: {fileID: 0}
  m_NavMeshLayer: 0
  m_StaticEditorFlags: 0
  m_IsActive: 1
--- !u!4 &4020953398961856
Transform:
  m_ObjectHideFlags: 0
  m_CorrespondingSourceObject: {fileID: 0}
  m_PrefabInstance: {fileID: 0}
  m_PrefabAsset: {fileID: 0}
  m_GameObject: {fileID: 1091562968807098}
  m_LocalRotation: {x: -0, y: -0, z: -0, w: 1}
  m_LocalPosition: {x: -0.94400024, y: -0.45700002, z: 0.12699986}
  m_LocalScale: {x: 1, y: 1, z: 1}
  m_Children: []
  m_Father: {fileID: 4283099251405792}
  m_RootOrder: 4
  m_LocalEulerAnglesHint: {x: 0, y: 0, z: 0}
--- !u!1 &1104391334797850
GameObject:
  m_ObjectHideFlags: 0
  m_CorrespondingSourceObject: {fileID: 0}
  m_PrefabInstance: {fileID: 0}
  m_PrefabAsset: {fileID: 0}
  serializedVersion: 6
  m_Component:
  - component: {fileID: 4020257287834232}
  m_Layer: 8
  m_Name: vPoint (19)
  m_TagString: Untagged
  m_Icon: {fileID: 0}
  m_NavMeshLayer: 0
  m_StaticEditorFlags: 0
  m_IsActive: 1
--- !u!4 &4020257287834232
Transform:
  m_ObjectHideFlags: 0
  m_CorrespondingSourceObject: {fileID: 0}
  m_PrefabInstance: {fileID: 0}
  m_PrefabAsset: {fileID: 0}
  m_GameObject: {fileID: 1104391334797850}
  m_LocalRotation: {x: -0, y: -0, z: -0, w: 1}
  m_LocalPosition: {x: -0.467, y: 0.74, z: -0.24900007}
  m_LocalScale: {x: 1, y: 1, z: 1}
  m_Children: []
  m_Father: {fileID: 4911899437119408}
  m_RootOrder: 19
  m_LocalEulerAnglesHint: {x: 0, y: 0, z: 0}
--- !u!1 &1116039084699874
GameObject:
  m_ObjectHideFlags: 0
  m_CorrespondingSourceObject: {fileID: 0}
  m_PrefabInstance: {fileID: 0}
  m_PrefabAsset: {fileID: 0}
  serializedVersion: 6
  m_Component:
  - component: {fileID: 4375757760553150}
  m_Layer: 8
  m_Name: vPoint (13)
  m_TagString: Untagged
  m_Icon: {fileID: 0}
  m_NavMeshLayer: 0
  m_StaticEditorFlags: 0
  m_IsActive: 1
--- !u!4 &4375757760553150
Transform:
  m_ObjectHideFlags: 0
  m_CorrespondingSourceObject: {fileID: 0}
  m_PrefabInstance: {fileID: 0}
  m_PrefabAsset: {fileID: 0}
  m_GameObject: {fileID: 1116039084699874}
  m_LocalRotation: {x: -0, y: -0, z: -0, w: 1}
  m_LocalPosition: {x: 0.014, y: 0.523, z: 0.1575}
  m_LocalScale: {x: 1, y: 1, z: 1}
  m_Children: []
  m_Father: {fileID: 4911899437119408}
  m_RootOrder: 13
  m_LocalEulerAnglesHint: {x: 0, y: 0, z: 0}
--- !u!1 &1121682555393176
GameObject:
  m_ObjectHideFlags: 0
  m_CorrespondingSourceObject: {fileID: 0}
  m_PrefabInstance: {fileID: 0}
  m_PrefabAsset: {fileID: 0}
  serializedVersion: 6
  m_Component:
  - component: {fileID: 4476171095237184}
  m_Layer: 8
  m_Name: vPoint
  m_TagString: Untagged
  m_Icon: {fileID: 0}
  m_NavMeshLayer: 0
  m_StaticEditorFlags: 0
  m_IsActive: 1
--- !u!4 &4476171095237184
Transform:
  m_ObjectHideFlags: 0
  m_CorrespondingSourceObject: {fileID: 0}
  m_PrefabInstance: {fileID: 0}
  m_PrefabAsset: {fileID: 0}
  m_GameObject: {fileID: 1121682555393176}
  m_LocalRotation: {x: 0, y: 0, z: 0, w: 1}
  m_LocalPosition: {x: 0, y: 1.092, z: 0.249}
  m_LocalScale: {x: 1, y: 1, z: 1}
  m_Children: []
  m_Father: {fileID: 4911899437119408}
  m_RootOrder: 0
  m_LocalEulerAnglesHint: {x: 0, y: 0, z: 0}
--- !u!1 &1126730123628398
GameObject:
  m_ObjectHideFlags: 0
  m_CorrespondingSourceObject: {fileID: 0}
  m_PrefabInstance: {fileID: 0}
  m_PrefabAsset: {fileID: 0}
  serializedVersion: 6
  m_Component:
  - component: {fileID: 4640213776755202}
  m_Layer: 8
  m_Name: VisPoint (5)
  m_TagString: Untagged
  m_Icon: {fileID: 0}
  m_NavMeshLayer: 0
  m_StaticEditorFlags: 0
  m_IsActive: 1
--- !u!4 &4640213776755202
Transform:
  m_ObjectHideFlags: 0
  m_CorrespondingSourceObject: {fileID: 0}
  m_PrefabInstance: {fileID: 0}
  m_PrefabAsset: {fileID: 0}
  m_GameObject: {fileID: 1126730123628398}
  m_LocalRotation: {x: -0, y: -0, z: -0, w: 1}
  m_LocalPosition: {x: -0.061000198, y: -0.33299994, z: 0.12699988}
  m_LocalScale: {x: 1, y: 1, z: 1}
  m_Children: []
  m_Father: {fileID: 4280042431259992}
  m_RootOrder: 5
  m_LocalEulerAnglesHint: {x: 0, y: 0, z: 0}
--- !u!1 &1137054287074770
GameObject:
  m_ObjectHideFlags: 0
  m_CorrespondingSourceObject: {fileID: 0}
  m_PrefabInstance: {fileID: 0}
  m_PrefabAsset: {fileID: 0}
  serializedVersion: 6
  m_Component:
  - component: {fileID: 4188691933534280}
  m_Layer: 8
  m_Name: vPoint (31)
  m_TagString: Untagged
  m_Icon: {fileID: 0}
  m_NavMeshLayer: 0
  m_StaticEditorFlags: 0
  m_IsActive: 1
--- !u!4 &4188691933534280
Transform:
  m_ObjectHideFlags: 0
  m_CorrespondingSourceObject: {fileID: 0}
  m_PrefabInstance: {fileID: 0}
  m_PrefabAsset: {fileID: 0}
  m_GameObject: {fileID: 1137054287074770}
  m_LocalRotation: {x: -0, y: -0, z: -0, w: 1}
  m_LocalPosition: {x: -0.3082, y: 1.9228, z: 0.2344}
  m_LocalScale: {x: 1.0000005, y: 1, z: 1.0000005}
  m_Children: []
  m_Father: {fileID: 4911899437119408}
  m_RootOrder: 31
  m_LocalEulerAnglesHint: {x: 0, y: 0, z: 0}
--- !u!1 &1146380064525322
GameObject:
  m_ObjectHideFlags: 0
  m_CorrespondingSourceObject: {fileID: 0}
  m_PrefabInstance: {fileID: 0}
  m_PrefabAsset: {fileID: 0}
  serializedVersion: 6
  m_Component:
  - component: {fileID: 4975754929234022}
  m_Layer: 8
  m_Name: vPoint (29)
  m_TagString: Untagged
  m_Icon: {fileID: 0}
  m_NavMeshLayer: 0
  m_StaticEditorFlags: 0
  m_IsActive: 1
--- !u!4 &4975754929234022
Transform:
  m_ObjectHideFlags: 0
  m_CorrespondingSourceObject: {fileID: 0}
  m_PrefabInstance: {fileID: 0}
  m_PrefabAsset: {fileID: 0}
  m_GameObject: {fileID: 1146380064525322}
  m_LocalRotation: {x: -0, y: -0, z: -0, w: 1}
  m_LocalPosition: {x: 0.0182, y: 1.9228, z: 0.2344}
  m_LocalScale: {x: 1.0000005, y: 1, z: 1.0000005}
  m_Children: []
  m_Father: {fileID: 4911899437119408}
  m_RootOrder: 29
  m_LocalEulerAnglesHint: {x: 0, y: 0, z: 0}
--- !u!1 &1152665717341304
GameObject:
  m_ObjectHideFlags: 0
  m_CorrespondingSourceObject: {fileID: 0}
  m_PrefabInstance: {fileID: 0}
  m_PrefabAsset: {fileID: 0}
  serializedVersion: 6
  m_Component:
  - component: {fileID: 4280042431259992}
  m_Layer: 8
  m_Name: VisPoints
  m_TagString: SimObjPhysics
  m_Icon: {fileID: 0}
  m_NavMeshLayer: 0
  m_StaticEditorFlags: 0
  m_IsActive: 1
--- !u!4 &4280042431259992
Transform:
  m_ObjectHideFlags: 0
  m_CorrespondingSourceObject: {fileID: 0}
  m_PrefabInstance: {fileID: 0}
  m_PrefabAsset: {fileID: 0}
  m_GameObject: {fileID: 1152665717341304}
  m_LocalRotation: {x: -0, y: -0, z: -0, w: 1}
  m_LocalPosition: {x: 0, y: 0, z: 0}
  m_LocalScale: {x: 1, y: 1, z: 1}
  m_Children:
  - {fileID: 4261442300096190}
  - {fileID: 4932053272681894}
  - {fileID: 4557870704995100}
  - {fileID: 4603268902650468}
  - {fileID: 4744819525701178}
  - {fileID: 4640213776755202}
  - {fileID: 4380366295538176}
  - {fileID: 4990896261567924}
  m_Father: {fileID: 4390756370274404}
  m_RootOrder: 3
  m_LocalEulerAnglesHint: {x: 0, y: 0, z: 0}
--- !u!1 &1176350982031502
GameObject:
  m_ObjectHideFlags: 0
  m_CorrespondingSourceObject: {fileID: 0}
  m_PrefabInstance: {fileID: 0}
  m_PrefabAsset: {fileID: 0}
  serializedVersion: 6
  m_Component:
  - component: {fileID: 4691156227392676}
  m_Layer: 8
  m_Name: VisPoint
  m_TagString: Untagged
  m_Icon: {fileID: 0}
  m_NavMeshLayer: 0
  m_StaticEditorFlags: 0
  m_IsActive: 1
--- !u!4 &4691156227392676
Transform:
  m_ObjectHideFlags: 0
  m_CorrespondingSourceObject: {fileID: 0}
  m_PrefabInstance: {fileID: 0}
  m_PrefabAsset: {fileID: 0}
  m_GameObject: {fileID: 1176350982031502}
  m_LocalRotation: {x: -0, y: -0, z: -0, w: 1}
  m_LocalPosition: {x: -0.4880004, y: 0.06800002, z: 0.12699986}
  m_LocalScale: {x: 1, y: 1, z: 1}
  m_Children: []
  m_Father: {fileID: 4283099251405792}
  m_RootOrder: 0
  m_LocalEulerAnglesHint: {x: 0, y: 0, z: 0}
--- !u!1 &1178452332042422
GameObject:
  m_ObjectHideFlags: 0
  m_CorrespondingSourceObject: {fileID: 0}
  m_PrefabInstance: {fileID: 0}
  m_PrefabAsset: {fileID: 0}
  serializedVersion: 6
  m_Component:
  - component: {fileID: 4744819525701178}
  m_Layer: 8
  m_Name: VisPoint (4)
  m_TagString: Untagged
  m_Icon: {fileID: 0}
  m_NavMeshLayer: 0
  m_StaticEditorFlags: 0
  m_IsActive: 1
--- !u!4 &4744819525701178
Transform:
  m_ObjectHideFlags: 0
  m_CorrespondingSourceObject: {fileID: 0}
  m_PrefabInstance: {fileID: 0}
  m_PrefabAsset: {fileID: 0}
  m_GameObject: {fileID: 1178452332042422}
  m_LocalRotation: {x: -0, y: -0, z: -0, w: 1}
  m_LocalPosition: {x: -0.94399965, y: -0.33299994, z: 0.12699988}
  m_LocalScale: {x: 1, y: 1, z: 1}
  m_Children: []
  m_Father: {fileID: 4280042431259992}
  m_RootOrder: 4
  m_LocalEulerAnglesHint: {x: 0, y: 0, z: 0}
--- !u!1 &1185901638225522
GameObject:
  m_ObjectHideFlags: 0
  m_CorrespondingSourceObject: {fileID: 0}
  m_PrefabInstance: {fileID: 0}
  m_PrefabAsset: {fileID: 0}
  serializedVersion: 6
  m_Component:
  - component: {fileID: 4932053272681894}
  m_Layer: 8
  m_Name: VisPoint (1)
  m_TagString: Untagged
  m_Icon: {fileID: 0}
  m_NavMeshLayer: 0
  m_StaticEditorFlags: 0
  m_IsActive: 1
--- !u!4 &4932053272681894
Transform:
  m_ObjectHideFlags: 0
  m_CorrespondingSourceObject: {fileID: 0}
  m_PrefabInstance: {fileID: 0}
  m_PrefabAsset: {fileID: 0}
  m_GameObject: {fileID: 1185901638225522}
  m_LocalRotation: {x: -0, y: -0, z: -0, w: 1}
  m_LocalPosition: {x: -0.48800024, y: 0.36499953, z: 0.12699988}
  m_LocalScale: {x: 1, y: 1, z: 1}
  m_Children: []
  m_Father: {fileID: 4280042431259992}
  m_RootOrder: 1
  m_LocalEulerAnglesHint: {x: 0, y: 0, z: 0}
--- !u!1 &1188574467420694
GameObject:
  m_ObjectHideFlags: 0
  m_CorrespondingSourceObject: {fileID: 0}
  m_PrefabInstance: {fileID: 0}
  m_PrefabAsset: {fileID: 0}
  serializedVersion: 6
  m_Component:
  - component: {fileID: 4380366295538176}
  m_Layer: 8
  m_Name: VisPoint (6)
  m_TagString: Untagged
  m_Icon: {fileID: 0}
  m_NavMeshLayer: 0
  m_StaticEditorFlags: 0
  m_IsActive: 1
--- !u!4 &4380366295538176
Transform:
  m_ObjectHideFlags: 0
  m_CorrespondingSourceObject: {fileID: 0}
  m_PrefabInstance: {fileID: 0}
  m_PrefabAsset: {fileID: 0}
  m_GameObject: {fileID: 1188574467420694}
  m_LocalRotation: {x: -0, y: -0, z: -0, w: 1}
  m_LocalPosition: {x: -0.019000381, y: -0.08799958, z: 0.12699988}
  m_LocalScale: {x: 1, y: 1, z: 1}
  m_Children: []
  m_Father: {fileID: 4280042431259992}
  m_RootOrder: 6
  m_LocalEulerAnglesHint: {x: 0, y: 0, z: 0}
--- !u!1 &1190343126180532
GameObject:
  m_ObjectHideFlags: 0
  m_CorrespondingSourceObject: {fileID: 0}
  m_PrefabInstance: {fileID: 0}
  m_PrefabAsset: {fileID: 0}
  serializedVersion: 6
  m_Component:
  - component: {fileID: 4390756370274404}
  m_Layer: 8
  m_Name: FreezerDoor
  m_TagString: SimObjPhysics
  m_Icon: {fileID: 0}
  m_NavMeshLayer: 0
  m_StaticEditorFlags: 0
  m_IsActive: 1
--- !u!4 &4390756370274404
Transform:
  m_ObjectHideFlags: 0
  m_CorrespondingSourceObject: {fileID: 0}
  m_PrefabInstance: {fileID: 0}
  m_PrefabAsset: {fileID: 0}
  m_GameObject: {fileID: 1190343126180532}
  m_LocalRotation: {x: 0, y: 0, z: 0, w: 1}
  m_LocalPosition: {x: 0.48567152, y: 1.5604222, z: 0.26141644}
  m_LocalScale: {x: 1, y: 1, z: 1}
  m_Children:
  - {fileID: 4217153166699986}
  - {fileID: 4607069721834308}
  - {fileID: 4748900578002698}
  - {fileID: 4280042431259992}
  m_Father: {fileID: 4482738296198292}
  m_RootOrder: 0
  m_LocalEulerAnglesHint: {x: 0, y: 0, z: 0}
--- !u!1 &1205433553083772
GameObject:
  m_ObjectHideFlags: 0
  m_CorrespondingSourceObject: {fileID: 0}
  m_PrefabInstance: {fileID: 0}
  m_PrefabAsset: {fileID: 0}
  serializedVersion: 6
  m_Component:
  - component: {fileID: 4470431924791568}
  m_Layer: 8
  m_Name: vPoint (22)
  m_TagString: Untagged
  m_Icon: {fileID: 0}
  m_NavMeshLayer: 0
  m_StaticEditorFlags: 0
  m_IsActive: 1
--- !u!4 &4470431924791568
Transform:
  m_ObjectHideFlags: 0
  m_CorrespondingSourceObject: {fileID: 0}
  m_PrefabInstance: {fileID: 0}
  m_PrefabAsset: {fileID: 0}
  m_GameObject: {fileID: 1205433553083772}
  m_LocalRotation: {x: -0, y: -0, z: -0, w: 1}
  m_LocalPosition: {x: 0.44899988, y: 0.751, z: -0.24900007}
  m_LocalScale: {x: 1, y: 1, z: 1}
  m_Children: []
  m_Father: {fileID: 4911899437119408}
  m_RootOrder: 22
  m_LocalEulerAnglesHint: {x: 0, y: 0, z: 0}
--- !u!1 &1226644795073202
GameObject:
  m_ObjectHideFlags: 0
  m_CorrespondingSourceObject: {fileID: 0}
  m_PrefabInstance: {fileID: 0}
  m_PrefabAsset: {fileID: 0}
  serializedVersion: 6
  m_Component:
  - component: {fileID: 4793927104939836}
  - component: {fileID: 65518955272260088}
  - component: {fileID: 114726034780664302}
  m_Layer: 9
  m_Name: ReceptacleTriggerBox (1)
  m_TagString: Receptacle
  m_Icon: {fileID: 0}
  m_NavMeshLayer: 0
  m_StaticEditorFlags: 0
  m_IsActive: 1
--- !u!4 &4793927104939836
Transform:
  m_ObjectHideFlags: 0
  m_CorrespondingSourceObject: {fileID: 0}
  m_PrefabInstance: {fileID: 0}
  m_PrefabAsset: {fileID: 0}
  m_GameObject: {fileID: 1226644795073202}
  m_LocalRotation: {x: -0, y: -0, z: -0, w: 1}
  m_LocalPosition: {x: -0.0045626243, y: 1.4940003, z: 0.052000053}
  m_LocalScale: {x: 0.70148504, y: 0.4002542, z: 0.4020306}
  m_Children: []
  m_Father: {fileID: 4560411950611896}
  m_RootOrder: 1
  m_LocalEulerAnglesHint: {x: 0, y: 0, z: 0}
--- !u!65 &65518955272260088
BoxCollider:
  m_ObjectHideFlags: 0
  m_CorrespondingSourceObject: {fileID: 0}
  m_PrefabInstance: {fileID: 0}
  m_PrefabAsset: {fileID: 0}
  m_GameObject: {fileID: 1226644795073202}
  m_Material: {fileID: 0}
  m_IsTrigger: 1
  m_Enabled: 1
  serializedVersion: 2
  m_Size: {x: 0.9990648, y: 0.4574461, z: 0.87559897}
  m_Center: {x: 2.7770928e-16, y: -0.27127695, z: -0.062199995}
--- !u!114 &114726034780664302
MonoBehaviour:
  m_ObjectHideFlags: 0
  m_CorrespondingSourceObject: {fileID: 0}
  m_PrefabInstance: {fileID: 0}
  m_PrefabAsset: {fileID: 0}
  m_GameObject: {fileID: 1226644795073202}
  m_Enabled: 1
  m_EditorHideFlags: 0
  m_Script: {fileID: 11500000, guid: 5122b08936ec54929891d19a8fac4755, type: 3}
  m_Name: 
  m_EditorClassIdentifier: 
  CurrentlyContains: []
  myParent: {fileID: 0}
--- !u!1 &1244617781967794
GameObject:
  m_ObjectHideFlags: 0
  m_CorrespondingSourceObject: {fileID: 0}
  m_PrefabInstance: {fileID: 0}
  m_PrefabAsset: {fileID: 0}
  serializedVersion: 6
  m_Component:
  - component: {fileID: 4508296128731662}
  m_Layer: 8
  m_Name: vPoint (27)
  m_TagString: Untagged
  m_Icon: {fileID: 0}
  m_NavMeshLayer: 0
  m_StaticEditorFlags: 0
  m_IsActive: 1
--- !u!4 &4508296128731662
Transform:
  m_ObjectHideFlags: 0
  m_CorrespondingSourceObject: {fileID: 0}
  m_PrefabInstance: {fileID: 0}
  m_PrefabAsset: {fileID: 0}
  m_GameObject: {fileID: 1244617781967794}
  m_LocalRotation: {x: -0, y: -0, z: -0, w: 1}
  m_LocalPosition: {x: -0.459, y: 0.569, z: -0.007999897}
  m_LocalScale: {x: 1, y: 1, z: 1}
  m_Children: []
  m_Father: {fileID: 4911899437119408}
  m_RootOrder: 27
  m_LocalEulerAnglesHint: {x: 0, y: 0, z: 0}
--- !u!1 &1275531938926978
GameObject:
  m_ObjectHideFlags: 0
  m_CorrespondingSourceObject: {fileID: 0}
  m_PrefabInstance: {fileID: 0}
  m_PrefabAsset: {fileID: 0}
  serializedVersion: 6
  m_Component:
  - component: {fileID: 4557870704995100}
  m_Layer: 8
  m_Name: VisPoint (2)
  m_TagString: Untagged
  m_Icon: {fileID: 0}
  m_NavMeshLayer: 0
  m_StaticEditorFlags: 0
  m_IsActive: 1
--- !u!4 &4557870704995100
Transform:
  m_ObjectHideFlags: 0
  m_CorrespondingSourceObject: {fileID: 0}
  m_PrefabInstance: {fileID: 0}
  m_PrefabAsset: {fileID: 0}
  m_GameObject: {fileID: 1275531938926978}
  m_LocalRotation: {x: -0, y: -0, z: -0, w: 1}
  m_LocalPosition: {x: -0.042000145, y: 0.34500003, z: 0.12699988}
  m_LocalScale: {x: 1, y: 1, z: 1}
  m_Children: []
  m_Father: {fileID: 4280042431259992}
  m_RootOrder: 2
  m_LocalEulerAnglesHint: {x: 0, y: 0, z: 0}
--- !u!1 &1281908195867764
GameObject:
  m_ObjectHideFlags: 0
  m_CorrespondingSourceObject: {fileID: 0}
  m_PrefabInstance: {fileID: 0}
  m_PrefabAsset: {fileID: 0}
  serializedVersion: 6
  m_Component:
  - component: {fileID: 4846240390898850}
  m_Layer: 8
  m_Name: vPoint (28)
  m_TagString: Untagged
  m_Icon: {fileID: 0}
  m_NavMeshLayer: 0
  m_StaticEditorFlags: 0
  m_IsActive: 1
--- !u!4 &4846240390898850
Transform:
  m_ObjectHideFlags: 0
  m_CorrespondingSourceObject: {fileID: 0}
  m_PrefabInstance: {fileID: 0}
  m_PrefabAsset: {fileID: 0}
  m_GameObject: {fileID: 1281908195867764}
  m_LocalRotation: {x: -0, y: -0, z: -0, w: 1}
  m_LocalPosition: {x: -0.4590001, y: 1.11, z: -0.007999897}
  m_LocalScale: {x: 1, y: 1, z: 1}
  m_Children: []
  m_Father: {fileID: 4911899437119408}
  m_RootOrder: 28
  m_LocalEulerAnglesHint: {x: 0, y: 0, z: 0}
--- !u!1 &1292234390978148
GameObject:
  m_ObjectHideFlags: 0
  m_CorrespondingSourceObject: {fileID: 0}
  m_PrefabInstance: {fileID: 0}
  m_PrefabAsset: {fileID: 0}
  serializedVersion: 6
  m_Component:
  - component: {fileID: 4001596629550230}
  m_Layer: 8
  m_Name: vPoint (3)
  m_TagString: Untagged
  m_Icon: {fileID: 0}
  m_NavMeshLayer: 0
  m_StaticEditorFlags: 0
  m_IsActive: 1
--- !u!4 &4001596629550230
Transform:
  m_ObjectHideFlags: 0
  m_CorrespondingSourceObject: {fileID: 0}
  m_PrefabInstance: {fileID: 0}
  m_PrefabAsset: {fileID: 0}
  m_GameObject: {fileID: 1292234390978148}
  m_LocalRotation: {x: -0, y: -0, z: -0, w: 1}
  m_LocalPosition: {x: 0.42700005, y: 0.58, z: 0.24900007}
  m_LocalScale: {x: 1, y: 1, z: 1}
  m_Children: []
  m_Father: {fileID: 4911899437119408}
  m_RootOrder: 3
  m_LocalEulerAnglesHint: {x: 0, y: 0, z: 0}
--- !u!1 &1299091889224454
GameObject:
  m_ObjectHideFlags: 0
  m_CorrespondingSourceObject: {fileID: 0}
  m_PrefabInstance: {fileID: 0}
  m_PrefabAsset: {fileID: 0}
  serializedVersion: 6
  m_Component:
  - component: {fileID: 4544590316696620}
  m_Layer: 8
  m_Name: vPoint (16)
  m_TagString: Untagged
  m_Icon: {fileID: 0}
  m_NavMeshLayer: 0
  m_StaticEditorFlags: 0
  m_IsActive: 1
--- !u!4 &4544590316696620
Transform:
  m_ObjectHideFlags: 0
  m_CorrespondingSourceObject: {fileID: 0}
  m_PrefabInstance: {fileID: 0}
  m_PrefabAsset: {fileID: 0}
  m_GameObject: {fileID: 1299091889224454}
  m_LocalRotation: {x: -0, y: -0, z: -0, w: 1}
  m_LocalPosition: {x: -0.467, y: 1.731, z: -0.249}
  m_LocalScale: {x: 1, y: 1, z: 1}
  m_Children: []
  m_Father: {fileID: 4911899437119408}
  m_RootOrder: 16
  m_LocalEulerAnglesHint: {x: 0, y: 0, z: 0}
--- !u!1 &1315238461653020
GameObject:
  m_ObjectHideFlags: 0
  m_CorrespondingSourceObject: {fileID: 0}
  m_PrefabInstance: {fileID: 0}
  m_PrefabAsset: {fileID: 0}
  serializedVersion: 6
  m_Component:
  - component: {fileID: 4750346168697702}
  m_Layer: 8
  m_Name: VisPoint (1)
  m_TagString: Untagged
  m_Icon: {fileID: 0}
  m_NavMeshLayer: 0
  m_StaticEditorFlags: 0
  m_IsActive: 1
--- !u!4 &4750346168697702
Transform:
  m_ObjectHideFlags: 0
  m_CorrespondingSourceObject: {fileID: 0}
  m_PrefabInstance: {fileID: 0}
  m_PrefabAsset: {fileID: 0}
  m_GameObject: {fileID: 1315238461653020}
  m_LocalRotation: {x: -0, y: -0, z: -0, w: 1}
  m_LocalPosition: {x: -0.4880004, y: 0.559, z: 0.12699986}
  m_LocalScale: {x: 1, y: 1, z: 1}
  m_Children: []
  m_Father: {fileID: 4283099251405792}
  m_RootOrder: 1
  m_LocalEulerAnglesHint: {x: 0, y: 0, z: 0}
--- !u!1 &1327613302627136
GameObject:
  m_ObjectHideFlags: 0
  m_CorrespondingSourceObject: {fileID: 0}
  m_PrefabInstance: {fileID: 0}
  m_PrefabAsset: {fileID: 0}
  serializedVersion: 6
  m_Component:
  - component: {fileID: 4283099251405792}
  m_Layer: 8
  m_Name: VisPoints
  m_TagString: Untagged
  m_Icon: {fileID: 0}
  m_NavMeshLayer: 0
  m_StaticEditorFlags: 0
  m_IsActive: 1
--- !u!4 &4283099251405792
Transform:
  m_ObjectHideFlags: 0
  m_CorrespondingSourceObject: {fileID: 0}
  m_PrefabInstance: {fileID: 0}
  m_PrefabAsset: {fileID: 0}
  m_GameObject: {fileID: 1327613302627136}
  m_LocalRotation: {x: -0, y: -0, z: -0, w: 1}
  m_LocalPosition: {x: -0, y: -0.055999994, z: 0}
  m_LocalScale: {x: 1, y: 1, z: 1}
  m_Children:
  - {fileID: 4691156227392676}
  - {fileID: 4750346168697702}
  - {fileID: 4956351036703208}
  - {fileID: 4930934164508760}
  - {fileID: 4020953398961856}
  - {fileID: 4842090729830466}
  - {fileID: 4120614596512902}
  - {fileID: 4668782271834656}
  m_Father: {fileID: 4903347923261456}
  m_RootOrder: 3
  m_LocalEulerAnglesHint: {x: 0, y: 0, z: 0}
--- !u!1 &1359247628778588
GameObject:
  m_ObjectHideFlags: 0
  m_CorrespondingSourceObject: {fileID: 0}
  m_PrefabInstance: {fileID: 0}
  m_PrefabAsset: {fileID: 0}
  serializedVersion: 6
  m_Component:
  - component: {fileID: 4668782271834656}
  m_Layer: 8
  m_Name: VisPoint (7)
  m_TagString: Untagged
  m_Icon: {fileID: 0}
  m_NavMeshLayer: 0
  m_StaticEditorFlags: 0
  m_IsActive: 1
--- !u!4 &4668782271834656
Transform:
  m_ObjectHideFlags: 0
  m_CorrespondingSourceObject: {fileID: 0}
  m_PrefabInstance: {fileID: 0}
  m_PrefabAsset: {fileID: 0}
  m_GameObject: {fileID: 1359247628778588}
  m_LocalRotation: {x: -0, y: -0, z: -0, w: 1}
  m_LocalPosition: {x: -0.9550009, y: 0.116999984, z: 0.12699986}
  m_LocalScale: {x: 1, y: 1, z: 1}
  m_Children: []
  m_Father: {fileID: 4283099251405792}
  m_RootOrder: 7
  m_LocalEulerAnglesHint: {x: 0, y: 0, z: 0}
--- !u!1 &1393362684801530
GameObject:
  m_ObjectHideFlags: 0
  m_CorrespondingSourceObject: {fileID: 0}
  m_PrefabInstance: {fileID: 0}
  m_PrefabAsset: {fileID: 0}
  serializedVersion: 6
  m_Component:
  - component: {fileID: 4903347923261456}
  m_Layer: 8
  m_Name: FridgeDoor
  m_TagString: SimObjPhysics
  m_Icon: {fileID: 0}
  m_NavMeshLayer: 0
  m_StaticEditorFlags: 0
  m_IsActive: 1
--- !u!4 &4903347923261456
Transform:
  m_ObjectHideFlags: 0
  m_CorrespondingSourceObject: {fileID: 0}
  m_PrefabInstance: {fileID: 0}
  m_PrefabAsset: {fileID: 0}
  m_GameObject: {fileID: 1393362684801530}
  m_LocalRotation: {x: 0, y: 0, z: 0, w: 1}
  m_LocalPosition: {x: 0.48567152, y: 0.65108204, z: 0.2614174}
  m_LocalScale: {x: 1, y: 1, z: 1}
  m_Children:
  - {fileID: 4868786553369484}
  - {fileID: 4894582195617466}
  - {fileID: 4628446349783418}
  - {fileID: 4283099251405792}
  m_Father: {fileID: 4482738296198292}
  m_RootOrder: 1
  m_LocalEulerAnglesHint: {x: 0, y: 0, z: 0}
--- !u!1 &1398485227901332
GameObject:
  m_ObjectHideFlags: 0
  m_CorrespondingSourceObject: {fileID: 0}
  m_PrefabInstance: {fileID: 0}
  m_PrefabAsset: {fileID: 0}
  serializedVersion: 6
  m_Component:
  - component: {fileID: 4066375200121372}
  m_Layer: 8
  m_Name: vPoint (21)
  m_TagString: Untagged
  m_Icon: {fileID: 0}
  m_NavMeshLayer: 0
  m_StaticEditorFlags: 0
  m_IsActive: 1
--- !u!4 &4066375200121372
Transform:
  m_ObjectHideFlags: 0
  m_CorrespondingSourceObject: {fileID: 0}
  m_PrefabInstance: {fileID: 0}
  m_PrefabAsset: {fileID: 0}
  m_GameObject: {fileID: 1398485227901332}
  m_LocalRotation: {x: -0, y: -0, z: -0, w: 1}
  m_LocalPosition: {x: 0.449, y: 0.333, z: -0.24900007}
  m_LocalScale: {x: 1, y: 1, z: 1}
  m_Children: []
  m_Father: {fileID: 4911899437119408}
  m_RootOrder: 21
  m_LocalEulerAnglesHint: {x: 0, y: 0, z: 0}
--- !u!1 &1421084709005196
GameObject:
  m_ObjectHideFlags: 0
  m_CorrespondingSourceObject: {fileID: 0}
  m_PrefabInstance: {fileID: 0}
  m_PrefabAsset: {fileID: 0}
  serializedVersion: 6
  m_Component:
  - component: {fileID: 4327161141975256}
  - component: {fileID: 65704240746387434}
  - component: {fileID: 54048211730769300}
  m_Layer: 0
  m_Name: rbCol
  m_TagString: Untagged
  m_Icon: {fileID: 0}
  m_NavMeshLayer: 0
  m_StaticEditorFlags: 0
  m_IsActive: 0
--- !u!4 &4327161141975256
Transform:
  m_ObjectHideFlags: 0
  m_CorrespondingSourceObject: {fileID: 0}
  m_PrefabInstance: {fileID: 0}
  m_PrefabAsset: {fileID: 0}
  m_GameObject: {fileID: 1421084709005196}
  m_LocalRotation: {x: -0, y: -0, z: -0, w: 1}
  m_LocalPosition: {x: -0.000000029802322, y: 0, z: 0.00000015894524}
  m_LocalScale: {x: 1.0000005, y: 1, z: 1.0000006}
  m_Children: []
  m_Father: {fileID: 4607069721834308}
  m_RootOrder: 0
  m_LocalEulerAnglesHint: {x: 0, y: 0, z: 0}
--- !u!65 &65704240746387434
BoxCollider:
  m_ObjectHideFlags: 0
  m_CorrespondingSourceObject: {fileID: 0}
  m_PrefabInstance: {fileID: 0}
  m_PrefabAsset: {fileID: 0}
  m_GameObject: {fileID: 1421084709005196}
  m_Material: {fileID: 0}
  m_IsTrigger: 0
  m_Enabled: 1
  serializedVersion: 2
  m_Size: {x: 1, y: 1, z: 1}
  m_Center: {x: 0, y: 0, z: 0}
--- !u!54 &54048211730769300
Rigidbody:
  m_ObjectHideFlags: 0
  m_CorrespondingSourceObject: {fileID: 0}
  m_PrefabInstance: {fileID: 0}
  m_PrefabAsset: {fileID: 0}
  m_GameObject: {fileID: 1421084709005196}
  serializedVersion: 2
  m_Mass: 1
  m_Drag: 0
  m_AngularDrag: 0.05
  m_UseGravity: 1
  m_IsKinematic: 1
  m_Interpolate: 0
  m_Constraints: 0
  m_CollisionDetection: 0
--- !u!1 &1435845953041964
GameObject:
  m_ObjectHideFlags: 0
  m_CorrespondingSourceObject: {fileID: 0}
  m_PrefabInstance: {fileID: 0}
  m_PrefabAsset: {fileID: 0}
  serializedVersion: 6
  m_Component:
  - component: {fileID: 4930934164508760}
  m_Layer: 8
  m_Name: VisPoint (3)
  m_TagString: Untagged
  m_Icon: {fileID: 0}
  m_NavMeshLayer: 0
  m_StaticEditorFlags: 0
  m_IsActive: 1
--- !u!4 &4930934164508760
Transform:
  m_ObjectHideFlags: 0
  m_CorrespondingSourceObject: {fileID: 0}
  m_PrefabInstance: {fileID: 0}
  m_PrefabAsset: {fileID: 0}
  m_GameObject: {fileID: 1435845953041964}
  m_LocalRotation: {x: -0, y: -0, z: -0, w: 1}
  m_LocalPosition: {x: -0.9470005, y: 0.5580001, z: 0.12699986}
  m_LocalScale: {x: 1, y: 1, z: 1}
  m_Children: []
  m_Father: {fileID: 4283099251405792}
  m_RootOrder: 3
  m_LocalEulerAnglesHint: {x: 0, y: 0, z: 0}
--- !u!1 &1478516399140540
GameObject:
  m_ObjectHideFlags: 0
  m_CorrespondingSourceObject: {fileID: 0}
  m_PrefabInstance: {fileID: 0}
  m_PrefabAsset: {fileID: 0}
  serializedVersion: 6
  m_Component:
  - component: {fileID: 4794796867239488}
  m_Layer: 8
  m_Name: vPoint (7)
  m_TagString: Untagged
  m_Icon: {fileID: 0}
  m_NavMeshLayer: 0
  m_StaticEditorFlags: 0
  m_IsActive: 1
--- !u!4 &4794796867239488
Transform:
  m_ObjectHideFlags: 0
  m_CorrespondingSourceObject: {fileID: 0}
  m_PrefabInstance: {fileID: 0}
  m_PrefabAsset: {fileID: 0}
  m_GameObject: {fileID: 1478516399140540}
  m_LocalRotation: {x: -0, y: -0, z: -0, w: 1}
  m_LocalPosition: {x: 0.3970003, y: 1.296, z: 0.24900007}
  m_LocalScale: {x: 1, y: 1, z: 1}
  m_Children: []
  m_Father: {fileID: 4911899437119408}
  m_RootOrder: 7
  m_LocalEulerAnglesHint: {x: 0, y: 0, z: 0}
--- !u!1 &1481105746053374
GameObject:
  m_ObjectHideFlags: 0
  m_CorrespondingSourceObject: {fileID: 0}
  m_PrefabInstance: {fileID: 0}
  m_PrefabAsset: {fileID: 0}
  serializedVersion: 6
  m_Component:
  - component: {fileID: 4628446349783418}
  - component: {fileID: 65992263783271196}
  m_Layer: 8
  m_Name: tCol
  m_TagString: SimObj
  m_Icon: {fileID: 0}
  m_NavMeshLayer: 0
  m_StaticEditorFlags: 0
  m_IsActive: 1
--- !u!4 &4628446349783418
Transform:
  m_ObjectHideFlags: 0
  m_CorrespondingSourceObject: {fileID: 0}
  m_PrefabInstance: {fileID: 0}
  m_PrefabAsset: {fileID: 0}
  m_GameObject: {fileID: 1481105746053374}
  m_LocalRotation: {x: -0, y: -0, z: -0, w: 1}
  m_LocalPosition: {x: -0.48500013, y: -0.010000229, z: 0.08699989}
  m_LocalScale: {x: 1, y: 1.08844, z: 0.15984}
  m_Children: []
  m_Father: {fileID: 4903347923261456}
  m_RootOrder: 2
  m_LocalEulerAnglesHint: {x: 0, y: 0, z: 0}
--- !u!65 &65992263783271196
BoxCollider:
  m_ObjectHideFlags: 0
  m_CorrespondingSourceObject: {fileID: 0}
  m_PrefabInstance: {fileID: 0}
  m_PrefabAsset: {fileID: 0}
  m_GameObject: {fileID: 1481105746053374}
  m_Material: {fileID: 0}
  m_IsTrigger: 1
  m_Enabled: 1
  serializedVersion: 2
  m_Size: {x: 1, y: 1, z: 1}
  m_Center: {x: 0, y: 0, z: 0}
--- !u!1 &1489031123370724
GameObject:
  m_ObjectHideFlags: 0
  m_CorrespondingSourceObject: {fileID: 0}
  m_PrefabInstance: {fileID: 0}
  m_PrefabAsset: {fileID: 0}
  serializedVersion: 6
  m_Component:
  - component: {fileID: 4955646002160186}
  m_Layer: 8
  m_Name: vPoint (23)
  m_TagString: Untagged
  m_Icon: {fileID: 0}
  m_NavMeshLayer: 0
  m_StaticEditorFlags: 0
  m_IsActive: 1
--- !u!4 &4955646002160186
Transform:
  m_ObjectHideFlags: 0
  m_CorrespondingSourceObject: {fileID: 0}
  m_PrefabInstance: {fileID: 0}
  m_PrefabAsset: {fileID: 0}
  m_GameObject: {fileID: 1489031123370724}
  m_LocalRotation: {x: -0, y: -0, z: -0, w: 1}
  m_LocalPosition: {x: 0.44899988, y: 1.095, z: -0.24900007}
  m_LocalScale: {x: 1, y: 1, z: 1}
  m_Children: []
  m_Father: {fileID: 4911899437119408}
  m_RootOrder: 23
  m_LocalEulerAnglesHint: {x: 0, y: 0, z: 0}
--- !u!1 &1541482311875072
GameObject:
  m_ObjectHideFlags: 0
  m_CorrespondingSourceObject: {fileID: 0}
  m_PrefabInstance: {fileID: 0}
  m_PrefabAsset: {fileID: 0}
  serializedVersion: 6
  m_Component:
  - component: {fileID: 4869173763658998}
  m_Layer: 8
  m_Name: vPoint (1)
  m_TagString: Untagged
  m_Icon: {fileID: 0}
  m_NavMeshLayer: 0
  m_StaticEditorFlags: 0
  m_IsActive: 1
--- !u!4 &4869173763658998
Transform:
  m_ObjectHideFlags: 0
  m_CorrespondingSourceObject: {fileID: 0}
  m_PrefabInstance: {fileID: 0}
  m_PrefabAsset: {fileID: 0}
  m_GameObject: {fileID: 1541482311875072}
  m_LocalRotation: {x: -0, y: -0, z: -0, w: 1}
  m_LocalPosition: {x: -0.412, y: 1.092, z: 0.24900007}
  m_LocalScale: {x: 1, y: 1, z: 1}
  m_Children: []
  m_Father: {fileID: 4911899437119408}
  m_RootOrder: 1
  m_LocalEulerAnglesHint: {x: 0, y: 0, z: 0}
--- !u!1 &1546722852807498
GameObject:
  m_ObjectHideFlags: 0
  m_CorrespondingSourceObject: {fileID: 0}
  m_PrefabInstance: {fileID: 0}
  m_PrefabAsset: {fileID: 0}
  serializedVersion: 6
  m_Component:
  - component: {fileID: 4217153166699986}
  - component: {fileID: 33649323518336130}
  - component: {fileID: 23115872911142278}
  m_Layer: 8
  m_Name: Mesh
  m_TagString: SimObjPhysics
  m_Icon: {fileID: 0}
  m_NavMeshLayer: 1
  m_StaticEditorFlags: 0
  m_IsActive: 1
--- !u!4 &4217153166699986
Transform:
  m_ObjectHideFlags: 0
  m_CorrespondingSourceObject: {fileID: 0}
  m_PrefabInstance: {fileID: 0}
  m_PrefabAsset: {fileID: 0}
  m_GameObject: {fileID: 1546722852807498}
  m_LocalRotation: {x: 0, y: 0, z: 0, w: 1}
  m_LocalPosition: {x: 0, y: 0, z: 0}
  m_LocalScale: {x: 1, y: 1, z: 1}
  m_Children: []
  m_Father: {fileID: 4390756370274404}
  m_RootOrder: 0
  m_LocalEulerAnglesHint: {x: 0, y: 0, z: 0}
--- !u!33 &33649323518336130
MeshFilter:
  m_ObjectHideFlags: 0
  m_CorrespondingSourceObject: {fileID: 0}
  m_PrefabInstance: {fileID: 0}
  m_PrefabAsset: {fileID: 0}
  m_GameObject: {fileID: 1546722852807498}
  m_Mesh: {fileID: 4300002, guid: 14427f12143b7454ea78c2329409ff6b, type: 3}
--- !u!23 &23115872911142278
MeshRenderer:
  m_ObjectHideFlags: 0
  m_CorrespondingSourceObject: {fileID: 0}
  m_PrefabInstance: {fileID: 0}
  m_PrefabAsset: {fileID: 0}
  m_GameObject: {fileID: 1546722852807498}
  m_Enabled: 1
  m_CastShadows: 1
  m_ReceiveShadows: 1
  m_DynamicOccludee: 1
  m_MotionVectors: 1
  m_LightProbeUsage: 1
  m_ReflectionProbeUsage: 1
  m_RayTracingMode: 2
  m_RenderingLayerMask: 1
  m_RendererPriority: 0
  m_Materials:
  - {fileID: 2100000, guid: f6c5ca2b5680b47f98b40f5345828ae0, type: 2}
  - {fileID: 2100000, guid: 2a3e22358a4d143b8800bf28e57612bb, type: 2}
  - {fileID: 2100000, guid: 5d56f6bafc8594221a5375a5b986a132, type: 2}
  - {fileID: 2100000, guid: 5d6dcc036d547410d8461b0bad7e9921, type: 2}
  - {fileID: 2100000, guid: 104c3cbb050804ac19b9aaa3207ab00e, type: 2}
  - {fileID: 2100000, guid: 32b386b74188e4bac9bbea278ca94b0b, type: 2}
  - {fileID: 2100000, guid: 9c252f8905c28427381463ccad0e6c9c, type: 2}
  m_StaticBatchInfo:
    firstSubMesh: 0
    subMeshCount: 0
  m_StaticBatchRoot: {fileID: 0}
  m_ProbeAnchor: {fileID: 0}
  m_LightProbeVolumeOverride: {fileID: 0}
  m_ScaleInLightmap: 1
  m_ReceiveGI: 1
  m_PreserveUVs: 0
  m_IgnoreNormalsForChartDetection: 0
  m_ImportantGI: 0
  m_StitchLightmapSeams: 0
  m_SelectedEditorRenderState: 3
  m_MinimumChartSize: 4
  m_AutoUVMaxDistance: 0.5
  m_AutoUVMaxAngle: 89
  m_LightmapParameters: {fileID: 0}
  m_SortingLayerID: 0
  m_SortingLayer: 0
  m_SortingOrder: 0
--- !u!1 &1549433224519386
GameObject:
  m_ObjectHideFlags: 0
  m_CorrespondingSourceObject: {fileID: 0}
  m_PrefabInstance: {fileID: 0}
  m_PrefabAsset: {fileID: 0}
  serializedVersion: 6
  m_Component:
  - component: {fileID: 4261442300096190}
  m_Layer: 8
  m_Name: VisPoint
  m_TagString: Untagged
  m_Icon: {fileID: 0}
  m_NavMeshLayer: 0
  m_StaticEditorFlags: 0
  m_IsActive: 1
--- !u!4 &4261442300096190
Transform:
  m_ObjectHideFlags: 0
  m_CorrespondingSourceObject: {fileID: 0}
  m_PrefabInstance: {fileID: 0}
  m_PrefabAsset: {fileID: 0}
  m_GameObject: {fileID: 1549433224519386}
  m_LocalRotation: {x: -0, y: -0, z: -0, w: 1}
  m_LocalPosition: {x: -0.48800024, y: -0, z: 0.12699988}
  m_LocalScale: {x: 1, y: 1, z: 1}
  m_Children: []
  m_Father: {fileID: 4280042431259992}
  m_RootOrder: 0
  m_LocalEulerAnglesHint: {x: 0, y: 0, z: 0}
--- !u!1 &1560141075900636
GameObject:
  m_ObjectHideFlags: 0
  m_CorrespondingSourceObject: {fileID: 0}
  m_PrefabInstance: {fileID: 0}
  m_PrefabAsset: {fileID: 0}
  serializedVersion: 6
  m_Component:
  - component: {fileID: 4868786553369484}
  - component: {fileID: 33279482480298610}
  - component: {fileID: 23450587948287996}
  m_Layer: 8
  m_Name: Mesh
  m_TagString: SimObj
  m_Icon: {fileID: 0}
  m_NavMeshLayer: 1
  m_StaticEditorFlags: 0
  m_IsActive: 1
--- !u!4 &4868786553369484
Transform:
  m_ObjectHideFlags: 0
  m_CorrespondingSourceObject: {fileID: 0}
  m_PrefabInstance: {fileID: 0}
  m_PrefabAsset: {fileID: 0}
  m_GameObject: {fileID: 1560141075900636}
  m_LocalRotation: {x: 0, y: 0, z: 0, w: 1}
  m_LocalPosition: {x: 0, y: 0, z: 0}
  m_LocalScale: {x: 1, y: 1, z: 1}
  m_Children: []
  m_Father: {fileID: 4903347923261456}
  m_RootOrder: 0
  m_LocalEulerAnglesHint: {x: 0, y: 0, z: 0}
--- !u!33 &33279482480298610
MeshFilter:
  m_ObjectHideFlags: 0
  m_CorrespondingSourceObject: {fileID: 0}
  m_PrefabInstance: {fileID: 0}
  m_PrefabAsset: {fileID: 0}
  m_GameObject: {fileID: 1560141075900636}
  m_Mesh: {fileID: 4300004, guid: 14427f12143b7454ea78c2329409ff6b, type: 3}
--- !u!23 &23450587948287996
MeshRenderer:
  m_ObjectHideFlags: 0
  m_CorrespondingSourceObject: {fileID: 0}
  m_PrefabInstance: {fileID: 0}
  m_PrefabAsset: {fileID: 0}
  m_GameObject: {fileID: 1560141075900636}
  m_Enabled: 1
  m_CastShadows: 1
  m_ReceiveShadows: 1
  m_DynamicOccludee: 1
  m_MotionVectors: 1
  m_LightProbeUsage: 1
  m_ReflectionProbeUsage: 1
  m_RayTracingMode: 2
  m_RenderingLayerMask: 1
  m_RendererPriority: 0
  m_Materials:
  - {fileID: 2100000, guid: f6c5ca2b5680b47f98b40f5345828ae0, type: 2}
  - {fileID: 2100000, guid: 2a3e22358a4d143b8800bf28e57612bb, type: 2}
  - {fileID: 2100000, guid: 5d56f6bafc8594221a5375a5b986a132, type: 2}
  - {fileID: 2100000, guid: 5d6dcc036d547410d8461b0bad7e9921, type: 2}
  - {fileID: 2100000, guid: 104c3cbb050804ac19b9aaa3207ab00e, type: 2}
  - {fileID: 2100000, guid: 32b386b74188e4bac9bbea278ca94b0b, type: 2}
  - {fileID: 2100000, guid: 9c252f8905c28427381463ccad0e6c9c, type: 2}
  m_StaticBatchInfo:
    firstSubMesh: 0
    subMeshCount: 0
  m_StaticBatchRoot: {fileID: 0}
  m_ProbeAnchor: {fileID: 0}
  m_LightProbeVolumeOverride: {fileID: 0}
  m_ScaleInLightmap: 1
  m_ReceiveGI: 1
  m_PreserveUVs: 0
  m_IgnoreNormalsForChartDetection: 0
  m_ImportantGI: 0
  m_StitchLightmapSeams: 0
  m_SelectedEditorRenderState: 3
  m_MinimumChartSize: 4
  m_AutoUVMaxDistance: 0.5
  m_AutoUVMaxAngle: 89
  m_LightmapParameters: {fileID: 0}
  m_SortingLayerID: 0
  m_SortingLayer: 0
  m_SortingOrder: 0
--- !u!1 &1562386773122726
GameObject:
  m_ObjectHideFlags: 0
  m_CorrespondingSourceObject: {fileID: 0}
  m_PrefabInstance: {fileID: 0}
  m_PrefabAsset: {fileID: 0}
  serializedVersion: 6
  m_Component:
  - component: {fileID: 4543226825135552}
  - component: {fileID: 65208841948338544}
  - component: {fileID: 114863891651902250}
  m_Layer: 9
  m_Name: 'ReceptacleTriggerBox '
  m_TagString: Receptacle
  m_Icon: {fileID: 0}
  m_NavMeshLayer: 0
  m_StaticEditorFlags: 0
  m_IsActive: 1
--- !u!4 &4543226825135552
Transform:
  m_ObjectHideFlags: 0
  m_CorrespondingSourceObject: {fileID: 0}
  m_PrefabInstance: {fileID: 0}
  m_PrefabAsset: {fileID: 0}
  m_GameObject: {fileID: 1562386773122726}
  m_LocalRotation: {x: -0, y: -0, z: -0, w: 1}
  m_LocalPosition: {x: -0.004562505, y: 0.641, z: 0.052000053}
  m_LocalScale: {x: 0.7014851, y: 0.84375083, z: 0.40203193}
  m_Children: []
  m_Father: {fileID: 4560411950611896}
  m_RootOrder: 0
  m_LocalEulerAnglesHint: {x: 0, y: 0, z: 0}
--- !u!65 &65208841948338544
BoxCollider:
  m_ObjectHideFlags: 0
  m_CorrespondingSourceObject: {fileID: 0}
  m_PrefabInstance: {fileID: 0}
  m_PrefabAsset: {fileID: 0}
  m_GameObject: {fileID: 1562386773122726}
  m_Material: {fileID: 0}
  m_IsTrigger: 1
  m_Enabled: 1
  serializedVersion: 2
  m_Size: {x: 0.9919695, y: 0.28315008, z: 0.82565874}
  m_Center: {x: 0.009517278, y: 0.010627489, z: -0.08717017}
--- !u!114 &114863891651902250
MonoBehaviour:
  m_ObjectHideFlags: 0
  m_CorrespondingSourceObject: {fileID: 0}
  m_PrefabInstance: {fileID: 0}
  m_PrefabAsset: {fileID: 0}
  m_GameObject: {fileID: 1562386773122726}
  m_Enabled: 1
  m_EditorHideFlags: 0
  m_Script: {fileID: 11500000, guid: 5122b08936ec54929891d19a8fac4755, type: 3}
  m_Name: 
  m_EditorClassIdentifier: 
  CurrentlyContains: []
  myParent: {fileID: 0}
--- !u!1 &1586368573134096
GameObject:
  m_ObjectHideFlags: 0
  m_CorrespondingSourceObject: {fileID: 0}
  m_PrefabInstance: {fileID: 0}
  m_PrefabAsset: {fileID: 0}
  serializedVersion: 6
  m_Component:
  - component: {fileID: 4911899437119408}
  m_Layer: 8
  m_Name: BodyVisPoints
  m_TagString: SimObjPhysics
  m_Icon: {fileID: 0}
  m_NavMeshLayer: 0
  m_StaticEditorFlags: 0
  m_IsActive: 1
--- !u!4 &4911899437119408
Transform:
  m_ObjectHideFlags: 0
  m_CorrespondingSourceObject: {fileID: 0}
  m_PrefabInstance: {fileID: 0}
  m_PrefabAsset: {fileID: 0}
  m_GameObject: {fileID: 1586368573134096}
  m_LocalRotation: {x: 0, y: 0, z: 0, w: 1}
  m_LocalPosition: {x: 0, y: 0, z: 0}
  m_LocalScale: {x: 1, y: 1, z: 1}
  m_Children:
  - {fileID: 4476171095237184}
  - {fileID: 4869173763658998}
  - {fileID: 4748358640359054}
  - {fileID: 4001596629550230}
  - {fileID: 4525771391572724}
  - {fileID: 4345854364808346}
  - {fileID: 4997481474145332}
  - {fileID: 4794796867239488}
  - {fileID: 4279673282497092}
  - {fileID: 4114431218910144}
  - {fileID: 4492833294329306}
  - {fileID: 4573885575062848}
  - {fileID: 4690747070379930}
  - {fileID: 4375757760553150}
  - {fileID: 4253771557608770}
  - {fileID: 4457917390972508}
  - {fileID: 4544590316696620}
  - {fileID: 4864671688007652}
  - {fileID: 4335430189207938}
  - {fileID: 4020257287834232}
  - {fileID: 4903199524728272}
  - {fileID: 4066375200121372}
  - {fileID: 4470431924791568}
  - {fileID: 4955646002160186}
  - {fileID: 4208042378582848}
  - {fileID: 4791262294171684}
  - {fileID: 4103163756864488}
  - {fileID: 4508296128731662}
  - {fileID: 4846240390898850}
  - {fileID: 4975754929234022}
  - {fileID: 4029346691266428}
  - {fileID: 4188691933534280}
  m_Father: {fileID: 4482738296198292}
  m_RootOrder: 2
  m_LocalEulerAnglesHint: {x: 0, y: 0, z: 0}
--- !u!1 &1594464060847822
GameObject:
  m_ObjectHideFlags: 0
  m_CorrespondingSourceObject: {fileID: 0}
  m_PrefabInstance: {fileID: 0}
  m_PrefabAsset: {fileID: 0}
  serializedVersion: 6
  m_Component:
  - component: {fileID: 4120614596512902}
  m_Layer: 8
  m_Name: VisPoint (6)
  m_TagString: Untagged
  m_Icon: {fileID: 0}
  m_NavMeshLayer: 0
  m_StaticEditorFlags: 0
  m_IsActive: 1
--- !u!4 &4120614596512902
Transform:
  m_ObjectHideFlags: 0
  m_CorrespondingSourceObject: {fileID: 0}
  m_PrefabInstance: {fileID: 0}
  m_PrefabAsset: {fileID: 0}
  m_GameObject: {fileID: 1594464060847822}
  m_LocalRotation: {x: -0, y: -0, z: -0, w: 1}
  m_LocalPosition: {x: -0.01900053, y: 0.11199999, z: 0.12699986}
  m_LocalScale: {x: 1, y: 1, z: 1}
  m_Children: []
  m_Father: {fileID: 4283099251405792}
  m_RootOrder: 6
  m_LocalEulerAnglesHint: {x: 0, y: 0, z: 0}
--- !u!1 &1598806384935656
GameObject:
  m_ObjectHideFlags: 0
  m_CorrespondingSourceObject: {fileID: 0}
  m_PrefabInstance: {fileID: 0}
  m_PrefabAsset: {fileID: 0}
  serializedVersion: 6
  m_Component:
  - component: {fileID: 4029346691266428}
  m_Layer: 8
  m_Name: vPoint (30)
  m_TagString: Untagged
  m_Icon: {fileID: 0}
  m_NavMeshLayer: 0
  m_StaticEditorFlags: 0
  m_IsActive: 1
--- !u!4 &4029346691266428
Transform:
  m_ObjectHideFlags: 0
  m_CorrespondingSourceObject: {fileID: 0}
  m_PrefabInstance: {fileID: 0}
  m_PrefabAsset: {fileID: 0}
  m_GameObject: {fileID: 1598806384935656}
  m_LocalRotation: {x: -0, y: -0, z: -0, w: 1}
  m_LocalPosition: {x: 0.3084, y: 1.9228, z: 0.2344}
  m_LocalScale: {x: 1.0000005, y: 1, z: 1.0000005}
  m_Children: []
  m_Father: {fileID: 4911899437119408}
  m_RootOrder: 30
  m_LocalEulerAnglesHint: {x: 0, y: 0, z: 0}
--- !u!1 &1664416540708194
GameObject:
  m_ObjectHideFlags: 0
  m_CorrespondingSourceObject: {fileID: 0}
  m_PrefabInstance: {fileID: 0}
  m_PrefabAsset: {fileID: 0}
  serializedVersion: 6
  m_Component:
  - component: {fileID: 4894582195617466}
  - component: {fileID: 65832485105310382}
  m_Layer: 8
  m_Name: Col
  m_TagString: SimObj
  m_Icon: {fileID: 0}
  m_NavMeshLayer: 0
  m_StaticEditorFlags: 0
  m_IsActive: 1
--- !u!4 &4894582195617466
Transform:
  m_ObjectHideFlags: 0
  m_CorrespondingSourceObject: {fileID: 0}
  m_PrefabInstance: {fileID: 0}
  m_PrefabAsset: {fileID: 0}
  m_GameObject: {fileID: 1664416540708194}
  m_LocalRotation: {x: -0, y: -0, z: -0, w: 1}
  m_LocalPosition: {x: -0.48500013, y: -0.00999999, z: 0.08699989}
  m_LocalScale: {x: 1, y: 1.0884365, z: 0.1598439}
  m_Children:
  - {fileID: 4574947516822410}
  m_Father: {fileID: 4903347923261456}
  m_RootOrder: 1
  m_LocalEulerAnglesHint: {x: 0, y: 0, z: 0}
--- !u!65 &65832485105310382
BoxCollider:
  m_ObjectHideFlags: 0
  m_CorrespondingSourceObject: {fileID: 0}
  m_PrefabInstance: {fileID: 0}
  m_PrefabAsset: {fileID: 0}
  m_GameObject: {fileID: 1664416540708194}
  m_Material: {fileID: 0}
  m_IsTrigger: 0
  m_Enabled: 1
  serializedVersion: 2
  m_Size: {x: 1, y: 1, z: 1}
  m_Center: {x: 0, y: 0, z: 0}
--- !u!1 &1714556517212162
GameObject:
  m_ObjectHideFlags: 0
  m_CorrespondingSourceObject: {fileID: 0}
  m_PrefabInstance: {fileID: 0}
  m_PrefabAsset: {fileID: 0}
  serializedVersion: 6
  m_Component:
  - component: {fileID: 4208042378582848}
  m_Layer: 8
  m_Name: vPoint (24)
  m_TagString: Untagged
  m_Icon: {fileID: 0}
  m_NavMeshLayer: 0
  m_StaticEditorFlags: 0
  m_IsActive: 1
--- !u!4 &4208042378582848
Transform:
  m_ObjectHideFlags: 0
  m_CorrespondingSourceObject: {fileID: 0}
  m_PrefabInstance: {fileID: 0}
  m_PrefabAsset: {fileID: 0}
  m_GameObject: {fileID: 1714556517212162}
  m_LocalRotation: {x: -0, y: -0, z: -0, w: 1}
  m_LocalPosition: {x: 0.44899988, y: 1.622, z: -0.24900007}
  m_LocalScale: {x: 1, y: 1, z: 1}
  m_Children: []
  m_Father: {fileID: 4911899437119408}
  m_RootOrder: 24
  m_LocalEulerAnglesHint: {x: 0, y: 0, z: 0}
--- !u!1 &1716230996210710
GameObject:
  m_ObjectHideFlags: 0
  m_CorrespondingSourceObject: {fileID: 0}
  m_PrefabInstance: {fileID: 0}
  m_PrefabAsset: {fileID: 0}
  serializedVersion: 6
  m_Component:
  - component: {fileID: 4690747070379930}
  m_Layer: 8
  m_Name: vPoint (12)
  m_TagString: Untagged
  m_Icon: {fileID: 0}
  m_NavMeshLayer: 0
  m_StaticEditorFlags: 0
  m_IsActive: 1
--- !u!4 &4690747070379930
Transform:
  m_ObjectHideFlags: 0
  m_CorrespondingSourceObject: {fileID: 0}
  m_PrefabInstance: {fileID: 0}
  m_PrefabAsset: {fileID: 0}
  m_GameObject: {fileID: 1716230996210710}
  m_LocalRotation: {x: -0, y: -0, z: -0, w: 1}
  m_LocalPosition: {x: -0.416, y: 1.757, z: 0.24900007}
  m_LocalScale: {x: 1, y: 1, z: 1}
  m_Children: []
  m_Father: {fileID: 4911899437119408}
  m_RootOrder: 12
  m_LocalEulerAnglesHint: {x: 0, y: 0, z: 0}
--- !u!1 &1731658030286926
GameObject:
  m_ObjectHideFlags: 0
  m_CorrespondingSourceObject: {fileID: 0}
  m_PrefabInstance: {fileID: 0}
  m_PrefabAsset: {fileID: 0}
  serializedVersion: 6
  m_Component:
  - component: {fileID: 4525771391572724}
  m_Layer: 8
  m_Name: vPoint (4)
  m_TagString: Untagged
  m_Icon: {fileID: 0}
  m_NavMeshLayer: 0
  m_StaticEditorFlags: 0
  m_IsActive: 1
--- !u!4 &4525771391572724
Transform:
  m_ObjectHideFlags: 0
  m_CorrespondingSourceObject: {fileID: 0}
  m_PrefabInstance: {fileID: 0}
  m_PrefabAsset: {fileID: 0}
  m_GameObject: {fileID: 1731658030286926}
  m_LocalRotation: {x: -0, y: -0, z: -0, w: 1}
  m_LocalPosition: {x: -0.402, y: 0.5799999, z: 0.24900007}
  m_LocalScale: {x: 1, y: 1, z: 1}
  m_Children: []
  m_Father: {fileID: 4911899437119408}
  m_RootOrder: 4
  m_LocalEulerAnglesHint: {x: 0, y: 0, z: 0}
--- !u!1 &1736230725452090
GameObject:
  m_ObjectHideFlags: 0
  m_CorrespondingSourceObject: {fileID: 0}
  m_PrefabInstance: {fileID: 0}
  m_PrefabAsset: {fileID: 0}
  serializedVersion: 6
  m_Component:
  - component: {fileID: 4103163756864488}
  m_Layer: 8
  m_Name: vPoint (26)
  m_TagString: Untagged
  m_Icon: {fileID: 0}
  m_NavMeshLayer: 0
  m_StaticEditorFlags: 0
  m_IsActive: 1
--- !u!4 &4103163756864488
Transform:
  m_ObjectHideFlags: 0
  m_CorrespondingSourceObject: {fileID: 0}
  m_PrefabInstance: {fileID: 0}
  m_PrefabAsset: {fileID: 0}
  m_GameObject: {fileID: 1736230725452090}
  m_LocalRotation: {x: -0, y: -0, z: -0, w: 1}
  m_LocalPosition: {x: 0.44899988, y: 0.569, z: -0.007999897}
  m_LocalScale: {x: 1, y: 1, z: 1}
  m_Children: []
  m_Father: {fileID: 4911899437119408}
  m_RootOrder: 26
  m_LocalEulerAnglesHint: {x: 0, y: 0, z: 0}
--- !u!1 &1746550025763576
GameObject:
  m_ObjectHideFlags: 0
  m_CorrespondingSourceObject: {fileID: 0}
  m_PrefabInstance: {fileID: 0}
  m_PrefabAsset: {fileID: 0}
  serializedVersion: 6
  m_Component:
  - component: {fileID: 4345854364808346}
  m_Layer: 8
  m_Name: vPoint (5)
  m_TagString: Untagged
  m_Icon: {fileID: 0}
  m_NavMeshLayer: 0
  m_StaticEditorFlags: 0
  m_IsActive: 1
--- !u!4 &4345854364808346
Transform:
  m_ObjectHideFlags: 0
  m_CorrespondingSourceObject: {fileID: 0}
  m_PrefabInstance: {fileID: 0}
  m_PrefabAsset: {fileID: 0}
  m_GameObject: {fileID: 1746550025763576}
  m_LocalRotation: {x: -0, y: -0, z: -0, w: 1}
  m_LocalPosition: {x: -0.40200043, y: 0.186, z: 0.24900007}
  m_LocalScale: {x: 1, y: 1, z: 1}
  m_Children: []
  m_Father: {fileID: 4911899437119408}
  m_RootOrder: 5
  m_LocalEulerAnglesHint: {x: 0, y: 0, z: 0}
--- !u!1 &1752368097506074
GameObject:
  m_ObjectHideFlags: 0
  m_CorrespondingSourceObject: {fileID: 0}
  m_PrefabInstance: {fileID: 0}
  m_PrefabAsset: {fileID: 0}
  serializedVersion: 6
  m_Component:
  - component: {fileID: 4748358640359054}
  m_Layer: 8
  m_Name: vPoint (2)
  m_TagString: Untagged
  m_Icon: {fileID: 0}
  m_NavMeshLayer: 0
  m_StaticEditorFlags: 0
  m_IsActive: 1
--- !u!4 &4748358640359054
Transform:
  m_ObjectHideFlags: 0
  m_CorrespondingSourceObject: {fileID: 0}
  m_PrefabInstance: {fileID: 0}
  m_PrefabAsset: {fileID: 0}
  m_GameObject: {fileID: 1752368097506074}
  m_LocalRotation: {x: -0, y: -0, z: -0, w: 1}
  m_LocalPosition: {x: 0.427, y: 1.092, z: 0.24900007}
  m_LocalScale: {x: 1, y: 1, z: 1}
  m_Children: []
  m_Father: {fileID: 4911899437119408}
  m_RootOrder: 2
  m_LocalEulerAnglesHint: {x: 0, y: 0, z: 0}
--- !u!1 &1759286666400816
GameObject:
  m_ObjectHideFlags: 0
  m_CorrespondingSourceObject: {fileID: 0}
  m_PrefabInstance: {fileID: 0}
  m_PrefabAsset: {fileID: 0}
  serializedVersion: 6
  m_Component:
  - component: {fileID: 4842090729830466}
  m_Layer: 8
  m_Name: VisPoint (5)
  m_TagString: Untagged
  m_Icon: {fileID: 0}
  m_NavMeshLayer: 0
  m_StaticEditorFlags: 0
  m_IsActive: 1
--- !u!4 &4842090729830466
Transform:
  m_ObjectHideFlags: 0
  m_CorrespondingSourceObject: {fileID: 0}
  m_PrefabInstance: {fileID: 0}
  m_PrefabAsset: {fileID: 0}
  m_GameObject: {fileID: 1759286666400816}
  m_LocalRotation: {x: -0, y: -0, z: -0, w: 1}
  m_LocalPosition: {x: -0.061000347, y: -0.462, z: 0.12699986}
  m_LocalScale: {x: 1, y: 1, z: 1}
  m_Children: []
  m_Father: {fileID: 4283099251405792}
  m_RootOrder: 5
  m_LocalEulerAnglesHint: {x: 0, y: 0, z: 0}
--- !u!1 &1765543321364290
GameObject:
  m_ObjectHideFlags: 0
  m_CorrespondingSourceObject: {fileID: 0}
  m_PrefabInstance: {fileID: 0}
  m_PrefabAsset: {fileID: 0}
  serializedVersion: 6
  m_Component:
  - component: {fileID: 4607069721834308}
  - component: {fileID: 65218420136567424}
  m_Layer: 8
  m_Name: Col
  m_TagString: SimObjPhysics
  m_Icon: {fileID: 0}
  m_NavMeshLayer: 0
  m_StaticEditorFlags: 0
  m_IsActive: 1
--- !u!4 &4607069721834308
Transform:
  m_ObjectHideFlags: 0
  m_CorrespondingSourceObject: {fileID: 0}
  m_PrefabInstance: {fileID: 0}
  m_PrefabAsset: {fileID: 0}
  m_GameObject: {fileID: 1765543321364290}
  m_LocalRotation: {x: -0, y: -0, z: -0, w: 1}
  m_LocalPosition: {x: -0.49800014, y: 0.011999965, z: 0.08899975}
  m_LocalScale: {x: 1, y: 0.7625, z: 0.18750057}
  m_Children:
  - {fileID: 4327161141975256}
  m_Father: {fileID: 4390756370274404}
  m_RootOrder: 1
  m_LocalEulerAnglesHint: {x: 0, y: 0, z: 0}
--- !u!65 &65218420136567424
BoxCollider:
  m_ObjectHideFlags: 0
  m_CorrespondingSourceObject: {fileID: 0}
  m_PrefabInstance: {fileID: 0}
  m_PrefabAsset: {fileID: 0}
  m_GameObject: {fileID: 1765543321364290}
  m_Material: {fileID: 0}
  m_IsTrigger: 0
  m_Enabled: 1
  serializedVersion: 2
  m_Size: {x: 1, y: 1, z: 1}
  m_Center: {x: 0, y: 0, z: 0}
--- !u!1 &1778114094463164
GameObject:
  m_ObjectHideFlags: 0
  m_CorrespondingSourceObject: {fileID: 0}
  m_PrefabInstance: {fileID: 0}
  m_PrefabAsset: {fileID: 0}
  serializedVersion: 6
  m_Component:
  - component: {fileID: 4603268902650468}
  m_Layer: 8
  m_Name: VisPoint (3)
  m_TagString: Untagged
  m_Icon: {fileID: 0}
  m_NavMeshLayer: 0
  m_StaticEditorFlags: 0
  m_IsActive: 1
--- !u!4 &4603268902650468
Transform:
  m_ObjectHideFlags: 0
  m_CorrespondingSourceObject: {fileID: 0}
  m_PrefabInstance: {fileID: 0}
  m_PrefabAsset: {fileID: 0}
  m_GameObject: {fileID: 1778114094463164}
  m_LocalRotation: {x: -0, y: -0, z: -0, w: 1}
  m_LocalPosition: {x: -0.9469999, y: 0.3299997, z: 0.12699988}
  m_LocalScale: {x: 1, y: 1, z: 1}
  m_Children: []
  m_Father: {fileID: 4280042431259992}
  m_RootOrder: 3
  m_LocalEulerAnglesHint: {x: 0, y: 0, z: 0}
--- !u!1 &1784926626044420
GameObject:
  m_ObjectHideFlags: 0
  m_CorrespondingSourceObject: {fileID: 0}
  m_PrefabInstance: {fileID: 0}
  m_PrefabAsset: {fileID: 0}
  serializedVersion: 6
  m_Component:
  - component: {fileID: 4864671688007652}
  m_Layer: 8
  m_Name: vPoint (17)
  m_TagString: Untagged
  m_Icon: {fileID: 0}
  m_NavMeshLayer: 0
  m_StaticEditorFlags: 0
  m_IsActive: 1
--- !u!4 &4864671688007652
Transform:
  m_ObjectHideFlags: 0
  m_CorrespondingSourceObject: {fileID: 0}
  m_PrefabInstance: {fileID: 0}
  m_PrefabAsset: {fileID: 0}
  m_GameObject: {fileID: 1784926626044420}
  m_LocalRotation: {x: -0, y: -0, z: -0, w: 1}
  m_LocalPosition: {x: -0.467, y: 1.439, z: -0.24900007}
  m_LocalScale: {x: 1, y: 1, z: 1}
  m_Children: []
  m_Father: {fileID: 4911899437119408}
  m_RootOrder: 17
  m_LocalEulerAnglesHint: {x: 0, y: 0, z: 0}
--- !u!1 &1826915557977562
GameObject:
  m_ObjectHideFlags: 0
  m_CorrespondingSourceObject: {fileID: 0}
  m_PrefabInstance: {fileID: 0}
  m_PrefabAsset: {fileID: 0}
  serializedVersion: 6
  m_Component:
  - component: {fileID: 4903199524728272}
  m_Layer: 8
  m_Name: vPoint (20)
  m_TagString: Untagged
  m_Icon: {fileID: 0}
  m_NavMeshLayer: 0
  m_StaticEditorFlags: 0
  m_IsActive: 1
--- !u!4 &4903199524728272
Transform:
  m_ObjectHideFlags: 0
  m_CorrespondingSourceObject: {fileID: 0}
  m_PrefabInstance: {fileID: 0}
  m_PrefabAsset: {fileID: 0}
  m_GameObject: {fileID: 1826915557977562}
  m_LocalRotation: {x: -0, y: -0, z: -0, w: 1}
  m_LocalPosition: {x: -0.467, y: 0.333, z: -0.24900007}
  m_LocalScale: {x: 1, y: 1, z: 1}
  m_Children: []
  m_Father: {fileID: 4911899437119408}
  m_RootOrder: 20
  m_LocalEulerAnglesHint: {x: 0, y: 0, z: 0}
--- !u!1 &1827965861392318
GameObject:
  m_ObjectHideFlags: 0
  m_CorrespondingSourceObject: {fileID: 0}
  m_PrefabInstance: {fileID: 0}
  m_PrefabAsset: {fileID: 0}
  serializedVersion: 6
  m_Component:
  - component: {fileID: 4574947516822410}
  - component: {fileID: 65055572145399732}
  - component: {fileID: 54361019725557546}
  m_Layer: 0
  m_Name: rbCol
  m_TagString: Untagged
  m_Icon: {fileID: 0}
  m_NavMeshLayer: 0
  m_StaticEditorFlags: 0
  m_IsActive: 0
--- !u!4 &4574947516822410
Transform:
  m_ObjectHideFlags: 0
  m_CorrespondingSourceObject: {fileID: 0}
  m_PrefabInstance: {fileID: 0}
  m_PrefabAsset: {fileID: 0}
  m_GameObject: {fileID: 1827965861392318}
  m_LocalRotation: {x: -0, y: -0, z: -0, w: 1}
  m_LocalPosition: {x: -0.000000029802322, y: 0, z: 0.00000018644641}
  m_LocalScale: {x: 1.0000005, y: 1, z: 1.0000005}
  m_Children: []
  m_Father: {fileID: 4894582195617466}
  m_RootOrder: 0
  m_LocalEulerAnglesHint: {x: 0, y: 0, z: 0}
--- !u!65 &65055572145399732
BoxCollider:
  m_ObjectHideFlags: 0
  m_CorrespondingSourceObject: {fileID: 0}
  m_PrefabInstance: {fileID: 0}
  m_PrefabAsset: {fileID: 0}
  m_GameObject: {fileID: 1827965861392318}
  m_Material: {fileID: 0}
  m_IsTrigger: 0
  m_Enabled: 1
  serializedVersion: 2
  m_Size: {x: 1, y: 1, z: 1}
  m_Center: {x: 0, y: 0, z: 0}
--- !u!54 &54361019725557546
Rigidbody:
  m_ObjectHideFlags: 0
  m_CorrespondingSourceObject: {fileID: 0}
  m_PrefabInstance: {fileID: 0}
  m_PrefabAsset: {fileID: 0}
  m_GameObject: {fileID: 1827965861392318}
  serializedVersion: 2
  m_Mass: 1
  m_Drag: 0
  m_AngularDrag: 0.05
  m_UseGravity: 1
  m_IsKinematic: 1
  m_Interpolate: 0
  m_Constraints: 0
  m_CollisionDetection: 0
--- !u!1 &1841122839366292
GameObject:
  m_ObjectHideFlags: 0
  m_CorrespondingSourceObject: {fileID: 0}
  m_PrefabInstance: {fileID: 0}
  m_PrefabAsset: {fileID: 0}
  serializedVersion: 6
  m_Component:
  - component: {fileID: 4114431218910144}
  m_Layer: 8
  m_Name: vPoint (9)
  m_TagString: Untagged
  m_Icon: {fileID: 0}
  m_NavMeshLayer: 0
  m_StaticEditorFlags: 0
  m_IsActive: 1
--- !u!4 &4114431218910144
Transform:
  m_ObjectHideFlags: 0
  m_CorrespondingSourceObject: {fileID: 0}
  m_PrefabInstance: {fileID: 0}
  m_PrefabAsset: {fileID: 0}
  m_GameObject: {fileID: 1841122839366292}
  m_LocalRotation: {x: -0, y: -0, z: -0, w: 1}
  m_LocalPosition: {x: 0.001, y: 1.2960005, z: 0.24900007}
  m_LocalScale: {x: 1, y: 1, z: 1}
  m_Children: []
  m_Father: {fileID: 4911899437119408}
  m_RootOrder: 9
  m_LocalEulerAnglesHint: {x: 0, y: 0, z: 0}
--- !u!1 &1848222940031172
GameObject:
  m_ObjectHideFlags: 0
  m_CorrespondingSourceObject: {fileID: 0}
  m_PrefabInstance: {fileID: 0}
  m_PrefabAsset: {fileID: 0}
  serializedVersion: 6
  m_Component:
  - component: {fileID: 4997481474145332}
  m_Layer: 8
  m_Name: vPoint (6)
  m_TagString: Untagged
  m_Icon: {fileID: 0}
  m_NavMeshLayer: 0
  m_StaticEditorFlags: 0
  m_IsActive: 1
--- !u!4 &4997481474145332
Transform:
  m_ObjectHideFlags: 0
  m_CorrespondingSourceObject: {fileID: 0}
  m_PrefabInstance: {fileID: 0}
  m_PrefabAsset: {fileID: 0}
  m_GameObject: {fileID: 1848222940031172}
  m_LocalRotation: {x: -0, y: -0, z: -0, w: 1}
  m_LocalPosition: {x: 0.397, y: 0.18599987, z: 0.24900007}
  m_LocalScale: {x: 1, y: 1, z: 1}
  m_Children: []
  m_Father: {fileID: 4911899437119408}
  m_RootOrder: 6
  m_LocalEulerAnglesHint: {x: 0, y: 0, z: 0}
--- !u!1 &1848989554817410
GameObject:
  m_ObjectHideFlags: 0
  m_CorrespondingSourceObject: {fileID: 0}
  m_PrefabInstance: {fileID: 0}
  m_PrefabAsset: {fileID: 0}
  serializedVersion: 6
  m_Component:
  - component: {fileID: 4956351036703208}
  m_Layer: 8
  m_Name: VisPoint (2)
  m_TagString: Untagged
  m_Icon: {fileID: 0}
  m_NavMeshLayer: 0
  m_StaticEditorFlags: 0
  m_IsActive: 1
--- !u!4 &4956351036703208
Transform:
  m_ObjectHideFlags: 0
  m_CorrespondingSourceObject: {fileID: 0}
  m_PrefabInstance: {fileID: 0}
  m_PrefabAsset: {fileID: 0}
  m_GameObject: {fileID: 1848989554817410}
  m_LocalRotation: {x: -0, y: -0, z: -0, w: 1}
  m_LocalPosition: {x: -0.042000294, y: 0.54999995, z: 0.12699986}
  m_LocalScale: {x: 1, y: 1, z: 1}
  m_Children: []
  m_Father: {fileID: 4283099251405792}
  m_RootOrder: 2
  m_LocalEulerAnglesHint: {x: 0, y: 0, z: 0}
--- !u!1 &1849214033075852
GameObject:
  m_ObjectHideFlags: 0
  m_CorrespondingSourceObject: {fileID: 0}
  m_PrefabInstance: {fileID: 0}
  m_PrefabAsset: {fileID: 0}
  serializedVersion: 6
  m_Component:
  - component: {fileID: 4279673282497092}
  m_Layer: 8
  m_Name: vPoint (8)
  m_TagString: Untagged
  m_Icon: {fileID: 0}
  m_NavMeshLayer: 0
  m_StaticEditorFlags: 0
  m_IsActive: 1
--- !u!4 &4279673282497092
Transform:
  m_ObjectHideFlags: 0
  m_CorrespondingSourceObject: {fileID: 0}
  m_PrefabInstance: {fileID: 0}
  m_PrefabAsset: {fileID: 0}
  m_GameObject: {fileID: 1849214033075852}
  m_LocalRotation: {x: -0, y: -0, z: -0, w: 1}
  m_LocalPosition: {x: -0.395, y: 1.2960005, z: 0.24900007}
  m_LocalScale: {x: 1, y: 1, z: 1}
  m_Children: []
  m_Father: {fileID: 4911899437119408}
  m_RootOrder: 8
  m_LocalEulerAnglesHint: {x: 0, y: 0, z: 0}
--- !u!1 &1871180833578040
GameObject:
  m_ObjectHideFlags: 0
  m_CorrespondingSourceObject: {fileID: 0}
  m_PrefabInstance: {fileID: 0}
  m_PrefabAsset: {fileID: 0}
  serializedVersion: 6
  m_Component:
  - component: {fileID: 4457917390972508}
  m_Layer: 8
  m_Name: vPoint (15)
  m_TagString: Untagged
  m_Icon: {fileID: 0}
  m_NavMeshLayer: 0
  m_StaticEditorFlags: 0
  m_IsActive: 1
--- !u!4 &4457917390972508
Transform:
  m_ObjectHideFlags: 0
  m_CorrespondingSourceObject: {fileID: 0}
  m_PrefabInstance: {fileID: 0}
  m_PrefabAsset: {fileID: 0}
  m_GameObject: {fileID: 1871180833578040}
  m_LocalRotation: {x: -0, y: -0, z: -0, w: 1}
  m_LocalPosition: {x: 0.013999939, y: 1.489, z: 0.15749979}
  m_LocalScale: {x: 1, y: 1, z: 1}
  m_Children: []
  m_Father: {fileID: 4911899437119408}
  m_RootOrder: 15
  m_LocalEulerAnglesHint: {x: 0, y: 0, z: 0}
--- !u!1 &1873985004401512
GameObject:
  m_ObjectHideFlags: 0
  m_CorrespondingSourceObject: {fileID: 0}
  m_PrefabInstance: {fileID: 0}
  m_PrefabAsset: {fileID: 0}
  serializedVersion: 6
  m_Component:
  - component: {fileID: 4492833294329306}
  m_Layer: 8
  m_Name: vPoint (10)
  m_TagString: Untagged
  m_Icon: {fileID: 0}
  m_NavMeshLayer: 0
  m_StaticEditorFlags: 0
  m_IsActive: 1
--- !u!4 &4492833294329306
Transform:
  m_ObjectHideFlags: 0
  m_CorrespondingSourceObject: {fileID: 0}
  m_PrefabInstance: {fileID: 0}
  m_PrefabAsset: {fileID: 0}
  m_GameObject: {fileID: 1873985004401512}
  m_LocalRotation: {x: -0, y: -0, z: -0, w: 1}
  m_LocalPosition: {x: 0.0010004044, y: 1.763, z: 0.24900007}
  m_LocalScale: {x: 1, y: 1, z: 1}
  m_Children: []
  m_Father: {fileID: 4911899437119408}
  m_RootOrder: 10
  m_LocalEulerAnglesHint: {x: 0, y: 0, z: 0}
--- !u!1 &1899982952897690
GameObject:
  m_ObjectHideFlags: 0
  m_CorrespondingSourceObject: {fileID: 0}
  m_PrefabInstance: {fileID: 0}
  m_PrefabAsset: {fileID: 0}
  serializedVersion: 6
  m_Component:
  - component: {fileID: 4560411950611896}
  - component: {fileID: 54335078498761288}
  - component: {fileID: 114666855184349406}
  - component: {fileID: 114297223808127658}
  m_Layer: 8
  m_Name: Fridge_1
  m_TagString: SimObjPhysics
  m_Icon: {fileID: 0}
  m_NavMeshLayer: 0
  m_StaticEditorFlags: 0
  m_IsActive: 1
--- !u!4 &4560411950611896
Transform:
  m_ObjectHideFlags: 0
  m_CorrespondingSourceObject: {fileID: 0}
  m_PrefabInstance: {fileID: 0}
  m_PrefabAsset: {fileID: 0}
  m_GameObject: {fileID: 1899982952897690}
  m_LocalRotation: {x: 0, y: 0, z: 0, w: 1}
  m_LocalPosition: {x: 0, y: 0, z: 0}
  m_LocalScale: {x: 1, y: 1, z: 1}
  m_Children:
  - {fileID: 4543226825135552}
  - {fileID: 4793927104939836}
  - {fileID: 2822867729478798465}
  - {fileID: 5953777342737904265}
  - {fileID: 1554302773398367821}
  - {fileID: 238647477449591407}
  - {fileID: 4482738296198292}
  - {fileID: 4834568999299308}
  m_Father: {fileID: 0}
  m_RootOrder: 0
  m_LocalEulerAnglesHint: {x: 0, y: 0, z: 0}
--- !u!54 &54335078498761288
Rigidbody:
  m_ObjectHideFlags: 0
  m_CorrespondingSourceObject: {fileID: 0}
  m_PrefabInstance: {fileID: 0}
  m_PrefabAsset: {fileID: 0}
  m_GameObject: {fileID: 1899982952897690}
  serializedVersion: 2
  m_Mass: 1
  m_Drag: 0
  m_AngularDrag: 0.05
  m_UseGravity: 1
  m_IsKinematic: 1
  m_Interpolate: 0
  m_Constraints: 0
  m_CollisionDetection: 0
--- !u!114 &114666855184349406
MonoBehaviour:
  m_ObjectHideFlags: 0
  m_CorrespondingSourceObject: {fileID: 0}
  m_PrefabInstance: {fileID: 0}
  m_PrefabAsset: {fileID: 0}
  m_GameObject: {fileID: 1899982952897690}
  m_Enabled: 1
  m_EditorHideFlags: 0
  m_Script: {fileID: 11500000, guid: b439f6e4ef5714ee2a3643acf37b7a9d, type: 3}
  m_Name: 
  m_EditorClassIdentifier: 
<<<<<<< HEAD
  objectID: Fridge|-02.10|+00.00|+01.09
=======
  objectID: 
  assetID: Fridge_1
>>>>>>> 2f8dd9f9
  Type: 18
  PrimaryProperty: 1
  SecondaryProperties: 07000000080000000d000000
  BoundingBox: {fileID: 1989696342142396}
  VisibilityPoints:
  - {fileID: 4261442300096190}
  - {fileID: 4932053272681894}
  - {fileID: 4557870704995100}
  - {fileID: 4603268902650468}
  - {fileID: 4744819525701178}
  - {fileID: 4640213776755202}
  - {fileID: 4380366295538176}
  - {fileID: 4990896261567924}
  - {fileID: 4691156227392676}
  - {fileID: 4750346168697702}
  - {fileID: 4956351036703208}
  - {fileID: 4930934164508760}
  - {fileID: 4020953398961856}
  - {fileID: 4842090729830466}
  - {fileID: 4120614596512902}
  - {fileID: 4668782271834656}
  - {fileID: 4476171095237184}
  - {fileID: 4869173763658998}
  - {fileID: 4748358640359054}
  - {fileID: 4001596629550230}
  - {fileID: 4525771391572724}
  - {fileID: 4345854364808346}
  - {fileID: 4997481474145332}
  - {fileID: 4794796867239488}
  - {fileID: 4279673282497092}
  - {fileID: 4114431218910144}
  - {fileID: 4492833294329306}
  - {fileID: 4573885575062848}
  - {fileID: 4690747070379930}
  - {fileID: 4375757760553150}
  - {fileID: 4253771557608770}
  - {fileID: 4457917390972508}
  - {fileID: 4544590316696620}
  - {fileID: 4864671688007652}
  - {fileID: 4335430189207938}
  - {fileID: 4020257287834232}
  - {fileID: 4903199524728272}
  - {fileID: 4066375200121372}
  - {fileID: 4470431924791568}
  - {fileID: 4955646002160186}
  - {fileID: 4208042378582848}
  - {fileID: 4791262294171684}
  - {fileID: 4103163756864488}
  - {fileID: 4508296128731662}
  - {fileID: 4846240390898850}
  - {fileID: 4975754929234022}
  - {fileID: 4029346691266428}
  - {fileID: 4188691933534280}
  ReceptacleTriggerBoxes:
  - {fileID: 1562386773122726}
<<<<<<< HEAD
  - {fileID: 1226644795073202}
  - {fileID: 106362417294304233}
  - {fileID: 3892815872866769333}
  - {fileID: 7694196129513975108}
=======
>>>>>>> 2f8dd9f9
  debugIsVisible: 0
  debugIsInteractable: 0
  isInAgentHand: 0
  MyColliders: []
  HFdynamicfriction: 0
  HFstaticfriction: 0
  HFbounciness: 0
  HFrbdrag: 0
  HFrbangulardrag: 0
  salientMaterials: 
  MySpawnPoints: []
  CurrentTemperature: 0
  HowManySecondsUntilRoomTemp: 10
  inMotion: 0
  numSimObjHit: 0
  numFloorHit: 0
  numStructureHit: 0
  lastVelocity: 0
  IsReceptacle: 0
  IsPickupable: 0
  IsMoveable: 0
  isStatic: 0
  IsToggleable: 0
  IsOpenable: 0
  IsBreakable: 0
  IsFillable: 0
  IsDirtyable: 0
  IsCookable: 0
  IsSliceable: 0
  isHeatSource: 0
  isColdSource: 0
  ContainedObjectReferences: []
  CurrentlyContains: []
--- !u!114 &114297223808127658
MonoBehaviour:
  m_ObjectHideFlags: 0
  m_CorrespondingSourceObject: {fileID: 0}
  m_PrefabInstance: {fileID: 0}
  m_PrefabAsset: {fileID: 0}
  m_GameObject: {fileID: 1899982952897690}
  m_Enabled: 1
  m_EditorHideFlags: 0
  m_Script: {fileID: 11500000, guid: b9f742cdae0124730b5b59765384368a, type: 3}
  m_Name: 
  m_EditorClassIdentifier: 
  MovingParts:
  - {fileID: 1190343126180532}
  - {fileID: 1393362684801530}
  openPositions:
  - {x: 0, y: 90, z: 0}
  - {x: 0, y: 90, z: 0}
  closedPositions:
  - {x: 0, y: 0, z: 0}
  - {x: 0, y: 0, z: 0}
  animationTime: 0.2
  triggerEnabled: 1
  currentOpenness: 1
  IgnoreTheseObjects: []
  isOpen: 0
  isCurrentlyResetting: 1
  movementType: 1
--- !u!1 &1924395514141624
GameObject:
  m_ObjectHideFlags: 0
  m_CorrespondingSourceObject: {fileID: 0}
  m_PrefabInstance: {fileID: 0}
  m_PrefabAsset: {fileID: 0}
  serializedVersion: 6
  m_Component:
  - component: {fileID: 4573885575062848}
  m_Layer: 8
  m_Name: vPoint (11)
  m_TagString: Untagged
  m_Icon: {fileID: 0}
  m_NavMeshLayer: 0
  m_StaticEditorFlags: 0
  m_IsActive: 1
--- !u!4 &4573885575062848
Transform:
  m_ObjectHideFlags: 0
  m_CorrespondingSourceObject: {fileID: 0}
  m_PrefabInstance: {fileID: 0}
  m_PrefabAsset: {fileID: 0}
  m_GameObject: {fileID: 1924395514141624}
  m_LocalRotation: {x: -0, y: -0, z: -0, w: 1}
  m_LocalPosition: {x: 0.398, y: 1.7629995, z: 0.24900007}
  m_LocalScale: {x: 1, y: 1, z: 1}
  m_Children: []
  m_Father: {fileID: 4911899437119408}
  m_RootOrder: 11
  m_LocalEulerAnglesHint: {x: 0, y: 0, z: 0}
--- !u!1 &1969427564584122
GameObject:
  m_ObjectHideFlags: 0
  m_CorrespondingSourceObject: {fileID: 0}
  m_PrefabInstance: {fileID: 0}
  m_PrefabAsset: {fileID: 0}
  serializedVersion: 6
  m_Component:
  - component: {fileID: 4335430189207938}
  m_Layer: 8
  m_Name: vPoint (18)
  m_TagString: Untagged
  m_Icon: {fileID: 0}
  m_NavMeshLayer: 0
  m_StaticEditorFlags: 0
  m_IsActive: 1
--- !u!4 &4335430189207938
Transform:
  m_ObjectHideFlags: 0
  m_CorrespondingSourceObject: {fileID: 0}
  m_PrefabInstance: {fileID: 0}
  m_PrefabAsset: {fileID: 0}
  m_GameObject: {fileID: 1969427564584122}
  m_LocalRotation: {x: -0, y: -0, z: -0, w: 1}
  m_LocalPosition: {x: -0.467, y: 1.098, z: -0.24900007}
  m_LocalScale: {x: 1, y: 1, z: 1}
  m_Children: []
  m_Father: {fileID: 4911899437119408}
  m_RootOrder: 18
  m_LocalEulerAnglesHint: {x: 0, y: 0, z: 0}
--- !u!1 &1981505737320922
GameObject:
  m_ObjectHideFlags: 0
  m_CorrespondingSourceObject: {fileID: 0}
  m_PrefabInstance: {fileID: 0}
  m_PrefabAsset: {fileID: 0}
  serializedVersion: 6
  m_Component:
  - component: {fileID: 4748900578002698}
  - component: {fileID: 65228141847426456}
  m_Layer: 8
  m_Name: tCol
  m_TagString: SimObjPhysics
  m_Icon: {fileID: 0}
  m_NavMeshLayer: 0
  m_StaticEditorFlags: 0
  m_IsActive: 1
--- !u!4 &4748900578002698
Transform:
  m_ObjectHideFlags: 0
  m_CorrespondingSourceObject: {fileID: 0}
  m_PrefabInstance: {fileID: 0}
  m_PrefabAsset: {fileID: 0}
  m_GameObject: {fileID: 1981505737320922}
  m_LocalRotation: {x: -0, y: -0, z: -0, w: 1}
  m_LocalPosition: {x: -0.49800062, y: 0.0119998455, z: 0.0890007}
  m_LocalScale: {x: 1, y: 0.7625, z: 0.1875}
  m_Children: []
  m_Father: {fileID: 4390756370274404}
  m_RootOrder: 2
  m_LocalEulerAnglesHint: {x: 0, y: 0, z: 0}
--- !u!65 &65228141847426456
BoxCollider:
  m_ObjectHideFlags: 0
  m_CorrespondingSourceObject: {fileID: 0}
  m_PrefabInstance: {fileID: 0}
  m_PrefabAsset: {fileID: 0}
  m_GameObject: {fileID: 1981505737320922}
  m_Material: {fileID: 0}
  m_IsTrigger: 1
  m_Enabled: 1
  serializedVersion: 2
  m_Size: {x: 1, y: 1, z: 1}
  m_Center: {x: 0, y: 0, z: 0}
--- !u!1 &1988901205878054
GameObject:
  m_ObjectHideFlags: 0
  m_CorrespondingSourceObject: {fileID: 0}
  m_PrefabInstance: {fileID: 0}
  m_PrefabAsset: {fileID: 0}
  serializedVersion: 6
  m_Component:
  - component: {fileID: 4253771557608770}
  m_Layer: 8
  m_Name: vPoint (14)
  m_TagString: Untagged
  m_Icon: {fileID: 0}
  m_NavMeshLayer: 0
  m_StaticEditorFlags: 0
  m_IsActive: 1
--- !u!4 &4253771557608770
Transform:
  m_ObjectHideFlags: 0
  m_CorrespondingSourceObject: {fileID: 0}
  m_PrefabInstance: {fileID: 0}
  m_PrefabAsset: {fileID: 0}
  m_GameObject: {fileID: 1988901205878054}
  m_LocalRotation: {x: -0, y: -0, z: -0, w: 1}
  m_LocalPosition: {x: 0.013999939, y: 0.784, z: 0.15749979}
  m_LocalScale: {x: 1, y: 1, z: 1}
  m_Children: []
  m_Father: {fileID: 4911899437119408}
  m_RootOrder: 14
  m_LocalEulerAnglesHint: {x: 0, y: 0, z: 0}
--- !u!1 &1989696342142396
GameObject:
  m_ObjectHideFlags: 0
  m_CorrespondingSourceObject: {fileID: 0}
  m_PrefabInstance: {fileID: 0}
  m_PrefabAsset: {fileID: 0}
  serializedVersion: 6
  m_Component:
  - component: {fileID: 4834568999299308}
  - component: {fileID: 65156489221862610}
  m_Layer: 8
  m_Name: BoundingBox
  m_TagString: Untagged
  m_Icon: {fileID: 0}
  m_NavMeshLayer: 0
  m_StaticEditorFlags: 0
  m_IsActive: 1
--- !u!4 &4834568999299308
Transform:
  m_ObjectHideFlags: 0
  m_CorrespondingSourceObject: {fileID: 0}
  m_PrefabInstance: {fileID: 0}
  m_PrefabAsset: {fileID: 0}
  m_GameObject: {fileID: 1989696342142396}
  m_LocalRotation: {x: 0, y: 0, z: 0, w: 1}
  m_LocalPosition: {x: 0, y: 0, z: 0}
  m_LocalScale: {x: 1.0000002, y: 1, z: 1.0000002}
  m_Children: []
  m_Father: {fileID: 4560411950611896}
  m_RootOrder: 7
  m_LocalEulerAnglesHint: {x: 0, y: 0, z: 0}
--- !u!65 &65156489221862610
BoxCollider:
  m_ObjectHideFlags: 0
  m_CorrespondingSourceObject: {fileID: 0}
  m_PrefabInstance: {fileID: 0}
  m_PrefabAsset: {fileID: 0}
  m_GameObject: {fileID: 1989696342142396}
  m_Material: {fileID: 0}
  m_IsTrigger: 0
  m_Enabled: 0
  serializedVersion: 2
  m_Size: {x: 1.0457703, y: 1.97168, z: 0.752485}
  m_Center: {x: -0.006158887, y: 0.98323137, z: 0.07381575}
--- !u!1 &106362417294304233
GameObject:
  m_ObjectHideFlags: 0
  m_CorrespondingSourceObject: {fileID: 0}
  m_PrefabInstance: {fileID: 0}
  m_PrefabAsset: {fileID: 0}
  serializedVersion: 6
  m_Component:
  - component: {fileID: 2822867729478798465}
  - component: {fileID: 2974814402240306971}
  - component: {fileID: 5182356492760464125}
  m_Layer: 9
  m_Name: ReceptacleTriggerBox (2)
  m_TagString: Receptacle
  m_Icon: {fileID: 0}
  m_NavMeshLayer: 0
  m_StaticEditorFlags: 0
  m_IsActive: 1
--- !u!4 &2822867729478798465
Transform:
  m_ObjectHideFlags: 0
  m_CorrespondingSourceObject: {fileID: 0}
  m_PrefabInstance: {fileID: 0}
  m_PrefabAsset: {fileID: 0}
  m_GameObject: {fileID: 106362417294304233}
  m_LocalRotation: {x: -0, y: -0, z: -0, w: 1}
  m_LocalPosition: {x: -0.004562505, y: 0.3272, z: 0.052000053}
  m_LocalScale: {x: 0.70149034, y: 0.84375, z: 0.40203035}
  m_Children: []
  m_Father: {fileID: 4560411950611896}
  m_RootOrder: 2
  m_LocalEulerAnglesHint: {x: 0, y: 0, z: 0}
--- !u!65 &2974814402240306971
BoxCollider:
  m_ObjectHideFlags: 0
  m_CorrespondingSourceObject: {fileID: 0}
  m_PrefabInstance: {fileID: 0}
  m_PrefabAsset: {fileID: 0}
  m_GameObject: {fileID: 106362417294304233}
  m_Material: {fileID: 0}
  m_IsTrigger: 1
  m_Enabled: 1
  serializedVersion: 2
  m_Size: {x: 0.9930191, y: 0.32485297, z: 0.8185898}
  m_Center: {x: 0.009517291, y: 0.031478953, z: -0.090704635}
--- !u!114 &5182356492760464125
MonoBehaviour:
  m_ObjectHideFlags: 0
  m_CorrespondingSourceObject: {fileID: 0}
  m_PrefabInstance: {fileID: 0}
  m_PrefabAsset: {fileID: 0}
  m_GameObject: {fileID: 106362417294304233}
  m_Enabled: 1
  m_EditorHideFlags: 0
  m_Script: {fileID: 11500000, guid: 5122b08936ec54929891d19a8fac4755, type: 3}
  m_Name: 
  m_EditorClassIdentifier: 
  CurrentlyContains: []
  myParent: {fileID: 1899982952897690}
--- !u!1 &3892815872866769333
GameObject:
  m_ObjectHideFlags: 0
  m_CorrespondingSourceObject: {fileID: 0}
  m_PrefabInstance: {fileID: 0}
  m_PrefabAsset: {fileID: 0}
  serializedVersion: 6
  m_Component:
  - component: {fileID: 5953777342737904265}
  - component: {fileID: 7445106123916893628}
  - component: {fileID: 3842527238184793907}
  m_Layer: 9
  m_Name: ReceptacleTriggerBox (3)
  m_TagString: Receptacle
  m_Icon: {fileID: 0}
  m_NavMeshLayer: 0
  m_StaticEditorFlags: 0
  m_IsActive: 1
--- !u!4 &5953777342737904265
Transform:
  m_ObjectHideFlags: 0
  m_CorrespondingSourceObject: {fileID: 0}
  m_PrefabInstance: {fileID: 0}
  m_PrefabAsset: {fileID: 0}
  m_GameObject: {fileID: 3892815872866769333}
  m_LocalRotation: {x: -0, y: -0, z: -0, w: 1}
  m_LocalPosition: {x: -0.004562505, y: 0.899, z: 0.052000053}
  m_LocalScale: {x: 0.70149034, y: 0.84375, z: 0.40203035}
  m_Children: []
  m_Father: {fileID: 4560411950611896}
  m_RootOrder: 3
  m_LocalEulerAnglesHint: {x: 0, y: 0, z: 0}
--- !u!65 &7445106123916893628
BoxCollider:
  m_ObjectHideFlags: 0
  m_CorrespondingSourceObject: {fileID: 0}
  m_PrefabInstance: {fileID: 0}
  m_PrefabAsset: {fileID: 0}
  m_GameObject: {fileID: 3892815872866769333}
  m_Material: {fileID: 0}
  m_IsTrigger: 1
  m_Enabled: 1
  serializedVersion: 2
  m_Size: {x: 0.99283385, y: 0.28315008, z: 0.8318115}
  m_Center: {x: 0.009517292, y: 0.010627482, z: -0.0840937}
--- !u!114 &3842527238184793907
MonoBehaviour:
  m_ObjectHideFlags: 0
  m_CorrespondingSourceObject: {fileID: 0}
  m_PrefabInstance: {fileID: 0}
  m_PrefabAsset: {fileID: 0}
  m_GameObject: {fileID: 3892815872866769333}
  m_Enabled: 1
  m_EditorHideFlags: 0
  m_Script: {fileID: 11500000, guid: 5122b08936ec54929891d19a8fac4755, type: 3}
  m_Name: 
  m_EditorClassIdentifier: 
  CurrentlyContains: []
  myParent: {fileID: 1899982952897690}
--- !u!1 &7694196129513975108
GameObject:
  m_ObjectHideFlags: 0
  m_CorrespondingSourceObject: {fileID: 0}
  m_PrefabInstance: {fileID: 0}
  m_PrefabAsset: {fileID: 0}
  serializedVersion: 6
  m_Component:
  - component: {fileID: 1554302773398367821}
  - component: {fileID: 8787426964413748147}
  - component: {fileID: 3848484778724565602}
  m_Layer: 9
  m_Name: ReceptacleTriggerBox (4)
  m_TagString: Receptacle
  m_Icon: {fileID: 0}
  m_NavMeshLayer: 0
  m_StaticEditorFlags: 0
  m_IsActive: 1
--- !u!4 &1554302773398367821
Transform:
  m_ObjectHideFlags: 0
  m_CorrespondingSourceObject: {fileID: 0}
  m_PrefabInstance: {fileID: 0}
  m_PrefabAsset: {fileID: 0}
  m_GameObject: {fileID: 7694196129513975108}
  m_LocalRotation: {x: -0, y: -0, z: -0, w: 1}
  m_LocalPosition: {x: -0.0045626243, y: 1.6931, z: 0.052000053}
  m_LocalScale: {x: 0.70149034, y: 0.40025, z: 0.40203035}
  m_Children: []
  m_Father: {fileID: 4560411950611896}
  m_RootOrder: 4
  m_LocalEulerAnglesHint: {x: 0, y: 0, z: 0}
--- !u!65 &8787426964413748147
BoxCollider:
  m_ObjectHideFlags: 0
  m_CorrespondingSourceObject: {fileID: 0}
  m_PrefabInstance: {fileID: 0}
  m_PrefabAsset: {fileID: 0}
  m_GameObject: {fileID: 7694196129513975108}
  m_Material: {fileID: 0}
  m_IsTrigger: 1
  m_Enabled: 1
  serializedVersion: 2
  m_Size: {x: 0.99591446, y: 0.4574461, z: 0.81792605}
  m_Center: {x: 1.1295693e-16, y: -0.27127695, z: -0.091036364}
--- !u!114 &3848484778724565602
MonoBehaviour:
  m_ObjectHideFlags: 0
  m_CorrespondingSourceObject: {fileID: 0}
  m_PrefabInstance: {fileID: 0}
  m_PrefabAsset: {fileID: 0}
  m_GameObject: {fileID: 7694196129513975108}
  m_Enabled: 1
  m_EditorHideFlags: 0
  m_Script: {fileID: 11500000, guid: 5122b08936ec54929891d19a8fac4755, type: 3}
  m_Name: 
  m_EditorClassIdentifier: 
  CurrentlyContains: []
  myParent: {fileID: 1899982952897690}
--- !u!1001 &5319651950647811906
PrefabInstance:
  m_ObjectHideFlags: 0
  serializedVersion: 2
  m_Modification:
    m_TransformParent: {fileID: 4560411950611896}
    m_Modifications:
    - target: {fileID: 5376431395650311468, guid: ed15616270d4de14ca70042691c091f6,
        type: 3}
      propertyPath: m_Name
      value: ColdZone
      objectReference: {fileID: 0}
    - target: {fileID: 5376431395650311468, guid: ed15616270d4de14ca70042691c091f6,
        type: 3}
      propertyPath: m_StaticEditorFlags
      value: 0
      objectReference: {fileID: 0}
    - target: {fileID: 5376431395650311469, guid: ed15616270d4de14ca70042691c091f6,
        type: 3}
      propertyPath: m_RootOrder
      value: 5
      objectReference: {fileID: 0}
    - target: {fileID: 5376431395650311469, guid: ed15616270d4de14ca70042691c091f6,
        type: 3}
      propertyPath: m_LocalScale.x
      value: 1.2500001
      objectReference: {fileID: 0}
    - target: {fileID: 5376431395650311469, guid: ed15616270d4de14ca70042691c091f6,
        type: 3}
      propertyPath: m_LocalScale.y
      value: 22.001719
      objectReference: {fileID: 0}
    - target: {fileID: 5376431395650311469, guid: ed15616270d4de14ca70042691c091f6,
        type: 3}
      propertyPath: m_LocalScale.z
      value: 2.4125004
      objectReference: {fileID: 0}
    - target: {fileID: 5376431395650311469, guid: ed15616270d4de14ca70042691c091f6,
        type: 3}
      propertyPath: m_RootOrder
      value: 4
      objectReference: {fileID: 0}
    - target: {fileID: 5376431395650311469, guid: ed15616270d4de14ca70042691c091f6,
        type: 3}
      propertyPath: m_LocalScale.x
      value: 1.25
      objectReference: {fileID: 0}
    - target: {fileID: 5376431395650311469, guid: ed15616270d4de14ca70042691c091f6,
        type: 3}
      propertyPath: m_LocalScale.y
      value: 22.001719
      objectReference: {fileID: 0}
    - target: {fileID: 5376431395650311469, guid: ed15616270d4de14ca70042691c091f6,
        type: 3}
      propertyPath: m_LocalScale.z
      value: 2.4125
      objectReference: {fileID: 0}
    - target: {fileID: 5376431395650311469, guid: ed15616270d4de14ca70042691c091f6,
        type: 3}
      propertyPath: m_LocalPosition.x
      value: -0.001000002
      objectReference: {fileID: 0}
    - target: {fileID: 5376431395650311469, guid: ed15616270d4de14ca70042691c091f6,
        type: 3}
      propertyPath: m_LocalPosition.y
      value: 0.43768
      objectReference: {fileID: 0}
    - target: {fileID: 5376431395650311469, guid: ed15616270d4de14ca70042691c091f6,
        type: 3}
      propertyPath: m_LocalPosition.z
      value: 0.023000002
      objectReference: {fileID: 0}
    - target: {fileID: 5376431395650311469, guid: ed15616270d4de14ca70042691c091f6,
        type: 3}
      propertyPath: m_LocalRotation.w
      value: -0.70710695
      objectReference: {fileID: 0}
    - target: {fileID: 5376431395650311469, guid: ed15616270d4de14ca70042691c091f6,
        type: 3}
      propertyPath: m_LocalRotation.w
      value: -0.0000001872535
      objectReference: {fileID: 0}
    - target: {fileID: 5376431395650311469, guid: ed15616270d4de14ca70042691c091f6,
        type: 3}
      propertyPath: m_LocalRotation.x
      value: -0
      objectReference: {fileID: 0}
    - target: {fileID: 5376431395650311469, guid: ed15616270d4de14ca70042691c091f6,
        type: 3}
      propertyPath: m_LocalRotation.y
      value: -0.7071067
      objectReference: {fileID: 0}
    - target: {fileID: 5376431395650311469, guid: ed15616270d4de14ca70042691c091f6,
        type: 3}
      propertyPath: m_LocalRotation.z
<<<<<<< HEAD
      value: -0
=======
      value: 0
>>>>>>> 2f8dd9f9
      objectReference: {fileID: 0}
    - target: {fileID: 5376431395650311469, guid: ed15616270d4de14ca70042691c091f6,
        type: 3}
      propertyPath: m_LocalEulerAnglesHint.x
      value: 0
      objectReference: {fileID: 0}
    - target: {fileID: 5376431395650311469, guid: ed15616270d4de14ca70042691c091f6,
        type: 3}
      propertyPath: m_LocalEulerAnglesHint.y
      value: -180.00002
      objectReference: {fileID: 0}
    - target: {fileID: 5376431395650311469, guid: ed15616270d4de14ca70042691c091f6,
        type: 3}
      propertyPath: m_LocalEulerAnglesHint.z
      value: 0
      objectReference: {fileID: 0}
<<<<<<< HEAD
    - target: {fileID: 8330502568265666448, guid: ed15616270d4de14ca70042691c091f6,
        type: 3}
      propertyPath: m_Size.x
      value: 0.2877958
      objectReference: {fileID: 0}
    - target: {fileID: 8330502568265666448, guid: ed15616270d4de14ca70042691c091f6,
        type: 3}
      propertyPath: m_Size.y
      value: 0.06759676
      objectReference: {fileID: 0}
    - target: {fileID: 8330502568265666448, guid: ed15616270d4de14ca70042691c091f6,
        type: 3}
      propertyPath: m_Size.z
      value: 0.30337462
      objectReference: {fileID: 0}
    - target: {fileID: 8330502568265666448, guid: ed15616270d4de14ca70042691c091f6,
        type: 3}
      propertyPath: m_Center.x
      value: 0.0026546833
      objectReference: {fileID: 0}
    - target: {fileID: 8330502568265666448, guid: ed15616270d4de14ca70042691c091f6,
        type: 3}
      propertyPath: m_Center.y
      value: 0.023393393
      objectReference: {fileID: 0}
    - target: {fileID: 8330502568265666448, guid: ed15616270d4de14ca70042691c091f6,
        type: 3}
      propertyPath: m_Center.z
      value: 4.2639837e-19
      objectReference: {fileID: 0}
=======
>>>>>>> 2f8dd9f9
    m_RemovedComponents: []
  m_SourcePrefab: {fileID: 100100000, guid: ed15616270d4de14ca70042691c091f6, type: 3}
--- !u!4 &238647477449591407 stripped
Transform:
  m_CorrespondingSourceObject: {fileID: 5376431395650311469, guid: ed15616270d4de14ca70042691c091f6,
    type: 3}
  m_PrefabInstance: {fileID: 5319651950647811906}
  m_PrefabAsset: {fileID: 0}<|MERGE_RESOLUTION|>--- conflicted
+++ resolved
@@ -77,7 +77,7 @@
   m_TagString: SimObjPhysics
   m_Icon: {fileID: 0}
   m_NavMeshLayer: 1
-  m_StaticEditorFlags: 0
+  m_StaticEditorFlags: 12
   m_IsActive: 1
 --- !u!4 &4482738296198292
 Transform:
@@ -86,15 +86,15 @@
   m_PrefabInstance: {fileID: 0}
   m_PrefabAsset: {fileID: 0}
   m_GameObject: {fileID: 1063840805269616}
-  m_LocalRotation: {x: -0, y: -0, z: -0, w: 1}
+  m_LocalRotation: {x: -0, y: 0.7071068, z: -0, w: 0.7071068}
   m_LocalPosition: {x: 0, y: 0, z: 0}
-  m_LocalScale: {x: 1, y: 1, z: 1.0000002}
+  m_LocalScale: {x: 0.91250104, y: 1, z: 1}
   m_Children:
   - {fileID: 4390756370274404}
   - {fileID: 4903347923261456}
   - {fileID: 4911899437119408}
   m_Father: {fileID: 4560411950611896}
-  m_RootOrder: 6
+  m_RootOrder: 2
   m_LocalEulerAnglesHint: {x: 0, y: 0, z: 0}
 --- !u!33 &33094651933774546
 MeshFilter:
@@ -554,7 +554,7 @@
   m_PrefabInstance: {fileID: 0}
   m_PrefabAsset: {fileID: 0}
   m_GameObject: {fileID: 1190343126180532}
-  m_LocalRotation: {x: 0, y: 0, z: 0, w: 1}
+  m_LocalRotation: {x: -0, y: -0, z: -0, w: 1}
   m_LocalPosition: {x: 0.48567152, y: 1.5604222, z: 0.26141644}
   m_LocalScale: {x: 1, y: 1, z: 1}
   m_Children:
@@ -620,12 +620,12 @@
   m_PrefabInstance: {fileID: 0}
   m_PrefabAsset: {fileID: 0}
   m_GameObject: {fileID: 1226644795073202}
-  m_LocalRotation: {x: -0, y: -0, z: -0, w: 1}
-  m_LocalPosition: {x: -0.0045626243, y: 1.4940003, z: 0.052000053}
-  m_LocalScale: {x: 0.70148504, y: 0.4002542, z: 0.4020306}
+  m_LocalRotation: {x: -0, y: 0.7071068, z: -0, w: 0.7071068}
+  m_LocalPosition: {x: 0.052000046, y: 1.4940003, z: 0.0045626163}
+  m_LocalScale: {x: 0.7014849, y: 0.4002542, z: 0.40203047}
   m_Children: []
   m_Father: {fileID: 4560411950611896}
-  m_RootOrder: 1
+  m_RootOrder: 0
   m_LocalEulerAnglesHint: {x: 0, y: 0, z: 0}
 --- !u!65 &65518955272260088
 BoxCollider:
@@ -638,8 +638,8 @@
   m_IsTrigger: 1
   m_Enabled: 1
   serializedVersion: 2
-  m_Size: {x: 0.9990648, y: 0.4574461, z: 0.87559897}
-  m_Center: {x: 2.7770928e-16, y: -0.27127695, z: -0.062199995}
+  m_Size: {x: 1, y: 1, z: 1}
+  m_Center: {x: 0, y: 0, z: 0}
 --- !u!114 &114726034780664302
 MonoBehaviour:
   m_ObjectHideFlags: 0
@@ -925,7 +925,7 @@
   m_PrefabInstance: {fileID: 0}
   m_PrefabAsset: {fileID: 0}
   m_GameObject: {fileID: 1393362684801530}
-  m_LocalRotation: {x: 0, y: 0, z: 0, w: 1}
+  m_LocalRotation: {x: -0, y: -0, z: -0, w: 1}
   m_LocalPosition: {x: 0.48567152, y: 0.65108204, z: 0.2614174}
   m_LocalScale: {x: 1, y: 1, z: 1}
   m_Children:
@@ -1207,7 +1207,7 @@
   m_TagString: SimObjPhysics
   m_Icon: {fileID: 0}
   m_NavMeshLayer: 1
-  m_StaticEditorFlags: 0
+  m_StaticEditorFlags: 12
   m_IsActive: 1
 --- !u!4 &4217153166699986
 Transform:
@@ -1322,7 +1322,7 @@
   m_TagString: SimObj
   m_Icon: {fileID: 0}
   m_NavMeshLayer: 1
-  m_StaticEditorFlags: 0
+  m_StaticEditorFlags: 12
   m_IsActive: 1
 --- !u!4 &4868786553369484
 Transform:
@@ -1416,12 +1416,12 @@
   m_PrefabInstance: {fileID: 0}
   m_PrefabAsset: {fileID: 0}
   m_GameObject: {fileID: 1562386773122726}
-  m_LocalRotation: {x: -0, y: -0, z: -0, w: 1}
-  m_LocalPosition: {x: -0.004562505, y: 0.641, z: 0.052000053}
-  m_LocalScale: {x: 0.7014851, y: 0.84375083, z: 0.40203193}
+  m_LocalRotation: {x: -0, y: 0.7071068, z: -0, w: 0.7071068}
+  m_LocalPosition: {x: 0.052000046, y: 0.641, z: 0.004562497}
+  m_LocalScale: {x: 0.701485, y: 0.84375083, z: 0.4020318}
   m_Children: []
   m_Father: {fileID: 4560411950611896}
-  m_RootOrder: 0
+  m_RootOrder: 1
   m_LocalEulerAnglesHint: {x: 0, y: 0, z: 0}
 --- !u!65 &65208841948338544
 BoxCollider:
@@ -1434,8 +1434,8 @@
   m_IsTrigger: 1
   m_Enabled: 1
   serializedVersion: 2
-  m_Size: {x: 0.9919695, y: 0.28315008, z: 0.82565874}
-  m_Center: {x: 0.009517278, y: 0.010627489, z: -0.08717017}
+  m_Size: {x: 1, y: 1, z: 1}
+  m_Center: {x: 0, y: 0, z: 0}
 --- !u!114 &114863891651902250
 MonoBehaviour:
   m_ObjectHideFlags: 0
@@ -2230,17 +2230,15 @@
   m_PrefabAsset: {fileID: 0}
   m_GameObject: {fileID: 1899982952897690}
   m_LocalRotation: {x: 0, y: 0, z: 0, w: 1}
-  m_LocalPosition: {x: 0, y: 0, z: 0}
+  m_LocalPosition: {x: -2.097, y: 0, z: 1.088}
   m_LocalScale: {x: 1, y: 1, z: 1}
   m_Children:
+  - {fileID: 4793927104939836}
   - {fileID: 4543226825135552}
-  - {fileID: 4793927104939836}
-  - {fileID: 2822867729478798465}
-  - {fileID: 5953777342737904265}
-  - {fileID: 1554302773398367821}
-  - {fileID: 238647477449591407}
   - {fileID: 4482738296198292}
   - {fileID: 4834568999299308}
+  - {fileID: 238647477449591407}
+  - {fileID: 7901497622057736838}
   m_Father: {fileID: 0}
   m_RootOrder: 0
   m_LocalEulerAnglesHint: {x: 0, y: 0, z: 0}
@@ -2272,12 +2270,8 @@
   m_Script: {fileID: 11500000, guid: b439f6e4ef5714ee2a3643acf37b7a9d, type: 3}
   m_Name: 
   m_EditorClassIdentifier: 
-<<<<<<< HEAD
-  objectID: Fridge|-02.10|+00.00|+01.09
-=======
   objectID: 
   assetID: Fridge_1
->>>>>>> 2f8dd9f9
   Type: 18
   PrimaryProperty: 1
   SecondaryProperties: 07000000080000000d000000
@@ -2332,14 +2326,8 @@
   - {fileID: 4029346691266428}
   - {fileID: 4188691933534280}
   ReceptacleTriggerBoxes:
+  - {fileID: 1226644795073202}
   - {fileID: 1562386773122726}
-<<<<<<< HEAD
-  - {fileID: 1226644795073202}
-  - {fileID: 106362417294304233}
-  - {fileID: 3892815872866769333}
-  - {fileID: 7694196129513975108}
-=======
->>>>>>> 2f8dd9f9
   debugIsVisible: 0
   debugIsInteractable: 0
   isInAgentHand: 0
@@ -2561,10 +2549,10 @@
   m_GameObject: {fileID: 1989696342142396}
   m_LocalRotation: {x: 0, y: 0, z: 0, w: 1}
   m_LocalPosition: {x: 0, y: 0, z: 0}
-  m_LocalScale: {x: 1.0000002, y: 1, z: 1.0000002}
+  m_LocalScale: {x: 1, y: 1, z: 1}
   m_Children: []
   m_Father: {fileID: 4560411950611896}
-  m_RootOrder: 7
+  m_RootOrder: 3
   m_LocalEulerAnglesHint: {x: 0, y: 0, z: 0}
 --- !u!65 &65156489221862610
 BoxCollider:
@@ -2577,185 +2565,52 @@
   m_IsTrigger: 0
   m_Enabled: 0
   serializedVersion: 2
-  m_Size: {x: 1.0457703, y: 1.97168, z: 0.752485}
-  m_Center: {x: -0.006158887, y: 0.98323137, z: 0.07381575}
---- !u!1 &106362417294304233
-GameObject:
-  m_ObjectHideFlags: 0
-  m_CorrespondingSourceObject: {fileID: 0}
-  m_PrefabInstance: {fileID: 0}
-  m_PrefabAsset: {fileID: 0}
-  serializedVersion: 6
-  m_Component:
-  - component: {fileID: 2822867729478798465}
-  - component: {fileID: 2974814402240306971}
-  - component: {fileID: 5182356492760464125}
-  m_Layer: 9
-  m_Name: ReceptacleTriggerBox (2)
-  m_TagString: Receptacle
-  m_Icon: {fileID: 0}
-  m_NavMeshLayer: 0
-  m_StaticEditorFlags: 0
-  m_IsActive: 1
---- !u!4 &2822867729478798465
-Transform:
-  m_ObjectHideFlags: 0
-  m_CorrespondingSourceObject: {fileID: 0}
-  m_PrefabInstance: {fileID: 0}
-  m_PrefabAsset: {fileID: 0}
-  m_GameObject: {fileID: 106362417294304233}
-  m_LocalRotation: {x: -0, y: -0, z: -0, w: 1}
-  m_LocalPosition: {x: -0.004562505, y: 0.3272, z: 0.052000053}
-  m_LocalScale: {x: 0.70149034, y: 0.84375, z: 0.40203035}
+  m_Size: {x: 0.73065543, y: 1.97168, z: 0.92746866}
+  m_Center: {x: 0.0845145, y: 0.98323137, z: 0.008594573}
+--- !u!1 &8487843072859488047
+GameObject:
+  m_ObjectHideFlags: 0
+  m_CorrespondingSourceObject: {fileID: 0}
+  m_PrefabInstance: {fileID: 0}
+  m_PrefabAsset: {fileID: 0}
+  serializedVersion: 6
+  m_Component:
+  - component: {fileID: 7901497622057736838}
+  - component: {fileID: 1022915009358937318}
+  m_Layer: 8
+  m_Name: BoundingBox (1)
+  m_TagString: Untagged
+  m_Icon: {fileID: 0}
+  m_NavMeshLayer: 0
+  m_StaticEditorFlags: 0
+  m_IsActive: 1
+--- !u!4 &7901497622057736838
+Transform:
+  m_ObjectHideFlags: 0
+  m_CorrespondingSourceObject: {fileID: 0}
+  m_PrefabInstance: {fileID: 0}
+  m_PrefabAsset: {fileID: 0}
+  m_GameObject: {fileID: 8487843072859488047}
+  m_LocalRotation: {x: -0, y: -0, z: -0, w: 1}
+  m_LocalPosition: {x: 0, y: 0, z: 0}
+  m_LocalScale: {x: 1, y: 1, z: 1}
   m_Children: []
   m_Father: {fileID: 4560411950611896}
-  m_RootOrder: 2
-  m_LocalEulerAnglesHint: {x: 0, y: 0, z: 0}
---- !u!65 &2974814402240306971
+  m_RootOrder: 5
+  m_LocalEulerAnglesHint: {x: 0, y: 0, z: 0}
+--- !u!65 &1022915009358937318
 BoxCollider:
   m_ObjectHideFlags: 0
   m_CorrespondingSourceObject: {fileID: 0}
   m_PrefabInstance: {fileID: 0}
   m_PrefabAsset: {fileID: 0}
-  m_GameObject: {fileID: 106362417294304233}
+  m_GameObject: {fileID: 8487843072859488047}
   m_Material: {fileID: 0}
-  m_IsTrigger: 1
-  m_Enabled: 1
+  m_IsTrigger: 0
+  m_Enabled: 0
   serializedVersion: 2
-  m_Size: {x: 0.9930191, y: 0.32485297, z: 0.8185898}
-  m_Center: {x: 0.009517291, y: 0.031478953, z: -0.090704635}
---- !u!114 &5182356492760464125
-MonoBehaviour:
-  m_ObjectHideFlags: 0
-  m_CorrespondingSourceObject: {fileID: 0}
-  m_PrefabInstance: {fileID: 0}
-  m_PrefabAsset: {fileID: 0}
-  m_GameObject: {fileID: 106362417294304233}
-  m_Enabled: 1
-  m_EditorHideFlags: 0
-  m_Script: {fileID: 11500000, guid: 5122b08936ec54929891d19a8fac4755, type: 3}
-  m_Name: 
-  m_EditorClassIdentifier: 
-  CurrentlyContains: []
-  myParent: {fileID: 1899982952897690}
---- !u!1 &3892815872866769333
-GameObject:
-  m_ObjectHideFlags: 0
-  m_CorrespondingSourceObject: {fileID: 0}
-  m_PrefabInstance: {fileID: 0}
-  m_PrefabAsset: {fileID: 0}
-  serializedVersion: 6
-  m_Component:
-  - component: {fileID: 5953777342737904265}
-  - component: {fileID: 7445106123916893628}
-  - component: {fileID: 3842527238184793907}
-  m_Layer: 9
-  m_Name: ReceptacleTriggerBox (3)
-  m_TagString: Receptacle
-  m_Icon: {fileID: 0}
-  m_NavMeshLayer: 0
-  m_StaticEditorFlags: 0
-  m_IsActive: 1
---- !u!4 &5953777342737904265
-Transform:
-  m_ObjectHideFlags: 0
-  m_CorrespondingSourceObject: {fileID: 0}
-  m_PrefabInstance: {fileID: 0}
-  m_PrefabAsset: {fileID: 0}
-  m_GameObject: {fileID: 3892815872866769333}
-  m_LocalRotation: {x: -0, y: -0, z: -0, w: 1}
-  m_LocalPosition: {x: -0.004562505, y: 0.899, z: 0.052000053}
-  m_LocalScale: {x: 0.70149034, y: 0.84375, z: 0.40203035}
-  m_Children: []
-  m_Father: {fileID: 4560411950611896}
-  m_RootOrder: 3
-  m_LocalEulerAnglesHint: {x: 0, y: 0, z: 0}
---- !u!65 &7445106123916893628
-BoxCollider:
-  m_ObjectHideFlags: 0
-  m_CorrespondingSourceObject: {fileID: 0}
-  m_PrefabInstance: {fileID: 0}
-  m_PrefabAsset: {fileID: 0}
-  m_GameObject: {fileID: 3892815872866769333}
-  m_Material: {fileID: 0}
-  m_IsTrigger: 1
-  m_Enabled: 1
-  serializedVersion: 2
-  m_Size: {x: 0.99283385, y: 0.28315008, z: 0.8318115}
-  m_Center: {x: 0.009517292, y: 0.010627482, z: -0.0840937}
---- !u!114 &3842527238184793907
-MonoBehaviour:
-  m_ObjectHideFlags: 0
-  m_CorrespondingSourceObject: {fileID: 0}
-  m_PrefabInstance: {fileID: 0}
-  m_PrefabAsset: {fileID: 0}
-  m_GameObject: {fileID: 3892815872866769333}
-  m_Enabled: 1
-  m_EditorHideFlags: 0
-  m_Script: {fileID: 11500000, guid: 5122b08936ec54929891d19a8fac4755, type: 3}
-  m_Name: 
-  m_EditorClassIdentifier: 
-  CurrentlyContains: []
-  myParent: {fileID: 1899982952897690}
---- !u!1 &7694196129513975108
-GameObject:
-  m_ObjectHideFlags: 0
-  m_CorrespondingSourceObject: {fileID: 0}
-  m_PrefabInstance: {fileID: 0}
-  m_PrefabAsset: {fileID: 0}
-  serializedVersion: 6
-  m_Component:
-  - component: {fileID: 1554302773398367821}
-  - component: {fileID: 8787426964413748147}
-  - component: {fileID: 3848484778724565602}
-  m_Layer: 9
-  m_Name: ReceptacleTriggerBox (4)
-  m_TagString: Receptacle
-  m_Icon: {fileID: 0}
-  m_NavMeshLayer: 0
-  m_StaticEditorFlags: 0
-  m_IsActive: 1
---- !u!4 &1554302773398367821
-Transform:
-  m_ObjectHideFlags: 0
-  m_CorrespondingSourceObject: {fileID: 0}
-  m_PrefabInstance: {fileID: 0}
-  m_PrefabAsset: {fileID: 0}
-  m_GameObject: {fileID: 7694196129513975108}
-  m_LocalRotation: {x: -0, y: -0, z: -0, w: 1}
-  m_LocalPosition: {x: -0.0045626243, y: 1.6931, z: 0.052000053}
-  m_LocalScale: {x: 0.70149034, y: 0.40025, z: 0.40203035}
-  m_Children: []
-  m_Father: {fileID: 4560411950611896}
-  m_RootOrder: 4
-  m_LocalEulerAnglesHint: {x: 0, y: 0, z: 0}
---- !u!65 &8787426964413748147
-BoxCollider:
-  m_ObjectHideFlags: 0
-  m_CorrespondingSourceObject: {fileID: 0}
-  m_PrefabInstance: {fileID: 0}
-  m_PrefabAsset: {fileID: 0}
-  m_GameObject: {fileID: 7694196129513975108}
-  m_Material: {fileID: 0}
-  m_IsTrigger: 1
-  m_Enabled: 1
-  serializedVersion: 2
-  m_Size: {x: 0.99591446, y: 0.4574461, z: 0.81792605}
-  m_Center: {x: 1.1295693e-16, y: -0.27127695, z: -0.091036364}
---- !u!114 &3848484778724565602
-MonoBehaviour:
-  m_ObjectHideFlags: 0
-  m_CorrespondingSourceObject: {fileID: 0}
-  m_PrefabInstance: {fileID: 0}
-  m_PrefabAsset: {fileID: 0}
-  m_GameObject: {fileID: 7694196129513975108}
-  m_Enabled: 1
-  m_EditorHideFlags: 0
-  m_Script: {fileID: 11500000, guid: 5122b08936ec54929891d19a8fac4755, type: 3}
-  m_Name: 
-  m_EditorClassIdentifier: 
-  CurrentlyContains: []
-  myParent: {fileID: 1899982952897690}
+  m_Size: {x: 1.5755122, y: 1.97168, z: 1.1275662}
+  m_Center: {x: 0.50694287, y: 0.98323137, z: -0.09145421}
 --- !u!1001 &5319651950647811906
 PrefabInstance:
   m_ObjectHideFlags: 0
@@ -2767,31 +2622,6 @@
         type: 3}
       propertyPath: m_Name
       value: ColdZone
-      objectReference: {fileID: 0}
-    - target: {fileID: 5376431395650311468, guid: ed15616270d4de14ca70042691c091f6,
-        type: 3}
-      propertyPath: m_StaticEditorFlags
-      value: 0
-      objectReference: {fileID: 0}
-    - target: {fileID: 5376431395650311469, guid: ed15616270d4de14ca70042691c091f6,
-        type: 3}
-      propertyPath: m_RootOrder
-      value: 5
-      objectReference: {fileID: 0}
-    - target: {fileID: 5376431395650311469, guid: ed15616270d4de14ca70042691c091f6,
-        type: 3}
-      propertyPath: m_LocalScale.x
-      value: 1.2500001
-      objectReference: {fileID: 0}
-    - target: {fileID: 5376431395650311469, guid: ed15616270d4de14ca70042691c091f6,
-        type: 3}
-      propertyPath: m_LocalScale.y
-      value: 22.001719
-      objectReference: {fileID: 0}
-    - target: {fileID: 5376431395650311469, guid: ed15616270d4de14ca70042691c091f6,
-        type: 3}
-      propertyPath: m_LocalScale.z
-      value: 2.4125004
       objectReference: {fileID: 0}
     - target: {fileID: 5376431395650311469, guid: ed15616270d4de14ca70042691c091f6,
         type: 3}
@@ -2816,7 +2646,7 @@
     - target: {fileID: 5376431395650311469, guid: ed15616270d4de14ca70042691c091f6,
         type: 3}
       propertyPath: m_LocalPosition.x
-      value: -0.001000002
+      value: 0.023
       objectReference: {fileID: 0}
     - target: {fileID: 5376431395650311469, guid: ed15616270d4de14ca70042691c091f6,
         type: 3}
@@ -2826,12 +2656,7 @@
     - target: {fileID: 5376431395650311469, guid: ed15616270d4de14ca70042691c091f6,
         type: 3}
       propertyPath: m_LocalPosition.z
-      value: 0.023000002
-      objectReference: {fileID: 0}
-    - target: {fileID: 5376431395650311469, guid: ed15616270d4de14ca70042691c091f6,
-        type: 3}
-      propertyPath: m_LocalRotation.w
-      value: -0.70710695
+      value: 0.001
       objectReference: {fileID: 0}
     - target: {fileID: 5376431395650311469, guid: ed15616270d4de14ca70042691c091f6,
         type: 3}
@@ -2846,16 +2671,12 @@
     - target: {fileID: 5376431395650311469, guid: ed15616270d4de14ca70042691c091f6,
         type: 3}
       propertyPath: m_LocalRotation.y
-      value: -0.7071067
+      value: -1
       objectReference: {fileID: 0}
     - target: {fileID: 5376431395650311469, guid: ed15616270d4de14ca70042691c091f6,
         type: 3}
       propertyPath: m_LocalRotation.z
-<<<<<<< HEAD
-      value: -0
-=======
       value: 0
->>>>>>> 2f8dd9f9
       objectReference: {fileID: 0}
     - target: {fileID: 5376431395650311469, guid: ed15616270d4de14ca70042691c091f6,
         type: 3}
@@ -2872,39 +2693,6 @@
       propertyPath: m_LocalEulerAnglesHint.z
       value: 0
       objectReference: {fileID: 0}
-<<<<<<< HEAD
-    - target: {fileID: 8330502568265666448, guid: ed15616270d4de14ca70042691c091f6,
-        type: 3}
-      propertyPath: m_Size.x
-      value: 0.2877958
-      objectReference: {fileID: 0}
-    - target: {fileID: 8330502568265666448, guid: ed15616270d4de14ca70042691c091f6,
-        type: 3}
-      propertyPath: m_Size.y
-      value: 0.06759676
-      objectReference: {fileID: 0}
-    - target: {fileID: 8330502568265666448, guid: ed15616270d4de14ca70042691c091f6,
-        type: 3}
-      propertyPath: m_Size.z
-      value: 0.30337462
-      objectReference: {fileID: 0}
-    - target: {fileID: 8330502568265666448, guid: ed15616270d4de14ca70042691c091f6,
-        type: 3}
-      propertyPath: m_Center.x
-      value: 0.0026546833
-      objectReference: {fileID: 0}
-    - target: {fileID: 8330502568265666448, guid: ed15616270d4de14ca70042691c091f6,
-        type: 3}
-      propertyPath: m_Center.y
-      value: 0.023393393
-      objectReference: {fileID: 0}
-    - target: {fileID: 8330502568265666448, guid: ed15616270d4de14ca70042691c091f6,
-        type: 3}
-      propertyPath: m_Center.z
-      value: 4.2639837e-19
-      objectReference: {fileID: 0}
-=======
->>>>>>> 2f8dd9f9
     m_RemovedComponents: []
   m_SourcePrefab: {fileID: 100100000, guid: ed15616270d4de14ca70042691c091f6, type: 3}
 --- !u!4 &238647477449591407 stripped
