--- conflicted
+++ resolved
@@ -296,8 +296,8 @@
   m_PrefabAsset: {fileID: 0}
   m_GameObject: {fileID: 1068094737777806}
   m_LocalRotation: {x: -0, y: -0, z: -0, w: 1}
-  m_LocalPosition: {x: 0.0007741746, y: 0.39115986, z: 0.014400045}
-  m_LocalScale: {x: 0.6922345, y: 0.91544586, z: 0.45000502}
+  m_LocalPosition: {x: 0.0008425695, y: 0.424, z: 0.0134815}
+  m_LocalScale: {x: 0.75339043, y: 0.9923029, z: 0.42130023}
   m_Children: []
   m_Father: {fileID: 4733526682668788}
   m_RootOrder: 4
@@ -313,8 +313,8 @@
   m_IsTrigger: 1
   m_Enabled: 1
   serializedVersion: 2
-  m_Size: {x: 0.9999998, y: 0.18073678, z: 0.8814354}
-  m_Center: {x: 0, y: 0.0029352545, z: -0.034925215}
+  m_Size: {x: 1, y: 0.17486604, z: 1}
+  m_Center: {x: 0, y: 0, z: 0}
 --- !u!114 &114735629386398998
 MonoBehaviour:
   m_ObjectHideFlags: 0
@@ -622,7 +622,7 @@
   m_TagString: SimObjPhysics
   m_Icon: {fileID: 0}
   m_NavMeshLayer: 1
-  m_StaticEditorFlags: 8
+  m_StaticEditorFlags: 12
   m_IsActive: 1
 --- !u!4 &4388370888518494
 Transform:
@@ -807,8 +807,8 @@
   m_PrefabInstance: {fileID: 0}
   m_PrefabAsset: {fileID: 0}
   m_GameObject: {fileID: 1224566405962816}
-  m_LocalRotation: {x: 0, y: 0, z: 0, w: 1}
-  m_LocalPosition: {x: 0, y: 0, z: 0}
+  m_LocalRotation: {x: 0, y: 0.7071068, z: 0, w: 0.70710677}
+  m_LocalPosition: {x: 1.01, y: -0.355, z: -5.14}
   m_LocalScale: {x: 1, y: 1, z: 1}
   m_Children:
   - {fileID: 4350384280122902}
@@ -817,11 +817,12 @@
   - {fileID: 4764488784050006}
   - {fileID: 4981784068266646}
   - {fileID: 4210216736068562}
+  - {fileID: 4292329207616898}
   - {fileID: 4126871592671465724}
-  - {fileID: 4292329207616898}
+  - {fileID: 738810813136716772}
   m_Father: {fileID: 0}
   m_RootOrder: 0
-  m_LocalEulerAnglesHint: {x: 0, y: 0, z: 0}
+  m_LocalEulerAnglesHint: {x: 0, y: 90.00001, z: 0}
 --- !u!54 &54216657701915226
 Rigidbody:
   m_ObjectHideFlags: 0
@@ -850,12 +851,8 @@
   m_Script: {fileID: 11500000, guid: b439f6e4ef5714ee2a3643acf37b7a9d, type: 3}
   m_Name: 
   m_EditorClassIdentifier: 
-<<<<<<< HEAD
-  objectID: Fridge|-01.76|+00.00|+00.01
-=======
   objectID: 
   assetID: Fridge_2
->>>>>>> 2f8dd9f9
   Type: 18
   PrimaryProperty: 1
   SecondaryProperties: 07000000080000000d000000
@@ -1030,7 +1027,7 @@
   m_LocalScale: {x: 1, y: 1, z: 1}
   m_Children: []
   m_Father: {fileID: 4733526682668788}
-  m_RootOrder: 7
+  m_RootOrder: 6
   m_LocalEulerAnglesHint: {x: 0, y: 0, z: 0}
 --- !u!65 &65851118799448768
 BoxCollider:
@@ -1043,8 +1040,8 @@
   m_IsTrigger: 0
   m_Enabled: 0
   serializedVersion: 2
-  m_Size: {x: 0.9739212, y: 1.8328525, z: 0.79067326}
-  m_Center: {x: 0.0026080012, y: 0.91259605, z: 0.04219751}
+  m_Size: {x: 0.9739212, y: 1.9724355, z: 0.72703975}
+  m_Center: {x: 0.0026080012, y: 0.98238754, z: 0.03911847}
 --- !u!1 &1242402046030994
 GameObject:
   m_ObjectHideFlags: 0
@@ -1091,7 +1088,7 @@
   m_TagString: SimObjPhysics
   m_Icon: {fileID: 0}
   m_NavMeshLayer: 1
-  m_StaticEditorFlags: 8
+  m_StaticEditorFlags: 12
   m_IsActive: 1
 --- !u!4 &4730544340955290
 Transform:
@@ -1338,7 +1335,7 @@
   m_TagString: SimObjPhysics
   m_Icon: {fileID: 0}
   m_NavMeshLayer: 1
-  m_StaticEditorFlags: 8
+  m_StaticEditorFlags: 12
   m_IsActive: 1
 --- !u!4 &4210216736068562
 Transform:
@@ -1349,7 +1346,7 @@
   m_GameObject: {fileID: 1352728267148212}
   m_LocalRotation: {x: -0, y: -0, z: -0, w: 1}
   m_LocalPosition: {x: 0, y: 0, z: 0}
-  m_LocalScale: {x: 0.9, y: 0.9, z: 0.9}
+  m_LocalScale: {x: 0.979511, y: 0.97556025, z: 0.842591}
   m_Children:
   - {fileID: 4847299740856626}
   - {fileID: 4930507786606042}
@@ -1452,8 +1449,8 @@
   m_PrefabAsset: {fileID: 0}
   m_GameObject: {fileID: 1361769104131878}
   m_LocalRotation: {x: -0, y: -0, z: -0, w: 1}
-  m_LocalPosition: {x: 0.0007741746, y: 0.8293696, z: 0.014400045}
-  m_LocalScale: {x: 0.6922345, y: 0.7353013, z: 0.45000502}
+  m_LocalPosition: {x: 0.0008425695, y: 0.899, z: 0.0134815}
+  m_LocalScale: {x: 0.75339043, y: 0.7970341, z: 0.42130023}
   m_Children: []
   m_Father: {fileID: 4733526682668788}
   m_RootOrder: 2
@@ -1469,8 +1466,8 @@
   m_IsTrigger: 1
   m_Enabled: 1
   serializedVersion: 2
-  m_Size: {x: 0.9999998, y: 0.19679287, z: 0.8849515}
-  m_Center: {x: 0, y: 0.0109633785, z: -0.037901357}
+  m_Size: {x: 1, y: 0.17486604, z: 1}
+  m_Center: {x: 0, y: 0, z: 0}
 --- !u!114 &114082018595112212
 MonoBehaviour:
   m_ObjectHideFlags: 0
@@ -1980,8 +1977,8 @@
   m_PrefabAsset: {fileID: 0}
   m_GameObject: {fileID: 1680578860209888}
   m_LocalRotation: {x: -0, y: -0, z: -0, w: 1}
-  m_LocalPosition: {x: 0.0007742387, y: 0.6258464, z: 0.014399985}
-  m_LocalScale: {x: 0.6922358, y: 0.96750045, z: 0.44999996}
+  m_LocalPosition: {x: 0.00084263936, y: 0.67838985, z: 0.013481444}
+  m_LocalScale: {x: 0.75339186, y: 1.0487278, z: 0.4212955}
   m_Children: []
   m_Father: {fileID: 4733526682668788}
   m_RootOrder: 0
@@ -1997,8 +1994,8 @@
   m_IsTrigger: 1
   m_Enabled: 1
   serializedVersion: 2
-  m_Size: {x: 1, y: 0.15042503, z: 0.5782466}
-  m_Center: {x: 0, y: 0.4003465, z: -0.1669433}
+  m_Size: {x: 1, y: 0.17486604, z: 0.6221798}
+  m_Center: {x: -1.0830947e-15, y: 0.412567, z: -0.18891032}
 --- !u!114 &114103889184242116
 MonoBehaviour:
   m_ObjectHideFlags: 0
@@ -2059,7 +2056,7 @@
   m_TagString: SimObjPhysics
   m_Icon: {fileID: 0}
   m_NavMeshLayer: 1
-  m_StaticEditorFlags: 8
+  m_StaticEditorFlags: 12
   m_IsActive: 1
 --- !u!4 &4847299740856626
 Transform:
@@ -2337,7 +2334,7 @@
   m_TagString: SimObjPhysics
   m_Icon: {fileID: 0}
   m_NavMeshLayer: 1
-  m_StaticEditorFlags: 8
+  m_StaticEditorFlags: 12
   m_IsActive: 1
 --- !u!4 &4930507786606042
 Transform:
@@ -2504,8 +2501,8 @@
   m_PrefabAsset: {fileID: 0}
   m_GameObject: {fileID: 1860415208273594}
   m_LocalRotation: {x: -0, y: -0, z: -0, w: 1}
-  m_LocalPosition: {x: 0.0007744578, y: 1.5402843, z: 0.014399985}
-  m_LocalScale: {x: 0.6922351, y: 0.38818145, z: 0.44999996}
+  m_LocalPosition: {x: 0.0008428778, y: 1.6696, z: 0.013481444}
+  m_LocalScale: {x: 0.753391, y: 0.42077154, z: 0.4212955}
   m_Children: []
   m_Father: {fileID: 4733526682668788}
   m_RootOrder: 1
@@ -2683,8 +2680,8 @@
   m_PrefabAsset: {fileID: 0}
   m_GameObject: {fileID: 1945624544270124}
   m_LocalRotation: {x: -0, y: -0, z: -0, w: 1}
-  m_LocalPosition: {x: 0.0007741746, y: 0.6199514, z: 0.014400045}
-  m_LocalScale: {x: 0.6922345, y: 1.2536817, z: 0.45000502}
+  m_LocalPosition: {x: 0.0008425695, y: 0.672, z: 0.0134815}
+  m_LocalScale: {x: 0.75339043, y: 1.3589355, z: 0.42130023}
   m_Children: []
   m_Father: {fileID: 4733526682668788}
   m_RootOrder: 3
@@ -2700,8 +2697,8 @@
   m_IsTrigger: 1
   m_Enabled: 1
   serializedVersion: 2
-  m_Size: {x: 0.9999998, y: 0.17486604, z: 0.8825633}
-  m_Center: {x: 0, y: 0, z: -0.03690645}
+  m_Size: {x: 1, y: 0.17486604, z: 1}
+  m_Center: {x: 0, y: 0, z: 0}
 --- !u!114 &114490810609963806
 MonoBehaviour:
   m_ObjectHideFlags: 0
@@ -2776,6 +2773,50 @@
   m_Father: {fileID: 4931133495080596}
   m_RootOrder: 15
   m_LocalEulerAnglesHint: {x: 0, y: 0, z: 0}
+--- !u!1 &4620784002591036300
+GameObject:
+  m_ObjectHideFlags: 0
+  m_CorrespondingSourceObject: {fileID: 0}
+  m_PrefabInstance: {fileID: 0}
+  m_PrefabAsset: {fileID: 0}
+  serializedVersion: 6
+  m_Component:
+  - component: {fileID: 738810813136716772}
+  - component: {fileID: 7731880702288127262}
+  m_Layer: 8
+  m_Name: BoundingBox (1)
+  m_TagString: Untagged
+  m_Icon: {fileID: 0}
+  m_NavMeshLayer: 0
+  m_StaticEditorFlags: 0
+  m_IsActive: 1
+--- !u!4 &738810813136716772
+Transform:
+  m_ObjectHideFlags: 0
+  m_CorrespondingSourceObject: {fileID: 0}
+  m_PrefabInstance: {fileID: 0}
+  m_PrefabAsset: {fileID: 0}
+  m_GameObject: {fileID: 4620784002591036300}
+  m_LocalRotation: {x: -0, y: -0, z: -0, w: 1}
+  m_LocalPosition: {x: 0, y: 0, z: 0}
+  m_LocalScale: {x: 1, y: 1, z: 1}
+  m_Children: []
+  m_Father: {fileID: 4733526682668788}
+  m_RootOrder: 8
+  m_LocalEulerAnglesHint: {x: 0, y: 0, z: 0}
+--- !u!65 &7731880702288127262
+BoxCollider:
+  m_ObjectHideFlags: 0
+  m_CorrespondingSourceObject: {fileID: 0}
+  m_PrefabInstance: {fileID: 0}
+  m_PrefabAsset: {fileID: 0}
+  m_GameObject: {fileID: 4620784002591036300}
+  m_Material: {fileID: 0}
+  m_IsTrigger: 0
+  m_Enabled: 0
+  serializedVersion: 2
+  m_Size: {x: 1.1790123, y: 1.9724355, z: 1.3833306}
+  m_Center: {x: -0.09993762, y: 0.98238754, z: 0.3672639}
 --- !u!1001 &8347839755327358417
 PrefabInstance:
   m_ObjectHideFlags: 0
@@ -2791,9 +2832,6 @@
     - target: {fileID: 5376431395650311469, guid: ed15616270d4de14ca70042691c091f6,
         type: 3}
       propertyPath: m_RootOrder
-<<<<<<< HEAD
-      value: 6
-=======
       value: 7
       objectReference: {fileID: 0}
     - target: {fileID: 5376431395650311469, guid: ed15616270d4de14ca70042691c091f6,
@@ -2805,51 +2843,19 @@
         type: 3}
       propertyPath: m_LocalPosition.x
       value: -0.007
->>>>>>> 2f8dd9f9
-      objectReference: {fileID: 0}
-    - target: {fileID: 5376431395650311469, guid: ed15616270d4de14ca70042691c091f6,
-        type: 3}
-      propertyPath: m_LocalScale.x
-      value: 0.91882575
-      objectReference: {fileID: 0}
-    - target: {fileID: 5376431395650311469, guid: ed15616270d4de14ca70042691c091f6,
-        type: 3}
-      propertyPath: m_LocalScale.y
-      value: 1.1416516
-      objectReference: {fileID: 0}
-    - target: {fileID: 5376431395650311469, guid: ed15616270d4de14ca70042691c091f6,
-        type: 3}
-<<<<<<< HEAD
-      propertyPath: m_LocalScale.z
-      value: 1.0681338
-=======
-      propertyPath: m_LocalRotation.w
-      value: -0.0000001872535
-      objectReference: {fileID: 0}
-    - target: {fileID: 5376431395650311469, guid: ed15616270d4de14ca70042691c091f6,
-        type: 3}
-      propertyPath: m_LocalRotation.x
-      value: -0
->>>>>>> 2f8dd9f9
-      objectReference: {fileID: 0}
-    - target: {fileID: 5376431395650311469, guid: ed15616270d4de14ca70042691c091f6,
-        type: 3}
-      propertyPath: m_LocalPosition.x
-      value: -0.0064317803
       objectReference: {fileID: 0}
     - target: {fileID: 5376431395650311469, guid: ed15616270d4de14ca70042691c091f6,
         type: 3}
       propertyPath: m_LocalPosition.y
-      value: 0.9767926
+      value: 1.0588
       objectReference: {fileID: 0}
     - target: {fileID: 5376431395650311469, guid: ed15616270d4de14ca70042691c091f6,
         type: 3}
       propertyPath: m_LocalPosition.z
-      value: 0.023498943
+      value: 0.022
       objectReference: {fileID: 0}
     - target: {fileID: 5376431395650311469, guid: ed15616270d4de14ca70042691c091f6,
         type: 3}
-<<<<<<< HEAD
       propertyPath: m_LocalRotation.w
       value: -0.0000001872535
       objectReference: {fileID: 0}
@@ -2866,12 +2872,10 @@
     - target: {fileID: 5376431395650311469, guid: ed15616270d4de14ca70042691c091f6,
         type: 3}
       propertyPath: m_LocalRotation.z
-      value: -0
+      value: 0
       objectReference: {fileID: 0}
     - target: {fileID: 5376431395650311469, guid: ed15616270d4de14ca70042691c091f6,
         type: 3}
-=======
->>>>>>> 2f8dd9f9
       propertyPath: m_LocalEulerAnglesHint.x
       value: 0
       objectReference: {fileID: 0}
