--- conflicted
+++ resolved
@@ -17,7 +17,7 @@
   m_TagString: SimObjPhysics
   m_Icon: {fileID: 0}
   m_NavMeshLayer: 1
-  m_StaticEditorFlags: 8
+  m_StaticEditorFlags: 12
   m_IsActive: 1
 --- !u!4 &4486892171814244
 Transform:
@@ -186,8 +186,8 @@
   m_PrefabAsset: {fileID: 0}
   m_GameObject: {fileID: 1048200814993134}
   m_LocalRotation: {x: -0, y: -0, z: -0, w: 1}
-  m_LocalPosition: {x: 0, y: 1.5257406, z: 0.068799935}
-  m_LocalScale: {x: 0.82000124, y: 1.3487532, z: 0.45999536}
+  m_LocalPosition: {x: 0, y: 1.5974, z: 0.07203126}
+  m_LocalScale: {x: 0.75119996, y: 1.4121, z: 0.4816}
   m_Children: []
   m_Father: {fileID: 4965935894739834}
   m_RootOrder: 3
@@ -383,8 +383,8 @@
   m_PrefabAsset: {fileID: 0}
   m_GameObject: {fileID: 1079247501482948}
   m_LocalRotation: {x: -0, y: -0, z: -0, w: 1}
-  m_LocalPosition: {x: 0, y: 1.036327, z: 0.068799935}
-  m_LocalScale: {x: 0.82000124, y: 1.3487532, z: 0.45999536}
+  m_LocalPosition: {x: 0, y: 1.085, z: 0.07203126}
+  m_LocalScale: {x: 0.75119996, y: 1.4121, z: 0.4816}
   m_Children: []
   m_Father: {fileID: 4965935894739834}
   m_RootOrder: 1
@@ -592,8 +592,8 @@
   m_PrefabAsset: {fileID: 0}
   m_GameObject: {fileID: 1134256230979386}
   m_LocalRotation: {x: -0, y: -0, z: -0, w: 1}
-  m_LocalPosition: {x: 0, y: 1.7498165, z: 0.068799935}
-  m_LocalScale: {x: 0.82000124, y: 1.3487532, z: 0.45999536}
+  m_LocalPosition: {x: 0, y: 1.832, z: 0.07203126}
+  m_LocalScale: {x: 0.75119996, y: 1.4121, z: 0.4816}
   m_Children: []
   m_Father: {fileID: 4965935894739834}
   m_RootOrder: 4
@@ -762,7 +762,7 @@
   m_TagString: SimObjPhysics
   m_Icon: {fileID: 0}
   m_NavMeshLayer: 1
-  m_StaticEditorFlags: 8
+  m_StaticEditorFlags: 12
   m_IsActive: 1
 --- !u!4 &4379470915592224
 Transform:
@@ -773,7 +773,7 @@
   m_GameObject: {fileID: 1254149251887060}
   m_LocalRotation: {x: -0, y: -0, z: -0, w: 1}
   m_LocalPosition: {x: 0, y: 0, z: 0}
-  m_LocalScale: {x: 0.8, y: 0.8, z: 0.8}
+  m_LocalScale: {x: 0.7328769, y: 0.8375736, z: 0.8375736}
   m_Children:
   - {fileID: 4486892171814244}
   - {fileID: 4739793351708360}
@@ -1011,8 +1011,8 @@
   m_IsTrigger: 0
   m_Enabled: 0
   serializedVersion: 2
-  m_Size: {x: 0.9226172, y: 1.5518138, z: 0.84068346}
-  m_Center: {x: -0.001799047, y: 0.76210487, z: 0.017074123}
+  m_Size: {x: 0.809129, y: 1.6045258, z: 0.83432305}
+  m_Center: {x: -0.001799047, y: 0.80316865, z: 0.02668202}
 --- !u!1 &1355670669104972
 GameObject:
   m_ObjectHideFlags: 0
@@ -1219,8 +1219,8 @@
   m_PrefabAsset: {fileID: 0}
   m_GameObject: {fileID: 1427042558293230}
   m_LocalRotation: {x: -0, y: -0, z: -0, w: 1}
-  m_LocalPosition: {x: 0, y: 0.8184, z: 0.068799935}
-  m_LocalScale: {x: 0.8200001, y: 1.3487495, z: 0.4600001}
+  m_LocalPosition: {x: 0, y: 0.8568378, z: 0.07203126}
+  m_LocalScale: {x: 0.7511989, y: 1.4120961, z: 0.48160496}
   m_Children: []
   m_Father: {fileID: 4965935894739834}
   m_RootOrder: 0
@@ -1236,8 +1236,8 @@
   m_IsTrigger: 1
   m_Enabled: 1
   serializedVersion: 2
-  m_Size: {x: 0.4835533, y: 0.1579782, z: 0.9275657}
-  m_Center: {x: -0.25822324, y: -0.2733349, z: -0.03621699}
+  m_Size: {x: 0.48355338, y: 0.15797819, z: 1}
+  m_Center: {x: -0.2582233, y: -0.27333486, z: 0}
 --- !u!114 &114145301137462612
 MonoBehaviour:
   m_ObjectHideFlags: 0
@@ -1477,7 +1477,7 @@
   m_TagString: SimObjPhysics
   m_Icon: {fileID: 0}
   m_NavMeshLayer: 1
-  m_StaticEditorFlags: 8
+  m_StaticEditorFlags: 12
   m_IsActive: 1
 --- !u!4 &4087159173756394
 Transform:
@@ -1737,8 +1737,8 @@
   m_PrefabAsset: {fileID: 0}
   m_GameObject: {fileID: 1667524608322624}
   m_LocalRotation: {x: -0, y: -0, z: -0, w: 1}
-  m_LocalPosition: {x: 0.47593257, y: 1.26174, z: 0.31510067}
-  m_LocalScale: {x: 0.82000124, y: 1.3487532, z: 0.45999536}
+  m_LocalPosition: {x: 0.436, y: 1.321, z: 0.3299}
+  m_LocalScale: {x: 0.75119996, y: 1.4121, z: 0.4816}
   m_Children: []
   m_Father: {fileID: 4965935894739834}
   m_RootOrder: 5
@@ -2012,7 +2012,7 @@
   m_TagString: SimObjPhysics
   m_Icon: {fileID: 0}
   m_NavMeshLayer: 1
-  m_StaticEditorFlags: 8
+  m_StaticEditorFlags: 12
   m_IsActive: 1
 --- !u!4 &4208211301365068
 Transform:
@@ -2307,8 +2307,8 @@
   m_PrefabAsset: {fileID: 0}
   m_GameObject: {fileID: 1893054870571446}
   m_LocalRotation: {x: -0, y: -0, z: -0, w: 1}
-  m_LocalPosition: {x: 0, y: 1.2991815, z: 0.068799935}
-  m_LocalScale: {x: 0.82000124, y: 1.3487532, z: 0.45999536}
+  m_LocalPosition: {x: 0, y: 1.3602, z: 0.07203126}
+  m_LocalScale: {x: 0.75119996, y: 1.4121, z: 0.4816}
   m_Children: []
   m_Father: {fileID: 4965935894739834}
   m_RootOrder: 2
@@ -2428,7 +2428,7 @@
   m_PrefabAsset: {fileID: 0}
   m_GameObject: {fileID: 1923947237916310}
   m_LocalRotation: {x: 0, y: 0, z: 0, w: 1}
-  m_LocalPosition: {x: 0, y: 0, z: 0}
+  m_LocalPosition: {x: -0.534, y: 0, z: -1.554}
   m_LocalScale: {x: 1, y: 1, z: 1}
   m_Children:
   - {fileID: 4653552959928866}
@@ -2440,6 +2440,7 @@
   - {fileID: 4379470915592224}
   - {fileID: 4393830822787362}
   - {fileID: 3205026555661587979}
+  - {fileID: 8949842879857919211}
   m_Father: {fileID: 0}
   m_RootOrder: 0
   m_LocalEulerAnglesHint: {x: 0, y: 0, z: 0}
@@ -2471,12 +2472,8 @@
   m_Script: {fileID: 11500000, guid: b439f6e4ef5714ee2a3643acf37b7a9d, type: 3}
   m_Name: 
   m_EditorClassIdentifier: 
-<<<<<<< HEAD
-  objectID: Fridge|-00.53|+00.00|-01.55
-=======
   objectID: 
   assetID: Fridge_14
->>>>>>> 2f8dd9f9
   Type: 18
   PrimaryProperty: 1
   SecondaryProperties: 07000000080000000d000000
@@ -2723,6 +2720,50 @@
   m_Father: {fileID: 4853880105953406}
   m_RootOrder: 3
   m_LocalEulerAnglesHint: {x: 0, y: 0, z: 0}
+--- !u!1 &3350280064178439475
+GameObject:
+  m_ObjectHideFlags: 0
+  m_CorrespondingSourceObject: {fileID: 0}
+  m_PrefabInstance: {fileID: 0}
+  m_PrefabAsset: {fileID: 0}
+  serializedVersion: 6
+  m_Component:
+  - component: {fileID: 8949842879857919211}
+  - component: {fileID: 862001854649690638}
+  m_Layer: 8
+  m_Name: BoundingBox (1)
+  m_TagString: Untagged
+  m_Icon: {fileID: 0}
+  m_NavMeshLayer: 0
+  m_StaticEditorFlags: 0
+  m_IsActive: 1
+--- !u!4 &8949842879857919211
+Transform:
+  m_ObjectHideFlags: 0
+  m_CorrespondingSourceObject: {fileID: 0}
+  m_PrefabInstance: {fileID: 0}
+  m_PrefabAsset: {fileID: 0}
+  m_GameObject: {fileID: 3350280064178439475}
+  m_LocalRotation: {x: -0, y: -0, z: -0, w: 1}
+  m_LocalPosition: {x: 0, y: 0, z: 0}
+  m_LocalScale: {x: 1, y: 1, z: 1}
+  m_Children: []
+  m_Father: {fileID: 4965935894739834}
+  m_RootOrder: 9
+  m_LocalEulerAnglesHint: {x: 0, y: 0, z: 0}
+--- !u!65 &862001854649690638
+BoxCollider:
+  m_ObjectHideFlags: 0
+  m_CorrespondingSourceObject: {fileID: 0}
+  m_PrefabInstance: {fileID: 0}
+  m_PrefabAsset: {fileID: 0}
+  m_GameObject: {fileID: 3350280064178439475}
+  m_Material: {fileID: 0}
+  m_IsTrigger: 0
+  m_Enabled: 0
+  serializedVersion: 2
+  m_Size: {x: 1.0674965, y: 1.6045258, z: 1.2395089}
+  m_Center: {x: -0.001799047, y: 0.80316865, z: 0.22927499}
 --- !u!1001 &7414720993951318822
 PrefabInstance:
   m_ObjectHideFlags: 0
@@ -2742,41 +2783,18 @@
       objectReference: {fileID: 0}
     - target: {fileID: 5376431395650311469, guid: ed15616270d4de14ca70042691c091f6,
         type: 3}
-<<<<<<< HEAD
-      propertyPath: m_LocalScale.x
-      value: 1.0201763
-      objectReference: {fileID: 0}
-    - target: {fileID: 5376431395650311469, guid: ed15616270d4de14ca70042691c091f6,
-        type: 3}
-      propertyPath: m_LocalScale.y
-      value: 0.76187515
-      objectReference: {fileID: 0}
-    - target: {fileID: 5376431395650311469, guid: ed15616270d4de14ca70042691c091f6,
-        type: 3}
-      propertyPath: m_LocalScale.z
-      value: 0.8926541
-      objectReference: {fileID: 0}
-    - target: {fileID: 5376431395650311469, guid: ed15616270d4de14ca70042691c091f6,
-        type: 3}
-=======
->>>>>>> 2f8dd9f9
       propertyPath: m_LocalPosition.x
-      value: 0.009181586
+      value: 0.009
       objectReference: {fileID: 0}
     - target: {fileID: 5376431395650311469, guid: ed15616270d4de14ca70042691c091f6,
         type: 3}
       propertyPath: m_LocalPosition.y
-      value: 0.24075256
+      value: 0.316
       objectReference: {fileID: 0}
     - target: {fileID: 5376431395650311469, guid: ed15616270d4de14ca70042691c091f6,
         type: 3}
       propertyPath: m_LocalPosition.z
-      value: 0.0428474
-      objectReference: {fileID: 0}
-    - target: {fileID: 5376431395650311469, guid: ed15616270d4de14ca70042691c091f6,
-        type: 3}
-      propertyPath: m_LocalRotation.w
-      value: -0.0000001872535
+      value: 0.048
       objectReference: {fileID: 0}
     - target: {fileID: 5376431395650311469, guid: ed15616270d4de14ca70042691c091f6,
         type: 3}
@@ -2816,12 +2834,12 @@
     - target: {fileID: 8330502568265666448, guid: ed15616270d4de14ca70042691c091f6,
         type: 3}
       propertyPath: m_Size.x
-      value: 0.81016773
+      value: 0.76602125
       objectReference: {fileID: 0}
     - target: {fileID: 8330502568265666448, guid: ed15616270d4de14ca70042691c091f6,
         type: 3}
       propertyPath: m_Size.y
-      value: 1.7958595
+      value: 1.4548179
       objectReference: {fileID: 0}
     - target: {fileID: 8330502568265666448, guid: ed15616270d4de14ca70042691c091f6,
         type: 3}
@@ -2831,17 +2849,17 @@
     - target: {fileID: 8330502568265666448, guid: ed15616270d4de14ca70042691c091f6,
         type: 3}
       propertyPath: m_Center.x
-      value: 0.012345728
+      value: 0.0060988665
       objectReference: {fileID: 0}
     - target: {fileID: 8330502568265666448, guid: ed15616270d4de14ca70042691c091f6,
         type: 3}
       propertyPath: m_Center.y
-      value: 0.75082326
+      value: 0.5365686
       objectReference: {fileID: 0}
     - target: {fileID: 8330502568265666448, guid: ed15616270d4de14ca70042691c091f6,
         type: 3}
       propertyPath: m_Center.z
-      value: -0.013948535
+      value: -0.01394853
       objectReference: {fileID: 0}
     m_RemovedComponents: []
   m_SourcePrefab: {fileID: 100100000, guid: ed15616270d4de14ca70042691c091f6, type: 3}
