%YAML 1.1
%TAG !u! tag:unity3d.com,2011:
--- !u!1 &1007979552147818
GameObject:
  m_ObjectHideFlags: 0
  m_CorrespondingSourceObject: {fileID: 0}
  m_PrefabInstance: {fileID: 0}
  m_PrefabAsset: {fileID: 0}
  serializedVersion: 6
  m_Component:
  - component: {fileID: 4909656030755414}
  m_Layer: 8
  m_Name: GameObject (19)
  m_TagString: Untagged
  m_Icon: {fileID: 0}
  m_NavMeshLayer: 0
  m_StaticEditorFlags: 0
  m_IsActive: 1
--- !u!4 &4909656030755414
Transform:
  m_ObjectHideFlags: 0
  m_CorrespondingSourceObject: {fileID: 0}
  m_PrefabInstance: {fileID: 0}
  m_PrefabAsset: {fileID: 0}
  m_GameObject: {fileID: 1007979552147818}
  m_LocalRotation: {x: -0, y: -0, z: -0, w: 1}
  m_LocalPosition: {x: -0.4130001, y: 1.714, z: -0.06400013}
  m_LocalScale: {x: 1, y: 1, z: 1}
  m_Children: []
  m_Father: {fileID: 4493896952084940}
  m_RootOrder: 19
  m_LocalEulerAnglesHint: {x: 0, y: 0, z: 0}
--- !u!1 &1028187087632072
GameObject:
  m_ObjectHideFlags: 0
  m_CorrespondingSourceObject: {fileID: 0}
  m_PrefabInstance: {fileID: 0}
  m_PrefabAsset: {fileID: 0}
  serializedVersion: 6
  m_Component:
  - component: {fileID: 4190024827732182}
  m_Layer: 8
  m_Name: GameObject (5)
  m_TagString: Untagged
  m_Icon: {fileID: 0}
  m_NavMeshLayer: 0
  m_StaticEditorFlags: 0
  m_IsActive: 1
--- !u!4 &4190024827732182
Transform:
  m_ObjectHideFlags: 0
  m_CorrespondingSourceObject: {fileID: 0}
  m_PrefabInstance: {fileID: 0}
  m_PrefabAsset: {fileID: 0}
  m_GameObject: {fileID: 1028187087632072}
  m_LocalRotation: {x: -0, y: -0, z: -0, w: 1}
  m_LocalPosition: {x: -0.5380001, y: 0.555, z: -0.32700014}
  m_LocalScale: {x: 1, y: 1, z: 1}
  m_Children: []
  m_Father: {fileID: 4493896952084940}
  m_RootOrder: 5
  m_LocalEulerAnglesHint: {x: 0, y: 0, z: 0}
--- !u!1 &1082727444797638
GameObject:
  m_ObjectHideFlags: 0
  m_CorrespondingSourceObject: {fileID: 0}
  m_PrefabInstance: {fileID: 0}
  m_PrefabAsset: {fileID: 0}
  serializedVersion: 6
  m_Component:
  - component: {fileID: 4897954749921450}
  m_Layer: 8
  m_Name: GameObject (2)
  m_TagString: Untagged
  m_Icon: {fileID: 0}
  m_NavMeshLayer: 0
  m_StaticEditorFlags: 0
  m_IsActive: 1
--- !u!4 &4897954749921450
Transform:
  m_ObjectHideFlags: 0
  m_CorrespondingSourceObject: {fileID: 0}
  m_PrefabInstance: {fileID: 0}
  m_PrefabAsset: {fileID: 0}
  m_GameObject: {fileID: 1082727444797638}
  m_LocalRotation: {x: -0, y: -0, z: -0, w: 1}
  m_LocalPosition: {x: -0.5760002, y: -0.34, z: 0.092999935}
  m_LocalScale: {x: 1, y: 1, z: 1}
  m_Children: []
  m_Father: {fileID: 4487861993413394}
  m_RootOrder: 2
  m_LocalEulerAnglesHint: {x: 0, y: 0, z: 0}
--- !u!1 &1101375656644754
GameObject:
  m_ObjectHideFlags: 0
  m_CorrespondingSourceObject: {fileID: 0}
  m_PrefabInstance: {fileID: 0}
  m_PrefabAsset: {fileID: 0}
  serializedVersion: 6
  m_Component:
  - component: {fileID: 4784475329291520}
  - component: {fileID: 65603207240073000}
  m_Layer: 8
  m_Name: tCol
  m_TagString: SimObjPhysics
  m_Icon: {fileID: 0}
  m_NavMeshLayer: 0
  m_StaticEditorFlags: 0
  m_IsActive: 1
--- !u!4 &4784475329291520
Transform:
  m_ObjectHideFlags: 0
  m_CorrespondingSourceObject: {fileID: 0}
  m_PrefabInstance: {fileID: 0}
  m_PrefabAsset: {fileID: 0}
  m_GameObject: {fileID: 1101375656644754}
  m_LocalRotation: {x: -0, y: -0, z: -0, w: 1}
  m_LocalPosition: {x: -0.5609999, y: -0.024999976, z: 0.09399986}
  m_LocalScale: {x: 1.1625, y: 0.9625, z: 0.19218999}
  m_Children: []
  m_Father: {fileID: 4556530276050876}
  m_RootOrder: 1
  m_LocalEulerAnglesHint: {x: 0, y: 0, z: 0}
--- !u!65 &65603207240073000
BoxCollider:
  m_ObjectHideFlags: 0
  m_CorrespondingSourceObject: {fileID: 0}
  m_PrefabInstance: {fileID: 0}
  m_PrefabAsset: {fileID: 0}
  m_GameObject: {fileID: 1101375656644754}
  m_Material: {fileID: 0}
  m_IsTrigger: 1
  m_Enabled: 1
  serializedVersion: 2
  m_Size: {x: 1, y: 1, z: 1}
  m_Center: {x: 0, y: 0, z: 0}
--- !u!1 &1105142329985740
GameObject:
  m_ObjectHideFlags: 0
  m_CorrespondingSourceObject: {fileID: 0}
  m_PrefabInstance: {fileID: 0}
  m_PrefabAsset: {fileID: 0}
  serializedVersion: 6
  m_Component:
  - component: {fileID: 4762788368780066}
  m_Layer: 8
  m_Name: GameObject (13)
  m_TagString: Untagged
  m_Icon: {fileID: 0}
  m_NavMeshLayer: 0
  m_StaticEditorFlags: 0
  m_IsActive: 1
--- !u!4 &4762788368780066
Transform:
  m_ObjectHideFlags: 0
  m_CorrespondingSourceObject: {fileID: 0}
  m_PrefabInstance: {fileID: 0}
  m_PrefabAsset: {fileID: 0}
  m_GameObject: {fileID: 1105142329985740}
  m_LocalRotation: {x: -0, y: -0, z: -0, w: 1}
  m_LocalPosition: {x: 0.38799953, y: 0.555, z: -0.039000034}
  m_LocalScale: {x: 1, y: 1, z: 1}
  m_Children: []
  m_Father: {fileID: 4493896952084940}
  m_RootOrder: 13
  m_LocalEulerAnglesHint: {x: 0, y: 0, z: 0}
--- !u!1 &1116390677843728
GameObject:
  m_ObjectHideFlags: 0
  m_CorrespondingSourceObject: {fileID: 0}
  m_PrefabInstance: {fileID: 0}
  m_PrefabAsset: {fileID: 0}
  serializedVersion: 6
  m_Component:
  - component: {fileID: 4494849769033940}
  m_Layer: 8
  m_Name: FreezerDoor
  m_TagString: Untagged
  m_Icon: {fileID: 0}
  m_NavMeshLayer: 0
  m_StaticEditorFlags: 0
  m_IsActive: 1
--- !u!4 &4494849769033940
Transform:
  m_ObjectHideFlags: 0
  m_CorrespondingSourceObject: {fileID: 0}
  m_PrefabInstance: {fileID: 0}
  m_PrefabAsset: {fileID: 0}
  m_GameObject: {fileID: 1116390677843728}
  m_LocalRotation: {x: 0, y: 0, z: 0, w: 1}
  m_LocalPosition: {x: 0.5724592, y: 1.5188835, z: 0.18841696}
  m_LocalScale: {x: 1, y: 1, z: 1}
  m_Children:
  - {fileID: 4010448083045030}
  - {fileID: 4123937631228850}
  - {fileID: 4989701409497138}
  - {fileID: 4487861993413394}
  m_Father: {fileID: 4773882533723332}
  m_RootOrder: 0
  m_LocalEulerAnglesHint: {x: 0, y: 0, z: 0}
--- !u!1 &1126131015694282
GameObject:
  m_ObjectHideFlags: 0
  m_CorrespondingSourceObject: {fileID: 0}
  m_PrefabInstance: {fileID: 0}
  m_PrefabAsset: {fileID: 0}
  serializedVersion: 6
  m_Component:
  - component: {fileID: 4370929361095000}
  m_Layer: 8
  m_Name: GameObject (3)
  m_TagString: Untagged
  m_Icon: {fileID: 0}
  m_NavMeshLayer: 0
  m_StaticEditorFlags: 0
  m_IsActive: 1
--- !u!4 &4370929361095000
Transform:
  m_ObjectHideFlags: 0
  m_CorrespondingSourceObject: {fileID: 0}
  m_PrefabInstance: {fileID: 0}
  m_PrefabAsset: {fileID: 0}
  m_GameObject: {fileID: 1126131015694282}
  m_LocalRotation: {x: -0, y: -0, z: -0, w: 1}
  m_LocalPosition: {x: 0, y: 1.714, z: -0.32200003}
  m_LocalScale: {x: 1, y: 1, z: 1}
  m_Children: []
  m_Father: {fileID: 4493896952084940}
  m_RootOrder: 3
  m_LocalEulerAnglesHint: {x: 0, y: 0, z: 0}
--- !u!1 &1168191065949198
GameObject:
  m_ObjectHideFlags: 0
  m_CorrespondingSourceObject: {fileID: 0}
  m_PrefabInstance: {fileID: 0}
  m_PrefabAsset: {fileID: 0}
  serializedVersion: 6
  m_Component:
  - component: {fileID: 4825718110422820}
  m_Layer: 8
  m_Name: GameObject (7)
  m_TagString: Untagged
  m_Icon: {fileID: 0}
  m_NavMeshLayer: 0
  m_StaticEditorFlags: 0
  m_IsActive: 1
--- !u!4 &4825718110422820
Transform:
  m_ObjectHideFlags: 0
  m_CorrespondingSourceObject: {fileID: 0}
  m_PrefabInstance: {fileID: 0}
  m_PrefabAsset: {fileID: 0}
  m_GameObject: {fileID: 1168191065949198}
  m_LocalRotation: {x: -0, y: -0, z: -0, w: 1}
  m_LocalPosition: {x: -0.5380001, y: 1.714, z: -0.32700014}
  m_LocalScale: {x: 1, y: 1, z: 1}
  m_Children: []
  m_Father: {fileID: 4493896952084940}
  m_RootOrder: 7
  m_LocalEulerAnglesHint: {x: 0, y: 0, z: 0}
--- !u!1 &1173649935638120
GameObject:
  m_ObjectHideFlags: 0
  m_CorrespondingSourceObject: {fileID: 0}
  m_PrefabInstance: {fileID: 0}
  m_PrefabAsset: {fileID: 0}
  serializedVersion: 6
  m_Component:
  - component: {fileID: 4989701409497138}
  - component: {fileID: 33227338652689254}
  - component: {fileID: 23074082478142650}
  m_Layer: 8
  m_Name: Mesh
  m_TagString: SimObjPhysics
  m_Icon: {fileID: 0}
  m_NavMeshLayer: 1
  m_StaticEditorFlags: 8
  m_IsActive: 1
--- !u!4 &4989701409497138
Transform:
  m_ObjectHideFlags: 0
  m_CorrespondingSourceObject: {fileID: 0}
  m_PrefabInstance: {fileID: 0}
  m_PrefabAsset: {fileID: 0}
  m_GameObject: {fileID: 1173649935638120}
  m_LocalRotation: {x: -0, y: -0, z: -0, w: 1}
  m_LocalPosition: {x: 0, y: 0, z: 0}
  m_LocalScale: {x: 1, y: 1, z: 1}
  m_Children: []
  m_Father: {fileID: 4494849769033940}
  m_RootOrder: 2
  m_LocalEulerAnglesHint: {x: 0, y: 0, z: 0}
--- !u!33 &33227338652689254
MeshFilter:
  m_ObjectHideFlags: 0
  m_CorrespondingSourceObject: {fileID: 0}
  m_PrefabInstance: {fileID: 0}
  m_PrefabAsset: {fileID: 0}
  m_GameObject: {fileID: 1173649935638120}
  m_Mesh: {fileID: 4302474, guid: 14427f12143b7454ea78c2329409ff6b, type: 3}
--- !u!23 &23074082478142650
MeshRenderer:
  m_ObjectHideFlags: 0
  m_CorrespondingSourceObject: {fileID: 0}
  m_PrefabInstance: {fileID: 0}
  m_PrefabAsset: {fileID: 0}
  m_GameObject: {fileID: 1173649935638120}
  m_Enabled: 1
  m_CastShadows: 1
  m_ReceiveShadows: 1
  m_DynamicOccludee: 1
  m_MotionVectors: 1
  m_LightProbeUsage: 1
  m_ReflectionProbeUsage: 1
  m_RayTracingMode: 2
  m_RenderingLayerMask: 1
  m_RendererPriority: 0
  m_Materials:
  - {fileID: 2100000, guid: 475b7dfebad9d4394a00bf1934d766ff, type: 2}
  - {fileID: 2100000, guid: d7105872a6b50451eb63862128bb4473, type: 2}
  - {fileID: 2100000, guid: 5d56f6bafc8594221a5375a5b986a132, type: 2}
  - {fileID: 2100000, guid: 5d6dcc036d547410d8461b0bad7e9921, type: 2}
  - {fileID: 2100000, guid: 104c3cbb050804ac19b9aaa3207ab00e, type: 2}
  - {fileID: 2100000, guid: 32b386b74188e4bac9bbea278ca94b0b, type: 2}
  - {fileID: 2100000, guid: 9c252f8905c28427381463ccad0e6c9c, type: 2}
  m_StaticBatchInfo:
    firstSubMesh: 0
    subMeshCount: 0
  m_StaticBatchRoot: {fileID: 0}
  m_ProbeAnchor: {fileID: 0}
  m_LightProbeVolumeOverride: {fileID: 0}
  m_ScaleInLightmap: 1
  m_ReceiveGI: 1
  m_PreserveUVs: 0
  m_IgnoreNormalsForChartDetection: 0
  m_ImportantGI: 0
  m_StitchLightmapSeams: 0
  m_SelectedEditorRenderState: 3
  m_MinimumChartSize: 4
  m_AutoUVMaxDistance: 0.5
  m_AutoUVMaxAngle: 89
  m_LightmapParameters: {fileID: 0}
  m_SortingLayerID: 0
  m_SortingLayer: 0
  m_SortingOrder: 0
--- !u!1 &1176131562210288
GameObject:
  m_ObjectHideFlags: 0
  m_CorrespondingSourceObject: {fileID: 0}
  m_PrefabInstance: {fileID: 0}
  m_PrefabAsset: {fileID: 0}
  serializedVersion: 6
  m_Component:
  - component: {fileID: 4586445051890564}
  - component: {fileID: 65228501002903166}
  - component: {fileID: 54671949298012564}
  m_Layer: 0
  m_Name: rbCol
  m_TagString: Untagged
  m_Icon: {fileID: 0}
  m_NavMeshLayer: 0
  m_StaticEditorFlags: 0
  m_IsActive: 0
--- !u!4 &4586445051890564
Transform:
  m_ObjectHideFlags: 0
  m_CorrespondingSourceObject: {fileID: 0}
  m_PrefabInstance: {fileID: 0}
  m_PrefabAsset: {fileID: 0}
  m_GameObject: {fileID: 1176131562210288}
  m_LocalRotation: {x: -0, y: -0, z: -0, w: 1}
  m_LocalPosition: {x: 0.000000051190238, y: -0.000000046816425, z: -0.0000012685872}
  m_LocalScale: {x: 0.99999994, y: 1, z: 1}
  m_Children: []
  m_Father: {fileID: 4010448083045030}
  m_RootOrder: 0
  m_LocalEulerAnglesHint: {x: 0, y: 0, z: 0}
--- !u!65 &65228501002903166
BoxCollider:
  m_ObjectHideFlags: 0
  m_CorrespondingSourceObject: {fileID: 0}
  m_PrefabInstance: {fileID: 0}
  m_PrefabAsset: {fileID: 0}
  m_GameObject: {fileID: 1176131562210288}
  m_Material: {fileID: 0}
  m_IsTrigger: 0
  m_Enabled: 1
  serializedVersion: 2
  m_Size: {x: 1, y: 1, z: 1}
  m_Center: {x: 0, y: 0, z: 0}
--- !u!54 &54671949298012564
Rigidbody:
  m_ObjectHideFlags: 0
  m_CorrespondingSourceObject: {fileID: 0}
  m_PrefabInstance: {fileID: 0}
  m_PrefabAsset: {fileID: 0}
  m_GameObject: {fileID: 1176131562210288}
  serializedVersion: 2
  m_Mass: 1
  m_Drag: 0
  m_AngularDrag: 0.05
  m_UseGravity: 1
  m_IsKinematic: 1
  m_Interpolate: 0
  m_Constraints: 0
  m_CollisionDetection: 0
--- !u!1 &1178465726213858
GameObject:
  m_ObjectHideFlags: 0
  m_CorrespondingSourceObject: {fileID: 0}
  m_PrefabInstance: {fileID: 0}
  m_PrefabAsset: {fileID: 0}
  serializedVersion: 6
  m_Component:
  - component: {fileID: 4773882533723332}
  - component: {fileID: 33741057000088780}
  - component: {fileID: 23113841476326430}
  - component: {fileID: 64322449781130266}
  m_Layer: 8
  m_Name: FridgeBodyMesh
  m_TagString: SimObjPhysics
  m_Icon: {fileID: 0}
  m_NavMeshLayer: 1
  m_StaticEditorFlags: 8
  m_IsActive: 1
--- !u!4 &4773882533723332
Transform:
  m_ObjectHideFlags: 0
  m_CorrespondingSourceObject: {fileID: 0}
  m_PrefabInstance: {fileID: 0}
  m_PrefabAsset: {fileID: 0}
  m_GameObject: {fileID: 1178465726213858}
  m_LocalRotation: {x: -0, y: -0.0000013709068, z: -0, w: 1}
  m_LocalPosition: {x: 0, y: 0, z: 0}
  m_LocalScale: {x: 0.972935, y: 1.0789055, z: 0.972935}
  m_Children:
  - {fileID: 4494849769033940}
  - {fileID: 4556530276050876}
  - {fileID: 4493896952084940}
  m_Father: {fileID: 4731823003599498}
  m_RootOrder: 4
  m_LocalEulerAnglesHint: {x: 0, y: 0, z: 0}
--- !u!33 &33741057000088780
MeshFilter:
  m_ObjectHideFlags: 0
  m_CorrespondingSourceObject: {fileID: 0}
  m_PrefabInstance: {fileID: 0}
  m_PrefabAsset: {fileID: 0}
  m_GameObject: {fileID: 1178465726213858}
  m_Mesh: {fileID: 4302470, guid: 14427f12143b7454ea78c2329409ff6b, type: 3}
--- !u!23 &23113841476326430
MeshRenderer:
  m_ObjectHideFlags: 0
  m_CorrespondingSourceObject: {fileID: 0}
  m_PrefabInstance: {fileID: 0}
  m_PrefabAsset: {fileID: 0}
  m_GameObject: {fileID: 1178465726213858}
  m_Enabled: 1
  m_CastShadows: 1
  m_ReceiveShadows: 1
  m_DynamicOccludee: 1
  m_MotionVectors: 1
  m_LightProbeUsage: 1
  m_ReflectionProbeUsage: 1
  m_RayTracingMode: 2
  m_RenderingLayerMask: 1
  m_RendererPriority: 0
  m_Materials:
  - {fileID: 2100000, guid: 475b7dfebad9d4394a00bf1934d766ff, type: 2}
  - {fileID: 2100000, guid: d7105872a6b50451eb63862128bb4473, type: 2}
  - {fileID: 2100000, guid: 5d56f6bafc8594221a5375a5b986a132, type: 2}
  - {fileID: 2100000, guid: 5d6dcc036d547410d8461b0bad7e9921, type: 2}
  - {fileID: 2100000, guid: 104c3cbb050804ac19b9aaa3207ab00e, type: 2}
  - {fileID: 2100000, guid: 32b386b74188e4bac9bbea278ca94b0b, type: 2}
  - {fileID: 2100000, guid: 9c252f8905c28427381463ccad0e6c9c, type: 2}
  m_StaticBatchInfo:
    firstSubMesh: 0
    subMeshCount: 0
  m_StaticBatchRoot: {fileID: 0}
  m_ProbeAnchor: {fileID: 0}
  m_LightProbeVolumeOverride: {fileID: 0}
  m_ScaleInLightmap: 1
  m_ReceiveGI: 1
  m_PreserveUVs: 0
  m_IgnoreNormalsForChartDetection: 0
  m_ImportantGI: 0
  m_StitchLightmapSeams: 0
  m_SelectedEditorRenderState: 3
  m_MinimumChartSize: 4
  m_AutoUVMaxDistance: 0.5
  m_AutoUVMaxAngle: 89
  m_LightmapParameters: {fileID: 0}
  m_SortingLayerID: 0
  m_SortingLayer: 0
  m_SortingOrder: 0
--- !u!64 &64322449781130266
MeshCollider:
  m_ObjectHideFlags: 0
  m_CorrespondingSourceObject: {fileID: 0}
  m_PrefabInstance: {fileID: 0}
  m_PrefabAsset: {fileID: 0}
  m_GameObject: {fileID: 1178465726213858}
  m_Material: {fileID: 0}
  m_IsTrigger: 0
  m_Enabled: 1
  serializedVersion: 4
  m_Convex: 0
  m_CookingOptions: 30
  m_Mesh: {fileID: 4302470, guid: 14427f12143b7454ea78c2329409ff6b, type: 3}
--- !u!1 &1242188230472868
GameObject:
  m_ObjectHideFlags: 0
  m_CorrespondingSourceObject: {fileID: 0}
  m_PrefabInstance: {fileID: 0}
  m_PrefabAsset: {fileID: 0}
  serializedVersion: 6
  m_Component:
  - component: {fileID: 4102447872020230}
  m_Layer: 8
  m_Name: GameObject (5)
  m_TagString: Untagged
  m_Icon: {fileID: 0}
  m_NavMeshLayer: 0
  m_StaticEditorFlags: 0
  m_IsActive: 1
--- !u!4 &4102447872020230
Transform:
  m_ObjectHideFlags: 0
  m_CorrespondingSourceObject: {fileID: 0}
  m_PrefabInstance: {fileID: 0}
  m_PrefabAsset: {fileID: 0}
  m_GameObject: {fileID: 1242188230472868}
  m_LocalRotation: {x: -0, y: -0, z: -0, w: 1}
  m_LocalPosition: {x: -1.1070004, y: 0.418, z: 0.09399986}
  m_LocalScale: {x: 1, y: 1, z: 1}
  m_Children: []
  m_Father: {fileID: 4621270074557458}
  m_RootOrder: 5
  m_LocalEulerAnglesHint: {x: 0, y: 0, z: 0}
--- !u!1 &1244476038092820
GameObject:
  m_ObjectHideFlags: 0
  m_CorrespondingSourceObject: {fileID: 0}
  m_PrefabInstance: {fileID: 0}
  m_PrefabAsset: {fileID: 0}
  serializedVersion: 6
  m_Component:
  - component: {fileID: 4810954076748744}
  - component: {fileID: 65596789425481882}
  m_Layer: 8
  m_Name: Col
  m_TagString: SimObjPhysics
  m_Icon: {fileID: 0}
  m_NavMeshLayer: 0
  m_StaticEditorFlags: 0
  m_IsActive: 1
--- !u!4 &4810954076748744
Transform:
  m_ObjectHideFlags: 0
  m_CorrespondingSourceObject: {fileID: 0}
  m_PrefabInstance: {fileID: 0}
  m_PrefabAsset: {fileID: 0}
  m_GameObject: {fileID: 1244476038092820}
  m_LocalRotation: {x: -0, y: -0, z: -0, w: 1}
  m_LocalPosition: {x: -0.5609999, y: -0.024999976, z: 0.09399986}
  m_LocalScale: {x: 1.1625, y: 0.96250063, z: 0.19218715}
  m_Children:
  - {fileID: 4995785173326010}
  m_Father: {fileID: 4556530276050876}
  m_RootOrder: 0
  m_LocalEulerAnglesHint: {x: 0, y: 0, z: 0}
--- !u!65 &65596789425481882
BoxCollider:
  m_ObjectHideFlags: 0
  m_CorrespondingSourceObject: {fileID: 0}
  m_PrefabInstance: {fileID: 0}
  m_PrefabAsset: {fileID: 0}
  m_GameObject: {fileID: 1244476038092820}
  m_Material: {fileID: 0}
  m_IsTrigger: 0
  m_Enabled: 1
  serializedVersion: 2
  m_Size: {x: 1, y: 1, z: 1}
  m_Center: {x: 0, y: 0, z: 0}
--- !u!1 &1251640085029552
GameObject:
  m_ObjectHideFlags: 0
  m_CorrespondingSourceObject: {fileID: 0}
  m_PrefabInstance: {fileID: 0}
  m_PrefabAsset: {fileID: 0}
  serializedVersion: 6
  m_Component:
  - component: {fileID: 4381705997314668}
  m_Layer: 8
  m_Name: GameObject (6)
  m_TagString: Untagged
  m_Icon: {fileID: 0}
  m_NavMeshLayer: 0
  m_StaticEditorFlags: 0
  m_IsActive: 1
--- !u!4 &4381705997314668
Transform:
  m_ObjectHideFlags: 0
  m_CorrespondingSourceObject: {fileID: 0}
  m_PrefabInstance: {fileID: 0}
  m_PrefabAsset: {fileID: 0}
  m_GameObject: {fileID: 1251640085029552}
  m_LocalRotation: {x: -0, y: -0, z: -0, w: 1}
  m_LocalPosition: {x: -1.112, y: 0.28499997, z: 0.092999935}
  m_LocalScale: {x: 1, y: 1, z: 1}
  m_Children: []
  m_Father: {fileID: 4487861993413394}
  m_RootOrder: 6
  m_LocalEulerAnglesHint: {x: 0, y: 0, z: 0}
--- !u!1 &1266889310102484
GameObject:
  m_ObjectHideFlags: 0
  m_CorrespondingSourceObject: {fileID: 0}
  m_PrefabInstance: {fileID: 0}
  m_PrefabAsset: {fileID: 0}
  serializedVersion: 6
  m_Component:
  - component: {fileID: 4621270074557458}
  m_Layer: 8
  m_Name: VisPoints
  m_TagString: Untagged
  m_Icon: {fileID: 0}
  m_NavMeshLayer: 0
  m_StaticEditorFlags: 0
  m_IsActive: 1
--- !u!4 &4621270074557458
Transform:
  m_ObjectHideFlags: 0
  m_CorrespondingSourceObject: {fileID: 0}
  m_PrefabInstance: {fileID: 0}
  m_PrefabAsset: {fileID: 0}
  m_GameObject: {fileID: 1266889310102484}
  m_LocalRotation: {x: 0, y: 0, z: 0, w: 1}
  m_LocalPosition: {x: 0, y: 0, z: 0}
  m_LocalScale: {x: 1, y: 1, z: 1}
  m_Children:
  - {fileID: 4553207886430962}
  - {fileID: 4789788755697098}
  - {fileID: 4576167410655680}
  - {fileID: 4518536504397028}
  - {fileID: 4690819275330216}
  - {fileID: 4102447872020230}
  - {fileID: 4942129201295636}
  - {fileID: 4655436180894860}
  - {fileID: 4269240836986620}
  m_Father: {fileID: 4556530276050876}
  m_RootOrder: 3
  m_LocalEulerAnglesHint: {x: 0, y: 0, z: 0}
--- !u!1 &1270657803989384
GameObject:
  m_ObjectHideFlags: 0
  m_CorrespondingSourceObject: {fileID: 0}
  m_PrefabInstance: {fileID: 0}
  m_PrefabAsset: {fileID: 0}
  serializedVersion: 6
  m_Component:
  - component: {fileID: 4576167410655680}
  m_Layer: 8
  m_Name: GameObject (2)
  m_TagString: Untagged
  m_Icon: {fileID: 0}
  m_NavMeshLayer: 0
  m_StaticEditorFlags: 0
  m_IsActive: 1
--- !u!4 &4576167410655680
Transform:
  m_ObjectHideFlags: 0
  m_CorrespondingSourceObject: {fileID: 0}
  m_PrefabInstance: {fileID: 0}
  m_PrefabAsset: {fileID: 0}
  m_GameObject: {fileID: 1270657803989384}
  m_LocalRotation: {x: -0, y: -0, z: -0, w: 1}
  m_LocalPosition: {x: -0.5629997, y: -0.478, z: 0.09399986}
  m_LocalScale: {x: 1, y: 1, z: 1}
  m_Children: []
  m_Father: {fileID: 4621270074557458}
  m_RootOrder: 2
  m_LocalEulerAnglesHint: {x: 0, y: 0, z: 0}
--- !u!1 &1288555432002334
GameObject:
  m_ObjectHideFlags: 0
  m_CorrespondingSourceObject: {fileID: 0}
  m_PrefabInstance: {fileID: 0}
  m_PrefabAsset: {fileID: 0}
  serializedVersion: 6
  m_Component:
  - component: {fileID: 4487861993413394}
  m_Layer: 8
  m_Name: VisPoints
  m_TagString: Untagged
  m_Icon: {fileID: 0}
  m_NavMeshLayer: 0
  m_StaticEditorFlags: 0
  m_IsActive: 1
--- !u!4 &4487861993413394
Transform:
  m_ObjectHideFlags: 0
  m_CorrespondingSourceObject: {fileID: 0}
  m_PrefabInstance: {fileID: 0}
  m_PrefabAsset: {fileID: 0}
  m_GameObject: {fileID: 1288555432002334}
  m_LocalRotation: {x: 0, y: 0, z: 0, w: 1}
  m_LocalPosition: {x: 0, y: 0, z: 0}
  m_LocalScale: {x: 1, y: 1, z: 1}
  m_Children:
  - {fileID: 4349521438667050}
  - {fileID: 4521245807405512}
  - {fileID: 4897954749921450}
  - {fileID: 4293272596639528}
  - {fileID: 4122206253971590}
  - {fileID: 4712887092712024}
  - {fileID: 4381705997314668}
  - {fileID: 4623838419029366}
  - {fileID: 4655352374900094}
  m_Father: {fileID: 4494849769033940}
  m_RootOrder: 3
  m_LocalEulerAnglesHint: {x: 0, y: 0, z: 0}
--- !u!1 &1289526213659080
GameObject:
  m_ObjectHideFlags: 0
  m_CorrespondingSourceObject: {fileID: 0}
  m_PrefabInstance: {fileID: 0}
  m_PrefabAsset: {fileID: 0}
  serializedVersion: 6
  m_Component:
  - component: {fileID: 4623838419029366}
  m_Layer: 8
  m_Name: GameObject (7)
  m_TagString: Untagged
  m_Icon: {fileID: 0}
  m_NavMeshLayer: 0
  m_StaticEditorFlags: 0
  m_IsActive: 1
--- !u!4 &4623838419029366
Transform:
  m_ObjectHideFlags: 0
  m_CorrespondingSourceObject: {fileID: 0}
  m_PrefabInstance: {fileID: 0}
  m_PrefabAsset: {fileID: 0}
  m_GameObject: {fileID: 1289526213659080}
  m_LocalRotation: {x: -0, y: -0, z: -0, w: 1}
  m_LocalPosition: {x: -1.1119995, y: -0.011, z: 0.092999935}
  m_LocalScale: {x: 1, y: 1, z: 1}
  m_Children: []
  m_Father: {fileID: 4487861993413394}
  m_RootOrder: 7
  m_LocalEulerAnglesHint: {x: 0, y: 0, z: 0}
--- !u!1 &1310352971580132
GameObject:
  m_ObjectHideFlags: 0
  m_CorrespondingSourceObject: {fileID: 0}
  m_PrefabInstance: {fileID: 0}
  m_PrefabAsset: {fileID: 0}
  serializedVersion: 6
  m_Component:
  - component: {fileID: 4493896952084940}
  m_Layer: 8
  m_Name: BodyVisPoints
  m_TagString: Untagged
  m_Icon: {fileID: 0}
  m_NavMeshLayer: 0
  m_StaticEditorFlags: 0
  m_IsActive: 1
--- !u!4 &4493896952084940
Transform:
  m_ObjectHideFlags: 0
  m_CorrespondingSourceObject: {fileID: 0}
  m_PrefabInstance: {fileID: 0}
  m_PrefabAsset: {fileID: 0}
  m_GameObject: {fileID: 1310352971580132}
  m_LocalRotation: {x: 0, y: 0, z: 0, w: 1}
  m_LocalPosition: {x: 0, y: 0, z: 0}
  m_LocalScale: {x: 1, y: 1, z: 1}
  m_Children:
  - {fileID: 4190740371006782}
  - {fileID: 4593738278571958}
  - {fileID: 4515937391377010}
  - {fileID: 4370929361095000}
  - {fileID: 4806405445058978}
  - {fileID: 4190024827732182}
  - {fileID: 4054086225404210}
  - {fileID: 4825718110422820}
  - {fileID: 4797879773897514}
  - {fileID: 4396221688695430}
  - {fileID: 4696481361909130}
  - {fileID: 4990716599601318}
  - {fileID: 4303583699072362}
  - {fileID: 4762788368780066}
  - {fileID: 4508171915443856}
  - {fileID: 4200138624877886}
  - {fileID: 4476029884456342}
  - {fileID: 4901746672621114}
  - {fileID: 4237995789167026}
  - {fileID: 4909656030755414}
  m_Father: {fileID: 4773882533723332}
  m_RootOrder: 2
  m_LocalEulerAnglesHint: {x: 0, y: 0, z: 0}
--- !u!1 &1312511034272828
GameObject:
  m_ObjectHideFlags: 0
  m_CorrespondingSourceObject: {fileID: 0}
  m_PrefabInstance: {fileID: 0}
  m_PrefabAsset: {fileID: 0}
  serializedVersion: 6
  m_Component:
  - component: {fileID: 4731823003599498}
  - component: {fileID: 54849047441504574}
  - component: {fileID: 114132729331734338}
  - component: {fileID: 114856287834053894}
  m_Layer: 8
  m_Name: Fridge_16
  m_TagString: SimObjPhysics
  m_Icon: {fileID: 0}
  m_NavMeshLayer: 0
  m_StaticEditorFlags: 0
  m_IsActive: 1
--- !u!4 &4731823003599498
Transform:
  m_ObjectHideFlags: 0
  m_CorrespondingSourceObject: {fileID: 0}
  m_PrefabInstance: {fileID: 0}
  m_PrefabAsset: {fileID: 0}
  m_GameObject: {fileID: 1312511034272828}
  m_LocalRotation: {x: 0, y: 0, z: 0, w: 1}
  m_LocalPosition: {x: 0, y: 0, z: 0}
  m_LocalScale: {x: 1, y: 1, z: 1}
  m_Children:
  - {fileID: 4008810110460672}
  - {fileID: 4207147133448159169}
  - {fileID: 8115776608369934491}
  - {fileID: 8534407956749716004}
  - {fileID: 4773882533723332}
  - {fileID: 4108854861212798}
  m_Father: {fileID: 0}
  m_RootOrder: 0
  m_LocalEulerAnglesHint: {x: 0, y: -90.00001, z: 0}
--- !u!54 &54849047441504574
Rigidbody:
  m_ObjectHideFlags: 0
  m_CorrespondingSourceObject: {fileID: 0}
  m_PrefabInstance: {fileID: 0}
  m_PrefabAsset: {fileID: 0}
  m_GameObject: {fileID: 1312511034272828}
  serializedVersion: 2
  m_Mass: 1
  m_Drag: 0
  m_AngularDrag: 0.05
  m_UseGravity: 1
  m_IsKinematic: 1
  m_Interpolate: 0
  m_Constraints: 0
  m_CollisionDetection: 0
--- !u!114 &114132729331734338
MonoBehaviour:
  m_ObjectHideFlags: 0
  m_CorrespondingSourceObject: {fileID: 0}
  m_PrefabInstance: {fileID: 0}
  m_PrefabAsset: {fileID: 0}
  m_GameObject: {fileID: 1312511034272828}
  m_Enabled: 1
  m_EditorHideFlags: 0
  m_Script: {fileID: 11500000, guid: b439f6e4ef5714ee2a3643acf37b7a9d, type: 3}
  m_Name: 
  m_EditorClassIdentifier: 
<<<<<<< HEAD
  objectID: Fridge|-00.91|+00.00|-00.41
=======
  objectID: 
  assetID: Fridge_16
>>>>>>> 2f8dd9f9
  Type: 18
  PrimaryProperty: 1
  SecondaryProperties: 07000000080000000d000000
  BoundingBox: {fileID: 1675873165690824}
  VisibilityPoints:
  - {fileID: 4349521438667050}
  - {fileID: 4521245807405512}
  - {fileID: 4897954749921450}
  - {fileID: 4293272596639528}
  - {fileID: 4122206253971590}
  - {fileID: 4712887092712024}
  - {fileID: 4381705997314668}
  - {fileID: 4623838419029366}
  - {fileID: 4655352374900094}
  - {fileID: 4553207886430962}
  - {fileID: 4789788755697098}
  - {fileID: 4576167410655680}
  - {fileID: 4518536504397028}
  - {fileID: 4690819275330216}
  - {fileID: 4102447872020230}
  - {fileID: 4942129201295636}
  - {fileID: 4655436180894860}
  - {fileID: 4269240836986620}
  - {fileID: 4190740371006782}
  - {fileID: 4593738278571958}
  - {fileID: 4515937391377010}
  - {fileID: 4370929361095000}
  - {fileID: 4806405445058978}
  - {fileID: 4190024827732182}
  - {fileID: 4054086225404210}
  - {fileID: 4825718110422820}
  - {fileID: 4797879773897514}
  - {fileID: 4396221688695430}
  - {fileID: 4696481361909130}
  - {fileID: 4990716599601318}
  - {fileID: 4303583699072362}
  - {fileID: 4762788368780066}
  - {fileID: 4508171915443856}
  - {fileID: 4200138624877886}
  - {fileID: 4476029884456342}
  - {fileID: 4901746672621114}
  - {fileID: 4237995789167026}
  - {fileID: 4909656030755414}
  ReceptacleTriggerBoxes:
  - {fileID: 1895071904190094}
<<<<<<< HEAD
  - {fileID: 5267153484920551613}
  - {fileID: 3045964740249068329}
=======
>>>>>>> 2f8dd9f9
  debugIsVisible: 0
  debugIsInteractable: 0
  isInAgentHand: 0
  MyColliders: []
  HFdynamicfriction: 0
  HFstaticfriction: 0
  HFbounciness: 0
  HFrbdrag: 0
  HFrbangulardrag: 0
  salientMaterials: 
  MySpawnPoints: []
  CurrentTemperature: 0
  HowManySecondsUntilRoomTemp: 10
  inMotion: 0
  numSimObjHit: 0
  numFloorHit: 0
  numStructureHit: 0
  lastVelocity: 0
  IsReceptacle: 0
  IsPickupable: 0
  IsMoveable: 0
  isStatic: 0
  IsToggleable: 0
  IsOpenable: 0
  IsBreakable: 0
  IsFillable: 0
  IsDirtyable: 0
  IsCookable: 0
  IsSliceable: 0
  isHeatSource: 0
  isColdSource: 0
  ContainedObjectReferences: []
  CurrentlyContains: []
--- !u!114 &114856287834053894
MonoBehaviour:
  m_ObjectHideFlags: 0
  m_CorrespondingSourceObject: {fileID: 0}
  m_PrefabInstance: {fileID: 0}
  m_PrefabAsset: {fileID: 0}
  m_GameObject: {fileID: 1312511034272828}
  m_Enabled: 1
  m_EditorHideFlags: 0
  m_Script: {fileID: 11500000, guid: b9f742cdae0124730b5b59765384368a, type: 3}
  m_Name: 
  m_EditorClassIdentifier: 
  MovingParts:
  - {fileID: 1116390677843728}
  - {fileID: 1870314865416424}
  openPositions:
  - {x: 0, y: 90, z: 0}
  - {x: 0, y: 90, z: 0}
  closedPositions:
  - {x: 0, y: 0, z: 0}
  - {x: 0, y: 0, z: 0}
  animationTime: 0.2
  triggerEnabled: 1
  currentOpenness: 1
  IgnoreTheseObjects: []
  isOpen: 0
  isCurrentlyResetting: 1
  movementType: 1
--- !u!1 &1332887130756728
GameObject:
  m_ObjectHideFlags: 0
  m_CorrespondingSourceObject: {fileID: 0}
  m_PrefabInstance: {fileID: 0}
  m_PrefabAsset: {fileID: 0}
  serializedVersion: 6
  m_Component:
  - component: {fileID: 4797879773897514}
  m_Layer: 8
  m_Name: GameObject (8)
  m_TagString: Untagged
  m_Icon: {fileID: 0}
  m_NavMeshLayer: 0
  m_StaticEditorFlags: 0
  m_IsActive: 1
--- !u!4 &4797879773897514
Transform:
  m_ObjectHideFlags: 0
  m_CorrespondingSourceObject: {fileID: 0}
  m_PrefabInstance: {fileID: 0}
  m_PrefabAsset: {fileID: 0}
  m_GameObject: {fileID: 1332887130756728}
  m_LocalRotation: {x: -0, y: -0, z: -0, w: 1}
  m_LocalPosition: {x: 0.5290003, y: 0.111, z: -0.31799984}
  m_LocalScale: {x: 1, y: 1, z: 1}
  m_Children: []
  m_Father: {fileID: 4493896952084940}
  m_RootOrder: 8
  m_LocalEulerAnglesHint: {x: 0, y: 0, z: 0}
--- !u!1 &1334317544192016
GameObject:
  m_ObjectHideFlags: 0
  m_CorrespondingSourceObject: {fileID: 0}
  m_PrefabInstance: {fileID: 0}
  m_PrefabAsset: {fileID: 0}
  serializedVersion: 6
  m_Component:
  - component: {fileID: 4190740371006782}
  m_Layer: 8
  m_Name: GameObject
  m_TagString: Untagged
  m_Icon: {fileID: 0}
  m_NavMeshLayer: 0
  m_StaticEditorFlags: 0
  m_IsActive: 1
--- !u!4 &4190740371006782
Transform:
  m_ObjectHideFlags: 0
  m_CorrespondingSourceObject: {fileID: 0}
  m_PrefabInstance: {fileID: 0}
  m_PrefabAsset: {fileID: 0}
  m_GameObject: {fileID: 1334317544192016}
  m_LocalRotation: {x: 0, y: 0, z: 0, w: 1}
  m_LocalPosition: {x: 0, y: 0.111, z: -0.322}
  m_LocalScale: {x: 1, y: 1, z: 1}
  m_Children: []
  m_Father: {fileID: 4493896952084940}
  m_RootOrder: 0
  m_LocalEulerAnglesHint: {x: 0, y: 0, z: 0}
--- !u!1 &1361088554361314
GameObject:
  m_ObjectHideFlags: 0
  m_CorrespondingSourceObject: {fileID: 0}
  m_PrefabInstance: {fileID: 0}
  m_PrefabAsset: {fileID: 0}
  serializedVersion: 6
  m_Component:
  - component: {fileID: 4054086225404210}
  m_Layer: 8
  m_Name: GameObject (6)
  m_TagString: Untagged
  m_Icon: {fileID: 0}
  m_NavMeshLayer: 0
  m_StaticEditorFlags: 0
  m_IsActive: 1
--- !u!4 &4054086225404210
Transform:
  m_ObjectHideFlags: 0
  m_CorrespondingSourceObject: {fileID: 0}
  m_PrefabInstance: {fileID: 0}
  m_PrefabAsset: {fileID: 0}
  m_GameObject: {fileID: 1361088554361314}
  m_LocalRotation: {x: -0, y: -0, z: -0, w: 1}
  m_LocalPosition: {x: -0.538, y: 1.152, z: -0.327}
  m_LocalScale: {x: 1, y: 1, z: 1}
  m_Children: []
  m_Father: {fileID: 4493896952084940}
  m_RootOrder: 6
  m_LocalEulerAnglesHint: {x: 0, y: 0, z: 0}
--- !u!1 &1434481194640276
GameObject:
  m_ObjectHideFlags: 0
  m_CorrespondingSourceObject: {fileID: 0}
  m_PrefabInstance: {fileID: 0}
  m_PrefabAsset: {fileID: 0}
  serializedVersion: 6
  m_Component:
  - component: {fileID: 4293272596639528}
  m_Layer: 8
  m_Name: GameObject (3)
  m_TagString: Untagged
  m_Icon: {fileID: 0}
  m_NavMeshLayer: 0
  m_StaticEditorFlags: 0
  m_IsActive: 1
--- !u!4 &4293272596639528
Transform:
  m_ObjectHideFlags: 0
  m_CorrespondingSourceObject: {fileID: 0}
  m_PrefabInstance: {fileID: 0}
  m_PrefabAsset: {fileID: 0}
  m_GameObject: {fileID: 1434481194640276}
  m_LocalRotation: {x: -0, y: -0, z: -0, w: 1}
  m_LocalPosition: {x: -0.024, y: -0.34000003, z: 0.092999935}
  m_LocalScale: {x: 1, y: 1, z: 1}
  m_Children: []
  m_Father: {fileID: 4487861993413394}
  m_RootOrder: 3
  m_LocalEulerAnglesHint: {x: 0, y: 0, z: 0}
--- !u!1 &1510104768540584
GameObject:
  m_ObjectHideFlags: 0
  m_CorrespondingSourceObject: {fileID: 0}
  m_PrefabInstance: {fileID: 0}
  m_PrefabAsset: {fileID: 0}
  serializedVersion: 6
  m_Component:
  - component: {fileID: 4515937391377010}
  m_Layer: 8
  m_Name: GameObject (2)
  m_TagString: Untagged
  m_Icon: {fileID: 0}
  m_NavMeshLayer: 0
  m_StaticEditorFlags: 0
  m_IsActive: 1
--- !u!4 &4515937391377010
Transform:
  m_ObjectHideFlags: 0
  m_CorrespondingSourceObject: {fileID: 0}
  m_PrefabInstance: {fileID: 0}
  m_PrefabAsset: {fileID: 0}
  m_GameObject: {fileID: 1510104768540584}
  m_LocalRotation: {x: -0, y: -0, z: -0, w: 1}
  m_LocalPosition: {x: 0, y: 1.152, z: -0.32200003}
  m_LocalScale: {x: 1, y: 1, z: 1}
  m_Children: []
  m_Father: {fileID: 4493896952084940}
  m_RootOrder: 2
  m_LocalEulerAnglesHint: {x: 0, y: 0, z: 0}
--- !u!1 &1518904237100028
GameObject:
  m_ObjectHideFlags: 0
  m_CorrespondingSourceObject: {fileID: 0}
  m_PrefabInstance: {fileID: 0}
  m_PrefabAsset: {fileID: 0}
  serializedVersion: 6
  m_Component:
  - component: {fileID: 4789788755697098}
  m_Layer: 8
  m_Name: GameObject (1)
  m_TagString: Untagged
  m_Icon: {fileID: 0}
  m_NavMeshLayer: 0
  m_StaticEditorFlags: 0
  m_IsActive: 1
--- !u!4 &4789788755697098
Transform:
  m_ObjectHideFlags: 0
  m_CorrespondingSourceObject: {fileID: 0}
  m_PrefabInstance: {fileID: 0}
  m_PrefabAsset: {fileID: 0}
  m_GameObject: {fileID: 1518904237100028}
  m_LocalRotation: {x: -0, y: -0, z: -0, w: 1}
  m_LocalPosition: {x: -0.5629997, y: 0.438, z: 0.09399986}
  m_LocalScale: {x: 1, y: 1, z: 1}
  m_Children: []
  m_Father: {fileID: 4621270074557458}
  m_RootOrder: 1
  m_LocalEulerAnglesHint: {x: 0, y: 0, z: 0}
--- !u!1 &1541809464735438
GameObject:
  m_ObjectHideFlags: 0
  m_CorrespondingSourceObject: {fileID: 0}
  m_PrefabInstance: {fileID: 0}
  m_PrefabAsset: {fileID: 0}
  serializedVersion: 6
  m_Component:
  - component: {fileID: 4655352374900094}
  m_Layer: 8
  m_Name: GameObject (8)
  m_TagString: Untagged
  m_Icon: {fileID: 0}
  m_NavMeshLayer: 0
  m_StaticEditorFlags: 0
  m_IsActive: 1
--- !u!4 &4655352374900094
Transform:
  m_ObjectHideFlags: 0
  m_CorrespondingSourceObject: {fileID: 0}
  m_PrefabInstance: {fileID: 0}
  m_PrefabAsset: {fileID: 0}
  m_GameObject: {fileID: 1541809464735438}
  m_LocalRotation: {x: -0, y: -0, z: -0, w: 1}
  m_LocalPosition: {x: -1.1119995, y: -0.335, z: 0.092999935}
  m_LocalScale: {x: 1, y: 1, z: 1}
  m_Children: []
  m_Father: {fileID: 4487861993413394}
  m_RootOrder: 8
  m_LocalEulerAnglesHint: {x: 0, y: 0, z: 0}
--- !u!1 &1542544908083438
GameObject:
  m_ObjectHideFlags: 0
  m_CorrespondingSourceObject: {fileID: 0}
  m_PrefabInstance: {fileID: 0}
  m_PrefabAsset: {fileID: 0}
  serializedVersion: 6
  m_Component:
  - component: {fileID: 4303583699072362}
  m_Layer: 8
  m_Name: GameObject (12)
  m_TagString: Untagged
  m_Icon: {fileID: 0}
  m_NavMeshLayer: 0
  m_StaticEditorFlags: 0
  m_IsActive: 1
--- !u!4 &4303583699072362
Transform:
  m_ObjectHideFlags: 0
  m_CorrespondingSourceObject: {fileID: 0}
  m_PrefabInstance: {fileID: 0}
  m_PrefabAsset: {fileID: 0}
  m_GameObject: {fileID: 1542544908083438}
  m_LocalRotation: {x: -0, y: -0, z: -0, w: 1}
  m_LocalPosition: {x: 0.388, y: 0.111, z: -0.039}
  m_LocalScale: {x: 1, y: 1, z: 1}
  m_Children: []
  m_Father: {fileID: 4493896952084940}
  m_RootOrder: 12
  m_LocalEulerAnglesHint: {x: 0, y: 0, z: 0}
--- !u!1 &1589109595599648
GameObject:
  m_ObjectHideFlags: 0
  m_CorrespondingSourceObject: {fileID: 0}
  m_PrefabInstance: {fileID: 0}
  m_PrefabAsset: {fileID: 0}
  serializedVersion: 6
  m_Component:
  - component: {fileID: 4942129201295636}
  m_Layer: 8
  m_Name: GameObject (6)
  m_TagString: Untagged
  m_Icon: {fileID: 0}
  m_NavMeshLayer: 0
  m_StaticEditorFlags: 0
  m_IsActive: 1
--- !u!4 &4942129201295636
Transform:
  m_ObjectHideFlags: 0
  m_CorrespondingSourceObject: {fileID: 0}
  m_PrefabInstance: {fileID: 0}
  m_PrefabAsset: {fileID: 0}
  m_GameObject: {fileID: 1589109595599648}
  m_LocalRotation: {x: -0, y: -0, z: -0, w: 1}
  m_LocalPosition: {x: -0.05, y: 0.41800004, z: 0.09399986}
  m_LocalScale: {x: 1, y: 1, z: 1}
  m_Children: []
  m_Father: {fileID: 4621270074557458}
  m_RootOrder: 6
  m_LocalEulerAnglesHint: {x: 0, y: 0, z: 0}
--- !u!1 &1611684950450968
GameObject:
  m_ObjectHideFlags: 0
  m_CorrespondingSourceObject: {fileID: 0}
  m_PrefabInstance: {fileID: 0}
  m_PrefabAsset: {fileID: 0}
  serializedVersion: 6
  m_Component:
  - component: {fileID: 4123937631228850}
  - component: {fileID: 65060264634881960}
  m_Layer: 8
  m_Name: tCol
  m_TagString: SimObjPhysics
  m_Icon: {fileID: 0}
  m_NavMeshLayer: 0
  m_StaticEditorFlags: 0
  m_IsActive: 1
--- !u!4 &4123937631228850
Transform:
  m_ObjectHideFlags: 0
  m_CorrespondingSourceObject: {fileID: 0}
  m_PrefabInstance: {fileID: 0}
  m_PrefabAsset: {fileID: 0}
  m_GameObject: {fileID: 1611684950450968}
  m_LocalRotation: {x: -0, y: -0, z: -0, w: 1}
  m_LocalPosition: {x: -0.57299995, y: 0.011999965, z: 0.08899975}
  m_LocalScale: {x: 1.16438, y: 0.75593996, z: 0.19969}
  m_Children: []
  m_Father: {fileID: 4494849769033940}
  m_RootOrder: 1
  m_LocalEulerAnglesHint: {x: 0, y: 0, z: 0}
--- !u!65 &65060264634881960
BoxCollider:
  m_ObjectHideFlags: 0
  m_CorrespondingSourceObject: {fileID: 0}
  m_PrefabInstance: {fileID: 0}
  m_PrefabAsset: {fileID: 0}
  m_GameObject: {fileID: 1611684950450968}
  m_Material: {fileID: 0}
  m_IsTrigger: 1
  m_Enabled: 1
  serializedVersion: 2
  m_Size: {x: 1, y: 1, z: 1}
  m_Center: {x: 0, y: 0, z: 0}
--- !u!1 &1655863989586956
GameObject:
  m_ObjectHideFlags: 0
  m_CorrespondingSourceObject: {fileID: 0}
  m_PrefabInstance: {fileID: 0}
  m_PrefabAsset: {fileID: 0}
  serializedVersion: 6
  m_Component:
  - component: {fileID: 4349521438667050}
  m_Layer: 8
  m_Name: GameObject
  m_TagString: Untagged
  m_Icon: {fileID: 0}
  m_NavMeshLayer: 0
  m_StaticEditorFlags: 0
  m_IsActive: 1
--- !u!4 &4349521438667050
Transform:
  m_ObjectHideFlags: 0
  m_CorrespondingSourceObject: {fileID: 0}
  m_PrefabInstance: {fileID: 0}
  m_PrefabAsset: {fileID: 0}
  m_GameObject: {fileID: 1655863989586956}
  m_LocalRotation: {x: 0, y: 0, z: 0, w: 1}
  m_LocalPosition: {x: -0.576, y: 0, z: 0.093}
  m_LocalScale: {x: 1, y: 1, z: 1}
  m_Children: []
  m_Father: {fileID: 4487861993413394}
  m_RootOrder: 0
  m_LocalEulerAnglesHint: {x: 0, y: 0, z: 0}
--- !u!1 &1675873165690824
GameObject:
  m_ObjectHideFlags: 0
  m_CorrespondingSourceObject: {fileID: 0}
  m_PrefabInstance: {fileID: 0}
  m_PrefabAsset: {fileID: 0}
  serializedVersion: 6
  m_Component:
  - component: {fileID: 4108854861212798}
  - component: {fileID: 65491029090911032}
  m_Layer: 8
  m_Name: BoundingBox
  m_TagString: Untagged
  m_Icon: {fileID: 0}
  m_NavMeshLayer: 0
  m_StaticEditorFlags: 0
  m_IsActive: 1
--- !u!4 &4108854861212798
Transform:
  m_ObjectHideFlags: 0
  m_CorrespondingSourceObject: {fileID: 0}
  m_PrefabInstance: {fileID: 0}
  m_PrefabAsset: {fileID: 0}
  m_GameObject: {fileID: 1675873165690824}
  m_LocalRotation: {x: 0, y: 0, z: 0, w: 1}
  m_LocalPosition: {x: 0, y: 0, z: 0}
  m_LocalScale: {x: 1, y: 1, z: 1}
  m_Children: []
  m_Father: {fileID: 4731823003599498}
  m_RootOrder: 5
  m_LocalEulerAnglesHint: {x: 0, y: 0, z: 0}
--- !u!65 &65491029090911032
BoxCollider:
  m_ObjectHideFlags: 0
  m_CorrespondingSourceObject: {fileID: 0}
  m_PrefabInstance: {fileID: 0}
  m_PrefabAsset: {fileID: 0}
  m_GameObject: {fileID: 1675873165690824}
  m_Material: {fileID: 0}
  m_IsTrigger: 0
  m_Enabled: 0
  serializedVersion: 2
  m_Size: {x: 1.150893, y: 2.07655, z: 0.7427995}
  m_Center: {x: 0.011644155, y: 1.0295181, z: 0}
--- !u!1 &1701173336172482
GameObject:
  m_ObjectHideFlags: 0
  m_CorrespondingSourceObject: {fileID: 0}
  m_PrefabInstance: {fileID: 0}
  m_PrefabAsset: {fileID: 0}
  serializedVersion: 6
  m_Component:
  - component: {fileID: 4010448083045030}
  - component: {fileID: 65016772799693350}
  m_Layer: 8
  m_Name: Col
  m_TagString: SimObjPhysics
  m_Icon: {fileID: 0}
  m_NavMeshLayer: 0
  m_StaticEditorFlags: 0
  m_IsActive: 1
--- !u!4 &4010448083045030
Transform:
  m_ObjectHideFlags: 0
  m_CorrespondingSourceObject: {fileID: 0}
  m_PrefabInstance: {fileID: 0}
  m_PrefabAsset: {fileID: 0}
  m_GameObject: {fileID: 1701173336172482}
  m_LocalRotation: {x: -0, y: -0, z: -0, w: 1}
  m_LocalPosition: {x: -0.57299995, y: 0.011999965, z: 0.08899975}
  m_LocalScale: {x: 1.1643752, y: 0.7559368, z: 0.19968651}
  m_Children:
  - {fileID: 4586445051890564}
  m_Father: {fileID: 4494849769033940}
  m_RootOrder: 0
  m_LocalEulerAnglesHint: {x: 0, y: 0, z: 0}
--- !u!65 &65016772799693350
BoxCollider:
  m_ObjectHideFlags: 0
  m_CorrespondingSourceObject: {fileID: 0}
  m_PrefabInstance: {fileID: 0}
  m_PrefabAsset: {fileID: 0}
  m_GameObject: {fileID: 1701173336172482}
  m_Material: {fileID: 0}
  m_IsTrigger: 0
  m_Enabled: 1
  serializedVersion: 2
  m_Size: {x: 1, y: 1, z: 1}
  m_Center: {x: 0, y: 0, z: 0}
--- !u!1 &1709139392852444
GameObject:
  m_ObjectHideFlags: 0
  m_CorrespondingSourceObject: {fileID: 0}
  m_PrefabInstance: {fileID: 0}
  m_PrefabAsset: {fileID: 0}
  serializedVersion: 6
  m_Component:
  - component: {fileID: 4593738278571958}
  m_Layer: 8
  m_Name: GameObject (1)
  m_TagString: Untagged
  m_Icon: {fileID: 0}
  m_NavMeshLayer: 0
  m_StaticEditorFlags: 0
  m_IsActive: 1
--- !u!4 &4593738278571958
Transform:
  m_ObjectHideFlags: 0
  m_CorrespondingSourceObject: {fileID: 0}
  m_PrefabInstance: {fileID: 0}
  m_PrefabAsset: {fileID: 0}
  m_GameObject: {fileID: 1709139392852444}
  m_LocalRotation: {x: -0, y: -0, z: -0, w: 1}
  m_LocalPosition: {x: 0, y: 0.555, z: -0.32200003}
  m_LocalScale: {x: 1, y: 1, z: 1}
  m_Children: []
  m_Father: {fileID: 4493896952084940}
  m_RootOrder: 1
  m_LocalEulerAnglesHint: {x: 0, y: 0, z: 0}
--- !u!1 &1734475792952344
GameObject:
  m_ObjectHideFlags: 0
  m_CorrespondingSourceObject: {fileID: 0}
  m_PrefabInstance: {fileID: 0}
  m_PrefabAsset: {fileID: 0}
  serializedVersion: 6
  m_Component:
  - component: {fileID: 4655436180894860}
  m_Layer: 8
  m_Name: GameObject (7)
  m_TagString: Untagged
  m_Icon: {fileID: 0}
  m_NavMeshLayer: 0
  m_StaticEditorFlags: 0
  m_IsActive: 1
--- !u!4 &4655436180894860
Transform:
  m_ObjectHideFlags: 0
  m_CorrespondingSourceObject: {fileID: 0}
  m_PrefabInstance: {fileID: 0}
  m_PrefabAsset: {fileID: 0}
  m_GameObject: {fileID: 1734475792952344}
  m_LocalRotation: {x: -0, y: -0, z: -0, w: 1}
  m_LocalPosition: {x: -0.05000019, y: 0.023, z: 0.09399986}
  m_LocalScale: {x: 1, y: 1, z: 1}
  m_Children: []
  m_Father: {fileID: 4621270074557458}
  m_RootOrder: 7
  m_LocalEulerAnglesHint: {x: 0, y: 0, z: 0}
--- !u!1 &1737395976426342
GameObject:
  m_ObjectHideFlags: 0
  m_CorrespondingSourceObject: {fileID: 0}
  m_PrefabInstance: {fileID: 0}
  m_PrefabAsset: {fileID: 0}
  serializedVersion: 6
  m_Component:
  - component: {fileID: 4237995789167026}
  m_Layer: 8
  m_Name: GameObject (18)
  m_TagString: Untagged
  m_Icon: {fileID: 0}
  m_NavMeshLayer: 0
  m_StaticEditorFlags: 0
  m_IsActive: 1
--- !u!4 &4237995789167026
Transform:
  m_ObjectHideFlags: 0
  m_CorrespondingSourceObject: {fileID: 0}
  m_PrefabInstance: {fileID: 0}
  m_PrefabAsset: {fileID: 0}
  m_GameObject: {fileID: 1737395976426342}
  m_LocalRotation: {x: -0, y: -0, z: -0, w: 1}
  m_LocalPosition: {x: -0.4130001, y: 1.152, z: -0.06400013}
  m_LocalScale: {x: 1, y: 1, z: 1}
  m_Children: []
  m_Father: {fileID: 4493896952084940}
  m_RootOrder: 18
  m_LocalEulerAnglesHint: {x: 0, y: 0, z: 0}
--- !u!1 &1759913808882768
GameObject:
  m_ObjectHideFlags: 0
  m_CorrespondingSourceObject: {fileID: 0}
  m_PrefabInstance: {fileID: 0}
  m_PrefabAsset: {fileID: 0}
  serializedVersion: 6
  m_Component:
  - component: {fileID: 4686735637257302}
  - component: {fileID: 33988499607068722}
  - component: {fileID: 23489223772029262}
  m_Layer: 8
  m_Name: Mesh
  m_TagString: SimObjPhysics
  m_Icon: {fileID: 0}
  m_NavMeshLayer: 1
  m_StaticEditorFlags: 8
  m_IsActive: 1
--- !u!4 &4686735637257302
Transform:
  m_ObjectHideFlags: 0
  m_CorrespondingSourceObject: {fileID: 0}
  m_PrefabInstance: {fileID: 0}
  m_PrefabAsset: {fileID: 0}
  m_GameObject: {fileID: 1759913808882768}
  m_LocalRotation: {x: -0, y: -0, z: -0, w: 1}
  m_LocalPosition: {x: 0, y: 0, z: 0}
  m_LocalScale: {x: 1, y: 1, z: 1}
  m_Children: []
  m_Father: {fileID: 4556530276050876}
  m_RootOrder: 2
  m_LocalEulerAnglesHint: {x: 0, y: 0, z: 0}
--- !u!33 &33988499607068722
MeshFilter:
  m_ObjectHideFlags: 0
  m_CorrespondingSourceObject: {fileID: 0}
  m_PrefabInstance: {fileID: 0}
  m_PrefabAsset: {fileID: 0}
  m_GameObject: {fileID: 1759913808882768}
  m_Mesh: {fileID: 4302472, guid: 14427f12143b7454ea78c2329409ff6b, type: 3}
--- !u!23 &23489223772029262
MeshRenderer:
  m_ObjectHideFlags: 0
  m_CorrespondingSourceObject: {fileID: 0}
  m_PrefabInstance: {fileID: 0}
  m_PrefabAsset: {fileID: 0}
  m_GameObject: {fileID: 1759913808882768}
  m_Enabled: 1
  m_CastShadows: 1
  m_ReceiveShadows: 1
  m_DynamicOccludee: 1
  m_MotionVectors: 1
  m_LightProbeUsage: 1
  m_ReflectionProbeUsage: 1
  m_RayTracingMode: 2
  m_RenderingLayerMask: 1
  m_RendererPriority: 0
  m_Materials:
  - {fileID: 2100000, guid: 475b7dfebad9d4394a00bf1934d766ff, type: 2}
  - {fileID: 2100000, guid: d7105872a6b50451eb63862128bb4473, type: 2}
  - {fileID: 2100000, guid: 5d56f6bafc8594221a5375a5b986a132, type: 2}
  - {fileID: 2100000, guid: 5d6dcc036d547410d8461b0bad7e9921, type: 2}
  - {fileID: 2100000, guid: 104c3cbb050804ac19b9aaa3207ab00e, type: 2}
  - {fileID: 2100000, guid: 32b386b74188e4bac9bbea278ca94b0b, type: 2}
  - {fileID: 2100000, guid: 9c252f8905c28427381463ccad0e6c9c, type: 2}
  m_StaticBatchInfo:
    firstSubMesh: 0
    subMeshCount: 0
  m_StaticBatchRoot: {fileID: 0}
  m_ProbeAnchor: {fileID: 0}
  m_LightProbeVolumeOverride: {fileID: 0}
  m_ScaleInLightmap: 1
  m_ReceiveGI: 1
  m_PreserveUVs: 0
  m_IgnoreNormalsForChartDetection: 0
  m_ImportantGI: 0
  m_StitchLightmapSeams: 0
  m_SelectedEditorRenderState: 3
  m_MinimumChartSize: 4
  m_AutoUVMaxDistance: 0.5
  m_AutoUVMaxAngle: 89
  m_LightmapParameters: {fileID: 0}
  m_SortingLayerID: 0
  m_SortingLayer: 0
  m_SortingOrder: 0
--- !u!1 &1782627488848768
GameObject:
  m_ObjectHideFlags: 0
  m_CorrespondingSourceObject: {fileID: 0}
  m_PrefabInstance: {fileID: 0}
  m_PrefabAsset: {fileID: 0}
  serializedVersion: 6
  m_Component:
  - component: {fileID: 4508171915443856}
  m_Layer: 8
  m_Name: GameObject (14)
  m_TagString: Untagged
  m_Icon: {fileID: 0}
  m_NavMeshLayer: 0
  m_StaticEditorFlags: 0
  m_IsActive: 1
--- !u!4 &4508171915443856
Transform:
  m_ObjectHideFlags: 0
  m_CorrespondingSourceObject: {fileID: 0}
  m_PrefabInstance: {fileID: 0}
  m_PrefabAsset: {fileID: 0}
  m_GameObject: {fileID: 1782627488848768}
  m_LocalRotation: {x: -0, y: -0, z: -0, w: 1}
  m_LocalPosition: {x: 0.38799953, y: 1.152, z: -0.039000034}
  m_LocalScale: {x: 1, y: 1, z: 1}
  m_Children: []
  m_Father: {fileID: 4493896952084940}
  m_RootOrder: 14
  m_LocalEulerAnglesHint: {x: 0, y: 0, z: 0}
--- !u!1 &1799083117950086
GameObject:
  m_ObjectHideFlags: 0
  m_CorrespondingSourceObject: {fileID: 0}
  m_PrefabInstance: {fileID: 0}
  m_PrefabAsset: {fileID: 0}
  serializedVersion: 6
  m_Component:
  - component: {fileID: 4518536504397028}
  m_Layer: 8
  m_Name: GameObject (3)
  m_TagString: Untagged
  m_Icon: {fileID: 0}
  m_NavMeshLayer: 0
  m_StaticEditorFlags: 0
  m_IsActive: 1
--- !u!4 &4518536504397028
Transform:
  m_ObjectHideFlags: 0
  m_CorrespondingSourceObject: {fileID: 0}
  m_PrefabInstance: {fileID: 0}
  m_PrefabAsset: {fileID: 0}
  m_GameObject: {fileID: 1799083117950086}
  m_LocalRotation: {x: -0, y: -0, z: -0, w: 1}
  m_LocalPosition: {x: -1.107, y: -0.478, z: 0.09399986}
  m_LocalScale: {x: 1, y: 1, z: 1}
  m_Children: []
  m_Father: {fileID: 4621270074557458}
  m_RootOrder: 3
  m_LocalEulerAnglesHint: {x: 0, y: 0, z: 0}
--- !u!1 &1834558173471942
GameObject:
  m_ObjectHideFlags: 0
  m_CorrespondingSourceObject: {fileID: 0}
  m_PrefabInstance: {fileID: 0}
  m_PrefabAsset: {fileID: 0}
  serializedVersion: 6
  m_Component:
  - component: {fileID: 4995785173326010}
  - component: {fileID: 65015600264196130}
  - component: {fileID: 54149534330157872}
  m_Layer: 0
  m_Name: rbCol
  m_TagString: Untagged
  m_Icon: {fileID: 0}
  m_NavMeshLayer: 0
  m_StaticEditorFlags: 0
  m_IsActive: 0
--- !u!4 &4995785173326010
Transform:
  m_ObjectHideFlags: 0
  m_CorrespondingSourceObject: {fileID: 0}
  m_PrefabInstance: {fileID: 0}
  m_PrefabAsset: {fileID: 0}
  m_GameObject: {fileID: 1834558173471942}
  m_LocalRotation: {x: -0, y: -0, z: -0, w: 1}
  m_LocalPosition: {x: 0.00000010254563, y: 0.000000025157787, z: -0.0000006978118}
  m_LocalScale: {x: 1, y: 1, z: 1}
  m_Children: []
  m_Father: {fileID: 4810954076748744}
  m_RootOrder: 0
  m_LocalEulerAnglesHint: {x: 0, y: 0, z: 0}
--- !u!65 &65015600264196130
BoxCollider:
  m_ObjectHideFlags: 0
  m_CorrespondingSourceObject: {fileID: 0}
  m_PrefabInstance: {fileID: 0}
  m_PrefabAsset: {fileID: 0}
  m_GameObject: {fileID: 1834558173471942}
  m_Material: {fileID: 0}
  m_IsTrigger: 0
  m_Enabled: 1
  serializedVersion: 2
  m_Size: {x: 1, y: 1, z: 1}
  m_Center: {x: 0, y: 0, z: 0}
--- !u!54 &54149534330157872
Rigidbody:
  m_ObjectHideFlags: 0
  m_CorrespondingSourceObject: {fileID: 0}
  m_PrefabInstance: {fileID: 0}
  m_PrefabAsset: {fileID: 0}
  m_GameObject: {fileID: 1834558173471942}
  serializedVersion: 2
  m_Mass: 1
  m_Drag: 0
  m_AngularDrag: 0.05
  m_UseGravity: 1
  m_IsKinematic: 1
  m_Interpolate: 0
  m_Constraints: 0
  m_CollisionDetection: 0
--- !u!1 &1851676405687274
GameObject:
  m_ObjectHideFlags: 0
  m_CorrespondingSourceObject: {fileID: 0}
  m_PrefabInstance: {fileID: 0}
  m_PrefabAsset: {fileID: 0}
  serializedVersion: 6
  m_Component:
  - component: {fileID: 4553207886430962}
  m_Layer: 8
  m_Name: GameObject
  m_TagString: Untagged
  m_Icon: {fileID: 0}
  m_NavMeshLayer: 0
  m_StaticEditorFlags: 0
  m_IsActive: 1
--- !u!4 &4553207886430962
Transform:
  m_ObjectHideFlags: 0
  m_CorrespondingSourceObject: {fileID: 0}
  m_PrefabInstance: {fileID: 0}
  m_PrefabAsset: {fileID: 0}
  m_GameObject: {fileID: 1851676405687274}
  m_LocalRotation: {x: 0, y: 0, z: 0, w: 1}
  m_LocalPosition: {x: -0.563, y: 0, z: 0.094}
  m_LocalScale: {x: 1, y: 1, z: 1}
  m_Children: []
  m_Father: {fileID: 4621270074557458}
  m_RootOrder: 0
  m_LocalEulerAnglesHint: {x: 0, y: 0, z: 0}
--- !u!1 &1867654947759686
GameObject:
  m_ObjectHideFlags: 0
  m_CorrespondingSourceObject: {fileID: 0}
  m_PrefabInstance: {fileID: 0}
  m_PrefabAsset: {fileID: 0}
  serializedVersion: 6
  m_Component:
  - component: {fileID: 4396221688695430}
  m_Layer: 8
  m_Name: GameObject (9)
  m_TagString: Untagged
  m_Icon: {fileID: 0}
  m_NavMeshLayer: 0
  m_StaticEditorFlags: 0
  m_IsActive: 1
--- !u!4 &4396221688695430
Transform:
  m_ObjectHideFlags: 0
  m_CorrespondingSourceObject: {fileID: 0}
  m_PrefabInstance: {fileID: 0}
  m_PrefabAsset: {fileID: 0}
  m_GameObject: {fileID: 1867654947759686}
  m_LocalRotation: {x: -0, y: -0, z: -0, w: 1}
  m_LocalPosition: {x: 0.5290003, y: 0.555, z: -0.31799984}
  m_LocalScale: {x: 1, y: 1, z: 1}
  m_Children: []
  m_Father: {fileID: 4493896952084940}
  m_RootOrder: 9
  m_LocalEulerAnglesHint: {x: 0, y: 0, z: 0}
--- !u!1 &1870314865416424
GameObject:
  m_ObjectHideFlags: 0
  m_CorrespondingSourceObject: {fileID: 0}
  m_PrefabInstance: {fileID: 0}
  m_PrefabAsset: {fileID: 0}
  serializedVersion: 6
  m_Component:
  - component: {fileID: 4556530276050876}
  m_Layer: 8
  m_Name: FridgeDoor
  m_TagString: Untagged
  m_Icon: {fileID: 0}
  m_NavMeshLayer: 0
  m_StaticEditorFlags: 0
  m_IsActive: 1
--- !u!4 &4556530276050876
Transform:
  m_ObjectHideFlags: 0
  m_CorrespondingSourceObject: {fileID: 0}
  m_PrefabInstance: {fileID: 0}
  m_PrefabAsset: {fileID: 0}
  m_GameObject: {fileID: 1870314865416424}
  m_LocalRotation: {x: 0, y: 0, z: 0, w: 1}
  m_LocalPosition: {x: 0.56302357, y: 0.7030751, z: 0.19692135}
  m_LocalScale: {x: 1, y: 1, z: 1}
  m_Children:
  - {fileID: 4810954076748744}
  - {fileID: 4784475329291520}
  - {fileID: 4686735637257302}
  - {fileID: 4621270074557458}
  m_Father: {fileID: 4773882533723332}
  m_RootOrder: 1
  m_LocalEulerAnglesHint: {x: 0, y: 0, z: 0}
--- !u!1 &1873636134032904
GameObject:
  m_ObjectHideFlags: 0
  m_CorrespondingSourceObject: {fileID: 0}
  m_PrefabInstance: {fileID: 0}
  m_PrefabAsset: {fileID: 0}
  serializedVersion: 6
  m_Component:
  - component: {fileID: 4901746672621114}
  m_Layer: 8
  m_Name: GameObject (17)
  m_TagString: Untagged
  m_Icon: {fileID: 0}
  m_NavMeshLayer: 0
  m_StaticEditorFlags: 0
  m_IsActive: 1
--- !u!4 &4901746672621114
Transform:
  m_ObjectHideFlags: 0
  m_CorrespondingSourceObject: {fileID: 0}
  m_PrefabInstance: {fileID: 0}
  m_PrefabAsset: {fileID: 0}
  m_GameObject: {fileID: 1873636134032904}
  m_LocalRotation: {x: -0, y: -0, z: -0, w: 1}
  m_LocalPosition: {x: -0.4130001, y: 0.555, z: -0.06400013}
  m_LocalScale: {x: 1, y: 1, z: 1}
  m_Children: []
  m_Father: {fileID: 4493896952084940}
  m_RootOrder: 17
  m_LocalEulerAnglesHint: {x: 0, y: 0, z: 0}
--- !u!1 &1876718814491806
GameObject:
  m_ObjectHideFlags: 0
  m_CorrespondingSourceObject: {fileID: 0}
  m_PrefabInstance: {fileID: 0}
  m_PrefabAsset: {fileID: 0}
  serializedVersion: 6
  m_Component:
  - component: {fileID: 4690819275330216}
  m_Layer: 8
  m_Name: GameObject (4)
  m_TagString: Untagged
  m_Icon: {fileID: 0}
  m_NavMeshLayer: 0
  m_StaticEditorFlags: 0
  m_IsActive: 1
--- !u!4 &4690819275330216
Transform:
  m_ObjectHideFlags: 0
  m_CorrespondingSourceObject: {fileID: 0}
  m_PrefabInstance: {fileID: 0}
  m_PrefabAsset: {fileID: 0}
  m_GameObject: {fileID: 1876718814491806}
  m_LocalRotation: {x: -0, y: -0, z: -0, w: 1}
  m_LocalPosition: {x: -1.1070004, y: -0.047, z: 0.09399986}
  m_LocalScale: {x: 1, y: 1, z: 1}
  m_Children: []
  m_Father: {fileID: 4621270074557458}
  m_RootOrder: 4
  m_LocalEulerAnglesHint: {x: 0, y: 0, z: 0}
--- !u!1 &1895071904190094
GameObject:
  m_ObjectHideFlags: 0
  m_CorrespondingSourceObject: {fileID: 0}
  m_PrefabInstance: {fileID: 0}
  m_PrefabAsset: {fileID: 0}
  serializedVersion: 6
  m_Component:
  - component: {fileID: 4008810110460672}
  - component: {fileID: 65485174698739598}
  - component: {fileID: 114431196282296966}
  m_Layer: 9
  m_Name: ReceptacleTriggerBox
  m_TagString: Receptacle
  m_Icon: {fileID: 0}
  m_NavMeshLayer: 0
  m_StaticEditorFlags: 0
  m_IsActive: 1
--- !u!4 &4008810110460672
Transform:
  m_ObjectHideFlags: 0
  m_CorrespondingSourceObject: {fileID: 0}
  m_PrefabInstance: {fileID: 0}
  m_PrefabAsset: {fileID: 0}
  m_GameObject: {fileID: 1895071904190094}
  m_LocalRotation: {x: -0, y: -0.0000013709068, z: -0, w: 1}
  m_LocalPosition: {x: -0.0000000037252903, y: 1.0486962, z: -0.046700716}
  m_LocalScale: {x: 0.88780326, y: 1.4700085, z: 0.38917398}
  m_Children: []
  m_Father: {fileID: 4731823003599498}
  m_RootOrder: 0
  m_LocalEulerAnglesHint: {x: 0, y: 0, z: 0}
--- !u!65 &65485174698739598
BoxCollider:
  m_ObjectHideFlags: 0
  m_CorrespondingSourceObject: {fileID: 0}
  m_PrefabInstance: {fileID: 0}
  m_PrefabAsset: {fileID: 0}
  m_GameObject: {fileID: 1895071904190094}
  m_Material: {fileID: 0}
  m_IsTrigger: 1
  m_Enabled: 1
  serializedVersion: 2
  m_Size: {x: 1, y: 0.30324242, z: 0.92398375}
  m_Center: {x: -3.7758272e-16, y: -0.34837875, z: -0.017068215}
--- !u!114 &114431196282296966
MonoBehaviour:
  m_ObjectHideFlags: 0
  m_CorrespondingSourceObject: {fileID: 0}
  m_PrefabInstance: {fileID: 0}
  m_PrefabAsset: {fileID: 0}
  m_GameObject: {fileID: 1895071904190094}
  m_Enabled: 1
  m_EditorHideFlags: 0
  m_Script: {fileID: 11500000, guid: 5122b08936ec54929891d19a8fac4755, type: 3}
  m_Name: 
  m_EditorClassIdentifier: 
  CurrentlyContains: []
  myParent: {fileID: 0}
--- !u!1 &1897091638920934
GameObject:
  m_ObjectHideFlags: 0
  m_CorrespondingSourceObject: {fileID: 0}
  m_PrefabInstance: {fileID: 0}
  m_PrefabAsset: {fileID: 0}
  serializedVersion: 6
  m_Component:
  - component: {fileID: 4990716599601318}
  m_Layer: 8
  m_Name: GameObject (11)
  m_TagString: Untagged
  m_Icon: {fileID: 0}
  m_NavMeshLayer: 0
  m_StaticEditorFlags: 0
  m_IsActive: 1
--- !u!4 &4990716599601318
Transform:
  m_ObjectHideFlags: 0
  m_CorrespondingSourceObject: {fileID: 0}
  m_PrefabInstance: {fileID: 0}
  m_PrefabAsset: {fileID: 0}
  m_GameObject: {fileID: 1897091638920934}
  m_LocalRotation: {x: -0, y: -0, z: -0, w: 1}
  m_LocalPosition: {x: 0.5290003, y: 1.714, z: -0.31799984}
  m_LocalScale: {x: 1, y: 1, z: 1}
  m_Children: []
  m_Father: {fileID: 4493896952084940}
  m_RootOrder: 11
  m_LocalEulerAnglesHint: {x: 0, y: 0, z: 0}
--- !u!1 &1903518245447320
GameObject:
  m_ObjectHideFlags: 0
  m_CorrespondingSourceObject: {fileID: 0}
  m_PrefabInstance: {fileID: 0}
  m_PrefabAsset: {fileID: 0}
  serializedVersion: 6
  m_Component:
  - component: {fileID: 4269240836986620}
  m_Layer: 8
  m_Name: GameObject (8)
  m_TagString: Untagged
  m_Icon: {fileID: 0}
  m_NavMeshLayer: 0
  m_StaticEditorFlags: 0
  m_IsActive: 1
--- !u!4 &4269240836986620
Transform:
  m_ObjectHideFlags: 0
  m_CorrespondingSourceObject: {fileID: 0}
  m_PrefabInstance: {fileID: 0}
  m_PrefabAsset: {fileID: 0}
  m_GameObject: {fileID: 1903518245447320}
  m_LocalRotation: {x: -0, y: -0, z: -0, w: 1}
  m_LocalPosition: {x: -0.05000019, y: -0.47, z: 0.09399986}
  m_LocalScale: {x: 1, y: 1, z: 1}
  m_Children: []
  m_Father: {fileID: 4621270074557458}
  m_RootOrder: 8
  m_LocalEulerAnglesHint: {x: 0, y: 0, z: 0}
--- !u!1 &1914479835786490
GameObject:
  m_ObjectHideFlags: 0
  m_CorrespondingSourceObject: {fileID: 0}
  m_PrefabInstance: {fileID: 0}
  m_PrefabAsset: {fileID: 0}
  serializedVersion: 6
  m_Component:
  - component: {fileID: 4521245807405512}
  m_Layer: 8
  m_Name: GameObject (1)
  m_TagString: Untagged
  m_Icon: {fileID: 0}
  m_NavMeshLayer: 0
  m_StaticEditorFlags: 0
  m_IsActive: 1
--- !u!4 &4521245807405512
Transform:
  m_ObjectHideFlags: 0
  m_CorrespondingSourceObject: {fileID: 0}
  m_PrefabInstance: {fileID: 0}
  m_PrefabAsset: {fileID: 0}
  m_GameObject: {fileID: 1914479835786490}
  m_LocalRotation: {x: -0, y: -0, z: -0, w: 1}
  m_LocalPosition: {x: -0.5760002, y: 0.372, z: 0.092999935}
  m_LocalScale: {x: 1, y: 1, z: 1}
  m_Children: []
  m_Father: {fileID: 4487861993413394}
  m_RootOrder: 1
  m_LocalEulerAnglesHint: {x: 0, y: 0, z: 0}
--- !u!1 &1927298453447192
GameObject:
  m_ObjectHideFlags: 0
  m_CorrespondingSourceObject: {fileID: 0}
  m_PrefabInstance: {fileID: 0}
  m_PrefabAsset: {fileID: 0}
  serializedVersion: 6
  m_Component:
  - component: {fileID: 4806405445058978}
  m_Layer: 8
  m_Name: GameObject (4)
  m_TagString: Untagged
  m_Icon: {fileID: 0}
  m_NavMeshLayer: 0
  m_StaticEditorFlags: 0
  m_IsActive: 1
--- !u!4 &4806405445058978
Transform:
  m_ObjectHideFlags: 0
  m_CorrespondingSourceObject: {fileID: 0}
  m_PrefabInstance: {fileID: 0}
  m_PrefabAsset: {fileID: 0}
  m_GameObject: {fileID: 1927298453447192}
  m_LocalRotation: {x: -0, y: -0, z: -0, w: 1}
  m_LocalPosition: {x: -0.5380001, y: 0.111, z: -0.32700014}
  m_LocalScale: {x: 1, y: 1, z: 1}
  m_Children: []
  m_Father: {fileID: 4493896952084940}
  m_RootOrder: 4
  m_LocalEulerAnglesHint: {x: 0, y: 0, z: 0}
--- !u!1 &1946881829551344
GameObject:
  m_ObjectHideFlags: 0
  m_CorrespondingSourceObject: {fileID: 0}
  m_PrefabInstance: {fileID: 0}
  m_PrefabAsset: {fileID: 0}
  serializedVersion: 6
  m_Component:
  - component: {fileID: 4122206253971590}
  m_Layer: 8
  m_Name: GameObject (4)
  m_TagString: Untagged
  m_Icon: {fileID: 0}
  m_NavMeshLayer: 0
  m_StaticEditorFlags: 0
  m_IsActive: 1
--- !u!4 &4122206253971590
Transform:
  m_ObjectHideFlags: 0
  m_CorrespondingSourceObject: {fileID: 0}
  m_PrefabInstance: {fileID: 0}
  m_PrefabAsset: {fileID: 0}
  m_GameObject: {fileID: 1946881829551344}
  m_LocalRotation: {x: -0, y: -0, z: -0, w: 1}
  m_LocalPosition: {x: -0.024000168, y: -0.042, z: 0.092999935}
  m_LocalScale: {x: 1, y: 1, z: 1}
  m_Children: []
  m_Father: {fileID: 4487861993413394}
  m_RootOrder: 4
  m_LocalEulerAnglesHint: {x: 0, y: 0, z: 0}
--- !u!1 &1953175554069228
GameObject:
  m_ObjectHideFlags: 0
  m_CorrespondingSourceObject: {fileID: 0}
  m_PrefabInstance: {fileID: 0}
  m_PrefabAsset: {fileID: 0}
  serializedVersion: 6
  m_Component:
  - component: {fileID: 4696481361909130}
  m_Layer: 8
  m_Name: GameObject (10)
  m_TagString: Untagged
  m_Icon: {fileID: 0}
  m_NavMeshLayer: 0
  m_StaticEditorFlags: 0
  m_IsActive: 1
--- !u!4 &4696481361909130
Transform:
  m_ObjectHideFlags: 0
  m_CorrespondingSourceObject: {fileID: 0}
  m_PrefabInstance: {fileID: 0}
  m_PrefabAsset: {fileID: 0}
  m_GameObject: {fileID: 1953175554069228}
  m_LocalRotation: {x: -0, y: -0, z: -0, w: 1}
  m_LocalPosition: {x: 0.529, y: 1.152, z: -0.318}
  m_LocalScale: {x: 1, y: 1, z: 1}
  m_Children: []
  m_Father: {fileID: 4493896952084940}
  m_RootOrder: 10
  m_LocalEulerAnglesHint: {x: 0, y: 0, z: 0}
--- !u!1 &1954784751229502
GameObject:
  m_ObjectHideFlags: 0
  m_CorrespondingSourceObject: {fileID: 0}
  m_PrefabInstance: {fileID: 0}
  m_PrefabAsset: {fileID: 0}
  serializedVersion: 6
  m_Component:
  - component: {fileID: 4476029884456342}
  m_Layer: 8
  m_Name: GameObject (16)
  m_TagString: Untagged
  m_Icon: {fileID: 0}
  m_NavMeshLayer: 0
  m_StaticEditorFlags: 0
  m_IsActive: 1
--- !u!4 &4476029884456342
Transform:
  m_ObjectHideFlags: 0
  m_CorrespondingSourceObject: {fileID: 0}
  m_PrefabInstance: {fileID: 0}
  m_PrefabAsset: {fileID: 0}
  m_GameObject: {fileID: 1954784751229502}
  m_LocalRotation: {x: -0, y: -0, z: -0, w: 1}
  m_LocalPosition: {x: -0.413, y: 0.111, z: -0.064}
  m_LocalScale: {x: 1, y: 1, z: 1}
  m_Children: []
  m_Father: {fileID: 4493896952084940}
  m_RootOrder: 16
  m_LocalEulerAnglesHint: {x: 0, y: 0, z: 0}
--- !u!1 &1979844443368508
GameObject:
  m_ObjectHideFlags: 0
  m_CorrespondingSourceObject: {fileID: 0}
  m_PrefabInstance: {fileID: 0}
  m_PrefabAsset: {fileID: 0}
  serializedVersion: 6
  m_Component:
  - component: {fileID: 4712887092712024}
  m_Layer: 8
  m_Name: GameObject (5)
  m_TagString: Untagged
  m_Icon: {fileID: 0}
  m_NavMeshLayer: 0
  m_StaticEditorFlags: 0
  m_IsActive: 1
--- !u!4 &4712887092712024
Transform:
  m_ObjectHideFlags: 0
  m_CorrespondingSourceObject: {fileID: 0}
  m_PrefabInstance: {fileID: 0}
  m_PrefabAsset: {fileID: 0}
  m_GameObject: {fileID: 1979844443368508}
  m_LocalRotation: {x: -0, y: -0, z: -0, w: 1}
  m_LocalPosition: {x: -0.024000168, y: 0.285, z: 0.092999935}
  m_LocalScale: {x: 1, y: 1, z: 1}
  m_Children: []
  m_Father: {fileID: 4487861993413394}
  m_RootOrder: 5
  m_LocalEulerAnglesHint: {x: 0, y: 0, z: 0}
--- !u!1 &1985659063389740
GameObject:
  m_ObjectHideFlags: 0
  m_CorrespondingSourceObject: {fileID: 0}
  m_PrefabInstance: {fileID: 0}
  m_PrefabAsset: {fileID: 0}
  serializedVersion: 6
  m_Component:
  - component: {fileID: 4200138624877886}
  m_Layer: 8
  m_Name: GameObject (15)
  m_TagString: Untagged
  m_Icon: {fileID: 0}
  m_NavMeshLayer: 0
  m_StaticEditorFlags: 0
  m_IsActive: 1
--- !u!4 &4200138624877886
Transform:
  m_ObjectHideFlags: 0
  m_CorrespondingSourceObject: {fileID: 0}
  m_PrefabInstance: {fileID: 0}
  m_PrefabAsset: {fileID: 0}
  m_GameObject: {fileID: 1985659063389740}
  m_LocalRotation: {x: -0, y: -0, z: -0, w: 1}
  m_LocalPosition: {x: 0.38799953, y: 1.714, z: -0.039000034}
  m_LocalScale: {x: 1, y: 1, z: 1}
  m_Children: []
  m_Father: {fileID: 4493896952084940}
  m_RootOrder: 15
  m_LocalEulerAnglesHint: {x: 0, y: 0, z: 0}
--- !u!1 &3045964740249068329
GameObject:
  m_ObjectHideFlags: 0
  m_CorrespondingSourceObject: {fileID: 0}
  m_PrefabInstance: {fileID: 0}
  m_PrefabAsset: {fileID: 0}
  serializedVersion: 6
  m_Component:
  - component: {fileID: 8115776608369934491}
  - component: {fileID: 8904289580085145602}
  - component: {fileID: 5677058410120672145}
  m_Layer: 9
  m_Name: ReceptacleTriggerBox (2)
  m_TagString: Receptacle
  m_Icon: {fileID: 0}
  m_NavMeshLayer: 0
  m_StaticEditorFlags: 0
  m_IsActive: 1
--- !u!4 &8115776608369934491
Transform:
  m_ObjectHideFlags: 0
  m_CorrespondingSourceObject: {fileID: 0}
  m_PrefabInstance: {fileID: 0}
  m_PrefabAsset: {fileID: 0}
  m_GameObject: {fileID: 3045964740249068329}
  m_LocalRotation: {x: -0, y: -0.0000013709068, z: -0, w: 1}
  m_LocalPosition: {x: -0.0000000037252903, y: 1.655, z: -0.046700716}
  m_LocalScale: {x: 0.8878, y: 1.4700099, z: 0.38917}
  m_Children: []
  m_Father: {fileID: 4731823003599498}
  m_RootOrder: 2
  m_LocalEulerAnglesHint: {x: 0, y: 0, z: 0}
--- !u!65 &8904289580085145602
BoxCollider:
  m_ObjectHideFlags: 0
  m_CorrespondingSourceObject: {fileID: 0}
  m_PrefabInstance: {fileID: 0}
  m_PrefabAsset: {fileID: 0}
  m_GameObject: {fileID: 3045964740249068329}
  m_Material: {fileID: 0}
  m_IsTrigger: 1
  m_Enabled: 1
  serializedVersion: 2
  m_Size: {x: 1, y: 0.22024031, z: 0.8916683}
  m_Center: {x: 5.63117e-17, y: -0.041501034, z: -0.010182141}
--- !u!114 &5677058410120672145
MonoBehaviour:
  m_ObjectHideFlags: 0
  m_CorrespondingSourceObject: {fileID: 0}
  m_PrefabInstance: {fileID: 0}
  m_PrefabAsset: {fileID: 0}
  m_GameObject: {fileID: 3045964740249068329}
  m_Enabled: 1
  m_EditorHideFlags: 0
  m_Script: {fileID: 11500000, guid: 5122b08936ec54929891d19a8fac4755, type: 3}
  m_Name: 
  m_EditorClassIdentifier: 
  CurrentlyContains: []
  myParent: {fileID: 1312511034272828}
--- !u!1 &5267153484920551613
GameObject:
  m_ObjectHideFlags: 0
  m_CorrespondingSourceObject: {fileID: 0}
  m_PrefabInstance: {fileID: 0}
  m_PrefabAsset: {fileID: 0}
  serializedVersion: 6
  m_Component:
  - component: {fileID: 4207147133448159169}
  - component: {fileID: 751914350308041854}
  - component: {fileID: 810613295540732462}
  m_Layer: 9
  m_Name: ReceptacleTriggerBox (1)
  m_TagString: Receptacle
  m_Icon: {fileID: 0}
  m_NavMeshLayer: 0
  m_StaticEditorFlags: 0
  m_IsActive: 1
--- !u!4 &4207147133448159169
Transform:
  m_ObjectHideFlags: 0
  m_CorrespondingSourceObject: {fileID: 0}
  m_PrefabInstance: {fileID: 0}
  m_PrefabAsset: {fileID: 0}
  m_GameObject: {fileID: 5267153484920551613}
  m_LocalRotation: {x: -0, y: -0.0000013709068, z: -0, w: 1}
  m_LocalPosition: {x: -0.0000000037252903, y: 0.9991, z: -0.046700716}
  m_LocalScale: {x: 0.8878, y: 1.4700099, z: 0.38917}
  m_Children: []
  m_Father: {fileID: 4731823003599498}
  m_RootOrder: 1
  m_LocalEulerAnglesHint: {x: 0, y: 0, z: 0}
--- !u!65 &751914350308041854
BoxCollider:
  m_ObjectHideFlags: 0
  m_CorrespondingSourceObject: {fileID: 0}
  m_PrefabInstance: {fileID: 0}
  m_PrefabAsset: {fileID: 0}
  m_GameObject: {fileID: 5267153484920551613}
  m_Material: {fileID: 0}
  m_IsTrigger: 1
  m_Enabled: 1
  serializedVersion: 2
  m_Size: {x: 1, y: 0.22024031, z: 0.8114146}
  m_Center: {x: 3.397212e-15, y: -0.041501034, z: -0.071591645}
--- !u!114 &810613295540732462
MonoBehaviour:
  m_ObjectHideFlags: 0
  m_CorrespondingSourceObject: {fileID: 0}
  m_PrefabInstance: {fileID: 0}
  m_PrefabAsset: {fileID: 0}
  m_GameObject: {fileID: 5267153484920551613}
  m_Enabled: 1
  m_EditorHideFlags: 0
  m_Script: {fileID: 11500000, guid: 5122b08936ec54929891d19a8fac4755, type: 3}
  m_Name: 
  m_EditorClassIdentifier: 
  CurrentlyContains: []
  myParent: {fileID: 1312511034272828}
--- !u!1001 &4390065223552933641
PrefabInstance:
  m_ObjectHideFlags: 0
  serializedVersion: 2
  m_Modification:
    m_TransformParent: {fileID: 4731823003599498}
    m_Modifications:
    - target: {fileID: 5376431395650311468, guid: ed15616270d4de14ca70042691c091f6,
        type: 3}
      propertyPath: m_Name
      value: ColdZone
      objectReference: {fileID: 0}
    - target: {fileID: 5376431395650311469, guid: ed15616270d4de14ca70042691c091f6,
        type: 3}
      propertyPath: m_RootOrder
      value: 3
      objectReference: {fileID: 0}
    - target: {fileID: 5376431395650311469, guid: ed15616270d4de14ca70042691c091f6,
        type: 3}
      propertyPath: m_LocalPosition.x
      value: 0.275
      objectReference: {fileID: 0}
    - target: {fileID: 5376431395650311469, guid: ed15616270d4de14ca70042691c091f6,
        type: 3}
      propertyPath: m_LocalPosition.y
      value: 1.1
      objectReference: {fileID: 0}
    - target: {fileID: 5376431395650311469, guid: ed15616270d4de14ca70042691c091f6,
        type: 3}
      propertyPath: m_LocalPosition.z
      value: -0.009000033
      objectReference: {fileID: 0}
    - target: {fileID: 5376431395650311469, guid: ed15616270d4de14ca70042691c091f6,
        type: 3}
      propertyPath: m_LocalRotation.w
      value: -0.7071069
      objectReference: {fileID: 0}
    - target: {fileID: 5376431395650311469, guid: ed15616270d4de14ca70042691c091f6,
        type: 3}
      propertyPath: m_LocalRotation.w
      value: -0.0000001872535
      objectReference: {fileID: 0}
    - target: {fileID: 5376431395650311469, guid: ed15616270d4de14ca70042691c091f6,
        type: 3}
      propertyPath: m_LocalRotation.x
      value: -0
      objectReference: {fileID: 0}
    - target: {fileID: 5376431395650311469, guid: ed15616270d4de14ca70042691c091f6,
        type: 3}
      propertyPath: m_LocalRotation.y
      value: -0.7071067
      objectReference: {fileID: 0}
    - target: {fileID: 5376431395650311469, guid: ed15616270d4de14ca70042691c091f6,
        type: 3}
      propertyPath: m_LocalRotation.z
<<<<<<< HEAD
      value: -0
=======
      value: 0
>>>>>>> 2f8dd9f9
      objectReference: {fileID: 0}
    - target: {fileID: 5376431395650311469, guid: ed15616270d4de14ca70042691c091f6,
        type: 3}
      propertyPath: m_LocalEulerAnglesHint.x
      value: 0
      objectReference: {fileID: 0}
    - target: {fileID: 5376431395650311469, guid: ed15616270d4de14ca70042691c091f6,
        type: 3}
      propertyPath: m_LocalEulerAnglesHint.y
      value: -180.00002
      objectReference: {fileID: 0}
    - target: {fileID: 5376431395650311469, guid: ed15616270d4de14ca70042691c091f6,
        type: 3}
      propertyPath: m_LocalEulerAnglesHint.z
      value: 0
      objectReference: {fileID: 0}
    - target: {fileID: 8330502568265666448, guid: ed15616270d4de14ca70042691c091f6,
        type: 3}
      propertyPath: m_Size.x
      value: 0.37847596
      objectReference: {fileID: 0}
    - target: {fileID: 8330502568265666448, guid: ed15616270d4de14ca70042691c091f6,
        type: 3}
      propertyPath: m_Size.y
      value: 1.4860733
      objectReference: {fileID: 0}
    - target: {fileID: 8330502568265666448, guid: ed15616270d4de14ca70042691c091f6,
        type: 3}
      propertyPath: m_Size.z
      value: 0.8865849
      objectReference: {fileID: 0}
    - target: {fileID: 8330502568265666448, guid: ed15616270d4de14ca70042691c091f6,
        type: 3}
      propertyPath: m_Center.x
      value: 0.037959598
      objectReference: {fileID: 0}
    - target: {fileID: 8330502568265666448, guid: ed15616270d4de14ca70042691c091f6,
        type: 3}
      propertyPath: m_Center.y
      value: -0.06366658
      objectReference: {fileID: 0}
    - target: {fileID: 8330502568265666448, guid: ed15616270d4de14ca70042691c091f6,
        type: 3}
      propertyPath: m_Center.z
      value: -0.2788661
      objectReference: {fileID: 0}
    m_RemovedComponents: []
  m_SourcePrefab: {fileID: 100100000, guid: ed15616270d4de14ca70042691c091f6, type: 3}
--- !u!4 &8534407956749716004 stripped
Transform:
  m_CorrespondingSourceObject: {fileID: 5376431395650311469, guid: ed15616270d4de14ca70042691c091f6,
    type: 3}
  m_PrefabInstance: {fileID: 4390065223552933641}
  m_PrefabAsset: {fileID: 0}<|MERGE_RESOLUTION|>--- conflicted
+++ resolved
@@ -274,7 +274,7 @@
   m_TagString: SimObjPhysics
   m_Icon: {fileID: 0}
   m_NavMeshLayer: 1
-  m_StaticEditorFlags: 8
+  m_StaticEditorFlags: 12
   m_IsActive: 1
 --- !u!4 &4989701409497138
 Transform:
@@ -421,7 +421,7 @@
   m_TagString: SimObjPhysics
   m_Icon: {fileID: 0}
   m_NavMeshLayer: 1
-  m_StaticEditorFlags: 8
+  m_StaticEditorFlags: 12
   m_IsActive: 1
 --- !u!4 &4773882533723332
 Transform:
@@ -430,7 +430,7 @@
   m_PrefabInstance: {fileID: 0}
   m_PrefabAsset: {fileID: 0}
   m_GameObject: {fileID: 1178465726213858}
-  m_LocalRotation: {x: -0, y: -0.0000013709068, z: -0, w: 1}
+  m_LocalRotation: {x: -0, y: 0.7071058, z: -0, w: 0.7071078}
   m_LocalPosition: {x: 0, y: 0, z: 0}
   m_LocalScale: {x: 0.972935, y: 1.0789055, z: 0.972935}
   m_Children:
@@ -438,7 +438,7 @@
   - {fileID: 4556530276050876}
   - {fileID: 4493896952084940}
   m_Father: {fileID: 4731823003599498}
-  m_RootOrder: 4
+  m_RootOrder: 1
   m_LocalEulerAnglesHint: {x: 0, y: 0, z: 0}
 --- !u!33 &33741057000088780
 MeshFilter:
@@ -827,18 +827,17 @@
   m_PrefabAsset: {fileID: 0}
   m_GameObject: {fileID: 1312511034272828}
   m_LocalRotation: {x: 0, y: 0, z: 0, w: 1}
-  m_LocalPosition: {x: 0, y: 0, z: 0}
+  m_LocalPosition: {x: -0.909, y: -0, z: -0.406}
   m_LocalScale: {x: 1, y: 1, z: 1}
   m_Children:
   - {fileID: 4008810110460672}
-  - {fileID: 4207147133448159169}
-  - {fileID: 8115776608369934491}
-  - {fileID: 8534407956749716004}
   - {fileID: 4773882533723332}
   - {fileID: 4108854861212798}
+  - {fileID: 8534407956749716004}
+  - {fileID: 5163163751620567797}
   m_Father: {fileID: 0}
   m_RootOrder: 0
-  m_LocalEulerAnglesHint: {x: 0, y: -90.00001, z: 0}
+  m_LocalEulerAnglesHint: {x: 0, y: 0, z: 0}
 --- !u!54 &54849047441504574
 Rigidbody:
   m_ObjectHideFlags: 0
@@ -867,12 +866,8 @@
   m_Script: {fileID: 11500000, guid: b439f6e4ef5714ee2a3643acf37b7a9d, type: 3}
   m_Name: 
   m_EditorClassIdentifier: 
-<<<<<<< HEAD
-  objectID: Fridge|-00.91|+00.00|-00.41
-=======
   objectID: 
   assetID: Fridge_16
->>>>>>> 2f8dd9f9
   Type: 18
   PrimaryProperty: 1
   SecondaryProperties: 07000000080000000d000000
@@ -918,11 +913,6 @@
   - {fileID: 4909656030755414}
   ReceptacleTriggerBoxes:
   - {fileID: 1895071904190094}
-<<<<<<< HEAD
-  - {fileID: 5267153484920551613}
-  - {fileID: 3045964740249068329}
-=======
->>>>>>> 2f8dd9f9
   debugIsVisible: 0
   debugIsInteractable: 0
   isInAgentHand: 0
@@ -1357,7 +1347,7 @@
   m_LocalScale: {x: 1, y: 1, z: 1}
   m_Children: []
   m_Father: {fileID: 4731823003599498}
-  m_RootOrder: 5
+  m_RootOrder: 2
   m_LocalEulerAnglesHint: {x: 0, y: 0, z: 0}
 --- !u!65 &65491029090911032
 BoxCollider:
@@ -1370,8 +1360,8 @@
   m_IsTrigger: 0
   m_Enabled: 0
   serializedVersion: 2
-  m_Size: {x: 1.150893, y: 2.07655, z: 0.7427995}
-  m_Center: {x: 0.011644155, y: 1.0295181, z: 0}
+  m_Size: {x: 0.74279946, y: 2.0705028, z: 1.1508927}
+  m_Center: {x: 0.011644155, y: 1.0325418, z: 0}
 --- !u!1 &1701173336172482
 GameObject:
   m_ObjectHideFlags: 0
@@ -1523,7 +1513,7 @@
   m_TagString: SimObjPhysics
   m_Icon: {fileID: 0}
   m_NavMeshLayer: 1
-  m_StaticEditorFlags: 8
+  m_StaticEditorFlags: 12
   m_IsActive: 1
 --- !u!4 &4686735637257302
 Transform:
@@ -1892,8 +1882,8 @@
   m_PrefabInstance: {fileID: 0}
   m_PrefabAsset: {fileID: 0}
   m_GameObject: {fileID: 1895071904190094}
-  m_LocalRotation: {x: -0, y: -0.0000013709068, z: -0, w: 1}
-  m_LocalPosition: {x: -0.0000000037252903, y: 1.0486962, z: -0.046700716}
+  m_LocalRotation: {x: -0, y: 0.7071058, z: -0, w: 0.7071078}
+  m_LocalPosition: {x: -0.046700716, y: 1.0486962, z: -0}
   m_LocalScale: {x: 0.88780326, y: 1.4700085, z: 0.38917398}
   m_Children: []
   m_Father: {fileID: 4731823003599498}
@@ -1910,8 +1900,8 @@
   m_IsTrigger: 1
   m_Enabled: 1
   serializedVersion: 2
-  m_Size: {x: 1, y: 0.30324242, z: 0.92398375}
-  m_Center: {x: -3.7758272e-16, y: -0.34837875, z: -0.017068215}
+  m_Size: {x: 1, y: 1, z: 1}
+  m_Center: {x: 0, y: 0, z: 0}
 --- !u!114 &114431196282296966
 MonoBehaviour:
   m_ObjectHideFlags: 0
@@ -2196,124 +2186,50 @@
   m_Father: {fileID: 4493896952084940}
   m_RootOrder: 15
   m_LocalEulerAnglesHint: {x: 0, y: 0, z: 0}
---- !u!1 &3045964740249068329
-GameObject:
-  m_ObjectHideFlags: 0
-  m_CorrespondingSourceObject: {fileID: 0}
-  m_PrefabInstance: {fileID: 0}
-  m_PrefabAsset: {fileID: 0}
-  serializedVersion: 6
-  m_Component:
-  - component: {fileID: 8115776608369934491}
-  - component: {fileID: 8904289580085145602}
-  - component: {fileID: 5677058410120672145}
-  m_Layer: 9
-  m_Name: ReceptacleTriggerBox (2)
-  m_TagString: Receptacle
-  m_Icon: {fileID: 0}
-  m_NavMeshLayer: 0
-  m_StaticEditorFlags: 0
-  m_IsActive: 1
---- !u!4 &8115776608369934491
-Transform:
-  m_ObjectHideFlags: 0
-  m_CorrespondingSourceObject: {fileID: 0}
-  m_PrefabInstance: {fileID: 0}
-  m_PrefabAsset: {fileID: 0}
-  m_GameObject: {fileID: 3045964740249068329}
-  m_LocalRotation: {x: -0, y: -0.0000013709068, z: -0, w: 1}
-  m_LocalPosition: {x: -0.0000000037252903, y: 1.655, z: -0.046700716}
-  m_LocalScale: {x: 0.8878, y: 1.4700099, z: 0.38917}
+--- !u!1 &4204713123625819165
+GameObject:
+  m_ObjectHideFlags: 0
+  m_CorrespondingSourceObject: {fileID: 0}
+  m_PrefabInstance: {fileID: 0}
+  m_PrefabAsset: {fileID: 0}
+  serializedVersion: 6
+  m_Component:
+  - component: {fileID: 5163163751620567797}
+  - component: {fileID: 9193918865195578532}
+  m_Layer: 8
+  m_Name: BoundingBox (1)
+  m_TagString: Untagged
+  m_Icon: {fileID: 0}
+  m_NavMeshLayer: 0
+  m_StaticEditorFlags: 0
+  m_IsActive: 1
+--- !u!4 &5163163751620567797
+Transform:
+  m_ObjectHideFlags: 0
+  m_CorrespondingSourceObject: {fileID: 0}
+  m_PrefabInstance: {fileID: 0}
+  m_PrefabAsset: {fileID: 0}
+  m_GameObject: {fileID: 4204713123625819165}
+  m_LocalRotation: {x: -0, y: -0, z: -0, w: 1}
+  m_LocalPosition: {x: 0, y: 0, z: 0}
+  m_LocalScale: {x: 1, y: 1, z: 1}
   m_Children: []
   m_Father: {fileID: 4731823003599498}
-  m_RootOrder: 2
-  m_LocalEulerAnglesHint: {x: 0, y: 0, z: 0}
---- !u!65 &8904289580085145602
+  m_RootOrder: 4
+  m_LocalEulerAnglesHint: {x: 0, y: 0, z: 0}
+--- !u!65 &9193918865195578532
 BoxCollider:
   m_ObjectHideFlags: 0
   m_CorrespondingSourceObject: {fileID: 0}
   m_PrefabInstance: {fileID: 0}
   m_PrefabAsset: {fileID: 0}
-  m_GameObject: {fileID: 3045964740249068329}
+  m_GameObject: {fileID: 4204713123625819165}
   m_Material: {fileID: 0}
-  m_IsTrigger: 1
-  m_Enabled: 1
+  m_IsTrigger: 0
+  m_Enabled: 0
   serializedVersion: 2
-  m_Size: {x: 1, y: 0.22024031, z: 0.8916683}
-  m_Center: {x: 5.63117e-17, y: -0.041501034, z: -0.010182141}
---- !u!114 &5677058410120672145
-MonoBehaviour:
-  m_ObjectHideFlags: 0
-  m_CorrespondingSourceObject: {fileID: 0}
-  m_PrefabInstance: {fileID: 0}
-  m_PrefabAsset: {fileID: 0}
-  m_GameObject: {fileID: 3045964740249068329}
-  m_Enabled: 1
-  m_EditorHideFlags: 0
-  m_Script: {fileID: 11500000, guid: 5122b08936ec54929891d19a8fac4755, type: 3}
-  m_Name: 
-  m_EditorClassIdentifier: 
-  CurrentlyContains: []
-  myParent: {fileID: 1312511034272828}
---- !u!1 &5267153484920551613
-GameObject:
-  m_ObjectHideFlags: 0
-  m_CorrespondingSourceObject: {fileID: 0}
-  m_PrefabInstance: {fileID: 0}
-  m_PrefabAsset: {fileID: 0}
-  serializedVersion: 6
-  m_Component:
-  - component: {fileID: 4207147133448159169}
-  - component: {fileID: 751914350308041854}
-  - component: {fileID: 810613295540732462}
-  m_Layer: 9
-  m_Name: ReceptacleTriggerBox (1)
-  m_TagString: Receptacle
-  m_Icon: {fileID: 0}
-  m_NavMeshLayer: 0
-  m_StaticEditorFlags: 0
-  m_IsActive: 1
---- !u!4 &4207147133448159169
-Transform:
-  m_ObjectHideFlags: 0
-  m_CorrespondingSourceObject: {fileID: 0}
-  m_PrefabInstance: {fileID: 0}
-  m_PrefabAsset: {fileID: 0}
-  m_GameObject: {fileID: 5267153484920551613}
-  m_LocalRotation: {x: -0, y: -0.0000013709068, z: -0, w: 1}
-  m_LocalPosition: {x: -0.0000000037252903, y: 0.9991, z: -0.046700716}
-  m_LocalScale: {x: 0.8878, y: 1.4700099, z: 0.38917}
-  m_Children: []
-  m_Father: {fileID: 4731823003599498}
-  m_RootOrder: 1
-  m_LocalEulerAnglesHint: {x: 0, y: 0, z: 0}
---- !u!65 &751914350308041854
-BoxCollider:
-  m_ObjectHideFlags: 0
-  m_CorrespondingSourceObject: {fileID: 0}
-  m_PrefabInstance: {fileID: 0}
-  m_PrefabAsset: {fileID: 0}
-  m_GameObject: {fileID: 5267153484920551613}
-  m_Material: {fileID: 0}
-  m_IsTrigger: 1
-  m_Enabled: 1
-  serializedVersion: 2
-  m_Size: {x: 1, y: 0.22024031, z: 0.8114146}
-  m_Center: {x: 3.397212e-15, y: -0.041501034, z: -0.071591645}
---- !u!114 &810613295540732462
-MonoBehaviour:
-  m_ObjectHideFlags: 0
-  m_CorrespondingSourceObject: {fileID: 0}
-  m_PrefabInstance: {fileID: 0}
-  m_PrefabAsset: {fileID: 0}
-  m_GameObject: {fileID: 5267153484920551613}
-  m_Enabled: 1
-  m_EditorHideFlags: 0
-  m_Script: {fileID: 11500000, guid: 5122b08936ec54929891d19a8fac4755, type: 3}
-  m_Name: 
-  m_EditorClassIdentifier: 
-  CurrentlyContains: []
-  myParent: {fileID: 1312511034272828}
+  m_Size: {x: 1.7130941, y: 2.0705028, z: 1.3767374}
+  m_Center: {x: 0.49679142, y: 1.0325418, z: -0.11292231}
 --- !u!1001 &4390065223552933641
 PrefabInstance:
   m_ObjectHideFlags: 0
@@ -2334,7 +2250,7 @@
     - target: {fileID: 5376431395650311469, guid: ed15616270d4de14ca70042691c091f6,
         type: 3}
       propertyPath: m_LocalPosition.x
-      value: 0.275
+      value: -0.009
       objectReference: {fileID: 0}
     - target: {fileID: 5376431395650311469, guid: ed15616270d4de14ca70042691c091f6,
         type: 3}
@@ -2344,12 +2260,7 @@
     - target: {fileID: 5376431395650311469, guid: ed15616270d4de14ca70042691c091f6,
         type: 3}
       propertyPath: m_LocalPosition.z
-      value: -0.009000033
-      objectReference: {fileID: 0}
-    - target: {fileID: 5376431395650311469, guid: ed15616270d4de14ca70042691c091f6,
-        type: 3}
-      propertyPath: m_LocalRotation.w
-      value: -0.7071069
+      value: -0.275
       objectReference: {fileID: 0}
     - target: {fileID: 5376431395650311469, guid: ed15616270d4de14ca70042691c091f6,
         type: 3}
@@ -2364,16 +2275,12 @@
     - target: {fileID: 5376431395650311469, guid: ed15616270d4de14ca70042691c091f6,
         type: 3}
       propertyPath: m_LocalRotation.y
-      value: -0.7071067
+      value: -1
       objectReference: {fileID: 0}
     - target: {fileID: 5376431395650311469, guid: ed15616270d4de14ca70042691c091f6,
         type: 3}
       propertyPath: m_LocalRotation.z
-<<<<<<< HEAD
-      value: -0
-=======
       value: 0
->>>>>>> 2f8dd9f9
       objectReference: {fileID: 0}
     - target: {fileID: 5376431395650311469, guid: ed15616270d4de14ca70042691c091f6,
         type: 3}
@@ -2393,7 +2300,7 @@
     - target: {fileID: 8330502568265666448, guid: ed15616270d4de14ca70042691c091f6,
         type: 3}
       propertyPath: m_Size.x
-      value: 0.37847596
+      value: 0.37614775
       objectReference: {fileID: 0}
     - target: {fileID: 8330502568265666448, guid: ed15616270d4de14ca70042691c091f6,
         type: 3}
@@ -2408,7 +2315,7 @@
     - target: {fileID: 8330502568265666448, guid: ed15616270d4de14ca70042691c091f6,
         type: 3}
       propertyPath: m_Center.x
-      value: 0.037959598
+      value: 0.036795497
       objectReference: {fileID: 0}
     - target: {fileID: 8330502568265666448, guid: ed15616270d4de14ca70042691c091f6,
         type: 3}
