--- conflicted
+++ resolved
@@ -270,7 +270,7 @@
   m_GameObject: {fileID: 1114044822409260}
   m_LocalRotation: {x: 0, y: 0, z: 0, w: 1}
   m_LocalPosition: {x: 0, y: 0, z: 0}
-  m_LocalScale: {x: 1.0000002, y: 1, z: 1.0000002}
+  m_LocalScale: {x: 1, y: 1, z: 1}
   m_Children: []
   m_Father: {fileID: 4603305111834946}
   m_RootOrder: 4
@@ -286,8 +286,8 @@
   m_IsTrigger: 0
   m_Enabled: 0
   serializedVersion: 2
-  m_Size: {x: 0.9574884, y: 1.6551574, z: 0.6833806}
-  m_Center: {x: 0.08550868, y: 0.8260636, z: 0.047114808}
+  m_Size: {x: 0.59621525, y: 1.4649422, z: 0.7897887}
+  m_Center: {x: 0.04181838, y: 0.73095596, z: 0}
 --- !u!1 &1129054853363762
 GameObject:
   m_ObjectHideFlags: 0
@@ -673,9 +673,9 @@
   m_PrefabInstance: {fileID: 0}
   m_PrefabAsset: {fileID: 0}
   m_GameObject: {fileID: 1300102480864006}
-  m_LocalRotation: {x: -0, y: -0, z: -0, w: 1}
-  m_LocalPosition: {x: -0.0000000018626451, y: 1.2520533, z: 0.015899248}
-  m_LocalScale: {x: 0.6312884, y: 1.20821, z: 0.35071188}
+  m_LocalRotation: {x: -0, y: 0.7071068, z: -0, w: 0.7071068}
+  m_LocalPosition: {x: 0.014102936, y: 1.1106, z: 0}
+  m_LocalScale: {x: 0.52497023, y: 1.07171, z: 0.3110901}
   m_Children: []
   m_Father: {fileID: 4603305111834946}
   m_RootOrder: 2
@@ -753,7 +753,7 @@
   m_TagString: SimObjPhysics
   m_Icon: {fileID: 0}
   m_NavMeshLayer: 1
-  m_StaticEditorFlags: 8
+  m_StaticEditorFlags: 12
   m_IsActive: 1
 --- !u!4 &4207755711631328
 Transform:
@@ -1103,7 +1103,7 @@
   m_PrefabAsset: {fileID: 0}
   m_GameObject: {fileID: 1615510581468016}
   m_LocalRotation: {x: 0, y: 0, z: 0, w: 1}
-  m_LocalPosition: {x: 0, y: 0, z: 0}
+  m_LocalPosition: {x: -2.249, y: 0, z: 4.4539995}
   m_LocalScale: {x: 1, y: 1, z: 1}
   m_Children:
   - {fileID: 4108067697579496}
@@ -1112,9 +1112,10 @@
   - {fileID: 4420959991786102}
   - {fileID: 4487067240351924}
   - {fileID: 4786255543226690977}
+  - {fileID: 6166712046447552324}
   m_Father: {fileID: 0}
   m_RootOrder: 0
-  m_LocalEulerAnglesHint: {x: 0, y: -90, z: 0}
+  m_LocalEulerAnglesHint: {x: 0, y: 0, z: 0}
 --- !u!54 &54290096938334438
 Rigidbody:
   m_ObjectHideFlags: 0
@@ -1143,12 +1144,8 @@
   m_Script: {fileID: 11500000, guid: b439f6e4ef5714ee2a3643acf37b7a9d, type: 3}
   m_Name: 
   m_EditorClassIdentifier: 
-<<<<<<< HEAD
-  objectID: Fridge|-02.80|+00.00|+04.43
-=======
   objectID: 
   assetID: Fridge_26
->>>>>>> 2f8dd9f9
   Type: 18
   PrimaryProperty: 1
   SecondaryProperties: 07000000080000000d000000
@@ -1273,7 +1270,7 @@
   m_TagString: SimObjPhysics
   m_Icon: {fileID: 0}
   m_NavMeshLayer: 1
-  m_StaticEditorFlags: 8
+  m_StaticEditorFlags: 12
   m_IsActive: 1
 --- !u!4 &4102163325106302
 Transform:
@@ -1652,9 +1649,9 @@
   m_PrefabInstance: {fileID: 0}
   m_PrefabAsset: {fileID: 0}
   m_GameObject: {fileID: 1746505011663586}
-  m_LocalRotation: {x: -0, y: -0, z: -0, w: 1}
-  m_LocalPosition: {x: -0.0000000018626451, y: 0.732901, z: 0.015899248}
-  m_LocalScale: {x: 0.6312884, y: 1.20821, z: 0.35071188}
+  m_LocalRotation: {x: -0, y: 0.7071068, z: -0, w: 0.7071068}
+  m_LocalPosition: {x: 0.014102936, y: 0.6501, z: 0}
+  m_LocalScale: {x: 0.52497023, y: 1.07171, z: 0.3110901}
   m_Children: []
   m_Father: {fileID: 4603305111834946}
   m_RootOrder: 1
@@ -1763,7 +1760,7 @@
   m_TagString: SimObjPhysics
   m_Icon: {fileID: 0}
   m_NavMeshLayer: 1
-  m_StaticEditorFlags: 8
+  m_StaticEditorFlags: 12
   m_IsActive: 1
 --- !u!4 &4420959991786102
 Transform:
@@ -1772,9 +1769,9 @@
   m_PrefabInstance: {fileID: 0}
   m_PrefabAsset: {fileID: 0}
   m_GameObject: {fileID: 1809737627984978}
-  m_LocalRotation: {x: -0, y: -0, z: -0, w: 1}
+  m_LocalRotation: {x: -0, y: 0.7071068, z: -0, w: 0.7071068}
   m_LocalPosition: {x: 0, y: 0, z: 0}
-  m_LocalScale: {x: 0.9352394, y: 0.9352391, z: 0.9352393}
+  m_LocalScale: {x: 0.7777311, y: 0.8295785, z: 0.82957995}
   m_Children:
   - {fileID: 4981633161773940}
   - {fileID: 4096254452928942}
@@ -2028,9 +2025,9 @@
   m_PrefabInstance: {fileID: 0}
   m_PrefabAsset: {fileID: 0}
   m_GameObject: {fileID: 1890277674567436}
-  m_LocalRotation: {x: -0, y: -0, z: -0, w: 1}
-  m_LocalPosition: {x: -0.0000000018626451, y: 0.7856008, z: 0.015899248}
-  m_LocalScale: {x: 0.6312862, y: 1.2082108, z: 0.35071477}
+  m_LocalRotation: {x: -0, y: 0.7071068, z: -0, w: 0.7071068}
+  m_LocalPosition: {x: 0.014102936, y: 0.69684595, z: 0}
+  m_LocalScale: {x: 0.52496845, y: 1.0717108, z: 0.31109267}
   m_Children: []
   m_Father: {fileID: 4603305111834946}
   m_RootOrder: 0
@@ -2046,8 +2043,8 @@
   m_IsTrigger: 1
   m_Enabled: 1
   serializedVersion: 2
-  m_Size: {x: 0.9407729, y: 0.24704078, z: 0.89177364}
-  m_Center: {x: -1.876614e-16, y: -0.30238068, z: -0.054113142}
+  m_Size: {x: 0.94077283, y: 0.24704076, z: 1}
+  m_Center: {x: 0, y: -0.30238068, z: 0}
 --- !u!114 &114978234860960404
 MonoBehaviour:
   m_ObjectHideFlags: 0
@@ -2311,6 +2308,50 @@
   m_Father: {fileID: 4859948095158960}
   m_RootOrder: 6
   m_LocalEulerAnglesHint: {x: 0, y: 0, z: 0}
+--- !u!1 &1808292187455633854
+GameObject:
+  m_ObjectHideFlags: 0
+  m_CorrespondingSourceObject: {fileID: 0}
+  m_PrefabInstance: {fileID: 0}
+  m_PrefabAsset: {fileID: 0}
+  serializedVersion: 6
+  m_Component:
+  - component: {fileID: 6166712046447552324}
+  - component: {fileID: 6566862239212325242}
+  m_Layer: 8
+  m_Name: BoundingBox (1)
+  m_TagString: Untagged
+  m_Icon: {fileID: 0}
+  m_NavMeshLayer: 0
+  m_StaticEditorFlags: 0
+  m_IsActive: 1
+--- !u!4 &6166712046447552324
+Transform:
+  m_ObjectHideFlags: 0
+  m_CorrespondingSourceObject: {fileID: 0}
+  m_PrefabInstance: {fileID: 0}
+  m_PrefabAsset: {fileID: 0}
+  m_GameObject: {fileID: 1808292187455633854}
+  m_LocalRotation: {x: -0, y: -0, z: -0, w: 1}
+  m_LocalPosition: {x: 0, y: 0, z: 0}
+  m_LocalScale: {x: 1, y: 1, z: 1}
+  m_Children: []
+  m_Father: {fileID: 4603305111834946}
+  m_RootOrder: 6
+  m_LocalEulerAnglesHint: {x: 0, y: 0, z: 0}
+--- !u!65 &6566862239212325242
+BoxCollider:
+  m_ObjectHideFlags: 0
+  m_CorrespondingSourceObject: {fileID: 0}
+  m_PrefabInstance: {fileID: 0}
+  m_PrefabAsset: {fileID: 0}
+  m_GameObject: {fileID: 1808292187455633854}
+  m_Material: {fileID: 0}
+  m_IsTrigger: 0
+  m_Enabled: 0
+  serializedVersion: 2
+  m_Size: {x: 1.2886323, y: 1.4649422, z: 0.9132619}
+  m_Center: {x: 0.3880269, y: 0.73095596, z: -0.061736584}
 --- !u!1001 &644254237223286924
 PrefabInstance:
   m_ObjectHideFlags: 0
@@ -2327,60 +2368,26 @@
         type: 3}
       propertyPath: m_RootOrder
       value: 5
-<<<<<<< HEAD
-=======
       objectReference: {fileID: 0}
     - target: {fileID: 5376431395650311469, guid: ed15616270d4de14ca70042691c091f6,
         type: 3}
       propertyPath: m_LocalPosition.x
       value: 0.021
->>>>>>> 2f8dd9f9
-      objectReference: {fileID: 0}
-    - target: {fileID: 5376431395650311469, guid: ed15616270d4de14ca70042691c091f6,
-        type: 3}
-      propertyPath: m_LocalScale.x
-      value: 0.93750036
-      objectReference: {fileID: 0}
-    - target: {fileID: 5376431395650311469, guid: ed15616270d4de14ca70042691c091f6,
-        type: 3}
-      propertyPath: m_LocalScale.y
-      value: 0.93750244
-      objectReference: {fileID: 0}
-    - target: {fileID: 5376431395650311469, guid: ed15616270d4de14ca70042691c091f6,
-        type: 3}
-<<<<<<< HEAD
-      propertyPath: m_LocalScale.z
-      value: 1.0000002
-=======
-      propertyPath: m_LocalRotation.w
-      value: -0.0000001872535
-      objectReference: {fileID: 0}
-    - target: {fileID: 5376431395650311469, guid: ed15616270d4de14ca70042691c091f6,
-        type: 3}
-      propertyPath: m_LocalRotation.x
-      value: -0
->>>>>>> 2f8dd9f9
-      objectReference: {fileID: 0}
-    - target: {fileID: 5376431395650311469, guid: ed15616270d4de14ca70042691c091f6,
-        type: 3}
-      propertyPath: m_LocalPosition.x
-      value: -0.0000000018626451
       objectReference: {fileID: 0}
     - target: {fileID: 5376431395650311469, guid: ed15616270d4de14ca70042691c091f6,
         type: 3}
       propertyPath: m_LocalPosition.y
-      value: 0.99469
+      value: 1.061
       objectReference: {fileID: 0}
     - target: {fileID: 5376431395650311469, guid: ed15616270d4de14ca70042691c091f6,
         type: 3}
       propertyPath: m_LocalPosition.z
-      value: 0.019687505
+      value: -0
       objectReference: {fileID: 0}
     - target: {fileID: 5376431395650311469, guid: ed15616270d4de14ca70042691c091f6,
         type: 3}
-<<<<<<< HEAD
       propertyPath: m_LocalRotation.w
-      value: -0.70710695
+      value: -0.0000001872535
       objectReference: {fileID: 0}
     - target: {fileID: 5376431395650311469, guid: ed15616270d4de14ca70042691c091f6,
         type: 3}
@@ -2390,17 +2397,15 @@
     - target: {fileID: 5376431395650311469, guid: ed15616270d4de14ca70042691c091f6,
         type: 3}
       propertyPath: m_LocalRotation.y
-      value: -0.7071067
+      value: -1
       objectReference: {fileID: 0}
     - target: {fileID: 5376431395650311469, guid: ed15616270d4de14ca70042691c091f6,
         type: 3}
       propertyPath: m_LocalRotation.z
-      value: -0
+      value: 0
       objectReference: {fileID: 0}
     - target: {fileID: 5376431395650311469, guid: ed15616270d4de14ca70042691c091f6,
         type: 3}
-=======
->>>>>>> 2f8dd9f9
       propertyPath: m_LocalEulerAnglesHint.x
       value: 0
       objectReference: {fileID: 0}
@@ -2417,12 +2422,12 @@
     - target: {fileID: 8330502568265666448, guid: ed15616270d4de14ca70042691c091f6,
         type: 3}
       propertyPath: m_Size.x
-      value: 0.4008834
+      value: 0.3297522
       objectReference: {fileID: 0}
     - target: {fileID: 8330502568265666448, guid: ed15616270d4de14ca70042691c091f6,
         type: 3}
       propertyPath: m_Size.y
-      value: 1.2788324
+      value: 1.0326098
       objectReference: {fileID: 0}
     - target: {fileID: 8330502568265666448, guid: ed15616270d4de14ca70042691c091f6,
         type: 3}
@@ -2432,17 +2437,17 @@
     - target: {fileID: 8330502568265666448, guid: ed15616270d4de14ca70042691c091f6,
         type: 3}
       propertyPath: m_Center.x
-      value: 0.004259657
+      value: 0.009731285
       objectReference: {fileID: 0}
     - target: {fileID: 8330502568265666448, guid: ed15616270d4de14ca70042691c091f6,
         type: 3}
       propertyPath: m_Center.y
-      value: -0.20810574
+      value: -0.33121783
       objectReference: {fileID: 0}
     - target: {fileID: 8330502568265666448, guid: ed15616270d4de14ca70042691c091f6,
         type: 3}
       propertyPath: m_Center.z
-      value: 4.9555663e-18
+      value: -2.2342612e-17
       objectReference: {fileID: 0}
     m_RemovedComponents: []
   m_SourcePrefab: {fileID: 100100000, guid: ed15616270d4de14ca70042691c091f6, type: 3}
