--- conflicted
+++ resolved
@@ -16,7 +16,7 @@
   m_TagString: SimObjPhysics
   m_Icon: {fileID: 0}
   m_NavMeshLayer: 1
-  m_StaticEditorFlags: 8
+  m_StaticEditorFlags: 12
   m_IsActive: 1
 --- !u!4 &4703005852510472
 Transform:
@@ -132,7 +132,7 @@
   m_TagString: SimObjPhysics
   m_Icon: {fileID: 0}
   m_NavMeshLayer: 1
-  m_StaticEditorFlags: 8
+  m_StaticEditorFlags: 12
   m_IsActive: 1
 --- !u!4 &4446870274756250
 Transform:
@@ -563,8 +563,8 @@
   m_PrefabInstance: {fileID: 0}
   m_PrefabAsset: {fileID: 0}
   m_GameObject: {fileID: 1212538877892464}
-  m_LocalRotation: {x: 0, y: 0, z: 0, w: 1}
-  m_LocalPosition: {x: 0, y: 0, z: 0}
+  m_LocalRotation: {x: 0, y: -0.7071068, z: 0, w: 0.7071068}
+  m_LocalPosition: {x: -0.33, y: 0, z: -0.77}
   m_LocalScale: {x: 1, y: 1, z: 1}
   m_Children:
   - {fileID: 4105047830203566}
@@ -573,9 +573,10 @@
   - {fileID: 4121012851179580}
   - {fileID: 3717413282929607744}
   - {fileID: 70147746287778038}
+  - {fileID: 4512399380914393856}
   m_Father: {fileID: 0}
   m_RootOrder: 0
-  m_LocalEulerAnglesHint: {x: 0, y: 0, z: 0}
+  m_LocalEulerAnglesHint: {x: 0, y: -90.00001, z: 0}
 --- !u!54 &54242754238668138
 Rigidbody:
   m_ObjectHideFlags: 0
@@ -604,12 +605,8 @@
   m_Script: {fileID: 11500000, guid: b439f6e4ef5714ee2a3643acf37b7a9d, type: 3}
   m_Name: 
   m_EditorClassIdentifier: 
-<<<<<<< HEAD
-  objectID: Fridge|-00.33|+00.00|-00.77
-=======
   objectID: 
   assetID: Fridge_23
->>>>>>> 2f8dd9f9
   Type: 18
   PrimaryProperty: 1
   SecondaryProperties: 07000000080000000d000000
@@ -1061,7 +1058,7 @@
   m_TagString: SimObjPhysics
   m_Icon: {fileID: 0}
   m_NavMeshLayer: 1
-  m_StaticEditorFlags: 8
+  m_StaticEditorFlags: 12
   m_IsActive: 1
 --- !u!4 &4680587529322812
 Transform:
@@ -1327,7 +1324,7 @@
   m_TagString: SimObjPhysics
   m_Icon: {fileID: 0}
   m_NavMeshLayer: 1
-  m_StaticEditorFlags: 8
+  m_StaticEditorFlags: 12
   m_IsActive: 1
 --- !u!4 &4542832793628234
 Transform:
@@ -1876,7 +1873,7 @@
   m_TagString: SimObjPhysics
   m_Icon: {fileID: 0}
   m_NavMeshLayer: 1
-  m_StaticEditorFlags: 8
+  m_StaticEditorFlags: 12
   m_IsActive: 1
 --- !u!4 &4134582435597730
 Transform:
@@ -2231,7 +2228,7 @@
   m_TagString: SimObjPhysics
   m_Icon: {fileID: 0}
   m_NavMeshLayer: 1
-  m_StaticEditorFlags: 8
+  m_StaticEditorFlags: 12
   m_IsActive: 1
 --- !u!4 &4539754501329024
 Transform:
@@ -2604,7 +2601,7 @@
   m_TagString: SimObjPhysics
   m_Icon: {fileID: 0}
   m_NavMeshLayer: 1
-  m_StaticEditorFlags: 8
+  m_StaticEditorFlags: 12
   m_IsActive: 1
 --- !u!4 &4121012851179580
 Transform:
@@ -2742,7 +2739,7 @@
   m_TagString: SimObjPhysics
   m_Icon: {fileID: 0}
   m_NavMeshLayer: 1
-  m_StaticEditorFlags: 8
+  m_StaticEditorFlags: 12
   m_IsActive: 1
 --- !u!4 &4763767401538024
 Transform:
@@ -2885,6 +2882,50 @@
   m_Father: {fileID: 4595107957988268}
   m_RootOrder: 0
   m_LocalEulerAnglesHint: {x: 0, y: 0, z: 0}
+--- !u!1 &616589586655823961
+GameObject:
+  m_ObjectHideFlags: 0
+  m_CorrespondingSourceObject: {fileID: 0}
+  m_PrefabInstance: {fileID: 0}
+  m_PrefabAsset: {fileID: 0}
+  serializedVersion: 6
+  m_Component:
+  - component: {fileID: 4512399380914393856}
+  - component: {fileID: 3813831820176422033}
+  m_Layer: 8
+  m_Name: BoundingBox (1)
+  m_TagString: Untagged
+  m_Icon: {fileID: 0}
+  m_NavMeshLayer: 0
+  m_StaticEditorFlags: 0
+  m_IsActive: 1
+--- !u!4 &4512399380914393856
+Transform:
+  m_ObjectHideFlags: 0
+  m_CorrespondingSourceObject: {fileID: 0}
+  m_PrefabInstance: {fileID: 0}
+  m_PrefabAsset: {fileID: 0}
+  m_GameObject: {fileID: 616589586655823961}
+  m_LocalRotation: {x: -0, y: -0, z: -0, w: 1}
+  m_LocalPosition: {x: 0, y: 0, z: 0}
+  m_LocalScale: {x: 1, y: 1, z: 1}
+  m_Children: []
+  m_Father: {fileID: 4147178346423560}
+  m_RootOrder: 6
+  m_LocalEulerAnglesHint: {x: 0, y: 0, z: 0}
+--- !u!65 &3813831820176422033
+BoxCollider:
+  m_ObjectHideFlags: 0
+  m_CorrespondingSourceObject: {fileID: 0}
+  m_PrefabInstance: {fileID: 0}
+  m_PrefabAsset: {fileID: 0}
+  m_GameObject: {fileID: 616589586655823961}
+  m_Material: {fileID: 0}
+  m_IsTrigger: 0
+  m_Enabled: 0
+  serializedVersion: 2
+  m_Size: {x: 1.3737797, y: 2.0670607, z: 1.1530149}
+  m_Center: {x: -5.870561e-16, y: 1.0335304, z: 0.16631037}
 --- !u!1 &2628847973060968610
 GameObject:
   m_ObjectHideFlags: 0
@@ -2927,8 +2968,8 @@
   m_IsTrigger: 0
   m_Enabled: 0
   serializedVersion: 2
-  m_Size: {x: 1, y: 2.051951, z: 0.8537347}
-  m_Center: {x: 0, y: 1.015183, z: 0.016670138}
+  m_Size: {x: 1, y: 2.0670607, z: 0.8537347}
+  m_Center: {x: -1.4852564e-17, y: 1.0335304, z: 0.016670153}
 --- !u!1001 &8721797308039565677
 PrefabInstance:
   m_ObjectHideFlags: 0
