--- conflicted
+++ resolved
@@ -301,7 +301,7 @@
   m_TagString: SimObjPhysics
   m_Icon: {fileID: 0}
   m_NavMeshLayer: 1
-  m_StaticEditorFlags: 8
+  m_StaticEditorFlags: 12
   m_IsActive: 1
 --- !u!4 &4560983967621760
 Transform:
@@ -417,7 +417,7 @@
   m_TagString: SimObjPhysics
   m_Icon: {fileID: 0}
   m_NavMeshLayer: 1
-  m_StaticEditorFlags: 8
+  m_StaticEditorFlags: 12
   m_IsActive: 1
 --- !u!4 &4945788290149786
 Transform:
@@ -565,7 +565,7 @@
   m_TagString: SimObjPhysics
   m_Icon: {fileID: 0}
   m_NavMeshLayer: 1
-  m_StaticEditorFlags: 8
+  m_StaticEditorFlags: 12
   m_IsActive: 1
 --- !u!4 &4640162126475792
 Transform:
@@ -770,8 +770,8 @@
   m_PrefabInstance: {fileID: 0}
   m_PrefabAsset: {fileID: 0}
   m_GameObject: {fileID: 1307625598239054}
-  m_LocalRotation: {x: 0, y: 0, z: 0, w: 1}
-  m_LocalPosition: {x: 0, y: 0, z: 0}
+  m_LocalRotation: {x: 0, y: -0.7071068, z: 0, w: 0.7071068}
+  m_LocalPosition: {x: 2.104, y: 0, z: -0.279}
   m_LocalScale: {x: 1, y: 1, z: 1}
   m_Children:
   - {fileID: 4658549674592934}
@@ -782,9 +782,10 @@
   - {fileID: 4640162126475792}
   - {fileID: 4086777973621782}
   - {fileID: 5070330431512339976}
+  - {fileID: 2521103077540343273}
   m_Father: {fileID: 0}
   m_RootOrder: 0
-  m_LocalEulerAnglesHint: {x: 0, y: 0, z: 0}
+  m_LocalEulerAnglesHint: {x: 0, y: -90, z: 0}
 --- !u!54 &54277306157272836
 Rigidbody:
   m_ObjectHideFlags: 0
@@ -813,12 +814,8 @@
   m_Script: {fileID: 11500000, guid: b439f6e4ef5714ee2a3643acf37b7a9d, type: 3}
   m_Name: 
   m_EditorClassIdentifier: 
-<<<<<<< HEAD
-  objectID: Fridge|+02.10|+00.00|-00.28
-=======
   objectID: 
   assetID: Fridge_27
->>>>>>> 2f8dd9f9
   Type: 18
   PrimaryProperty: 1
   SecondaryProperties: 07000000080000000d000000
@@ -1135,7 +1132,7 @@
   m_TagString: SimObjPhysics
   m_Icon: {fileID: 0}
   m_NavMeshLayer: 1
-  m_StaticEditorFlags: 8
+  m_StaticEditorFlags: 12
   m_IsActive: 1
 --- !u!4 &4771741454159356
 Transform:
@@ -2094,7 +2091,7 @@
   m_TagString: SimObjPhysics
   m_Icon: {fileID: 0}
   m_NavMeshLayer: 1
-  m_StaticEditorFlags: 8
+  m_StaticEditorFlags: 12
   m_IsActive: 1
 --- !u!4 &4066181658205136
 Transform:
@@ -2680,6 +2677,50 @@
   m_Father: {fileID: 4058916393800556}
   m_RootOrder: 3
   m_LocalEulerAnglesHint: {x: 0, y: 0, z: 0}
+--- !u!1 &4783523803552925330
+GameObject:
+  m_ObjectHideFlags: 0
+  m_CorrespondingSourceObject: {fileID: 0}
+  m_PrefabInstance: {fileID: 0}
+  m_PrefabAsset: {fileID: 0}
+  serializedVersion: 6
+  m_Component:
+  - component: {fileID: 2521103077540343273}
+  - component: {fileID: 1418675902984893317}
+  m_Layer: 8
+  m_Name: BoundingBox (1)
+  m_TagString: Untagged
+  m_Icon: {fileID: 0}
+  m_NavMeshLayer: 0
+  m_StaticEditorFlags: 0
+  m_IsActive: 1
+--- !u!4 &2521103077540343273
+Transform:
+  m_ObjectHideFlags: 0
+  m_CorrespondingSourceObject: {fileID: 0}
+  m_PrefabInstance: {fileID: 0}
+  m_PrefabAsset: {fileID: 0}
+  m_GameObject: {fileID: 4783523803552925330}
+  m_LocalRotation: {x: -0, y: -0, z: -0, w: 1}
+  m_LocalPosition: {x: 0, y: 0, z: 0}
+  m_LocalScale: {x: 1, y: 1, z: 1}
+  m_Children: []
+  m_Father: {fileID: 4741351900029256}
+  m_RootOrder: 8
+  m_LocalEulerAnglesHint: {x: 0, y: 0, z: 0}
+--- !u!65 &1418675902984893317
+BoxCollider:
+  m_ObjectHideFlags: 0
+  m_CorrespondingSourceObject: {fileID: 0}
+  m_PrefabInstance: {fileID: 0}
+  m_PrefabAsset: {fileID: 0}
+  m_GameObject: {fileID: 4783523803552925330}
+  m_Material: {fileID: 0}
+  m_IsTrigger: 0
+  m_Enabled: 0
+  serializedVersion: 2
+  m_Size: {x: 1.1979649, y: 1.8067358, z: 1.6172948}
+  m_Center: {x: -0.09184241, y: 0.89885354, z: 0.4413194}
 --- !u!1001 &919162547269792549
 PrefabInstance:
   m_ObjectHideFlags: 0
