%YAML 1.1
%TAG !u! tag:unity3d.com,2011:
--- !u!1 &1071999459440806
GameObject:
  m_ObjectHideFlags: 0
  m_CorrespondingSourceObject: {fileID: 0}
  m_PrefabInstance: {fileID: 0}
  m_PrefabAsset: {fileID: 0}
  serializedVersion: 6
  m_Component:
  - component: {fileID: 4559610904839746}
  m_Layer: 8
  m_Name: GameObject (7)
  m_TagString: Untagged
  m_Icon: {fileID: 0}
  m_NavMeshLayer: 0
  m_StaticEditorFlags: 0
  m_IsActive: 1
--- !u!4 &4559610904839746
Transform:
  m_ObjectHideFlags: 0
  m_CorrespondingSourceObject: {fileID: 0}
  m_PrefabInstance: {fileID: 0}
  m_PrefabAsset: {fileID: 0}
  m_GameObject: {fileID: 1071999459440806}
  m_LocalRotation: {x: -0, y: -0, z: -0, w: 1}
  m_LocalPosition: {x: -1.14, y: -0.91, z: 0.11500001}
  m_LocalScale: {x: 1, y: 1, z: 1}
  m_Children: []
  m_Father: {fileID: 4446590365970322}
  m_RootOrder: 7
  m_LocalEulerAnglesHint: {x: 0, y: 0, z: 0}
--- !u!1 &1081122385826750
GameObject:
  m_ObjectHideFlags: 0
  m_CorrespondingSourceObject: {fileID: 0}
  m_PrefabInstance: {fileID: 0}
  m_PrefabAsset: {fileID: 0}
  serializedVersion: 6
  m_Component:
  - component: {fileID: 4746471761928002}
  m_Layer: 8
  m_Name: GameObject (15)
  m_TagString: Untagged
  m_Icon: {fileID: 0}
  m_NavMeshLayer: 0
  m_StaticEditorFlags: 0
  m_IsActive: 1
--- !u!4 &4746471761928002
Transform:
  m_ObjectHideFlags: 0
  m_CorrespondingSourceObject: {fileID: 0}
  m_PrefabInstance: {fileID: 0}
  m_PrefabAsset: {fileID: 0}
  m_GameObject: {fileID: 1081122385826750}
  m_LocalRotation: {x: -0, y: -0, z: -0, w: 1}
  m_LocalPosition: {x: 0.446, y: 1.857, z: 0.073}
  m_LocalScale: {x: 1, y: 1, z: 1}
  m_Children: []
  m_Father: {fileID: 4998592853095630}
  m_RootOrder: 15
  m_LocalEulerAnglesHint: {x: 0, y: 0, z: 0}
--- !u!1 &1106160095264174
GameObject:
  m_ObjectHideFlags: 0
  m_CorrespondingSourceObject: {fileID: 0}
  m_PrefabInstance: {fileID: 0}
  m_PrefabAsset: {fileID: 0}
  serializedVersion: 6
  m_Component:
  - component: {fileID: 4083846386533680}
  m_Layer: 8
  m_Name: GameObject (3)
  m_TagString: Untagged
  m_Icon: {fileID: 0}
  m_NavMeshLayer: 0
  m_StaticEditorFlags: 0
  m_IsActive: 1
--- !u!4 &4083846386533680
Transform:
  m_ObjectHideFlags: 0
  m_CorrespondingSourceObject: {fileID: 0}
  m_PrefabInstance: {fileID: 0}
  m_PrefabAsset: {fileID: 0}
  m_GameObject: {fileID: 1106160095264174}
  m_LocalRotation: {x: -0, y: -0, z: -0, w: 1}
  m_LocalPosition: {x: -0.029, y: -0.91, z: 0.11500001}
  m_LocalScale: {x: 1, y: 1, z: 1}
  m_Children: []
  m_Father: {fileID: 4446590365970322}
  m_RootOrder: 3
  m_LocalEulerAnglesHint: {x: 0, y: 0, z: 0}
--- !u!1 &1106313957090768
GameObject:
  m_ObjectHideFlags: 0
  m_CorrespondingSourceObject: {fileID: 0}
  m_PrefabInstance: {fileID: 0}
  m_PrefabAsset: {fileID: 0}
  serializedVersion: 6
  m_Component:
  - component: {fileID: 4269791727429808}
  m_Layer: 8
  m_Name: GameObject (14)
  m_TagString: Untagged
  m_Icon: {fileID: 0}
  m_NavMeshLayer: 0
  m_StaticEditorFlags: 0
  m_IsActive: 1
--- !u!4 &4269791727429808
Transform:
  m_ObjectHideFlags: 0
  m_CorrespondingSourceObject: {fileID: 0}
  m_PrefabInstance: {fileID: 0}
  m_PrefabAsset: {fileID: 0}
  m_GameObject: {fileID: 1106313957090768}
  m_LocalRotation: {x: -0, y: -0, z: -0, w: 1}
  m_LocalPosition: {x: 0.4460001, y: 1.37, z: 0.072999954}
  m_LocalScale: {x: 1, y: 1, z: 1}
  m_Children: []
  m_Father: {fileID: 4998592853095630}
  m_RootOrder: 14
  m_LocalEulerAnglesHint: {x: 0, y: 0, z: 0}
--- !u!1 &1139125716652640
GameObject:
  m_ObjectHideFlags: 0
  m_CorrespondingSourceObject: {fileID: 0}
  m_PrefabInstance: {fileID: 0}
  m_PrefabAsset: {fileID: 0}
  serializedVersion: 6
  m_Component:
  - component: {fileID: 4596514399630118}
  - component: {fileID: 33652961819804654}
  - component: {fileID: 23076239877358246}
  - component: {fileID: 64264213436645798}
  m_Layer: 8
  m_Name: fridge_drawer1_28
  m_TagString: SimObjPhysics
  m_Icon: {fileID: 0}
  m_NavMeshLayer: 1
  m_StaticEditorFlags: 8
  m_IsActive: 1
--- !u!4 &4596514399630118
Transform:
  m_ObjectHideFlags: 0
  m_CorrespondingSourceObject: {fileID: 0}
  m_PrefabInstance: {fileID: 0}
  m_PrefabAsset: {fileID: 0}
  m_GameObject: {fileID: 1139125716652640}
  m_LocalRotation: {x: 0, y: 0, z: 0, w: 1}
  m_LocalPosition: {x: -0.00000017136166, y: 0.73372024, z: 0.26024532}
  m_LocalScale: {x: 1, y: 1, z: 1}
  m_Children: []
  m_Father: {fileID: 4591712979417592}
  m_RootOrder: 1
  m_LocalEulerAnglesHint: {x: 0, y: 0, z: 0}
--- !u!33 &33652961819804654
MeshFilter:
  m_ObjectHideFlags: 0
  m_CorrespondingSourceObject: {fileID: 0}
  m_PrefabInstance: {fileID: 0}
  m_PrefabAsset: {fileID: 0}
  m_GameObject: {fileID: 1139125716652640}
  m_Mesh: {fileID: 4302632, guid: 14427f12143b7454ea78c2329409ff6b, type: 3}
--- !u!23 &23076239877358246
MeshRenderer:
  m_ObjectHideFlags: 0
  m_CorrespondingSourceObject: {fileID: 0}
  m_PrefabInstance: {fileID: 0}
  m_PrefabAsset: {fileID: 0}
  m_GameObject: {fileID: 1139125716652640}
  m_Enabled: 1
  m_CastShadows: 1
  m_ReceiveShadows: 1
  m_DynamicOccludee: 1
  m_MotionVectors: 1
  m_LightProbeUsage: 1
  m_ReflectionProbeUsage: 1
  m_RayTracingMode: 2
  m_RenderingLayerMask: 1
  m_RendererPriority: 0
  m_Materials:
  - {fileID: 2100000, guid: 5369987891ae14db1b9137f2d40df35d, type: 2}
  - {fileID: 2100000, guid: fe855ab14cd8346769bc5ee0f2d6a791, type: 2}
  - {fileID: 2100000, guid: 5d56f6bafc8594221a5375a5b986a132, type: 2}
  - {fileID: 2100000, guid: 53daf70a98fdd44a0b210a1220f10712, type: 2}
  - {fileID: 2100000, guid: 104c3cbb050804ac19b9aaa3207ab00e, type: 2}
  - {fileID: 2100000, guid: 32b386b74188e4bac9bbea278ca94b0b, type: 2}
  - {fileID: 2100000, guid: 9c252f8905c28427381463ccad0e6c9c, type: 2}
  m_StaticBatchInfo:
    firstSubMesh: 0
    subMeshCount: 0
  m_StaticBatchRoot: {fileID: 0}
  m_ProbeAnchor: {fileID: 0}
  m_LightProbeVolumeOverride: {fileID: 0}
  m_ScaleInLightmap: 1
  m_ReceiveGI: 1
  m_PreserveUVs: 0
  m_IgnoreNormalsForChartDetection: 0
  m_ImportantGI: 0
  m_StitchLightmapSeams: 0
  m_SelectedEditorRenderState: 3
  m_MinimumChartSize: 4
  m_AutoUVMaxDistance: 0.5
  m_AutoUVMaxAngle: 89
  m_LightmapParameters: {fileID: 0}
  m_SortingLayerID: 0
  m_SortingLayer: 0
  m_SortingOrder: 0
--- !u!64 &64264213436645798
MeshCollider:
  m_ObjectHideFlags: 0
  m_CorrespondingSourceObject: {fileID: 0}
  m_PrefabInstance: {fileID: 0}
  m_PrefabAsset: {fileID: 0}
  m_GameObject: {fileID: 1139125716652640}
  m_Material: {fileID: 0}
  m_IsTrigger: 0
  m_Enabled: 1
  serializedVersion: 4
  m_Convex: 0
  m_CookingOptions: 30
  m_Mesh: {fileID: 4302632, guid: 14427f12143b7454ea78c2329409ff6b, type: 3}
--- !u!1 &1175177569476464
GameObject:
  m_ObjectHideFlags: 0
  m_CorrespondingSourceObject: {fileID: 0}
  m_PrefabInstance: {fileID: 0}
  m_PrefabAsset: {fileID: 0}
  serializedVersion: 6
  m_Component:
  - component: {fileID: 4429615710958272}
  m_Layer: 8
  m_Name: GameObject (10)
  m_TagString: Untagged
  m_Icon: {fileID: 0}
  m_NavMeshLayer: 0
  m_StaticEditorFlags: 0
  m_IsActive: 1
--- !u!4 &4429615710958272
Transform:
  m_ObjectHideFlags: 0
  m_CorrespondingSourceObject: {fileID: 0}
  m_PrefabInstance: {fileID: 0}
  m_PrefabAsset: {fileID: 0}
  m_GameObject: {fileID: 1175177569476464}
  m_LocalRotation: {x: -0, y: -0, z: -0, w: 1}
  m_LocalPosition: {x: 0.562, y: 1.37, z: -0.307}
  m_LocalScale: {x: 1, y: 1, z: 1}
  m_Children: []
  m_Father: {fileID: 4998592853095630}
  m_RootOrder: 10
  m_LocalEulerAnglesHint: {x: 0, y: 0, z: 0}
--- !u!1 &1176946947431268
GameObject:
  m_ObjectHideFlags: 0
  m_CorrespondingSourceObject: {fileID: 0}
  m_PrefabInstance: {fileID: 0}
  m_PrefabAsset: {fileID: 0}
  serializedVersion: 6
  m_Component:
  - component: {fileID: 4042222368494796}
  m_Layer: 8
  m_Name: GameObject (9)
  m_TagString: Untagged
  m_Icon: {fileID: 0}
  m_NavMeshLayer: 0
  m_StaticEditorFlags: 0
  m_IsActive: 1
--- !u!4 &4042222368494796
Transform:
  m_ObjectHideFlags: 0
  m_CorrespondingSourceObject: {fileID: 0}
  m_PrefabInstance: {fileID: 0}
  m_PrefabAsset: {fileID: 0}
  m_GameObject: {fileID: 1176946947431268}
  m_LocalRotation: {x: -0, y: -0, z: -0, w: 1}
  m_LocalPosition: {x: 0.5620003, y: 0.709, z: -0.30700016}
  m_LocalScale: {x: 1, y: 1, z: 1}
  m_Children: []
  m_Father: {fileID: 4998592853095630}
  m_RootOrder: 9
  m_LocalEulerAnglesHint: {x: 0, y: 0, z: 0}
--- !u!1 &1218724302259784
GameObject:
  m_ObjectHideFlags: 0
  m_CorrespondingSourceObject: {fileID: 0}
  m_PrefabInstance: {fileID: 0}
  m_PrefabAsset: {fileID: 0}
  serializedVersion: 6
  m_Component:
  - component: {fileID: 4232571211514238}
  m_Layer: 8
  m_Name: GameObject (11)
  m_TagString: Untagged
  m_Icon: {fileID: 0}
  m_NavMeshLayer: 0
  m_StaticEditorFlags: 0
  m_IsActive: 1
--- !u!4 &4232571211514238
Transform:
  m_ObjectHideFlags: 0
  m_CorrespondingSourceObject: {fileID: 0}
  m_PrefabInstance: {fileID: 0}
  m_PrefabAsset: {fileID: 0}
  m_GameObject: {fileID: 1218724302259784}
  m_LocalRotation: {x: -0, y: -0, z: -0, w: 1}
  m_LocalPosition: {x: 0.5620003, y: 1.857, z: -0.30700016}
  m_LocalScale: {x: 1, y: 1, z: 1}
  m_Children: []
  m_Father: {fileID: 4998592853095630}
  m_RootOrder: 11
  m_LocalEulerAnglesHint: {x: 0, y: 0, z: 0}
--- !u!1 &1232103745982190
GameObject:
  m_ObjectHideFlags: 0
  m_CorrespondingSourceObject: {fileID: 0}
  m_PrefabInstance: {fileID: 0}
  m_PrefabAsset: {fileID: 0}
  serializedVersion: 6
  m_Component:
  - component: {fileID: 4461753759915306}
  m_Layer: 8
  m_Name: GameObject (1)
  m_TagString: Untagged
  m_Icon: {fileID: 0}
  m_NavMeshLayer: 0
  m_StaticEditorFlags: 0
  m_IsActive: 1
--- !u!4 &4461753759915306
Transform:
  m_ObjectHideFlags: 0
  m_CorrespondingSourceObject: {fileID: 0}
  m_PrefabInstance: {fileID: 0}
  m_PrefabAsset: {fileID: 0}
  m_GameObject: {fileID: 1232103745982190}
  m_LocalRotation: {x: -0, y: -0, z: -0, w: 1}
  m_LocalPosition: {x: -0.6040001, y: 0.551, z: 0.11500001}
  m_LocalScale: {x: 1, y: 1, z: 1}
  m_Children: []
  m_Father: {fileID: 4446590365970322}
  m_RootOrder: 1
  m_LocalEulerAnglesHint: {x: 0, y: 0, z: 0}
--- !u!1 &1233714950478522
GameObject:
  m_ObjectHideFlags: 0
  m_CorrespondingSourceObject: {fileID: 0}
  m_PrefabInstance: {fileID: 0}
  m_PrefabAsset: {fileID: 0}
  serializedVersion: 6
  m_Component:
  - component: {fileID: 4614145737612350}
  - component: {fileID: 54375160217412390}
  - component: {fileID: 114474792228690882}
  - component: {fileID: 114504497344183612}
  m_Layer: 8
  m_Name: Fridge_20
  m_TagString: SimObjPhysics
  m_Icon: {fileID: 0}
  m_NavMeshLayer: 0
  m_StaticEditorFlags: 0
  m_IsActive: 1
--- !u!4 &4614145737612350
Transform:
  m_ObjectHideFlags: 0
  m_CorrespondingSourceObject: {fileID: 0}
  m_PrefabInstance: {fileID: 0}
  m_PrefabAsset: {fileID: 0}
  m_GameObject: {fileID: 1233714950478522}
  m_LocalRotation: {x: 0, y: 0, z: 0, w: 1}
  m_LocalPosition: {x: 0, y: 0, z: 0}
  m_LocalScale: {x: 1, y: 1, z: 1}
  m_Children:
  - {fileID: 4043233800458092}
  - {fileID: 4340375035412692}
  - {fileID: 4933029193831602}
  - {fileID: 4591712979417592}
  - {fileID: 4378970546178772}
  - {fileID: 1600677772902111474}
  m_Father: {fileID: 0}
  m_RootOrder: 0
  m_LocalEulerAnglesHint: {x: 0, y: -90.00001, z: 0}
--- !u!54 &54375160217412390
Rigidbody:
  m_ObjectHideFlags: 0
  m_CorrespondingSourceObject: {fileID: 0}
  m_PrefabInstance: {fileID: 0}
  m_PrefabAsset: {fileID: 0}
  m_GameObject: {fileID: 1233714950478522}
  serializedVersion: 2
  m_Mass: 1
  m_Drag: 0
  m_AngularDrag: 0.05
  m_UseGravity: 1
  m_IsKinematic: 1
  m_Interpolate: 0
  m_Constraints: 0
  m_CollisionDetection: 0
--- !u!114 &114474792228690882
MonoBehaviour:
  m_ObjectHideFlags: 0
  m_CorrespondingSourceObject: {fileID: 0}
  m_PrefabInstance: {fileID: 0}
  m_PrefabAsset: {fileID: 0}
  m_GameObject: {fileID: 1233714950478522}
  m_Enabled: 1
  m_EditorHideFlags: 0
  m_Script: {fileID: 11500000, guid: b439f6e4ef5714ee2a3643acf37b7a9d, type: 3}
  m_Name: 
  m_EditorClassIdentifier: 
<<<<<<< HEAD
  objectID: Fridge|-01.50|+00.00|-00.70
=======
  objectID: 
  assetID: Fridge_20
>>>>>>> 2f8dd9f9
  Type: 18
  PrimaryProperty: 1
  SecondaryProperties: 07000000080000000d000000
  BoundingBox: {fileID: 1787613431113480}
  VisibilityPoints:
  - {fileID: 4709031386800190}
  - {fileID: 4461753759915306}
  - {fileID: 4351358346718460}
  - {fileID: 4083846386533680}
  - {fileID: 4342856270078476}
  - {fileID: 4697467633269510}
  - {fileID: 4064413285588028}
  - {fileID: 4559610904839746}
  - {fileID: 4285420303631514}
  - {fileID: 4113225999057336}
  - {fileID: 4643542586815504}
  - {fileID: 4713277501300396}
  - {fileID: 4864992806784162}
  - {fileID: 4390209872944706}
  - {fileID: 4668359281475572}
  - {fileID: 4784639866241088}
  - {fileID: 4061240391917776}
  - {fileID: 4985594595183302}
  - {fileID: 4777354204410518}
  - {fileID: 4283636726032888}
  - {fileID: 4042222368494796}
  - {fileID: 4429615710958272}
  - {fileID: 4232571211514238}
  - {fileID: 4584591317681748}
  - {fileID: 4911756612755040}
  - {fileID: 4269791727429808}
  - {fileID: 4746471761928002}
  - {fileID: 4275311175608520}
  - {fileID: 4100493355763602}
  - {fileID: 4034603002853600}
  - {fileID: 4820588468321702}
  ReceptacleTriggerBoxes:
  - {fileID: 1790036310867766}
  - {fileID: 1840484969379946}
  - {fileID: 1837718379592844}
  debugIsVisible: 0
  debugIsInteractable: 0
  isInAgentHand: 0
  MyColliders: []
  HFdynamicfriction: 0
  HFstaticfriction: 0
  HFbounciness: 0
  HFrbdrag: 0
  HFrbangulardrag: 0
  salientMaterials: 
  MySpawnPoints: []
  CurrentTemperature: 0
  HowManySecondsUntilRoomTemp: 10
  inMotion: 0
  numSimObjHit: 0
  numFloorHit: 0
  numStructureHit: 0
  lastVelocity: 0
  IsReceptacle: 0
  IsPickupable: 0
  IsMoveable: 0
  isStatic: 0
  IsToggleable: 0
  IsOpenable: 0
  IsBreakable: 0
  IsFillable: 0
  IsDirtyable: 0
  IsCookable: 0
  IsSliceable: 0
  isHeatSource: 0
  isColdSource: 0
  ContainedObjectReferences: []
  CurrentlyContains: []
--- !u!114 &114504497344183612
MonoBehaviour:
  m_ObjectHideFlags: 0
  m_CorrespondingSourceObject: {fileID: 0}
  m_PrefabInstance: {fileID: 0}
  m_PrefabAsset: {fileID: 0}
  m_GameObject: {fileID: 1233714950478522}
  m_Enabled: 1
  m_EditorHideFlags: 0
  m_Script: {fileID: 11500000, guid: b9f742cdae0124730b5b59765384368a, type: 3}
  m_Name: 
  m_EditorClassIdentifier: 
  MovingParts:
  - {fileID: 1974239836949666}
  openPositions:
  - {x: 0, y: 90, z: 0}
  closedPositions:
  - {x: 0, y: 0, z: 0}
  animationTime: 0.2
  triggerEnabled: 1
  currentOpenness: 1
  IgnoreTheseObjects: []
  isOpen: 0
  isCurrentlyResetting: 1
  movementType: 1
--- !u!1 &1235754513739068
GameObject:
  m_ObjectHideFlags: 0
  m_CorrespondingSourceObject: {fileID: 0}
  m_PrefabInstance: {fileID: 0}
  m_PrefabAsset: {fileID: 0}
  serializedVersion: 6
  m_Component:
  - component: {fileID: 4916810443097526}
  - component: {fileID: 65319644726537240}
  m_Layer: 8
  m_Name: Col
  m_TagString: SimObjPhysics
  m_Icon: {fileID: 0}
  m_NavMeshLayer: 0
  m_StaticEditorFlags: 0
  m_IsActive: 1
--- !u!4 &4916810443097526
Transform:
  m_ObjectHideFlags: 0
  m_CorrespondingSourceObject: {fileID: 0}
  m_PrefabInstance: {fileID: 0}
  m_PrefabAsset: {fileID: 0}
  m_GameObject: {fileID: 1235754513739068}
  m_LocalRotation: {x: -0, y: -0, z: -0, w: 1}
  m_LocalPosition: {x: -0.5880003, y: 0.053000033, z: 0.05100012}
  m_LocalScale: {x: 1.1874993, y: 2.0243754, z: 0.22499914}
  m_Children:
  - {fileID: 4427311870064856}
  m_Father: {fileID: 4788036437211988}
  m_RootOrder: 0
  m_LocalEulerAnglesHint: {x: 0, y: 0, z: 0}
--- !u!65 &65319644726537240
BoxCollider:
  m_ObjectHideFlags: 0
  m_CorrespondingSourceObject: {fileID: 0}
  m_PrefabInstance: {fileID: 0}
  m_PrefabAsset: {fileID: 0}
  m_GameObject: {fileID: 1235754513739068}
  m_Material: {fileID: 0}
  m_IsTrigger: 0
  m_Enabled: 1
  serializedVersion: 2
  m_Size: {x: 1, y: 1, z: 1}
  m_Center: {x: 0, y: 0, z: 0}
--- !u!1 &1289585100574848
GameObject:
  m_ObjectHideFlags: 0
  m_CorrespondingSourceObject: {fileID: 0}
  m_PrefabInstance: {fileID: 0}
  m_PrefabAsset: {fileID: 0}
  serializedVersion: 6
  m_Component:
  - component: {fileID: 4100493355763602}
  m_Layer: 8
  m_Name: GameObject (17)
  m_TagString: Untagged
  m_Icon: {fileID: 0}
  m_NavMeshLayer: 0
  m_StaticEditorFlags: 0
  m_IsActive: 1
--- !u!4 &4100493355763602
Transform:
  m_ObjectHideFlags: 0
  m_CorrespondingSourceObject: {fileID: 0}
  m_PrefabInstance: {fileID: 0}
  m_PrefabAsset: {fileID: 0}
  m_GameObject: {fileID: 1289585100574848}
  m_LocalRotation: {x: -0, y: -0, z: -0, w: 1}
  m_LocalPosition: {x: -0.43999958, y: 0.709, z: 0.072999954}
  m_LocalScale: {x: 1, y: 1, z: 1}
  m_Children: []
  m_Father: {fileID: 4998592853095630}
  m_RootOrder: 17
  m_LocalEulerAnglesHint: {x: 0, y: 0, z: 0}
--- !u!1 &1305048140371126
GameObject:
  m_ObjectHideFlags: 0
  m_CorrespondingSourceObject: {fileID: 0}
  m_PrefabInstance: {fileID: 0}
  m_PrefabAsset: {fileID: 0}
  serializedVersion: 6
  m_Component:
  - component: {fileID: 4342856270078476}
  m_Layer: 8
  m_Name: GameObject (4)
  m_TagString: Untagged
  m_Icon: {fileID: 0}
  m_NavMeshLayer: 0
  m_StaticEditorFlags: 0
  m_IsActive: 1
--- !u!4 &4342856270078476
Transform:
  m_ObjectHideFlags: 0
  m_CorrespondingSourceObject: {fileID: 0}
  m_PrefabInstance: {fileID: 0}
  m_PrefabAsset: {fileID: 0}
  m_GameObject: {fileID: 1305048140371126}
  m_LocalRotation: {x: -0, y: -0, z: -0, w: 1}
  m_LocalPosition: {x: -0.029000282, y: -0.435, z: 0.11500001}
  m_LocalScale: {x: 1, y: 1, z: 1}
  m_Children: []
  m_Father: {fileID: 4446590365970322}
  m_RootOrder: 4
  m_LocalEulerAnglesHint: {x: 0, y: 0, z: 0}
--- !u!1 &1318110267850768
GameObject:
  m_ObjectHideFlags: 0
  m_CorrespondingSourceObject: {fileID: 0}
  m_PrefabInstance: {fileID: 0}
  m_PrefabAsset: {fileID: 0}
  serializedVersion: 6
  m_Component:
  - component: {fileID: 4275311175608520}
  m_Layer: 8
  m_Name: GameObject (16)
  m_TagString: Untagged
  m_Icon: {fileID: 0}
  m_NavMeshLayer: 0
  m_StaticEditorFlags: 0
  m_IsActive: 1
--- !u!4 &4275311175608520
Transform:
  m_ObjectHideFlags: 0
  m_CorrespondingSourceObject: {fileID: 0}
  m_PrefabInstance: {fileID: 0}
  m_PrefabAsset: {fileID: 0}
  m_GameObject: {fileID: 1318110267850768}
  m_LocalRotation: {x: -0, y: -0, z: -0, w: 1}
  m_LocalPosition: {x: -0.44, y: 0.265, z: 0.072999954}
  m_LocalScale: {x: 1, y: 1, z: 1}
  m_Children: []
  m_Father: {fileID: 4998592853095630}
  m_RootOrder: 16
  m_LocalEulerAnglesHint: {x: 0, y: 0, z: 0}
--- !u!1 &1331123456615802
GameObject:
  m_ObjectHideFlags: 0
  m_CorrespondingSourceObject: {fileID: 0}
  m_PrefabInstance: {fileID: 0}
  m_PrefabAsset: {fileID: 0}
  serializedVersion: 6
  m_Component:
  - component: {fileID: 4709031386800190}
  m_Layer: 8
  m_Name: GameObject
  m_TagString: Untagged
  m_Icon: {fileID: 0}
  m_NavMeshLayer: 0
  m_StaticEditorFlags: 0
  m_IsActive: 1
--- !u!4 &4709031386800190
Transform:
  m_ObjectHideFlags: 0
  m_CorrespondingSourceObject: {fileID: 0}
  m_PrefabInstance: {fileID: 0}
  m_PrefabAsset: {fileID: 0}
  m_GameObject: {fileID: 1331123456615802}
  m_LocalRotation: {x: 0, y: 0, z: 0, w: 1}
  m_LocalPosition: {x: -0.604, y: 0, z: 0.115}
  m_LocalScale: {x: 1, y: 1, z: 1}
  m_Children: []
  m_Father: {fileID: 4446590365970322}
  m_RootOrder: 0
  m_LocalEulerAnglesHint: {x: 0, y: 0, z: 0}
--- !u!1 &1337367078907308
GameObject:
  m_ObjectHideFlags: 0
  m_CorrespondingSourceObject: {fileID: 0}
  m_PrefabInstance: {fileID: 0}
  m_PrefabAsset: {fileID: 0}
  serializedVersion: 6
  m_Component:
  - component: {fileID: 4784639866241088}
  m_Layer: 8
  m_Name: GameObject (4)
  m_TagString: Untagged
  m_Icon: {fileID: 0}
  m_NavMeshLayer: 0
  m_StaticEditorFlags: 0
  m_IsActive: 1
--- !u!4 &4784639866241088
Transform:
  m_ObjectHideFlags: 0
  m_CorrespondingSourceObject: {fileID: 0}
  m_PrefabInstance: {fileID: 0}
  m_PrefabAsset: {fileID: 0}
  m_GameObject: {fileID: 1337367078907308}
  m_LocalRotation: {x: -0, y: -0, z: -0, w: 1}
  m_LocalPosition: {x: -0.5600004, y: 0.265, z: -0.30900002}
  m_LocalScale: {x: 1, y: 1, z: 1}
  m_Children: []
  m_Father: {fileID: 4998592853095630}
  m_RootOrder: 4
  m_LocalEulerAnglesHint: {x: 0, y: 0, z: 0}
--- !u!1 &1345153902287060
GameObject:
  m_ObjectHideFlags: 0
  m_CorrespondingSourceObject: {fileID: 0}
  m_PrefabInstance: {fileID: 0}
  m_PrefabAsset: {fileID: 0}
  serializedVersion: 6
  m_Component:
  - component: {fileID: 4064413285588028}
  m_Layer: 8
  m_Name: GameObject (6)
  m_TagString: Untagged
  m_Icon: {fileID: 0}
  m_NavMeshLayer: 0
  m_StaticEditorFlags: 0
  m_IsActive: 1
--- !u!4 &4064413285588028
Transform:
  m_ObjectHideFlags: 0
  m_CorrespondingSourceObject: {fileID: 0}
  m_PrefabInstance: {fileID: 0}
  m_PrefabAsset: {fileID: 0}
  m_GameObject: {fileID: 1345153902287060}
  m_LocalRotation: {x: -0, y: -0, z: -0, w: 1}
  m_LocalPosition: {x: -0.029000282, y: 0.835, z: 0.11500001}
  m_LocalScale: {x: 1, y: 1, z: 1}
  m_Children: []
  m_Father: {fileID: 4446590365970322}
  m_RootOrder: 6
  m_LocalEulerAnglesHint: {x: 0, y: 0, z: 0}
--- !u!1 &1395820752161210
GameObject:
  m_ObjectHideFlags: 0
  m_CorrespondingSourceObject: {fileID: 0}
  m_PrefabInstance: {fileID: 0}
  m_PrefabAsset: {fileID: 0}
  serializedVersion: 6
  m_Component:
  - component: {fileID: 4390209872944706}
  m_Layer: 8
  m_Name: GameObject (2)
  m_TagString: Untagged
  m_Icon: {fileID: 0}
  m_NavMeshLayer: 0
  m_StaticEditorFlags: 0
  m_IsActive: 1
--- !u!4 &4390209872944706
Transform:
  m_ObjectHideFlags: 0
  m_CorrespondingSourceObject: {fileID: 0}
  m_PrefabInstance: {fileID: 0}
  m_PrefabAsset: {fileID: 0}
  m_GameObject: {fileID: 1395820752161210}
  m_LocalRotation: {x: -0, y: -0, z: -0, w: 1}
  m_LocalPosition: {x: 0, y: 1.37, z: -0.31099987}
  m_LocalScale: {x: 1, y: 1, z: 1}
  m_Children: []
  m_Father: {fileID: 4998592853095630}
  m_RootOrder: 2
  m_LocalEulerAnglesHint: {x: 0, y: 0, z: 0}
--- !u!1 &1398392675924400
GameObject:
  m_ObjectHideFlags: 0
  m_CorrespondingSourceObject: {fileID: 0}
  m_PrefabInstance: {fileID: 0}
  m_PrefabAsset: {fileID: 0}
  serializedVersion: 6
  m_Component:
  - component: {fileID: 4668359281475572}
  m_Layer: 8
  m_Name: GameObject (3)
  m_TagString: Untagged
  m_Icon: {fileID: 0}
  m_NavMeshLayer: 0
  m_StaticEditorFlags: 0
  m_IsActive: 1
--- !u!4 &4668359281475572
Transform:
  m_ObjectHideFlags: 0
  m_CorrespondingSourceObject: {fileID: 0}
  m_PrefabInstance: {fileID: 0}
  m_PrefabAsset: {fileID: 0}
  m_GameObject: {fileID: 1398392675924400}
  m_LocalRotation: {x: -0, y: -0, z: -0, w: 1}
  m_LocalPosition: {x: 0, y: 1.857, z: -0.31099987}
  m_LocalScale: {x: 1, y: 1, z: 1}
  m_Children: []
  m_Father: {fileID: 4998592853095630}
  m_RootOrder: 3
  m_LocalEulerAnglesHint: {x: 0, y: 0, z: 0}
--- !u!1 &1417091578162450
GameObject:
  m_ObjectHideFlags: 0
  m_CorrespondingSourceObject: {fileID: 0}
  m_PrefabInstance: {fileID: 0}
  m_PrefabAsset: {fileID: 0}
  serializedVersion: 6
  m_Component:
  - component: {fileID: 4446590365970322}
  m_Layer: 8
  m_Name: VisPoints
  m_TagString: Untagged
  m_Icon: {fileID: 0}
  m_NavMeshLayer: 0
  m_StaticEditorFlags: 0
  m_IsActive: 1
--- !u!4 &4446590365970322
Transform:
  m_ObjectHideFlags: 0
  m_CorrespondingSourceObject: {fileID: 0}
  m_PrefabInstance: {fileID: 0}
  m_PrefabAsset: {fileID: 0}
  m_GameObject: {fileID: 1417091578162450}
  m_LocalRotation: {x: 0, y: 0, z: 0, w: 1}
  m_LocalPosition: {x: 0, y: 0, z: 0}
  m_LocalScale: {x: 1, y: 1, z: 1}
  m_Children:
  - {fileID: 4709031386800190}
  - {fileID: 4461753759915306}
  - {fileID: 4351358346718460}
  - {fileID: 4083846386533680}
  - {fileID: 4342856270078476}
  - {fileID: 4697467633269510}
  - {fileID: 4064413285588028}
  - {fileID: 4559610904839746}
  - {fileID: 4285420303631514}
  - {fileID: 4113225999057336}
  - {fileID: 4643542586815504}
  m_Father: {fileID: 4788036437211988}
  m_RootOrder: 3
  m_LocalEulerAnglesHint: {x: 0, y: 0, z: 0}
--- !u!1 &1420132445789962
GameObject:
  m_ObjectHideFlags: 0
  m_CorrespondingSourceObject: {fileID: 0}
  m_PrefabInstance: {fileID: 0}
  m_PrefabAsset: {fileID: 0}
  serializedVersion: 6
  m_Component:
  - component: {fileID: 4864992806784162}
  m_Layer: 8
  m_Name: GameObject (1)
  m_TagString: Untagged
  m_Icon: {fileID: 0}
  m_NavMeshLayer: 0
  m_StaticEditorFlags: 0
  m_IsActive: 1
--- !u!4 &4864992806784162
Transform:
  m_ObjectHideFlags: 0
  m_CorrespondingSourceObject: {fileID: 0}
  m_PrefabInstance: {fileID: 0}
  m_PrefabAsset: {fileID: 0}
  m_GameObject: {fileID: 1420132445789962}
  m_LocalRotation: {x: -0, y: -0, z: -0, w: 1}
  m_LocalPosition: {x: 0, y: 0.709, z: -0.31099987}
  m_LocalScale: {x: 1, y: 1, z: 1}
  m_Children: []
  m_Father: {fileID: 4998592853095630}
  m_RootOrder: 1
  m_LocalEulerAnglesHint: {x: 0, y: 0, z: 0}
--- !u!1 &1437999183979816
GameObject:
  m_ObjectHideFlags: 0
  m_CorrespondingSourceObject: {fileID: 0}
  m_PrefabInstance: {fileID: 0}
  m_PrefabAsset: {fileID: 0}
  serializedVersion: 6
  m_Component:
  - component: {fileID: 4998592853095630}
  m_Layer: 8
  m_Name: BodyVisPoints
  m_TagString: Untagged
  m_Icon: {fileID: 0}
  m_NavMeshLayer: 0
  m_StaticEditorFlags: 0
  m_IsActive: 1
--- !u!4 &4998592853095630
Transform:
  m_ObjectHideFlags: 0
  m_CorrespondingSourceObject: {fileID: 0}
  m_PrefabInstance: {fileID: 0}
  m_PrefabAsset: {fileID: 0}
  m_GameObject: {fileID: 1437999183979816}
  m_LocalRotation: {x: 0, y: 0, z: 0, w: 1}
  m_LocalPosition: {x: 0, y: 0, z: 0}
  m_LocalScale: {x: 1, y: 1, z: 1}
  m_Children:
  - {fileID: 4713277501300396}
  - {fileID: 4864992806784162}
  - {fileID: 4390209872944706}
  - {fileID: 4668359281475572}
  - {fileID: 4784639866241088}
  - {fileID: 4061240391917776}
  - {fileID: 4985594595183302}
  - {fileID: 4777354204410518}
  - {fileID: 4283636726032888}
  - {fileID: 4042222368494796}
  - {fileID: 4429615710958272}
  - {fileID: 4232571211514238}
  - {fileID: 4584591317681748}
  - {fileID: 4911756612755040}
  - {fileID: 4269791727429808}
  - {fileID: 4746471761928002}
  - {fileID: 4275311175608520}
  - {fileID: 4100493355763602}
  - {fileID: 4034603002853600}
  - {fileID: 4820588468321702}
  m_Father: {fileID: 4591712979417592}
  m_RootOrder: 3
  m_LocalEulerAnglesHint: {x: 0, y: 0, z: 0}
--- !u!1 &1490370678010768
GameObject:
  m_ObjectHideFlags: 0
  m_CorrespondingSourceObject: {fileID: 0}
  m_PrefabInstance: {fileID: 0}
  m_PrefabAsset: {fileID: 0}
  serializedVersion: 6
  m_Component:
  - component: {fileID: 4820588468321702}
  m_Layer: 8
  m_Name: GameObject (19)
  m_TagString: Untagged
  m_Icon: {fileID: 0}
  m_NavMeshLayer: 0
  m_StaticEditorFlags: 0
  m_IsActive: 1
--- !u!4 &4820588468321702
Transform:
  m_ObjectHideFlags: 0
  m_CorrespondingSourceObject: {fileID: 0}
  m_PrefabInstance: {fileID: 0}
  m_PrefabAsset: {fileID: 0}
  m_GameObject: {fileID: 1490370678010768}
  m_LocalRotation: {x: -0, y: -0, z: -0, w: 1}
  m_LocalPosition: {x: -0.43999958, y: 1.857, z: 0.072999954}
  m_LocalScale: {x: 1, y: 1, z: 1}
  m_Children: []
  m_Father: {fileID: 4998592853095630}
  m_RootOrder: 19
  m_LocalEulerAnglesHint: {x: 0, y: 0, z: 0}
--- !u!1 &1508467303183868
GameObject:
  m_ObjectHideFlags: 0
  m_CorrespondingSourceObject: {fileID: 0}
  m_PrefabInstance: {fileID: 0}
  m_PrefabAsset: {fileID: 0}
  serializedVersion: 6
  m_Component:
  - component: {fileID: 4777354204410518}
  m_Layer: 8
  m_Name: GameObject (7)
  m_TagString: Untagged
  m_Icon: {fileID: 0}
  m_NavMeshLayer: 0
  m_StaticEditorFlags: 0
  m_IsActive: 1
--- !u!4 &4777354204410518
Transform:
  m_ObjectHideFlags: 0
  m_CorrespondingSourceObject: {fileID: 0}
  m_PrefabInstance: {fileID: 0}
  m_PrefabAsset: {fileID: 0}
  m_GameObject: {fileID: 1508467303183868}
  m_LocalRotation: {x: -0, y: -0, z: -0, w: 1}
  m_LocalPosition: {x: -0.56, y: 1.857, z: -0.309}
  m_LocalScale: {x: 1, y: 1, z: 1}
  m_Children: []
  m_Father: {fileID: 4998592853095630}
  m_RootOrder: 7
  m_LocalEulerAnglesHint: {x: 0, y: 0, z: 0}
--- !u!1 &1525802586081332
GameObject:
  m_ObjectHideFlags: 0
  m_CorrespondingSourceObject: {fileID: 0}
  m_PrefabInstance: {fileID: 0}
  m_PrefabAsset: {fileID: 0}
  serializedVersion: 6
  m_Component:
  - component: {fileID: 4985594595183302}
  m_Layer: 8
  m_Name: GameObject (6)
  m_TagString: Untagged
  m_Icon: {fileID: 0}
  m_NavMeshLayer: 0
  m_StaticEditorFlags: 0
  m_IsActive: 1
--- !u!4 &4985594595183302
Transform:
  m_ObjectHideFlags: 0
  m_CorrespondingSourceObject: {fileID: 0}
  m_PrefabInstance: {fileID: 0}
  m_PrefabAsset: {fileID: 0}
  m_GameObject: {fileID: 1525802586081332}
  m_LocalRotation: {x: -0, y: -0, z: -0, w: 1}
  m_LocalPosition: {x: -0.5600004, y: 1.37, z: -0.30900002}
  m_LocalScale: {x: 1, y: 1, z: 1}
  m_Children: []
  m_Father: {fileID: 4998592853095630}
  m_RootOrder: 6
  m_LocalEulerAnglesHint: {x: 0, y: 0, z: 0}
--- !u!1 &1564330613399254
GameObject:
  m_ObjectHideFlags: 0
  m_CorrespondingSourceObject: {fileID: 0}
  m_PrefabInstance: {fileID: 0}
  m_PrefabAsset: {fileID: 0}
  serializedVersion: 6
  m_Component:
  - component: {fileID: 4723226838463904}
  - component: {fileID: 33676761889198764}
  - component: {fileID: 23469329977935498}
  - component: {fileID: 64802175702694152}
  m_Layer: 8
  m_Name: fridge_drawer2_28
  m_TagString: SimObjPhysics
  m_Icon: {fileID: 0}
  m_NavMeshLayer: 1
  m_StaticEditorFlags: 8
  m_IsActive: 1
--- !u!4 &4723226838463904
Transform:
  m_ObjectHideFlags: 0
  m_CorrespondingSourceObject: {fileID: 0}
  m_PrefabInstance: {fileID: 0}
  m_PrefabAsset: {fileID: 0}
  m_GameObject: {fileID: 1564330613399254}
  m_LocalRotation: {x: 0, y: 0, z: 0, w: 1}
  m_LocalPosition: {x: -0.00000017136166, y: 0.42037618, z: 0.26024532}
  m_LocalScale: {x: 1, y: 1, z: 1}
  m_Children: []
  m_Father: {fileID: 4591712979417592}
  m_RootOrder: 2
  m_LocalEulerAnglesHint: {x: 0, y: 0, z: 0}
--- !u!33 &33676761889198764
MeshFilter:
  m_ObjectHideFlags: 0
  m_CorrespondingSourceObject: {fileID: 0}
  m_PrefabInstance: {fileID: 0}
  m_PrefabAsset: {fileID: 0}
  m_GameObject: {fileID: 1564330613399254}
  m_Mesh: {fileID: 4302634, guid: 14427f12143b7454ea78c2329409ff6b, type: 3}
--- !u!23 &23469329977935498
MeshRenderer:
  m_ObjectHideFlags: 0
  m_CorrespondingSourceObject: {fileID: 0}
  m_PrefabInstance: {fileID: 0}
  m_PrefabAsset: {fileID: 0}
  m_GameObject: {fileID: 1564330613399254}
  m_Enabled: 1
  m_CastShadows: 1
  m_ReceiveShadows: 1
  m_DynamicOccludee: 1
  m_MotionVectors: 1
  m_LightProbeUsage: 1
  m_ReflectionProbeUsage: 1
  m_RayTracingMode: 2
  m_RenderingLayerMask: 1
  m_RendererPriority: 0
  m_Materials:
  - {fileID: 2100000, guid: 5369987891ae14db1b9137f2d40df35d, type: 2}
  - {fileID: 2100000, guid: fe855ab14cd8346769bc5ee0f2d6a791, type: 2}
  - {fileID: 2100000, guid: 5d56f6bafc8594221a5375a5b986a132, type: 2}
  - {fileID: 2100000, guid: 53daf70a98fdd44a0b210a1220f10712, type: 2}
  - {fileID: 2100000, guid: 104c3cbb050804ac19b9aaa3207ab00e, type: 2}
  - {fileID: 2100000, guid: 32b386b74188e4bac9bbea278ca94b0b, type: 2}
  - {fileID: 2100000, guid: 9c252f8905c28427381463ccad0e6c9c, type: 2}
  m_StaticBatchInfo:
    firstSubMesh: 0
    subMeshCount: 0
  m_StaticBatchRoot: {fileID: 0}
  m_ProbeAnchor: {fileID: 0}
  m_LightProbeVolumeOverride: {fileID: 0}
  m_ScaleInLightmap: 1
  m_ReceiveGI: 1
  m_PreserveUVs: 0
  m_IgnoreNormalsForChartDetection: 0
  m_ImportantGI: 0
  m_StitchLightmapSeams: 0
  m_SelectedEditorRenderState: 3
  m_MinimumChartSize: 4
  m_AutoUVMaxDistance: 0.5
  m_AutoUVMaxAngle: 89
  m_LightmapParameters: {fileID: 0}
  m_SortingLayerID: 0
  m_SortingLayer: 0
  m_SortingOrder: 0
--- !u!64 &64802175702694152
MeshCollider:
  m_ObjectHideFlags: 0
  m_CorrespondingSourceObject: {fileID: 0}
  m_PrefabInstance: {fileID: 0}
  m_PrefabAsset: {fileID: 0}
  m_GameObject: {fileID: 1564330613399254}
  m_Material: {fileID: 0}
  m_IsTrigger: 0
  m_Enabled: 1
  serializedVersion: 4
  m_Convex: 0
  m_CookingOptions: 30
  m_Mesh: {fileID: 4302634, guid: 14427f12143b7454ea78c2329409ff6b, type: 3}
--- !u!1 &1578538921969984
GameObject:
  m_ObjectHideFlags: 0
  m_CorrespondingSourceObject: {fileID: 0}
  m_PrefabInstance: {fileID: 0}
  m_PrefabAsset: {fileID: 0}
  serializedVersion: 6
  m_Component:
  - component: {fileID: 4643542586815504}
  m_Layer: 8
  m_Name: GameObject (10)
  m_TagString: Untagged
  m_Icon: {fileID: 0}
  m_NavMeshLayer: 0
  m_StaticEditorFlags: 0
  m_IsActive: 1
--- !u!4 &4643542586815504
Transform:
  m_ObjectHideFlags: 0
  m_CorrespondingSourceObject: {fileID: 0}
  m_PrefabInstance: {fileID: 0}
  m_PrefabAsset: {fileID: 0}
  m_GameObject: {fileID: 1578538921969984}
  m_LocalRotation: {x: -0, y: -0, z: -0, w: 1}
  m_LocalPosition: {x: -1.1400003, y: 0.835, z: 0.11500001}
  m_LocalScale: {x: 1, y: 1, z: 1}
  m_Children: []
  m_Father: {fileID: 4446590365970322}
  m_RootOrder: 10
  m_LocalEulerAnglesHint: {x: 0, y: 0, z: 0}
--- !u!1 &1598883022352142
GameObject:
  m_ObjectHideFlags: 0
  m_CorrespondingSourceObject: {fileID: 0}
  m_PrefabInstance: {fileID: 0}
  m_PrefabAsset: {fileID: 0}
  serializedVersion: 6
  m_Component:
  - component: {fileID: 4427311870064856}
  - component: {fileID: 65587501448265060}
  - component: {fileID: 54600505162393294}
  m_Layer: 0
  m_Name: rbCol
  m_TagString: Untagged
  m_Icon: {fileID: 0}
  m_NavMeshLayer: 0
  m_StaticEditorFlags: 0
  m_IsActive: 0
--- !u!4 &4427311870064856
Transform:
  m_ObjectHideFlags: 0
  m_CorrespondingSourceObject: {fileID: 0}
  m_PrefabInstance: {fileID: 0}
  m_PrefabAsset: {fileID: 0}
  m_GameObject: {fileID: 1598883022352142}
  m_LocalRotation: {x: -0, y: -0, z: -0, w: 1}
  m_LocalPosition: {x: -0.00000025096708, y: 0.000000016561954, z: 0.0000005298211}
  m_LocalScale: {x: 1, y: 1, z: 1}
  m_Children: []
  m_Father: {fileID: 4916810443097526}
  m_RootOrder: 0
  m_LocalEulerAnglesHint: {x: 0, y: 0, z: 0}
--- !u!65 &65587501448265060
BoxCollider:
  m_ObjectHideFlags: 0
  m_CorrespondingSourceObject: {fileID: 0}
  m_PrefabInstance: {fileID: 0}
  m_PrefabAsset: {fileID: 0}
  m_GameObject: {fileID: 1598883022352142}
  m_Material: {fileID: 0}
  m_IsTrigger: 0
  m_Enabled: 1
  serializedVersion: 2
  m_Size: {x: 1, y: 1, z: 1}
  m_Center: {x: 0, y: 0, z: 0}
--- !u!54 &54600505162393294
Rigidbody:
  m_ObjectHideFlags: 0
  m_CorrespondingSourceObject: {fileID: 0}
  m_PrefabInstance: {fileID: 0}
  m_PrefabAsset: {fileID: 0}
  m_GameObject: {fileID: 1598883022352142}
  serializedVersion: 2
  m_Mass: 1
  m_Drag: 0
  m_AngularDrag: 0.05
  m_UseGravity: 1
  m_IsKinematic: 1
  m_Interpolate: 0
  m_Constraints: 0
  m_CollisionDetection: 0
--- !u!1 &1613019198194708
GameObject:
  m_ObjectHideFlags: 0
  m_CorrespondingSourceObject: {fileID: 0}
  m_PrefabInstance: {fileID: 0}
  m_PrefabAsset: {fileID: 0}
  serializedVersion: 6
  m_Component:
  - component: {fileID: 4285420303631514}
  m_Layer: 8
  m_Name: GameObject (8)
  m_TagString: Untagged
  m_Icon: {fileID: 0}
  m_NavMeshLayer: 0
  m_StaticEditorFlags: 0
  m_IsActive: 1
--- !u!4 &4285420303631514
Transform:
  m_ObjectHideFlags: 0
  m_CorrespondingSourceObject: {fileID: 0}
  m_PrefabInstance: {fileID: 0}
  m_PrefabAsset: {fileID: 0}
  m_GameObject: {fileID: 1613019198194708}
  m_LocalRotation: {x: -0, y: -0, z: -0, w: 1}
  m_LocalPosition: {x: -1.1400003, y: -0.435, z: 0.11500001}
  m_LocalScale: {x: 1, y: 1, z: 1}
  m_Children: []
  m_Father: {fileID: 4446590365970322}
  m_RootOrder: 8
  m_LocalEulerAnglesHint: {x: 0, y: 0, z: 0}
--- !u!1 &1630545376937856
GameObject:
  m_ObjectHideFlags: 0
  m_CorrespondingSourceObject: {fileID: 0}
  m_PrefabInstance: {fileID: 0}
  m_PrefabAsset: {fileID: 0}
  serializedVersion: 6
  m_Component:
  - component: {fileID: 4113225999057336}
  m_Layer: 8
  m_Name: GameObject (9)
  m_TagString: Untagged
  m_Icon: {fileID: 0}
  m_NavMeshLayer: 0
  m_StaticEditorFlags: 0
  m_IsActive: 1
--- !u!4 &4113225999057336
Transform:
  m_ObjectHideFlags: 0
  m_CorrespondingSourceObject: {fileID: 0}
  m_PrefabInstance: {fileID: 0}
  m_PrefabAsset: {fileID: 0}
  m_GameObject: {fileID: 1630545376937856}
  m_LocalRotation: {x: -0, y: -0, z: -0, w: 1}
  m_LocalPosition: {x: -1.1400003, y: 0.22600001, z: 0.11500001}
  m_LocalScale: {x: 1, y: 1, z: 1}
  m_Children: []
  m_Father: {fileID: 4446590365970322}
  m_RootOrder: 9
  m_LocalEulerAnglesHint: {x: 0, y: 0, z: 0}
--- !u!1 &1661655754510462
GameObject:
  m_ObjectHideFlags: 0
  m_CorrespondingSourceObject: {fileID: 0}
  m_PrefabInstance: {fileID: 0}
  m_PrefabAsset: {fileID: 0}
  serializedVersion: 6
  m_Component:
  - component: {fileID: 4713277501300396}
  m_Layer: 8
  m_Name: GameObject
  m_TagString: Untagged
  m_Icon: {fileID: 0}
  m_NavMeshLayer: 0
  m_StaticEditorFlags: 0
  m_IsActive: 1
--- !u!4 &4713277501300396
Transform:
  m_ObjectHideFlags: 0
  m_CorrespondingSourceObject: {fileID: 0}
  m_PrefabInstance: {fileID: 0}
  m_PrefabAsset: {fileID: 0}
  m_GameObject: {fileID: 1661655754510462}
  m_LocalRotation: {x: 0, y: 0, z: 0, w: 1}
  m_LocalPosition: {x: 0, y: 0.265, z: -0.311}
  m_LocalScale: {x: 1, y: 1, z: 1}
  m_Children: []
  m_Father: {fileID: 4998592853095630}
  m_RootOrder: 0
  m_LocalEulerAnglesHint: {x: 0, y: 0, z: 0}
--- !u!1 &1692745523458200
GameObject:
  m_ObjectHideFlags: 0
  m_CorrespondingSourceObject: {fileID: 0}
  m_PrefabInstance: {fileID: 0}
  m_PrefabAsset: {fileID: 0}
  serializedVersion: 6
  m_Component:
  - component: {fileID: 4283636726032888}
  m_Layer: 8
  m_Name: GameObject (8)
  m_TagString: Untagged
  m_Icon: {fileID: 0}
  m_NavMeshLayer: 0
  m_StaticEditorFlags: 0
  m_IsActive: 1
--- !u!4 &4283636726032888
Transform:
  m_ObjectHideFlags: 0
  m_CorrespondingSourceObject: {fileID: 0}
  m_PrefabInstance: {fileID: 0}
  m_PrefabAsset: {fileID: 0}
  m_GameObject: {fileID: 1692745523458200}
  m_LocalRotation: {x: -0, y: -0, z: -0, w: 1}
  m_LocalPosition: {x: 0.5620003, y: 0.265, z: -0.30700016}
  m_LocalScale: {x: 1, y: 1, z: 1}
  m_Children: []
  m_Father: {fileID: 4998592853095630}
  m_RootOrder: 8
  m_LocalEulerAnglesHint: {x: 0, y: 0, z: 0}
--- !u!1 &1751762845628722
GameObject:
  m_ObjectHideFlags: 0
  m_CorrespondingSourceObject: {fileID: 0}
  m_PrefabInstance: {fileID: 0}
  m_PrefabAsset: {fileID: 0}
  serializedVersion: 6
  m_Component:
  - component: {fileID: 4061240391917776}
  m_Layer: 8
  m_Name: GameObject (5)
  m_TagString: Untagged
  m_Icon: {fileID: 0}
  m_NavMeshLayer: 0
  m_StaticEditorFlags: 0
  m_IsActive: 1
--- !u!4 &4061240391917776
Transform:
  m_ObjectHideFlags: 0
  m_CorrespondingSourceObject: {fileID: 0}
  m_PrefabInstance: {fileID: 0}
  m_PrefabAsset: {fileID: 0}
  m_GameObject: {fileID: 1751762845628722}
  m_LocalRotation: {x: -0, y: -0, z: -0, w: 1}
  m_LocalPosition: {x: -0.5600004, y: 0.709, z: -0.30900002}
  m_LocalScale: {x: 1, y: 1, z: 1}
  m_Children: []
  m_Father: {fileID: 4998592853095630}
  m_RootOrder: 5
  m_LocalEulerAnglesHint: {x: 0, y: 0, z: 0}
--- !u!1 &1778356235554618
GameObject:
  m_ObjectHideFlags: 0
  m_CorrespondingSourceObject: {fileID: 0}
  m_PrefabInstance: {fileID: 0}
  m_PrefabAsset: {fileID: 0}
  serializedVersion: 6
  m_Component:
  - component: {fileID: 4591712979417592}
  - component: {fileID: 33819512508598992}
  - component: {fileID: 23888785494419956}
  - component: {fileID: 64238877515447648}
  m_Layer: 8
  m_Name: FridgeBodyMesh
  m_TagString: SimObjPhysics
  m_Icon: {fileID: 0}
  m_NavMeshLayer: 1
  m_StaticEditorFlags: 8
  m_IsActive: 1
--- !u!4 &4591712979417592
Transform:
  m_ObjectHideFlags: 0
  m_CorrespondingSourceObject: {fileID: 0}
  m_PrefabInstance: {fileID: 0}
  m_PrefabAsset: {fileID: 0}
  m_GameObject: {fileID: 1778356235554618}
  m_LocalRotation: {x: -0, y: 0.000000059604645, z: -0, w: 1}
  m_LocalPosition: {x: 0, y: 0, z: 0}
  m_LocalScale: {x: 0.80000013, y: 0.8, z: 0.80000013}
  m_Children:
  - {fileID: 4788036437211988}
  - {fileID: 4596514399630118}
  - {fileID: 4723226838463904}
  - {fileID: 4998592853095630}
  m_Father: {fileID: 4614145737612350}
  m_RootOrder: 3
  m_LocalEulerAnglesHint: {x: 0, y: 90, z: 0}
--- !u!33 &33819512508598992
MeshFilter:
  m_ObjectHideFlags: 0
  m_CorrespondingSourceObject: {fileID: 0}
  m_PrefabInstance: {fileID: 0}
  m_PrefabAsset: {fileID: 0}
  m_GameObject: {fileID: 1778356235554618}
  m_Mesh: {fileID: 4302628, guid: 14427f12143b7454ea78c2329409ff6b, type: 3}
--- !u!23 &23888785494419956
MeshRenderer:
  m_ObjectHideFlags: 0
  m_CorrespondingSourceObject: {fileID: 0}
  m_PrefabInstance: {fileID: 0}
  m_PrefabAsset: {fileID: 0}
  m_GameObject: {fileID: 1778356235554618}
  m_Enabled: 1
  m_CastShadows: 1
  m_ReceiveShadows: 1
  m_DynamicOccludee: 1
  m_MotionVectors: 1
  m_LightProbeUsage: 1
  m_ReflectionProbeUsage: 1
  m_RayTracingMode: 2
  m_RenderingLayerMask: 1
  m_RendererPriority: 0
  m_Materials:
  - {fileID: 2100000, guid: 5369987891ae14db1b9137f2d40df35d, type: 2}
  - {fileID: 2100000, guid: fe855ab14cd8346769bc5ee0f2d6a791, type: 2}
  - {fileID: 2100000, guid: 5d56f6bafc8594221a5375a5b986a132, type: 2}
  - {fileID: 2100000, guid: 53daf70a98fdd44a0b210a1220f10712, type: 2}
  - {fileID: 2100000, guid: 104c3cbb050804ac19b9aaa3207ab00e, type: 2}
  - {fileID: 2100000, guid: 32b386b74188e4bac9bbea278ca94b0b, type: 2}
  - {fileID: 2100000, guid: 9c252f8905c28427381463ccad0e6c9c, type: 2}
  m_StaticBatchInfo:
    firstSubMesh: 0
    subMeshCount: 0
  m_StaticBatchRoot: {fileID: 0}
  m_ProbeAnchor: {fileID: 0}
  m_LightProbeVolumeOverride: {fileID: 0}
  m_ScaleInLightmap: 1
  m_ReceiveGI: 1
  m_PreserveUVs: 0
  m_IgnoreNormalsForChartDetection: 0
  m_ImportantGI: 0
  m_StitchLightmapSeams: 0
  m_SelectedEditorRenderState: 3
  m_MinimumChartSize: 4
  m_AutoUVMaxDistance: 0.5
  m_AutoUVMaxAngle: 89
  m_LightmapParameters: {fileID: 0}
  m_SortingLayerID: 0
  m_SortingLayer: 0
  m_SortingOrder: 0
--- !u!64 &64238877515447648
MeshCollider:
  m_ObjectHideFlags: 0
  m_CorrespondingSourceObject: {fileID: 0}
  m_PrefabInstance: {fileID: 0}
  m_PrefabAsset: {fileID: 0}
  m_GameObject: {fileID: 1778356235554618}
  m_Material: {fileID: 0}
  m_IsTrigger: 0
  m_Enabled: 1
  serializedVersion: 4
  m_Convex: 0
  m_CookingOptions: 30
  m_Mesh: {fileID: 4302628, guid: 14427f12143b7454ea78c2329409ff6b, type: 3}
--- !u!1 &1781579438927914
GameObject:
  m_ObjectHideFlags: 0
  m_CorrespondingSourceObject: {fileID: 0}
  m_PrefabInstance: {fileID: 0}
  m_PrefabAsset: {fileID: 0}
  serializedVersion: 6
  m_Component:
  - component: {fileID: 4034603002853600}
  m_Layer: 8
  m_Name: GameObject (18)
  m_TagString: Untagged
  m_Icon: {fileID: 0}
  m_NavMeshLayer: 0
  m_StaticEditorFlags: 0
  m_IsActive: 1
--- !u!4 &4034603002853600
Transform:
  m_ObjectHideFlags: 0
  m_CorrespondingSourceObject: {fileID: 0}
  m_PrefabInstance: {fileID: 0}
  m_PrefabAsset: {fileID: 0}
  m_GameObject: {fileID: 1781579438927914}
  m_LocalRotation: {x: -0, y: -0, z: -0, w: 1}
  m_LocalPosition: {x: -0.43999958, y: 1.37, z: 0.072999954}
  m_LocalScale: {x: 1, y: 1, z: 1}
  m_Children: []
  m_Father: {fileID: 4998592853095630}
  m_RootOrder: 18
  m_LocalEulerAnglesHint: {x: 0, y: 0, z: 0}
--- !u!1 &1786511445860566
GameObject:
  m_ObjectHideFlags: 0
  m_CorrespondingSourceObject: {fileID: 0}
  m_PrefabInstance: {fileID: 0}
  m_PrefabAsset: {fileID: 0}
  serializedVersion: 6
  m_Component:
  - component: {fileID: 4697467633269510}
  m_Layer: 8
  m_Name: GameObject (5)
  m_TagString: Untagged
  m_Icon: {fileID: 0}
  m_NavMeshLayer: 0
  m_StaticEditorFlags: 0
  m_IsActive: 1
--- !u!4 &4697467633269510
Transform:
  m_ObjectHideFlags: 0
  m_CorrespondingSourceObject: {fileID: 0}
  m_PrefabInstance: {fileID: 0}
  m_PrefabAsset: {fileID: 0}
  m_GameObject: {fileID: 1786511445860566}
  m_LocalRotation: {x: -0, y: -0, z: -0, w: 1}
  m_LocalPosition: {x: -0.029000282, y: 0.226, z: 0.11500001}
  m_LocalScale: {x: 1, y: 1, z: 1}
  m_Children: []
  m_Father: {fileID: 4446590365970322}
  m_RootOrder: 5
  m_LocalEulerAnglesHint: {x: 0, y: 0, z: 0}
--- !u!1 &1787613431113480
GameObject:
  m_ObjectHideFlags: 0
  m_CorrespondingSourceObject: {fileID: 0}
  m_PrefabInstance: {fileID: 0}
  m_PrefabAsset: {fileID: 0}
  serializedVersion: 6
  m_Component:
  - component: {fileID: 4378970546178772}
  - component: {fileID: 65315534136777772}
  m_Layer: 8
  m_Name: BoundingBox
  m_TagString: Untagged
  m_Icon: {fileID: 0}
  m_NavMeshLayer: 0
  m_StaticEditorFlags: 0
  m_IsActive: 1
--- !u!4 &4378970546178772
Transform:
  m_ObjectHideFlags: 0
  m_CorrespondingSourceObject: {fileID: 0}
  m_PrefabInstance: {fileID: 0}
  m_PrefabAsset: {fileID: 0}
  m_GameObject: {fileID: 1787613431113480}
  m_LocalRotation: {x: 0, y: 0, z: 0, w: 1}
  m_LocalPosition: {x: 0, y: 0, z: 0}
  m_LocalScale: {x: 1, y: 1, z: 1}
  m_Children: []
  m_Father: {fileID: 4614145737612350}
  m_RootOrder: 4
  m_LocalEulerAnglesHint: {x: 0, y: 0, z: 0}
--- !u!65 &65315534136777772
BoxCollider:
  m_ObjectHideFlags: 0
  m_CorrespondingSourceObject: {fileID: 0}
  m_PrefabInstance: {fileID: 0}
  m_PrefabAsset: {fileID: 0}
  m_GameObject: {fileID: 1787613431113480}
  m_Material: {fileID: 0}
  m_IsTrigger: 0
  m_Enabled: 0
  serializedVersion: 2
  m_Size: {x: 1.0102826, y: 1.6719186, z: 0.76594627}
  m_Center: {x: 0, y: 0.8144852, z: 0.0694188}
--- !u!1 &1790036310867766
GameObject:
  m_ObjectHideFlags: 0
  m_CorrespondingSourceObject: {fileID: 0}
  m_PrefabInstance: {fileID: 0}
  m_PrefabAsset: {fileID: 0}
  serializedVersion: 6
  m_Component:
  - component: {fileID: 4043233800458092}
  - component: {fileID: 65618077560407064}
  - component: {fileID: 114713784971561200}
  m_Layer: 9
  m_Name: ReceptacleTriggerBox
  m_TagString: Receptacle
  m_Icon: {fileID: 0}
  m_NavMeshLayer: 0
  m_StaticEditorFlags: 0
  m_IsActive: 1
--- !u!4 &4043233800458092
Transform:
  m_ObjectHideFlags: 0
  m_CorrespondingSourceObject: {fileID: 0}
  m_PrefabInstance: {fileID: 0}
  m_PrefabAsset: {fileID: 0}
  m_GameObject: {fileID: 1790036310867766}
  m_LocalRotation: {x: -0, y: -0.0000014007092, z: -0, w: 1}
  m_LocalPosition: {x: 0, y: 0.84320015, z: 0}
  m_LocalScale: {x: 0.8499999, y: 1.4341263, z: 0.46}
  m_Children: []
  m_Father: {fileID: 4614145737612350}
  m_RootOrder: 0
  m_LocalEulerAnglesHint: {x: 0, y: 0, z: 0}
--- !u!65 &65618077560407064
BoxCollider:
  m_ObjectHideFlags: 0
  m_CorrespondingSourceObject: {fileID: 0}
  m_PrefabInstance: {fileID: 0}
  m_PrefabAsset: {fileID: 0}
  m_GameObject: {fileID: 1790036310867766}
  m_Material: {fileID: 0}
  m_IsTrigger: 1
  m_Enabled: 1
  serializedVersion: 2
  m_Size: {x: 0.9999998, y: 0.17931928, z: 1}
  m_Center: {x: 0, y: -0.0056383307, z: 0}
--- !u!114 &114713784971561200
MonoBehaviour:
  m_ObjectHideFlags: 0
  m_CorrespondingSourceObject: {fileID: 0}
  m_PrefabInstance: {fileID: 0}
  m_PrefabAsset: {fileID: 0}
  m_GameObject: {fileID: 1790036310867766}
  m_Enabled: 1
  m_EditorHideFlags: 0
  m_Script: {fileID: 11500000, guid: 5122b08936ec54929891d19a8fac4755, type: 3}
  m_Name: 
  m_EditorClassIdentifier: 
  CurrentlyContains: []
  myParent: {fileID: 1233714950478522}
--- !u!1 &1837718379592844
GameObject:
  m_ObjectHideFlags: 0
  m_CorrespondingSourceObject: {fileID: 0}
  m_PrefabInstance: {fileID: 0}
  m_PrefabAsset: {fileID: 0}
  serializedVersion: 6
  m_Component:
  - component: {fileID: 4933029193831602}
  - component: {fileID: 65030634716062586}
  - component: {fileID: 114059038098693106}
  m_Layer: 9
  m_Name: ReceptacleTriggerBox (2)
  m_TagString: Receptacle
  m_Icon: {fileID: 0}
  m_NavMeshLayer: 0
  m_StaticEditorFlags: 0
  m_IsActive: 1
--- !u!4 &4933029193831602
Transform:
  m_ObjectHideFlags: 0
  m_CorrespondingSourceObject: {fileID: 0}
  m_PrefabInstance: {fileID: 0}
  m_PrefabAsset: {fileID: 0}
  m_GameObject: {fileID: 1837718379592844}
  m_LocalRotation: {x: -0, y: -0.0000014007092, z: -0, w: 1}
  m_LocalPosition: {x: 0, y: 1.3798747, z: 0}
  m_LocalScale: {x: 0.84999603, y: 1.4341297, z: 0.4599977}
  m_Children: []
  m_Father: {fileID: 4614145737612350}
  m_RootOrder: 2
  m_LocalEulerAnglesHint: {x: 0, y: 0, z: 0}
--- !u!65 &65030634716062586
BoxCollider:
  m_ObjectHideFlags: 0
  m_CorrespondingSourceObject: {fileID: 0}
  m_PrefabInstance: {fileID: 0}
  m_PrefabAsset: {fileID: 0}
  m_GameObject: {fileID: 1837718379592844}
  m_Material: {fileID: 0}
  m_IsTrigger: 1
  m_Enabled: 1
  serializedVersion: 2
  m_Size: {x: 0.9999998, y: 0.17613536, z: 0.666216}
  m_Center: {x: -2.7215819e-14, y: -0.0072302907, z: -0.16689204}
--- !u!114 &114059038098693106
MonoBehaviour:
  m_ObjectHideFlags: 0
  m_CorrespondingSourceObject: {fileID: 0}
  m_PrefabInstance: {fileID: 0}
  m_PrefabAsset: {fileID: 0}
  m_GameObject: {fileID: 1837718379592844}
  m_Enabled: 1
  m_EditorHideFlags: 0
  m_Script: {fileID: 11500000, guid: 5122b08936ec54929891d19a8fac4755, type: 3}
  m_Name: 
  m_EditorClassIdentifier: 
  CurrentlyContains: []
  myParent: {fileID: 1233714950478522}
--- !u!1 &1840484969379946
GameObject:
  m_ObjectHideFlags: 0
  m_CorrespondingSourceObject: {fileID: 0}
  m_PrefabInstance: {fileID: 0}
  m_PrefabAsset: {fileID: 0}
  serializedVersion: 6
  m_Component:
  - component: {fileID: 4340375035412692}
  - component: {fileID: 65575488894381802}
  - component: {fileID: 114226274809877528}
  m_Layer: 9
  m_Name: ReceptacleTriggerBox (1)
  m_TagString: Receptacle
  m_Icon: {fileID: 0}
  m_NavMeshLayer: 0
  m_StaticEditorFlags: 0
  m_IsActive: 1
--- !u!4 &4340375035412692
Transform:
  m_ObjectHideFlags: 0
  m_CorrespondingSourceObject: {fileID: 0}
  m_PrefabInstance: {fileID: 0}
  m_PrefabAsset: {fileID: 0}
  m_GameObject: {fileID: 1840484969379946}
  m_LocalRotation: {x: -0, y: -0.0000014007092, z: -0, w: 1}
  m_LocalPosition: {x: 0, y: 1.1128827, z: 0}
  m_LocalScale: {x: 0.84999603, y: 1.4341297, z: 0.4599977}
  m_Children: []
  m_Father: {fileID: 4614145737612350}
  m_RootOrder: 1
  m_LocalEulerAnglesHint: {x: 0, y: 0, z: 0}
--- !u!65 &65575488894381802
BoxCollider:
  m_ObjectHideFlags: 0
  m_CorrespondingSourceObject: {fileID: 0}
  m_PrefabInstance: {fileID: 0}
  m_PrefabAsset: {fileID: 0}
  m_GameObject: {fileID: 1840484969379946}
  m_Material: {fileID: 0}
  m_IsTrigger: 1
  m_Enabled: 1
  serializedVersion: 2
  m_Size: {x: 0.9999998, y: 0.17613536, z: 1}
  m_Center: {x: 0, y: -0.0072302907, z: 0}
--- !u!114 &114226274809877528
MonoBehaviour:
  m_ObjectHideFlags: 0
  m_CorrespondingSourceObject: {fileID: 0}
  m_PrefabInstance: {fileID: 0}
  m_PrefabAsset: {fileID: 0}
  m_GameObject: {fileID: 1840484969379946}
  m_Enabled: 1
  m_EditorHideFlags: 0
  m_Script: {fileID: 11500000, guid: 5122b08936ec54929891d19a8fac4755, type: 3}
  m_Name: 
  m_EditorClassIdentifier: 
  CurrentlyContains: []
  myParent: {fileID: 1233714950478522}
--- !u!1 &1863332081586052
GameObject:
  m_ObjectHideFlags: 0
  m_CorrespondingSourceObject: {fileID: 0}
  m_PrefabInstance: {fileID: 0}
  m_PrefabAsset: {fileID: 0}
  serializedVersion: 6
  m_Component:
  - component: {fileID: 4351358346718460}
  m_Layer: 8
  m_Name: GameObject (2)
  m_TagString: Untagged
  m_Icon: {fileID: 0}
  m_NavMeshLayer: 0
  m_StaticEditorFlags: 0
  m_IsActive: 1
--- !u!4 &4351358346718460
Transform:
  m_ObjectHideFlags: 0
  m_CorrespondingSourceObject: {fileID: 0}
  m_PrefabInstance: {fileID: 0}
  m_PrefabAsset: {fileID: 0}
  m_GameObject: {fileID: 1863332081586052}
  m_LocalRotation: {x: -0, y: -0, z: -0, w: 1}
  m_LocalPosition: {x: -0.6040001, y: -0.554, z: 0.11500001}
  m_LocalScale: {x: 1, y: 1, z: 1}
  m_Children: []
  m_Father: {fileID: 4446590365970322}
  m_RootOrder: 2
  m_LocalEulerAnglesHint: {x: 0, y: 0, z: 0}
--- !u!1 &1870882606327026
GameObject:
  m_ObjectHideFlags: 0
  m_CorrespondingSourceObject: {fileID: 0}
  m_PrefabInstance: {fileID: 0}
  m_PrefabAsset: {fileID: 0}
  serializedVersion: 6
  m_Component:
  - component: {fileID: 4911756612755040}
  m_Layer: 8
  m_Name: GameObject (13)
  m_TagString: Untagged
  m_Icon: {fileID: 0}
  m_NavMeshLayer: 0
  m_StaticEditorFlags: 0
  m_IsActive: 1
--- !u!4 &4911756612755040
Transform:
  m_ObjectHideFlags: 0
  m_CorrespondingSourceObject: {fileID: 0}
  m_PrefabInstance: {fileID: 0}
  m_PrefabAsset: {fileID: 0}
  m_GameObject: {fileID: 1870882606327026}
  m_LocalRotation: {x: -0, y: -0, z: -0, w: 1}
  m_LocalPosition: {x: 0.4460001, y: 0.709, z: 0.072999954}
  m_LocalScale: {x: 1, y: 1, z: 1}
  m_Children: []
  m_Father: {fileID: 4998592853095630}
  m_RootOrder: 13
  m_LocalEulerAnglesHint: {x: 0, y: 0, z: 0}
--- !u!1 &1923289021085842
GameObject:
  m_ObjectHideFlags: 0
  m_CorrespondingSourceObject: {fileID: 0}
  m_PrefabInstance: {fileID: 0}
  m_PrefabAsset: {fileID: 0}
  serializedVersion: 6
  m_Component:
  - component: {fileID: 4584591317681748}
  m_Layer: 8
  m_Name: GameObject (12)
  m_TagString: Untagged
  m_Icon: {fileID: 0}
  m_NavMeshLayer: 0
  m_StaticEditorFlags: 0
  m_IsActive: 1
--- !u!4 &4584591317681748
Transform:
  m_ObjectHideFlags: 0
  m_CorrespondingSourceObject: {fileID: 0}
  m_PrefabInstance: {fileID: 0}
  m_PrefabAsset: {fileID: 0}
  m_GameObject: {fileID: 1923289021085842}
  m_LocalRotation: {x: -0, y: -0, z: -0, w: 1}
  m_LocalPosition: {x: 0.4460001, y: 0.265, z: 0.072999954}
  m_LocalScale: {x: 1, y: 1, z: 1}
  m_Children: []
  m_Father: {fileID: 4998592853095630}
  m_RootOrder: 12
  m_LocalEulerAnglesHint: {x: 0, y: 0, z: 0}
--- !u!1 &1924838932895330
GameObject:
  m_ObjectHideFlags: 0
  m_CorrespondingSourceObject: {fileID: 0}
  m_PrefabInstance: {fileID: 0}
  m_PrefabAsset: {fileID: 0}
  serializedVersion: 6
  m_Component:
  - component: {fileID: 4532648882760798}
  - component: {fileID: 33454223234684190}
  - component: {fileID: 23780418860627178}
  m_Layer: 8
  m_Name: Mesh
  m_TagString: SimObjPhysics
  m_Icon: {fileID: 0}
  m_NavMeshLayer: 1
  m_StaticEditorFlags: 8
  m_IsActive: 1
--- !u!4 &4532648882760798
Transform:
  m_ObjectHideFlags: 0
  m_CorrespondingSourceObject: {fileID: 0}
  m_PrefabInstance: {fileID: 0}
  m_PrefabAsset: {fileID: 0}
  m_GameObject: {fileID: 1924838932895330}
  m_LocalRotation: {x: -0, y: -0, z: -0, w: 1}
  m_LocalPosition: {x: 0, y: 0, z: 0}
  m_LocalScale: {x: 1, y: 1, z: 1}
  m_Children: []
  m_Father: {fileID: 4788036437211988}
  m_RootOrder: 2
  m_LocalEulerAnglesHint: {x: 0, y: 0, z: 0}
--- !u!33 &33454223234684190
MeshFilter:
  m_ObjectHideFlags: 0
  m_CorrespondingSourceObject: {fileID: 0}
  m_PrefabInstance: {fileID: 0}
  m_PrefabAsset: {fileID: 0}
  m_GameObject: {fileID: 1924838932895330}
  m_Mesh: {fileID: 4302630, guid: 14427f12143b7454ea78c2329409ff6b, type: 3}
--- !u!23 &23780418860627178
MeshRenderer:
  m_ObjectHideFlags: 0
  m_CorrespondingSourceObject: {fileID: 0}
  m_PrefabInstance: {fileID: 0}
  m_PrefabAsset: {fileID: 0}
  m_GameObject: {fileID: 1924838932895330}
  m_Enabled: 1
  m_CastShadows: 1
  m_ReceiveShadows: 1
  m_DynamicOccludee: 1
  m_MotionVectors: 1
  m_LightProbeUsage: 1
  m_ReflectionProbeUsage: 1
  m_RayTracingMode: 2
  m_RenderingLayerMask: 1
  m_RendererPriority: 0
  m_Materials:
  - {fileID: 2100000, guid: 5369987891ae14db1b9137f2d40df35d, type: 2}
  - {fileID: 2100000, guid: fe855ab14cd8346769bc5ee0f2d6a791, type: 2}
  - {fileID: 2100000, guid: 5d56f6bafc8594221a5375a5b986a132, type: 2}
  - {fileID: 2100000, guid: 53daf70a98fdd44a0b210a1220f10712, type: 2}
  - {fileID: 2100000, guid: 104c3cbb050804ac19b9aaa3207ab00e, type: 2}
  - {fileID: 2100000, guid: 32b386b74188e4bac9bbea278ca94b0b, type: 2}
  - {fileID: 2100000, guid: 9c252f8905c28427381463ccad0e6c9c, type: 2}
  m_StaticBatchInfo:
    firstSubMesh: 0
    subMeshCount: 0
  m_StaticBatchRoot: {fileID: 0}
  m_ProbeAnchor: {fileID: 0}
  m_LightProbeVolumeOverride: {fileID: 0}
  m_ScaleInLightmap: 1
  m_ReceiveGI: 1
  m_PreserveUVs: 0
  m_IgnoreNormalsForChartDetection: 0
  m_ImportantGI: 0
  m_StitchLightmapSeams: 0
  m_SelectedEditorRenderState: 3
  m_MinimumChartSize: 4
  m_AutoUVMaxDistance: 0.5
  m_AutoUVMaxAngle: 89
  m_LightmapParameters: {fileID: 0}
  m_SortingLayerID: 0
  m_SortingLayer: 0
  m_SortingOrder: 0
--- !u!1 &1972715619580122
GameObject:
  m_ObjectHideFlags: 0
  m_CorrespondingSourceObject: {fileID: 0}
  m_PrefabInstance: {fileID: 0}
  m_PrefabAsset: {fileID: 0}
  serializedVersion: 6
  m_Component:
  - component: {fileID: 4072422580338442}
  - component: {fileID: 65731919633884744}
  m_Layer: 8
  m_Name: tCol
  m_TagString: SimObjPhysics
  m_Icon: {fileID: 0}
  m_NavMeshLayer: 0
  m_StaticEditorFlags: 0
  m_IsActive: 1
--- !u!4 &4072422580338442
Transform:
  m_ObjectHideFlags: 0
  m_CorrespondingSourceObject: {fileID: 0}
  m_PrefabInstance: {fileID: 0}
  m_PrefabAsset: {fileID: 0}
  m_GameObject: {fileID: 1972715619580122}
  m_LocalRotation: {x: -0, y: -0, z: -0, w: 1}
  m_LocalPosition: {x: -0.5880003, y: 0.053000033, z: 0.05100012}
  m_LocalScale: {x: 1.1875, y: 2.02438, z: 0.225}
  m_Children: []
  m_Father: {fileID: 4788036437211988}
  m_RootOrder: 1
  m_LocalEulerAnglesHint: {x: 0, y: 0, z: 0}
--- !u!65 &65731919633884744
BoxCollider:
  m_ObjectHideFlags: 0
  m_CorrespondingSourceObject: {fileID: 0}
  m_PrefabInstance: {fileID: 0}
  m_PrefabAsset: {fileID: 0}
  m_GameObject: {fileID: 1972715619580122}
  m_Material: {fileID: 0}
  m_IsTrigger: 1
  m_Enabled: 1
  serializedVersion: 2
  m_Size: {x: 1, y: 1, z: 1}
  m_Center: {x: 0, y: 0, z: 0}
--- !u!1 &1974239836949666
GameObject:
  m_ObjectHideFlags: 0
  m_CorrespondingSourceObject: {fileID: 0}
  m_PrefabInstance: {fileID: 0}
  m_PrefabAsset: {fileID: 0}
  serializedVersion: 6
  m_Component:
  - component: {fileID: 4788036437211988}
  m_Layer: 8
  m_Name: Door
  m_TagString: Untagged
  m_Icon: {fileID: 0}
  m_NavMeshLayer: 0
  m_StaticEditorFlags: 0
  m_IsActive: 1
--- !u!4 &4788036437211988
Transform:
  m_ObjectHideFlags: 0
  m_CorrespondingSourceObject: {fileID: 0}
  m_PrefabInstance: {fileID: 0}
  m_PrefabAsset: {fileID: 0}
  m_GameObject: {fileID: 1974239836949666}
  m_LocalRotation: {x: 0, y: 0, z: 0, w: 1}
  m_LocalPosition: {x: 0.5816984, y: 0.97467357, z: 0.3592577}
  m_LocalScale: {x: 1, y: 1, z: 1}
  m_Children:
  - {fileID: 4916810443097526}
  - {fileID: 4072422580338442}
  - {fileID: 4532648882760798}
  - {fileID: 4446590365970322}
  m_Father: {fileID: 4591712979417592}
  m_RootOrder: 0
  m_LocalEulerAnglesHint: {x: 0, y: 0, z: 0}
--- !u!1001 &6677241938192567775
PrefabInstance:
  m_ObjectHideFlags: 0
  serializedVersion: 2
  m_Modification:
    m_TransformParent: {fileID: 4614145737612350}
    m_Modifications:
    - target: {fileID: 5376431395650311468, guid: ed15616270d4de14ca70042691c091f6,
        type: 3}
      propertyPath: m_Name
      value: ColdZone
      objectReference: {fileID: 0}
    - target: {fileID: 5376431395650311469, guid: ed15616270d4de14ca70042691c091f6,
        type: 3}
      propertyPath: m_RootOrder
      value: 5
<<<<<<< HEAD
=======
      objectReference: {fileID: 0}
    - target: {fileID: 5376431395650311469, guid: ed15616270d4de14ca70042691c091f6,
        type: 3}
      propertyPath: m_LocalPosition.x
      value: 0.024
>>>>>>> 2f8dd9f9
      objectReference: {fileID: 0}
    - target: {fileID: 5376431395650311469, guid: ed15616270d4de14ca70042691c091f6,
        type: 3}
      propertyPath: m_LocalScale.x
      value: 1.0008653
      objectReference: {fileID: 0}
    - target: {fileID: 5376431395650311469, guid: ed15616270d4de14ca70042691c091f6,
        type: 3}
      propertyPath: m_LocalScale.y
      value: 0.8317508
      objectReference: {fileID: 0}
    - target: {fileID: 5376431395650311469, guid: ed15616270d4de14ca70042691c091f6,
        type: 3}
<<<<<<< HEAD
      propertyPath: m_LocalScale.z
      value: 1.0265281
=======
      propertyPath: m_LocalRotation.w
      value: -0.0000001872535
      objectReference: {fileID: 0}
    - target: {fileID: 5376431395650311469, guid: ed15616270d4de14ca70042691c091f6,
        type: 3}
      propertyPath: m_LocalRotation.x
      value: -0
>>>>>>> 2f8dd9f9
      objectReference: {fileID: 0}
    - target: {fileID: 5376431395650311469, guid: ed15616270d4de14ca70042691c091f6,
        type: 3}
      propertyPath: m_LocalPosition.x
      value: 0.28229523
      objectReference: {fileID: 0}
    - target: {fileID: 5376431395650311469, guid: ed15616270d4de14ca70042691c091f6,
        type: 3}
      propertyPath: m_LocalPosition.y
      value: 1.0297077
      objectReference: {fileID: 0}
    - target: {fileID: 5376431395650311469, guid: ed15616270d4de14ca70042691c091f6,
        type: 3}
      propertyPath: m_LocalPosition.z
      value: 0.024020761
      objectReference: {fileID: 0}
    - target: {fileID: 5376431395650311469, guid: ed15616270d4de14ca70042691c091f6,
        type: 3}
<<<<<<< HEAD
      propertyPath: m_LocalRotation.w
      value: -0.7071069
      objectReference: {fileID: 0}
    - target: {fileID: 5376431395650311469, guid: ed15616270d4de14ca70042691c091f6,
        type: 3}
      propertyPath: m_LocalRotation.x
      value: -0
      objectReference: {fileID: 0}
    - target: {fileID: 5376431395650311469, guid: ed15616270d4de14ca70042691c091f6,
        type: 3}
      propertyPath: m_LocalRotation.y
      value: -0.7071067
      objectReference: {fileID: 0}
    - target: {fileID: 5376431395650311469, guid: ed15616270d4de14ca70042691c091f6,
        type: 3}
      propertyPath: m_LocalRotation.z
      value: -0
      objectReference: {fileID: 0}
    - target: {fileID: 5376431395650311469, guid: ed15616270d4de14ca70042691c091f6,
        type: 3}
=======
>>>>>>> 2f8dd9f9
      propertyPath: m_LocalEulerAnglesHint.x
      value: 0
      objectReference: {fileID: 0}
    - target: {fileID: 5376431395650311469, guid: ed15616270d4de14ca70042691c091f6,
        type: 3}
      propertyPath: m_LocalEulerAnglesHint.y
      value: -180.00002
      objectReference: {fileID: 0}
    - target: {fileID: 5376431395650311469, guid: ed15616270d4de14ca70042691c091f6,
        type: 3}
      propertyPath: m_LocalEulerAnglesHint.z
      value: 0
      objectReference: {fileID: 0}
    - target: {fileID: 8330502568265666448, guid: ed15616270d4de14ca70042691c091f6,
        type: 3}
      propertyPath: m_Size.x
      value: 0.4885961
      objectReference: {fileID: 0}
    - target: {fileID: 8330502568265666448, guid: ed15616270d4de14ca70042691c091f6,
        type: 3}
      propertyPath: m_Size.y
      value: 0.9896009
      objectReference: {fileID: 0}
    - target: {fileID: 8330502568265666448, guid: ed15616270d4de14ca70042691c091f6,
        type: 3}
      propertyPath: m_Size.z
      value: 0.8426821
      objectReference: {fileID: 0}
    - target: {fileID: 8330502568265666448, guid: ed15616270d4de14ca70042691c091f6,
        type: 3}
      propertyPath: m_Center.x
      value: 0.017669842
      objectReference: {fileID: 0}
    - target: {fileID: 8330502568265666448, guid: ed15616270d4de14ca70042691c091f6,
        type: 3}
      propertyPath: m_Center.y
      value: 0.079782486
      objectReference: {fileID: 0}
    - target: {fileID: 8330502568265666448, guid: ed15616270d4de14ca70042691c091f6,
        type: 3}
      propertyPath: m_Center.z
      value: -0.2845652
      objectReference: {fileID: 0}
    m_RemovedComponents: []
  m_SourcePrefab: {fileID: 100100000, guid: ed15616270d4de14ca70042691c091f6, type: 3}
--- !u!4 &1600677772902111474 stripped
Transform:
  m_CorrespondingSourceObject: {fileID: 5376431395650311469, guid: ed15616270d4de14ca70042691c091f6,
    type: 3}
  m_PrefabInstance: {fileID: 6677241938192567775}
  m_PrefabAsset: {fileID: 0}<|MERGE_RESOLUTION|>--- conflicted
+++ resolved
@@ -137,7 +137,7 @@
   m_TagString: SimObjPhysics
   m_Icon: {fileID: 0}
   m_NavMeshLayer: 1
-  m_StaticEditorFlags: 8
+  m_StaticEditorFlags: 12
   m_IsActive: 1
 --- !u!4 &4596514399630118
 Transform:
@@ -367,7 +367,7 @@
   m_PrefabAsset: {fileID: 0}
   m_GameObject: {fileID: 1233714950478522}
   m_LocalRotation: {x: 0, y: 0, z: 0, w: 1}
-  m_LocalPosition: {x: 0, y: 0, z: 0}
+  m_LocalPosition: {x: -1.4955621, y: 0, z: -0.703}
   m_LocalScale: {x: 1, y: 1, z: 1}
   m_Children:
   - {fileID: 4043233800458092}
@@ -376,9 +376,10 @@
   - {fileID: 4591712979417592}
   - {fileID: 4378970546178772}
   - {fileID: 1600677772902111474}
+  - {fileID: 8771736557328698881}
   m_Father: {fileID: 0}
   m_RootOrder: 0
-  m_LocalEulerAnglesHint: {x: 0, y: -90.00001, z: 0}
+  m_LocalEulerAnglesHint: {x: 0, y: 0, z: 0}
 --- !u!54 &54375160217412390
 Rigidbody:
   m_ObjectHideFlags: 0
@@ -407,12 +408,8 @@
   m_Script: {fileID: 11500000, guid: b439f6e4ef5714ee2a3643acf37b7a9d, type: 3}
   m_Name: 
   m_EditorClassIdentifier: 
-<<<<<<< HEAD
-  objectID: Fridge|-01.50|+00.00|-00.70
-=======
   objectID: 
   assetID: Fridge_20
->>>>>>> 2f8dd9f9
   Type: 18
   PrimaryProperty: 1
   SecondaryProperties: 07000000080000000d000000
@@ -1024,7 +1021,7 @@
   m_TagString: SimObjPhysics
   m_Icon: {fileID: 0}
   m_NavMeshLayer: 1
-  m_StaticEditorFlags: 8
+  m_StaticEditorFlags: 12
   m_IsActive: 1
 --- !u!4 &4723226838463904
 Transform:
@@ -1365,7 +1362,7 @@
   m_TagString: SimObjPhysics
   m_Icon: {fileID: 0}
   m_NavMeshLayer: 1
-  m_StaticEditorFlags: 8
+  m_StaticEditorFlags: 12
   m_IsActive: 1
 --- !u!4 &4591712979417592
 Transform:
@@ -1374,9 +1371,9 @@
   m_PrefabInstance: {fileID: 0}
   m_PrefabAsset: {fileID: 0}
   m_GameObject: {fileID: 1778356235554618}
-  m_LocalRotation: {x: -0, y: 0.000000059604645, z: -0, w: 1}
+  m_LocalRotation: {x: -0, y: 0.70710576, z: -0, w: 0.70710784}
   m_LocalPosition: {x: 0, y: 0, z: 0}
-  m_LocalScale: {x: 0.80000013, y: 0.8, z: 0.80000013}
+  m_LocalScale: {x: 0.77932596, y: 0.9618266, z: 0.7993084}
   m_Children:
   - {fileID: 4788036437211988}
   - {fileID: 4596514399630118}
@@ -1384,7 +1381,7 @@
   - {fileID: 4998592853095630}
   m_Father: {fileID: 4614145737612350}
   m_RootOrder: 3
-  m_LocalEulerAnglesHint: {x: 0, y: 90, z: 0}
+  m_LocalEulerAnglesHint: {x: 0, y: 0, z: 0}
 --- !u!33 &33819512508598992
 MeshFilter:
   m_ObjectHideFlags: 0
@@ -1554,8 +1551,8 @@
   m_IsTrigger: 0
   m_Enabled: 0
   serializedVersion: 2
-  m_Size: {x: 1.0102826, y: 1.6719186, z: 0.76594627}
-  m_Center: {x: 0, y: 0.8144852, z: 0.0694188}
+  m_Size: {x: 0.7214869, y: 1.9619, z: 0.9300271}
+  m_Center: {x: 0.06836504, y: 0.991254, z: 0}
 --- !u!1 &1790036310867766
 GameObject:
   m_ObjectHideFlags: 0
@@ -1581,9 +1578,9 @@
   m_PrefabInstance: {fileID: 0}
   m_PrefabAsset: {fileID: 0}
   m_GameObject: {fileID: 1790036310867766}
-  m_LocalRotation: {x: -0, y: -0.0000014007092, z: -0, w: 1}
-  m_LocalPosition: {x: 0, y: 0.84320015, z: 0}
-  m_LocalScale: {x: 0.8499999, y: 1.4341263, z: 0.46}
+  m_LocalRotation: {x: -0, y: 0.70710576, z: -0, w: 0.70710784}
+  m_LocalPosition: {x: 0, y: 1.0137653, z: 0}
+  m_LocalScale: {x: 0.8280338, y: 1.7242259, z: 0.4596023}
   m_Children: []
   m_Father: {fileID: 4614145737612350}
   m_RootOrder: 0
@@ -1640,9 +1637,9 @@
   m_PrefabInstance: {fileID: 0}
   m_PrefabAsset: {fileID: 0}
   m_GameObject: {fileID: 1837718379592844}
-  m_LocalRotation: {x: -0, y: -0.0000014007092, z: -0, w: 1}
-  m_LocalPosition: {x: 0, y: 1.3798747, z: 0}
-  m_LocalScale: {x: 0.84999603, y: 1.4341297, z: 0.4599977}
+  m_LocalRotation: {x: -0, y: 0.70710576, z: -0, w: 0.70710784}
+  m_LocalPosition: {x: 0, y: 1.659, z: 0}
+  m_LocalScale: {x: 0.82803, y: 1.7242299, z: 0.4596}
   m_Children: []
   m_Father: {fileID: 4614145737612350}
   m_RootOrder: 2
@@ -1699,9 +1696,9 @@
   m_PrefabInstance: {fileID: 0}
   m_PrefabAsset: {fileID: 0}
   m_GameObject: {fileID: 1840484969379946}
-  m_LocalRotation: {x: -0, y: -0.0000014007092, z: -0, w: 1}
-  m_LocalPosition: {x: 0, y: 1.1128827, z: 0}
-  m_LocalScale: {x: 0.84999603, y: 1.4341297, z: 0.4599977}
+  m_LocalRotation: {x: -0, y: 0.70710576, z: -0, w: 0.70710784}
+  m_LocalPosition: {x: 0, y: 1.338, z: 0}
+  m_LocalScale: {x: 0.82803, y: 1.7242299, z: 0.4596}
   m_Children: []
   m_Father: {fileID: 4614145737612350}
   m_RootOrder: 1
@@ -1839,7 +1836,7 @@
   m_TagString: SimObjPhysics
   m_Icon: {fileID: 0}
   m_NavMeshLayer: 1
-  m_StaticEditorFlags: 8
+  m_StaticEditorFlags: 12
   m_IsActive: 1
 --- !u!4 &4532648882760798
 Transform:
@@ -1986,6 +1983,50 @@
   m_Father: {fileID: 4591712979417592}
   m_RootOrder: 0
   m_LocalEulerAnglesHint: {x: 0, y: 0, z: 0}
+--- !u!1 &175645731390141953
+GameObject:
+  m_ObjectHideFlags: 0
+  m_CorrespondingSourceObject: {fileID: 0}
+  m_PrefabInstance: {fileID: 0}
+  m_PrefabAsset: {fileID: 0}
+  serializedVersion: 6
+  m_Component:
+  - component: {fileID: 8771736557328698881}
+  - component: {fileID: 1780662816679715020}
+  m_Layer: 8
+  m_Name: BoundingBox (1)
+  m_TagString: Untagged
+  m_Icon: {fileID: 0}
+  m_NavMeshLayer: 0
+  m_StaticEditorFlags: 0
+  m_IsActive: 1
+--- !u!4 &8771736557328698881
+Transform:
+  m_ObjectHideFlags: 0
+  m_CorrespondingSourceObject: {fileID: 0}
+  m_PrefabInstance: {fileID: 0}
+  m_PrefabAsset: {fileID: 0}
+  m_GameObject: {fileID: 175645731390141953}
+  m_LocalRotation: {x: -0, y: -0, z: -0, w: 1}
+  m_LocalPosition: {x: 0, y: 0, z: 0}
+  m_LocalScale: {x: 1, y: 1, z: 1}
+  m_Children: []
+  m_Father: {fileID: 4614145737612350}
+  m_RootOrder: 6
+  m_LocalEulerAnglesHint: {x: 0, y: 0, z: 0}
+--- !u!65 &1780662816679715020
+BoxCollider:
+  m_ObjectHideFlags: 0
+  m_CorrespondingSourceObject: {fileID: 0}
+  m_PrefabInstance: {fileID: 0}
+  m_PrefabAsset: {fileID: 0}
+  m_GameObject: {fileID: 175645731390141953}
+  m_Material: {fileID: 0}
+  m_IsTrigger: 0
+  m_Enabled: 0
+  serializedVersion: 2
+  m_Size: {x: 1.552028, y: 1.9619, z: 1.0821408}
+  m_Center: {x: 0.48363554, y: 0.991254, z: -0.07605684}
 --- !u!1001 &6677241938192567775
 PrefabInstance:
   m_ObjectHideFlags: 0
@@ -2002,60 +2043,26 @@
         type: 3}
       propertyPath: m_RootOrder
       value: 5
-<<<<<<< HEAD
-=======
       objectReference: {fileID: 0}
     - target: {fileID: 5376431395650311469, guid: ed15616270d4de14ca70042691c091f6,
         type: 3}
       propertyPath: m_LocalPosition.x
       value: 0.024
->>>>>>> 2f8dd9f9
-      objectReference: {fileID: 0}
-    - target: {fileID: 5376431395650311469, guid: ed15616270d4de14ca70042691c091f6,
-        type: 3}
-      propertyPath: m_LocalScale.x
-      value: 1.0008653
-      objectReference: {fileID: 0}
-    - target: {fileID: 5376431395650311469, guid: ed15616270d4de14ca70042691c091f6,
-        type: 3}
-      propertyPath: m_LocalScale.y
-      value: 0.8317508
-      objectReference: {fileID: 0}
-    - target: {fileID: 5376431395650311469, guid: ed15616270d4de14ca70042691c091f6,
-        type: 3}
-<<<<<<< HEAD
-      propertyPath: m_LocalScale.z
-      value: 1.0265281
-=======
-      propertyPath: m_LocalRotation.w
-      value: -0.0000001872535
-      objectReference: {fileID: 0}
-    - target: {fileID: 5376431395650311469, guid: ed15616270d4de14ca70042691c091f6,
-        type: 3}
-      propertyPath: m_LocalRotation.x
-      value: -0
->>>>>>> 2f8dd9f9
-      objectReference: {fileID: 0}
-    - target: {fileID: 5376431395650311469, guid: ed15616270d4de14ca70042691c091f6,
-        type: 3}
-      propertyPath: m_LocalPosition.x
-      value: 0.28229523
       objectReference: {fileID: 0}
     - target: {fileID: 5376431395650311469, guid: ed15616270d4de14ca70042691c091f6,
         type: 3}
       propertyPath: m_LocalPosition.y
-      value: 1.0297077
+      value: 1.238
       objectReference: {fileID: 0}
     - target: {fileID: 5376431395650311469, guid: ed15616270d4de14ca70042691c091f6,
         type: 3}
       propertyPath: m_LocalPosition.z
-      value: 0.024020761
+      value: -0.275
       objectReference: {fileID: 0}
     - target: {fileID: 5376431395650311469, guid: ed15616270d4de14ca70042691c091f6,
         type: 3}
-<<<<<<< HEAD
       propertyPath: m_LocalRotation.w
-      value: -0.7071069
+      value: -0.0000001872535
       objectReference: {fileID: 0}
     - target: {fileID: 5376431395650311469, guid: ed15616270d4de14ca70042691c091f6,
         type: 3}
@@ -2065,17 +2072,15 @@
     - target: {fileID: 5376431395650311469, guid: ed15616270d4de14ca70042691c091f6,
         type: 3}
       propertyPath: m_LocalRotation.y
-      value: -0.7071067
+      value: -1
       objectReference: {fileID: 0}
     - target: {fileID: 5376431395650311469, guid: ed15616270d4de14ca70042691c091f6,
         type: 3}
       propertyPath: m_LocalRotation.z
-      value: -0
+      value: 0
       objectReference: {fileID: 0}
     - target: {fileID: 5376431395650311469, guid: ed15616270d4de14ca70042691c091f6,
         type: 3}
-=======
->>>>>>> 2f8dd9f9
       propertyPath: m_LocalEulerAnglesHint.x
       value: 0
       objectReference: {fileID: 0}
