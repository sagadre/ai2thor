--- conflicted
+++ resolved
@@ -285,7 +285,7 @@
   m_TagString: SimObjPhysics
   m_Icon: {fileID: 0}
   m_NavMeshLayer: 1
-  m_StaticEditorFlags: 8
+  m_StaticEditorFlags: 12
   m_IsActive: 1
 --- !u!4 &4586259287735456
 Transform:
@@ -559,8 +559,8 @@
   m_IsTrigger: 1
   m_Enabled: 1
   serializedVersion: 2
-  m_Size: {x: 1, y: 0.21384926, z: 0.8454561}
-  m_Center: {x: 0, y: -0.25502348, z: -0.030351}
+  m_Size: {x: 1, y: 0.18678883, z: 0.4537351}
+  m_Center: {x: 1.7884958e-14, y: -0.26855376, z: 0.16550957}
 --- !u!114 &114353932927216770
 MonoBehaviour:
   m_ObjectHideFlags: 0
@@ -648,8 +648,8 @@
   m_IsTrigger: 1
   m_Enabled: 1
   serializedVersion: 2
-  m_Size: {x: 0.99999964, y: 0.17298698, z: 0.84703803}
-  m_Center: {x: 0, y: -0.27545512, z: -0.031141618}
+  m_Size: {x: 0.99999964, y: 0.15108077, z: 0.8923777}
+  m_Center: {x: 1.4748672e-14, y: -0.28640807, z: -0.053811453}
 --- !u!114 &114013404574386110
 MonoBehaviour:
   m_ObjectHideFlags: 0
@@ -1079,7 +1079,7 @@
   m_TagString: SimObjPhysics
   m_Icon: {fileID: 0}
   m_NavMeshLayer: 1
-  m_StaticEditorFlags: 8
+  m_StaticEditorFlags: 12
   m_IsActive: 1
 --- !u!4 &4985872795841204
 Transform:
@@ -1411,7 +1411,7 @@
   m_TagString: SimObjPhysics
   m_Icon: {fileID: 0}
   m_NavMeshLayer: 1
-  m_StaticEditorFlags: 8
+  m_StaticEditorFlags: 12
   m_IsActive: 1
 --- !u!4 &4527877820020814
 Transform:
@@ -1703,8 +1703,8 @@
   m_IsTrigger: 1
   m_Enabled: 1
   serializedVersion: 2
-  m_Size: {x: 0.99999964, y: 0.1205079, z: 0.57604015}
-  m_Center: {x: 0, y: -0.30169463, z: -0.1666407}
+  m_Size: {x: 0.99999964, y: 0.1205079, z: 0.6213797}
+  m_Center: {x: 6.703858e-14, y: -0.30169463, z: -0.18931058}
 --- !u!114 &114552908743771278
 MonoBehaviour:
   m_ObjectHideFlags: 0
@@ -1995,7 +1995,7 @@
   m_TagString: SimObjPhysics
   m_Icon: {fileID: 0}
   m_NavMeshLayer: 1
-  m_StaticEditorFlags: 8
+  m_StaticEditorFlags: 12
   m_IsActive: 1
 --- !u!4 &4439786929677224
 Transform:
@@ -2093,7 +2093,7 @@
   m_TagString: SimObjPhysics
   m_Icon: {fileID: 0}
   m_NavMeshLayer: 1
-  m_StaticEditorFlags: 8
+  m_StaticEditorFlags: 12
   m_IsActive: 1
 --- !u!4 &4307272867131364
 Transform:
@@ -2237,8 +2237,8 @@
   m_PrefabInstance: {fileID: 0}
   m_PrefabAsset: {fileID: 0}
   m_GameObject: {fileID: 1877457023492642}
-  m_LocalRotation: {x: 0, y: 0, z: 0, w: 1}
-  m_LocalPosition: {x: 0, y: 0, z: 0}
+  m_LocalRotation: {x: -0, y: -1, z: 0, w: -0.0000001872535}
+  m_LocalPosition: {x: -0.035, y: 0, z: 2.177}
   m_LocalScale: {x: 1, y: 1, z: 1}
   m_Children:
   - {fileID: 4778055258882410}
@@ -2248,9 +2248,10 @@
   - {fileID: 4307272867131364}
   - {fileID: 4774076663942936}
   - {fileID: 5898112395792936457}
+  - {fileID: 2421289463414446628}
   m_Father: {fileID: 0}
   m_RootOrder: 0
-  m_LocalEulerAnglesHint: {x: 0, y: 0, z: 0}
+  m_LocalEulerAnglesHint: {x: 0, y: -180.00002, z: 0}
 --- !u!54 &54733685259829060
 Rigidbody:
   m_ObjectHideFlags: 0
@@ -2279,12 +2280,8 @@
   m_Script: {fileID: 11500000, guid: b439f6e4ef5714ee2a3643acf37b7a9d, type: 3}
   m_Name: 
   m_EditorClassIdentifier: 
-<<<<<<< HEAD
-  objectID: Fridge|-00.04|+00.00|+02.18
-=======
   objectID: 
   assetID: Fridge_7
->>>>>>> 2f8dd9f9
   Type: 18
   PrimaryProperty: 1
   SecondaryProperties: 07000000080000000d000000
@@ -2491,6 +2488,50 @@
   m_Father: {fileID: 4194943822186232}
   m_RootOrder: 3
   m_LocalEulerAnglesHint: {x: 0, y: 0, z: 0}
+--- !u!1 &8034454511774777627
+GameObject:
+  m_ObjectHideFlags: 0
+  m_CorrespondingSourceObject: {fileID: 0}
+  m_PrefabInstance: {fileID: 0}
+  m_PrefabAsset: {fileID: 0}
+  serializedVersion: 6
+  m_Component:
+  - component: {fileID: 2421289463414446628}
+  - component: {fileID: 5960468100317283196}
+  m_Layer: 8
+  m_Name: BoundingBox (1)
+  m_TagString: Untagged
+  m_Icon: {fileID: 0}
+  m_NavMeshLayer: 0
+  m_StaticEditorFlags: 0
+  m_IsActive: 1
+--- !u!4 &2421289463414446628
+Transform:
+  m_ObjectHideFlags: 0
+  m_CorrespondingSourceObject: {fileID: 0}
+  m_PrefabInstance: {fileID: 0}
+  m_PrefabAsset: {fileID: 0}
+  m_GameObject: {fileID: 8034454511774777627}
+  m_LocalRotation: {x: -0, y: -0, z: -0, w: 1}
+  m_LocalPosition: {x: 0, y: 0, z: 0}
+  m_LocalScale: {x: 1, y: 1, z: 1}
+  m_Children: []
+  m_Father: {fileID: 4176422165358846}
+  m_RootOrder: 7
+  m_LocalEulerAnglesHint: {x: 0, y: 0, z: 0}
+--- !u!65 &5960468100317283196
+BoxCollider:
+  m_ObjectHideFlags: 0
+  m_CorrespondingSourceObject: {fileID: 0}
+  m_PrefabInstance: {fileID: 0}
+  m_PrefabAsset: {fileID: 0}
+  m_GameObject: {fileID: 8034454511774777627}
+  m_Material: {fileID: 0}
+  m_IsTrigger: 0
+  m_Enabled: 0
+  serializedVersion: 2
+  m_Size: {x: 1.4029338, y: 2.0048351, z: 1.8490548}
+  m_Center: {x: -0.10227263, y: 1.008888, z: 0.59336853}
 --- !u!1001 &1965440974304738084
 PrefabInstance:
   m_ObjectHideFlags: 0
