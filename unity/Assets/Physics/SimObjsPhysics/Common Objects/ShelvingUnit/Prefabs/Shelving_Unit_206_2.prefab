%YAML 1.1
%TAG !u! tag:unity3d.com,2011:
--- !u!1001 &7062230382859921995
PrefabInstance:
  m_ObjectHideFlags: 0
  serializedVersion: 2
  m_Modification:
    m_TransformParent: {fileID: 0}
    m_Modifications:
    - target: {fileID: 923104481863561689, guid: c460a76af7a3c56488e09d74501759fe,
        type: 3}
      propertyPath: m_Name
      value: Shelving_Unit_206_2
      objectReference: {fileID: 0}
    - target: {fileID: 1297562005931287892, guid: c460a76af7a3c56488e09d74501759fe,
        type: 3}
      propertyPath: VisibilityPoints.Array.data[0]
      value: 
      objectReference: {fileID: 8071515790428054847}
    - target: {fileID: 1297562005931287892, guid: c460a76af7a3c56488e09d74501759fe,
        type: 3}
      propertyPath: VisibilityPoints.Array.data[1]
      value: 
      objectReference: {fileID: 8071515790647410016}
    - target: {fileID: 1297562005931287892, guid: c460a76af7a3c56488e09d74501759fe,
        type: 3}
      propertyPath: VisibilityPoints.Array.data[2]
      value: 
      objectReference: {fileID: 8071515790816886709}
    - target: {fileID: 1297562005931287892, guid: c460a76af7a3c56488e09d74501759fe,
        type: 3}
      propertyPath: VisibilityPoints.Array.data[3]
      value: 
      objectReference: {fileID: 8071515791372833878}
    - target: {fileID: 1297562005931287892, guid: c460a76af7a3c56488e09d74501759fe,
        type: 3}
      propertyPath: VisibilityPoints.Array.data[4]
      value: 
      objectReference: {fileID: 8071515790403512672}
    - target: {fileID: 1297562005931287892, guid: c460a76af7a3c56488e09d74501759fe,
        type: 3}
      propertyPath: ReceptacleTriggerBoxes.Array.data[0]
      value: 
      objectReference: {fileID: 8071515791042016093}
    - target: {fileID: 1297562006112416582, guid: c460a76af7a3c56488e09d74501759fe,
        type: 3}
      propertyPath: myParent
      value: 
      objectReference: {fileID: 8071515790457000627}
    - target: {fileID: 1297562006606952399, guid: c460a76af7a3c56488e09d74501759fe,
        type: 3}
      propertyPath: m_Materials.Array.data[0]
      value: 
      objectReference: {fileID: 2100000, guid: 725b6db5d4eaa4fcf97bf4e3ea5ccac9, type: 2}
    - target: {fileID: 1297562006606952399, guid: c460a76af7a3c56488e09d74501759fe,
        type: 3}
      propertyPath: m_Materials.Array.data[1]
      value: 
      objectReference: {fileID: 2100000, guid: f3e4bebc76c82ab47be48b02cfa25494, type: 2}
    - target: {fileID: 1297562007051294996, guid: c460a76af7a3c56488e09d74501759fe,
        type: 3}
      propertyPath: myParent
      value: 
      objectReference: {fileID: 8071515790064865050}
    - target: {fileID: 1297562007673993471, guid: c460a76af7a3c56488e09d74501759fe,
        type: 3}
      propertyPath: VisibilityPoints.Array.data[0]
      value: 
      objectReference: {fileID: 8071515791147448995}
    - target: {fileID: 1297562007673993471, guid: c460a76af7a3c56488e09d74501759fe,
        type: 3}
      propertyPath: VisibilityPoints.Array.data[1]
      value: 
      objectReference: {fileID: 8071515791456367458}
    - target: {fileID: 1297562007673993471, guid: c460a76af7a3c56488e09d74501759fe,
        type: 3}
      propertyPath: VisibilityPoints.Array.data[2]
      value: 
      objectReference: {fileID: 8071515789569428144}
    - target: {fileID: 1297562007673993471, guid: c460a76af7a3c56488e09d74501759fe,
        type: 3}
      propertyPath: VisibilityPoints.Array.data[3]
      value: 
      objectReference: {fileID: 8071515789773324396}
    - target: {fileID: 1297562007673993471, guid: c460a76af7a3c56488e09d74501759fe,
        type: 3}
      propertyPath: VisibilityPoints.Array.data[4]
      value: 
      objectReference: {fileID: 8071515791445566650}
    - target: {fileID: 1297562007673993471, guid: c460a76af7a3c56488e09d74501759fe,
        type: 3}
      propertyPath: ReceptacleTriggerBoxes.Array.data[0]
      value: 
      objectReference: {fileID: 8071515790371297547}
    - target: {fileID: 3503315182760564989, guid: c460a76af7a3c56488e09d74501759fe,
        type: 3}
      propertyPath: m_RootOrder
      value: 0
      objectReference: {fileID: 0}
    - target: {fileID: 3503315182760564989, guid: c460a76af7a3c56488e09d74501759fe,
        type: 3}
<<<<<<< HEAD
=======
      propertyPath: m_LocalPosition.x
      value: -1.797
      objectReference: {fileID: 0}
    - target: {fileID: 3503315182760564989, guid: c460a76af7a3c56488e09d74501759fe,
        type: 3}
      propertyPath: m_LocalPosition.y
      value: -0.021
      objectReference: {fileID: 0}
    - target: {fileID: 3503315182760564989, guid: c460a76af7a3c56488e09d74501759fe,
        type: 3}
      propertyPath: m_LocalPosition.z
      value: -1.623
      objectReference: {fileID: 0}
    - target: {fileID: 3503315182760564989, guid: c460a76af7a3c56488e09d74501759fe,
        type: 3}
      propertyPath: m_LocalRotation.w
      value: 0.70710695
      objectReference: {fileID: 0}
    - target: {fileID: 3503315182760564989, guid: c460a76af7a3c56488e09d74501759fe,
        type: 3}
      propertyPath: m_LocalRotation.x
      value: -0
      objectReference: {fileID: 0}
    - target: {fileID: 3503315182760564989, guid: c460a76af7a3c56488e09d74501759fe,
        type: 3}
      propertyPath: m_LocalRotation.y
      value: 0.7071067
      objectReference: {fileID: 0}
    - target: {fileID: 3503315182760564989, guid: c460a76af7a3c56488e09d74501759fe,
        type: 3}
      propertyPath: m_LocalRotation.z
      value: -0
      objectReference: {fileID: 0}
    - target: {fileID: 3503315182760564989, guid: c460a76af7a3c56488e09d74501759fe,
        type: 3}
>>>>>>> f1d9354b
      propertyPath: m_LocalEulerAnglesHint.x
      value: 0
      objectReference: {fileID: 0}
    - target: {fileID: 3503315182760564989, guid: c460a76af7a3c56488e09d74501759fe,
        type: 3}
      propertyPath: m_LocalEulerAnglesHint.y
      value: 90.00001
      objectReference: {fileID: 0}
    - target: {fileID: 3503315182760564989, guid: c460a76af7a3c56488e09d74501759fe,
        type: 3}
      propertyPath: m_LocalEulerAnglesHint.z
      value: 0
      objectReference: {fileID: 0}
    - target: {fileID: 3874209268315331911, guid: c460a76af7a3c56488e09d74501759fe,
        type: 3}
      propertyPath: BoundingBox
      value: 
      objectReference: {fileID: 2613001211052299261}
    - target: {fileID: 3874209268315331911, guid: c460a76af7a3c56488e09d74501759fe,
        type: 3}
      propertyPath: MyColliders.Array.data[0]
      value: 
      objectReference: {fileID: 2613001210627379046}
    - target: {fileID: 3874209268315331911, guid: c460a76af7a3c56488e09d74501759fe,
        type: 3}
      propertyPath: MyColliders.Array.data[1]
      value: 
      objectReference: {fileID: 2613001211389779332}
    - target: {fileID: 3874209268315331911, guid: c460a76af7a3c56488e09d74501759fe,
        type: 3}
      propertyPath: MyColliders.Array.data[2]
      value: 
      objectReference: {fileID: 2613001211272787726}
    - target: {fileID: 3874209268315331911, guid: c460a76af7a3c56488e09d74501759fe,
        type: 3}
      propertyPath: MyColliders.Array.data[3]
      value: 
      objectReference: {fileID: 2613001210588558987}
    - target: {fileID: 3874209268315331911, guid: c460a76af7a3c56488e09d74501759fe,
        type: 3}
      propertyPath: MyColliders.Array.data[4]
      value: 
      objectReference: {fileID: 2613001211223703525}
    - target: {fileID: 3874209268315331911, guid: c460a76af7a3c56488e09d74501759fe,
        type: 3}
      propertyPath: MyColliders.Array.data[5]
      value: 
      objectReference: {fileID: 2613001210253608837}
    - target: {fileID: 3874209268315331911, guid: c460a76af7a3c56488e09d74501759fe,
        type: 3}
      propertyPath: MyColliders.Array.data[6]
      value: 
      objectReference: {fileID: 2613001209614184868}
    - target: {fileID: 3874209268315331911, guid: c460a76af7a3c56488e09d74501759fe,
        type: 3}
      propertyPath: MyColliders.Array.data[7]
      value: 
      objectReference: {fileID: 2613001211432546227}
    - target: {fileID: 3874209268315331911, guid: c460a76af7a3c56488e09d74501759fe,
        type: 3}
      propertyPath: MyColliders.Array.data[8]
      value: 
      objectReference: {fileID: 2613001211486728900}
    - target: {fileID: 3874209268315331911, guid: c460a76af7a3c56488e09d74501759fe,
        type: 3}
      propertyPath: MyColliders.Array.data[9]
      value: 
      objectReference: {fileID: 2613001209814908195}
    - target: {fileID: 3874209268315331911, guid: c460a76af7a3c56488e09d74501759fe,
        type: 3}
      propertyPath: MyColliders.Array.data[10]
      value: 
      objectReference: {fileID: 2613001210114977618}
    - target: {fileID: 3874209268315331911, guid: c460a76af7a3c56488e09d74501759fe,
        type: 3}
      propertyPath: MyColliders.Array.data[11]
      value: 
      objectReference: {fileID: 2613001210370750439}
    - target: {fileID: 3874209268315331911, guid: c460a76af7a3c56488e09d74501759fe,
        type: 3}
      propertyPath: VisibilityPoints.Array.data[0]
      value: 
      objectReference: {fileID: 2613001211489166838}
    - target: {fileID: 3874209268315331911, guid: c460a76af7a3c56488e09d74501759fe,
        type: 3}
      propertyPath: VisibilityPoints.Array.data[1]
      value: 
      objectReference: {fileID: 2613001211241668047}
    - target: {fileID: 3874209268315331911, guid: c460a76af7a3c56488e09d74501759fe,
        type: 3}
      propertyPath: VisibilityPoints.Array.data[2]
      value: 
      objectReference: {fileID: 2613001210841644936}
    - target: {fileID: 3874209268315331911, guid: c460a76af7a3c56488e09d74501759fe,
        type: 3}
      propertyPath: VisibilityPoints.Array.data[3]
      value: 
      objectReference: {fileID: 2613001211447409164}
    - target: {fileID: 3874209268315331911, guid: c460a76af7a3c56488e09d74501759fe,
        type: 3}
      propertyPath: VisibilityPoints.Array.data[4]
      value: 
      objectReference: {fileID: 2613001211362223400}
    - target: {fileID: 3874209268315331911, guid: c460a76af7a3c56488e09d74501759fe,
        type: 3}
      propertyPath: VisibilityPoints.Array.data[5]
      value: 
      objectReference: {fileID: 2613001210861270334}
    - target: {fileID: 3874209268315331911, guid: c460a76af7a3c56488e09d74501759fe,
        type: 3}
      propertyPath: VisibilityPoints.Array.data[6]
      value: 
      objectReference: {fileID: 2613001211188609757}
    - target: {fileID: 3874209268315331911, guid: c460a76af7a3c56488e09d74501759fe,
        type: 3}
      propertyPath: VisibilityPoints.Array.data[7]
      value: 
      objectReference: {fileID: 2613001210752669542}
    - target: {fileID: 3874209268315331911, guid: c460a76af7a3c56488e09d74501759fe,
        type: 3}
      propertyPath: VisibilityPoints.Array.data[8]
      value: 
      objectReference: {fileID: 2613001211626647918}
    - target: {fileID: 3874209268315331911, guid: c460a76af7a3c56488e09d74501759fe,
        type: 3}
      propertyPath: VisibilityPoints.Array.data[9]
      value: 
      objectReference: {fileID: 2613001211095971980}
    - target: {fileID: 3874209268315331911, guid: c460a76af7a3c56488e09d74501759fe,
        type: 3}
      propertyPath: VisibilityPoints.Array.data[10]
      value: 
      objectReference: {fileID: 2613001211391026899}
    - target: {fileID: 3874209268315331911, guid: c460a76af7a3c56488e09d74501759fe,
        type: 3}
      propertyPath: VisibilityPoints.Array.data[11]
      value: 
      objectReference: {fileID: 2613001211094685874}
    - target: {fileID: 3874209268315331911, guid: c460a76af7a3c56488e09d74501759fe,
        type: 3}
      propertyPath: VisibilityPoints.Array.data[12]
      value: 
      objectReference: {fileID: 2613001210595251194}
    - target: {fileID: 3874209268315331911, guid: c460a76af7a3c56488e09d74501759fe,
        type: 3}
      propertyPath: VisibilityPoints.Array.data[13]
      value: 
      objectReference: {fileID: 2613001210817641339}
    - target: {fileID: 3874209268315331911, guid: c460a76af7a3c56488e09d74501759fe,
        type: 3}
      propertyPath: VisibilityPoints.Array.data[14]
      value: 
      objectReference: {fileID: 2613001209677146711}
    - target: {fileID: 3874209268315331911, guid: c460a76af7a3c56488e09d74501759fe,
        type: 3}
      propertyPath: VisibilityPoints.Array.data[15]
      value: 
      objectReference: {fileID: 2613001209750699886}
    - target: {fileID: 3874209268315331911, guid: c460a76af7a3c56488e09d74501759fe,
        type: 3}
      propertyPath: VisibilityPoints.Array.data[16]
      value: 
      objectReference: {fileID: 2613001210251058554}
    - target: {fileID: 3874209268315331911, guid: c460a76af7a3c56488e09d74501759fe,
        type: 3}
      propertyPath: VisibilityPoints.Array.data[17]
      value: 
      objectReference: {fileID: 2613001210352974275}
    - target: {fileID: 3874209268315331911, guid: c460a76af7a3c56488e09d74501759fe,
        type: 3}
      propertyPath: VisibilityPoints.Array.data[18]
      value: 
      objectReference: {fileID: 2613001210338416145}
    - target: {fileID: 3874209268315331911, guid: c460a76af7a3c56488e09d74501759fe,
        type: 3}
      propertyPath: VisibilityPoints.Array.data[19]
      value: 
      objectReference: {fileID: 2613001211711927587}
    - target: {fileID: 3874209268315331911, guid: c460a76af7a3c56488e09d74501759fe,
        type: 3}
      propertyPath: VisibilityPoints.Array.data[20]
      value: 
      objectReference: {fileID: 2613001211685455357}
    - target: {fileID: 3874209268315331911, guid: c460a76af7a3c56488e09d74501759fe,
        type: 3}
      propertyPath: VisibilityPoints.Array.data[21]
      value: 
      objectReference: {fileID: 2613001210066051295}
    - target: {fileID: 3874209268315331911, guid: c460a76af7a3c56488e09d74501759fe,
        type: 3}
      propertyPath: VisibilityPoints.Array.data[22]
      value: 
      objectReference: {fileID: 2613001209883655193}
    - target: {fileID: 5062375680089591585, guid: c460a76af7a3c56488e09d74501759fe,
<<<<<<< HEAD
        type: 3}
      propertyPath: myParent
      value: 
      objectReference: {fileID: 2613001210697758381}
=======
        type: 3}
      propertyPath: myParent
      value: 
      objectReference: {fileID: 2613001210697758381}
    - target: {fileID: 5062375680289824831, guid: c460a76af7a3c56488e09d74501759fe,
        type: 3}
      propertyPath: m_Enabled
      value: 0
      objectReference: {fileID: 0}
>>>>>>> f1d9354b
    - target: {fileID: 5062375680936158898, guid: c460a76af7a3c56488e09d74501759fe,
        type: 3}
      propertyPath: m_Materials.Array.data[0]
      value: 
      objectReference: {fileID: 2100000, guid: 725b6db5d4eaa4fcf97bf4e3ea5ccac9, type: 2}
    - target: {fileID: 5062375681029599549, guid: c460a76af7a3c56488e09d74501759fe,
        type: 3}
      propertyPath: m_Materials.Array.data[0]
      value: 
      objectReference: {fileID: 2100000, guid: 725b6db5d4eaa4fcf97bf4e3ea5ccac9, type: 2}
    - target: {fileID: 5062375681523645863, guid: c460a76af7a3c56488e09d74501759fe,
        type: 3}
      propertyPath: myParent
      value: 
      objectReference: {fileID: 2613001211067103648}
    - target: {fileID: 5062375681864244449, guid: c460a76af7a3c56488e09d74501759fe,
        type: 3}
      propertyPath: MyColliders.Array.data[0]
      value: 
      objectReference: {fileID: 2613001209896281336}
    - target: {fileID: 5062375681864244449, guid: c460a76af7a3c56488e09d74501759fe,
        type: 3}
      propertyPath: MyColliders.Array.data[1]
      value: 
      objectReference: {fileID: 2613001211089365178}
    - target: {fileID: 5062375681864244449, guid: c460a76af7a3c56488e09d74501759fe,
        type: 3}
      propertyPath: VisibilityPoints.Array.data[0]
      value: 
      objectReference: {fileID: 2613001210335887752}
    - target: {fileID: 5062375681864244449, guid: c460a76af7a3c56488e09d74501759fe,
        type: 3}
      propertyPath: VisibilityPoints.Array.data[1]
      value: 
      objectReference: {fileID: 2613001210010042947}
    - target: {fileID: 5062375681864244449, guid: c460a76af7a3c56488e09d74501759fe,
        type: 3}
      propertyPath: VisibilityPoints.Array.data[2]
      value: 
      objectReference: {fileID: 2613001211196487250}
    - target: {fileID: 5062375681864244449, guid: c460a76af7a3c56488e09d74501759fe,
        type: 3}
      propertyPath: VisibilityPoints.Array.data[3]
      value: 
      objectReference: {fileID: 2613001209915706573}
    - target: {fileID: 5062375681864244449, guid: c460a76af7a3c56488e09d74501759fe,
        type: 3}
      propertyPath: VisibilityPoints.Array.data[4]
      value: 
      objectReference: {fileID: 2613001211092098827}
    - target: {fileID: 5062375681864244449, guid: c460a76af7a3c56488e09d74501759fe,
        type: 3}
      propertyPath: VisibilityPoints.Array.data[5]
      value: 
      objectReference: {fileID: 5918577465727512037}
    - target: {fileID: 5062375681864244449, guid: c460a76af7a3c56488e09d74501759fe,
        type: 3}
      propertyPath: VisibilityPoints.Array.data[6]
      value: 
      objectReference: {fileID: 2012244415551411330}
    - target: {fileID: 5062375681864244449, guid: c460a76af7a3c56488e09d74501759fe,
        type: 3}
      propertyPath: VisibilityPoints.Array.data[7]
      value: 
      objectReference: {fileID: 1714086370755887098}
    - target: {fileID: 5062375681864244449, guid: c460a76af7a3c56488e09d74501759fe,
        type: 3}
      propertyPath: VisibilityPoints.Array.data[8]
      value: 
      objectReference: {fileID: 3749466680166085117}
    - target: {fileID: 5062375681864244449, guid: c460a76af7a3c56488e09d74501759fe,
        type: 3}
      propertyPath: VisibilityPoints.Array.data[9]
      value: 
      objectReference: {fileID: 2613001209676837182}
    - target: {fileID: 5062375681864244449, guid: c460a76af7a3c56488e09d74501759fe,
        type: 3}
      propertyPath: VisibilityPoints.Array.data[10]
      value: 
      objectReference: {fileID: 2613001211333786546}
    - target: {fileID: 5062375681864244449, guid: c460a76af7a3c56488e09d74501759fe,
        type: 3}
      propertyPath: VisibilityPoints.Array.data[11]
      value: 
      objectReference: {fileID: 2613001209997445390}
    - target: {fileID: 5062375681864244449, guid: c460a76af7a3c56488e09d74501759fe,
        type: 3}
      propertyPath: VisibilityPoints.Array.data[12]
      value: 
      objectReference: {fileID: 2613001209603792182}
    - target: {fileID: 5062375681864244449, guid: c460a76af7a3c56488e09d74501759fe,
        type: 3}
      propertyPath: VisibilityPoints.Array.data[13]
      value: 
      objectReference: {fileID: 2613001211200432024}
    - target: {fileID: 5062375681864244449, guid: c460a76af7a3c56488e09d74501759fe,
        type: 3}
      propertyPath: VisibilityPoints.Array.data[14]
      value: 
      objectReference: {fileID: 2613001209911396694}
    - target: {fileID: 5062375681864244449, guid: c460a76af7a3c56488e09d74501759fe,
        type: 3}
      propertyPath: VisibilityPoints.Array.data[15]
      value: 
      objectReference: {fileID: 2613001210733349353}
    - target: {fileID: 5062375681864244449, guid: c460a76af7a3c56488e09d74501759fe,
        type: 3}
      propertyPath: VisibilityPoints.Array.data[16]
      value: 
      objectReference: {fileID: 2613001210436608192}
    - target: {fileID: 5062375681864244449, guid: c460a76af7a3c56488e09d74501759fe,
        type: 3}
      propertyPath: VisibilityPoints.Array.data[17]
      value: 
      objectReference: {fileID: 2613001211700518953}
    - target: {fileID: 5062375681864244449, guid: c460a76af7a3c56488e09d74501759fe,
        type: 3}
      propertyPath: VisibilityPoints.Array.data[18]
      value: 
      objectReference: {fileID: 2613001210058149944}
    - target: {fileID: 5062375681864244449, guid: c460a76af7a3c56488e09d74501759fe,
        type: 3}
      propertyPath: ReceptacleTriggerBoxes.Array.data[0]
      value: 
      objectReference: {fileID: 2613001210391111020}
    - target: {fileID: 5062375681864244450, guid: c460a76af7a3c56488e09d74501759fe,
        type: 3}
      propertyPath: MovingParts.Array.data[0]
      value: 
      objectReference: {fileID: 2613001210880534024}
    - target: {fileID: 5062375681864244450, guid: c460a76af7a3c56488e09d74501759fe,
        type: 3}
      propertyPath: MovingParts.Array.data[1]
      value: 
      objectReference: {fileID: 2613001211623001041}
    - target: {fileID: 5062375682098058230, guid: c460a76af7a3c56488e09d74501759fe,
        type: 3}
      propertyPath: VisibilityPoints.Array.data[0]
      value: 
      objectReference: {fileID: 2613001210710170175}
    - target: {fileID: 5062375682098058230, guid: c460a76af7a3c56488e09d74501759fe,
        type: 3}
      propertyPath: VisibilityPoints.Array.data[1]
      value: 
      objectReference: {fileID: 2613001210819015785}
    - target: {fileID: 5062375682098058230, guid: c460a76af7a3c56488e09d74501759fe,
        type: 3}
      propertyPath: VisibilityPoints.Array.data[2]
      value: 
      objectReference: {fileID: 2613001209869886583}
    - target: {fileID: 5062375682098058230, guid: c460a76af7a3c56488e09d74501759fe,
        type: 3}
      propertyPath: VisibilityPoints.Array.data[3]
      value: 
      objectReference: {fileID: 2613001210235033690}
    - target: {fileID: 5062375682098058230, guid: c460a76af7a3c56488e09d74501759fe,
        type: 3}
      propertyPath: VisibilityPoints.Array.data[4]
      value: 
      objectReference: {fileID: 2613001209645847492}
    - target: {fileID: 5062375682098058230, guid: c460a76af7a3c56488e09d74501759fe,
        type: 3}
      propertyPath: ReceptacleTriggerBoxes.Array.data[0]
      value: 
      objectReference: {fileID: 2613001211558549486}
<<<<<<< HEAD
=======
    - target: {fileID: 5062375682119575600, guid: c460a76af7a3c56488e09d74501759fe,
        type: 3}
      propertyPath: m_Enabled
      value: 0
      objectReference: {fileID: 0}
    - target: {fileID: 8265729199890349001, guid: c460a76af7a3c56488e09d74501759fe,
        type: 3}
      propertyPath: m_Enabled
      value: 0
      objectReference: {fileID: 0}
    - target: {fileID: 8265729199890349007, guid: c460a76af7a3c56488e09d74501759fe,
        type: 3}
      propertyPath: m_Enabled
      value: 0
      objectReference: {fileID: 0}
>>>>>>> f1d9354b
    m_RemovedComponents: []
  m_SourcePrefab: {fileID: 100100000, guid: c460a76af7a3c56488e09d74501759fe, type: 3}
--- !u!1 &8071515790371297547 stripped
GameObject:
  m_CorrespondingSourceObject: {fileID: 1297562006112416576, guid: c460a76af7a3c56488e09d74501759fe,
    type: 3}
  m_PrefabInstance: {fileID: 7062230382859921995}
  m_PrefabAsset: {fileID: 0}
--- !u!4 &8071515791147448995 stripped
Transform:
  m_CorrespondingSourceObject: {fileID: 1297562007013855464, guid: c460a76af7a3c56488e09d74501759fe,
    type: 3}
  m_PrefabInstance: {fileID: 7062230382859921995}
  m_PrefabAsset: {fileID: 0}
--- !u!4 &8071515791456367458 stripped
Transform:
  m_CorrespondingSourceObject: {fileID: 1297562007194589481, guid: c460a76af7a3c56488e09d74501759fe,
    type: 3}
  m_PrefabInstance: {fileID: 7062230382859921995}
  m_PrefabAsset: {fileID: 0}
--- !u!4 &8071515789569428144 stripped
Transform:
  m_CorrespondingSourceObject: {fileID: 1297562006381404411, guid: c460a76af7a3c56488e09d74501759fe,
    type: 3}
  m_PrefabInstance: {fileID: 7062230382859921995}
  m_PrefabAsset: {fileID: 0}
--- !u!4 &8071515789773324396 stripped
Transform:
  m_CorrespondingSourceObject: {fileID: 1297562006713494055, guid: c460a76af7a3c56488e09d74501759fe,
    type: 3}
  m_PrefabInstance: {fileID: 7062230382859921995}
  m_PrefabAsset: {fileID: 0}
--- !u!4 &8071515791445566650 stripped
Transform:
  m_CorrespondingSourceObject: {fileID: 1297562007184576241, guid: c460a76af7a3c56488e09d74501759fe,
    type: 3}
  m_PrefabInstance: {fileID: 7062230382859921995}
  m_PrefabAsset: {fileID: 0}
--- !u!1 &8071515790064865050 stripped
GameObject:
  m_CorrespondingSourceObject: {fileID: 1297562005931287889, guid: c460a76af7a3c56488e09d74501759fe,
    type: 3}
  m_PrefabInstance: {fileID: 7062230382859921995}
  m_PrefabAsset: {fileID: 0}
--- !u!1 &8071515791042016093 stripped
GameObject:
  m_CorrespondingSourceObject: {fileID: 1297562007051294998, guid: c460a76af7a3c56488e09d74501759fe,
    type: 3}
  m_PrefabInstance: {fileID: 7062230382859921995}
  m_PrefabAsset: {fileID: 0}
--- !u!4 &8071515790428054847 stripped
Transform:
  m_CorrespondingSourceObject: {fileID: 1297562006160510836, guid: c460a76af7a3c56488e09d74501759fe,
    type: 3}
  m_PrefabInstance: {fileID: 7062230382859921995}
  m_PrefabAsset: {fileID: 0}
--- !u!4 &8071515790647410016 stripped
Transform:
  m_CorrespondingSourceObject: {fileID: 1297562007450982187, guid: c460a76af7a3c56488e09d74501759fe,
    type: 3}
  m_PrefabInstance: {fileID: 7062230382859921995}
  m_PrefabAsset: {fileID: 0}
--- !u!4 &8071515790816886709 stripped
Transform:
  m_CorrespondingSourceObject: {fileID: 1297562007898068478, guid: c460a76af7a3c56488e09d74501759fe,
    type: 3}
  m_PrefabInstance: {fileID: 7062230382859921995}
  m_PrefabAsset: {fileID: 0}
--- !u!4 &8071515791372833878 stripped
Transform:
  m_CorrespondingSourceObject: {fileID: 1297562007380033053, guid: c460a76af7a3c56488e09d74501759fe,
    type: 3}
  m_PrefabInstance: {fileID: 7062230382859921995}
  m_PrefabAsset: {fileID: 0}
--- !u!4 &8071515790403512672 stripped
Transform:
  m_CorrespondingSourceObject: {fileID: 1297562006133605163, guid: c460a76af7a3c56488e09d74501759fe,
    type: 3}
  m_PrefabInstance: {fileID: 7062230382859921995}
  m_PrefabAsset: {fileID: 0}
--- !u!1 &2613001211067103648 stripped
GameObject:
  m_CorrespondingSourceObject: {fileID: 5062375682098058219, guid: c460a76af7a3c56488e09d74501759fe,
    type: 3}
  m_PrefabInstance: {fileID: 7062230382859921995}
  m_PrefabAsset: {fileID: 0}
--- !u!1 &2613001211558549486 stripped
GameObject:
  m_CorrespondingSourceObject: {fileID: 5062375681523645861, guid: c460a76af7a3c56488e09d74501759fe,
    type: 3}
  m_PrefabInstance: {fileID: 7062230382859921995}
  m_PrefabAsset: {fileID: 0}
--- !u!4 &2613001210710170175 stripped
Transform:
  m_CorrespondingSourceObject: {fileID: 5062375681885581428, guid: c460a76af7a3c56488e09d74501759fe,
    type: 3}
  m_PrefabInstance: {fileID: 7062230382859921995}
  m_PrefabAsset: {fileID: 0}
--- !u!4 &2613001210819015785 stripped
Transform:
  m_CorrespondingSourceObject: {fileID: 5062375681726242338, guid: c460a76af7a3c56488e09d74501759fe,
    type: 3}
  m_PrefabInstance: {fileID: 7062230382859921995}
  m_PrefabAsset: {fileID: 0}
--- !u!4 &2613001209869886583 stripped
Transform:
  m_CorrespondingSourceObject: {fileID: 5062375680631885372, guid: c460a76af7a3c56488e09d74501759fe,
    type: 3}
  m_PrefabInstance: {fileID: 7062230382859921995}
  m_PrefabAsset: {fileID: 0}
--- !u!4 &2613001210235033690 stripped
Transform:
  m_CorrespondingSourceObject: {fileID: 5062375680200651281, guid: c460a76af7a3c56488e09d74501759fe,
    type: 3}
  m_PrefabInstance: {fileID: 7062230382859921995}
  m_PrefabAsset: {fileID: 0}
--- !u!4 &2613001209645847492 stripped
Transform:
  m_CorrespondingSourceObject: {fileID: 5062375680819165583, guid: c460a76af7a3c56488e09d74501759fe,
    type: 3}
  m_PrefabInstance: {fileID: 7062230382859921995}
  m_PrefabAsset: {fileID: 0}
--- !u!1 &2613001210697758381 stripped
GameObject:
  m_CorrespondingSourceObject: {fileID: 5062375681864244454, guid: c460a76af7a3c56488e09d74501759fe,
    type: 3}
  m_PrefabInstance: {fileID: 7062230382859921995}
  m_PrefabAsset: {fileID: 0}
--- !u!1 &2613001210391111020 stripped
GameObject:
  m_CorrespondingSourceObject: {fileID: 5062375680089591591, guid: c460a76af7a3c56488e09d74501759fe,
    type: 3}
  m_PrefabInstance: {fileID: 7062230382859921995}
  m_PrefabAsset: {fileID: 0}
--- !u!4 &2613001210335887752 stripped
Transform:
  m_CorrespondingSourceObject: {fileID: 5062375680166767555, guid: c460a76af7a3c56488e09d74501759fe,
    type: 3}
  m_PrefabInstance: {fileID: 7062230382859921995}
  m_PrefabAsset: {fileID: 0}
--- !u!4 &2613001210010042947 stripped
Transform:
  m_CorrespondingSourceObject: {fileID: 5062375680906799112, guid: c460a76af7a3c56488e09d74501759fe,
    type: 3}
  m_PrefabInstance: {fileID: 7062230382859921995}
  m_PrefabAsset: {fileID: 0}
--- !u!4 &2613001211196487250 stripped
Transform:
  m_CorrespondingSourceObject: {fileID: 5062375681969495065, guid: c460a76af7a3c56488e09d74501759fe,
    type: 3}
  m_PrefabInstance: {fileID: 7062230382859921995}
  m_PrefabAsset: {fileID: 0}
--- !u!4 &2613001209915706573 stripped
Transform:
  m_CorrespondingSourceObject: {fileID: 5062375681089283718, guid: c460a76af7a3c56488e09d74501759fe,
    type: 3}
  m_PrefabInstance: {fileID: 7062230382859921995}
  m_PrefabAsset: {fileID: 0}
--- !u!4 &2613001211092098827 stripped
Transform:
  m_CorrespondingSourceObject: {fileID: 5062375681990161728, guid: c460a76af7a3c56488e09d74501759fe,
    type: 3}
  m_PrefabInstance: {fileID: 7062230382859921995}
  m_PrefabAsset: {fileID: 0}
--- !u!4 &5918577465727512037 stripped
Transform:
  m_CorrespondingSourceObject: {fileID: 3468079324807546798, guid: c460a76af7a3c56488e09d74501759fe,
    type: 3}
  m_PrefabInstance: {fileID: 7062230382859921995}
  m_PrefabAsset: {fileID: 0}
--- !u!4 &2012244415551411330 stripped
Transform:
  m_CorrespondingSourceObject: {fileID: 8786233425932762825, guid: c460a76af7a3c56488e09d74501759fe,
    type: 3}
  m_PrefabInstance: {fileID: 7062230382859921995}
  m_PrefabAsset: {fileID: 0}
--- !u!4 &1714086370755887098 stripped
Transform:
  m_CorrespondingSourceObject: {fileID: 8488086165665617329, guid: c460a76af7a3c56488e09d74501759fe,
    type: 3}
  m_PrefabInstance: {fileID: 7062230382859921995}
  m_PrefabAsset: {fileID: 0}
--- !u!4 &3749466680166085117 stripped
Transform:
  m_CorrespondingSourceObject: {fileID: 6200010868493671350, guid: c460a76af7a3c56488e09d74501759fe,
    type: 3}
  m_PrefabInstance: {fileID: 7062230382859921995}
  m_PrefabAsset: {fileID: 0}
--- !u!1 &2613001210880534024 stripped
GameObject:
  m_CorrespondingSourceObject: {fileID: 5062375681651182659, guid: c460a76af7a3c56488e09d74501759fe,
    type: 3}
  m_PrefabInstance: {fileID: 7062230382859921995}
  m_PrefabAsset: {fileID: 0}
--- !u!65 &2613001209896281336 stripped
BoxCollider:
  m_CorrespondingSourceObject: {fileID: 5062375681071943347, guid: c460a76af7a3c56488e09d74501759fe,
    type: 3}
  m_PrefabInstance: {fileID: 7062230382859921995}
  m_PrefabAsset: {fileID: 0}
--- !u!4 &2613001209676837182 stripped
Transform:
  m_CorrespondingSourceObject: {fileID: 5062375680707271541, guid: c460a76af7a3c56488e09d74501759fe,
    type: 3}
  m_PrefabInstance: {fileID: 7062230382859921995}
  m_PrefabAsset: {fileID: 0}
--- !u!4 &2613001211333786546 stripped
Transform:
  m_CorrespondingSourceObject: {fileID: 5062375681298600441, guid: c460a76af7a3c56488e09d74501759fe,
    type: 3}
  m_PrefabInstance: {fileID: 7062230382859921995}
  m_PrefabAsset: {fileID: 0}
--- !u!4 &2613001209997445390 stripped
Transform:
  m_CorrespondingSourceObject: {fileID: 5062375681036804933, guid: c460a76af7a3c56488e09d74501759fe,
    type: 3}
  m_PrefabInstance: {fileID: 7062230382859921995}
  m_PrefabAsset: {fileID: 0}
--- !u!4 &2613001209603792182 stripped
Transform:
  m_CorrespondingSourceObject: {fileID: 5062375680777369469, guid: c460a76af7a3c56488e09d74501759fe,
    type: 3}
  m_PrefabInstance: {fileID: 7062230382859921995}
  m_PrefabAsset: {fileID: 0}
--- !u!4 &2613001211200432024 stripped
Transform:
  m_CorrespondingSourceObject: {fileID: 5062375681964527059, guid: c460a76af7a3c56488e09d74501759fe,
    type: 3}
  m_PrefabInstance: {fileID: 7062230382859921995}
  m_PrefabAsset: {fileID: 0}
--- !u!1 &2613001211623001041 stripped
GameObject:
  m_CorrespondingSourceObject: {fileID: 5062375681445487002, guid: c460a76af7a3c56488e09d74501759fe,
    type: 3}
  m_PrefabInstance: {fileID: 7062230382859921995}
  m_PrefabAsset: {fileID: 0}
--- !u!65 &2613001211089365178 stripped
BoxCollider:
  m_CorrespondingSourceObject: {fileID: 5062375681996063473, guid: c460a76af7a3c56488e09d74501759fe,
    type: 3}
  m_PrefabInstance: {fileID: 7062230382859921995}
  m_PrefabAsset: {fileID: 0}
--- !u!4 &2613001209911396694 stripped
Transform:
  m_CorrespondingSourceObject: {fileID: 5062375681077895965, guid: c460a76af7a3c56488e09d74501759fe,
    type: 3}
  m_PrefabInstance: {fileID: 7062230382859921995}
  m_PrefabAsset: {fileID: 0}
--- !u!4 &2613001210733349353 stripped
Transform:
  m_CorrespondingSourceObject: {fileID: 5062375681900110754, guid: c460a76af7a3c56488e09d74501759fe,
    type: 3}
  m_PrefabInstance: {fileID: 7062230382859921995}
  m_PrefabAsset: {fileID: 0}
--- !u!4 &2613001210436608192 stripped
Transform:
  m_CorrespondingSourceObject: {fileID: 5062375680535906955, guid: c460a76af7a3c56488e09d74501759fe,
    type: 3}
  m_PrefabInstance: {fileID: 7062230382859921995}
  m_PrefabAsset: {fileID: 0}
--- !u!4 &2613001211700518953 stripped
Transform:
  m_CorrespondingSourceObject: {fileID: 5062375681397426786, guid: c460a76af7a3c56488e09d74501759fe,
    type: 3}
  m_PrefabInstance: {fileID: 7062230382859921995}
  m_PrefabAsset: {fileID: 0}
--- !u!4 &2613001210058149944 stripped
Transform:
  m_CorrespondingSourceObject: {fileID: 5062375680964606579, guid: c460a76af7a3c56488e09d74501759fe,
    type: 3}
  m_PrefabInstance: {fileID: 7062230382859921995}
  m_PrefabAsset: {fileID: 0}
--- !u!65 &2613001210627379046 stripped
BoxCollider:
  m_CorrespondingSourceObject: {fileID: 5062375680324035885, guid: c460a76af7a3c56488e09d74501759fe,
    type: 3}
  m_PrefabInstance: {fileID: 7062230382859921995}
  m_PrefabAsset: {fileID: 0}
--- !u!65 &2613001211389779332 stripped
BoxCollider:
  m_CorrespondingSourceObject: {fileID: 5062375681222752207, guid: c460a76af7a3c56488e09d74501759fe,
    type: 3}
  m_PrefabInstance: {fileID: 7062230382859921995}
  m_PrefabAsset: {fileID: 0}
--- !u!65 &2613001211272787726 stripped
BoxCollider:
  m_CorrespondingSourceObject: {fileID: 5062375681372085573, guid: c460a76af7a3c56488e09d74501759fe,
    type: 3}
  m_PrefabInstance: {fileID: 7062230382859921995}
  m_PrefabAsset: {fileID: 0}
--- !u!65 &2613001210588558987 stripped
BoxCollider:
  m_CorrespondingSourceObject: {fileID: 5062375680413392064, guid: c460a76af7a3c56488e09d74501759fe,
    type: 3}
  m_PrefabInstance: {fileID: 7062230382859921995}
  m_PrefabAsset: {fileID: 0}
--- !u!65 &2613001211223703525 stripped
BoxCollider:
  m_CorrespondingSourceObject: {fileID: 5062375681324832174, guid: c460a76af7a3c56488e09d74501759fe,
    type: 3}
  m_PrefabInstance: {fileID: 7062230382859921995}
  m_PrefabAsset: {fileID: 0}
--- !u!65 &2613001210253608837 stripped
BoxCollider:
  m_CorrespondingSourceObject: {fileID: 5062375680210316750, guid: c460a76af7a3c56488e09d74501759fe,
    type: 3}
  m_PrefabInstance: {fileID: 7062230382859921995}
  m_PrefabAsset: {fileID: 0}
--- !u!65 &2613001209614184868 stripped
BoxCollider:
  m_CorrespondingSourceObject: {fileID: 5062375680787749871, guid: c460a76af7a3c56488e09d74501759fe,
    type: 3}
  m_PrefabInstance: {fileID: 7062230382859921995}
  m_PrefabAsset: {fileID: 0}
--- !u!65 &2613001211432546227 stripped
BoxCollider:
  m_CorrespondingSourceObject: {fileID: 5062375681129448952, guid: c460a76af7a3c56488e09d74501759fe,
    type: 3}
  m_PrefabInstance: {fileID: 7062230382859921995}
  m_PrefabAsset: {fileID: 0}
--- !u!65 &2613001211486728900 stripped
BoxCollider:
  m_CorrespondingSourceObject: {fileID: 5062375681577638031, guid: c460a76af7a3c56488e09d74501759fe,
    type: 3}
  m_PrefabInstance: {fileID: 7062230382859921995}
  m_PrefabAsset: {fileID: 0}
--- !u!65 &2613001209814908195 stripped
BoxCollider:
  m_CorrespondingSourceObject: {fileID: 5062375680587126632, guid: c460a76af7a3c56488e09d74501759fe,
    type: 3}
  m_PrefabInstance: {fileID: 7062230382859921995}
  m_PrefabAsset: {fileID: 0}
--- !u!65 &2613001210114977618 stripped
BoxCollider:
  m_CorrespondingSourceObject: {fileID: 5062375680885884185, guid: c460a76af7a3c56488e09d74501759fe,
    type: 3}
  m_PrefabInstance: {fileID: 7062230382859921995}
  m_PrefabAsset: {fileID: 0}
--- !u!65 &2613001210370750439 stripped
BoxCollider:
  m_CorrespondingSourceObject: {fileID: 5062375680059530668, guid: c460a76af7a3c56488e09d74501759fe,
    type: 3}
  m_PrefabInstance: {fileID: 7062230382859921995}
  m_PrefabAsset: {fileID: 0}
--- !u!4 &2613001211489166838 stripped
Transform:
  m_CorrespondingSourceObject: {fileID: 5062375681580339133, guid: c460a76af7a3c56488e09d74501759fe,
    type: 3}
  m_PrefabInstance: {fileID: 7062230382859921995}
  m_PrefabAsset: {fileID: 0}
--- !u!4 &2613001211241668047 stripped
Transform:
  m_CorrespondingSourceObject: {fileID: 5062375681341503364, guid: c460a76af7a3c56488e09d74501759fe,
    type: 3}
  m_PrefabInstance: {fileID: 7062230382859921995}
  m_PrefabAsset: {fileID: 0}
--- !u!4 &2613001210841644936 stripped
Transform:
  m_CorrespondingSourceObject: {fileID: 5062375681740477891, guid: c460a76af7a3c56488e09d74501759fe,
    type: 3}
  m_PrefabInstance: {fileID: 7062230382859921995}
  m_PrefabAsset: {fileID: 0}
--- !u!4 &2613001211447409164 stripped
Transform:
  m_CorrespondingSourceObject: {fileID: 5062375681135661127, guid: c460a76af7a3c56488e09d74501759fe,
    type: 3}
  m_PrefabInstance: {fileID: 7062230382859921995}
  m_PrefabAsset: {fileID: 0}
--- !u!1 &8071515790457000627 stripped
GameObject:
  m_CorrespondingSourceObject: {fileID: 1297562007673993464, guid: c460a76af7a3c56488e09d74501759fe,
    type: 3}
  m_PrefabInstance: {fileID: 7062230382859921995}
  m_PrefabAsset: {fileID: 0}
--- !u!4 &2613001210861270334 stripped
Transform:
  m_CorrespondingSourceObject: {fileID: 5062375681767972725, guid: c460a76af7a3c56488e09d74501759fe,
    type: 3}
  m_PrefabInstance: {fileID: 7062230382859921995}
  m_PrefabAsset: {fileID: 0}
--- !u!4 &2613001211188609757 stripped
Transform:
  m_CorrespondingSourceObject: {fileID: 5062375681959536790, guid: c460a76af7a3c56488e09d74501759fe,
    type: 3}
  m_PrefabInstance: {fileID: 7062230382859921995}
  m_PrefabAsset: {fileID: 0}
--- !u!4 &2613001210752669542 stripped
Transform:
  m_CorrespondingSourceObject: {fileID: 5062375681791507757, guid: c460a76af7a3c56488e09d74501759fe,
    type: 3}
  m_PrefabInstance: {fileID: 7062230382859921995}
  m_PrefabAsset: {fileID: 0}
--- !u!4 &2613001211626647918 stripped
Transform:
  m_CorrespondingSourceObject: {fileID: 5062375681459870501, guid: c460a76af7a3c56488e09d74501759fe,
    type: 3}
  m_PrefabInstance: {fileID: 7062230382859921995}
  m_PrefabAsset: {fileID: 0}
--- !u!4 &2613001211095971980 stripped
Transform:
  m_CorrespondingSourceObject: {fileID: 5062375682002932423, guid: c460a76af7a3c56488e09d74501759fe,
    type: 3}
  m_PrefabInstance: {fileID: 7062230382859921995}
  m_PrefabAsset: {fileID: 0}
--- !u!4 &2613001211391026899 stripped
Transform:
  m_CorrespondingSourceObject: {fileID: 5062375681224510616, guid: c460a76af7a3c56488e09d74501759fe,
    type: 3}
  m_PrefabInstance: {fileID: 7062230382859921995}
  m_PrefabAsset: {fileID: 0}
--- !u!4 &2613001211094685874 stripped
Transform:
  m_CorrespondingSourceObject: {fileID: 5062375681990652665, guid: c460a76af7a3c56488e09d74501759fe,
    type: 3}
  m_PrefabInstance: {fileID: 7062230382859921995}
  m_PrefabAsset: {fileID: 0}
--- !u!4 &2613001210595251194 stripped
Transform:
  m_CorrespondingSourceObject: {fileID: 5062375680426391985, guid: c460a76af7a3c56488e09d74501759fe,
    type: 3}
  m_PrefabInstance: {fileID: 7062230382859921995}
  m_PrefabAsset: {fileID: 0}
--- !u!4 &2613001210817641339 stripped
Transform:
  m_CorrespondingSourceObject: {fileID: 5062375681714114864, guid: c460a76af7a3c56488e09d74501759fe,
    type: 3}
  m_PrefabInstance: {fileID: 7062230382859921995}
  m_PrefabAsset: {fileID: 0}
--- !u!4 &2613001211362223400 stripped
Transform:
  m_CorrespondingSourceObject: {fileID: 5062375681187319651, guid: c460a76af7a3c56488e09d74501759fe,
    type: 3}
  m_PrefabInstance: {fileID: 7062230382859921995}
  m_PrefabAsset: {fileID: 0}
--- !u!4 &2613001209750699886 stripped
Transform:
  m_CorrespondingSourceObject: {fileID: 5062375680647173413, guid: c460a76af7a3c56488e09d74501759fe,
    type: 3}
  m_PrefabInstance: {fileID: 7062230382859921995}
  m_PrefabAsset: {fileID: 0}
--- !u!4 &2613001210251058554 stripped
Transform:
  m_CorrespondingSourceObject: {fileID: 5062375680217986865, guid: c460a76af7a3c56488e09d74501759fe,
    type: 3}
  m_PrefabInstance: {fileID: 7062230382859921995}
  m_PrefabAsset: {fileID: 0}
--- !u!4 &2613001210352974275 stripped
Transform:
  m_CorrespondingSourceObject: {fileID: 5062375680043848584, guid: c460a76af7a3c56488e09d74501759fe,
    type: 3}
  m_PrefabInstance: {fileID: 7062230382859921995}
  m_PrefabAsset: {fileID: 0}
--- !u!4 &2613001210338416145 stripped
Transform:
  m_CorrespondingSourceObject: {fileID: 5062375680163265626, guid: c460a76af7a3c56488e09d74501759fe,
    type: 3}
  m_PrefabInstance: {fileID: 7062230382859921995}
  m_PrefabAsset: {fileID: 0}
--- !u!4 &2613001211711927587 stripped
Transform:
  m_CorrespondingSourceObject: {fileID: 5062375681402806120, guid: c460a76af7a3c56488e09d74501759fe,
    type: 3}
  m_PrefabInstance: {fileID: 7062230382859921995}
  m_PrefabAsset: {fileID: 0}
--- !u!4 &2613001211685455357 stripped
Transform:
  m_CorrespondingSourceObject: {fileID: 5062375681384214454, guid: c460a76af7a3c56488e09d74501759fe,
    type: 3}
  m_PrefabInstance: {fileID: 7062230382859921995}
  m_PrefabAsset: {fileID: 0}
--- !u!4 &2613001210066051295 stripped
Transform:
  m_CorrespondingSourceObject: {fileID: 5062375680972491412, guid: c460a76af7a3c56488e09d74501759fe,
    type: 3}
  m_PrefabInstance: {fileID: 7062230382859921995}
  m_PrefabAsset: {fileID: 0}
--- !u!4 &2613001209883655193 stripped
Transform:
  m_CorrespondingSourceObject: {fileID: 5062375681050138194, guid: c460a76af7a3c56488e09d74501759fe,
    type: 3}
  m_PrefabInstance: {fileID: 7062230382859921995}
  m_PrefabAsset: {fileID: 0}
--- !u!1 &2613001211052299261 stripped
GameObject:
  m_CorrespondingSourceObject: {fileID: 5062375682083273142, guid: c460a76af7a3c56488e09d74501759fe,
    type: 3}
  m_PrefabInstance: {fileID: 7062230382859921995}
  m_PrefabAsset: {fileID: 0}
--- !u!4 &2613001209677146711 stripped
Transform:
  m_CorrespondingSourceObject: {fileID: 5062375680708100124, guid: c460a76af7a3c56488e09d74501759fe,
    type: 3}
  m_PrefabInstance: {fileID: 7062230382859921995}
  m_PrefabAsset: {fileID: 0}<|MERGE_RESOLUTION|>--- conflicted
+++ resolved
@@ -99,8 +99,6 @@
       objectReference: {fileID: 0}
     - target: {fileID: 3503315182760564989, guid: c460a76af7a3c56488e09d74501759fe,
         type: 3}
-<<<<<<< HEAD
-=======
       propertyPath: m_LocalPosition.x
       value: -1.797
       objectReference: {fileID: 0}
@@ -136,7 +134,6 @@
       objectReference: {fileID: 0}
     - target: {fileID: 3503315182760564989, guid: c460a76af7a3c56488e09d74501759fe,
         type: 3}
->>>>>>> f1d9354b
       propertyPath: m_LocalEulerAnglesHint.x
       value: 0
       objectReference: {fileID: 0}
@@ -331,12 +328,6 @@
       value: 
       objectReference: {fileID: 2613001209883655193}
     - target: {fileID: 5062375680089591585, guid: c460a76af7a3c56488e09d74501759fe,
-<<<<<<< HEAD
-        type: 3}
-      propertyPath: myParent
-      value: 
-      objectReference: {fileID: 2613001210697758381}
-=======
         type: 3}
       propertyPath: myParent
       value: 
@@ -346,7 +337,6 @@
       propertyPath: m_Enabled
       value: 0
       objectReference: {fileID: 0}
->>>>>>> f1d9354b
     - target: {fileID: 5062375680936158898, guid: c460a76af7a3c56488e09d74501759fe,
         type: 3}
       propertyPath: m_Materials.Array.data[0]
@@ -512,8 +502,6 @@
       propertyPath: ReceptacleTriggerBoxes.Array.data[0]
       value: 
       objectReference: {fileID: 2613001211558549486}
-<<<<<<< HEAD
-=======
     - target: {fileID: 5062375682119575600, guid: c460a76af7a3c56488e09d74501759fe,
         type: 3}
       propertyPath: m_Enabled
@@ -529,7 +517,6 @@
       propertyPath: m_Enabled
       value: 0
       objectReference: {fileID: 0}
->>>>>>> f1d9354b
     m_RemovedComponents: []
   m_SourcePrefab: {fileID: 100100000, guid: c460a76af7a3c56488e09d74501759fe, type: 3}
 --- !u!1 &8071515790371297547 stripped
