%YAML 1.1
%TAG !u! tag:unity3d.com,2011:
--- !u!1001 &6737388639542037379
PrefabInstance:
  m_ObjectHideFlags: 0
  serializedVersion: 2
  m_Modification:
    m_TransformParent: {fileID: 0}
    m_Modifications:
    - target: {fileID: 716914191036670972, guid: 6dac12c9137689d46b53d570198ed2cf,
        type: 3}
      propertyPath: m_Name
      value: Shelving_Unit_324_1
      objectReference: {fileID: 0}
    - target: {fileID: 3475889809035180629, guid: 6dac12c9137689d46b53d570198ed2cf,
        type: 3}
      propertyPath: myParent
      value: 
      objectReference: {fileID: 7795660786092926996}
    - target: {fileID: 3475889809063070536, guid: 6dac12c9137689d46b53d570198ed2cf,
        type: 3}
      propertyPath: myParent
      value: 
      objectReference: {fileID: 7795660786133178633}
    - target: {fileID: 3475889809887652071, guid: 6dac12c9137689d46b53d570198ed2cf,
        type: 3}
      propertyPath: myParent
      value: 
      objectReference: {fileID: 7795660786985286310}
    - target: {fileID: 3475889809986690000, guid: 6dac12c9137689d46b53d570198ed2cf,
        type: 3}
      propertyPath: myParent
      value: 
      objectReference: {fileID: 7795660786820172177}
    - target: {fileID: 3475889810155508822, guid: 6dac12c9137689d46b53d570198ed2cf,
        type: 3}
      propertyPath: myParent
      value: 
      objectReference: {fileID: 7795660787255330327}
    - target: {fileID: 3475889810192181466, guid: 6dac12c9137689d46b53d570198ed2cf,
        type: 3}
      propertyPath: myParent
      value: 
      objectReference: {fileID: 7795660787285260955}
    - target: {fileID: 3475889810366743944, guid: 6dac12c9137689d46b53d570198ed2cf,
        type: 3}
      propertyPath: myParent
      value: 
      objectReference: {fileID: 7795660787430496201}
    - target: {fileID: 3476182616577929911, guid: 6dac12c9137689d46b53d570198ed2cf,
        type: 3}
      propertyPath: VisibilityPoints.Array.data[0]
      value: 
      objectReference: {fileID: 7798733765846267706}
    - target: {fileID: 3476182616577929911, guid: 6dac12c9137689d46b53d570198ed2cf,
        type: 3}
      propertyPath: VisibilityPoints.Array.data[1]
      value: 
      objectReference: {fileID: 7792908971855929736}
    - target: {fileID: 3476182616577929911, guid: 6dac12c9137689d46b53d570198ed2cf,
        type: 3}
      propertyPath: VisibilityPoints.Array.data[2]
      value: 
      objectReference: {fileID: 7792764197624292500}
    - target: {fileID: 3476182616577929911, guid: 6dac12c9137689d46b53d570198ed2cf,
        type: 3}
      propertyPath: VisibilityPoints.Array.data[3]
      value: 
      objectReference: {fileID: 7798713507989168386}
    - target: {fileID: 3476182616577929911, guid: 6dac12c9137689d46b53d570198ed2cf,
        type: 3}
      propertyPath: VisibilityPoints.Array.data[4]
      value: 
      objectReference: {fileID: 7792749631429407944}
    - target: {fileID: 3476182616577929911, guid: 6dac12c9137689d46b53d570198ed2cf,
        type: 3}
      propertyPath: VisibilityPoints.Array.data[5]
      value: 
      objectReference: {fileID: 7792511895411904470}
    - target: {fileID: 3476182616577929911, guid: 6dac12c9137689d46b53d570198ed2cf,
        type: 3}
      propertyPath: VisibilityPoints.Array.data[6]
      value: 
      objectReference: {fileID: 7792456768276877384}
    - target: {fileID: 3476182616577929911, guid: 6dac12c9137689d46b53d570198ed2cf,
        type: 3}
      propertyPath: VisibilityPoints.Array.data[7]
      value: 
      objectReference: {fileID: 7792887979931466908}
    - target: {fileID: 3476182616577929911, guid: 6dac12c9137689d46b53d570198ed2cf,
        type: 3}
      propertyPath: VisibilityPoints.Array.data[8]
      value: 
      objectReference: {fileID: 7798603958407576456}
    - target: {fileID: 3476182616577929911, guid: 6dac12c9137689d46b53d570198ed2cf,
        type: 3}
      propertyPath: ReceptacleTriggerBoxes.Array.data[0]
      value: 
      objectReference: {fileID: 7793498459804108436}
    - target: {fileID: 3476182616752456064, guid: 6dac12c9137689d46b53d570198ed2cf,
        type: 3}
      propertyPath: VisibilityPoints.Array.data[0]
      value: 
      objectReference: {fileID: 7798733766019810317}
    - target: {fileID: 3476182616752456064, guid: 6dac12c9137689d46b53d570198ed2cf,
        type: 3}
      propertyPath: VisibilityPoints.Array.data[1]
      value: 
      objectReference: {fileID: 7792908971748463295}
    - target: {fileID: 3476182616752456064, guid: 6dac12c9137689d46b53d570198ed2cf,
        type: 3}
      propertyPath: VisibilityPoints.Array.data[2]
      value: 
      objectReference: {fileID: 7792764197589211043}
    - target: {fileID: 3476182616752456064, guid: 6dac12c9137689d46b53d570198ed2cf,
        type: 3}
      propertyPath: VisibilityPoints.Array.data[3]
      value: 
      objectReference: {fileID: 7798713507823014453}
    - target: {fileID: 3476182616752456064, guid: 6dac12c9137689d46b53d570198ed2cf,
        type: 3}
      propertyPath: VisibilityPoints.Array.data[4]
      value: 
      objectReference: {fileID: 7792749631524243455}
    - target: {fileID: 3476182616752456064, guid: 6dac12c9137689d46b53d570198ed2cf,
        type: 3}
      propertyPath: VisibilityPoints.Array.data[5]
      value: 
      objectReference: {fileID: 7792511895317036257}
    - target: {fileID: 3476182616752456064, guid: 6dac12c9137689d46b53d570198ed2cf,
        type: 3}
      propertyPath: VisibilityPoints.Array.data[6]
      value: 
      objectReference: {fileID: 7792456768513352575}
    - target: {fileID: 3476182616752456064, guid: 6dac12c9137689d46b53d570198ed2cf,
        type: 3}
      propertyPath: VisibilityPoints.Array.data[7]
      value: 
      objectReference: {fileID: 7792887979832315819}
    - target: {fileID: 3476182616752456064, guid: 6dac12c9137689d46b53d570198ed2cf,
        type: 3}
      propertyPath: VisibilityPoints.Array.data[8]
      value: 
      objectReference: {fileID: 7798603958238202047}
    - target: {fileID: 3476182616752456064, guid: 6dac12c9137689d46b53d570198ed2cf,
        type: 3}
      propertyPath: ReceptacleTriggerBoxes.Array.data[0]
      value: 
      objectReference: {fileID: 7793498459839231395}
    - target: {fileID: 3476182616868770072, guid: 6dac12c9137689d46b53d570198ed2cf,
        type: 3}
      propertyPath: VisibilityPoints.Array.data[0]
      value: 
      objectReference: {fileID: 7798733765597353109}
    - target: {fileID: 3476182616868770072, guid: 6dac12c9137689d46b53d570198ed2cf,
        type: 3}
      propertyPath: VisibilityPoints.Array.data[1]
      value: 
      objectReference: {fileID: 7792908972171149863}
    - target: {fileID: 3476182616868770072, guid: 6dac12c9137689d46b53d570198ed2cf,
        type: 3}
      propertyPath: VisibilityPoints.Array.data[2]
      value: 
      objectReference: {fileID: 7792764196900112187}
    - target: {fileID: 3476182616868770072, guid: 6dac12c9137689d46b53d570198ed2cf,
        type: 3}
      propertyPath: VisibilityPoints.Array.data[3]
      value: 
      objectReference: {fileID: 7798713507169829549}
    - target: {fileID: 3476182616868770072, guid: 6dac12c9137689d46b53d570198ed2cf,
        type: 3}
      propertyPath: VisibilityPoints.Array.data[4]
      value: 
      objectReference: {fileID: 7792749632215177063}
    - target: {fileID: 3476182616868770072, guid: 6dac12c9137689d46b53d570198ed2cf,
        type: 3}
      propertyPath: VisibilityPoints.Array.data[5]
      value: 
      objectReference: {fileID: 7792511896272399481}
    - target: {fileID: 3476182616868770072, guid: 6dac12c9137689d46b53d570198ed2cf,
        type: 3}
      propertyPath: VisibilityPoints.Array.data[6]
      value: 
      objectReference: {fileID: 7792456769202123751}
    - target: {fileID: 3476182616868770072, guid: 6dac12c9137689d46b53d570198ed2cf,
        type: 3}
      propertyPath: VisibilityPoints.Array.data[7]
      value: 
      objectReference: {fileID: 7792887980789849907}
    - target: {fileID: 3476182616868770072, guid: 6dac12c9137689d46b53d570198ed2cf,
        type: 3}
      propertyPath: VisibilityPoints.Array.data[8]
      value: 
      objectReference: {fileID: 7798603957580634151}
    - target: {fileID: 3476182616868770072, guid: 6dac12c9137689d46b53d570198ed2cf,
        type: 3}
      propertyPath: ReceptacleTriggerBoxes.Array.data[0]
      value: 
      objectReference: {fileID: 7793498458919773499}
    - target: {fileID: 3476182616899723269, guid: 6dac12c9137689d46b53d570198ed2cf,
        type: 3}
      propertyPath: VisibilityPoints.Array.data[0]
      value: 
      objectReference: {fileID: 7798733765629289864}
    - target: {fileID: 3476182616899723269, guid: 6dac12c9137689d46b53d570198ed2cf,
        type: 3}
      propertyPath: VisibilityPoints.Array.data[1]
      value: 
      objectReference: {fileID: 7792908972207158074}
    - target: {fileID: 3476182616899723269, guid: 6dac12c9137689d46b53d570198ed2cf,
        type: 3}
      propertyPath: VisibilityPoints.Array.data[2]
      value: 
      objectReference: {fileID: 7792764196872451622}
    - target: {fileID: 3476182616899723269, guid: 6dac12c9137689d46b53d570198ed2cf,
        type: 3}
      propertyPath: VisibilityPoints.Array.data[3]
      value: 
      objectReference: {fileID: 7798713507130504112}
    - target: {fileID: 3476182616899723269, guid: 6dac12c9137689d46b53d570198ed2cf,
        type: 3}
      propertyPath: VisibilityPoints.Array.data[4]
      value: 
      objectReference: {fileID: 7792749632183215738}
    - target: {fileID: 3476182616899723269, guid: 6dac12c9137689d46b53d570198ed2cf,
        type: 3}
      propertyPath: VisibilityPoints.Array.data[5]
      value: 
      objectReference: {fileID: 7792511896304328036}
    - target: {fileID: 3476182616899723269, guid: 6dac12c9137689d46b53d570198ed2cf,
        type: 3}
      propertyPath: VisibilityPoints.Array.data[6]
      value: 
      objectReference: {fileID: 7792456769162871546}
    - target: {fileID: 3476182616899723269, guid: 6dac12c9137689d46b53d570198ed2cf,
        type: 3}
      propertyPath: VisibilityPoints.Array.data[7]
      value: 
      objectReference: {fileID: 7792887980817395246}
    - target: {fileID: 3476182616899723269, guid: 6dac12c9137689d46b53d570198ed2cf,
        type: 3}
      propertyPath: VisibilityPoints.Array.data[8]
      value: 
      objectReference: {fileID: 7798603957553031482}
    - target: {fileID: 3476182616899723269, guid: 6dac12c9137689d46b53d570198ed2cf,
        type: 3}
      propertyPath: ReceptacleTriggerBoxes.Array.data[0]
      value: 
      objectReference: {fileID: 7793498458947343398}
    - target: {fileID: 3476182617888699018, guid: 6dac12c9137689d46b53d570198ed2cf,
        type: 3}
      propertyPath: VisibilityPoints.Array.data[0]
      value: 
      objectReference: {fileID: 7798733764472551175}
    - target: {fileID: 3476182617888699018, guid: 6dac12c9137689d46b53d570198ed2cf,
        type: 3}
      propertyPath: VisibilityPoints.Array.data[1]
      value: 
      objectReference: {fileID: 7792908971014758837}
    - target: {fileID: 3476182617888699018, guid: 6dac12c9137689d46b53d570198ed2cf,
        type: 3}
      propertyPath: VisibilityPoints.Array.data[2]
      value: 
      objectReference: {fileID: 7792764195780453545}
    - target: {fileID: 3476182617888699018, guid: 6dac12c9137689d46b53d570198ed2cf,
        type: 3}
      propertyPath: VisibilityPoints.Array.data[3]
      value: 
      objectReference: {fileID: 7798713508289012031}
    - target: {fileID: 3476182617888699018, guid: 6dac12c9137689d46b53d570198ed2cf,
        type: 3}
      propertyPath: VisibilityPoints.Array.data[4]
      value: 
      objectReference: {fileID: 7792749633339438325}
    - target: {fileID: 3476182617888699018, guid: 6dac12c9137689d46b53d570198ed2cf,
        type: 3}
      propertyPath: VisibilityPoints.Array.data[5]
      value: 
      objectReference: {fileID: 7792511895112454123}
    - target: {fileID: 3476182617888699018, guid: 6dac12c9137689d46b53d570198ed2cf,
        type: 3}
      propertyPath: VisibilityPoints.Array.data[6]
      value: 
      objectReference: {fileID: 7792456770187432053}
    - target: {fileID: 3476182617888699018, guid: 6dac12c9137689d46b53d570198ed2cf,
        type: 3}
      propertyPath: VisibilityPoints.Array.data[7]
      value: 
      objectReference: {fileID: 7792887979627691169}
    - target: {fileID: 3476182617888699018, guid: 6dac12c9137689d46b53d570198ed2cf,
        type: 3}
      propertyPath: VisibilityPoints.Array.data[8]
      value: 
      objectReference: {fileID: 7798603958711352245}
    - target: {fileID: 3476182617888699018, guid: 6dac12c9137689d46b53d570198ed2cf,
        type: 3}
      propertyPath: ReceptacleTriggerBoxes.Array.data[0]
      value: 
      objectReference: {fileID: 7793498460036712105}
    - target: {fileID: 3476182617927912966, guid: 6dac12c9137689d46b53d570198ed2cf,
        type: 3}
      propertyPath: VisibilityPoints.Array.data[0]
      value: 
      objectReference: {fileID: 7798733764508814219}
    - target: {fileID: 3476182617927912966, guid: 6dac12c9137689d46b53d570198ed2cf,
        type: 3}
      propertyPath: VisibilityPoints.Array.data[1]
      value: 
      objectReference: {fileID: 7792908971044871481}
    - target: {fileID: 3476182617927912966, guid: 6dac12c9137689d46b53d570198ed2cf,
        type: 3}
      propertyPath: VisibilityPoints.Array.data[2]
      value: 
      objectReference: {fileID: 7792764195744765989}
    - target: {fileID: 3476182617927912966, guid: 6dac12c9137689d46b53d570198ed2cf,
        type: 3}
      propertyPath: VisibilityPoints.Array.data[3]
      value: 
      objectReference: {fileID: 7798713508258176435}
    - target: {fileID: 3476182617927912966, guid: 6dac12c9137689d46b53d570198ed2cf,
        type: 3}
      propertyPath: VisibilityPoints.Array.data[4]
      value: 
      objectReference: {fileID: 7792749633303677049}
    - target: {fileID: 3476182617927912966, guid: 6dac12c9137689d46b53d570198ed2cf,
        type: 3}
      propertyPath: VisibilityPoints.Array.data[5]
      value: 
      objectReference: {fileID: 7792511895150310247}
    - target: {fileID: 3476182617927912966, guid: 6dac12c9137689d46b53d570198ed2cf,
        type: 3}
      propertyPath: VisibilityPoints.Array.data[6]
      value: 
      objectReference: {fileID: 7792456770156473593}
    - target: {fileID: 3476182617927912966, guid: 6dac12c9137689d46b53d570198ed2cf,
        type: 3}
      propertyPath: VisibilityPoints.Array.data[7]
      value: 
      objectReference: {fileID: 7792887979663491117}
    - target: {fileID: 3476182617927912966, guid: 6dac12c9137689d46b53d570198ed2cf,
        type: 3}
      propertyPath: VisibilityPoints.Array.data[8]
      value: 
      objectReference: {fileID: 7798603958673360697}
    - target: {fileID: 3476182617927912966, guid: 6dac12c9137689d46b53d570198ed2cf,
        type: 3}
      propertyPath: VisibilityPoints.Array.data[9]
      value: 
      objectReference: {fileID: 104633350418092385}
    - target: {fileID: 3476182617927912966, guid: 6dac12c9137689d46b53d570198ed2cf,
        type: 3}
      propertyPath: VisibilityPoints.Array.data[10]
      value: 
      objectReference: {fileID: 104633349634894542}
    - target: {fileID: 3476182617927912966, guid: 6dac12c9137689d46b53d570198ed2cf,
        type: 3}
      propertyPath: VisibilityPoints.Array.data[11]
      value: 
      objectReference: {fileID: 104633350272329182}
    - target: {fileID: 3476182617927912966, guid: 6dac12c9137689d46b53d570198ed2cf,
        type: 3}
      propertyPath: VisibilityPoints.Array.data[12]
      value: 
      objectReference: {fileID: 104633350777783780}
    - target: {fileID: 3476182617927912966, guid: 6dac12c9137689d46b53d570198ed2cf,
        type: 3}
      propertyPath: VisibilityPoints.Array.data[13]
      value: 
      objectReference: {fileID: 104633351040206236}
    - target: {fileID: 3476182617927912966, guid: 6dac12c9137689d46b53d570198ed2cf,
        type: 3}
      propertyPath: VisibilityPoints.Array.data[14]
      value: 
      objectReference: {fileID: 104633351081709813}
    - target: {fileID: 3476182617927912966, guid: 6dac12c9137689d46b53d570198ed2cf,
        type: 3}
      propertyPath: VisibilityPoints.Array.data[15]
      value: 
      objectReference: {fileID: 104633351116662507}
    - target: {fileID: 3476182617927912966, guid: 6dac12c9137689d46b53d570198ed2cf,
        type: 3}
      propertyPath: VisibilityPoints.Array.data[16]
      value: 
      objectReference: {fileID: 104633349934771853}
    - target: {fileID: 3476182617927912966, guid: 6dac12c9137689d46b53d570198ed2cf,
        type: 3}
      propertyPath: VisibilityPoints.Array.data[17]
      value: 
      objectReference: {fileID: 104633350127318514}
    - target: {fileID: 3476182617927912966, guid: 6dac12c9137689d46b53d570198ed2cf,
        type: 3}
      propertyPath: ReceptacleTriggerBoxes.Array.data[0]
      value: 
      objectReference: {fileID: 7793498460075162149}
    - target: {fileID: 3476182618231037912, guid: 6dac12c9137689d46b53d570198ed2cf,
        type: 3}
      propertyPath: VisibilityPoints.Array.data[0]
      value: 
      objectReference: {fileID: 7798733764293810773}
    - target: {fileID: 3476182618231037912, guid: 6dac12c9137689d46b53d570198ed2cf,
        type: 3}
      propertyPath: VisibilityPoints.Array.data[1]
      value: 
      objectReference: {fileID: 7792908971410640103}
    - target: {fileID: 3476182618231037912, guid: 6dac12c9137689d46b53d570198ed2cf,
        type: 3}
      propertyPath: VisibilityPoints.Array.data[2]
      value: 
      objectReference: {fileID: 7792764196055714299}
    - target: {fileID: 3476182618231037912, guid: 6dac12c9137689d46b53d570198ed2cf,
        type: 3}
      propertyPath: VisibilityPoints.Array.data[3]
      value: 
      objectReference: {fileID: 7798713508466756717}
    - target: {fileID: 3476182618231037912, guid: 6dac12c9137689d46b53d570198ed2cf,
        type: 3}
      propertyPath: VisibilityPoints.Array.data[4]
      value: 
      objectReference: {fileID: 7792749632981326247}
    - target: {fileID: 3476182618231037912, guid: 6dac12c9137689d46b53d570198ed2cf,
        type: 3}
      propertyPath: VisibilityPoints.Array.data[5]
      value: 
      objectReference: {fileID: 7792511894967280313}
    - target: {fileID: 3476182618231037912, guid: 6dac12c9137689d46b53d570198ed2cf,
        type: 3}
      propertyPath: VisibilityPoints.Array.data[6]
      value: 
      objectReference: {fileID: 7792456769962573095}
    - target: {fileID: 3476182618231037912, guid: 6dac12c9137689d46b53d570198ed2cf,
        type: 3}
      propertyPath: VisibilityPoints.Array.data[7]
      value: 
      objectReference: {fileID: 7792887979486630387}
    - target: {fileID: 3476182618231037912, guid: 6dac12c9137689d46b53d570198ed2cf,
        type: 3}
      propertyPath: VisibilityPoints.Array.data[8]
      value: 
      objectReference: {fileID: 7798603958885881575}
    - target: {fileID: 3476182618231037912, guid: 6dac12c9137689d46b53d570198ed2cf,
        type: 3}
      propertyPath: ReceptacleTriggerBoxes.Array.data[0]
      value: 
      objectReference: {fileID: 7793498460298292219}
<<<<<<< HEAD
    - target: {fileID: 3749171595607970196, guid: 6dac12c9137689d46b53d570198ed2cf,
        type: 3}
      propertyPath: BoundingBox
      value: 
      objectReference: {fileID: 104633349918816487}
    - target: {fileID: 3749171595607970196, guid: 6dac12c9137689d46b53d570198ed2cf,
        type: 3}
      propertyPath: MyColliders.Array.data[0]
      value: 
      objectReference: {fileID: 104633350533811547}
    - target: {fileID: 3749171595607970196, guid: 6dac12c9137689d46b53d570198ed2cf,
        type: 3}
      propertyPath: MyColliders.Array.data[1]
      value: 
      objectReference: {fileID: 104633349485203622}
    - target: {fileID: 3749171595607970196, guid: 6dac12c9137689d46b53d570198ed2cf,
        type: 3}
      propertyPath: MyColliders.Array.data[2]
      value: 
      objectReference: {fileID: 104633349400863821}
    - target: {fileID: 3749171595607970196, guid: 6dac12c9137689d46b53d570198ed2cf,
        type: 3}
      propertyPath: MyColliders.Array.data[3]
      value: 
      objectReference: {fileID: 104633349520878036}
    - target: {fileID: 3749171595607970196, guid: 6dac12c9137689d46b53d570198ed2cf,
        type: 3}
      propertyPath: MyColliders.Array.data[4]
      value: 
      objectReference: {fileID: 104633350917568856}
    - target: {fileID: 3749171595607970196, guid: 6dac12c9137689d46b53d570198ed2cf,
        type: 3}
      propertyPath: MyColliders.Array.data[5]
      value: 
      objectReference: {fileID: 104633349740663295}
    - target: {fileID: 3749171595607970196, guid: 6dac12c9137689d46b53d570198ed2cf,
        type: 3}
      propertyPath: MyColliders.Array.data[6]
      value: 
      objectReference: {fileID: 104633350269576134}
    - target: {fileID: 3749171595607970196, guid: 6dac12c9137689d46b53d570198ed2cf,
        type: 3}
      propertyPath: MyColliders.Array.data[7]
      value: 
      objectReference: {fileID: 104633350644040582}
    - target: {fileID: 3749171595607970196, guid: 6dac12c9137689d46b53d570198ed2cf,
        type: 3}
      propertyPath: MyColliders.Array.data[8]
      value: 
      objectReference: {fileID: 104633350661093841}
    - target: {fileID: 3749171595607970196, guid: 6dac12c9137689d46b53d570198ed2cf,
        type: 3}
      propertyPath: VisibilityPoints.Array.data[0]
      value: 
      objectReference: {fileID: 104633349042327362}
=======
    - target: {fileID: 3579107364975553597, guid: 6dac12c9137689d46b53d570198ed2cf,
        type: 3}
      propertyPath: m_Enabled
      value: 0
      objectReference: {fileID: 0}
>>>>>>> f1d9354b
    - target: {fileID: 3749171595607970196, guid: 6dac12c9137689d46b53d570198ed2cf,
        type: 3}
      propertyPath: BoundingBox
      value: 
<<<<<<< HEAD
      objectReference: {fileID: 104633350744258364}
=======
      objectReference: {fileID: 104633349918816487}
>>>>>>> f1d9354b
    - target: {fileID: 3749171595607970196, guid: 6dac12c9137689d46b53d570198ed2cf,
        type: 3}
      propertyPath: MyColliders.Array.data[0]
      value: 
<<<<<<< HEAD
      objectReference: {fileID: 104633349710976720}
=======
      objectReference: {fileID: 104633350533811547}
>>>>>>> f1d9354b
    - target: {fileID: 3749171595607970196, guid: 6dac12c9137689d46b53d570198ed2cf,
        type: 3}
      propertyPath: MyColliders.Array.data[1]
      value: 
<<<<<<< HEAD
      objectReference: {fileID: 104633350603381782}
=======
      objectReference: {fileID: 104633349485203622}
>>>>>>> f1d9354b
    - target: {fileID: 3749171595607970196, guid: 6dac12c9137689d46b53d570198ed2cf,
        type: 3}
      propertyPath: MyColliders.Array.data[2]
      value: 
<<<<<<< HEAD
      objectReference: {fileID: 104633350990692341}
=======
      objectReference: {fileID: 104633349400863821}
>>>>>>> f1d9354b
    - target: {fileID: 3749171595607970196, guid: 6dac12c9137689d46b53d570198ed2cf,
        type: 3}
      propertyPath: MyColliders.Array.data[3]
      value: 
<<<<<<< HEAD
      objectReference: {fileID: 104633351040441059}
=======
      objectReference: {fileID: 104633349520878036}
>>>>>>> f1d9354b
    - target: {fileID: 3749171595607970196, guid: 6dac12c9137689d46b53d570198ed2cf,
        type: 3}
      propertyPath: MyColliders.Array.data[4]
      value: 
<<<<<<< HEAD
      objectReference: {fileID: 104633350461950998}
=======
      objectReference: {fileID: 104633350917568856}
>>>>>>> f1d9354b
    - target: {fileID: 3749171595607970196, guid: 6dac12c9137689d46b53d570198ed2cf,
        type: 3}
      propertyPath: MyColliders.Array.data[5]
      value: 
<<<<<<< HEAD
      objectReference: {fileID: 104633350094271284}
=======
      objectReference: {fileID: 104633349740663295}
>>>>>>> f1d9354b
    - target: {fileID: 3749171595607970196, guid: 6dac12c9137689d46b53d570198ed2cf,
        type: 3}
      propertyPath: MyColliders.Array.data[6]
      value: 
<<<<<<< HEAD
      objectReference: {fileID: 104633351153461932}
    - target: {fileID: 3749171595607970196, guid: 6dac12c9137689d46b53d570198ed2cf,
        type: 3}
      propertyPath: VisibilityPoints.Array.data[9]
      value: 
      objectReference: {fileID: 104633349073524908}
    - target: {fileID: 3749171595607970196, guid: 6dac12c9137689d46b53d570198ed2cf,
        type: 3}
      propertyPath: VisibilityPoints.Array.data[10]
      value: 
      objectReference: {fileID: 104633350415183161}
=======
      objectReference: {fileID: 104633350269576134}
    - target: {fileID: 3749171595607970196, guid: 6dac12c9137689d46b53d570198ed2cf,
        type: 3}
      propertyPath: MyColliders.Array.data[7]
      value: 
      objectReference: {fileID: 104633350644040582}
    - target: {fileID: 3749171595607970196, guid: 6dac12c9137689d46b53d570198ed2cf,
        type: 3}
      propertyPath: MyColliders.Array.data[8]
      value: 
      objectReference: {fileID: 104633350661093841}
>>>>>>> f1d9354b
    - target: {fileID: 3749171595607970196, guid: 6dac12c9137689d46b53d570198ed2cf,
        type: 3}
      propertyPath: VisibilityPoints.Array.data[11]
      value: 
<<<<<<< HEAD
      objectReference: {fileID: 104633351142604288}
=======
      objectReference: {fileID: 104633349042327362}
>>>>>>> f1d9354b
    - target: {fileID: 3749171595607970196, guid: 6dac12c9137689d46b53d570198ed2cf,
        type: 3}
      propertyPath: VisibilityPoints.Array.data[12]
      value: 
<<<<<<< HEAD
      objectReference: {fileID: 104633349475807584}
=======
      objectReference: {fileID: 104633350744258364}
>>>>>>> f1d9354b
    - target: {fileID: 3749171595607970196, guid: 6dac12c9137689d46b53d570198ed2cf,
        type: 3}
      propertyPath: VisibilityPoints.Array.data[13]
      value: 
<<<<<<< HEAD
      objectReference: {fileID: 104633350439708434}
=======
      objectReference: {fileID: 104633349710976720}
>>>>>>> f1d9354b
    - target: {fileID: 3749171595607970196, guid: 6dac12c9137689d46b53d570198ed2cf,
        type: 3}
      propertyPath: VisibilityPoints.Array.data[14]
      value: 
<<<<<<< HEAD
      objectReference: {fileID: 104633349347527147}
=======
      objectReference: {fileID: 104633350603381782}
>>>>>>> f1d9354b
    - target: {fileID: 3749171595607970196, guid: 6dac12c9137689d46b53d570198ed2cf,
        type: 3}
      propertyPath: VisibilityPoints.Array.data[15]
      value: 
<<<<<<< HEAD
      objectReference: {fileID: 104633350911257217}
    - target: {fileID: 3749171595607970196, guid: 6dac12c9137689d46b53d570198ed2cf,
        type: 3}
      propertyPath: VisibilityPoints.Array.data[16]
      value: 
      objectReference: {fileID: 104633350561955321}
=======
      objectReference: {fileID: 104633350990692341}
    - target: {fileID: 3749171595607970196, guid: 6dac12c9137689d46b53d570198ed2cf,
        type: 3}
      propertyPath: VisibilityPoints.Array.data[5]
      value: 
      objectReference: {fileID: 104633351040441059}
>>>>>>> f1d9354b
    - target: {fileID: 3749171595607970196, guid: 6dac12c9137689d46b53d570198ed2cf,
        type: 3}
      propertyPath: VisibilityPoints.Array.data[17]
      value: 
<<<<<<< HEAD
      objectReference: {fileID: 104633350073658683}
=======
      objectReference: {fileID: 104633350461950998}
>>>>>>> f1d9354b
    - target: {fileID: 3749171595607970196, guid: 6dac12c9137689d46b53d570198ed2cf,
        type: 3}
      propertyPath: VisibilityPoints.Array.data[18]
      value: 
<<<<<<< HEAD
      objectReference: {fileID: 104633350802117855}
=======
      objectReference: {fileID: 104633350094271284}
>>>>>>> f1d9354b
    - target: {fileID: 3749171595607970196, guid: 6dac12c9137689d46b53d570198ed2cf,
        type: 3}
      propertyPath: VisibilityPoints.Array.data[19]
      value: 
<<<<<<< HEAD
      objectReference: {fileID: 104633349729778594}
    - target: {fileID: 3749171595607970196, guid: 6dac12c9137689d46b53d570198ed2cf,
        type: 3}
      propertyPath: VisibilityPoints.Array.data[20]
      value: 
      objectReference: {fileID: 104633349304302430}
    - target: {fileID: 3749171595607970196, guid: 6dac12c9137689d46b53d570198ed2cf,
        type: 3}
      propertyPath: VisibilityPoints.Array.data[21]
      value: 
      objectReference: {fileID: 104633350878243632}
    - target: {fileID: 3749171595607970196, guid: 6dac12c9137689d46b53d570198ed2cf,
        type: 3}
      propertyPath: VisibilityPoints.Array.data[22]
      value: 
      objectReference: {fileID: 104633349736096437}
    - target: {fileID: 3749171595607970196, guid: 6dac12c9137689d46b53d570198ed2cf,
        type: 3}
      propertyPath: VisibilityPoints.Array.data[23]
      value: 
      objectReference: {fileID: 104633350699626108}
    - target: {fileID: 3749171595607970196, guid: 6dac12c9137689d46b53d570198ed2cf,
        type: 3}
      propertyPath: VisibilityPoints.Array.data[24]
      value: 
      objectReference: {fileID: 104633350194189359}
    - target: {fileID: 3749171595607970196, guid: 6dac12c9137689d46b53d570198ed2cf,
        type: 3}
      propertyPath: VisibilityPoints.Array.data[25]
      value: 
      objectReference: {fileID: 104633349459797105}
    - target: {fileID: 3749171595607970196, guid: 6dac12c9137689d46b53d570198ed2cf,
        type: 3}
      propertyPath: VisibilityPoints.Array.data[26]
      value: 
      objectReference: {fileID: 104633350491887974}
    - target: {fileID: 3749171595607970196, guid: 6dac12c9137689d46b53d570198ed2cf,
        type: 3}
      propertyPath: VisibilityPoints.Array.data[27]
      value: 
      objectReference: {fileID: 104633350608804312}
    - target: {fileID: 3749171595607970196, guid: 6dac12c9137689d46b53d570198ed2cf,
        type: 3}
      propertyPath: VisibilityPoints.Array.data[28]
      value: 
      objectReference: {fileID: 104633350600830154}
    - target: {fileID: 3749171595607970196, guid: 6dac12c9137689d46b53d570198ed2cf,
        type: 3}
      propertyPath: VisibilityPoints.Array.data[29]
      value: 
      objectReference: {fileID: 104633350390749434}
    - target: {fileID: 3749171595607970196, guid: 6dac12c9137689d46b53d570198ed2cf,
        type: 3}
      propertyPath: VisibilityPoints.Array.data[30]
      value: 
      objectReference: {fileID: 104633350398794073}
    - target: {fileID: 3749171595607970196, guid: 6dac12c9137689d46b53d570198ed2cf,
        type: 3}
      propertyPath: VisibilityPoints.Array.data[31]
      value: 
      objectReference: {fileID: 104633349610462620}
    - target: {fileID: 3749171595607970196, guid: 6dac12c9137689d46b53d570198ed2cf,
        type: 3}
      propertyPath: VisibilityPoints.Array.data[32]
      value: 
      objectReference: {fileID: 104633350008458732}
    - target: {fileID: 3749171595607970196, guid: 6dac12c9137689d46b53d570198ed2cf,
        type: 3}
      propertyPath: VisibilityPoints.Array.data[33]
      value: 
      objectReference: {fileID: 104633350814009044}
    - target: {fileID: 3749171595607970196, guid: 6dac12c9137689d46b53d570198ed2cf,
        type: 3}
      propertyPath: VisibilityPoints.Array.data[34]
      value: 
      objectReference: {fileID: 104633350012899962}
    - target: {fileID: 3749171595607970196, guid: 6dac12c9137689d46b53d570198ed2cf,
        type: 3}
      propertyPath: VisibilityPoints.Array.data[35]
      value: 
      objectReference: {fileID: 104633350407032668}
    - target: {fileID: 3749171595607970196, guid: 6dac12c9137689d46b53d570198ed2cf,
        type: 3}
      propertyPath: VisibilityPoints.Array.data[36]
      value: 
      objectReference: {fileID: 104633350752307607}
    - target: {fileID: 3749171595607970196, guid: 6dac12c9137689d46b53d570198ed2cf,
        type: 3}
      propertyPath: VisibilityPoints.Array.data[37]
      value: 
      objectReference: {fileID: 104633349337232719}
    - target: {fileID: 3749171595607970196, guid: 6dac12c9137689d46b53d570198ed2cf,
        type: 3}
      propertyPath: VisibilityPoints.Array.data[38]
      value: 
      objectReference: {fileID: 104633349221859580}
    - target: {fileID: 3749171595607970196, guid: 6dac12c9137689d46b53d570198ed2cf,
        type: 3}
      propertyPath: VisibilityPoints.Array.data[39]
      value: 
      objectReference: {fileID: 104633349420365292}
    - target: {fileID: 8749139045509956851, guid: 6dac12c9137689d46b53d570198ed2cf,
        type: 3}
      propertyPath: m_RootOrder
      value: 0
      objectReference: {fileID: 0}
    - target: {fileID: 8749139045509956851, guid: 6dac12c9137689d46b53d570198ed2cf,
        type: 3}
      propertyPath: m_LocalPosition.y
      value: 0
      objectReference: {fileID: 0}
    - target: {fileID: 8749139045509956851, guid: 6dac12c9137689d46b53d570198ed2cf,
        type: 3}
      propertyPath: m_LocalPosition.z
      value: 0
      objectReference: {fileID: 0}
    - target: {fileID: 8749139045509956851, guid: 6dac12c9137689d46b53d570198ed2cf,
        type: 3}
=======
      objectReference: {fileID: 104633351153461932}
    - target: {fileID: 3749171595607970196, guid: 6dac12c9137689d46b53d570198ed2cf,
        type: 3}
      propertyPath: VisibilityPoints.Array.data[9]
      value: 
      objectReference: {fileID: 104633349073524908}
    - target: {fileID: 3749171595607970196, guid: 6dac12c9137689d46b53d570198ed2cf,
        type: 3}
      propertyPath: VisibilityPoints.Array.data[10]
      value: 
      objectReference: {fileID: 104633350415183161}
    - target: {fileID: 3749171595607970196, guid: 6dac12c9137689d46b53d570198ed2cf,
        type: 3}
      propertyPath: VisibilityPoints.Array.data[11]
      value: 
      objectReference: {fileID: 104633351142604288}
    - target: {fileID: 3749171595607970196, guid: 6dac12c9137689d46b53d570198ed2cf,
        type: 3}
      propertyPath: VisibilityPoints.Array.data[12]
      value: 
      objectReference: {fileID: 104633349475807584}
    - target: {fileID: 3749171595607970196, guid: 6dac12c9137689d46b53d570198ed2cf,
        type: 3}
      propertyPath: VisibilityPoints.Array.data[13]
      value: 
      objectReference: {fileID: 104633350439708434}
    - target: {fileID: 3749171595607970196, guid: 6dac12c9137689d46b53d570198ed2cf,
        type: 3}
      propertyPath: VisibilityPoints.Array.data[14]
      value: 
      objectReference: {fileID: 104633349347527147}
    - target: {fileID: 3749171595607970196, guid: 6dac12c9137689d46b53d570198ed2cf,
        type: 3}
      propertyPath: VisibilityPoints.Array.data[15]
      value: 
      objectReference: {fileID: 104633350911257217}
    - target: {fileID: 3749171595607970196, guid: 6dac12c9137689d46b53d570198ed2cf,
        type: 3}
      propertyPath: VisibilityPoints.Array.data[16]
      value: 
      objectReference: {fileID: 104633350561955321}
    - target: {fileID: 3749171595607970196, guid: 6dac12c9137689d46b53d570198ed2cf,
        type: 3}
      propertyPath: VisibilityPoints.Array.data[17]
      value: 
      objectReference: {fileID: 104633350073658683}
    - target: {fileID: 3749171595607970196, guid: 6dac12c9137689d46b53d570198ed2cf,
        type: 3}
      propertyPath: VisibilityPoints.Array.data[18]
      value: 
      objectReference: {fileID: 104633350802117855}
    - target: {fileID: 3749171595607970196, guid: 6dac12c9137689d46b53d570198ed2cf,
        type: 3}
      propertyPath: VisibilityPoints.Array.data[19]
      value: 
      objectReference: {fileID: 104633349729778594}
    - target: {fileID: 3749171595607970196, guid: 6dac12c9137689d46b53d570198ed2cf,
        type: 3}
      propertyPath: VisibilityPoints.Array.data[20]
      value: 
      objectReference: {fileID: 104633349304302430}
    - target: {fileID: 3749171595607970196, guid: 6dac12c9137689d46b53d570198ed2cf,
        type: 3}
      propertyPath: VisibilityPoints.Array.data[21]
      value: 
      objectReference: {fileID: 104633350878243632}
    - target: {fileID: 3749171595607970196, guid: 6dac12c9137689d46b53d570198ed2cf,
        type: 3}
      propertyPath: VisibilityPoints.Array.data[22]
      value: 
      objectReference: {fileID: 104633349736096437}
    - target: {fileID: 3749171595607970196, guid: 6dac12c9137689d46b53d570198ed2cf,
        type: 3}
      propertyPath: VisibilityPoints.Array.data[23]
      value: 
      objectReference: {fileID: 104633350699626108}
    - target: {fileID: 3749171595607970196, guid: 6dac12c9137689d46b53d570198ed2cf,
        type: 3}
      propertyPath: VisibilityPoints.Array.data[24]
      value: 
      objectReference: {fileID: 104633350194189359}
    - target: {fileID: 3749171595607970196, guid: 6dac12c9137689d46b53d570198ed2cf,
        type: 3}
      propertyPath: VisibilityPoints.Array.data[25]
      value: 
      objectReference: {fileID: 104633349459797105}
    - target: {fileID: 3749171595607970196, guid: 6dac12c9137689d46b53d570198ed2cf,
        type: 3}
      propertyPath: VisibilityPoints.Array.data[26]
      value: 
      objectReference: {fileID: 104633350491887974}
    - target: {fileID: 3749171595607970196, guid: 6dac12c9137689d46b53d570198ed2cf,
        type: 3}
      propertyPath: VisibilityPoints.Array.data[27]
      value: 
      objectReference: {fileID: 104633350608804312}
    - target: {fileID: 3749171595607970196, guid: 6dac12c9137689d46b53d570198ed2cf,
        type: 3}
      propertyPath: VisibilityPoints.Array.data[28]
      value: 
      objectReference: {fileID: 104633350600830154}
    - target: {fileID: 3749171595607970196, guid: 6dac12c9137689d46b53d570198ed2cf,
        type: 3}
      propertyPath: VisibilityPoints.Array.data[29]
      value: 
      objectReference: {fileID: 104633350390749434}
    - target: {fileID: 3749171595607970196, guid: 6dac12c9137689d46b53d570198ed2cf,
        type: 3}
      propertyPath: VisibilityPoints.Array.data[30]
      value: 
      objectReference: {fileID: 104633350398794073}
    - target: {fileID: 3749171595607970196, guid: 6dac12c9137689d46b53d570198ed2cf,
        type: 3}
      propertyPath: VisibilityPoints.Array.data[31]
      value: 
      objectReference: {fileID: 104633349610462620}
    - target: {fileID: 3749171595607970196, guid: 6dac12c9137689d46b53d570198ed2cf,
        type: 3}
      propertyPath: VisibilityPoints.Array.data[32]
      value: 
      objectReference: {fileID: 104633350008458732}
    - target: {fileID: 3749171595607970196, guid: 6dac12c9137689d46b53d570198ed2cf,
        type: 3}
      propertyPath: VisibilityPoints.Array.data[33]
      value: 
      objectReference: {fileID: 104633350814009044}
    - target: {fileID: 3749171595607970196, guid: 6dac12c9137689d46b53d570198ed2cf,
        type: 3}
      propertyPath: VisibilityPoints.Array.data[34]
      value: 
      objectReference: {fileID: 104633350012899962}
    - target: {fileID: 3749171595607970196, guid: 6dac12c9137689d46b53d570198ed2cf,
        type: 3}
      propertyPath: VisibilityPoints.Array.data[35]
      value: 
      objectReference: {fileID: 104633350407032668}
    - target: {fileID: 3749171595607970196, guid: 6dac12c9137689d46b53d570198ed2cf,
        type: 3}
      propertyPath: VisibilityPoints.Array.data[36]
      value: 
      objectReference: {fileID: 104633350752307607}
    - target: {fileID: 3749171595607970196, guid: 6dac12c9137689d46b53d570198ed2cf,
        type: 3}
      propertyPath: VisibilityPoints.Array.data[37]
      value: 
      objectReference: {fileID: 104633349337232719}
    - target: {fileID: 3749171595607970196, guid: 6dac12c9137689d46b53d570198ed2cf,
        type: 3}
      propertyPath: VisibilityPoints.Array.data[38]
      value: 
      objectReference: {fileID: 104633349221859580}
    - target: {fileID: 3749171595607970196, guid: 6dac12c9137689d46b53d570198ed2cf,
        type: 3}
      propertyPath: VisibilityPoints.Array.data[39]
      value: 
      objectReference: {fileID: 104633349420365292}
    - target: {fileID: 5627881050798339409, guid: 6dac12c9137689d46b53d570198ed2cf,
        type: 3}
      propertyPath: m_Enabled
      value: 0
      objectReference: {fileID: 0}
    - target: {fileID: 5627881050798339411, guid: 6dac12c9137689d46b53d570198ed2cf,
        type: 3}
      propertyPath: m_Enabled
      value: 0
      objectReference: {fileID: 0}
    - target: {fileID: 5627881050798339413, guid: 6dac12c9137689d46b53d570198ed2cf,
        type: 3}
      propertyPath: m_Enabled
      value: 0
      objectReference: {fileID: 0}
    - target: {fileID: 5627881050798339415, guid: 6dac12c9137689d46b53d570198ed2cf,
        type: 3}
      propertyPath: m_Enabled
      value: 0
      objectReference: {fileID: 0}
    - target: {fileID: 5627881050798339417, guid: 6dac12c9137689d46b53d570198ed2cf,
        type: 3}
      propertyPath: m_Enabled
      value: 0
      objectReference: {fileID: 0}
    - target: {fileID: 5627881050798339419, guid: 6dac12c9137689d46b53d570198ed2cf,
        type: 3}
      propertyPath: m_Enabled
      value: 0
      objectReference: {fileID: 0}
    - target: {fileID: 8749139045509956851, guid: 6dac12c9137689d46b53d570198ed2cf,
        type: 3}
      propertyPath: m_RootOrder
      value: 0
      objectReference: {fileID: 0}
    - target: {fileID: 8749139045509956851, guid: 6dac12c9137689d46b53d570198ed2cf,
        type: 3}
      propertyPath: m_LocalPosition.x
      value: 0
      objectReference: {fileID: 0}
    - target: {fileID: 8749139045509956851, guid: 6dac12c9137689d46b53d570198ed2cf,
        type: 3}
      propertyPath: m_LocalPosition.y
      value: 0
      objectReference: {fileID: 0}
    - target: {fileID: 8749139045509956851, guid: 6dac12c9137689d46b53d570198ed2cf,
        type: 3}
      propertyPath: m_LocalPosition.z
      value: 0
      objectReference: {fileID: 0}
    - target: {fileID: 8749139045509956851, guid: 6dac12c9137689d46b53d570198ed2cf,
        type: 3}
      propertyPath: m_LocalRotation.w
      value: 1
      objectReference: {fileID: 0}
    - target: {fileID: 8749139045509956851, guid: 6dac12c9137689d46b53d570198ed2cf,
        type: 3}
      propertyPath: m_LocalRotation.x
      value: -0
      objectReference: {fileID: 0}
    - target: {fileID: 8749139045509956851, guid: 6dac12c9137689d46b53d570198ed2cf,
        type: 3}
      propertyPath: m_LocalRotation.y
      value: -0
      objectReference: {fileID: 0}
    - target: {fileID: 8749139045509956851, guid: 6dac12c9137689d46b53d570198ed2cf,
        type: 3}
      propertyPath: m_LocalRotation.z
      value: -0
      objectReference: {fileID: 0}
    - target: {fileID: 8749139045509956851, guid: 6dac12c9137689d46b53d570198ed2cf,
        type: 3}
>>>>>>> f1d9354b
      propertyPath: m_LocalEulerAnglesHint.x
      value: 0
      objectReference: {fileID: 0}
    - target: {fileID: 8749139045509956851, guid: 6dac12c9137689d46b53d570198ed2cf,
        type: 3}
      propertyPath: m_LocalEulerAnglesHint.y
      value: 0
      objectReference: {fileID: 0}
    - target: {fileID: 8749139045509956851, guid: 6dac12c9137689d46b53d570198ed2cf,
        type: 3}
      propertyPath: m_LocalEulerAnglesHint.z
      value: 0
      objectReference: {fileID: 0}
    m_RemovedComponents: []
  m_SourcePrefab: {fileID: 100100000, guid: 6dac12c9137689d46b53d570198ed2cf, type: 3}
--- !u!1 &7793498460075162149 stripped
GameObject:
  m_CorrespondingSourceObject: {fileID: 3578130570186764710, guid: 6dac12c9137689d46b53d570198ed2cf,
    type: 3}
  m_PrefabInstance: {fileID: 6737388639542037379}
  m_PrefabAsset: {fileID: 0}
--- !u!4 &7798733764508814219 stripped
Transform:
  m_CorrespondingSourceObject: {fileID: 3583361512640823304, guid: 6dac12c9137689d46b53d570198ed2cf,
    type: 3}
  m_PrefabInstance: {fileID: 6737388639542037379}
  m_PrefabAsset: {fileID: 0}
--- !u!4 &7792908971044871481 stripped
Transform:
  m_CorrespondingSourceObject: {fileID: 3577540558109955770, guid: 6dac12c9137689d46b53d570198ed2cf,
    type: 3}
  m_PrefabInstance: {fileID: 6737388639542037379}
  m_PrefabAsset: {fileID: 0}
--- !u!4 &7792764195744765989 stripped
Transform:
  m_CorrespondingSourceObject: {fileID: 3577396299224847270, guid: 6dac12c9137689d46b53d570198ed2cf,
    type: 3}
  m_PrefabInstance: {fileID: 6737388639542037379}
  m_PrefabAsset: {fileID: 0}
--- !u!4 &7798713508258176435 stripped
Transform:
  m_CorrespondingSourceObject: {fileID: 3583347808517953072, guid: 6dac12c9137689d46b53d570198ed2cf,
    type: 3}
  m_PrefabInstance: {fileID: 6737388639542037379}
  m_PrefabAsset: {fileID: 0}
--- !u!4 &7792749633303677049 stripped
Transform:
  m_CorrespondingSourceObject: {fileID: 3577383975170655226, guid: 6dac12c9137689d46b53d570198ed2cf,
    type: 3}
  m_PrefabInstance: {fileID: 6737388639542037379}
  m_PrefabAsset: {fileID: 0}
--- !u!4 &7792511895150310247 stripped
Transform:
  m_CorrespondingSourceObject: {fileID: 3577145689288177892, guid: 6dac12c9137689d46b53d570198ed2cf,
    type: 3}
  m_PrefabInstance: {fileID: 6737388639542037379}
  m_PrefabAsset: {fileID: 0}
--- !u!4 &7792456770156473593 stripped
Transform:
  m_CorrespondingSourceObject: {fileID: 3577086671161943930, guid: 6dac12c9137689d46b53d570198ed2cf,
    type: 3}
  m_PrefabInstance: {fileID: 6737388639542037379}
  m_PrefabAsset: {fileID: 0}
--- !u!4 &7792887979663491117 stripped
Transform:
  m_CorrespondingSourceObject: {fileID: 3577517341399239598, guid: 6dac12c9137689d46b53d570198ed2cf,
    type: 3}
  m_PrefabInstance: {fileID: 6737388639542037379}
  m_PrefabAsset: {fileID: 0}
--- !u!4 &7798603958673360697 stripped
Transform:
  m_CorrespondingSourceObject: {fileID: 3583237743532674234, guid: 6dac12c9137689d46b53d570198ed2cf,
    type: 3}
  m_PrefabInstance: {fileID: 6737388639542037379}
  m_PrefabAsset: {fileID: 0}
--- !u!4 &104633350418092385 stripped
Transform:
  m_CorrespondingSourceObject: {fileID: 6697899652340226786, guid: 6dac12c9137689d46b53d570198ed2cf,
    type: 3}
  m_PrefabInstance: {fileID: 6737388639542037379}
  m_PrefabAsset: {fileID: 0}
--- !u!4 &104633349634894542 stripped
Transform:
  m_CorrespondingSourceObject: {fileID: 6697899653045838157, guid: 6dac12c9137689d46b53d570198ed2cf,
    type: 3}
  m_PrefabInstance: {fileID: 6737388639542037379}
  m_PrefabAsset: {fileID: 0}
--- !u!4 &104633350272329182 stripped
Transform:
  m_CorrespondingSourceObject: {fileID: 6697899652475514461, guid: 6dac12c9137689d46b53d570198ed2cf,
    type: 3}
  m_PrefabInstance: {fileID: 6737388639542037379}
  m_PrefabAsset: {fileID: 0}
--- !u!4 &104633350777783780 stripped
Transform:
  m_CorrespondingSourceObject: {fileID: 6697899651911323239, guid: 6dac12c9137689d46b53d570198ed2cf,
    type: 3}
  m_PrefabInstance: {fileID: 6737388639542037379}
  m_PrefabAsset: {fileID: 0}
--- !u!4 &104633351040206236 stripped
Transform:
  m_CorrespondingSourceObject: {fileID: 6697899651649949215, guid: 6dac12c9137689d46b53d570198ed2cf,
    type: 3}
  m_PrefabInstance: {fileID: 6737388639542037379}
  m_PrefabAsset: {fileID: 0}
--- !u!4 &104633351081709813 stripped
Transform:
  m_CorrespondingSourceObject: {fileID: 6697899651674512246, guid: 6dac12c9137689d46b53d570198ed2cf,
    type: 3}
  m_PrefabInstance: {fileID: 6737388639542037379}
  m_PrefabAsset: {fileID: 0}
--- !u!4 &104633351116662507 stripped
Transform:
  m_CorrespondingSourceObject: {fileID: 6697899651574558056, guid: 6dac12c9137689d46b53d570198ed2cf,
    type: 3}
  m_PrefabInstance: {fileID: 6737388639542037379}
  m_PrefabAsset: {fileID: 0}
--- !u!4 &104633349934771853 stripped
Transform:
  m_CorrespondingSourceObject: {fileID: 6697899652813071630, guid: 6dac12c9137689d46b53d570198ed2cf,
    type: 3}
  m_PrefabInstance: {fileID: 6737388639542037379}
  m_PrefabAsset: {fileID: 0}
--- !u!4 &104633350127318514 stripped
Transform:
  m_CorrespondingSourceObject: {fileID: 6697899652564958833, guid: 6dac12c9137689d46b53d570198ed2cf,
    type: 3}
  m_PrefabInstance: {fileID: 6737388639542037379}
  m_PrefabAsset: {fileID: 0}
--- !u!1 &7795660787285260955 stripped
GameObject:
  m_CorrespondingSourceObject: {fileID: 3580295096101482776, guid: 6dac12c9137689d46b53d570198ed2cf,
    type: 3}
  m_PrefabInstance: {fileID: 6737388639542037379}
  m_PrefabAsset: {fileID: 0}
--- !u!1 &7793498460036712105 stripped
GameObject:
  m_CorrespondingSourceObject: {fileID: 3578130570148646186, guid: 6dac12c9137689d46b53d570198ed2cf,
    type: 3}
  m_PrefabInstance: {fileID: 6737388639542037379}
  m_PrefabAsset: {fileID: 0}
--- !u!4 &7798733764472551175 stripped
Transform:
  m_CorrespondingSourceObject: {fileID: 3583361512604761220, guid: 6dac12c9137689d46b53d570198ed2cf,
    type: 3}
  m_PrefabInstance: {fileID: 6737388639542037379}
  m_PrefabAsset: {fileID: 0}
--- !u!4 &7792908971014758837 stripped
Transform:
  m_CorrespondingSourceObject: {fileID: 3577540558080305718, guid: 6dac12c9137689d46b53d570198ed2cf,
    type: 3}
  m_PrefabInstance: {fileID: 6737388639542037379}
  m_PrefabAsset: {fileID: 0}
--- !u!4 &7792764195780453545 stripped
Transform:
  m_CorrespondingSourceObject: {fileID: 3577396299261521706, guid: 6dac12c9137689d46b53d570198ed2cf,
    type: 3}
  m_PrefabInstance: {fileID: 6737388639542037379}
  m_PrefabAsset: {fileID: 0}
--- !u!4 &7798713508289012031 stripped
Transform:
  m_CorrespondingSourceObject: {fileID: 3583347808548989628, guid: 6dac12c9137689d46b53d570198ed2cf,
    type: 3}
  m_PrefabInstance: {fileID: 6737388639542037379}
  m_PrefabAsset: {fileID: 0}
--- !u!4 &7792749633339438325 stripped
Transform:
  m_CorrespondingSourceObject: {fileID: 3577383975207272310, guid: 6dac12c9137689d46b53d570198ed2cf,
    type: 3}
  m_PrefabInstance: {fileID: 6737388639542037379}
  m_PrefabAsset: {fileID: 0}
--- !u!4 &7792511895112454123 stripped
Transform:
  m_CorrespondingSourceObject: {fileID: 3577145689249465448, guid: 6dac12c9137689d46b53d570198ed2cf,
    type: 3}
  m_PrefabInstance: {fileID: 6737388639542037379}
  m_PrefabAsset: {fileID: 0}
--- !u!4 &7792456770187432053 stripped
Transform:
  m_CorrespondingSourceObject: {fileID: 3577086671192841206, guid: 6dac12c9137689d46b53d570198ed2cf,
    type: 3}
  m_PrefabInstance: {fileID: 6737388639542037379}
  m_PrefabAsset: {fileID: 0}
--- !u!4 &7792887979627691169 stripped
Transform:
  m_CorrespondingSourceObject: {fileID: 3577517341362714402, guid: 6dac12c9137689d46b53d570198ed2cf,
    type: 3}
  m_PrefabInstance: {fileID: 6737388639542037379}
  m_PrefabAsset: {fileID: 0}
--- !u!4 &7798603958711352245 stripped
Transform:
  m_CorrespondingSourceObject: {fileID: 3583237743571251254, guid: 6dac12c9137689d46b53d570198ed2cf,
    type: 3}
  m_PrefabInstance: {fileID: 6737388639542037379}
  m_PrefabAsset: {fileID: 0}
--- !u!1 &7795660787430496201 stripped
GameObject:
  m_CorrespondingSourceObject: {fileID: 3580295095890173002, guid: 6dac12c9137689d46b53d570198ed2cf,
    type: 3}
  m_PrefabInstance: {fileID: 6737388639542037379}
  m_PrefabAsset: {fileID: 0}
--- !u!1 &7793498460298292219 stripped
GameObject:
  m_CorrespondingSourceObject: {fileID: 3578130569953140856, guid: 6dac12c9137689d46b53d570198ed2cf,
    type: 3}
  m_PrefabInstance: {fileID: 6737388639542037379}
  m_PrefabAsset: {fileID: 0}
--- !u!4 &7798733764293810773 stripped
Transform:
  m_CorrespondingSourceObject: {fileID: 3583361512849543638, guid: 6dac12c9137689d46b53d570198ed2cf,
    type: 3}
  m_PrefabInstance: {fileID: 6737388639542037379}
  m_PrefabAsset: {fileID: 0}
--- !u!4 &7792908971410640103 stripped
Transform:
  m_CorrespondingSourceObject: {fileID: 3577540557750470500, guid: 6dac12c9137689d46b53d570198ed2cf,
    type: 3}
  m_PrefabInstance: {fileID: 6737388639542037379}
  m_PrefabAsset: {fileID: 0}
--- !u!4 &7792764196055714299 stripped
Transform:
  m_CorrespondingSourceObject: {fileID: 3577396298920182392, guid: 6dac12c9137689d46b53d570198ed2cf,
    type: 3}
  m_PrefabInstance: {fileID: 6737388639542037379}
  m_PrefabAsset: {fileID: 0}
--- !u!4 &7798713508466756717 stripped
Transform:
  m_CorrespondingSourceObject: {fileID: 3583347808303073262, guid: 6dac12c9137689d46b53d570198ed2cf,
    type: 3}
  m_PrefabInstance: {fileID: 6737388639542037379}
  m_PrefabAsset: {fileID: 0}
--- !u!4 &7792749632981326247 stripped
Transform:
  m_CorrespondingSourceObject: {fileID: 3577383975499305508, guid: 6dac12c9137689d46b53d570198ed2cf,
    type: 3}
  m_PrefabInstance: {fileID: 6737388639542037379}
  m_PrefabAsset: {fileID: 0}
--- !u!4 &7792511894967280313 stripped
Transform:
  m_CorrespondingSourceObject: {fileID: 3577145689460713786, guid: 6dac12c9137689d46b53d570198ed2cf,
    type: 3}
  m_PrefabInstance: {fileID: 6737388639542037379}
  m_PrefabAsset: {fileID: 0}
--- !u!4 &7792456769962573095 stripped
Transform:
  m_CorrespondingSourceObject: {fileID: 3577086671349560996, guid: 6dac12c9137689d46b53d570198ed2cf,
    type: 3}
  m_PrefabInstance: {fileID: 6737388639542037379}
  m_PrefabAsset: {fileID: 0}
--- !u!4 &7792887979486630387 stripped
Transform:
  m_CorrespondingSourceObject: {fileID: 3577517341569817200, guid: 6dac12c9137689d46b53d570198ed2cf,
    type: 3}
  m_PrefabInstance: {fileID: 6737388639542037379}
  m_PrefabAsset: {fileID: 0}
--- !u!4 &7798603958885881575 stripped
Transform:
  m_CorrespondingSourceObject: {fileID: 3583237743330647396, guid: 6dac12c9137689d46b53d570198ed2cf,
    type: 3}
  m_PrefabInstance: {fileID: 6737388639542037379}
  m_PrefabAsset: {fileID: 0}
--- !u!1 &7795660786985286310 stripped
GameObject:
  m_CorrespondingSourceObject: {fileID: 3580295096334348581, guid: 6dac12c9137689d46b53d570198ed2cf,
    type: 3}
  m_PrefabInstance: {fileID: 6737388639542037379}
  m_PrefabAsset: {fileID: 0}
--- !u!1 &7793498459804108436 stripped
GameObject:
  m_CorrespondingSourceObject: {fileID: 3578130570448358679, guid: 6dac12c9137689d46b53d570198ed2cf,
    type: 3}
  m_PrefabInstance: {fileID: 6737388639542037379}
  m_PrefabAsset: {fileID: 0}
--- !u!4 &7798733765846267706 stripped
Transform:
  m_CorrespondingSourceObject: {fileID: 3583361511298153657, guid: 6dac12c9137689d46b53d570198ed2cf,
    type: 3}
  m_PrefabInstance: {fileID: 6737388639542037379}
  m_PrefabAsset: {fileID: 0}
--- !u!4 &7792908971855929736 stripped
Transform:
  m_CorrespondingSourceObject: {fileID: 3577540557306243595, guid: 6dac12c9137689d46b53d570198ed2cf,
    type: 3}
  m_PrefabInstance: {fileID: 6737388639542037379}
  m_PrefabAsset: {fileID: 0}
--- !u!4 &7792764197624292500 stripped
Transform:
  m_CorrespondingSourceObject: {fileID: 3577396297350573847, guid: 6dac12c9137689d46b53d570198ed2cf,
    type: 3}
  m_PrefabInstance: {fileID: 6737388639542037379}
  m_PrefabAsset: {fileID: 0}
--- !u!4 &7798713507989168386 stripped
Transform:
  m_CorrespondingSourceObject: {fileID: 3583347808781724289, guid: 6dac12c9137689d46b53d570198ed2cf,
    type: 3}
  m_PrefabInstance: {fileID: 6737388639542037379}
  m_PrefabAsset: {fileID: 0}
--- !u!4 &7792749631429407944 stripped
Transform:
  m_CorrespondingSourceObject: {fileID: 3577383977050193739, guid: 6dac12c9137689d46b53d570198ed2cf,
    type: 3}
  m_PrefabInstance: {fileID: 6737388639542037379}
  m_PrefabAsset: {fileID: 0}
--- !u!4 &7792511895411904470 stripped
Transform:
  m_CorrespondingSourceObject: {fileID: 3577145689017123925, guid: 6dac12c9137689d46b53d570198ed2cf,
    type: 3}
  m_PrefabInstance: {fileID: 6737388639542037379}
  m_PrefabAsset: {fileID: 0}
--- !u!4 &7792456768276877384 stripped
Transform:
  m_CorrespondingSourceObject: {fileID: 3577086673036286923, guid: 6dac12c9137689d46b53d570198ed2cf,
    type: 3}
  m_PrefabInstance: {fileID: 6737388639542037379}
  m_PrefabAsset: {fileID: 0}
--- !u!4 &7792887979931466908 stripped
Transform:
  m_CorrespondingSourceObject: {fileID: 3577517341126047519, guid: 6dac12c9137689d46b53d570198ed2cf,
    type: 3}
  m_PrefabInstance: {fileID: 6737388639542037379}
  m_PrefabAsset: {fileID: 0}
--- !u!4 &7798603958407576456 stripped
Transform:
  m_CorrespondingSourceObject: {fileID: 3583237743807918091, guid: 6dac12c9137689d46b53d570198ed2cf,
    type: 3}
  m_PrefabInstance: {fileID: 6737388639542037379}
  m_PrefabAsset: {fileID: 0}
--- !u!1 &7795660786133178633 stripped
GameObject:
  m_CorrespondingSourceObject: {fileID: 3580295097260888714, guid: 6dac12c9137689d46b53d570198ed2cf,
    type: 3}
  m_PrefabInstance: {fileID: 6737388639542037379}
  m_PrefabAsset: {fileID: 0}
--- !u!1 &7793498458919773499 stripped
GameObject:
  m_CorrespondingSourceObject: {fileID: 3578130571275038392, guid: 6dac12c9137689d46b53d570198ed2cf,
    type: 3}
  m_PrefabInstance: {fileID: 6737388639542037379}
  m_PrefabAsset: {fileID: 0}
--- !u!4 &7798733765597353109 stripped
Transform:
  m_CorrespondingSourceObject: {fileID: 3583361511485185814, guid: 6dac12c9137689d46b53d570198ed2cf,
    type: 3}
  m_PrefabInstance: {fileID: 6737388639542037379}
  m_PrefabAsset: {fileID: 0}
--- !u!4 &7792908972171149863 stripped
Transform:
  m_CorrespondingSourceObject: {fileID: 3577540556916558244, guid: 6dac12c9137689d46b53d570198ed2cf,
    type: 3}
  m_PrefabInstance: {fileID: 6737388639542037379}
  m_PrefabAsset: {fileID: 0}
--- !u!4 &7792764196900112187 stripped
Transform:
  m_CorrespondingSourceObject: {fileID: 3577396298136603832, guid: 6dac12c9137689d46b53d570198ed2cf,
    type: 3}
  m_PrefabInstance: {fileID: 6737388639542037379}
  m_PrefabAsset: {fileID: 0}
--- !u!4 &7798713507169829549 stripped
Transform:
  m_CorrespondingSourceObject: {fileID: 3583347809673398574, guid: 6dac12c9137689d46b53d570198ed2cf,
    type: 3}
  m_PrefabInstance: {fileID: 6737388639542037379}
  m_PrefabAsset: {fileID: 0}
--- !u!4 &7792749632215177063 stripped
Transform:
  m_CorrespondingSourceObject: {fileID: 3577383976326274276, guid: 6dac12c9137689d46b53d570198ed2cf,
    type: 3}
  m_PrefabInstance: {fileID: 6737388639542037379}
  m_PrefabAsset: {fileID: 0}
--- !u!4 &7792511896272399481 stripped
Transform:
  m_CorrespondingSourceObject: {fileID: 3577145688098973690, guid: 6dac12c9137689d46b53d570198ed2cf,
    type: 3}
  m_PrefabInstance: {fileID: 6737388639542037379}
  m_PrefabAsset: {fileID: 0}
--- !u!4 &7792456769202123751 stripped
Transform:
  m_CorrespondingSourceObject: {fileID: 3577086672183408740, guid: 6dac12c9137689d46b53d570198ed2cf,
    type: 3}
  m_PrefabInstance: {fileID: 6737388639542037379}
  m_PrefabAsset: {fileID: 0}
--- !u!4 &7792887980789849907 stripped
Transform:
  m_CorrespondingSourceObject: {fileID: 3577517340205782192, guid: 6dac12c9137689d46b53d570198ed2cf,
    type: 3}
  m_PrefabInstance: {fileID: 6737388639542037379}
  m_PrefabAsset: {fileID: 0}
--- !u!4 &7798603957580634151 stripped
Transform:
  m_CorrespondingSourceObject: {fileID: 3583237744692515748, guid: 6dac12c9137689d46b53d570198ed2cf,
    type: 3}
  m_PrefabInstance: {fileID: 6737388639542037379}
  m_PrefabAsset: {fileID: 0}
--- !u!1 &7795660786820172177 stripped
GameObject:
  m_CorrespondingSourceObject: {fileID: 3580295096575984146, guid: 6dac12c9137689d46b53d570198ed2cf,
    type: 3}
  m_PrefabInstance: {fileID: 6737388639542037379}
  m_PrefabAsset: {fileID: 0}
--- !u!1 &7793498459839231395 stripped
GameObject:
  m_CorrespondingSourceObject: {fileID: 3578130570353491488, guid: 6dac12c9137689d46b53d570198ed2cf,
    type: 3}
  m_PrefabInstance: {fileID: 6737388639542037379}
  m_PrefabAsset: {fileID: 0}
--- !u!4 &7798733766019810317 stripped
Transform:
  m_CorrespondingSourceObject: {fileID: 3583361511064817550, guid: 6dac12c9137689d46b53d570198ed2cf,
    type: 3}
  m_PrefabInstance: {fileID: 6737388639542037379}
  m_PrefabAsset: {fileID: 0}
--- !u!4 &7792908971748463295 stripped
Transform:
  m_CorrespondingSourceObject: {fileID: 3577540557337155900, guid: 6dac12c9137689d46b53d570198ed2cf,
    type: 3}
  m_PrefabInstance: {fileID: 6737388639542037379}
  m_PrefabAsset: {fileID: 0}
--- !u!4 &7792764197589211043 stripped
Transform:
  m_CorrespondingSourceObject: {fileID: 3577396297445415968, guid: 6dac12c9137689d46b53d570198ed2cf,
    type: 3}
  m_PrefabInstance: {fileID: 6737388639542037379}
  m_PrefabAsset: {fileID: 0}
--- !u!4 &7798713507823014453 stripped
Transform:
  m_CorrespondingSourceObject: {fileID: 3583347809022319030, guid: 6dac12c9137689d46b53d570198ed2cf,
    type: 3}
  m_PrefabInstance: {fileID: 6737388639542037379}
  m_PrefabAsset: {fileID: 0}
--- !u!4 &7792749631524243455 stripped
Transform:
  m_CorrespondingSourceObject: {fileID: 3577383977015102588, guid: 6dac12c9137689d46b53d570198ed2cf,
    type: 3}
  m_PrefabInstance: {fileID: 6737388639542037379}
  m_PrefabAsset: {fileID: 0}
--- !u!4 &7792511895317036257 stripped
Transform:
  m_CorrespondingSourceObject: {fileID: 3577145689052247906, guid: 6dac12c9137689d46b53d570198ed2cf,
    type: 3}
  m_PrefabInstance: {fileID: 6737388639542037379}
  m_PrefabAsset: {fileID: 0}
--- !u!4 &7792456768513352575 stripped
Transform:
  m_CorrespondingSourceObject: {fileID: 3577086672874268924, guid: 6dac12c9137689d46b53d570198ed2cf,
    type: 3}
  m_PrefabInstance: {fileID: 6737388639542037379}
  m_PrefabAsset: {fileID: 0}
--- !u!4 &7792887979832315819 stripped
Transform:
  m_CorrespondingSourceObject: {fileID: 3577517341165405224, guid: 6dac12c9137689d46b53d570198ed2cf,
    type: 3}
  m_PrefabInstance: {fileID: 6737388639542037379}
  m_PrefabAsset: {fileID: 0}
--- !u!4 &7798603958238202047 stripped
Transform:
  m_CorrespondingSourceObject: {fileID: 3583237744037036860, guid: 6dac12c9137689d46b53d570198ed2cf,
    type: 3}
  m_PrefabInstance: {fileID: 6737388639542037379}
  m_PrefabAsset: {fileID: 0}
--- !u!1 &7795660786092926996 stripped
GameObject:
  m_CorrespondingSourceObject: {fileID: 3580295097224602519, guid: 6dac12c9137689d46b53d570198ed2cf,
    type: 3}
  m_PrefabInstance: {fileID: 6737388639542037379}
  m_PrefabAsset: {fileID: 0}
--- !u!1 &7793498458947343398 stripped
GameObject:
  m_CorrespondingSourceObject: {fileID: 3578130571307229093, guid: 6dac12c9137689d46b53d570198ed2cf,
    type: 3}
  m_PrefabInstance: {fileID: 6737388639542037379}
  m_PrefabAsset: {fileID: 0}
--- !u!4 &7798733765629289864 stripped
Transform:
  m_CorrespondingSourceObject: {fileID: 3583361511513026059, guid: 6dac12c9137689d46b53d570198ed2cf,
    type: 3}
  m_PrefabInstance: {fileID: 6737388639542037379}
  m_PrefabAsset: {fileID: 0}
--- !u!4 &7792908972207158074 stripped
Transform:
  m_CorrespondingSourceObject: {fileID: 3577540556957120697, guid: 6dac12c9137689d46b53d570198ed2cf,
    type: 3}
  m_PrefabInstance: {fileID: 6737388639542037379}
  m_PrefabAsset: {fileID: 0}
--- !u!4 &7792764196872451622 stripped
Transform:
  m_CorrespondingSourceObject: {fileID: 3577396298104520101, guid: 6dac12c9137689d46b53d570198ed2cf,
    type: 3}
  m_PrefabInstance: {fileID: 6737388639542037379}
  m_PrefabAsset: {fileID: 0}
--- !u!4 &7798713507130504112 stripped
Transform:
  m_CorrespondingSourceObject: {fileID: 3583347809638299699, guid: 6dac12c9137689d46b53d570198ed2cf,
    type: 3}
  m_PrefabInstance: {fileID: 6737388639542037379}
  m_PrefabAsset: {fileID: 0}
--- !u!4 &7792749632183215738 stripped
Transform:
  m_CorrespondingSourceObject: {fileID: 3577383976298475001, guid: 6dac12c9137689d46b53d570198ed2cf,
    type: 3}
  m_PrefabInstance: {fileID: 6737388639542037379}
  m_PrefabAsset: {fileID: 0}
--- !u!4 &7792511896304328036 stripped
Transform:
  m_CorrespondingSourceObject: {fileID: 3577145688126805735, guid: 6dac12c9137689d46b53d570198ed2cf,
    type: 3}
  m_PrefabInstance: {fileID: 6737388639542037379}
  m_PrefabAsset: {fileID: 0}
--- !u!4 &7792456769162871546 stripped
Transform:
  m_CorrespondingSourceObject: {fileID: 3577086672148187513, guid: 6dac12c9137689d46b53d570198ed2cf,
    type: 3}
  m_PrefabInstance: {fileID: 6737388639542037379}
  m_PrefabAsset: {fileID: 0}
--- !u!4 &7792887980817395246 stripped
Transform:
  m_CorrespondingSourceObject: {fileID: 3577517340238013869, guid: 6dac12c9137689d46b53d570198ed2cf,
    type: 3}
  m_PrefabInstance: {fileID: 6737388639542037379}
  m_PrefabAsset: {fileID: 0}
--- !u!4 &7798603957553031482 stripped
Transform:
  m_CorrespondingSourceObject: {fileID: 3583237744660357817, guid: 6dac12c9137689d46b53d570198ed2cf,
    type: 3}
  m_PrefabInstance: {fileID: 6737388639542037379}
  m_PrefabAsset: {fileID: 0}
--- !u!65 &104633350533811547 stripped
BoxCollider:
  m_CorrespondingSourceObject: {fileID: 6697899652217161432, guid: 6dac12c9137689d46b53d570198ed2cf,
    type: 3}
  m_PrefabInstance: {fileID: 6737388639542037379}
  m_PrefabAsset: {fileID: 0}
--- !u!65 &104633349485203622 stripped
BoxCollider:
  m_CorrespondingSourceObject: {fileID: 6697899653265775397, guid: 6dac12c9137689d46b53d570198ed2cf,
    type: 3}
  m_PrefabInstance: {fileID: 6737388639542037379}
  m_PrefabAsset: {fileID: 0}
--- !u!65 &104633349400863821 stripped
BoxCollider:
  m_CorrespondingSourceObject: {fileID: 6697899653349076942, guid: 6dac12c9137689d46b53d570198ed2cf,
    type: 3}
  m_PrefabInstance: {fileID: 6737388639542037379}
  m_PrefabAsset: {fileID: 0}
--- !u!65 &104633349520878036 stripped
BoxCollider:
  m_CorrespondingSourceObject: {fileID: 6697899653171389015, guid: 6dac12c9137689d46b53d570198ed2cf,
    type: 3}
  m_PrefabInstance: {fileID: 6737388639542037379}
  m_PrefabAsset: {fileID: 0}
--- !u!65 &104633350917568856 stripped
BoxCollider:
  m_CorrespondingSourceObject: {fileID: 6697899651766317787, guid: 6dac12c9137689d46b53d570198ed2cf,
    type: 3}
  m_PrefabInstance: {fileID: 6737388639542037379}
  m_PrefabAsset: {fileID: 0}
--- !u!65 &104633349740663295 stripped
BoxCollider:
  m_CorrespondingSourceObject: {fileID: 6697899653017655932, guid: 6dac12c9137689d46b53d570198ed2cf,
    type: 3}
  m_PrefabInstance: {fileID: 6737388639542037379}
  m_PrefabAsset: {fileID: 0}
--- !u!65 &104633350269576134 stripped
BoxCollider:
  m_CorrespondingSourceObject: {fileID: 6697899652489799749, guid: 6dac12c9137689d46b53d570198ed2cf,
    type: 3}
  m_PrefabInstance: {fileID: 6737388639542037379}
  m_PrefabAsset: {fileID: 0}
--- !u!65 &104633350644040582 stripped
BoxCollider:
  m_CorrespondingSourceObject: {fileID: 6697899652046112773, guid: 6dac12c9137689d46b53d570198ed2cf,
    type: 3}
  m_PrefabInstance: {fileID: 6737388639542037379}
  m_PrefabAsset: {fileID: 0}
--- !u!65 &104633350661093841 stripped
BoxCollider:
  m_CorrespondingSourceObject: {fileID: 6697899652030132818, guid: 6dac12c9137689d46b53d570198ed2cf,
    type: 3}
  m_PrefabInstance: {fileID: 6737388639542037379}
  m_PrefabAsset: {fileID: 0}
--- !u!4 &104633349042327362 stripped
Transform:
  m_CorrespondingSourceObject: {fileID: 6697899653648876737, guid: 6dac12c9137689d46b53d570198ed2cf,
    type: 3}
  m_PrefabInstance: {fileID: 6737388639542037379}
  m_PrefabAsset: {fileID: 0}
--- !u!4 &104633350744258364 stripped
Transform:
  m_CorrespondingSourceObject: {fileID: 6697899652011982015, guid: 6dac12c9137689d46b53d570198ed2cf,
    type: 3}
  m_PrefabInstance: {fileID: 6737388639542037379}
  m_PrefabAsset: {fileID: 0}
--- !u!4 &104633349710976720 stripped
Transform:
  m_CorrespondingSourceObject: {fileID: 6697899652970798419, guid: 6dac12c9137689d46b53d570198ed2cf,
    type: 3}
  m_PrefabInstance: {fileID: 6737388639542037379}
  m_PrefabAsset: {fileID: 0}
--- !u!4 &104633350603381782 stripped
Transform:
  m_CorrespondingSourceObject: {fileID: 6697899652155987861, guid: 6dac12c9137689d46b53d570198ed2cf,
    type: 3}
  m_PrefabInstance: {fileID: 6737388639542037379}
  m_PrefabAsset: {fileID: 0}
--- !u!4 &104633350990692341 stripped
Transform:
  m_CorrespondingSourceObject: {fileID: 6697899651700536438, guid: 6dac12c9137689d46b53d570198ed2cf,
    type: 3}
  m_PrefabInstance: {fileID: 6737388639542037379}
  m_PrefabAsset: {fileID: 0}
--- !u!4 &104633351040441059 stripped
Transform:
  m_CorrespondingSourceObject: {fileID: 6697899651649720672, guid: 6dac12c9137689d46b53d570198ed2cf,
    type: 3}
  m_PrefabInstance: {fileID: 6737388639542037379}
  m_PrefabAsset: {fileID: 0}
--- !u!4 &104633350461950998 stripped
Transform:
  m_CorrespondingSourceObject: {fileID: 6697899652229253013, guid: 6dac12c9137689d46b53d570198ed2cf,
    type: 3}
  m_PrefabInstance: {fileID: 6737388639542037379}
  m_PrefabAsset: {fileID: 0}
--- !u!1 &7795660787255330327 stripped
GameObject:
  m_CorrespondingSourceObject: {fileID: 3580295096071622036, guid: 6dac12c9137689d46b53d570198ed2cf,
    type: 3}
  m_PrefabInstance: {fileID: 6737388639542037379}
  m_PrefabAsset: {fileID: 0}
--- !u!4 &104633351153461932 stripped
Transform:
  m_CorrespondingSourceObject: {fileID: 6697899651595428143, guid: 6dac12c9137689d46b53d570198ed2cf,
    type: 3}
  m_PrefabInstance: {fileID: 6737388639542037379}
  m_PrefabAsset: {fileID: 0}
--- !u!4 &104633349073524908 stripped
Transform:
  m_CorrespondingSourceObject: {fileID: 6697899653675356975, guid: 6dac12c9137689d46b53d570198ed2cf,
    type: 3}
  m_PrefabInstance: {fileID: 6737388639542037379}
  m_PrefabAsset: {fileID: 0}
--- !u!4 &104633350415183161 stripped
Transform:
  m_CorrespondingSourceObject: {fileID: 6697899652332660410, guid: 6dac12c9137689d46b53d570198ed2cf,
    type: 3}
  m_PrefabInstance: {fileID: 6737388639542037379}
  m_PrefabAsset: {fileID: 0}
--- !u!4 &104633351142604288 stripped
Transform:
  m_CorrespondingSourceObject: {fileID: 6697899651605247363, guid: 6dac12c9137689d46b53d570198ed2cf,
    type: 3}
  m_PrefabInstance: {fileID: 6737388639542037379}
  m_PrefabAsset: {fileID: 0}
--- !u!4 &104633349475807584 stripped
Transform:
  m_CorrespondingSourceObject: {fileID: 6697899653273090787, guid: 6dac12c9137689d46b53d570198ed2cf,
    type: 3}
  m_PrefabInstance: {fileID: 6737388639542037379}
  m_PrefabAsset: {fileID: 0}
--- !u!4 &104633350439708434 stripped
Transform:
  m_CorrespondingSourceObject: {fileID: 6697899652244171921, guid: 6dac12c9137689d46b53d570198ed2cf,
    type: 3}
  m_PrefabInstance: {fileID: 6737388639542037379}
  m_PrefabAsset: {fileID: 0}
--- !u!4 &104633349347527147 stripped
Transform:
  m_CorrespondingSourceObject: {fileID: 6697899653400298088, guid: 6dac12c9137689d46b53d570198ed2cf,
    type: 3}
  m_PrefabInstance: {fileID: 6737388639542037379}
  m_PrefabAsset: {fileID: 0}
--- !u!4 &104633350911257217 stripped
Transform:
  m_CorrespondingSourceObject: {fileID: 6697899651772621058, guid: 6dac12c9137689d46b53d570198ed2cf,
    type: 3}
  m_PrefabInstance: {fileID: 6737388639542037379}
  m_PrefabAsset: {fileID: 0}
--- !u!4 &104633350561955321 stripped
Transform:
  m_CorrespondingSourceObject: {fileID: 6697899652194285178, guid: 6dac12c9137689d46b53d570198ed2cf,
    type: 3}
  m_PrefabInstance: {fileID: 6737388639542037379}
  m_PrefabAsset: {fileID: 0}
--- !u!4 &104633350073658683 stripped
Transform:
  m_CorrespondingSourceObject: {fileID: 6697899652683622072, guid: 6dac12c9137689d46b53d570198ed2cf,
    type: 3}
  m_PrefabInstance: {fileID: 6737388639542037379}
  m_PrefabAsset: {fileID: 0}
--- !u!4 &104633350802117855 stripped
Transform:
  m_CorrespondingSourceObject: {fileID: 6697899651948863324, guid: 6dac12c9137689d46b53d570198ed2cf,
    type: 3}
  m_PrefabInstance: {fileID: 6737388639542037379}
  m_PrefabAsset: {fileID: 0}
--- !u!4 &104633349729778594 stripped
Transform:
  m_CorrespondingSourceObject: {fileID: 6697899653027508257, guid: 6dac12c9137689d46b53d570198ed2cf,
    type: 3}
  m_PrefabInstance: {fileID: 6737388639542037379}
  m_PrefabAsset: {fileID: 0}
--- !u!4 &104633349304302430 stripped
Transform:
  m_CorrespondingSourceObject: {fileID: 6697899653386924253, guid: 6dac12c9137689d46b53d570198ed2cf,
    type: 3}
  m_PrefabInstance: {fileID: 6737388639542037379}
  m_PrefabAsset: {fileID: 0}
--- !u!4 &104633350878243632 stripped
Transform:
  m_CorrespondingSourceObject: {fileID: 6697899651877986483, guid: 6dac12c9137689d46b53d570198ed2cf,
    type: 3}
  m_PrefabInstance: {fileID: 6737388639542037379}
  m_PrefabAsset: {fileID: 0}
--- !u!4 &104633349736096437 stripped
Transform:
  m_CorrespondingSourceObject: {fileID: 6697899653012793654, guid: 6dac12c9137689d46b53d570198ed2cf,
    type: 3}
  m_PrefabInstance: {fileID: 6737388639542037379}
  m_PrefabAsset: {fileID: 0}
--- !u!4 &104633350699626108 stripped
Transform:
  m_CorrespondingSourceObject: {fileID: 6697899651984254463, guid: 6dac12c9137689d46b53d570198ed2cf,
    type: 3}
  m_PrefabInstance: {fileID: 6737388639542037379}
  m_PrefabAsset: {fileID: 0}
--- !u!4 &104633350094271284 stripped
Transform:
  m_CorrespondingSourceObject: {fileID: 6697899652586469559, guid: 6dac12c9137689d46b53d570198ed2cf,
    type: 3}
  m_PrefabInstance: {fileID: 6737388639542037379}
  m_PrefabAsset: {fileID: 0}
--- !u!4 &104633349459797105 stripped
Transform:
  m_CorrespondingSourceObject: {fileID: 6697899653290143730, guid: 6dac12c9137689d46b53d570198ed2cf,
    type: 3}
  m_PrefabInstance: {fileID: 6737388639542037379}
  m_PrefabAsset: {fileID: 0}
--- !u!4 &104633350491887974 stripped
Transform:
  m_CorrespondingSourceObject: {fileID: 6697899652259091173, guid: 6dac12c9137689d46b53d570198ed2cf,
    type: 3}
  m_PrefabInstance: {fileID: 6737388639542037379}
  m_PrefabAsset: {fileID: 0}
--- !u!4 &104633350608804312 stripped
Transform:
  m_CorrespondingSourceObject: {fileID: 6697899652141126235, guid: 6dac12c9137689d46b53d570198ed2cf,
    type: 3}
  m_PrefabInstance: {fileID: 6737388639542037379}
  m_PrefabAsset: {fileID: 0}
--- !u!4 &104633350600830154 stripped
Transform:
  m_CorrespondingSourceObject: {fileID: 6697899652150159177, guid: 6dac12c9137689d46b53d570198ed2cf,
    type: 3}
  m_PrefabInstance: {fileID: 6737388639542037379}
  m_PrefabAsset: {fileID: 0}
--- !u!4 &104633350390749434 stripped
Transform:
  m_CorrespondingSourceObject: {fileID: 6697899652292072313, guid: 6dac12c9137689d46b53d570198ed2cf,
    type: 3}
  m_PrefabInstance: {fileID: 6737388639542037379}
  m_PrefabAsset: {fileID: 0}
--- !u!4 &104633350398794073 stripped
Transform:
  m_CorrespondingSourceObject: {fileID: 6697899652350087898, guid: 6dac12c9137689d46b53d570198ed2cf,
    type: 3}
  m_PrefabInstance: {fileID: 6737388639542037379}
  m_PrefabAsset: {fileID: 0}
--- !u!4 &104633349610462620 stripped
Transform:
  m_CorrespondingSourceObject: {fileID: 6697899653139469855, guid: 6dac12c9137689d46b53d570198ed2cf,
    type: 3}
  m_PrefabInstance: {fileID: 6737388639542037379}
  m_PrefabAsset: {fileID: 0}
--- !u!4 &104633350008458732 stripped
Transform:
  m_CorrespondingSourceObject: {fileID: 6697899652748805743, guid: 6dac12c9137689d46b53d570198ed2cf,
    type: 3}
  m_PrefabInstance: {fileID: 6737388639542037379}
  m_PrefabAsset: {fileID: 0}
--- !u!4 &104633350814009044 stripped
Transform:
  m_CorrespondingSourceObject: {fileID: 6697899651943255383, guid: 6dac12c9137689d46b53d570198ed2cf,
    type: 3}
  m_PrefabInstance: {fileID: 6737388639542037379}
  m_PrefabAsset: {fileID: 0}
--- !u!4 &104633350012899962 stripped
Transform:
  m_CorrespondingSourceObject: {fileID: 6697899652735982073, guid: 6dac12c9137689d46b53d570198ed2cf,
    type: 3}
  m_PrefabInstance: {fileID: 6737388639542037379}
  m_PrefabAsset: {fileID: 0}
--- !u!4 &104633350407032668 stripped
Transform:
  m_CorrespondingSourceObject: {fileID: 6697899652341843167, guid: 6dac12c9137689d46b53d570198ed2cf,
    type: 3}
  m_PrefabInstance: {fileID: 6737388639542037379}
  m_PrefabAsset: {fileID: 0}
--- !u!4 &104633350752307607 stripped
Transform:
  m_CorrespondingSourceObject: {fileID: 6697899652003906068, guid: 6dac12c9137689d46b53d570198ed2cf,
    type: 3}
  m_PrefabInstance: {fileID: 6737388639542037379}
  m_PrefabAsset: {fileID: 0}
--- !u!4 &104633349337232719 stripped
Transform:
  m_CorrespondingSourceObject: {fileID: 6697899653419007692, guid: 6dac12c9137689d46b53d570198ed2cf,
    type: 3}
  m_PrefabInstance: {fileID: 6737388639542037379}
  m_PrefabAsset: {fileID: 0}
--- !u!4 &104633349221859580 stripped
Transform:
  m_CorrespondingSourceObject: {fileID: 6697899653458856831, guid: 6dac12c9137689d46b53d570198ed2cf,
    type: 3}
  m_PrefabInstance: {fileID: 6737388639542037379}
  m_PrefabAsset: {fileID: 0}
--- !u!4 &104633349420365292 stripped
Transform:
  m_CorrespondingSourceObject: {fileID: 6697899653339020911, guid: 6dac12c9137689d46b53d570198ed2cf,
    type: 3}
  m_PrefabInstance: {fileID: 6737388639542037379}
  m_PrefabAsset: {fileID: 0}
--- !u!1 &104633349918816487 stripped
GameObject:
  m_CorrespondingSourceObject: {fileID: 6697899652764021604, guid: 6dac12c9137689d46b53d570198ed2cf,
    type: 3}
  m_PrefabInstance: {fileID: 6737388639542037379}
  m_PrefabAsset: {fileID: 0}
--- !u!4 &104633350194189359 stripped
Transform:
  m_CorrespondingSourceObject: {fileID: 6697899652498071468, guid: 6dac12c9137689d46b53d570198ed2cf,
    type: 3}
  m_PrefabInstance: {fileID: 6737388639542037379}
  m_PrefabAsset: {fileID: 0}<|MERGE_RESOLUTION|>--- conflicted
+++ resolved
@@ -442,137 +442,105 @@
       propertyPath: ReceptacleTriggerBoxes.Array.data[0]
       value: 
       objectReference: {fileID: 7793498460298292219}
-<<<<<<< HEAD
-    - target: {fileID: 3749171595607970196, guid: 6dac12c9137689d46b53d570198ed2cf,
-        type: 3}
-      propertyPath: BoundingBox
-      value: 
-      objectReference: {fileID: 104633349918816487}
-    - target: {fileID: 3749171595607970196, guid: 6dac12c9137689d46b53d570198ed2cf,
-        type: 3}
-      propertyPath: MyColliders.Array.data[0]
-      value: 
-      objectReference: {fileID: 104633350533811547}
-    - target: {fileID: 3749171595607970196, guid: 6dac12c9137689d46b53d570198ed2cf,
-        type: 3}
-      propertyPath: MyColliders.Array.data[1]
-      value: 
-      objectReference: {fileID: 104633349485203622}
-    - target: {fileID: 3749171595607970196, guid: 6dac12c9137689d46b53d570198ed2cf,
-        type: 3}
-      propertyPath: MyColliders.Array.data[2]
-      value: 
-      objectReference: {fileID: 104633349400863821}
-    - target: {fileID: 3749171595607970196, guid: 6dac12c9137689d46b53d570198ed2cf,
-        type: 3}
-      propertyPath: MyColliders.Array.data[3]
-      value: 
-      objectReference: {fileID: 104633349520878036}
-    - target: {fileID: 3749171595607970196, guid: 6dac12c9137689d46b53d570198ed2cf,
-        type: 3}
-      propertyPath: MyColliders.Array.data[4]
-      value: 
-      objectReference: {fileID: 104633350917568856}
-    - target: {fileID: 3749171595607970196, guid: 6dac12c9137689d46b53d570198ed2cf,
-        type: 3}
-      propertyPath: MyColliders.Array.data[5]
-      value: 
-      objectReference: {fileID: 104633349740663295}
-    - target: {fileID: 3749171595607970196, guid: 6dac12c9137689d46b53d570198ed2cf,
-        type: 3}
-      propertyPath: MyColliders.Array.data[6]
-      value: 
-      objectReference: {fileID: 104633350269576134}
-    - target: {fileID: 3749171595607970196, guid: 6dac12c9137689d46b53d570198ed2cf,
-        type: 3}
-      propertyPath: MyColliders.Array.data[7]
-      value: 
-      objectReference: {fileID: 104633350644040582}
-    - target: {fileID: 3749171595607970196, guid: 6dac12c9137689d46b53d570198ed2cf,
-        type: 3}
-      propertyPath: MyColliders.Array.data[8]
-      value: 
-      objectReference: {fileID: 104633350661093841}
-    - target: {fileID: 3749171595607970196, guid: 6dac12c9137689d46b53d570198ed2cf,
-        type: 3}
-      propertyPath: VisibilityPoints.Array.data[0]
-      value: 
-      objectReference: {fileID: 104633349042327362}
-=======
     - target: {fileID: 3579107364975553597, guid: 6dac12c9137689d46b53d570198ed2cf,
         type: 3}
       propertyPath: m_Enabled
       value: 0
       objectReference: {fileID: 0}
->>>>>>> f1d9354b
     - target: {fileID: 3749171595607970196, guid: 6dac12c9137689d46b53d570198ed2cf,
         type: 3}
       propertyPath: BoundingBox
       value: 
-<<<<<<< HEAD
+      objectReference: {fileID: 104633349918816487}
+    - target: {fileID: 3749171595607970196, guid: 6dac12c9137689d46b53d570198ed2cf,
+        type: 3}
+      propertyPath: MyColliders.Array.data[0]
+      value: 
+      objectReference: {fileID: 104633350533811547}
+    - target: {fileID: 3749171595607970196, guid: 6dac12c9137689d46b53d570198ed2cf,
+        type: 3}
+      propertyPath: MyColliders.Array.data[1]
+      value: 
+      objectReference: {fileID: 104633349485203622}
+    - target: {fileID: 3749171595607970196, guid: 6dac12c9137689d46b53d570198ed2cf,
+        type: 3}
+      propertyPath: MyColliders.Array.data[2]
+      value: 
+      objectReference: {fileID: 104633349400863821}
+    - target: {fileID: 3749171595607970196, guid: 6dac12c9137689d46b53d570198ed2cf,
+        type: 3}
+      propertyPath: MyColliders.Array.data[3]
+      value: 
+      objectReference: {fileID: 104633349520878036}
+    - target: {fileID: 3749171595607970196, guid: 6dac12c9137689d46b53d570198ed2cf,
+        type: 3}
+      propertyPath: MyColliders.Array.data[4]
+      value: 
+      objectReference: {fileID: 104633350917568856}
+    - target: {fileID: 3749171595607970196, guid: 6dac12c9137689d46b53d570198ed2cf,
+        type: 3}
+      propertyPath: MyColliders.Array.data[5]
+      value: 
+      objectReference: {fileID: 104633349740663295}
+    - target: {fileID: 3749171595607970196, guid: 6dac12c9137689d46b53d570198ed2cf,
+        type: 3}
+      propertyPath: MyColliders.Array.data[6]
+      value: 
+      objectReference: {fileID: 104633350269576134}
+    - target: {fileID: 3749171595607970196, guid: 6dac12c9137689d46b53d570198ed2cf,
+        type: 3}
+      propertyPath: MyColliders.Array.data[7]
+      value: 
+      objectReference: {fileID: 104633350644040582}
+    - target: {fileID: 3749171595607970196, guid: 6dac12c9137689d46b53d570198ed2cf,
+        type: 3}
+      propertyPath: MyColliders.Array.data[8]
+      value: 
+      objectReference: {fileID: 104633350661093841}
+    - target: {fileID: 3749171595607970196, guid: 6dac12c9137689d46b53d570198ed2cf,
+        type: 3}
+      propertyPath: VisibilityPoints.Array.data[0]
+      value: 
+      objectReference: {fileID: 104633349042327362}
+    - target: {fileID: 3749171595607970196, guid: 6dac12c9137689d46b53d570198ed2cf,
+        type: 3}
+      propertyPath: VisibilityPoints.Array.data[1]
+      value: 
       objectReference: {fileID: 104633350744258364}
-=======
-      objectReference: {fileID: 104633349918816487}
->>>>>>> f1d9354b
-    - target: {fileID: 3749171595607970196, guid: 6dac12c9137689d46b53d570198ed2cf,
-        type: 3}
-      propertyPath: MyColliders.Array.data[0]
-      value: 
-<<<<<<< HEAD
+    - target: {fileID: 3749171595607970196, guid: 6dac12c9137689d46b53d570198ed2cf,
+        type: 3}
+      propertyPath: VisibilityPoints.Array.data[2]
+      value: 
       objectReference: {fileID: 104633349710976720}
-=======
-      objectReference: {fileID: 104633350533811547}
->>>>>>> f1d9354b
-    - target: {fileID: 3749171595607970196, guid: 6dac12c9137689d46b53d570198ed2cf,
-        type: 3}
-      propertyPath: MyColliders.Array.data[1]
-      value: 
-<<<<<<< HEAD
+    - target: {fileID: 3749171595607970196, guid: 6dac12c9137689d46b53d570198ed2cf,
+        type: 3}
+      propertyPath: VisibilityPoints.Array.data[3]
+      value: 
       objectReference: {fileID: 104633350603381782}
-=======
-      objectReference: {fileID: 104633349485203622}
->>>>>>> f1d9354b
-    - target: {fileID: 3749171595607970196, guid: 6dac12c9137689d46b53d570198ed2cf,
-        type: 3}
-      propertyPath: MyColliders.Array.data[2]
-      value: 
-<<<<<<< HEAD
+    - target: {fileID: 3749171595607970196, guid: 6dac12c9137689d46b53d570198ed2cf,
+        type: 3}
+      propertyPath: VisibilityPoints.Array.data[4]
+      value: 
       objectReference: {fileID: 104633350990692341}
-=======
-      objectReference: {fileID: 104633349400863821}
->>>>>>> f1d9354b
-    - target: {fileID: 3749171595607970196, guid: 6dac12c9137689d46b53d570198ed2cf,
-        type: 3}
-      propertyPath: MyColliders.Array.data[3]
-      value: 
-<<<<<<< HEAD
+    - target: {fileID: 3749171595607970196, guid: 6dac12c9137689d46b53d570198ed2cf,
+        type: 3}
+      propertyPath: VisibilityPoints.Array.data[5]
+      value: 
       objectReference: {fileID: 104633351040441059}
-=======
-      objectReference: {fileID: 104633349520878036}
->>>>>>> f1d9354b
-    - target: {fileID: 3749171595607970196, guid: 6dac12c9137689d46b53d570198ed2cf,
-        type: 3}
-      propertyPath: MyColliders.Array.data[4]
-      value: 
-<<<<<<< HEAD
+    - target: {fileID: 3749171595607970196, guid: 6dac12c9137689d46b53d570198ed2cf,
+        type: 3}
+      propertyPath: VisibilityPoints.Array.data[6]
+      value: 
       objectReference: {fileID: 104633350461950998}
-=======
-      objectReference: {fileID: 104633350917568856}
->>>>>>> f1d9354b
-    - target: {fileID: 3749171595607970196, guid: 6dac12c9137689d46b53d570198ed2cf,
-        type: 3}
-      propertyPath: MyColliders.Array.data[5]
-      value: 
-<<<<<<< HEAD
+    - target: {fileID: 3749171595607970196, guid: 6dac12c9137689d46b53d570198ed2cf,
+        type: 3}
+      propertyPath: VisibilityPoints.Array.data[7]
+      value: 
       objectReference: {fileID: 104633350094271284}
-=======
-      objectReference: {fileID: 104633349740663295}
->>>>>>> f1d9354b
-    - target: {fileID: 3749171595607970196, guid: 6dac12c9137689d46b53d570198ed2cf,
-        type: 3}
-      propertyPath: MyColliders.Array.data[6]
-      value: 
-<<<<<<< HEAD
+    - target: {fileID: 3749171595607970196, guid: 6dac12c9137689d46b53d570198ed2cf,
+        type: 3}
+      propertyPath: VisibilityPoints.Array.data[8]
+      value: 
       objectReference: {fileID: 104633351153461932}
     - target: {fileID: 3749171595607970196, guid: 6dac12c9137689d46b53d570198ed2cf,
         type: 3}
@@ -584,97 +552,50 @@
       propertyPath: VisibilityPoints.Array.data[10]
       value: 
       objectReference: {fileID: 104633350415183161}
-=======
-      objectReference: {fileID: 104633350269576134}
-    - target: {fileID: 3749171595607970196, guid: 6dac12c9137689d46b53d570198ed2cf,
-        type: 3}
-      propertyPath: MyColliders.Array.data[7]
-      value: 
-      objectReference: {fileID: 104633350644040582}
-    - target: {fileID: 3749171595607970196, guid: 6dac12c9137689d46b53d570198ed2cf,
-        type: 3}
-      propertyPath: MyColliders.Array.data[8]
-      value: 
-      objectReference: {fileID: 104633350661093841}
->>>>>>> f1d9354b
     - target: {fileID: 3749171595607970196, guid: 6dac12c9137689d46b53d570198ed2cf,
         type: 3}
       propertyPath: VisibilityPoints.Array.data[11]
       value: 
-<<<<<<< HEAD
       objectReference: {fileID: 104633351142604288}
-=======
-      objectReference: {fileID: 104633349042327362}
->>>>>>> f1d9354b
     - target: {fileID: 3749171595607970196, guid: 6dac12c9137689d46b53d570198ed2cf,
         type: 3}
       propertyPath: VisibilityPoints.Array.data[12]
       value: 
-<<<<<<< HEAD
       objectReference: {fileID: 104633349475807584}
-=======
-      objectReference: {fileID: 104633350744258364}
->>>>>>> f1d9354b
     - target: {fileID: 3749171595607970196, guid: 6dac12c9137689d46b53d570198ed2cf,
         type: 3}
       propertyPath: VisibilityPoints.Array.data[13]
       value: 
-<<<<<<< HEAD
       objectReference: {fileID: 104633350439708434}
-=======
-      objectReference: {fileID: 104633349710976720}
->>>>>>> f1d9354b
     - target: {fileID: 3749171595607970196, guid: 6dac12c9137689d46b53d570198ed2cf,
         type: 3}
       propertyPath: VisibilityPoints.Array.data[14]
       value: 
-<<<<<<< HEAD
       objectReference: {fileID: 104633349347527147}
-=======
-      objectReference: {fileID: 104633350603381782}
->>>>>>> f1d9354b
     - target: {fileID: 3749171595607970196, guid: 6dac12c9137689d46b53d570198ed2cf,
         type: 3}
       propertyPath: VisibilityPoints.Array.data[15]
       value: 
-<<<<<<< HEAD
       objectReference: {fileID: 104633350911257217}
     - target: {fileID: 3749171595607970196, guid: 6dac12c9137689d46b53d570198ed2cf,
         type: 3}
       propertyPath: VisibilityPoints.Array.data[16]
       value: 
       objectReference: {fileID: 104633350561955321}
-=======
-      objectReference: {fileID: 104633350990692341}
-    - target: {fileID: 3749171595607970196, guid: 6dac12c9137689d46b53d570198ed2cf,
-        type: 3}
-      propertyPath: VisibilityPoints.Array.data[5]
-      value: 
-      objectReference: {fileID: 104633351040441059}
->>>>>>> f1d9354b
     - target: {fileID: 3749171595607970196, guid: 6dac12c9137689d46b53d570198ed2cf,
         type: 3}
       propertyPath: VisibilityPoints.Array.data[17]
       value: 
-<<<<<<< HEAD
       objectReference: {fileID: 104633350073658683}
-=======
-      objectReference: {fileID: 104633350461950998}
->>>>>>> f1d9354b
     - target: {fileID: 3749171595607970196, guid: 6dac12c9137689d46b53d570198ed2cf,
         type: 3}
       propertyPath: VisibilityPoints.Array.data[18]
       value: 
-<<<<<<< HEAD
       objectReference: {fileID: 104633350802117855}
-=======
-      objectReference: {fileID: 104633350094271284}
->>>>>>> f1d9354b
     - target: {fileID: 3749171595607970196, guid: 6dac12c9137689d46b53d570198ed2cf,
         type: 3}
       propertyPath: VisibilityPoints.Array.data[19]
       value: 
-<<<<<<< HEAD
       objectReference: {fileID: 104633349729778594}
     - target: {fileID: 3749171595607970196, guid: 6dac12c9137689d46b53d570198ed2cf,
         type: 3}
@@ -776,6 +697,36 @@
       propertyPath: VisibilityPoints.Array.data[39]
       value: 
       objectReference: {fileID: 104633349420365292}
+    - target: {fileID: 5627881050798339409, guid: 6dac12c9137689d46b53d570198ed2cf,
+        type: 3}
+      propertyPath: m_Enabled
+      value: 0
+      objectReference: {fileID: 0}
+    - target: {fileID: 5627881050798339411, guid: 6dac12c9137689d46b53d570198ed2cf,
+        type: 3}
+      propertyPath: m_Enabled
+      value: 0
+      objectReference: {fileID: 0}
+    - target: {fileID: 5627881050798339413, guid: 6dac12c9137689d46b53d570198ed2cf,
+        type: 3}
+      propertyPath: m_Enabled
+      value: 0
+      objectReference: {fileID: 0}
+    - target: {fileID: 5627881050798339415, guid: 6dac12c9137689d46b53d570198ed2cf,
+        type: 3}
+      propertyPath: m_Enabled
+      value: 0
+      objectReference: {fileID: 0}
+    - target: {fileID: 5627881050798339417, guid: 6dac12c9137689d46b53d570198ed2cf,
+        type: 3}
+      propertyPath: m_Enabled
+      value: 0
+      objectReference: {fileID: 0}
+    - target: {fileID: 5627881050798339419, guid: 6dac12c9137689d46b53d570198ed2cf,
+        type: 3}
+      propertyPath: m_Enabled
+      value: 0
+      objectReference: {fileID: 0}
     - target: {fileID: 8749139045509956851, guid: 6dac12c9137689d46b53d570198ed2cf,
         type: 3}
       propertyPath: m_RootOrder
@@ -783,6 +734,11 @@
       objectReference: {fileID: 0}
     - target: {fileID: 8749139045509956851, guid: 6dac12c9137689d46b53d570198ed2cf,
         type: 3}
+      propertyPath: m_LocalPosition.x
+      value: 0
+      objectReference: {fileID: 0}
+    - target: {fileID: 8749139045509956851, guid: 6dac12c9137689d46b53d570198ed2cf,
+        type: 3}
       propertyPath: m_LocalPosition.y
       value: 0
       objectReference: {fileID: 0}
@@ -793,215 +749,6 @@
       objectReference: {fileID: 0}
     - target: {fileID: 8749139045509956851, guid: 6dac12c9137689d46b53d570198ed2cf,
         type: 3}
-=======
-      objectReference: {fileID: 104633351153461932}
-    - target: {fileID: 3749171595607970196, guid: 6dac12c9137689d46b53d570198ed2cf,
-        type: 3}
-      propertyPath: VisibilityPoints.Array.data[9]
-      value: 
-      objectReference: {fileID: 104633349073524908}
-    - target: {fileID: 3749171595607970196, guid: 6dac12c9137689d46b53d570198ed2cf,
-        type: 3}
-      propertyPath: VisibilityPoints.Array.data[10]
-      value: 
-      objectReference: {fileID: 104633350415183161}
-    - target: {fileID: 3749171595607970196, guid: 6dac12c9137689d46b53d570198ed2cf,
-        type: 3}
-      propertyPath: VisibilityPoints.Array.data[11]
-      value: 
-      objectReference: {fileID: 104633351142604288}
-    - target: {fileID: 3749171595607970196, guid: 6dac12c9137689d46b53d570198ed2cf,
-        type: 3}
-      propertyPath: VisibilityPoints.Array.data[12]
-      value: 
-      objectReference: {fileID: 104633349475807584}
-    - target: {fileID: 3749171595607970196, guid: 6dac12c9137689d46b53d570198ed2cf,
-        type: 3}
-      propertyPath: VisibilityPoints.Array.data[13]
-      value: 
-      objectReference: {fileID: 104633350439708434}
-    - target: {fileID: 3749171595607970196, guid: 6dac12c9137689d46b53d570198ed2cf,
-        type: 3}
-      propertyPath: VisibilityPoints.Array.data[14]
-      value: 
-      objectReference: {fileID: 104633349347527147}
-    - target: {fileID: 3749171595607970196, guid: 6dac12c9137689d46b53d570198ed2cf,
-        type: 3}
-      propertyPath: VisibilityPoints.Array.data[15]
-      value: 
-      objectReference: {fileID: 104633350911257217}
-    - target: {fileID: 3749171595607970196, guid: 6dac12c9137689d46b53d570198ed2cf,
-        type: 3}
-      propertyPath: VisibilityPoints.Array.data[16]
-      value: 
-      objectReference: {fileID: 104633350561955321}
-    - target: {fileID: 3749171595607970196, guid: 6dac12c9137689d46b53d570198ed2cf,
-        type: 3}
-      propertyPath: VisibilityPoints.Array.data[17]
-      value: 
-      objectReference: {fileID: 104633350073658683}
-    - target: {fileID: 3749171595607970196, guid: 6dac12c9137689d46b53d570198ed2cf,
-        type: 3}
-      propertyPath: VisibilityPoints.Array.data[18]
-      value: 
-      objectReference: {fileID: 104633350802117855}
-    - target: {fileID: 3749171595607970196, guid: 6dac12c9137689d46b53d570198ed2cf,
-        type: 3}
-      propertyPath: VisibilityPoints.Array.data[19]
-      value: 
-      objectReference: {fileID: 104633349729778594}
-    - target: {fileID: 3749171595607970196, guid: 6dac12c9137689d46b53d570198ed2cf,
-        type: 3}
-      propertyPath: VisibilityPoints.Array.data[20]
-      value: 
-      objectReference: {fileID: 104633349304302430}
-    - target: {fileID: 3749171595607970196, guid: 6dac12c9137689d46b53d570198ed2cf,
-        type: 3}
-      propertyPath: VisibilityPoints.Array.data[21]
-      value: 
-      objectReference: {fileID: 104633350878243632}
-    - target: {fileID: 3749171595607970196, guid: 6dac12c9137689d46b53d570198ed2cf,
-        type: 3}
-      propertyPath: VisibilityPoints.Array.data[22]
-      value: 
-      objectReference: {fileID: 104633349736096437}
-    - target: {fileID: 3749171595607970196, guid: 6dac12c9137689d46b53d570198ed2cf,
-        type: 3}
-      propertyPath: VisibilityPoints.Array.data[23]
-      value: 
-      objectReference: {fileID: 104633350699626108}
-    - target: {fileID: 3749171595607970196, guid: 6dac12c9137689d46b53d570198ed2cf,
-        type: 3}
-      propertyPath: VisibilityPoints.Array.data[24]
-      value: 
-      objectReference: {fileID: 104633350194189359}
-    - target: {fileID: 3749171595607970196, guid: 6dac12c9137689d46b53d570198ed2cf,
-        type: 3}
-      propertyPath: VisibilityPoints.Array.data[25]
-      value: 
-      objectReference: {fileID: 104633349459797105}
-    - target: {fileID: 3749171595607970196, guid: 6dac12c9137689d46b53d570198ed2cf,
-        type: 3}
-      propertyPath: VisibilityPoints.Array.data[26]
-      value: 
-      objectReference: {fileID: 104633350491887974}
-    - target: {fileID: 3749171595607970196, guid: 6dac12c9137689d46b53d570198ed2cf,
-        type: 3}
-      propertyPath: VisibilityPoints.Array.data[27]
-      value: 
-      objectReference: {fileID: 104633350608804312}
-    - target: {fileID: 3749171595607970196, guid: 6dac12c9137689d46b53d570198ed2cf,
-        type: 3}
-      propertyPath: VisibilityPoints.Array.data[28]
-      value: 
-      objectReference: {fileID: 104633350600830154}
-    - target: {fileID: 3749171595607970196, guid: 6dac12c9137689d46b53d570198ed2cf,
-        type: 3}
-      propertyPath: VisibilityPoints.Array.data[29]
-      value: 
-      objectReference: {fileID: 104633350390749434}
-    - target: {fileID: 3749171595607970196, guid: 6dac12c9137689d46b53d570198ed2cf,
-        type: 3}
-      propertyPath: VisibilityPoints.Array.data[30]
-      value: 
-      objectReference: {fileID: 104633350398794073}
-    - target: {fileID: 3749171595607970196, guid: 6dac12c9137689d46b53d570198ed2cf,
-        type: 3}
-      propertyPath: VisibilityPoints.Array.data[31]
-      value: 
-      objectReference: {fileID: 104633349610462620}
-    - target: {fileID: 3749171595607970196, guid: 6dac12c9137689d46b53d570198ed2cf,
-        type: 3}
-      propertyPath: VisibilityPoints.Array.data[32]
-      value: 
-      objectReference: {fileID: 104633350008458732}
-    - target: {fileID: 3749171595607970196, guid: 6dac12c9137689d46b53d570198ed2cf,
-        type: 3}
-      propertyPath: VisibilityPoints.Array.data[33]
-      value: 
-      objectReference: {fileID: 104633350814009044}
-    - target: {fileID: 3749171595607970196, guid: 6dac12c9137689d46b53d570198ed2cf,
-        type: 3}
-      propertyPath: VisibilityPoints.Array.data[34]
-      value: 
-      objectReference: {fileID: 104633350012899962}
-    - target: {fileID: 3749171595607970196, guid: 6dac12c9137689d46b53d570198ed2cf,
-        type: 3}
-      propertyPath: VisibilityPoints.Array.data[35]
-      value: 
-      objectReference: {fileID: 104633350407032668}
-    - target: {fileID: 3749171595607970196, guid: 6dac12c9137689d46b53d570198ed2cf,
-        type: 3}
-      propertyPath: VisibilityPoints.Array.data[36]
-      value: 
-      objectReference: {fileID: 104633350752307607}
-    - target: {fileID: 3749171595607970196, guid: 6dac12c9137689d46b53d570198ed2cf,
-        type: 3}
-      propertyPath: VisibilityPoints.Array.data[37]
-      value: 
-      objectReference: {fileID: 104633349337232719}
-    - target: {fileID: 3749171595607970196, guid: 6dac12c9137689d46b53d570198ed2cf,
-        type: 3}
-      propertyPath: VisibilityPoints.Array.data[38]
-      value: 
-      objectReference: {fileID: 104633349221859580}
-    - target: {fileID: 3749171595607970196, guid: 6dac12c9137689d46b53d570198ed2cf,
-        type: 3}
-      propertyPath: VisibilityPoints.Array.data[39]
-      value: 
-      objectReference: {fileID: 104633349420365292}
-    - target: {fileID: 5627881050798339409, guid: 6dac12c9137689d46b53d570198ed2cf,
-        type: 3}
-      propertyPath: m_Enabled
-      value: 0
-      objectReference: {fileID: 0}
-    - target: {fileID: 5627881050798339411, guid: 6dac12c9137689d46b53d570198ed2cf,
-        type: 3}
-      propertyPath: m_Enabled
-      value: 0
-      objectReference: {fileID: 0}
-    - target: {fileID: 5627881050798339413, guid: 6dac12c9137689d46b53d570198ed2cf,
-        type: 3}
-      propertyPath: m_Enabled
-      value: 0
-      objectReference: {fileID: 0}
-    - target: {fileID: 5627881050798339415, guid: 6dac12c9137689d46b53d570198ed2cf,
-        type: 3}
-      propertyPath: m_Enabled
-      value: 0
-      objectReference: {fileID: 0}
-    - target: {fileID: 5627881050798339417, guid: 6dac12c9137689d46b53d570198ed2cf,
-        type: 3}
-      propertyPath: m_Enabled
-      value: 0
-      objectReference: {fileID: 0}
-    - target: {fileID: 5627881050798339419, guid: 6dac12c9137689d46b53d570198ed2cf,
-        type: 3}
-      propertyPath: m_Enabled
-      value: 0
-      objectReference: {fileID: 0}
-    - target: {fileID: 8749139045509956851, guid: 6dac12c9137689d46b53d570198ed2cf,
-        type: 3}
-      propertyPath: m_RootOrder
-      value: 0
-      objectReference: {fileID: 0}
-    - target: {fileID: 8749139045509956851, guid: 6dac12c9137689d46b53d570198ed2cf,
-        type: 3}
-      propertyPath: m_LocalPosition.x
-      value: 0
-      objectReference: {fileID: 0}
-    - target: {fileID: 8749139045509956851, guid: 6dac12c9137689d46b53d570198ed2cf,
-        type: 3}
-      propertyPath: m_LocalPosition.y
-      value: 0
-      objectReference: {fileID: 0}
-    - target: {fileID: 8749139045509956851, guid: 6dac12c9137689d46b53d570198ed2cf,
-        type: 3}
-      propertyPath: m_LocalPosition.z
-      value: 0
-      objectReference: {fileID: 0}
-    - target: {fileID: 8749139045509956851, guid: 6dac12c9137689d46b53d570198ed2cf,
-        type: 3}
       propertyPath: m_LocalRotation.w
       value: 1
       objectReference: {fileID: 0}
@@ -1022,7 +769,6 @@
       objectReference: {fileID: 0}
     - target: {fileID: 8749139045509956851, guid: 6dac12c9137689d46b53d570198ed2cf,
         type: 3}
->>>>>>> f1d9354b
       propertyPath: m_LocalEulerAnglesHint.x
       value: 0
       objectReference: {fileID: 0}
