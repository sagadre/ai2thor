--- conflicted
+++ resolved
@@ -8,7 +8,6 @@
     m_TransformParent: {fileID: 0}
     m_Modifications:
     - target: {fileID: 73398007136057249, guid: fb39d5f99710d3d4f868c1be0fd8e0a1,
-<<<<<<< HEAD
         type: 3}
       propertyPath: m_TranslationAtRest.y
       value: 0.825
@@ -29,27 +28,6 @@
       value: 0.010999918
       objectReference: {fileID: 0}
     - target: {fileID: 73398007136057249, guid: fb39d5f99710d3d4f868c1be0fd8e0a1,
-=======
-        type: 3}
-      propertyPath: m_TranslationAtRest.y
-      value: 0.825
-      objectReference: {fileID: 0}
-    - target: {fileID: 73398007136057249, guid: fb39d5f99710d3d4f868c1be0fd8e0a1,
-        type: 3}
-      propertyPath: m_TranslationAtRest.z
-      value: 0.011
-      objectReference: {fileID: 0}
-    - target: {fileID: 73398007136057249, guid: fb39d5f99710d3d4f868c1be0fd8e0a1,
-        type: 3}
-      propertyPath: m_TranslationOffsets.Array.data[0].y
-      value: 0.825
-      objectReference: {fileID: 0}
-    - target: {fileID: 73398007136057249, guid: fb39d5f99710d3d4f868c1be0fd8e0a1,
-        type: 3}
-      propertyPath: m_TranslationOffsets.Array.data[0].z
-      value: 0.010999918
-      objectReference: {fileID: 0}
-    - target: {fileID: 73398007136057249, guid: fb39d5f99710d3d4f868c1be0fd8e0a1,
         type: 3}
       propertyPath: m_Sources.Array.data[0].sourceTransform
       value: 
@@ -75,38 +53,10 @@
       value: 0.012999773
       objectReference: {fileID: 0}
     - target: {fileID: 636628627856883993, guid: fb39d5f99710d3d4f868c1be0fd8e0a1,
->>>>>>> f1d9354b
         type: 3}
       propertyPath: m_Sources.Array.data[0].sourceTransform
       value: 
       objectReference: {fileID: 3698338594557250881}
-<<<<<<< HEAD
-    - target: {fileID: 636628627856883993, guid: fb39d5f99710d3d4f868c1be0fd8e0a1,
-        type: 3}
-      propertyPath: m_TranslationAtRest.y
-      value: 0.332
-      objectReference: {fileID: 0}
-    - target: {fileID: 636628627856883993, guid: fb39d5f99710d3d4f868c1be0fd8e0a1,
-        type: 3}
-      propertyPath: m_TranslationAtRest.z
-      value: 0.01299984
-      objectReference: {fileID: 0}
-    - target: {fileID: 636628627856883993, guid: fb39d5f99710d3d4f868c1be0fd8e0a1,
-        type: 3}
-      propertyPath: m_TranslationOffsets.Array.data[0].y
-      value: 0.332
-      objectReference: {fileID: 0}
-    - target: {fileID: 636628627856883993, guid: fb39d5f99710d3d4f868c1be0fd8e0a1,
-        type: 3}
-      propertyPath: m_TranslationOffsets.Array.data[0].z
-      value: 0.012999773
-      objectReference: {fileID: 0}
-    - target: {fileID: 636628627856883993, guid: fb39d5f99710d3d4f868c1be0fd8e0a1,
-        type: 3}
-      propertyPath: m_Sources.Array.data[0].sourceTransform
-      value: 
-      objectReference: {fileID: 3698338594557250881}
-=======
     - target: {fileID: 1068882799153412745, guid: fb39d5f99710d3d4f868c1be0fd8e0a1,
         type: 3}
       propertyPath: m_Enabled
@@ -117,7 +67,6 @@
       propertyPath: m_Enabled
       value: 0
       objectReference: {fileID: 0}
->>>>>>> f1d9354b
     - target: {fileID: 1068882799155837103, guid: fb39d5f99710d3d4f868c1be0fd8e0a1,
         type: 3}
       propertyPath: m_LocalScale.x
@@ -727,7 +676,6 @@
         type: 3}
       propertyPath: m_LocalPosition.y
       value: -0.01999998
-<<<<<<< HEAD
       objectReference: {fileID: 0}
     - target: {fileID: 6482735380600224324, guid: fb39d5f99710d3d4f868c1be0fd8e0a1,
         type: 3}
@@ -915,477 +863,240 @@
       value: 1.5396525
       objectReference: {fileID: 0}
     - target: {fileID: 6483028165883306520, guid: fb39d5f99710d3d4f868c1be0fd8e0a1,
-=======
-      objectReference: {fileID: 0}
-    - target: {fileID: 6482735380600224324, guid: fb39d5f99710d3d4f868c1be0fd8e0a1,
-        type: 3}
-      propertyPath: m_LocalPosition.z
-      value: 0.04799936
-      objectReference: {fileID: 0}
-    - target: {fileID: 6483028165277325905, guid: fb39d5f99710d3d4f868c1be0fd8e0a1,
-        type: 3}
-      propertyPath: m_LocalScale.x
-      value: 1.1983942
-      objectReference: {fileID: 0}
-    - target: {fileID: 6483028165277325905, guid: fb39d5f99710d3d4f868c1be0fd8e0a1,
-        type: 3}
-      propertyPath: m_LocalScale.y
-      value: 1.5396525
-      objectReference: {fileID: 0}
-    - target: {fileID: 6483028165277325905, guid: fb39d5f99710d3d4f868c1be0fd8e0a1,
         type: 3}
       propertyPath: m_LocalScale.z
       value: 0.8896575
       objectReference: {fileID: 0}
-    - target: {fileID: 6483028165277325905, guid: fb39d5f99710d3d4f868c1be0fd8e0a1,
+    - target: {fileID: 6483028165883306520, guid: fb39d5f99710d3d4f868c1be0fd8e0a1,
         type: 3}
       propertyPath: m_LocalPosition.x
       value: 0.000000007916242
       objectReference: {fileID: 0}
-    - target: {fileID: 6483028165277325905, guid: fb39d5f99710d3d4f868c1be0fd8e0a1,
+    - target: {fileID: 6483028165883306520, guid: fb39d5f99710d3d4f868c1be0fd8e0a1,
+        type: 3}
+      propertyPath: m_LocalPosition.y
+      value: -0.020000458
+      objectReference: {fileID: 0}
+    - target: {fileID: 6483028165883306520, guid: fb39d5f99710d3d4f868c1be0fd8e0a1,
+        type: 3}
+      propertyPath: m_LocalPosition.z
+      value: 0.049999364
+      objectReference: {fileID: 0}
+    - target: {fileID: 6483028165883306521, guid: fb39d5f99710d3d4f868c1be0fd8e0a1,
+        type: 3}
+      propertyPath: m_Materials.Array.data[0]
+      value: 
+      objectReference: {fileID: 2100000, guid: 725b6db5d4eaa4fcf97bf4e3ea5ccac9, type: 2}
+    - target: {fileID: 6483028165991379127, guid: fb39d5f99710d3d4f868c1be0fd8e0a1,
+        type: 3}
+      propertyPath: m_LocalScale.x
+      value: 1.1684344
+      objectReference: {fileID: 0}
+    - target: {fileID: 6483028165991379127, guid: fb39d5f99710d3d4f868c1be0fd8e0a1,
+        type: 3}
+      propertyPath: m_LocalScale.y
+      value: 1.5396525
+      objectReference: {fileID: 0}
+    - target: {fileID: 6483028165991379127, guid: fb39d5f99710d3d4f868c1be0fd8e0a1,
+        type: 3}
+      propertyPath: m_LocalScale.z
+      value: 0.8896575
+      objectReference: {fileID: 0}
+    - target: {fileID: 6483028165991379127, guid: fb39d5f99710d3d4f868c1be0fd8e0a1,
+        type: 3}
+      propertyPath: m_LocalPosition.x
+      value: 0.000000007916242
+      objectReference: {fileID: 0}
+    - target: {fileID: 6483028165991379127, guid: fb39d5f99710d3d4f868c1be0fd8e0a1,
         type: 3}
       propertyPath: m_LocalPosition.y
       value: -0.02000022
       objectReference: {fileID: 0}
-    - target: {fileID: 6483028165277325905, guid: fb39d5f99710d3d4f868c1be0fd8e0a1,
+    - target: {fileID: 6483028165991379127, guid: fb39d5f99710d3d4f868c1be0fd8e0a1,
         type: 3}
       propertyPath: m_LocalPosition.z
       value: 0.047999986
       objectReference: {fileID: 0}
-    - target: {fileID: 6483028165496569248, guid: fb39d5f99710d3d4f868c1be0fd8e0a1,
+    - target: {fileID: 6483028166102839956, guid: fb39d5f99710d3d4f868c1be0fd8e0a1,
+        type: 3}
+      propertyPath: m_LocalPosition.y
+      value: 0.825
+      objectReference: {fileID: 0}
+    - target: {fileID: 6483028166102839956, guid: fb39d5f99710d3d4f868c1be0fd8e0a1,
+        type: 3}
+      propertyPath: m_LocalPosition.z
+      value: 0.011
+      objectReference: {fileID: 0}
+    - target: {fileID: 6483028166102839957, guid: fb39d5f99710d3d4f868c1be0fd8e0a1,
         type: 3}
       propertyPath: MovingParts.Array.data[0]
       value: 
-      objectReference: {fileID: 3698338594039394671}
-    - target: {fileID: 6483028165496569248, guid: fb39d5f99710d3d4f868c1be0fd8e0a1,
+      objectReference: {fileID: 3698338594511584850}
+    - target: {fileID: 6483028166102839957, guid: fb39d5f99710d3d4f868c1be0fd8e0a1,
         type: 3}
       propertyPath: openPositions.Array.data[0].y
-      value: 0.332
-      objectReference: {fileID: 0}
-    - target: {fileID: 6483028165496569248, guid: fb39d5f99710d3d4f868c1be0fd8e0a1,
+      value: 0.825
+      objectReference: {fileID: 0}
+    - target: {fileID: 6483028166102839957, guid: fb39d5f99710d3d4f868c1be0fd8e0a1,
         type: 3}
       propertyPath: openPositions.Array.data[0].z
       value: 0.252
       objectReference: {fileID: 0}
-    - target: {fileID: 6483028165496569248, guid: fb39d5f99710d3d4f868c1be0fd8e0a1,
+    - target: {fileID: 6483028166102839957, guid: fb39d5f99710d3d4f868c1be0fd8e0a1,
         type: 3}
       propertyPath: closedPositions.Array.data[0].y
-      value: 0.332
-      objectReference: {fileID: 0}
-    - target: {fileID: 6483028165496569248, guid: fb39d5f99710d3d4f868c1be0fd8e0a1,
+      value: 0.825
+      objectReference: {fileID: 0}
+    - target: {fileID: 6483028166102839957, guid: fb39d5f99710d3d4f868c1be0fd8e0a1,
         type: 3}
       propertyPath: closedPositions.Array.data[0].z
-      value: 0.01299984
-      objectReference: {fileID: 0}
-    - target: {fileID: 6483028165496569250, guid: fb39d5f99710d3d4f868c1be0fd8e0a1,
+      value: 0.011
+      objectReference: {fileID: 0}
+    - target: {fileID: 6483028166102839959, guid: fb39d5f99710d3d4f868c1be0fd8e0a1,
         type: 3}
       propertyPath: MyColliders.Array.data[0]
       value: 
-      objectReference: {fileID: 3698338593063274750}
-    - target: {fileID: 6483028165496569250, guid: fb39d5f99710d3d4f868c1be0fd8e0a1,
+      objectReference: {fileID: 3698338593173837999}
+    - target: {fileID: 6483028166102839959, guid: fb39d5f99710d3d4f868c1be0fd8e0a1,
         type: 3}
       propertyPath: MyColliders.Array.data[1]
       value: 
-      objectReference: {fileID: 3698338593962632760}
-    - target: {fileID: 6483028165496569250, guid: fb39d5f99710d3d4f868c1be0fd8e0a1,
+      objectReference: {fileID: 3698338593126980485}
+    - target: {fileID: 6483028166102839959, guid: fb39d5f99710d3d4f868c1be0fd8e0a1,
         type: 3}
       propertyPath: MyColliders.Array.data[2]
       value: 
-      objectReference: {fileID: 3698338593801946988}
-    - target: {fileID: 6483028165496569250, guid: fb39d5f99710d3d4f868c1be0fd8e0a1,
+      objectReference: {fileID: 3698338593594873943}
+    - target: {fileID: 6483028166102839959, guid: fb39d5f99710d3d4f868c1be0fd8e0a1,
         type: 3}
       propertyPath: MyColliders.Array.data[3]
       value: 
-      objectReference: {fileID: 3698338593509861495}
-    - target: {fileID: 6483028165496569250, guid: fb39d5f99710d3d4f868c1be0fd8e0a1,
+      objectReference: {fileID: 3698338594074576313}
+    - target: {fileID: 6483028166102839959, guid: fb39d5f99710d3d4f868c1be0fd8e0a1,
         type: 3}
       propertyPath: MyColliders.Array.data[4]
       value: 
-      objectReference: {fileID: 3698338593740492482}
-    - target: {fileID: 6483028165496569250, guid: fb39d5f99710d3d4f868c1be0fd8e0a1,
+      objectReference: {fileID: 3698338594266779067}
+    - target: {fileID: 6483028166102839959, guid: fb39d5f99710d3d4f868c1be0fd8e0a1,
         type: 3}
       propertyPath: MyColliders.Array.data[5]
       value: 
-      objectReference: {fileID: 3698338593115554417}
-    - target: {fileID: 6483028165496569250, guid: fb39d5f99710d3d4f868c1be0fd8e0a1,
->>>>>>> f1d9354b
+      objectReference: {fileID: 3698338594043464477}
+    - target: {fileID: 6483028166102839959, guid: fb39d5f99710d3d4f868c1be0fd8e0a1,
+        type: 3}
+      propertyPath: VisibilityPoints.Array.data[0]
+      value: 
+      objectReference: {fileID: 3698338594146081933}
+    - target: {fileID: 6483028166102839959, guid: fb39d5f99710d3d4f868c1be0fd8e0a1,
+        type: 3}
+      propertyPath: VisibilityPoints.Array.data[1]
+      value: 
+      objectReference: {fileID: 3698338593826390500}
+    - target: {fileID: 6483028166102839959, guid: fb39d5f99710d3d4f868c1be0fd8e0a1,
+        type: 3}
+      propertyPath: VisibilityPoints.Array.data[2]
+      value: 
+      objectReference: {fileID: 3698338594538864983}
+    - target: {fileID: 6483028166102839959, guid: fb39d5f99710d3d4f868c1be0fd8e0a1,
+        type: 3}
+      propertyPath: VisibilityPoints.Array.data[3]
+      value: 
+      objectReference: {fileID: 3698338593016916420}
+    - target: {fileID: 6483028166102839959, guid: fb39d5f99710d3d4f868c1be0fd8e0a1,
+        type: 3}
+      propertyPath: VisibilityPoints.Array.data[4]
+      value: 
+      objectReference: {fileID: 3698338593473702500}
+    - target: {fileID: 6483028166102839959, guid: fb39d5f99710d3d4f868c1be0fd8e0a1,
+        type: 3}
+      propertyPath: VisibilityPoints.Array.data[5]
+      value: 
+      objectReference: {fileID: 3698338593855669607}
+    - target: {fileID: 6483028166102839959, guid: fb39d5f99710d3d4f868c1be0fd8e0a1,
+        type: 3}
+      propertyPath: VisibilityPoints.Array.data[6]
+      value: 
+      objectReference: {fileID: 3698338594884093685}
+    - target: {fileID: 6483028166102839959, guid: fb39d5f99710d3d4f868c1be0fd8e0a1,
+        type: 3}
+      propertyPath: VisibilityPoints.Array.data[7]
+      value: 
+      objectReference: {fileID: 3698338593949431444}
+    - target: {fileID: 6483028166102839959, guid: fb39d5f99710d3d4f868c1be0fd8e0a1,
+        type: 3}
+      propertyPath: VisibilityPoints.Array.data[8]
+      value: 
+      objectReference: {fileID: 3698338592941252888}
+    - target: {fileID: 6483028166102839959, guid: fb39d5f99710d3d4f868c1be0fd8e0a1,
+        type: 3}
+      propertyPath: ReceptacleTriggerBoxes.Array.data[0]
+      value: 
+      objectReference: {fileID: 3699437932272363855}
+    - target: {fileID: 6483028166108311064, guid: fb39d5f99710d3d4f868c1be0fd8e0a1,
+        type: 3}
+      propertyPath: m_LocalScale.x
+      value: 1.1983942
+      objectReference: {fileID: 0}
+    - target: {fileID: 6483028166108311064, guid: fb39d5f99710d3d4f868c1be0fd8e0a1,
+        type: 3}
+      propertyPath: m_LocalScale.y
+      value: 1.5396525
+      objectReference: {fileID: 0}
+    - target: {fileID: 6483028166108311064, guid: fb39d5f99710d3d4f868c1be0fd8e0a1,
         type: 3}
       propertyPath: m_LocalScale.z
       value: 0.8896575
       objectReference: {fileID: 0}
-    - target: {fileID: 6483028165883306520, guid: fb39d5f99710d3d4f868c1be0fd8e0a1,
+    - target: {fileID: 6483028166108311064, guid: fb39d5f99710d3d4f868c1be0fd8e0a1,
         type: 3}
       propertyPath: m_LocalPosition.x
       value: 0.000000007916242
       objectReference: {fileID: 0}
-    - target: {fileID: 6483028165883306520, guid: fb39d5f99710d3d4f868c1be0fd8e0a1,
+    - target: {fileID: 6483028166108311064, guid: fb39d5f99710d3d4f868c1be0fd8e0a1,
         type: 3}
       propertyPath: m_LocalPosition.y
       value: -0.020000458
       objectReference: {fileID: 0}
-    - target: {fileID: 6483028165883306520, guid: fb39d5f99710d3d4f868c1be0fd8e0a1,
+    - target: {fileID: 6483028166108311064, guid: fb39d5f99710d3d4f868c1be0fd8e0a1,
         type: 3}
       propertyPath: m_LocalPosition.z
       value: 0.049999364
       objectReference: {fileID: 0}
-    - target: {fileID: 6483028165883306521, guid: fb39d5f99710d3d4f868c1be0fd8e0a1,
+    - target: {fileID: 6483028166108311065, guid: fb39d5f99710d3d4f868c1be0fd8e0a1,
         type: 3}
       propertyPath: m_Materials.Array.data[0]
       value: 
       objectReference: {fileID: 2100000, guid: 725b6db5d4eaa4fcf97bf4e3ea5ccac9, type: 2}
-    - target: {fileID: 6483028165991379127, guid: fb39d5f99710d3d4f868c1be0fd8e0a1,
-        type: 3}
-      propertyPath: m_LocalScale.x
-      value: 1.1684344
-      objectReference: {fileID: 0}
-    - target: {fileID: 6483028165991379127, guid: fb39d5f99710d3d4f868c1be0fd8e0a1,
+    - target: {fileID: 6483028166109803462, guid: fb39d5f99710d3d4f868c1be0fd8e0a1,
+        type: 3}
+      propertyPath: m_LocalScale.x
+      value: 1.1983942
+      objectReference: {fileID: 0}
+    - target: {fileID: 6483028166109803462, guid: fb39d5f99710d3d4f868c1be0fd8e0a1,
         type: 3}
       propertyPath: m_LocalScale.y
       value: 1.5396525
       objectReference: {fileID: 0}
-    - target: {fileID: 6483028165991379127, guid: fb39d5f99710d3d4f868c1be0fd8e0a1,
+    - target: {fileID: 6483028166109803462, guid: fb39d5f99710d3d4f868c1be0fd8e0a1,
         type: 3}
       propertyPath: m_LocalScale.z
       value: 0.8896575
       objectReference: {fileID: 0}
-    - target: {fileID: 6483028165991379127, guid: fb39d5f99710d3d4f868c1be0fd8e0a1,
+    - target: {fileID: 6483028166109803462, guid: fb39d5f99710d3d4f868c1be0fd8e0a1,
         type: 3}
       propertyPath: m_LocalPosition.x
       value: 0.000000007916242
       objectReference: {fileID: 0}
-    - target: {fileID: 6483028165991379127, guid: fb39d5f99710d3d4f868c1be0fd8e0a1,
-        type: 3}
-      propertyPath: m_LocalPosition.y
-      value: -0.02000022
-      objectReference: {fileID: 0}
-    - target: {fileID: 6483028165991379127, guid: fb39d5f99710d3d4f868c1be0fd8e0a1,
+    - target: {fileID: 6483028166109803462, guid: fb39d5f99710d3d4f868c1be0fd8e0a1,
+        type: 3}
+      propertyPath: m_LocalPosition.y
+      value: -0.01999998
+      objectReference: {fileID: 0}
+    - target: {fileID: 6483028166109803462, guid: fb39d5f99710d3d4f868c1be0fd8e0a1,
         type: 3}
       propertyPath: m_LocalPosition.z
       value: 0.047999986
       objectReference: {fileID: 0}
-    - target: {fileID: 6483028166102839956, guid: fb39d5f99710d3d4f868c1be0fd8e0a1,
-        type: 3}
-      propertyPath: m_LocalPosition.y
-      value: 0.825
-      objectReference: {fileID: 0}
-    - target: {fileID: 6483028166102839956, guid: fb39d5f99710d3d4f868c1be0fd8e0a1,
-        type: 3}
-      propertyPath: m_LocalPosition.z
-      value: 0.011
-      objectReference: {fileID: 0}
-    - target: {fileID: 6483028166102839957, guid: fb39d5f99710d3d4f868c1be0fd8e0a1,
-        type: 3}
-      propertyPath: MovingParts.Array.data[0]
-      value: 
-      objectReference: {fileID: 3698338594511584850}
-    - target: {fileID: 6483028166102839957, guid: fb39d5f99710d3d4f868c1be0fd8e0a1,
-        type: 3}
-      propertyPath: openPositions.Array.data[0].y
-      value: 0.825
-      objectReference: {fileID: 0}
-    - target: {fileID: 6483028166102839957, guid: fb39d5f99710d3d4f868c1be0fd8e0a1,
-        type: 3}
-      propertyPath: openPositions.Array.data[0].z
-      value: 0.252
-      objectReference: {fileID: 0}
-    - target: {fileID: 6483028166102839957, guid: fb39d5f99710d3d4f868c1be0fd8e0a1,
-        type: 3}
-<<<<<<< HEAD
-      propertyPath: closedPositions.Array.data[0].y
-      value: 0.825
-      objectReference: {fileID: 0}
-    - target: {fileID: 6483028166102839957, guid: fb39d5f99710d3d4f868c1be0fd8e0a1,
-        type: 3}
-=======
-      propertyPath: VisibilityPoints.Array.data[8]
-      value: 
-      objectReference: {fileID: 3698338593289940758}
-    - target: {fileID: 6483028165496569250, guid: fb39d5f99710d3d4f868c1be0fd8e0a1,
-        type: 3}
-      propertyPath: ReceptacleTriggerBoxes.Array.data[0]
-      value: 
-      objectReference: {fileID: 3699437931204834452}
-    - target: {fileID: 6483028165496569255, guid: fb39d5f99710d3d4f868c1be0fd8e0a1,
-        type: 3}
-      propertyPath: m_LocalPosition.y
-      value: 0.332
-      objectReference: {fileID: 0}
-    - target: {fileID: 6483028165496569255, guid: fb39d5f99710d3d4f868c1be0fd8e0a1,
-        type: 3}
-      propertyPath: m_LocalPosition.z
-      value: 0.01299984
-      objectReference: {fileID: 0}
-    - target: {fileID: 6483028165697401728, guid: fb39d5f99710d3d4f868c1be0fd8e0a1,
-        type: 3}
-      propertyPath: m_LocalScale.x
-      value: 1.2207
-      objectReference: {fileID: 0}
-    - target: {fileID: 6483028165697401728, guid: fb39d5f99710d3d4f868c1be0fd8e0a1,
-        type: 3}
-      propertyPath: m_LocalScale.y
-      value: 1.5633868
-      objectReference: {fileID: 0}
-    - target: {fileID: 6483028165697401728, guid: fb39d5f99710d3d4f868c1be0fd8e0a1,
-        type: 3}
-      propertyPath: m_LocalScale.z
-      value: 1.2207
-      objectReference: {fileID: 0}
-    - target: {fileID: 6483028165697401728, guid: fb39d5f99710d3d4f868c1be0fd8e0a1,
-        type: 3}
-      propertyPath: m_LocalPosition.x
-      value: -0.004
-      objectReference: {fileID: 0}
-    - target: {fileID: 6483028165697401728, guid: fb39d5f99710d3d4f868c1be0fd8e0a1,
-        type: 3}
-      propertyPath: m_LocalPosition.y
-      value: 1.539
-      objectReference: {fileID: 0}
-    - target: {fileID: 6483028165883306520, guid: fb39d5f99710d3d4f868c1be0fd8e0a1,
-        type: 3}
-      propertyPath: m_LocalScale.x
-      value: 1.1983942
-      objectReference: {fileID: 0}
-    - target: {fileID: 6483028165883306520, guid: fb39d5f99710d3d4f868c1be0fd8e0a1,
-        type: 3}
-      propertyPath: m_LocalScale.y
-      value: 1.5396525
-      objectReference: {fileID: 0}
-    - target: {fileID: 6483028165883306520, guid: fb39d5f99710d3d4f868c1be0fd8e0a1,
-        type: 3}
-      propertyPath: m_LocalScale.z
-      value: 0.8896575
-      objectReference: {fileID: 0}
-    - target: {fileID: 6483028165883306520, guid: fb39d5f99710d3d4f868c1be0fd8e0a1,
-        type: 3}
-      propertyPath: m_LocalPosition.x
-      value: 0.000000007916242
-      objectReference: {fileID: 0}
-    - target: {fileID: 6483028165883306520, guid: fb39d5f99710d3d4f868c1be0fd8e0a1,
-        type: 3}
-      propertyPath: m_LocalPosition.y
-      value: -0.020000458
-      objectReference: {fileID: 0}
-    - target: {fileID: 6483028165883306520, guid: fb39d5f99710d3d4f868c1be0fd8e0a1,
-        type: 3}
-      propertyPath: m_LocalPosition.z
-      value: 0.049999364
-      objectReference: {fileID: 0}
-    - target: {fileID: 6483028165883306521, guid: fb39d5f99710d3d4f868c1be0fd8e0a1,
-        type: 3}
-      propertyPath: m_Materials.Array.data[0]
-      value: 
-      objectReference: {fileID: 2100000, guid: 725b6db5d4eaa4fcf97bf4e3ea5ccac9, type: 2}
-    - target: {fileID: 6483028165991379127, guid: fb39d5f99710d3d4f868c1be0fd8e0a1,
-        type: 3}
-      propertyPath: m_LocalScale.x
-      value: 1.1684344
-      objectReference: {fileID: 0}
-    - target: {fileID: 6483028165991379127, guid: fb39d5f99710d3d4f868c1be0fd8e0a1,
-        type: 3}
-      propertyPath: m_LocalScale.y
-      value: 1.5396525
-      objectReference: {fileID: 0}
-    - target: {fileID: 6483028165991379127, guid: fb39d5f99710d3d4f868c1be0fd8e0a1,
-        type: 3}
-      propertyPath: m_LocalScale.z
-      value: 0.8896575
-      objectReference: {fileID: 0}
-    - target: {fileID: 6483028165991379127, guid: fb39d5f99710d3d4f868c1be0fd8e0a1,
-        type: 3}
-      propertyPath: m_LocalPosition.x
-      value: 0.000000007916242
-      objectReference: {fileID: 0}
-    - target: {fileID: 6483028165991379127, guid: fb39d5f99710d3d4f868c1be0fd8e0a1,
-        type: 3}
-      propertyPath: m_LocalPosition.y
-      value: -0.02000022
-      objectReference: {fileID: 0}
-    - target: {fileID: 6483028165991379127, guid: fb39d5f99710d3d4f868c1be0fd8e0a1,
-        type: 3}
-      propertyPath: m_LocalPosition.z
-      value: 0.047999986
-      objectReference: {fileID: 0}
-    - target: {fileID: 6483028166102839956, guid: fb39d5f99710d3d4f868c1be0fd8e0a1,
-        type: 3}
-      propertyPath: m_LocalPosition.y
-      value: 0.825
-      objectReference: {fileID: 0}
-    - target: {fileID: 6483028166102839956, guid: fb39d5f99710d3d4f868c1be0fd8e0a1,
-        type: 3}
-      propertyPath: m_LocalPosition.z
-      value: 0.011
-      objectReference: {fileID: 0}
-    - target: {fileID: 6483028166102839957, guid: fb39d5f99710d3d4f868c1be0fd8e0a1,
-        type: 3}
-      propertyPath: MovingParts.Array.data[0]
-      value: 
-      objectReference: {fileID: 3698338594511584850}
-    - target: {fileID: 6483028166102839957, guid: fb39d5f99710d3d4f868c1be0fd8e0a1,
-        type: 3}
-      propertyPath: openPositions.Array.data[0].y
-      value: 0.825
-      objectReference: {fileID: 0}
-    - target: {fileID: 6483028166102839957, guid: fb39d5f99710d3d4f868c1be0fd8e0a1,
-        type: 3}
-      propertyPath: openPositions.Array.data[0].z
-      value: 0.252
-      objectReference: {fileID: 0}
-    - target: {fileID: 6483028166102839957, guid: fb39d5f99710d3d4f868c1be0fd8e0a1,
-        type: 3}
-      propertyPath: closedPositions.Array.data[0].y
-      value: 0.825
-      objectReference: {fileID: 0}
-    - target: {fileID: 6483028166102839957, guid: fb39d5f99710d3d4f868c1be0fd8e0a1,
-        type: 3}
->>>>>>> f1d9354b
-      propertyPath: closedPositions.Array.data[0].z
-      value: 0.011
-      objectReference: {fileID: 0}
-    - target: {fileID: 6483028166102839959, guid: fb39d5f99710d3d4f868c1be0fd8e0a1,
-        type: 3}
-      propertyPath: MyColliders.Array.data[0]
-      value: 
-      objectReference: {fileID: 3698338593173837999}
-    - target: {fileID: 6483028166102839959, guid: fb39d5f99710d3d4f868c1be0fd8e0a1,
-        type: 3}
-      propertyPath: MyColliders.Array.data[1]
-      value: 
-      objectReference: {fileID: 3698338593126980485}
-    - target: {fileID: 6483028166102839959, guid: fb39d5f99710d3d4f868c1be0fd8e0a1,
-        type: 3}
-      propertyPath: MyColliders.Array.data[2]
-      value: 
-      objectReference: {fileID: 3698338593594873943}
-    - target: {fileID: 6483028166102839959, guid: fb39d5f99710d3d4f868c1be0fd8e0a1,
-        type: 3}
-      propertyPath: MyColliders.Array.data[3]
-      value: 
-      objectReference: {fileID: 3698338594074576313}
-    - target: {fileID: 6483028166102839959, guid: fb39d5f99710d3d4f868c1be0fd8e0a1,
-        type: 3}
-      propertyPath: MyColliders.Array.data[4]
-      value: 
-      objectReference: {fileID: 3698338594266779067}
-    - target: {fileID: 6483028166102839959, guid: fb39d5f99710d3d4f868c1be0fd8e0a1,
-        type: 3}
-      propertyPath: MyColliders.Array.data[5]
-      value: 
-      objectReference: {fileID: 3698338594043464477}
-    - target: {fileID: 6483028166102839959, guid: fb39d5f99710d3d4f868c1be0fd8e0a1,
-        type: 3}
-      propertyPath: VisibilityPoints.Array.data[0]
-      value: 
-      objectReference: {fileID: 3698338594146081933}
-    - target: {fileID: 6483028166102839959, guid: fb39d5f99710d3d4f868c1be0fd8e0a1,
-        type: 3}
-      propertyPath: VisibilityPoints.Array.data[1]
-      value: 
-      objectReference: {fileID: 3698338593826390500}
-    - target: {fileID: 6483028166102839959, guid: fb39d5f99710d3d4f868c1be0fd8e0a1,
-        type: 3}
-      propertyPath: VisibilityPoints.Array.data[2]
-      value: 
-      objectReference: {fileID: 3698338594538864983}
-    - target: {fileID: 6483028166102839959, guid: fb39d5f99710d3d4f868c1be0fd8e0a1,
-        type: 3}
-      propertyPath: VisibilityPoints.Array.data[3]
-      value: 
-      objectReference: {fileID: 3698338593016916420}
-    - target: {fileID: 6483028166102839959, guid: fb39d5f99710d3d4f868c1be0fd8e0a1,
-        type: 3}
-      propertyPath: VisibilityPoints.Array.data[4]
-      value: 
-      objectReference: {fileID: 3698338593473702500}
-    - target: {fileID: 6483028166102839959, guid: fb39d5f99710d3d4f868c1be0fd8e0a1,
-        type: 3}
-      propertyPath: VisibilityPoints.Array.data[5]
-      value: 
-      objectReference: {fileID: 3698338593855669607}
-    - target: {fileID: 6483028166102839959, guid: fb39d5f99710d3d4f868c1be0fd8e0a1,
-        type: 3}
-      propertyPath: VisibilityPoints.Array.data[6]
-      value: 
-      objectReference: {fileID: 3698338594884093685}
-    - target: {fileID: 6483028166102839959, guid: fb39d5f99710d3d4f868c1be0fd8e0a1,
-        type: 3}
-      propertyPath: VisibilityPoints.Array.data[7]
-      value: 
-      objectReference: {fileID: 3698338593949431444}
-    - target: {fileID: 6483028166102839959, guid: fb39d5f99710d3d4f868c1be0fd8e0a1,
-        type: 3}
-      propertyPath: VisibilityPoints.Array.data[8]
-      value: 
-      objectReference: {fileID: 3698338592941252888}
-    - target: {fileID: 6483028166102839959, guid: fb39d5f99710d3d4f868c1be0fd8e0a1,
-        type: 3}
-      propertyPath: ReceptacleTriggerBoxes.Array.data[0]
-      value: 
-      objectReference: {fileID: 3699437932272363855}
-    - target: {fileID: 6483028166108311064, guid: fb39d5f99710d3d4f868c1be0fd8e0a1,
-        type: 3}
-      propertyPath: m_LocalScale.x
-      value: 1.1983942
-      objectReference: {fileID: 0}
-    - target: {fileID: 6483028166108311064, guid: fb39d5f99710d3d4f868c1be0fd8e0a1,
-        type: 3}
-      propertyPath: m_LocalScale.y
-      value: 1.5396525
-      objectReference: {fileID: 0}
-    - target: {fileID: 6483028166108311064, guid: fb39d5f99710d3d4f868c1be0fd8e0a1,
-        type: 3}
-      propertyPath: m_LocalScale.z
-      value: 0.8896575
-      objectReference: {fileID: 0}
-    - target: {fileID: 6483028166108311064, guid: fb39d5f99710d3d4f868c1be0fd8e0a1,
-        type: 3}
-      propertyPath: m_LocalPosition.x
-      value: 0.000000007916242
-      objectReference: {fileID: 0}
-    - target: {fileID: 6483028166108311064, guid: fb39d5f99710d3d4f868c1be0fd8e0a1,
-        type: 3}
-      propertyPath: m_LocalPosition.y
-      value: -0.020000458
-      objectReference: {fileID: 0}
-    - target: {fileID: 6483028166108311064, guid: fb39d5f99710d3d4f868c1be0fd8e0a1,
-        type: 3}
-      propertyPath: m_LocalPosition.z
-      value: 0.049999364
-      objectReference: {fileID: 0}
-    - target: {fileID: 6483028166108311065, guid: fb39d5f99710d3d4f868c1be0fd8e0a1,
-        type: 3}
-      propertyPath: m_Materials.Array.data[0]
-      value: 
-      objectReference: {fileID: 2100000, guid: 725b6db5d4eaa4fcf97bf4e3ea5ccac9, type: 2}
-    - target: {fileID: 6483028166109803462, guid: fb39d5f99710d3d4f868c1be0fd8e0a1,
-        type: 3}
-      propertyPath: m_LocalScale.x
-      value: 1.1983942
-      objectReference: {fileID: 0}
-    - target: {fileID: 6483028166109803462, guid: fb39d5f99710d3d4f868c1be0fd8e0a1,
-        type: 3}
-      propertyPath: m_LocalScale.y
-      value: 1.5396525
-      objectReference: {fileID: 0}
-    - target: {fileID: 6483028166109803462, guid: fb39d5f99710d3d4f868c1be0fd8e0a1,
-        type: 3}
-      propertyPath: m_LocalScale.z
-      value: 0.8896575
-      objectReference: {fileID: 0}
-    - target: {fileID: 6483028166109803462, guid: fb39d5f99710d3d4f868c1be0fd8e0a1,
-        type: 3}
-      propertyPath: m_LocalPosition.x
-      value: 0.000000007916242
-      objectReference: {fileID: 0}
-    - target: {fileID: 6483028166109803462, guid: fb39d5f99710d3d4f868c1be0fd8e0a1,
-        type: 3}
-      propertyPath: m_LocalPosition.y
-      value: -0.01999998
-      objectReference: {fileID: 0}
-    - target: {fileID: 6483028166109803462, guid: fb39d5f99710d3d4f868c1be0fd8e0a1,
-        type: 3}
-      propertyPath: m_LocalPosition.z
-      value: 0.047999986
-      objectReference: {fileID: 0}
     - target: {fileID: 6483028166114820488, guid: fb39d5f99710d3d4f868c1be0fd8e0a1,
         type: 3}
       propertyPath: m_RootOrder
@@ -1393,7 +1104,41 @@
       objectReference: {fileID: 0}
     - target: {fileID: 6483028166114820488, guid: fb39d5f99710d3d4f868c1be0fd8e0a1,
         type: 3}
-<<<<<<< HEAD
+      propertyPath: m_LocalPosition.x
+      value: -1.772
+      objectReference: {fileID: 0}
+    - target: {fileID: 6483028166114820488, guid: fb39d5f99710d3d4f868c1be0fd8e0a1,
+        type: 3}
+      propertyPath: m_LocalPosition.y
+      value: -0.008
+      objectReference: {fileID: 0}
+    - target: {fileID: 6483028166114820488, guid: fb39d5f99710d3d4f868c1be0fd8e0a1,
+        type: 3}
+      propertyPath: m_LocalPosition.z
+      value: -2.082
+      objectReference: {fileID: 0}
+    - target: {fileID: 6483028166114820488, guid: fb39d5f99710d3d4f868c1be0fd8e0a1,
+        type: 3}
+      propertyPath: m_LocalRotation.w
+      value: 1
+      objectReference: {fileID: 0}
+    - target: {fileID: 6483028166114820488, guid: fb39d5f99710d3d4f868c1be0fd8e0a1,
+        type: 3}
+      propertyPath: m_LocalRotation.x
+      value: 0
+      objectReference: {fileID: 0}
+    - target: {fileID: 6483028166114820488, guid: fb39d5f99710d3d4f868c1be0fd8e0a1,
+        type: 3}
+      propertyPath: m_LocalRotation.y
+      value: 0
+      objectReference: {fileID: 0}
+    - target: {fileID: 6483028166114820488, guid: fb39d5f99710d3d4f868c1be0fd8e0a1,
+        type: 3}
+      propertyPath: m_LocalRotation.z
+      value: 0
+      objectReference: {fileID: 0}
+    - target: {fileID: 6483028166114820488, guid: fb39d5f99710d3d4f868c1be0fd8e0a1,
+        type: 3}
       propertyPath: m_LocalEulerAnglesHint.x
       value: 0
       objectReference: {fileID: 0}
@@ -1404,53 +1149,6 @@
       objectReference: {fileID: 0}
     - target: {fileID: 6483028166114820488, guid: fb39d5f99710d3d4f868c1be0fd8e0a1,
         type: 3}
-=======
-      propertyPath: m_LocalPosition.x
-      value: -1.772
-      objectReference: {fileID: 0}
-    - target: {fileID: 6483028166114820488, guid: fb39d5f99710d3d4f868c1be0fd8e0a1,
-        type: 3}
-      propertyPath: m_LocalPosition.y
-      value: -0.008
-      objectReference: {fileID: 0}
-    - target: {fileID: 6483028166114820488, guid: fb39d5f99710d3d4f868c1be0fd8e0a1,
-        type: 3}
-      propertyPath: m_LocalPosition.z
-      value: -2.082
-      objectReference: {fileID: 0}
-    - target: {fileID: 6483028166114820488, guid: fb39d5f99710d3d4f868c1be0fd8e0a1,
-        type: 3}
-      propertyPath: m_LocalRotation.w
-      value: 1
-      objectReference: {fileID: 0}
-    - target: {fileID: 6483028166114820488, guid: fb39d5f99710d3d4f868c1be0fd8e0a1,
-        type: 3}
-      propertyPath: m_LocalRotation.x
-      value: 0
-      objectReference: {fileID: 0}
-    - target: {fileID: 6483028166114820488, guid: fb39d5f99710d3d4f868c1be0fd8e0a1,
-        type: 3}
-      propertyPath: m_LocalRotation.y
-      value: 0
-      objectReference: {fileID: 0}
-    - target: {fileID: 6483028166114820488, guid: fb39d5f99710d3d4f868c1be0fd8e0a1,
-        type: 3}
-      propertyPath: m_LocalRotation.z
-      value: 0
-      objectReference: {fileID: 0}
-    - target: {fileID: 6483028166114820488, guid: fb39d5f99710d3d4f868c1be0fd8e0a1,
-        type: 3}
-      propertyPath: m_LocalEulerAnglesHint.x
-      value: 0
-      objectReference: {fileID: 0}
-    - target: {fileID: 6483028166114820488, guid: fb39d5f99710d3d4f868c1be0fd8e0a1,
-        type: 3}
-      propertyPath: m_LocalEulerAnglesHint.y
-      value: 0
-      objectReference: {fileID: 0}
-    - target: {fileID: 6483028166114820488, guid: fb39d5f99710d3d4f868c1be0fd8e0a1,
-        type: 3}
->>>>>>> f1d9354b
       propertyPath: m_LocalEulerAnglesHint.z
       value: 0
       objectReference: {fileID: 0}
