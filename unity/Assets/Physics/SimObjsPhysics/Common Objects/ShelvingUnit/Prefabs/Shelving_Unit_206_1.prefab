--- conflicted
+++ resolved
@@ -13,7 +13,6 @@
       value: Shelving_Unit_206_1
       objectReference: {fileID: 0}
     - target: {fileID: 1297562005931287892, guid: c460a76af7a3c56488e09d74501759fe,
-<<<<<<< HEAD
         type: 3}
       propertyPath: VisibilityPoints.Array.data[0]
       value: 
@@ -83,76 +82,6 @@
       propertyPath: ReceptacleTriggerBoxes.Array.data[0]
       value: 
       objectReference: {fileID: 5592125753658413070}
-=======
-        type: 3}
-      propertyPath: VisibilityPoints.Array.data[0]
-      value: 
-      objectReference: {fileID: 5592125753647803450}
-    - target: {fileID: 1297562005931287892, guid: c460a76af7a3c56488e09d74501759fe,
-        type: 3}
-      propertyPath: VisibilityPoints.Array.data[1]
-      value: 
-      objectReference: {fileID: 5592125755005383781}
-    - target: {fileID: 1297562005931287892, guid: c460a76af7a3c56488e09d74501759fe,
-        type: 3}
-      propertyPath: VisibilityPoints.Array.data[2]
-      value: 
-      objectReference: {fileID: 5592125755108538032}
-    - target: {fileID: 1297562005931287892, guid: c460a76af7a3c56488e09d74501759fe,
-        type: 3}
-      propertyPath: VisibilityPoints.Array.data[3]
-      value: 
-      objectReference: {fileID: 5592125754590485843}
-    - target: {fileID: 1297562005931287892, guid: c460a76af7a3c56488e09d74501759fe,
-        type: 3}
-      propertyPath: VisibilityPoints.Array.data[4]
-      value: 
-      objectReference: {fileID: 5592125753688006757}
-    - target: {fileID: 1297562005931287892, guid: c460a76af7a3c56488e09d74501759fe,
-        type: 3}
-      propertyPath: ReceptacleTriggerBoxes.Array.data[0]
-      value: 
-      objectReference: {fileID: 5592125754328873560}
-    - target: {fileID: 1297562006112416582, guid: c460a76af7a3c56488e09d74501759fe,
-        type: 3}
-      propertyPath: myParent
-      value: 
-      objectReference: {fileID: 5592125754817338294}
-    - target: {fileID: 1297562007051294996, guid: c460a76af7a3c56488e09d74501759fe,
-        type: 3}
-      propertyPath: myParent
-      value: 
-      objectReference: {fileID: 5592125753351456287}
-    - target: {fileID: 1297562007673993471, guid: c460a76af7a3c56488e09d74501759fe,
-        type: 3}
-      propertyPath: VisibilityPoints.Array.data[0]
-      value: 
-      objectReference: {fileID: 5592125754366931878}
-    - target: {fileID: 1297562007673993471, guid: c460a76af7a3c56488e09d74501759fe,
-        type: 3}
-      propertyPath: VisibilityPoints.Array.data[1]
-      value: 
-      objectReference: {fileID: 5592125754740603495}
-    - target: {fileID: 1297562007673993471, guid: c460a76af7a3c56488e09d74501759fe,
-        type: 3}
-      propertyPath: VisibilityPoints.Array.data[2]
-      value: 
-      objectReference: {fileID: 5592125753927402421}
-    - target: {fileID: 1297562007673993471, guid: c460a76af7a3c56488e09d74501759fe,
-        type: 3}
-      propertyPath: VisibilityPoints.Array.data[3]
-      value: 
-      objectReference: {fileID: 5592125754133662057}
-    - target: {fileID: 1297562007673993471, guid: c460a76af7a3c56488e09d74501759fe,
-        type: 3}
-      propertyPath: VisibilityPoints.Array.data[4]
-      value: 
-      objectReference: {fileID: 5592125754730589631}
-    - target: {fileID: 1297562007673993471, guid: c460a76af7a3c56488e09d74501759fe,
-        type: 3}
-      propertyPath: ReceptacleTriggerBoxes.Array.data[0]
-      value: 
-      objectReference: {fileID: 5592125753658413070}
     - target: {fileID: 3503315182760564989, guid: c460a76af7a3c56488e09d74501759fe,
         type: 3}
       propertyPath: m_RootOrder
@@ -188,7 +117,6 @@
       propertyPath: m_LocalRotation.y
       value: 0
       objectReference: {fileID: 0}
->>>>>>> f1d9354b
     - target: {fileID: 3503315182760564989, guid: c460a76af7a3c56488e09d74501759fe,
         type: 3}
       propertyPath: m_LocalRotation.z
@@ -394,14 +322,11 @@
       propertyPath: myParent
       value: 
       objectReference: {fileID: 1863310091316903848}
-<<<<<<< HEAD
-=======
     - target: {fileID: 5062375680289824831, guid: c460a76af7a3c56488e09d74501759fe,
         type: 3}
       propertyPath: m_Enabled
       value: 0
       objectReference: {fileID: 0}
->>>>>>> f1d9354b
     - target: {fileID: 5062375681523645863, guid: c460a76af7a3c56488e09d74501759fe,
         type: 3}
       propertyPath: myParent
@@ -557,8 +482,6 @@
       propertyPath: ReceptacleTriggerBoxes.Array.data[0]
       value: 
       objectReference: {fileID: 1863310091102117611}
-<<<<<<< HEAD
-=======
     - target: {fileID: 5062375682119575600, guid: c460a76af7a3c56488e09d74501759fe,
         type: 3}
       propertyPath: m_Enabled
@@ -574,7 +497,6 @@
       propertyPath: m_Enabled
       value: 0
       objectReference: {fileID: 0}
->>>>>>> f1d9354b
     m_RemovedComponents: []
   m_SourcePrefab: {fileID: 100100000, guid: c460a76af7a3c56488e09d74501759fe, type: 3}
 --- !u!1 &5592125753658413070 stripped
