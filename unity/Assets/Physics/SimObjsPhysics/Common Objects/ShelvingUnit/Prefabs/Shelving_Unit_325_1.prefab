--- conflicted
+++ resolved
@@ -7,8 +7,6 @@
   m_Modification:
     m_TransformParent: {fileID: 0}
     m_Modifications:
-<<<<<<< HEAD
-=======
     - target: {fileID: 1068882799153412745, guid: fb39d5f99710d3d4f868c1be0fd8e0a1,
         type: 3}
       propertyPath: m_Enabled
@@ -24,7 +22,6 @@
       propertyPath: m_Enabled
       value: 0
       objectReference: {fileID: 0}
->>>>>>> f1d9354b
     - target: {fileID: 5337889658413442477, guid: fb39d5f99710d3d4f868c1be0fd8e0a1,
         type: 3}
       propertyPath: VisibilityPoints.Array.data[0]
@@ -412,8 +409,6 @@
       objectReference: {fileID: 0}
     - target: {fileID: 6483028166114820488, guid: fb39d5f99710d3d4f868c1be0fd8e0a1,
         type: 3}
-<<<<<<< HEAD
-=======
       propertyPath: m_LocalPosition.x
       value: 0
       objectReference: {fileID: 0}
@@ -449,7 +444,6 @@
       objectReference: {fileID: 0}
     - target: {fileID: 6483028166114820488, guid: fb39d5f99710d3d4f868c1be0fd8e0a1,
         type: 3}
->>>>>>> f1d9354b
       propertyPath: m_LocalEulerAnglesHint.x
       value: 0
       objectReference: {fileID: 0}
@@ -606,11 +600,7 @@
     - target: {fileID: 6483028166114820495, guid: fb39d5f99710d3d4f868c1be0fd8e0a1,
         type: 3}
       propertyPath: m_Name
-<<<<<<< HEAD
-      value: Shelving_Unit_325_Master
-=======
       value: Shelving_Unit_325_1
->>>>>>> f1d9354b
       objectReference: {fileID: 0}
     m_RemovedComponents: []
   m_SourcePrefab: {fileID: 100100000, guid: fb39d5f99710d3d4f868c1be0fd8e0a1, type: 3}
