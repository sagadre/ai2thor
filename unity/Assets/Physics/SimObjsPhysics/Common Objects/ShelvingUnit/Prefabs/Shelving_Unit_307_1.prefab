--- conflicted
+++ resolved
@@ -7,8 +7,6 @@
   m_Modification:
     m_TransformParent: {fileID: 0}
     m_Modifications:
-<<<<<<< HEAD
-=======
     - target: {fileID: 853102535801099530, guid: 17e86c9087a5c624e8c4cb47af57f458,
         type: 3}
       propertyPath: m_Enabled
@@ -24,7 +22,6 @@
       propertyPath: m_Enabled
       value: 0
       objectReference: {fileID: 0}
->>>>>>> f1d9354b
     - target: {fileID: 853102536118994390, guid: 17e86c9087a5c624e8c4cb47af57f458,
         type: 3}
       propertyPath: myParent
@@ -180,14 +177,11 @@
       propertyPath: myParent
       value: 
       objectReference: {fileID: 881512859152716249}
-<<<<<<< HEAD
-=======
     - target: {fileID: 853102536359292100, guid: 17e86c9087a5c624e8c4cb47af57f458,
         type: 3}
       propertyPath: m_Enabled
       value: 0
       objectReference: {fileID: 0}
->>>>>>> f1d9354b
     - target: {fileID: 853102536483089650, guid: 17e86c9087a5c624e8c4cb47af57f458,
         type: 3}
       propertyPath: myParent
@@ -255,8 +249,6 @@
       objectReference: {fileID: 0}
     - target: {fileID: 853102536813497230, guid: 17e86c9087a5c624e8c4cb47af57f458,
         type: 3}
-<<<<<<< HEAD
-=======
       propertyPath: m_LocalPosition.x
       value: 0
       objectReference: {fileID: 0}
@@ -292,7 +284,6 @@
       objectReference: {fileID: 0}
     - target: {fileID: 853102536813497230, guid: 17e86c9087a5c624e8c4cb47af57f458,
         type: 3}
->>>>>>> f1d9354b
       propertyPath: m_LocalEulerAnglesHint.x
       value: 0
       objectReference: {fileID: 0}
@@ -506,14 +497,11 @@
       propertyPath: VisibilityPoints.Array.data[29]
       value: 
       objectReference: {fileID: 881512859314593498}
-<<<<<<< HEAD
-=======
     - target: {fileID: 853102536948308223, guid: 17e86c9087a5c624e8c4cb47af57f458,
         type: 3}
       propertyPath: m_Enabled
       value: 0
       objectReference: {fileID: 0}
->>>>>>> f1d9354b
     - target: {fileID: 853102537084659256, guid: 17e86c9087a5c624e8c4cb47af57f458,
         type: 3}
       propertyPath: VisibilityPoints.Array.data[0]
@@ -665,22 +653,6 @@
       value: 
       objectReference: {fileID: 881512859296203998}
     - target: {fileID: 853102537356625408, guid: 17e86c9087a5c624e8c4cb47af57f458,
-<<<<<<< HEAD
-        type: 3}
-      propertyPath: myParent
-      value: 
-      objectReference: {fileID: 881512858956012491}
-    - target: {fileID: 853102537399051323, guid: 17e86c9087a5c624e8c4cb47af57f458,
-        type: 3}
-      propertyPath: myParent
-      value: 
-      objectReference: {fileID: 881512858747477004}
-    - target: {fileID: 853102537551045484, guid: 17e86c9087a5c624e8c4cb47af57f458,
-        type: 3}
-      propertyPath: myParent
-      value: 
-      objectReference: {fileID: 881512859114686122}
-=======
         type: 3}
       propertyPath: myParent
       value: 
@@ -710,7 +682,6 @@
       propertyPath: m_Enabled
       value: 0
       objectReference: {fileID: 0}
->>>>>>> f1d9354b
     - target: {fileID: 853102537683990820, guid: 17e86c9087a5c624e8c4cb47af57f458,
         type: 3}
       propertyPath: myParent
