--- conflicted
+++ resolved
@@ -8,7 +8,6 @@
     m_TransformParent: {fileID: 0}
     m_Modifications:
     - target: {fileID: 542277661690495282, guid: c8614707b12757b4897a0f0cfa0b56bb,
-<<<<<<< HEAD
         type: 3}
       propertyPath: VisibilityPoints.Array.data[0]
       value: 
@@ -359,357 +358,6 @@
       value: 
       objectReference: {fileID: 239673383642257184}
     - target: {fileID: 542277663033520519, guid: c8614707b12757b4897a0f0cfa0b56bb,
-=======
-        type: 3}
-      propertyPath: VisibilityPoints.Array.data[0]
-      value: 
-      objectReference: {fileID: 234687633274330809}
-    - target: {fileID: 542277661690495282, guid: c8614707b12757b4897a0f0cfa0b56bb,
-        type: 3}
-      propertyPath: VisibilityPoints.Array.data[1]
-      value: 
-      objectReference: {fileID: 242795570942396427}
-    - target: {fileID: 542277661690495282, guid: c8614707b12757b4897a0f0cfa0b56bb,
-        type: 3}
-      propertyPath: VisibilityPoints.Array.data[2]
-      value: 
-      objectReference: {fileID: 242659592774159639}
-    - target: {fileID: 542277661690495282, guid: c8614707b12757b4897a0f0cfa0b56bb,
-        type: 3}
-      propertyPath: VisibilityPoints.Array.data[3]
-      value: 
-      objectReference: {fileID: 234737758552066177}
-    - target: {fileID: 542277661690495282, guid: c8614707b12757b4897a0f0cfa0b56bb,
-        type: 3}
-      propertyPath: VisibilityPoints.Array.data[4]
-      value: 
-      objectReference: {fileID: 242636525123525963}
-    - target: {fileID: 542277661690495282, guid: c8614707b12757b4897a0f0cfa0b56bb,
-        type: 3}
-      propertyPath: VisibilityPoints.Array.data[5]
-      value: 
-      objectReference: {fileID: 243190439772579413}
-    - target: {fileID: 542277661690495282, guid: c8614707b12757b4897a0f0cfa0b56bb,
-        type: 3}
-      propertyPath: VisibilityPoints.Array.data[6]
-      value: 
-      objectReference: {fileID: 242967914135255499}
-    - target: {fileID: 542277661690495282, guid: c8614707b12757b4897a0f0cfa0b56bb,
-        type: 3}
-      propertyPath: VisibilityPoints.Array.data[7]
-      value: 
-      objectReference: {fileID: 242783672008955167}
-    - target: {fileID: 542277661690495282, guid: c8614707b12757b4897a0f0cfa0b56bb,
-        type: 3}
-      propertyPath: VisibilityPoints.Array.data[8]
-      value: 
-      objectReference: {fileID: 234566348552049163}
-    - target: {fileID: 542277661690495282, guid: c8614707b12757b4897a0f0cfa0b56bb,
-        type: 3}
-      propertyPath: ReceptacleTriggerBoxes.Array.data[0]
-      value: 
-      objectReference: {fileID: 239673384534781719}
-    - target: {fileID: 542277661812288128, guid: c8614707b12757b4897a0f0cfa0b56bb,
-        type: 3}
-      propertyPath: VisibilityPoints.Array.data[0]
-      value: 
-      objectReference: {fileID: 234687633387435275}
-    - target: {fileID: 542277661812288128, guid: c8614707b12757b4897a0f0cfa0b56bb,
-        type: 3}
-      propertyPath: VisibilityPoints.Array.data[1]
-      value: 
-      objectReference: {fileID: 242795570761900985}
-    - target: {fileID: 542277661812288128, guid: c8614707b12757b4897a0f0cfa0b56bb,
-        type: 3}
-      propertyPath: VisibilityPoints.Array.data[2]
-      value: 
-      objectReference: {fileID: 242659592694621861}
-    - target: {fileID: 542277661812288128, guid: c8614707b12757b4897a0f0cfa0b56bb,
-        type: 3}
-      propertyPath: VisibilityPoints.Array.data[3]
-      value: 
-      objectReference: {fileID: 234737758430323507}
-    - target: {fileID: 542277661812288128, guid: c8614707b12757b4897a0f0cfa0b56bb,
-        type: 3}
-      propertyPath: VisibilityPoints.Array.data[4]
-      value: 
-      objectReference: {fileID: 242636525278836473}
-    - target: {fileID: 542277661812288128, guid: c8614707b12757b4897a0f0cfa0b56bb,
-        type: 3}
-      propertyPath: VisibilityPoints.Array.data[5]
-      value: 
-      objectReference: {fileID: 243190439583682023}
-    - target: {fileID: 542277661812288128, guid: c8614707b12757b4897a0f0cfa0b56bb,
-        type: 3}
-      propertyPath: VisibilityPoints.Array.data[6]
-      value: 
-      objectReference: {fileID: 242967914282160761}
-    - target: {fileID: 542277661812288128, guid: c8614707b12757b4897a0f0cfa0b56bb,
-        type: 3}
-      propertyPath: VisibilityPoints.Array.data[7]
-      value: 
-      objectReference: {fileID: 242783671820074669}
-    - target: {fileID: 542277661812288128, guid: c8614707b12757b4897a0f0cfa0b56bb,
-        type: 3}
-      propertyPath: VisibilityPoints.Array.data[8]
-      value: 
-      objectReference: {fileID: 234566348438960569}
-    - target: {fileID: 542277661812288128, guid: c8614707b12757b4897a0f0cfa0b56bb,
-        type: 3}
-      propertyPath: ReceptacleTriggerBoxes.Array.data[0]
-      value: 
-      objectReference: {fileID: 239673384614347941}
-    - target: {fileID: 542277661838591645, guid: c8614707b12757b4897a0f0cfa0b56bb,
-        type: 3}
-      propertyPath: VisibilityPoints.Array.data[0]
-      value: 
-      objectReference: {fileID: 234687633421998358}
-    - target: {fileID: 542277661838591645, guid: c8614707b12757b4897a0f0cfa0b56bb,
-        type: 3}
-      propertyPath: VisibilityPoints.Array.data[1]
-      value: 
-      objectReference: {fileID: 242795570794237860}
-    - target: {fileID: 542277661838591645, guid: c8614707b12757b4897a0f0cfa0b56bb,
-        type: 3}
-      propertyPath: VisibilityPoints.Array.data[2]
-      value: 
-      objectReference: {fileID: 242659592655391416}
-    - target: {fileID: 542277661838591645, guid: c8614707b12757b4897a0f0cfa0b56bb,
-        type: 3}
-      propertyPath: VisibilityPoints.Array.data[3]
-      value: 
-      objectReference: {fileID: 234737758401974062}
-    - target: {fileID: 542277661838591645, guid: c8614707b12757b4897a0f0cfa0b56bb,
-        type: 3}
-      propertyPath: VisibilityPoints.Array.data[4]
-      value: 
-      objectReference: {fileID: 242636525243734756}
-    - target: {fileID: 542277661838591645, guid: c8614707b12757b4897a0f0cfa0b56bb,
-        type: 3}
-      propertyPath: VisibilityPoints.Array.data[5]
-      value: 
-      objectReference: {fileID: 243190439620878842}
-    - target: {fileID: 542277661838591645, guid: c8614707b12757b4897a0f0cfa0b56bb,
-        type: 3}
-      propertyPath: VisibilityPoints.Array.data[6]
-      value: 
-      objectReference: {fileID: 242967914253958756}
-    - target: {fileID: 542277661838591645, guid: c8614707b12757b4897a0f0cfa0b56bb,
-        type: 3}
-      propertyPath: VisibilityPoints.Array.data[7]
-      value: 
-      objectReference: {fileID: 242783671859155632}
-    - target: {fileID: 542277661838591645, guid: c8614707b12757b4897a0f0cfa0b56bb,
-        type: 3}
-      propertyPath: VisibilityPoints.Array.data[8]
-      value: 
-      objectReference: {fileID: 234566348397696420}
-    - target: {fileID: 542277661838591645, guid: c8614707b12757b4897a0f0cfa0b56bb,
-        type: 3}
-      propertyPath: ReceptacleTriggerBoxes.Array.data[0]
-      value: 
-      objectReference: {fileID: 239673384655022264}
-    - target: {fileID: 542277662608358950, guid: c8614707b12757b4897a0f0cfa0b56bb,
-        type: 3}
-      propertyPath: VisibilityPoints.Array.data[0]
-      value: 
-      objectReference: {fileID: 234687632589267373}
-    - target: {fileID: 542277662608358950, guid: c8614707b12757b4897a0f0cfa0b56bb,
-        type: 3}
-      propertyPath: VisibilityPoints.Array.data[1]
-      value: 
-      objectReference: {fileID: 242795571576321823}
-    - target: {fileID: 542277662608358950, guid: c8614707b12757b4897a0f0cfa0b56bb,
-        type: 3}
-      propertyPath: VisibilityPoints.Array.data[2]
-      value: 
-      objectReference: {fileID: 242659592418521603}
-    - target: {fileID: 542277662608358950, guid: c8614707b12757b4897a0f0cfa0b56bb,
-        type: 3}
-      propertyPath: VisibilityPoints.Array.data[3]
-      value: 
-      objectReference: {fileID: 234737758152259477}
-    - target: {fileID: 542277662608358950, guid: c8614707b12757b4897a0f0cfa0b56bb,
-        type: 3}
-      propertyPath: VisibilityPoints.Array.data[4]
-      value: 
-      objectReference: {fileID: 242636525539598943}
-    - target: {fileID: 542277662608358950, guid: c8614707b12757b4897a0f0cfa0b56bb,
-        type: 3}
-      propertyPath: VisibilityPoints.Array.data[5]
-      value: 
-      objectReference: {fileID: 243190439861885249}
-    - target: {fileID: 542277662608358950, guid: c8614707b12757b4897a0f0cfa0b56bb,
-        type: 3}
-      propertyPath: VisibilityPoints.Array.data[6]
-      value: 
-      objectReference: {fileID: 242967914541352671}
-    - target: {fileID: 542277662608358950, guid: c8614707b12757b4897a0f0cfa0b56bb,
-        type: 3}
-      propertyPath: VisibilityPoints.Array.data[7]
-      value: 
-      objectReference: {fileID: 242783672096041483}
-    - target: {fileID: 542277662608358950, guid: c8614707b12757b4897a0f0cfa0b56bb,
-        type: 3}
-      propertyPath: VisibilityPoints.Array.data[8]
-      value: 
-      objectReference: {fileID: 234566348160888095}
-    - target: {fileID: 542277662608358950, guid: c8614707b12757b4897a0f0cfa0b56bb,
-        type: 3}
-      propertyPath: ReceptacleTriggerBoxes.Array.data[0]
-      value: 
-      objectReference: {fileID: 239673384355024899}
-    - target: {fileID: 542277662642916772, guid: c8614707b12757b4897a0f0cfa0b56bb,
-        type: 3}
-      propertyPath: VisibilityPoints.Array.data[0]
-      value: 
-      objectReference: {fileID: 234687632623964719}
-    - target: {fileID: 542277662642916772, guid: c8614707b12757b4897a0f0cfa0b56bb,
-        type: 3}
-      propertyPath: VisibilityPoints.Array.data[1]
-      value: 
-      objectReference: {fileID: 242795571609044125}
-    - target: {fileID: 542277662642916772, guid: c8614707b12757b4897a0f0cfa0b56bb,
-        type: 3}
-      propertyPath: VisibilityPoints.Array.data[2]
-      value: 
-      objectReference: {fileID: 242659592383873409}
-    - target: {fileID: 542277662642916772, guid: c8614707b12757b4897a0f0cfa0b56bb,
-        type: 3}
-      propertyPath: VisibilityPoints.Array.data[3]
-      value: 
-      objectReference: {fileID: 234737758119838743}
-    - target: {fileID: 542277662642916772, guid: c8614707b12757b4897a0f0cfa0b56bb,
-        type: 3}
-      propertyPath: VisibilityPoints.Array.data[4]
-      value: 
-      objectReference: {fileID: 242636525504893405}
-    - target: {fileID: 542277662642916772, guid: c8614707b12757b4897a0f0cfa0b56bb,
-        type: 3}
-      propertyPath: VisibilityPoints.Array.data[5]
-      value: 
-      objectReference: {fileID: 243190439894493891}
-    - target: {fileID: 542277662642916772, guid: c8614707b12757b4897a0f0cfa0b56bb,
-        type: 3}
-      propertyPath: VisibilityPoints.Array.data[6]
-      value: 
-      objectReference: {fileID: 242967914508825949}
-    - target: {fileID: 542277662642916772, guid: c8614707b12757b4897a0f0cfa0b56bb,
-        type: 3}
-      propertyPath: VisibilityPoints.Array.data[7]
-      value: 
-      objectReference: {fileID: 242783672130804105}
-    - target: {fileID: 542277662642916772, guid: c8614707b12757b4897a0f0cfa0b56bb,
-        type: 3}
-      propertyPath: VisibilityPoints.Array.data[8]
-      value: 
-      objectReference: {fileID: 234566348128149149}
-    - target: {fileID: 542277662642916772, guid: c8614707b12757b4897a0f0cfa0b56bb,
-        type: 3}
-      propertyPath: ReceptacleTriggerBoxes.Array.data[0]
-      value: 
-      objectReference: {fileID: 239673384387699585}
-    - target: {fileID: 542277662978662517, guid: c8614707b12757b4897a0f0cfa0b56bb,
-        type: 3}
-      propertyPath: VisibilityPoints.Array.data[0]
-      value: 
-      objectReference: {fileID: 234687634435719166}
-    - target: {fileID: 542277662978662517, guid: c8614707b12757b4897a0f0cfa0b56bb,
-        type: 3}
-      propertyPath: VisibilityPoints.Array.data[1]
-      value: 
-      objectReference: {fileID: 242795571810052428}
-    - target: {fileID: 542277662978662517, guid: c8614707b12757b4897a0f0cfa0b56bb,
-        type: 3}
-      propertyPath: VisibilityPoints.Array.data[2]
-      value: 
-      objectReference: {fileID: 242659593659673680}
-    - target: {fileID: 542277662978662517, guid: c8614707b12757b4897a0f0cfa0b56bb,
-        type: 3}
-      propertyPath: VisibilityPoints.Array.data[3]
-      value: 
-      objectReference: {fileID: 234737757381454278}
-    - target: {fileID: 542277662978662517, guid: c8614707b12757b4897a0f0cfa0b56bb,
-        type: 3}
-      propertyPath: VisibilityPoints.Array.data[4]
-      value: 
-      objectReference: {fileID: 242636524230556684}
-    - target: {fileID: 542277662978662517, guid: c8614707b12757b4897a0f0cfa0b56bb,
-        type: 3}
-      propertyPath: VisibilityPoints.Array.data[5]
-      value: 
-      objectReference: {fileID: 243190440631961362}
-    - target: {fileID: 542277662978662517, guid: c8614707b12757b4897a0f0cfa0b56bb,
-        type: 3}
-      propertyPath: VisibilityPoints.Array.data[6]
-      value: 
-      objectReference: {fileID: 242967913098680460}
-    - target: {fileID: 542277662978662517, guid: c8614707b12757b4897a0f0cfa0b56bb,
-        type: 3}
-      propertyPath: VisibilityPoints.Array.data[7]
-      value: 
-      objectReference: {fileID: 242783672868156504}
-    - target: {fileID: 542277662978662517, guid: c8614707b12757b4897a0f0cfa0b56bb,
-        type: 3}
-      propertyPath: VisibilityPoints.Array.data[8]
-      value: 
-      objectReference: {fileID: 234566347390808908}
-    - target: {fileID: 542277662978662517, guid: c8614707b12757b4897a0f0cfa0b56bb,
-        type: 3}
-      propertyPath: ReceptacleTriggerBoxes.Array.data[0]
-      value: 
-      objectReference: {fileID: 239673383649168976}
-    - target: {fileID: 542277662985582853, guid: c8614707b12757b4897a0f0cfa0b56bb,
-        type: 3}
-      propertyPath: VisibilityPoints.Array.data[0]
-      value: 
-      objectReference: {fileID: 234687634426635918}
-    - target: {fileID: 542277662985582853, guid: c8614707b12757b4897a0f0cfa0b56bb,
-        type: 3}
-      propertyPath: VisibilityPoints.Array.data[1]
-      value: 
-      objectReference: {fileID: 242795571803074620}
-    - target: {fileID: 542277662985582853, guid: c8614707b12757b4897a0f0cfa0b56bb,
-        type: 3}
-      propertyPath: VisibilityPoints.Array.data[2]
-      value: 
-      objectReference: {fileID: 242659593668687136}
-    - target: {fileID: 542277662985582853, guid: c8614707b12757b4897a0f0cfa0b56bb,
-        type: 3}
-      propertyPath: VisibilityPoints.Array.data[3]
-      value: 
-      objectReference: {fileID: 234737757389156534}
-    - target: {fileID: 542277662985582853, guid: c8614707b12757b4897a0f0cfa0b56bb,
-        type: 3}
-      propertyPath: VisibilityPoints.Array.data[4]
-      value: 
-      objectReference: {fileID: 242636524239627644}
-    - target: {fileID: 542277662985582853, guid: c8614707b12757b4897a0f0cfa0b56bb,
-        type: 3}
-      propertyPath: VisibilityPoints.Array.data[5]
-      value: 
-      objectReference: {fileID: 243190440624987746}
-    - target: {fileID: 542277662985582853, guid: c8614707b12757b4897a0f0cfa0b56bb,
-        type: 3}
-      propertyPath: VisibilityPoints.Array.data[6]
-      value: 
-      objectReference: {fileID: 242967913106637308}
-    - target: {fileID: 542277662985582853, guid: c8614707b12757b4897a0f0cfa0b56bb,
-        type: 3}
-      propertyPath: VisibilityPoints.Array.data[7]
-      value: 
-      objectReference: {fileID: 242783672859143464}
-    - target: {fileID: 542277662985582853, guid: c8614707b12757b4897a0f0cfa0b56bb,
-        type: 3}
-      propertyPath: VisibilityPoints.Array.data[8]
-      value: 
-      objectReference: {fileID: 234566347397786172}
-    - target: {fileID: 542277662985582853, guid: c8614707b12757b4897a0f0cfa0b56bb,
-        type: 3}
-      propertyPath: ReceptacleTriggerBoxes.Array.data[0]
-      value: 
-      objectReference: {fileID: 239673383642257184}
-    - target: {fileID: 542277663033520519, guid: c8614707b12757b4897a0f0cfa0b56bb,
         type: 3}
       propertyPath: VisibilityPoints.Array.data[0]
       value: 
@@ -770,124 +418,59 @@
       value: 
       objectReference: {fileID: 240005849089993777}
     - target: {fileID: 542604971002174306, guid: c8614707b12757b4897a0f0cfa0b56bb,
->>>>>>> f1d9354b
         type: 3}
       propertyPath: myParent
       value: 
-<<<<<<< HEAD
-      objectReference: {fileID: 234687634078871052}
-    - target: {fileID: 542277663033520519, guid: c8614707b12757b4897a0f0cfa0b56bb,
-=======
       objectReference: {fileID: 240005849455596325}
     - target: {fileID: 542604971116846285, guid: c8614707b12757b4897a0f0cfa0b56bb,
->>>>>>> f1d9354b
         type: 3}
       propertyPath: myParent
       value: 
-<<<<<<< HEAD
-      objectReference: {fileID: 242795572283816126}
-    - target: {fileID: 542277663033520519, guid: c8614707b12757b4897a0f0cfa0b56bb,
-=======
       objectReference: {fileID: 240005849339450506}
     - target: {fileID: 542604971148865744, guid: c8614707b12757b4897a0f0cfa0b56bb,
->>>>>>> f1d9354b
         type: 3}
       propertyPath: myParent
       value: 
-<<<<<<< HEAD
-      objectReference: {fileID: 242659594116660642}
-    - target: {fileID: 542277663033520519, guid: c8614707b12757b4897a0f0cfa0b56bb,
-=======
       objectReference: {fileID: 240005849367672983}
     - target: {fileID: 542604972114311717, guid: c8614707b12757b4897a0f0cfa0b56bb,
->>>>>>> f1d9354b
         type: 3}
       propertyPath: myParent
       value: 
-<<<<<<< HEAD
-      objectReference: {fileID: 234737757746034740}
-    - target: {fileID: 542277663033520519, guid: c8614707b12757b4897a0f0cfa0b56bb,
-=======
       objectReference: {fileID: 240005848319455842}
     - target: {fileID: 542604972120957781, guid: c8614707b12757b4897a0f0cfa0b56bb,
->>>>>>> f1d9354b
         type: 3}
       propertyPath: myParent
       value: 
-<<<<<<< HEAD
-      objectReference: {fileID: 242636523781565950}
-    - target: {fileID: 542277663033520519, guid: c8614707b12757b4897a0f0cfa0b56bb,
-=======
       objectReference: {fileID: 240005848326368018}
     - target: {fileID: 542604972345191383, guid: c8614707b12757b4897a0f0cfa0b56bb,
->>>>>>> f1d9354b
         type: 3}
       propertyPath: myParent
       value: 
-<<<<<<< HEAD
-      objectReference: {fileID: 243190440577636064}
-    - target: {fileID: 542277663033520519, guid: c8614707b12757b4897a0f0cfa0b56bb,
-=======
       objectReference: {fileID: 240005848651129744}
     - target: {fileID: 1688902198525926217, guid: c8614707b12757b4897a0f0cfa0b56bb,
->>>>>>> f1d9354b
         type: 3}
       propertyPath: BoundingBox
       value: 
-<<<<<<< HEAD
-      objectReference: {fileID: 242967912792820094}
-    - target: {fileID: 542277663033520519, guid: c8614707b12757b4897a0f0cfa0b56bb,
-=======
       objectReference: {fileID: 3730702997457684697}
     - target: {fileID: 1688902198525926217, guid: c8614707b12757b4897a0f0cfa0b56bb,
->>>>>>> f1d9354b
         type: 3}
       propertyPath: MyColliders.Array.data[0]
       value: 
-<<<<<<< HEAD
-      objectReference: {fileID: 242783672813954474}
-    - target: {fileID: 542277663033520519, guid: c8614707b12757b4897a0f0cfa0b56bb,
-=======
       objectReference: {fileID: 3730702998243419458}
     - target: {fileID: 1688902198525926217, guid: c8614707b12757b4897a0f0cfa0b56bb,
->>>>>>> f1d9354b
         type: 3}
       propertyPath: MyColliders.Array.data[1]
       value: 
-<<<<<<< HEAD
-      objectReference: {fileID: 234566347746992830}
-    - target: {fileID: 542277663033520519, guid: c8614707b12757b4897a0f0cfa0b56bb,
-=======
       objectReference: {fileID: 3730702997260197348}
     - target: {fileID: 1688902198525926217, guid: c8614707b12757b4897a0f0cfa0b56bb,
->>>>>>> f1d9354b
         type: 3}
       propertyPath: MyColliders.Array.data[2]
       value: 
-<<<<<<< HEAD
-      objectReference: {fileID: 239673383728668578}
-    - target: {fileID: 542604970838906868, guid: c8614707b12757b4897a0f0cfa0b56bb,
-        type: 3}
-      propertyPath: myParent
-      value: 
-      objectReference: {fileID: 240005849057451955}
-    - target: {fileID: 542604970871317622, guid: c8614707b12757b4897a0f0cfa0b56bb,
-        type: 3}
-      propertyPath: myParent
-      value: 
-      objectReference: {fileID: 240005849089993777}
-    - target: {fileID: 542604971002174306, guid: c8614707b12757b4897a0f0cfa0b56bb,
-=======
       objectReference: {fileID: 3730702996875077829}
     - target: {fileID: 1688902198525926217, guid: c8614707b12757b4897a0f0cfa0b56bb,
->>>>>>> f1d9354b
         type: 3}
       propertyPath: MyColliders.Array.data[3]
       value: 
-<<<<<<< HEAD
-      objectReference: {fileID: 240005849455596325}
-    - target: {fileID: 542604971116846285, guid: c8614707b12757b4897a0f0cfa0b56bb,
-=======
       objectReference: {fileID: 3730702997757665780}
     - target: {fileID: 1688902198525926217, guid: c8614707b12757b4897a0f0cfa0b56bb,
         type: 3}
@@ -910,201 +493,49 @@
       value: 
       objectReference: {fileID: 3730702997029151171}
     - target: {fileID: 1688902198525926217, guid: c8614707b12757b4897a0f0cfa0b56bb,
->>>>>>> f1d9354b
-        type: 3}
-      propertyPath: myParent
-      value: 
-<<<<<<< HEAD
-      objectReference: {fileID: 240005849339450506}
-    - target: {fileID: 542604971148865744, guid: c8614707b12757b4897a0f0cfa0b56bb,
-=======
+        type: 3}
+      propertyPath: VisibilityPoints.Array.data[0]
+      value: 
       objectReference: {fileID: 3730702997607796263}
     - target: {fileID: 1688902198525926217, guid: c8614707b12757b4897a0f0cfa0b56bb,
->>>>>>> f1d9354b
-        type: 3}
-      propertyPath: myParent
-      value: 
-<<<<<<< HEAD
-      objectReference: {fileID: 240005849367672983}
-    - target: {fileID: 542604972114311717, guid: c8614707b12757b4897a0f0cfa0b56bb,
-=======
+        type: 3}
+      propertyPath: VisibilityPoints.Array.data[1]
+      value: 
       objectReference: {fileID: 3730702997593567310}
     - target: {fileID: 1688902198525926217, guid: c8614707b12757b4897a0f0cfa0b56bb,
->>>>>>> f1d9354b
-        type: 3}
-      propertyPath: myParent
-      value: 
-<<<<<<< HEAD
-      objectReference: {fileID: 240005848319455842}
-    - target: {fileID: 542604972120957781, guid: c8614707b12757b4897a0f0cfa0b56bb,
-        type: 3}
-      propertyPath: myParent
-      value: 
-      objectReference: {fileID: 240005848326368018}
-    - target: {fileID: 542604972345191383, guid: c8614707b12757b4897a0f0cfa0b56bb,
-        type: 3}
-      propertyPath: myParent
-      value: 
-      objectReference: {fileID: 240005848651129744}
-    - target: {fileID: 1688902198525926217, guid: c8614707b12757b4897a0f0cfa0b56bb,
-        type: 3}
-      propertyPath: BoundingBox
-      value: 
-      objectReference: {fileID: 3730702997457684697}
-=======
+        type: 3}
+      propertyPath: VisibilityPoints.Array.data[2]
+      value: 
       objectReference: {fileID: 3730702997266534895}
->>>>>>> f1d9354b
-    - target: {fileID: 1688902198525926217, guid: c8614707b12757b4897a0f0cfa0b56bb,
-        type: 3}
-      propertyPath: MyColliders.Array.data[0]
-      value: 
-<<<<<<< HEAD
-      objectReference: {fileID: 3730702998243419458}
-=======
+    - target: {fileID: 1688902198525926217, guid: c8614707b12757b4897a0f0cfa0b56bb,
+        type: 3}
+      propertyPath: VisibilityPoints.Array.data[3]
+      value: 
       objectReference: {fileID: 3730702997003187776}
->>>>>>> f1d9354b
-    - target: {fileID: 1688902198525926217, guid: c8614707b12757b4897a0f0cfa0b56bb,
-        type: 3}
-      propertyPath: MyColliders.Array.data[1]
-      value: 
-<<<<<<< HEAD
-      objectReference: {fileID: 3730702997260197348}
-=======
+    - target: {fileID: 1688902198525926217, guid: c8614707b12757b4897a0f0cfa0b56bb,
+        type: 3}
+      propertyPath: VisibilityPoints.Array.data[4]
+      value: 
       objectReference: {fileID: 3730702997900371920}
->>>>>>> f1d9354b
-    - target: {fileID: 1688902198525926217, guid: c8614707b12757b4897a0f0cfa0b56bb,
-        type: 3}
-      propertyPath: MyColliders.Array.data[2]
-      value: 
-<<<<<<< HEAD
-      objectReference: {fileID: 3730702996875077829}
-=======
+    - target: {fileID: 1688902198525926217, guid: c8614707b12757b4897a0f0cfa0b56bb,
+        type: 3}
+      propertyPath: VisibilityPoints.Array.data[5]
+      value: 
       objectReference: {fileID: 3730702997207833205}
->>>>>>> f1d9354b
-    - target: {fileID: 1688902198525926217, guid: c8614707b12757b4897a0f0cfa0b56bb,
-        type: 3}
-      propertyPath: MyColliders.Array.data[3]
-      value: 
-<<<<<<< HEAD
-      objectReference: {fileID: 3730702997757665780}
-=======
+    - target: {fileID: 1688902198525926217, guid: c8614707b12757b4897a0f0cfa0b56bb,
+        type: 3}
+      propertyPath: VisibilityPoints.Array.data[6]
+      value: 
       objectReference: {fileID: 3730702998004395559}
->>>>>>> f1d9354b
-    - target: {fileID: 1688902198525926217, guid: c8614707b12757b4897a0f0cfa0b56bb,
-        type: 3}
-      propertyPath: MyColliders.Array.data[4]
-      value: 
-<<<<<<< HEAD
-      objectReference: {fileID: 3730702997632541081}
-=======
+    - target: {fileID: 1688902198525926217, guid: c8614707b12757b4897a0f0cfa0b56bb,
+        type: 3}
+      propertyPath: VisibilityPoints.Array.data[7]
+      value: 
       objectReference: {fileID: 3730702998533938671}
->>>>>>> f1d9354b
-    - target: {fileID: 1688902198525926217, guid: c8614707b12757b4897a0f0cfa0b56bb,
-        type: 3}
-      propertyPath: MyColliders.Array.data[5]
-      value: 
-<<<<<<< HEAD
-      objectReference: {fileID: 3730702998668742185}
-    - target: {fileID: 1688902198525926217, guid: c8614707b12757b4897a0f0cfa0b56bb,
-        type: 3}
-      propertyPath: MyColliders.Array.data[6]
-      value: 
-      objectReference: {fileID: 3730702998670775606}
-    - target: {fileID: 1688902198525926217, guid: c8614707b12757b4897a0f0cfa0b56bb,
-        type: 3}
-      propertyPath: MyColliders.Array.data[7]
-      value: 
-      objectReference: {fileID: 3730702997029151171}
-=======
-      objectReference: {fileID: 3730702998822230193}
-    - target: {fileID: 1688902198525926217, guid: c8614707b12757b4897a0f0cfa0b56bb,
-        type: 3}
-      propertyPath: VisibilityPoints.Array.data[9]
-      value: 
-      objectReference: {fileID: 3730702997594472001}
-    - target: {fileID: 1688902198525926217, guid: c8614707b12757b4897a0f0cfa0b56bb,
-        type: 3}
-      propertyPath: VisibilityPoints.Array.data[10]
-      value: 
-      objectReference: {fileID: 3730702997469044781}
->>>>>>> f1d9354b
-    - target: {fileID: 1688902198525926217, guid: c8614707b12757b4897a0f0cfa0b56bb,
-        type: 3}
-      propertyPath: VisibilityPoints.Array.data[11]
-      value: 
-<<<<<<< HEAD
-      objectReference: {fileID: 3730702997607796263}
-=======
-      objectReference: {fileID: 3730702997570375085}
->>>>>>> f1d9354b
-    - target: {fileID: 1688902198525926217, guid: c8614707b12757b4897a0f0cfa0b56bb,
-        type: 3}
-      propertyPath: VisibilityPoints.Array.data[12]
-      value: 
-<<<<<<< HEAD
-      objectReference: {fileID: 3730702997593567310}
-=======
-      objectReference: {fileID: 3730702998045753181}
->>>>>>> f1d9354b
-    - target: {fileID: 1688902198525926217, guid: c8614707b12757b4897a0f0cfa0b56bb,
-        type: 3}
-      propertyPath: VisibilityPoints.Array.data[13]
-      value: 
-<<<<<<< HEAD
-      objectReference: {fileID: 3730702997266534895}
-=======
-      objectReference: {fileID: 3730702996968558730}
->>>>>>> f1d9354b
-    - target: {fileID: 1688902198525926217, guid: c8614707b12757b4897a0f0cfa0b56bb,
-        type: 3}
-      propertyPath: VisibilityPoints.Array.data[14]
-      value: 
-<<<<<<< HEAD
-      objectReference: {fileID: 3730702997003187776}
-=======
-      objectReference: {fileID: 3730702998291715560}
->>>>>>> f1d9354b
-    - target: {fileID: 1688902198525926217, guid: c8614707b12757b4897a0f0cfa0b56bb,
-        type: 3}
-      propertyPath: VisibilityPoints.Array.data[15]
-      value: 
-<<<<<<< HEAD
-      objectReference: {fileID: 3730702997900371920}
-=======
-      objectReference: {fileID: 3730702997834888592}
->>>>>>> f1d9354b
-    - target: {fileID: 1688902198525926217, guid: c8614707b12757b4897a0f0cfa0b56bb,
-        type: 3}
-      propertyPath: VisibilityPoints.Array.data[16]
-      value: 
-<<<<<<< HEAD
-      objectReference: {fileID: 3730702997207833205}
-=======
-      objectReference: {fileID: 3730702998768375489}
->>>>>>> f1d9354b
-    - target: {fileID: 1688902198525926217, guid: c8614707b12757b4897a0f0cfa0b56bb,
-        type: 3}
-      propertyPath: VisibilityPoints.Array.data[17]
-      value: 
-<<<<<<< HEAD
-      objectReference: {fileID: 3730702998004395559}
-=======
-      objectReference: {fileID: 3730702997734709555}
->>>>>>> f1d9354b
-    - target: {fileID: 1688902198525926217, guid: c8614707b12757b4897a0f0cfa0b56bb,
-        type: 3}
-      propertyPath: VisibilityPoints.Array.data[18]
-      value: 
-<<<<<<< HEAD
-      objectReference: {fileID: 3730702998533938671}
-=======
-      objectReference: {fileID: 3730702998758369193}
->>>>>>> f1d9354b
-    - target: {fileID: 1688902198525926217, guid: c8614707b12757b4897a0f0cfa0b56bb,
-        type: 3}
-      propertyPath: VisibilityPoints.Array.data[19]
-      value: 
-<<<<<<< HEAD
+    - target: {fileID: 1688902198525926217, guid: c8614707b12757b4897a0f0cfa0b56bb,
+        type: 3}
+      propertyPath: VisibilityPoints.Array.data[8]
+      value: 
       objectReference: {fileID: 3730702998822230193}
     - target: {fileID: 1688902198525926217, guid: c8614707b12757b4897a0f0cfa0b56bb,
         type: 3}
@@ -1238,6 +669,41 @@
       objectReference: {fileID: 0}
     - target: {fileID: 5995608795585663021, guid: c8614707b12757b4897a0f0cfa0b56bb,
         type: 3}
+      propertyPath: m_LocalPosition.x
+      value: 0
+      objectReference: {fileID: 0}
+    - target: {fileID: 5995608795585663021, guid: c8614707b12757b4897a0f0cfa0b56bb,
+        type: 3}
+      propertyPath: m_LocalPosition.y
+      value: 0
+      objectReference: {fileID: 0}
+    - target: {fileID: 5995608795585663021, guid: c8614707b12757b4897a0f0cfa0b56bb,
+        type: 3}
+      propertyPath: m_LocalPosition.z
+      value: 0
+      objectReference: {fileID: 0}
+    - target: {fileID: 5995608795585663021, guid: c8614707b12757b4897a0f0cfa0b56bb,
+        type: 3}
+      propertyPath: m_LocalRotation.w
+      value: 1
+      objectReference: {fileID: 0}
+    - target: {fileID: 5995608795585663021, guid: c8614707b12757b4897a0f0cfa0b56bb,
+        type: 3}
+      propertyPath: m_LocalRotation.x
+      value: -0
+      objectReference: {fileID: 0}
+    - target: {fileID: 5995608795585663021, guid: c8614707b12757b4897a0f0cfa0b56bb,
+        type: 3}
+      propertyPath: m_LocalRotation.y
+      value: -0
+      objectReference: {fileID: 0}
+    - target: {fileID: 5995608795585663021, guid: c8614707b12757b4897a0f0cfa0b56bb,
+        type: 3}
+      propertyPath: m_LocalRotation.z
+      value: -0
+      objectReference: {fileID: 0}
+    - target: {fileID: 5995608795585663021, guid: c8614707b12757b4897a0f0cfa0b56bb,
+        type: 3}
       propertyPath: m_LocalEulerAnglesHint.x
       value: 0
       objectReference: {fileID: 0}
@@ -1249,131 +715,6 @@
     - target: {fileID: 5995608795585663021, guid: c8614707b12757b4897a0f0cfa0b56bb,
         type: 3}
       propertyPath: m_LocalEulerAnglesHint.z
-=======
-      objectReference: {fileID: 3730702997384673583}
-    - target: {fileID: 1688902198525926217, guid: c8614707b12757b4897a0f0cfa0b56bb,
-        type: 3}
-      propertyPath: VisibilityPoints.Array.data[20]
-      value: 
-      objectReference: {fileID: 3730702997824895845}
-    - target: {fileID: 1688902198525926217, guid: c8614707b12757b4897a0f0cfa0b56bb,
-        type: 3}
-      propertyPath: VisibilityPoints.Array.data[21]
-      value: 
-      objectReference: {fileID: 3730702997734062908}
-    - target: {fileID: 1688902198525926217, guid: c8614707b12757b4897a0f0cfa0b56bb,
-        type: 3}
-      propertyPath: VisibilityPoints.Array.data[22]
-      value: 
-      objectReference: {fileID: 3730702998137770798}
-    - target: {fileID: 1688902198525926217, guid: c8614707b12757b4897a0f0cfa0b56bb,
-        type: 3}
-      propertyPath: VisibilityPoints.Array.data[23]
-      value: 
-      objectReference: {fileID: 3730702998164180792}
-    - target: {fileID: 1688902198525926217, guid: c8614707b12757b4897a0f0cfa0b56bb,
-        type: 3}
-      propertyPath: VisibilityPoints.Array.data[24]
-      value: 
-      objectReference: {fileID: 3730702997235027392}
-    - target: {fileID: 1688902198525926217, guid: c8614707b12757b4897a0f0cfa0b56bb,
-        type: 3}
-      propertyPath: VisibilityPoints.Array.data[25]
-      value: 
-      objectReference: {fileID: 3730702998483402880}
-    - target: {fileID: 1688902198525926217, guid: c8614707b12757b4897a0f0cfa0b56bb,
-        type: 3}
-      propertyPath: VisibilityPoints.Array.data[26]
-      value: 
-      objectReference: {fileID: 3730702997525841045}
-    - target: {fileID: 1688902198525926217, guid: c8614707b12757b4897a0f0cfa0b56bb,
-        type: 3}
-      propertyPath: VisibilityPoints.Array.data[27]
-      value: 
-      objectReference: {fileID: 3730702997826564610}
-    - target: {fileID: 1688902198525926217, guid: c8614707b12757b4897a0f0cfa0b56bb,
-        type: 3}
-      propertyPath: VisibilityPoints.Array.data[28]
-      value: 
-      objectReference: {fileID: 3730702997682969365}
-    - target: {fileID: 1688902198525926217, guid: c8614707b12757b4897a0f0cfa0b56bb,
-        type: 3}
-      propertyPath: VisibilityPoints.Array.data[29]
-      value: 
-      objectReference: {fileID: 3730702997821076800}
-    - target: {fileID: 1688902198525926217, guid: c8614707b12757b4897a0f0cfa0b56bb,
-        type: 3}
-      propertyPath: VisibilityPoints.Array.data[30]
-      value: 
-      objectReference: {fileID: 3730702998568601592}
-    - target: {fileID: 1688902198525926217, guid: c8614707b12757b4897a0f0cfa0b56bb,
-        type: 3}
-      propertyPath: VisibilityPoints.Array.data[31]
-      value: 
-      objectReference: {fileID: 3730702997028641479}
-    - target: {fileID: 1688902198525926217, guid: c8614707b12757b4897a0f0cfa0b56bb,
-        type: 3}
-      propertyPath: VisibilityPoints.Array.data[32]
-      value: 
-      objectReference: {fileID: 3730702998638866794}
-    - target: {fileID: 1688902198525926217, guid: c8614707b12757b4897a0f0cfa0b56bb,
-        type: 3}
-      propertyPath: VisibilityPoints.Array.data[33]
-      value: 
-      objectReference: {fileID: 3730702997657348505}
-    - target: {fileID: 5995608795585663021, guid: c8614707b12757b4897a0f0cfa0b56bb,
-        type: 3}
-      propertyPath: m_RootOrder
-      value: 0
-      objectReference: {fileID: 0}
-    - target: {fileID: 5995608795585663021, guid: c8614707b12757b4897a0f0cfa0b56bb,
-        type: 3}
-      propertyPath: m_LocalPosition.x
-      value: 0
-      objectReference: {fileID: 0}
-    - target: {fileID: 5995608795585663021, guid: c8614707b12757b4897a0f0cfa0b56bb,
-        type: 3}
-      propertyPath: m_LocalPosition.y
-      value: 0
-      objectReference: {fileID: 0}
-    - target: {fileID: 5995608795585663021, guid: c8614707b12757b4897a0f0cfa0b56bb,
-        type: 3}
-      propertyPath: m_LocalPosition.z
-      value: 0
-      objectReference: {fileID: 0}
-    - target: {fileID: 5995608795585663021, guid: c8614707b12757b4897a0f0cfa0b56bb,
-        type: 3}
-      propertyPath: m_LocalRotation.w
-      value: 1
-      objectReference: {fileID: 0}
-    - target: {fileID: 5995608795585663021, guid: c8614707b12757b4897a0f0cfa0b56bb,
-        type: 3}
-      propertyPath: m_LocalRotation.x
-      value: -0
-      objectReference: {fileID: 0}
-    - target: {fileID: 5995608795585663021, guid: c8614707b12757b4897a0f0cfa0b56bb,
-        type: 3}
-      propertyPath: m_LocalRotation.y
-      value: -0
-      objectReference: {fileID: 0}
-    - target: {fileID: 5995608795585663021, guid: c8614707b12757b4897a0f0cfa0b56bb,
-        type: 3}
-      propertyPath: m_LocalRotation.z
-      value: -0
-      objectReference: {fileID: 0}
-    - target: {fileID: 5995608795585663021, guid: c8614707b12757b4897a0f0cfa0b56bb,
-        type: 3}
-      propertyPath: m_LocalEulerAnglesHint.x
-      value: 0
-      objectReference: {fileID: 0}
-    - target: {fileID: 5995608795585663021, guid: c8614707b12757b4897a0f0cfa0b56bb,
-        type: 3}
-      propertyPath: m_LocalEulerAnglesHint.y
-      value: 0
-      objectReference: {fileID: 0}
-    - target: {fileID: 5995608795585663021, guid: c8614707b12757b4897a0f0cfa0b56bb,
-        type: 3}
-      propertyPath: m_LocalEulerAnglesHint.z
       value: 0
       objectReference: {fileID: 0}
     - target: {fileID: 6204756408266972848, guid: c8614707b12757b4897a0f0cfa0b56bb,
@@ -1414,17 +755,12 @@
     - target: {fileID: 6204756408266972996, guid: c8614707b12757b4897a0f0cfa0b56bb,
         type: 3}
       propertyPath: m_Enabled
->>>>>>> f1d9354b
       value: 0
       objectReference: {fileID: 0}
     - target: {fileID: 7894115502625166843, guid: c8614707b12757b4897a0f0cfa0b56bb,
         type: 3}
       propertyPath: m_Name
-<<<<<<< HEAD
-      value: Shelving_Unit_319_Master
-=======
       value: Shelving_Unit_319_1
->>>>>>> f1d9354b
       objectReference: {fileID: 0}
     m_RemovedComponents: []
   m_SourcePrefab: {fileID: 100100000, guid: c8614707b12757b4897a0f0cfa0b56bb, type: 3}
