--- conflicted
+++ resolved
@@ -43,32 +43,17 @@
       value: 
       objectReference: {fileID: 2100000, guid: 3f40d49a0fa9f480db86fbe69d134e65, type: 2}
     - target: {fileID: 2081678199123612926, guid: 0e4dc9ec14b48de45b0ff89f1e07b47b,
-<<<<<<< HEAD
         type: 3}
       propertyPath: m_LocalScale.x
-=======
-        type: 3}
-      propertyPath: m_LocalScale.x
       value: 0.778
       objectReference: {fileID: 0}
     - target: {fileID: 2081678199123612926, guid: 0e4dc9ec14b48de45b0ff89f1e07b47b,
         type: 3}
       propertyPath: m_LocalScale.y
->>>>>>> 2f8dd9f9
       value: 0.778
       objectReference: {fileID: 0}
     - target: {fileID: 2081678199123612926, guid: 0e4dc9ec14b48de45b0ff89f1e07b47b,
         type: 3}
-<<<<<<< HEAD
-      propertyPath: m_LocalScale.y
-=======
-      propertyPath: m_LocalScale.z
->>>>>>> 2f8dd9f9
-      value: 0.778
-      objectReference: {fileID: 0}
-    - target: {fileID: 2081678199123612926, guid: 0e4dc9ec14b48de45b0ff89f1e07b47b,
-        type: 3}
-<<<<<<< HEAD
       propertyPath: m_LocalScale.z
       value: 0.778
       objectReference: {fileID: 0}
@@ -80,68 +65,43 @@
     - target: {fileID: 2082814769916094203, guid: 0e4dc9ec14b48de45b0ff89f1e07b47b,
         type: 3}
       propertyPath: m_Name
-      value: Stool_2_3
+      value: Stool_2_4
       objectReference: {fileID: 0}
     - target: {fileID: 2084111144375370133, guid: 0e4dc9ec14b48de45b0ff89f1e07b47b,
-=======
+        type: 3}
+      propertyPath: m_LocalScale.x
+      value: 0.778
+      objectReference: {fileID: 0}
+    - target: {fileID: 2084111144375370133, guid: 0e4dc9ec14b48de45b0ff89f1e07b47b,
+        type: 3}
+      propertyPath: m_LocalScale.y
+      value: 0.778
+      objectReference: {fileID: 0}
+    - target: {fileID: 2084111144375370133, guid: 0e4dc9ec14b48de45b0ff89f1e07b47b,
+        type: 3}
+      propertyPath: m_LocalScale.z
+      value: 0.778
+      objectReference: {fileID: 0}
+    - target: {fileID: 2084111144375370133, guid: 0e4dc9ec14b48de45b0ff89f1e07b47b,
+        type: 3}
       propertyPath: m_LocalPosition.y
       value: 0.566
       objectReference: {fileID: 0}
-    - target: {fileID: 2082814769916094203, guid: 0e4dc9ec14b48de45b0ff89f1e07b47b,
-        type: 3}
-      propertyPath: m_Name
-      value: Stool_2_4
-      objectReference: {fileID: 0}
-    - target: {fileID: 2084111144375370133, guid: 0e4dc9ec14b48de45b0ff89f1e07b47b,
+    - target: {fileID: 2084136909672575015, guid: 0e4dc9ec14b48de45b0ff89f1e07b47b,
         type: 3}
       propertyPath: m_LocalScale.x
       value: 0.778
       objectReference: {fileID: 0}
-    - target: {fileID: 2084111144375370133, guid: 0e4dc9ec14b48de45b0ff89f1e07b47b,
+    - target: {fileID: 2084136909672575015, guid: 0e4dc9ec14b48de45b0ff89f1e07b47b,
         type: 3}
       propertyPath: m_LocalScale.y
       value: 0.778
       objectReference: {fileID: 0}
-    - target: {fileID: 2084111144375370133, guid: 0e4dc9ec14b48de45b0ff89f1e07b47b,
+    - target: {fileID: 2084136909672575015, guid: 0e4dc9ec14b48de45b0ff89f1e07b47b,
         type: 3}
       propertyPath: m_LocalScale.z
       value: 0.778
       objectReference: {fileID: 0}
-    - target: {fileID: 2084111144375370133, guid: 0e4dc9ec14b48de45b0ff89f1e07b47b,
-        type: 3}
-      propertyPath: m_LocalPosition.y
-      value: 0.566
-      objectReference: {fileID: 0}
-    - target: {fileID: 2084136909672575015, guid: 0e4dc9ec14b48de45b0ff89f1e07b47b,
->>>>>>> 2f8dd9f9
-        type: 3}
-      propertyPath: m_LocalScale.x
-      value: 0.778
-      objectReference: {fileID: 0}
-<<<<<<< HEAD
-    - target: {fileID: 2084111144375370133, guid: 0e4dc9ec14b48de45b0ff89f1e07b47b,
-=======
-    - target: {fileID: 2084136909672575015, guid: 0e4dc9ec14b48de45b0ff89f1e07b47b,
->>>>>>> 2f8dd9f9
-        type: 3}
-      propertyPath: m_LocalScale.y
-      value: 0.778
-      objectReference: {fileID: 0}
-<<<<<<< HEAD
-    - target: {fileID: 2084111144375370133, guid: 0e4dc9ec14b48de45b0ff89f1e07b47b,
-=======
-    - target: {fileID: 2084136909672575015, guid: 0e4dc9ec14b48de45b0ff89f1e07b47b,
->>>>>>> 2f8dd9f9
-        type: 3}
-      propertyPath: m_LocalScale.z
-      value: 0.778
-      objectReference: {fileID: 0}
-<<<<<<< HEAD
-    - target: {fileID: 2084111144375370133, guid: 0e4dc9ec14b48de45b0ff89f1e07b47b,
-        type: 3}
-      propertyPath: m_LocalPosition.y
-      value: 0.566
-=======
     - target: {fileID: 2084136909672575015, guid: 0e4dc9ec14b48de45b0ff89f1e07b47b,
         type: 3}
       propertyPath: m_LocalPosition.y
@@ -161,7 +121,6 @@
         type: 3}
       propertyPath: m_LocalScale.z
       value: 0.23718749
->>>>>>> 2f8dd9f9
       objectReference: {fileID: 0}
     - target: {fileID: 2084183618398558727, guid: 0e4dc9ec14b48de45b0ff89f1e07b47b,
         type: 3}
@@ -183,31 +142,6 @@
       propertyPath: m_LocalPosition.y
       value: 0
       objectReference: {fileID: 0}
-<<<<<<< HEAD
-    - target: {fileID: 2084183618398558727, guid: 0e4dc9ec14b48de45b0ff89f1e07b47b,
-        type: 3}
-      propertyPath: m_LocalScale.x
-      value: 0.45890623
-      objectReference: {fileID: 0}
-    - target: {fileID: 2084183618398558727, guid: 0e4dc9ec14b48de45b0ff89f1e07b47b,
-        type: 3}
-      propertyPath: m_LocalScale.y
-      value: 0.12351562
-      objectReference: {fileID: 0}
-    - target: {fileID: 2084183618398558727, guid: 0e4dc9ec14b48de45b0ff89f1e07b47b,
-        type: 3}
-      propertyPath: m_LocalScale.z
-      value: 0.23718749
-      objectReference: {fileID: 0}
-    - target: {fileID: 2084183618398558727, guid: 0e4dc9ec14b48de45b0ff89f1e07b47b,
-        type: 3}
-      propertyPath: m_LocalPosition.y
-      value: 0.646
-      objectReference: {fileID: 0}
-    - target: {fileID: 2084442236646232951, guid: 0e4dc9ec14b48de45b0ff89f1e07b47b,
-        type: 3}
-      propertyPath: m_RootOrder
-=======
     - target: {fileID: 2084442236646232951, guid: 0e4dc9ec14b48de45b0ff89f1e07b47b,
         type: 3}
       propertyPath: m_LocalPosition.z
@@ -231,7 +165,6 @@
     - target: {fileID: 2084442236646232951, guid: 0e4dc9ec14b48de45b0ff89f1e07b47b,
         type: 3}
       propertyPath: m_LocalRotation.z
->>>>>>> 2f8dd9f9
       value: 0
       objectReference: {fileID: 0}
     - target: {fileID: 2084442236646232951, guid: 0e4dc9ec14b48de45b0ff89f1e07b47b,
@@ -264,14 +197,11 @@
       propertyPath: m_LocalScale.z
       value: 0.778
       objectReference: {fileID: 0}
-<<<<<<< HEAD
-=======
     - target: {fileID: 2124491669337560869, guid: 0e4dc9ec14b48de45b0ff89f1e07b47b,
         type: 3}
       propertyPath: assetID
       value: Stool_2_4
       objectReference: {fileID: 0}
->>>>>>> 2f8dd9f9
     - target: {fileID: 2124491669337560869, guid: 0e4dc9ec14b48de45b0ff89f1e07b47b,
         type: 3}
       propertyPath: BoundingBox
