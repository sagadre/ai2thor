%YAML 1.1
%TAG !u! tag:unity3d.com,2011:
--- !u!1001 &4169755179547990409
PrefabInstance:
  m_ObjectHideFlags: 0
  serializedVersion: 2
  m_Modification:
    m_TransformParent: {fileID: 0}
    m_Modifications:
    - target: {fileID: 3370501580019847975, guid: 1443da5346c13ea4b982a2e30cd43fcc,
        type: 3}
      propertyPath: m_Name
      value: Stool_5_1
      objectReference: {fileID: 0}
    - target: {fileID: 3370501580019847976, guid: 1443da5346c13ea4b982a2e30cd43fcc,
        type: 3}
      propertyPath: m_RootOrder
      value: 0
      objectReference: {fileID: 0}
    - target: {fileID: 3370501580019847976, guid: 1443da5346c13ea4b982a2e30cd43fcc,
        type: 3}
<<<<<<< HEAD
      propertyPath: m_RootOrder
      value: 0
=======
      propertyPath: m_LocalPosition.x
      value: 0.799
      objectReference: {fileID: 0}
    - target: {fileID: 3370501580019847976, guid: 1443da5346c13ea4b982a2e30cd43fcc,
        type: 3}
      propertyPath: m_LocalPosition.y
      value: 0.438
      objectReference: {fileID: 0}
    - target: {fileID: 3370501580019847976, guid: 1443da5346c13ea4b982a2e30cd43fcc,
        type: 3}
      propertyPath: m_LocalPosition.z
      value: -2.1059
      objectReference: {fileID: 0}
    - target: {fileID: 3370501580019847976, guid: 1443da5346c13ea4b982a2e30cd43fcc,
        type: 3}
      propertyPath: m_LocalRotation.w
      value: 1
      objectReference: {fileID: 0}
    - target: {fileID: 3370501580019847976, guid: 1443da5346c13ea4b982a2e30cd43fcc,
        type: 3}
      propertyPath: m_LocalRotation.x
      value: -0
      objectReference: {fileID: 0}
    - target: {fileID: 3370501580019847976, guid: 1443da5346c13ea4b982a2e30cd43fcc,
        type: 3}
      propertyPath: m_LocalRotation.y
      value: -0
      objectReference: {fileID: 0}
    - target: {fileID: 3370501580019847976, guid: 1443da5346c13ea4b982a2e30cd43fcc,
        type: 3}
      propertyPath: m_LocalRotation.z
      value: -0
>>>>>>> 2f8dd9f9
      objectReference: {fileID: 0}
    - target: {fileID: 3370501580019847976, guid: 1443da5346c13ea4b982a2e30cd43fcc,
        type: 3}
      propertyPath: m_LocalEulerAnglesHint.x
      value: 0
      objectReference: {fileID: 0}
    - target: {fileID: 3370501580019847976, guid: 1443da5346c13ea4b982a2e30cd43fcc,
        type: 3}
      propertyPath: m_LocalEulerAnglesHint.y
      value: 0
      objectReference: {fileID: 0}
    - target: {fileID: 3370501580019847976, guid: 1443da5346c13ea4b982a2e30cd43fcc,
        type: 3}
      propertyPath: m_LocalEulerAnglesHint.z
      value: 0
      objectReference: {fileID: 0}
    - target: {fileID: 3370501580019847978, guid: 1443da5346c13ea4b982a2e30cd43fcc,
        type: 3}
      propertyPath: assetID
      value: Stool_5_1
      objectReference: {fileID: 0}
    - target: {fileID: 3370501580019847978, guid: 1443da5346c13ea4b982a2e30cd43fcc,
        type: 3}
      propertyPath: BoundingBox
      value: 
      objectReference: {fileID: 1665099766703238313}
    - target: {fileID: 3370501580019847978, guid: 1443da5346c13ea4b982a2e30cd43fcc,
        type: 3}
      propertyPath: MyColliders.Array.data[0]
      value: 
      objectReference: {fileID: 1665099766037949937}
    - target: {fileID: 3370501580019847978, guid: 1443da5346c13ea4b982a2e30cd43fcc,
        type: 3}
      propertyPath: MyColliders.Array.data[1]
      value: 
      objectReference: {fileID: 1665099766560739221}
    - target: {fileID: 3370501580019847978, guid: 1443da5346c13ea4b982a2e30cd43fcc,
        type: 3}
      propertyPath: MyColliders.Array.data[2]
      value: 
      objectReference: {fileID: 1665099766414972059}
    - target: {fileID: 3370501580019847978, guid: 1443da5346c13ea4b982a2e30cd43fcc,
        type: 3}
      propertyPath: MyColliders.Array.data[3]
      value: 
      objectReference: {fileID: 1665099765542883797}
    - target: {fileID: 3370501580019847978, guid: 1443da5346c13ea4b982a2e30cd43fcc,
        type: 3}
      propertyPath: MyColliders.Array.data[4]
      value: 
      objectReference: {fileID: 1665099765014593866}
    - target: {fileID: 3370501580019847978, guid: 1443da5346c13ea4b982a2e30cd43fcc,
        type: 3}
      propertyPath: MyColliders.Array.data[5]
      value: 
      objectReference: {fileID: 1665099765505767997}
    - target: {fileID: 3370501580019847978, guid: 1443da5346c13ea4b982a2e30cd43fcc,
        type: 3}
      propertyPath: MyColliders.Array.data[6]
      value: 
      objectReference: {fileID: 1665099765197652677}
    - target: {fileID: 3370501580019847978, guid: 1443da5346c13ea4b982a2e30cd43fcc,
        type: 3}
      propertyPath: MyColliders.Array.data[7]
      value: 
      objectReference: {fileID: 1665099764859498081}
    - target: {fileID: 3370501580019847978, guid: 1443da5346c13ea4b982a2e30cd43fcc,
        type: 3}
      propertyPath: MyColliders.Array.data[8]
      value: 
      objectReference: {fileID: 1665099767003696390}
    - target: {fileID: 3370501580019847978, guid: 1443da5346c13ea4b982a2e30cd43fcc,
        type: 3}
      propertyPath: MyColliders.Array.data[9]
      value: 
      objectReference: {fileID: 1665099765269398651}
    - target: {fileID: 3370501580019847978, guid: 1443da5346c13ea4b982a2e30cd43fcc,
        type: 3}
      propertyPath: MyColliders.Array.data[10]
      value: 
      objectReference: {fileID: 1665099766408958943}
    - target: {fileID: 3370501580019847978, guid: 1443da5346c13ea4b982a2e30cd43fcc,
        type: 3}
      propertyPath: VisibilityPoints.Array.data[0]
      value: 
      objectReference: {fileID: 1665099765879548179}
    - target: {fileID: 3370501580019847978, guid: 1443da5346c13ea4b982a2e30cd43fcc,
        type: 3}
      propertyPath: VisibilityPoints.Array.data[1]
      value: 
      objectReference: {fileID: 1665099765545754591}
    - target: {fileID: 3370501580019847978, guid: 1443da5346c13ea4b982a2e30cd43fcc,
        type: 3}
      propertyPath: VisibilityPoints.Array.data[2]
      value: 
      objectReference: {fileID: 1665099765240757232}
    - target: {fileID: 3370501580019847978, guid: 1443da5346c13ea4b982a2e30cd43fcc,
        type: 3}
      propertyPath: VisibilityPoints.Array.data[3]
      value: 
      objectReference: {fileID: 1665099765443486454}
    - target: {fileID: 3370501580019847978, guid: 1443da5346c13ea4b982a2e30cd43fcc,
        type: 3}
      propertyPath: VisibilityPoints.Array.data[4]
      value: 
      objectReference: {fileID: 1665099766032720482}
    - target: {fileID: 3370501580019847978, guid: 1443da5346c13ea4b982a2e30cd43fcc,
        type: 3}
      propertyPath: VisibilityPoints.Array.data[5]
      value: 
      objectReference: {fileID: 1665099766663997870}
    - target: {fileID: 3370501580019847978, guid: 1443da5346c13ea4b982a2e30cd43fcc,
        type: 3}
      propertyPath: VisibilityPoints.Array.data[6]
      value: 
      objectReference: {fileID: 1665099765282039809}
    - target: {fileID: 3370501580019847978, guid: 1443da5346c13ea4b982a2e30cd43fcc,
        type: 3}
      propertyPath: VisibilityPoints.Array.data[7]
      value: 
      objectReference: {fileID: 1665099765803039501}
    - target: {fileID: 3370501580019847978, guid: 1443da5346c13ea4b982a2e30cd43fcc,
        type: 3}
      propertyPath: VisibilityPoints.Array.data[8]
      value: 
      objectReference: {fileID: 1665099765966230281}
    m_RemovedComponents: []
  m_SourcePrefab: {fileID: 100100000, guid: 1443da5346c13ea4b982a2e30cd43fcc, type: 3}
--- !u!65 &1665099766037949937 stripped
BoxCollider:
  m_CorrespondingSourceObject: {fileID: 3370501578997544056, guid: 1443da5346c13ea4b982a2e30cd43fcc,
    type: 3}
  m_PrefabInstance: {fileID: 4169755179547990409}
  m_PrefabAsset: {fileID: 0}
--- !u!65 &1665099766560739221 stripped
BoxCollider:
  m_CorrespondingSourceObject: {fileID: 3370501579487434268, guid: 1443da5346c13ea4b982a2e30cd43fcc,
    type: 3}
  m_PrefabInstance: {fileID: 4169755179547990409}
  m_PrefabAsset: {fileID: 0}
--- !u!65 &1665099766414972059 stripped
BoxCollider:
  m_CorrespondingSourceObject: {fileID: 3370501578838347026, guid: 1443da5346c13ea4b982a2e30cd43fcc,
    type: 3}
  m_PrefabInstance: {fileID: 4169755179547990409}
  m_PrefabAsset: {fileID: 0}
--- !u!65 &1665099765542883797 stripped
BoxCollider:
  m_CorrespondingSourceObject: {fileID: 3370501580784175196, guid: 1443da5346c13ea4b982a2e30cd43fcc,
    type: 3}
  m_PrefabInstance: {fileID: 4169755179547990409}
  m_PrefabAsset: {fileID: 0}
--- !u!65 &1665099765014593866 stripped
BoxCollider:
  m_CorrespondingSourceObject: {fileID: 3370501580221946051, guid: 1443da5346c13ea4b982a2e30cd43fcc,
    type: 3}
  m_PrefabInstance: {fileID: 4169755179547990409}
  m_PrefabAsset: {fileID: 0}
--- !u!65 &1665099765505767997 stripped
BoxCollider:
  m_CorrespondingSourceObject: {fileID: 3370501580620243892, guid: 1443da5346c13ea4b982a2e30cd43fcc,
    type: 3}
  m_PrefabInstance: {fileID: 4169755179547990409}
  m_PrefabAsset: {fileID: 0}
--- !u!65 &1665099765197652677 stripped
BoxCollider:
  m_CorrespondingSourceObject: {fileID: 3370501579776777036, guid: 1443da5346c13ea4b982a2e30cd43fcc,
    type: 3}
  m_PrefabInstance: {fileID: 4169755179547990409}
  m_PrefabAsset: {fileID: 0}
--- !u!65 &1665099764859498081 stripped
BoxCollider:
  m_CorrespondingSourceObject: {fileID: 3370501580108658664, guid: 1443da5346c13ea4b982a2e30cd43fcc,
    type: 3}
  m_PrefabInstance: {fileID: 4169755179547990409}
  m_PrefabAsset: {fileID: 0}
--- !u!65 &1665099767003696390 stripped
BoxCollider:
  m_CorrespondingSourceObject: {fileID: 3370501579392865423, guid: 1443da5346c13ea4b982a2e30cd43fcc,
    type: 3}
  m_PrefabInstance: {fileID: 4169755179547990409}
  m_PrefabAsset: {fileID: 0}
--- !u!65 &1665099765269398651 stripped
BoxCollider:
  m_CorrespondingSourceObject: {fileID: 3370501579973434866, guid: 1443da5346c13ea4b982a2e30cd43fcc,
    type: 3}
  m_PrefabInstance: {fileID: 4169755179547990409}
  m_PrefabAsset: {fileID: 0}
--- !u!65 &1665099766408958943 stripped
BoxCollider:
  m_CorrespondingSourceObject: {fileID: 3370501578831809110, guid: 1443da5346c13ea4b982a2e30cd43fcc,
    type: 3}
  m_PrefabInstance: {fileID: 4169755179547990409}
  m_PrefabAsset: {fileID: 0}
--- !u!4 &1665099765879548179 stripped
Transform:
  m_CorrespondingSourceObject: {fileID: 3370501580449886362, guid: 1443da5346c13ea4b982a2e30cd43fcc,
    type: 3}
  m_PrefabInstance: {fileID: 4169755179547990409}
  m_PrefabAsset: {fileID: 0}
--- !u!4 &1665099765545754591 stripped
Transform:
  m_CorrespondingSourceObject: {fileID: 3370501580787631702, guid: 1443da5346c13ea4b982a2e30cd43fcc,
    type: 3}
  m_PrefabInstance: {fileID: 4169755179547990409}
  m_PrefabAsset: {fileID: 0}
--- !u!4 &1665099765240757232 stripped
Transform:
  m_CorrespondingSourceObject: {fileID: 3370501579811545721, guid: 1443da5346c13ea4b982a2e30cd43fcc,
    type: 3}
  m_PrefabInstance: {fileID: 4169755179547990409}
  m_PrefabAsset: {fileID: 0}
--- !u!4 &1665099765443486454 stripped
Transform:
  m_CorrespondingSourceObject: {fileID: 3370501580684393343, guid: 1443da5346c13ea4b982a2e30cd43fcc,
    type: 3}
  m_PrefabInstance: {fileID: 4169755179547990409}
  m_PrefabAsset: {fileID: 0}
--- !u!4 &1665099766032720482 stripped
Transform:
  m_CorrespondingSourceObject: {fileID: 3370501578958765035, guid: 1443da5346c13ea4b982a2e30cd43fcc,
    type: 3}
  m_PrefabInstance: {fileID: 4169755179547990409}
  m_PrefabAsset: {fileID: 0}
--- !u!4 &1665099766663997870 stripped
Transform:
  m_CorrespondingSourceObject: {fileID: 3370501579732578343, guid: 1443da5346c13ea4b982a2e30cd43fcc,
    type: 3}
  m_PrefabInstance: {fileID: 4169755179547990409}
  m_PrefabAsset: {fileID: 0}
--- !u!4 &1665099765282039809 stripped
Transform:
  m_CorrespondingSourceObject: {fileID: 3370501579960840584, guid: 1443da5346c13ea4b982a2e30cd43fcc,
    type: 3}
  m_PrefabInstance: {fileID: 4169755179547990409}
  m_PrefabAsset: {fileID: 0}
--- !u!4 &1665099765803039501 stripped
Transform:
  m_CorrespondingSourceObject: {fileID: 3370501580507521668, guid: 1443da5346c13ea4b982a2e30cd43fcc,
    type: 3}
  m_PrefabInstance: {fileID: 4169755179547990409}
  m_PrefabAsset: {fileID: 0}
--- !u!4 &1665099765966230281 stripped
Transform:
  m_CorrespondingSourceObject: {fileID: 3370501579069016704, guid: 1443da5346c13ea4b982a2e30cd43fcc,
    type: 3}
  m_PrefabInstance: {fileID: 4169755179547990409}
  m_PrefabAsset: {fileID: 0}
--- !u!1 &1665099766703238313 stripped
GameObject:
  m_CorrespondingSourceObject: {fileID: 3370501579628295456, guid: 1443da5346c13ea4b982a2e30cd43fcc,
    type: 3}
  m_PrefabInstance: {fileID: 4169755179547990409}
  m_PrefabAsset: {fileID: 0}<|MERGE_RESOLUTION|>--- conflicted
+++ resolved
@@ -19,10 +19,6 @@
       objectReference: {fileID: 0}
     - target: {fileID: 3370501580019847976, guid: 1443da5346c13ea4b982a2e30cd43fcc,
         type: 3}
-<<<<<<< HEAD
-      propertyPath: m_RootOrder
-      value: 0
-=======
       propertyPath: m_LocalPosition.x
       value: 0.799
       objectReference: {fileID: 0}
@@ -55,7 +51,6 @@
         type: 3}
       propertyPath: m_LocalRotation.z
       value: -0
->>>>>>> 2f8dd9f9
       objectReference: {fileID: 0}
     - target: {fileID: 3370501580019847976, guid: 1443da5346c13ea4b982a2e30cd43fcc,
         type: 3}
