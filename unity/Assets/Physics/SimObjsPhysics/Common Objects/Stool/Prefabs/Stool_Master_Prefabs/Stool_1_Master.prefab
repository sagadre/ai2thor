--- conflicted
+++ resolved
@@ -1261,7 +1261,7 @@
   m_PrefabAsset: {fileID: 0}
   m_GameObject: {fileID: 1853287621807335839}
   m_LocalRotation: {x: 0, y: 0, z: 0, w: 1}
-  m_LocalPosition: {x: 0, y: 0, z: 0}
+  m_LocalPosition: {x: -0.654, y: 0.011977583, z: 0.941}
   m_LocalScale: {x: 1, y: 1, z: 1}
   m_Children:
   - {fileID: 1852995926095023043}
@@ -1303,10 +1303,7 @@
   m_Name: 
   m_EditorClassIdentifier: 
   objectID: 
-<<<<<<< HEAD
-=======
   assetID: Stool_1_Master
->>>>>>> 2f8dd9f9
   Type: 155
   PrimaryProperty: 2
   SecondaryProperties: 07000000
