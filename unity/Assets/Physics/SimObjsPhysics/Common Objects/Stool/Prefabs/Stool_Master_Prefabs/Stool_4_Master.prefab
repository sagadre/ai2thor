--- conflicted
+++ resolved
@@ -845,8 +845,8 @@
   m_PrefabInstance: {fileID: 0}
   m_PrefabAsset: {fileID: 0}
   m_GameObject: {fileID: 5295449536985484002}
-  m_LocalRotation: {x: 0, y: 0, z: 0, w: 1}
-  m_LocalPosition: {x: 0, y: 0, z: 0}
+  m_LocalRotation: {x: 0, y: -0.258819, z: 0, w: 0.9659259}
+  m_LocalPosition: {x: 3.136, y: 0.016, z: -1.626}
   m_LocalScale: {x: 1, y: 1, z: 1}
   m_Children:
   - {fileID: 5295449537821313202}
@@ -857,7 +857,7 @@
   - {fileID: 2030679618}
   m_Father: {fileID: 0}
   m_RootOrder: 0
-  m_LocalEulerAnglesHint: {x: 0, y: 0, z: 0}
+  m_LocalEulerAnglesHint: {x: 0, y: -30.000002, z: 0}
 --- !u!114 &5295449536985484013
 MonoBehaviour:
   m_ObjectHideFlags: 0
@@ -871,10 +871,7 @@
   m_Name: 
   m_EditorClassIdentifier: 
   objectID: 
-<<<<<<< HEAD
-=======
   assetID: Stool_4_Master
->>>>>>> 2f8dd9f9
   Type: 155
   PrimaryProperty: 2
   SecondaryProperties: 07000000
