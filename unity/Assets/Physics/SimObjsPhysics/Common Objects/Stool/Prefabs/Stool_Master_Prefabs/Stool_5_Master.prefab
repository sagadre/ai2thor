--- conflicted
+++ resolved
@@ -1053,7 +1053,7 @@
   m_PrefabAsset: {fileID: 0}
   m_GameObject: {fileID: 3370501580019847975}
   m_LocalRotation: {x: 0, y: 0, z: 0, w: 1}
-  m_LocalPosition: {x: 0, y: 0, z: 0}
+  m_LocalPosition: {x: 0.799, y: 0.438, z: -2.1059}
   m_LocalScale: {x: 1, y: 1, z: 1}
   m_Children:
   - {fileID: 3370501580568009351}
@@ -1078,10 +1078,7 @@
   m_Name: 
   m_EditorClassIdentifier: 
   objectID: 
-<<<<<<< HEAD
-=======
   assetID: Stool_5_Master
->>>>>>> 2f8dd9f9
   Type: 155
   PrimaryProperty: 2
   SecondaryProperties: 07000000
