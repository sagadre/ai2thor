%YAML 1.1
%TAG !u! tag:unity3d.com,2011:
--- !u!1001 &6160805100770323069
PrefabInstance:
  m_ObjectHideFlags: 0
  serializedVersion: 2
  m_Modification:
    m_TransformParent: {fileID: 0}
    m_Modifications:
    - target: {fileID: 2020605816219485877, guid: 0e4dc9ec14b48de45b0ff89f1e07b47b,
        type: 3}
      propertyPath: m_Size.x
      value: 0.37039798
      objectReference: {fileID: 0}
    - target: {fileID: 2020605816219485877, guid: 0e4dc9ec14b48de45b0ff89f1e07b47b,
        type: 3}
      propertyPath: m_Size.y
      value: 0.540365
      objectReference: {fileID: 0}
    - target: {fileID: 2020605816219485877, guid: 0e4dc9ec14b48de45b0ff89f1e07b47b,
        type: 3}
      propertyPath: m_Size.z
      value: 0.24825096
      objectReference: {fileID: 0}
    - target: {fileID: 2020605816219485877, guid: 0e4dc9ec14b48de45b0ff89f1e07b47b,
        type: 3}
      propertyPath: m_Center.y
      value: 0.2611544
      objectReference: {fileID: 0}
    - target: {fileID: 2020605816219485877, guid: 0e4dc9ec14b48de45b0ff89f1e07b47b,
        type: 3}
      propertyPath: m_Center.z
      value: -0.0012293532
      objectReference: {fileID: 0}
    - target: {fileID: 2081678199123612926, guid: 0e4dc9ec14b48de45b0ff89f1e07b47b,
        type: 3}
      propertyPath: m_LocalScale.x
      value: 0.6
      objectReference: {fileID: 0}
    - target: {fileID: 2081678199123612926, guid: 0e4dc9ec14b48de45b0ff89f1e07b47b,
        type: 3}
      propertyPath: m_LocalScale.y
      value: 0.6
      objectReference: {fileID: 0}
    - target: {fileID: 2081678199123612926, guid: 0e4dc9ec14b48de45b0ff89f1e07b47b,
        type: 3}
      propertyPath: m_LocalScale.z
      value: 0.6
      objectReference: {fileID: 0}
    - target: {fileID: 2081678199123612926, guid: 0e4dc9ec14b48de45b0ff89f1e07b47b,
        type: 3}
      propertyPath: m_LocalPosition.y
      value: 0.435
      objectReference: {fileID: 0}
    - target: {fileID: 2082814769916094203, guid: 0e4dc9ec14b48de45b0ff89f1e07b47b,
        type: 3}
      propertyPath: m_Name
      value: Stool_2_2
      objectReference: {fileID: 0}
    - target: {fileID: 2084111144375370133, guid: 0e4dc9ec14b48de45b0ff89f1e07b47b,
        type: 3}
      propertyPath: m_LocalScale.x
      value: 0.6
      objectReference: {fileID: 0}
    - target: {fileID: 2084111144375370133, guid: 0e4dc9ec14b48de45b0ff89f1e07b47b,
        type: 3}
      propertyPath: m_LocalScale.y
      value: 0.6
      objectReference: {fileID: 0}
    - target: {fileID: 2084111144375370133, guid: 0e4dc9ec14b48de45b0ff89f1e07b47b,
        type: 3}
      propertyPath: m_LocalScale.z
      value: 0.6
      objectReference: {fileID: 0}
    - target: {fileID: 2084111144375370133, guid: 0e4dc9ec14b48de45b0ff89f1e07b47b,
        type: 3}
      propertyPath: m_LocalPosition.y
      value: 0.435
      objectReference: {fileID: 0}
    - target: {fileID: 2084136909672575015, guid: 0e4dc9ec14b48de45b0ff89f1e07b47b,
        type: 3}
      propertyPath: m_LocalScale.x
      value: 0.6
      objectReference: {fileID: 0}
    - target: {fileID: 2084136909672575015, guid: 0e4dc9ec14b48de45b0ff89f1e07b47b,
        type: 3}
      propertyPath: m_LocalScale.y
      value: 0.6
      objectReference: {fileID: 0}
    - target: {fileID: 2084136909672575015, guid: 0e4dc9ec14b48de45b0ff89f1e07b47b,
        type: 3}
      propertyPath: m_LocalScale.z
      value: 0.6
      objectReference: {fileID: 0}
    - target: {fileID: 2084136909672575015, guid: 0e4dc9ec14b48de45b0ff89f1e07b47b,
        type: 3}
      propertyPath: m_LocalPosition.y
      value: 0.435
      objectReference: {fileID: 0}
    - target: {fileID: 2084183618398558727, guid: 0e4dc9ec14b48de45b0ff89f1e07b47b,
        type: 3}
      propertyPath: m_LocalScale.x
      value: 0.33915386
      objectReference: {fileID: 0}
    - target: {fileID: 2084183618398558727, guid: 0e4dc9ec14b48de45b0ff89f1e07b47b,
        type: 3}
      propertyPath: m_LocalScale.y
      value: 0.06740381
      objectReference: {fileID: 0}
    - target: {fileID: 2084183618398558727, guid: 0e4dc9ec14b48de45b0ff89f1e07b47b,
        type: 3}
      propertyPath: m_LocalScale.z
      value: 0.17312889
      objectReference: {fileID: 0}
    - target: {fileID: 2084183618398558727, guid: 0e4dc9ec14b48de45b0ff89f1e07b47b,
        type: 3}
      propertyPath: m_LocalPosition.y
      value: 0.487
<<<<<<< HEAD
      objectReference: {fileID: 0}
    - target: {fileID: 2084442236646232951, guid: 0e4dc9ec14b48de45b0ff89f1e07b47b,
        type: 3}
      propertyPath: m_RootOrder
=======
      objectReference: {fileID: 0}
    - target: {fileID: 2084442236646232951, guid: 0e4dc9ec14b48de45b0ff89f1e07b47b,
        type: 3}
      propertyPath: m_RootOrder
      value: 0
      objectReference: {fileID: 0}
    - target: {fileID: 2084442236646232951, guid: 0e4dc9ec14b48de45b0ff89f1e07b47b,
        type: 3}
      propertyPath: m_LocalScale.x
      value: 1
      objectReference: {fileID: 0}
    - target: {fileID: 2084442236646232951, guid: 0e4dc9ec14b48de45b0ff89f1e07b47b,
        type: 3}
      propertyPath: m_LocalScale.y
      value: 1
      objectReference: {fileID: 0}
    - target: {fileID: 2084442236646232951, guid: 0e4dc9ec14b48de45b0ff89f1e07b47b,
        type: 3}
      propertyPath: m_LocalScale.z
      value: 1
      objectReference: {fileID: 0}
    - target: {fileID: 2084442236646232951, guid: 0e4dc9ec14b48de45b0ff89f1e07b47b,
        type: 3}
      propertyPath: m_LocalPosition.x
      value: 0
      objectReference: {fileID: 0}
    - target: {fileID: 2084442236646232951, guid: 0e4dc9ec14b48de45b0ff89f1e07b47b,
        type: 3}
      propertyPath: m_LocalPosition.y
      value: 0
      objectReference: {fileID: 0}
    - target: {fileID: 2084442236646232951, guid: 0e4dc9ec14b48de45b0ff89f1e07b47b,
        type: 3}
      propertyPath: m_LocalPosition.z
      value: 0
      objectReference: {fileID: 0}
    - target: {fileID: 2084442236646232951, guid: 0e4dc9ec14b48de45b0ff89f1e07b47b,
        type: 3}
      propertyPath: m_LocalRotation.w
      value: 1
      objectReference: {fileID: 0}
    - target: {fileID: 2084442236646232951, guid: 0e4dc9ec14b48de45b0ff89f1e07b47b,
        type: 3}
      propertyPath: m_LocalRotation.x
      value: 0
      objectReference: {fileID: 0}
    - target: {fileID: 2084442236646232951, guid: 0e4dc9ec14b48de45b0ff89f1e07b47b,
        type: 3}
      propertyPath: m_LocalRotation.y
      value: 0
      objectReference: {fileID: 0}
    - target: {fileID: 2084442236646232951, guid: 0e4dc9ec14b48de45b0ff89f1e07b47b,
        type: 3}
      propertyPath: m_LocalRotation.z
>>>>>>> 2f8dd9f9
      value: 0
      objectReference: {fileID: 0}
    - target: {fileID: 2084442236646232951, guid: 0e4dc9ec14b48de45b0ff89f1e07b47b,
        type: 3}
      propertyPath: m_LocalEulerAnglesHint.x
      value: 0
      objectReference: {fileID: 0}
    - target: {fileID: 2084442236646232951, guid: 0e4dc9ec14b48de45b0ff89f1e07b47b,
        type: 3}
      propertyPath: m_LocalEulerAnglesHint.y
      value: 0
      objectReference: {fileID: 0}
    - target: {fileID: 2084442236646232951, guid: 0e4dc9ec14b48de45b0ff89f1e07b47b,
        type: 3}
      propertyPath: m_LocalEulerAnglesHint.z
      value: 0
      objectReference: {fileID: 0}
    - target: {fileID: 2084588096278612897, guid: 0e4dc9ec14b48de45b0ff89f1e07b47b,
        type: 3}
      propertyPath: m_LocalPosition.y
      value: 0
      objectReference: {fileID: 0}
    - target: {fileID: 2084588096278612897, guid: 0e4dc9ec14b48de45b0ff89f1e07b47b,
        type: 3}
      propertyPath: m_LocalRotation.w
      value: 1
      objectReference: {fileID: 0}
    - target: {fileID: 2084588096278612897, guid: 0e4dc9ec14b48de45b0ff89f1e07b47b,
        type: 3}
      propertyPath: m_LocalRotation.x
      value: 0
      objectReference: {fileID: 0}
    - target: {fileID: 2084588096278612897, guid: 0e4dc9ec14b48de45b0ff89f1e07b47b,
        type: 3}
      propertyPath: m_LocalRotation.y
      value: 0
      objectReference: {fileID: 0}
    - target: {fileID: 2084588096278612897, guid: 0e4dc9ec14b48de45b0ff89f1e07b47b,
        type: 3}
      propertyPath: m_LocalRotation.z
      value: 0
      objectReference: {fileID: 0}
    - target: {fileID: 2085766370333683279, guid: 0e4dc9ec14b48de45b0ff89f1e07b47b,
        type: 3}
      propertyPath: m_LocalScale.x
      value: 0.6
      objectReference: {fileID: 0}
    - target: {fileID: 2085766370333683279, guid: 0e4dc9ec14b48de45b0ff89f1e07b47b,
        type: 3}
      propertyPath: m_LocalScale.y
      value: 0.6
      objectReference: {fileID: 0}
    - target: {fileID: 2085766370333683279, guid: 0e4dc9ec14b48de45b0ff89f1e07b47b,
        type: 3}
      propertyPath: m_LocalScale.z
      value: 0.6
      objectReference: {fileID: 0}
<<<<<<< HEAD
=======
    - target: {fileID: 2124491669337560869, guid: 0e4dc9ec14b48de45b0ff89f1e07b47b,
        type: 3}
      propertyPath: assetID
      value: Stool_2_2
      objectReference: {fileID: 0}
>>>>>>> 2f8dd9f9
    - target: {fileID: 2124491669337560869, guid: 0e4dc9ec14b48de45b0ff89f1e07b47b,
        type: 3}
      propertyPath: BoundingBox
      value: 
      objectReference: {fileID: 5303466299006100574}
    - target: {fileID: 2124491669337560869, guid: 0e4dc9ec14b48de45b0ff89f1e07b47b,
        type: 3}
      propertyPath: MyColliders.Array.data[0]
      value: 
      objectReference: {fileID: 5293288183237809146}
    - target: {fileID: 2124491669337560869, guid: 0e4dc9ec14b48de45b0ff89f1e07b47b,
        type: 3}
      propertyPath: MyColliders.Array.data[1]
      value: 
      objectReference: {fileID: 5293260556958686412}
    - target: {fileID: 2124491669337560869, guid: 0e4dc9ec14b48de45b0ff89f1e07b47b,
        type: 3}
      propertyPath: MyColliders.Array.data[2]
      value: 
      objectReference: {fileID: 5294851509424971884}
    - target: {fileID: 2124491669337560869, guid: 0e4dc9ec14b48de45b0ff89f1e07b47b,
        type: 3}
      propertyPath: MyColliders.Array.data[3]
      value: 
      objectReference: {fileID: 5293446687173186250}
    - target: {fileID: 2124491669337560869, guid: 0e4dc9ec14b48de45b0ff89f1e07b47b,
        type: 3}
      propertyPath: MyColliders.Array.data[4]
      value: 
      objectReference: {fileID: 5292963526380934540}
    - target: {fileID: 2124491669337560869, guid: 0e4dc9ec14b48de45b0ff89f1e07b47b,
        type: 3}
      propertyPath: MyColliders.Array.data[5]
      value: 
      objectReference: {fileID: 5295058265895658796}
    - target: {fileID: 2124491669337560869, guid: 0e4dc9ec14b48de45b0ff89f1e07b47b,
        type: 3}
      propertyPath: MyColliders.Array.data[6]
      value: 
      objectReference: {fileID: 5293205693984125730}
    - target: {fileID: 2124491669337560869, guid: 0e4dc9ec14b48de45b0ff89f1e07b47b,
        type: 3}
      propertyPath: MyColliders.Array.data[7]
      value: 
      objectReference: {fileID: 5293235402202754730}
    - target: {fileID: 2124491669337560869, guid: 0e4dc9ec14b48de45b0ff89f1e07b47b,
        type: 3}
      propertyPath: MyColliders.Array.data[8]
      value: 
      objectReference: {fileID: 5294934779616901882}
    - target: {fileID: 2124491669337560869, guid: 0e4dc9ec14b48de45b0ff89f1e07b47b,
        type: 3}
      propertyPath: MyColliders.Array.data[9]
      value: 
      objectReference: {fileID: 5293550494825397788}
    - target: {fileID: 2124491669337560869, guid: 0e4dc9ec14b48de45b0ff89f1e07b47b,
        type: 3}
      propertyPath: MyColliders.Array.data[10]
      value: 
      objectReference: {fileID: 5292977600223729704}
    - target: {fileID: 2124491669337560869, guid: 0e4dc9ec14b48de45b0ff89f1e07b47b,
        type: 3}
      propertyPath: VisibilityPoints.Array.data[0]
      value: 
      objectReference: {fileID: 5301799293145115126}
    - target: {fileID: 2124491669337560869, guid: 0e4dc9ec14b48de45b0ff89f1e07b47b,
        type: 3}
      propertyPath: VisibilityPoints.Array.data[1]
      value: 
      objectReference: {fileID: 5301699651663365116}
    - target: {fileID: 2124491669337560869, guid: 0e4dc9ec14b48de45b0ff89f1e07b47b,
        type: 3}
      propertyPath: VisibilityPoints.Array.data[2]
      value: 
      objectReference: {fileID: 5299740771664704284}
    - target: {fileID: 2124491669337560869, guid: 0e4dc9ec14b48de45b0ff89f1e07b47b,
        type: 3}
      propertyPath: VisibilityPoints.Array.data[3]
      value: 
      objectReference: {fileID: 5299926655990285912}
    - target: {fileID: 2124491669337560869, guid: 0e4dc9ec14b48de45b0ff89f1e07b47b,
        type: 3}
      propertyPath: VisibilityPoints.Array.data[4]
      value: 
      objectReference: {fileID: 5299770217183925034}
    - target: {fileID: 2124491669337560869, guid: 0e4dc9ec14b48de45b0ff89f1e07b47b,
        type: 3}
      propertyPath: VisibilityPoints.Array.data[5]
      value: 
      objectReference: {fileID: 5301513849489546192}
    - target: {fileID: 2124491669337560869, guid: 0e4dc9ec14b48de45b0ff89f1e07b47b,
        type: 3}
      propertyPath: VisibilityPoints.Array.data[6]
      value: 
      objectReference: {fileID: 5301444780407554978}
    - target: {fileID: 2124491669337560869, guid: 0e4dc9ec14b48de45b0ff89f1e07b47b,
        type: 3}
      propertyPath: VisibilityPoints.Array.data[7]
      value: 
      objectReference: {fileID: 5301599432053907586}
    - target: {fileID: 2124491669337560869, guid: 0e4dc9ec14b48de45b0ff89f1e07b47b,
        type: 3}
      propertyPath: VisibilityPoints.Array.data[8]
      value: 
      objectReference: {fileID: 5300023509183180238}
    - target: {fileID: 2124491669337560869, guid: 0e4dc9ec14b48de45b0ff89f1e07b47b,
        type: 3}
      propertyPath: VisibilityPoints.Array.data[9]
      value: 
      objectReference: {fileID: 5301372945404167314}
    - target: {fileID: 2124491669337560869, guid: 0e4dc9ec14b48de45b0ff89f1e07b47b,
        type: 3}
      propertyPath: VisibilityPoints.Array.data[10]
      value: 
      objectReference: {fileID: 5299716145534526784}
    - target: {fileID: 2124491669337560869, guid: 0e4dc9ec14b48de45b0ff89f1e07b47b,
        type: 3}
      propertyPath: ReceptacleTriggerBoxes.Array.data[0]
      value: 
      objectReference: {fileID: 5303024545021112248}
    m_RemovedComponents: []
  m_SourcePrefab: {fileID: 100100000, guid: 0e4dc9ec14b48de45b0ff89f1e07b47b, type: 3}
--- !u!1 &5303024545021112248 stripped
GameObject:
  m_CorrespondingSourceObject: {fileID: 2082830316275058117, guid: 0e4dc9ec14b48de45b0ff89f1e07b47b,
    type: 3}
  m_PrefabInstance: {fileID: 6160805100770323069}
  m_PrefabAsset: {fileID: 0}
--- !u!65 &5293288183237809146 stripped
BoxCollider:
  m_CorrespondingSourceObject: {fileID: 2020456071977367943, guid: 0e4dc9ec14b48de45b0ff89f1e07b47b,
    type: 3}
  m_PrefabInstance: {fileID: 6160805100770323069}
  m_PrefabAsset: {fileID: 0}
--- !u!65 &5293260556958686412 stripped
BoxCollider:
  m_CorrespondingSourceObject: {fileID: 2020678035120830129, guid: 0e4dc9ec14b48de45b0ff89f1e07b47b,
    type: 3}
  m_PrefabInstance: {fileID: 6160805100770323069}
  m_PrefabAsset: {fileID: 0}
--- !u!65 &5294851509424971884 stripped
BoxCollider:
  m_CorrespondingSourceObject: {fileID: 2018884759230548497, guid: 0e4dc9ec14b48de45b0ff89f1e07b47b,
    type: 3}
  m_PrefabInstance: {fileID: 6160805100770323069}
  m_PrefabAsset: {fileID: 0}
--- !u!65 &5293446687173186250 stripped
BoxCollider:
  m_CorrespondingSourceObject: {fileID: 2020297839564388535, guid: 0e4dc9ec14b48de45b0ff89f1e07b47b,
    type: 3}
  m_PrefabInstance: {fileID: 6160805100770323069}
  m_PrefabAsset: {fileID: 0}
--- !u!65 &5292963526380934540 stripped
BoxCollider:
  m_CorrespondingSourceObject: {fileID: 2020974740555743217, guid: 0e4dc9ec14b48de45b0ff89f1e07b47b,
    type: 3}
  m_PrefabInstance: {fileID: 6160805100770323069}
  m_PrefabAsset: {fileID: 0}
--- !u!65 &5295058265895658796 stripped
BoxCollider:
  m_CorrespondingSourceObject: {fileID: 2018809903285571409, guid: 0e4dc9ec14b48de45b0ff89f1e07b47b,
    type: 3}
  m_PrefabInstance: {fileID: 6160805100770323069}
  m_PrefabAsset: {fileID: 0}
--- !u!65 &5293205693984125730 stripped
BoxCollider:
  m_CorrespondingSourceObject: {fileID: 2020617674327578975, guid: 0e4dc9ec14b48de45b0ff89f1e07b47b,
    type: 3}
  m_PrefabInstance: {fileID: 6160805100770323069}
  m_PrefabAsset: {fileID: 0}
--- !u!65 &5293235402202754730 stripped
BoxCollider:
  m_CorrespondingSourceObject: {fileID: 2020649573248484567, guid: 0e4dc9ec14b48de45b0ff89f1e07b47b,
    type: 3}
  m_PrefabInstance: {fileID: 6160805100770323069}
  m_PrefabAsset: {fileID: 0}
--- !u!65 &5294934779616901882 stripped
BoxCollider:
  m_CorrespondingSourceObject: {fileID: 2019003214056738951, guid: 0e4dc9ec14b48de45b0ff89f1e07b47b,
    type: 3}
  m_PrefabInstance: {fileID: 6160805100770323069}
  m_PrefabAsset: {fileID: 0}
--- !u!65 &5293550494825397788 stripped
BoxCollider:
  m_CorrespondingSourceObject: {fileID: 2020405091504051297, guid: 0e4dc9ec14b48de45b0ff89f1e07b47b,
    type: 3}
  m_PrefabInstance: {fileID: 6160805100770323069}
  m_PrefabAsset: {fileID: 0}
--- !u!65 &5292977600223729704 stripped
BoxCollider:
  m_CorrespondingSourceObject: {fileID: 2020986538325389909, guid: 0e4dc9ec14b48de45b0ff89f1e07b47b,
    type: 3}
  m_PrefabInstance: {fileID: 6160805100770323069}
  m_PrefabAsset: {fileID: 0}
--- !u!4 &5301799293145115126 stripped
Transform:
  m_CorrespondingSourceObject: {fileID: 2084135032087151499, guid: 0e4dc9ec14b48de45b0ff89f1e07b47b,
    type: 3}
  m_PrefabInstance: {fileID: 6160805100770323069}
  m_PrefabAsset: {fileID: 0}
--- !u!4 &5301699651663365116 stripped
Transform:
  m_CorrespondingSourceObject: {fileID: 2084313575343614337, guid: 0e4dc9ec14b48de45b0ff89f1e07b47b,
    type: 3}
  m_PrefabInstance: {fileID: 6160805100770323069}
  m_PrefabAsset: {fileID: 0}
--- !u!4 &5299740771664704284 stripped
Transform:
  m_CorrespondingSourceObject: {fileID: 2086263657035913569, guid: 0e4dc9ec14b48de45b0ff89f1e07b47b,
    type: 3}
  m_PrefabInstance: {fileID: 6160805100770323069}
  m_PrefabAsset: {fileID: 0}
--- !u!4 &5299926655990285912 stripped
Transform:
  m_CorrespondingSourceObject: {fileID: 2085884263495412773, guid: 0e4dc9ec14b48de45b0ff89f1e07b47b,
    type: 3}
  m_PrefabInstance: {fileID: 6160805100770323069}
  m_PrefabAsset: {fileID: 0}
--- !u!4 &5299770217183925034 stripped
Transform:
  m_CorrespondingSourceObject: {fileID: 2086014865992137047, guid: 0e4dc9ec14b48de45b0ff89f1e07b47b,
    type: 3}
  m_PrefabInstance: {fileID: 6160805100770323069}
  m_PrefabAsset: {fileID: 0}
--- !u!4 &5301513849489546192 stripped
Transform:
  m_CorrespondingSourceObject: {fileID: 2084411644757619117, guid: 0e4dc9ec14b48de45b0ff89f1e07b47b,
    type: 3}
  m_PrefabInstance: {fileID: 6160805100770323069}
  m_PrefabAsset: {fileID: 0}
--- !u!4 &5301444780407554978 stripped
Transform:
  m_CorrespondingSourceObject: {fileID: 2084340248071825887, guid: 0e4dc9ec14b48de45b0ff89f1e07b47b,
    type: 3}
  m_PrefabInstance: {fileID: 6160805100770323069}
  m_PrefabAsset: {fileID: 0}
--- !u!4 &5301599432053907586 stripped
Transform:
  m_CorrespondingSourceObject: {fileID: 2084184768440175359, guid: 0e4dc9ec14b48de45b0ff89f1e07b47b,
    type: 3}
  m_PrefabInstance: {fileID: 6160805100770323069}
  m_PrefabAsset: {fileID: 0}
--- !u!4 &5300023509183180238 stripped
Transform:
  m_CorrespondingSourceObject: {fileID: 2085981176874485683, guid: 0e4dc9ec14b48de45b0ff89f1e07b47b,
    type: 3}
  m_PrefabInstance: {fileID: 6160805100770323069}
  m_PrefabAsset: {fileID: 0}
--- !u!4 &5301372945404167314 stripped
Transform:
  m_CorrespondingSourceObject: {fileID: 2084552009758469871, guid: 0e4dc9ec14b48de45b0ff89f1e07b47b,
    type: 3}
  m_PrefabInstance: {fileID: 6160805100770323069}
  m_PrefabAsset: {fileID: 0}
--- !u!4 &5299716145534526784 stripped
Transform:
  m_CorrespondingSourceObject: {fileID: 2086235732093472573, guid: 0e4dc9ec14b48de45b0ff89f1e07b47b,
    type: 3}
  m_PrefabInstance: {fileID: 6160805100770323069}
  m_PrefabAsset: {fileID: 0}
--- !u!1 &5303466299006100574 stripped
GameObject:
  m_CorrespondingSourceObject: {fileID: 2082389153581354531, guid: 0e4dc9ec14b48de45b0ff89f1e07b47b,
    type: 3}
  m_PrefabInstance: {fileID: 6160805100770323069}
  m_PrefabAsset: {fileID: 0}<|MERGE_RESOLUTION|>--- conflicted
+++ resolved
@@ -116,12 +116,6 @@
         type: 3}
       propertyPath: m_LocalPosition.y
       value: 0.487
-<<<<<<< HEAD
-      objectReference: {fileID: 0}
-    - target: {fileID: 2084442236646232951, guid: 0e4dc9ec14b48de45b0ff89f1e07b47b,
-        type: 3}
-      propertyPath: m_RootOrder
-=======
       objectReference: {fileID: 0}
     - target: {fileID: 2084442236646232951, guid: 0e4dc9ec14b48de45b0ff89f1e07b47b,
         type: 3}
@@ -176,7 +170,6 @@
     - target: {fileID: 2084442236646232951, guid: 0e4dc9ec14b48de45b0ff89f1e07b47b,
         type: 3}
       propertyPath: m_LocalRotation.z
->>>>>>> 2f8dd9f9
       value: 0
       objectReference: {fileID: 0}
     - target: {fileID: 2084442236646232951, guid: 0e4dc9ec14b48de45b0ff89f1e07b47b,
@@ -234,14 +227,11 @@
       propertyPath: m_LocalScale.z
       value: 0.6
       objectReference: {fileID: 0}
-<<<<<<< HEAD
-=======
     - target: {fileID: 2124491669337560869, guid: 0e4dc9ec14b48de45b0ff89f1e07b47b,
         type: 3}
       propertyPath: assetID
       value: Stool_2_2
       objectReference: {fileID: 0}
->>>>>>> 2f8dd9f9
     - target: {fileID: 2124491669337560869, guid: 0e4dc9ec14b48de45b0ff89f1e07b47b,
         type: 3}
       propertyPath: BoundingBox
