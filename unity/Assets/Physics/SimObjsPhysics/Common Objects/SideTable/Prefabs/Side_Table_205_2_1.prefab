--- conflicted
+++ resolved
@@ -19,17 +19,11 @@
       objectReference: {fileID: 0}
     - target: {fileID: 3044023864917271026, guid: 636929dc9c7b4d64b983fa9dd3704bf6,
         type: 3}
-<<<<<<< HEAD
-      propertyPath: m_RootOrder
-=======
       propertyPath: m_LocalPosition.x
->>>>>>> 2f8dd9f9
-      value: 0
-      objectReference: {fileID: 0}
-    - target: {fileID: 3044023864917271026, guid: 636929dc9c7b4d64b983fa9dd3704bf6,
-        type: 3}
-<<<<<<< HEAD
-=======
+      value: 0
+      objectReference: {fileID: 0}
+    - target: {fileID: 3044023864917271026, guid: 636929dc9c7b4d64b983fa9dd3704bf6,
+        type: 3}
       propertyPath: m_LocalPosition.y
       value: 0
       objectReference: {fileID: 0}
@@ -60,7 +54,6 @@
       objectReference: {fileID: 0}
     - target: {fileID: 3044023864917271026, guid: 636929dc9c7b4d64b983fa9dd3704bf6,
         type: 3}
->>>>>>> 2f8dd9f9
       propertyPath: m_LocalEulerAnglesHint.x
       value: 0
       objectReference: {fileID: 0}
