--- conflicted
+++ resolved
@@ -7,10 +7,6 @@
   m_Modification:
     m_TransformParent: {fileID: 0}
     m_Modifications:
-<<<<<<< HEAD
-    - target: {fileID: 5688311881095573073, guid: 8aa2b07a8df028548ab5d0e04fda448b,
-        type: 3}
-=======
     - target: {fileID: 1327657780186390210, guid: 8aa2b07a8df028548ab5d0e04fda448b,
         type: 3}
       propertyPath: m_Enabled
@@ -18,13 +14,10 @@
       objectReference: {fileID: 0}
     - target: {fileID: 5688311881095573073, guid: 8aa2b07a8df028548ab5d0e04fda448b,
         type: 3}
->>>>>>> 2f8dd9f9
       propertyPath: myParent
       value: 
       objectReference: {fileID: 6272244918922667993}
     - target: {fileID: 5688388812752121582, guid: 8aa2b07a8df028548ab5d0e04fda448b,
-<<<<<<< HEAD
-=======
         type: 3}
       propertyPath: myParent
       value: 
@@ -180,29 +173,22 @@
       value: 0
       objectReference: {fileID: 0}
     - target: {fileID: 5721733124449303216, guid: 8aa2b07a8df028548ab5d0e04fda448b,
->>>>>>> 2f8dd9f9
-        type: 3}
-      propertyPath: myParent
-      value: 
-      objectReference: {fileID: 6273291910466026184}
-    - target: {fileID: 5688388813363560222, guid: 8aa2b07a8df028548ab5d0e04fda448b,
-        type: 3}
-      propertyPath: myParent
-      value: 
-      objectReference: {fileID: 6273291910845131513}
-    - target: {fileID: 5688388813364645950, guid: 8aa2b07a8df028548ab5d0e04fda448b,
-        type: 3}
-      propertyPath: myParent
-      value: 
-      objectReference: {fileID: 6273291909016646642}
-    - target: {fileID: 5688547110527890433, guid: 8aa2b07a8df028548ab5d0e04fda448b,
-        type: 3}
-<<<<<<< HEAD
-      propertyPath: VisibilityPoints.Array.data[0]
-      value: 
-      objectReference: {fileID: 6277479813461387845}
-    - target: {fileID: 5688547110527890433, guid: 8aa2b07a8df028548ab5d0e04fda448b,
-=======
+        type: 3}
+      propertyPath: m_LocalPosition.x
+      value: -0.589
+      objectReference: {fileID: 0}
+    - target: {fileID: 5721733124449303216, guid: 8aa2b07a8df028548ab5d0e04fda448b,
+        type: 3}
+      propertyPath: m_LocalPosition.y
+      value: 0.005
+      objectReference: {fileID: 0}
+    - target: {fileID: 5721733124449303216, guid: 8aa2b07a8df028548ab5d0e04fda448b,
+        type: 3}
+      propertyPath: m_LocalPosition.z
+      value: 1.227
+      objectReference: {fileID: 0}
+    - target: {fileID: 5721733124449303216, guid: 8aa2b07a8df028548ab5d0e04fda448b,
+        type: 3}
       propertyPath: m_LocalRotation.w
       value: 1
       objectReference: {fileID: 0}
@@ -212,146 +198,17 @@
       value: -0
       objectReference: {fileID: 0}
     - target: {fileID: 5721733124449303216, guid: 8aa2b07a8df028548ab5d0e04fda448b,
->>>>>>> 2f8dd9f9
-        type: 3}
-      propertyPath: VisibilityPoints.Array.data[1]
-      value: 
-      objectReference: {fileID: 6269367751047658743}
-    - target: {fileID: 5688547110527890433, guid: 8aa2b07a8df028548ab5d0e04fda448b,
-        type: 3}
-      propertyPath: VisibilityPoints.Array.data[2]
-      value: 
-      objectReference: {fileID: 6269512148340603371}
-    - target: {fileID: 5688547110527890433, guid: 8aa2b07a8df028548ab5d0e04fda448b,
-        type: 3}
-<<<<<<< HEAD
-      propertyPath: VisibilityPoints.Array.data[3]
-      value: 
-      objectReference: {fileID: 6277495847172013181}
-    - target: {fileID: 5688547110527890433, guid: 8aa2b07a8df028548ab5d0e04fda448b,
-        type: 3}
-      propertyPath: VisibilityPoints.Array.data[4]
-      value: 
-      objectReference: {fileID: 6269526539519830455}
-    - target: {fileID: 5688547110527890433, guid: 8aa2b07a8df028548ab5d0e04fda448b,
-        type: 3}
-      propertyPath: VisibilityPoints.Array.data[5]
-      value: 
-      objectReference: {fileID: 6269061135741817513}
-    - target: {fileID: 5688547110527890433, guid: 8aa2b07a8df028548ab5d0e04fda448b,
-        type: 3}
-      propertyPath: VisibilityPoints.Array.data[6]
-      value: 
-      objectReference: {fileID: 6269260880822275383}
-    - target: {fileID: 5688547110527890433, guid: 8aa2b07a8df028548ab5d0e04fda448b,
-        type: 3}
-      propertyPath: VisibilityPoints.Array.data[7]
-      value: 
-      objectReference: {fileID: 6269393308513509859}
-    - target: {fileID: 5688547110527890433, guid: 8aa2b07a8df028548ab5d0e04fda448b,
-        type: 3}
-      propertyPath: VisibilityPoints.Array.data[8]
-      value: 
-      objectReference: {fileID: 6277605907858188023}
-    - target: {fileID: 5688547110527890433, guid: 8aa2b07a8df028548ab5d0e04fda448b,
-        type: 3}
-      propertyPath: ReceptacleTriggerBoxes.Array.data[0]
-      value: 
-      objectReference: {fileID: 6272577658806918123}
-    - target: {fileID: 5721733124066060928, guid: 8aa2b07a8df028548ab5d0e04fda448b,
-        type: 3}
-      propertyPath: MovingParts.Array.data[0]
-      value: 
-      objectReference: {fileID: 6273291910466026184}
-    - target: {fileID: 5721733124066060934, guid: 8aa2b07a8df028548ab5d0e04fda448b,
-        type: 3}
-      propertyPath: MyColliders.Array.data[0]
-      value: 
-      objectReference: {fileID: 6273291910512728788}
-    - target: {fileID: 5721733124066060934, guid: 8aa2b07a8df028548ab5d0e04fda448b,
-        type: 3}
-      propertyPath: MyColliders.Array.data[1]
-      value: 
-      objectReference: {fileID: 6273291910772754871}
-    - target: {fileID: 5721733124066060934, guid: 8aa2b07a8df028548ab5d0e04fda448b,
-        type: 3}
-      propertyPath: MyColliders.Array.data[2]
-      value: 
-      objectReference: {fileID: 6273291911020672833}
-    - target: {fileID: 5721733124066060934, guid: 8aa2b07a8df028548ab5d0e04fda448b,
-        type: 3}
-      propertyPath: MyColliders.Array.data[3]
-      value: 
-      objectReference: {fileID: 6273291909517315035}
-    - target: {fileID: 5721733124066060934, guid: 8aa2b07a8df028548ab5d0e04fda448b,
-        type: 3}
-      propertyPath: MyColliders.Array.data[4]
-      value: 
-      objectReference: {fileID: 6273291909575269935}
-    - target: {fileID: 5721733124066060934, guid: 8aa2b07a8df028548ab5d0e04fda448b,
-        type: 3}
-      propertyPath: VisibilityPoints.Array.data[0]
-      value: 
-      objectReference: {fileID: 6273291909810618560}
-    - target: {fileID: 5721733124066060934, guid: 8aa2b07a8df028548ab5d0e04fda448b,
-        type: 3}
-      propertyPath: VisibilityPoints.Array.data[1]
-      value: 
-      objectReference: {fileID: 6273291910613914432}
-    - target: {fileID: 5721733124066060934, guid: 8aa2b07a8df028548ab5d0e04fda448b,
-        type: 3}
-      propertyPath: VisibilityPoints.Array.data[2]
-      value: 
-      objectReference: {fileID: 6273291909352860595}
-    - target: {fileID: 5721733124066060934, guid: 8aa2b07a8df028548ab5d0e04fda448b,
-        type: 3}
-      propertyPath: VisibilityPoints.Array.data[3]
-      value: 
-      objectReference: {fileID: 6273291909848468000}
-    - target: {fileID: 5721733124066060934, guid: 8aa2b07a8df028548ab5d0e04fda448b,
-        type: 3}
-      propertyPath: VisibilityPoints.Array.data[4]
-      value: 
-      objectReference: {fileID: 6273291909000131961}
-    - target: {fileID: 5721733124066060934, guid: 8aa2b07a8df028548ab5d0e04fda448b,
-        type: 3}
-      propertyPath: VisibilityPoints.Array.data[5]
-      value: 
-      objectReference: {fileID: 6273291910874546805}
-    - target: {fileID: 5721733124066060934, guid: 8aa2b07a8df028548ab5d0e04fda448b,
-        type: 3}
-      propertyPath: VisibilityPoints.Array.data[6]
-      value: 
-      objectReference: {fileID: 6273291911042992441}
-    - target: {fileID: 5721733124066060934, guid: 8aa2b07a8df028548ab5d0e04fda448b,
-        type: 3}
-      propertyPath: VisibilityPoints.Array.data[7]
-      value: 
-      objectReference: {fileID: 6273291909417935476}
-    - target: {fileID: 5721733124066060934, guid: 8aa2b07a8df028548ab5d0e04fda448b,
-        type: 3}
-      propertyPath: VisibilityPoints.Array.data[8]
-      value: 
-      objectReference: {fileID: 6273291910075437220}
-    - target: {fileID: 5721733124066060934, guid: 8aa2b07a8df028548ab5d0e04fda448b,
-        type: 3}
-      propertyPath: VisibilityPoints.Array.data[9]
-      value: 
-      objectReference: {fileID: 6273291909933873653}
-    - target: {fileID: 5721733124066060934, guid: 8aa2b07a8df028548ab5d0e04fda448b,
-        type: 3}
-      propertyPath: ReceptacleTriggerBoxes.Array.data[0]
-      value: 
-      objectReference: {fileID: 6272139517713448654}
-    - target: {fileID: 5721733124449303216, guid: 8aa2b07a8df028548ab5d0e04fda448b,
-        type: 3}
-      propertyPath: m_RootOrder
-      value: 0
-      objectReference: {fileID: 0}
-    - target: {fileID: 5721733124449303216, guid: 8aa2b07a8df028548ab5d0e04fda448b,
-        type: 3}
-=======
->>>>>>> 2f8dd9f9
+        type: 3}
+      propertyPath: m_LocalRotation.y
+      value: -0
+      objectReference: {fileID: 0}
+    - target: {fileID: 5721733124449303216, guid: 8aa2b07a8df028548ab5d0e04fda448b,
+        type: 3}
+      propertyPath: m_LocalRotation.z
+      value: -0
+      objectReference: {fileID: 0}
+    - target: {fileID: 5721733124449303216, guid: 8aa2b07a8df028548ab5d0e04fda448b,
+        type: 3}
       propertyPath: m_LocalEulerAnglesHint.x
       value: 0
       objectReference: {fileID: 0}
@@ -368,16 +225,12 @@
     - target: {fileID: 5721733124449303219, guid: 8aa2b07a8df028548ab5d0e04fda448b,
         type: 3}
       propertyPath: m_Name
-<<<<<<< HEAD
-      value: Side_Table_216_1_Master
-=======
       value: Side_Table_216_1_1
       objectReference: {fileID: 0}
     - target: {fileID: 5721733124449303222, guid: 8aa2b07a8df028548ab5d0e04fda448b,
         type: 3}
       propertyPath: assetID
       value: Side_Table_216_1_1
->>>>>>> 2f8dd9f9
       objectReference: {fileID: 0}
     - target: {fileID: 5721733124449303222, guid: 8aa2b07a8df028548ab5d0e04fda448b,
         type: 3}
