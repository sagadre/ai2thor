%YAML 1.1
%TAG !u! tag:unity3d.com,2011:
--- !u!1001 &6291587891426947793
PrefabInstance:
  m_ObjectHideFlags: 0
  serializedVersion: 2
  m_Modification:
    m_TransformParent: {fileID: 0}
    m_Modifications:
    - target: {fileID: 1879825170497398999, guid: dda5f71b0239b3242a0afb4d0ed6775e,
        type: 3}
      propertyPath: m_Name
      value: Side_Table_201_3_1
      objectReference: {fileID: 0}
    - target: {fileID: 1879825170497399000, guid: dda5f71b0239b3242a0afb4d0ed6775e,
<<<<<<< HEAD
        type: 3}
      propertyPath: m_RootOrder
=======
        type: 3}
      propertyPath: m_RootOrder
      value: 0
      objectReference: {fileID: 0}
    - target: {fileID: 1879825170497399000, guid: dda5f71b0239b3242a0afb4d0ed6775e,
        type: 3}
      propertyPath: m_LocalPosition.x
      value: -3.201731
      objectReference: {fileID: 0}
    - target: {fileID: 1879825170497399000, guid: dda5f71b0239b3242a0afb4d0ed6775e,
        type: 3}
      propertyPath: m_LocalPosition.y
      value: 0.5881582
      objectReference: {fileID: 0}
    - target: {fileID: 1879825170497399000, guid: dda5f71b0239b3242a0afb4d0ed6775e,
        type: 3}
      propertyPath: m_LocalPosition.z
      value: 0.2065555
      objectReference: {fileID: 0}
    - target: {fileID: 1879825170497399000, guid: dda5f71b0239b3242a0afb4d0ed6775e,
        type: 3}
      propertyPath: m_LocalRotation.w
      value: 1
      objectReference: {fileID: 0}
    - target: {fileID: 1879825170497399000, guid: dda5f71b0239b3242a0afb4d0ed6775e,
        type: 3}
      propertyPath: m_LocalRotation.x
      value: -0
      objectReference: {fileID: 0}
    - target: {fileID: 1879825170497399000, guid: dda5f71b0239b3242a0afb4d0ed6775e,
        type: 3}
      propertyPath: m_LocalRotation.y
      value: -0
      objectReference: {fileID: 0}
    - target: {fileID: 1879825170497399000, guid: dda5f71b0239b3242a0afb4d0ed6775e,
        type: 3}
      propertyPath: m_LocalRotation.z
      value: -0
      objectReference: {fileID: 0}
    - target: {fileID: 1879825170497399000, guid: dda5f71b0239b3242a0afb4d0ed6775e,
        type: 3}
      propertyPath: m_LocalEulerAnglesHint.x
>>>>>>> 2f8dd9f9
      value: 0
      objectReference: {fileID: 0}
    - target: {fileID: 1879825170497399000, guid: dda5f71b0239b3242a0afb4d0ed6775e,
        type: 3}
<<<<<<< HEAD
      propertyPath: m_LocalEulerAnglesHint.x
=======
      propertyPath: m_LocalEulerAnglesHint.y
>>>>>>> 2f8dd9f9
      value: 0
      objectReference: {fileID: 0}
    - target: {fileID: 1879825170497399000, guid: dda5f71b0239b3242a0afb4d0ed6775e,
        type: 3}
<<<<<<< HEAD
      propertyPath: m_LocalEulerAnglesHint.y
      value: 0
      objectReference: {fileID: 0}
    - target: {fileID: 1879825170497399000, guid: dda5f71b0239b3242a0afb4d0ed6775e,
        type: 3}
      propertyPath: m_LocalEulerAnglesHint.z
      value: 0
=======
      propertyPath: m_LocalEulerAnglesHint.z
      value: 0
      objectReference: {fileID: 0}
    - target: {fileID: 1879825170497399001, guid: dda5f71b0239b3242a0afb4d0ed6775e,
        type: 3}
      propertyPath: assetID
      value: Side_Table_201_3_1
>>>>>>> 2f8dd9f9
      objectReference: {fileID: 0}
    - target: {fileID: 1879825170497399001, guid: dda5f71b0239b3242a0afb4d0ed6775e,
        type: 3}
      propertyPath: BoundingBox
      value: 
      objectReference: {fileID: 8539978619314387155}
    - target: {fileID: 1879825170497399001, guid: dda5f71b0239b3242a0afb4d0ed6775e,
        type: 3}
      propertyPath: MyColliders.Array.data[0]
      value: 
      objectReference: {fileID: 2213667996325641303}
    - target: {fileID: 1879825170497399001, guid: dda5f71b0239b3242a0afb4d0ed6775e,
        type: 3}
      propertyPath: MyColliders.Array.data[1]
      value: 
      objectReference: {fileID: 2843540677940912842}
    - target: {fileID: 1879825170497399001, guid: dda5f71b0239b3242a0afb4d0ed6775e,
        type: 3}
      propertyPath: MyColliders.Array.data[2]
      value: 
      objectReference: {fileID: 592540757063446467}
    - target: {fileID: 1879825170497399001, guid: dda5f71b0239b3242a0afb4d0ed6775e,
        type: 3}
      propertyPath: MyColliders.Array.data[3]
      value: 
      objectReference: {fileID: 4440494011888550123}
    - target: {fileID: 1879825170497399001, guid: dda5f71b0239b3242a0afb4d0ed6775e,
        type: 3}
      propertyPath: MyColliders.Array.data[4]
      value: 
      objectReference: {fileID: 8189054014513134256}
    - target: {fileID: 1879825170497399001, guid: dda5f71b0239b3242a0afb4d0ed6775e,
        type: 3}
      propertyPath: MyColliders.Array.data[5]
      value: 
      objectReference: {fileID: 7611411228426032429}
    - target: {fileID: 1879825170497399001, guid: dda5f71b0239b3242a0afb4d0ed6775e,
        type: 3}
      propertyPath: MyColliders.Array.data[6]
      value: 
      objectReference: {fileID: 3316985179308496709}
    - target: {fileID: 1879825170497399001, guid: dda5f71b0239b3242a0afb4d0ed6775e,
        type: 3}
      propertyPath: MyColliders.Array.data[7]
      value: 
      objectReference: {fileID: 2315632857232718547}
    - target: {fileID: 1879825170497399001, guid: dda5f71b0239b3242a0afb4d0ed6775e,
        type: 3}
      propertyPath: MyColliders.Array.data[8]
      value: 
      objectReference: {fileID: 5705983329238689382}
    - target: {fileID: 1879825170497399001, guid: dda5f71b0239b3242a0afb4d0ed6775e,
        type: 3}
      propertyPath: MyColliders.Array.data[9]
      value: 
      objectReference: {fileID: 7736365877969130345}
    - target: {fileID: 1879825170497399001, guid: dda5f71b0239b3242a0afb4d0ed6775e,
        type: 3}
      propertyPath: MyColliders.Array.data[10]
      value: 
      objectReference: {fileID: 6569258255807471236}
    - target: {fileID: 1879825170497399001, guid: dda5f71b0239b3242a0afb4d0ed6775e,
        type: 3}
      propertyPath: MyColliders.Array.data[11]
      value: 
      objectReference: {fileID: 1327933781945781679}
    - target: {fileID: 1879825170497399001, guid: dda5f71b0239b3242a0afb4d0ed6775e,
        type: 3}
      propertyPath: MyColliders.Array.data[12]
      value: 
      objectReference: {fileID: 8412040302628281252}
    - target: {fileID: 1879825170497399001, guid: dda5f71b0239b3242a0afb4d0ed6775e,
        type: 3}
      propertyPath: VisibilityPoints.Array.data[0]
      value: 
      objectReference: {fileID: 5568224654096783984}
    - target: {fileID: 1879825170497399001, guid: dda5f71b0239b3242a0afb4d0ed6775e,
        type: 3}
      propertyPath: VisibilityPoints.Array.data[1]
      value: 
      objectReference: {fileID: 5568224654278904260}
    - target: {fileID: 1879825170497399001, guid: dda5f71b0239b3242a0afb4d0ed6775e,
        type: 3}
      propertyPath: VisibilityPoints.Array.data[2]
      value: 
      objectReference: {fileID: 5568224653435100623}
    - target: {fileID: 1879825170497399001, guid: dda5f71b0239b3242a0afb4d0ed6775e,
        type: 3}
      propertyPath: VisibilityPoints.Array.data[3]
      value: 
      objectReference: {fileID: 5568224653339016754}
    - target: {fileID: 1879825170497399001, guid: dda5f71b0239b3242a0afb4d0ed6775e,
        type: 3}
      propertyPath: VisibilityPoints.Array.data[4]
      value: 
      objectReference: {fileID: 5568224655202835359}
    - target: {fileID: 1879825170497399001, guid: dda5f71b0239b3242a0afb4d0ed6775e,
        type: 3}
      propertyPath: VisibilityPoints.Array.data[5]
      value: 
      objectReference: {fileID: 5568224654218069700}
    - target: {fileID: 1879825170497399001, guid: dda5f71b0239b3242a0afb4d0ed6775e,
        type: 3}
      propertyPath: VisibilityPoints.Array.data[6]
      value: 
      objectReference: {fileID: 5568224653228130130}
    - target: {fileID: 1879825170497399001, guid: dda5f71b0239b3242a0afb4d0ed6775e,
        type: 3}
      propertyPath: VisibilityPoints.Array.data[7]
      value: 
      objectReference: {fileID: 5568224654287003962}
    - target: {fileID: 1879825170497399001, guid: dda5f71b0239b3242a0afb4d0ed6775e,
        type: 3}
      propertyPath: VisibilityPoints.Array.data[8]
      value: 
      objectReference: {fileID: 5568224653429356673}
    - target: {fileID: 1879825170497399001, guid: dda5f71b0239b3242a0afb4d0ed6775e,
        type: 3}
      propertyPath: VisibilityPoints.Array.data[9]
      value: 
      objectReference: {fileID: 5568224653800083456}
    - target: {fileID: 1879825170497399001, guid: dda5f71b0239b3242a0afb4d0ed6775e,
        type: 3}
      propertyPath: VisibilityPoints.Array.data[10]
      value: 
      objectReference: {fileID: 5568224655112226679}
    - target: {fileID: 1879825170497399001, guid: dda5f71b0239b3242a0afb4d0ed6775e,
        type: 3}
      propertyPath: VisibilityPoints.Array.data[11]
      value: 
      objectReference: {fileID: 5568224653834471445}
    - target: {fileID: 1879825170497399001, guid: dda5f71b0239b3242a0afb4d0ed6775e,
        type: 3}
      propertyPath: ReceptacleTriggerBoxes.Array.data[0]
      value: 
      objectReference: {fileID: 5567125046856946294}
    - target: {fileID: 1981831787542307021, guid: dda5f71b0239b3242a0afb4d0ed6775e,
        type: 3}
      propertyPath: myParent
      value: 
      objectReference: {fileID: 5568224654129306118}
    m_RemovedComponents: []
  m_SourcePrefab: {fileID: 100100000, guid: dda5f71b0239b3242a0afb4d0ed6775e, type: 3}
--- !u!1 &5568224654129306118 stripped
GameObject:
  m_CorrespondingSourceObject: {fileID: 1879825170497398999, guid: dda5f71b0239b3242a0afb4d0ed6775e,
    type: 3}
  m_PrefabInstance: {fileID: 6291587891426947793}
  m_PrefabAsset: {fileID: 0}
--- !u!1 &5567125046856946294 stripped
GameObject:
  m_CorrespondingSourceObject: {fileID: 1878655673524314279, guid: dda5f71b0239b3242a0afb4d0ed6775e,
    type: 3}
  m_PrefabInstance: {fileID: 6291587891426947793}
  m_PrefabAsset: {fileID: 0}
--- !u!4 &5568224654096783984 stripped
Transform:
  m_CorrespondingSourceObject: {fileID: 1879825170452195489, guid: dda5f71b0239b3242a0afb4d0ed6775e,
    type: 3}
  m_PrefabInstance: {fileID: 6291587891426947793}
  m_PrefabAsset: {fileID: 0}
--- !u!4 &5568224654278904260 stripped
Transform:
  m_CorrespondingSourceObject: {fileID: 1879825169275108117, guid: dda5f71b0239b3242a0afb4d0ed6775e,
    type: 3}
  m_PrefabInstance: {fileID: 6291587891426947793}
  m_PrefabAsset: {fileID: 0}
--- !u!4 &5568224653435100623 stripped
Transform:
  m_CorrespondingSourceObject: {fileID: 1879825170042236702, guid: dda5f71b0239b3242a0afb4d0ed6775e,
    type: 3}
  m_PrefabInstance: {fileID: 6291587891426947793}
  m_PrefabAsset: {fileID: 0}
--- !u!4 &5568224653339016754 stripped
Transform:
  m_CorrespondingSourceObject: {fileID: 1879825170214866147, guid: dda5f71b0239b3242a0afb4d0ed6775e,
    type: 3}
  m_PrefabInstance: {fileID: 6291587891426947793}
  m_PrefabAsset: {fileID: 0}
--- !u!4 &5568224655202835359 stripped
Transform:
  m_CorrespondingSourceObject: {fileID: 1879825169422821710, guid: dda5f71b0239b3242a0afb4d0ed6775e,
    type: 3}
  m_PrefabInstance: {fileID: 6291587891426947793}
  m_PrefabAsset: {fileID: 0}
--- !u!4 &5568224654218069700 stripped
Transform:
  m_CorrespondingSourceObject: {fileID: 1879825169260442645, guid: dda5f71b0239b3242a0afb4d0ed6775e,
    type: 3}
  m_PrefabInstance: {fileID: 6291587891426947793}
  m_PrefabAsset: {fileID: 0}
--- !u!4 &5568224653228130130 stripped
Transform:
  m_CorrespondingSourceObject: {fileID: 1879825170250255747, guid: dda5f71b0239b3242a0afb4d0ed6775e,
    type: 3}
  m_PrefabInstance: {fileID: 6291587891426947793}
  m_PrefabAsset: {fileID: 0}
--- !u!4 &5568224654287003962 stripped
Transform:
  m_CorrespondingSourceObject: {fileID: 1879825169199895531, guid: dda5f71b0239b3242a0afb4d0ed6775e,
    type: 3}
  m_PrefabInstance: {fileID: 6291587891426947793}
  m_PrefabAsset: {fileID: 0}
--- !u!4 &5568224653429356673 stripped
Transform:
  m_CorrespondingSourceObject: {fileID: 1879825170049026640, guid: dda5f71b0239b3242a0afb4d0ed6775e,
    type: 3}
  m_PrefabInstance: {fileID: 6291587891426947793}
  m_PrefabAsset: {fileID: 0}
--- !u!4 &5568224653800083456 stripped
Transform:
  m_CorrespondingSourceObject: {fileID: 1879825170826617553, guid: dda5f71b0239b3242a0afb4d0ed6775e,
    type: 3}
  m_PrefabInstance: {fileID: 6291587891426947793}
  m_PrefabAsset: {fileID: 0}
--- !u!4 &5568224655112226679 stripped
Transform:
  m_CorrespondingSourceObject: {fileID: 1879825169437930918, guid: dda5f71b0239b3242a0afb4d0ed6775e,
    type: 3}
  m_PrefabInstance: {fileID: 6291587891426947793}
  m_PrefabAsset: {fileID: 0}
--- !u!4 &5568224653834471445 stripped
Transform:
  m_CorrespondingSourceObject: {fileID: 1879825170722896580, guid: dda5f71b0239b3242a0afb4d0ed6775e,
    type: 3}
  m_PrefabInstance: {fileID: 6291587891426947793}
  m_PrefabAsset: {fileID: 0}
--- !u!65 &2213667996325641303 stripped
BoxCollider:
  m_CorrespondingSourceObject: {fileID: 5325702866047143558, guid: dda5f71b0239b3242a0afb4d0ed6775e,
    type: 3}
  m_PrefabInstance: {fileID: 6291587891426947793}
  m_PrefabAsset: {fileID: 0}
--- !u!65 &2843540677940912842 stripped
BoxCollider:
  m_CorrespondingSourceObject: {fileID: 8081283969056526363, guid: dda5f71b0239b3242a0afb4d0ed6775e,
    type: 3}
  m_PrefabInstance: {fileID: 6291587891426947793}
  m_PrefabAsset: {fileID: 0}
--- !u!65 &592540757063446467 stripped
BoxCollider:
  m_CorrespondingSourceObject: {fileID: 6875049909252513042, guid: dda5f71b0239b3242a0afb4d0ed6775e,
    type: 3}
  m_PrefabInstance: {fileID: 6291587891426947793}
  m_PrefabAsset: {fileID: 0}
--- !u!65 &4440494011888550123 stripped
BoxCollider:
  m_CorrespondingSourceObject: {fileID: 7696643090303103546, guid: dda5f71b0239b3242a0afb4d0ed6775e,
    type: 3}
  m_PrefabInstance: {fileID: 6291587891426947793}
  m_PrefabAsset: {fileID: 0}
--- !u!65 &8189054014513134256 stripped
BoxCollider:
  m_CorrespondingSourceObject: {fileID: 2807265285158750305, guid: dda5f71b0239b3242a0afb4d0ed6775e,
    type: 3}
  m_PrefabInstance: {fileID: 6291587891426947793}
  m_PrefabAsset: {fileID: 0}
--- !u!65 &7611411228426032429 stripped
BoxCollider:
  m_CorrespondingSourceObject: {fileID: 4535441437678249980, guid: dda5f71b0239b3242a0afb4d0ed6775e,
    type: 3}
  m_PrefabInstance: {fileID: 6291587891426947793}
  m_PrefabAsset: {fileID: 0}
--- !u!65 &3316985179308496709 stripped
BoxCollider:
  m_CorrespondingSourceObject: {fileID: 8743872439341933972, guid: dda5f71b0239b3242a0afb4d0ed6775e,
    type: 3}
  m_PrefabInstance: {fileID: 6291587891426947793}
  m_PrefabAsset: {fileID: 0}
--- !u!65 &2315632857232718547 stripped
BoxCollider:
  m_CorrespondingSourceObject: {fileID: 8607207965846587394, guid: dda5f71b0239b3242a0afb4d0ed6775e,
    type: 3}
  m_PrefabInstance: {fileID: 6291587891426947793}
  m_PrefabAsset: {fileID: 0}
--- !u!65 &5705983329238689382 stripped
BoxCollider:
  m_CorrespondingSourceObject: {fileID: 1765283791434437815, guid: dda5f71b0239b3242a0afb4d0ed6775e,
    type: 3}
  m_PrefabInstance: {fileID: 6291587891426947793}
  m_PrefabAsset: {fileID: 0}
--- !u!65 &7736365877969130345 stripped
BoxCollider:
  m_CorrespondingSourceObject: {fileID: 4327152323671056824, guid: dda5f71b0239b3242a0afb4d0ed6775e,
    type: 3}
  m_PrefabInstance: {fileID: 6291587891426947793}
  m_PrefabAsset: {fileID: 0}
--- !u!65 &6569258255807471236 stripped
BoxCollider:
  m_CorrespondingSourceObject: {fileID: 899176547675679829, guid: dda5f71b0239b3242a0afb4d0ed6775e,
    type: 3}
  m_PrefabInstance: {fileID: 6291587891426947793}
  m_PrefabAsset: {fileID: 0}
--- !u!65 &1327933781945781679 stripped
BoxCollider:
  m_CorrespondingSourceObject: {fileID: 4989409388821774206, guid: dda5f71b0239b3242a0afb4d0ed6775e,
    type: 3}
  m_PrefabInstance: {fileID: 6291587891426947793}
  m_PrefabAsset: {fileID: 0}
--- !u!65 &8412040302628281252 stripped
BoxCollider:
  m_CorrespondingSourceObject: {fileID: 2588909856627583349, guid: dda5f71b0239b3242a0afb4d0ed6775e,
    type: 3}
  m_PrefabInstance: {fileID: 6291587891426947793}
  m_PrefabAsset: {fileID: 0}
--- !u!1 &8539978619314387155 stripped
GameObject:
  m_CorrespondingSourceObject: {fileID: 2437622316307106306, guid: dda5f71b0239b3242a0afb4d0ed6775e,
    type: 3}
  m_PrefabInstance: {fileID: 6291587891426947793}
  m_PrefabAsset: {fileID: 0}<|MERGE_RESOLUTION|>--- conflicted
+++ resolved
@@ -13,10 +13,6 @@
       value: Side_Table_201_3_1
       objectReference: {fileID: 0}
     - target: {fileID: 1879825170497399000, guid: dda5f71b0239b3242a0afb4d0ed6775e,
-<<<<<<< HEAD
-        type: 3}
-      propertyPath: m_RootOrder
-=======
         type: 3}
       propertyPath: m_RootOrder
       value: 0
@@ -59,21 +55,10 @@
     - target: {fileID: 1879825170497399000, guid: dda5f71b0239b3242a0afb4d0ed6775e,
         type: 3}
       propertyPath: m_LocalEulerAnglesHint.x
->>>>>>> 2f8dd9f9
       value: 0
       objectReference: {fileID: 0}
     - target: {fileID: 1879825170497399000, guid: dda5f71b0239b3242a0afb4d0ed6775e,
         type: 3}
-<<<<<<< HEAD
-      propertyPath: m_LocalEulerAnglesHint.x
-=======
-      propertyPath: m_LocalEulerAnglesHint.y
->>>>>>> 2f8dd9f9
-      value: 0
-      objectReference: {fileID: 0}
-    - target: {fileID: 1879825170497399000, guid: dda5f71b0239b3242a0afb4d0ed6775e,
-        type: 3}
-<<<<<<< HEAD
       propertyPath: m_LocalEulerAnglesHint.y
       value: 0
       objectReference: {fileID: 0}
@@ -81,15 +66,11 @@
         type: 3}
       propertyPath: m_LocalEulerAnglesHint.z
       value: 0
-=======
-      propertyPath: m_LocalEulerAnglesHint.z
-      value: 0
       objectReference: {fileID: 0}
     - target: {fileID: 1879825170497399001, guid: dda5f71b0239b3242a0afb4d0ed6775e,
         type: 3}
       propertyPath: assetID
       value: Side_Table_201_3_1
->>>>>>> 2f8dd9f9
       objectReference: {fileID: 0}
     - target: {fileID: 1879825170497399001, guid: dda5f71b0239b3242a0afb4d0ed6775e,
         type: 3}
