%YAML 1.1
%TAG !u! tag:unity3d.com,2011:
--- !u!1001 &3241937963684872532
PrefabInstance:
  m_ObjectHideFlags: 0
  serializedVersion: 2
  m_Modification:
    m_TransformParent: {fileID: 0}
    m_Modifications:
    - target: {fileID: 5229069311645007364, guid: 0bbf4ab5ac899fa49ae661b644ba537c,
        type: 3}
      propertyPath: m_Materials.Array.data[0]
      value: 
      objectReference: {fileID: 2100000, guid: 3f40d49a0fa9f480db86fbe69d134e65, type: 2}
    - target: {fileID: 5515598429616469508, guid: 0bbf4ab5ac899fa49ae661b644ba537c,
        type: 3}
      propertyPath: m_Name
      value: Side_Table_223_2
      objectReference: {fileID: 0}
    - target: {fileID: 6769550988911808079, guid: 0bbf4ab5ac899fa49ae661b644ba537c,
<<<<<<< HEAD
        type: 3}
      propertyPath: m_RootOrder
=======
        type: 3}
      propertyPath: m_RootOrder
      value: 0
      objectReference: {fileID: 0}
    - target: {fileID: 6769550988911808079, guid: 0bbf4ab5ac899fa49ae661b644ba537c,
        type: 3}
      propertyPath: m_LocalPosition.x
      value: -4.6496196
      objectReference: {fileID: 0}
    - target: {fileID: 6769550988911808079, guid: 0bbf4ab5ac899fa49ae661b644ba537c,
        type: 3}
      propertyPath: m_LocalPosition.y
      value: -0.007134944
      objectReference: {fileID: 0}
    - target: {fileID: 6769550988911808079, guid: 0bbf4ab5ac899fa49ae661b644ba537c,
        type: 3}
      propertyPath: m_LocalPosition.z
      value: 1.6771834
      objectReference: {fileID: 0}
    - target: {fileID: 6769550988911808079, guid: 0bbf4ab5ac899fa49ae661b644ba537c,
        type: 3}
      propertyPath: m_LocalRotation.w
      value: 1
      objectReference: {fileID: 0}
    - target: {fileID: 6769550988911808079, guid: 0bbf4ab5ac899fa49ae661b644ba537c,
        type: 3}
      propertyPath: m_LocalRotation.x
      value: 0
      objectReference: {fileID: 0}
    - target: {fileID: 6769550988911808079, guid: 0bbf4ab5ac899fa49ae661b644ba537c,
        type: 3}
      propertyPath: m_LocalRotation.y
      value: 0
      objectReference: {fileID: 0}
    - target: {fileID: 6769550988911808079, guid: 0bbf4ab5ac899fa49ae661b644ba537c,
        type: 3}
      propertyPath: m_LocalRotation.z
      value: 0
      objectReference: {fileID: 0}
    - target: {fileID: 6769550988911808079, guid: 0bbf4ab5ac899fa49ae661b644ba537c,
        type: 3}
      propertyPath: m_LocalEulerAnglesHint.x
>>>>>>> 2f8dd9f9
      value: 0
      objectReference: {fileID: 0}
    - target: {fileID: 6769550988911808079, guid: 0bbf4ab5ac899fa49ae661b644ba537c,
        type: 3}
<<<<<<< HEAD
      propertyPath: m_LocalEulerAnglesHint.x
=======
      propertyPath: m_LocalEulerAnglesHint.y
>>>>>>> 2f8dd9f9
      value: 0
      objectReference: {fileID: 0}
    - target: {fileID: 6769550988911808079, guid: 0bbf4ab5ac899fa49ae661b644ba537c,
        type: 3}
<<<<<<< HEAD
      propertyPath: m_LocalEulerAnglesHint.y
      value: 0
      objectReference: {fileID: 0}
    - target: {fileID: 6769550988911808079, guid: 0bbf4ab5ac899fa49ae661b644ba537c,
        type: 3}
      propertyPath: m_LocalEulerAnglesHint.z
      value: 0
=======
      propertyPath: m_LocalEulerAnglesHint.z
      value: 0
      objectReference: {fileID: 0}
    - target: {fileID: 7519482141843392498, guid: 0bbf4ab5ac899fa49ae661b644ba537c,
        type: 3}
      propertyPath: assetID
      value: Side_Table_223_2
>>>>>>> 2f8dd9f9
      objectReference: {fileID: 0}
    - target: {fileID: 7519482141843392498, guid: 0bbf4ab5ac899fa49ae661b644ba537c,
        type: 3}
      propertyPath: BoundingBox
      value: 
      objectReference: {fileID: 3241937964129330723}
    - target: {fileID: 7519482141843392498, guid: 0bbf4ab5ac899fa49ae661b644ba537c,
        type: 3}
      propertyPath: MyColliders.Array.data[0]
      value: 
      objectReference: {fileID: 3241937963084551182}
    - target: {fileID: 7519482141843392498, guid: 0bbf4ab5ac899fa49ae661b644ba537c,
        type: 3}
      propertyPath: MyColliders.Array.data[1]
      value: 
      objectReference: {fileID: 3241937963198060838}
    - target: {fileID: 7519482141843392498, guid: 0bbf4ab5ac899fa49ae661b644ba537c,
        type: 3}
      propertyPath: MyColliders.Array.data[2]
      value: 
      objectReference: {fileID: 3241937962973738014}
    - target: {fileID: 7519482141843392498, guid: 0bbf4ab5ac899fa49ae661b644ba537c,
        type: 3}
      propertyPath: MyColliders.Array.data[3]
      value: 
      objectReference: {fileID: 3241937963918149588}
    - target: {fileID: 7519482141843392498, guid: 0bbf4ab5ac899fa49ae661b644ba537c,
        type: 3}
      propertyPath: MyColliders.Array.data[4]
      value: 
      objectReference: {fileID: 3241937963956713282}
    - target: {fileID: 7519482141843392498, guid: 0bbf4ab5ac899fa49ae661b644ba537c,
        type: 3}
      propertyPath: MyColliders.Array.data[5]
      value: 
      objectReference: {fileID: 3241937964633179242}
    - target: {fileID: 7519482141843392498, guid: 0bbf4ab5ac899fa49ae661b644ba537c,
        type: 3}
      propertyPath: MyColliders.Array.data[6]
      value: 
      objectReference: {fileID: 3241937963063213425}
    - target: {fileID: 7519482141843392498, guid: 0bbf4ab5ac899fa49ae661b644ba537c,
        type: 3}
      propertyPath: MyColliders.Array.data[7]
      value: 
      objectReference: {fileID: 3241937964081635903}
    - target: {fileID: 7519482141843392498, guid: 0bbf4ab5ac899fa49ae661b644ba537c,
        type: 3}
      propertyPath: MyColliders.Array.data[8]
      value: 
      objectReference: {fileID: 3241937964550910470}
    - target: {fileID: 7519482141843392498, guid: 0bbf4ab5ac899fa49ae661b644ba537c,
        type: 3}
      propertyPath: MyColliders.Array.data[9]
      value: 
      objectReference: {fileID: 3241937964168718134}
    - target: {fileID: 7519482141843392498, guid: 0bbf4ab5ac899fa49ae661b644ba537c,
        type: 3}
      propertyPath: MyColliders.Array.data[10]
      value: 
      objectReference: {fileID: 3241937963849586712}
    - target: {fileID: 7519482141843392498, guid: 0bbf4ab5ac899fa49ae661b644ba537c,
        type: 3}
      propertyPath: MyColliders.Array.data[11]
      value: 
      objectReference: {fileID: 3241937963969988962}
    - target: {fileID: 7519482141843392498, guid: 0bbf4ab5ac899fa49ae661b644ba537c,
        type: 3}
      propertyPath: MyColliders.Array.data[12]
      value: 
      objectReference: {fileID: 3241937963340223302}
    - target: {fileID: 7519482141843392498, guid: 0bbf4ab5ac899fa49ae661b644ba537c,
        type: 3}
      propertyPath: VisibilityPoints.Array.data[0]
      value: 
      objectReference: {fileID: 3241937962809091656}
    - target: {fileID: 7519482141843392498, guid: 0bbf4ab5ac899fa49ae661b644ba537c,
        type: 3}
      propertyPath: VisibilityPoints.Array.data[1]
      value: 
      objectReference: {fileID: 3241937963877714082}
    - target: {fileID: 7519482141843392498, guid: 0bbf4ab5ac899fa49ae661b644ba537c,
        type: 3}
      propertyPath: VisibilityPoints.Array.data[2]
      value: 
      objectReference: {fileID: 3241937964461685084}
    - target: {fileID: 7519482141843392498, guid: 0bbf4ab5ac899fa49ae661b644ba537c,
        type: 3}
      propertyPath: VisibilityPoints.Array.data[3]
      value: 
      objectReference: {fileID: 3241937962679185084}
    - target: {fileID: 7519482141843392498, guid: 0bbf4ab5ac899fa49ae661b644ba537c,
        type: 3}
      propertyPath: VisibilityPoints.Array.data[4]
      value: 
      objectReference: {fileID: 3241937963391089251}
    - target: {fileID: 7519482141843392498, guid: 0bbf4ab5ac899fa49ae661b644ba537c,
        type: 3}
      propertyPath: VisibilityPoints.Array.data[5]
      value: 
      objectReference: {fileID: 3241937964611413100}
    - target: {fileID: 7519482141843392498, guid: 0bbf4ab5ac899fa49ae661b644ba537c,
        type: 3}
      propertyPath: VisibilityPoints.Array.data[6]
      value: 
      objectReference: {fileID: 3241937963174457587}
    - target: {fileID: 7519482141843392498, guid: 0bbf4ab5ac899fa49ae661b644ba537c,
        type: 3}
      propertyPath: VisibilityPoints.Array.data[7]
      value: 
      objectReference: {fileID: 3241937963550651691}
    - target: {fileID: 7519482141843392498, guid: 0bbf4ab5ac899fa49ae661b644ba537c,
        type: 3}
      propertyPath: VisibilityPoints.Array.data[8]
      value: 
      objectReference: {fileID: 3241937964054246533}
    - target: {fileID: 7519482141843392498, guid: 0bbf4ab5ac899fa49ae661b644ba537c,
        type: 3}
      propertyPath: VisibilityPoints.Array.data[9]
      value: 
      objectReference: {fileID: 3241937962975217176}
    - target: {fileID: 7519482141843392498, guid: 0bbf4ab5ac899fa49ae661b644ba537c,
        type: 3}
      propertyPath: VisibilityPoints.Array.data[10]
      value: 
      objectReference: {fileID: 3241937964168391993}
    - target: {fileID: 7519482141843392498, guid: 0bbf4ab5ac899fa49ae661b644ba537c,
        type: 3}
      propertyPath: VisibilityPoints.Array.data[11]
      value: 
      objectReference: {fileID: 3241937963720615980}
    - target: {fileID: 7519482141843392498, guid: 0bbf4ab5ac899fa49ae661b644ba537c,
        type: 3}
      propertyPath: ReceptacleTriggerBoxes.Array.data[0]
      value: 
      objectReference: {fileID: 3240767707821178023}
    m_RemovedComponents: []
  m_SourcePrefab: {fileID: 100100000, guid: 0bbf4ab5ac899fa49ae661b644ba537c, type: 3}
--- !u!1 &3240767707821178023 stripped
GameObject:
  m_CorrespondingSourceObject: {fileID: 1170333985324531, guid: 0bbf4ab5ac899fa49ae661b644ba537c,
    type: 3}
  m_PrefabInstance: {fileID: 3241937963684872532}
  m_PrefabAsset: {fileID: 0}
--- !u!65 &3241937963084551182 stripped
BoxCollider:
  m_CorrespondingSourceObject: {fileID: 1690850650, guid: 0bbf4ab5ac899fa49ae661b644ba537c,
    type: 3}
  m_PrefabInstance: {fileID: 3241937963684872532}
  m_PrefabAsset: {fileID: 0}
--- !u!65 &3241937963198060838 stripped
BoxCollider:
  m_CorrespondingSourceObject: {fileID: 1829525618, guid: 0bbf4ab5ac899fa49ae661b644ba537c,
    type: 3}
  m_PrefabInstance: {fileID: 3241937963684872532}
  m_PrefabAsset: {fileID: 0}
--- !u!65 &3241937962973738014 stripped
BoxCollider:
  m_CorrespondingSourceObject: {fileID: 1605203274, guid: 0bbf4ab5ac899fa49ae661b644ba537c,
    type: 3}
  m_PrefabInstance: {fileID: 3241937963684872532}
  m_PrefabAsset: {fileID: 0}
--- !u!65 &3241937963918149588 stripped
BoxCollider:
  m_CorrespondingSourceObject: {fileID: 377194112, guid: 0bbf4ab5ac899fa49ae661b644ba537c,
    type: 3}
  m_PrefabInstance: {fileID: 3241937963684872532}
  m_PrefabAsset: {fileID: 0}
--- !u!65 &3241937963956713282 stripped
BoxCollider:
  m_CorrespondingSourceObject: {fileID: 271873558, guid: 0bbf4ab5ac899fa49ae661b644ba537c,
    type: 3}
  m_PrefabInstance: {fileID: 3241937963684872532}
  m_PrefabAsset: {fileID: 0}
--- !u!65 &3241937964633179242 stripped
BoxCollider:
  m_CorrespondingSourceObject: {fileID: 949617982, guid: 0bbf4ab5ac899fa49ae661b644ba537c,
    type: 3}
  m_PrefabInstance: {fileID: 3241937963684872532}
  m_PrefabAsset: {fileID: 0}
--- !u!65 &3241937963063213425 stripped
BoxCollider:
  m_CorrespondingSourceObject: {fileID: 1702247461, guid: 0bbf4ab5ac899fa49ae661b644ba537c,
    type: 3}
  m_PrefabInstance: {fileID: 3241937963684872532}
  m_PrefabAsset: {fileID: 0}
--- !u!65 &3241937964081635903 stripped
BoxCollider:
  m_CorrespondingSourceObject: {fileID: 431629163, guid: 0bbf4ab5ac899fa49ae661b644ba537c,
    type: 3}
  m_PrefabInstance: {fileID: 3241937963684872532}
  m_PrefabAsset: {fileID: 0}
--- !u!65 &3241937964550910470 stripped
BoxCollider:
  m_CorrespondingSourceObject: {fileID: 1034072914, guid: 0bbf4ab5ac899fa49ae661b644ba537c,
    type: 3}
  m_PrefabInstance: {fileID: 3241937963684872532}
  m_PrefabAsset: {fileID: 0}
--- !u!65 &3241937964168718134 stripped
BoxCollider:
  m_CorrespondingSourceObject: {fileID: 661349986, guid: 0bbf4ab5ac899fa49ae661b644ba537c,
    type: 3}
  m_PrefabInstance: {fileID: 3241937963684872532}
  m_PrefabAsset: {fileID: 0}
--- !u!65 &3241937963849586712 stripped
BoxCollider:
  m_CorrespondingSourceObject: {fileID: 173136204, guid: 0bbf4ab5ac899fa49ae661b644ba537c,
    type: 3}
  m_PrefabInstance: {fileID: 3241937963684872532}
  m_PrefabAsset: {fileID: 0}
--- !u!65 &3241937963969988962 stripped
BoxCollider:
  m_CorrespondingSourceObject: {fileID: 318933046, guid: 0bbf4ab5ac899fa49ae661b644ba537c,
    type: 3}
  m_PrefabInstance: {fileID: 3241937963684872532}
  m_PrefabAsset: {fileID: 0}
--- !u!65 &3241937963340223302 stripped
BoxCollider:
  m_CorrespondingSourceObject: {fileID: 1978995218, guid: 0bbf4ab5ac899fa49ae661b644ba537c,
    type: 3}
  m_PrefabInstance: {fileID: 3241937963684872532}
  m_PrefabAsset: {fileID: 0}
--- !u!4 &3241937962809091656 stripped
Transform:
  m_CorrespondingSourceObject: {fileID: 1415358236, guid: 0bbf4ab5ac899fa49ae661b644ba537c,
    type: 3}
  m_PrefabInstance: {fileID: 3241937963684872532}
  m_PrefabAsset: {fileID: 0}
--- !u!4 &3241937963877714082 stripped
Transform:
  m_CorrespondingSourceObject: {fileID: 360876534, guid: 0bbf4ab5ac899fa49ae661b644ba537c,
    type: 3}
  m_PrefabInstance: {fileID: 3241937963684872532}
  m_PrefabAsset: {fileID: 0}
--- !u!4 &3241937964461685084 stripped
Transform:
  m_CorrespondingSourceObject: {fileID: 920467464, guid: 0bbf4ab5ac899fa49ae661b644ba537c,
    type: 3}
  m_PrefabInstance: {fileID: 3241937963684872532}
  m_PrefabAsset: {fileID: 0}
--- !u!4 &3241937962679185084 stripped
Transform:
  m_CorrespondingSourceObject: {fileID: 1276309480, guid: 0bbf4ab5ac899fa49ae661b644ba537c,
    type: 3}
  m_PrefabInstance: {fileID: 3241937963684872532}
  m_PrefabAsset: {fileID: 0}
--- !u!4 &3241937963391089251 stripped
Transform:
  m_CorrespondingSourceObject: {fileID: 1988967223, guid: 0bbf4ab5ac899fa49ae661b644ba537c,
    type: 3}
  m_PrefabInstance: {fileID: 3241937963684872532}
  m_PrefabAsset: {fileID: 0}
--- !u!4 &3241937964611413100 stripped
Transform:
  m_CorrespondingSourceObject: {fileID: 969827640, guid: 0bbf4ab5ac899fa49ae661b644ba537c,
    type: 3}
  m_PrefabInstance: {fileID: 3241937963684872532}
  m_PrefabAsset: {fileID: 0}
--- !u!4 &3241937963174457587 stripped
Transform:
  m_CorrespondingSourceObject: {fileID: 1670885799, guid: 0bbf4ab5ac899fa49ae661b644ba537c,
    type: 3}
  m_PrefabInstance: {fileID: 3241937963684872532}
  m_PrefabAsset: {fileID: 0}
--- !u!4 &3241937963550651691 stripped
Transform:
  m_CorrespondingSourceObject: {fileID: 2013295743, guid: 0bbf4ab5ac899fa49ae661b644ba537c,
    type: 3}
  m_PrefabInstance: {fileID: 3241937963684872532}
  m_PrefabAsset: {fileID: 0}
--- !u!4 &3241937964054246533 stripped
Transform:
  m_CorrespondingSourceObject: {fileID: 503592401, guid: 0bbf4ab5ac899fa49ae661b644ba537c,
    type: 3}
  m_PrefabInstance: {fileID: 3241937963684872532}
  m_PrefabAsset: {fileID: 0}
--- !u!4 &3241937962975217176 stripped
Transform:
  m_CorrespondingSourceObject: {fileID: 1605863244, guid: 0bbf4ab5ac899fa49ae661b644ba537c,
    type: 3}
  m_PrefabInstance: {fileID: 3241937963684872532}
  m_PrefabAsset: {fileID: 0}
--- !u!4 &3241937964168391993 stripped
Transform:
  m_CorrespondingSourceObject: {fileID: 659975277, guid: 0bbf4ab5ac899fa49ae661b644ba537c,
    type: 3}
  m_PrefabInstance: {fileID: 3241937963684872532}
  m_PrefabAsset: {fileID: 0}
--- !u!4 &3241937963720615980 stripped
Transform:
  m_CorrespondingSourceObject: {fileID: 35776888, guid: 0bbf4ab5ac899fa49ae661b644ba537c,
    type: 3}
  m_PrefabInstance: {fileID: 3241937963684872532}
  m_PrefabAsset: {fileID: 0}
--- !u!1 &3241937964129330723 stripped
GameObject:
  m_CorrespondingSourceObject: {fileID: 444753783, guid: 0bbf4ab5ac899fa49ae661b644ba537c,
    type: 3}
  m_PrefabInstance: {fileID: 3241937963684872532}
  m_PrefabAsset: {fileID: 0}<|MERGE_RESOLUTION|>--- conflicted
+++ resolved
@@ -18,10 +18,6 @@
       value: Side_Table_223_2
       objectReference: {fileID: 0}
     - target: {fileID: 6769550988911808079, guid: 0bbf4ab5ac899fa49ae661b644ba537c,
-<<<<<<< HEAD
-        type: 3}
-      propertyPath: m_RootOrder
-=======
         type: 3}
       propertyPath: m_RootOrder
       value: 0
@@ -64,29 +60,15 @@
     - target: {fileID: 6769550988911808079, guid: 0bbf4ab5ac899fa49ae661b644ba537c,
         type: 3}
       propertyPath: m_LocalEulerAnglesHint.x
->>>>>>> 2f8dd9f9
-      value: 0
-      objectReference: {fileID: 0}
-    - target: {fileID: 6769550988911808079, guid: 0bbf4ab5ac899fa49ae661b644ba537c,
-        type: 3}
-<<<<<<< HEAD
-      propertyPath: m_LocalEulerAnglesHint.x
-=======
+      value: 0
+      objectReference: {fileID: 0}
+    - target: {fileID: 6769550988911808079, guid: 0bbf4ab5ac899fa49ae661b644ba537c,
+        type: 3}
       propertyPath: m_LocalEulerAnglesHint.y
->>>>>>> 2f8dd9f9
-      value: 0
-      objectReference: {fileID: 0}
-    - target: {fileID: 6769550988911808079, guid: 0bbf4ab5ac899fa49ae661b644ba537c,
-        type: 3}
-<<<<<<< HEAD
-      propertyPath: m_LocalEulerAnglesHint.y
-      value: 0
-      objectReference: {fileID: 0}
-    - target: {fileID: 6769550988911808079, guid: 0bbf4ab5ac899fa49ae661b644ba537c,
-        type: 3}
-      propertyPath: m_LocalEulerAnglesHint.z
-      value: 0
-=======
+      value: 0
+      objectReference: {fileID: 0}
+    - target: {fileID: 6769550988911808079, guid: 0bbf4ab5ac899fa49ae661b644ba537c,
+        type: 3}
       propertyPath: m_LocalEulerAnglesHint.z
       value: 0
       objectReference: {fileID: 0}
@@ -94,7 +76,6 @@
         type: 3}
       propertyPath: assetID
       value: Side_Table_223_2
->>>>>>> 2f8dd9f9
       objectReference: {fileID: 0}
     - target: {fileID: 7519482141843392498, guid: 0bbf4ab5ac899fa49ae661b644ba537c,
         type: 3}
