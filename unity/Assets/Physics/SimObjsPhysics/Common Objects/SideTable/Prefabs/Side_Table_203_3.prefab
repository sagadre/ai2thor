%YAML 1.1
%TAG !u! tag:unity3d.com,2011:
--- !u!1001 &5372209576916443881
PrefabInstance:
  m_ObjectHideFlags: 0
  serializedVersion: 2
  m_Modification:
    m_TransformParent: {fileID: 0}
    m_Modifications:
    - target: {fileID: 62446981, guid: d283b6cc9f9fad04c974b770da21b841, type: 3}
      propertyPath: MovingParts.Array.data[0]
      value: 
      objectReference: {fileID: 5372209576877145962}
    - target: {fileID: 62446981, guid: d283b6cc9f9fad04c974b770da21b841, type: 3}
      propertyPath: IgnoreTheseObjects.Array.data[0]
      value: 
      objectReference: {fileID: 5372209578323052105}
    - target: {fileID: 62446982, guid: d283b6cc9f9fad04c974b770da21b841, type: 3}
      propertyPath: MyColliders.Array.data[0]
      value: 
      objectReference: {fileID: 5372209577268998205}
    - target: {fileID: 62446982, guid: d283b6cc9f9fad04c974b770da21b841, type: 3}
      propertyPath: MyColliders.Array.data[1]
      value: 
      objectReference: {fileID: 5372209576417722161}
    - target: {fileID: 62446982, guid: d283b6cc9f9fad04c974b770da21b841, type: 3}
      propertyPath: MyColliders.Array.data[2]
      value: 
      objectReference: {fileID: 5372209576705042317}
    - target: {fileID: 62446982, guid: d283b6cc9f9fad04c974b770da21b841, type: 3}
      propertyPath: MyColliders.Array.data[3]
      value: 
      objectReference: {fileID: 5372209576817466744}
    - target: {fileID: 62446982, guid: d283b6cc9f9fad04c974b770da21b841, type: 3}
      propertyPath: MyColliders.Array.data[4]
      value: 
      objectReference: {fileID: 5372209576637620679}
    - target: {fileID: 62446982, guid: d283b6cc9f9fad04c974b770da21b841, type: 3}
      propertyPath: MyColliders.Array.data[5]
      value: 
      objectReference: {fileID: 5372209578313695121}
    - target: {fileID: 62446982, guid: d283b6cc9f9fad04c974b770da21b841, type: 3}
      propertyPath: MyColliders.Array.data[6]
      value: 
      objectReference: {fileID: 5372209576996212780}
    - target: {fileID: 62446982, guid: d283b6cc9f9fad04c974b770da21b841, type: 3}
      propertyPath: VisibilityPoints.Array.data[0]
      value: 
      objectReference: {fileID: 5372209576591548401}
    - target: {fileID: 62446982, guid: d283b6cc9f9fad04c974b770da21b841, type: 3}
      propertyPath: VisibilityPoints.Array.data[1]
      value: 
      objectReference: {fileID: 5372209577285809832}
    - target: {fileID: 62446982, guid: d283b6cc9f9fad04c974b770da21b841, type: 3}
      propertyPath: VisibilityPoints.Array.data[2]
      value: 
      objectReference: {fileID: 5372209577858326467}
    - target: {fileID: 62446982, guid: d283b6cc9f9fad04c974b770da21b841, type: 3}
      propertyPath: VisibilityPoints.Array.data[3]
      value: 
      objectReference: {fileID: 5372209577560658691}
    - target: {fileID: 62446982, guid: d283b6cc9f9fad04c974b770da21b841, type: 3}
      propertyPath: VisibilityPoints.Array.data[4]
      value: 
      objectReference: {fileID: 5372209576847285330}
    - target: {fileID: 62446982, guid: d283b6cc9f9fad04c974b770da21b841, type: 3}
      propertyPath: VisibilityPoints.Array.data[5]
      value: 
      objectReference: {fileID: 5372209578281326178}
    - target: {fileID: 62446982, guid: d283b6cc9f9fad04c974b770da21b841, type: 3}
      propertyPath: VisibilityPoints.Array.data[6]
      value: 
      objectReference: {fileID: 5372209578030458674}
    - target: {fileID: 62446982, guid: d283b6cc9f9fad04c974b770da21b841, type: 3}
      propertyPath: VisibilityPoints.Array.data[7]
      value: 
      objectReference: {fileID: 5372209577035410965}
    - target: {fileID: 62446982, guid: d283b6cc9f9fad04c974b770da21b841, type: 3}
      propertyPath: VisibilityPoints.Array.data[8]
      value: 
      objectReference: {fileID: 5372209577128579132}
    - target: {fileID: 62446982, guid: d283b6cc9f9fad04c974b770da21b841, type: 3}
      propertyPath: VisibilityPoints.Array.data[9]
      value: 
      objectReference: {fileID: 5372209578058745391}
    - target: {fileID: 62446982, guid: d283b6cc9f9fad04c974b770da21b841, type: 3}
      propertyPath: VisibilityPoints.Array.data[10]
      value: 
      objectReference: {fileID: 5372209577957111897}
    - target: {fileID: 62446982, guid: d283b6cc9f9fad04c974b770da21b841, type: 3}
      propertyPath: VisibilityPoints.Array.data[11]
      value: 
      objectReference: {fileID: 5372209577048015012}
    - target: {fileID: 62446982, guid: d283b6cc9f9fad04c974b770da21b841, type: 3}
      propertyPath: VisibilityPoints.Array.data[12]
      value: 
      objectReference: {fileID: 5372209578123304495}
    - target: {fileID: 62446982, guid: d283b6cc9f9fad04c974b770da21b841, type: 3}
      propertyPath: VisibilityPoints.Array.data[13]
      value: 
      objectReference: {fileID: 5372209577606746968}
    - target: {fileID: 62446982, guid: d283b6cc9f9fad04c974b770da21b841, type: 3}
      propertyPath: VisibilityPoints.Array.data[14]
      value: 
      objectReference: {fileID: 5372209577533716379}
    - target: {fileID: 62446982, guid: d283b6cc9f9fad04c974b770da21b841, type: 3}
      propertyPath: ReceptacleTriggerBoxes.Array.data[0]
      value: 
      objectReference: {fileID: 5372209577778784446}
    - target: {fileID: 316550436, guid: d283b6cc9f9fad04c974b770da21b841, type: 3}
      propertyPath: m_LocalScale.x
      value: 0.79
      objectReference: {fileID: 0}
    - target: {fileID: 316550436, guid: d283b6cc9f9fad04c974b770da21b841, type: 3}
      propertyPath: m_LocalPosition.x
      value: 0.0053
      objectReference: {fileID: 0}
    - target: {fileID: 382229562, guid: d283b6cc9f9fad04c974b770da21b841, type: 3}
      propertyPath: m_LocalScale.x
      value: 0.79
      objectReference: {fileID: 0}
    - target: {fileID: 401617937, guid: d283b6cc9f9fad04c974b770da21b841, type: 3}
      propertyPath: m_LocalScale.x
      value: 0.79
      objectReference: {fileID: 0}
    - target: {fileID: 958209512, guid: d283b6cc9f9fad04c974b770da21b841, type: 3}
      propertyPath: m_LocalScale.x
      value: 0.79
      objectReference: {fileID: 0}
    - target: {fileID: 958209512, guid: d283b6cc9f9fad04c974b770da21b841, type: 3}
      propertyPath: m_LocalPosition.x
      value: 0
      objectReference: {fileID: 0}
    - target: {fileID: 958209513, guid: d283b6cc9f9fad04c974b770da21b841, type: 3}
      propertyPath: m_LocalScale.x
      value: 0.79
      objectReference: {fileID: 0}
    - target: {fileID: 958209514, guid: d283b6cc9f9fad04c974b770da21b841, type: 3}
      propertyPath: m_Materials.Array.data[1]
      value: 
      objectReference: {fileID: 2100000, guid: 095a4e6155a7043939b026a6042f7263, type: 2}
    - target: {fileID: 958209516, guid: d283b6cc9f9fad04c974b770da21b841, type: 3}
      propertyPath: m_Materials.Array.data[0]
      value: 
      objectReference: {fileID: 2100000, guid: 095a4e6155a7043939b026a6042f7263, type: 2}
    - target: {fileID: 1019781401, guid: d283b6cc9f9fad04c974b770da21b841, type: 3}
      propertyPath: myParent
      value: 
      objectReference: {fileID: 5372209578323052105}
    - target: {fileID: 1019781403, guid: d283b6cc9f9fad04c974b770da21b841, type: 3}
      propertyPath: m_LocalScale.x
      value: 0.60589683
      objectReference: {fileID: 0}
    - target: {fileID: 1019781403, guid: d283b6cc9f9fad04c974b770da21b841, type: 3}
      propertyPath: m_LocalScale.z
      value: 0.48318356
      objectReference: {fileID: 0}
    - target: {fileID: 1019781403, guid: d283b6cc9f9fad04c974b770da21b841, type: 3}
      propertyPath: m_LocalPosition.z
      value: -0.0063
      objectReference: {fileID: 0}
    - target: {fileID: 1167678014, guid: d283b6cc9f9fad04c974b770da21b841, type: 3}
      propertyPath: m_LocalScale.x
      value: 0.79
      objectReference: {fileID: 0}
    - target: {fileID: 1326988094, guid: d283b6cc9f9fad04c974b770da21b841, type: 3}
      propertyPath: m_LocalScale.x
      value: 0.79
      objectReference: {fileID: 0}
    - target: {fileID: 1326988094, guid: d283b6cc9f9fad04c974b770da21b841, type: 3}
      propertyPath: m_LocalPosition.x
      value: 0.0053
      objectReference: {fileID: 0}
    - target: {fileID: 1441522848, guid: d283b6cc9f9fad04c974b770da21b841, type: 3}
      propertyPath: m_Name
<<<<<<< HEAD
      value: Side_Table_203_Master
=======
      value: Side_Table_203_3
      objectReference: {fileID: 0}
    - target: {fileID: 1441522849, guid: d283b6cc9f9fad04c974b770da21b841, type: 3}
      propertyPath: assetID
      value: Side_Table_203_3
>>>>>>> 2f8dd9f9
      objectReference: {fileID: 0}
    - target: {fileID: 1441522849, guid: d283b6cc9f9fad04c974b770da21b841, type: 3}
      propertyPath: BoundingBox
      value: 
      objectReference: {fileID: 5372209577809696520}
    - target: {fileID: 1441522849, guid: d283b6cc9f9fad04c974b770da21b841, type: 3}
      propertyPath: MyColliders.Array.data[0]
      value: 
      objectReference: {fileID: 5372209576490050481}
    - target: {fileID: 1441522849, guid: d283b6cc9f9fad04c974b770da21b841, type: 3}
      propertyPath: MyColliders.Array.data[1]
      value: 
      objectReference: {fileID: 5372209576339449767}
    - target: {fileID: 1441522849, guid: d283b6cc9f9fad04c974b770da21b841, type: 3}
      propertyPath: MyColliders.Array.data[2]
      value: 
      objectReference: {fileID: 5372209576423929086}
    - target: {fileID: 1441522849, guid: d283b6cc9f9fad04c974b770da21b841, type: 3}
      propertyPath: MyColliders.Array.data[3]
      value: 
      objectReference: {fileID: 5372209577848597089}
    - target: {fileID: 1441522849, guid: d283b6cc9f9fad04c974b770da21b841, type: 3}
      propertyPath: MyColliders.Array.data[4]
      value: 
      objectReference: {fileID: 5372209577619275154}
    - target: {fileID: 1441522849, guid: d283b6cc9f9fad04c974b770da21b841, type: 3}
      propertyPath: MyColliders.Array.data[5]
      value: 
      objectReference: {fileID: 5372209576924860798}
    - target: {fileID: 1441522849, guid: d283b6cc9f9fad04c974b770da21b841, type: 3}
      propertyPath: MyColliders.Array.data[6]
      value: 
      objectReference: {fileID: 5372209578303773434}
    - target: {fileID: 1441522849, guid: d283b6cc9f9fad04c974b770da21b841, type: 3}
      propertyPath: MyColliders.Array.data[7]
      value: 
      objectReference: {fileID: 5372209577136671196}
    - target: {fileID: 1441522849, guid: d283b6cc9f9fad04c974b770da21b841, type: 3}
      propertyPath: MyColliders.Array.data[8]
      value: 
      objectReference: {fileID: 5372209576657913324}
    - target: {fileID: 1441522849, guid: d283b6cc9f9fad04c974b770da21b841, type: 3}
      propertyPath: MyColliders.Array.data[9]
      value: 
      objectReference: {fileID: 5372209577525261519}
    - target: {fileID: 1441522849, guid: d283b6cc9f9fad04c974b770da21b841, type: 3}
      propertyPath: MyColliders.Array.data[10]
      value: 
      objectReference: {fileID: 5372209577268998205}
    - target: {fileID: 1441522849, guid: d283b6cc9f9fad04c974b770da21b841, type: 3}
      propertyPath: MyColliders.Array.data[11]
      value: 
      objectReference: {fileID: 5372209576417722161}
    - target: {fileID: 1441522849, guid: d283b6cc9f9fad04c974b770da21b841, type: 3}
      propertyPath: MyColliders.Array.data[12]
      value: 
      objectReference: {fileID: 5372209576705042317}
    - target: {fileID: 1441522849, guid: d283b6cc9f9fad04c974b770da21b841, type: 3}
      propertyPath: MyColliders.Array.data[13]
      value: 
      objectReference: {fileID: 5372209576817466744}
    - target: {fileID: 1441522849, guid: d283b6cc9f9fad04c974b770da21b841, type: 3}
      propertyPath: MyColliders.Array.data[14]
      value: 
      objectReference: {fileID: 5372209576637620679}
    - target: {fileID: 1441522849, guid: d283b6cc9f9fad04c974b770da21b841, type: 3}
      propertyPath: MyColliders.Array.data[15]
      value: 
      objectReference: {fileID: 5372209578313695121}
    - target: {fileID: 1441522849, guid: d283b6cc9f9fad04c974b770da21b841, type: 3}
      propertyPath: MyColliders.Array.data[16]
      value: 
      objectReference: {fileID: 5372209576996212780}
    - target: {fileID: 1441522849, guid: d283b6cc9f9fad04c974b770da21b841, type: 3}
      propertyPath: VisibilityPoints.Array.data[0]
      value: 
      objectReference: {fileID: 5372209578306346581}
    - target: {fileID: 1441522849, guid: d283b6cc9f9fad04c974b770da21b841, type: 3}
      propertyPath: VisibilityPoints.Array.data[1]
      value: 
      objectReference: {fileID: 5372209576573809834}
    - target: {fileID: 1441522849, guid: d283b6cc9f9fad04c974b770da21b841, type: 3}
      propertyPath: VisibilityPoints.Array.data[2]
      value: 
      objectReference: {fileID: 5372209577624205257}
    - target: {fileID: 1441522849, guid: d283b6cc9f9fad04c974b770da21b841, type: 3}
      propertyPath: VisibilityPoints.Array.data[3]
      value: 
      objectReference: {fileID: 5372209576402697773}
    - target: {fileID: 1441522849, guid: d283b6cc9f9fad04c974b770da21b841, type: 3}
      propertyPath: VisibilityPoints.Array.data[4]
      value: 
      objectReference: {fileID: 5372209576659063348}
    - target: {fileID: 1441522849, guid: d283b6cc9f9fad04c974b770da21b841, type: 3}
      propertyPath: VisibilityPoints.Array.data[5]
      value: 
      objectReference: {fileID: 5372209576899131491}
    - target: {fileID: 1441522849, guid: d283b6cc9f9fad04c974b770da21b841, type: 3}
      propertyPath: VisibilityPoints.Array.data[6]
      value: 
      objectReference: {fileID: 5372209576548664334}
    - target: {fileID: 1441522849, guid: d283b6cc9f9fad04c974b770da21b841, type: 3}
      propertyPath: VisibilityPoints.Array.data[7]
      value: 
      objectReference: {fileID: 5372209576607940503}
    - target: {fileID: 1441522849, guid: d283b6cc9f9fad04c974b770da21b841, type: 3}
      propertyPath: VisibilityPoints.Array.data[8]
      value: 
      objectReference: {fileID: 5372209576409872566}
    - target: {fileID: 1441522849, guid: d283b6cc9f9fad04c974b770da21b841, type: 3}
      propertyPath: VisibilityPoints.Array.data[9]
      value: 
      objectReference: {fileID: 5372209577797685488}
    - target: {fileID: 1441522849, guid: d283b6cc9f9fad04c974b770da21b841, type: 3}
      propertyPath: VisibilityPoints.Array.data[10]
      value: 
      objectReference: {fileID: 5372209577135678065}
    - target: {fileID: 1441522849, guid: d283b6cc9f9fad04c974b770da21b841, type: 3}
      propertyPath: VisibilityPoints.Array.data[11]
      value: 
      objectReference: {fileID: 5372209578423813008}
    - target: {fileID: 1441522849, guid: d283b6cc9f9fad04c974b770da21b841, type: 3}
      propertyPath: VisibilityPoints.Array.data[12]
      value: 
      objectReference: {fileID: 5372209576860157459}
    - target: {fileID: 1441522849, guid: d283b6cc9f9fad04c974b770da21b841, type: 3}
      propertyPath: VisibilityPoints.Array.data[13]
      value: 
      objectReference: {fileID: 5372209578048634840}
    - target: {fileID: 1441522849, guid: d283b6cc9f9fad04c974b770da21b841, type: 3}
      propertyPath: VisibilityPoints.Array.data[14]
      value: 
      objectReference: {fileID: 5372209578145352820}
    - target: {fileID: 1441522849, guid: d283b6cc9f9fad04c974b770da21b841, type: 3}
      propertyPath: ReceptacleTriggerBoxes.Array.data[0]
      value: 
      objectReference: {fileID: 5372209576861418481}
    - target: {fileID: 1441522851, guid: d283b6cc9f9fad04c974b770da21b841, type: 3}
      propertyPath: m_RootOrder
      value: 0
      objectReference: {fileID: 0}
    - target: {fileID: 1441522851, guid: d283b6cc9f9fad04c974b770da21b841, type: 3}
<<<<<<< HEAD
=======
      propertyPath: m_LocalPosition.x
      value: -0.154
      objectReference: {fileID: 0}
    - target: {fileID: 1441522851, guid: d283b6cc9f9fad04c974b770da21b841, type: 3}
      propertyPath: m_LocalPosition.y
      value: 0.00049349107
      objectReference: {fileID: 0}
    - target: {fileID: 1441522851, guid: d283b6cc9f9fad04c974b770da21b841, type: 3}
      propertyPath: m_LocalPosition.z
      value: -1.466
      objectReference: {fileID: 0}
    - target: {fileID: 1441522851, guid: d283b6cc9f9fad04c974b770da21b841, type: 3}
      propertyPath: m_LocalRotation.w
      value: 0.70710695
      objectReference: {fileID: 0}
    - target: {fileID: 1441522851, guid: d283b6cc9f9fad04c974b770da21b841, type: 3}
      propertyPath: m_LocalRotation.x
      value: -0
      objectReference: {fileID: 0}
    - target: {fileID: 1441522851, guid: d283b6cc9f9fad04c974b770da21b841, type: 3}
      propertyPath: m_LocalRotation.y
      value: -0.7071067
      objectReference: {fileID: 0}
    - target: {fileID: 1441522851, guid: d283b6cc9f9fad04c974b770da21b841, type: 3}
      propertyPath: m_LocalRotation.z
      value: -0
      objectReference: {fileID: 0}
    - target: {fileID: 1441522851, guid: d283b6cc9f9fad04c974b770da21b841, type: 3}
>>>>>>> 2f8dd9f9
      propertyPath: m_LocalEulerAnglesHint.x
      value: 0
      objectReference: {fileID: 0}
    - target: {fileID: 1441522851, guid: d283b6cc9f9fad04c974b770da21b841, type: 3}
      propertyPath: m_LocalEulerAnglesHint.y
      value: -90.00001
      objectReference: {fileID: 0}
    - target: {fileID: 1441522851, guid: d283b6cc9f9fad04c974b770da21b841, type: 3}
      propertyPath: m_LocalEulerAnglesHint.z
      value: 0
      objectReference: {fileID: 0}
    - target: {fileID: 1970981464, guid: d283b6cc9f9fad04c974b770da21b841, type: 3}
      propertyPath: m_LocalScale.z
      value: 0.47920167
      objectReference: {fileID: 0}
    - target: {fileID: 1970981465, guid: d283b6cc9f9fad04c974b770da21b841, type: 3}
      propertyPath: myParent
      value: 
      objectReference: {fileID: 5372209576877145962}
    - target: {fileID: 2067936738, guid: d283b6cc9f9fad04c974b770da21b841, type: 3}
      propertyPath: m_Size.x
      value: 0.68339705
      objectReference: {fileID: 0}
    - target: {fileID: 2067936738, guid: d283b6cc9f9fad04c974b770da21b841, type: 3}
      propertyPath: m_Size.z
      value: 0.3468638
      objectReference: {fileID: 0}
    - target: {fileID: 2067936738, guid: d283b6cc9f9fad04c974b770da21b841, type: 3}
      propertyPath: m_Center.x
      value: 8.082894e-17
      objectReference: {fileID: 0}
    - target: {fileID: 2067936738, guid: d283b6cc9f9fad04c974b770da21b841, type: 3}
      propertyPath: m_Center.z
      value: 0.019416884
      objectReference: {fileID: 0}
    - target: {fileID: 4869804146152690617, guid: d283b6cc9f9fad04c974b770da21b841,
        type: 3}
      propertyPath: m_LocalScale.x
      value: 0.79
      objectReference: {fileID: 0}
    - target: {fileID: 4869804146152690617, guid: d283b6cc9f9fad04c974b770da21b841,
        type: 3}
      propertyPath: m_LocalPosition.x
      value: 0.0053
      objectReference: {fileID: 0}
    m_RemovedComponents: []
  m_SourcePrefab: {fileID: 100100000, guid: d283b6cc9f9fad04c974b770da21b841, type: 3}
--- !u!1 &5372209576861418481 stripped
GameObject:
  m_CorrespondingSourceObject: {fileID: 1019781400, guid: d283b6cc9f9fad04c974b770da21b841,
    type: 3}
  m_PrefabInstance: {fileID: 5372209576916443881}
  m_PrefabAsset: {fileID: 0}
--- !u!1 &5372209577809696520 stripped
GameObject:
  m_CorrespondingSourceObject: {fileID: 2067936737, guid: d283b6cc9f9fad04c974b770da21b841,
    type: 3}
  m_PrefabInstance: {fileID: 5372209576916443881}
  m_PrefabAsset: {fileID: 0}
--- !u!65 &5372209576490050481 stripped
BoxCollider:
  m_CorrespondingSourceObject: {fileID: 715800920, guid: d283b6cc9f9fad04c974b770da21b841,
    type: 3}
  m_PrefabInstance: {fileID: 5372209576916443881}
  m_PrefabAsset: {fileID: 0}
--- !u!65 &5372209576339449767 stripped
BoxCollider:
  m_CorrespondingSourceObject: {fileID: 597968206, guid: d283b6cc9f9fad04c974b770da21b841,
    type: 3}
  m_PrefabInstance: {fileID: 5372209576916443881}
  m_PrefabAsset: {fileID: 0}
--- !u!65 &5372209576423929086 stripped
BoxCollider:
  m_CorrespondingSourceObject: {fileID: 649942551, guid: d283b6cc9f9fad04c974b770da21b841,
    type: 3}
  m_PrefabInstance: {fileID: 5372209576916443881}
  m_PrefabAsset: {fileID: 0}
--- !u!65 &5372209577848597089 stripped
BoxCollider:
  m_CorrespondingSourceObject: {fileID: 2039711880, guid: d283b6cc9f9fad04c974b770da21b841,
    type: 3}
  m_PrefabInstance: {fileID: 5372209576916443881}
  m_PrefabAsset: {fileID: 0}
--- !u!65 &5372209577619275154 stripped
BoxCollider:
  m_CorrespondingSourceObject: {fileID: 1878843259, guid: d283b6cc9f9fad04c974b770da21b841,
    type: 3}
  m_PrefabInstance: {fileID: 5372209576916443881}
  m_PrefabAsset: {fileID: 0}
--- !u!65 &5372209576924860798 stripped
BoxCollider:
  m_CorrespondingSourceObject: {fileID: 8434583, guid: d283b6cc9f9fad04c974b770da21b841,
    type: 3}
  m_PrefabInstance: {fileID: 5372209576916443881}
  m_PrefabAsset: {fileID: 0}
--- !u!65 &5372209578303773434 stripped
BoxCollider:
  m_CorrespondingSourceObject: {fileID: 1454454803, guid: d283b6cc9f9fad04c974b770da21b841,
    type: 3}
  m_PrefabInstance: {fileID: 5372209576916443881}
  m_PrefabAsset: {fileID: 0}
--- !u!65 &5372209577136671196 stripped
BoxCollider:
  m_CorrespondingSourceObject: {fileID: 320908085, guid: d283b6cc9f9fad04c974b770da21b841,
    type: 3}
  m_PrefabInstance: {fileID: 5372209576916443881}
  m_PrefabAsset: {fileID: 0}
--- !u!65 &5372209576657913324 stripped
BoxCollider:
  m_CorrespondingSourceObject: {fileID: 816572165, guid: d283b6cc9f9fad04c974b770da21b841,
    type: 3}
  m_PrefabInstance: {fileID: 5372209576916443881}
  m_PrefabAsset: {fileID: 0}
--- !u!65 &5372209577525261519 stripped
BoxCollider:
  m_CorrespondingSourceObject: {fileID: 1683379750, guid: d283b6cc9f9fad04c974b770da21b841,
    type: 3}
  m_PrefabInstance: {fileID: 5372209576916443881}
  m_PrefabAsset: {fileID: 0}
--- !u!4 &5372209578306346581 stripped
Transform:
  m_CorrespondingSourceObject: {fileID: 1458109628, guid: d283b6cc9f9fad04c974b770da21b841,
    type: 3}
  m_PrefabInstance: {fileID: 5372209576916443881}
  m_PrefabAsset: {fileID: 0}
--- !u!4 &5372209576573809834 stripped
Transform:
  m_CorrespondingSourceObject: {fileID: 766268995, guid: d283b6cc9f9fad04c974b770da21b841,
    type: 3}
  m_PrefabInstance: {fileID: 5372209576916443881}
  m_PrefabAsset: {fileID: 0}
--- !u!4 &5372209577624205257 stripped
Transform:
  m_CorrespondingSourceObject: {fileID: 1848874272, guid: d283b6cc9f9fad04c974b770da21b841,
    type: 3}
  m_PrefabInstance: {fileID: 5372209576916443881}
  m_PrefabAsset: {fileID: 0}
--- !u!4 &5372209576402697773 stripped
Transform:
  m_CorrespondingSourceObject: {fileID: 660692164, guid: d283b6cc9f9fad04c974b770da21b841,
    type: 3}
  m_PrefabInstance: {fileID: 5372209576916443881}
  m_PrefabAsset: {fileID: 0}
--- !u!4 &5372209576659063348 stripped
Transform:
  m_CorrespondingSourceObject: {fileID: 817459421, guid: d283b6cc9f9fad04c974b770da21b841,
    type: 3}
  m_PrefabInstance: {fileID: 5372209576916443881}
  m_PrefabAsset: {fileID: 0}
--- !u!4 &5372209576899131491 stripped
Transform:
  m_CorrespondingSourceObject: {fileID: 17324682, guid: d283b6cc9f9fad04c974b770da21b841,
    type: 3}
  m_PrefabInstance: {fileID: 5372209576916443881}
  m_PrefabAsset: {fileID: 0}
--- !u!4 &5372209576548664334 stripped
Transform:
  m_CorrespondingSourceObject: {fileID: 774694631, guid: d283b6cc9f9fad04c974b770da21b841,
    type: 3}
  m_PrefabInstance: {fileID: 5372209576916443881}
  m_PrefabAsset: {fileID: 0}
--- !u!4 &5372209576607940503 stripped
Transform:
  m_CorrespondingSourceObject: {fileID: 866426238, guid: d283b6cc9f9fad04c974b770da21b841,
    type: 3}
  m_PrefabInstance: {fileID: 5372209576916443881}
  m_PrefabAsset: {fileID: 0}
--- !u!4 &5372209576409872566 stripped
Transform:
  m_CorrespondingSourceObject: {fileID: 668129887, guid: d283b6cc9f9fad04c974b770da21b841,
    type: 3}
  m_PrefabInstance: {fileID: 5372209576916443881}
  m_PrefabAsset: {fileID: 0}
--- !u!4 &5372209577797685488 stripped
Transform:
  m_CorrespondingSourceObject: {fileID: 1956344345, guid: d283b6cc9f9fad04c974b770da21b841,
    type: 3}
  m_PrefabInstance: {fileID: 5372209576916443881}
  m_PrefabAsset: {fileID: 0}
--- !u!4 &5372209577135678065 stripped
Transform:
  m_CorrespondingSourceObject: {fileID: 319930520, guid: d283b6cc9f9fad04c974b770da21b841,
    type: 3}
  m_PrefabInstance: {fileID: 5372209576916443881}
  m_PrefabAsset: {fileID: 0}
--- !u!4 &5372209578423813008 stripped
Transform:
  m_CorrespondingSourceObject: {fileID: 1609130361, guid: d283b6cc9f9fad04c974b770da21b841,
    type: 3}
  m_PrefabInstance: {fileID: 5372209576916443881}
  m_PrefabAsset: {fileID: 0}
--- !u!4 &5372209576860157459 stripped
Transform:
  m_CorrespondingSourceObject: {fileID: 1019077882, guid: d283b6cc9f9fad04c974b770da21b841,
    type: 3}
  m_PrefabInstance: {fileID: 5372209576916443881}
  m_PrefabAsset: {fileID: 0}
--- !u!4 &5372209578048634840 stripped
Transform:
  m_CorrespondingSourceObject: {fileID: 1166302513, guid: d283b6cc9f9fad04c974b770da21b841,
    type: 3}
  m_PrefabInstance: {fileID: 5372209576916443881}
  m_PrefabAsset: {fileID: 0}
--- !u!4 &5372209578145352820 stripped
Transform:
  m_CorrespondingSourceObject: {fileID: 1329622685, guid: d283b6cc9f9fad04c974b770da21b841,
    type: 3}
  m_PrefabInstance: {fileID: 5372209576916443881}
  m_PrefabAsset: {fileID: 0}
--- !u!1 &5372209576877145962 stripped
GameObject:
  m_CorrespondingSourceObject: {fileID: 62446979, guid: d283b6cc9f9fad04c974b770da21b841,
    type: 3}
  m_PrefabInstance: {fileID: 5372209576916443881}
  m_PrefabAsset: {fileID: 0}
--- !u!1 &5372209577778784446 stripped
GameObject:
  m_CorrespondingSourceObject: {fileID: 1970981463, guid: d283b6cc9f9fad04c974b770da21b841,
    type: 3}
  m_PrefabInstance: {fileID: 5372209576916443881}
  m_PrefabAsset: {fileID: 0}
--- !u!65 &5372209577268998205 stripped
BoxCollider:
  m_CorrespondingSourceObject: {fileID: 455054036, guid: d283b6cc9f9fad04c974b770da21b841,
    type: 3}
  m_PrefabInstance: {fileID: 5372209576916443881}
  m_PrefabAsset: {fileID: 0}
--- !u!65 &5372209576417722161 stripped
BoxCollider:
  m_CorrespondingSourceObject: {fileID: 643440088, guid: d283b6cc9f9fad04c974b770da21b841,
    type: 3}
  m_PrefabInstance: {fileID: 5372209576916443881}
  m_PrefabAsset: {fileID: 0}
--- !u!65 &5372209576705042317 stripped
BoxCollider:
  m_CorrespondingSourceObject: {fileID: 897238372, guid: d283b6cc9f9fad04c974b770da21b841,
    type: 3}
  m_PrefabInstance: {fileID: 5372209576916443881}
  m_PrefabAsset: {fileID: 0}
--- !u!65 &5372209576817466744 stripped
BoxCollider:
  m_CorrespondingSourceObject: {fileID: 1042710417, guid: d283b6cc9f9fad04c974b770da21b841,
    type: 3}
  m_PrefabInstance: {fileID: 5372209576916443881}
  m_PrefabAsset: {fileID: 0}
--- !u!65 &5372209576637620679 stripped
BoxCollider:
  m_CorrespondingSourceObject: {fileID: 828474158, guid: d283b6cc9f9fad04c974b770da21b841,
    type: 3}
  m_PrefabInstance: {fileID: 5372209576916443881}
  m_PrefabAsset: {fileID: 0}
--- !u!65 &5372209578313695121 stripped
BoxCollider:
  m_CorrespondingSourceObject: {fileID: 1431887224, guid: d283b6cc9f9fad04c974b770da21b841,
    type: 3}
  m_PrefabInstance: {fileID: 5372209576916443881}
  m_PrefabAsset: {fileID: 0}
--- !u!65 &5372209576996212780 stripped
BoxCollider:
  m_CorrespondingSourceObject: {fileID: 79819461, guid: d283b6cc9f9fad04c974b770da21b841,
    type: 3}
  m_PrefabInstance: {fileID: 5372209576916443881}
  m_PrefabAsset: {fileID: 0}
--- !u!4 &5372209576591548401 stripped
Transform:
  m_CorrespondingSourceObject: {fileID: 750697752, guid: d283b6cc9f9fad04c974b770da21b841,
    type: 3}
  m_PrefabInstance: {fileID: 5372209576916443881}
  m_PrefabAsset: {fileID: 0}
--- !u!4 &5372209577285809832 stripped
Transform:
  m_CorrespondingSourceObject: {fileID: 438047809, guid: d283b6cc9f9fad04c974b770da21b841,
    type: 3}
  m_PrefabInstance: {fileID: 5372209576916443881}
  m_PrefabAsset: {fileID: 0}
--- !u!4 &5372209577858326467 stripped
Transform:
  m_CorrespondingSourceObject: {fileID: 2017213738, guid: d283b6cc9f9fad04c974b770da21b841,
    type: 3}
  m_PrefabInstance: {fileID: 5372209576916443881}
  m_PrefabAsset: {fileID: 0}
--- !u!1 &5372209578323052105 stripped
GameObject:
  m_CorrespondingSourceObject: {fileID: 1441522848, guid: d283b6cc9f9fad04c974b770da21b841,
    type: 3}
  m_PrefabInstance: {fileID: 5372209576916443881}
  m_PrefabAsset: {fileID: 0}
--- !u!4 &5372209576847285330 stripped
Transform:
  m_CorrespondingSourceObject: {fileID: 1038188219, guid: d283b6cc9f9fad04c974b770da21b841,
    type: 3}
  m_PrefabInstance: {fileID: 5372209576916443881}
  m_PrefabAsset: {fileID: 0}
--- !u!4 &5372209578281326178 stripped
Transform:
  m_CorrespondingSourceObject: {fileID: 1466348683, guid: d283b6cc9f9fad04c974b770da21b841,
    type: 3}
  m_PrefabInstance: {fileID: 5372209576916443881}
  m_PrefabAsset: {fileID: 0}
--- !u!4 &5372209578030458674 stripped
Transform:
  m_CorrespondingSourceObject: {fileID: 1182434779, guid: d283b6cc9f9fad04c974b770da21b841,
    type: 3}
  m_PrefabInstance: {fileID: 5372209576916443881}
  m_PrefabAsset: {fileID: 0}
--- !u!4 &5372209577035410965 stripped
Transform:
  m_CorrespondingSourceObject: {fileID: 153865468, guid: d283b6cc9f9fad04c974b770da21b841,
    type: 3}
  m_PrefabInstance: {fileID: 5372209576916443881}
  m_PrefabAsset: {fileID: 0}
--- !u!4 &5372209577128579132 stripped
Transform:
  m_CorrespondingSourceObject: {fileID: 213725909, guid: d283b6cc9f9fad04c974b770da21b841,
    type: 3}
  m_PrefabInstance: {fileID: 5372209576916443881}
  m_PrefabAsset: {fileID: 0}
--- !u!4 &5372209577560658691 stripped
Transform:
  m_CorrespondingSourceObject: {fileID: 1786393066, guid: d283b6cc9f9fad04c974b770da21b841,
    type: 3}
  m_PrefabInstance: {fileID: 5372209576916443881}
  m_PrefabAsset: {fileID: 0}
--- !u!4 &5372209577957111897 stripped
Transform:
  m_CorrespondingSourceObject: {fileID: 1109121712, guid: d283b6cc9f9fad04c974b770da21b841,
    type: 3}
  m_PrefabInstance: {fileID: 5372209576916443881}
  m_PrefabAsset: {fileID: 0}
--- !u!4 &5372209577048015012 stripped
Transform:
  m_CorrespondingSourceObject: {fileID: 166224461, guid: d283b6cc9f9fad04c974b770da21b841,
    type: 3}
  m_PrefabInstance: {fileID: 5372209576916443881}
  m_PrefabAsset: {fileID: 0}
--- !u!4 &5372209578123304495 stripped
Transform:
  m_CorrespondingSourceObject: {fileID: 1240726726, guid: d283b6cc9f9fad04c974b770da21b841,
    type: 3}
  m_PrefabInstance: {fileID: 5372209576916443881}
  m_PrefabAsset: {fileID: 0}
--- !u!4 &5372209577606746968 stripped
Transform:
  m_CorrespondingSourceObject: {fileID: 1866330545, guid: d283b6cc9f9fad04c974b770da21b841,
    type: 3}
  m_PrefabInstance: {fileID: 5372209576916443881}
  m_PrefabAsset: {fileID: 0}
--- !u!4 &5372209577533716379 stripped
Transform:
  m_CorrespondingSourceObject: {fileID: 1691833714, guid: d283b6cc9f9fad04c974b770da21b841,
    type: 3}
  m_PrefabInstance: {fileID: 5372209576916443881}
  m_PrefabAsset: {fileID: 0}
--- !u!4 &5372209578058745391 stripped
Transform:
  m_CorrespondingSourceObject: {fileID: 1143661766, guid: d283b6cc9f9fad04c974b770da21b841,
    type: 3}
  m_PrefabInstance: {fileID: 5372209576916443881}
  m_PrefabAsset: {fileID: 0}<|MERGE_RESOLUTION|>--- conflicted
+++ resolved
@@ -173,15 +173,11 @@
       objectReference: {fileID: 0}
     - target: {fileID: 1441522848, guid: d283b6cc9f9fad04c974b770da21b841, type: 3}
       propertyPath: m_Name
-<<<<<<< HEAD
-      value: Side_Table_203_Master
-=======
       value: Side_Table_203_3
       objectReference: {fileID: 0}
     - target: {fileID: 1441522849, guid: d283b6cc9f9fad04c974b770da21b841, type: 3}
       propertyPath: assetID
       value: Side_Table_203_3
->>>>>>> 2f8dd9f9
       objectReference: {fileID: 0}
     - target: {fileID: 1441522849, guid: d283b6cc9f9fad04c974b770da21b841, type: 3}
       propertyPath: BoundingBox
@@ -324,8 +320,6 @@
       value: 0
       objectReference: {fileID: 0}
     - target: {fileID: 1441522851, guid: d283b6cc9f9fad04c974b770da21b841, type: 3}
-<<<<<<< HEAD
-=======
       propertyPath: m_LocalPosition.x
       value: -0.154
       objectReference: {fileID: 0}
@@ -354,7 +348,6 @@
       value: -0
       objectReference: {fileID: 0}
     - target: {fileID: 1441522851, guid: d283b6cc9f9fad04c974b770da21b841, type: 3}
->>>>>>> 2f8dd9f9
       propertyPath: m_LocalEulerAnglesHint.x
       value: 0
       objectReference: {fileID: 0}
