%YAML 1.1
%TAG !u! tag:unity3d.com,2011:
--- !u!1001 &5021728182212093709
PrefabInstance:
  m_ObjectHideFlags: 0
  serializedVersion: 2
  m_Modification:
    m_TransformParent: {fileID: 0}
    m_Modifications:
    - target: {fileID: 2919220853028088924, guid: 2d4557ed77730c14b9ac8abb8af130b6,
        type: 3}
      propertyPath: myParent
      value: 
      objectReference: {fileID: 7828802341445113170}
    - target: {fileID: 2919220853811490855, guid: 2d4557ed77730c14b9ac8abb8af130b6,
        type: 3}
      propertyPath: myParent
      value: 
      objectReference: {fileID: 7828802340988395758}
    - target: {fileID: 2919220854106239525, guid: 2d4557ed77730c14b9ac8abb8af130b6,
        type: 3}
      propertyPath: myParent
      value: 
      objectReference: {fileID: 7828802341212898356}
    - target: {fileID: 2960480603907470621, guid: 2d4557ed77730c14b9ac8abb8af130b6,
        type: 3}
      propertyPath: m_LocalScale.x
      value: 0.88757
      objectReference: {fileID: 0}
    - target: {fileID: 2960480603907470621, guid: 2d4557ed77730c14b9ac8abb8af130b6,
        type: 3}
      propertyPath: m_LocalScale.y
      value: 0.88757
      objectReference: {fileID: 0}
    - target: {fileID: 2960480603907470621, guid: 2d4557ed77730c14b9ac8abb8af130b6,
        type: 3}
      propertyPath: m_LocalScale.z
      value: 0.88757
      objectReference: {fileID: 0}
    - target: {fileID: 2960480604210871732, guid: 2d4557ed77730c14b9ac8abb8af130b6,
        type: 3}
      propertyPath: m_LocalScale.x
      value: 0.88757
      objectReference: {fileID: 0}
    - target: {fileID: 2960480604210871732, guid: 2d4557ed77730c14b9ac8abb8af130b6,
        type: 3}
      propertyPath: m_LocalScale.y
      value: 0.88757
      objectReference: {fileID: 0}
    - target: {fileID: 2960480604210871732, guid: 2d4557ed77730c14b9ac8abb8af130b6,
        type: 3}
      propertyPath: m_LocalScale.z
      value: 0.88757
      objectReference: {fileID: 0}
    - target: {fileID: 2960480604407926668, guid: 2d4557ed77730c14b9ac8abb8af130b6,
        type: 3}
      propertyPath: m_LocalScale.x
      value: 0.9
      objectReference: {fileID: 0}
    - target: {fileID: 2960480604407926668, guid: 2d4557ed77730c14b9ac8abb8af130b6,
        type: 3}
      propertyPath: m_LocalScale.y
      value: 0.9
      objectReference: {fileID: 0}
    - target: {fileID: 2960480604407926668, guid: 2d4557ed77730c14b9ac8abb8af130b6,
        type: 3}
      propertyPath: m_LocalScale.z
      value: 0.9
      objectReference: {fileID: 0}
    - target: {fileID: 2960480604407926668, guid: 2d4557ed77730c14b9ac8abb8af130b6,
        type: 3}
      propertyPath: m_LocalPosition.y
      value: 0.577
      objectReference: {fileID: 0}
    - target: {fileID: 2960480604688684861, guid: 2d4557ed77730c14b9ac8abb8af130b6,
        type: 3}
      propertyPath: m_Materials.Array.data[0]
      value: 
      objectReference: {fileID: 2100000, guid: 2dc09164985d147a58f8945d0bbdbcf6, type: 2}
    - target: {fileID: 2960480604688684994, guid: 2d4557ed77730c14b9ac8abb8af130b6,
        type: 3}
      propertyPath: m_LocalScale.x
      value: 0.9
      objectReference: {fileID: 0}
    - target: {fileID: 2960480604688684994, guid: 2d4557ed77730c14b9ac8abb8af130b6,
        type: 3}
      propertyPath: m_LocalScale.y
      value: 0.9
      objectReference: {fileID: 0}
    - target: {fileID: 2960480604688684994, guid: 2d4557ed77730c14b9ac8abb8af130b6,
        type: 3}
      propertyPath: m_LocalScale.z
      value: 0.9
      objectReference: {fileID: 0}
    - target: {fileID: 2960480604740591211, guid: 2d4557ed77730c14b9ac8abb8af130b6,
        type: 3}
      propertyPath: m_LocalScale.x
      value: 0.88757
      objectReference: {fileID: 0}
    - target: {fileID: 2960480604740591211, guid: 2d4557ed77730c14b9ac8abb8af130b6,
        type: 3}
      propertyPath: m_LocalScale.y
      value: 0.88757
      objectReference: {fileID: 0}
    - target: {fileID: 2960480604740591211, guid: 2d4557ed77730c14b9ac8abb8af130b6,
        type: 3}
      propertyPath: m_LocalScale.z
      value: 0.88757
      objectReference: {fileID: 0}
    - target: {fileID: 2960480604937590591, guid: 2d4557ed77730c14b9ac8abb8af130b6,
        type: 3}
      propertyPath: m_LocalScale.x
      value: 0.88757
      objectReference: {fileID: 0}
    - target: {fileID: 2960480604937590591, guid: 2d4557ed77730c14b9ac8abb8af130b6,
        type: 3}
      propertyPath: m_LocalScale.y
      value: 0.88757
      objectReference: {fileID: 0}
    - target: {fileID: 2960480604937590591, guid: 2d4557ed77730c14b9ac8abb8af130b6,
        type: 3}
      propertyPath: m_LocalScale.z
      value: 0.88757
      objectReference: {fileID: 0}
    - target: {fileID: 2960480605108446005, guid: 2d4557ed77730c14b9ac8abb8af130b6,
        type: 3}
      propertyPath: MyColliders.Array.data[0]
      value: 
      objectReference: {fileID: 7828802340644065258}
    - target: {fileID: 2960480605108446005, guid: 2d4557ed77730c14b9ac8abb8af130b6,
        type: 3}
      propertyPath: MyColliders.Array.data[1]
      value: 
      objectReference: {fileID: 7828802340899580199}
    - target: {fileID: 2960480605108446005, guid: 2d4557ed77730c14b9ac8abb8af130b6,
        type: 3}
      propertyPath: MyColliders.Array.data[2]
      value: 
      objectReference: {fileID: 7828802342596295811}
    - target: {fileID: 2960480605108446005, guid: 2d4557ed77730c14b9ac8abb8af130b6,
        type: 3}
      propertyPath: MyColliders.Array.data[3]
      value: 
      objectReference: {fileID: 7828802340705029247}
    - target: {fileID: 2960480605108446005, guid: 2d4557ed77730c14b9ac8abb8af130b6,
        type: 3}
      propertyPath: MyColliders.Array.data[4]
      value: 
      objectReference: {fileID: 7828802342468279713}
    - target: {fileID: 2960480605108446005, guid: 2d4557ed77730c14b9ac8abb8af130b6,
        type: 3}
      propertyPath: MyColliders.Array.data[5]
      value: 
      objectReference: {fileID: 7828802341388680014}
    - target: {fileID: 2960480605108446005, guid: 2d4557ed77730c14b9ac8abb8af130b6,
        type: 3}
      propertyPath: VisibilityPoints.Array.data[0]
      value: 
      objectReference: {fileID: 7828802340654414639}
    - target: {fileID: 2960480605108446005, guid: 2d4557ed77730c14b9ac8abb8af130b6,
        type: 3}
      propertyPath: VisibilityPoints.Array.data[1]
      value: 
      objectReference: {fileID: 7828802342271763155}
    - target: {fileID: 2960480605108446005, guid: 2d4557ed77730c14b9ac8abb8af130b6,
        type: 3}
      propertyPath: VisibilityPoints.Array.data[2]
      value: 
      objectReference: {fileID: 7828802342449352838}
    - target: {fileID: 2960480605108446005, guid: 2d4557ed77730c14b9ac8abb8af130b6,
        type: 3}
      propertyPath: VisibilityPoints.Array.data[3]
      value: 
      objectReference: {fileID: 7828802341643947626}
    - target: {fileID: 2960480605108446005, guid: 2d4557ed77730c14b9ac8abb8af130b6,
        type: 3}
      propertyPath: VisibilityPoints.Array.data[4]
      value: 
      objectReference: {fileID: 7828802342483702762}
    - target: {fileID: 2960480605108446005, guid: 2d4557ed77730c14b9ac8abb8af130b6,
        type: 3}
      propertyPath: VisibilityPoints.Array.data[5]
      value: 
      objectReference: {fileID: 7828802341790403937}
    - target: {fileID: 2960480605108446005, guid: 2d4557ed77730c14b9ac8abb8af130b6,
        type: 3}
      propertyPath: VisibilityPoints.Array.data[6]
      value: 
      objectReference: {fileID: 7828802342492778419}
    - target: {fileID: 2960480605108446005, guid: 2d4557ed77730c14b9ac8abb8af130b6,
        type: 3}
      propertyPath: VisibilityPoints.Array.data[7]
      value: 
      objectReference: {fileID: 7828802341556714336}
    - target: {fileID: 2960480605108446005, guid: 2d4557ed77730c14b9ac8abb8af130b6,
        type: 3}
      propertyPath: VisibilityPoints.Array.data[8]
      value: 
      objectReference: {fileID: 7828802341532425053}
    - target: {fileID: 2960480605108446005, guid: 2d4557ed77730c14b9ac8abb8af130b6,
        type: 3}
      propertyPath: ReceptacleTriggerBoxes.Array.data[0]
      value: 
      objectReference: {fileID: 7827632363990603074}
    - target: {fileID: 2960480605108446008, guid: 2d4557ed77730c14b9ac8abb8af130b6,
        type: 3}
      propertyPath: m_LocalPosition.x
      value: 0.0003
      objectReference: {fileID: 0}
    - target: {fileID: 2960480605108446008, guid: 2d4557ed77730c14b9ac8abb8af130b6,
        type: 3}
      propertyPath: m_LocalPosition.y
      value: 0.1434
      objectReference: {fileID: 0}
    - target: {fileID: 2960480605108446008, guid: 2d4557ed77730c14b9ac8abb8af130b6,
        type: 3}
      propertyPath: m_LocalPosition.z
      value: 0.0648
      objectReference: {fileID: 0}
    - target: {fileID: 2960480605108446011, guid: 2d4557ed77730c14b9ac8abb8af130b6,
        type: 3}
      propertyPath: MovingParts.Array.data[0]
      value: 
      objectReference: {fileID: 7828802341212898356}
    - target: {fileID: 2960480605108446011, guid: 2d4557ed77730c14b9ac8abb8af130b6,
        type: 3}
      propertyPath: IgnoreTheseObjects.Array.data[0]
      value: 
      objectReference: {fileID: 7828802340988395758}
    - target: {fileID: 2960480605244455666, guid: 2d4557ed77730c14b9ac8abb8af130b6,
        type: 3}
      propertyPath: m_LocalScale.x
      value: 0.88757
      objectReference: {fileID: 0}
    - target: {fileID: 2960480605244455666, guid: 2d4557ed77730c14b9ac8abb8af130b6,
        type: 3}
      propertyPath: m_LocalScale.y
      value: 0.88757
      objectReference: {fileID: 0}
    - target: {fileID: 2960480605244455666, guid: 2d4557ed77730c14b9ac8abb8af130b6,
        type: 3}
      propertyPath: m_LocalScale.z
      value: 0.88757
      objectReference: {fileID: 0}
    - target: {fileID: 2960480605273649752, guid: 2d4557ed77730c14b9ac8abb8af130b6,
        type: 3}
<<<<<<< HEAD
=======
      propertyPath: assetID
      value: Side_Table_302_1_6
      objectReference: {fileID: 0}
    - target: {fileID: 2960480605273649752, guid: 2d4557ed77730c14b9ac8abb8af130b6,
        type: 3}
>>>>>>> 2f8dd9f9
      propertyPath: BoundingBox
      value: 
      objectReference: {fileID: 7828802340731081584}
    - target: {fileID: 2960480605273649752, guid: 2d4557ed77730c14b9ac8abb8af130b6,
        type: 3}
      propertyPath: MyColliders.Array.data[0]
      value: 
      objectReference: {fileID: 7828802341110090727}
    - target: {fileID: 2960480605273649752, guid: 2d4557ed77730c14b9ac8abb8af130b6,
        type: 3}
      propertyPath: MyColliders.Array.data[1]
      value: 
      objectReference: {fileID: 7828802342348564945}
    - target: {fileID: 2960480605273649752, guid: 2d4557ed77730c14b9ac8abb8af130b6,
        type: 3}
      propertyPath: MyColliders.Array.data[2]
      value: 
      objectReference: {fileID: 7828802341106908914}
    - target: {fileID: 2960480605273649752, guid: 2d4557ed77730c14b9ac8abb8af130b6,
        type: 3}
      propertyPath: MyColliders.Array.data[3]
      value: 
      objectReference: {fileID: 7828802341501631205}
    - target: {fileID: 2960480605273649752, guid: 2d4557ed77730c14b9ac8abb8af130b6,
        type: 3}
      propertyPath: MyColliders.Array.data[4]
      value: 
      objectReference: {fileID: 7828802342251672025}
    - target: {fileID: 2960480605273649752, guid: 2d4557ed77730c14b9ac8abb8af130b6,
        type: 3}
      propertyPath: MyColliders.Array.data[5]
      value: 
      objectReference: {fileID: 7828802340837763042}
    - target: {fileID: 2960480605273649752, guid: 2d4557ed77730c14b9ac8abb8af130b6,
        type: 3}
      propertyPath: MyColliders.Array.data[6]
      value: 
      objectReference: {fileID: 7828802340964620926}
    - target: {fileID: 2960480605273649752, guid: 2d4557ed77730c14b9ac8abb8af130b6,
        type: 3}
      propertyPath: MyColliders.Array.data[7]
      value: 
      objectReference: {fileID: 7828802340830133877}
    - target: {fileID: 2960480605273649752, guid: 2d4557ed77730c14b9ac8abb8af130b6,
        type: 3}
      propertyPath: MyColliders.Array.data[8]
      value: 
      objectReference: {fileID: 7828802341166754782}
    - target: {fileID: 2960480605273649752, guid: 2d4557ed77730c14b9ac8abb8af130b6,
        type: 3}
      propertyPath: MyColliders.Array.data[9]
      value: 
      objectReference: {fileID: 7828802342559904081}
    - target: {fileID: 2960480605273649752, guid: 2d4557ed77730c14b9ac8abb8af130b6,
        type: 3}
      propertyPath: MyColliders.Array.data[10]
      value: 
      objectReference: {fileID: 7828802341374033619}
    - target: {fileID: 2960480605273649752, guid: 2d4557ed77730c14b9ac8abb8af130b6,
        type: 3}
      propertyPath: MyColliders.Array.data[11]
      value: 
      objectReference: {fileID: 7828802341305195197}
    - target: {fileID: 2960480605273649752, guid: 2d4557ed77730c14b9ac8abb8af130b6,
        type: 3}
      propertyPath: MyColliders.Array.data[12]
      value: 
      objectReference: {fileID: 7828802340644065258}
    - target: {fileID: 2960480605273649752, guid: 2d4557ed77730c14b9ac8abb8af130b6,
        type: 3}
      propertyPath: MyColliders.Array.data[13]
      value: 
      objectReference: {fileID: 7828802340899580199}
    - target: {fileID: 2960480605273649752, guid: 2d4557ed77730c14b9ac8abb8af130b6,
        type: 3}
      propertyPath: MyColliders.Array.data[14]
      value: 
      objectReference: {fileID: 7828802342596295811}
    - target: {fileID: 2960480605273649752, guid: 2d4557ed77730c14b9ac8abb8af130b6,
        type: 3}
      propertyPath: MyColliders.Array.data[15]
      value: 
      objectReference: {fileID: 7828802340705029247}
    - target: {fileID: 2960480605273649752, guid: 2d4557ed77730c14b9ac8abb8af130b6,
        type: 3}
      propertyPath: MyColliders.Array.data[16]
      value: 
      objectReference: {fileID: 7828802342468279713}
    - target: {fileID: 2960480605273649752, guid: 2d4557ed77730c14b9ac8abb8af130b6,
        type: 3}
      propertyPath: MyColliders.Array.data[17]
      value: 
      objectReference: {fileID: 7828802341388680014}
    - target: {fileID: 2960480605273649752, guid: 2d4557ed77730c14b9ac8abb8af130b6,
        type: 3}
      propertyPath: VisibilityPoints.Array.data[0]
      value: 
      objectReference: {fileID: 7828802342293996250}
    - target: {fileID: 2960480605273649752, guid: 2d4557ed77730c14b9ac8abb8af130b6,
        type: 3}
      propertyPath: VisibilityPoints.Array.data[1]
      value: 
      objectReference: {fileID: 7828802341887166407}
    - target: {fileID: 2960480605273649752, guid: 2d4557ed77730c14b9ac8abb8af130b6,
<<<<<<< HEAD
        type: 3}
      propertyPath: VisibilityPoints.Array.data[2]
      value: 
      objectReference: {fileID: 7828802342417088213}
    - target: {fileID: 2960480605273649752, guid: 2d4557ed77730c14b9ac8abb8af130b6,
        type: 3}
      propertyPath: VisibilityPoints.Array.data[3]
      value: 
      objectReference: {fileID: 7828802341202187932}
    - target: {fileID: 2960480605273649752, guid: 2d4557ed77730c14b9ac8abb8af130b6,
        type: 3}
      propertyPath: VisibilityPoints.Array.data[4]
      value: 
      objectReference: {fileID: 7828802340816489264}
    - target: {fileID: 2960480605273649752, guid: 2d4557ed77730c14b9ac8abb8af130b6,
        type: 3}
      propertyPath: VisibilityPoints.Array.data[5]
      value: 
      objectReference: {fileID: 7828802341597727151}
    - target: {fileID: 2960480605273649752, guid: 2d4557ed77730c14b9ac8abb8af130b6,
        type: 3}
      propertyPath: VisibilityPoints.Array.data[6]
      value: 
      objectReference: {fileID: 7828802340614802805}
    - target: {fileID: 2960480605273649752, guid: 2d4557ed77730c14b9ac8abb8af130b6,
        type: 3}
      propertyPath: VisibilityPoints.Array.data[7]
      value: 
      objectReference: {fileID: 7828802341652159752}
    - target: {fileID: 2960480605273649752, guid: 2d4557ed77730c14b9ac8abb8af130b6,
        type: 3}
      propertyPath: VisibilityPoints.Array.data[8]
      value: 
      objectReference: {fileID: 7828802341474069574}
    - target: {fileID: 2960480605273649752, guid: 2d4557ed77730c14b9ac8abb8af130b6,
        type: 3}
      propertyPath: VisibilityPoints.Array.data[9]
      value: 
      objectReference: {fileID: 7828802341975597887}
    - target: {fileID: 2960480605273649752, guid: 2d4557ed77730c14b9ac8abb8af130b6,
        type: 3}
      propertyPath: ReceptacleTriggerBoxes.Array.data[0]
      value: 
      objectReference: {fileID: 7827632365069273915}
    - target: {fileID: 2960480605273649758, guid: 2d4557ed77730c14b9ac8abb8af130b6,
        type: 3}
      propertyPath: m_RootOrder
      value: 0
      objectReference: {fileID: 0}
    - target: {fileID: 2960480605273649758, guid: 2d4557ed77730c14b9ac8abb8af130b6,
        type: 3}
      propertyPath: m_LocalEulerAnglesHint.x
      value: 0
      objectReference: {fileID: 0}
    - target: {fileID: 2960480605273649758, guid: 2d4557ed77730c14b9ac8abb8af130b6,
        type: 3}
      propertyPath: m_LocalEulerAnglesHint.y
      value: 179.99998
      objectReference: {fileID: 0}
    - target: {fileID: 2960480605273649758, guid: 2d4557ed77730c14b9ac8abb8af130b6,
        type: 3}
      propertyPath: m_LocalEulerAnglesHint.z
      value: 0
      objectReference: {fileID: 0}
    - target: {fileID: 2960480605273649759, guid: 2d4557ed77730c14b9ac8abb8af130b6,
        type: 3}
      propertyPath: m_Name
      value: Side_Table_302_1_6
      objectReference: {fileID: 0}
    - target: {fileID: 2960480605295094166, guid: 2d4557ed77730c14b9ac8abb8af130b6,
        type: 3}
      propertyPath: m_LocalScale.x
      value: 0.9
      objectReference: {fileID: 0}
    - target: {fileID: 2960480605295094166, guid: 2d4557ed77730c14b9ac8abb8af130b6,
        type: 3}
      propertyPath: m_LocalScale.y
      value: 0.9
      objectReference: {fileID: 0}
    - target: {fileID: 2960480605295094166, guid: 2d4557ed77730c14b9ac8abb8af130b6,
=======
        type: 3}
      propertyPath: VisibilityPoints.Array.data[2]
      value: 
      objectReference: {fileID: 7828802342417088213}
    - target: {fileID: 2960480605273649752, guid: 2d4557ed77730c14b9ac8abb8af130b6,
        type: 3}
      propertyPath: VisibilityPoints.Array.data[3]
      value: 
      objectReference: {fileID: 7828802341202187932}
    - target: {fileID: 2960480605273649752, guid: 2d4557ed77730c14b9ac8abb8af130b6,
        type: 3}
      propertyPath: VisibilityPoints.Array.data[4]
      value: 
      objectReference: {fileID: 7828802340816489264}
    - target: {fileID: 2960480605273649752, guid: 2d4557ed77730c14b9ac8abb8af130b6,
        type: 3}
      propertyPath: VisibilityPoints.Array.data[5]
      value: 
      objectReference: {fileID: 7828802341597727151}
    - target: {fileID: 2960480605273649752, guid: 2d4557ed77730c14b9ac8abb8af130b6,
        type: 3}
      propertyPath: VisibilityPoints.Array.data[6]
      value: 
      objectReference: {fileID: 7828802340614802805}
    - target: {fileID: 2960480605273649752, guid: 2d4557ed77730c14b9ac8abb8af130b6,
        type: 3}
      propertyPath: VisibilityPoints.Array.data[7]
      value: 
      objectReference: {fileID: 7828802341652159752}
    - target: {fileID: 2960480605273649752, guid: 2d4557ed77730c14b9ac8abb8af130b6,
        type: 3}
      propertyPath: VisibilityPoints.Array.data[8]
      value: 
      objectReference: {fileID: 7828802341474069574}
    - target: {fileID: 2960480605273649752, guid: 2d4557ed77730c14b9ac8abb8af130b6,
        type: 3}
      propertyPath: VisibilityPoints.Array.data[9]
      value: 
      objectReference: {fileID: 7828802341975597887}
    - target: {fileID: 2960480605273649752, guid: 2d4557ed77730c14b9ac8abb8af130b6,
        type: 3}
      propertyPath: ReceptacleTriggerBoxes.Array.data[0]
      value: 
      objectReference: {fileID: 7827632365069273915}
    - target: {fileID: 2960480605273649758, guid: 2d4557ed77730c14b9ac8abb8af130b6,
>>>>>>> 2f8dd9f9
        type: 3}
      propertyPath: m_RootOrder
      value: 0
      objectReference: {fileID: 0}
<<<<<<< HEAD
    - target: {fileID: 2960480605295094166, guid: 2d4557ed77730c14b9ac8abb8af130b6,
=======
    - target: {fileID: 2960480605273649758, guid: 2d4557ed77730c14b9ac8abb8af130b6,
        type: 3}
      propertyPath: m_LocalPosition.x
      value: -1.523
      objectReference: {fileID: 0}
    - target: {fileID: 2960480605273649758, guid: 2d4557ed77730c14b9ac8abb8af130b6,
        type: 3}
      propertyPath: m_LocalPosition.y
      value: 0
      objectReference: {fileID: 0}
    - target: {fileID: 2960480605273649758, guid: 2d4557ed77730c14b9ac8abb8af130b6,
        type: 3}
      propertyPath: m_LocalPosition.z
      value: 0.36
      objectReference: {fileID: 0}
    - target: {fileID: 2960480605273649758, guid: 2d4557ed77730c14b9ac8abb8af130b6,
        type: 3}
      propertyPath: m_LocalRotation.w
      value: -0.00000023841858
      objectReference: {fileID: 0}
    - target: {fileID: 2960480605273649758, guid: 2d4557ed77730c14b9ac8abb8af130b6,
        type: 3}
      propertyPath: m_LocalRotation.x
      value: -0
      objectReference: {fileID: 0}
    - target: {fileID: 2960480605273649758, guid: 2d4557ed77730c14b9ac8abb8af130b6,
        type: 3}
      propertyPath: m_LocalRotation.y
      value: 1
      objectReference: {fileID: 0}
    - target: {fileID: 2960480605273649758, guid: 2d4557ed77730c14b9ac8abb8af130b6,
>>>>>>> 2f8dd9f9
        type: 3}
      propertyPath: m_LocalRotation.z
      value: -0
      objectReference: {fileID: 0}
    - target: {fileID: 2960480605273649758, guid: 2d4557ed77730c14b9ac8abb8af130b6,
        type: 3}
      propertyPath: m_LocalEulerAnglesHint.x
      value: 0
      objectReference: {fileID: 0}
    - target: {fileID: 2960480605273649758, guid: 2d4557ed77730c14b9ac8abb8af130b6,
        type: 3}
      propertyPath: m_LocalEulerAnglesHint.y
      value: 179.99998
      objectReference: {fileID: 0}
    - target: {fileID: 2960480605273649758, guid: 2d4557ed77730c14b9ac8abb8af130b6,
        type: 3}
      propertyPath: m_LocalEulerAnglesHint.z
      value: 0
      objectReference: {fileID: 0}
    - target: {fileID: 2960480605273649759, guid: 2d4557ed77730c14b9ac8abb8af130b6,
        type: 3}
      propertyPath: m_Name
      value: Side_Table_302_1_6
      objectReference: {fileID: 0}
<<<<<<< HEAD
=======
    - target: {fileID: 2960480605295094166, guid: 2d4557ed77730c14b9ac8abb8af130b6,
        type: 3}
      propertyPath: m_LocalScale.x
      value: 0.9
      objectReference: {fileID: 0}
    - target: {fileID: 2960480605295094166, guid: 2d4557ed77730c14b9ac8abb8af130b6,
        type: 3}
      propertyPath: m_LocalScale.y
      value: 0.9
      objectReference: {fileID: 0}
    - target: {fileID: 2960480605295094166, guid: 2d4557ed77730c14b9ac8abb8af130b6,
        type: 3}
      propertyPath: m_LocalScale.z
      value: 0.9
      objectReference: {fileID: 0}
    - target: {fileID: 2960480605295094166, guid: 2d4557ed77730c14b9ac8abb8af130b6,
        type: 3}
      propertyPath: m_LocalPosition.x
      value: -0
      objectReference: {fileID: 0}
    - target: {fileID: 2960480605295094166, guid: 2d4557ed77730c14b9ac8abb8af130b6,
        type: 3}
      propertyPath: m_LocalPosition.y
      value: 0.416
      objectReference: {fileID: 0}
    - target: {fileID: 2960480605295094166, guid: 2d4557ed77730c14b9ac8abb8af130b6,
        type: 3}
      propertyPath: m_LocalPosition.z
      value: -0.079
      objectReference: {fileID: 0}
>>>>>>> 2f8dd9f9
    - target: {fileID: 2960480605305269238, guid: 2d4557ed77730c14b9ac8abb8af130b6,
        type: 3}
      propertyPath: m_LocalScale.x
      value: 0.88757
      objectReference: {fileID: 0}
    - target: {fileID: 2960480605305269238, guid: 2d4557ed77730c14b9ac8abb8af130b6,
        type: 3}
      propertyPath: m_LocalScale.y
      value: 0.88757
      objectReference: {fileID: 0}
    - target: {fileID: 2960480605305269238, guid: 2d4557ed77730c14b9ac8abb8af130b6,
        type: 3}
      propertyPath: m_LocalScale.z
      value: 0.88757
      objectReference: {fileID: 0}
    - target: {fileID: 2960480605434033279, guid: 2d4557ed77730c14b9ac8abb8af130b6,
        type: 3}
      propertyPath: m_Size.x
      value: 0.58327234
      objectReference: {fileID: 0}
    - target: {fileID: 2960480605434033279, guid: 2d4557ed77730c14b9ac8abb8af130b6,
        type: 3}
      propertyPath: m_Size.y
      value: 0.7134948
      objectReference: {fileID: 0}
    - target: {fileID: 2960480605434033279, guid: 2d4557ed77730c14b9ac8abb8af130b6,
        type: 3}
      propertyPath: m_Size.z
      value: 0.3672185
      objectReference: {fileID: 0}
    - target: {fileID: 2960480605434033279, guid: 2d4557ed77730c14b9ac8abb8af130b6,
        type: 3}
      propertyPath: m_Center.y
      value: 0.3473127
      objectReference: {fileID: 0}
    - target: {fileID: 2960480605434033279, guid: 2d4557ed77730c14b9ac8abb8af130b6,
        type: 3}
      propertyPath: m_Center.z
      value: 0.00005722791
      objectReference: {fileID: 0}
    - target: {fileID: 2960480605765235350, guid: 2d4557ed77730c14b9ac8abb8af130b6,
<<<<<<< HEAD
        type: 3}
      propertyPath: m_Materials.Array.data[0]
      value: 
      objectReference: {fileID: 2100000, guid: 2dc09164985d147a58f8945d0bbdbcf6, type: 2}
    - target: {fileID: 2960480605765235351, guid: 2d4557ed77730c14b9ac8abb8af130b6,
        type: 3}
      propertyPath: m_LocalScale.x
      value: 0.88757
      objectReference: {fileID: 0}
    - target: {fileID: 2960480605765235351, guid: 2d4557ed77730c14b9ac8abb8af130b6,
        type: 3}
      propertyPath: m_LocalScale.y
      value: 0.88757
      objectReference: {fileID: 0}
    - target: {fileID: 2960480605765235351, guid: 2d4557ed77730c14b9ac8abb8af130b6,
        type: 3}
      propertyPath: m_LocalScale.z
      value: 0.88757
      objectReference: {fileID: 0}
    - target: {fileID: 2960480605848848349, guid: 2d4557ed77730c14b9ac8abb8af130b6,
        type: 3}
=======
        type: 3}
      propertyPath: m_Materials.Array.data[0]
      value: 
      objectReference: {fileID: 2100000, guid: 2dc09164985d147a58f8945d0bbdbcf6, type: 2}
    - target: {fileID: 2960480605765235351, guid: 2d4557ed77730c14b9ac8abb8af130b6,
        type: 3}
      propertyPath: m_LocalScale.x
      value: 0.88757
      objectReference: {fileID: 0}
    - target: {fileID: 2960480605765235351, guid: 2d4557ed77730c14b9ac8abb8af130b6,
        type: 3}
      propertyPath: m_LocalScale.y
      value: 0.88757
      objectReference: {fileID: 0}
    - target: {fileID: 2960480605765235351, guid: 2d4557ed77730c14b9ac8abb8af130b6,
        type: 3}
      propertyPath: m_LocalScale.z
      value: 0.88757
      objectReference: {fileID: 0}
    - target: {fileID: 2960480605848848349, guid: 2d4557ed77730c14b9ac8abb8af130b6,
        type: 3}
>>>>>>> 2f8dd9f9
      propertyPath: MovingParts.Array.data[0]
      value: 
      objectReference: {fileID: 7828802340988395758}
    - target: {fileID: 2960480605848848349, guid: 2d4557ed77730c14b9ac8abb8af130b6,
        type: 3}
      propertyPath: IgnoreTheseObjects.Array.data[0]
      value: 
      objectReference: {fileID: 7828802341212898356}
    - target: {fileID: 2960480605848848351, guid: 2d4557ed77730c14b9ac8abb8af130b6,
        type: 3}
      propertyPath: MyColliders.Array.data[0]
      value: 
      objectReference: {fileID: 7828802340964620926}
    - target: {fileID: 2960480605848848351, guid: 2d4557ed77730c14b9ac8abb8af130b6,
        type: 3}
      propertyPath: MyColliders.Array.data[1]
      value: 
      objectReference: {fileID: 7828802340830133877}
    - target: {fileID: 2960480605848848351, guid: 2d4557ed77730c14b9ac8abb8af130b6,
        type: 3}
      propertyPath: MyColliders.Array.data[2]
      value: 
      objectReference: {fileID: 7828802341166754782}
    - target: {fileID: 2960480605848848351, guid: 2d4557ed77730c14b9ac8abb8af130b6,
        type: 3}
      propertyPath: MyColliders.Array.data[3]
      value: 
      objectReference: {fileID: 7828802342559904081}
    - target: {fileID: 2960480605848848351, guid: 2d4557ed77730c14b9ac8abb8af130b6,
        type: 3}
      propertyPath: MyColliders.Array.data[4]
      value: 
      objectReference: {fileID: 7828802341374033619}
    - target: {fileID: 2960480605848848351, guid: 2d4557ed77730c14b9ac8abb8af130b6,
        type: 3}
      propertyPath: MyColliders.Array.data[5]
      value: 
      objectReference: {fileID: 7828802341305195197}
    - target: {fileID: 2960480605848848351, guid: 2d4557ed77730c14b9ac8abb8af130b6,
        type: 3}
      propertyPath: VisibilityPoints.Array.data[0]
      value: 
      objectReference: {fileID: 7828802342688105980}
    - target: {fileID: 2960480605848848351, guid: 2d4557ed77730c14b9ac8abb8af130b6,
        type: 3}
      propertyPath: VisibilityPoints.Array.data[1]
      value: 
      objectReference: {fileID: 7828802340933738926}
    - target: {fileID: 2960480605848848351, guid: 2d4557ed77730c14b9ac8abb8af130b6,
        type: 3}
      propertyPath: VisibilityPoints.Array.data[2]
      value: 
      objectReference: {fileID: 7828802342722134349}
    - target: {fileID: 2960480605848848351, guid: 2d4557ed77730c14b9ac8abb8af130b6,
        type: 3}
      propertyPath: VisibilityPoints.Array.data[3]
      value: 
      objectReference: {fileID: 7828802342573731280}
    - target: {fileID: 2960480605848848351, guid: 2d4557ed77730c14b9ac8abb8af130b6,
        type: 3}
      propertyPath: VisibilityPoints.Array.data[4]
      value: 
      objectReference: {fileID: 7828802342183835685}
    - target: {fileID: 2960480605848848351, guid: 2d4557ed77730c14b9ac8abb8af130b6,
        type: 3}
      propertyPath: VisibilityPoints.Array.data[5]
      value: 
      objectReference: {fileID: 7828802341411326241}
    - target: {fileID: 2960480605848848351, guid: 2d4557ed77730c14b9ac8abb8af130b6,
        type: 3}
      propertyPath: VisibilityPoints.Array.data[6]
      value: 
      objectReference: {fileID: 7828802341613101769}
    - target: {fileID: 2960480605848848351, guid: 2d4557ed77730c14b9ac8abb8af130b6,
        type: 3}
      propertyPath: VisibilityPoints.Array.data[7]
      value: 
      objectReference: {fileID: 7828802341045001498}
    - target: {fileID: 2960480605848848351, guid: 2d4557ed77730c14b9ac8abb8af130b6,
        type: 3}
      propertyPath: VisibilityPoints.Array.data[8]
      value: 
      objectReference: {fileID: 7828802341279861727}
    - target: {fileID: 2960480605848848351, guid: 2d4557ed77730c14b9ac8abb8af130b6,
        type: 3}
      propertyPath: ReceptacleTriggerBoxes.Array.data[0]
      value: 
      objectReference: {fileID: 7827632364287186752}
    - target: {fileID: 2960480605848848354, guid: 2d4557ed77730c14b9ac8abb8af130b6,
        type: 3}
      propertyPath: m_LocalPosition.x
      value: 0.0003
      objectReference: {fileID: 0}
    - target: {fileID: 2960480605848848354, guid: 2d4557ed77730c14b9ac8abb8af130b6,
        type: 3}
      propertyPath: m_LocalPosition.y
      value: 0.41
      objectReference: {fileID: 0}
    - target: {fileID: 2960480605848848354, guid: 2d4557ed77730c14b9ac8abb8af130b6,
        type: 3}
      propertyPath: m_LocalPosition.z
      value: 0.0648
      objectReference: {fileID: 0}
    - target: {fileID: 2960480605892660502, guid: 2d4557ed77730c14b9ac8abb8af130b6,
        type: 3}
      propertyPath: m_Materials.Array.data[0]
      value: 
      objectReference: {fileID: 2100000, guid: 2dc09164985d147a58f8945d0bbdbcf6, type: 2}
    - target: {fileID: 2960480605892660503, guid: 2d4557ed77730c14b9ac8abb8af130b6,
        type: 3}
      propertyPath: m_LocalScale.x
      value: 0.88757
      objectReference: {fileID: 0}
    - target: {fileID: 2960480605892660503, guid: 2d4557ed77730c14b9ac8abb8af130b6,
        type: 3}
      propertyPath: m_LocalScale.y
      value: 0.88757
      objectReference: {fileID: 0}
    - target: {fileID: 2960480605892660503, guid: 2d4557ed77730c14b9ac8abb8af130b6,
        type: 3}
      propertyPath: m_LocalScale.z
      value: 0.88757
      objectReference: {fileID: 0}
    - target: {fileID: 2961864229746634125, guid: 2d4557ed77730c14b9ac8abb8af130b6,
        type: 3}
      propertyPath: m_LocalScale.x
      value: 0.443785
      objectReference: {fileID: 0}
    - target: {fileID: 2961864229746634125, guid: 2d4557ed77730c14b9ac8abb8af130b6,
        type: 3}
      propertyPath: m_LocalScale.y
      value: 0.443785
      objectReference: {fileID: 0}
    - target: {fileID: 2961864229746634125, guid: 2d4557ed77730c14b9ac8abb8af130b6,
        type: 3}
      propertyPath: m_LocalScale.z
      value: 0.443785
      objectReference: {fileID: 0}
    - target: {fileID: 2961864230557020047, guid: 2d4557ed77730c14b9ac8abb8af130b6,
        type: 3}
      propertyPath: m_LocalScale.x
      value: 0.443785
      objectReference: {fileID: 0}
    - target: {fileID: 2961864230557020047, guid: 2d4557ed77730c14b9ac8abb8af130b6,
        type: 3}
      propertyPath: m_LocalScale.y
      value: 0.443785
      objectReference: {fileID: 0}
    - target: {fileID: 2961864230557020047, guid: 2d4557ed77730c14b9ac8abb8af130b6,
        type: 3}
      propertyPath: m_LocalScale.z
      value: 0.443785
      objectReference: {fileID: 0}
    - target: {fileID: 2961864230815871988, guid: 2d4557ed77730c14b9ac8abb8af130b6,
        type: 3}
      propertyPath: m_LocalScale.x
      value: 0.45
      objectReference: {fileID: 0}
    - target: {fileID: 2961864230815871988, guid: 2d4557ed77730c14b9ac8abb8af130b6,
        type: 3}
      propertyPath: m_LocalScale.y
      value: 0.45
      objectReference: {fileID: 0}
    - target: {fileID: 2961864230815871988, guid: 2d4557ed77730c14b9ac8abb8af130b6,
        type: 3}
      propertyPath: m_LocalScale.z
      value: 0.45
      objectReference: {fileID: 0}
    - target: {fileID: 2961864230815871988, guid: 2d4557ed77730c14b9ac8abb8af130b6,
        type: 3}
      propertyPath: m_LocalPosition.x
      value: -0
      objectReference: {fileID: 0}
    - target: {fileID: 2961864230815871988, guid: 2d4557ed77730c14b9ac8abb8af130b6,
        type: 3}
      propertyPath: m_LocalPosition.y
      value: 0.601
      objectReference: {fileID: 0}
    - target: {fileID: 2961864230815871988, guid: 2d4557ed77730c14b9ac8abb8af130b6,
        type: 3}
      propertyPath: m_LocalPosition.z
      value: -0.0147
      objectReference: {fileID: 0}
    - target: {fileID: 8263201949591698794, guid: 2d4557ed77730c14b9ac8abb8af130b6,
        type: 3}
      propertyPath: m_LocalScale.x
      value: 0.9
      objectReference: {fileID: 0}
    - target: {fileID: 8263201949591698794, guid: 2d4557ed77730c14b9ac8abb8af130b6,
        type: 3}
      propertyPath: m_LocalScale.y
      value: 0.9
      objectReference: {fileID: 0}
    - target: {fileID: 8263201949591698794, guid: 2d4557ed77730c14b9ac8abb8af130b6,
        type: 3}
      propertyPath: m_LocalScale.z
      value: 0.9
      objectReference: {fileID: 0}
    - target: {fileID: 8263201949591698794, guid: 2d4557ed77730c14b9ac8abb8af130b6,
        type: 3}
      propertyPath: m_LocalPosition.y
      value: 0.577
      objectReference: {fileID: 0}
    m_RemovedComponents: []
  m_SourcePrefab: {fileID: 100100000, guid: 2d4557ed77730c14b9ac8abb8af130b6, type: 3}
--- !u!1 &7827632365069273915 stripped
GameObject:
  m_CorrespondingSourceObject: {fileID: 2959310279724231734, guid: 2d4557ed77730c14b9ac8abb8af130b6,
    type: 3}
  m_PrefabInstance: {fileID: 5021728182212093709}
  m_PrefabAsset: {fileID: 0}
--- !u!65 &7828802341110090727 stripped
BoxCollider:
  m_CorrespondingSourceObject: {fileID: 2960480605743934698, guid: 2d4557ed77730c14b9ac8abb8af130b6,
    type: 3}
  m_PrefabInstance: {fileID: 5021728182212093709}
  m_PrefabAsset: {fileID: 0}
--- !u!65 &7828802342348564945 stripped
BoxCollider:
  m_CorrespondingSourceObject: {fileID: 2960480603822051036, guid: 2d4557ed77730c14b9ac8abb8af130b6,
    type: 3}
  m_PrefabInstance: {fileID: 5021728182212093709}
  m_PrefabAsset: {fileID: 0}
--- !u!65 &7828802341106908914 stripped
BoxCollider:
  m_CorrespondingSourceObject: {fileID: 2960480605734541823, guid: 2d4557ed77730c14b9ac8abb8af130b6,
    type: 3}
  m_PrefabInstance: {fileID: 5021728182212093709}
  m_PrefabAsset: {fileID: 0}
--- !u!65 &7828802341501631205 stripped
BoxCollider:
  m_CorrespondingSourceObject: {fileID: 2960480605355285992, guid: 2d4557ed77730c14b9ac8abb8af130b6,
    type: 3}
  m_PrefabInstance: {fileID: 5021728182212093709}
  m_PrefabAsset: {fileID: 0}
--- !u!65 &7828802342251672025 stripped
BoxCollider:
  m_CorrespondingSourceObject: {fileID: 2960480603934938836, guid: 2d4557ed77730c14b9ac8abb8af130b6,
    type: 3}
  m_PrefabInstance: {fileID: 5021728182212093709}
  m_PrefabAsset: {fileID: 0}
--- !u!65 &7828802340837763042 stripped
BoxCollider:
  m_CorrespondingSourceObject: {fileID: 2960480605465231599, guid: 2d4557ed77730c14b9ac8abb8af130b6,
    type: 3}
  m_PrefabInstance: {fileID: 5021728182212093709}
  m_PrefabAsset: {fileID: 0}
--- !u!4 &7828802342293996250 stripped
Transform:
  m_CorrespondingSourceObject: {fileID: 2960480604010833367, guid: 2d4557ed77730c14b9ac8abb8af130b6,
    type: 3}
  m_PrefabInstance: {fileID: 5021728182212093709}
  m_PrefabAsset: {fileID: 0}
--- !u!4 &7828802341887166407 stripped
Transform:
  m_CorrespondingSourceObject: {fileID: 2960480604434440394, guid: 2d4557ed77730c14b9ac8abb8af130b6,
    type: 3}
  m_PrefabInstance: {fileID: 5021728182212093709}
  m_PrefabAsset: {fileID: 0}
--- !u!4 &7828802342417088213 stripped
Transform:
  m_CorrespondingSourceObject: {fileID: 2960480603899025880, guid: 2d4557ed77730c14b9ac8abb8af130b6,
    type: 3}
  m_PrefabInstance: {fileID: 5021728182212093709}
  m_PrefabAsset: {fileID: 0}
--- !u!4 &7828802341202187932 stripped
Transform:
  m_CorrespondingSourceObject: {fileID: 2960480605097931153, guid: 2d4557ed77730c14b9ac8abb8af130b6,
    type: 3}
  m_PrefabInstance: {fileID: 5021728182212093709}
  m_PrefabAsset: {fileID: 0}
--- !u!4 &7828802340816489264 stripped
Transform:
  m_CorrespondingSourceObject: {fileID: 2960480605483887677, guid: 2d4557ed77730c14b9ac8abb8af130b6,
    type: 3}
  m_PrefabInstance: {fileID: 5021728182212093709}
  m_PrefabAsset: {fileID: 0}
--- !u!4 &7828802341597727151 stripped
Transform:
  m_CorrespondingSourceObject: {fileID: 2960480605126274722, guid: 2d4557ed77730c14b9ac8abb8af130b6,
    type: 3}
  m_PrefabInstance: {fileID: 5021728182212093709}
  m_PrefabAsset: {fileID: 0}
--- !u!4 &7828802340614802805 stripped
Transform:
  m_CorrespondingSourceObject: {fileID: 2960480605550570104, guid: 2d4557ed77730c14b9ac8abb8af130b6,
    type: 3}
  m_PrefabInstance: {fileID: 5021728182212093709}
  m_PrefabAsset: {fileID: 0}
--- !u!4 &7828802341652159752 stripped
Transform:
  m_CorrespondingSourceObject: {fileID: 2960480605206067717, guid: 2d4557ed77730c14b9ac8abb8af130b6,
    type: 3}
  m_PrefabInstance: {fileID: 5021728182212093709}
  m_PrefabAsset: {fileID: 0}
--- !u!4 &7828802341474069574 stripped
Transform:
  m_CorrespondingSourceObject: {fileID: 2960480605363440459, guid: 2d4557ed77730c14b9ac8abb8af130b6,
    type: 3}
  m_PrefabInstance: {fileID: 5021728182212093709}
  m_PrefabAsset: {fileID: 0}
--- !u!4 &7828802341975597887 stripped
Transform:
  m_CorrespondingSourceObject: {fileID: 2960480604730311730, guid: 2d4557ed77730c14b9ac8abb8af130b6,
    type: 3}
  m_PrefabInstance: {fileID: 5021728182212093709}
  m_PrefabAsset: {fileID: 0}
--- !u!1 &7828802340731081584 stripped
GameObject:
  m_CorrespondingSourceObject: {fileID: 2960480605434033277, guid: 2d4557ed77730c14b9ac8abb8af130b6,
    type: 3}
  m_PrefabInstance: {fileID: 5021728182212093709}
  m_PrefabAsset: {fileID: 0}
--- !u!1 &7828802340988395758 stripped
GameObject:
  m_CorrespondingSourceObject: {fileID: 2960480605848848355, guid: 2d4557ed77730c14b9ac8abb8af130b6,
    type: 3}
  m_PrefabInstance: {fileID: 5021728182212093709}
  m_PrefabAsset: {fileID: 0}
--- !u!1 &7827632364287186752 stripped
GameObject:
  m_CorrespondingSourceObject: {fileID: 2959310279988588621, guid: 2d4557ed77730c14b9ac8abb8af130b6,
    type: 3}
  m_PrefabInstance: {fileID: 5021728182212093709}
  m_PrefabAsset: {fileID: 0}
--- !u!65 &7828802340964620926 stripped
BoxCollider:
  m_CorrespondingSourceObject: {fileID: 2960480605892033907, guid: 2d4557ed77730c14b9ac8abb8af130b6,
    type: 3}
  m_PrefabInstance: {fileID: 5021728182212093709}
  m_PrefabAsset: {fileID: 0}
--- !u!65 &7828802340830133877 stripped
BoxCollider:
  m_CorrespondingSourceObject: {fileID: 2960480605491222904, guid: 2d4557ed77730c14b9ac8abb8af130b6,
    type: 3}
  m_PrefabInstance: {fileID: 5021728182212093709}
  m_PrefabAsset: {fileID: 0}
--- !u!65 &7828802341166754782 stripped
BoxCollider:
  m_CorrespondingSourceObject: {fileID: 2960480605020376275, guid: 2d4557ed77730c14b9ac8abb8af130b6,
    type: 3}
  m_PrefabInstance: {fileID: 5021728182212093709}
  m_PrefabAsset: {fileID: 0}
--- !u!65 &7828802342559904081 stripped
BoxCollider:
  m_CorrespondingSourceObject: {fileID: 2960480604276561500, guid: 2d4557ed77730c14b9ac8abb8af130b6,
    type: 3}
  m_PrefabInstance: {fileID: 5021728182212093709}
  m_PrefabAsset: {fileID: 0}
--- !u!65 &7828802341374033619 stripped
BoxCollider:
  m_CorrespondingSourceObject: {fileID: 2960480604925827550, guid: 2d4557ed77730c14b9ac8abb8af130b6,
    type: 3}
  m_PrefabInstance: {fileID: 5021728182212093709}
  m_PrefabAsset: {fileID: 0}
--- !u!65 &7828802341305195197 stripped
BoxCollider:
  m_CorrespondingSourceObject: {fileID: 2960480604865428912, guid: 2d4557ed77730c14b9ac8abb8af130b6,
    type: 3}
  m_PrefabInstance: {fileID: 5021728182212093709}
  m_PrefabAsset: {fileID: 0}
--- !u!4 &7828802342688105980 stripped
Transform:
  m_CorrespondingSourceObject: {fileID: 2960480604169847537, guid: 2d4557ed77730c14b9ac8abb8af130b6,
    type: 3}
  m_PrefabInstance: {fileID: 5021728182212093709}
  m_PrefabAsset: {fileID: 0}
--- !u!4 &7828802340933738926 stripped
Transform:
  m_CorrespondingSourceObject: {fileID: 2960480605903242915, guid: 2d4557ed77730c14b9ac8abb8af130b6,
    type: 3}
  m_PrefabInstance: {fileID: 5021728182212093709}
  m_PrefabAsset: {fileID: 0}
--- !u!4 &7828802342722134349 stripped
Transform:
  m_CorrespondingSourceObject: {fileID: 2960480604134770240, guid: 2d4557ed77730c14b9ac8abb8af130b6,
    type: 3}
  m_PrefabInstance: {fileID: 5021728182212093709}
  m_PrefabAsset: {fileID: 0}
--- !u!4 &7828802342573731280 stripped
Transform:
  m_CorrespondingSourceObject: {fileID: 2960480604280031965, guid: 2d4557ed77730c14b9ac8abb8af130b6,
    type: 3}
  m_PrefabInstance: {fileID: 5021728182212093709}
  m_PrefabAsset: {fileID: 0}
--- !u!4 &7828802342183835685 stripped
Transform:
  m_CorrespondingSourceObject: {fileID: 2960480604670197544, guid: 2d4557ed77730c14b9ac8abb8af130b6,
    type: 3}
  m_PrefabInstance: {fileID: 5021728182212093709}
  m_PrefabAsset: {fileID: 0}
--- !u!4 &7828802341411326241 stripped
Transform:
  m_CorrespondingSourceObject: {fileID: 2960480605306908204, guid: 2d4557ed77730c14b9ac8abb8af130b6,
    type: 3}
  m_PrefabInstance: {fileID: 5021728182212093709}
  m_PrefabAsset: {fileID: 0}
--- !u!4 &7828802341613101769 stripped
Transform:
  m_CorrespondingSourceObject: {fileID: 2960480605240395204, guid: 2d4557ed77730c14b9ac8abb8af130b6,
    type: 3}
  m_PrefabInstance: {fileID: 5021728182212093709}
  m_PrefabAsset: {fileID: 0}
--- !u!4 &7828802341045001498 stripped
Transform:
  m_CorrespondingSourceObject: {fileID: 2960480605678746135, guid: 2d4557ed77730c14b9ac8abb8af130b6,
    type: 3}
  m_PrefabInstance: {fileID: 5021728182212093709}
  m_PrefabAsset: {fileID: 0}
--- !u!4 &7828802341279861727 stripped
Transform:
  m_CorrespondingSourceObject: {fileID: 2960480604907007186, guid: 2d4557ed77730c14b9ac8abb8af130b6,
    type: 3}
  m_PrefabInstance: {fileID: 5021728182212093709}
  m_PrefabAsset: {fileID: 0}
--- !u!1 &7828802341212898356 stripped
GameObject:
  m_CorrespondingSourceObject: {fileID: 2960480605108446009, guid: 2d4557ed77730c14b9ac8abb8af130b6,
    type: 3}
  m_PrefabInstance: {fileID: 5021728182212093709}
  m_PrefabAsset: {fileID: 0}
--- !u!1 &7827632363990603074 stripped
GameObject:
  m_CorrespondingSourceObject: {fileID: 2959310280801333839, guid: 2d4557ed77730c14b9ac8abb8af130b6,
    type: 3}
  m_PrefabInstance: {fileID: 5021728182212093709}
  m_PrefabAsset: {fileID: 0}
--- !u!65 &7828802340644065258 stripped
BoxCollider:
  m_CorrespondingSourceObject: {fileID: 2960480605538085095, guid: 2d4557ed77730c14b9ac8abb8af130b6,
    type: 3}
  m_PrefabInstance: {fileID: 5021728182212093709}
  m_PrefabAsset: {fileID: 0}
--- !u!65 &7828802340899580199 stripped
BoxCollider:
  m_CorrespondingSourceObject: {fileID: 2960480605801877034, guid: 2d4557ed77730c14b9ac8abb8af130b6,
    type: 3}
  m_PrefabInstance: {fileID: 5021728182212093709}
  m_PrefabAsset: {fileID: 0}
--- !u!65 &7828802342596295811 stripped
BoxCollider:
  m_CorrespondingSourceObject: {fileID: 2960480604243843982, guid: 2d4557ed77730c14b9ac8abb8af130b6,
    type: 3}
  m_PrefabInstance: {fileID: 5021728182212093709}
  m_PrefabAsset: {fileID: 0}
--- !u!1 &7828802341445113170 stripped
GameObject:
  m_CorrespondingSourceObject: {fileID: 2960480605273649759, guid: 2d4557ed77730c14b9ac8abb8af130b6,
    type: 3}
  m_PrefabInstance: {fileID: 5021728182212093709}
  m_PrefabAsset: {fileID: 0}
--- !u!65 &7828802342468279713 stripped
BoxCollider:
  m_CorrespondingSourceObject: {fileID: 2960480603847309996, guid: 2d4557ed77730c14b9ac8abb8af130b6,
    type: 3}
  m_PrefabInstance: {fileID: 5021728182212093709}
  m_PrefabAsset: {fileID: 0}
--- !u!65 &7828802341388680014 stripped
BoxCollider:
  m_CorrespondingSourceObject: {fileID: 2960480604915113027, guid: 2d4557ed77730c14b9ac8abb8af130b6,
    type: 3}
  m_PrefabInstance: {fileID: 5021728182212093709}
  m_PrefabAsset: {fileID: 0}
--- !u!4 &7828802340654414639 stripped
Transform:
  m_CorrespondingSourceObject: {fileID: 2960480605514636322, guid: 2d4557ed77730c14b9ac8abb8af130b6,
    type: 3}
  m_PrefabInstance: {fileID: 5021728182212093709}
  m_PrefabAsset: {fileID: 0}
--- !u!4 &7828802342271763155 stripped
Transform:
  m_CorrespondingSourceObject: {fileID: 2960480603910907358, guid: 2d4557ed77730c14b9ac8abb8af130b6,
    type: 3}
  m_PrefabInstance: {fileID: 5021728182212093709}
  m_PrefabAsset: {fileID: 0}
--- !u!4 &7828802342449352838 stripped
Transform:
  m_CorrespondingSourceObject: {fileID: 2960480603853649803, guid: 2d4557ed77730c14b9ac8abb8af130b6,
    type: 3}
  m_PrefabInstance: {fileID: 5021728182212093709}
  m_PrefabAsset: {fileID: 0}
--- !u!65 &7828802340705029247 stripped
BoxCollider:
  m_CorrespondingSourceObject: {fileID: 2960480605599017842, guid: 2d4557ed77730c14b9ac8abb8af130b6,
    type: 3}
  m_PrefabInstance: {fileID: 5021728182212093709}
  m_PrefabAsset: {fileID: 0}
--- !u!4 &7828802342483702762 stripped
Transform:
  m_CorrespondingSourceObject: {fileID: 2960480604223526119, guid: 2d4557ed77730c14b9ac8abb8af130b6,
    type: 3}
  m_PrefabInstance: {fileID: 5021728182212093709}
  m_PrefabAsset: {fileID: 0}
--- !u!4 &7828802341790403937 stripped
Transform:
  m_CorrespondingSourceObject: {fileID: 2960480604513643116, guid: 2d4557ed77730c14b9ac8abb8af130b6,
    type: 3}
  m_PrefabInstance: {fileID: 5021728182212093709}
  m_PrefabAsset: {fileID: 0}
--- !u!4 &7828802342492778419 stripped
Transform:
  m_CorrespondingSourceObject: {fileID: 2960480604209465534, guid: 2d4557ed77730c14b9ac8abb8af130b6,
    type: 3}
  m_PrefabInstance: {fileID: 5021728182212093709}
  m_PrefabAsset: {fileID: 0}
--- !u!4 &7828802341556714336 stripped
Transform:
  m_CorrespondingSourceObject: {fileID: 2960480605150256237, guid: 2d4557ed77730c14b9ac8abb8af130b6,
    type: 3}
  m_PrefabInstance: {fileID: 5021728182212093709}
  m_PrefabAsset: {fileID: 0}
--- !u!4 &7828802341532425053 stripped
Transform:
  m_CorrespondingSourceObject: {fileID: 2960480605321083984, guid: 2d4557ed77730c14b9ac8abb8af130b6,
    type: 3}
  m_PrefabInstance: {fileID: 5021728182212093709}
  m_PrefabAsset: {fileID: 0}
--- !u!4 &7828802341643947626 stripped
Transform:
  m_CorrespondingSourceObject: {fileID: 2960480605197756775, guid: 2d4557ed77730c14b9ac8abb8af130b6,
    type: 3}
  m_PrefabInstance: {fileID: 5021728182212093709}
  m_PrefabAsset: {fileID: 0}<|MERGE_RESOLUTION|>--- conflicted
+++ resolved
@@ -244,14 +244,11 @@
       objectReference: {fileID: 0}
     - target: {fileID: 2960480605273649752, guid: 2d4557ed77730c14b9ac8abb8af130b6,
         type: 3}
-<<<<<<< HEAD
-=======
       propertyPath: assetID
       value: Side_Table_302_1_6
       objectReference: {fileID: 0}
     - target: {fileID: 2960480605273649752, guid: 2d4557ed77730c14b9ac8abb8af130b6,
         type: 3}
->>>>>>> 2f8dd9f9
       propertyPath: BoundingBox
       value: 
       objectReference: {fileID: 7828802340731081584}
@@ -356,7 +353,6 @@
       value: 
       objectReference: {fileID: 7828802341887166407}
     - target: {fileID: 2960480605273649752, guid: 2d4557ed77730c14b9ac8abb8af130b6,
-<<<<<<< HEAD
         type: 3}
       propertyPath: VisibilityPoints.Array.data[2]
       value: 
@@ -408,6 +404,41 @@
       objectReference: {fileID: 0}
     - target: {fileID: 2960480605273649758, guid: 2d4557ed77730c14b9ac8abb8af130b6,
         type: 3}
+      propertyPath: m_LocalPosition.x
+      value: -1.523
+      objectReference: {fileID: 0}
+    - target: {fileID: 2960480605273649758, guid: 2d4557ed77730c14b9ac8abb8af130b6,
+        type: 3}
+      propertyPath: m_LocalPosition.y
+      value: 0
+      objectReference: {fileID: 0}
+    - target: {fileID: 2960480605273649758, guid: 2d4557ed77730c14b9ac8abb8af130b6,
+        type: 3}
+      propertyPath: m_LocalPosition.z
+      value: 0.36
+      objectReference: {fileID: 0}
+    - target: {fileID: 2960480605273649758, guid: 2d4557ed77730c14b9ac8abb8af130b6,
+        type: 3}
+      propertyPath: m_LocalRotation.w
+      value: -0.00000023841858
+      objectReference: {fileID: 0}
+    - target: {fileID: 2960480605273649758, guid: 2d4557ed77730c14b9ac8abb8af130b6,
+        type: 3}
+      propertyPath: m_LocalRotation.x
+      value: -0
+      objectReference: {fileID: 0}
+    - target: {fileID: 2960480605273649758, guid: 2d4557ed77730c14b9ac8abb8af130b6,
+        type: 3}
+      propertyPath: m_LocalRotation.y
+      value: 1
+      objectReference: {fileID: 0}
+    - target: {fileID: 2960480605273649758, guid: 2d4557ed77730c14b9ac8abb8af130b6,
+        type: 3}
+      propertyPath: m_LocalRotation.z
+      value: -0
+      objectReference: {fileID: 0}
+    - target: {fileID: 2960480605273649758, guid: 2d4557ed77730c14b9ac8abb8af130b6,
+        type: 3}
       propertyPath: m_LocalEulerAnglesHint.x
       value: 0
       objectReference: {fileID: 0}
@@ -437,129 +468,6 @@
       value: 0.9
       objectReference: {fileID: 0}
     - target: {fileID: 2960480605295094166, guid: 2d4557ed77730c14b9ac8abb8af130b6,
-=======
-        type: 3}
-      propertyPath: VisibilityPoints.Array.data[2]
-      value: 
-      objectReference: {fileID: 7828802342417088213}
-    - target: {fileID: 2960480605273649752, guid: 2d4557ed77730c14b9ac8abb8af130b6,
-        type: 3}
-      propertyPath: VisibilityPoints.Array.data[3]
-      value: 
-      objectReference: {fileID: 7828802341202187932}
-    - target: {fileID: 2960480605273649752, guid: 2d4557ed77730c14b9ac8abb8af130b6,
-        type: 3}
-      propertyPath: VisibilityPoints.Array.data[4]
-      value: 
-      objectReference: {fileID: 7828802340816489264}
-    - target: {fileID: 2960480605273649752, guid: 2d4557ed77730c14b9ac8abb8af130b6,
-        type: 3}
-      propertyPath: VisibilityPoints.Array.data[5]
-      value: 
-      objectReference: {fileID: 7828802341597727151}
-    - target: {fileID: 2960480605273649752, guid: 2d4557ed77730c14b9ac8abb8af130b6,
-        type: 3}
-      propertyPath: VisibilityPoints.Array.data[6]
-      value: 
-      objectReference: {fileID: 7828802340614802805}
-    - target: {fileID: 2960480605273649752, guid: 2d4557ed77730c14b9ac8abb8af130b6,
-        type: 3}
-      propertyPath: VisibilityPoints.Array.data[7]
-      value: 
-      objectReference: {fileID: 7828802341652159752}
-    - target: {fileID: 2960480605273649752, guid: 2d4557ed77730c14b9ac8abb8af130b6,
-        type: 3}
-      propertyPath: VisibilityPoints.Array.data[8]
-      value: 
-      objectReference: {fileID: 7828802341474069574}
-    - target: {fileID: 2960480605273649752, guid: 2d4557ed77730c14b9ac8abb8af130b6,
-        type: 3}
-      propertyPath: VisibilityPoints.Array.data[9]
-      value: 
-      objectReference: {fileID: 7828802341975597887}
-    - target: {fileID: 2960480605273649752, guid: 2d4557ed77730c14b9ac8abb8af130b6,
-        type: 3}
-      propertyPath: ReceptacleTriggerBoxes.Array.data[0]
-      value: 
-      objectReference: {fileID: 7827632365069273915}
-    - target: {fileID: 2960480605273649758, guid: 2d4557ed77730c14b9ac8abb8af130b6,
->>>>>>> 2f8dd9f9
-        type: 3}
-      propertyPath: m_RootOrder
-      value: 0
-      objectReference: {fileID: 0}
-<<<<<<< HEAD
-    - target: {fileID: 2960480605295094166, guid: 2d4557ed77730c14b9ac8abb8af130b6,
-=======
-    - target: {fileID: 2960480605273649758, guid: 2d4557ed77730c14b9ac8abb8af130b6,
-        type: 3}
-      propertyPath: m_LocalPosition.x
-      value: -1.523
-      objectReference: {fileID: 0}
-    - target: {fileID: 2960480605273649758, guid: 2d4557ed77730c14b9ac8abb8af130b6,
-        type: 3}
-      propertyPath: m_LocalPosition.y
-      value: 0
-      objectReference: {fileID: 0}
-    - target: {fileID: 2960480605273649758, guid: 2d4557ed77730c14b9ac8abb8af130b6,
-        type: 3}
-      propertyPath: m_LocalPosition.z
-      value: 0.36
-      objectReference: {fileID: 0}
-    - target: {fileID: 2960480605273649758, guid: 2d4557ed77730c14b9ac8abb8af130b6,
-        type: 3}
-      propertyPath: m_LocalRotation.w
-      value: -0.00000023841858
-      objectReference: {fileID: 0}
-    - target: {fileID: 2960480605273649758, guid: 2d4557ed77730c14b9ac8abb8af130b6,
-        type: 3}
-      propertyPath: m_LocalRotation.x
-      value: -0
-      objectReference: {fileID: 0}
-    - target: {fileID: 2960480605273649758, guid: 2d4557ed77730c14b9ac8abb8af130b6,
-        type: 3}
-      propertyPath: m_LocalRotation.y
-      value: 1
-      objectReference: {fileID: 0}
-    - target: {fileID: 2960480605273649758, guid: 2d4557ed77730c14b9ac8abb8af130b6,
->>>>>>> 2f8dd9f9
-        type: 3}
-      propertyPath: m_LocalRotation.z
-      value: -0
-      objectReference: {fileID: 0}
-    - target: {fileID: 2960480605273649758, guid: 2d4557ed77730c14b9ac8abb8af130b6,
-        type: 3}
-      propertyPath: m_LocalEulerAnglesHint.x
-      value: 0
-      objectReference: {fileID: 0}
-    - target: {fileID: 2960480605273649758, guid: 2d4557ed77730c14b9ac8abb8af130b6,
-        type: 3}
-      propertyPath: m_LocalEulerAnglesHint.y
-      value: 179.99998
-      objectReference: {fileID: 0}
-    - target: {fileID: 2960480605273649758, guid: 2d4557ed77730c14b9ac8abb8af130b6,
-        type: 3}
-      propertyPath: m_LocalEulerAnglesHint.z
-      value: 0
-      objectReference: {fileID: 0}
-    - target: {fileID: 2960480605273649759, guid: 2d4557ed77730c14b9ac8abb8af130b6,
-        type: 3}
-      propertyPath: m_Name
-      value: Side_Table_302_1_6
-      objectReference: {fileID: 0}
-<<<<<<< HEAD
-=======
-    - target: {fileID: 2960480605295094166, guid: 2d4557ed77730c14b9ac8abb8af130b6,
-        type: 3}
-      propertyPath: m_LocalScale.x
-      value: 0.9
-      objectReference: {fileID: 0}
-    - target: {fileID: 2960480605295094166, guid: 2d4557ed77730c14b9ac8abb8af130b6,
-        type: 3}
-      propertyPath: m_LocalScale.y
-      value: 0.9
-      objectReference: {fileID: 0}
-    - target: {fileID: 2960480605295094166, guid: 2d4557ed77730c14b9ac8abb8af130b6,
         type: 3}
       propertyPath: m_LocalScale.z
       value: 0.9
@@ -579,7 +487,6 @@
       propertyPath: m_LocalPosition.z
       value: -0.079
       objectReference: {fileID: 0}
->>>>>>> 2f8dd9f9
     - target: {fileID: 2960480605305269238, guid: 2d4557ed77730c14b9ac8abb8af130b6,
         type: 3}
       propertyPath: m_LocalScale.x
@@ -621,7 +528,6 @@
       value: 0.00005722791
       objectReference: {fileID: 0}
     - target: {fileID: 2960480605765235350, guid: 2d4557ed77730c14b9ac8abb8af130b6,
-<<<<<<< HEAD
         type: 3}
       propertyPath: m_Materials.Array.data[0]
       value: 
@@ -643,29 +549,6 @@
       objectReference: {fileID: 0}
     - target: {fileID: 2960480605848848349, guid: 2d4557ed77730c14b9ac8abb8af130b6,
         type: 3}
-=======
-        type: 3}
-      propertyPath: m_Materials.Array.data[0]
-      value: 
-      objectReference: {fileID: 2100000, guid: 2dc09164985d147a58f8945d0bbdbcf6, type: 2}
-    - target: {fileID: 2960480605765235351, guid: 2d4557ed77730c14b9ac8abb8af130b6,
-        type: 3}
-      propertyPath: m_LocalScale.x
-      value: 0.88757
-      objectReference: {fileID: 0}
-    - target: {fileID: 2960480605765235351, guid: 2d4557ed77730c14b9ac8abb8af130b6,
-        type: 3}
-      propertyPath: m_LocalScale.y
-      value: 0.88757
-      objectReference: {fileID: 0}
-    - target: {fileID: 2960480605765235351, guid: 2d4557ed77730c14b9ac8abb8af130b6,
-        type: 3}
-      propertyPath: m_LocalScale.z
-      value: 0.88757
-      objectReference: {fileID: 0}
-    - target: {fileID: 2960480605848848349, guid: 2d4557ed77730c14b9ac8abb8af130b6,
-        type: 3}
->>>>>>> 2f8dd9f9
       propertyPath: MovingParts.Array.data[0]
       value: 
       objectReference: {fileID: 7828802340988395758}
