--- conflicted
+++ resolved
@@ -9,14 +9,11 @@
     m_Modifications:
     - target: {fileID: 7964912005713803052, guid: 4816121270fe2714888d09201c343062,
         type: 3}
-<<<<<<< HEAD
-=======
       propertyPath: assetID
       value: Side_Table_229_2_1
       objectReference: {fileID: 0}
     - target: {fileID: 7964912005713803052, guid: 4816121270fe2714888d09201c343062,
         type: 3}
->>>>>>> 2f8dd9f9
       propertyPath: BoundingBox
       value: 
       objectReference: {fileID: 1891475617883951796}
@@ -56,36 +53,6 @@
       value: 
       objectReference: {fileID: 1890376477926383910}
     - target: {fileID: 7964912005713803052, guid: 4816121270fe2714888d09201c343062,
-<<<<<<< HEAD
-        type: 3}
-      propertyPath: ReceptacleTriggerBoxes.Array.data[1]
-      value: 
-      objectReference: {fileID: 1890376477704902121}
-    - target: {fileID: 7964912005713803054, guid: 4816121270fe2714888d09201c343062,
-        type: 3}
-      propertyPath: m_RootOrder
-      value: 0
-      objectReference: {fileID: 0}
-    - target: {fileID: 7964912005713803054, guid: 4816121270fe2714888d09201c343062,
-        type: 3}
-      propertyPath: m_LocalEulerAnglesHint.x
-      value: 0
-      objectReference: {fileID: 0}
-    - target: {fileID: 7964912005713803054, guid: 4816121270fe2714888d09201c343062,
-        type: 3}
-      propertyPath: m_LocalEulerAnglesHint.y
-      value: 0
-      objectReference: {fileID: 0}
-    - target: {fileID: 7964912005713803054, guid: 4816121270fe2714888d09201c343062,
-        type: 3}
-      propertyPath: m_LocalEulerAnglesHint.z
-      value: 0
-      objectReference: {fileID: 0}
-    - target: {fileID: 7964912005713803055, guid: 4816121270fe2714888d09201c343062,
-        type: 3}
-      propertyPath: m_Name
-      value: Side_Table_229_2_Master
-=======
         type: 3}
       propertyPath: ReceptacleTriggerBoxes.Array.data[1]
       value: 
@@ -149,7 +116,6 @@
         type: 3}
       propertyPath: m_Name
       value: Side_Table_229_2_1
->>>>>>> 2f8dd9f9
       objectReference: {fileID: 0}
     - target: {fileID: 8007285574795375270, guid: 4816121270fe2714888d09201c343062,
         type: 3}
