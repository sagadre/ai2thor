--- conflicted
+++ resolved
@@ -160,13 +160,10 @@
       value: Side_Table_203_2
       objectReference: {fileID: 0}
     - target: {fileID: 1441522849, guid: d283b6cc9f9fad04c974b770da21b841, type: 3}
-<<<<<<< HEAD
-=======
       propertyPath: assetID
       value: Side_Table_203_2
       objectReference: {fileID: 0}
     - target: {fileID: 1441522849, guid: d283b6cc9f9fad04c974b770da21b841, type: 3}
->>>>>>> 2f8dd9f9
       propertyPath: BoundingBox
       value: 
       objectReference: {fileID: 3404962453538724574}
@@ -313,7 +310,34 @@
     - target: {fileID: 1441522851, guid: d283b6cc9f9fad04c974b770da21b841, type: 3}
       propertyPath: m_RootOrder
       value: 0
-<<<<<<< HEAD
+      objectReference: {fileID: 0}
+    - target: {fileID: 1441522851, guid: d283b6cc9f9fad04c974b770da21b841, type: 3}
+      propertyPath: m_LocalPosition.x
+      value: 1.808
+      objectReference: {fileID: 0}
+    - target: {fileID: 1441522851, guid: d283b6cc9f9fad04c974b770da21b841, type: 3}
+      propertyPath: m_LocalPosition.y
+      value: 0
+      objectReference: {fileID: 0}
+    - target: {fileID: 1441522851, guid: d283b6cc9f9fad04c974b770da21b841, type: 3}
+      propertyPath: m_LocalPosition.z
+      value: 0.326
+      objectReference: {fileID: 0}
+    - target: {fileID: 1441522851, guid: d283b6cc9f9fad04c974b770da21b841, type: 3}
+      propertyPath: m_LocalRotation.w
+      value: 1
+      objectReference: {fileID: 0}
+    - target: {fileID: 1441522851, guid: d283b6cc9f9fad04c974b770da21b841, type: 3}
+      propertyPath: m_LocalRotation.x
+      value: 0
+      objectReference: {fileID: 0}
+    - target: {fileID: 1441522851, guid: d283b6cc9f9fad04c974b770da21b841, type: 3}
+      propertyPath: m_LocalRotation.y
+      value: 0
+      objectReference: {fileID: 0}
+    - target: {fileID: 1441522851, guid: d283b6cc9f9fad04c974b770da21b841, type: 3}
+      propertyPath: m_LocalRotation.z
+      value: 0
       objectReference: {fileID: 0}
     - target: {fileID: 1441522851, guid: d283b6cc9f9fad04c974b770da21b841, type: 3}
       propertyPath: m_LocalEulerAnglesHint.x
@@ -327,49 +351,6 @@
       propertyPath: m_LocalEulerAnglesHint.z
       value: 0
       objectReference: {fileID: 0}
-=======
-      objectReference: {fileID: 0}
-    - target: {fileID: 1441522851, guid: d283b6cc9f9fad04c974b770da21b841, type: 3}
-      propertyPath: m_LocalPosition.x
-      value: 1.808
-      objectReference: {fileID: 0}
-    - target: {fileID: 1441522851, guid: d283b6cc9f9fad04c974b770da21b841, type: 3}
-      propertyPath: m_LocalPosition.y
-      value: 0
-      objectReference: {fileID: 0}
-    - target: {fileID: 1441522851, guid: d283b6cc9f9fad04c974b770da21b841, type: 3}
-      propertyPath: m_LocalPosition.z
-      value: 0.326
-      objectReference: {fileID: 0}
-    - target: {fileID: 1441522851, guid: d283b6cc9f9fad04c974b770da21b841, type: 3}
-      propertyPath: m_LocalRotation.w
-      value: 1
-      objectReference: {fileID: 0}
-    - target: {fileID: 1441522851, guid: d283b6cc9f9fad04c974b770da21b841, type: 3}
-      propertyPath: m_LocalRotation.x
-      value: 0
-      objectReference: {fileID: 0}
-    - target: {fileID: 1441522851, guid: d283b6cc9f9fad04c974b770da21b841, type: 3}
-      propertyPath: m_LocalRotation.y
-      value: 0
-      objectReference: {fileID: 0}
-    - target: {fileID: 1441522851, guid: d283b6cc9f9fad04c974b770da21b841, type: 3}
-      propertyPath: m_LocalRotation.z
-      value: 0
-      objectReference: {fileID: 0}
-    - target: {fileID: 1441522851, guid: d283b6cc9f9fad04c974b770da21b841, type: 3}
-      propertyPath: m_LocalEulerAnglesHint.x
-      value: 0
-      objectReference: {fileID: 0}
-    - target: {fileID: 1441522851, guid: d283b6cc9f9fad04c974b770da21b841, type: 3}
-      propertyPath: m_LocalEulerAnglesHint.y
-      value: 0
-      objectReference: {fileID: 0}
-    - target: {fileID: 1441522851, guid: d283b6cc9f9fad04c974b770da21b841, type: 3}
-      propertyPath: m_LocalEulerAnglesHint.z
-      value: 0
-      objectReference: {fileID: 0}
->>>>>>> 2f8dd9f9
     - target: {fileID: 1970981465, guid: d283b6cc9f9fad04c974b770da21b841, type: 3}
       propertyPath: myParent
       value: 
