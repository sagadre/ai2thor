--- conflicted
+++ resolved
@@ -19,8 +19,6 @@
       objectReference: {fileID: 0}
     - target: {fileID: 8125956760678961855, guid: 7f1ef66c8d4b2bc4296aa064f92fbd33,
         type: 3}
-<<<<<<< HEAD
-=======
       propertyPath: m_LocalPosition.x
       value: 2.7938247
       objectReference: {fileID: 0}
@@ -56,7 +54,6 @@
       objectReference: {fileID: 0}
     - target: {fileID: 8125956760678961855, guid: 7f1ef66c8d4b2bc4296aa064f92fbd33,
         type: 3}
->>>>>>> 2f8dd9f9
       propertyPath: m_LocalEulerAnglesHint.x
       value: 0
       objectReference: {fileID: 0}
