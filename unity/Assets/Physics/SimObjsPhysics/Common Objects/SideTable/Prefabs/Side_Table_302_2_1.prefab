%YAML 1.1
%TAG !u! tag:unity3d.com,2011:
--- !u!1001 &3358775664870996551
PrefabInstance:
  m_ObjectHideFlags: 0
  serializedVersion: 2
  m_Modification:
    m_TransformParent: {fileID: 0}
    m_Modifications:
    - target: {fileID: 8973893567195451155, guid: a40d0c2758ad79146aff3442dc4373b6,
        type: 3}
      propertyPath: myParent
      value: 
      objectReference: {fileID: 6017920185500443310}
    - target: {fileID: 8973893567485611552, guid: a40d0c2758ad79146aff3442dc4373b6,
<<<<<<< HEAD
=======
        type: 3}
      propertyPath: myParent
      value: 
      objectReference: {fileID: 6017920185628347372}
    - target: {fileID: 9015984549005062549, guid: a40d0c2758ad79146aff3442dc4373b6,
        type: 3}
      propertyPath: MovingParts.Array.data[0]
      value: 
      objectReference: {fileID: 6017920185628347372}
    - target: {fileID: 9015984549005062551, guid: a40d0c2758ad79146aff3442dc4373b6,
        type: 3}
      propertyPath: MyColliders.Array.data[0]
      value: 
      objectReference: {fileID: 6017920186042490456}
    - target: {fileID: 9015984549005062551, guid: a40d0c2758ad79146aff3442dc4373b6,
        type: 3}
      propertyPath: MyColliders.Array.data[1]
      value: 
      objectReference: {fileID: 6017920186308157405}
    - target: {fileID: 9015984549005062551, guid: a40d0c2758ad79146aff3442dc4373b6,
        type: 3}
      propertyPath: MyColliders.Array.data[2]
      value: 
      objectReference: {fileID: 6017920186182632735}
    - target: {fileID: 9015984549005062551, guid: a40d0c2758ad79146aff3442dc4373b6,
        type: 3}
      propertyPath: MyColliders.Array.data[3]
      value: 
      objectReference: {fileID: 6017920186369207436}
    - target: {fileID: 9015984549005062551, guid: a40d0c2758ad79146aff3442dc4373b6,
        type: 3}
      propertyPath: MyColliders.Array.data[4]
      value: 
      objectReference: {fileID: 6017920185039015366}
    - target: {fileID: 9015984549005062551, guid: a40d0c2758ad79146aff3442dc4373b6,
        type: 3}
      propertyPath: MyColliders.Array.data[5]
      value: 
      objectReference: {fileID: 6017920185741931211}
    - target: {fileID: 9015984549005062551, guid: a40d0c2758ad79146aff3442dc4373b6,
        type: 3}
      propertyPath: VisibilityPoints.Array.data[0]
      value: 
      objectReference: {fileID: 6017920185266816474}
    - target: {fileID: 9015984549005062551, guid: a40d0c2758ad79146aff3442dc4373b6,
        type: 3}
      propertyPath: VisibilityPoints.Array.data[1]
      value: 
      objectReference: {fileID: 6017920186066284369}
    - target: {fileID: 9015984549005062551, guid: a40d0c2758ad79146aff3442dc4373b6,
        type: 3}
      propertyPath: VisibilityPoints.Array.data[2]
      value: 
      objectReference: {fileID: 6017920185214873837}
    - target: {fileID: 9015984549005062551, guid: a40d0c2758ad79146aff3442dc4373b6,
        type: 3}
      propertyPath: VisibilityPoints.Array.data[3]
      value: 
      objectReference: {fileID: 6017920185878055328}
    - target: {fileID: 9015984549005062551, guid: a40d0c2758ad79146aff3442dc4373b6,
        type: 3}
      propertyPath: VisibilityPoints.Array.data[4]
      value: 
      objectReference: {fileID: 6017920185370804687}
    - target: {fileID: 9015984549005062551, guid: a40d0c2758ad79146aff3442dc4373b6,
        type: 3}
      propertyPath: VisibilityPoints.Array.data[5]
      value: 
      objectReference: {fileID: 6017920185937337096}
    - target: {fileID: 9015984549005062551, guid: a40d0c2758ad79146aff3442dc4373b6,
        type: 3}
      propertyPath: VisibilityPoints.Array.data[6]
      value: 
      objectReference: {fileID: 6017920185652359495}
    - target: {fileID: 9015984549005062551, guid: a40d0c2758ad79146aff3442dc4373b6,
        type: 3}
      propertyPath: VisibilityPoints.Array.data[7]
      value: 
      objectReference: {fileID: 6017920186512380984}
    - target: {fileID: 9015984549005062551, guid: a40d0c2758ad79146aff3442dc4373b6,
        type: 3}
      propertyPath: VisibilityPoints.Array.data[8]
      value: 
      objectReference: {fileID: 6017920184673161603}
    - target: {fileID: 9015984549005062551, guid: a40d0c2758ad79146aff3442dc4373b6,
        type: 3}
      propertyPath: ReceptacleTriggerBoxes.Array.data[0]
      value: 
      objectReference: {fileID: 6019020149321970701}
    - target: {fileID: 9015984549405169896, guid: a40d0c2758ad79146aff3442dc4373b6,
        type: 3}
      propertyPath: m_RootOrder
      value: 0
      objectReference: {fileID: 0}
    - target: {fileID: 9015984549405169896, guid: a40d0c2758ad79146aff3442dc4373b6,
>>>>>>> 2f8dd9f9
        type: 3}
      propertyPath: myParent
      value: 
      objectReference: {fileID: 6017920185628347372}
    - target: {fileID: 9015984549005062549, guid: a40d0c2758ad79146aff3442dc4373b6,
        type: 3}
      propertyPath: MovingParts.Array.data[0]
      value: 
      objectReference: {fileID: 6017920185628347372}
    - target: {fileID: 9015984549005062551, guid: a40d0c2758ad79146aff3442dc4373b6,
        type: 3}
      propertyPath: MyColliders.Array.data[0]
      value: 
      objectReference: {fileID: 6017920186042490456}
    - target: {fileID: 9015984549005062551, guid: a40d0c2758ad79146aff3442dc4373b6,
        type: 3}
<<<<<<< HEAD
      propertyPath: MyColliders.Array.data[1]
      value: 
      objectReference: {fileID: 6017920186308157405}
    - target: {fileID: 9015984549005062551, guid: a40d0c2758ad79146aff3442dc4373b6,
=======
      propertyPath: m_LocalRotation.w
      value: 1
      objectReference: {fileID: 0}
    - target: {fileID: 9015984549405169896, guid: a40d0c2758ad79146aff3442dc4373b6,
        type: 3}
      propertyPath: m_LocalRotation.x
      value: -0
      objectReference: {fileID: 0}
    - target: {fileID: 9015984549405169896, guid: a40d0c2758ad79146aff3442dc4373b6,
>>>>>>> 2f8dd9f9
        type: 3}
      propertyPath: MyColliders.Array.data[2]
      value: 
      objectReference: {fileID: 6017920186182632735}
    - target: {fileID: 9015984549005062551, guid: a40d0c2758ad79146aff3442dc4373b6,
        type: 3}
      propertyPath: MyColliders.Array.data[3]
      value: 
      objectReference: {fileID: 6017920186369207436}
    - target: {fileID: 9015984549005062551, guid: a40d0c2758ad79146aff3442dc4373b6,
        type: 3}
<<<<<<< HEAD
      propertyPath: MyColliders.Array.data[4]
      value: 
      objectReference: {fileID: 6017920185039015366}
    - target: {fileID: 9015984549005062551, guid: a40d0c2758ad79146aff3442dc4373b6,
        type: 3}
      propertyPath: MyColliders.Array.data[5]
      value: 
      objectReference: {fileID: 6017920185741931211}
    - target: {fileID: 9015984549005062551, guid: a40d0c2758ad79146aff3442dc4373b6,
        type: 3}
      propertyPath: VisibilityPoints.Array.data[0]
      value: 
      objectReference: {fileID: 6017920185266816474}
    - target: {fileID: 9015984549005062551, guid: a40d0c2758ad79146aff3442dc4373b6,
        type: 3}
      propertyPath: VisibilityPoints.Array.data[1]
      value: 
      objectReference: {fileID: 6017920186066284369}
    - target: {fileID: 9015984549005062551, guid: a40d0c2758ad79146aff3442dc4373b6,
        type: 3}
      propertyPath: VisibilityPoints.Array.data[2]
      value: 
      objectReference: {fileID: 6017920185214873837}
    - target: {fileID: 9015984549005062551, guid: a40d0c2758ad79146aff3442dc4373b6,
        type: 3}
      propertyPath: VisibilityPoints.Array.data[3]
      value: 
      objectReference: {fileID: 6017920185878055328}
    - target: {fileID: 9015984549005062551, guid: a40d0c2758ad79146aff3442dc4373b6,
        type: 3}
      propertyPath: VisibilityPoints.Array.data[4]
      value: 
      objectReference: {fileID: 6017920185370804687}
    - target: {fileID: 9015984549005062551, guid: a40d0c2758ad79146aff3442dc4373b6,
        type: 3}
      propertyPath: VisibilityPoints.Array.data[5]
      value: 
      objectReference: {fileID: 6017920185937337096}
    - target: {fileID: 9015984549005062551, guid: a40d0c2758ad79146aff3442dc4373b6,
        type: 3}
      propertyPath: VisibilityPoints.Array.data[6]
      value: 
      objectReference: {fileID: 6017920185652359495}
    - target: {fileID: 9015984549005062551, guid: a40d0c2758ad79146aff3442dc4373b6,
        type: 3}
      propertyPath: VisibilityPoints.Array.data[7]
      value: 
      objectReference: {fileID: 6017920186512380984}
    - target: {fileID: 9015984549005062551, guid: a40d0c2758ad79146aff3442dc4373b6,
        type: 3}
      propertyPath: VisibilityPoints.Array.data[8]
      value: 
      objectReference: {fileID: 6017920184673161603}
    - target: {fileID: 9015984549005062551, guid: a40d0c2758ad79146aff3442dc4373b6,
        type: 3}
      propertyPath: ReceptacleTriggerBoxes.Array.data[0]
      value: 
      objectReference: {fileID: 6019020149321970701}
    - target: {fileID: 9015984549405169896, guid: a40d0c2758ad79146aff3442dc4373b6,
        type: 3}
      propertyPath: m_RootOrder
      value: 0
      objectReference: {fileID: 0}
    - target: {fileID: 9015984549405169896, guid: a40d0c2758ad79146aff3442dc4373b6,
        type: 3}
=======
>>>>>>> 2f8dd9f9
      propertyPath: m_LocalEulerAnglesHint.x
      value: 0
      objectReference: {fileID: 0}
    - target: {fileID: 9015984549405169896, guid: a40d0c2758ad79146aff3442dc4373b6,
        type: 3}
      propertyPath: m_LocalEulerAnglesHint.y
      value: 0
      objectReference: {fileID: 0}
    - target: {fileID: 9015984549405169896, guid: a40d0c2758ad79146aff3442dc4373b6,
        type: 3}
      propertyPath: m_LocalEulerAnglesHint.z
      value: 0
      objectReference: {fileID: 0}
    - target: {fileID: 9015984549405169897, guid: a40d0c2758ad79146aff3442dc4373b6,
        type: 3}
      propertyPath: m_Name
<<<<<<< HEAD
      value: Side_Table_302_2_Master
=======
      value: Side_Table_302_2_1
      objectReference: {fileID: 0}
    - target: {fileID: 9015984549405169898, guid: a40d0c2758ad79146aff3442dc4373b6,
        type: 3}
      propertyPath: assetID
      value: Side_Table_302_2_1
>>>>>>> 2f8dd9f9
      objectReference: {fileID: 0}
    - target: {fileID: 9015984549405169898, guid: a40d0c2758ad79146aff3442dc4373b6,
        type: 3}
      propertyPath: BoundingBox
      value: 
      objectReference: {fileID: 6017920185579717437}
    - target: {fileID: 9015984549405169898, guid: a40d0c2758ad79146aff3442dc4373b6,
        type: 3}
      propertyPath: VisibilityPoints.Array.data[0]
      value: 
      objectReference: {fileID: 6017920186161426702}
    - target: {fileID: 9015984549405169898, guid: a40d0c2758ad79146aff3442dc4373b6,
        type: 3}
      propertyPath: VisibilityPoints.Array.data[1]
      value: 
      objectReference: {fileID: 6017920186571328223}
    - target: {fileID: 9015984549405169898, guid: a40d0c2758ad79146aff3442dc4373b6,
        type: 3}
      propertyPath: VisibilityPoints.Array.data[2]
      value: 
      objectReference: {fileID: 6017920184756306494}
    - target: {fileID: 9015984549405169898, guid: a40d0c2758ad79146aff3442dc4373b6,
        type: 3}
      propertyPath: VisibilityPoints.Array.data[3]
      value: 
      objectReference: {fileID: 6017920185039455494}
    - target: {fileID: 9015984549405169898, guid: a40d0c2758ad79146aff3442dc4373b6,
        type: 3}
      propertyPath: VisibilityPoints.Array.data[4]
      value: 
      objectReference: {fileID: 6017920185663886332}
    - target: {fileID: 9015984549405169898, guid: a40d0c2758ad79146aff3442dc4373b6,
        type: 3}
      propertyPath: VisibilityPoints.Array.data[5]
      value: 
      objectReference: {fileID: 6017920184735686050}
    - target: {fileID: 9015984549405169898, guid: a40d0c2758ad79146aff3442dc4373b6,
        type: 3}
      propertyPath: VisibilityPoints.Array.data[6]
      value: 
      objectReference: {fileID: 6017920185718209150}
    - target: {fileID: 9015984549405169898, guid: a40d0c2758ad79146aff3442dc4373b6,
        type: 3}
      propertyPath: VisibilityPoints.Array.data[7]
      value: 
      objectReference: {fileID: 6017920186147706776}
    - target: {fileID: 9015984549405169898, guid: a40d0c2758ad79146aff3442dc4373b6,
        type: 3}
      propertyPath: VisibilityPoints.Array.data[8]
      value: 
      objectReference: {fileID: 6017920185952711269}
    - target: {fileID: 9015984549405169898, guid: a40d0c2758ad79146aff3442dc4373b6,
        type: 3}
      propertyPath: VisibilityPoints.Array.data[9]
      value: 
      objectReference: {fileID: 6017920184818604388}
    - target: {fileID: 9015984549405169898, guid: a40d0c2758ad79146aff3442dc4373b6,
        type: 3}
      propertyPath: VisibilityPoints.Array.data[10]
      value: 
      objectReference: {fileID: 6017920185891196132}
    - target: {fileID: 9015984549405169898, guid: a40d0c2758ad79146aff3442dc4373b6,
        type: 3}
      propertyPath: VisibilityPoints.Array.data[11]
      value: 
      objectReference: {fileID: 6017920185182126713}
    - target: {fileID: 9015984549405169898, guid: a40d0c2758ad79146aff3442dc4373b6,
        type: 3}
      propertyPath: ReceptacleTriggerBoxes.Array.data[0]
      value: 
      objectReference: {fileID: 6019020150168925502}
    m_RemovedComponents: []
  m_SourcePrefab: {fileID: 100100000, guid: a40d0c2758ad79146aff3442dc4373b6, type: 3}
--- !u!1 &6019020150168925502 stripped
GameObject:
  m_CorrespondingSourceObject: {fileID: 9014832357766598521, guid: a40d0c2758ad79146aff3442dc4373b6,
    type: 3}
  m_PrefabInstance: {fileID: 3358775664870996551}
  m_PrefabAsset: {fileID: 0}
--- !u!4 &6017920186161426702 stripped
Transform:
  m_CorrespondingSourceObject: {fileID: 9015984548438166345, guid: a40d0c2758ad79146aff3442dc4373b6,
    type: 3}
  m_PrefabInstance: {fileID: 3358775664870996551}
  m_PrefabAsset: {fileID: 0}
--- !u!4 &6017920186571328223 stripped
Transform:
  m_CorrespondingSourceObject: {fileID: 9015984548334284952, guid: a40d0c2758ad79146aff3442dc4373b6,
    type: 3}
  m_PrefabInstance: {fileID: 3358775664870996551}
  m_PrefabAsset: {fileID: 0}
--- !u!4 &6017920184756306494 stripped
Transform:
  m_CorrespondingSourceObject: {fileID: 9015984549742590073, guid: a40d0c2758ad79146aff3442dc4373b6,
    type: 3}
  m_PrefabInstance: {fileID: 3358775664870996551}
  m_PrefabAsset: {fileID: 0}
--- !u!4 &6017920185039455494 stripped
Transform:
  m_CorrespondingSourceObject: {fileID: 9015984549463768897, guid: a40d0c2758ad79146aff3442dc4373b6,
    type: 3}
  m_PrefabInstance: {fileID: 3358775664870996551}
  m_PrefabAsset: {fileID: 0}
--- !u!4 &6017920185663886332 stripped
Transform:
  m_CorrespondingSourceObject: {fileID: 9015984549040662971, guid: a40d0c2758ad79146aff3442dc4373b6,
    type: 3}
  m_PrefabInstance: {fileID: 3358775664870996551}
  m_PrefabAsset: {fileID: 0}
--- !u!4 &6017920184735686050 stripped
Transform:
  m_CorrespondingSourceObject: {fileID: 9015984549696268261, guid: a40d0c2758ad79146aff3442dc4373b6,
    type: 3}
  m_PrefabInstance: {fileID: 3358775664870996551}
  m_PrefabAsset: {fileID: 0}
--- !u!4 &6017920185718209150 stripped
Transform:
  m_CorrespondingSourceObject: {fileID: 9015984549087035449, guid: a40d0c2758ad79146aff3442dc4373b6,
    type: 3}
  m_PrefabInstance: {fileID: 3358775664870996551}
  m_PrefabAsset: {fileID: 0}
--- !u!4 &6017920186147706776 stripped
Transform:
  m_CorrespondingSourceObject: {fileID: 9015984548422364639, guid: a40d0c2758ad79146aff3442dc4373b6,
    type: 3}
  m_PrefabInstance: {fileID: 3358775664870996551}
  m_PrefabAsset: {fileID: 0}
--- !u!4 &6017920185952711269 stripped
Transform:
  m_CorrespondingSourceObject: {fileID: 9015984548781066274, guid: a40d0c2758ad79146aff3442dc4373b6,
    type: 3}
  m_PrefabInstance: {fileID: 3358775664870996551}
  m_PrefabAsset: {fileID: 0}
--- !u!4 &6017920184818604388 stripped
Transform:
  m_CorrespondingSourceObject: {fileID: 9015984549780824867, guid: a40d0c2758ad79146aff3442dc4373b6,
    type: 3}
  m_PrefabInstance: {fileID: 3358775664870996551}
  m_PrefabAsset: {fileID: 0}
--- !u!4 &6017920185891196132 stripped
Transform:
  m_CorrespondingSourceObject: {fileID: 9015984548712691363, guid: a40d0c2758ad79146aff3442dc4373b6,
    type: 3}
  m_PrefabInstance: {fileID: 3358775664870996551}
  m_PrefabAsset: {fileID: 0}
--- !u!4 &6017920185182126713 stripped
Transform:
  m_CorrespondingSourceObject: {fileID: 9015984549623216190, guid: a40d0c2758ad79146aff3442dc4373b6,
    type: 3}
  m_PrefabInstance: {fileID: 3358775664870996551}
  m_PrefabAsset: {fileID: 0}
--- !u!1 &6017920185579717437 stripped
GameObject:
  m_CorrespondingSourceObject: {fileID: 9015984548956961146, guid: a40d0c2758ad79146aff3442dc4373b6,
    type: 3}
  m_PrefabInstance: {fileID: 3358775664870996551}
  m_PrefabAsset: {fileID: 0}
--- !u!1 &6017920185628347372 stripped
GameObject:
  m_CorrespondingSourceObject: {fileID: 9015984549005062571, guid: a40d0c2758ad79146aff3442dc4373b6,
    type: 3}
  m_PrefabInstance: {fileID: 3358775664870996551}
  m_PrefabAsset: {fileID: 0}
--- !u!1 &6017920185500443310 stripped
GameObject:
  m_CorrespondingSourceObject: {fileID: 9015984549405169897, guid: a40d0c2758ad79146aff3442dc4373b6,
    type: 3}
  m_PrefabInstance: {fileID: 3358775664870996551}
  m_PrefabAsset: {fileID: 0}
--- !u!65 &6017920186042490456 stripped
BoxCollider:
  m_CorrespondingSourceObject: {fileID: 9015984548863517727, guid: a40d0c2758ad79146aff3442dc4373b6,
    type: 3}
  m_PrefabInstance: {fileID: 3358775664870996551}
  m_PrefabAsset: {fileID: 0}
--- !u!65 &6017920186308157405 stripped
BoxCollider:
  m_CorrespondingSourceObject: {fileID: 9015984548593296794, guid: a40d0c2758ad79146aff3442dc4373b6,
    type: 3}
  m_PrefabInstance: {fileID: 3358775664870996551}
  m_PrefabAsset: {fileID: 0}
--- !u!65 &6017920186182632735 stripped
BoxCollider:
  m_CorrespondingSourceObject: {fileID: 9015984548484038488, guid: a40d0c2758ad79146aff3442dc4373b6,
    type: 3}
  m_PrefabInstance: {fileID: 3358775664870996551}
  m_PrefabAsset: {fileID: 0}
--- !u!65 &6017920186369207436 stripped
BoxCollider:
  m_CorrespondingSourceObject: {fileID: 9015984548133787339, guid: a40d0c2758ad79146aff3442dc4373b6,
    type: 3}
  m_PrefabInstance: {fileID: 3358775664870996551}
  m_PrefabAsset: {fileID: 0}
--- !u!65 &6017920185039015366 stripped
BoxCollider:
  m_CorrespondingSourceObject: {fileID: 9015984549464373121, guid: a40d0c2758ad79146aff3442dc4373b6,
    type: 3}
  m_PrefabInstance: {fileID: 3358775664870996551}
  m_PrefabAsset: {fileID: 0}
--- !u!65 &6017920185741931211 stripped
BoxCollider:
  m_CorrespondingSourceObject: {fileID: 9015984549092411532, guid: a40d0c2758ad79146aff3442dc4373b6,
    type: 3}
  m_PrefabInstance: {fileID: 3358775664870996551}
  m_PrefabAsset: {fileID: 0}
--- !u!4 &6017920185266816474 stripped
Transform:
  m_CorrespondingSourceObject: {fileID: 9015984549169463197, guid: a40d0c2758ad79146aff3442dc4373b6,
    type: 3}
  m_PrefabInstance: {fileID: 3358775664870996551}
  m_PrefabAsset: {fileID: 0}
--- !u!4 &6017920186066284369 stripped
Transform:
  m_CorrespondingSourceObject: {fileID: 9015984548369831190, guid: a40d0c2758ad79146aff3442dc4373b6,
    type: 3}
  m_PrefabInstance: {fileID: 3358775664870996551}
  m_PrefabAsset: {fileID: 0}
--- !u!4 &6017920185214873837 stripped
Transform:
  m_CorrespondingSourceObject: {fileID: 9015984549657447082, guid: a40d0c2758ad79146aff3442dc4373b6,
    type: 3}
  m_PrefabInstance: {fileID: 3358775664870996551}
  m_PrefabAsset: {fileID: 0}
--- !u!4 &6017920185878055328 stripped
Transform:
  m_CorrespondingSourceObject: {fileID: 9015984548692276199, guid: a40d0c2758ad79146aff3442dc4373b6,
    type: 3}
  m_PrefabInstance: {fileID: 3358775664870996551}
  m_PrefabAsset: {fileID: 0}
--- !u!4 &6017920185370804687 stripped
Transform:
  m_CorrespondingSourceObject: {fileID: 9015984549266635656, guid: a40d0c2758ad79146aff3442dc4373b6,
    type: 3}
  m_PrefabInstance: {fileID: 3358775664870996551}
  m_PrefabAsset: {fileID: 0}
--- !u!4 &6017920185937337096 stripped
Transform:
  m_CorrespondingSourceObject: {fileID: 9015984548767211855, guid: a40d0c2758ad79146aff3442dc4373b6,
    type: 3}
  m_PrefabInstance: {fileID: 3358775664870996551}
  m_PrefabAsset: {fileID: 0}
--- !u!4 &6017920185652359495 stripped
Transform:
  m_CorrespondingSourceObject: {fileID: 9015984549018635008, guid: a40d0c2758ad79146aff3442dc4373b6,
    type: 3}
  m_PrefabInstance: {fileID: 3358775664870996551}
  m_PrefabAsset: {fileID: 0}
--- !u!4 &6017920186512380984 stripped
Transform:
  m_CorrespondingSourceObject: {fileID: 9015984548259147391, guid: a40d0c2758ad79146aff3442dc4373b6,
    type: 3}
  m_PrefabInstance: {fileID: 3358775664870996551}
  m_PrefabAsset: {fileID: 0}
--- !u!4 &6017920184673161603 stripped
Transform:
  m_CorrespondingSourceObject: {fileID: 9015984550194736068, guid: a40d0c2758ad79146aff3442dc4373b6,
    type: 3}
  m_PrefabInstance: {fileID: 3358775664870996551}
  m_PrefabAsset: {fileID: 0}
--- !u!1 &6019020149321970701 stripped
GameObject:
  m_CorrespondingSourceObject: {fileID: 9014832358542380618, guid: a40d0c2758ad79146aff3442dc4373b6,
    type: 3}
  m_PrefabInstance: {fileID: 3358775664870996551}
  m_PrefabAsset: {fileID: 0}<|MERGE_RESOLUTION|>--- conflicted
+++ resolved
@@ -13,8 +13,6 @@
       value: 
       objectReference: {fileID: 6017920185500443310}
     - target: {fileID: 8973893567485611552, guid: a40d0c2758ad79146aff3442dc4373b6,
-<<<<<<< HEAD
-=======
         type: 3}
       propertyPath: myParent
       value: 
@@ -110,29 +108,22 @@
       value: 0
       objectReference: {fileID: 0}
     - target: {fileID: 9015984549405169896, guid: a40d0c2758ad79146aff3442dc4373b6,
->>>>>>> 2f8dd9f9
-        type: 3}
-      propertyPath: myParent
-      value: 
-      objectReference: {fileID: 6017920185628347372}
-    - target: {fileID: 9015984549005062549, guid: a40d0c2758ad79146aff3442dc4373b6,
-        type: 3}
-      propertyPath: MovingParts.Array.data[0]
-      value: 
-      objectReference: {fileID: 6017920185628347372}
-    - target: {fileID: 9015984549005062551, guid: a40d0c2758ad79146aff3442dc4373b6,
-        type: 3}
-      propertyPath: MyColliders.Array.data[0]
-      value: 
-      objectReference: {fileID: 6017920186042490456}
-    - target: {fileID: 9015984549005062551, guid: a40d0c2758ad79146aff3442dc4373b6,
-        type: 3}
-<<<<<<< HEAD
-      propertyPath: MyColliders.Array.data[1]
-      value: 
-      objectReference: {fileID: 6017920186308157405}
-    - target: {fileID: 9015984549005062551, guid: a40d0c2758ad79146aff3442dc4373b6,
-=======
+        type: 3}
+      propertyPath: m_LocalPosition.x
+      value: 0.414
+      objectReference: {fileID: 0}
+    - target: {fileID: 9015984549405169896, guid: a40d0c2758ad79146aff3442dc4373b6,
+        type: 3}
+      propertyPath: m_LocalPosition.y
+      value: 0.001
+      objectReference: {fileID: 0}
+    - target: {fileID: 9015984549405169896, guid: a40d0c2758ad79146aff3442dc4373b6,
+        type: 3}
+      propertyPath: m_LocalPosition.z
+      value: -1.684
+      objectReference: {fileID: 0}
+    - target: {fileID: 9015984549405169896, guid: a40d0c2758ad79146aff3442dc4373b6,
+        type: 3}
       propertyPath: m_LocalRotation.w
       value: 1
       objectReference: {fileID: 0}
@@ -142,86 +133,17 @@
       value: -0
       objectReference: {fileID: 0}
     - target: {fileID: 9015984549405169896, guid: a40d0c2758ad79146aff3442dc4373b6,
->>>>>>> 2f8dd9f9
-        type: 3}
-      propertyPath: MyColliders.Array.data[2]
-      value: 
-      objectReference: {fileID: 6017920186182632735}
-    - target: {fileID: 9015984549005062551, guid: a40d0c2758ad79146aff3442dc4373b6,
-        type: 3}
-      propertyPath: MyColliders.Array.data[3]
-      value: 
-      objectReference: {fileID: 6017920186369207436}
-    - target: {fileID: 9015984549005062551, guid: a40d0c2758ad79146aff3442dc4373b6,
-        type: 3}
-<<<<<<< HEAD
-      propertyPath: MyColliders.Array.data[4]
-      value: 
-      objectReference: {fileID: 6017920185039015366}
-    - target: {fileID: 9015984549005062551, guid: a40d0c2758ad79146aff3442dc4373b6,
-        type: 3}
-      propertyPath: MyColliders.Array.data[5]
-      value: 
-      objectReference: {fileID: 6017920185741931211}
-    - target: {fileID: 9015984549005062551, guid: a40d0c2758ad79146aff3442dc4373b6,
-        type: 3}
-      propertyPath: VisibilityPoints.Array.data[0]
-      value: 
-      objectReference: {fileID: 6017920185266816474}
-    - target: {fileID: 9015984549005062551, guid: a40d0c2758ad79146aff3442dc4373b6,
-        type: 3}
-      propertyPath: VisibilityPoints.Array.data[1]
-      value: 
-      objectReference: {fileID: 6017920186066284369}
-    - target: {fileID: 9015984549005062551, guid: a40d0c2758ad79146aff3442dc4373b6,
-        type: 3}
-      propertyPath: VisibilityPoints.Array.data[2]
-      value: 
-      objectReference: {fileID: 6017920185214873837}
-    - target: {fileID: 9015984549005062551, guid: a40d0c2758ad79146aff3442dc4373b6,
-        type: 3}
-      propertyPath: VisibilityPoints.Array.data[3]
-      value: 
-      objectReference: {fileID: 6017920185878055328}
-    - target: {fileID: 9015984549005062551, guid: a40d0c2758ad79146aff3442dc4373b6,
-        type: 3}
-      propertyPath: VisibilityPoints.Array.data[4]
-      value: 
-      objectReference: {fileID: 6017920185370804687}
-    - target: {fileID: 9015984549005062551, guid: a40d0c2758ad79146aff3442dc4373b6,
-        type: 3}
-      propertyPath: VisibilityPoints.Array.data[5]
-      value: 
-      objectReference: {fileID: 6017920185937337096}
-    - target: {fileID: 9015984549005062551, guid: a40d0c2758ad79146aff3442dc4373b6,
-        type: 3}
-      propertyPath: VisibilityPoints.Array.data[6]
-      value: 
-      objectReference: {fileID: 6017920185652359495}
-    - target: {fileID: 9015984549005062551, guid: a40d0c2758ad79146aff3442dc4373b6,
-        type: 3}
-      propertyPath: VisibilityPoints.Array.data[7]
-      value: 
-      objectReference: {fileID: 6017920186512380984}
-    - target: {fileID: 9015984549005062551, guid: a40d0c2758ad79146aff3442dc4373b6,
-        type: 3}
-      propertyPath: VisibilityPoints.Array.data[8]
-      value: 
-      objectReference: {fileID: 6017920184673161603}
-    - target: {fileID: 9015984549005062551, guid: a40d0c2758ad79146aff3442dc4373b6,
-        type: 3}
-      propertyPath: ReceptacleTriggerBoxes.Array.data[0]
-      value: 
-      objectReference: {fileID: 6019020149321970701}
-    - target: {fileID: 9015984549405169896, guid: a40d0c2758ad79146aff3442dc4373b6,
-        type: 3}
-      propertyPath: m_RootOrder
-      value: 0
-      objectReference: {fileID: 0}
-    - target: {fileID: 9015984549405169896, guid: a40d0c2758ad79146aff3442dc4373b6,
-        type: 3}
-=======
->>>>>>> 2f8dd9f9
+        type: 3}
+      propertyPath: m_LocalRotation.y
+      value: -0
+      objectReference: {fileID: 0}
+    - target: {fileID: 9015984549405169896, guid: a40d0c2758ad79146aff3442dc4373b6,
+        type: 3}
+      propertyPath: m_LocalRotation.z
+      value: -0
+      objectReference: {fileID: 0}
+    - target: {fileID: 9015984549405169896, guid: a40d0c2758ad79146aff3442dc4373b6,
+        type: 3}
       propertyPath: m_LocalEulerAnglesHint.x
       value: 0
       objectReference: {fileID: 0}
@@ -238,16 +160,12 @@
     - target: {fileID: 9015984549405169897, guid: a40d0c2758ad79146aff3442dc4373b6,
         type: 3}
       propertyPath: m_Name
-<<<<<<< HEAD
-      value: Side_Table_302_2_Master
-=======
       value: Side_Table_302_2_1
       objectReference: {fileID: 0}
     - target: {fileID: 9015984549405169898, guid: a40d0c2758ad79146aff3442dc4373b6,
         type: 3}
       propertyPath: assetID
       value: Side_Table_302_2_1
->>>>>>> 2f8dd9f9
       objectReference: {fileID: 0}
     - target: {fileID: 9015984549405169898, guid: a40d0c2758ad79146aff3442dc4373b6,
         type: 3}
