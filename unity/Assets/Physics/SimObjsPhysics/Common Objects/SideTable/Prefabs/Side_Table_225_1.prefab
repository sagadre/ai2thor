%YAML 1.1
%TAG !u! tag:unity3d.com,2011:
--- !u!1001 &1990349807027834598
PrefabInstance:
  m_ObjectHideFlags: 0
  serializedVersion: 2
  m_Modification:
    m_TransformParent: {fileID: 0}
    m_Modifications:
    - target: {fileID: 2051972459506292040, guid: 9993e586f0640d649aabde493555ba0f,
<<<<<<< HEAD
        type: 3}
      propertyPath: VisibilityPoints.Array.data[0]
      value: 
      objectReference: {fileID: 568920912352632321}
    - target: {fileID: 2051972459506292040, guid: 9993e586f0640d649aabde493555ba0f,
        type: 3}
      propertyPath: VisibilityPoints.Array.data[1]
      value: 
      objectReference: {fileID: 568920911741399965}
    - target: {fileID: 2051972459506292040, guid: 9993e586f0640d649aabde493555ba0f,
        type: 3}
      propertyPath: VisibilityPoints.Array.data[2]
      value: 
      objectReference: {fileID: 568920911744423206}
    - target: {fileID: 2051972459506292040, guid: 9993e586f0640d649aabde493555ba0f,
        type: 3}
      propertyPath: VisibilityPoints.Array.data[3]
      value: 
      objectReference: {fileID: 568920911628546798}
    - target: {fileID: 2051972459506292040, guid: 9993e586f0640d649aabde493555ba0f,
        type: 3}
      propertyPath: ReceptacleTriggerBoxes.Array.data[0]
      value: 
      objectReference: {fileID: 567769008246505052}
    - target: {fileID: 2051972459506292042, guid: 9993e586f0640d649aabde493555ba0f,
        type: 3}
      propertyPath: MovingParts.Array.data[0]
      value: 
      objectReference: {fileID: 568920912173767594}
=======
        type: 3}
      propertyPath: VisibilityPoints.Array.data[0]
      value: 
      objectReference: {fileID: 568920912352632321}
    - target: {fileID: 2051972459506292040, guid: 9993e586f0640d649aabde493555ba0f,
        type: 3}
      propertyPath: VisibilityPoints.Array.data[1]
      value: 
      objectReference: {fileID: 568920911741399965}
    - target: {fileID: 2051972459506292040, guid: 9993e586f0640d649aabde493555ba0f,
        type: 3}
      propertyPath: VisibilityPoints.Array.data[2]
      value: 
      objectReference: {fileID: 568920911744423206}
    - target: {fileID: 2051972459506292040, guid: 9993e586f0640d649aabde493555ba0f,
        type: 3}
      propertyPath: VisibilityPoints.Array.data[3]
      value: 
      objectReference: {fileID: 568920911628546798}
    - target: {fileID: 2051972459506292040, guid: 9993e586f0640d649aabde493555ba0f,
        type: 3}
      propertyPath: ReceptacleTriggerBoxes.Array.data[0]
      value: 
      objectReference: {fileID: 567769008246505052}
    - target: {fileID: 2051972459506292042, guid: 9993e586f0640d649aabde493555ba0f,
        type: 3}
      propertyPath: MovingParts.Array.data[0]
      value: 
      objectReference: {fileID: 568920912173767594}
    - target: {fileID: 2051972460673774753, guid: 9993e586f0640d649aabde493555ba0f,
        type: 3}
      propertyPath: assetID
      value: Side_Table_225_1
      objectReference: {fileID: 0}
>>>>>>> 2f8dd9f9
    - target: {fileID: 2051972460673774753, guid: 9993e586f0640d649aabde493555ba0f,
        type: 3}
      propertyPath: BoundingBox
      value: 
      objectReference: {fileID: 568920912071225145}
    - target: {fileID: 2051972460673774753, guid: 9993e586f0640d649aabde493555ba0f,
        type: 3}
      propertyPath: VisibilityPoints.Array.data[0]
      value: 
      objectReference: {fileID: 568920913379144474}
    - target: {fileID: 2051972460673774753, guid: 9993e586f0640d649aabde493555ba0f,
        type: 3}
      propertyPath: VisibilityPoints.Array.data[1]
      value: 
      objectReference: {fileID: 568920912072163533}
    - target: {fileID: 2051972460673774753, guid: 9993e586f0640d649aabde493555ba0f,
        type: 3}
      propertyPath: VisibilityPoints.Array.data[2]
      value: 
      objectReference: {fileID: 568920912170812124}
    - target: {fileID: 2051972460673774753, guid: 9993e586f0640d649aabde493555ba0f,
        type: 3}
      propertyPath: VisibilityPoints.Array.data[3]
      value: 
      objectReference: {fileID: 568920912990294952}
    - target: {fileID: 2051972460673774753, guid: 9993e586f0640d649aabde493555ba0f,
        type: 3}
      propertyPath: VisibilityPoints.Array.data[4]
      value: 
      objectReference: {fileID: 568920911652214919}
    - target: {fileID: 2051972460673774753, guid: 9993e586f0640d649aabde493555ba0f,
        type: 3}
      propertyPath: VisibilityPoints.Array.data[5]
      value: 
      objectReference: {fileID: 568920912229129781}
    - target: {fileID: 2051972460673774753, guid: 9993e586f0640d649aabde493555ba0f,
        type: 3}
      propertyPath: VisibilityPoints.Array.data[6]
      value: 
      objectReference: {fileID: 568920912387685256}
    - target: {fileID: 2051972460673774753, guid: 9993e586f0640d649aabde493555ba0f,
        type: 3}
      propertyPath: VisibilityPoints.Array.data[7]
      value: 
      objectReference: {fileID: 568920913002679641}
    - target: {fileID: 2051972460673774753, guid: 9993e586f0640d649aabde493555ba0f,
        type: 3}
      propertyPath: ReceptacleTriggerBoxes.Array.data[0]
      value: 
      objectReference: {fileID: 567769009214585332}
    - target: {fileID: 2051972460673774755, guid: 9993e586f0640d649aabde493555ba0f,
<<<<<<< HEAD
        type: 3}
      propertyPath: m_RootOrder
      value: 0
      objectReference: {fileID: 0}
    - target: {fileID: 2051972460673774755, guid: 9993e586f0640d649aabde493555ba0f,
        type: 3}
      propertyPath: m_LocalEulerAnglesHint.x
      value: 0
      objectReference: {fileID: 0}
    - target: {fileID: 2051972460673774755, guid: 9993e586f0640d649aabde493555ba0f,
        type: 3}
      propertyPath: m_LocalEulerAnglesHint.y
      value: 0
      objectReference: {fileID: 0}
    - target: {fileID: 2051972460673774755, guid: 9993e586f0640d649aabde493555ba0f,
        type: 3}
      propertyPath: m_LocalEulerAnglesHint.z
      value: 0
      objectReference: {fileID: 0}
    - target: {fileID: 2051972460673774756, guid: 9993e586f0640d649aabde493555ba0f,
        type: 3}
      propertyPath: m_Name
      value: Side_Table_225_Master
      objectReference: {fileID: 0}
    - target: {fileID: 2156248534176919760, guid: 9993e586f0640d649aabde493555ba0f,
        type: 3}
      propertyPath: myParent
      value: 
      objectReference: {fileID: 568920912173767594}
    - target: {fileID: 2156248535545526136, guid: 9993e586f0640d649aabde493555ba0f,
        type: 3}
      propertyPath: myParent
      value: 
=======
        type: 3}
      propertyPath: m_RootOrder
      value: 0
      objectReference: {fileID: 0}
    - target: {fileID: 2051972460673774755, guid: 9993e586f0640d649aabde493555ba0f,
        type: 3}
      propertyPath: m_LocalPosition.x
      value: -4.613
      objectReference: {fileID: 0}
    - target: {fileID: 2051972460673774755, guid: 9993e586f0640d649aabde493555ba0f,
        type: 3}
      propertyPath: m_LocalPosition.y
      value: 0.006
      objectReference: {fileID: 0}
    - target: {fileID: 2051972460673774755, guid: 9993e586f0640d649aabde493555ba0f,
        type: 3}
      propertyPath: m_LocalPosition.z
      value: 3.3463
      objectReference: {fileID: 0}
    - target: {fileID: 2051972460673774755, guid: 9993e586f0640d649aabde493555ba0f,
        type: 3}
      propertyPath: m_LocalRotation.w
      value: 1
      objectReference: {fileID: 0}
    - target: {fileID: 2051972460673774755, guid: 9993e586f0640d649aabde493555ba0f,
        type: 3}
      propertyPath: m_LocalRotation.x
      value: -0
      objectReference: {fileID: 0}
    - target: {fileID: 2051972460673774755, guid: 9993e586f0640d649aabde493555ba0f,
        type: 3}
      propertyPath: m_LocalRotation.y
      value: -0
      objectReference: {fileID: 0}
    - target: {fileID: 2051972460673774755, guid: 9993e586f0640d649aabde493555ba0f,
        type: 3}
      propertyPath: m_LocalRotation.z
      value: -0
      objectReference: {fileID: 0}
    - target: {fileID: 2051972460673774755, guid: 9993e586f0640d649aabde493555ba0f,
        type: 3}
      propertyPath: m_LocalEulerAnglesHint.x
      value: 0
      objectReference: {fileID: 0}
    - target: {fileID: 2051972460673774755, guid: 9993e586f0640d649aabde493555ba0f,
        type: 3}
      propertyPath: m_LocalEulerAnglesHint.y
      value: 0
      objectReference: {fileID: 0}
    - target: {fileID: 2051972460673774755, guid: 9993e586f0640d649aabde493555ba0f,
        type: 3}
      propertyPath: m_LocalEulerAnglesHint.z
      value: 0
      objectReference: {fileID: 0}
    - target: {fileID: 2051972460673774756, guid: 9993e586f0640d649aabde493555ba0f,
        type: 3}
      propertyPath: m_Name
      value: Side_Table_225_1
      objectReference: {fileID: 0}
    - target: {fileID: 2156248534176919760, guid: 9993e586f0640d649aabde493555ba0f,
        type: 3}
      propertyPath: myParent
      value: 
      objectReference: {fileID: 568920912173767594}
    - target: {fileID: 2156248535545526136, guid: 9993e586f0640d649aabde493555ba0f,
        type: 3}
      propertyPath: myParent
      value: 
>>>>>>> 2f8dd9f9
      objectReference: {fileID: 568920913290033730}
    m_RemovedComponents: []
  m_SourcePrefab: {fileID: 100100000, guid: 9993e586f0640d649aabde493555ba0f, type: 3}
--- !u!1 &568920913290033730 stripped
GameObject:
  m_CorrespondingSourceObject: {fileID: 2051972460673774756, guid: 9993e586f0640d649aabde493555ba0f,
    type: 3}
  m_PrefabInstance: {fileID: 1990349807027834598}
  m_PrefabAsset: {fileID: 0}
--- !u!1 &567769009214585332 stripped
GameObject:
  m_CorrespondingSourceObject: {fileID: 2053142790654441234, guid: 9993e586f0640d649aabde493555ba0f,
    type: 3}
  m_PrefabInstance: {fileID: 1990349807027834598}
  m_PrefabAsset: {fileID: 0}
--- !u!4 &568920913379144474 stripped
Transform:
  m_CorrespondingSourceObject: {fileID: 2051972460985220604, guid: 9993e586f0640d649aabde493555ba0f,
    type: 3}
  m_PrefabInstance: {fileID: 1990349807027834598}
  m_PrefabAsset: {fileID: 0}
--- !u!4 &568920912072163533 stripped
Transform:
  m_CorrespondingSourceObject: {fileID: 2051972459744398891, guid: 9993e586f0640d649aabde493555ba0f,
    type: 3}
  m_PrefabInstance: {fileID: 1990349807027834598}
  m_PrefabAsset: {fileID: 0}
--- !u!4 &568920912170812124 stripped
Transform:
  m_CorrespondingSourceObject: {fileID: 2051972459503209530, guid: 9993e586f0640d649aabde493555ba0f,
    type: 3}
  m_PrefabInstance: {fileID: 1990349807027834598}
  m_PrefabAsset: {fileID: 0}
--- !u!4 &568920912990294952 stripped
Transform:
  m_CorrespondingSourceObject: {fileID: 2051972461468753230, guid: 9993e586f0640d649aabde493555ba0f,
    type: 3}
  m_PrefabInstance: {fileID: 1990349807027834598}
  m_PrefabAsset: {fileID: 0}
--- !u!4 &568920911652214919 stripped
Transform:
  m_CorrespondingSourceObject: {fileID: 2051972460130801249, guid: 9993e586f0640d649aabde493555ba0f,
    type: 3}
  m_PrefabInstance: {fileID: 1990349807027834598}
  m_PrefabAsset: {fileID: 0}
--- !u!4 &568920912229129781 stripped
Transform:
  m_CorrespondingSourceObject: {fileID: 2051972459545759955, guid: 9993e586f0640d649aabde493555ba0f,
    type: 3}
  m_PrefabInstance: {fileID: 1990349807027834598}
  m_PrefabAsset: {fileID: 0}
--- !u!4 &568920912387685256 stripped
Transform:
  m_CorrespondingSourceObject: {fileID: 2051972459787318638, guid: 9993e586f0640d649aabde493555ba0f,
    type: 3}
  m_PrefabInstance: {fileID: 1990349807027834598}
  m_PrefabAsset: {fileID: 0}
--- !u!4 &568920913002679641 stripped
Transform:
  m_CorrespondingSourceObject: {fileID: 2051972461464486847, guid: 9993e586f0640d649aabde493555ba0f,
    type: 3}
  m_PrefabInstance: {fileID: 1990349807027834598}
  m_PrefabAsset: {fileID: 0}
--- !u!1 &568920912071225145 stripped
GameObject:
  m_CorrespondingSourceObject: {fileID: 2051972459743322591, guid: 9993e586f0640d649aabde493555ba0f,
    type: 3}
  m_PrefabInstance: {fileID: 1990349807027834598}
  m_PrefabAsset: {fileID: 0}
--- !u!1 &568920912173767594 stripped
GameObject:
  m_CorrespondingSourceObject: {fileID: 2051972459506292044, guid: 9993e586f0640d649aabde493555ba0f,
    type: 3}
  m_PrefabInstance: {fileID: 1990349807027834598}
  m_PrefabAsset: {fileID: 0}
--- !u!1 &567769008246505052 stripped
GameObject:
  m_CorrespondingSourceObject: {fileID: 2053142788835078330, guid: 9993e586f0640d649aabde493555ba0f,
    type: 3}
  m_PrefabInstance: {fileID: 1990349807027834598}
  m_PrefabAsset: {fileID: 0}
--- !u!4 &568920912352632321 stripped
Transform:
  m_CorrespondingSourceObject: {fileID: 2051972459958669543, guid: 9993e586f0640d649aabde493555ba0f,
    type: 3}
  m_PrefabInstance: {fileID: 1990349807027834598}
  m_PrefabAsset: {fileID: 0}
--- !u!4 &568920911741399965 stripped
Transform:
  m_CorrespondingSourceObject: {fileID: 2051972460467355003, guid: 9993e586f0640d649aabde493555ba0f,
    type: 3}
  m_PrefabInstance: {fileID: 1990349807027834598}
  m_PrefabAsset: {fileID: 0}
--- !u!4 &568920911744423206 stripped
Transform:
  m_CorrespondingSourceObject: {fileID: 2051972460474538944, guid: 9993e586f0640d649aabde493555ba0f,
    type: 3}
  m_PrefabInstance: {fileID: 1990349807027834598}
  m_PrefabAsset: {fileID: 0}
--- !u!4 &568920911628546798 stripped
Transform:
  m_CorrespondingSourceObject: {fileID: 2051972460017908744, guid: 9993e586f0640d649aabde493555ba0f,
    type: 3}
  m_PrefabInstance: {fileID: 1990349807027834598}
  m_PrefabAsset: {fileID: 0}<|MERGE_RESOLUTION|>--- conflicted
+++ resolved
@@ -8,7 +8,6 @@
     m_TransformParent: {fileID: 0}
     m_Modifications:
     - target: {fileID: 2051972459506292040, guid: 9993e586f0640d649aabde493555ba0f,
-<<<<<<< HEAD
         type: 3}
       propertyPath: VisibilityPoints.Array.data[0]
       value: 
@@ -38,42 +37,11 @@
       propertyPath: MovingParts.Array.data[0]
       value: 
       objectReference: {fileID: 568920912173767594}
-=======
-        type: 3}
-      propertyPath: VisibilityPoints.Array.data[0]
-      value: 
-      objectReference: {fileID: 568920912352632321}
-    - target: {fileID: 2051972459506292040, guid: 9993e586f0640d649aabde493555ba0f,
-        type: 3}
-      propertyPath: VisibilityPoints.Array.data[1]
-      value: 
-      objectReference: {fileID: 568920911741399965}
-    - target: {fileID: 2051972459506292040, guid: 9993e586f0640d649aabde493555ba0f,
-        type: 3}
-      propertyPath: VisibilityPoints.Array.data[2]
-      value: 
-      objectReference: {fileID: 568920911744423206}
-    - target: {fileID: 2051972459506292040, guid: 9993e586f0640d649aabde493555ba0f,
-        type: 3}
-      propertyPath: VisibilityPoints.Array.data[3]
-      value: 
-      objectReference: {fileID: 568920911628546798}
-    - target: {fileID: 2051972459506292040, guid: 9993e586f0640d649aabde493555ba0f,
-        type: 3}
-      propertyPath: ReceptacleTriggerBoxes.Array.data[0]
-      value: 
-      objectReference: {fileID: 567769008246505052}
-    - target: {fileID: 2051972459506292042, guid: 9993e586f0640d649aabde493555ba0f,
-        type: 3}
-      propertyPath: MovingParts.Array.data[0]
-      value: 
-      objectReference: {fileID: 568920912173767594}
     - target: {fileID: 2051972460673774753, guid: 9993e586f0640d649aabde493555ba0f,
         type: 3}
       propertyPath: assetID
       value: Side_Table_225_1
       objectReference: {fileID: 0}
->>>>>>> 2f8dd9f9
     - target: {fileID: 2051972460673774753, guid: 9993e586f0640d649aabde493555ba0f,
         type: 3}
       propertyPath: BoundingBox
@@ -125,13 +93,47 @@
       value: 
       objectReference: {fileID: 567769009214585332}
     - target: {fileID: 2051972460673774755, guid: 9993e586f0640d649aabde493555ba0f,
-<<<<<<< HEAD
         type: 3}
       propertyPath: m_RootOrder
       value: 0
       objectReference: {fileID: 0}
     - target: {fileID: 2051972460673774755, guid: 9993e586f0640d649aabde493555ba0f,
         type: 3}
+      propertyPath: m_LocalPosition.x
+      value: -4.613
+      objectReference: {fileID: 0}
+    - target: {fileID: 2051972460673774755, guid: 9993e586f0640d649aabde493555ba0f,
+        type: 3}
+      propertyPath: m_LocalPosition.y
+      value: 0.006
+      objectReference: {fileID: 0}
+    - target: {fileID: 2051972460673774755, guid: 9993e586f0640d649aabde493555ba0f,
+        type: 3}
+      propertyPath: m_LocalPosition.z
+      value: 3.3463
+      objectReference: {fileID: 0}
+    - target: {fileID: 2051972460673774755, guid: 9993e586f0640d649aabde493555ba0f,
+        type: 3}
+      propertyPath: m_LocalRotation.w
+      value: 1
+      objectReference: {fileID: 0}
+    - target: {fileID: 2051972460673774755, guid: 9993e586f0640d649aabde493555ba0f,
+        type: 3}
+      propertyPath: m_LocalRotation.x
+      value: -0
+      objectReference: {fileID: 0}
+    - target: {fileID: 2051972460673774755, guid: 9993e586f0640d649aabde493555ba0f,
+        type: 3}
+      propertyPath: m_LocalRotation.y
+      value: -0
+      objectReference: {fileID: 0}
+    - target: {fileID: 2051972460673774755, guid: 9993e586f0640d649aabde493555ba0f,
+        type: 3}
+      propertyPath: m_LocalRotation.z
+      value: -0
+      objectReference: {fileID: 0}
+    - target: {fileID: 2051972460673774755, guid: 9993e586f0640d649aabde493555ba0f,
+        type: 3}
       propertyPath: m_LocalEulerAnglesHint.x
       value: 0
       objectReference: {fileID: 0}
@@ -148,7 +150,7 @@
     - target: {fileID: 2051972460673774756, guid: 9993e586f0640d649aabde493555ba0f,
         type: 3}
       propertyPath: m_Name
-      value: Side_Table_225_Master
+      value: Side_Table_225_1
       objectReference: {fileID: 0}
     - target: {fileID: 2156248534176919760, guid: 9993e586f0640d649aabde493555ba0f,
         type: 3}
@@ -159,76 +161,6 @@
         type: 3}
       propertyPath: myParent
       value: 
-=======
-        type: 3}
-      propertyPath: m_RootOrder
-      value: 0
-      objectReference: {fileID: 0}
-    - target: {fileID: 2051972460673774755, guid: 9993e586f0640d649aabde493555ba0f,
-        type: 3}
-      propertyPath: m_LocalPosition.x
-      value: -4.613
-      objectReference: {fileID: 0}
-    - target: {fileID: 2051972460673774755, guid: 9993e586f0640d649aabde493555ba0f,
-        type: 3}
-      propertyPath: m_LocalPosition.y
-      value: 0.006
-      objectReference: {fileID: 0}
-    - target: {fileID: 2051972460673774755, guid: 9993e586f0640d649aabde493555ba0f,
-        type: 3}
-      propertyPath: m_LocalPosition.z
-      value: 3.3463
-      objectReference: {fileID: 0}
-    - target: {fileID: 2051972460673774755, guid: 9993e586f0640d649aabde493555ba0f,
-        type: 3}
-      propertyPath: m_LocalRotation.w
-      value: 1
-      objectReference: {fileID: 0}
-    - target: {fileID: 2051972460673774755, guid: 9993e586f0640d649aabde493555ba0f,
-        type: 3}
-      propertyPath: m_LocalRotation.x
-      value: -0
-      objectReference: {fileID: 0}
-    - target: {fileID: 2051972460673774755, guid: 9993e586f0640d649aabde493555ba0f,
-        type: 3}
-      propertyPath: m_LocalRotation.y
-      value: -0
-      objectReference: {fileID: 0}
-    - target: {fileID: 2051972460673774755, guid: 9993e586f0640d649aabde493555ba0f,
-        type: 3}
-      propertyPath: m_LocalRotation.z
-      value: -0
-      objectReference: {fileID: 0}
-    - target: {fileID: 2051972460673774755, guid: 9993e586f0640d649aabde493555ba0f,
-        type: 3}
-      propertyPath: m_LocalEulerAnglesHint.x
-      value: 0
-      objectReference: {fileID: 0}
-    - target: {fileID: 2051972460673774755, guid: 9993e586f0640d649aabde493555ba0f,
-        type: 3}
-      propertyPath: m_LocalEulerAnglesHint.y
-      value: 0
-      objectReference: {fileID: 0}
-    - target: {fileID: 2051972460673774755, guid: 9993e586f0640d649aabde493555ba0f,
-        type: 3}
-      propertyPath: m_LocalEulerAnglesHint.z
-      value: 0
-      objectReference: {fileID: 0}
-    - target: {fileID: 2051972460673774756, guid: 9993e586f0640d649aabde493555ba0f,
-        type: 3}
-      propertyPath: m_Name
-      value: Side_Table_225_1
-      objectReference: {fileID: 0}
-    - target: {fileID: 2156248534176919760, guid: 9993e586f0640d649aabde493555ba0f,
-        type: 3}
-      propertyPath: myParent
-      value: 
-      objectReference: {fileID: 568920912173767594}
-    - target: {fileID: 2156248535545526136, guid: 9993e586f0640d649aabde493555ba0f,
-        type: 3}
-      propertyPath: myParent
-      value: 
->>>>>>> 2f8dd9f9
       objectReference: {fileID: 568920913290033730}
     m_RemovedComponents: []
   m_SourcePrefab: {fileID: 100100000, guid: 9993e586f0640d649aabde493555ba0f, type: 3}
