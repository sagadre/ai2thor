%YAML 1.1
%TAG !u! tag:unity3d.com,2011:
--- !u!1001 &6712946348189902343
PrefabInstance:
  m_ObjectHideFlags: 0
  serializedVersion: 2
  m_Modification:
    m_TransformParent: {fileID: 0}
    m_Modifications:
    - target: {fileID: 4341839921344065347, guid: ab2bc4330de93f240bf645a1cf1ac175,
        type: 3}
      propertyPath: m_Name
      value: Side_Table_401_1
      objectReference: {fileID: 0}
    - target: {fileID: 4344859796530903781, guid: ab2bc4330de93f240bf645a1cf1ac175,
        type: 3}
      propertyPath: m_RootOrder
      value: 0
      objectReference: {fileID: 0}
    - target: {fileID: 4344859796530903781, guid: ab2bc4330de93f240bf645a1cf1ac175,
        type: 3}
<<<<<<< HEAD
      propertyPath: m_RootOrder
      value: 0
=======
      propertyPath: m_LocalPosition.x
      value: -3.213
      objectReference: {fileID: 0}
    - target: {fileID: 4344859796530903781, guid: ab2bc4330de93f240bf645a1cf1ac175,
        type: 3}
      propertyPath: m_LocalPosition.y
      value: 0.001
      objectReference: {fileID: 0}
    - target: {fileID: 4344859796530903781, guid: ab2bc4330de93f240bf645a1cf1ac175,
        type: 3}
      propertyPath: m_LocalPosition.z
      value: 0.149
      objectReference: {fileID: 0}
    - target: {fileID: 4344859796530903781, guid: ab2bc4330de93f240bf645a1cf1ac175,
        type: 3}
      propertyPath: m_LocalRotation.w
      value: 0.7071068
      objectReference: {fileID: 0}
    - target: {fileID: 4344859796530903781, guid: ab2bc4330de93f240bf645a1cf1ac175,
        type: 3}
      propertyPath: m_LocalRotation.x
      value: -0
      objectReference: {fileID: 0}
    - target: {fileID: 4344859796530903781, guid: ab2bc4330de93f240bf645a1cf1ac175,
        type: 3}
      propertyPath: m_LocalRotation.y
      value: -0.70710677
      objectReference: {fileID: 0}
    - target: {fileID: 4344859796530903781, guid: ab2bc4330de93f240bf645a1cf1ac175,
        type: 3}
      propertyPath: m_LocalRotation.z
      value: -0
>>>>>>> 2f8dd9f9
      objectReference: {fileID: 0}
    - target: {fileID: 4344859796530903781, guid: ab2bc4330de93f240bf645a1cf1ac175,
        type: 3}
      propertyPath: m_LocalEulerAnglesHint.x
      value: 0
      objectReference: {fileID: 0}
    - target: {fileID: 4344859796530903781, guid: ab2bc4330de93f240bf645a1cf1ac175,
        type: 3}
      propertyPath: m_LocalEulerAnglesHint.y
      value: -90.00001
      objectReference: {fileID: 0}
    - target: {fileID: 4344859796530903781, guid: ab2bc4330de93f240bf645a1cf1ac175,
        type: 3}
      propertyPath: m_LocalEulerAnglesHint.z
      value: 0
      objectReference: {fileID: 0}
    - target: {fileID: 4455619377708093629, guid: ab2bc4330de93f240bf645a1cf1ac175,
        type: 3}
      propertyPath: myParent
      value: 
      objectReference: {fileID: 7018997752806754628}
<<<<<<< HEAD
=======
    - target: {fileID: 4455687006065678559, guid: ab2bc4330de93f240bf645a1cf1ac175,
        type: 3}
      propertyPath: assetID
      value: Side_Table_401_1
      objectReference: {fileID: 0}
>>>>>>> 2f8dd9f9
    - target: {fileID: 4455687006065678559, guid: ab2bc4330de93f240bf645a1cf1ac175,
        type: 3}
      propertyPath: BoundingBox
      value: 
      objectReference: {fileID: 7018925467204473694}
    - target: {fileID: 4455687006065678559, guid: ab2bc4330de93f240bf645a1cf1ac175,
        type: 3}
      propertyPath: VisibilityPoints.Array.data[0]
      value: 
      objectReference: {fileID: 7017772585412558610}
    - target: {fileID: 4455687006065678559, guid: ab2bc4330de93f240bf645a1cf1ac175,
        type: 3}
      propertyPath: VisibilityPoints.Array.data[1]
      value: 
      objectReference: {fileID: 7017776967364811176}
    - target: {fileID: 4455687006065678559, guid: ab2bc4330de93f240bf645a1cf1ac175,
        type: 3}
      propertyPath: VisibilityPoints.Array.data[2]
      value: 
      objectReference: {fileID: 7018076403684477928}
    - target: {fileID: 4455687006065678559, guid: ab2bc4330de93f240bf645a1cf1ac175,
        type: 3}
      propertyPath: VisibilityPoints.Array.data[3]
      value: 
      objectReference: {fileID: 7018120305450506806}
    - target: {fileID: 4455687006065678559, guid: ab2bc4330de93f240bf645a1cf1ac175,
        type: 3}
      propertyPath: VisibilityPoints.Array.data[4]
      value: 
      objectReference: {fileID: 7017845285168346378}
    - target: {fileID: 4455687006065678559, guid: ab2bc4330de93f240bf645a1cf1ac175,
        type: 3}
      propertyPath: VisibilityPoints.Array.data[5]
      value: 
      objectReference: {fileID: 7018050743598804974}
    - target: {fileID: 4455687006065678559, guid: ab2bc4330de93f240bf645a1cf1ac175,
        type: 3}
      propertyPath: VisibilityPoints.Array.data[6]
      value: 
      objectReference: {fileID: 7024449893110521916}
    - target: {fileID: 4455687006065678559, guid: ab2bc4330de93f240bf645a1cf1ac175,
        type: 3}
      propertyPath: VisibilityPoints.Array.data[7]
      value: 
      objectReference: {fileID: 7024195970290575466}
    - target: {fileID: 4455687006065678559, guid: ab2bc4330de93f240bf645a1cf1ac175,
        type: 3}
      propertyPath: VisibilityPoints.Array.data[8]
      value: 
      objectReference: {fileID: 7017844084443421590}
    - target: {fileID: 4455687006065678559, guid: ab2bc4330de93f240bf645a1cf1ac175,
        type: 3}
      propertyPath: VisibilityPoints.Array.data[9]
      value: 
      objectReference: {fileID: 7024314310908127356}
    - target: {fileID: 4455687006065678559, guid: ab2bc4330de93f240bf645a1cf1ac175,
        type: 3}
      propertyPath: VisibilityPoints.Array.data[10]
      value: 
      objectReference: {fileID: 7024074860725795030}
    - target: {fileID: 4455687006065678559, guid: ab2bc4330de93f240bf645a1cf1ac175,
        type: 3}
      propertyPath: VisibilityPoints.Array.data[11]
      value: 
      objectReference: {fileID: 7018173099606616142}
    - target: {fileID: 4455687006065678559, guid: ab2bc4330de93f240bf645a1cf1ac175,
        type: 3}
      propertyPath: VisibilityPoints.Array.data[12]
      value: 
      objectReference: {fileID: 7017841918858148886}
    - target: {fileID: 4455687006065678559, guid: ab2bc4330de93f240bf645a1cf1ac175,
        type: 3}
      propertyPath: VisibilityPoints.Array.data[13]
      value: 
      objectReference: {fileID: 7017831188140922354}
    - target: {fileID: 4455687006065678559, guid: ab2bc4330de93f240bf645a1cf1ac175,
        type: 3}
      propertyPath: VisibilityPoints.Array.data[14]
      value: 
      objectReference: {fileID: 7024406561422106666}
    - target: {fileID: 4455687006065678559, guid: ab2bc4330de93f240bf645a1cf1ac175,
        type: 3}
      propertyPath: VisibilityPoints.Array.data[15]
      value: 
      objectReference: {fileID: 7018029394540866706}
    - target: {fileID: 4455687006065678559, guid: ab2bc4330de93f240bf645a1cf1ac175,
        type: 3}
      propertyPath: VisibilityPoints.Array.data[16]
      value: 
      objectReference: {fileID: 7024348424047243264}
    - target: {fileID: 4455687006065678559, guid: ab2bc4330de93f240bf645a1cf1ac175,
        type: 3}
      propertyPath: VisibilityPoints.Array.data[17]
      value: 
      objectReference: {fileID: 7018155726609116112}
    - target: {fileID: 4455687006065678559, guid: ab2bc4330de93f240bf645a1cf1ac175,
        type: 3}
      propertyPath: ReceptacleTriggerBoxes.Array.data[0]
      value: 
      objectReference: {fileID: 7020506691951050302}
    - target: {fileID: 4455687006065678559, guid: ab2bc4330de93f240bf645a1cf1ac175,
        type: 3}
      propertyPath: ReceptacleTriggerBoxes.Array.data[1]
      value: 
      objectReference: {fileID: 7020623569988212710}
    - target: {fileID: 4456045809148974133, guid: ab2bc4330de93f240bf645a1cf1ac175,
        type: 3}
      propertyPath: myParent
      value: 
      objectReference: {fileID: 7018997752806754628}
    m_RemovedComponents: []
  m_SourcePrefab: {fileID: 100100000, guid: ab2bc4330de93f240bf645a1cf1ac175, type: 3}
--- !u!1 &7018997752806754628 stripped
GameObject:
  m_CorrespondingSourceObject: {fileID: 4341839921344065347, guid: ab2bc4330de93f240bf645a1cf1ac175,
    type: 3}
  m_PrefabInstance: {fileID: 6712946348189902343}
  m_PrefabAsset: {fileID: 0}
--- !u!1 &7020506691951050302 stripped
GameObject:
  m_CorrespondingSourceObject: {fileID: 4342864774722476089, guid: ab2bc4330de93f240bf645a1cf1ac175,
    type: 3}
  m_PrefabInstance: {fileID: 6712946348189902343}
  m_PrefabAsset: {fileID: 0}
--- !u!1 &7020623569988212710 stripped
GameObject:
  m_CorrespondingSourceObject: {fileID: 4343562221209301473, guid: ab2bc4330de93f240bf645a1cf1ac175,
    type: 3}
  m_PrefabInstance: {fileID: 6712946348189902343}
  m_PrefabAsset: {fileID: 0}
--- !u!4 &7017772585412558610 stripped
Transform:
  m_CorrespondingSourceObject: {fileID: 4345146665999538453, guid: ab2bc4330de93f240bf645a1cf1ac175,
    type: 3}
  m_PrefabInstance: {fileID: 6712946348189902343}
  m_PrefabAsset: {fileID: 0}
--- !u!4 &7017776967364811176 stripped
Transform:
  m_CorrespondingSourceObject: {fileID: 4345142251860524975, guid: ab2bc4330de93f240bf645a1cf1ac175,
    type: 3}
  m_PrefabInstance: {fileID: 6712946348189902343}
  m_PrefabAsset: {fileID: 0}
--- !u!4 &7018076403684477928 stripped
Transform:
  m_CorrespondingSourceObject: {fileID: 4344876797439471087, guid: ab2bc4330de93f240bf645a1cf1ac175,
    type: 3}
  m_PrefabInstance: {fileID: 6712946348189902343}
  m_PrefabAsset: {fileID: 0}
--- !u!4 &7018120305450506806 stripped
Transform:
  m_CorrespondingSourceObject: {fileID: 4344973191757184049, guid: ab2bc4330de93f240bf645a1cf1ac175,
    type: 3}
  m_PrefabInstance: {fileID: 6712946348189902343}
  m_PrefabAsset: {fileID: 0}
--- !u!4 &7017845285168346378 stripped
Transform:
  m_CorrespondingSourceObject: {fileID: 4345208628874482445, guid: ab2bc4330de93f240bf645a1cf1ac175,
    type: 3}
  m_PrefabInstance: {fileID: 6712946348189902343}
  m_PrefabAsset: {fileID: 0}
--- !u!4 &7018050743598804974 stripped
Transform:
  m_CorrespondingSourceObject: {fileID: 4344903629904415209, guid: ab2bc4330de93f240bf645a1cf1ac175,
    type: 3}
  m_PrefabInstance: {fileID: 6712946348189902343}
  m_PrefabAsset: {fileID: 0}
--- !u!4 &7024449893110521916 stripped
Transform:
  m_CorrespondingSourceObject: {fileID: 4346807993602360891, guid: ab2bc4330de93f240bf645a1cf1ac175,
    type: 3}
  m_PrefabInstance: {fileID: 6712946348189902343}
  m_PrefabAsset: {fileID: 0}
--- !u!4 &7024195970290575466 stripped
Transform:
  m_CorrespondingSourceObject: {fileID: 4347055731551964781, guid: ab2bc4330de93f240bf645a1cf1ac175,
    type: 3}
  m_PrefabInstance: {fileID: 6712946348189902343}
  m_PrefabAsset: {fileID: 0}
--- !u!4 &7017844084443421590 stripped
Transform:
  m_CorrespondingSourceObject: {fileID: 4345209618047106449, guid: ab2bc4330de93f240bf645a1cf1ac175,
    type: 3}
  m_PrefabInstance: {fileID: 6712946348189902343}
  m_PrefabAsset: {fileID: 0}
--- !u!4 &7024314310908127356 stripped
Transform:
  m_CorrespondingSourceObject: {fileID: 4346621824734482043, guid: ab2bc4330de93f240bf645a1cf1ac175,
    type: 3}
  m_PrefabInstance: {fileID: 6712946348189902343}
  m_PrefabAsset: {fileID: 0}
--- !u!4 &7024074860725795030 stripped
Transform:
  m_CorrespondingSourceObject: {fileID: 4347007172573568721, guid: ab2bc4330de93f240bf645a1cf1ac175,
    type: 3}
  m_PrefabInstance: {fileID: 6712946348189902343}
  m_PrefabAsset: {fileID: 0}
--- !u!4 &7018173099606616142 stripped
Transform:
  m_CorrespondingSourceObject: {fileID: 4345026287100513865, guid: ab2bc4330de93f240bf645a1cf1ac175,
    type: 3}
  m_PrefabInstance: {fileID: 6712946348189902343}
  m_PrefabAsset: {fileID: 0}
--- !u!4 &7017841918858148886 stripped
Transform:
  m_CorrespondingSourceObject: {fileID: 4345216249093937681, guid: ab2bc4330de93f240bf645a1cf1ac175,
    type: 3}
  m_PrefabInstance: {fileID: 6712946348189902343}
  m_PrefabAsset: {fileID: 0}
--- !u!4 &7017831188140922354 stripped
Transform:
  m_CorrespondingSourceObject: {fileID: 4345258320166220789, guid: ab2bc4330de93f240bf645a1cf1ac175,
    type: 3}
  m_PrefabInstance: {fileID: 6712946348189902343}
  m_PrefabAsset: {fileID: 0}
--- !u!4 &7024406561422106666 stripped
Transform:
  m_CorrespondingSourceObject: {fileID: 4346705571213313581, guid: ab2bc4330de93f240bf645a1cf1ac175,
    type: 3}
  m_PrefabInstance: {fileID: 6712946348189902343}
  m_PrefabAsset: {fileID: 0}
--- !u!4 &7018029394540866706 stripped
Transform:
  m_CorrespondingSourceObject: {fileID: 4344884771928066709, guid: ab2bc4330de93f240bf645a1cf1ac175,
    type: 3}
  m_PrefabInstance: {fileID: 6712946348189902343}
  m_PrefabAsset: {fileID: 0}
--- !u!4 &7024348424047243264 stripped
Transform:
  m_CorrespondingSourceObject: {fileID: 4346627367753766407, guid: ab2bc4330de93f240bf645a1cf1ac175,
    type: 3}
  m_PrefabInstance: {fileID: 6712946348189902343}
  m_PrefabAsset: {fileID: 0}
--- !u!4 &7018155726609116112 stripped
Transform:
  m_CorrespondingSourceObject: {fileID: 4344938244173303255, guid: ab2bc4330de93f240bf645a1cf1ac175,
    type: 3}
  m_PrefabInstance: {fileID: 6712946348189902343}
  m_PrefabAsset: {fileID: 0}
--- !u!1 &7018925467204473694 stripped
GameObject:
  m_CorrespondingSourceObject: {fileID: 4341776415192462681, guid: ab2bc4330de93f240bf645a1cf1ac175,
    type: 3}
  m_PrefabInstance: {fileID: 6712946348189902343}
  m_PrefabAsset: {fileID: 0}<|MERGE_RESOLUTION|>--- conflicted
+++ resolved
@@ -19,10 +19,6 @@
       objectReference: {fileID: 0}
     - target: {fileID: 4344859796530903781, guid: ab2bc4330de93f240bf645a1cf1ac175,
         type: 3}
-<<<<<<< HEAD
-      propertyPath: m_RootOrder
-      value: 0
-=======
       propertyPath: m_LocalPosition.x
       value: -3.213
       objectReference: {fileID: 0}
@@ -55,7 +51,6 @@
         type: 3}
       propertyPath: m_LocalRotation.z
       value: -0
->>>>>>> 2f8dd9f9
       objectReference: {fileID: 0}
     - target: {fileID: 4344859796530903781, guid: ab2bc4330de93f240bf645a1cf1ac175,
         type: 3}
@@ -77,14 +72,11 @@
       propertyPath: myParent
       value: 
       objectReference: {fileID: 7018997752806754628}
-<<<<<<< HEAD
-=======
     - target: {fileID: 4455687006065678559, guid: ab2bc4330de93f240bf645a1cf1ac175,
         type: 3}
       propertyPath: assetID
       value: Side_Table_401_1
       objectReference: {fileID: 0}
->>>>>>> 2f8dd9f9
     - target: {fileID: 4455687006065678559, guid: ab2bc4330de93f240bf645a1cf1ac175,
         type: 3}
       propertyPath: BoundingBox
