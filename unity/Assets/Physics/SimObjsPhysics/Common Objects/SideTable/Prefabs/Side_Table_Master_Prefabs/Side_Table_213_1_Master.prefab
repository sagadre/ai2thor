--- conflicted
+++ resolved
@@ -1014,8 +1014,8 @@
   m_PrefabInstance: {fileID: 0}
   m_PrefabAsset: {fileID: 0}
   m_GameObject: {fileID: 1420118499631043423}
-  m_LocalRotation: {x: 0, y: 0, z: 0, w: 1}
-  m_LocalPosition: {x: 0, y: 0, z: 0}
+  m_LocalRotation: {x: 0, y: -1, z: 0, w: 0.00000028088027}
+  m_LocalPosition: {x: 12.30837, y: 0.007, z: -1.155}
   m_LocalScale: {x: 1, y: 1, z: 1}
   m_Children:
   - {fileID: 1421550885612524141}
@@ -1027,7 +1027,7 @@
   - {fileID: 2584829102652640898}
   m_Father: {fileID: 0}
   m_RootOrder: 0
-  m_LocalEulerAnglesHint: {x: 0, y: 0, z: 0}
+  m_LocalEulerAnglesHint: {x: 0, y: -179.99998, z: 0}
 --- !u!114 &1420118499631043420
 MonoBehaviour:
   m_ObjectHideFlags: 0
@@ -1041,10 +1041,7 @@
   m_Name: 
   m_EditorClassIdentifier: 
   objectID: 
-<<<<<<< HEAD
-=======
   assetID: Side_Table_213_1_Master
->>>>>>> 2f8dd9f9
   Type: 129
   PrimaryProperty: 2
   SecondaryProperties: 07000000
