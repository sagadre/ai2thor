%YAML 1.1
%TAG !u! tag:unity3d.com,2011:
--- !u!1 &35776887
GameObject:
  m_ObjectHideFlags: 0
  m_CorrespondingSourceObject: {fileID: 0}
  m_PrefabInstance: {fileID: 0}
  m_PrefabAsset: {fileID: 0}
  serializedVersion: 6
  m_Component:
  - component: {fileID: 35776888}
  m_Layer: 8
  m_Name: vPoint (11)
  m_TagString: Untagged
  m_Icon: {fileID: 0}
  m_NavMeshLayer: 0
  m_StaticEditorFlags: 64
  m_IsActive: 1
--- !u!4 &35776888
Transform:
  m_ObjectHideFlags: 0
  m_CorrespondingSourceObject: {fileID: 0}
  m_PrefabInstance: {fileID: 0}
  m_PrefabAsset: {fileID: 0}
  m_GameObject: {fileID: 35776887}
  m_LocalRotation: {x: -0, y: -0, z: -0, w: 1}
  m_LocalPosition: {x: -0.19526754, y: 0.9839993, z: -0.1987498}
  m_LocalScale: {x: 0.87172, y: 0.87172, z: 0.87172}
  m_Children: []
  m_Father: {fileID: 983240736}
  m_RootOrder: 11
  m_LocalEulerAnglesHint: {x: 0, y: 0, z: 0}
--- !u!1 &173136202
GameObject:
  m_ObjectHideFlags: 0
  m_CorrespondingSourceObject: {fileID: 0}
  m_PrefabInstance: {fileID: 0}
  m_PrefabAsset: {fileID: 0}
  serializedVersion: 6
  m_Component:
  - component: {fileID: 173136203}
  - component: {fileID: 173136204}
  m_Layer: 8
  m_Name: Col (10)
  m_TagString: SimObjPhysics
  m_Icon: {fileID: 0}
  m_NavMeshLayer: 0
  m_StaticEditorFlags: 64
  m_IsActive: 1
--- !u!4 &173136203
Transform:
  m_ObjectHideFlags: 0
  m_CorrespondingSourceObject: {fileID: 0}
  m_PrefabInstance: {fileID: 0}
  m_PrefabAsset: {fileID: 0}
  m_GameObject: {fileID: 173136202}
  m_LocalRotation: {x: 0.041872717, y: -0.0120081175, z: -0.04039478, w: 0.99823385}
  m_LocalPosition: {x: -0.222, y: 0.2899, z: -0.236}
  m_LocalScale: {x: 0.074999996, y: 27.779726, z: 0.074999996}
  m_Children: []
  m_Father: {fileID: 1069971675}
  m_RootOrder: 10
  m_LocalEulerAnglesHint: {x: 4.7400002, y: -1.5730001, z: -4.7000003}
--- !u!65 &173136204
BoxCollider:
  m_ObjectHideFlags: 0
  m_CorrespondingSourceObject: {fileID: 0}
  m_PrefabInstance: {fileID: 0}
  m_PrefabAsset: {fileID: 0}
  m_GameObject: {fileID: 173136202}
  m_Material: {fileID: 13400000, guid: 5d068e5feec07594faf946e98c5950b3, type: 2}
  m_IsTrigger: 0
  m_Enabled: 1
  serializedVersion: 2
  m_Size: {x: 0.48406237, y: 0.021290302, z: 0.48150903}
  m_Center: {x: 0, y: 0, z: 0}
--- !u!1 &271873556
GameObject:
  m_ObjectHideFlags: 0
  m_CorrespondingSourceObject: {fileID: 0}
  m_PrefabInstance: {fileID: 0}
  m_PrefabAsset: {fileID: 0}
  serializedVersion: 6
  m_Component:
  - component: {fileID: 271873557}
  - component: {fileID: 271873558}
  m_Layer: 8
  m_Name: Col (4)
  m_TagString: SimObjPhysics
  m_Icon: {fileID: 0}
  m_NavMeshLayer: 0
  m_StaticEditorFlags: 64
  m_IsActive: 1
--- !u!4 &271873557
Transform:
  m_ObjectHideFlags: 0
  m_CorrespondingSourceObject: {fileID: 0}
  m_PrefabInstance: {fileID: 0}
  m_PrefabAsset: {fileID: 0}
  m_GameObject: {fileID: 271873556}
  m_LocalRotation: {x: 0.05083499, y: 0.0460186, z: 0.88874334, w: 0.45324767}
  m_LocalPosition: {x: 0.024, y: 0.3199, z: -0.237}
  m_LocalScale: {x: 0.87204015, y: 1, z: 1}
  m_Children: []
  m_Father: {fileID: 1069971675}
  m_RootOrder: 4
  m_LocalEulerAnglesHint: {x: -2.0470002, y: 7.5940003, z: 125.82201}
--- !u!65 &271873558
BoxCollider:
  m_ObjectHideFlags: 0
  m_CorrespondingSourceObject: {fileID: 0}
  m_PrefabInstance: {fileID: 0}
  m_PrefabAsset: {fileID: 0}
  m_GameObject: {fileID: 271873556}
  m_Material: {fileID: 13400000, guid: 5d068e5feec07594faf946e98c5950b3, type: 2}
  m_IsTrigger: 0
  m_Enabled: 1
  serializedVersion: 2
  m_Size: {x: 0.60694873, y: 0.021290302, z: 0.039098307}
  m_Center: {x: 0, y: 0, z: 0}
--- !u!1 &318933044
GameObject:
  m_ObjectHideFlags: 0
  m_CorrespondingSourceObject: {fileID: 0}
  m_PrefabInstance: {fileID: 0}
  m_PrefabAsset: {fileID: 0}
  serializedVersion: 6
  m_Component:
  - component: {fileID: 318933045}
  - component: {fileID: 318933046}
  m_Layer: 8
  m_Name: Col (11)
  m_TagString: SimObjPhysics
  m_Icon: {fileID: 0}
  m_NavMeshLayer: 0
  m_StaticEditorFlags: 64
  m_IsActive: 1
--- !u!4 &318933045
Transform:
  m_ObjectHideFlags: 0
  m_CorrespondingSourceObject: {fileID: 0}
  m_PrefabInstance: {fileID: 0}
  m_PrefabAsset: {fileID: 0}
  m_GameObject: {fileID: 318933044}
  m_LocalRotation: {x: -0.037188187, y: -0.018474892, z: -0.034263343, w: 0.9985499}
  m_LocalPosition: {x: -0.221, y: 0.2895, z: 0.229}
  m_LocalScale: {x: 0.07499998, y: 27.779734, z: 0.074999996}
  m_Children: []
  m_Father: {fileID: 1069971675}
  m_RootOrder: 11
  m_LocalEulerAnglesHint: {x: -4.3320003, y: -1.9740001, z: -3.8560002}
--- !u!65 &318933046
BoxCollider:
  m_ObjectHideFlags: 0
  m_CorrespondingSourceObject: {fileID: 0}
  m_PrefabInstance: {fileID: 0}
  m_PrefabAsset: {fileID: 0}
  m_GameObject: {fileID: 318933044}
  m_Material: {fileID: 13400000, guid: 5d068e5feec07594faf946e98c5950b3, type: 2}
  m_IsTrigger: 0
  m_Enabled: 1
  serializedVersion: 2
  m_Size: {x: 0.48406237, y: 0.021290302, z: 0.48150903}
  m_Center: {x: 0, y: 0, z: 0}
--- !u!1 &360876533
GameObject:
  m_ObjectHideFlags: 0
  m_CorrespondingSourceObject: {fileID: 0}
  m_PrefabInstance: {fileID: 0}
  m_PrefabAsset: {fileID: 0}
  serializedVersion: 6
  m_Component:
  - component: {fileID: 360876534}
  m_Layer: 8
  m_Name: vPoint (1)
  m_TagString: Untagged
  m_Icon: {fileID: 0}
  m_NavMeshLayer: 0
  m_StaticEditorFlags: 64
  m_IsActive: 1
--- !u!4 &360876534
Transform:
  m_ObjectHideFlags: 0
  m_CorrespondingSourceObject: {fileID: 0}
  m_PrefabInstance: {fileID: 0}
  m_PrefabAsset: {fileID: 0}
  m_GameObject: {fileID: 360876533}
  m_LocalRotation: {x: -0, y: -0, z: -0, w: 1}
  m_LocalPosition: {x: 0.21300073, y: 0.5869999, z: 0.217}
  m_LocalScale: {x: 1, y: 1, z: 1}
  m_Children: []
  m_Father: {fileID: 983240736}
  m_RootOrder: 1
  m_LocalEulerAnglesHint: {x: 0, y: 0, z: 0}
--- !u!1 &377194110
GameObject:
  m_ObjectHideFlags: 0
  m_CorrespondingSourceObject: {fileID: 0}
  m_PrefabInstance: {fileID: 0}
  m_PrefabAsset: {fileID: 0}
  serializedVersion: 6
  m_Component:
  - component: {fileID: 377194111}
  - component: {fileID: 377194112}
  m_Layer: 8
  m_Name: Col (3)
  m_TagString: SimObjPhysics
  m_Icon: {fileID: 0}
  m_NavMeshLayer: 0
  m_StaticEditorFlags: 64
  m_IsActive: 1
--- !u!4 &377194111
Transform:
  m_ObjectHideFlags: 0
  m_CorrespondingSourceObject: {fileID: 0}
  m_PrefabInstance: {fileID: 0}
  m_PrefabAsset: {fileID: 0}
  m_GameObject: {fileID: 377194110}
  m_LocalRotation: {x: -0.046795826, y: -0.04234271, z: 0.8889606, w: 0.4536148}
  m_LocalPosition: {x: 0.02880114, y: 0.31619877, z: 0.23610014}
  m_LocalScale: {x: 0.87204, y: 1.0000002, z: 1}
  m_Children: []
  m_Father: {fileID: 1069971675}
  m_RootOrder: 3
  m_LocalEulerAnglesHint: {x: 1.881, y: -6.9890003, z: 125.81701}
--- !u!65 &377194112
BoxCollider:
  m_ObjectHideFlags: 0
  m_CorrespondingSourceObject: {fileID: 0}
  m_PrefabInstance: {fileID: 0}
  m_PrefabAsset: {fileID: 0}
  m_GameObject: {fileID: 377194110}
  m_Material: {fileID: 13400000, guid: 5d068e5feec07594faf946e98c5950b3, type: 2}
  m_IsTrigger: 0
  m_Enabled: 1
  serializedVersion: 2
  m_Size: {x: 0.60694873, y: 0.021290302, z: 0.039098307}
  m_Center: {x: 0, y: 0, z: 0}
--- !u!1 &431629161
GameObject:
  m_ObjectHideFlags: 0
  m_CorrespondingSourceObject: {fileID: 0}
  m_PrefabInstance: {fileID: 0}
  m_PrefabAsset: {fileID: 0}
  serializedVersion: 6
  m_Component:
  - component: {fileID: 431629162}
  - component: {fileID: 431629163}
  m_Layer: 8
  m_Name: Col (7)
  m_TagString: SimObjPhysics
  m_Icon: {fileID: 0}
  m_NavMeshLayer: 0
  m_StaticEditorFlags: 64
  m_IsActive: 1
--- !u!4 &431629162
Transform:
  m_ObjectHideFlags: 0
  m_CorrespondingSourceObject: {fileID: 0}
  m_PrefabInstance: {fileID: 0}
  m_PrefabAsset: {fileID: 0}
  m_GameObject: {fileID: 431629161}
  m_LocalRotation: {x: 0.3566806, y: 0.6230181, z: 0.283862, w: 0.6356492}
  m_LocalPosition: {x: -0.21669951, y: 0.3173013, z: 0.0238}
  m_LocalScale: {x: 0.8882299, y: 1.0000005, z: 1.0000002}
  m_Children: []
  m_Father: {fileID: 1069971675}
  m_RootOrder: 7
  m_LocalEulerAnglesHint: {x: 5.7240005, y: 91.771, z: 54.032}
--- !u!65 &431629163
BoxCollider:
  m_ObjectHideFlags: 0
  m_CorrespondingSourceObject: {fileID: 0}
  m_PrefabInstance: {fileID: 0}
  m_PrefabAsset: {fileID: 0}
  m_GameObject: {fileID: 431629161}
  m_Material: {fileID: 13400000, guid: 5d068e5feec07594faf946e98c5950b3, type: 2}
  m_IsTrigger: 0
  m_Enabled: 1
  serializedVersion: 2
  m_Size: {x: 0.60694873, y: 0.021290302, z: 0.039098307}
  m_Center: {x: 0, y: 0, z: 0}
--- !u!1 &444753783
GameObject:
  m_ObjectHideFlags: 0
  m_CorrespondingSourceObject: {fileID: 0}
  m_PrefabInstance: {fileID: 0}
  m_PrefabAsset: {fileID: 0}
  serializedVersion: 6
  m_Component:
  - component: {fileID: 444753785}
  - component: {fileID: 444753784}
  m_Layer: 9
  m_Name: BoundingBox
  m_TagString: Untagged
  m_Icon: {fileID: 0}
  m_NavMeshLayer: 0
  m_StaticEditorFlags: 64
  m_IsActive: 1
--- !u!4 &444753785
Transform:
  m_ObjectHideFlags: 0
  m_CorrespondingSourceObject: {fileID: 0}
  m_PrefabInstance: {fileID: 0}
  m_PrefabAsset: {fileID: 0}
  m_GameObject: {fileID: 444753783}
  m_LocalRotation: {x: -0, y: -0, z: -0, w: 1}
  m_LocalPosition: {x: 0, y: 0, z: 0}
  m_LocalScale: {x: 1, y: 1, z: 1}
  m_Children: []
  m_Father: {fileID: 6769550988911808079}
  m_RootOrder: 4
  m_LocalEulerAnglesHint: {x: 0, y: 0, z: 0}
--- !u!65 &444753784
BoxCollider:
  m_ObjectHideFlags: 0
  m_CorrespondingSourceObject: {fileID: 0}
  m_PrefabInstance: {fileID: 0}
  m_PrefabAsset: {fileID: 0}
  m_GameObject: {fileID: 444753783}
  m_Material: {fileID: 0}
  m_IsTrigger: 0
  m_Enabled: 0
  serializedVersion: 2
  m_Size: {x: 0.3699427, y: 0.70233727, z: 0.37422556}
  m_Center: {x: 0, y: 0.3384962, z: 0}
--- !u!1 &503592400
GameObject:
  m_ObjectHideFlags: 0
  m_CorrespondingSourceObject: {fileID: 0}
  m_PrefabInstance: {fileID: 0}
  m_PrefabAsset: {fileID: 0}
  serializedVersion: 6
  m_Component:
  - component: {fileID: 503592401}
  m_Layer: 8
  m_Name: vPoint (8)
  m_TagString: Untagged
  m_Icon: {fileID: 0}
  m_NavMeshLayer: 0
  m_StaticEditorFlags: 64
  m_IsActive: 1
--- !u!4 &503592401
Transform:
  m_ObjectHideFlags: 0
  m_CorrespondingSourceObject: {fileID: 0}
  m_PrefabInstance: {fileID: 0}
  m_PrefabAsset: {fileID: 0}
  m_GameObject: {fileID: 503592400}
  m_LocalRotation: {x: -0, y: -0, z: -0, w: 1}
  m_LocalPosition: {x: -0.18218838, y: 0.984, z: 0.18654916}
  m_LocalScale: {x: 0.87172, y: 0.87172, z: 0.87172}
  m_Children: []
  m_Father: {fileID: 983240736}
  m_RootOrder: 8
  m_LocalEulerAnglesHint: {x: 0, y: 0, z: 0}
--- !u!1 &659975276
GameObject:
  m_ObjectHideFlags: 0
  m_CorrespondingSourceObject: {fileID: 0}
  m_PrefabInstance: {fileID: 0}
  m_PrefabAsset: {fileID: 0}
  serializedVersion: 6
  m_Component:
  - component: {fileID: 659975277}
  m_Layer: 8
  m_Name: vPoint (9)
  m_TagString: Untagged
  m_Icon: {fileID: 0}
  m_NavMeshLayer: 0
  m_StaticEditorFlags: 64
  m_IsActive: 1
--- !u!4 &659975277
Transform:
  m_ObjectHideFlags: 0
  m_CorrespondingSourceObject: {fileID: 0}
  m_PrefabInstance: {fileID: 0}
  m_PrefabAsset: {fileID: 0}
  m_GameObject: {fileID: 659975276}
  m_LocalRotation: {x: -0, y: -0, z: -0, w: 1}
  m_LocalPosition: {x: 0.185677, y: 0.9839993, z: 0.18916562}
  m_LocalScale: {x: 0.87172, y: 0.87172, z: 0.87172}
  m_Children: []
  m_Father: {fileID: 983240736}
  m_RootOrder: 10
  m_LocalEulerAnglesHint: {x: 0, y: 0, z: 0}
--- !u!1 &661349984
GameObject:
  m_ObjectHideFlags: 0
  m_CorrespondingSourceObject: {fileID: 0}
  m_PrefabInstance: {fileID: 0}
  m_PrefabAsset: {fileID: 0}
  serializedVersion: 6
  m_Component:
  - component: {fileID: 661349985}
  - component: {fileID: 661349986}
  m_Layer: 8
  m_Name: Col (9)
  m_TagString: SimObjPhysics
  m_Icon: {fileID: 0}
  m_NavMeshLayer: 0
  m_StaticEditorFlags: 64
  m_IsActive: 1
--- !u!4 &661349985
Transform:
  m_ObjectHideFlags: 0
  m_CorrespondingSourceObject: {fileID: 0}
  m_PrefabInstance: {fileID: 0}
  m_PrefabAsset: {fileID: 0}
  m_GameObject: {fileID: 661349984}
  m_LocalRotation: {x: 0.041868094, y: -0.002702955, z: 0.033589397, w: 0.99855477}
  m_LocalPosition: {x: 0.228, y: 0.2907, z: -0.23}
  m_LocalScale: {x: 0.074999824, y: 27.779716, z: 0.075000696}
  m_Children: []
  m_Father: {fileID: 1069971675}
  m_RootOrder: 9
  m_LocalEulerAnglesHint: {x: 4.807, y: -0.149, z: 3.8470001}
--- !u!65 &661349986
BoxCollider:
  m_ObjectHideFlags: 0
  m_CorrespondingSourceObject: {fileID: 0}
  m_PrefabInstance: {fileID: 0}
  m_PrefabAsset: {fileID: 0}
  m_GameObject: {fileID: 661349984}
  m_Material: {fileID: 13400000, guid: 5d068e5feec07594faf946e98c5950b3, type: 2}
  m_IsTrigger: 0
  m_Enabled: 1
  serializedVersion: 2
  m_Size: {x: 0.48406237, y: 0.021290302, z: 0.48150903}
  m_Center: {x: 0, y: 0, z: 0}
--- !u!1 &920467463
GameObject:
  m_ObjectHideFlags: 0
  m_CorrespondingSourceObject: {fileID: 0}
  m_PrefabInstance: {fileID: 0}
  m_PrefabAsset: {fileID: 0}
  serializedVersion: 6
  m_Component:
  - component: {fileID: 920467464}
  m_Layer: 8
  m_Name: vPoint (2)
  m_TagString: Untagged
  m_Icon: {fileID: 0}
  m_NavMeshLayer: 0
  m_StaticEditorFlags: 64
  m_IsActive: 1
--- !u!4 &920467464
Transform:
  m_ObjectHideFlags: 0
  m_CorrespondingSourceObject: {fileID: 0}
  m_PrefabInstance: {fileID: 0}
  m_PrefabAsset: {fileID: 0}
  m_GameObject: {fileID: 920467463}
  m_LocalRotation: {x: -0, y: -0, z: -0, w: 1}
  m_LocalPosition: {x: 0.218, y: 0.5869999, z: -0.21399848}
  m_LocalScale: {x: 1, y: 1, z: 1}
  m_Children: []
  m_Father: {fileID: 983240736}
  m_RootOrder: 2
  m_LocalEulerAnglesHint: {x: 0, y: 0, z: 0}
--- !u!1 &949617980
GameObject:
  m_ObjectHideFlags: 0
  m_CorrespondingSourceObject: {fileID: 0}
  m_PrefabInstance: {fileID: 0}
  m_PrefabAsset: {fileID: 0}
  serializedVersion: 6
  m_Component:
  - component: {fileID: 949617981}
  - component: {fileID: 949617982}
  m_Layer: 8
  m_Name: Col (5)
  m_TagString: SimObjPhysics
  m_Icon: {fileID: 0}
  m_NavMeshLayer: 0
  m_StaticEditorFlags: 64
  m_IsActive: 1
--- !u!4 &949617981
Transform:
  m_ObjectHideFlags: 0
  m_CorrespondingSourceObject: {fileID: 0}
  m_PrefabInstance: {fileID: 0}
  m_PrefabAsset: {fileID: 0}
  m_GameObject: {fileID: 949617980}
  m_LocalRotation: {x: 0.6013359, y: 0.31923038, z: 0.65882695, w: 0.3200536}
  m_LocalPosition: {x: 0.2279, y: 0.3212, z: -0.0226}
  m_LocalScale: {x: 0.85471594, y: 1.0000005, z: 1}
  m_Children: []
  m_Father: {fileID: 1069971675}
  m_RootOrder: 5
  m_LocalEulerAnglesHint: {x: -2.0470002, y: 85.812004, z: 126.27701}
--- !u!65 &949617982
BoxCollider:
  m_ObjectHideFlags: 0
  m_CorrespondingSourceObject: {fileID: 0}
  m_PrefabInstance: {fileID: 0}
  m_PrefabAsset: {fileID: 0}
  m_GameObject: {fileID: 949617980}
  m_Material: {fileID: 13400000, guid: 5d068e5feec07594faf946e98c5950b3, type: 2}
  m_IsTrigger: 0
  m_Enabled: 1
  serializedVersion: 2
  m_Size: {x: 0.60694873, y: 0.021290302, z: 0.039098307}
  m_Center: {x: 0, y: 0, z: 0}
--- !u!1 &969827639
GameObject:
  m_ObjectHideFlags: 0
  m_CorrespondingSourceObject: {fileID: 0}
  m_PrefabInstance: {fileID: 0}
  m_PrefabAsset: {fileID: 0}
  serializedVersion: 6
  m_Component:
  - component: {fileID: 969827640}
  m_Layer: 8
  m_Name: vPoint (5)
  m_TagString: Untagged
  m_Icon: {fileID: 0}
  m_NavMeshLayer: 0
  m_StaticEditorFlags: 64
  m_IsActive: 1
--- !u!4 &969827640
Transform:
  m_ObjectHideFlags: 0
  m_CorrespondingSourceObject: {fileID: 0}
  m_PrefabInstance: {fileID: 0}
  m_PrefabAsset: {fileID: 0}
  m_GameObject: {fileID: 969827639}
  m_LocalRotation: {x: -0, y: -0, z: -0, w: 1}
  m_LocalPosition: {x: 0.26400074, y: 0.017001644, z: -0.257}
  m_LocalScale: {x: 1, y: 1, z: 1}
  m_Children: []
  m_Father: {fileID: 983240736}
  m_RootOrder: 5
  m_LocalEulerAnglesHint: {x: 0, y: 0, z: 0}
--- !u!1 &983240735
GameObject:
  m_ObjectHideFlags: 0
  m_CorrespondingSourceObject: {fileID: 0}
  m_PrefabInstance: {fileID: 0}
  m_PrefabAsset: {fileID: 0}
  serializedVersion: 6
  m_Component:
  - component: {fileID: 983240736}
  m_Layer: 0
  m_Name: VisibilityPoints
  m_TagString: Untagged
  m_Icon: {fileID: 0}
  m_NavMeshLayer: 0
  m_StaticEditorFlags: 64
  m_IsActive: 1
--- !u!4 &983240736
Transform:
  m_ObjectHideFlags: 0
  m_CorrespondingSourceObject: {fileID: 0}
  m_PrefabInstance: {fileID: 0}
  m_PrefabAsset: {fileID: 0}
  m_GameObject: {fileID: 983240735}
  m_LocalRotation: {x: -0, y: -0, z: -0, w: 1}
  m_LocalPosition: {x: 0, y: 0, z: 0}
  m_LocalScale: {x: 0.59922, y: 0.59922, z: 0.59922}
  m_Children:
  - {fileID: 1415358236}
  - {fileID: 360876534}
  - {fileID: 920467464}
  - {fileID: 1276309480}
  - {fileID: 1988967223}
  - {fileID: 969827640}
  - {fileID: 1670885799}
  - {fileID: 2013295743}
  - {fileID: 503592401}
  - {fileID: 1605863244}
  - {fileID: 659975277}
  - {fileID: 35776888}
  m_Father: {fileID: 6769550988911808079}
  m_RootOrder: 3
  m_LocalEulerAnglesHint: {x: 0, y: 0, z: 0}
--- !u!1 &1034072912
GameObject:
  m_ObjectHideFlags: 0
  m_CorrespondingSourceObject: {fileID: 0}
  m_PrefabInstance: {fileID: 0}
  m_PrefabAsset: {fileID: 0}
  serializedVersion: 6
  m_Component:
  - component: {fileID: 1034072913}
  - component: {fileID: 1034072914}
  m_Layer: 8
  m_Name: Col (8)
  m_TagString: SimObjPhysics
  m_Icon: {fileID: 0}
  m_NavMeshLayer: 0
  m_StaticEditorFlags: 64
  m_IsActive: 1
--- !u!4 &1034072913
Transform:
  m_ObjectHideFlags: 0
  m_CorrespondingSourceObject: {fileID: 0}
  m_PrefabInstance: {fileID: 0}
  m_PrefabAsset: {fileID: 0}
  m_GameObject: {fileID: 1034072912}
  m_LocalRotation: {x: 0.27488014, y: 0.65063167, z: 0.36369786, w: 0.60732466}
  m_LocalPosition: {x: 0.2238, y: 0.31949997, z: 0.023799896}
  m_LocalScale: {x: 0.88823026, y: 1.0000001, z: 1.0000002}
  m_Children: []
  m_Father: {fileID: 1069971675}
  m_RootOrder: 8
  m_LocalEulerAnglesHint: {x: -8.012, y: 89.87, z: 53.837}
--- !u!65 &1034072914
BoxCollider:
  m_ObjectHideFlags: 0
  m_CorrespondingSourceObject: {fileID: 0}
  m_PrefabInstance: {fileID: 0}
  m_PrefabAsset: {fileID: 0}
  m_GameObject: {fileID: 1034072912}
  m_Material: {fileID: 13400000, guid: 5d068e5feec07594faf946e98c5950b3, type: 2}
  m_IsTrigger: 0
  m_Enabled: 1
  serializedVersion: 2
  m_Size: {x: 0.60694873, y: 0.021290302, z: 0.039098307}
  m_Center: {x: 0, y: 0, z: 0}
--- !u!1 &1069971674
GameObject:
  m_ObjectHideFlags: 0
  m_CorrespondingSourceObject: {fileID: 0}
  m_PrefabInstance: {fileID: 0}
  m_PrefabAsset: {fileID: 0}
  serializedVersion: 6
  m_Component:
  - component: {fileID: 1069971675}
  m_Layer: 0
  m_Name: Colliders
  m_TagString: Untagged
  m_Icon: {fileID: 0}
  m_NavMeshLayer: 0
  m_StaticEditorFlags: 64
  m_IsActive: 1
--- !u!4 &1069971675
Transform:
  m_ObjectHideFlags: 0
  m_CorrespondingSourceObject: {fileID: 0}
  m_PrefabInstance: {fileID: 0}
  m_PrefabAsset: {fileID: 0}
  m_GameObject: {fileID: 1069971674}
  m_LocalRotation: {x: -0, y: -0, z: -0, w: 1}
  m_LocalPosition: {x: 0, y: 0, z: 0}
  m_LocalScale: {x: 0.59922, y: 1.0036935, z: 0.59922}
  m_Children:
  - {fileID: 1690850649}
  - {fileID: 1829525617}
  - {fileID: 1605203273}
  - {fileID: 377194111}
  - {fileID: 271873557}
  - {fileID: 949617981}
  - {fileID: 1702247460}
  - {fileID: 431629162}
  - {fileID: 1034072913}
  - {fileID: 661349985}
  - {fileID: 173136203}
  - {fileID: 318933045}
  - {fileID: 1978995217}
  m_Father: {fileID: 6769550988911808079}
  m_RootOrder: 2
  m_LocalEulerAnglesHint: {x: 0, y: 0, z: 0}
--- !u!1 &1276309479
GameObject:
  m_ObjectHideFlags: 0
  m_CorrespondingSourceObject: {fileID: 0}
  m_PrefabInstance: {fileID: 0}
  m_PrefabAsset: {fileID: 0}
  serializedVersion: 6
  m_Component:
  - component: {fileID: 1276309480}
  m_Layer: 8
  m_Name: vPoint (3)
  m_TagString: Untagged
  m_Icon: {fileID: 0}
  m_NavMeshLayer: 0
  m_StaticEditorFlags: 64
  m_IsActive: 1
--- !u!4 &1276309480
Transform:
  m_ObjectHideFlags: 0
  m_CorrespondingSourceObject: {fileID: 0}
  m_PrefabInstance: {fileID: 0}
  m_PrefabAsset: {fileID: 0}
  m_GameObject: {fileID: 1276309479}
  m_LocalRotation: {x: -0, y: -0, z: -0, w: 1}
  m_LocalPosition: {x: -0.224, y: 0.5869999, z: -0.228}
  m_LocalScale: {x: 1, y: 1, z: 1}
  m_Children: []
  m_Father: {fileID: 983240736}
  m_RootOrder: 3
  m_LocalEulerAnglesHint: {x: 0, y: 0, z: 0}
--- !u!1 &1415358235
GameObject:
  m_ObjectHideFlags: 0
  m_CorrespondingSourceObject: {fileID: 0}
  m_PrefabInstance: {fileID: 0}
  m_PrefabAsset: {fileID: 0}
  serializedVersion: 6
  m_Component:
  - component: {fileID: 1415358236}
  m_Layer: 8
  m_Name: vPoint
  m_TagString: Untagged
  m_Icon: {fileID: 0}
  m_NavMeshLayer: 0
  m_StaticEditorFlags: 64
  m_IsActive: 1
--- !u!4 &1415358236
Transform:
  m_ObjectHideFlags: 0
  m_CorrespondingSourceObject: {fileID: 0}
  m_PrefabInstance: {fileID: 0}
  m_PrefabAsset: {fileID: 0}
  m_GameObject: {fileID: 1415358235}
  m_LocalRotation: {x: -0, y: -0, z: -0, w: 1}
  m_LocalPosition: {x: -0.20900005, y: 0.587, z: 0.21400277}
  m_LocalScale: {x: 1, y: 1, z: 1}
  m_Children: []
  m_Father: {fileID: 983240736}
  m_RootOrder: 0
  m_LocalEulerAnglesHint: {x: 0, y: 0, z: 0}
--- !u!1 &1605203272
GameObject:
  m_ObjectHideFlags: 0
  m_CorrespondingSourceObject: {fileID: 0}
  m_PrefabInstance: {fileID: 0}
  m_PrefabAsset: {fileID: 0}
  serializedVersion: 6
  m_Component:
  - component: {fileID: 1605203273}
  - component: {fileID: 1605203274}
  m_Layer: 8
  m_Name: Col (2)
  m_TagString: SimObjPhysics
  m_Icon: {fileID: 0}
  m_NavMeshLayer: 0
  m_StaticEditorFlags: 64
  m_IsActive: 1
--- !u!4 &1605203273
Transform:
  m_ObjectHideFlags: 0
  m_CorrespondingSourceObject: {fileID: 0}
  m_PrefabInstance: {fileID: 0}
  m_PrefabAsset: {fileID: 0}
  m_GameObject: {fileID: 1605203272}
  m_LocalRotation: {x: -0.06178558, y: 0.012856695, z: 0.45169315, w: 0.88993853}
  m_LocalPosition: {x: -0.024, y: 0.325, z: 0.237}
  m_LocalScale: {x: 0.8775663, y: 1, z: 1}
  m_Children: []
  m_Father: {fileID: 1069971675}
  m_RootOrder: 2
  m_LocalEulerAnglesHint: {x: -6.984, y: -1.9010001, z: 53.937004}
--- !u!65 &1605203274
BoxCollider:
  m_ObjectHideFlags: 0
  m_CorrespondingSourceObject: {fileID: 0}
  m_PrefabInstance: {fileID: 0}
  m_PrefabAsset: {fileID: 0}
  m_GameObject: {fileID: 1605203272}
  m_Material: {fileID: 13400000, guid: 5d068e5feec07594faf946e98c5950b3, type: 2}
  m_IsTrigger: 0
  m_Enabled: 1
  serializedVersion: 2
  m_Size: {x: 0.60694873, y: 0.021290302, z: 0.039098307}
  m_Center: {x: 0, y: 0, z: 0}
--- !u!1 &1605863243
GameObject:
  m_ObjectHideFlags: 0
  m_CorrespondingSourceObject: {fileID: 0}
  m_PrefabInstance: {fileID: 0}
  m_PrefabAsset: {fileID: 0}
  serializedVersion: 6
  m_Component:
  - component: {fileID: 1605863244}
  m_Layer: 8
  m_Name: vPoint (10)
  m_TagString: Untagged
  m_Icon: {fileID: 0}
  m_NavMeshLayer: 0
  m_StaticEditorFlags: 64
  m_IsActive: 1
--- !u!4 &1605863244
Transform:
  m_ObjectHideFlags: 0
  m_CorrespondingSourceObject: {fileID: 0}
  m_PrefabInstance: {fileID: 0}
  m_PrefabAsset: {fileID: 0}
  m_GameObject: {fileID: 1605863243}
  m_LocalRotation: {x: -0, y: -0, z: -0, w: 1}
  m_LocalPosition: {x: 0.1900346, y: 0.9839993, z: -0.18654916}
  m_LocalScale: {x: 0.87172, y: 0.87172, z: 0.87172}
  m_Children: []
  m_Father: {fileID: 983240736}
  m_RootOrder: 9
  m_LocalEulerAnglesHint: {x: 0, y: 0, z: 0}
--- !u!1 &1670885798
GameObject:
  m_ObjectHideFlags: 0
  m_CorrespondingSourceObject: {fileID: 0}
  m_PrefabInstance: {fileID: 0}
  m_PrefabAsset: {fileID: 0}
  serializedVersion: 6
  m_Component:
  - component: {fileID: 1670885799}
  m_Layer: 8
  m_Name: vPoint (6)
  m_TagString: Untagged
  m_Icon: {fileID: 0}
  m_NavMeshLayer: 0
  m_StaticEditorFlags: 64
  m_IsActive: 1
--- !u!4 &1670885799
Transform:
  m_ObjectHideFlags: 0
  m_CorrespondingSourceObject: {fileID: 0}
  m_PrefabInstance: {fileID: 0}
  m_PrefabAsset: {fileID: 0}
  m_GameObject: {fileID: 1670885798}
  m_LocalRotation: {x: -0, y: -0, z: -0, w: 1}
  m_LocalPosition: {x: 0.257, y: 0.017001644, z: 0.26700228}
  m_LocalScale: {x: 1, y: 1, z: 1}
  m_Children: []
  m_Father: {fileID: 983240736}
  m_RootOrder: 6
  m_LocalEulerAnglesHint: {x: 0, y: 0, z: 0}
--- !u!1 &1690850648
GameObject:
  m_ObjectHideFlags: 0
  m_CorrespondingSourceObject: {fileID: 0}
  m_PrefabInstance: {fileID: 0}
  m_PrefabAsset: {fileID: 0}
  serializedVersion: 6
  m_Component:
  - component: {fileID: 1690850649}
  - component: {fileID: 1690850650}
  m_Layer: 8
  m_Name: Col
  m_TagString: SimObjPhysics
  m_Icon: {fileID: 0}
  m_NavMeshLayer: 0
  m_StaticEditorFlags: 64
  m_IsActive: 1
--- !u!4 &1690850649
Transform:
  m_ObjectHideFlags: 0
  m_CorrespondingSourceObject: {fileID: 0}
  m_PrefabInstance: {fileID: 0}
  m_PrefabAsset: {fileID: 0}
  m_GameObject: {fileID: 1690850648}
  m_LocalRotation: {x: -0, y: -0, z: -0, w: 1}
  m_LocalPosition: {x: -0.0034, y: 0.586, z: 0}
  m_LocalScale: {x: 1, y: 1, z: 1}
  m_Children: []
  m_Father: {fileID: 1069971675}
  m_RootOrder: 0
  m_LocalEulerAnglesHint: {x: 0, y: 0, z: 0}
--- !u!65 &1690850650
BoxCollider:
  m_ObjectHideFlags: 0
  m_CorrespondingSourceObject: {fileID: 0}
  m_PrefabInstance: {fileID: 0}
  m_PrefabAsset: {fileID: 0}
  m_GameObject: {fileID: 1690850648}
  m_Material: {fileID: 13400000, guid: 5d068e5feec07594faf946e98c5950b3, type: 2}
  m_IsTrigger: 0
  m_Enabled: 1
  serializedVersion: 2
  m_Size: {x: 0.48406237, y: 0.021290302, z: 0.48150903}
  m_Center: {x: 0, y: 0, z: 0}
--- !u!1 &1702247459
GameObject:
  m_ObjectHideFlags: 0
  m_CorrespondingSourceObject: {fileID: 0}
  m_PrefabInstance: {fileID: 0}
  m_PrefabAsset: {fileID: 0}
  serializedVersion: 6
  m_Component:
  - component: {fileID: 1702247460}
  - component: {fileID: 1702247461}
  m_Layer: 8
  m_Name: Col (6)
  m_TagString: SimObjPhysics
  m_Icon: {fileID: 0}
  m_NavMeshLayer: 0
  m_StaticEditorFlags: 64
  m_IsActive: 1
--- !u!4 &1702247460
Transform:
  m_ObjectHideFlags: 0
  m_CorrespondingSourceObject: {fileID: 0}
  m_PrefabInstance: {fileID: 0}
  m_PrefabAsset: {fileID: 0}
  m_GameObject: {fileID: 1702247459}
  m_LocalRotation: {x: 0.6681842, y: 0.35155025, z: 0.590921, w: 0.28417373}
  m_LocalPosition: {x: -0.2167, y: 0.319, z: -0.0226}
  m_LocalScale: {x: 0.854716, y: 1.0000007, z: 1.0000002}
  m_Children: []
  m_Father: {fileID: 1069971675}
  m_RootOrder: 6
  m_LocalEulerAnglesHint: {x: -2.0470002, y: 98.060005, z: 126.27701}
--- !u!65 &1702247461
BoxCollider:
  m_ObjectHideFlags: 0
  m_CorrespondingSourceObject: {fileID: 0}
  m_PrefabInstance: {fileID: 0}
  m_PrefabAsset: {fileID: 0}
  m_GameObject: {fileID: 1702247459}
  m_Material: {fileID: 13400000, guid: 5d068e5feec07594faf946e98c5950b3, type: 2}
  m_IsTrigger: 0
  m_Enabled: 1
  serializedVersion: 2
  m_Size: {x: 0.60694873, y: 0.021290302, z: 0.039098307}
  m_Center: {x: 0, y: 0, z: 0}
--- !u!1 &1829525616
GameObject:
  m_ObjectHideFlags: 0
  m_CorrespondingSourceObject: {fileID: 0}
  m_PrefabInstance: {fileID: 0}
  m_PrefabAsset: {fileID: 0}
  serializedVersion: 6
  m_Component:
  - component: {fileID: 1829525617}
  - component: {fileID: 1829525618}
  m_Layer: 8
  m_Name: Col (1)
  m_TagString: SimObjPhysics
  m_Icon: {fileID: 0}
  m_NavMeshLayer: 0
  m_StaticEditorFlags: 64
  m_IsActive: 1
--- !u!4 &1829525617
Transform:
  m_ObjectHideFlags: 0
  m_CorrespondingSourceObject: {fileID: 0}
  m_PrefabInstance: {fileID: 0}
  m_PrefabAsset: {fileID: 0}
  m_GameObject: {fileID: 1829525616}
  m_LocalRotation: {x: 0.06713245, y: -0.013969323, z: 0.45153007, w: 0.88961715}
  m_LocalPosition: {x: -0.023999913, y: 0.3249992, z: -0.23609895}
  m_LocalScale: {x: 0.8775661, y: 1, z: 1}
  m_Children: []
  m_Father: {fileID: 1069971675}
  m_RootOrder: 1
  m_LocalEulerAnglesHint: {x: 7.589, y: 2.068, z: 53.958004}
--- !u!65 &1829525618
BoxCollider:
  m_ObjectHideFlags: 0
  m_CorrespondingSourceObject: {fileID: 0}
  m_PrefabInstance: {fileID: 0}
  m_PrefabAsset: {fileID: 0}
  m_GameObject: {fileID: 1829525616}
  m_Material: {fileID: 13400000, guid: 5d068e5feec07594faf946e98c5950b3, type: 2}
  m_IsTrigger: 0
  m_Enabled: 1
  serializedVersion: 2
  m_Size: {x: 0.60694873, y: 0.021290302, z: 0.039098307}
  m_Center: {x: 0, y: 0, z: 0}
--- !u!1 &1978995216
GameObject:
  m_ObjectHideFlags: 0
  m_CorrespondingSourceObject: {fileID: 0}
  m_PrefabInstance: {fileID: 0}
  m_PrefabAsset: {fileID: 0}
  serializedVersion: 6
  m_Component:
  - component: {fileID: 1978995217}
  - component: {fileID: 1978995218}
  m_Layer: 8
  m_Name: Col (12)
  m_TagString: SimObjPhysics
  m_Icon: {fileID: 0}
  m_NavMeshLayer: 0
  m_StaticEditorFlags: 64
  m_IsActive: 1
--- !u!4 &1978995217
Transform:
  m_ObjectHideFlags: 0
  m_CorrespondingSourceObject: {fileID: 0}
  m_PrefabInstance: {fileID: 0}
  m_PrefabAsset: {fileID: 0}
  m_GameObject: {fileID: 1978995216}
  m_LocalRotation: {x: -0.040123835, y: -0.028217154, z: 0.03924452, w: 0.998025}
  m_LocalPosition: {x: 0.227, y: 0.2905, z: 0.228}
  m_LocalScale: {x: 0.074999996, y: 27.77974, z: 0.07500001}
  m_Children: []
  m_Father: {fileID: 1069971675}
  m_RootOrder: 12
  m_LocalEulerAnglesHint: {x: -4.466, y: -3.42, z: 4.637}
--- !u!65 &1978995218
BoxCollider:
  m_ObjectHideFlags: 0
  m_CorrespondingSourceObject: {fileID: 0}
  m_PrefabInstance: {fileID: 0}
  m_PrefabAsset: {fileID: 0}
  m_GameObject: {fileID: 1978995216}
  m_Material: {fileID: 13400000, guid: 5d068e5feec07594faf946e98c5950b3, type: 2}
  m_IsTrigger: 0
  m_Enabled: 1
  serializedVersion: 2
  m_Size: {x: 0.48406237, y: 0.021290302, z: 0.48150903}
  m_Center: {x: 0, y: 0, z: 0}
--- !u!1 &1988967222
GameObject:
  m_ObjectHideFlags: 0
  m_CorrespondingSourceObject: {fileID: 0}
  m_PrefabInstance: {fileID: 0}
  m_PrefabAsset: {fileID: 0}
  serializedVersion: 6
  m_Component:
  - component: {fileID: 1988967223}
  m_Layer: 8
  m_Name: vPoint (4)
  m_TagString: Untagged
  m_Icon: {fileID: 0}
  m_NavMeshLayer: 0
  m_StaticEditorFlags: 64
  m_IsActive: 1
--- !u!4 &1988967223
Transform:
  m_ObjectHideFlags: 0
  m_CorrespondingSourceObject: {fileID: 0}
  m_PrefabInstance: {fileID: 0}
  m_PrefabAsset: {fileID: 0}
  m_GameObject: {fileID: 1988967222}
  m_LocalRotation: {x: -0, y: -0, z: -0, w: 1}
  m_LocalPosition: {x: -0.26100156, y: 0.017001823, z: -0.2679985}
  m_LocalScale: {x: 1, y: 1, z: 1}
  m_Children: []
  m_Father: {fileID: 983240736}
  m_RootOrder: 4
  m_LocalEulerAnglesHint: {x: 0, y: 0, z: 0}
--- !u!1 &2013295742
GameObject:
  m_ObjectHideFlags: 0
  m_CorrespondingSourceObject: {fileID: 0}
  m_PrefabInstance: {fileID: 0}
  m_PrefabAsset: {fileID: 0}
  serializedVersion: 6
  m_Component:
  - component: {fileID: 2013295743}
  m_Layer: 8
  m_Name: vPoint (7)
  m_TagString: Untagged
  m_Icon: {fileID: 0}
  m_NavMeshLayer: 0
  m_StaticEditorFlags: 64
  m_IsActive: 1
--- !u!4 &2013295743
Transform:
  m_ObjectHideFlags: 0
  m_CorrespondingSourceObject: {fileID: 0}
  m_PrefabInstance: {fileID: 0}
  m_PrefabAsset: {fileID: 0}
  m_GameObject: {fileID: 2013295742}
  m_LocalRotation: {x: -0, y: -0, z: -0, w: 1}
  m_LocalPosition: {x: -0.254, y: 0.017, z: 0.26}
  m_LocalScale: {x: 1, y: 1, z: 1}
  m_Children: []
  m_Father: {fileID: 983240736}
  m_RootOrder: 7
  m_LocalEulerAnglesHint: {x: 0, y: 0, z: 0}
--- !u!1 &81124082905649877
GameObject:
  m_ObjectHideFlags: 0
  m_CorrespondingSourceObject: {fileID: 0}
  m_PrefabInstance: {fileID: 0}
  m_PrefabAsset: {fileID: 0}
  serializedVersion: 6
  m_Component:
  - component: {fileID: 8131021010571680579}
  - component: {fileID: 8382060309815717780}
  m_Layer: 8
  m_Name: Col (3)
  m_TagString: SimObjPhysics
  m_Icon: {fileID: 0}
  m_NavMeshLayer: 0
  m_StaticEditorFlags: 64
  m_IsActive: 1
--- !u!4 &8131021010571680579
Transform:
  m_ObjectHideFlags: 0
  m_CorrespondingSourceObject: {fileID: 0}
  m_PrefabInstance: {fileID: 0}
  m_PrefabAsset: {fileID: 0}
  m_GameObject: {fileID: 81124082905649877}
  m_LocalRotation: {x: -0.046795826, y: -0.04234271, z: 0.8889606, w: 0.4536148}
  m_LocalPosition: {x: 0.02880114, y: 0.31619877, z: 0.23610014}
  m_LocalScale: {x: 0.87204, y: 1.0000002, z: 1}
  m_Children: []
  m_Father: {fileID: 5546740804479916425}
  m_RootOrder: 3
  m_LocalEulerAnglesHint: {x: 1.881, y: -6.9890003, z: 125.81701}
--- !u!65 &8382060309815717780
BoxCollider:
  m_ObjectHideFlags: 0
  m_CorrespondingSourceObject: {fileID: 0}
  m_PrefabInstance: {fileID: 0}
  m_PrefabAsset: {fileID: 0}
  m_GameObject: {fileID: 81124082905649877}
  m_Material: {fileID: 13400000, guid: 5d068e5feec07594faf946e98c5950b3, type: 2}
  m_IsTrigger: 1
  m_Enabled: 1
  serializedVersion: 2
  m_Size: {x: 0.60694873, y: 0.021290302, z: 0.039098307}
  m_Center: {x: 0, y: 0, z: 0}
--- !u!1 &132100233809399197
GameObject:
  m_ObjectHideFlags: 0
  m_CorrespondingSourceObject: {fileID: 0}
  m_PrefabInstance: {fileID: 0}
  m_PrefabAsset: {fileID: 0}
  serializedVersion: 6
  m_Component:
  - component: {fileID: 1342980158297457574}
  - component: {fileID: 56963800443686311}
  m_Layer: 8
  m_Name: Col (7)
  m_TagString: SimObjPhysics
  m_Icon: {fileID: 0}
  m_NavMeshLayer: 0
  m_StaticEditorFlags: 64
  m_IsActive: 1
--- !u!4 &1342980158297457574
Transform:
  m_ObjectHideFlags: 0
  m_CorrespondingSourceObject: {fileID: 0}
  m_PrefabInstance: {fileID: 0}
  m_PrefabAsset: {fileID: 0}
  m_GameObject: {fileID: 132100233809399197}
  m_LocalRotation: {x: 0.3566806, y: 0.6230181, z: 0.283862, w: 0.6356492}
  m_LocalPosition: {x: -0.21669951, y: 0.3173013, z: 0.0238}
  m_LocalScale: {x: 0.8882299, y: 1.0000005, z: 1.0000002}
  m_Children: []
  m_Father: {fileID: 5546740804479916425}
  m_RootOrder: 7
  m_LocalEulerAnglesHint: {x: 5.7240005, y: 91.771, z: 54.032}
--- !u!65 &56963800443686311
BoxCollider:
  m_ObjectHideFlags: 0
  m_CorrespondingSourceObject: {fileID: 0}
  m_PrefabInstance: {fileID: 0}
  m_PrefabAsset: {fileID: 0}
  m_GameObject: {fileID: 132100233809399197}
  m_Material: {fileID: 13400000, guid: 5d068e5feec07594faf946e98c5950b3, type: 2}
  m_IsTrigger: 1
  m_Enabled: 1
  serializedVersion: 2
  m_Size: {x: 0.60694873, y: 0.021290302, z: 0.039098307}
  m_Center: {x: 0, y: 0, z: 0}
--- !u!1 &218333923850840315
GameObject:
  m_ObjectHideFlags: 0
  m_CorrespondingSourceObject: {fileID: 0}
  m_PrefabInstance: {fileID: 0}
  m_PrefabAsset: {fileID: 0}
  serializedVersion: 6
  m_Component:
  - component: {fileID: 444668988042245515}
  - component: {fileID: 915996088356350155}
  m_Layer: 8
  m_Name: Col
  m_TagString: SimObjPhysics
  m_Icon: {fileID: 0}
  m_NavMeshLayer: 0
  m_StaticEditorFlags: 64
  m_IsActive: 1
--- !u!4 &444668988042245515
Transform:
  m_ObjectHideFlags: 0
  m_CorrespondingSourceObject: {fileID: 0}
  m_PrefabInstance: {fileID: 0}
  m_PrefabAsset: {fileID: 0}
  m_GameObject: {fileID: 218333923850840315}
  m_LocalRotation: {x: -0, y: -0, z: -0, w: 1}
  m_LocalPosition: {x: -0.0034, y: 0.586, z: 0}
  m_LocalScale: {x: 1, y: 1, z: 1}
  m_Children: []
  m_Father: {fileID: 5546740804479916425}
  m_RootOrder: 0
  m_LocalEulerAnglesHint: {x: 0, y: 0, z: 0}
--- !u!65 &915996088356350155
BoxCollider:
  m_ObjectHideFlags: 0
  m_CorrespondingSourceObject: {fileID: 0}
  m_PrefabInstance: {fileID: 0}
  m_PrefabAsset: {fileID: 0}
  m_GameObject: {fileID: 218333923850840315}
  m_Material: {fileID: 13400000, guid: 5d068e5feec07594faf946e98c5950b3, type: 2}
  m_IsTrigger: 1
  m_Enabled: 1
  serializedVersion: 2
  m_Size: {x: 0.48406237, y: 0.021290302, z: 0.48150903}
  m_Center: {x: 0, y: 0, z: 0}
--- !u!1 &438424827760273960
GameObject:
  m_ObjectHideFlags: 0
  m_CorrespondingSourceObject: {fileID: 0}
  m_PrefabInstance: {fileID: 0}
  m_PrefabAsset: {fileID: 0}
  serializedVersion: 6
  m_Component:
  - component: {fileID: 3761439512279403466}
  - component: {fileID: 2269648858894228977}
  m_Layer: 8
  m_Name: Col (6)
  m_TagString: SimObjPhysics
  m_Icon: {fileID: 0}
  m_NavMeshLayer: 0
  m_StaticEditorFlags: 64
  m_IsActive: 1
--- !u!4 &3761439512279403466
Transform:
  m_ObjectHideFlags: 0
  m_CorrespondingSourceObject: {fileID: 0}
  m_PrefabInstance: {fileID: 0}
  m_PrefabAsset: {fileID: 0}
  m_GameObject: {fileID: 438424827760273960}
  m_LocalRotation: {x: 0.6681842, y: 0.35155025, z: 0.590921, w: 0.28417373}
  m_LocalPosition: {x: -0.2167, y: 0.319, z: -0.0226}
  m_LocalScale: {x: 0.854716, y: 1.0000007, z: 1.0000002}
  m_Children: []
  m_Father: {fileID: 5546740804479916425}
  m_RootOrder: 6
  m_LocalEulerAnglesHint: {x: -2.0470002, y: 98.060005, z: 126.27701}
--- !u!65 &2269648858894228977
BoxCollider:
  m_ObjectHideFlags: 0
  m_CorrespondingSourceObject: {fileID: 0}
  m_PrefabInstance: {fileID: 0}
  m_PrefabAsset: {fileID: 0}
  m_GameObject: {fileID: 438424827760273960}
  m_Material: {fileID: 13400000, guid: 5d068e5feec07594faf946e98c5950b3, type: 2}
  m_IsTrigger: 1
  m_Enabled: 1
  serializedVersion: 2
  m_Size: {x: 0.60694873, y: 0.021290302, z: 0.039098307}
  m_Center: {x: 0, y: 0, z: 0}
--- !u!1 &933635286378134079
GameObject:
  m_ObjectHideFlags: 0
  m_CorrespondingSourceObject: {fileID: 0}
  m_PrefabInstance: {fileID: 0}
  m_PrefabAsset: {fileID: 0}
  serializedVersion: 6
  m_Component:
  - component: {fileID: 5298812451144824327}
  - component: {fileID: 3655272889858584697}
  m_Layer: 8
  m_Name: Col (9)
  m_TagString: SimObjPhysics
  m_Icon: {fileID: 0}
  m_NavMeshLayer: 0
  m_StaticEditorFlags: 64
  m_IsActive: 1
--- !u!4 &5298812451144824327
Transform:
  m_ObjectHideFlags: 0
  m_CorrespondingSourceObject: {fileID: 0}
  m_PrefabInstance: {fileID: 0}
  m_PrefabAsset: {fileID: 0}
  m_GameObject: {fileID: 933635286378134079}
  m_LocalRotation: {x: 0.041868094, y: -0.002702955, z: 0.033589397, w: 0.99855477}
  m_LocalPosition: {x: 0.228, y: 0.2907, z: -0.23}
  m_LocalScale: {x: 0.074999824, y: 27.779716, z: 0.075000696}
  m_Children: []
  m_Father: {fileID: 5546740804479916425}
  m_RootOrder: 9
  m_LocalEulerAnglesHint: {x: 4.807, y: -0.149, z: 3.8470001}
--- !u!65 &3655272889858584697
BoxCollider:
  m_ObjectHideFlags: 0
  m_CorrespondingSourceObject: {fileID: 0}
  m_PrefabInstance: {fileID: 0}
  m_PrefabAsset: {fileID: 0}
  m_GameObject: {fileID: 933635286378134079}
  m_Material: {fileID: 13400000, guid: 5d068e5feec07594faf946e98c5950b3, type: 2}
  m_IsTrigger: 1
  m_Enabled: 1
  serializedVersion: 2
  m_Size: {x: 0.48406237, y: 0.021290302, z: 0.48150903}
  m_Center: {x: 0, y: 0, z: 0}
--- !u!1 &1050360578833466005
GameObject:
  m_ObjectHideFlags: 0
  m_CorrespondingSourceObject: {fileID: 0}
  m_PrefabInstance: {fileID: 0}
  m_PrefabAsset: {fileID: 0}
  serializedVersion: 6
  m_Component:
  - component: {fileID: 2149687723452054553}
  - component: {fileID: 6731619332220457167}
  m_Layer: 8
  m_Name: Col (1)
  m_TagString: SimObjPhysics
  m_Icon: {fileID: 0}
  m_NavMeshLayer: 0
  m_StaticEditorFlags: 64
  m_IsActive: 1
--- !u!4 &2149687723452054553
Transform:
  m_ObjectHideFlags: 0
  m_CorrespondingSourceObject: {fileID: 0}
  m_PrefabInstance: {fileID: 0}
  m_PrefabAsset: {fileID: 0}
  m_GameObject: {fileID: 1050360578833466005}
  m_LocalRotation: {x: 0.06713245, y: -0.013969323, z: 0.45153007, w: 0.88961715}
  m_LocalPosition: {x: -0.023999913, y: 0.3249992, z: -0.23609895}
  m_LocalScale: {x: 0.8775661, y: 1, z: 1}
  m_Children: []
  m_Father: {fileID: 5546740804479916425}
  m_RootOrder: 1
  m_LocalEulerAnglesHint: {x: 7.589, y: 2.068, z: 53.958004}
--- !u!65 &6731619332220457167
BoxCollider:
  m_ObjectHideFlags: 0
  m_CorrespondingSourceObject: {fileID: 0}
  m_PrefabInstance: {fileID: 0}
  m_PrefabAsset: {fileID: 0}
  m_GameObject: {fileID: 1050360578833466005}
  m_Material: {fileID: 13400000, guid: 5d068e5feec07594faf946e98c5950b3, type: 2}
  m_IsTrigger: 1
  m_Enabled: 1
  serializedVersion: 2
  m_Size: {x: 0.60694873, y: 0.021290302, z: 0.039098307}
  m_Center: {x: 0, y: 0, z: 0}
--- !u!1 &3307264889941184272
GameObject:
  m_ObjectHideFlags: 0
  m_CorrespondingSourceObject: {fileID: 0}
  m_PrefabInstance: {fileID: 0}
  m_PrefabAsset: {fileID: 0}
  serializedVersion: 6
  m_Component:
  - component: {fileID: 7841845687431479745}
  - component: {fileID: 6174798026147653631}
  m_Layer: 8
  m_Name: Col (10)
  m_TagString: SimObjPhysics
  m_Icon: {fileID: 0}
  m_NavMeshLayer: 0
  m_StaticEditorFlags: 64
  m_IsActive: 1
--- !u!4 &7841845687431479745
Transform:
  m_ObjectHideFlags: 0
  m_CorrespondingSourceObject: {fileID: 0}
  m_PrefabInstance: {fileID: 0}
  m_PrefabAsset: {fileID: 0}
  m_GameObject: {fileID: 3307264889941184272}
  m_LocalRotation: {x: 0.041872717, y: -0.0120081175, z: -0.04039478, w: 0.99823385}
  m_LocalPosition: {x: -0.222, y: 0.2899, z: -0.236}
  m_LocalScale: {x: 0.074999996, y: 27.779726, z: 0.074999996}
  m_Children: []
  m_Father: {fileID: 5546740804479916425}
  m_RootOrder: 10
  m_LocalEulerAnglesHint: {x: 4.7400002, y: -1.5730001, z: -4.7000003}
--- !u!65 &6174798026147653631
BoxCollider:
  m_ObjectHideFlags: 0
  m_CorrespondingSourceObject: {fileID: 0}
  m_PrefabInstance: {fileID: 0}
  m_PrefabAsset: {fileID: 0}
  m_GameObject: {fileID: 3307264889941184272}
  m_Material: {fileID: 13400000, guid: 5d068e5feec07594faf946e98c5950b3, type: 2}
  m_IsTrigger: 1
  m_Enabled: 1
  serializedVersion: 2
  m_Size: {x: 0.48406237, y: 0.021290302, z: 0.48150903}
  m_Center: {x: 0, y: 0, z: 0}
--- !u!1 &3375732053110392889
GameObject:
  m_ObjectHideFlags: 0
  m_CorrespondingSourceObject: {fileID: 0}
  m_PrefabInstance: {fileID: 0}
  m_PrefabAsset: {fileID: 0}
  serializedVersion: 6
  m_Component:
  - component: {fileID: 7328909672067725394}
  - component: {fileID: 6677122159829415638}
  m_Layer: 8
  m_Name: Col (11)
  m_TagString: SimObjPhysics
  m_Icon: {fileID: 0}
  m_NavMeshLayer: 0
  m_StaticEditorFlags: 64
  m_IsActive: 1
--- !u!4 &7328909672067725394
Transform:
  m_ObjectHideFlags: 0
  m_CorrespondingSourceObject: {fileID: 0}
  m_PrefabInstance: {fileID: 0}
  m_PrefabAsset: {fileID: 0}
  m_GameObject: {fileID: 3375732053110392889}
  m_LocalRotation: {x: -0.037188187, y: -0.018474892, z: -0.034263343, w: 0.9985499}
  m_LocalPosition: {x: -0.221, y: 0.2895, z: 0.229}
  m_LocalScale: {x: 0.07499998, y: 27.779734, z: 0.074999996}
  m_Children: []
  m_Father: {fileID: 5546740804479916425}
  m_RootOrder: 11
  m_LocalEulerAnglesHint: {x: -4.3320003, y: -1.9740001, z: -3.8560002}
--- !u!65 &6677122159829415638
BoxCollider:
  m_ObjectHideFlags: 0
  m_CorrespondingSourceObject: {fileID: 0}
  m_PrefabInstance: {fileID: 0}
  m_PrefabAsset: {fileID: 0}
  m_GameObject: {fileID: 3375732053110392889}
  m_Material: {fileID: 13400000, guid: 5d068e5feec07594faf946e98c5950b3, type: 2}
  m_IsTrigger: 1
  m_Enabled: 1
  serializedVersion: 2
  m_Size: {x: 0.48406237, y: 0.021290302, z: 0.48150903}
  m_Center: {x: 0, y: 0, z: 0}
--- !u!1 &4607620735898488792
GameObject:
  m_ObjectHideFlags: 0
  m_CorrespondingSourceObject: {fileID: 0}
  m_PrefabInstance: {fileID: 0}
  m_PrefabAsset: {fileID: 0}
  serializedVersion: 6
  m_Component:
  - component: {fileID: 5546740804479916425}
  m_Layer: 0
  m_Name: TriggerColliders
  m_TagString: Untagged
  m_Icon: {fileID: 0}
  m_NavMeshLayer: 0
  m_StaticEditorFlags: 64
  m_IsActive: 1
--- !u!4 &5546740804479916425
Transform:
  m_ObjectHideFlags: 0
  m_CorrespondingSourceObject: {fileID: 0}
  m_PrefabInstance: {fileID: 0}
  m_PrefabAsset: {fileID: 0}
  m_GameObject: {fileID: 4607620735898488792}
  m_LocalRotation: {x: -0, y: -0, z: -0, w: 1}
  m_LocalPosition: {x: 0, y: 0, z: 0}
  m_LocalScale: {x: 0.59922, y: 1.0036935, z: 0.59922}
  m_Children:
  - {fileID: 444668988042245515}
  - {fileID: 2149687723452054553}
  - {fileID: 723729682358795433}
  - {fileID: 8131021010571680579}
  - {fileID: 2575441755161300621}
  - {fileID: 3119470612024951711}
  - {fileID: 3761439512279403466}
  - {fileID: 1342980158297457574}
  - {fileID: 2253669931734134566}
  - {fileID: 5298812451144824327}
  - {fileID: 7841845687431479745}
  - {fileID: 7328909672067725394}
  - {fileID: 8180874740050343194}
  m_Father: {fileID: 6769550988911808079}
  m_RootOrder: 5
  m_LocalEulerAnglesHint: {x: 0, y: 0, z: 0}
--- !u!1 &4614762634695213638
GameObject:
  m_ObjectHideFlags: 0
  m_CorrespondingSourceObject: {fileID: 0}
  m_PrefabInstance: {fileID: 0}
  m_PrefabAsset: {fileID: 0}
  serializedVersion: 6
  m_Component:
  - component: {fileID: 723729682358795433}
  - component: {fileID: 5875545986366622388}
  m_Layer: 8
  m_Name: Col (2)
  m_TagString: SimObjPhysics
  m_Icon: {fileID: 0}
  m_NavMeshLayer: 0
  m_StaticEditorFlags: 64
  m_IsActive: 1
--- !u!4 &723729682358795433
Transform:
  m_ObjectHideFlags: 0
  m_CorrespondingSourceObject: {fileID: 0}
  m_PrefabInstance: {fileID: 0}
  m_PrefabAsset: {fileID: 0}
  m_GameObject: {fileID: 4614762634695213638}
  m_LocalRotation: {x: -0.06178558, y: 0.012856695, z: 0.45169315, w: 0.88993853}
  m_LocalPosition: {x: -0.024, y: 0.325, z: 0.237}
  m_LocalScale: {x: 0.8775663, y: 1, z: 1}
  m_Children: []
  m_Father: {fileID: 5546740804479916425}
  m_RootOrder: 2
  m_LocalEulerAnglesHint: {x: -6.984, y: -1.9010001, z: 53.937004}
--- !u!65 &5875545986366622388
BoxCollider:
  m_ObjectHideFlags: 0
  m_CorrespondingSourceObject: {fileID: 0}
  m_PrefabInstance: {fileID: 0}
  m_PrefabAsset: {fileID: 0}
  m_GameObject: {fileID: 4614762634695213638}
  m_Material: {fileID: 13400000, guid: 5d068e5feec07594faf946e98c5950b3, type: 2}
  m_IsTrigger: 1
  m_Enabled: 1
  serializedVersion: 2
  m_Size: {x: 0.60694873, y: 0.021290302, z: 0.039098307}
  m_Center: {x: 0, y: 0, z: 0}
--- !u!1 &5229069311645007607
GameObject:
  m_ObjectHideFlags: 0
  m_CorrespondingSourceObject: {fileID: 0}
  m_PrefabInstance: {fileID: 0}
  m_PrefabAsset: {fileID: 0}
  serializedVersion: 6
  m_Component:
  - component: {fileID: 5229069311645007483}
  - component: {fileID: 5229069311645007365}
  - component: {fileID: 5229069311645007364}
  m_Layer: 8
  m_Name: mesh
  m_TagString: Structure
  m_Icon: {fileID: 0}
  m_NavMeshLayer: 0
  m_StaticEditorFlags: 64
  m_IsActive: 1
--- !u!4 &5229069311645007483
Transform:
  m_ObjectHideFlags: 0
  m_CorrespondingSourceObject: {fileID: 0}
  m_PrefabInstance: {fileID: 0}
  m_PrefabAsset: {fileID: 0}
  m_GameObject: {fileID: 5229069311645007607}
  m_LocalRotation: {x: -0, y: -0, z: -0, w: 1}
  m_LocalPosition: {x: 0, y: 0, z: 0}
  m_LocalScale: {x: 1, y: 1, z: 1}
  m_Children: []
  m_Father: {fileID: 6769550988911808079}
  m_RootOrder: 0
  m_LocalEulerAnglesHint: {x: 0, y: 0, z: 0}
--- !u!33 &5229069311645007365
MeshFilter:
  m_ObjectHideFlags: 0
  m_CorrespondingSourceObject: {fileID: 0}
  m_PrefabInstance: {fileID: 0}
  m_PrefabAsset: {fileID: 0}
  m_GameObject: {fileID: 5229069311645007607}
  m_Mesh: {fileID: 4300088, guid: 14f65a7e56a2f5746a35c88e60c4ae5c, type: 3}
--- !u!23 &5229069311645007364
MeshRenderer:
  m_ObjectHideFlags: 0
  m_CorrespondingSourceObject: {fileID: 0}
  m_PrefabInstance: {fileID: 0}
  m_PrefabAsset: {fileID: 0}
  m_GameObject: {fileID: 5229069311645007607}
  m_Enabled: 1
  m_CastShadows: 1
  m_ReceiveShadows: 1
  m_DynamicOccludee: 1
  m_MotionVectors: 1
  m_LightProbeUsage: 1
  m_ReflectionProbeUsage: 1
  m_RayTracingMode: 2
  m_RenderingLayerMask: 1
  m_RendererPriority: 0
  m_Materials:
  - {fileID: 2100000, guid: dfdd348d86dde4af2b1d91021f279f6b, type: 2}
  m_StaticBatchInfo:
    firstSubMesh: 0
    subMeshCount: 0
  m_StaticBatchRoot: {fileID: 0}
  m_ProbeAnchor: {fileID: 0}
  m_LightProbeVolumeOverride: {fileID: 0}
  m_ScaleInLightmap: 1
  m_ReceiveGI: 1
  m_PreserveUVs: 0
  m_IgnoreNormalsForChartDetection: 0
  m_ImportantGI: 0
  m_StitchLightmapSeams: 0
  m_SelectedEditorRenderState: 3
  m_MinimumChartSize: 4
  m_AutoUVMaxDistance: 0.5
  m_AutoUVMaxAngle: 89
  m_LightmapParameters: {fileID: 0}
  m_SortingLayerID: 0
  m_SortingLayer: 0
  m_SortingOrder: 0
--- !u!1 &5515598429616469508
GameObject:
  m_ObjectHideFlags: 0
  m_CorrespondingSourceObject: {fileID: 0}
  m_PrefabInstance: {fileID: 0}
  m_PrefabAsset: {fileID: 0}
  serializedVersion: 6
  m_Component:
  - component: {fileID: 6769550988911808079}
  - component: {fileID: 7519482141843392498}
  - component: {fileID: 1504498598}
  m_Layer: 8
  m_Name: Side_Table_223_Master
  m_TagString: SimObjPhysics
  m_Icon: {fileID: 0}
  m_NavMeshLayer: 0
  m_StaticEditorFlags: 64
  m_IsActive: 1
--- !u!4 &6769550988911808079
Transform:
  m_ObjectHideFlags: 0
  m_CorrespondingSourceObject: {fileID: 0}
  m_PrefabInstance: {fileID: 0}
  m_PrefabAsset: {fileID: 0}
  m_GameObject: {fileID: 5515598429616469508}
  m_LocalRotation: {x: 0, y: 0, z: 0, w: 1}
  m_LocalPosition: {x: 0, y: 0, z: 0}
  m_LocalScale: {x: 1, y: 1, z: 1}
  m_Children:
  - {fileID: 5229069311645007483}
  - {fileID: 4251536198623793}
  - {fileID: 1069971675}
  - {fileID: 983240736}
  - {fileID: 444753785}
  - {fileID: 5546740804479916425}
  m_Father: {fileID: 0}
  m_RootOrder: 0
  m_LocalEulerAnglesHint: {x: 0, y: 0, z: 0}
--- !u!114 &7519482141843392498
MonoBehaviour:
  m_ObjectHideFlags: 0
  m_CorrespondingSourceObject: {fileID: 0}
  m_PrefabInstance: {fileID: 0}
  m_PrefabAsset: {fileID: 0}
  m_GameObject: {fileID: 5515598429616469508}
  m_Enabled: 1
  m_EditorHideFlags: 0
  m_Script: {fileID: 11500000, guid: b439f6e4ef5714ee2a3643acf37b7a9d, type: 3}
  m_Name: 
  m_EditorClassIdentifier: 
  objectID: 
<<<<<<< HEAD
=======
  assetID: Side_Table_223_Master
>>>>>>> 2f8dd9f9
  Type: 129
  PrimaryProperty: 2
  SecondaryProperties: 07000000
  BoundingBox: {fileID: 444753783}
  VisibilityPoints:
  - {fileID: 1415358236}
  - {fileID: 360876534}
  - {fileID: 920467464}
  - {fileID: 1276309480}
  - {fileID: 1988967223}
  - {fileID: 969827640}
  - {fileID: 1670885799}
  - {fileID: 2013295743}
  - {fileID: 503592401}
  - {fileID: 1605863244}
  - {fileID: 659975277}
  - {fileID: 35776888}
  ReceptacleTriggerBoxes:
  - {fileID: 1170333985324531}
  debugIsVisible: 0
  debugIsInteractable: 0
  isInAgentHand: 0
  MyColliders:
  - {fileID: 1690850650}
  - {fileID: 1829525618}
  - {fileID: 1605203274}
  - {fileID: 377194112}
  - {fileID: 271873558}
  - {fileID: 949617982}
  - {fileID: 1702247461}
  - {fileID: 431629163}
  - {fileID: 1034072914}
  - {fileID: 661349986}
  - {fileID: 173136204}
  - {fileID: 318933046}
  - {fileID: 1978995218}
  HFdynamicfriction: 1.2
  HFstaticfriction: 1.2
  HFbounciness: 0
  HFrbdrag: 0.4
  HFrbangulardrag: 0.15
  salientMaterials: 01000000
  MySpawnPoints: []
  CurrentTemperature: 0
  HowManySecondsUntilRoomTemp: 10
  inMotion: 0
  numSimObjHit: 0
  numFloorHit: 0
  numStructureHit: 0
  lastVelocity: 0
  IsReceptacle: 0
  IsPickupable: 0
  IsMoveable: 0
  isStatic: 0
  IsToggleable: 0
  IsOpenable: 0
  IsBreakable: 0
  IsFillable: 0
  IsDirtyable: 0
  IsCookable: 0
  IsSliceable: 0
  isHeatSource: 0
  isColdSource: 0
  ContainedObjectReferences: []
  CurrentlyContains: []
--- !u!54 &1504498598
Rigidbody:
  m_ObjectHideFlags: 0
  m_CorrespondingSourceObject: {fileID: 0}
  m_PrefabInstance: {fileID: 0}
  m_PrefabAsset: {fileID: 0}
  m_GameObject: {fileID: 5515598429616469508}
  serializedVersion: 2
  m_Mass: 11
  m_Drag: 0.1
  m_AngularDrag: 0.05
  m_UseGravity: 1
  m_IsKinematic: 0
  m_Interpolate: 0
  m_Constraints: 0
  m_CollisionDetection: 0
--- !u!1 &6476852636889724225
GameObject:
  m_ObjectHideFlags: 0
  m_CorrespondingSourceObject: {fileID: 0}
  m_PrefabInstance: {fileID: 0}
  m_PrefabAsset: {fileID: 0}
  serializedVersion: 6
  m_Component:
  - component: {fileID: 2253669931734134566}
  - component: {fileID: 246583169845743623}
  m_Layer: 8
  m_Name: Col (8)
  m_TagString: SimObjPhysics
  m_Icon: {fileID: 0}
  m_NavMeshLayer: 0
  m_StaticEditorFlags: 64
  m_IsActive: 1
--- !u!4 &2253669931734134566
Transform:
  m_ObjectHideFlags: 0
  m_CorrespondingSourceObject: {fileID: 0}
  m_PrefabInstance: {fileID: 0}
  m_PrefabAsset: {fileID: 0}
  m_GameObject: {fileID: 6476852636889724225}
  m_LocalRotation: {x: 0.27488014, y: 0.65063167, z: 0.36369786, w: 0.60732466}
  m_LocalPosition: {x: 0.2238, y: 0.31949997, z: 0.023799896}
  m_LocalScale: {x: 0.88823026, y: 1.0000001, z: 1.0000002}
  m_Children: []
  m_Father: {fileID: 5546740804479916425}
  m_RootOrder: 8
  m_LocalEulerAnglesHint: {x: -8.012, y: 89.87, z: 53.837}
--- !u!65 &246583169845743623
BoxCollider:
  m_ObjectHideFlags: 0
  m_CorrespondingSourceObject: {fileID: 0}
  m_PrefabInstance: {fileID: 0}
  m_PrefabAsset: {fileID: 0}
  m_GameObject: {fileID: 6476852636889724225}
  m_Material: {fileID: 13400000, guid: 5d068e5feec07594faf946e98c5950b3, type: 2}
  m_IsTrigger: 1
  m_Enabled: 1
  serializedVersion: 2
  m_Size: {x: 0.60694873, y: 0.021290302, z: 0.039098307}
  m_Center: {x: 0, y: 0, z: 0}
--- !u!1 &6768125829927495848
GameObject:
  m_ObjectHideFlags: 0
  m_CorrespondingSourceObject: {fileID: 0}
  m_PrefabInstance: {fileID: 0}
  m_PrefabAsset: {fileID: 0}
  serializedVersion: 6
  m_Component:
  - component: {fileID: 2575441755161300621}
  - component: {fileID: 4104142679595305883}
  m_Layer: 8
  m_Name: Col (4)
  m_TagString: SimObjPhysics
  m_Icon: {fileID: 0}
  m_NavMeshLayer: 0
  m_StaticEditorFlags: 64
  m_IsActive: 1
--- !u!4 &2575441755161300621
Transform:
  m_ObjectHideFlags: 0
  m_CorrespondingSourceObject: {fileID: 0}
  m_PrefabInstance: {fileID: 0}
  m_PrefabAsset: {fileID: 0}
  m_GameObject: {fileID: 6768125829927495848}
  m_LocalRotation: {x: 0.05083499, y: 0.0460186, z: 0.88874334, w: 0.45324767}
  m_LocalPosition: {x: 0.024, y: 0.3199, z: -0.237}
  m_LocalScale: {x: 0.87204015, y: 1, z: 1}
  m_Children: []
  m_Father: {fileID: 5546740804479916425}
  m_RootOrder: 4
  m_LocalEulerAnglesHint: {x: -2.0470002, y: 7.5940003, z: 125.82201}
--- !u!65 &4104142679595305883
BoxCollider:
  m_ObjectHideFlags: 0
  m_CorrespondingSourceObject: {fileID: 0}
  m_PrefabInstance: {fileID: 0}
  m_PrefabAsset: {fileID: 0}
  m_GameObject: {fileID: 6768125829927495848}
  m_Material: {fileID: 13400000, guid: 5d068e5feec07594faf946e98c5950b3, type: 2}
  m_IsTrigger: 1
  m_Enabled: 1
  serializedVersion: 2
  m_Size: {x: 0.60694873, y: 0.021290302, z: 0.039098307}
  m_Center: {x: 0, y: 0, z: 0}
--- !u!1 &8199175191253768119
GameObject:
  m_ObjectHideFlags: 0
  m_CorrespondingSourceObject: {fileID: 0}
  m_PrefabInstance: {fileID: 0}
  m_PrefabAsset: {fileID: 0}
  serializedVersion: 6
  m_Component:
  - component: {fileID: 3119470612024951711}
  - component: {fileID: 5649111662587745972}
  m_Layer: 8
  m_Name: Col (5)
  m_TagString: SimObjPhysics
  m_Icon: {fileID: 0}
  m_NavMeshLayer: 0
  m_StaticEditorFlags: 64
  m_IsActive: 1
--- !u!4 &3119470612024951711
Transform:
  m_ObjectHideFlags: 0
  m_CorrespondingSourceObject: {fileID: 0}
  m_PrefabInstance: {fileID: 0}
  m_PrefabAsset: {fileID: 0}
  m_GameObject: {fileID: 8199175191253768119}
  m_LocalRotation: {x: 0.6013359, y: 0.31923038, z: 0.65882695, w: 0.3200536}
  m_LocalPosition: {x: 0.2279, y: 0.3212, z: -0.0226}
  m_LocalScale: {x: 0.85471594, y: 1.0000005, z: 1}
  m_Children: []
  m_Father: {fileID: 5546740804479916425}
  m_RootOrder: 5
  m_LocalEulerAnglesHint: {x: -2.0470002, y: 85.812004, z: 126.27701}
--- !u!65 &5649111662587745972
BoxCollider:
  m_ObjectHideFlags: 0
  m_CorrespondingSourceObject: {fileID: 0}
  m_PrefabInstance: {fileID: 0}
  m_PrefabAsset: {fileID: 0}
  m_GameObject: {fileID: 8199175191253768119}
  m_Material: {fileID: 13400000, guid: 5d068e5feec07594faf946e98c5950b3, type: 2}
  m_IsTrigger: 1
  m_Enabled: 1
  serializedVersion: 2
  m_Size: {x: 0.60694873, y: 0.021290302, z: 0.039098307}
  m_Center: {x: 0, y: 0, z: 0}
--- !u!1 &8348904767770850663
GameObject:
  m_ObjectHideFlags: 0
  m_CorrespondingSourceObject: {fileID: 0}
  m_PrefabInstance: {fileID: 0}
  m_PrefabAsset: {fileID: 0}
  serializedVersion: 6
  m_Component:
  - component: {fileID: 8180874740050343194}
  - component: {fileID: 8740138728449038174}
  m_Layer: 8
  m_Name: Col (12)
  m_TagString: SimObjPhysics
  m_Icon: {fileID: 0}
  m_NavMeshLayer: 0
  m_StaticEditorFlags: 64
  m_IsActive: 1
--- !u!4 &8180874740050343194
Transform:
  m_ObjectHideFlags: 0
  m_CorrespondingSourceObject: {fileID: 0}
  m_PrefabInstance: {fileID: 0}
  m_PrefabAsset: {fileID: 0}
  m_GameObject: {fileID: 8348904767770850663}
  m_LocalRotation: {x: -0.040123835, y: -0.028217154, z: 0.03924452, w: 0.998025}
  m_LocalPosition: {x: 0.227, y: 0.2905, z: 0.228}
  m_LocalScale: {x: 0.074999996, y: 27.77974, z: 0.07500001}
  m_Children: []
  m_Father: {fileID: 5546740804479916425}
  m_RootOrder: 12
  m_LocalEulerAnglesHint: {x: -4.466, y: -3.42, z: 4.637}
--- !u!65 &8740138728449038174
BoxCollider:
  m_ObjectHideFlags: 0
  m_CorrespondingSourceObject: {fileID: 0}
  m_PrefabInstance: {fileID: 0}
  m_PrefabAsset: {fileID: 0}
  m_GameObject: {fileID: 8348904767770850663}
  m_Material: {fileID: 13400000, guid: 5d068e5feec07594faf946e98c5950b3, type: 2}
  m_IsTrigger: 1
  m_Enabled: 1
  serializedVersion: 2
  m_Size: {x: 0.48406237, y: 0.021290302, z: 0.48150903}
  m_Center: {x: 0, y: 0, z: 0}
--- !u!1001 &405987237
PrefabInstance:
  m_ObjectHideFlags: 0
  serializedVersion: 2
  m_Modification:
    m_TransformParent: {fileID: 6769550988911808079}
    m_Modifications:
    - target: {fileID: 1170333579371094, guid: 6877aba5a696347dbb6c01f851f2da28, type: 3}
      propertyPath: m_Name
      value: ReceptacleTriggerBox (1)
      objectReference: {fileID: 0}
    - target: {fileID: 1170333579371094, guid: 6877aba5a696347dbb6c01f851f2da28, type: 3}
      propertyPath: m_StaticEditorFlags
      value: 64
      objectReference: {fileID: 0}
    - target: {fileID: 4251536333782420, guid: 6877aba5a696347dbb6c01f851f2da28, type: 3}
      propertyPath: m_RootOrder
      value: 1
      objectReference: {fileID: 0}
    - target: {fileID: 4251536333782420, guid: 6877aba5a696347dbb6c01f851f2da28, type: 3}
      propertyPath: m_LocalScale.x
      value: 0.2628711
      objectReference: {fileID: 0}
    - target: {fileID: 4251536333782420, guid: 6877aba5a696347dbb6c01f851f2da28, type: 3}
      propertyPath: m_LocalScale.y
      value: 0.079354204
      objectReference: {fileID: 0}
    - target: {fileID: 4251536333782420, guid: 6877aba5a696347dbb6c01f851f2da28, type: 3}
      propertyPath: m_LocalScale.z
      value: 0.2628711
      objectReference: {fileID: 0}
    - target: {fileID: 4251536333782420, guid: 6877aba5a696347dbb6c01f851f2da28, type: 3}
      propertyPath: m_LocalPosition.x
      value: 0
      objectReference: {fileID: 0}
    - target: {fileID: 4251536333782420, guid: 6877aba5a696347dbb6c01f851f2da28, type: 3}
      propertyPath: m_LocalPosition.y
      value: 0.6366
      objectReference: {fileID: 0}
    - target: {fileID: 4251536333782420, guid: 6877aba5a696347dbb6c01f851f2da28, type: 3}
      propertyPath: m_LocalPosition.z
      value: 0
      objectReference: {fileID: 0}
    - target: {fileID: 4251536333782420, guid: 6877aba5a696347dbb6c01f851f2da28, type: 3}
      propertyPath: m_LocalRotation.w
      value: 1
      objectReference: {fileID: 0}
    - target: {fileID: 4251536333782420, guid: 6877aba5a696347dbb6c01f851f2da28, type: 3}
      propertyPath: m_LocalRotation.x
      value: -0
      objectReference: {fileID: 0}
    - target: {fileID: 4251536333782420, guid: 6877aba5a696347dbb6c01f851f2da28, type: 3}
      propertyPath: m_LocalRotation.y
      value: -0
      objectReference: {fileID: 0}
    - target: {fileID: 4251536333782420, guid: 6877aba5a696347dbb6c01f851f2da28, type: 3}
      propertyPath: m_LocalRotation.z
      value: -0
      objectReference: {fileID: 0}
    - target: {fileID: 4251536333782420, guid: 6877aba5a696347dbb6c01f851f2da28, type: 3}
      propertyPath: m_LocalEulerAnglesHint.x
      value: 0
      objectReference: {fileID: 0}
    - target: {fileID: 4251536333782420, guid: 6877aba5a696347dbb6c01f851f2da28, type: 3}
      propertyPath: m_LocalEulerAnglesHint.y
      value: 0
      objectReference: {fileID: 0}
    - target: {fileID: 4251536333782420, guid: 6877aba5a696347dbb6c01f851f2da28, type: 3}
      propertyPath: m_LocalEulerAnglesHint.z
      value: 0
      objectReference: {fileID: 0}
    - target: {fileID: 114448760657764924, guid: 6877aba5a696347dbb6c01f851f2da28,
        type: 3}
      propertyPath: myParent
      value: 
      objectReference: {fileID: 5515598429616469508}
    m_RemovedComponents: []
  m_SourcePrefab: {fileID: 100100000, guid: 6877aba5a696347dbb6c01f851f2da28, type: 3}
--- !u!1 &1170333985324531 stripped
GameObject:
  m_CorrespondingSourceObject: {fileID: 1170333579371094, guid: 6877aba5a696347dbb6c01f851f2da28,
    type: 3}
  m_PrefabInstance: {fileID: 405987237}
  m_PrefabAsset: {fileID: 0}
--- !u!4 &4251536198623793 stripped
Transform:
  m_CorrespondingSourceObject: {fileID: 4251536333782420, guid: 6877aba5a696347dbb6c01f851f2da28,
    type: 3}
  m_PrefabInstance: {fileID: 405987237}
  m_PrefabAsset: {fileID: 0}<|MERGE_RESOLUTION|>--- conflicted
+++ resolved
@@ -1605,7 +1605,7 @@
   m_PrefabAsset: {fileID: 0}
   m_GameObject: {fileID: 5515598429616469508}
   m_LocalRotation: {x: 0, y: 0, z: 0, w: 1}
-  m_LocalPosition: {x: 0, y: 0, z: 0}
+  m_LocalPosition: {x: -3.689, y: 0.69627666, z: -1.366}
   m_LocalScale: {x: 1, y: 1, z: 1}
   m_Children:
   - {fileID: 5229069311645007483}
@@ -1630,10 +1630,7 @@
   m_Name: 
   m_EditorClassIdentifier: 
   objectID: 
-<<<<<<< HEAD
-=======
   assetID: Side_Table_223_Master
->>>>>>> 2f8dd9f9
   Type: 129
   PrimaryProperty: 2
   SecondaryProperties: 07000000
