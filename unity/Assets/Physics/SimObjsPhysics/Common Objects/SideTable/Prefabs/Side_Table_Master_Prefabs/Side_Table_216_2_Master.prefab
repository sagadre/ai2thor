%YAML 1.1
%TAG !u! tag:unity3d.com,2011:
--- !u!1 &91527579247336361
GameObject:
  m_ObjectHideFlags: 0
  m_CorrespondingSourceObject: {fileID: 0}
  m_PrefabInstance: {fileID: 0}
  m_PrefabAsset: {fileID: 0}
  serializedVersion: 6
  m_Component:
  - component: {fileID: 2061357332217435805}
  - component: {fileID: 6756631005472986395}
  m_Layer: 8
  m_Name: Col (6)
  m_TagString: SimObjPhysics
  m_Icon: {fileID: 0}
  m_NavMeshLayer: 0
  m_StaticEditorFlags: 64
  m_IsActive: 1
--- !u!4 &2061357332217435805
Transform:
  m_ObjectHideFlags: 0
  m_CorrespondingSourceObject: {fileID: 0}
  m_PrefabInstance: {fileID: 0}
  m_PrefabAsset: {fileID: 0}
  m_GameObject: {fileID: 91527579247336361}
  m_LocalRotation: {x: -0, y: -0, z: -0, w: 1}
  m_LocalPosition: {x: -0.487, y: 0.199, z: 0.1945}
  m_LocalScale: {x: 0.08542186, y: 7.728891, z: 0.1781252}
  m_Children: []
  m_Father: {fileID: 7062608410655483019}
  m_RootOrder: 6
  m_LocalEulerAnglesHint: {x: 0, y: 0, z: 0}
--- !u!65 &6756631005472986395
BoxCollider:
  m_ObjectHideFlags: 0
  m_CorrespondingSourceObject: {fileID: 0}
  m_PrefabInstance: {fileID: 0}
  m_PrefabAsset: {fileID: 0}
  m_GameObject: {fileID: 91527579247336361}
  m_Material: {fileID: 13400000, guid: 5d068e5feec07594faf946e98c5950b3, type: 2}
  m_IsTrigger: 1
  m_Enabled: 1
  serializedVersion: 2
  m_Size: {x: 1.2139347, y: 0.051263906, z: 0.5987959}
  m_Center: {x: 0.015922831, y: 0, z: 0}
--- !u!1 &679459593800892440
GameObject:
  m_ObjectHideFlags: 0
  m_CorrespondingSourceObject: {fileID: 0}
  m_PrefabInstance: {fileID: 0}
  m_PrefabAsset: {fileID: 0}
  serializedVersion: 6
  m_Component:
  - component: {fileID: 1842669051117459041}
  - component: {fileID: 5808102646127536030}
  m_Layer: 8
  m_Name: Col (1)
  m_TagString: SimObjPhysics
  m_Icon: {fileID: 0}
  m_NavMeshLayer: 0
  m_StaticEditorFlags: 64
  m_IsActive: 1
--- !u!4 &1842669051117459041
Transform:
  m_ObjectHideFlags: 0
  m_CorrespondingSourceObject: {fileID: 0}
  m_PrefabInstance: {fileID: 0}
  m_PrefabAsset: {fileID: 0}
  m_GameObject: {fileID: 679459593800892440}
  m_LocalRotation: {x: -0, y: -0, z: -0, w: 1}
  m_LocalPosition: {x: 0, y: 0.4155, z: 0}
  m_LocalScale: {x: 0.9625, y: 0.8500004, z: 0.95}
  m_Children: []
  m_Father: {fileID: 7062608410655483019}
  m_RootOrder: 1
  m_LocalEulerAnglesHint: {x: 0, y: 0, z: 0}
--- !u!65 &5808102646127536030
BoxCollider:
  m_ObjectHideFlags: 0
  m_CorrespondingSourceObject: {fileID: 0}
  m_PrefabInstance: {fileID: 0}
  m_PrefabAsset: {fileID: 0}
  m_GameObject: {fileID: 679459593800892440}
  m_Material: {fileID: 13400000, guid: 5d068e5feec07594faf946e98c5950b3, type: 2}
  m_IsTrigger: 1
  m_Enabled: 1
  serializedVersion: 2
  m_Size: {x: 1.2139347, y: 0.051263906, z: 0.5987959}
  m_Center: {x: 0.015922831, y: 0, z: 0}
--- !u!1 &697026444548349997
GameObject:
  m_ObjectHideFlags: 0
  m_CorrespondingSourceObject: {fileID: 0}
  m_PrefabInstance: {fileID: 0}
  m_PrefabAsset: {fileID: 0}
  serializedVersion: 6
  m_Component:
  - component: {fileID: 7056763585892704108}
  - component: {fileID: 4243035280335953826}
  m_Layer: 8
  m_Name: Col (11)
  m_TagString: SimObjPhysics
  m_Icon: {fileID: 0}
  m_NavMeshLayer: 0
  m_StaticEditorFlags: 64
  m_IsActive: 1
--- !u!4 &7056763585892704108
Transform:
  m_ObjectHideFlags: 0
  m_CorrespondingSourceObject: {fileID: 0}
  m_PrefabInstance: {fileID: 0}
  m_PrefabAsset: {fileID: 0}
  m_GameObject: {fileID: 697026444548349997}
  m_LocalRotation: {x: -0, y: -0, z: -0, w: 1}
  m_LocalPosition: {x: -0.5252, y: 0.5212, z: -0}
  m_LocalScale: {x: 0.05812493, y: 4.1625004, z: 0.91249996}
  m_Children: []
  m_Father: {fileID: 7062608410655483019}
  m_RootOrder: 11
  m_LocalEulerAnglesHint: {x: 0, y: 0, z: 0}
--- !u!65 &4243035280335953826
BoxCollider:
  m_ObjectHideFlags: 0
  m_CorrespondingSourceObject: {fileID: 0}
  m_PrefabInstance: {fileID: 0}
  m_PrefabAsset: {fileID: 0}
  m_GameObject: {fileID: 697026444548349997}
  m_Material: {fileID: 13400000, guid: 5d068e5feec07594faf946e98c5950b3, type: 2}
  m_IsTrigger: 1
  m_Enabled: 1
  serializedVersion: 2
  m_Size: {x: 1.2059165, y: 0.051263906, z: 0.5987959}
  m_Center: {x: 0.0172593, y: 0, z: 0}
--- !u!1 &803322557223957447
GameObject:
  m_ObjectHideFlags: 0
  m_CorrespondingSourceObject: {fileID: 0}
  m_PrefabInstance: {fileID: 0}
  m_PrefabAsset: {fileID: 0}
  serializedVersion: 6
  m_Component:
  - component: {fileID: 850884080101910688}
  - component: {fileID: 3445140832512458016}
  m_Layer: 8
  m_Name: Col (2)
  m_TagString: SimObjPhysics
  m_Icon: {fileID: 0}
  m_NavMeshLayer: 0
  m_StaticEditorFlags: 64
  m_IsActive: 1
--- !u!4 &850884080101910688
Transform:
  m_ObjectHideFlags: 0
  m_CorrespondingSourceObject: {fileID: 0}
  m_PrefabInstance: {fileID: 0}
  m_PrefabAsset: {fileID: 0}
  m_GameObject: {fileID: 803322557223957447}
  m_LocalRotation: {x: -0, y: -0, z: -0, w: 1}
  m_LocalPosition: {x: 0, y: 0.2015, z: 0.2003}
  m_LocalScale: {x: 0.86625004, y: 0.84999996, z: 0.07576252}
  m_Children: []
  m_Father: {fileID: 7062608410655483019}
  m_RootOrder: 2
  m_LocalEulerAnglesHint: {x: 0, y: 0, z: 0}
--- !u!65 &3445140832512458016
BoxCollider:
  m_ObjectHideFlags: 0
  m_CorrespondingSourceObject: {fileID: 0}
  m_PrefabInstance: {fileID: 0}
  m_PrefabAsset: {fileID: 0}
  m_GameObject: {fileID: 803322557223957447}
  m_Material: {fileID: 13400000, guid: 5d068e5feec07594faf946e98c5950b3, type: 2}
  m_IsTrigger: 1
  m_Enabled: 1
  serializedVersion: 2
  m_Size: {x: 1.2139347, y: 0.051263906, z: 0.5987959}
  m_Center: {x: 0.015922831, y: 0, z: 0}
--- !u!1 &1376068123443969112
GameObject:
  m_ObjectHideFlags: 0
  m_CorrespondingSourceObject: {fileID: 0}
  m_PrefabInstance: {fileID: 0}
  m_PrefabAsset: {fileID: 0}
  serializedVersion: 6
  m_Component:
  - component: {fileID: 2125936766903459134}
  - component: {fileID: 2000090562672705433}
  m_Layer: 8
  m_Name: Col
  m_TagString: SimObjPhysics
  m_Icon: {fileID: 0}
  m_NavMeshLayer: 0
  m_StaticEditorFlags: 64
  m_IsActive: 1
--- !u!4 &2125936766903459134
Transform:
  m_ObjectHideFlags: 0
  m_CorrespondingSourceObject: {fileID: 0}
  m_PrefabInstance: {fileID: 0}
  m_PrefabAsset: {fileID: 0}
  m_GameObject: {fileID: 1376068123443969112}
  m_LocalRotation: {x: -0, y: -0, z: -0, w: 1}
  m_LocalPosition: {x: 0, y: 0.626, z: 0}
  m_LocalScale: {x: 1, y: 1, z: 1}
  m_Children: []
  m_Father: {fileID: 7062608410655483019}
  m_RootOrder: 0
  m_LocalEulerAnglesHint: {x: 0, y: 0, z: 0}
--- !u!65 &2000090562672705433
BoxCollider:
  m_ObjectHideFlags: 0
  m_CorrespondingSourceObject: {fileID: 0}
  m_PrefabInstance: {fileID: 0}
  m_PrefabAsset: {fileID: 0}
  m_GameObject: {fileID: 1376068123443969112}
  m_Material: {fileID: 13400000, guid: 5d068e5feec07594faf946e98c5950b3, type: 2}
  m_IsTrigger: 1
  m_Enabled: 1
  serializedVersion: 2
  m_Size: {x: 1.2059165, y: 0.051263906, z: 0.5987959}
  m_Center: {x: 0.0172593, y: 0, z: 0}
--- !u!1 &1975146010901292299
GameObject:
  m_ObjectHideFlags: 0
  m_CorrespondingSourceObject: {fileID: 0}
  m_PrefabInstance: {fileID: 0}
  m_PrefabAsset: {fileID: 0}
  serializedVersion: 6
  m_Component:
  - component: {fileID: 3769598463474853974}
  - component: {fileID: 4862512261747449146}
  m_Layer: 8
  m_Name: Col (4)
  m_TagString: SimObjPhysics
  m_Icon: {fileID: 0}
  m_NavMeshLayer: 0
  m_StaticEditorFlags: 64
  m_IsActive: 1
--- !u!4 &3769598463474853974
Transform:
  m_ObjectHideFlags: 0
  m_CorrespondingSourceObject: {fileID: 0}
  m_PrefabInstance: {fileID: 0}
  m_PrefabAsset: {fileID: 0}
  m_GameObject: {fileID: 1975146010901292299}
  m_LocalRotation: {x: 0, y: 0.7071068, z: 0, w: 0.7071068}
  m_LocalPosition: {x: 0.5151, y: 0.20149994, z: -0.0013}
  m_LocalScale: {x: 0.38060862, y: 0.84999996, z: 0.07576}
  m_Children: []
  m_Father: {fileID: 7062608410655483019}
  m_RootOrder: 4
  m_LocalEulerAnglesHint: {x: 0, y: 90, z: 0}
--- !u!65 &4862512261747449146
BoxCollider:
  m_ObjectHideFlags: 0
  m_CorrespondingSourceObject: {fileID: 0}
  m_PrefabInstance: {fileID: 0}
  m_PrefabAsset: {fileID: 0}
  m_GameObject: {fileID: 1975146010901292299}
  m_Material: {fileID: 13400000, guid: 5d068e5feec07594faf946e98c5950b3, type: 2}
  m_IsTrigger: 1
  m_Enabled: 1
  serializedVersion: 2
  m_Size: {x: 1.2139347, y: 0.051263906, z: 0.5987959}
  m_Center: {x: 0.015922831, y: 0, z: 0}
--- !u!1 &1979573573342893260
GameObject:
  m_ObjectHideFlags: 0
  m_CorrespondingSourceObject: {fileID: 0}
  m_PrefabInstance: {fileID: 0}
  m_PrefabAsset: {fileID: 0}
  serializedVersion: 6
  m_Component:
  - component: {fileID: 2761555742646817900}
  - component: {fileID: 6205752542161977845}
  m_Layer: 8
  m_Name: Col (5)
  m_TagString: SimObjPhysics
  m_Icon: {fileID: 0}
  m_NavMeshLayer: 0
  m_StaticEditorFlags: 64
  m_IsActive: 1
--- !u!4 &2761555742646817900
Transform:
  m_ObjectHideFlags: 0
  m_CorrespondingSourceObject: {fileID: 0}
  m_PrefabInstance: {fileID: 0}
  m_PrefabAsset: {fileID: 0}
  m_GameObject: {fileID: 1979573573342893260}
  m_LocalRotation: {x: -0, y: 0.7071068, z: -0, w: 0.7071068}
  m_LocalPosition: {x: -0.486, y: 0.20149994, z: -0.001}
  m_LocalScale: {x: 0.38061023, y: 0.84999996, z: 0.07576003}
  m_Children: []
  m_Father: {fileID: 7062608410655483019}
  m_RootOrder: 5
  m_LocalEulerAnglesHint: {x: 0, y: 90, z: 0}
--- !u!65 &6205752542161977845
BoxCollider:
  m_ObjectHideFlags: 0
  m_CorrespondingSourceObject: {fileID: 0}
  m_PrefabInstance: {fileID: 0}
  m_PrefabAsset: {fileID: 0}
  m_GameObject: {fileID: 1979573573342893260}
  m_Material: {fileID: 13400000, guid: 5d068e5feec07594faf946e98c5950b3, type: 2}
  m_IsTrigger: 1
  m_Enabled: 1
  serializedVersion: 2
  m_Size: {x: 1.2139347, y: 0.051263906, z: 0.5987959}
  m_Center: {x: 0.015922831, y: 0, z: 0}
--- !u!1 &2885583069467741793
GameObject:
  m_ObjectHideFlags: 0
  m_CorrespondingSourceObject: {fileID: 0}
  m_PrefabInstance: {fileID: 0}
  m_PrefabAsset: {fileID: 0}
  serializedVersion: 6
  m_Component:
  - component: {fileID: 2250655085383881553}
  - component: {fileID: 6480987639874746418}
  m_Layer: 8
  m_Name: Col (7)
  m_TagString: SimObjPhysics
  m_Icon: {fileID: 0}
  m_NavMeshLayer: 0
  m_StaticEditorFlags: 64
  m_IsActive: 1
--- !u!4 &2250655085383881553
Transform:
  m_ObjectHideFlags: 0
  m_CorrespondingSourceObject: {fileID: 0}
  m_PrefabInstance: {fileID: 0}
  m_PrefabAsset: {fileID: 0}
  m_GameObject: {fileID: 2885583069467741793}
  m_LocalRotation: {x: -0, y: -0, z: -0, w: 1}
  m_LocalPosition: {x: -0.487, y: 0.19899988, z: -0.2065}
  m_LocalScale: {x: 0.08542, y: 7.72889, z: 0.17813}
  m_Children: []
  m_Father: {fileID: 7062608410655483019}
  m_RootOrder: 7
  m_LocalEulerAnglesHint: {x: 0, y: 0, z: 0}
--- !u!65 &6480987639874746418
BoxCollider:
  m_ObjectHideFlags: 0
  m_CorrespondingSourceObject: {fileID: 0}
  m_PrefabInstance: {fileID: 0}
  m_PrefabAsset: {fileID: 0}
  m_GameObject: {fileID: 2885583069467741793}
  m_Material: {fileID: 13400000, guid: 5d068e5feec07594faf946e98c5950b3, type: 2}
  m_IsTrigger: 1
  m_Enabled: 1
  serializedVersion: 2
  m_Size: {x: 1.2139347, y: 0.051263906, z: 0.5987959}
  m_Center: {x: 0.015922831, y: 0, z: 0}
--- !u!1 &4117559093513461575
GameObject:
  m_ObjectHideFlags: 0
  m_CorrespondingSourceObject: {fileID: 0}
  m_PrefabInstance: {fileID: 0}
  m_PrefabAsset: {fileID: 0}
  serializedVersion: 6
  m_Component:
  - component: {fileID: 4117559093513461574}
  - component: {fileID: 4117559093513461577}
  m_Layer: 8
  m_Name: Col (3)
  m_TagString: SimObjPhysics
  m_Icon: {fileID: 0}
  m_NavMeshLayer: 0
  m_StaticEditorFlags: 64
  m_IsActive: 1
--- !u!4 &4117559093513461574
Transform:
  m_ObjectHideFlags: 0
  m_CorrespondingSourceObject: {fileID: 0}
  m_PrefabInstance: {fileID: 0}
  m_PrefabAsset: {fileID: 0}
  m_GameObject: {fileID: 4117559093513461575}
  m_LocalRotation: {x: -0, y: -0.70710576, z: -0, w: 0.70710784}
  m_LocalPosition: {x: -0.5, y: 0.0005002022, z: 0.001}
  m_LocalScale: {x: 0.43189463, y: 14.66721, z: 0.022499999}
  m_Children: []
  m_Father: {fileID: 4117559094808784723}
  m_RootOrder: 3
  m_LocalEulerAnglesHint: {x: 0, y: -90.00001, z: 0}
--- !u!65 &4117559093513461577
BoxCollider:
  m_ObjectHideFlags: 0
  m_CorrespondingSourceObject: {fileID: 0}
  m_PrefabInstance: {fileID: 0}
  m_PrefabAsset: {fileID: 0}
  m_GameObject: {fileID: 4117559093513461575}
  m_Material: {fileID: 13400000, guid: 5d068e5feec07594faf946e98c5950b3, type: 2}
  m_IsTrigger: 0
  m_Enabled: 1
  serializedVersion: 2
  m_Size: {x: 1, y: 0.010921845, z: 0.42279634}
  m_Center: {x: 0, y: 0, z: 0}
--- !u!1 &4117559093514163199
GameObject:
  m_ObjectHideFlags: 0
  m_CorrespondingSourceObject: {fileID: 0}
  m_PrefabInstance: {fileID: 0}
  m_PrefabAsset: {fileID: 0}
  serializedVersion: 6
  m_Component:
  - component: {fileID: 4117559093514163198}
  - component: {fileID: 4117559093514162945}
  m_Layer: 8
  m_Name: Col (11)
  m_TagString: SimObjPhysics
  m_Icon: {fileID: 0}
  m_NavMeshLayer: 0
  m_StaticEditorFlags: 64
  m_IsActive: 1
--- !u!4 &4117559093514163198
Transform:
  m_ObjectHideFlags: 0
  m_CorrespondingSourceObject: {fileID: 0}
  m_PrefabInstance: {fileID: 0}
  m_PrefabAsset: {fileID: 0}
  m_GameObject: {fileID: 4117559093514163199}
  m_LocalRotation: {x: -0, y: -0, z: -0, w: 1}
  m_LocalPosition: {x: -0.5252, y: 0.5212, z: -0}
  m_LocalScale: {x: 0.05812493, y: 4.1625004, z: 0.91249996}
  m_Children: []
  m_Father: {fileID: 4117559093741171545}
  m_RootOrder: 11
  m_LocalEulerAnglesHint: {x: 0, y: 0, z: 0}
--- !u!65 &4117559093514162945
BoxCollider:
  m_ObjectHideFlags: 0
  m_CorrespondingSourceObject: {fileID: 0}
  m_PrefabInstance: {fileID: 0}
  m_PrefabAsset: {fileID: 0}
  m_GameObject: {fileID: 4117559093514163199}
  m_Material: {fileID: 13400000, guid: 5d068e5feec07594faf946e98c5950b3, type: 2}
  m_IsTrigger: 0
  m_Enabled: 1
  serializedVersion: 2
  m_Size: {x: 1.2059165, y: 0.051263906, z: 0.5987959}
  m_Center: {x: 0.0172593, y: 0, z: 0}
--- !u!1 &4117559093530114363
GameObject:
  m_ObjectHideFlags: 0
  m_CorrespondingSourceObject: {fileID: 0}
  m_PrefabInstance: {fileID: 0}
  m_PrefabAsset: {fileID: 0}
  serializedVersion: 6
  m_Component:
  - component: {fileID: 4117559093530114362}
  - component: {fileID: 4117559093530114365}
  m_Layer: 8
  m_Name: Col (1)
  m_TagString: SimObjPhysics
  m_Icon: {fileID: 0}
  m_NavMeshLayer: 0
  m_StaticEditorFlags: 64
  m_IsActive: 1
--- !u!4 &4117559093530114362
Transform:
  m_ObjectHideFlags: 0
  m_CorrespondingSourceObject: {fileID: 0}
  m_PrefabInstance: {fileID: 0}
  m_PrefabAsset: {fileID: 0}
  m_GameObject: {fileID: 4117559093530114363}
  m_LocalRotation: {x: -0, y: -0, z: -0, w: 1}
  m_LocalPosition: {x: 0, y: 0.4155, z: 0}
  m_LocalScale: {x: 0.9625, y: 0.8500004, z: 0.95}
  m_Children: []
  m_Father: {fileID: 4117559093741171545}
  m_RootOrder: 1
  m_LocalEulerAnglesHint: {x: 0, y: 0, z: 0}
--- !u!65 &4117559093530114365
BoxCollider:
  m_ObjectHideFlags: 0
  m_CorrespondingSourceObject: {fileID: 0}
  m_PrefabInstance: {fileID: 0}
  m_PrefabAsset: {fileID: 0}
  m_GameObject: {fileID: 4117559093530114363}
  m_Material: {fileID: 13400000, guid: 5d068e5feec07594faf946e98c5950b3, type: 2}
  m_IsTrigger: 0
  m_Enabled: 1
  serializedVersion: 2
  m_Size: {x: 1.2139347, y: 0.051263906, z: 0.5987959}
  m_Center: {x: 0.015922831, y: 0, z: 0}
--- !u!1 &4117559093538637091
GameObject:
  m_ObjectHideFlags: 0
  m_CorrespondingSourceObject: {fileID: 0}
  m_PrefabInstance: {fileID: 0}
  m_PrefabAsset: {fileID: 0}
  serializedVersion: 6
  m_Component:
  - component: {fileID: 4117559093538637090}
  m_Layer: 8
  m_Name: vPoint (5)
  m_TagString: Untagged
  m_Icon: {fileID: 0}
  m_NavMeshLayer: 0
  m_StaticEditorFlags: 64
  m_IsActive: 1
--- !u!4 &4117559093538637090
Transform:
  m_ObjectHideFlags: 0
  m_CorrespondingSourceObject: {fileID: 0}
  m_PrefabInstance: {fileID: 0}
  m_PrefabAsset: {fileID: 0}
  m_GameObject: {fileID: 4117559093538637091}
  m_LocalRotation: {x: -0, y: -0, z: -0, w: 1}
  m_LocalPosition: {x: 0.59799993, y: 0.6370001, z: 0.261}
  m_LocalScale: {x: 1, y: 1, z: 1}
  m_Children: []
  m_Father: {fileID: 4117559094333036123}
  m_RootOrder: 5
  m_LocalEulerAnglesHint: {x: 0, y: 0, z: 0}
--- !u!1 &4117559093686265290
GameObject:
  m_ObjectHideFlags: 0
  m_CorrespondingSourceObject: {fileID: 0}
  m_PrefabInstance: {fileID: 0}
  m_PrefabAsset: {fileID: 0}
  serializedVersion: 6
  m_Component:
  - component: {fileID: 4117559093686265293}
  - component: {fileID: 4117559093686265292}
  m_Layer: 8
  m_Name: Col (4)
  m_TagString: SimObjPhysics
  m_Icon: {fileID: 0}
  m_NavMeshLayer: 0
  m_StaticEditorFlags: 64
  m_IsActive: 1
--- !u!4 &4117559093686265293
Transform:
  m_ObjectHideFlags: 0
  m_CorrespondingSourceObject: {fileID: 0}
  m_PrefabInstance: {fileID: 0}
  m_PrefabAsset: {fileID: 0}
  m_GameObject: {fileID: 4117559093686265290}
  m_LocalRotation: {x: -0, y: -0.70710576, z: -0, w: 0.70710784}
  m_LocalPosition: {x: 0.501, y: 0.0005002022, z: 0.001}
  m_LocalScale: {x: 0.43188998, y: 14.66721, z: 0.022499999}
  m_Children: []
  m_Father: {fileID: 4117559094808784723}
  m_RootOrder: 4
  m_LocalEulerAnglesHint: {x: 0, y: -90.00001, z: 0}
--- !u!65 &4117559093686265292
BoxCollider:
  m_ObjectHideFlags: 0
  m_CorrespondingSourceObject: {fileID: 0}
  m_PrefabInstance: {fileID: 0}
  m_PrefabAsset: {fileID: 0}
  m_GameObject: {fileID: 4117559093686265290}
  m_Material: {fileID: 13400000, guid: 5d068e5feec07594faf946e98c5950b3, type: 2}
  m_IsTrigger: 0
  m_Enabled: 1
  serializedVersion: 2
  m_Size: {x: 1, y: 0.010921845, z: 0.42279634}
  m_Center: {x: 0, y: 0, z: 0}
--- !u!1 &4117559093728611335
GameObject:
  m_ObjectHideFlags: 0
  m_CorrespondingSourceObject: {fileID: 0}
  m_PrefabInstance: {fileID: 0}
  m_PrefabAsset: {fileID: 0}
  serializedVersion: 6
  m_Component:
  - component: {fileID: 4117559093728611334}
  m_Layer: 8
  m_Name: vPoint (8)
  m_TagString: Untagged
  m_Icon: {fileID: 0}
  m_NavMeshLayer: 0
  m_StaticEditorFlags: 64
  m_IsActive: 1
--- !u!4 &4117559093728611334
Transform:
  m_ObjectHideFlags: 0
  m_CorrespondingSourceObject: {fileID: 0}
  m_PrefabInstance: {fileID: 0}
  m_PrefabAsset: {fileID: 0}
  m_GameObject: {fileID: 4117559093728611335}
  m_LocalRotation: {x: -0, y: -0, z: -0, w: 1}
  m_LocalPosition: {x: 0.49269998, y: -0.066900015, z: 0.1899}
  m_LocalScale: {x: 1, y: 1, z: 1}
  m_Children: []
  m_Father: {fileID: 4117559094867738820}
  m_RootOrder: 8
  m_LocalEulerAnglesHint: {x: 0, y: 0, z: 0}
--- !u!1 &4117559093741171542
GameObject:
  m_ObjectHideFlags: 0
  m_CorrespondingSourceObject: {fileID: 0}
  m_PrefabInstance: {fileID: 0}
  m_PrefabAsset: {fileID: 0}
  serializedVersion: 6
  m_Component:
  - component: {fileID: 4117559093741171545}
  m_Layer: 0
  m_Name: Colliders
  m_TagString: Untagged
  m_Icon: {fileID: 0}
  m_NavMeshLayer: 0
  m_StaticEditorFlags: 64
  m_IsActive: 1
--- !u!4 &4117559093741171545
Transform:
  m_ObjectHideFlags: 0
  m_CorrespondingSourceObject: {fileID: 0}
  m_PrefabInstance: {fileID: 0}
  m_PrefabAsset: {fileID: 0}
  m_GameObject: {fileID: 4117559093741171542}
  m_LocalRotation: {x: -0, y: -1, z: -0, w: 0.00000016391276}
  m_LocalPosition: {x: 0.01699996, y: 0, z: 0}
  m_LocalScale: {x: 1, y: 1, z: 1}
  m_Children:
  - {fileID: 4117559095369252472}
  - {fileID: 4117559093530114362}
  - {fileID: 4117559093972116622}
  - {fileID: 4117559094481388756}
  - {fileID: 4117559095072056713}
  - {fileID: 4117559094999869407}
  - {fileID: 4117559093999308122}
  - {fileID: 4117559095029021500}
  - {fileID: 4117559094488187745}
  - {fileID: 4117559094564185155}
  - {fileID: 4117559094074457075}
  - {fileID: 4117559093514163198}
  - {fileID: 4117559094387574944}
  m_Father: {fileID: 4117559094034128333}
  m_RootOrder: 2
  m_LocalEulerAnglesHint: {x: 0, y: -180.00002, z: 0}
--- !u!1 &4117559093765995634
GameObject:
  m_ObjectHideFlags: 0
  m_CorrespondingSourceObject: {fileID: 0}
  m_PrefabInstance: {fileID: 0}
  m_PrefabAsset: {fileID: 0}
  serializedVersion: 6
  m_Component:
  - component: {fileID: 4117559093765995637}
  m_Layer: 8
  m_Name: vPoint (2)
  m_TagString: Untagged
  m_Icon: {fileID: 0}
  m_NavMeshLayer: 0
  m_StaticEditorFlags: 64
  m_IsActive: 1
--- !u!4 &4117559093765995637
Transform:
  m_ObjectHideFlags: 0
  m_CorrespondingSourceObject: {fileID: 0}
  m_PrefabInstance: {fileID: 0}
  m_PrefabAsset: {fileID: 0}
  m_GameObject: {fileID: 4117559093765995634}
  m_LocalRotation: {x: -0, y: -0, z: -0, w: 1}
  m_LocalPosition: {x: 0.598, y: 0.6370001, z: -0.285}
  m_LocalScale: {x: 1, y: 1, z: 1}
  m_Children: []
  m_Father: {fileID: 4117559094333036123}
  m_RootOrder: 2
  m_LocalEulerAnglesHint: {x: 0, y: 0, z: 0}
--- !u!1 &4117559093813905978
GameObject:
  m_ObjectHideFlags: 0
  m_CorrespondingSourceObject: {fileID: 0}
  m_PrefabInstance: {fileID: 0}
  m_PrefabAsset: {fileID: 0}
  serializedVersion: 6
  m_Component:
  - component: {fileID: 4117559093813905981}
  m_Layer: 8
  m_Name: vPoint (8)
  m_TagString: Untagged
  m_Icon: {fileID: 0}
  m_NavMeshLayer: 0
  m_StaticEditorFlags: 64
  m_IsActive: 1
--- !u!4 &4117559093813905981
Transform:
  m_ObjectHideFlags: 0
  m_CorrespondingSourceObject: {fileID: 0}
  m_PrefabInstance: {fileID: 0}
  m_PrefabAsset: {fileID: 0}
  m_GameObject: {fileID: 4117559093813905978}
  m_LocalRotation: {x: -0, y: -0, z: -0, w: 1}
  m_LocalPosition: {x: -0.495, y: 0.082, z: -0.207}
  m_LocalScale: {x: 1, y: 1, z: 1}
  m_Children: []
  m_Father: {fileID: 4117559094333036123}
  m_RootOrder: 8
  m_LocalEulerAnglesHint: {x: 0, y: 0, z: 0}
--- !u!1 &4117559093850272905
GameObject:
  m_ObjectHideFlags: 0
  m_CorrespondingSourceObject: {fileID: 0}
  m_PrefabInstance: {fileID: 0}
  m_PrefabAsset: {fileID: 0}
  serializedVersion: 6
  m_Component:
  - component: {fileID: 4117559093850272904}
  - component: {fileID: 4117559093850272907}
  m_Layer: 8
  m_Name: Col (1)
  m_TagString: SimObjPhysics
  m_Icon: {fileID: 0}
  m_NavMeshLayer: 0
  m_StaticEditorFlags: 64
  m_IsActive: 1
--- !u!4 &4117559093850272904
Transform:
  m_ObjectHideFlags: 0
  m_CorrespondingSourceObject: {fileID: 0}
  m_PrefabInstance: {fileID: 0}
  m_PrefabAsset: {fileID: 0}
  m_GameObject: {fileID: 4117559093850272905}
  m_LocalRotation: {x: -0, y: -0, z: -0, w: 1}
  m_LocalPosition: {x: 0, y: 0.0005, z: 0.2124}
  m_LocalScale: {x: 1, y: 14.667205, z: 0.022500155}
  m_Children: []
  m_Father: {fileID: 4117559095159093215}
  m_RootOrder: 1
  m_LocalEulerAnglesHint: {x: 0, y: 0, z: 0}
--- !u!65 &4117559093850272907
BoxCollider:
  m_ObjectHideFlags: 0
  m_CorrespondingSourceObject: {fileID: 0}
  m_PrefabInstance: {fileID: 0}
  m_PrefabAsset: {fileID: 0}
  m_GameObject: {fileID: 4117559093850272905}
  m_Material: {fileID: 13400000, guid: 5d068e5feec07594faf946e98c5950b3, type: 2}
  m_IsTrigger: 1
  m_Enabled: 1
  serializedVersion: 2
  m_Size: {x: 1, y: 0.010921845, z: 0.42279634}
  m_Center: {x: 0, y: 0, z: 0}
--- !u!1 &4117559093931701545
GameObject:
  m_ObjectHideFlags: 0
  m_CorrespondingSourceObject: {fileID: 0}
  m_PrefabInstance: {fileID: 0}
  m_PrefabAsset: {fileID: 0}
  serializedVersion: 6
  m_Component:
  - component: {fileID: 4117559093931701544}
  m_Layer: 8
  m_Name: vPoint (7)
  m_TagString: Untagged
  m_Icon: {fileID: 0}
  m_NavMeshLayer: 0
  m_StaticEditorFlags: 64
  m_IsActive: 1
--- !u!4 &4117559093931701544
Transform:
  m_ObjectHideFlags: 0
  m_CorrespondingSourceObject: {fileID: 0}
  m_PrefabInstance: {fileID: 0}
  m_PrefabAsset: {fileID: 0}
  m_GameObject: {fileID: 4117559093931701545}
  m_LocalRotation: {x: -0, y: -0, z: -0, w: 1}
  m_LocalPosition: {x: -0.574, y: 0.6370001, z: -0.021}
  m_LocalScale: {x: 1, y: 1, z: 1}
  m_Children: []
  m_Father: {fileID: 4117559094333036123}
  m_RootOrder: 7
  m_LocalEulerAnglesHint: {x: 0, y: 0, z: 0}
--- !u!1 &4117559093972116623
GameObject:
  m_ObjectHideFlags: 0
  m_CorrespondingSourceObject: {fileID: 0}
  m_PrefabInstance: {fileID: 0}
  m_PrefabAsset: {fileID: 0}
  serializedVersion: 6
  m_Component:
  - component: {fileID: 4117559093972116622}
  - component: {fileID: 4117559093972116625}
  m_Layer: 8
  m_Name: Col (2)
  m_TagString: SimObjPhysics
  m_Icon: {fileID: 0}
  m_NavMeshLayer: 0
  m_StaticEditorFlags: 64
  m_IsActive: 1
--- !u!4 &4117559093972116622
Transform:
  m_ObjectHideFlags: 0
  m_CorrespondingSourceObject: {fileID: 0}
  m_PrefabInstance: {fileID: 0}
  m_PrefabAsset: {fileID: 0}
  m_GameObject: {fileID: 4117559093972116623}
  m_LocalRotation: {x: -0, y: -0, z: -0, w: 1}
  m_LocalPosition: {x: 0, y: 0.2015, z: 0.2003}
  m_LocalScale: {x: 0.86625004, y: 0.84999996, z: 0.07576252}
  m_Children: []
  m_Father: {fileID: 4117559093741171545}
  m_RootOrder: 2
  m_LocalEulerAnglesHint: {x: 0, y: 0, z: 0}
--- !u!65 &4117559093972116625
BoxCollider:
  m_ObjectHideFlags: 0
  m_CorrespondingSourceObject: {fileID: 0}
  m_PrefabInstance: {fileID: 0}
  m_PrefabAsset: {fileID: 0}
  m_GameObject: {fileID: 4117559093972116623}
  m_Material: {fileID: 13400000, guid: 5d068e5feec07594faf946e98c5950b3, type: 2}
  m_IsTrigger: 0
  m_Enabled: 1
  serializedVersion: 2
  m_Size: {x: 1.2139347, y: 0.051263906, z: 0.5987959}
  m_Center: {x: 0.015922831, y: 0, z: 0}
--- !u!1 &4117559093995117873
GameObject:
  m_ObjectHideFlags: 0
  m_CorrespondingSourceObject: {fileID: 0}
  m_PrefabInstance: {fileID: 0}
  m_PrefabAsset: {fileID: 0}
  serializedVersion: 6
  m_Component:
  - component: {fileID: 4117559093995117872}
  m_Layer: 8
  m_Name: vPoint (6)
  m_TagString: Untagged
  m_Icon: {fileID: 0}
  m_NavMeshLayer: 0
  m_StaticEditorFlags: 64
  m_IsActive: 1
--- !u!4 &4117559093995117872
Transform:
  m_ObjectHideFlags: 0
  m_CorrespondingSourceObject: {fileID: 0}
  m_PrefabInstance: {fileID: 0}
  m_PrefabAsset: {fileID: 0}
  m_GameObject: {fileID: 4117559093995117873}
  m_LocalRotation: {x: -0, y: -0, z: -0, w: 1}
  m_LocalPosition: {x: 0.59799993, y: 0.6370001, z: -0.021}
  m_LocalScale: {x: 1, y: 1, z: 1}
  m_Children: []
  m_Father: {fileID: 4117559094333036123}
  m_RootOrder: 6
  m_LocalEulerAnglesHint: {x: 0, y: 0, z: 0}
--- !u!1 &4117559093999308123
GameObject:
  m_ObjectHideFlags: 0
  m_CorrespondingSourceObject: {fileID: 0}
  m_PrefabInstance: {fileID: 0}
  m_PrefabAsset: {fileID: 0}
  serializedVersion: 6
  m_Component:
  - component: {fileID: 4117559093999308122}
  - component: {fileID: 4117559093999308125}
  m_Layer: 8
  m_Name: Col (6)
  m_TagString: SimObjPhysics
  m_Icon: {fileID: 0}
  m_NavMeshLayer: 0
  m_StaticEditorFlags: 64
  m_IsActive: 1
--- !u!4 &4117559093999308122
Transform:
  m_ObjectHideFlags: 0
  m_CorrespondingSourceObject: {fileID: 0}
  m_PrefabInstance: {fileID: 0}
  m_PrefabAsset: {fileID: 0}
  m_GameObject: {fileID: 4117559093999308123}
  m_LocalRotation: {x: -0, y: -0, z: -0, w: 1}
  m_LocalPosition: {x: -0.487, y: 0.199, z: 0.1945}
  m_LocalScale: {x: 0.08542186, y: 7.728891, z: 0.1781252}
  m_Children: []
  m_Father: {fileID: 4117559093741171545}
  m_RootOrder: 6
  m_LocalEulerAnglesHint: {x: 0, y: 0, z: 0}
--- !u!65 &4117559093999308125
BoxCollider:
  m_ObjectHideFlags: 0
  m_CorrespondingSourceObject: {fileID: 0}
  m_PrefabInstance: {fileID: 0}
  m_PrefabAsset: {fileID: 0}
  m_GameObject: {fileID: 4117559093999308123}
  m_Material: {fileID: 13400000, guid: 5d068e5feec07594faf946e98c5950b3, type: 2}
  m_IsTrigger: 0
  m_Enabled: 1
  serializedVersion: 2
  m_Size: {x: 1.2139347, y: 0.051263906, z: 0.5987959}
  m_Center: {x: 0.015922831, y: 0, z: 0}
--- !u!1 &4117559094034128330
GameObject:
  m_ObjectHideFlags: 0
  m_CorrespondingSourceObject: {fileID: 0}
  m_PrefabInstance: {fileID: 0}
  m_PrefabAsset: {fileID: 0}
  serializedVersion: 6
  m_Component:
  - component: {fileID: 4117559094034128333}
  - component: {fileID: 4117559094034128335}
  - component: {fileID: 4117559094034128332}
  m_Layer: 8
  m_Name: Side_Table_216_2_Master
  m_TagString: SimObjPhysics
  m_Icon: {fileID: 0}
  m_NavMeshLayer: 0
  m_StaticEditorFlags: 64
  m_IsActive: 1
--- !u!4 &4117559094034128333
Transform:
  m_ObjectHideFlags: 0
  m_CorrespondingSourceObject: {fileID: 0}
  m_PrefabInstance: {fileID: 0}
  m_PrefabAsset: {fileID: 0}
  m_GameObject: {fileID: 4117559094034128330}
  m_LocalRotation: {x: 0, y: 0, z: 0, w: 1}
  m_LocalPosition: {x: 0, y: 0, z: 0}
  m_LocalScale: {x: 1, y: 1, z: 1}
  m_Children:
  - {fileID: 4119554034889719592}
  - {fileID: 4117559094834955587}
  - {fileID: 4117559093741171545}
  - {fileID: 4117559094333036123}
  - {fileID: 4117559095495091551}
  - {fileID: 4117559095168660944}
  - {fileID: 7062608410655483019}
  m_Father: {fileID: 0}
  m_RootOrder: 0
  m_LocalEulerAnglesHint: {x: 0, y: 0, z: 0}
--- !u!114 &4117559094034128335
MonoBehaviour:
  m_ObjectHideFlags: 0
  m_CorrespondingSourceObject: {fileID: 0}
  m_PrefabInstance: {fileID: 0}
  m_PrefabAsset: {fileID: 0}
  m_GameObject: {fileID: 4117559094034128330}
  m_Enabled: 1
  m_EditorHideFlags: 0
  m_Script: {fileID: 11500000, guid: b439f6e4ef5714ee2a3643acf37b7a9d, type: 3}
  m_Name: 
  m_EditorClassIdentifier: 
  objectID: 
<<<<<<< HEAD
=======
  assetID: Side_Table_216_2_Master
>>>>>>> 2f8dd9f9
  Type: 129
  PrimaryProperty: 2
  SecondaryProperties: 07000000
  BoundingBox: {fileID: 4117559095495091548}
  VisibilityPoints:
  - {fileID: 4117559094105691853}
  - {fileID: 4117559094105342959}
  - {fileID: 4117559093765995637}
  - {fileID: 4117559095350253956}
  - {fileID: 4117559095192338192}
  - {fileID: 4117559093538637090}
  - {fileID: 4117559093995117872}
  - {fileID: 4117559093931701544}
  - {fileID: 4117559093813905981}
  - {fileID: 4117559094522896576}
  - {fileID: 4117559095242817037}
  - {fileID: 4117559094723968490}
  ReceptacleTriggerBoxes:
  - {fileID: 4116477285480538346}
  debugIsVisible: 0
  debugIsInteractable: 0
  isInAgentHand: 0
  MyColliders:
  - {fileID: 4117559095369252475}
  - {fileID: 4117559093530114365}
  - {fileID: 4117559093972116625}
  - {fileID: 4117559094481388759}
  - {fileID: 4117559095072056712}
  - {fileID: 4117559094999869406}
  - {fileID: 4117559093999308125}
  - {fileID: 4117559095029021503}
  - {fileID: 4117559094488187744}
  - {fileID: 4117559094564185154}
  - {fileID: 4117559094074457074}
  - {fileID: 4117559093514162945}
  - {fileID: 4117559094387574947}
  - {fileID: 4117559094860364962}
  - {fileID: 4117559095168766809}
  - {fileID: 4117559094889991352}
  - {fileID: 4117559093513461577}
  - {fileID: 4117559093686265292}
  HFdynamicfriction: 1.2
  HFstaticfriction: 1.2
  HFbounciness: 0
  HFrbdrag: 0.4
  HFrbangulardrag: 0.15
  salientMaterials: 0100000000000000
  MySpawnPoints: []
  CurrentTemperature: 0
  HowManySecondsUntilRoomTemp: 10
  inMotion: 0
  numSimObjHit: 0
  numFloorHit: 0
  numStructureHit: 0
  lastVelocity: 0
  IsReceptacle: 0
  IsPickupable: 0
  IsMoveable: 0
  isStatic: 0
  IsToggleable: 0
  IsOpenable: 0
  IsBreakable: 0
  IsFillable: 0
  IsDirtyable: 0
  IsCookable: 0
  IsSliceable: 0
  isHeatSource: 0
  isColdSource: 0
  ContainedObjectReferences: []
  CurrentlyContains: []
--- !u!54 &4117559094034128332
Rigidbody:
  m_ObjectHideFlags: 0
  m_CorrespondingSourceObject: {fileID: 0}
  m_PrefabInstance: {fileID: 0}
  m_PrefabAsset: {fileID: 0}
  m_GameObject: {fileID: 4117559094034128330}
  serializedVersion: 2
  m_Mass: 11
  m_Drag: 0.1
  m_AngularDrag: 0.05
  m_UseGravity: 1
  m_IsKinematic: 0
  m_Interpolate: 0
  m_Constraints: 0
  m_CollisionDetection: 0
--- !u!1 &4117559094074457072
GameObject:
  m_ObjectHideFlags: 0
  m_CorrespondingSourceObject: {fileID: 0}
  m_PrefabInstance: {fileID: 0}
  m_PrefabAsset: {fileID: 0}
  serializedVersion: 6
  m_Component:
  - component: {fileID: 4117559094074457075}
  - component: {fileID: 4117559094074457074}
  m_Layer: 8
  m_Name: Col (10)
  m_TagString: SimObjPhysics
  m_Icon: {fileID: 0}
  m_NavMeshLayer: 0
  m_StaticEditorFlags: 64
  m_IsActive: 1
--- !u!4 &4117559094074457075
Transform:
  m_ObjectHideFlags: 0
  m_CorrespondingSourceObject: {fileID: 0}
  m_PrefabInstance: {fileID: 0}
  m_PrefabAsset: {fileID: 0}
  m_GameObject: {fileID: 4117559094074457072}
  m_LocalRotation: {x: -0, y: -0, z: -0, w: 1}
  m_LocalPosition: {x: 0, y: 0.5228, z: 0.2332}
  m_LocalScale: {x: 1, y: 5.0499754, z: 0.19585939}
  m_Children: []
  m_Father: {fileID: 4117559093741171545}
  m_RootOrder: 10
  m_LocalEulerAnglesHint: {x: 0, y: 0, z: 0}
--- !u!65 &4117559094074457074
BoxCollider:
  m_ObjectHideFlags: 0
  m_CorrespondingSourceObject: {fileID: 0}
  m_PrefabInstance: {fileID: 0}
  m_PrefabAsset: {fileID: 0}
  m_GameObject: {fileID: 4117559094074457072}
  m_Material: {fileID: 13400000, guid: 5d068e5feec07594faf946e98c5950b3, type: 2}
  m_IsTrigger: 0
  m_Enabled: 1
  serializedVersion: 2
  m_Size: {x: 1.2059165, y: 0.051263906, z: 0.6384973}
  m_Center: {x: 0.0172593, y: 0, z: 0.01985069}
--- !u!1 &4117559094091055153
GameObject:
  m_ObjectHideFlags: 0
  m_CorrespondingSourceObject: {fileID: 0}
  m_PrefabInstance: {fileID: 0}
  m_PrefabAsset: {fileID: 0}
  serializedVersion: 6
  m_Component:
  - component: {fileID: 4117559094091055152}
  - component: {fileID: 4117559094091055155}
  m_Layer: 8
  m_Name: Col (3)
  m_TagString: SimObjPhysics
  m_Icon: {fileID: 0}
  m_NavMeshLayer: 0
  m_StaticEditorFlags: 64
  m_IsActive: 1
--- !u!4 &4117559094091055152
Transform:
  m_ObjectHideFlags: 0
  m_CorrespondingSourceObject: {fileID: 0}
  m_PrefabInstance: {fileID: 0}
  m_PrefabAsset: {fileID: 0}
  m_GameObject: {fileID: 4117559094091055153}
  m_LocalRotation: {x: -0, y: -0.70710576, z: -0, w: 0.70710784}
  m_LocalPosition: {x: -0.5, y: 0.0005002022, z: 0.001}
  m_LocalScale: {x: 0.43189463, y: 14.66721, z: 0.022499999}
  m_Children: []
  m_Father: {fileID: 4117559095159093215}
  m_RootOrder: 3
  m_LocalEulerAnglesHint: {x: 0, y: -90.00001, z: 0}
--- !u!65 &4117559094091055155
BoxCollider:
  m_ObjectHideFlags: 0
  m_CorrespondingSourceObject: {fileID: 0}
  m_PrefabInstance: {fileID: 0}
  m_PrefabAsset: {fileID: 0}
  m_GameObject: {fileID: 4117559094091055153}
  m_Material: {fileID: 13400000, guid: 5d068e5feec07594faf946e98c5950b3, type: 2}
  m_IsTrigger: 1
  m_Enabled: 1
  serializedVersion: 2
  m_Size: {x: 1, y: 0.010921845, z: 0.42279634}
  m_Center: {x: 0, y: 0, z: 0}
--- !u!1 &4117559094105342956
GameObject:
  m_ObjectHideFlags: 0
  m_CorrespondingSourceObject: {fileID: 0}
  m_PrefabInstance: {fileID: 0}
  m_PrefabAsset: {fileID: 0}
  serializedVersion: 6
  m_Component:
  - component: {fileID: 4117559094105342959}
  m_Layer: 8
  m_Name: vPoint (1)
  m_TagString: Untagged
  m_Icon: {fileID: 0}
  m_NavMeshLayer: 0
  m_StaticEditorFlags: 64
  m_IsActive: 1
--- !u!4 &4117559094105342959
Transform:
  m_ObjectHideFlags: 0
  m_CorrespondingSourceObject: {fileID: 0}
  m_PrefabInstance: {fileID: 0}
  m_PrefabAsset: {fileID: 0}
  m_GameObject: {fileID: 4117559094105342956}
  m_LocalRotation: {x: -0, y: -0, z: -0, w: 1}
  m_LocalPosition: {x: -0.566, y: 0.6370001, z: -0.285}
  m_LocalScale: {x: 1, y: 1, z: 1}
  m_Children: []
  m_Father: {fileID: 4117559094333036123}
  m_RootOrder: 1
  m_LocalEulerAnglesHint: {x: 0, y: 0, z: 0}
--- !u!1 &4117559094105691850
GameObject:
  m_ObjectHideFlags: 0
  m_CorrespondingSourceObject: {fileID: 0}
  m_PrefabInstance: {fileID: 0}
  m_PrefabAsset: {fileID: 0}
  serializedVersion: 6
  m_Component:
  - component: {fileID: 4117559094105691853}
  m_Layer: 8
  m_Name: vPoint
  m_TagString: Untagged
  m_Icon: {fileID: 0}
  m_NavMeshLayer: 0
  m_StaticEditorFlags: 64
  m_IsActive: 1
--- !u!4 &4117559094105691853
Transform:
  m_ObjectHideFlags: 0
  m_CorrespondingSourceObject: {fileID: 0}
  m_PrefabInstance: {fileID: 0}
  m_PrefabAsset: {fileID: 0}
  m_GameObject: {fileID: 4117559094105691850}
  m_LocalRotation: {x: -0, y: -0, z: -0, w: 1}
  m_LocalPosition: {x: 0, y: 0.637, z: -0.262}
  m_LocalScale: {x: 1, y: 1, z: 1}
  m_Children: []
  m_Father: {fileID: 4117559094333036123}
  m_RootOrder: 0
  m_LocalEulerAnglesHint: {x: 0, y: 0, z: 0}
--- !u!1 &4117559094207381108
GameObject:
  m_ObjectHideFlags: 0
  m_CorrespondingSourceObject: {fileID: 0}
  m_PrefabInstance: {fileID: 0}
  m_PrefabAsset: {fileID: 0}
  serializedVersion: 6
  m_Component:
  - component: {fileID: 4117559094207381111}
  m_Layer: 8
  m_Name: vPoint
  m_TagString: Untagged
  m_Icon: {fileID: 0}
  m_NavMeshLayer: 0
  m_StaticEditorFlags: 64
  m_IsActive: 1
--- !u!4 &4117559094207381111
Transform:
  m_ObjectHideFlags: 0
  m_CorrespondingSourceObject: {fileID: 0}
  m_PrefabInstance: {fileID: 0}
  m_PrefabAsset: {fileID: 0}
  m_GameObject: {fileID: 4117559094207381108}
  m_LocalRotation: {x: -0, y: -0, z: -0, w: 1}
  m_LocalPosition: {x: 0, y: 0, z: -0.2144}
  m_LocalScale: {x: 1, y: 1, z: 1}
  m_Children: []
  m_Father: {fileID: 4117559094867738820}
  m_RootOrder: 0
  m_LocalEulerAnglesHint: {x: 0, y: 0, z: 0}
--- !u!1 &4117559094236935603
GameObject:
  m_ObjectHideFlags: 0
  m_CorrespondingSourceObject: {fileID: 0}
  m_PrefabInstance: {fileID: 0}
  m_PrefabAsset: {fileID: 0}
  serializedVersion: 6
  m_Component:
  - component: {fileID: 4117559094236935602}
  m_Layer: 8
  m_Name: vPoint (5)
  m_TagString: Untagged
  m_Icon: {fileID: 0}
  m_NavMeshLayer: 0
  m_StaticEditorFlags: 64
  m_IsActive: 1
--- !u!4 &4117559094236935602
Transform:
  m_ObjectHideFlags: 0
  m_CorrespondingSourceObject: {fileID: 0}
  m_PrefabInstance: {fileID: 0}
  m_PrefabAsset: {fileID: 0}
  m_GameObject: {fileID: 4117559094236935603}
  m_LocalRotation: {x: -0, y: -0, z: -0, w: 1}
  m_LocalPosition: {x: -0.4956, y: 0.06879997, z: 0.1899}
  m_LocalScale: {x: 1, y: 1, z: 1}
  m_Children: []
  m_Father: {fileID: 4117559094867738820}
  m_RootOrder: 5
  m_LocalEulerAnglesHint: {x: 0, y: 0, z: 0}
--- !u!1 &4117559094333036120
GameObject:
  m_ObjectHideFlags: 0
  m_CorrespondingSourceObject: {fileID: 0}
  m_PrefabInstance: {fileID: 0}
  m_PrefabAsset: {fileID: 0}
  serializedVersion: 6
  m_Component:
  - component: {fileID: 4117559094333036123}
  m_Layer: 0
  m_Name: VisibilityPoints
  m_TagString: Untagged
  m_Icon: {fileID: 0}
  m_NavMeshLayer: 0
  m_StaticEditorFlags: 64
  m_IsActive: 1
--- !u!4 &4117559094333036123
Transform:
  m_ObjectHideFlags: 0
  m_CorrespondingSourceObject: {fileID: 0}
  m_PrefabInstance: {fileID: 0}
  m_PrefabAsset: {fileID: 0}
  m_GameObject: {fileID: 4117559094333036120}
  m_LocalRotation: {x: -0, y: 0.000000014901161, z: -0, w: 1}
  m_LocalPosition: {x: -0.012, y: 0, z: 0}
  m_LocalScale: {x: 1, y: 1, z: 1}
  m_Children:
  - {fileID: 4117559094105691853}
  - {fileID: 4117559094105342959}
  - {fileID: 4117559093765995637}
  - {fileID: 4117559095350253956}
  - {fileID: 4117559095192338192}
  - {fileID: 4117559093538637090}
  - {fileID: 4117559093995117872}
  - {fileID: 4117559093931701544}
  - {fileID: 4117559093813905981}
  - {fileID: 4117559094522896576}
  - {fileID: 4117559095242817037}
  - {fileID: 4117559094723968490}
  m_Father: {fileID: 4117559094034128333}
  m_RootOrder: 3
  m_LocalEulerAnglesHint: {x: 0, y: 0, z: 0}
--- !u!1 &4117559094387574945
GameObject:
  m_ObjectHideFlags: 0
  m_CorrespondingSourceObject: {fileID: 0}
  m_PrefabInstance: {fileID: 0}
  m_PrefabAsset: {fileID: 0}
  serializedVersion: 6
  m_Component:
  - component: {fileID: 4117559094387574944}
  - component: {fileID: 4117559094387574947}
  m_Layer: 8
  m_Name: Col (12)
  m_TagString: SimObjPhysics
  m_Icon: {fileID: 0}
  m_NavMeshLayer: 0
  m_StaticEditorFlags: 64
  m_IsActive: 1
--- !u!4 &4117559094387574944
Transform:
  m_ObjectHideFlags: 0
  m_CorrespondingSourceObject: {fileID: 0}
  m_PrefabInstance: {fileID: 0}
  m_PrefabAsset: {fileID: 0}
  m_GameObject: {fileID: 4117559094387574945}
  m_LocalRotation: {x: -0, y: -0, z: -0, w: 1}
  m_LocalPosition: {x: 0.552, y: 0.5212002, z: -0}
  m_LocalScale: {x: 0.058119997, y: 4.1625, z: 0.91249996}
  m_Children: []
  m_Father: {fileID: 4117559093741171545}
  m_RootOrder: 12
  m_LocalEulerAnglesHint: {x: 0, y: 0, z: 0}
--- !u!65 &4117559094387574947
BoxCollider:
  m_ObjectHideFlags: 0
  m_CorrespondingSourceObject: {fileID: 0}
  m_PrefabInstance: {fileID: 0}
  m_PrefabAsset: {fileID: 0}
  m_GameObject: {fileID: 4117559094387574945}
  m_Material: {fileID: 13400000, guid: 5d068e5feec07594faf946e98c5950b3, type: 2}
  m_IsTrigger: 0
  m_Enabled: 1
  serializedVersion: 2
  m_Size: {x: 1.2059165, y: 0.051263906, z: 0.5987959}
  m_Center: {x: 0.0172593, y: 0, z: 0}
--- !u!1 &4117559094429267028
GameObject:
  m_ObjectHideFlags: 0
  m_CorrespondingSourceObject: {fileID: 0}
  m_PrefabInstance: {fileID: 0}
  m_PrefabAsset: {fileID: 0}
  serializedVersion: 6
  m_Component:
  - component: {fileID: 4117559094429267031}
  m_Layer: 8
  m_Name: vPoint (6)
  m_TagString: Untagged
  m_Icon: {fileID: 0}
  m_NavMeshLayer: 0
  m_StaticEditorFlags: 64
  m_IsActive: 1
--- !u!4 &4117559094429267031
Transform:
  m_ObjectHideFlags: 0
  m_CorrespondingSourceObject: {fileID: 0}
  m_PrefabInstance: {fileID: 0}
  m_PrefabAsset: {fileID: 0}
  m_GameObject: {fileID: 4117559094429267028}
  m_LocalRotation: {x: -0, y: -0, z: -0, w: 1}
  m_LocalPosition: {x: 0.4927001, y: 0.07270002, z: 0.1899}
  m_LocalScale: {x: 1, y: 1, z: 1}
  m_Children: []
  m_Father: {fileID: 4117559094867738820}
  m_RootOrder: 6
  m_LocalEulerAnglesHint: {x: 0, y: 0, z: 0}
--- !u!1 &4117559094481388757
GameObject:
  m_ObjectHideFlags: 0
  m_CorrespondingSourceObject: {fileID: 0}
  m_PrefabInstance: {fileID: 0}
  m_PrefabAsset: {fileID: 0}
  serializedVersion: 6
  m_Component:
  - component: {fileID: 4117559094481388756}
  - component: {fileID: 4117559094481388759}
  m_Layer: 8
  m_Name: Col (3)
  m_TagString: SimObjPhysics
  m_Icon: {fileID: 0}
  m_NavMeshLayer: 0
  m_StaticEditorFlags: 64
  m_IsActive: 1
--- !u!4 &4117559094481388756
Transform:
  m_ObjectHideFlags: 0
  m_CorrespondingSourceObject: {fileID: 0}
  m_PrefabInstance: {fileID: 0}
  m_PrefabAsset: {fileID: 0}
  m_GameObject: {fileID: 4117559094481388757}
  m_LocalRotation: {x: -0, y: -0, z: -0, w: 1}
  m_LocalPosition: {x: 0, y: 0.20149994, z: -0.1998}
  m_LocalScale: {x: 0.86625004, y: 0.84999996, z: 0.07576}
  m_Children: []
  m_Father: {fileID: 4117559093741171545}
  m_RootOrder: 3
  m_LocalEulerAnglesHint: {x: 0, y: 0, z: 0}
--- !u!65 &4117559094481388759
BoxCollider:
  m_ObjectHideFlags: 0
  m_CorrespondingSourceObject: {fileID: 0}
  m_PrefabInstance: {fileID: 0}
  m_PrefabAsset: {fileID: 0}
  m_GameObject: {fileID: 4117559094481388757}
  m_Material: {fileID: 13400000, guid: 5d068e5feec07594faf946e98c5950b3, type: 2}
  m_IsTrigger: 0
  m_Enabled: 1
  serializedVersion: 2
  m_Size: {x: 1.2139347, y: 0.051263906, z: 0.5987959}
  m_Center: {x: 0.015922831, y: 0, z: 0}
--- !u!1 &4117559094488187742
GameObject:
  m_ObjectHideFlags: 0
  m_CorrespondingSourceObject: {fileID: 0}
  m_PrefabInstance: {fileID: 0}
  m_PrefabAsset: {fileID: 0}
  serializedVersion: 6
  m_Component:
  - component: {fileID: 4117559094488187745}
  - component: {fileID: 4117559094488187744}
  m_Layer: 8
  m_Name: Col (8)
  m_TagString: SimObjPhysics
  m_Icon: {fileID: 0}
  m_NavMeshLayer: 0
  m_StaticEditorFlags: 64
  m_IsActive: 1
--- !u!4 &4117559094488187745
Transform:
  m_ObjectHideFlags: 0
  m_CorrespondingSourceObject: {fileID: 0}
  m_PrefabInstance: {fileID: 0}
  m_PrefabAsset: {fileID: 0}
  m_GameObject: {fileID: 4117559094488187742}
  m_LocalRotation: {x: -0, y: -0, z: -0, w: 1}
  m_LocalPosition: {x: 0.515, y: 0.19899988, z: 0.194}
  m_LocalScale: {x: 0.08542, y: 7.72889, z: 0.17813}
  m_Children: []
  m_Father: {fileID: 4117559093741171545}
  m_RootOrder: 8
  m_LocalEulerAnglesHint: {x: 0, y: 0, z: 0}
--- !u!65 &4117559094488187744
BoxCollider:
  m_ObjectHideFlags: 0
  m_CorrespondingSourceObject: {fileID: 0}
  m_PrefabInstance: {fileID: 0}
  m_PrefabAsset: {fileID: 0}
  m_GameObject: {fileID: 4117559094488187742}
  m_Material: {fileID: 13400000, guid: 5d068e5feec07594faf946e98c5950b3, type: 2}
  m_IsTrigger: 0
  m_Enabled: 1
  serializedVersion: 2
  m_Size: {x: 1.2139347, y: 0.051263906, z: 0.5987959}
  m_Center: {x: 0.015922831, y: 0, z: 0}
--- !u!1 &4117559094521862626
GameObject:
  m_ObjectHideFlags: 0
  m_CorrespondingSourceObject: {fileID: 0}
  m_PrefabInstance: {fileID: 0}
  m_PrefabAsset: {fileID: 0}
  serializedVersion: 6
  m_Component:
  - component: {fileID: 4117559094521862629}
  - component: {fileID: 4117559094521862628}
  m_Layer: 8
  m_Name: Col
  m_TagString: SimObjPhysics
  m_Icon: {fileID: 0}
  m_NavMeshLayer: 0
  m_StaticEditorFlags: 64
  m_IsActive: 1
--- !u!4 &4117559094521862629
Transform:
  m_ObjectHideFlags: 0
  m_CorrespondingSourceObject: {fileID: 0}
  m_PrefabInstance: {fileID: 0}
  m_PrefabAsset: {fileID: 0}
  m_GameObject: {fileID: 4117559094521862626}
  m_LocalRotation: {x: -0, y: -0, z: -0, w: 1}
  m_LocalPosition: {x: 0, y: -0.0742, z: 0}
  m_LocalScale: {x: 1, y: 1, z: 1}
  m_Children: []
  m_Father: {fileID: 4117559095159093215}
  m_RootOrder: 0
  m_LocalEulerAnglesHint: {x: 0, y: 0, z: 0}
--- !u!65 &4117559094521862628
BoxCollider:
  m_ObjectHideFlags: 0
  m_CorrespondingSourceObject: {fileID: 0}
  m_PrefabInstance: {fileID: 0}
  m_PrefabAsset: {fileID: 0}
  m_GameObject: {fileID: 4117559094521862626}
  m_Material: {fileID: 13400000, guid: 5d068e5feec07594faf946e98c5950b3, type: 2}
  m_IsTrigger: 1
  m_Enabled: 1
  serializedVersion: 2
  m_Size: {x: 1, y: 0.010921845, z: 0.42279634}
  m_Center: {x: 0, y: 0, z: 0}
--- !u!1 &4117559094522896577
GameObject:
  m_ObjectHideFlags: 0
  m_CorrespondingSourceObject: {fileID: 0}
  m_PrefabInstance: {fileID: 0}
  m_PrefabAsset: {fileID: 0}
  serializedVersion: 6
  m_Component:
  - component: {fileID: 4117559094522896576}
  m_Layer: 8
  m_Name: vPoint (9)
  m_TagString: Untagged
  m_Icon: {fileID: 0}
  m_NavMeshLayer: 0
  m_StaticEditorFlags: 64
  m_IsActive: 1
--- !u!4 &4117559094522896576
Transform:
  m_ObjectHideFlags: 0
  m_CorrespondingSourceObject: {fileID: 0}
  m_PrefabInstance: {fileID: 0}
  m_PrefabAsset: {fileID: 0}
  m_GameObject: {fileID: 4117559094522896577}
  m_LocalRotation: {x: -0, y: -0, z: -0, w: 1}
  m_LocalPosition: {x: 0.517, y: 0.08199978, z: -0.207}
  m_LocalScale: {x: 1, y: 1, z: 1}
  m_Children: []
  m_Father: {fileID: 4117559094333036123}
  m_RootOrder: 9
  m_LocalEulerAnglesHint: {x: 0, y: 0, z: 0}
--- !u!1 &4117559094542239922
GameObject:
  m_ObjectHideFlags: 0
  m_CorrespondingSourceObject: {fileID: 0}
  m_PrefabInstance: {fileID: 0}
  m_PrefabAsset: {fileID: 0}
  serializedVersion: 6
  m_Component:
  - component: {fileID: 4117559094542239925}
  m_Layer: 8
  m_Name: vPoint (4)
  m_TagString: Untagged
  m_Icon: {fileID: 0}
  m_NavMeshLayer: 0
  m_StaticEditorFlags: 64
  m_IsActive: 1
--- !u!4 &4117559094542239925
Transform:
  m_ObjectHideFlags: 0
  m_CorrespondingSourceObject: {fileID: 0}
  m_PrefabInstance: {fileID: 0}
  m_PrefabAsset: {fileID: 0}
  m_GameObject: {fileID: 4117559094542239922}
  m_LocalRotation: {x: -0, y: -0, z: -0, w: 1}
  m_LocalPosition: {x: 0.49269998, y: -0.0669, z: -0.21439981}
  m_LocalScale: {x: 1, y: 1, z: 1}
  m_Children: []
  m_Father: {fileID: 4117559094867738820}
  m_RootOrder: 4
  m_LocalEulerAnglesHint: {x: 0, y: 0, z: 0}
--- !u!1 &4117559094564185152
GameObject:
  m_ObjectHideFlags: 0
  m_CorrespondingSourceObject: {fileID: 0}
  m_PrefabInstance: {fileID: 0}
  m_PrefabAsset: {fileID: 0}
  serializedVersion: 6
  m_Component:
  - component: {fileID: 4117559094564185155}
  - component: {fileID: 4117559094564185154}
  m_Layer: 8
  m_Name: Col (9)
  m_TagString: SimObjPhysics
  m_Icon: {fileID: 0}
  m_NavMeshLayer: 0
  m_StaticEditorFlags: 64
  m_IsActive: 1
--- !u!4 &4117559094564185155
Transform:
  m_ObjectHideFlags: 0
  m_CorrespondingSourceObject: {fileID: 0}
  m_PrefabInstance: {fileID: 0}
  m_PrefabAsset: {fileID: 0}
  m_GameObject: {fileID: 4117559094564185152}
  m_LocalRotation: {x: -0, y: -0, z: -0, w: 1}
  m_LocalPosition: {x: 0.515, y: 0.19899988, z: -0.20699978}
  m_LocalScale: {x: 0.08542, y: 7.72889, z: 0.17813}
  m_Children: []
  m_Father: {fileID: 4117559093741171545}
  m_RootOrder: 9
  m_LocalEulerAnglesHint: {x: 0, y: 0, z: 0}
--- !u!65 &4117559094564185154
BoxCollider:
  m_ObjectHideFlags: 0
  m_CorrespondingSourceObject: {fileID: 0}
  m_PrefabInstance: {fileID: 0}
  m_PrefabAsset: {fileID: 0}
  m_GameObject: {fileID: 4117559094564185152}
  m_Material: {fileID: 13400000, guid: 5d068e5feec07594faf946e98c5950b3, type: 2}
  m_IsTrigger: 0
  m_Enabled: 1
  serializedVersion: 2
  m_Size: {x: 1.2139347, y: 0.051263906, z: 0.5987959}
  m_Center: {x: 0.015922831, y: 0, z: 0}
--- !u!1 &4117559094574448564
GameObject:
  m_ObjectHideFlags: 0
  m_CorrespondingSourceObject: {fileID: 0}
  m_PrefabInstance: {fileID: 0}
  m_PrefabAsset: {fileID: 0}
  serializedVersion: 6
  m_Component:
  - component: {fileID: 4117559094574448567}
  - component: {fileID: 4117559094574448566}
  m_Layer: 8
  m_Name: Col (4)
  m_TagString: SimObjPhysics
  m_Icon: {fileID: 0}
  m_NavMeshLayer: 0
  m_StaticEditorFlags: 64
  m_IsActive: 1
--- !u!4 &4117559094574448567
Transform:
  m_ObjectHideFlags: 0
  m_CorrespondingSourceObject: {fileID: 0}
  m_PrefabInstance: {fileID: 0}
  m_PrefabAsset: {fileID: 0}
  m_GameObject: {fileID: 4117559094574448564}
  m_LocalRotation: {x: -0, y: -0.70710576, z: -0, w: 0.70710784}
  m_LocalPosition: {x: 0.501, y: 0.0005002022, z: 0.001}
  m_LocalScale: {x: 0.43188998, y: 14.66721, z: 0.022499999}
  m_Children: []
  m_Father: {fileID: 4117559095159093215}
  m_RootOrder: 4
  m_LocalEulerAnglesHint: {x: 0, y: -90.00001, z: 0}
--- !u!65 &4117559094574448566
BoxCollider:
  m_ObjectHideFlags: 0
  m_CorrespondingSourceObject: {fileID: 0}
  m_PrefabInstance: {fileID: 0}
  m_PrefabAsset: {fileID: 0}
  m_GameObject: {fileID: 4117559094574448564}
  m_Material: {fileID: 13400000, guid: 5d068e5feec07594faf946e98c5950b3, type: 2}
  m_IsTrigger: 1
  m_Enabled: 1
  serializedVersion: 2
  m_Size: {x: 1, y: 0.010921845, z: 0.42279634}
  m_Center: {x: 0, y: 0, z: 0}
--- !u!1 &4117559094723968491
GameObject:
  m_ObjectHideFlags: 0
  m_CorrespondingSourceObject: {fileID: 0}
  m_PrefabInstance: {fileID: 0}
  m_PrefabAsset: {fileID: 0}
  serializedVersion: 6
  m_Component:
  - component: {fileID: 4117559094723968490}
  m_Layer: 8
  m_Name: vPoint (11)
  m_TagString: Untagged
  m_Icon: {fileID: 0}
  m_NavMeshLayer: 0
  m_StaticEditorFlags: 64
  m_IsActive: 1
--- !u!4 &4117559094723968490
Transform:
  m_ObjectHideFlags: 0
  m_CorrespondingSourceObject: {fileID: 0}
  m_PrefabInstance: {fileID: 0}
  m_PrefabAsset: {fileID: 0}
  m_GameObject: {fileID: 4117559094723968491}
  m_LocalRotation: {x: -0, y: -0, z: -0, w: 1}
  m_LocalPosition: {x: -0.479, y: 0.08199978, z: 0.203}
  m_LocalScale: {x: 1, y: 1, z: 1}
  m_Children: []
  m_Father: {fileID: 4117559094333036123}
  m_RootOrder: 11
  m_LocalEulerAnglesHint: {x: 0, y: 0, z: 0}
--- !u!1 &4117559094791919761
GameObject:
  m_ObjectHideFlags: 0
  m_CorrespondingSourceObject: {fileID: 0}
  m_PrefabInstance: {fileID: 0}
  m_PrefabAsset: {fileID: 0}
  serializedVersion: 6
  m_Component:
  - component: {fileID: 4117559094791919760}
  m_Layer: 8
  m_Name: vPoint (7)
  m_TagString: Untagged
  m_Icon: {fileID: 0}
  m_NavMeshLayer: 0
  m_StaticEditorFlags: 64
  m_IsActive: 1
--- !u!4 &4117559094791919760
Transform:
  m_ObjectHideFlags: 0
  m_CorrespondingSourceObject: {fileID: 0}
  m_PrefabInstance: {fileID: 0}
  m_PrefabAsset: {fileID: 0}
  m_GameObject: {fileID: 4117559094791919761}
  m_LocalRotation: {x: -0, y: -0, z: -0, w: 1}
  m_LocalPosition: {x: -0.4956, y: -0.07079983, z: 0.1899}
  m_LocalScale: {x: 1, y: 1, z: 1}
  m_Children: []
  m_Father: {fileID: 4117559094867738820}
  m_RootOrder: 7
  m_LocalEulerAnglesHint: {x: 0, y: 0, z: 0}
--- !u!1 &4117559094808784720
GameObject:
  m_ObjectHideFlags: 0
  m_CorrespondingSourceObject: {fileID: 0}
  m_PrefabInstance: {fileID: 0}
  m_PrefabAsset: {fileID: 0}
  serializedVersion: 6
  m_Component:
  - component: {fileID: 4117559094808784723}
  m_Layer: 0
  m_Name: Colliders
  m_TagString: Untagged
  m_Icon: {fileID: 0}
  m_NavMeshLayer: 0
  m_StaticEditorFlags: 64
  m_IsActive: 1
--- !u!4 &4117559094808784723
Transform:
  m_ObjectHideFlags: 0
  m_CorrespondingSourceObject: {fileID: 0}
  m_PrefabInstance: {fileID: 0}
  m_PrefabAsset: {fileID: 0}
  m_GameObject: {fileID: 4117559094808784720}
  m_LocalRotation: {x: -0, y: 0.000000014901161, z: -0, w: 1}
  m_LocalPosition: {x: -0.0000000068247346, y: 0, z: -0.22900009}
  m_LocalScale: {x: 1, y: 1, z: 1}
  m_Children:
  - {fileID: 4117559094860364963}
  - {fileID: 4117559095168766806}
  - {fileID: 4117559094889991353}
  - {fileID: 4117559093513461574}
  - {fileID: 4117559093686265293}
  m_Father: {fileID: 4117559095168660944}
  m_RootOrder: 2
  m_LocalEulerAnglesHint: {x: 0, y: 0, z: 0}
--- !u!1 &4117559094834955763
GameObject:
  m_ObjectHideFlags: 0
  m_CorrespondingSourceObject: {fileID: 0}
  m_PrefabInstance: {fileID: 0}
  m_PrefabAsset: {fileID: 0}
  serializedVersion: 6
  m_Component:
  - component: {fileID: 4117559094834955587}
  - component: {fileID: 4117559094834955589}
  - component: {fileID: 4117559094834955586}
  m_Layer: 0
  m_Name: FP216:polySurface5
  m_TagString: Untagged
  m_Icon: {fileID: 0}
  m_NavMeshLayer: 0
  m_StaticEditorFlags: 64
  m_IsActive: 1
--- !u!4 &4117559094834955587
Transform:
  m_ObjectHideFlags: 0
  m_CorrespondingSourceObject: {fileID: 0}
  m_PrefabInstance: {fileID: 0}
  m_PrefabAsset: {fileID: 0}
  m_GameObject: {fileID: 4117559094834955763}
  m_LocalRotation: {x: -0, y: -0, z: -0, w: 1}
  m_LocalPosition: {x: 0, y: 0, z: 0}
  m_LocalScale: {x: 1, y: 1, z: 1}
  m_Children: []
  m_Father: {fileID: 4117559094034128333}
  m_RootOrder: 1
  m_LocalEulerAnglesHint: {x: 0, y: 0, z: 0}
--- !u!33 &4117559094834955589
MeshFilter:
  m_ObjectHideFlags: 0
  m_CorrespondingSourceObject: {fileID: 0}
  m_PrefabInstance: {fileID: 0}
  m_PrefabAsset: {fileID: 0}
  m_GameObject: {fileID: 4117559094834955763}
  m_Mesh: {fileID: 4300064, guid: 14f65a7e56a2f5746a35c88e60c4ae5c, type: 3}
--- !u!23 &4117559094834955586
MeshRenderer:
  m_ObjectHideFlags: 0
  m_CorrespondingSourceObject: {fileID: 0}
  m_PrefabInstance: {fileID: 0}
  m_PrefabAsset: {fileID: 0}
  m_GameObject: {fileID: 4117559094834955763}
  m_Enabled: 1
  m_CastShadows: 1
  m_ReceiveShadows: 1
  m_DynamicOccludee: 1
  m_MotionVectors: 1
  m_LightProbeUsage: 1
  m_ReflectionProbeUsage: 1
  m_RayTracingMode: 2
  m_RenderingLayerMask: 1
  m_RendererPriority: 0
  m_Materials:
  - {fileID: 2100000, guid: 4dbe7c790e0ad17438efbe5cead4d43e, type: 2}
  m_StaticBatchInfo:
    firstSubMesh: 0
    subMeshCount: 0
  m_StaticBatchRoot: {fileID: 0}
  m_ProbeAnchor: {fileID: 0}
  m_LightProbeVolumeOverride: {fileID: 0}
  m_ScaleInLightmap: 1
  m_ReceiveGI: 1
  m_PreserveUVs: 0
  m_IgnoreNormalsForChartDetection: 0
  m_ImportantGI: 0
  m_StitchLightmapSeams: 0
  m_SelectedEditorRenderState: 3
  m_MinimumChartSize: 4
  m_AutoUVMaxDistance: 0.5
  m_AutoUVMaxAngle: 89
  m_LightmapParameters: {fileID: 0}
  m_SortingLayerID: 0
  m_SortingLayer: 0
  m_SortingOrder: 0
--- !u!1 &4117559094860364960
GameObject:
  m_ObjectHideFlags: 0
  m_CorrespondingSourceObject: {fileID: 0}
  m_PrefabInstance: {fileID: 0}
  m_PrefabAsset: {fileID: 0}
  serializedVersion: 6
  m_Component:
  - component: {fileID: 4117559094860364963}
  - component: {fileID: 4117559094860364962}
  m_Layer: 8
  m_Name: Col
  m_TagString: SimObjPhysics
  m_Icon: {fileID: 0}
  m_NavMeshLayer: 0
  m_StaticEditorFlags: 64
  m_IsActive: 1
--- !u!4 &4117559094860364963
Transform:
  m_ObjectHideFlags: 0
  m_CorrespondingSourceObject: {fileID: 0}
  m_PrefabInstance: {fileID: 0}
  m_PrefabAsset: {fileID: 0}
  m_GameObject: {fileID: 4117559094860364960}
  m_LocalRotation: {x: -0, y: -0, z: -0, w: 1}
  m_LocalPosition: {x: 0, y: -0.0742, z: 0}
  m_LocalScale: {x: 1, y: 1, z: 1}
  m_Children: []
  m_Father: {fileID: 4117559094808784723}
  m_RootOrder: 0
  m_LocalEulerAnglesHint: {x: 0, y: 0, z: 0}
--- !u!65 &4117559094860364962
BoxCollider:
  m_ObjectHideFlags: 0
  m_CorrespondingSourceObject: {fileID: 0}
  m_PrefabInstance: {fileID: 0}
  m_PrefabAsset: {fileID: 0}
  m_GameObject: {fileID: 4117559094860364960}
  m_Material: {fileID: 13400000, guid: 5d068e5feec07594faf946e98c5950b3, type: 2}
  m_IsTrigger: 0
  m_Enabled: 1
  serializedVersion: 2
  m_Size: {x: 1, y: 0.010921845, z: 0.42279634}
  m_Center: {x: 0, y: 0, z: 0}
--- !u!1 &4117559094867738821
GameObject:
  m_ObjectHideFlags: 0
  m_CorrespondingSourceObject: {fileID: 0}
  m_PrefabInstance: {fileID: 0}
  m_PrefabAsset: {fileID: 0}
  serializedVersion: 6
  m_Component:
  - component: {fileID: 4117559094867738820}
  m_Layer: 0
  m_Name: VisibilityPoints
  m_TagString: Untagged
  m_Icon: {fileID: 0}
  m_NavMeshLayer: 0
  m_StaticEditorFlags: 64
  m_IsActive: 1
--- !u!4 &4117559094867738820
Transform:
  m_ObjectHideFlags: 0
  m_CorrespondingSourceObject: {fileID: 0}
  m_PrefabInstance: {fileID: 0}
  m_PrefabAsset: {fileID: 0}
  m_GameObject: {fileID: 4117559094867738821}
  m_LocalRotation: {x: -0, y: 0.000000014901161, z: -0, w: 1}
  m_LocalPosition: {x: -0.0000000068247346, y: 0, z: -0.22900009}
  m_LocalScale: {x: 1, y: 1, z: 1}
  m_Children:
  - {fileID: 4117559094207381111}
  - {fileID: 4117559095374118172}
  - {fileID: 4117559094889867286}
  - {fileID: 4117559095350137390}
  - {fileID: 4117559094542239925}
  - {fileID: 4117559094236935602}
  - {fileID: 4117559094429267031}
  - {fileID: 4117559094791919760}
  - {fileID: 4117559093728611334}
  m_Father: {fileID: 4117559095168660944}
  m_RootOrder: 3
  m_LocalEulerAnglesHint: {x: 0, y: 0, z: 0}
--- !u!1 &4117559094889867287
GameObject:
  m_ObjectHideFlags: 0
  m_CorrespondingSourceObject: {fileID: 0}
  m_PrefabInstance: {fileID: 0}
  m_PrefabAsset: {fileID: 0}
  serializedVersion: 6
  m_Component:
  - component: {fileID: 4117559094889867286}
  m_Layer: 8
  m_Name: vPoint (2)
  m_TagString: Untagged
  m_Icon: {fileID: 0}
  m_NavMeshLayer: 0
  m_StaticEditorFlags: 64
  m_IsActive: 1
--- !u!4 &4117559094889867286
Transform:
  m_ObjectHideFlags: 0
  m_CorrespondingSourceObject: {fileID: 0}
  m_PrefabInstance: {fileID: 0}
  m_PrefabAsset: {fileID: 0}
  m_GameObject: {fileID: 4117559094889867287}
  m_LocalRotation: {x: -0, y: -0, z: -0, w: 1}
  m_LocalPosition: {x: 0.4927, y: 0.0727, z: -0.2144}
  m_LocalScale: {x: 1, y: 1, z: 1}
  m_Children: []
  m_Father: {fileID: 4117559094867738820}
  m_RootOrder: 2
  m_LocalEulerAnglesHint: {x: 0, y: 0, z: 0}
--- !u!1 &4117559094889991350
GameObject:
  m_ObjectHideFlags: 0
  m_CorrespondingSourceObject: {fileID: 0}
  m_PrefabInstance: {fileID: 0}
  m_PrefabAsset: {fileID: 0}
  serializedVersion: 6
  m_Component:
  - component: {fileID: 4117559094889991353}
  - component: {fileID: 4117559094889991352}
  m_Layer: 8
  m_Name: Col (2)
  m_TagString: SimObjPhysics
  m_Icon: {fileID: 0}
  m_NavMeshLayer: 0
  m_StaticEditorFlags: 64
  m_IsActive: 1
--- !u!4 &4117559094889991353
Transform:
  m_ObjectHideFlags: 0
  m_CorrespondingSourceObject: {fileID: 0}
  m_PrefabInstance: {fileID: 0}
  m_PrefabAsset: {fileID: 0}
  m_GameObject: {fileID: 4117559094889991350}
  m_LocalRotation: {x: -0, y: -0, z: -0, w: 1}
  m_LocalPosition: {x: 0, y: 0.001, z: -0.2149}
  m_LocalScale: {x: 1, y: 14.776883, z: 0.034312487}
  m_Children: []
  m_Father: {fileID: 4117559094808784723}
  m_RootOrder: 2
  m_LocalEulerAnglesHint: {x: 0, y: 0, z: 0}
--- !u!65 &4117559094889991352
BoxCollider:
  m_ObjectHideFlags: 0
  m_CorrespondingSourceObject: {fileID: 0}
  m_PrefabInstance: {fileID: 0}
  m_PrefabAsset: {fileID: 0}
  m_GameObject: {fileID: 4117559094889991350}
  m_Material: {fileID: 13400000, guid: 5d068e5feec07594faf946e98c5950b3, type: 2}
  m_IsTrigger: 0
  m_Enabled: 1
  serializedVersion: 2
  m_Size: {x: 1, y: 0.010921845, z: 0.42279634}
  m_Center: {x: 0, y: 0, z: 0}
--- !u!1 &4117559094999869404
GameObject:
  m_ObjectHideFlags: 0
  m_CorrespondingSourceObject: {fileID: 0}
  m_PrefabInstance: {fileID: 0}
  m_PrefabAsset: {fileID: 0}
  serializedVersion: 6
  m_Component:
  - component: {fileID: 4117559094999869407}
  - component: {fileID: 4117559094999869406}
  m_Layer: 8
  m_Name: Col (5)
  m_TagString: SimObjPhysics
  m_Icon: {fileID: 0}
  m_NavMeshLayer: 0
  m_StaticEditorFlags: 64
  m_IsActive: 1
--- !u!4 &4117559094999869407
Transform:
  m_ObjectHideFlags: 0
  m_CorrespondingSourceObject: {fileID: 0}
  m_PrefabInstance: {fileID: 0}
  m_PrefabAsset: {fileID: 0}
  m_GameObject: {fileID: 4117559094999869404}
  m_LocalRotation: {x: -0, y: 0.7071068, z: -0, w: 0.7071068}
  m_LocalPosition: {x: -0.486, y: 0.20149994, z: -0.001}
  m_LocalScale: {x: 0.38061023, y: 0.84999996, z: 0.07576003}
  m_Children: []
  m_Father: {fileID: 4117559093741171545}
  m_RootOrder: 5
  m_LocalEulerAnglesHint: {x: 0, y: 90, z: 0}
--- !u!65 &4117559094999869406
BoxCollider:
  m_ObjectHideFlags: 0
  m_CorrespondingSourceObject: {fileID: 0}
  m_PrefabInstance: {fileID: 0}
  m_PrefabAsset: {fileID: 0}
  m_GameObject: {fileID: 4117559094999869404}
  m_Material: {fileID: 13400000, guid: 5d068e5feec07594faf946e98c5950b3, type: 2}
  m_IsTrigger: 0
  m_Enabled: 1
  serializedVersion: 2
  m_Size: {x: 1.2139347, y: 0.051263906, z: 0.5987959}
  m_Center: {x: 0.015922831, y: 0, z: 0}
--- !u!1 &4117559095029021501
GameObject:
  m_ObjectHideFlags: 0
  m_CorrespondingSourceObject: {fileID: 0}
  m_PrefabInstance: {fileID: 0}
  m_PrefabAsset: {fileID: 0}
  serializedVersion: 6
  m_Component:
  - component: {fileID: 4117559095029021500}
  - component: {fileID: 4117559095029021503}
  m_Layer: 8
  m_Name: Col (7)
  m_TagString: SimObjPhysics
  m_Icon: {fileID: 0}
  m_NavMeshLayer: 0
  m_StaticEditorFlags: 64
  m_IsActive: 1
--- !u!4 &4117559095029021500
Transform:
  m_ObjectHideFlags: 0
  m_CorrespondingSourceObject: {fileID: 0}
  m_PrefabInstance: {fileID: 0}
  m_PrefabAsset: {fileID: 0}
  m_GameObject: {fileID: 4117559095029021501}
  m_LocalRotation: {x: -0, y: -0, z: -0, w: 1}
  m_LocalPosition: {x: -0.487, y: 0.19899988, z: -0.2065}
  m_LocalScale: {x: 0.08542, y: 7.72889, z: 0.17813}
  m_Children: []
  m_Father: {fileID: 4117559093741171545}
  m_RootOrder: 7
  m_LocalEulerAnglesHint: {x: 0, y: 0, z: 0}
--- !u!65 &4117559095029021503
BoxCollider:
  m_ObjectHideFlags: 0
  m_CorrespondingSourceObject: {fileID: 0}
  m_PrefabInstance: {fileID: 0}
  m_PrefabAsset: {fileID: 0}
  m_GameObject: {fileID: 4117559095029021501}
  m_Material: {fileID: 13400000, guid: 5d068e5feec07594faf946e98c5950b3, type: 2}
  m_IsTrigger: 0
  m_Enabled: 1
  serializedVersion: 2
  m_Size: {x: 1.2139347, y: 0.051263906, z: 0.5987959}
  m_Center: {x: 0.015922831, y: 0, z: 0}
--- !u!1 &4117559095072056710
GameObject:
  m_ObjectHideFlags: 0
  m_CorrespondingSourceObject: {fileID: 0}
  m_PrefabInstance: {fileID: 0}
  m_PrefabAsset: {fileID: 0}
  serializedVersion: 6
  m_Component:
  - component: {fileID: 4117559095072056713}
  - component: {fileID: 4117559095072056712}
  m_Layer: 8
  m_Name: Col (4)
  m_TagString: SimObjPhysics
  m_Icon: {fileID: 0}
  m_NavMeshLayer: 0
  m_StaticEditorFlags: 64
  m_IsActive: 1
--- !u!4 &4117559095072056713
Transform:
  m_ObjectHideFlags: 0
  m_CorrespondingSourceObject: {fileID: 0}
  m_PrefabInstance: {fileID: 0}
  m_PrefabAsset: {fileID: 0}
  m_GameObject: {fileID: 4117559095072056710}
  m_LocalRotation: {x: 0, y: 0.7071068, z: 0, w: 0.7071068}
  m_LocalPosition: {x: 0.5151, y: 0.20149994, z: -0.0013}
  m_LocalScale: {x: 0.38060862, y: 0.84999996, z: 0.07576}
  m_Children: []
  m_Father: {fileID: 4117559093741171545}
  m_RootOrder: 4
  m_LocalEulerAnglesHint: {x: 0, y: 90, z: 0}
--- !u!65 &4117559095072056712
BoxCollider:
  m_ObjectHideFlags: 0
  m_CorrespondingSourceObject: {fileID: 0}
  m_PrefabInstance: {fileID: 0}
  m_PrefabAsset: {fileID: 0}
  m_GameObject: {fileID: 4117559095072056710}
  m_Material: {fileID: 13400000, guid: 5d068e5feec07594faf946e98c5950b3, type: 2}
  m_IsTrigger: 0
  m_Enabled: 1
  serializedVersion: 2
  m_Size: {x: 1.2139347, y: 0.051263906, z: 0.5987959}
  m_Center: {x: 0.015922831, y: 0, z: 0}
--- !u!1 &4117559095159093212
GameObject:
  m_ObjectHideFlags: 0
  m_CorrespondingSourceObject: {fileID: 0}
  m_PrefabInstance: {fileID: 0}
  m_PrefabAsset: {fileID: 0}
  serializedVersion: 6
  m_Component:
  - component: {fileID: 4117559095159093215}
  m_Layer: 0
  m_Name: TriggerColliders
  m_TagString: Untagged
  m_Icon: {fileID: 0}
  m_NavMeshLayer: 0
  m_StaticEditorFlags: 64
  m_IsActive: 1
--- !u!4 &4117559095159093215
Transform:
  m_ObjectHideFlags: 0
  m_CorrespondingSourceObject: {fileID: 0}
  m_PrefabInstance: {fileID: 0}
  m_PrefabAsset: {fileID: 0}
  m_GameObject: {fileID: 4117559095159093212}
  m_LocalRotation: {x: -0, y: 0.000000014901161, z: -0, w: 1}
  m_LocalPosition: {x: -0.0000000068247346, y: 0, z: -0.22900009}
  m_LocalScale: {x: 1, y: 1, z: 1}
  m_Children:
  - {fileID: 4117559094521862629}
  - {fileID: 4117559093850272904}
  - {fileID: 4117559095381298252}
  - {fileID: 4117559094091055152}
  - {fileID: 4117559094574448567}
  m_Father: {fileID: 4117559095168660944}
  m_RootOrder: 4
  m_LocalEulerAnglesHint: {x: 0, y: 0, z: 0}
--- !u!1 &4117559095168660945
GameObject:
  m_ObjectHideFlags: 0
  m_CorrespondingSourceObject: {fileID: 0}
  m_PrefabInstance: {fileID: 0}
  m_PrefabAsset: {fileID: 0}
  serializedVersion: 6
  m_Component:
  - component: {fileID: 4117559095168660944}
  - component: {fileID: 4117559095168660949}
  - component: {fileID: 4117559095168660946}
  - component: {fileID: 4117559095168660947}
  - component: {fileID: 1602543917}
  - component: {fileID: 1602543918}
  m_Layer: 8
  m_Name: Drawer
  m_TagString: SimObjPhysics
  m_Icon: {fileID: 0}
  m_NavMeshLayer: 0
  m_StaticEditorFlags: 64
  m_IsActive: 1
--- !u!4 &4117559095168660944
Transform:
  m_ObjectHideFlags: 0
  m_CorrespondingSourceObject: {fileID: 0}
  m_PrefabInstance: {fileID: 0}
  m_PrefabAsset: {fileID: 0}
  m_GameObject: {fileID: 4117559095168660945}
  m_LocalRotation: {x: 0, y: -0, z: -0, w: 1}
  m_LocalPosition: {x: -0.000000026226044, y: 0.5198999, z: 0.2838}
  m_LocalScale: {x: 1, y: 1, z: 1}
  m_Children:
  - {fileID: 4119554036464532149}
  - {fileID: 4117559095392489668}
  - {fileID: 4117559094808784723}
  - {fileID: 4117559094867738820}
  - {fileID: 4117559095159093215}
  m_Father: {fileID: 4117559094034128333}
  m_RootOrder: 5
  m_LocalEulerAnglesHint: {x: 0, y: 0, z: 0}
--- !u!114 &4117559095168660949
MonoBehaviour:
  m_ObjectHideFlags: 0
  m_CorrespondingSourceObject: {fileID: 0}
  m_PrefabInstance: {fileID: 0}
  m_PrefabAsset: {fileID: 0}
  m_GameObject: {fileID: 4117559095168660945}
  m_Enabled: 1
  m_EditorHideFlags: 0
  m_Script: {fileID: 11500000, guid: b439f6e4ef5714ee2a3643acf37b7a9d, type: 3}
  m_Name: 
  m_EditorClassIdentifier: 
  objectID: 
<<<<<<< HEAD
=======
  assetID: 
>>>>>>> 2f8dd9f9
  Type: 95
  PrimaryProperty: 1
  SecondaryProperties: 0700000008000000
  BoundingBox: {fileID: 0}
  VisibilityPoints:
  - {fileID: 4117559094207381111}
  - {fileID: 4117559095374118172}
  - {fileID: 4117559094889867286}
  - {fileID: 4117559095350137390}
  - {fileID: 4117559094542239925}
  - {fileID: 4117559094236935602}
  - {fileID: 4117559094429267031}
  - {fileID: 4117559094791919760}
  - {fileID: 4117559093728611334}
  ReceptacleTriggerBoxes:
  - {fileID: 4116477283849889143}
  debugIsVisible: 0
  debugIsInteractable: 0
  isInAgentHand: 0
  MyColliders:
  - {fileID: 4117559094860364962}
  - {fileID: 4117559095168766809}
  - {fileID: 4117559094889991352}
  - {fileID: 4117559093513461577}
  - {fileID: 4117559093686265292}
  HFdynamicfriction: 0
  HFstaticfriction: 0
  HFbounciness: 0
  HFrbdrag: 0
  HFrbangulardrag: 0
  salientMaterials: 
  MySpawnPoints: []
  CurrentTemperature: 0
  HowManySecondsUntilRoomTemp: 10
  inMotion: 0
  numSimObjHit: 0
  numFloorHit: 0
  numStructureHit: 0
  lastVelocity: 0
  IsReceptacle: 0
  IsPickupable: 0
  IsMoveable: 0
  isStatic: 0
  IsToggleable: 0
  IsOpenable: 0
  IsBreakable: 0
  IsFillable: 0
  IsDirtyable: 0
  IsCookable: 0
  IsSliceable: 0
  isHeatSource: 0
  isColdSource: 0
  ContainedObjectReferences: []
  CurrentlyContains: []
--- !u!54 &4117559095168660946
Rigidbody:
  m_ObjectHideFlags: 0
  m_CorrespondingSourceObject: {fileID: 0}
  m_PrefabInstance: {fileID: 0}
  m_PrefabAsset: {fileID: 0}
  m_GameObject: {fileID: 4117559095168660945}
  serializedVersion: 2
  m_Mass: 1
  m_Drag: 0
  m_AngularDrag: 0.05
  m_UseGravity: 1
  m_IsKinematic: 1
  m_Interpolate: 0
  m_Constraints: 0
  m_CollisionDetection: 0
--- !u!114 &4117559095168660947
MonoBehaviour:
  m_ObjectHideFlags: 0
  m_CorrespondingSourceObject: {fileID: 0}
  m_PrefabInstance: {fileID: 0}
  m_PrefabAsset: {fileID: 0}
  m_GameObject: {fileID: 4117559095168660945}
  m_Enabled: 1
  m_EditorHideFlags: 0
  m_Script: {fileID: 11500000, guid: b9f742cdae0124730b5b59765384368a, type: 3}
  m_Name: 
  m_EditorClassIdentifier: 
  MovingParts:
  - {fileID: 4117559095168660945}
  openPositions:
  - {x: -0.00000002622604, y: 0.5198999, z: 0.7005}
  closedPositions:
  - {x: -0.00000002622604, y: 0.5198999, z: 0.2838}
  animationTime: 0.2
  triggerEnabled: 1
  currentOpenness: 1
  IgnoreTheseObjects: []
  isOpen: 0
  isCurrentlyResetting: 1
  movementType: 0
--- !u!1773428102 &1602543917
ParentConstraint:
  m_ObjectHideFlags: 0
  m_CorrespondingSourceObject: {fileID: 0}
  m_PrefabInstance: {fileID: 0}
  m_PrefabAsset: {fileID: 0}
  m_GameObject: {fileID: 4117559095168660945}
  m_Enabled: 1
  m_Weight: 1
  m_TranslationAtRest: {x: 0, y: 0.5198999, z: 0.2838}
  m_RotationAtRest: {x: 0, y: 0, z: 0}
  m_TranslationOffsets:
  - {x: 0, y: 0.5198999, z: 0.2838}
  m_RotationOffsets:
  - {x: 0, y: 0, z: 0}
  m_AffectTranslationX: 0
  m_AffectTranslationY: 0
  m_AffectTranslationZ: 0
  m_AffectRotationX: 1
  m_AffectRotationY: 1
  m_AffectRotationZ: 1
  m_IsContraintActive: 1
  m_IsLocked: 0
  m_Sources:
  - sourceTransform: {fileID: 4117559094034128333}
    weight: 1
--- !u!114 &1602543918
MonoBehaviour:
  m_ObjectHideFlags: 0
  m_CorrespondingSourceObject: {fileID: 0}
  m_PrefabInstance: {fileID: 0}
  m_PrefabAsset: {fileID: 0}
  m_GameObject: {fileID: 4117559095168660945}
  m_Enabled: 1
  m_EditorHideFlags: 0
  m_Script: {fileID: 11500000, guid: 9c309bad17f9d440784734c019a3a674, type: 3}
  m_Name: 
  m_EditorClassIdentifier: 
  myColliders: []
  objectToIgnoreCollisionsWith: {fileID: 4117559094034128330}
--- !u!1 &4117559095168766807
GameObject:
  m_ObjectHideFlags: 0
  m_CorrespondingSourceObject: {fileID: 0}
  m_PrefabInstance: {fileID: 0}
  m_PrefabAsset: {fileID: 0}
  serializedVersion: 6
  m_Component:
  - component: {fileID: 4117559095168766806}
  - component: {fileID: 4117559095168766809}
  m_Layer: 8
  m_Name: Col (1)
  m_TagString: SimObjPhysics
  m_Icon: {fileID: 0}
  m_NavMeshLayer: 0
  m_StaticEditorFlags: 64
  m_IsActive: 1
--- !u!4 &4117559095168766806
Transform:
  m_ObjectHideFlags: 0
  m_CorrespondingSourceObject: {fileID: 0}
  m_PrefabInstance: {fileID: 0}
  m_PrefabAsset: {fileID: 0}
  m_GameObject: {fileID: 4117559095168766807}
  m_LocalRotation: {x: -0, y: -0, z: -0, w: 1}
  m_LocalPosition: {x: 0, y: 0.0005, z: 0.2124}
  m_LocalScale: {x: 1, y: 14.667205, z: 0.022500155}
  m_Children: []
  m_Father: {fileID: 4117559094808784723}
  m_RootOrder: 1
  m_LocalEulerAnglesHint: {x: 0, y: 0, z: 0}
--- !u!65 &4117559095168766809
BoxCollider:
  m_ObjectHideFlags: 0
  m_CorrespondingSourceObject: {fileID: 0}
  m_PrefabInstance: {fileID: 0}
  m_PrefabAsset: {fileID: 0}
  m_GameObject: {fileID: 4117559095168766807}
  m_Material: {fileID: 13400000, guid: 5d068e5feec07594faf946e98c5950b3, type: 2}
  m_IsTrigger: 0
  m_Enabled: 1
  serializedVersion: 2
  m_Size: {x: 1, y: 0.010921845, z: 0.42279634}
  m_Center: {x: 0, y: 0, z: 0}
--- !u!1 &4117559095192338193
GameObject:
  m_ObjectHideFlags: 0
  m_CorrespondingSourceObject: {fileID: 0}
  m_PrefabInstance: {fileID: 0}
  m_PrefabAsset: {fileID: 0}
  serializedVersion: 6
  m_Component:
  - component: {fileID: 4117559095192338192}
  m_Layer: 8
  m_Name: vPoint (4)
  m_TagString: Untagged
  m_Icon: {fileID: 0}
  m_NavMeshLayer: 0
  m_StaticEditorFlags: 64
  m_IsActive: 1
--- !u!4 &4117559095192338192
Transform:
  m_ObjectHideFlags: 0
  m_CorrespondingSourceObject: {fileID: 0}
  m_PrefabInstance: {fileID: 0}
  m_PrefabAsset: {fileID: 0}
  m_GameObject: {fileID: 4117559095192338193}
  m_LocalRotation: {x: -0, y: -0, z: -0, w: 1}
  m_LocalPosition: {x: -0.566, y: 0.6370001, z: 0.26100016}
  m_LocalScale: {x: 1, y: 1, z: 1}
  m_Children: []
  m_Father: {fileID: 4117559094333036123}
  m_RootOrder: 4
  m_LocalEulerAnglesHint: {x: 0, y: 0, z: 0}
--- !u!1 &4117559095242817034
GameObject:
  m_ObjectHideFlags: 0
  m_CorrespondingSourceObject: {fileID: 0}
  m_PrefabInstance: {fileID: 0}
  m_PrefabAsset: {fileID: 0}
  serializedVersion: 6
  m_Component:
  - component: {fileID: 4117559095242817037}
  m_Layer: 8
  m_Name: vPoint (10)
  m_TagString: Untagged
  m_Icon: {fileID: 0}
  m_NavMeshLayer: 0
  m_StaticEditorFlags: 64
  m_IsActive: 1
--- !u!4 &4117559095242817037
Transform:
  m_ObjectHideFlags: 0
  m_CorrespondingSourceObject: {fileID: 0}
  m_PrefabInstance: {fileID: 0}
  m_PrefabAsset: {fileID: 0}
  m_GameObject: {fileID: 4117559095242817034}
  m_LocalRotation: {x: -0, y: -0, z: -0, w: 1}
  m_LocalPosition: {x: 0.5170001, y: 0.08199978, z: 0.203}
  m_LocalScale: {x: 1, y: 1, z: 1}
  m_Children: []
  m_Father: {fileID: 4117559094333036123}
  m_RootOrder: 10
  m_LocalEulerAnglesHint: {x: 0, y: 0, z: 0}
--- !u!1 &4117559095350137391
GameObject:
  m_ObjectHideFlags: 0
  m_CorrespondingSourceObject: {fileID: 0}
  m_PrefabInstance: {fileID: 0}
  m_PrefabAsset: {fileID: 0}
  serializedVersion: 6
  m_Component:
  - component: {fileID: 4117559095350137390}
  m_Layer: 8
  m_Name: vPoint (3)
  m_TagString: Untagged
  m_Icon: {fileID: 0}
  m_NavMeshLayer: 0
  m_StaticEditorFlags: 64
  m_IsActive: 1
--- !u!4 &4117559095350137390
Transform:
  m_ObjectHideFlags: 0
  m_CorrespondingSourceObject: {fileID: 0}
  m_PrefabInstance: {fileID: 0}
  m_PrefabAsset: {fileID: 0}
  m_GameObject: {fileID: 4117559095350137391}
  m_LocalRotation: {x: -0, y: -0, z: -0, w: 1}
  m_LocalPosition: {x: -0.4956, y: -0.07079983, z: -0.21439981}
  m_LocalScale: {x: 1, y: 1, z: 1}
  m_Children: []
  m_Father: {fileID: 4117559094867738820}
  m_RootOrder: 3
  m_LocalEulerAnglesHint: {x: 0, y: 0, z: 0}
--- !u!1 &4117559095350253957
GameObject:
  m_ObjectHideFlags: 0
  m_CorrespondingSourceObject: {fileID: 0}
  m_PrefabInstance: {fileID: 0}
  m_PrefabAsset: {fileID: 0}
  serializedVersion: 6
  m_Component:
  - component: {fileID: 4117559095350253956}
  m_Layer: 8
  m_Name: vPoint (3)
  m_TagString: Untagged
  m_Icon: {fileID: 0}
  m_NavMeshLayer: 0
  m_StaticEditorFlags: 64
  m_IsActive: 1
--- !u!4 &4117559095350253956
Transform:
  m_ObjectHideFlags: 0
  m_CorrespondingSourceObject: {fileID: 0}
  m_PrefabInstance: {fileID: 0}
  m_PrefabAsset: {fileID: 0}
  m_GameObject: {fileID: 4117559095350253957}
  m_LocalRotation: {x: -0, y: -0, z: -0, w: 1}
  m_LocalPosition: {x: 0, y: 0.6370001, z: 0.28399992}
  m_LocalScale: {x: 1, y: 1, z: 1}
  m_Children: []
  m_Father: {fileID: 4117559094333036123}
  m_RootOrder: 3
  m_LocalEulerAnglesHint: {x: 0, y: 0, z: 0}
--- !u!1 &4117559095369252473
GameObject:
  m_ObjectHideFlags: 0
  m_CorrespondingSourceObject: {fileID: 0}
  m_PrefabInstance: {fileID: 0}
  m_PrefabAsset: {fileID: 0}
  serializedVersion: 6
  m_Component:
  - component: {fileID: 4117559095369252472}
  - component: {fileID: 4117559095369252475}
  m_Layer: 8
  m_Name: Col
  m_TagString: SimObjPhysics
  m_Icon: {fileID: 0}
  m_NavMeshLayer: 0
  m_StaticEditorFlags: 64
  m_IsActive: 1
--- !u!4 &4117559095369252472
Transform:
  m_ObjectHideFlags: 0
  m_CorrespondingSourceObject: {fileID: 0}
  m_PrefabInstance: {fileID: 0}
  m_PrefabAsset: {fileID: 0}
  m_GameObject: {fileID: 4117559095369252473}
  m_LocalRotation: {x: -0, y: -0, z: -0, w: 1}
  m_LocalPosition: {x: 0, y: 0.626, z: 0}
  m_LocalScale: {x: 1, y: 1, z: 1}
  m_Children: []
  m_Father: {fileID: 4117559093741171545}
  m_RootOrder: 0
  m_LocalEulerAnglesHint: {x: 0, y: 0, z: 0}
--- !u!65 &4117559095369252475
BoxCollider:
  m_ObjectHideFlags: 0
  m_CorrespondingSourceObject: {fileID: 0}
  m_PrefabInstance: {fileID: 0}
  m_PrefabAsset: {fileID: 0}
  m_GameObject: {fileID: 4117559095369252473}
  m_Material: {fileID: 13400000, guid: 5d068e5feec07594faf946e98c5950b3, type: 2}
  m_IsTrigger: 0
  m_Enabled: 1
  serializedVersion: 2
  m_Size: {x: 1.2059165, y: 0.051263906, z: 0.5987959}
  m_Center: {x: 0.0172593, y: 0, z: 0}
--- !u!1 &4117559095374118173
GameObject:
  m_ObjectHideFlags: 0
  m_CorrespondingSourceObject: {fileID: 0}
  m_PrefabInstance: {fileID: 0}
  m_PrefabAsset: {fileID: 0}
  serializedVersion: 6
  m_Component:
  - component: {fileID: 4117559095374118172}
  m_Layer: 8
  m_Name: vPoint (1)
  m_TagString: Untagged
  m_Icon: {fileID: 0}
  m_NavMeshLayer: 0
  m_StaticEditorFlags: 64
  m_IsActive: 1
--- !u!4 &4117559095374118172
Transform:
  m_ObjectHideFlags: 0
  m_CorrespondingSourceObject: {fileID: 0}
  m_PrefabInstance: {fileID: 0}
  m_PrefabAsset: {fileID: 0}
  m_GameObject: {fileID: 4117559095374118173}
  m_LocalRotation: {x: -0, y: -0, z: -0, w: 1}
  m_LocalPosition: {x: -0.4956, y: 0.0688, z: -0.2144}
  m_LocalScale: {x: 1, y: 1, z: 1}
  m_Children: []
  m_Father: {fileID: 4117559094867738820}
  m_RootOrder: 1
  m_LocalEulerAnglesHint: {x: 0, y: 0, z: 0}
--- !u!1 &4117559095381298253
GameObject:
  m_ObjectHideFlags: 0
  m_CorrespondingSourceObject: {fileID: 0}
  m_PrefabInstance: {fileID: 0}
  m_PrefabAsset: {fileID: 0}
  serializedVersion: 6
  m_Component:
  - component: {fileID: 4117559095381298252}
  - component: {fileID: 4117559095381298255}
  m_Layer: 8
  m_Name: Col (2)
  m_TagString: SimObjPhysics
  m_Icon: {fileID: 0}
  m_NavMeshLayer: 0
  m_StaticEditorFlags: 64
  m_IsActive: 1
--- !u!4 &4117559095381298252
Transform:
  m_ObjectHideFlags: 0
  m_CorrespondingSourceObject: {fileID: 0}
  m_PrefabInstance: {fileID: 0}
  m_PrefabAsset: {fileID: 0}
  m_GameObject: {fileID: 4117559095381298253}
  m_LocalRotation: {x: -0, y: -0, z: -0, w: 1}
  m_LocalPosition: {x: 0, y: 0.001, z: -0.2149}
  m_LocalScale: {x: 1, y: 14.776883, z: 0.034312487}
  m_Children: []
  m_Father: {fileID: 4117559095159093215}
  m_RootOrder: 2
  m_LocalEulerAnglesHint: {x: 0, y: 0, z: 0}
--- !u!65 &4117559095381298255
BoxCollider:
  m_ObjectHideFlags: 0
  m_CorrespondingSourceObject: {fileID: 0}
  m_PrefabInstance: {fileID: 0}
  m_PrefabAsset: {fileID: 0}
  m_GameObject: {fileID: 4117559095381298253}
  m_Material: {fileID: 13400000, guid: 5d068e5feec07594faf946e98c5950b3, type: 2}
  m_IsTrigger: 1
  m_Enabled: 1
  serializedVersion: 2
  m_Size: {x: 1, y: 0.010921845, z: 0.42279634}
  m_Center: {x: 0, y: 0, z: 0}
--- !u!1 &4117559095392489669
GameObject:
  m_ObjectHideFlags: 0
  m_CorrespondingSourceObject: {fileID: 0}
  m_PrefabInstance: {fileID: 0}
  m_PrefabAsset: {fileID: 0}
  serializedVersion: 6
  m_Component:
  - component: {fileID: 4117559095392489668}
  - component: {fileID: 4117559095392489670}
  - component: {fileID: 4117559095392489671}
  m_Layer: 0
  m_Name: Mesh
  m_TagString: Untagged
  m_Icon: {fileID: 0}
  m_NavMeshLayer: 0
  m_StaticEditorFlags: 64
  m_IsActive: 1
--- !u!4 &4117559095392489668
Transform:
  m_ObjectHideFlags: 0
  m_CorrespondingSourceObject: {fileID: 0}
  m_PrefabInstance: {fileID: 0}
  m_PrefabAsset: {fileID: 0}
  m_GameObject: {fileID: 4117559095392489669}
  m_LocalRotation: {x: -0, y: -0, z: -0, w: 1}
  m_LocalPosition: {x: 0, y: 0, z: 0}
  m_LocalScale: {x: 1, y: 1, z: 1}
  m_Children: []
  m_Father: {fileID: 4117559095168660944}
  m_RootOrder: 1
  m_LocalEulerAnglesHint: {x: 0, y: 0, z: 0}
--- !u!33 &4117559095392489670
MeshFilter:
  m_ObjectHideFlags: 0
  m_CorrespondingSourceObject: {fileID: 0}
  m_PrefabInstance: {fileID: 0}
  m_PrefabAsset: {fileID: 0}
  m_GameObject: {fileID: 4117559095392489669}
  m_Mesh: {fileID: 4300066, guid: 14f65a7e56a2f5746a35c88e60c4ae5c, type: 3}
--- !u!23 &4117559095392489671
MeshRenderer:
  m_ObjectHideFlags: 0
  m_CorrespondingSourceObject: {fileID: 0}
  m_PrefabInstance: {fileID: 0}
  m_PrefabAsset: {fileID: 0}
  m_GameObject: {fileID: 4117559095392489669}
  m_Enabled: 1
  m_CastShadows: 1
  m_ReceiveShadows: 1
  m_DynamicOccludee: 1
  m_MotionVectors: 1
  m_LightProbeUsage: 1
  m_ReflectionProbeUsage: 1
  m_RayTracingMode: 2
  m_RenderingLayerMask: 1
  m_RendererPriority: 0
  m_Materials:
  - {fileID: 2100000, guid: 4dbe7c790e0ad17438efbe5cead4d43e, type: 2}
  - {fileID: 2100000, guid: 9fd6c7548fb644739a096cfb0410162b, type: 2}
  m_StaticBatchInfo:
    firstSubMesh: 0
    subMeshCount: 0
  m_StaticBatchRoot: {fileID: 0}
  m_ProbeAnchor: {fileID: 0}
  m_LightProbeVolumeOverride: {fileID: 0}
  m_ScaleInLightmap: 1
  m_ReceiveGI: 1
  m_PreserveUVs: 0
  m_IgnoreNormalsForChartDetection: 0
  m_ImportantGI: 0
  m_StitchLightmapSeams: 0
  m_SelectedEditorRenderState: 3
  m_MinimumChartSize: 4
  m_AutoUVMaxDistance: 0.5
  m_AutoUVMaxAngle: 89
  m_LightmapParameters: {fileID: 0}
  m_SortingLayerID: 0
  m_SortingLayer: 0
  m_SortingOrder: 0
--- !u!1 &4117559095495091548
GameObject:
  m_ObjectHideFlags: 0
  m_CorrespondingSourceObject: {fileID: 0}
  m_PrefabInstance: {fileID: 0}
  m_PrefabAsset: {fileID: 0}
  serializedVersion: 6
  m_Component:
  - component: {fileID: 4117559095495091551}
  - component: {fileID: 4117559095495091550}
  m_Layer: 9
  m_Name: BoundingBox
  m_TagString: Untagged
  m_Icon: {fileID: 0}
  m_NavMeshLayer: 0
  m_StaticEditorFlags: 64
  m_IsActive: 1
--- !u!4 &4117559095495091551
Transform:
  m_ObjectHideFlags: 0
  m_CorrespondingSourceObject: {fileID: 0}
  m_PrefabInstance: {fileID: 0}
  m_PrefabAsset: {fileID: 0}
  m_GameObject: {fileID: 4117559095495091548}
  m_LocalRotation: {x: -0, y: 0.000000014901161, z: -0, w: 1}
  m_LocalPosition: {x: 0, y: 0, z: 0}
  m_LocalScale: {x: 1, y: 1, z: 1}
  m_Children: []
  m_Father: {fileID: 4117559094034128333}
  m_RootOrder: 4
  m_LocalEulerAnglesHint: {x: 0, y: 0, z: 0}
--- !u!65 &4117559095495091550
BoxCollider:
  m_ObjectHideFlags: 0
  m_CorrespondingSourceObject: {fileID: 0}
  m_PrefabInstance: {fileID: 0}
  m_PrefabAsset: {fileID: 0}
  m_GameObject: {fileID: 4117559095495091548}
  m_Material: {fileID: 0}
  m_IsTrigger: 0
  m_Enabled: 0
  serializedVersion: 2
  m_Size: {x: 1.212728, y: 0.7713666, z: 0.6176529}
  m_Center: {x: 0.017307162, y: 0.37312722, z: 0}
--- !u!1 &5133711581085356699
GameObject:
  m_ObjectHideFlags: 0
  m_CorrespondingSourceObject: {fileID: 0}
  m_PrefabInstance: {fileID: 0}
  m_PrefabAsset: {fileID: 0}
  serializedVersion: 6
  m_Component:
  - component: {fileID: 7062608410655483019}
  m_Layer: 0
  m_Name: TriggerColliders
  m_TagString: Untagged
  m_Icon: {fileID: 0}
  m_NavMeshLayer: 0
  m_StaticEditorFlags: 64
  m_IsActive: 1
--- !u!4 &7062608410655483019
Transform:
  m_ObjectHideFlags: 0
  m_CorrespondingSourceObject: {fileID: 0}
  m_PrefabInstance: {fileID: 0}
  m_PrefabAsset: {fileID: 0}
  m_GameObject: {fileID: 5133711581085356699}
  m_LocalRotation: {x: -0, y: -1, z: -0, w: 0.00000016391276}
  m_LocalPosition: {x: 0.017, y: 0, z: 0}
  m_LocalScale: {x: 1, y: 1, z: 1}
  m_Children:
  - {fileID: 2125936766903459134}
  - {fileID: 1842669051117459041}
  - {fileID: 850884080101910688}
  - {fileID: 3762367258652595853}
  - {fileID: 3769598463474853974}
  - {fileID: 2761555742646817900}
  - {fileID: 2061357332217435805}
  - {fileID: 2250655085383881553}
  - {fileID: 6173425003326092346}
  - {fileID: 1565747059014814927}
  - {fileID: 1214646425942702307}
  - {fileID: 7056763585892704108}
  - {fileID: 7964648558278864150}
  m_Father: {fileID: 4117559094034128333}
  m_RootOrder: 6
  m_LocalEulerAnglesHint: {x: 0, y: -180.00002, z: 0}
--- !u!1 &5290994125348414945
GameObject:
  m_ObjectHideFlags: 0
  m_CorrespondingSourceObject: {fileID: 0}
  m_PrefabInstance: {fileID: 0}
  m_PrefabAsset: {fileID: 0}
  serializedVersion: 6
  m_Component:
  - component: {fileID: 7964648558278864150}
  - component: {fileID: 8024862801123350292}
  m_Layer: 8
  m_Name: Col (12)
  m_TagString: SimObjPhysics
  m_Icon: {fileID: 0}
  m_NavMeshLayer: 0
  m_StaticEditorFlags: 64
  m_IsActive: 1
--- !u!4 &7964648558278864150
Transform:
  m_ObjectHideFlags: 0
  m_CorrespondingSourceObject: {fileID: 0}
  m_PrefabInstance: {fileID: 0}
  m_PrefabAsset: {fileID: 0}
  m_GameObject: {fileID: 5290994125348414945}
  m_LocalRotation: {x: -0, y: -0, z: -0, w: 1}
  m_LocalPosition: {x: 0.552, y: 0.5212002, z: -0}
  m_LocalScale: {x: 0.058119997, y: 4.1625, z: 0.91249996}
  m_Children: []
  m_Father: {fileID: 7062608410655483019}
  m_RootOrder: 12
  m_LocalEulerAnglesHint: {x: 0, y: 0, z: 0}
--- !u!65 &8024862801123350292
BoxCollider:
  m_ObjectHideFlags: 0
  m_CorrespondingSourceObject: {fileID: 0}
  m_PrefabInstance: {fileID: 0}
  m_PrefabAsset: {fileID: 0}
  m_GameObject: {fileID: 5290994125348414945}
  m_Material: {fileID: 13400000, guid: 5d068e5feec07594faf946e98c5950b3, type: 2}
  m_IsTrigger: 1
  m_Enabled: 1
  serializedVersion: 2
  m_Size: {x: 1.2059165, y: 0.051263906, z: 0.5987959}
  m_Center: {x: 0.0172593, y: 0, z: 0}
--- !u!1 &5438425064609759708
GameObject:
  m_ObjectHideFlags: 0
  m_CorrespondingSourceObject: {fileID: 0}
  m_PrefabInstance: {fileID: 0}
  m_PrefabAsset: {fileID: 0}
  serializedVersion: 6
  m_Component:
  - component: {fileID: 1214646425942702307}
  - component: {fileID: 2931412356433864553}
  m_Layer: 8
  m_Name: Col (10)
  m_TagString: SimObjPhysics
  m_Icon: {fileID: 0}
  m_NavMeshLayer: 0
  m_StaticEditorFlags: 64
  m_IsActive: 1
--- !u!4 &1214646425942702307
Transform:
  m_ObjectHideFlags: 0
  m_CorrespondingSourceObject: {fileID: 0}
  m_PrefabInstance: {fileID: 0}
  m_PrefabAsset: {fileID: 0}
  m_GameObject: {fileID: 5438425064609759708}
  m_LocalRotation: {x: -0, y: -0, z: -0, w: 1}
  m_LocalPosition: {x: 0, y: 0.5228, z: 0.2332}
  m_LocalScale: {x: 1, y: 5.0499754, z: 0.19585939}
  m_Children: []
  m_Father: {fileID: 7062608410655483019}
  m_RootOrder: 10
  m_LocalEulerAnglesHint: {x: 0, y: 0, z: 0}
--- !u!65 &2931412356433864553
BoxCollider:
  m_ObjectHideFlags: 0
  m_CorrespondingSourceObject: {fileID: 0}
  m_PrefabInstance: {fileID: 0}
  m_PrefabAsset: {fileID: 0}
  m_GameObject: {fileID: 5438425064609759708}
  m_Material: {fileID: 13400000, guid: 5d068e5feec07594faf946e98c5950b3, type: 2}
  m_IsTrigger: 1
  m_Enabled: 1
  serializedVersion: 2
  m_Size: {x: 1.2059165, y: 0.051263906, z: 0.6384973}
  m_Center: {x: 0.0172593, y: 0, z: 0.01985069}
--- !u!1 &6421818376012200756
GameObject:
  m_ObjectHideFlags: 0
  m_CorrespondingSourceObject: {fileID: 0}
  m_PrefabInstance: {fileID: 0}
  m_PrefabAsset: {fileID: 0}
  serializedVersion: 6
  m_Component:
  - component: {fileID: 1565747059014814927}
  - component: {fileID: 2490037840154868359}
  m_Layer: 8
  m_Name: Col (9)
  m_TagString: SimObjPhysics
  m_Icon: {fileID: 0}
  m_NavMeshLayer: 0
  m_StaticEditorFlags: 64
  m_IsActive: 1
--- !u!4 &1565747059014814927
Transform:
  m_ObjectHideFlags: 0
  m_CorrespondingSourceObject: {fileID: 0}
  m_PrefabInstance: {fileID: 0}
  m_PrefabAsset: {fileID: 0}
  m_GameObject: {fileID: 6421818376012200756}
  m_LocalRotation: {x: -0, y: -0, z: -0, w: 1}
  m_LocalPosition: {x: 0.515, y: 0.19899988, z: -0.20699978}
  m_LocalScale: {x: 0.08542, y: 7.72889, z: 0.17813}
  m_Children: []
  m_Father: {fileID: 7062608410655483019}
  m_RootOrder: 9
  m_LocalEulerAnglesHint: {x: 0, y: 0, z: 0}
--- !u!65 &2490037840154868359
BoxCollider:
  m_ObjectHideFlags: 0
  m_CorrespondingSourceObject: {fileID: 0}
  m_PrefabInstance: {fileID: 0}
  m_PrefabAsset: {fileID: 0}
  m_GameObject: {fileID: 6421818376012200756}
  m_Material: {fileID: 13400000, guid: 5d068e5feec07594faf946e98c5950b3, type: 2}
  m_IsTrigger: 1
  m_Enabled: 1
  serializedVersion: 2
  m_Size: {x: 1.2139347, y: 0.051263906, z: 0.5987959}
  m_Center: {x: 0.015922831, y: 0, z: 0}
--- !u!1 &8422519315943880807
GameObject:
  m_ObjectHideFlags: 0
  m_CorrespondingSourceObject: {fileID: 0}
  m_PrefabInstance: {fileID: 0}
  m_PrefabAsset: {fileID: 0}
  serializedVersion: 6
  m_Component:
  - component: {fileID: 6173425003326092346}
  - component: {fileID: 8080009237235682228}
  m_Layer: 8
  m_Name: Col (8)
  m_TagString: SimObjPhysics
  m_Icon: {fileID: 0}
  m_NavMeshLayer: 0
  m_StaticEditorFlags: 64
  m_IsActive: 1
--- !u!4 &6173425003326092346
Transform:
  m_ObjectHideFlags: 0
  m_CorrespondingSourceObject: {fileID: 0}
  m_PrefabInstance: {fileID: 0}
  m_PrefabAsset: {fileID: 0}
  m_GameObject: {fileID: 8422519315943880807}
  m_LocalRotation: {x: -0, y: -0, z: -0, w: 1}
  m_LocalPosition: {x: 0.515, y: 0.19899988, z: 0.194}
  m_LocalScale: {x: 0.08542, y: 7.72889, z: 0.17813}
  m_Children: []
  m_Father: {fileID: 7062608410655483019}
  m_RootOrder: 8
  m_LocalEulerAnglesHint: {x: 0, y: 0, z: 0}
--- !u!65 &8080009237235682228
BoxCollider:
  m_ObjectHideFlags: 0
  m_CorrespondingSourceObject: {fileID: 0}
  m_PrefabInstance: {fileID: 0}
  m_PrefabAsset: {fileID: 0}
  m_GameObject: {fileID: 8422519315943880807}
  m_Material: {fileID: 13400000, guid: 5d068e5feec07594faf946e98c5950b3, type: 2}
  m_IsTrigger: 1
  m_Enabled: 1
  serializedVersion: 2
  m_Size: {x: 1.2139347, y: 0.051263906, z: 0.5987959}
  m_Center: {x: 0.015922831, y: 0, z: 0}
--- !u!1 &9169053559287756174
GameObject:
  m_ObjectHideFlags: 0
  m_CorrespondingSourceObject: {fileID: 0}
  m_PrefabInstance: {fileID: 0}
  m_PrefabAsset: {fileID: 0}
  serializedVersion: 6
  m_Component:
  - component: {fileID: 3762367258652595853}
  - component: {fileID: 8762112549236228232}
  m_Layer: 8
  m_Name: Col (3)
  m_TagString: SimObjPhysics
  m_Icon: {fileID: 0}
  m_NavMeshLayer: 0
  m_StaticEditorFlags: 64
  m_IsActive: 1
--- !u!4 &3762367258652595853
Transform:
  m_ObjectHideFlags: 0
  m_CorrespondingSourceObject: {fileID: 0}
  m_PrefabInstance: {fileID: 0}
  m_PrefabAsset: {fileID: 0}
  m_GameObject: {fileID: 9169053559287756174}
  m_LocalRotation: {x: -0, y: -0, z: -0, w: 1}
  m_LocalPosition: {x: 0, y: 0.20149994, z: -0.1998}
  m_LocalScale: {x: 0.86625004, y: 0.84999996, z: 0.07576}
  m_Children: []
  m_Father: {fileID: 7062608410655483019}
  m_RootOrder: 3
  m_LocalEulerAnglesHint: {x: 0, y: 0, z: 0}
--- !u!65 &8762112549236228232
BoxCollider:
  m_ObjectHideFlags: 0
  m_CorrespondingSourceObject: {fileID: 0}
  m_PrefabInstance: {fileID: 0}
  m_PrefabAsset: {fileID: 0}
  m_GameObject: {fileID: 9169053559287756174}
  m_Material: {fileID: 13400000, guid: 5d068e5feec07594faf946e98c5950b3, type: 2}
  m_IsTrigger: 1
  m_Enabled: 1
  serializedVersion: 2
  m_Size: {x: 1.2139347, y: 0.051263906, z: 0.5987959}
  m_Center: {x: 0.015922831, y: 0, z: 0}
--- !u!1001 &4117559093681588001
PrefabInstance:
  m_ObjectHideFlags: 0
  serializedVersion: 2
  m_Modification:
    m_TransformParent: {fileID: 4117559095168660944}
    m_Modifications:
    - target: {fileID: 1170333579371094, guid: 6877aba5a696347dbb6c01f851f2da28, type: 3}
      propertyPath: m_Name
      value: ReceptacleTriggerBox
      objectReference: {fileID: 0}
    - target: {fileID: 1170333579371094, guid: 6877aba5a696347dbb6c01f851f2da28, type: 3}
      propertyPath: m_StaticEditorFlags
      value: 64
      objectReference: {fileID: 0}
    - target: {fileID: 4251536333782420, guid: 6877aba5a696347dbb6c01f851f2da28, type: 3}
      propertyPath: m_RootOrder
      value: 0
      objectReference: {fileID: 0}
    - target: {fileID: 4251536333782420, guid: 6877aba5a696347dbb6c01f851f2da28, type: 3}
      propertyPath: m_LocalPosition.x
      value: -0
      objectReference: {fileID: 0}
    - target: {fileID: 4251536333782420, guid: 6877aba5a696347dbb6c01f851f2da28, type: 3}
      propertyPath: m_LocalPosition.y
      value: 0
      objectReference: {fileID: 0}
    - target: {fileID: 4251536333782420, guid: 6877aba5a696347dbb6c01f851f2da28, type: 3}
      propertyPath: m_LocalPosition.z
      value: -0.229
      objectReference: {fileID: 0}
    - target: {fileID: 4251536333782420, guid: 6877aba5a696347dbb6c01f851f2da28, type: 3}
      propertyPath: m_LocalRotation.w
      value: 1
      objectReference: {fileID: 0}
    - target: {fileID: 4251536333782420, guid: 6877aba5a696347dbb6c01f851f2da28, type: 3}
      propertyPath: m_LocalRotation.x
      value: -0
      objectReference: {fileID: 0}
    - target: {fileID: 4251536333782420, guid: 6877aba5a696347dbb6c01f851f2da28, type: 3}
      propertyPath: m_LocalRotation.y
      value: -0
      objectReference: {fileID: 0}
    - target: {fileID: 4251536333782420, guid: 6877aba5a696347dbb6c01f851f2da28, type: 3}
      propertyPath: m_LocalRotation.z
      value: -0
      objectReference: {fileID: 0}
    - target: {fileID: 4251536333782420, guid: 6877aba5a696347dbb6c01f851f2da28, type: 3}
      propertyPath: m_LocalEulerAnglesHint.x
      value: 0
      objectReference: {fileID: 0}
    - target: {fileID: 4251536333782420, guid: 6877aba5a696347dbb6c01f851f2da28, type: 3}
      propertyPath: m_LocalEulerAnglesHint.y
      value: 0
      objectReference: {fileID: 0}
    - target: {fileID: 4251536333782420, guid: 6877aba5a696347dbb6c01f851f2da28, type: 3}
      propertyPath: m_LocalEulerAnglesHint.z
      value: 0
      objectReference: {fileID: 0}
    - target: {fileID: 65569799956894354, guid: 6877aba5a696347dbb6c01f851f2da28,
        type: 3}
      propertyPath: m_Size.x
      value: 1.9762204
      objectReference: {fileID: 0}
    - target: {fileID: 65569799956894354, guid: 6877aba5a696347dbb6c01f851f2da28,
        type: 3}
      propertyPath: m_Size.y
      value: 0.29892814
      objectReference: {fileID: 0}
    - target: {fileID: 65569799956894354, guid: 6877aba5a696347dbb6c01f851f2da28,
        type: 3}
      propertyPath: m_Size.z
      value: 0.82502294
      objectReference: {fileID: 0}
    - target: {fileID: 65569799956894354, guid: 6877aba5a696347dbb6c01f851f2da28,
        type: 3}
      propertyPath: m_Center.y
      value: 0.009660304
      objectReference: {fileID: 0}
    - target: {fileID: 114448760657764924, guid: 6877aba5a696347dbb6c01f851f2da28,
        type: 3}
      propertyPath: myParent
      value: 
      objectReference: {fileID: 4117559095168660945}
    m_RemovedComponents: []
  m_SourcePrefab: {fileID: 100100000, guid: 6877aba5a696347dbb6c01f851f2da28, type: 3}
--- !u!1 &4116477283849889143 stripped
GameObject:
  m_CorrespondingSourceObject: {fileID: 1170333579371094, guid: 6877aba5a696347dbb6c01f851f2da28,
    type: 3}
  m_PrefabInstance: {fileID: 4117559093681588001}
  m_PrefabAsset: {fileID: 0}
--- !u!4 &4119554036464532149 stripped
Transform:
  m_CorrespondingSourceObject: {fileID: 4251536333782420, guid: 6877aba5a696347dbb6c01f851f2da28,
    type: 3}
  m_PrefabInstance: {fileID: 4117559093681588001}
  m_PrefabAsset: {fileID: 0}
--- !u!1001 &4117559095321182908
PrefabInstance:
  m_ObjectHideFlags: 0
  serializedVersion: 2
  m_Modification:
    m_TransformParent: {fileID: 4117559094034128333}
    m_Modifications:
    - target: {fileID: 1170333579371094, guid: 6877aba5a696347dbb6c01f851f2da28, type: 3}
      propertyPath: m_Name
      value: ReceptacleTriggerBox
      objectReference: {fileID: 0}
    - target: {fileID: 1170333579371094, guid: 6877aba5a696347dbb6c01f851f2da28, type: 3}
      propertyPath: m_StaticEditorFlags
      value: 64
      objectReference: {fileID: 0}
    - target: {fileID: 4251536333782420, guid: 6877aba5a696347dbb6c01f851f2da28, type: 3}
      propertyPath: m_RootOrder
      value: 0
      objectReference: {fileID: 0}
    - target: {fileID: 4251536333782420, guid: 6877aba5a696347dbb6c01f851f2da28, type: 3}
      propertyPath: m_LocalPosition.x
      value: -0.012
      objectReference: {fileID: 0}
    - target: {fileID: 4251536333782420, guid: 6877aba5a696347dbb6c01f851f2da28, type: 3}
      propertyPath: m_LocalPosition.y
      value: 0.65
      objectReference: {fileID: 0}
    - target: {fileID: 4251536333782420, guid: 6877aba5a696347dbb6c01f851f2da28, type: 3}
      propertyPath: m_LocalPosition.z
      value: 0
      objectReference: {fileID: 0}
    - target: {fileID: 4251536333782420, guid: 6877aba5a696347dbb6c01f851f2da28, type: 3}
      propertyPath: m_LocalRotation.w
      value: 1
      objectReference: {fileID: 0}
    - target: {fileID: 4251536333782420, guid: 6877aba5a696347dbb6c01f851f2da28, type: 3}
      propertyPath: m_LocalRotation.x
      value: -0
      objectReference: {fileID: 0}
    - target: {fileID: 4251536333782420, guid: 6877aba5a696347dbb6c01f851f2da28, type: 3}
      propertyPath: m_LocalRotation.y
      value: -0
      objectReference: {fileID: 0}
    - target: {fileID: 4251536333782420, guid: 6877aba5a696347dbb6c01f851f2da28, type: 3}
      propertyPath: m_LocalRotation.z
      value: -0
      objectReference: {fileID: 0}
    - target: {fileID: 4251536333782420, guid: 6877aba5a696347dbb6c01f851f2da28, type: 3}
      propertyPath: m_LocalEulerAnglesHint.x
      value: 0
      objectReference: {fileID: 0}
    - target: {fileID: 4251536333782420, guid: 6877aba5a696347dbb6c01f851f2da28, type: 3}
      propertyPath: m_LocalEulerAnglesHint.y
      value: 0
      objectReference: {fileID: 0}
    - target: {fileID: 4251536333782420, guid: 6877aba5a696347dbb6c01f851f2da28, type: 3}
      propertyPath: m_LocalEulerAnglesHint.z
      value: 0
      objectReference: {fileID: 0}
    - target: {fileID: 65569799956894354, guid: 6877aba5a696347dbb6c01f851f2da28,
        type: 3}
      propertyPath: m_Size.x
      value: 2.4014606
      objectReference: {fileID: 0}
    - target: {fileID: 65569799956894354, guid: 6877aba5a696347dbb6c01f851f2da28,
        type: 3}
      propertyPath: m_Size.y
      value: 0.19206524
      objectReference: {fileID: 0}
    - target: {fileID: 65569799956894354, guid: 6877aba5a696347dbb6c01f851f2da28,
        type: 3}
      propertyPath: m_Size.z
      value: 1.195838
      objectReference: {fileID: 0}
    - target: {fileID: 65569799956894354, guid: 6877aba5a696347dbb6c01f851f2da28,
        type: 3}
      propertyPath: m_Center.x
      value: 0.02978164
      objectReference: {fileID: 0}
    - target: {fileID: 65569799956894354, guid: 6877aba5a696347dbb6c01f851f2da28,
        type: 3}
      propertyPath: m_Center.y
      value: 0.09603262
      objectReference: {fileID: 0}
    - target: {fileID: 114448760657764924, guid: 6877aba5a696347dbb6c01f851f2da28,
        type: 3}
      propertyPath: myParent
      value: 
      objectReference: {fileID: 4117559094034128330}
    m_RemovedComponents: []
  m_SourcePrefab: {fileID: 100100000, guid: 6877aba5a696347dbb6c01f851f2da28, type: 3}
--- !u!1 &4116477285480538346 stripped
GameObject:
  m_CorrespondingSourceObject: {fileID: 1170333579371094, guid: 6877aba5a696347dbb6c01f851f2da28,
    type: 3}
  m_PrefabInstance: {fileID: 4117559095321182908}
  m_PrefabAsset: {fileID: 0}
--- !u!4 &4119554034889719592 stripped
Transform:
  m_CorrespondingSourceObject: {fileID: 4251536333782420, guid: 6877aba5a696347dbb6c01f851f2da28,
    type: 3}
  m_PrefabInstance: {fileID: 4117559095321182908}
  m_PrefabAsset: {fileID: 0}<|MERGE_RESOLUTION|>--- conflicted
+++ resolved
@@ -909,7 +909,7 @@
   m_PrefabAsset: {fileID: 0}
   m_GameObject: {fileID: 4117559094034128330}
   m_LocalRotation: {x: 0, y: 0, z: 0, w: 1}
-  m_LocalPosition: {x: 0, y: 0, z: 0}
+  m_LocalPosition: {x: 1.103, y: 0, z: 1.118}
   m_LocalScale: {x: 1, y: 1, z: 1}
   m_Children:
   - {fileID: 4119554034889719592}
@@ -935,10 +935,7 @@
   m_Name: 
   m_EditorClassIdentifier: 
   objectID: 
-<<<<<<< HEAD
-=======
   assetID: Side_Table_216_2_Master
->>>>>>> 2f8dd9f9
   Type: 129
   PrimaryProperty: 2
   SecondaryProperties: 07000000
@@ -2180,10 +2177,7 @@
   m_Name: 
   m_EditorClassIdentifier: 
   objectID: 
-<<<<<<< HEAD
-=======
   assetID: 
->>>>>>> 2f8dd9f9
   Type: 95
   PrimaryProperty: 1
   SecondaryProperties: 0700000008000000
