--- conflicted
+++ resolved
@@ -634,7 +634,7 @@
   m_PrefabAsset: {fileID: 0}
   m_GameObject: {fileID: 6126464369790616794}
   m_LocalRotation: {x: 0, y: 0, z: 0, w: 1}
-  m_LocalPosition: {x: 0, y: 0, z: 0}
+  m_LocalPosition: {x: 1.175, y: 0, z: 0}
   m_LocalScale: {x: 1, y: 1, z: 1}
   m_Children:
   - {fileID: 6127860176478203609}
@@ -660,10 +660,7 @@
   m_Name: 
   m_EditorClassIdentifier: 
   objectID: 
-<<<<<<< HEAD
-=======
   assetID: Side_Table_210_1_Master
->>>>>>> 2f8dd9f9
   Type: 129
   PrimaryProperty: 2
   SecondaryProperties: 07000000
@@ -1991,7 +1988,6 @@
       objectReference: {fileID: 0}
     - target: {fileID: 4251536333782420, guid: 6877aba5a696347dbb6c01f851f2da28, type: 3}
       propertyPath: m_LocalEulerAnglesHint.z
-<<<<<<< HEAD
       value: 0
       objectReference: {fileID: 0}
     - target: {fileID: 65569799956894354, guid: 6877aba5a696347dbb6c01f851f2da28,
@@ -2015,31 +2011,6 @@
       propertyPath: m_IsTrigger
       value: 0
       objectReference: {fileID: 0}
-=======
-      value: 0
-      objectReference: {fileID: 0}
-    - target: {fileID: 65569799956894354, guid: 6877aba5a696347dbb6c01f851f2da28,
-        type: 3}
-      propertyPath: m_Size.y
-      value: 0.22487259
-      objectReference: {fileID: 0}
-    - target: {fileID: 65569799956894354, guid: 6877aba5a696347dbb6c01f851f2da28,
-        type: 3}
-      propertyPath: m_Center.y
-      value: 0.112436295
-      objectReference: {fileID: 0}
-    - target: {fileID: 65569799956894354, guid: 6877aba5a696347dbb6c01f851f2da28,
-        type: 3}
-      propertyPath: m_Material
-      value: 
-      objectReference: {fileID: 13400000, guid: 5d068e5feec07594faf946e98c5950b3,
-        type: 2}
-    - target: {fileID: 65569799956894354, guid: 6877aba5a696347dbb6c01f851f2da28,
-        type: 3}
-      propertyPath: m_IsTrigger
-      value: 0
-      objectReference: {fileID: 0}
->>>>>>> 2f8dd9f9
     m_RemovedComponents: []
   m_SourcePrefab: {fileID: 100100000, guid: 6877aba5a696347dbb6c01f851f2da28, type: 3}
 --- !u!4 &6127860177117735162 stripped
