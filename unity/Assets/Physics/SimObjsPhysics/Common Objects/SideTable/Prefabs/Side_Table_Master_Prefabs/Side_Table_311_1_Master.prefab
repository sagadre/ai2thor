%YAML 1.1
%TAG !u! tag:unity3d.com,2011:
--- !u!1 &289887249
GameObject:
  m_ObjectHideFlags: 0
  m_CorrespondingSourceObject: {fileID: 0}
  m_PrefabInstance: {fileID: 0}
  m_PrefabAsset: {fileID: 0}
  serializedVersion: 6
  m_Component:
  - component: {fileID: 289887250}
  m_Layer: 8
  m_Name: vPoint (7)
  m_TagString: Untagged
  m_Icon: {fileID: 0}
  m_NavMeshLayer: 0
  m_StaticEditorFlags: 64
  m_IsActive: 1
--- !u!4 &289887250
Transform:
  m_ObjectHideFlags: 0
  m_CorrespondingSourceObject: {fileID: 0}
  m_PrefabInstance: {fileID: 0}
  m_PrefabAsset: {fileID: 0}
  m_GameObject: {fileID: 289887249}
  m_LocalRotation: {x: -0, y: -0, z: -0, w: 1}
  m_LocalPosition: {x: 0.21900296, y: -0.009, z: 0.203}
  m_LocalScale: {x: 1, y: 1, z: 1}
  m_Children: []
  m_Father: {fileID: 6337389136813873663}
  m_RootOrder: 7
  m_LocalEulerAnglesHint: {x: 0, y: 0, z: 0}
--- !u!1 &1325477981
GameObject:
  m_ObjectHideFlags: 0
  m_CorrespondingSourceObject: {fileID: 0}
  m_PrefabInstance: {fileID: 0}
  m_PrefabAsset: {fileID: 0}
  serializedVersion: 6
  m_Component:
  - component: {fileID: 1325477982}
  m_Layer: 8
  m_Name: vPoint (5)
  m_TagString: Untagged
  m_Icon: {fileID: 0}
  m_NavMeshLayer: 0
  m_StaticEditorFlags: 64
  m_IsActive: 1
--- !u!4 &1325477982
Transform:
  m_ObjectHideFlags: 0
  m_CorrespondingSourceObject: {fileID: 0}
  m_PrefabInstance: {fileID: 0}
  m_PrefabAsset: {fileID: 0}
  m_GameObject: {fileID: 1325477981}
  m_LocalRotation: {x: -0, y: -0, z: -0, w: 1}
  m_LocalPosition: {x: -0.227, y: -0.009, z: 0.203}
  m_LocalScale: {x: 1, y: 1, z: 1}
  m_Children: []
  m_Father: {fileID: 6337389136813873663}
  m_RootOrder: 5
  m_LocalEulerAnglesHint: {x: 0, y: 0, z: 0}
--- !u!1 &1456497827
GameObject:
  m_ObjectHideFlags: 0
  m_CorrespondingSourceObject: {fileID: 0}
  m_PrefabInstance: {fileID: 0}
  m_PrefabAsset: {fileID: 0}
  serializedVersion: 6
  m_Component:
  - component: {fileID: 1456497828}
  m_Layer: 8
  m_Name: vPoint (8)
  m_TagString: Untagged
  m_Icon: {fileID: 0}
  m_NavMeshLayer: 0
  m_StaticEditorFlags: 64
  m_IsActive: 1
--- !u!4 &1456497828
Transform:
  m_ObjectHideFlags: 0
  m_CorrespondingSourceObject: {fileID: 0}
  m_PrefabInstance: {fileID: 0}
  m_PrefabAsset: {fileID: 0}
  m_GameObject: {fileID: 1456497827}
  m_LocalRotation: {x: -0, y: -0, z: -0, w: 1}
  m_LocalPosition: {x: 0.219, y: -0.009, z: -0.215}
  m_LocalScale: {x: 1, y: 1, z: 1}
  m_Children: []
  m_Father: {fileID: 6337389136813873663}
  m_RootOrder: 8
  m_LocalEulerAnglesHint: {x: 0, y: 0, z: 0}
--- !u!1 &1776925546
GameObject:
  m_ObjectHideFlags: 0
  m_CorrespondingSourceObject: {fileID: 0}
  m_PrefabInstance: {fileID: 0}
  m_PrefabAsset: {fileID: 0}
  serializedVersion: 6
  m_Component:
  - component: {fileID: 1776925547}
  m_Layer: 8
  m_Name: vPoint (6)
  m_TagString: Untagged
  m_Icon: {fileID: 0}
  m_NavMeshLayer: 0
  m_StaticEditorFlags: 64
  m_IsActive: 1
--- !u!4 &1776925547
Transform:
  m_ObjectHideFlags: 0
  m_CorrespondingSourceObject: {fileID: 0}
  m_PrefabInstance: {fileID: 0}
  m_PrefabAsset: {fileID: 0}
  m_GameObject: {fileID: 1776925546}
  m_LocalRotation: {x: -0, y: -0, z: -0, w: 1}
  m_LocalPosition: {x: -0.227, y: -0.009, z: -0.215}
  m_LocalScale: {x: 1, y: 1, z: 1}
  m_Children: []
  m_Father: {fileID: 6337389136813873663}
  m_RootOrder: 6
  m_LocalEulerAnglesHint: {x: 0, y: 0, z: 0}
--- !u!1 &158572815230248232
GameObject:
  m_ObjectHideFlags: 0
  m_CorrespondingSourceObject: {fileID: 0}
  m_PrefabInstance: {fileID: 0}
  m_PrefabAsset: {fileID: 0}
  serializedVersion: 6
  m_Component:
  - component: {fileID: 5595572384284871670}
  - component: {fileID: 4650960096149112524}
  m_Layer: 8
  m_Name: Col (3)
  m_TagString: SimObjPhysics
  m_Icon: {fileID: 0}
  m_NavMeshLayer: 0
  m_StaticEditorFlags: 64
  m_IsActive: 1
--- !u!4 &5595572384284871670
Transform:
  m_ObjectHideFlags: 0
  m_CorrespondingSourceObject: {fileID: 0}
  m_PrefabInstance: {fileID: 0}
  m_PrefabAsset: {fileID: 0}
  m_GameObject: {fileID: 158572815230248232}
  m_LocalRotation: {x: 0.778151, y: -0.000000018850738, z: -0.00000002677323, w: 0.6280773}
  m_LocalPosition: {x: -0.22280002, y: 0.313, z: -0.165}
  m_LocalScale: {x: 0.5, y: 0.21250002, z: 0.5}
  m_Children: []
  m_Father: {fileID: 1062448158967311708}
  m_RootOrder: 8
  m_LocalEulerAnglesHint: {x: 102.18298, y: -0.000015258789, z: -0.000015258789}
--- !u!65 &4650960096149112524
BoxCollider:
  m_ObjectHideFlags: 0
  m_CorrespondingSourceObject: {fileID: 0}
  m_PrefabInstance: {fileID: 0}
  m_PrefabAsset: {fileID: 0}
  m_GameObject: {fileID: 158572815230248232}
  m_Material: {fileID: 13400000, guid: 5d068e5feec07594faf946e98c5950b3, type: 2}
  m_IsTrigger: 1
  m_Enabled: 1
  serializedVersion: 2
  m_Size: {x: 0.060783695, y: 0.1686682, z: 1.031225}
  m_Center: {x: -0.004053032, y: 0.18876609, z: 0.16021734}
--- !u!1 &620923906771874514
GameObject:
  m_ObjectHideFlags: 0
  m_CorrespondingSourceObject: {fileID: 0}
  m_PrefabInstance: {fileID: 0}
  m_PrefabAsset: {fileID: 0}
  serializedVersion: 6
  m_Component:
  - component: {fileID: 4421170648795760412}
  - component: {fileID: 4258169324554277411}
  m_Layer: 8
  m_Name: Col
  m_TagString: SimObjPhysics
  m_Icon: {fileID: 0}
  m_NavMeshLayer: 0
  m_StaticEditorFlags: 64
  m_IsActive: 1
--- !u!4 &4421170648795760412
Transform:
  m_ObjectHideFlags: 0
  m_CorrespondingSourceObject: {fileID: 0}
  m_PrefabInstance: {fileID: 0}
  m_PrefabAsset: {fileID: 0}
  m_GameObject: {fileID: 620923906771874514}
  m_LocalRotation: {x: -0, y: 0.5447509, z: -0, w: 0.8385979}
  m_LocalPosition: {x: -0.021000028, y: 0.468, z: 0.013999939}
  m_LocalScale: {x: 0.5, y: 0.21249953, z: 0.5}
  m_Children: []
  m_Father: {fileID: 1062448158967311708}
  m_RootOrder: 4
  m_LocalEulerAnglesHint: {x: 0, y: 66.015, z: 0}
--- !u!65 &4258169324554277411
BoxCollider:
  m_ObjectHideFlags: 0
  m_CorrespondingSourceObject: {fileID: 0}
  m_PrefabInstance: {fileID: 0}
  m_PrefabAsset: {fileID: 0}
  m_GameObject: {fileID: 620923906771874514}
  m_Material: {fileID: 13400000, guid: 5d068e5feec07594faf946e98c5950b3, type: 2}
  m_IsTrigger: 1
  m_Enabled: 1
  serializedVersion: 2
  m_Size: {x: 0.37193254, y: 0.2731006, z: 1.3104366}
  m_Center: {x: -0.019041523, y: 0.1365503, z: 0.020612895}
--- !u!1 &1065629160865635790
GameObject:
  m_ObjectHideFlags: 0
  m_CorrespondingSourceObject: {fileID: 0}
  m_PrefabInstance: {fileID: 0}
  m_PrefabAsset: {fileID: 0}
  serializedVersion: 6
  m_Component:
  - component: {fileID: 29094900754891033}
  - component: {fileID: 4165266133570898528}
  m_Layer: 8
  m_Name: Col
  m_TagString: SimObjPhysics
  m_Icon: {fileID: 0}
  m_NavMeshLayer: 0
  m_StaticEditorFlags: 64
  m_IsActive: 1
--- !u!4 &29094900754891033
Transform:
  m_ObjectHideFlags: 0
  m_CorrespondingSourceObject: {fileID: 0}
  m_PrefabInstance: {fileID: 0}
  m_PrefabAsset: {fileID: 0}
  m_GameObject: {fileID: 1065629160865635790}
  m_LocalRotation: {x: -0, y: 0.96132404, z: -0, w: 0.27541992}
  m_LocalPosition: {x: -0.021000028, y: 0.46799996, z: 0.013999939}
  m_LocalScale: {x: 0.50000024, y: 0.21249953, z: 0.50000024}
  m_Children: []
  m_Father: {fileID: 1062448158967311708}
  m_RootOrder: 2
  m_LocalEulerAnglesHint: {x: 0, y: 148.026, z: 0}
--- !u!65 &4165266133570898528
BoxCollider:
  m_ObjectHideFlags: 0
  m_CorrespondingSourceObject: {fileID: 0}
  m_PrefabInstance: {fileID: 0}
  m_PrefabAsset: {fileID: 0}
  m_GameObject: {fileID: 1065629160865635790}
  m_Material: {fileID: 13400000, guid: 5d068e5feec07594faf946e98c5950b3, type: 2}
  m_IsTrigger: 1
  m_Enabled: 1
  serializedVersion: 2
  m_Size: {x: 0.37193254, y: 0.2731006, z: 1.3104366}
  m_Center: {x: -0.019041523, y: 0.1365503, z: 0.020612895}
--- !u!1 &3264437246311092838
GameObject:
  m_ObjectHideFlags: 0
  m_CorrespondingSourceObject: {fileID: 0}
  m_PrefabInstance: {fileID: 0}
  m_PrefabAsset: {fileID: 0}
  serializedVersion: 6
  m_Component:
  - component: {fileID: 4845361863555912327}
  - component: {fileID: 3212937754924792907}
  m_Layer: 8
  m_Name: Col
  m_TagString: SimObjPhysics
  m_Icon: {fileID: 0}
  m_NavMeshLayer: 0
  m_StaticEditorFlags: 64
  m_IsActive: 1
--- !u!4 &4845361863555912327
Transform:
  m_ObjectHideFlags: 0
  m_CorrespondingSourceObject: {fileID: 0}
  m_PrefabInstance: {fileID: 0}
  m_PrefabAsset: {fileID: 0}
  m_GameObject: {fileID: 3264437246311092838}
  m_LocalRotation: {x: -0, y: -0, z: -0, w: 1}
  m_LocalPosition: {x: 0, y: 0.46799996, z: 0}
  m_LocalScale: {x: 0.5, y: 0.21249953, z: 0.5}
  m_Children: []
  m_Father: {fileID: 1062448158967311708}
  m_RootOrder: 0
  m_LocalEulerAnglesHint: {x: 0, y: 0, z: 0}
--- !u!65 &3212937754924792907
BoxCollider:
  m_ObjectHideFlags: 0
  m_CorrespondingSourceObject: {fileID: 0}
  m_PrefabInstance: {fileID: 0}
  m_PrefabAsset: {fileID: 0}
  m_GameObject: {fileID: 3264437246311092838}
  m_Material: {fileID: 13400000, guid: 5d068e5feec07594faf946e98c5950b3, type: 2}
  m_IsTrigger: 1
  m_Enabled: 1
  serializedVersion: 2
  m_Size: {x: 0.37193254, y: 0.2731006, z: 1.3104366}
  m_Center: {x: -0.019041523, y: 0.1365503, z: 0.020612895}
--- !u!1 &4174123120806647981
GameObject:
  m_ObjectHideFlags: 0
  m_CorrespondingSourceObject: {fileID: 0}
  m_PrefabInstance: {fileID: 0}
  m_PrefabAsset: {fileID: 0}
  serializedVersion: 6
  m_Component:
  - component: {fileID: 6332529878194433049}
  - component: {fileID: 3268046223201628687}
  m_Layer: 8
  m_Name: Col (1)
  m_TagString: SimObjPhysics
  m_Icon: {fileID: 0}
  m_NavMeshLayer: 0
  m_StaticEditorFlags: 64
  m_IsActive: 1
--- !u!4 &6332529878194433049
Transform:
  m_ObjectHideFlags: 0
  m_CorrespondingSourceObject: {fileID: 0}
  m_PrefabInstance: {fileID: 0}
  m_PrefabAsset: {fileID: 0}
  m_GameObject: {fileID: 4174123120806647981}
  m_LocalRotation: {x: 0.6326211, y: -0, z: -0, w: 0.7744615}
  m_LocalPosition: {x: -0.2228, y: 0.29899994, z: 0.083002165}
  m_LocalScale: {x: 0.5, y: 0.21249999, z: 0.5}
  m_Children: []
  m_Father: {fileID: 1062448158967311708}
  m_RootOrder: 6
  m_LocalEulerAnglesHint: {x: 78.48801, y: 0, z: 0}
--- !u!65 &3268046223201628687
BoxCollider:
  m_ObjectHideFlags: 0
  m_CorrespondingSourceObject: {fileID: 0}
  m_PrefabInstance: {fileID: 0}
  m_PrefabAsset: {fileID: 0}
  m_GameObject: {fileID: 4174123120806647981}
  m_Material: {fileID: 13400000, guid: 5d068e5feec07594faf946e98c5950b3, type: 2}
  m_IsTrigger: 1
  m_Enabled: 1
  serializedVersion: 2
  m_Size: {x: 0.060783695, y: 0.1686682, z: 1.031225}
  m_Center: {x: -0.004053032, y: 0.18876609, z: 0.16021734}
--- !u!1 &4401719718223853100
GameObject:
  m_ObjectHideFlags: 0
  m_CorrespondingSourceObject: {fileID: 0}
  m_PrefabInstance: {fileID: 0}
  m_PrefabAsset: {fileID: 0}
  serializedVersion: 6
  m_Component:
  - component: {fileID: 3583461268290943380}
  - component: {fileID: 1704416850029226774}
  m_Layer: 8
  m_Name: Col (4)
  m_TagString: SimObjPhysics
  m_Icon: {fileID: 0}
  m_NavMeshLayer: 0
  m_StaticEditorFlags: 64
  m_IsActive: 1
--- !u!4 &3583461268290943380
Transform:
  m_ObjectHideFlags: 0
  m_CorrespondingSourceObject: {fileID: 0}
  m_PrefabInstance: {fileID: 0}
  m_PrefabAsset: {fileID: 0}
  m_GameObject: {fileID: 4401719718223853100}
  m_LocalRotation: {x: 0.778151, y: -0.000000018850738, z: -0.00000002677323, w: 0.6280773}
  m_LocalPosition: {x: 0.22429991, y: 0.31300092, z: -0.16499887}
  m_LocalScale: {x: 0.5, y: 0.21250002, z: 0.5}
  m_Children: []
  m_Father: {fileID: 1062448158967311708}
  m_RootOrder: 9
  m_LocalEulerAnglesHint: {x: 102.18298, y: -0.000015258789, z: -0.000015258789}
--- !u!65 &1704416850029226774
BoxCollider:
  m_ObjectHideFlags: 0
  m_CorrespondingSourceObject: {fileID: 0}
  m_PrefabInstance: {fileID: 0}
  m_PrefabAsset: {fileID: 0}
  m_GameObject: {fileID: 4401719718223853100}
  m_Material: {fileID: 13400000, guid: 5d068e5feec07594faf946e98c5950b3, type: 2}
  m_IsTrigger: 1
  m_Enabled: 1
  serializedVersion: 2
  m_Size: {x: 0.060783695, y: 0.1686682, z: 1.031225}
  m_Center: {x: -0.004053032, y: 0.18876609, z: 0.16021734}
--- !u!1 &5602580104804569726
GameObject:
  m_ObjectHideFlags: 0
  m_CorrespondingSourceObject: {fileID: 0}
  m_PrefabInstance: {fileID: 0}
  m_PrefabAsset: {fileID: 0}
  serializedVersion: 6
  m_Component:
  - component: {fileID: 8479709100389058917}
  - component: {fileID: 1746957263432425211}
  m_Layer: 8
  m_Name: Col
  m_TagString: SimObjPhysics
  m_Icon: {fileID: 0}
  m_NavMeshLayer: 0
  m_StaticEditorFlags: 64
  m_IsActive: 1
--- !u!4 &8479709100389058917
Transform:
  m_ObjectHideFlags: 0
  m_CorrespondingSourceObject: {fileID: 0}
  m_PrefabInstance: {fileID: 0}
  m_PrefabAsset: {fileID: 0}
  m_GameObject: {fileID: 5602580104804569726}
  m_LocalRotation: {x: -0, y: 0.70710677, z: -0, w: 0.7071068}
  m_LocalPosition: {x: -0.023000002, y: 0.46799996, z: 0}
  m_LocalScale: {x: 0.5, y: 0.21249953, z: 0.5}
  m_Children: []
  m_Father: {fileID: 1062448158967311708}
  m_RootOrder: 1
  m_LocalEulerAnglesHint: {x: 0, y: 90.00001, z: 0}
--- !u!65 &1746957263432425211
BoxCollider:
  m_ObjectHideFlags: 0
  m_CorrespondingSourceObject: {fileID: 0}
  m_PrefabInstance: {fileID: 0}
  m_PrefabAsset: {fileID: 0}
  m_GameObject: {fileID: 5602580104804569726}
  m_Material: {fileID: 13400000, guid: 5d068e5feec07594faf946e98c5950b3, type: 2}
  m_IsTrigger: 1
  m_Enabled: 1
  serializedVersion: 2
  m_Size: {x: 0.37193254, y: 0.2731006, z: 1.3104366}
  m_Center: {x: -0.019041523, y: 0.1365503, z: 0.020612895}
--- !u!1 &6010519046377371601
GameObject:
  m_ObjectHideFlags: 0
  m_CorrespondingSourceObject: {fileID: 0}
  m_PrefabInstance: {fileID: 0}
  m_PrefabAsset: {fileID: 0}
  serializedVersion: 6
  m_Component:
  - component: {fileID: 1062448158967311708}
  m_Layer: 0
  m_Name: TriggerColliders
  m_TagString: Untagged
  m_Icon: {fileID: 0}
  m_NavMeshLayer: 0
  m_StaticEditorFlags: 64
  m_IsActive: 1
--- !u!4 &1062448158967311708
Transform:
  m_ObjectHideFlags: 0
  m_CorrespondingSourceObject: {fileID: 0}
  m_PrefabInstance: {fileID: 0}
  m_PrefabAsset: {fileID: 0}
  m_GameObject: {fileID: 6010519046377371601}
  m_LocalRotation: {x: -0, y: -0, z: -0, w: 1}
  m_LocalPosition: {x: 0, y: 0.034000397, z: -0.0099983215}
  m_LocalScale: {x: 1, y: 1.3875003, z: 1}
  m_Children:
  - {fileID: 4845361863555912327}
  - {fileID: 8479709100389058917}
  - {fileID: 29094900754891033}
  - {fileID: 6969902741815058848}
  - {fileID: 4421170648795760412}
  - {fileID: 754526743030485429}
  - {fileID: 6332529878194433049}
  - {fileID: 7319551528664153826}
  - {fileID: 5595572384284871670}
  - {fileID: 3583461268290943380}
  m_Father: {fileID: 6337389137094680534}
  m_RootOrder: 6
  m_LocalEulerAnglesHint: {x: 0, y: 0, z: 0}
--- !u!1 &6337389135817407741
GameObject:
  m_ObjectHideFlags: 0
  m_CorrespondingSourceObject: {fileID: 0}
  m_PrefabInstance: {fileID: 0}
  m_PrefabAsset: {fileID: 0}
  serializedVersion: 6
  m_Component:
  - component: {fileID: 6337389135817407740}
  m_Layer: 8
  m_Name: vPoint (3)
  m_TagString: Untagged
  m_Icon: {fileID: 0}
  m_NavMeshLayer: 0
  m_StaticEditorFlags: 64
  m_IsActive: 1
--- !u!4 &6337389135817407740
Transform:
  m_ObjectHideFlags: 0
  m_CorrespondingSourceObject: {fileID: 0}
  m_PrefabInstance: {fileID: 0}
  m_PrefabAsset: {fileID: 0}
  m_GameObject: {fileID: 6337389135817407741}
  m_LocalRotation: {x: -0, y: -0, z: -0, w: 1}
  m_LocalPosition: {x: -0.3403, y: 0.5009, z: 0.0089}
  m_LocalScale: {x: 1, y: 1, z: 1}
  m_Children: []
  m_Father: {fileID: 6337389136813873663}
  m_RootOrder: 3
  m_LocalEulerAnglesHint: {x: 0, y: 0, z: 0}
--- !u!1 &6337389136011495004
GameObject:
  m_ObjectHideFlags: 0
  m_CorrespondingSourceObject: {fileID: 0}
  m_PrefabInstance: {fileID: 0}
  m_PrefabAsset: {fileID: 0}
  serializedVersion: 6
  m_Component:
  - component: {fileID: 6337389136011495007}
  m_Layer: 8
  m_Name: vPoint (4)
  m_TagString: Untagged
  m_Icon: {fileID: 0}
  m_NavMeshLayer: 0
  m_StaticEditorFlags: 64
  m_IsActive: 1
--- !u!4 &6337389136011495007
Transform:
  m_ObjectHideFlags: 0
  m_CorrespondingSourceObject: {fileID: 0}
  m_PrefabInstance: {fileID: 0}
  m_PrefabAsset: {fileID: 0}
  m_GameObject: {fileID: 6337389136011495004}
  m_LocalRotation: {x: -0, y: -0, z: -0, w: 1}
  m_LocalPosition: {x: -0, y: 0.5009, z: 0.0268}
  m_LocalScale: {x: 1, y: 1, z: 1}
  m_Children: []
  m_Father: {fileID: 6337389136813873663}
  m_RootOrder: 4
  m_LocalEulerAnglesHint: {x: 0, y: 0, z: 0}
--- !u!1 &6337389136348105847
GameObject:
  m_ObjectHideFlags: 0
  m_CorrespondingSourceObject: {fileID: 0}
  m_PrefabInstance: {fileID: 0}
  m_PrefabAsset: {fileID: 0}
  serializedVersion: 6
  m_Component:
  - component: {fileID: 6337389136348105846}
  m_Layer: 8
  m_Name: vPoint (2)
  m_TagString: Untagged
  m_Icon: {fileID: 0}
  m_NavMeshLayer: 0
  m_StaticEditorFlags: 64
  m_IsActive: 1
--- !u!4 &6337389136348105846
Transform:
  m_ObjectHideFlags: 0
  m_CorrespondingSourceObject: {fileID: 0}
  m_PrefabInstance: {fileID: 0}
  m_PrefabAsset: {fileID: 0}
  m_GameObject: {fileID: 6337389136348105847}
  m_LocalRotation: {x: -0, y: -0, z: -0, w: 1}
  m_LocalPosition: {x: 0.3121, y: 0.5009, z: 0.0033}
  m_LocalScale: {x: 1, y: 1, z: 1}
  m_Children: []
  m_Father: {fileID: 6337389136813873663}
  m_RootOrder: 2
  m_LocalEulerAnglesHint: {x: 0, y: 0, z: 0}
--- !u!1 &6337389136726025336
GameObject:
  m_ObjectHideFlags: 0
  m_CorrespondingSourceObject: {fileID: 0}
  m_PrefabInstance: {fileID: 0}
  m_PrefabAsset: {fileID: 0}
  serializedVersion: 6
  m_Component:
  - component: {fileID: 6337389136726025339}
  m_Layer: 8
  m_Name: vPoint (1)
  m_TagString: Untagged
  m_Icon: {fileID: 0}
  m_NavMeshLayer: 0
  m_StaticEditorFlags: 64
  m_IsActive: 1
--- !u!4 &6337389136726025339
Transform:
  m_ObjectHideFlags: 0
  m_CorrespondingSourceObject: {fileID: 0}
  m_PrefabInstance: {fileID: 0}
  m_PrefabAsset: {fileID: 0}
  m_GameObject: {fileID: 6337389136726025336}
  m_LocalRotation: {x: -0, y: -0, z: -0, w: 1}
  m_LocalPosition: {x: -0.0103, y: 0.5009, z: -0.3078}
  m_LocalScale: {x: 1, y: 1, z: 1}
  m_Children: []
  m_Father: {fileID: 6337389136813873663}
  m_RootOrder: 1
  m_LocalEulerAnglesHint: {x: 0, y: 0, z: 0}
--- !u!1 &6337389136813873660
GameObject:
  m_ObjectHideFlags: 0
  m_CorrespondingSourceObject: {fileID: 0}
  m_PrefabInstance: {fileID: 0}
  m_PrefabAsset: {fileID: 0}
  serializedVersion: 6
  m_Component:
  - component: {fileID: 6337389136813873663}
  m_Layer: 0
  m_Name: VisibilityPoints
  m_TagString: Untagged
  m_Icon: {fileID: 0}
  m_NavMeshLayer: 0
  m_StaticEditorFlags: 64
  m_IsActive: 1
--- !u!4 &6337389136813873663
Transform:
  m_ObjectHideFlags: 0
  m_CorrespondingSourceObject: {fileID: 0}
  m_PrefabInstance: {fileID: 0}
  m_PrefabAsset: {fileID: 0}
  m_GameObject: {fileID: 6337389136813873660}
  m_LocalRotation: {x: -0, y: -0, z: -0, w: 1}
  m_LocalPosition: {x: 0.014, y: 0.032, z: -0.006}
  m_LocalScale: {x: 1, y: 1.3875003, z: 1}
  m_Children:
  - {fileID: 6337389136981407448}
  - {fileID: 6337389136726025339}
  - {fileID: 6337389136348105846}
  - {fileID: 6337389135817407740}
  - {fileID: 6337389136011495007}
  - {fileID: 1325477982}
  - {fileID: 1776925547}
  - {fileID: 289887250}
  - {fileID: 1456497828}
  m_Father: {fileID: 6337389137094680534}
  m_RootOrder: 4
  m_LocalEulerAnglesHint: {x: 0, y: 0, z: 0}
--- !u!1 &6337389136828922169
GameObject:
  m_ObjectHideFlags: 0
  m_CorrespondingSourceObject: {fileID: 0}
  m_PrefabInstance: {fileID: 0}
  m_PrefabAsset: {fileID: 0}
  serializedVersion: 6
  m_Component:
  - component: {fileID: 6337389136828922168}
  - component: {fileID: 6337389136828922170}
  - component: {fileID: 6337389136828922171}
  m_Layer: 8
  m_Name: FP311:Cylinder.293
  m_TagString: SimObjPhysics
  m_Icon: {fileID: 0}
  m_NavMeshLayer: 0
  m_StaticEditorFlags: 64
  m_IsActive: 1
--- !u!4 &6337389136828922168
Transform:
  m_ObjectHideFlags: 0
  m_CorrespondingSourceObject: {fileID: 0}
  m_PrefabInstance: {fileID: 0}
  m_PrefabAsset: {fileID: 0}
  m_GameObject: {fileID: 6337389136828922169}
  m_LocalRotation: {x: -0, y: -0, z: -0, w: 1}
  m_LocalPosition: {x: 0, y: 0, z: 0}
  m_LocalScale: {x: 1, y: 1, z: 1}
  m_Children: []
  m_Father: {fileID: 6337389137094680534}
  m_RootOrder: 0
  m_LocalEulerAnglesHint: {x: 0, y: 0, z: 0}
--- !u!33 &6337389136828922170
MeshFilter:
  m_ObjectHideFlags: 0
  m_CorrespondingSourceObject: {fileID: 0}
  m_PrefabInstance: {fileID: 0}
  m_PrefabAsset: {fileID: 0}
  m_GameObject: {fileID: 6337389136828922169}
  m_Mesh: {fileID: 4300158, guid: 14f65a7e56a2f5746a35c88e60c4ae5c, type: 3}
--- !u!23 &6337389136828922171
MeshRenderer:
  m_ObjectHideFlags: 0
  m_CorrespondingSourceObject: {fileID: 0}
  m_PrefabInstance: {fileID: 0}
  m_PrefabAsset: {fileID: 0}
  m_GameObject: {fileID: 6337389136828922169}
  m_Enabled: 1
  m_CastShadows: 1
  m_ReceiveShadows: 1
  m_DynamicOccludee: 1
  m_MotionVectors: 1
  m_LightProbeUsage: 1
  m_ReflectionProbeUsage: 1
  m_RayTracingMode: 2
  m_RenderingLayerMask: 1
  m_RendererPriority: 0
  m_Materials:
  - {fileID: 2100000, guid: 4b735863f181ac743b853d2947b57ed6, type: 2}
  m_StaticBatchInfo:
    firstSubMesh: 0
    subMeshCount: 0
  m_StaticBatchRoot: {fileID: 0}
  m_ProbeAnchor: {fileID: 0}
  m_LightProbeVolumeOverride: {fileID: 0}
  m_ScaleInLightmap: 1
  m_ReceiveGI: 1
  m_PreserveUVs: 0
  m_IgnoreNormalsForChartDetection: 0
  m_ImportantGI: 0
  m_StitchLightmapSeams: 0
  m_SelectedEditorRenderState: 3
  m_MinimumChartSize: 4
  m_AutoUVMaxDistance: 0.5
  m_AutoUVMaxAngle: 89
  m_LightmapParameters: {fileID: 0}
  m_SortingLayerID: 0
  m_SortingLayer: 0
  m_SortingOrder: 0
--- !u!1 &6337389136936264626
GameObject:
  m_ObjectHideFlags: 0
  m_CorrespondingSourceObject: {fileID: 0}
  m_PrefabInstance: {fileID: 0}
  m_PrefabAsset: {fileID: 0}
  serializedVersion: 6
  m_Component:
  - component: {fileID: 6337389136936264588}
  - component: {fileID: 6337389136936264589}
  m_Layer: 9
  m_Name: BoundingBox
  m_TagString: Untagged
  m_Icon: {fileID: 0}
  m_NavMeshLayer: 0
  m_StaticEditorFlags: 64
  m_IsActive: 1
--- !u!4 &6337389136936264588
Transform:
  m_ObjectHideFlags: 0
  m_CorrespondingSourceObject: {fileID: 0}
  m_PrefabInstance: {fileID: 0}
  m_PrefabAsset: {fileID: 0}
  m_GameObject: {fileID: 6337389136936264626}
  m_LocalRotation: {x: -0, y: -0, z: -0, w: 1}
  m_LocalPosition: {x: 0, y: 0, z: 0}
  m_LocalScale: {x: 1, y: 1.3875003, z: 1}
  m_Children: []
  m_Father: {fileID: 6337389137094680534}
  m_RootOrder: 5
  m_LocalEulerAnglesHint: {x: 0, y: 0, z: 0}
--- !u!65 &6337389136936264589
BoxCollider:
  m_ObjectHideFlags: 0
  m_CorrespondingSourceObject: {fileID: 0}
  m_PrefabInstance: {fileID: 0}
  m_PrefabAsset: {fileID: 0}
  m_GameObject: {fileID: 6337389136936264626}
  m_Material: {fileID: 0}
  m_IsTrigger: 0
  m_Enabled: 0
  serializedVersion: 2
  m_Size: {x: 0.7068176, y: 0.66819507, z: 0.69818556}
  m_Center: {x: -0.0057373047, y: 0.33409753, z: 0.0028136373}
--- !u!1 &6337389136981407449
GameObject:
  m_ObjectHideFlags: 0
  m_CorrespondingSourceObject: {fileID: 0}
  m_PrefabInstance: {fileID: 0}
  m_PrefabAsset: {fileID: 0}
  serializedVersion: 6
  m_Component:
  - component: {fileID: 6337389136981407448}
  m_Layer: 8
  m_Name: vPoint
  m_TagString: Untagged
  m_Icon: {fileID: 0}
  m_NavMeshLayer: 0
  m_StaticEditorFlags: 64
  m_IsActive: 1
--- !u!4 &6337389136981407448
Transform:
  m_ObjectHideFlags: 0
  m_CorrespondingSourceObject: {fileID: 0}
  m_PrefabInstance: {fileID: 0}
  m_PrefabAsset: {fileID: 0}
  m_GameObject: {fileID: 6337389136981407449}
  m_LocalRotation: {x: -0, y: -0, z: -0, w: 1}
  m_LocalPosition: {x: 0, y: 0.5009, z: 0.3305}
  m_LocalScale: {x: 1, y: 1, z: 1}
  m_Children: []
  m_Father: {fileID: 6337389136813873663}
  m_RootOrder: 0
  m_LocalEulerAnglesHint: {x: 0, y: 0, z: 0}
--- !u!1 &6337389137094680533
GameObject:
  m_ObjectHideFlags: 0
  m_CorrespondingSourceObject: {fileID: 0}
  m_PrefabInstance: {fileID: 0}
  m_PrefabAsset: {fileID: 0}
  serializedVersion: 6
  m_Component:
  - component: {fileID: 6337389137094680534}
  - component: {fileID: 6337389137094680532}
  - component: {fileID: 6337389137094680535}
  m_Layer: 8
  m_Name: Side_Table_311_1_Master
  m_TagString: SimObjPhysics
  m_Icon: {fileID: 0}
  m_NavMeshLayer: 0
  m_StaticEditorFlags: 64
  m_IsActive: 1
--- !u!4 &6337389137094680534
Transform:
  m_ObjectHideFlags: 0
  m_CorrespondingSourceObject: {fileID: 0}
  m_PrefabInstance: {fileID: 0}
  m_PrefabAsset: {fileID: 0}
  m_GameObject: {fileID: 6337389137094680533}
  m_LocalRotation: {x: 0, y: 0, z: 0, w: 1}
  m_LocalPosition: {x: 0, y: 0, z: 0}
  m_LocalScale: {x: 1, y: 1, z: 1}
  m_Children:
  - {fileID: 6337389136828922168}
  - {fileID: 6337389137106180891}
  - {fileID: 6340495877902390236}
  - {fileID: 6340495877707312190}
  - {fileID: 6337389136813873663}
  - {fileID: 6337389136936264588}
  - {fileID: 1062448158967311708}
  m_Father: {fileID: 0}
  m_RootOrder: 0
  m_LocalEulerAnglesHint: {x: 0, y: 0, z: 0}
--- !u!114 &6337389137094680532
MonoBehaviour:
  m_ObjectHideFlags: 0
  m_CorrespondingSourceObject: {fileID: 0}
  m_PrefabInstance: {fileID: 0}
  m_PrefabAsset: {fileID: 0}
  m_GameObject: {fileID: 6337389137094680533}
  m_Enabled: 1
  m_EditorHideFlags: 0
  m_Script: {fileID: 11500000, guid: b439f6e4ef5714ee2a3643acf37b7a9d, type: 3}
  m_Name: 
  m_EditorClassIdentifier: 
  objectID: 
<<<<<<< HEAD
=======
  assetID: Side_Table_311_1_Master
>>>>>>> 2f8dd9f9
  Type: 129
  PrimaryProperty: 2
  SecondaryProperties: 07000000
  BoundingBox: {fileID: 6337389136936264626}
  VisibilityPoints:
  - {fileID: 6337389136981407448}
  - {fileID: 6337389136726025339}
  - {fileID: 6337389136348105846}
  - {fileID: 6337389135817407740}
  - {fileID: 6337389136011495007}
  - {fileID: 1325477982}
  - {fileID: 1776925547}
  - {fileID: 289887250}
  - {fileID: 1456497828}
  ReceptacleTriggerBoxes:
  - {fileID: 6338470946002406430}
  - {fileID: 6338470946465805308}
  debugIsVisible: 0
  debugIsInteractable: 0
  isInAgentHand: 0
  MyColliders:
  - {fileID: 6276362793941480238}
  - {fileID: 6276362795474792728}
  - {fileID: 6276362795041762076}
  - {fileID: 6276362793540589484}
  - {fileID: 6276362794483029362}
  - {fileID: 6276362793865135478}
  - {fileID: 6276362794999228567}
  - {fileID: 6276362793961411177}
  - {fileID: 6276362794743206831}
  - {fileID: 6276362794344836803}
  HFdynamicfriction: 1.2
  HFstaticfriction: 1.2
  HFbounciness: 0
  HFrbdrag: 0.4
  HFrbangulardrag: 0.15
  salientMaterials: 01000000
  MySpawnPoints: []
  CurrentTemperature: 0
  HowManySecondsUntilRoomTemp: 10
  inMotion: 0
  numSimObjHit: 0
  numFloorHit: 0
  numStructureHit: 0
  lastVelocity: 0
  IsReceptacle: 0
  IsPickupable: 0
  IsMoveable: 0
  isStatic: 0
  IsToggleable: 0
  IsOpenable: 0
  IsBreakable: 0
  IsFillable: 0
  IsDirtyable: 0
  IsCookable: 0
  IsSliceable: 0
  isHeatSource: 0
  isColdSource: 0
  ContainedObjectReferences: []
  CurrentlyContains: []
--- !u!54 &6337389137094680535
Rigidbody:
  m_ObjectHideFlags: 0
  m_CorrespondingSourceObject: {fileID: 0}
  m_PrefabInstance: {fileID: 0}
  m_PrefabAsset: {fileID: 0}
  m_GameObject: {fileID: 6337389137094680533}
  serializedVersion: 2
  m_Mass: 11
  m_Drag: 0.1
  m_AngularDrag: 0.05
  m_UseGravity: 1
  m_IsKinematic: 0
  m_Interpolate: 0
  m_Constraints: 0
  m_CollisionDetection: 0
--- !u!1 &6337389137106180888
GameObject:
  m_ObjectHideFlags: 0
  m_CorrespondingSourceObject: {fileID: 0}
  m_PrefabInstance: {fileID: 0}
  m_PrefabAsset: {fileID: 0}
  serializedVersion: 6
  m_Component:
  - component: {fileID: 6337389137106180891}
  m_Layer: 0
  m_Name: Colliders
  m_TagString: Untagged
  m_Icon: {fileID: 0}
  m_NavMeshLayer: 0
  m_StaticEditorFlags: 64
  m_IsActive: 1
--- !u!4 &6337389137106180891
Transform:
  m_ObjectHideFlags: 0
  m_CorrespondingSourceObject: {fileID: 0}
  m_PrefabInstance: {fileID: 0}
  m_PrefabAsset: {fileID: 0}
  m_GameObject: {fileID: 6337389137106180888}
  m_LocalRotation: {x: -0, y: -0, z: -0, w: 1}
  m_LocalPosition: {x: 0.015, y: 0.034, z: -0.01}
  m_LocalScale: {x: 1, y: 1.3875003, z: 1}
  m_Children:
  - {fileID: 6340495877879897128}
  - {fileID: 6340495877316058654}
  - {fileID: 6340495876815914010}
  - {fileID: 6340495877747456170}
  - {fileID: 6340495878404684404}
  - {fileID: 6340495877853899376}
  - {fileID: 6340495876857268113}
  - {fileID: 6340495877883067759}
  - {fileID: 6340495876534156457}
  - {fileID: 6340495878551683525}
  m_Father: {fileID: 6337389137094680534}
  m_RootOrder: 1
  m_LocalEulerAnglesHint: {x: 0, y: 0, z: 0}
--- !u!1 &7261427796538957331
GameObject:
  m_ObjectHideFlags: 0
  m_CorrespondingSourceObject: {fileID: 0}
  m_PrefabInstance: {fileID: 0}
  m_PrefabAsset: {fileID: 0}
  serializedVersion: 6
  m_Component:
  - component: {fileID: 6969902741815058848}
  - component: {fileID: 6834098326793305975}
  m_Layer: 8
  m_Name: Col
  m_TagString: SimObjPhysics
  m_Icon: {fileID: 0}
  m_NavMeshLayer: 0
  m_StaticEditorFlags: 64
  m_IsActive: 1
--- !u!4 &6969902741815058848
Transform:
  m_ObjectHideFlags: 0
  m_CorrespondingSourceObject: {fileID: 0}
  m_PrefabInstance: {fileID: 0}
  m_PrefabAsset: {fileID: 0}
  m_GameObject: {fileID: 7261427796538957331}
  m_LocalRotation: {x: 0.000000029807996, y: 0.8565962, z: -0.000000008540008, w: 0.51598746}
  m_LocalPosition: {x: -0.029000044, y: 0.46799996, z: 0.00999999}
  m_LocalScale: {x: 0.5000005, y: 0.21249953, z: 0.5000005}
  m_Children: []
  m_Father: {fileID: 1062448158967311708}
  m_RootOrder: 3
  m_LocalEulerAnglesHint: {x: 0, y: 117.87301, z: 0}
--- !u!65 &6834098326793305975
BoxCollider:
  m_ObjectHideFlags: 0
  m_CorrespondingSourceObject: {fileID: 0}
  m_PrefabInstance: {fileID: 0}
  m_PrefabAsset: {fileID: 0}
  m_GameObject: {fileID: 7261427796538957331}
  m_Material: {fileID: 13400000, guid: 5d068e5feec07594faf946e98c5950b3, type: 2}
  m_IsTrigger: 1
  m_Enabled: 1
  serializedVersion: 2
  m_Size: {x: 0.37193254, y: 0.2731006, z: 1.3104366}
  m_Center: {x: -0.019041523, y: 0.1365503, z: 0.020612895}
--- !u!1 &8760776077821202210
GameObject:
  m_ObjectHideFlags: 0
  m_CorrespondingSourceObject: {fileID: 0}
  m_PrefabInstance: {fileID: 0}
  m_PrefabAsset: {fileID: 0}
  serializedVersion: 6
  m_Component:
  - component: {fileID: 7319551528664153826}
  - component: {fileID: 8125597391660914211}
  m_Layer: 8
  m_Name: Col (2)
  m_TagString: SimObjPhysics
  m_Icon: {fileID: 0}
  m_NavMeshLayer: 0
  m_StaticEditorFlags: 64
  m_IsActive: 1
--- !u!4 &7319551528664153826
Transform:
  m_ObjectHideFlags: 0
  m_CorrespondingSourceObject: {fileID: 0}
  m_PrefabInstance: {fileID: 0}
  m_PrefabAsset: {fileID: 0}
  m_GameObject: {fileID: 8760776077821202210}
  m_LocalRotation: {x: 0.6326211, y: -0, z: -0, w: 0.7744615}
  m_LocalPosition: {x: 0.2243, y: 0.299, z: 0.083}
  m_LocalScale: {x: 0.5, y: 0.21250002, z: 0.5}
  m_Children: []
  m_Father: {fileID: 1062448158967311708}
  m_RootOrder: 7
  m_LocalEulerAnglesHint: {x: 78.48801, y: 0, z: 0}
--- !u!65 &8125597391660914211
BoxCollider:
  m_ObjectHideFlags: 0
  m_CorrespondingSourceObject: {fileID: 0}
  m_PrefabInstance: {fileID: 0}
  m_PrefabAsset: {fileID: 0}
  m_GameObject: {fileID: 8760776077821202210}
  m_Material: {fileID: 13400000, guid: 5d068e5feec07594faf946e98c5950b3, type: 2}
  m_IsTrigger: 1
  m_Enabled: 1
  serializedVersion: 2
  m_Size: {x: 0.060783695, y: 0.1686682, z: 1.031225}
  m_Center: {x: -0.004053032, y: 0.18876609, z: 0.16021734}
--- !u!1 &8863294672297555408
GameObject:
  m_ObjectHideFlags: 0
  m_CorrespondingSourceObject: {fileID: 0}
  m_PrefabInstance: {fileID: 0}
  m_PrefabAsset: {fileID: 0}
  serializedVersion: 6
  m_Component:
  - component: {fileID: 754526743030485429}
  - component: {fileID: 4998799471583950380}
  m_Layer: 8
  m_Name: Col
  m_TagString: SimObjPhysics
  m_Icon: {fileID: 0}
  m_NavMeshLayer: 0
  m_StaticEditorFlags: 64
  m_IsActive: 1
--- !u!4 &754526743030485429
Transform:
  m_ObjectHideFlags: 0
  m_CorrespondingSourceObject: {fileID: 0}
  m_PrefabInstance: {fileID: 0}
  m_PrefabAsset: {fileID: 0}
  m_GameObject: {fileID: 8863294672297555408}
  m_LocalRotation: {x: 0.000000016891207, y: 0.30787462, z: -0.000000026002592, w: 0.951427}
  m_LocalPosition: {x: -0.029000044, y: 0.46799996, z: 0.00999999}
  m_LocalScale: {x: 0.50000024, y: 0.21249953, z: 0.50000024}
  m_Children: []
  m_Father: {fileID: 1062448158967311708}
  m_RootOrder: 5
  m_LocalEulerAnglesHint: {x: 0, y: 35.862003, z: 0}
--- !u!65 &4998799471583950380
BoxCollider:
  m_ObjectHideFlags: 0
  m_CorrespondingSourceObject: {fileID: 0}
  m_PrefabInstance: {fileID: 0}
  m_PrefabAsset: {fileID: 0}
  m_GameObject: {fileID: 8863294672297555408}
  m_Material: {fileID: 13400000, guid: 5d068e5feec07594faf946e98c5950b3, type: 2}
  m_IsTrigger: 1
  m_Enabled: 1
  serializedVersion: 2
  m_Size: {x: 0.37193254, y: 0.2731006, z: 1.3104366}
  m_Center: {x: -0.019041523, y: 0.1365503, z: 0.020612895}
--- !u!1001 &6337389135565621216
PrefabInstance:
  m_ObjectHideFlags: 0
  serializedVersion: 2
  m_Modification:
    m_TransformParent: {fileID: 6337389137106180891}
    m_Modifications:
    - target: {fileID: 1170333579371094, guid: 6877aba5a696347dbb6c01f851f2da28, type: 3}
      propertyPath: m_Name
      value: Col
      objectReference: {fileID: 0}
    - target: {fileID: 1170333579371094, guid: 6877aba5a696347dbb6c01f851f2da28, type: 3}
      propertyPath: m_Layer
      value: 8
      objectReference: {fileID: 0}
    - target: {fileID: 1170333579371094, guid: 6877aba5a696347dbb6c01f851f2da28, type: 3}
      propertyPath: m_TagString
      value: SimObjPhysics
      objectReference: {fileID: 0}
    - target: {fileID: 1170333579371094, guid: 6877aba5a696347dbb6c01f851f2da28, type: 3}
      propertyPath: m_StaticEditorFlags
      value: 64
      objectReference: {fileID: 0}
    - target: {fileID: 4251536333782420, guid: 6877aba5a696347dbb6c01f851f2da28, type: 3}
      propertyPath: m_RootOrder
      value: 4
      objectReference: {fileID: 0}
    - target: {fileID: 4251536333782420, guid: 6877aba5a696347dbb6c01f851f2da28, type: 3}
      propertyPath: m_LocalScale.y
      value: 0.21249953
      objectReference: {fileID: 0}
    - target: {fileID: 4251536333782420, guid: 6877aba5a696347dbb6c01f851f2da28, type: 3}
      propertyPath: m_LocalPosition.x
      value: -0.021000028
      objectReference: {fileID: 0}
    - target: {fileID: 4251536333782420, guid: 6877aba5a696347dbb6c01f851f2da28, type: 3}
      propertyPath: m_LocalPosition.y
      value: 0.468
      objectReference: {fileID: 0}
    - target: {fileID: 4251536333782420, guid: 6877aba5a696347dbb6c01f851f2da28, type: 3}
      propertyPath: m_LocalPosition.z
      value: 0.013999939
      objectReference: {fileID: 0}
    - target: {fileID: 4251536333782420, guid: 6877aba5a696347dbb6c01f851f2da28, type: 3}
      propertyPath: m_LocalRotation.w
      value: 0.8385979
      objectReference: {fileID: 0}
    - target: {fileID: 4251536333782420, guid: 6877aba5a696347dbb6c01f851f2da28, type: 3}
      propertyPath: m_LocalRotation.x
      value: -0
      objectReference: {fileID: 0}
    - target: {fileID: 4251536333782420, guid: 6877aba5a696347dbb6c01f851f2da28, type: 3}
      propertyPath: m_LocalRotation.y
      value: 0.5447509
      objectReference: {fileID: 0}
    - target: {fileID: 4251536333782420, guid: 6877aba5a696347dbb6c01f851f2da28, type: 3}
      propertyPath: m_LocalRotation.z
      value: -0
      objectReference: {fileID: 0}
    - target: {fileID: 4251536333782420, guid: 6877aba5a696347dbb6c01f851f2da28, type: 3}
      propertyPath: m_LocalEulerAnglesHint.x
      value: 0
      objectReference: {fileID: 0}
    - target: {fileID: 4251536333782420, guid: 6877aba5a696347dbb6c01f851f2da28, type: 3}
      propertyPath: m_LocalEulerAnglesHint.y
      value: 66.015
      objectReference: {fileID: 0}
    - target: {fileID: 4251536333782420, guid: 6877aba5a696347dbb6c01f851f2da28, type: 3}
      propertyPath: m_LocalEulerAnglesHint.z
      value: 0
      objectReference: {fileID: 0}
    - target: {fileID: 65569799956894354, guid: 6877aba5a696347dbb6c01f851f2da28,
        type: 3}
      propertyPath: m_Size.x
      value: 0.37193254
      objectReference: {fileID: 0}
    - target: {fileID: 65569799956894354, guid: 6877aba5a696347dbb6c01f851f2da28,
        type: 3}
      propertyPath: m_Size.y
      value: 0.2731006
      objectReference: {fileID: 0}
    - target: {fileID: 65569799956894354, guid: 6877aba5a696347dbb6c01f851f2da28,
        type: 3}
      propertyPath: m_Size.z
      value: 1.3104366
      objectReference: {fileID: 0}
    - target: {fileID: 65569799956894354, guid: 6877aba5a696347dbb6c01f851f2da28,
        type: 3}
      propertyPath: m_Center.x
      value: -0.019041523
      objectReference: {fileID: 0}
    - target: {fileID: 65569799956894354, guid: 6877aba5a696347dbb6c01f851f2da28,
        type: 3}
      propertyPath: m_Center.y
      value: 0.1365503
      objectReference: {fileID: 0}
    - target: {fileID: 65569799956894354, guid: 6877aba5a696347dbb6c01f851f2da28,
        type: 3}
      propertyPath: m_Center.z
      value: 0.020612895
      objectReference: {fileID: 0}
    - target: {fileID: 65569799956894354, guid: 6877aba5a696347dbb6c01f851f2da28,
        type: 3}
      propertyPath: m_Material
      value: 
      objectReference: {fileID: 13400000, guid: 5d068e5feec07594faf946e98c5950b3,
        type: 2}
    - target: {fileID: 65569799956894354, guid: 6877aba5a696347dbb6c01f851f2da28,
        type: 3}
      propertyPath: m_IsTrigger
      value: 0
      objectReference: {fileID: 0}
    m_RemovedComponents: []
  m_SourcePrefab: {fileID: 100100000, guid: 6877aba5a696347dbb6c01f851f2da28, type: 3}
--- !u!65 &6276362794483029362 stripped
BoxCollider:
  m_CorrespondingSourceObject: {fileID: 65569799956894354, guid: 6877aba5a696347dbb6c01f851f2da28,
    type: 3}
  m_PrefabInstance: {fileID: 6337389135565621216}
  m_PrefabAsset: {fileID: 0}
--- !u!4 &6340495878404684404 stripped
Transform:
  m_CorrespondingSourceObject: {fileID: 4251536333782420, guid: 6877aba5a696347dbb6c01f851f2da28,
    type: 3}
  m_PrefabInstance: {fileID: 6337389135565621216}
  m_PrefabAsset: {fileID: 0}
--- !u!1001 &6337389135686958161
PrefabInstance:
  m_ObjectHideFlags: 0
  serializedVersion: 2
  m_Modification:
    m_TransformParent: {fileID: 6337389137106180891}
    m_Modifications:
    - target: {fileID: 1170333579371094, guid: 6877aba5a696347dbb6c01f851f2da28, type: 3}
      propertyPath: m_Name
      value: Col (4)
      objectReference: {fileID: 0}
    - target: {fileID: 1170333579371094, guid: 6877aba5a696347dbb6c01f851f2da28, type: 3}
      propertyPath: m_Layer
      value: 8
      objectReference: {fileID: 0}
    - target: {fileID: 1170333579371094, guid: 6877aba5a696347dbb6c01f851f2da28, type: 3}
      propertyPath: m_TagString
      value: SimObjPhysics
      objectReference: {fileID: 0}
    - target: {fileID: 1170333579371094, guid: 6877aba5a696347dbb6c01f851f2da28, type: 3}
      propertyPath: m_StaticEditorFlags
      value: 64
      objectReference: {fileID: 0}
    - target: {fileID: 4251536333782420, guid: 6877aba5a696347dbb6c01f851f2da28, type: 3}
      propertyPath: m_RootOrder
      value: 9
      objectReference: {fileID: 0}
    - target: {fileID: 4251536333782420, guid: 6877aba5a696347dbb6c01f851f2da28, type: 3}
      propertyPath: m_LocalScale.y
      value: 0.21250002
      objectReference: {fileID: 0}
    - target: {fileID: 4251536333782420, guid: 6877aba5a696347dbb6c01f851f2da28, type: 3}
      propertyPath: m_LocalPosition.x
      value: 0.22429991
      objectReference: {fileID: 0}
    - target: {fileID: 4251536333782420, guid: 6877aba5a696347dbb6c01f851f2da28, type: 3}
      propertyPath: m_LocalPosition.y
      value: 0.31300092
      objectReference: {fileID: 0}
    - target: {fileID: 4251536333782420, guid: 6877aba5a696347dbb6c01f851f2da28, type: 3}
      propertyPath: m_LocalPosition.z
      value: -0.16499887
      objectReference: {fileID: 0}
    - target: {fileID: 4251536333782420, guid: 6877aba5a696347dbb6c01f851f2da28, type: 3}
      propertyPath: m_LocalRotation.w
      value: 0.6280773
      objectReference: {fileID: 0}
    - target: {fileID: 4251536333782420, guid: 6877aba5a696347dbb6c01f851f2da28, type: 3}
      propertyPath: m_LocalRotation.x
      value: 0.778151
      objectReference: {fileID: 0}
    - target: {fileID: 4251536333782420, guid: 6877aba5a696347dbb6c01f851f2da28, type: 3}
      propertyPath: m_LocalRotation.y
      value: -0.000000018850738
      objectReference: {fileID: 0}
    - target: {fileID: 4251536333782420, guid: 6877aba5a696347dbb6c01f851f2da28, type: 3}
      propertyPath: m_LocalRotation.z
      value: -0.00000002677323
      objectReference: {fileID: 0}
    - target: {fileID: 4251536333782420, guid: 6877aba5a696347dbb6c01f851f2da28, type: 3}
      propertyPath: m_LocalEulerAnglesHint.x
      value: 102.18298
      objectReference: {fileID: 0}
    - target: {fileID: 4251536333782420, guid: 6877aba5a696347dbb6c01f851f2da28, type: 3}
      propertyPath: m_LocalEulerAnglesHint.y
      value: -0.000015258789
      objectReference: {fileID: 0}
    - target: {fileID: 4251536333782420, guid: 6877aba5a696347dbb6c01f851f2da28, type: 3}
      propertyPath: m_LocalEulerAnglesHint.z
      value: -0.000015258789
      objectReference: {fileID: 0}
    - target: {fileID: 65569799956894354, guid: 6877aba5a696347dbb6c01f851f2da28,
        type: 3}
      propertyPath: m_Size.x
      value: 0.060783695
      objectReference: {fileID: 0}
    - target: {fileID: 65569799956894354, guid: 6877aba5a696347dbb6c01f851f2da28,
        type: 3}
      propertyPath: m_Size.y
      value: 0.1686682
      objectReference: {fileID: 0}
    - target: {fileID: 65569799956894354, guid: 6877aba5a696347dbb6c01f851f2da28,
        type: 3}
      propertyPath: m_Size.z
      value: 1.031225
      objectReference: {fileID: 0}
    - target: {fileID: 65569799956894354, guid: 6877aba5a696347dbb6c01f851f2da28,
        type: 3}
      propertyPath: m_Center.x
      value: -0.004053032
      objectReference: {fileID: 0}
    - target: {fileID: 65569799956894354, guid: 6877aba5a696347dbb6c01f851f2da28,
        type: 3}
      propertyPath: m_Center.y
      value: 0.18876609
      objectReference: {fileID: 0}
    - target: {fileID: 65569799956894354, guid: 6877aba5a696347dbb6c01f851f2da28,
        type: 3}
      propertyPath: m_Center.z
      value: 0.16021734
      objectReference: {fileID: 0}
    - target: {fileID: 65569799956894354, guid: 6877aba5a696347dbb6c01f851f2da28,
        type: 3}
      propertyPath: m_Material
      value: 
      objectReference: {fileID: 13400000, guid: 5d068e5feec07594faf946e98c5950b3,
        type: 2}
    - target: {fileID: 65569799956894354, guid: 6877aba5a696347dbb6c01f851f2da28,
        type: 3}
      propertyPath: m_IsTrigger
      value: 0
      objectReference: {fileID: 0}
    m_RemovedComponents: []
  m_SourcePrefab: {fileID: 100100000, guid: 6877aba5a696347dbb6c01f851f2da28, type: 3}
--- !u!65 &6276362794344836803 stripped
BoxCollider:
  m_CorrespondingSourceObject: {fileID: 65569799956894354, guid: 6877aba5a696347dbb6c01f851f2da28,
    type: 3}
  m_PrefabInstance: {fileID: 6337389135686958161}
  m_PrefabAsset: {fileID: 0}
--- !u!4 &6340495878551683525 stripped
Transform:
  m_CorrespondingSourceObject: {fileID: 4251536333782420, guid: 6877aba5a696347dbb6c01f851f2da28,
    type: 3}
  m_PrefabInstance: {fileID: 6337389135686958161}
  m_PrefabAsset: {fileID: 0}
--- !u!1001 &6337389136082884580
PrefabInstance:
  m_ObjectHideFlags: 0
  serializedVersion: 2
  m_Modification:
    m_TransformParent: {fileID: 6337389137106180891}
    m_Modifications:
    - target: {fileID: 1170333579371094, guid: 6877aba5a696347dbb6c01f851f2da28, type: 3}
      propertyPath: m_Name
      value: Col
      objectReference: {fileID: 0}
    - target: {fileID: 1170333579371094, guid: 6877aba5a696347dbb6c01f851f2da28, type: 3}
      propertyPath: m_Layer
      value: 8
      objectReference: {fileID: 0}
    - target: {fileID: 1170333579371094, guid: 6877aba5a696347dbb6c01f851f2da28, type: 3}
      propertyPath: m_TagString
      value: SimObjPhysics
      objectReference: {fileID: 0}
    - target: {fileID: 1170333579371094, guid: 6877aba5a696347dbb6c01f851f2da28, type: 3}
      propertyPath: m_StaticEditorFlags
      value: 64
      objectReference: {fileID: 0}
    - target: {fileID: 4251536333782420, guid: 6877aba5a696347dbb6c01f851f2da28, type: 3}
      propertyPath: m_RootOrder
      value: 5
      objectReference: {fileID: 0}
    - target: {fileID: 4251536333782420, guid: 6877aba5a696347dbb6c01f851f2da28, type: 3}
      propertyPath: m_LocalScale.x
      value: 0.50000024
      objectReference: {fileID: 0}
    - target: {fileID: 4251536333782420, guid: 6877aba5a696347dbb6c01f851f2da28, type: 3}
      propertyPath: m_LocalScale.y
      value: 0.21249953
      objectReference: {fileID: 0}
    - target: {fileID: 4251536333782420, guid: 6877aba5a696347dbb6c01f851f2da28, type: 3}
      propertyPath: m_LocalScale.z
      value: 0.50000024
      objectReference: {fileID: 0}
    - target: {fileID: 4251536333782420, guid: 6877aba5a696347dbb6c01f851f2da28, type: 3}
      propertyPath: m_LocalPosition.x
      value: -0.029000044
      objectReference: {fileID: 0}
    - target: {fileID: 4251536333782420, guid: 6877aba5a696347dbb6c01f851f2da28, type: 3}
      propertyPath: m_LocalPosition.y
      value: 0.46799996
      objectReference: {fileID: 0}
    - target: {fileID: 4251536333782420, guid: 6877aba5a696347dbb6c01f851f2da28, type: 3}
      propertyPath: m_LocalPosition.z
      value: 0.00999999
      objectReference: {fileID: 0}
    - target: {fileID: 4251536333782420, guid: 6877aba5a696347dbb6c01f851f2da28, type: 3}
      propertyPath: m_LocalRotation.w
      value: 0.951427
      objectReference: {fileID: 0}
    - target: {fileID: 4251536333782420, guid: 6877aba5a696347dbb6c01f851f2da28, type: 3}
      propertyPath: m_LocalRotation.x
      value: 0.000000016891207
      objectReference: {fileID: 0}
    - target: {fileID: 4251536333782420, guid: 6877aba5a696347dbb6c01f851f2da28, type: 3}
      propertyPath: m_LocalRotation.y
      value: 0.30787462
      objectReference: {fileID: 0}
    - target: {fileID: 4251536333782420, guid: 6877aba5a696347dbb6c01f851f2da28, type: 3}
      propertyPath: m_LocalRotation.z
      value: -0.000000026002592
      objectReference: {fileID: 0}
    - target: {fileID: 4251536333782420, guid: 6877aba5a696347dbb6c01f851f2da28, type: 3}
      propertyPath: m_LocalEulerAnglesHint.x
      value: 0
      objectReference: {fileID: 0}
    - target: {fileID: 4251536333782420, guid: 6877aba5a696347dbb6c01f851f2da28, type: 3}
      propertyPath: m_LocalEulerAnglesHint.y
      value: 35.862003
      objectReference: {fileID: 0}
    - target: {fileID: 4251536333782420, guid: 6877aba5a696347dbb6c01f851f2da28, type: 3}
      propertyPath: m_LocalEulerAnglesHint.z
      value: 0
      objectReference: {fileID: 0}
    - target: {fileID: 65569799956894354, guid: 6877aba5a696347dbb6c01f851f2da28,
        type: 3}
      propertyPath: m_Size.x
      value: 0.37193254
      objectReference: {fileID: 0}
    - target: {fileID: 65569799956894354, guid: 6877aba5a696347dbb6c01f851f2da28,
        type: 3}
      propertyPath: m_Size.y
      value: 0.2731006
      objectReference: {fileID: 0}
    - target: {fileID: 65569799956894354, guid: 6877aba5a696347dbb6c01f851f2da28,
        type: 3}
      propertyPath: m_Size.z
      value: 1.3104366
      objectReference: {fileID: 0}
    - target: {fileID: 65569799956894354, guid: 6877aba5a696347dbb6c01f851f2da28,
        type: 3}
      propertyPath: m_Center.x
      value: -0.019041523
      objectReference: {fileID: 0}
    - target: {fileID: 65569799956894354, guid: 6877aba5a696347dbb6c01f851f2da28,
        type: 3}
      propertyPath: m_Center.y
      value: 0.1365503
      objectReference: {fileID: 0}
    - target: {fileID: 65569799956894354, guid: 6877aba5a696347dbb6c01f851f2da28,
        type: 3}
      propertyPath: m_Center.z
      value: 0.020612895
      objectReference: {fileID: 0}
    - target: {fileID: 65569799956894354, guid: 6877aba5a696347dbb6c01f851f2da28,
        type: 3}
      propertyPath: m_Material
      value: 
      objectReference: {fileID: 13400000, guid: 5d068e5feec07594faf946e98c5950b3,
        type: 2}
    - target: {fileID: 65569799956894354, guid: 6877aba5a696347dbb6c01f851f2da28,
        type: 3}
      propertyPath: m_IsTrigger
      value: 0
      objectReference: {fileID: 0}
    m_RemovedComponents: []
  m_SourcePrefab: {fileID: 100100000, guid: 6877aba5a696347dbb6c01f851f2da28, type: 3}
--- !u!4 &6340495877853899376 stripped
Transform:
  m_CorrespondingSourceObject: {fileID: 4251536333782420, guid: 6877aba5a696347dbb6c01f851f2da28,
    type: 3}
  m_PrefabInstance: {fileID: 6337389136082884580}
  m_PrefabAsset: {fileID: 0}
--- !u!65 &6276362793865135478 stripped
BoxCollider:
  m_CorrespondingSourceObject: {fileID: 65569799956894354, guid: 6877aba5a696347dbb6c01f851f2da28,
    type: 3}
  m_PrefabInstance: {fileID: 6337389136082884580}
  m_PrefabAsset: {fileID: 0}
--- !u!1001 &6337389136092111292
PrefabInstance:
  m_ObjectHideFlags: 0
  serializedVersion: 2
  m_Modification:
    m_TransformParent: {fileID: 6337389137106180891}
    m_Modifications:
    - target: {fileID: 1170333579371094, guid: 6877aba5a696347dbb6c01f851f2da28, type: 3}
      propertyPath: m_Name
      value: Col
      objectReference: {fileID: 0}
    - target: {fileID: 1170333579371094, guid: 6877aba5a696347dbb6c01f851f2da28, type: 3}
      propertyPath: m_Layer
      value: 8
      objectReference: {fileID: 0}
    - target: {fileID: 1170333579371094, guid: 6877aba5a696347dbb6c01f851f2da28, type: 3}
      propertyPath: m_TagString
      value: SimObjPhysics
      objectReference: {fileID: 0}
    - target: {fileID: 1170333579371094, guid: 6877aba5a696347dbb6c01f851f2da28, type: 3}
      propertyPath: m_StaticEditorFlags
      value: 64
      objectReference: {fileID: 0}
    - target: {fileID: 4251536333782420, guid: 6877aba5a696347dbb6c01f851f2da28, type: 3}
      propertyPath: m_RootOrder
      value: 0
      objectReference: {fileID: 0}
    - target: {fileID: 4251536333782420, guid: 6877aba5a696347dbb6c01f851f2da28, type: 3}
      propertyPath: m_LocalScale.y
      value: 0.21249953
      objectReference: {fileID: 0}
    - target: {fileID: 4251536333782420, guid: 6877aba5a696347dbb6c01f851f2da28, type: 3}
      propertyPath: m_LocalPosition.x
      value: 0
      objectReference: {fileID: 0}
    - target: {fileID: 4251536333782420, guid: 6877aba5a696347dbb6c01f851f2da28, type: 3}
      propertyPath: m_LocalPosition.y
      value: 0.46799996
      objectReference: {fileID: 0}
    - target: {fileID: 4251536333782420, guid: 6877aba5a696347dbb6c01f851f2da28, type: 3}
      propertyPath: m_LocalPosition.z
      value: 0
      objectReference: {fileID: 0}
    - target: {fileID: 4251536333782420, guid: 6877aba5a696347dbb6c01f851f2da28, type: 3}
      propertyPath: m_LocalRotation.w
      value: 1
      objectReference: {fileID: 0}
    - target: {fileID: 4251536333782420, guid: 6877aba5a696347dbb6c01f851f2da28, type: 3}
      propertyPath: m_LocalRotation.x
      value: -0
      objectReference: {fileID: 0}
    - target: {fileID: 4251536333782420, guid: 6877aba5a696347dbb6c01f851f2da28, type: 3}
      propertyPath: m_LocalRotation.y
      value: -0
      objectReference: {fileID: 0}
    - target: {fileID: 4251536333782420, guid: 6877aba5a696347dbb6c01f851f2da28, type: 3}
      propertyPath: m_LocalRotation.z
      value: -0
      objectReference: {fileID: 0}
    - target: {fileID: 4251536333782420, guid: 6877aba5a696347dbb6c01f851f2da28, type: 3}
      propertyPath: m_LocalEulerAnglesHint.x
      value: 0
      objectReference: {fileID: 0}
    - target: {fileID: 4251536333782420, guid: 6877aba5a696347dbb6c01f851f2da28, type: 3}
      propertyPath: m_LocalEulerAnglesHint.y
      value: 0
      objectReference: {fileID: 0}
    - target: {fileID: 4251536333782420, guid: 6877aba5a696347dbb6c01f851f2da28, type: 3}
      propertyPath: m_LocalEulerAnglesHint.z
      value: 0
      objectReference: {fileID: 0}
    - target: {fileID: 65569799956894354, guid: 6877aba5a696347dbb6c01f851f2da28,
        type: 3}
      propertyPath: m_Size.x
      value: 0.37193254
      objectReference: {fileID: 0}
    - target: {fileID: 65569799956894354, guid: 6877aba5a696347dbb6c01f851f2da28,
        type: 3}
      propertyPath: m_Size.y
      value: 0.2731006
      objectReference: {fileID: 0}
    - target: {fileID: 65569799956894354, guid: 6877aba5a696347dbb6c01f851f2da28,
        type: 3}
      propertyPath: m_Size.z
      value: 1.3104366
      objectReference: {fileID: 0}
    - target: {fileID: 65569799956894354, guid: 6877aba5a696347dbb6c01f851f2da28,
        type: 3}
      propertyPath: m_Center.x
      value: -0.019041523
      objectReference: {fileID: 0}
    - target: {fileID: 65569799956894354, guid: 6877aba5a696347dbb6c01f851f2da28,
        type: 3}
      propertyPath: m_Center.y
      value: 0.1365503
      objectReference: {fileID: 0}
    - target: {fileID: 65569799956894354, guid: 6877aba5a696347dbb6c01f851f2da28,
        type: 3}
      propertyPath: m_Center.z
      value: 0.020612895
      objectReference: {fileID: 0}
    - target: {fileID: 65569799956894354, guid: 6877aba5a696347dbb6c01f851f2da28,
        type: 3}
      propertyPath: m_Material
      value: 
      objectReference: {fileID: 13400000, guid: 5d068e5feec07594faf946e98c5950b3,
        type: 2}
    - target: {fileID: 65569799956894354, guid: 6877aba5a696347dbb6c01f851f2da28,
        type: 3}
      propertyPath: m_IsTrigger
      value: 0
      objectReference: {fileID: 0}
    m_RemovedComponents: []
  m_SourcePrefab: {fileID: 100100000, guid: 6877aba5a696347dbb6c01f851f2da28, type: 3}
--- !u!65 &6276362793941480238 stripped
BoxCollider:
  m_CorrespondingSourceObject: {fileID: 65569799956894354, guid: 6877aba5a696347dbb6c01f851f2da28,
    type: 3}
  m_PrefabInstance: {fileID: 6337389136092111292}
  m_PrefabAsset: {fileID: 0}
--- !u!4 &6340495877879897128 stripped
Transform:
  m_CorrespondingSourceObject: {fileID: 4251536333782420, guid: 6877aba5a696347dbb6c01f851f2da28,
    type: 3}
  m_PrefabInstance: {fileID: 6337389136092111292}
  m_PrefabAsset: {fileID: 0}
--- !u!1001 &6337389136120430843
PrefabInstance:
  m_ObjectHideFlags: 0
  serializedVersion: 2
  m_Modification:
    m_TransformParent: {fileID: 6337389137106180891}
    m_Modifications:
    - target: {fileID: 1170333579371094, guid: 6877aba5a696347dbb6c01f851f2da28, type: 3}
      propertyPath: m_Name
      value: Col (2)
      objectReference: {fileID: 0}
    - target: {fileID: 1170333579371094, guid: 6877aba5a696347dbb6c01f851f2da28, type: 3}
      propertyPath: m_Layer
      value: 8
      objectReference: {fileID: 0}
    - target: {fileID: 1170333579371094, guid: 6877aba5a696347dbb6c01f851f2da28, type: 3}
      propertyPath: m_TagString
      value: SimObjPhysics
      objectReference: {fileID: 0}
    - target: {fileID: 1170333579371094, guid: 6877aba5a696347dbb6c01f851f2da28, type: 3}
      propertyPath: m_StaticEditorFlags
      value: 64
      objectReference: {fileID: 0}
    - target: {fileID: 4251536333782420, guid: 6877aba5a696347dbb6c01f851f2da28, type: 3}
      propertyPath: m_RootOrder
      value: 7
      objectReference: {fileID: 0}
    - target: {fileID: 4251536333782420, guid: 6877aba5a696347dbb6c01f851f2da28, type: 3}
      propertyPath: m_LocalScale.y
      value: 0.21250002
      objectReference: {fileID: 0}
    - target: {fileID: 4251536333782420, guid: 6877aba5a696347dbb6c01f851f2da28, type: 3}
      propertyPath: m_LocalPosition.x
      value: 0.2243
      objectReference: {fileID: 0}
    - target: {fileID: 4251536333782420, guid: 6877aba5a696347dbb6c01f851f2da28, type: 3}
      propertyPath: m_LocalPosition.y
      value: 0.299
      objectReference: {fileID: 0}
    - target: {fileID: 4251536333782420, guid: 6877aba5a696347dbb6c01f851f2da28, type: 3}
      propertyPath: m_LocalPosition.z
      value: 0.083
      objectReference: {fileID: 0}
    - target: {fileID: 4251536333782420, guid: 6877aba5a696347dbb6c01f851f2da28, type: 3}
      propertyPath: m_LocalRotation.w
      value: 0.7744615
      objectReference: {fileID: 0}
    - target: {fileID: 4251536333782420, guid: 6877aba5a696347dbb6c01f851f2da28, type: 3}
      propertyPath: m_LocalRotation.x
      value: 0.6326211
      objectReference: {fileID: 0}
    - target: {fileID: 4251536333782420, guid: 6877aba5a696347dbb6c01f851f2da28, type: 3}
      propertyPath: m_LocalRotation.y
      value: -0
      objectReference: {fileID: 0}
    - target: {fileID: 4251536333782420, guid: 6877aba5a696347dbb6c01f851f2da28, type: 3}
      propertyPath: m_LocalRotation.z
      value: -0
      objectReference: {fileID: 0}
    - target: {fileID: 4251536333782420, guid: 6877aba5a696347dbb6c01f851f2da28, type: 3}
      propertyPath: m_LocalEulerAnglesHint.x
      value: 78.48801
      objectReference: {fileID: 0}
    - target: {fileID: 4251536333782420, guid: 6877aba5a696347dbb6c01f851f2da28, type: 3}
      propertyPath: m_LocalEulerAnglesHint.y
      value: 0
      objectReference: {fileID: 0}
    - target: {fileID: 4251536333782420, guid: 6877aba5a696347dbb6c01f851f2da28, type: 3}
      propertyPath: m_LocalEulerAnglesHint.z
      value: 0
      objectReference: {fileID: 0}
    - target: {fileID: 65569799956894354, guid: 6877aba5a696347dbb6c01f851f2da28,
        type: 3}
      propertyPath: m_Size.x
      value: 0.060783695
      objectReference: {fileID: 0}
    - target: {fileID: 65569799956894354, guid: 6877aba5a696347dbb6c01f851f2da28,
        type: 3}
      propertyPath: m_Size.y
      value: 0.1686682
      objectReference: {fileID: 0}
    - target: {fileID: 65569799956894354, guid: 6877aba5a696347dbb6c01f851f2da28,
        type: 3}
      propertyPath: m_Size.z
      value: 1.031225
      objectReference: {fileID: 0}
    - target: {fileID: 65569799956894354, guid: 6877aba5a696347dbb6c01f851f2da28,
        type: 3}
      propertyPath: m_Center.x
      value: -0.004053032
      objectReference: {fileID: 0}
    - target: {fileID: 65569799956894354, guid: 6877aba5a696347dbb6c01f851f2da28,
        type: 3}
      propertyPath: m_Center.y
      value: 0.18876609
      objectReference: {fileID: 0}
    - target: {fileID: 65569799956894354, guid: 6877aba5a696347dbb6c01f851f2da28,
        type: 3}
      propertyPath: m_Center.z
      value: 0.16021734
      objectReference: {fileID: 0}
    - target: {fileID: 65569799956894354, guid: 6877aba5a696347dbb6c01f851f2da28,
        type: 3}
      propertyPath: m_Material
      value: 
      objectReference: {fileID: 13400000, guid: 5d068e5feec07594faf946e98c5950b3,
        type: 2}
    - target: {fileID: 65569799956894354, guid: 6877aba5a696347dbb6c01f851f2da28,
        type: 3}
      propertyPath: m_IsTrigger
      value: 0
      objectReference: {fileID: 0}
    m_RemovedComponents: []
  m_SourcePrefab: {fileID: 100100000, guid: 6877aba5a696347dbb6c01f851f2da28, type: 3}
--- !u!4 &6340495877883067759 stripped
Transform:
  m_CorrespondingSourceObject: {fileID: 4251536333782420, guid: 6877aba5a696347dbb6c01f851f2da28,
    type: 3}
  m_PrefabInstance: {fileID: 6337389136120430843}
  m_PrefabAsset: {fileID: 0}
--- !u!65 &6276362793961411177 stripped
BoxCollider:
  m_CorrespondingSourceObject: {fileID: 65569799956894354, guid: 6877aba5a696347dbb6c01f851f2da28,
    type: 3}
  m_PrefabInstance: {fileID: 6337389136120430843}
  m_PrefabAsset: {fileID: 0}
--- !u!1001 &6337389136137154120
PrefabInstance:
  m_ObjectHideFlags: 0
  serializedVersion: 2
  m_Modification:
    m_TransformParent: {fileID: 6337389137094680534}
    m_Modifications:
    - target: {fileID: 1170333579371094, guid: 6877aba5a696347dbb6c01f851f2da28, type: 3}
      propertyPath: m_Name
      value: ReceptacleTriggerBox
      objectReference: {fileID: 0}
    - target: {fileID: 1170333579371094, guid: 6877aba5a696347dbb6c01f851f2da28, type: 3}
      propertyPath: m_StaticEditorFlags
      value: 64
      objectReference: {fileID: 0}
    - target: {fileID: 4251536333782420, guid: 6877aba5a696347dbb6c01f851f2da28, type: 3}
      propertyPath: m_RootOrder
      value: 2
      objectReference: {fileID: 0}
    - target: {fileID: 4251536333782420, guid: 6877aba5a696347dbb6c01f851f2da28, type: 3}
      propertyPath: m_LocalScale.x
      value: 0.41015625
      objectReference: {fileID: 0}
    - target: {fileID: 4251536333782420, guid: 6877aba5a696347dbb6c01f851f2da28, type: 3}
      propertyPath: m_LocalScale.y
      value: 0.69375014
<<<<<<< HEAD
      objectReference: {fileID: 0}
    - target: {fileID: 4251536333782420, guid: 6877aba5a696347dbb6c01f851f2da28, type: 3}
      propertyPath: m_LocalScale.z
      value: 0.48125
      objectReference: {fileID: 0}
    - target: {fileID: 4251536333782420, guid: 6877aba5a696347dbb6c01f851f2da28, type: 3}
      propertyPath: m_LocalPosition.x
      value: 0.019
      objectReference: {fileID: 0}
    - target: {fileID: 4251536333782420, guid: 6877aba5a696347dbb6c01f851f2da28, type: 3}
      propertyPath: m_LocalPosition.y
      value: 0.766
      objectReference: {fileID: 0}
    - target: {fileID: 4251536333782420, guid: 6877aba5a696347dbb6c01f851f2da28, type: 3}
      propertyPath: m_LocalPosition.z
      value: 0
      objectReference: {fileID: 0}
    - target: {fileID: 4251536333782420, guid: 6877aba5a696347dbb6c01f851f2da28, type: 3}
      propertyPath: m_LocalRotation.w
      value: 1
      objectReference: {fileID: 0}
    - target: {fileID: 4251536333782420, guid: 6877aba5a696347dbb6c01f851f2da28, type: 3}
      propertyPath: m_LocalRotation.x
      value: -0
=======
      objectReference: {fileID: 0}
    - target: {fileID: 4251536333782420, guid: 6877aba5a696347dbb6c01f851f2da28, type: 3}
      propertyPath: m_LocalScale.z
      value: 0.48125
>>>>>>> 2f8dd9f9
      objectReference: {fileID: 0}
    - target: {fileID: 4251536333782420, guid: 6877aba5a696347dbb6c01f851f2da28, type: 3}
      propertyPath: m_LocalPosition.x
      value: 0.019
      objectReference: {fileID: 0}
    - target: {fileID: 4251536333782420, guid: 6877aba5a696347dbb6c01f851f2da28, type: 3}
      propertyPath: m_LocalPosition.y
      value: 0.766
      objectReference: {fileID: 0}
    - target: {fileID: 4251536333782420, guid: 6877aba5a696347dbb6c01f851f2da28, type: 3}
      propertyPath: m_LocalPosition.z
      value: 0
      objectReference: {fileID: 0}
    - target: {fileID: 4251536333782420, guid: 6877aba5a696347dbb6c01f851f2da28, type: 3}
<<<<<<< HEAD
=======
      propertyPath: m_LocalRotation.w
      value: 1
      objectReference: {fileID: 0}
    - target: {fileID: 4251536333782420, guid: 6877aba5a696347dbb6c01f851f2da28, type: 3}
      propertyPath: m_LocalRotation.x
      value: -0
      objectReference: {fileID: 0}
    - target: {fileID: 4251536333782420, guid: 6877aba5a696347dbb6c01f851f2da28, type: 3}
      propertyPath: m_LocalRotation.y
      value: -0
      objectReference: {fileID: 0}
    - target: {fileID: 4251536333782420, guid: 6877aba5a696347dbb6c01f851f2da28, type: 3}
      propertyPath: m_LocalRotation.z
      value: -0
      objectReference: {fileID: 0}
    - target: {fileID: 4251536333782420, guid: 6877aba5a696347dbb6c01f851f2da28, type: 3}
>>>>>>> 2f8dd9f9
      propertyPath: m_LocalEulerAnglesHint.x
      value: 0
      objectReference: {fileID: 0}
    - target: {fileID: 4251536333782420, guid: 6877aba5a696347dbb6c01f851f2da28, type: 3}
      propertyPath: m_LocalEulerAnglesHint.y
      value: 0
      objectReference: {fileID: 0}
    - target: {fileID: 4251536333782420, guid: 6877aba5a696347dbb6c01f851f2da28, type: 3}
      propertyPath: m_LocalEulerAnglesHint.z
      value: 0
      objectReference: {fileID: 0}
    - target: {fileID: 65569799956894354, guid: 6877aba5a696347dbb6c01f851f2da28,
        type: 3}
      propertyPath: m_Size.x
      value: 0.78816175
      objectReference: {fileID: 0}
    - target: {fileID: 65569799956894354, guid: 6877aba5a696347dbb6c01f851f2da28,
        type: 3}
      propertyPath: m_Size.y
      value: 0.2731006
      objectReference: {fileID: 0}
    - target: {fileID: 65569799956894354, guid: 6877aba5a696347dbb6c01f851f2da28,
        type: 3}
      propertyPath: m_Size.z
      value: 1.1805389
      objectReference: {fileID: 0}
    - target: {fileID: 65569799956894354, guid: 6877aba5a696347dbb6c01f851f2da28,
        type: 3}
      propertyPath: m_Center.x
      value: -0.040455084
      objectReference: {fileID: 0}
    - target: {fileID: 65569799956894354, guid: 6877aba5a696347dbb6c01f851f2da28,
        type: 3}
      propertyPath: m_Center.y
      value: 0.1365503
      objectReference: {fileID: 0}
    - target: {fileID: 65569799956894354, guid: 6877aba5a696347dbb6c01f851f2da28,
        type: 3}
      propertyPath: m_Center.z
      value: 0.015151779
      objectReference: {fileID: 0}
    - target: {fileID: 114448760657764924, guid: 6877aba5a696347dbb6c01f851f2da28,
        type: 3}
      propertyPath: myParent
      value: 
      objectReference: {fileID: 6337389137094680533}
    m_RemovedComponents: []
  m_SourcePrefab: {fileID: 100100000, guid: 6877aba5a696347dbb6c01f851f2da28, type: 3}
--- !u!4 &6340495877902390236 stripped
Transform:
  m_CorrespondingSourceObject: {fileID: 4251536333782420, guid: 6877aba5a696347dbb6c01f851f2da28,
    type: 3}
  m_PrefabInstance: {fileID: 6337389136137154120}
  m_PrefabAsset: {fileID: 0}
--- !u!1 &6338470946002406430 stripped
GameObject:
  m_CorrespondingSourceObject: {fileID: 1170333579371094, guid: 6877aba5a696347dbb6c01f851f2da28,
    type: 3}
  m_PrefabInstance: {fileID: 6337389136137154120}
  m_PrefabAsset: {fileID: 0}
--- !u!1001 &6337389136466284970
PrefabInstance:
  m_ObjectHideFlags: 0
  serializedVersion: 2
  m_Modification:
    m_TransformParent: {fileID: 6337389137094680534}
    m_Modifications:
    - target: {fileID: 1170333579371094, guid: 6877aba5a696347dbb6c01f851f2da28, type: 3}
      propertyPath: m_Name
      value: ReceptacleTriggerBox (1)
      objectReference: {fileID: 0}
    - target: {fileID: 1170333579371094, guid: 6877aba5a696347dbb6c01f851f2da28, type: 3}
      propertyPath: m_StaticEditorFlags
      value: 64
      objectReference: {fileID: 0}
    - target: {fileID: 4251536333782420, guid: 6877aba5a696347dbb6c01f851f2da28, type: 3}
      propertyPath: m_RootOrder
      value: 3
      objectReference: {fileID: 0}
    - target: {fileID: 4251536333782420, guid: 6877aba5a696347dbb6c01f851f2da28, type: 3}
      propertyPath: m_LocalScale.x
      value: 0.41015664
      objectReference: {fileID: 0}
    - target: {fileID: 4251536333782420, guid: 6877aba5a696347dbb6c01f851f2da28, type: 3}
      propertyPath: m_LocalScale.y
      value: 0.69375014
      objectReference: {fileID: 0}
    - target: {fileID: 4251536333782420, guid: 6877aba5a696347dbb6c01f851f2da28, type: 3}
      propertyPath: m_LocalScale.z
      value: 0.48125044
      objectReference: {fileID: 0}
    - target: {fileID: 4251536333782420, guid: 6877aba5a696347dbb6c01f851f2da28, type: 3}
      propertyPath: m_LocalPosition.x
      value: -0.022898912
      objectReference: {fileID: 0}
    - target: {fileID: 4251536333782420, guid: 6877aba5a696347dbb6c01f851f2da28, type: 3}
      propertyPath: m_LocalPosition.y
      value: 0.7659971
      objectReference: {fileID: 0}
    - target: {fileID: 4251536333782420, guid: 6877aba5a696347dbb6c01f851f2da28, type: 3}
      propertyPath: m_LocalPosition.z
      value: -0.006700039
      objectReference: {fileID: 0}
    - target: {fileID: 4251536333782420, guid: 6877aba5a696347dbb6c01f851f2da28, type: 3}
      propertyPath: m_LocalRotation.w
      value: 0.7071068
      objectReference: {fileID: 0}
    - target: {fileID: 4251536333782420, guid: 6877aba5a696347dbb6c01f851f2da28, type: 3}
      propertyPath: m_LocalRotation.x
      value: -0
      objectReference: {fileID: 0}
    - target: {fileID: 4251536333782420, guid: 6877aba5a696347dbb6c01f851f2da28, type: 3}
      propertyPath: m_LocalRotation.y
      value: 0.7071068
      objectReference: {fileID: 0}
    - target: {fileID: 4251536333782420, guid: 6877aba5a696347dbb6c01f851f2da28, type: 3}
      propertyPath: m_LocalRotation.z
      value: -0
      objectReference: {fileID: 0}
    - target: {fileID: 4251536333782420, guid: 6877aba5a696347dbb6c01f851f2da28, type: 3}
      propertyPath: m_LocalEulerAnglesHint.x
      value: 0
      objectReference: {fileID: 0}
    - target: {fileID: 4251536333782420, guid: 6877aba5a696347dbb6c01f851f2da28, type: 3}
      propertyPath: m_LocalEulerAnglesHint.y
      value: 90
      objectReference: {fileID: 0}
    - target: {fileID: 4251536333782420, guid: 6877aba5a696347dbb6c01f851f2da28, type: 3}
      propertyPath: m_LocalEulerAnglesHint.z
      value: 0
      objectReference: {fileID: 0}
    - target: {fileID: 65569799956894354, guid: 6877aba5a696347dbb6c01f851f2da28,
        type: 3}
      propertyPath: m_Size.x
      value: 0.78816175
      objectReference: {fileID: 0}
    - target: {fileID: 65569799956894354, guid: 6877aba5a696347dbb6c01f851f2da28,
        type: 3}
      propertyPath: m_Size.y
      value: 0.2731006
      objectReference: {fileID: 0}
    - target: {fileID: 65569799956894354, guid: 6877aba5a696347dbb6c01f851f2da28,
        type: 3}
      propertyPath: m_Size.z
      value: 1.1604556
      objectReference: {fileID: 0}
    - target: {fileID: 65569799956894354, guid: 6877aba5a696347dbb6c01f851f2da28,
        type: 3}
      propertyPath: m_Center.x
      value: -0.0404551
      objectReference: {fileID: 0}
    - target: {fileID: 65569799956894354, guid: 6877aba5a696347dbb6c01f851f2da28,
        type: 3}
      propertyPath: m_Center.y
      value: 0.1365503
      objectReference: {fileID: 0}
    - target: {fileID: 65569799956894354, guid: 6877aba5a696347dbb6c01f851f2da28,
        type: 3}
      propertyPath: m_Center.z
      value: 0.037759066
      objectReference: {fileID: 0}
    - target: {fileID: 114448760657764924, guid: 6877aba5a696347dbb6c01f851f2da28,
        type: 3}
      propertyPath: myParent
      value: 
      objectReference: {fileID: 6337389137094680533}
    m_RemovedComponents: []
  m_SourcePrefab: {fileID: 100100000, guid: 6877aba5a696347dbb6c01f851f2da28, type: 3}
--- !u!1 &6338470946465805308 stripped
GameObject:
  m_CorrespondingSourceObject: {fileID: 1170333579371094, guid: 6877aba5a696347dbb6c01f851f2da28,
    type: 3}
  m_PrefabInstance: {fileID: 6337389136466284970}
  m_PrefabAsset: {fileID: 0}
--- !u!4 &6340495877707312190 stripped
Transform:
  m_CorrespondingSourceObject: {fileID: 4251536333782420, guid: 6877aba5a696347dbb6c01f851f2da28,
    type: 3}
  m_PrefabInstance: {fileID: 6337389136466284970}
  m_PrefabAsset: {fileID: 0}
--- !u!1001 &6337389136493380926
PrefabInstance:
  m_ObjectHideFlags: 0
  serializedVersion: 2
  m_Modification:
    m_TransformParent: {fileID: 6337389137106180891}
    m_Modifications:
    - target: {fileID: 1170333579371094, guid: 6877aba5a696347dbb6c01f851f2da28, type: 3}
      propertyPath: m_Name
      value: Col
      objectReference: {fileID: 0}
    - target: {fileID: 1170333579371094, guid: 6877aba5a696347dbb6c01f851f2da28, type: 3}
      propertyPath: m_Layer
      value: 8
      objectReference: {fileID: 0}
    - target: {fileID: 1170333579371094, guid: 6877aba5a696347dbb6c01f851f2da28, type: 3}
      propertyPath: m_TagString
      value: SimObjPhysics
      objectReference: {fileID: 0}
    - target: {fileID: 1170333579371094, guid: 6877aba5a696347dbb6c01f851f2da28, type: 3}
      propertyPath: m_StaticEditorFlags
      value: 64
      objectReference: {fileID: 0}
    - target: {fileID: 4251536333782420, guid: 6877aba5a696347dbb6c01f851f2da28, type: 3}
      propertyPath: m_RootOrder
      value: 3
      objectReference: {fileID: 0}
    - target: {fileID: 4251536333782420, guid: 6877aba5a696347dbb6c01f851f2da28, type: 3}
      propertyPath: m_LocalScale.x
      value: 0.5000005
      objectReference: {fileID: 0}
    - target: {fileID: 4251536333782420, guid: 6877aba5a696347dbb6c01f851f2da28, type: 3}
      propertyPath: m_LocalScale.y
      value: 0.21249953
      objectReference: {fileID: 0}
    - target: {fileID: 4251536333782420, guid: 6877aba5a696347dbb6c01f851f2da28, type: 3}
      propertyPath: m_LocalScale.z
      value: 0.5000005
      objectReference: {fileID: 0}
    - target: {fileID: 4251536333782420, guid: 6877aba5a696347dbb6c01f851f2da28, type: 3}
      propertyPath: m_LocalPosition.x
      value: -0.029000044
      objectReference: {fileID: 0}
    - target: {fileID: 4251536333782420, guid: 6877aba5a696347dbb6c01f851f2da28, type: 3}
      propertyPath: m_LocalPosition.y
      value: 0.46799996
      objectReference: {fileID: 0}
    - target: {fileID: 4251536333782420, guid: 6877aba5a696347dbb6c01f851f2da28, type: 3}
      propertyPath: m_LocalPosition.z
      value: 0.00999999
      objectReference: {fileID: 0}
    - target: {fileID: 4251536333782420, guid: 6877aba5a696347dbb6c01f851f2da28, type: 3}
      propertyPath: m_LocalRotation.w
      value: 0.51598746
      objectReference: {fileID: 0}
    - target: {fileID: 4251536333782420, guid: 6877aba5a696347dbb6c01f851f2da28, type: 3}
      propertyPath: m_LocalRotation.x
      value: 0.000000029807996
      objectReference: {fileID: 0}
    - target: {fileID: 4251536333782420, guid: 6877aba5a696347dbb6c01f851f2da28, type: 3}
      propertyPath: m_LocalRotation.y
      value: 0.8565962
      objectReference: {fileID: 0}
    - target: {fileID: 4251536333782420, guid: 6877aba5a696347dbb6c01f851f2da28, type: 3}
      propertyPath: m_LocalRotation.z
      value: -0.000000008540008
      objectReference: {fileID: 0}
    - target: {fileID: 4251536333782420, guid: 6877aba5a696347dbb6c01f851f2da28, type: 3}
      propertyPath: m_LocalEulerAnglesHint.x
      value: 0
      objectReference: {fileID: 0}
    - target: {fileID: 4251536333782420, guid: 6877aba5a696347dbb6c01f851f2da28, type: 3}
      propertyPath: m_LocalEulerAnglesHint.y
      value: 117.87301
      objectReference: {fileID: 0}
    - target: {fileID: 4251536333782420, guid: 6877aba5a696347dbb6c01f851f2da28, type: 3}
      propertyPath: m_LocalEulerAnglesHint.z
      value: 0
      objectReference: {fileID: 0}
    - target: {fileID: 65569799956894354, guid: 6877aba5a696347dbb6c01f851f2da28,
        type: 3}
      propertyPath: m_Size.x
      value: 0.37193254
      objectReference: {fileID: 0}
    - target: {fileID: 65569799956894354, guid: 6877aba5a696347dbb6c01f851f2da28,
        type: 3}
      propertyPath: m_Size.y
      value: 0.2731006
      objectReference: {fileID: 0}
    - target: {fileID: 65569799956894354, guid: 6877aba5a696347dbb6c01f851f2da28,
        type: 3}
      propertyPath: m_Size.z
      value: 1.3104366
      objectReference: {fileID: 0}
    - target: {fileID: 65569799956894354, guid: 6877aba5a696347dbb6c01f851f2da28,
        type: 3}
      propertyPath: m_Center.x
      value: -0.019041523
      objectReference: {fileID: 0}
    - target: {fileID: 65569799956894354, guid: 6877aba5a696347dbb6c01f851f2da28,
        type: 3}
      propertyPath: m_Center.y
      value: 0.1365503
      objectReference: {fileID: 0}
    - target: {fileID: 65569799956894354, guid: 6877aba5a696347dbb6c01f851f2da28,
        type: 3}
      propertyPath: m_Center.z
      value: 0.020612895
      objectReference: {fileID: 0}
    - target: {fileID: 65569799956894354, guid: 6877aba5a696347dbb6c01f851f2da28,
        type: 3}
      propertyPath: m_Material
      value: 
      objectReference: {fileID: 13400000, guid: 5d068e5feec07594faf946e98c5950b3,
        type: 2}
    - target: {fileID: 65569799956894354, guid: 6877aba5a696347dbb6c01f851f2da28,
        type: 3}
      propertyPath: m_IsTrigger
      value: 0
      objectReference: {fileID: 0}
    m_RemovedComponents: []
  m_SourcePrefab: {fileID: 100100000, guid: 6877aba5a696347dbb6c01f851f2da28, type: 3}
--- !u!4 &6340495877747456170 stripped
Transform:
  m_CorrespondingSourceObject: {fileID: 4251536333782420, guid: 6877aba5a696347dbb6c01f851f2da28,
    type: 3}
  m_PrefabInstance: {fileID: 6337389136493380926}
  m_PrefabAsset: {fileID: 0}
--- !u!65 &6276362793540589484 stripped
BoxCollider:
  m_CorrespondingSourceObject: {fileID: 65569799956894354, guid: 6877aba5a696347dbb6c01f851f2da28,
    type: 3}
  m_PrefabInstance: {fileID: 6337389136493380926}
  m_PrefabAsset: {fileID: 0}
--- !u!1001 &6337389136620299146
PrefabInstance:
  m_ObjectHideFlags: 0
  serializedVersion: 2
  m_Modification:
    m_TransformParent: {fileID: 6337389137106180891}
    m_Modifications:
    - target: {fileID: 1170333579371094, guid: 6877aba5a696347dbb6c01f851f2da28, type: 3}
      propertyPath: m_Name
      value: Col
      objectReference: {fileID: 0}
    - target: {fileID: 1170333579371094, guid: 6877aba5a696347dbb6c01f851f2da28, type: 3}
      propertyPath: m_Layer
      value: 8
      objectReference: {fileID: 0}
    - target: {fileID: 1170333579371094, guid: 6877aba5a696347dbb6c01f851f2da28, type: 3}
      propertyPath: m_TagString
      value: SimObjPhysics
      objectReference: {fileID: 0}
    - target: {fileID: 1170333579371094, guid: 6877aba5a696347dbb6c01f851f2da28, type: 3}
      propertyPath: m_StaticEditorFlags
      value: 64
      objectReference: {fileID: 0}
    - target: {fileID: 4251536333782420, guid: 6877aba5a696347dbb6c01f851f2da28, type: 3}
      propertyPath: m_RootOrder
      value: 1
      objectReference: {fileID: 0}
    - target: {fileID: 4251536333782420, guid: 6877aba5a696347dbb6c01f851f2da28, type: 3}
      propertyPath: m_LocalScale.y
      value: 0.21249953
      objectReference: {fileID: 0}
    - target: {fileID: 4251536333782420, guid: 6877aba5a696347dbb6c01f851f2da28, type: 3}
      propertyPath: m_LocalPosition.x
      value: -0.023000002
      objectReference: {fileID: 0}
    - target: {fileID: 4251536333782420, guid: 6877aba5a696347dbb6c01f851f2da28, type: 3}
      propertyPath: m_LocalPosition.y
      value: 0.46799996
      objectReference: {fileID: 0}
    - target: {fileID: 4251536333782420, guid: 6877aba5a696347dbb6c01f851f2da28, type: 3}
      propertyPath: m_LocalPosition.z
      value: 0
      objectReference: {fileID: 0}
    - target: {fileID: 4251536333782420, guid: 6877aba5a696347dbb6c01f851f2da28, type: 3}
      propertyPath: m_LocalRotation.w
      value: 0.7071068
      objectReference: {fileID: 0}
    - target: {fileID: 4251536333782420, guid: 6877aba5a696347dbb6c01f851f2da28, type: 3}
      propertyPath: m_LocalRotation.x
      value: -0
      objectReference: {fileID: 0}
    - target: {fileID: 4251536333782420, guid: 6877aba5a696347dbb6c01f851f2da28, type: 3}
      propertyPath: m_LocalRotation.y
      value: 0.70710677
      objectReference: {fileID: 0}
    - target: {fileID: 4251536333782420, guid: 6877aba5a696347dbb6c01f851f2da28, type: 3}
      propertyPath: m_LocalRotation.z
      value: -0
      objectReference: {fileID: 0}
    - target: {fileID: 4251536333782420, guid: 6877aba5a696347dbb6c01f851f2da28, type: 3}
      propertyPath: m_LocalEulerAnglesHint.x
      value: 0
      objectReference: {fileID: 0}
    - target: {fileID: 4251536333782420, guid: 6877aba5a696347dbb6c01f851f2da28, type: 3}
      propertyPath: m_LocalEulerAnglesHint.y
      value: 90.00001
      objectReference: {fileID: 0}
    - target: {fileID: 4251536333782420, guid: 6877aba5a696347dbb6c01f851f2da28, type: 3}
      propertyPath: m_LocalEulerAnglesHint.z
      value: 0
      objectReference: {fileID: 0}
    - target: {fileID: 65569799956894354, guid: 6877aba5a696347dbb6c01f851f2da28,
        type: 3}
      propertyPath: m_Size.x
      value: 0.37193254
      objectReference: {fileID: 0}
    - target: {fileID: 65569799956894354, guid: 6877aba5a696347dbb6c01f851f2da28,
        type: 3}
      propertyPath: m_Size.y
      value: 0.2731006
      objectReference: {fileID: 0}
    - target: {fileID: 65569799956894354, guid: 6877aba5a696347dbb6c01f851f2da28,
        type: 3}
      propertyPath: m_Size.z
      value: 1.3104366
      objectReference: {fileID: 0}
    - target: {fileID: 65569799956894354, guid: 6877aba5a696347dbb6c01f851f2da28,
        type: 3}
      propertyPath: m_Center.x
      value: -0.019041523
      objectReference: {fileID: 0}
    - target: {fileID: 65569799956894354, guid: 6877aba5a696347dbb6c01f851f2da28,
        type: 3}
      propertyPath: m_Center.y
      value: 0.1365503
      objectReference: {fileID: 0}
    - target: {fileID: 65569799956894354, guid: 6877aba5a696347dbb6c01f851f2da28,
        type: 3}
      propertyPath: m_Center.z
      value: 0.020612895
      objectReference: {fileID: 0}
    - target: {fileID: 65569799956894354, guid: 6877aba5a696347dbb6c01f851f2da28,
        type: 3}
      propertyPath: m_Material
      value: 
      objectReference: {fileID: 13400000, guid: 5d068e5feec07594faf946e98c5950b3,
        type: 2}
    - target: {fileID: 65569799956894354, guid: 6877aba5a696347dbb6c01f851f2da28,
        type: 3}
      propertyPath: m_IsTrigger
      value: 0
      objectReference: {fileID: 0}
    m_RemovedComponents: []
  m_SourcePrefab: {fileID: 100100000, guid: 6877aba5a696347dbb6c01f851f2da28, type: 3}
--- !u!65 &6276362795474792728 stripped
BoxCollider:
  m_CorrespondingSourceObject: {fileID: 65569799956894354, guid: 6877aba5a696347dbb6c01f851f2da28,
    type: 3}
  m_PrefabInstance: {fileID: 6337389136620299146}
  m_PrefabAsset: {fileID: 0}
--- !u!4 &6340495877316058654 stripped
Transform:
  m_CorrespondingSourceObject: {fileID: 4251536333782420, guid: 6877aba5a696347dbb6c01f851f2da28,
    type: 3}
  m_PrefabInstance: {fileID: 6337389136620299146}
  m_PrefabAsset: {fileID: 0}
--- !u!1001 &6337389137189779854
PrefabInstance:
  m_ObjectHideFlags: 0
  serializedVersion: 2
  m_Modification:
    m_TransformParent: {fileID: 6337389137106180891}
    m_Modifications:
    - target: {fileID: 1170333579371094, guid: 6877aba5a696347dbb6c01f851f2da28, type: 3}
      propertyPath: m_Name
      value: Col
      objectReference: {fileID: 0}
    - target: {fileID: 1170333579371094, guid: 6877aba5a696347dbb6c01f851f2da28, type: 3}
      propertyPath: m_Layer
      value: 8
      objectReference: {fileID: 0}
    - target: {fileID: 1170333579371094, guid: 6877aba5a696347dbb6c01f851f2da28, type: 3}
      propertyPath: m_TagString
      value: SimObjPhysics
      objectReference: {fileID: 0}
    - target: {fileID: 1170333579371094, guid: 6877aba5a696347dbb6c01f851f2da28, type: 3}
      propertyPath: m_StaticEditorFlags
      value: 64
      objectReference: {fileID: 0}
    - target: {fileID: 4251536333782420, guid: 6877aba5a696347dbb6c01f851f2da28, type: 3}
      propertyPath: m_RootOrder
      value: 2
      objectReference: {fileID: 0}
    - target: {fileID: 4251536333782420, guid: 6877aba5a696347dbb6c01f851f2da28, type: 3}
      propertyPath: m_LocalScale.x
      value: 0.50000024
      objectReference: {fileID: 0}
    - target: {fileID: 4251536333782420, guid: 6877aba5a696347dbb6c01f851f2da28, type: 3}
      propertyPath: m_LocalScale.y
      value: 0.21249953
      objectReference: {fileID: 0}
    - target: {fileID: 4251536333782420, guid: 6877aba5a696347dbb6c01f851f2da28, type: 3}
      propertyPath: m_LocalScale.z
      value: 0.50000024
      objectReference: {fileID: 0}
    - target: {fileID: 4251536333782420, guid: 6877aba5a696347dbb6c01f851f2da28, type: 3}
      propertyPath: m_LocalPosition.x
      value: -0.021000028
      objectReference: {fileID: 0}
    - target: {fileID: 4251536333782420, guid: 6877aba5a696347dbb6c01f851f2da28, type: 3}
      propertyPath: m_LocalPosition.y
      value: 0.46799996
      objectReference: {fileID: 0}
    - target: {fileID: 4251536333782420, guid: 6877aba5a696347dbb6c01f851f2da28, type: 3}
      propertyPath: m_LocalPosition.z
      value: 0.013999939
      objectReference: {fileID: 0}
    - target: {fileID: 4251536333782420, guid: 6877aba5a696347dbb6c01f851f2da28, type: 3}
      propertyPath: m_LocalRotation.w
      value: 0.27541992
      objectReference: {fileID: 0}
    - target: {fileID: 4251536333782420, guid: 6877aba5a696347dbb6c01f851f2da28, type: 3}
      propertyPath: m_LocalRotation.x
      value: -0
      objectReference: {fileID: 0}
    - target: {fileID: 4251536333782420, guid: 6877aba5a696347dbb6c01f851f2da28, type: 3}
      propertyPath: m_LocalRotation.y
      value: 0.96132404
      objectReference: {fileID: 0}
    - target: {fileID: 4251536333782420, guid: 6877aba5a696347dbb6c01f851f2da28, type: 3}
      propertyPath: m_LocalRotation.z
      value: -0
      objectReference: {fileID: 0}
    - target: {fileID: 4251536333782420, guid: 6877aba5a696347dbb6c01f851f2da28, type: 3}
      propertyPath: m_LocalEulerAnglesHint.x
      value: 0
      objectReference: {fileID: 0}
    - target: {fileID: 4251536333782420, guid: 6877aba5a696347dbb6c01f851f2da28, type: 3}
      propertyPath: m_LocalEulerAnglesHint.y
      value: 148.026
      objectReference: {fileID: 0}
    - target: {fileID: 4251536333782420, guid: 6877aba5a696347dbb6c01f851f2da28, type: 3}
      propertyPath: m_LocalEulerAnglesHint.z
      value: 0
      objectReference: {fileID: 0}
    - target: {fileID: 65569799956894354, guid: 6877aba5a696347dbb6c01f851f2da28,
        type: 3}
      propertyPath: m_Size.x
      value: 0.37193254
      objectReference: {fileID: 0}
    - target: {fileID: 65569799956894354, guid: 6877aba5a696347dbb6c01f851f2da28,
        type: 3}
      propertyPath: m_Size.y
      value: 0.2731006
      objectReference: {fileID: 0}
    - target: {fileID: 65569799956894354, guid: 6877aba5a696347dbb6c01f851f2da28,
        type: 3}
      propertyPath: m_Size.z
      value: 1.3104366
      objectReference: {fileID: 0}
    - target: {fileID: 65569799956894354, guid: 6877aba5a696347dbb6c01f851f2da28,
        type: 3}
      propertyPath: m_Center.x
      value: -0.019041523
      objectReference: {fileID: 0}
    - target: {fileID: 65569799956894354, guid: 6877aba5a696347dbb6c01f851f2da28,
        type: 3}
      propertyPath: m_Center.y
      value: 0.1365503
      objectReference: {fileID: 0}
    - target: {fileID: 65569799956894354, guid: 6877aba5a696347dbb6c01f851f2da28,
        type: 3}
      propertyPath: m_Center.z
      value: 0.020612895
      objectReference: {fileID: 0}
    - target: {fileID: 65569799956894354, guid: 6877aba5a696347dbb6c01f851f2da28,
        type: 3}
      propertyPath: m_Material
      value: 
      objectReference: {fileID: 13400000, guid: 5d068e5feec07594faf946e98c5950b3,
        type: 2}
    - target: {fileID: 65569799956894354, guid: 6877aba5a696347dbb6c01f851f2da28,
        type: 3}
      propertyPath: m_IsTrigger
      value: 0
      objectReference: {fileID: 0}
    m_RemovedComponents: []
  m_SourcePrefab: {fileID: 100100000, guid: 6877aba5a696347dbb6c01f851f2da28, type: 3}
--- !u!4 &6340495876815914010 stripped
Transform:
  m_CorrespondingSourceObject: {fileID: 4251536333782420, guid: 6877aba5a696347dbb6c01f851f2da28,
    type: 3}
  m_PrefabInstance: {fileID: 6337389137189779854}
  m_PrefabAsset: {fileID: 0}
--- !u!65 &6276362795041762076 stripped
BoxCollider:
  m_CorrespondingSourceObject: {fileID: 65569799956894354, guid: 6877aba5a696347dbb6c01f851f2da28,
    type: 3}
  m_PrefabInstance: {fileID: 6337389137189779854}
  m_PrefabAsset: {fileID: 0}
--- !u!1001 &6337389137213307397
PrefabInstance:
  m_ObjectHideFlags: 0
  serializedVersion: 2
  m_Modification:
    m_TransformParent: {fileID: 6337389137106180891}
    m_Modifications:
    - target: {fileID: 1170333579371094, guid: 6877aba5a696347dbb6c01f851f2da28, type: 3}
      propertyPath: m_Name
      value: Col (1)
      objectReference: {fileID: 0}
    - target: {fileID: 1170333579371094, guid: 6877aba5a696347dbb6c01f851f2da28, type: 3}
      propertyPath: m_Layer
      value: 8
      objectReference: {fileID: 0}
    - target: {fileID: 1170333579371094, guid: 6877aba5a696347dbb6c01f851f2da28, type: 3}
      propertyPath: m_TagString
      value: SimObjPhysics
      objectReference: {fileID: 0}
    - target: {fileID: 1170333579371094, guid: 6877aba5a696347dbb6c01f851f2da28, type: 3}
      propertyPath: m_StaticEditorFlags
      value: 64
      objectReference: {fileID: 0}
    - target: {fileID: 4251536333782420, guid: 6877aba5a696347dbb6c01f851f2da28, type: 3}
      propertyPath: m_RootOrder
      value: 6
      objectReference: {fileID: 0}
    - target: {fileID: 4251536333782420, guid: 6877aba5a696347dbb6c01f851f2da28, type: 3}
      propertyPath: m_LocalScale.y
      value: 0.21249999
      objectReference: {fileID: 0}
    - target: {fileID: 4251536333782420, guid: 6877aba5a696347dbb6c01f851f2da28, type: 3}
      propertyPath: m_LocalPosition.x
      value: -0.2228
      objectReference: {fileID: 0}
    - target: {fileID: 4251536333782420, guid: 6877aba5a696347dbb6c01f851f2da28, type: 3}
      propertyPath: m_LocalPosition.y
      value: 0.29899994
      objectReference: {fileID: 0}
    - target: {fileID: 4251536333782420, guid: 6877aba5a696347dbb6c01f851f2da28, type: 3}
      propertyPath: m_LocalPosition.z
      value: 0.083002165
      objectReference: {fileID: 0}
    - target: {fileID: 4251536333782420, guid: 6877aba5a696347dbb6c01f851f2da28, type: 3}
      propertyPath: m_LocalRotation.w
      value: 0.7744615
      objectReference: {fileID: 0}
    - target: {fileID: 4251536333782420, guid: 6877aba5a696347dbb6c01f851f2da28, type: 3}
      propertyPath: m_LocalRotation.x
      value: 0.6326211
      objectReference: {fileID: 0}
    - target: {fileID: 4251536333782420, guid: 6877aba5a696347dbb6c01f851f2da28, type: 3}
      propertyPath: m_LocalRotation.y
      value: -0
      objectReference: {fileID: 0}
    - target: {fileID: 4251536333782420, guid: 6877aba5a696347dbb6c01f851f2da28, type: 3}
      propertyPath: m_LocalRotation.z
      value: -0
      objectReference: {fileID: 0}
    - target: {fileID: 4251536333782420, guid: 6877aba5a696347dbb6c01f851f2da28, type: 3}
      propertyPath: m_LocalEulerAnglesHint.x
      value: 78.48801
      objectReference: {fileID: 0}
    - target: {fileID: 4251536333782420, guid: 6877aba5a696347dbb6c01f851f2da28, type: 3}
      propertyPath: m_LocalEulerAnglesHint.y
      value: 0
      objectReference: {fileID: 0}
    - target: {fileID: 4251536333782420, guid: 6877aba5a696347dbb6c01f851f2da28, type: 3}
      propertyPath: m_LocalEulerAnglesHint.z
      value: 0
      objectReference: {fileID: 0}
    - target: {fileID: 65569799956894354, guid: 6877aba5a696347dbb6c01f851f2da28,
        type: 3}
      propertyPath: m_Size.x
      value: 0.060783695
      objectReference: {fileID: 0}
    - target: {fileID: 65569799956894354, guid: 6877aba5a696347dbb6c01f851f2da28,
        type: 3}
      propertyPath: m_Size.y
      value: 0.1686682
      objectReference: {fileID: 0}
    - target: {fileID: 65569799956894354, guid: 6877aba5a696347dbb6c01f851f2da28,
        type: 3}
      propertyPath: m_Size.z
      value: 1.031225
      objectReference: {fileID: 0}
    - target: {fileID: 65569799956894354, guid: 6877aba5a696347dbb6c01f851f2da28,
        type: 3}
      propertyPath: m_Center.x
      value: -0.004053032
      objectReference: {fileID: 0}
    - target: {fileID: 65569799956894354, guid: 6877aba5a696347dbb6c01f851f2da28,
        type: 3}
      propertyPath: m_Center.y
      value: 0.18876609
      objectReference: {fileID: 0}
    - target: {fileID: 65569799956894354, guid: 6877aba5a696347dbb6c01f851f2da28,
        type: 3}
      propertyPath: m_Center.z
      value: 0.16021734
      objectReference: {fileID: 0}
    - target: {fileID: 65569799956894354, guid: 6877aba5a696347dbb6c01f851f2da28,
        type: 3}
      propertyPath: m_Material
      value: 
      objectReference: {fileID: 13400000, guid: 5d068e5feec07594faf946e98c5950b3,
        type: 2}
    - target: {fileID: 65569799956894354, guid: 6877aba5a696347dbb6c01f851f2da28,
        type: 3}
      propertyPath: m_IsTrigger
      value: 0
      objectReference: {fileID: 0}
    m_RemovedComponents: []
  m_SourcePrefab: {fileID: 100100000, guid: 6877aba5a696347dbb6c01f851f2da28, type: 3}
--- !u!65 &6276362794999228567 stripped
BoxCollider:
  m_CorrespondingSourceObject: {fileID: 65569799956894354, guid: 6877aba5a696347dbb6c01f851f2da28,
    type: 3}
  m_PrefabInstance: {fileID: 6337389137213307397}
  m_PrefabAsset: {fileID: 0}
--- !u!4 &6340495876857268113 stripped
Transform:
  m_CorrespondingSourceObject: {fileID: 4251536333782420, guid: 6877aba5a696347dbb6c01f851f2da28,
    type: 3}
  m_PrefabInstance: {fileID: 6337389137213307397}
  m_PrefabAsset: {fileID: 0}
--- !u!1001 &6337389137435885885
PrefabInstance:
  m_ObjectHideFlags: 0
  serializedVersion: 2
  m_Modification:
    m_TransformParent: {fileID: 6337389137106180891}
    m_Modifications:
    - target: {fileID: 1170333579371094, guid: 6877aba5a696347dbb6c01f851f2da28, type: 3}
      propertyPath: m_Name
      value: Col (3)
      objectReference: {fileID: 0}
    - target: {fileID: 1170333579371094, guid: 6877aba5a696347dbb6c01f851f2da28, type: 3}
      propertyPath: m_Layer
      value: 8
      objectReference: {fileID: 0}
    - target: {fileID: 1170333579371094, guid: 6877aba5a696347dbb6c01f851f2da28, type: 3}
      propertyPath: m_TagString
      value: SimObjPhysics
      objectReference: {fileID: 0}
    - target: {fileID: 1170333579371094, guid: 6877aba5a696347dbb6c01f851f2da28, type: 3}
      propertyPath: m_StaticEditorFlags
      value: 64
      objectReference: {fileID: 0}
    - target: {fileID: 4251536333782420, guid: 6877aba5a696347dbb6c01f851f2da28, type: 3}
      propertyPath: m_RootOrder
      value: 8
      objectReference: {fileID: 0}
    - target: {fileID: 4251536333782420, guid: 6877aba5a696347dbb6c01f851f2da28, type: 3}
      propertyPath: m_LocalScale.y
      value: 0.21250002
      objectReference: {fileID: 0}
    - target: {fileID: 4251536333782420, guid: 6877aba5a696347dbb6c01f851f2da28, type: 3}
      propertyPath: m_LocalPosition.x
      value: -0.22280002
      objectReference: {fileID: 0}
    - target: {fileID: 4251536333782420, guid: 6877aba5a696347dbb6c01f851f2da28, type: 3}
      propertyPath: m_LocalPosition.y
      value: 0.313
      objectReference: {fileID: 0}
    - target: {fileID: 4251536333782420, guid: 6877aba5a696347dbb6c01f851f2da28, type: 3}
      propertyPath: m_LocalPosition.z
      value: -0.165
      objectReference: {fileID: 0}
    - target: {fileID: 4251536333782420, guid: 6877aba5a696347dbb6c01f851f2da28, type: 3}
      propertyPath: m_LocalRotation.w
      value: 0.6280773
      objectReference: {fileID: 0}
    - target: {fileID: 4251536333782420, guid: 6877aba5a696347dbb6c01f851f2da28, type: 3}
      propertyPath: m_LocalRotation.x
      value: 0.778151
      objectReference: {fileID: 0}
    - target: {fileID: 4251536333782420, guid: 6877aba5a696347dbb6c01f851f2da28, type: 3}
      propertyPath: m_LocalRotation.y
      value: -0.000000018850738
      objectReference: {fileID: 0}
    - target: {fileID: 4251536333782420, guid: 6877aba5a696347dbb6c01f851f2da28, type: 3}
      propertyPath: m_LocalRotation.z
      value: -0.00000002677323
      objectReference: {fileID: 0}
    - target: {fileID: 4251536333782420, guid: 6877aba5a696347dbb6c01f851f2da28, type: 3}
      propertyPath: m_LocalEulerAnglesHint.x
      value: 102.18298
      objectReference: {fileID: 0}
    - target: {fileID: 4251536333782420, guid: 6877aba5a696347dbb6c01f851f2da28, type: 3}
      propertyPath: m_LocalEulerAnglesHint.y
      value: -0.000015258789
      objectReference: {fileID: 0}
    - target: {fileID: 4251536333782420, guid: 6877aba5a696347dbb6c01f851f2da28, type: 3}
      propertyPath: m_LocalEulerAnglesHint.z
      value: -0.000015258789
      objectReference: {fileID: 0}
    - target: {fileID: 65569799956894354, guid: 6877aba5a696347dbb6c01f851f2da28,
        type: 3}
      propertyPath: m_Size.x
      value: 0.060783695
      objectReference: {fileID: 0}
    - target: {fileID: 65569799956894354, guid: 6877aba5a696347dbb6c01f851f2da28,
        type: 3}
      propertyPath: m_Size.y
      value: 0.1686682
      objectReference: {fileID: 0}
    - target: {fileID: 65569799956894354, guid: 6877aba5a696347dbb6c01f851f2da28,
        type: 3}
      propertyPath: m_Size.z
      value: 1.031225
      objectReference: {fileID: 0}
    - target: {fileID: 65569799956894354, guid: 6877aba5a696347dbb6c01f851f2da28,
        type: 3}
      propertyPath: m_Center.x
      value: -0.004053032
      objectReference: {fileID: 0}
    - target: {fileID: 65569799956894354, guid: 6877aba5a696347dbb6c01f851f2da28,
        type: 3}
      propertyPath: m_Center.y
      value: 0.18876609
      objectReference: {fileID: 0}
    - target: {fileID: 65569799956894354, guid: 6877aba5a696347dbb6c01f851f2da28,
        type: 3}
      propertyPath: m_Center.z
      value: 0.16021734
      objectReference: {fileID: 0}
    - target: {fileID: 65569799956894354, guid: 6877aba5a696347dbb6c01f851f2da28,
        type: 3}
      propertyPath: m_Material
      value: 
      objectReference: {fileID: 13400000, guid: 5d068e5feec07594faf946e98c5950b3,
        type: 2}
    - target: {fileID: 65569799956894354, guid: 6877aba5a696347dbb6c01f851f2da28,
        type: 3}
      propertyPath: m_IsTrigger
      value: 0
      objectReference: {fileID: 0}
    m_RemovedComponents: []
  m_SourcePrefab: {fileID: 100100000, guid: 6877aba5a696347dbb6c01f851f2da28, type: 3}
--- !u!4 &6340495876534156457 stripped
Transform:
  m_CorrespondingSourceObject: {fileID: 4251536333782420, guid: 6877aba5a696347dbb6c01f851f2da28,
    type: 3}
  m_PrefabInstance: {fileID: 6337389137435885885}
  m_PrefabAsset: {fileID: 0}
--- !u!65 &6276362794743206831 stripped
BoxCollider:
  m_CorrespondingSourceObject: {fileID: 65569799956894354, guid: 6877aba5a696347dbb6c01f851f2da28,
    type: 3}
  m_PrefabInstance: {fileID: 6337389137435885885}
  m_PrefabAsset: {fileID: 0}<|MERGE_RESOLUTION|>--- conflicted
+++ resolved
@@ -806,7 +806,7 @@
   m_PrefabAsset: {fileID: 0}
   m_GameObject: {fileID: 6337389137094680533}
   m_LocalRotation: {x: 0, y: 0, z: 0, w: 1}
-  m_LocalPosition: {x: 0, y: 0, z: 0}
+  m_LocalPosition: {x: 2.566, y: 0.009, z: -1.535}
   m_LocalScale: {x: 1, y: 1, z: 1}
   m_Children:
   - {fileID: 6337389136828922168}
@@ -832,10 +832,7 @@
   m_Name: 
   m_EditorClassIdentifier: 
   objectID: 
-<<<<<<< HEAD
-=======
   assetID: Side_Table_311_1_Master
->>>>>>> 2f8dd9f9
   Type: 129
   PrimaryProperty: 2
   SecondaryProperties: 07000000
@@ -1748,7 +1745,6 @@
     - target: {fileID: 4251536333782420, guid: 6877aba5a696347dbb6c01f851f2da28, type: 3}
       propertyPath: m_LocalScale.y
       value: 0.69375014
-<<<<<<< HEAD
       objectReference: {fileID: 0}
     - target: {fileID: 4251536333782420, guid: 6877aba5a696347dbb6c01f851f2da28, type: 3}
       propertyPath: m_LocalScale.z
@@ -1773,34 +1769,6 @@
     - target: {fileID: 4251536333782420, guid: 6877aba5a696347dbb6c01f851f2da28, type: 3}
       propertyPath: m_LocalRotation.x
       value: -0
-=======
-      objectReference: {fileID: 0}
-    - target: {fileID: 4251536333782420, guid: 6877aba5a696347dbb6c01f851f2da28, type: 3}
-      propertyPath: m_LocalScale.z
-      value: 0.48125
->>>>>>> 2f8dd9f9
-      objectReference: {fileID: 0}
-    - target: {fileID: 4251536333782420, guid: 6877aba5a696347dbb6c01f851f2da28, type: 3}
-      propertyPath: m_LocalPosition.x
-      value: 0.019
-      objectReference: {fileID: 0}
-    - target: {fileID: 4251536333782420, guid: 6877aba5a696347dbb6c01f851f2da28, type: 3}
-      propertyPath: m_LocalPosition.y
-      value: 0.766
-      objectReference: {fileID: 0}
-    - target: {fileID: 4251536333782420, guid: 6877aba5a696347dbb6c01f851f2da28, type: 3}
-      propertyPath: m_LocalPosition.z
-      value: 0
-      objectReference: {fileID: 0}
-    - target: {fileID: 4251536333782420, guid: 6877aba5a696347dbb6c01f851f2da28, type: 3}
-<<<<<<< HEAD
-=======
-      propertyPath: m_LocalRotation.w
-      value: 1
-      objectReference: {fileID: 0}
-    - target: {fileID: 4251536333782420, guid: 6877aba5a696347dbb6c01f851f2da28, type: 3}
-      propertyPath: m_LocalRotation.x
-      value: -0
       objectReference: {fileID: 0}
     - target: {fileID: 4251536333782420, guid: 6877aba5a696347dbb6c01f851f2da28, type: 3}
       propertyPath: m_LocalRotation.y
@@ -1811,7 +1779,6 @@
       value: -0
       objectReference: {fileID: 0}
     - target: {fileID: 4251536333782420, guid: 6877aba5a696347dbb6c01f851f2da28, type: 3}
->>>>>>> 2f8dd9f9
       propertyPath: m_LocalEulerAnglesHint.x
       value: 0
       objectReference: {fileID: 0}
