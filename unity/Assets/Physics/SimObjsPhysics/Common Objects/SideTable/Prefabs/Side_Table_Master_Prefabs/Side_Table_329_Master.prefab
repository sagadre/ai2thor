--- conflicted
+++ resolved
@@ -802,7 +802,7 @@
   m_PrefabAsset: {fileID: 0}
   m_GameObject: {fileID: 6487954786771213172}
   m_LocalRotation: {x: 0, y: 0, z: 0, w: 1}
-  m_LocalPosition: {x: 0, y: 0, z: 0}
+  m_LocalPosition: {x: 0.996, y: 0.0071, z: -2.469}
   m_LocalScale: {x: 1, y: 1, z: 1}
   m_Children:
   - {fileID: 6487085888919478454}
@@ -829,10 +829,7 @@
   m_Name: 
   m_EditorClassIdentifier: 
   objectID: 
-<<<<<<< HEAD
-=======
   assetID: Side_Table_329_Master
->>>>>>> 2f8dd9f9
   Type: 129
   PrimaryProperty: 2
   SecondaryProperties: 07000000
@@ -2445,10 +2442,7 @@
   m_Name: 
   m_EditorClassIdentifier: 
   objectID: 
-<<<<<<< HEAD
-=======
   assetID: 
->>>>>>> 2f8dd9f9
   Type: 95
   PrimaryProperty: 1
   SecondaryProperties: 0700000008000000
@@ -3257,10 +3251,7 @@
   m_Name: 
   m_EditorClassIdentifier: 
   objectID: 
-<<<<<<< HEAD
-=======
   assetID: 
->>>>>>> 2f8dd9f9
   Type: 95
   PrimaryProperty: 1
   SecondaryProperties: 0700000008000000
