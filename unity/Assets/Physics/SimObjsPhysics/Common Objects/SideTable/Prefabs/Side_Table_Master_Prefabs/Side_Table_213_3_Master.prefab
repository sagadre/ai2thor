%YAML 1.1
%TAG !u! tag:unity3d.com,2011:
--- !u!1 &363871447190718918
GameObject:
  m_ObjectHideFlags: 0
  m_CorrespondingSourceObject: {fileID: 0}
  m_PrefabInstance: {fileID: 0}
  m_PrefabAsset: {fileID: 0}
  serializedVersion: 6
  m_Component:
  - component: {fileID: 4314031936831451791}
  - component: {fileID: 8661045760317860354}
  m_Layer: 8
  m_Name: Col (8)
  m_TagString: SimObjPhysics
  m_Icon: {fileID: 0}
  m_NavMeshLayer: 0
  m_StaticEditorFlags: 64
  m_IsActive: 1
--- !u!4 &4314031936831451791
Transform:
  m_ObjectHideFlags: 0
  m_CorrespondingSourceObject: {fileID: 0}
  m_PrefabInstance: {fileID: 0}
  m_PrefabAsset: {fileID: 0}
  m_GameObject: {fileID: 363871447190718918}
  m_LocalRotation: {x: -0, y: -0, z: -0, w: 1}
  m_LocalPosition: {x: 0.1358, y: 0.3080001, z: 0.2305}
  m_LocalScale: {x: 0.08349, y: 11.94593, z: 0.05811}
  m_Children: []
  m_Father: {fileID: 4128807412663154122}
  m_RootOrder: 8
  m_LocalEulerAnglesHint: {x: 0, y: 0, z: 0}
--- !u!65 &8661045760317860354
BoxCollider:
  m_ObjectHideFlags: 0
  m_CorrespondingSourceObject: {fileID: 0}
  m_PrefabInstance: {fileID: 0}
  m_PrefabAsset: {fileID: 0}
  m_GameObject: {fileID: 363871447190718918}
  m_Material: {fileID: 13400000, guid: 5d068e5feec07594faf946e98c5950b3, type: 2}
  m_IsTrigger: 1
  m_Enabled: 1
  serializedVersion: 2
  m_Size: {x: 0.3102041, y: 0.042035773, z: 0.49740994}
  m_Center: {x: -0.0012800992, y: -0.0044711605, z: 0.0026635528}
--- !u!1 &426580242211470827
GameObject:
  m_ObjectHideFlags: 0
  m_CorrespondingSourceObject: {fileID: 0}
  m_PrefabInstance: {fileID: 0}
  m_PrefabAsset: {fileID: 0}
  serializedVersion: 6
  m_Component:
  - component: {fileID: 2738791265834774392}
  - component: {fileID: 1952216999054853160}
  m_Layer: 8
  m_Name: Col (4)
  m_TagString: SimObjPhysics
  m_Icon: {fileID: 0}
  m_NavMeshLayer: 0
  m_StaticEditorFlags: 64
  m_IsActive: 1
--- !u!4 &2738791265834774392
Transform:
  m_ObjectHideFlags: 0
  m_CorrespondingSourceObject: {fileID: 0}
  m_PrefabInstance: {fileID: 0}
  m_PrefabAsset: {fileID: 0}
  m_GameObject: {fileID: 426580242211470827}
  m_LocalRotation: {x: -0, y: 0.70710576, z: -0, w: 0.70710784}
  m_LocalPosition: {x: -0.1431, y: 0.05000019, z: 0.0018000007}
  m_LocalScale: {x: 1.4962499, y: 0.5625, z: 0.029059999}
  m_Children: []
  m_Father: {fileID: 4128807412663154122}
  m_RootOrder: 4
  m_LocalEulerAnglesHint: {x: 0, y: 90.00001, z: 0}
--- !u!65 &1952216999054853160
BoxCollider:
  m_ObjectHideFlags: 0
  m_CorrespondingSourceObject: {fileID: 0}
  m_PrefabInstance: {fileID: 0}
  m_PrefabAsset: {fileID: 0}
  m_GameObject: {fileID: 426580242211470827}
  m_Material: {fileID: 13400000, guid: 5d068e5feec07594faf946e98c5950b3, type: 2}
  m_IsTrigger: 1
  m_Enabled: 1
  serializedVersion: 2
  m_Size: {x: 0.3102041, y: 0.042035773, z: 0.49740994}
  m_Center: {x: -0.0012800992, y: -0.0044711605, z: 0.0026635528}
--- !u!1 &863200912254596145
GameObject:
  m_ObjectHideFlags: 0
  m_CorrespondingSourceObject: {fileID: 0}
  m_PrefabInstance: {fileID: 0}
  m_PrefabAsset: {fileID: 0}
  serializedVersion: 6
  m_Component:
  - component: {fileID: 6516492681800741427}
  - component: {fileID: 2750527752320005474}
  m_Layer: 8
  m_Name: Col
  m_TagString: SimObjPhysics
  m_Icon: {fileID: 0}
  m_NavMeshLayer: 0
  m_StaticEditorFlags: 64
  m_IsActive: 1
--- !u!4 &6516492681800741427
Transform:
  m_ObjectHideFlags: 0
  m_CorrespondingSourceObject: {fileID: 0}
  m_PrefabInstance: {fileID: 0}
  m_PrefabAsset: {fileID: 0}
  m_GameObject: {fileID: 863200912254596145}
  m_LocalRotation: {x: -0, y: -0, z: -0, w: 1}
  m_LocalPosition: {x: 0, y: 0.492, z: 0}
  m_LocalScale: {x: 1, y: 1, z: 1}
  m_Children: []
  m_Father: {fileID: 4128807412663154122}
  m_RootOrder: 0
  m_LocalEulerAnglesHint: {x: 0, y: 0, z: 0}
--- !u!65 &2750527752320005474
BoxCollider:
  m_ObjectHideFlags: 0
  m_CorrespondingSourceObject: {fileID: 0}
  m_PrefabInstance: {fileID: 0}
  m_PrefabAsset: {fileID: 0}
  m_GameObject: {fileID: 863200912254596145}
  m_Material: {fileID: 13400000, guid: 5d068e5feec07594faf946e98c5950b3, type: 2}
  m_IsTrigger: 1
  m_Enabled: 1
  serializedVersion: 2
  m_Size: {x: 0.3102041, y: 0.042035773, z: 0.49740994}
  m_Center: {x: -0.0012800992, y: -0.0044711605, z: 0.0026635528}
--- !u!1 &2599568413820190119
GameObject:
  m_ObjectHideFlags: 0
  m_CorrespondingSourceObject: {fileID: 0}
  m_PrefabInstance: {fileID: 0}
  m_PrefabAsset: {fileID: 0}
  serializedVersion: 6
  m_Component:
  - component: {fileID: 2599568413820190104}
  m_Layer: 8
  m_Name: vPoint (1)
  m_TagString: Untagged
  m_Icon: {fileID: 0}
  m_NavMeshLayer: 0
  m_StaticEditorFlags: 64
  m_IsActive: 1
--- !u!4 &2599568413820190104
Transform:
  m_ObjectHideFlags: 0
  m_CorrespondingSourceObject: {fileID: 0}
  m_PrefabInstance: {fileID: 0}
  m_PrefabAsset: {fileID: 0}
  m_GameObject: {fileID: 2599568413820190119}
  m_LocalRotation: {x: -0, y: -0, z: -0, w: 1}
  m_LocalPosition: {x: -0.14179993, y: 0.4980998, z: 0.2429}
  m_LocalScale: {x: 1, y: 1, z: 1}
  m_Children: []
  m_Father: {fileID: 2599568415860888983}
  m_RootOrder: 1
  m_LocalEulerAnglesHint: {x: 0, y: 0, z: 0}
--- !u!1 &2599568413889285632
GameObject:
  m_ObjectHideFlags: 0
  m_CorrespondingSourceObject: {fileID: 0}
  m_PrefabInstance: {fileID: 0}
  m_PrefabAsset: {fileID: 0}
  serializedVersion: 6
  m_Component:
  - component: {fileID: 2599568413889285633}
  - component: {fileID: 2599568413889285634}
  m_Layer: 8
  m_Name: Col (9)
  m_TagString: SimObjPhysics
  m_Icon: {fileID: 0}
  m_NavMeshLayer: 0
  m_StaticEditorFlags: 64
  m_IsActive: 1
--- !u!4 &2599568413889285633
Transform:
  m_ObjectHideFlags: 0
  m_CorrespondingSourceObject: {fileID: 0}
  m_PrefabInstance: {fileID: 0}
  m_PrefabAsset: {fileID: 0}
  m_GameObject: {fileID: 2599568413889285632}
  m_LocalRotation: {x: -0, y: -0, z: -0, w: 1}
  m_LocalPosition: {x: -0.1402, y: 0.3080001, z: 0.23049998}
  m_LocalScale: {x: 0.08349, y: 11.94593, z: 0.05811}
  m_Children: []
  m_Father: {fileID: 2599568415272670904}
  m_RootOrder: 9
  m_LocalEulerAnglesHint: {x: 0, y: 0, z: 0}
--- !u!65 &2599568413889285634
BoxCollider:
  m_ObjectHideFlags: 0
  m_CorrespondingSourceObject: {fileID: 0}
  m_PrefabInstance: {fileID: 0}
  m_PrefabAsset: {fileID: 0}
  m_GameObject: {fileID: 2599568413889285632}
  m_Material: {fileID: 13400000, guid: 5d068e5feec07594faf946e98c5950b3, type: 2}
  m_IsTrigger: 0
  m_Enabled: 1
  serializedVersion: 2
  m_Size: {x: 0.3102041, y: 0.042035773, z: 0.49740994}
  m_Center: {x: -0.0012800992, y: -0.0044711605, z: 0.0026635528}
--- !u!1 &2599568413891253766
GameObject:
  m_ObjectHideFlags: 0
  m_CorrespondingSourceObject: {fileID: 0}
  m_PrefabInstance: {fileID: 0}
  m_PrefabAsset: {fileID: 0}
  serializedVersion: 6
  m_Component:
  - component: {fileID: 2599568413891253767}
  - component: {fileID: 2599568413891253752}
  m_Layer: 8
  m_Name: Col
  m_TagString: SimObjPhysics
  m_Icon: {fileID: 0}
  m_NavMeshLayer: 0
  m_StaticEditorFlags: 64
  m_IsActive: 1
--- !u!4 &2599568413891253767
Transform:
  m_ObjectHideFlags: 0
  m_CorrespondingSourceObject: {fileID: 0}
  m_PrefabInstance: {fileID: 0}
  m_PrefabAsset: {fileID: 0}
  m_GameObject: {fileID: 2599568413891253766}
  m_LocalRotation: {x: -0, y: -0, z: -0, w: 1}
  m_LocalPosition: {x: 0, y: 0.492, z: 0}
  m_LocalScale: {x: 1, y: 1, z: 1}
  m_Children: []
  m_Father: {fileID: 2599568415272670904}
  m_RootOrder: 0
  m_LocalEulerAnglesHint: {x: 0, y: 0, z: 0}
--- !u!65 &2599568413891253752
BoxCollider:
  m_ObjectHideFlags: 0
  m_CorrespondingSourceObject: {fileID: 0}
  m_PrefabInstance: {fileID: 0}
  m_PrefabAsset: {fileID: 0}
  m_GameObject: {fileID: 2599568413891253766}
  m_Material: {fileID: 13400000, guid: 5d068e5feec07594faf946e98c5950b3, type: 2}
  m_IsTrigger: 0
  m_Enabled: 1
  serializedVersion: 2
  m_Size: {x: 0.3102041, y: 0.042035773, z: 0.49740994}
  m_Center: {x: -0.0012800992, y: -0.0044711605, z: 0.0026635528}
--- !u!1 &2599568413921596243
GameObject:
  m_ObjectHideFlags: 0
  m_CorrespondingSourceObject: {fileID: 0}
  m_PrefabInstance: {fileID: 0}
  m_PrefabAsset: {fileID: 0}
  serializedVersion: 6
  m_Component:
  - component: {fileID: 2599568413921596244}
  m_Layer: 8
  m_Name: vPoint (9)
  m_TagString: Untagged
  m_Icon: {fileID: 0}
  m_NavMeshLayer: 0
  m_StaticEditorFlags: 64
  m_IsActive: 1
--- !u!4 &2599568413921596244
Transform:
  m_ObjectHideFlags: 0
  m_CorrespondingSourceObject: {fileID: 0}
  m_PrefabInstance: {fileID: 0}
  m_PrefabAsset: {fileID: 0}
  m_GameObject: {fileID: 2599568413921596243}
  m_LocalRotation: {x: -0, y: -0, z: -0, w: 1}
  m_LocalPosition: {x: 0.13319969, y: 0.052000046, z: -0.2288}
  m_LocalScale: {x: 1, y: 1, z: 1}
  m_Children: []
  m_Father: {fileID: 2599568415860888983}
  m_RootOrder: 9
  m_LocalEulerAnglesHint: {x: 0, y: 0, z: 0}
--- !u!1 &2599568413945464758
GameObject:
  m_ObjectHideFlags: 0
  m_CorrespondingSourceObject: {fileID: 0}
  m_PrefabInstance: {fileID: 0}
  m_PrefabAsset: {fileID: 0}
  serializedVersion: 6
  m_Component:
  - component: {fileID: 2599568413945464759}
  m_Layer: 8
  m_Name: vPoint (2)
  m_TagString: Untagged
  m_Icon: {fileID: 0}
  m_NavMeshLayer: 0
  m_StaticEditorFlags: 64
  m_IsActive: 1
--- !u!4 &2599568413945464759
Transform:
  m_ObjectHideFlags: 0
  m_CorrespondingSourceObject: {fileID: 0}
  m_PrefabInstance: {fileID: 0}
  m_PrefabAsset: {fileID: 0}
  m_GameObject: {fileID: 2599568413945464758}
  m_LocalRotation: {x: -0, y: -0, z: -0, w: 1}
  m_LocalPosition: {x: -0.14179993, y: 0.4980998, z: -0.2354}
  m_LocalScale: {x: 1, y: 1, z: 1}
  m_Children: []
  m_Father: {fileID: 2599568415860888983}
  m_RootOrder: 2
  m_LocalEulerAnglesHint: {x: 0, y: 0, z: 0}
--- !u!1 &2599568413995409541
GameObject:
  m_ObjectHideFlags: 0
  m_CorrespondingSourceObject: {fileID: 0}
  m_PrefabInstance: {fileID: 0}
  m_PrefabAsset: {fileID: 0}
  serializedVersion: 6
  m_Component:
  - component: {fileID: 2599568413995409542}
  - component: {fileID: 2599568413995409543}
  m_Layer: 9
  m_Name: BoundingBox
  m_TagString: Untagged
  m_Icon: {fileID: 0}
  m_NavMeshLayer: 0
  m_StaticEditorFlags: 64
  m_IsActive: 1
--- !u!4 &2599568413995409542
Transform:
  m_ObjectHideFlags: 0
  m_CorrespondingSourceObject: {fileID: 0}
  m_PrefabInstance: {fileID: 0}
  m_PrefabAsset: {fileID: 0}
  m_GameObject: {fileID: 2599568413995409541}
  m_LocalRotation: {x: -0, y: -0, z: -0, w: 1}
  m_LocalPosition: {x: 0, y: 0, z: 0}
  m_LocalScale: {x: 1, y: 1, z: 1}
  m_Children: []
  m_Father: {fileID: 2599568414837603067}
  m_RootOrder: 4
  m_LocalEulerAnglesHint: {x: 0, y: 0, z: 0}
--- !u!65 &2599568413995409543
BoxCollider:
  m_ObjectHideFlags: 0
  m_CorrespondingSourceObject: {fileID: 0}
  m_PrefabInstance: {fileID: 0}
  m_PrefabAsset: {fileID: 0}
  m_GameObject: {fileID: 2599568413995409541}
  m_Material: {fileID: 0}
  m_IsTrigger: 0
  m_Enabled: 0
  serializedVersion: 2
  m_Size: {x: 0.51062524, y: 0.5996876, z: 0.33094472}
  m_Center: {x: 0, y: 0.2945757, z: -0.0024569929}
--- !u!1 &2599568414066893931
GameObject:
  m_ObjectHideFlags: 0
  m_CorrespondingSourceObject: {fileID: 0}
  m_PrefabInstance: {fileID: 0}
  m_PrefabAsset: {fileID: 0}
  serializedVersion: 6
  m_Component:
  - component: {fileID: 2599568414066893932}
  - component: {fileID: 2599568414066893933}
  m_Layer: 8
  m_Name: Col (8)
  m_TagString: SimObjPhysics
  m_Icon: {fileID: 0}
  m_NavMeshLayer: 0
  m_StaticEditorFlags: 64
  m_IsActive: 1
--- !u!4 &2599568414066893932
Transform:
  m_ObjectHideFlags: 0
  m_CorrespondingSourceObject: {fileID: 0}
  m_PrefabInstance: {fileID: 0}
  m_PrefabAsset: {fileID: 0}
  m_GameObject: {fileID: 2599568414066893931}
  m_LocalRotation: {x: -0, y: -0, z: -0, w: 1}
  m_LocalPosition: {x: 0.1358, y: 0.3080001, z: 0.2305}
  m_LocalScale: {x: 0.08349, y: 11.94593, z: 0.05811}
  m_Children: []
  m_Father: {fileID: 2599568415272670904}
  m_RootOrder: 8
  m_LocalEulerAnglesHint: {x: 0, y: 0, z: 0}
--- !u!65 &2599568414066893933
BoxCollider:
  m_ObjectHideFlags: 0
  m_CorrespondingSourceObject: {fileID: 0}
  m_PrefabInstance: {fileID: 0}
  m_PrefabAsset: {fileID: 0}
  m_GameObject: {fileID: 2599568414066893931}
  m_Material: {fileID: 13400000, guid: 5d068e5feec07594faf946e98c5950b3, type: 2}
  m_IsTrigger: 0
  m_Enabled: 1
  serializedVersion: 2
  m_Size: {x: 0.3102041, y: 0.042035773, z: 0.49740994}
  m_Center: {x: -0.0012800992, y: -0.0044711605, z: 0.0026635528}
--- !u!1 &2599568414316628875
GameObject:
  m_ObjectHideFlags: 0
  m_CorrespondingSourceObject: {fileID: 0}
  m_PrefabInstance: {fileID: 0}
  m_PrefabAsset: {fileID: 0}
  serializedVersion: 6
  m_Component:
  - component: {fileID: 2599568414316628876}
  - component: {fileID: 2599568414316628877}
  m_Layer: 8
  m_Name: Col (3)
  m_TagString: SimObjPhysics
  m_Icon: {fileID: 0}
  m_NavMeshLayer: 0
  m_StaticEditorFlags: 64
  m_IsActive: 1
--- !u!4 &2599568414316628876
Transform:
  m_ObjectHideFlags: 0
  m_CorrespondingSourceObject: {fileID: 0}
  m_PrefabInstance: {fileID: 0}
  m_PrefabAsset: {fileID: 0}
  m_GameObject: {fileID: 2599568414316628875}
  m_LocalRotation: {x: -0, y: 0.70710576, z: -0, w: 0.70710784}
  m_LocalPosition: {x: 0.1407, y: 0.05000019, z: 0.0018}
  m_LocalScale: {x: 1.49625, y: 0.5625, z: 0.029059999}
  m_Children: []
  m_Father: {fileID: 2599568415272670904}
  m_RootOrder: 3
  m_LocalEulerAnglesHint: {x: 0, y: 90.00001, z: 0}
--- !u!65 &2599568414316628877
BoxCollider:
  m_ObjectHideFlags: 0
  m_CorrespondingSourceObject: {fileID: 0}
  m_PrefabInstance: {fileID: 0}
  m_PrefabAsset: {fileID: 0}
  m_GameObject: {fileID: 2599568414316628875}
  m_Material: {fileID: 13400000, guid: 5d068e5feec07594faf946e98c5950b3, type: 2}
  m_IsTrigger: 0
  m_Enabled: 1
  serializedVersion: 2
  m_Size: {x: 0.3102041, y: 0.042035773, z: 0.49740994}
  m_Center: {x: -0.0012800992, y: -0.0044711605, z: 0.0026635528}
--- !u!1 &2599568414369541122
GameObject:
  m_ObjectHideFlags: 0
  m_CorrespondingSourceObject: {fileID: 0}
  m_PrefabInstance: {fileID: 0}
  m_PrefabAsset: {fileID: 0}
  serializedVersion: 6
  m_Component:
  - component: {fileID: 2599568414369541123}
  m_Layer: 8
  m_Name: vPoint (3)
  m_TagString: Untagged
  m_Icon: {fileID: 0}
  m_NavMeshLayer: 0
  m_StaticEditorFlags: 64
  m_IsActive: 1
--- !u!4 &2599568414369541123
Transform:
  m_ObjectHideFlags: 0
  m_CorrespondingSourceObject: {fileID: 0}
  m_PrefabInstance: {fileID: 0}
  m_PrefabAsset: {fileID: 0}
  m_GameObject: {fileID: 2599568414369541122}
  m_LocalRotation: {x: -0, y: -0, z: -0, w: 1}
  m_LocalPosition: {x: 0.14369965, y: 0.4980998, z: -0.003799975}
  m_LocalScale: {x: 1, y: 1, z: 1}
  m_Children: []
  m_Father: {fileID: 2599568415860888983}
  m_RootOrder: 3
  m_LocalEulerAnglesHint: {x: 0, y: 0, z: 0}
--- !u!1 &2599568414414459466
GameObject:
  m_ObjectHideFlags: 0
  m_CorrespondingSourceObject: {fileID: 0}
  m_PrefabInstance: {fileID: 0}
  m_PrefabAsset: {fileID: 0}
  serializedVersion: 6
  m_Component:
  - component: {fileID: 2599568414414459467}
  m_Layer: 8
  m_Name: vPoint (7)
  m_TagString: Untagged
  m_Icon: {fileID: 0}
  m_NavMeshLayer: 0
  m_StaticEditorFlags: 64
  m_IsActive: 1
--- !u!4 &2599568414414459467
Transform:
  m_ObjectHideFlags: 0
  m_CorrespondingSourceObject: {fileID: 0}
  m_PrefabInstance: {fileID: 0}
  m_PrefabAsset: {fileID: 0}
  m_GameObject: {fileID: 2599568414414459466}
  m_LocalRotation: {x: -0, y: -0, z: -0, w: 1}
  m_LocalPosition: {x: -0.13899994, y: 0.052000046, z: 0.2344}
  m_LocalScale: {x: 1, y: 1, z: 1}
  m_Children: []
  m_Father: {fileID: 2599568415860888983}
  m_RootOrder: 7
  m_LocalEulerAnglesHint: {x: 0, y: 0, z: 0}
--- !u!1 &2599568414452883234
GameObject:
  m_ObjectHideFlags: 0
  m_CorrespondingSourceObject: {fileID: 0}
  m_PrefabInstance: {fileID: 0}
  m_PrefabAsset: {fileID: 0}
  serializedVersion: 6
  m_Component:
  - component: {fileID: 2599568414452883235}
  - component: {fileID: 2599568414452883236}
  m_Layer: 8
  m_Name: Col (4)
  m_TagString: SimObjPhysics
  m_Icon: {fileID: 0}
  m_NavMeshLayer: 0
  m_StaticEditorFlags: 64
  m_IsActive: 1
--- !u!4 &2599568414452883235
Transform:
  m_ObjectHideFlags: 0
  m_CorrespondingSourceObject: {fileID: 0}
  m_PrefabInstance: {fileID: 0}
  m_PrefabAsset: {fileID: 0}
  m_GameObject: {fileID: 2599568414452883234}
  m_LocalRotation: {x: -0, y: 0.70710576, z: -0, w: 0.70710784}
  m_LocalPosition: {x: -0.1431, y: 0.05000019, z: 0.0018000007}
  m_LocalScale: {x: 1.4962499, y: 0.5625, z: 0.029059999}
  m_Children: []
  m_Father: {fileID: 2599568415272670904}
  m_RootOrder: 4
  m_LocalEulerAnglesHint: {x: 0, y: 90.00001, z: 0}
--- !u!65 &2599568414452883236
BoxCollider:
  m_ObjectHideFlags: 0
  m_CorrespondingSourceObject: {fileID: 0}
  m_PrefabInstance: {fileID: 0}
  m_PrefabAsset: {fileID: 0}
  m_GameObject: {fileID: 2599568414452883234}
  m_Material: {fileID: 13400000, guid: 5d068e5feec07594faf946e98c5950b3, type: 2}
  m_IsTrigger: 0
  m_Enabled: 1
  serializedVersion: 2
  m_Size: {x: 0.3102041, y: 0.042035773, z: 0.49740994}
  m_Center: {x: -0.0012800992, y: -0.0044711605, z: 0.0026635528}
--- !u!1 &2599568414541608734
GameObject:
  m_ObjectHideFlags: 0
  m_CorrespondingSourceObject: {fileID: 0}
  m_PrefabInstance: {fileID: 0}
  m_PrefabAsset: {fileID: 0}
  serializedVersion: 6
  m_Component:
  - component: {fileID: 2599568414541608735}
  - component: {fileID: 2599568414541608720}
  m_Layer: 8
  m_Name: Col (5)
  m_TagString: SimObjPhysics
  m_Icon: {fileID: 0}
  m_NavMeshLayer: 0
  m_StaticEditorFlags: 64
  m_IsActive: 1
--- !u!4 &2599568414541608735
Transform:
  m_ObjectHideFlags: 0
  m_CorrespondingSourceObject: {fileID: 0}
  m_PrefabInstance: {fileID: 0}
  m_PrefabAsset: {fileID: 0}
  m_GameObject: {fileID: 2599568414541608734}
  m_LocalRotation: {x: -0, y: 0.70710576, z: -0, w: 0.70710784}
  m_LocalPosition: {x: -0.14310074, y: 0.4047, z: 0.0018000007}
  m_LocalScale: {x: 1.4962499, y: 0.5625, z: 0.029059999}
  m_Children: []
  m_Father: {fileID: 2599568415272670904}
  m_RootOrder: 5
  m_LocalEulerAnglesHint: {x: 0, y: 90.00001, z: 0}
--- !u!65 &2599568414541608720
BoxCollider:
  m_ObjectHideFlags: 0
  m_CorrespondingSourceObject: {fileID: 0}
  m_PrefabInstance: {fileID: 0}
  m_PrefabAsset: {fileID: 0}
  m_GameObject: {fileID: 2599568414541608734}
  m_Material: {fileID: 13400000, guid: 5d068e5feec07594faf946e98c5950b3, type: 2}
  m_IsTrigger: 0
  m_Enabled: 1
  serializedVersion: 2
  m_Size: {x: 0.3102041, y: 0.042035773, z: 0.49740994}
  m_Center: {x: -0.0012800992, y: -0.0044711605, z: 0.0026635528}
--- !u!1 &2599568414580394625
GameObject:
  m_ObjectHideFlags: 0
  m_CorrespondingSourceObject: {fileID: 0}
  m_PrefabInstance: {fileID: 0}
  m_PrefabAsset: {fileID: 0}
  serializedVersion: 6
  m_Component:
  - component: {fileID: 2599568414580394626}
  m_Layer: 8
  m_Name: vPoint
  m_TagString: Untagged
  m_Icon: {fileID: 0}
  m_NavMeshLayer: 0
  m_StaticEditorFlags: 64
  m_IsActive: 1
--- !u!4 &2599568414580394626
Transform:
  m_ObjectHideFlags: 0
  m_CorrespondingSourceObject: {fileID: 0}
  m_PrefabInstance: {fileID: 0}
  m_PrefabAsset: {fileID: 0}
  m_GameObject: {fileID: 2599568414580394625}
  m_LocalRotation: {x: -0, y: -0, z: -0, w: 1}
  m_LocalPosition: {x: -0.1418, y: 0.4981, z: -0.0038}
  m_LocalScale: {x: 1, y: 1, z: 1}
  m_Children: []
  m_Father: {fileID: 2599568415860888983}
  m_RootOrder: 0
  m_LocalEulerAnglesHint: {x: 0, y: 0, z: 0}
--- !u!1 &2599568414783993096
GameObject:
  m_ObjectHideFlags: 0
  m_CorrespondingSourceObject: {fileID: 0}
  m_PrefabInstance: {fileID: 0}
  m_PrefabAsset: {fileID: 0}
  serializedVersion: 6
  m_Component:
  - component: {fileID: 2599568414783993097}
  m_Layer: 8
  m_Name: vPoint (6)
  m_TagString: Untagged
  m_Icon: {fileID: 0}
  m_NavMeshLayer: 0
  m_StaticEditorFlags: 64
  m_IsActive: 1
--- !u!4 &2599568414783993097
Transform:
  m_ObjectHideFlags: 0
  m_CorrespondingSourceObject: {fileID: 0}
  m_PrefabInstance: {fileID: 0}
  m_PrefabAsset: {fileID: 0}
  m_GameObject: {fileID: 2599568414783993096}
  m_LocalRotation: {x: -0, y: -0, z: -0, w: 1}
  m_LocalPosition: {x: -0.139, y: 0.052, z: -0.2316}
  m_LocalScale: {x: 1, y: 1, z: 1}
  m_Children: []
  m_Father: {fileID: 2599568415860888983}
  m_RootOrder: 6
  m_LocalEulerAnglesHint: {x: 0, y: 0, z: 0}
--- !u!1 &2599568414837603066
GameObject:
  m_ObjectHideFlags: 0
  m_CorrespondingSourceObject: {fileID: 0}
  m_PrefabInstance: {fileID: 0}
  m_PrefabAsset: {fileID: 0}
  serializedVersion: 6
  m_Component:
  - component: {fileID: 2599568414837603067}
  - component: {fileID: 2599568414837603069}
  - component: {fileID: 2599568414837603068}
  m_Layer: 8
  m_Name: Side_Table_213_3_Master
  m_TagString: SimObjPhysics
  m_Icon: {fileID: 0}
  m_NavMeshLayer: 0
  m_StaticEditorFlags: 64
  m_IsActive: 1
--- !u!4 &2599568414837603067
Transform:
  m_ObjectHideFlags: 0
  m_CorrespondingSourceObject: {fileID: 0}
  m_PrefabInstance: {fileID: 0}
  m_PrefabAsset: {fileID: 0}
  m_GameObject: {fileID: 2599568414837603066}
  m_LocalRotation: {x: 0, y: 0, z: 0, w: 1}
  m_LocalPosition: {x: 0, y: 0, z: 0}
  m_LocalScale: {x: 1, y: 1, z: 1}
  m_Children:
  - {fileID: 2602129562863400281}
  - {fileID: 2599568415151560790}
  - {fileID: 2599568415272670904}
  - {fileID: 2599568415860888983}
  - {fileID: 2599568413995409542}
  - {fileID: 4128807412663154122}
  m_Father: {fileID: 0}
  m_RootOrder: 0
  m_LocalEulerAnglesHint: {x: 0, y: 0, z: 0}
--- !u!114 &2599568414837603069
MonoBehaviour:
  m_ObjectHideFlags: 0
  m_CorrespondingSourceObject: {fileID: 0}
  m_PrefabInstance: {fileID: 0}
  m_PrefabAsset: {fileID: 0}
  m_GameObject: {fileID: 2599568414837603066}
  m_Enabled: 1
  m_EditorHideFlags: 0
  m_Script: {fileID: 11500000, guid: b439f6e4ef5714ee2a3643acf37b7a9d, type: 3}
  m_Name: 
  m_EditorClassIdentifier: 
  objectID: 
<<<<<<< HEAD
=======
  assetID: Side_Table_213_3_Master
>>>>>>> 2f8dd9f9
  Type: 129
  PrimaryProperty: 2
  SecondaryProperties: 07000000
  BoundingBox: {fileID: 2599568413995409541}
  VisibilityPoints:
  - {fileID: 2599568414580394626}
  - {fileID: 2599568413820190104}
  - {fileID: 2599568413945464759}
  - {fileID: 2599568414369541123}
  - {fileID: 2599568415339310219}
  - {fileID: 2599568415530735860}
  - {fileID: 2599568414783993097}
  - {fileID: 2599568414414459467}
  - {fileID: 2599568415265486988}
  - {fileID: 2599568413921596244}
  ReceptacleTriggerBoxes:
  - {fileID: 2600738463987477147}
  debugIsVisible: 0
  debugIsInteractable: 0
  isInAgentHand: 0
  MyColliders:
  - {fileID: 2599568413891253752}
  - {fileID: 2599568415268242934}
  - {fileID: 2599568415077291216}
  - {fileID: 2599568414316628877}
  - {fileID: 2599568414452883236}
  - {fileID: 2599568414541608720}
  - {fileID: 2599568415300173965}
  - {fileID: 2599568415409570594}
  - {fileID: 2599568414066893933}
  - {fileID: 2599568413889285634}
  HFdynamicfriction: 1.2
  HFstaticfriction: 1.2
  HFbounciness: 0
  HFrbdrag: 0.4
  HFrbangulardrag: 0.15
  salientMaterials: 01000000
  MySpawnPoints: []
  CurrentTemperature: 0
  HowManySecondsUntilRoomTemp: 10
  inMotion: 0
  numSimObjHit: 0
  numFloorHit: 0
  numStructureHit: 0
  lastVelocity: 0
  IsReceptacle: 0
  IsPickupable: 0
  IsMoveable: 0
  isStatic: 0
  IsToggleable: 0
  IsOpenable: 0
  IsBreakable: 0
  IsFillable: 0
  IsDirtyable: 0
  IsCookable: 0
  IsSliceable: 0
  isHeatSource: 0
  isColdSource: 0
  ContainedObjectReferences: []
  CurrentlyContains: []
--- !u!54 &2599568414837603068
Rigidbody:
  m_ObjectHideFlags: 0
  m_CorrespondingSourceObject: {fileID: 0}
  m_PrefabInstance: {fileID: 0}
  m_PrefabAsset: {fileID: 0}
  m_GameObject: {fileID: 2599568414837603066}
  serializedVersion: 2
  m_Mass: 11
  m_Drag: 0.1
  m_AngularDrag: 0.05
  m_UseGravity: 1
  m_IsKinematic: 0
  m_Interpolate: 0
  m_Constraints: 0
  m_CollisionDetection: 0
--- !u!1 &2599568415077291230
GameObject:
  m_ObjectHideFlags: 0
  m_CorrespondingSourceObject: {fileID: 0}
  m_PrefabInstance: {fileID: 0}
  m_PrefabAsset: {fileID: 0}
  serializedVersion: 6
  m_Component:
  - component: {fileID: 2599568415077291231}
  - component: {fileID: 2599568415077291216}
  m_Layer: 8
  m_Name: Col (2)
  m_TagString: SimObjPhysics
  m_Icon: {fileID: 0}
  m_NavMeshLayer: 0
  m_StaticEditorFlags: 64
  m_IsActive: 1
--- !u!4 &2599568415077291231
Transform:
  m_ObjectHideFlags: 0
  m_CorrespondingSourceObject: {fileID: 0}
  m_PrefabInstance: {fileID: 0}
  m_PrefabAsset: {fileID: 0}
  m_GameObject: {fileID: 2599568415077291230}
  m_LocalRotation: {x: -0, y: -0, z: -0, w: 1}
  m_LocalPosition: {x: 0, y: 0.05000019, z: 0.2399}
  m_LocalScale: {x: 0.95, y: 0.5625, z: 0.029059999}
  m_Children: []
  m_Father: {fileID: 2599568415272670904}
  m_RootOrder: 2
  m_LocalEulerAnglesHint: {x: 0, y: 0, z: 0}
--- !u!65 &2599568415077291216
BoxCollider:
  m_ObjectHideFlags: 0
  m_CorrespondingSourceObject: {fileID: 0}
  m_PrefabInstance: {fileID: 0}
  m_PrefabAsset: {fileID: 0}
  m_GameObject: {fileID: 2599568415077291230}
  m_Material: {fileID: 13400000, guid: 5d068e5feec07594faf946e98c5950b3, type: 2}
  m_IsTrigger: 0
  m_Enabled: 1
  serializedVersion: 2
  m_Size: {x: 0.3102041, y: 0.042035773, z: 0.49740994}
  m_Center: {x: -0.0012800992, y: -0.0044711605, z: 0.0026635528}
--- !u!1 &2599568415151560857
GameObject:
  m_ObjectHideFlags: 0
  m_CorrespondingSourceObject: {fileID: 0}
  m_PrefabInstance: {fileID: 0}
  m_PrefabAsset: {fileID: 0}
  serializedVersion: 6
  m_Component:
  - component: {fileID: 2599568415151560790}
  - component: {fileID: 2599568415151560776}
  - component: {fileID: 2599568415151560791}
  m_Layer: 0
  m_Name: Mesh
  m_TagString: Untagged
  m_Icon: {fileID: 0}
  m_NavMeshLayer: 0
  m_StaticEditorFlags: 64
  m_IsActive: 1
--- !u!4 &2599568415151560790
Transform:
  m_ObjectHideFlags: 0
  m_CorrespondingSourceObject: {fileID: 0}
  m_PrefabInstance: {fileID: 0}
  m_PrefabAsset: {fileID: 0}
  m_GameObject: {fileID: 2599568415151560857}
  m_LocalRotation: {x: 0, y: 0, z: 0, w: 1}
  m_LocalPosition: {x: 0, y: 0, z: 0}
  m_LocalScale: {x: 1, y: 1, z: 1}
  m_Children: []
  m_Father: {fileID: 2599568414837603067}
  m_RootOrder: 1
  m_LocalEulerAnglesHint: {x: 0, y: 0, z: 0}
--- !u!33 &2599568415151560776
MeshFilter:
  m_ObjectHideFlags: 0
  m_CorrespondingSourceObject: {fileID: 0}
  m_PrefabInstance: {fileID: 0}
  m_PrefabAsset: {fileID: 0}
  m_GameObject: {fileID: 2599568415151560857}
  m_Mesh: {fileID: 4300042, guid: 14f65a7e56a2f5746a35c88e60c4ae5c, type: 3}
--- !u!23 &2599568415151560791
MeshRenderer:
  m_ObjectHideFlags: 0
  m_CorrespondingSourceObject: {fileID: 0}
  m_PrefabInstance: {fileID: 0}
  m_PrefabAsset: {fileID: 0}
  m_GameObject: {fileID: 2599568415151560857}
  m_Enabled: 1
  m_CastShadows: 1
  m_ReceiveShadows: 1
  m_DynamicOccludee: 1
  m_MotionVectors: 1
  m_LightProbeUsage: 1
  m_ReflectionProbeUsage: 1
  m_RayTracingMode: 2
  m_RenderingLayerMask: 1
  m_RendererPriority: 0
  m_Materials:
  - {fileID: 2100000, guid: 725b6db5d4eaa4fcf97bf4e3ea5ccac9, type: 2}
  m_StaticBatchInfo:
    firstSubMesh: 0
    subMeshCount: 0
  m_StaticBatchRoot: {fileID: 0}
  m_ProbeAnchor: {fileID: 0}
  m_LightProbeVolumeOverride: {fileID: 0}
  m_ScaleInLightmap: 1
  m_ReceiveGI: 1
  m_PreserveUVs: 0
  m_IgnoreNormalsForChartDetection: 0
  m_ImportantGI: 0
  m_StitchLightmapSeams: 0
  m_SelectedEditorRenderState: 3
  m_MinimumChartSize: 4
  m_AutoUVMaxDistance: 0.5
  m_AutoUVMaxAngle: 89
  m_LightmapParameters: {fileID: 0}
  m_SortingLayerID: 0
  m_SortingLayer: 0
  m_SortingOrder: 0
--- !u!1 &2599568415265486987
GameObject:
  m_ObjectHideFlags: 0
  m_CorrespondingSourceObject: {fileID: 0}
  m_PrefabInstance: {fileID: 0}
  m_PrefabAsset: {fileID: 0}
  serializedVersion: 6
  m_Component:
  - component: {fileID: 2599568415265486988}
  m_Layer: 8
  m_Name: vPoint (8)
  m_TagString: Untagged
  m_Icon: {fileID: 0}
  m_NavMeshLayer: 0
  m_StaticEditorFlags: 64
  m_IsActive: 1
--- !u!4 &2599568415265486988
Transform:
  m_ObjectHideFlags: 0
  m_CorrespondingSourceObject: {fileID: 0}
  m_PrefabInstance: {fileID: 0}
  m_PrefabAsset: {fileID: 0}
  m_GameObject: {fileID: 2599568415265486987}
  m_LocalRotation: {x: -0, y: -0, z: -0, w: 1}
  m_LocalPosition: {x: 0.1332, y: 0.052000046, z: 0.23439997}
  m_LocalScale: {x: 1, y: 1, z: 1}
  m_Children: []
  m_Father: {fileID: 2599568415860888983}
  m_RootOrder: 8
  m_LocalEulerAnglesHint: {x: 0, y: 0, z: 0}
--- !u!1 &2599568415268242932
GameObject:
  m_ObjectHideFlags: 0
  m_CorrespondingSourceObject: {fileID: 0}
  m_PrefabInstance: {fileID: 0}
  m_PrefabAsset: {fileID: 0}
  serializedVersion: 6
  m_Component:
  - component: {fileID: 2599568415268242933}
  - component: {fileID: 2599568415268242934}
  m_Layer: 8
  m_Name: Col (1)
  m_TagString: SimObjPhysics
  m_Icon: {fileID: 0}
  m_NavMeshLayer: 0
  m_StaticEditorFlags: 64
  m_IsActive: 1
--- !u!4 &2599568415268242933
Transform:
  m_ObjectHideFlags: 0
  m_CorrespondingSourceObject: {fileID: 0}
  m_PrefabInstance: {fileID: 0}
  m_PrefabAsset: {fileID: 0}
  m_GameObject: {fileID: 2599568415268242932}
  m_LocalRotation: {x: -0, y: -0, z: -0, w: 1}
  m_LocalPosition: {x: 0, y: 0.05, z: -0.2338}
  m_LocalScale: {x: 0.9499999, y: 0.5624997, z: 0.029062003}
  m_Children: []
  m_Father: {fileID: 2599568415272670904}
  m_RootOrder: 1
  m_LocalEulerAnglesHint: {x: 0, y: 0, z: 0}
--- !u!65 &2599568415268242934
BoxCollider:
  m_ObjectHideFlags: 0
  m_CorrespondingSourceObject: {fileID: 0}
  m_PrefabInstance: {fileID: 0}
  m_PrefabAsset: {fileID: 0}
  m_GameObject: {fileID: 2599568415268242932}
  m_Material: {fileID: 13400000, guid: 5d068e5feec07594faf946e98c5950b3, type: 2}
  m_IsTrigger: 0
  m_Enabled: 1
  serializedVersion: 2
  m_Size: {x: 0.3102041, y: 0.042035773, z: 0.49740994}
  m_Center: {x: -0.0012800992, y: -0.0044711605, z: 0.0026635528}
--- !u!1 &2599568415272670919
GameObject:
  m_ObjectHideFlags: 0
  m_CorrespondingSourceObject: {fileID: 0}
  m_PrefabInstance: {fileID: 0}
  m_PrefabAsset: {fileID: 0}
  serializedVersion: 6
  m_Component:
  - component: {fileID: 2599568415272670904}
  m_Layer: 0
  m_Name: Colliders
  m_TagString: Untagged
  m_Icon: {fileID: 0}
  m_NavMeshLayer: 0
  m_StaticEditorFlags: 64
  m_IsActive: 1
--- !u!4 &2599568415272670904
Transform:
  m_ObjectHideFlags: 0
  m_CorrespondingSourceObject: {fileID: 0}
  m_PrefabInstance: {fileID: 0}
  m_PrefabAsset: {fileID: 0}
  m_GameObject: {fileID: 2599568415272670919}
  m_LocalRotation: {x: -0, y: 0.7071067, z: -0, w: 0.70710695}
  m_LocalPosition: {x: 0, y: 0, z: 0}
  m_LocalScale: {x: 1, y: 1, z: 1}
  m_Children:
  - {fileID: 2599568413891253767}
  - {fileID: 2599568415268242933}
  - {fileID: 2599568415077291231}
  - {fileID: 2599568414316628876}
  - {fileID: 2599568414452883235}
  - {fileID: 2599568414541608735}
  - {fileID: 2599568415300173964}
  - {fileID: 2599568415409570593}
  - {fileID: 2599568414066893932}
  - {fileID: 2599568413889285633}
  m_Father: {fileID: 2599568414837603067}
  m_RootOrder: 2
  m_LocalEulerAnglesHint: {x: 0, y: 90.00001, z: 0}
--- !u!1 &2599568415300173963
GameObject:
  m_ObjectHideFlags: 0
  m_CorrespondingSourceObject: {fileID: 0}
  m_PrefabInstance: {fileID: 0}
  m_PrefabAsset: {fileID: 0}
  serializedVersion: 6
  m_Component:
  - component: {fileID: 2599568415300173964}
  - component: {fileID: 2599568415300173965}
  m_Layer: 8
  m_Name: Col (6)
  m_TagString: SimObjPhysics
  m_Icon: {fileID: 0}
  m_NavMeshLayer: 0
  m_StaticEditorFlags: 64
  m_IsActive: 1
--- !u!4 &2599568415300173964
Transform:
  m_ObjectHideFlags: 0
  m_CorrespondingSourceObject: {fileID: 0}
  m_PrefabInstance: {fileID: 0}
  m_PrefabAsset: {fileID: 0}
  m_GameObject: {fileID: 2599568415300173963}
  m_LocalRotation: {x: -0, y: -0, z: -0, w: 1}
  m_LocalPosition: {x: -0.13694, y: 0.308, z: -0.22734}
  m_LocalScale: {x: 0.08348796, y: 11.945931, z: 0.058113977}
  m_Children: []
  m_Father: {fileID: 2599568415272670904}
  m_RootOrder: 6
  m_LocalEulerAnglesHint: {x: 0, y: 0, z: 0}
--- !u!65 &2599568415300173965
BoxCollider:
  m_ObjectHideFlags: 0
  m_CorrespondingSourceObject: {fileID: 0}
  m_PrefabInstance: {fileID: 0}
  m_PrefabAsset: {fileID: 0}
  m_GameObject: {fileID: 2599568415300173963}
  m_Material: {fileID: 13400000, guid: 5d068e5feec07594faf946e98c5950b3, type: 2}
  m_IsTrigger: 0
  m_Enabled: 1
  serializedVersion: 2
  m_Size: {x: 0.3102041, y: 0.042035773, z: 0.49740994}
  m_Center: {x: -0.0012800992, y: -0.0044711605, z: 0.0026635528}
--- !u!1 &2599568415339310218
GameObject:
  m_ObjectHideFlags: 0
  m_CorrespondingSourceObject: {fileID: 0}
  m_PrefabInstance: {fileID: 0}
  m_PrefabAsset: {fileID: 0}
  serializedVersion: 6
  m_Component:
  - component: {fileID: 2599568415339310219}
  m_Layer: 8
  m_Name: vPoint (4)
  m_TagString: Untagged
  m_Icon: {fileID: 0}
  m_NavMeshLayer: 0
  m_StaticEditorFlags: 64
  m_IsActive: 1
--- !u!4 &2599568415339310219
Transform:
  m_ObjectHideFlags: 0
  m_CorrespondingSourceObject: {fileID: 0}
  m_PrefabInstance: {fileID: 0}
  m_PrefabAsset: {fileID: 0}
  m_GameObject: {fileID: 2599568415339310218}
  m_LocalRotation: {x: -0, y: -0, z: -0, w: 1}
  m_LocalPosition: {x: 0.14369965, y: 0.4980998, z: 0.24290001}
  m_LocalScale: {x: 1, y: 1, z: 1}
  m_Children: []
  m_Father: {fileID: 2599568415860888983}
  m_RootOrder: 4
  m_LocalEulerAnglesHint: {x: 0, y: 0, z: 0}
--- !u!1 &2599568415409570592
GameObject:
  m_ObjectHideFlags: 0
  m_CorrespondingSourceObject: {fileID: 0}
  m_PrefabInstance: {fileID: 0}
  m_PrefabAsset: {fileID: 0}
  serializedVersion: 6
  m_Component:
  - component: {fileID: 2599568415409570593}
  - component: {fileID: 2599568415409570594}
  m_Layer: 8
  m_Name: Col (7)
  m_TagString: SimObjPhysics
  m_Icon: {fileID: 0}
  m_NavMeshLayer: 0
  m_StaticEditorFlags: 64
  m_IsActive: 1
--- !u!4 &2599568415409570593
Transform:
  m_ObjectHideFlags: 0
  m_CorrespondingSourceObject: {fileID: 0}
  m_PrefabInstance: {fileID: 0}
  m_PrefabAsset: {fileID: 0}
  m_GameObject: {fileID: 2599568415409570592}
  m_LocalRotation: {x: -0, y: -0, z: -0, w: 1}
  m_LocalPosition: {x: 0.135, y: 0.3080001, z: -0.22734004}
  m_LocalScale: {x: 0.08349, y: 11.94593, z: 0.05811}
  m_Children: []
  m_Father: {fileID: 2599568415272670904}
  m_RootOrder: 7
  m_LocalEulerAnglesHint: {x: 0, y: 0, z: 0}
--- !u!65 &2599568415409570594
BoxCollider:
  m_ObjectHideFlags: 0
  m_CorrespondingSourceObject: {fileID: 0}
  m_PrefabInstance: {fileID: 0}
  m_PrefabAsset: {fileID: 0}
  m_GameObject: {fileID: 2599568415409570592}
  m_Material: {fileID: 13400000, guid: 5d068e5feec07594faf946e98c5950b3, type: 2}
  m_IsTrigger: 0
  m_Enabled: 1
  serializedVersion: 2
  m_Size: {x: 0.3102041, y: 0.042035773, z: 0.49740994}
  m_Center: {x: -0.0012800992, y: -0.0044711605, z: 0.0026635528}
--- !u!1 &2599568415530735859
GameObject:
  m_ObjectHideFlags: 0
  m_CorrespondingSourceObject: {fileID: 0}
  m_PrefabInstance: {fileID: 0}
  m_PrefabAsset: {fileID: 0}
  serializedVersion: 6
  m_Component:
  - component: {fileID: 2599568415530735860}
  m_Layer: 8
  m_Name: vPoint (5)
  m_TagString: Untagged
  m_Icon: {fileID: 0}
  m_NavMeshLayer: 0
  m_StaticEditorFlags: 64
  m_IsActive: 1
--- !u!4 &2599568415530735860
Transform:
  m_ObjectHideFlags: 0
  m_CorrespondingSourceObject: {fileID: 0}
  m_PrefabInstance: {fileID: 0}
  m_PrefabAsset: {fileID: 0}
  m_GameObject: {fileID: 2599568415530735859}
  m_LocalRotation: {x: -0, y: -0, z: -0, w: 1}
  m_LocalPosition: {x: 0.1437, y: 0.4980998, z: -0.23540002}
  m_LocalScale: {x: 1, y: 1, z: 1}
  m_Children: []
  m_Father: {fileID: 2599568415860888983}
  m_RootOrder: 5
  m_LocalEulerAnglesHint: {x: 0, y: 0, z: 0}
--- !u!1 &2599568415860888982
GameObject:
  m_ObjectHideFlags: 0
  m_CorrespondingSourceObject: {fileID: 0}
  m_PrefabInstance: {fileID: 0}
  m_PrefabAsset: {fileID: 0}
  serializedVersion: 6
  m_Component:
  - component: {fileID: 2599568415860888983}
  m_Layer: 0
  m_Name: VisibilityPoints
  m_TagString: Untagged
  m_Icon: {fileID: 0}
  m_NavMeshLayer: 0
  m_StaticEditorFlags: 64
  m_IsActive: 1
--- !u!4 &2599568415860888983
Transform:
  m_ObjectHideFlags: 0
  m_CorrespondingSourceObject: {fileID: 0}
  m_PrefabInstance: {fileID: 0}
  m_PrefabAsset: {fileID: 0}
  m_GameObject: {fileID: 2599568415860888982}
  m_LocalRotation: {x: -0, y: 0.7071067, z: -0, w: 0.70710695}
  m_LocalPosition: {x: 0, y: 0, z: 0}
  m_LocalScale: {x: 1, y: 1, z: 1}
  m_Children:
  - {fileID: 2599568414580394626}
  - {fileID: 2599568413820190104}
  - {fileID: 2599568413945464759}
  - {fileID: 2599568414369541123}
  - {fileID: 2599568415339310219}
  - {fileID: 2599568415530735860}
  - {fileID: 2599568414783993097}
  - {fileID: 2599568414414459467}
  - {fileID: 2599568415265486988}
  - {fileID: 2599568413921596244}
  m_Father: {fileID: 2599568414837603067}
  m_RootOrder: 3
  m_LocalEulerAnglesHint: {x: 0, y: 90.00001, z: 0}
--- !u!1 &3442662169576364800
GameObject:
  m_ObjectHideFlags: 0
  m_CorrespondingSourceObject: {fileID: 0}
  m_PrefabInstance: {fileID: 0}
  m_PrefabAsset: {fileID: 0}
  serializedVersion: 6
  m_Component:
  - component: {fileID: 8123890078241487938}
  - component: {fileID: 8854136196404609010}
  m_Layer: 8
  m_Name: Col (3)
  m_TagString: SimObjPhysics
  m_Icon: {fileID: 0}
  m_NavMeshLayer: 0
  m_StaticEditorFlags: 64
  m_IsActive: 1
--- !u!4 &8123890078241487938
Transform:
  m_ObjectHideFlags: 0
  m_CorrespondingSourceObject: {fileID: 0}
  m_PrefabInstance: {fileID: 0}
  m_PrefabAsset: {fileID: 0}
  m_GameObject: {fileID: 3442662169576364800}
  m_LocalRotation: {x: -0, y: 0.70710576, z: -0, w: 0.70710784}
  m_LocalPosition: {x: 0.1407, y: 0.05000019, z: 0.0018}
  m_LocalScale: {x: 1.49625, y: 0.5625, z: 0.029059999}
  m_Children: []
  m_Father: {fileID: 4128807412663154122}
  m_RootOrder: 3
  m_LocalEulerAnglesHint: {x: 0, y: 90.00001, z: 0}
--- !u!65 &8854136196404609010
BoxCollider:
  m_ObjectHideFlags: 0
  m_CorrespondingSourceObject: {fileID: 0}
  m_PrefabInstance: {fileID: 0}
  m_PrefabAsset: {fileID: 0}
  m_GameObject: {fileID: 3442662169576364800}
  m_Material: {fileID: 13400000, guid: 5d068e5feec07594faf946e98c5950b3, type: 2}
  m_IsTrigger: 1
  m_Enabled: 1
  serializedVersion: 2
  m_Size: {x: 0.3102041, y: 0.042035773, z: 0.49740994}
  m_Center: {x: -0.0012800992, y: -0.0044711605, z: 0.0026635528}
--- !u!1 &3754816141597063541
GameObject:
  m_ObjectHideFlags: 0
  m_CorrespondingSourceObject: {fileID: 0}
  m_PrefabInstance: {fileID: 0}
  m_PrefabAsset: {fileID: 0}
  serializedVersion: 6
  m_Component:
  - component: {fileID: 5883562450623920079}
  - component: {fileID: 3565018110801504862}
  m_Layer: 8
  m_Name: Col (7)
  m_TagString: SimObjPhysics
  m_Icon: {fileID: 0}
  m_NavMeshLayer: 0
  m_StaticEditorFlags: 64
  m_IsActive: 1
--- !u!4 &5883562450623920079
Transform:
  m_ObjectHideFlags: 0
  m_CorrespondingSourceObject: {fileID: 0}
  m_PrefabInstance: {fileID: 0}
  m_PrefabAsset: {fileID: 0}
  m_GameObject: {fileID: 3754816141597063541}
  m_LocalRotation: {x: -0, y: -0, z: -0, w: 1}
  m_LocalPosition: {x: 0.135, y: 0.3080001, z: -0.22734004}
  m_LocalScale: {x: 0.08349, y: 11.94593, z: 0.05811}
  m_Children: []
  m_Father: {fileID: 4128807412663154122}
  m_RootOrder: 7
  m_LocalEulerAnglesHint: {x: 0, y: 0, z: 0}
--- !u!65 &3565018110801504862
BoxCollider:
  m_ObjectHideFlags: 0
  m_CorrespondingSourceObject: {fileID: 0}
  m_PrefabInstance: {fileID: 0}
  m_PrefabAsset: {fileID: 0}
  m_GameObject: {fileID: 3754816141597063541}
  m_Material: {fileID: 13400000, guid: 5d068e5feec07594faf946e98c5950b3, type: 2}
  m_IsTrigger: 1
  m_Enabled: 1
  serializedVersion: 2
  m_Size: {x: 0.3102041, y: 0.042035773, z: 0.49740994}
  m_Center: {x: -0.0012800992, y: -0.0044711605, z: 0.0026635528}
--- !u!1 &4304083649367440124
GameObject:
  m_ObjectHideFlags: 0
  m_CorrespondingSourceObject: {fileID: 0}
  m_PrefabInstance: {fileID: 0}
  m_PrefabAsset: {fileID: 0}
  serializedVersion: 6
  m_Component:
  - component: {fileID: 4128807412663154122}
  m_Layer: 0
  m_Name: TriggerColliders
  m_TagString: Untagged
  m_Icon: {fileID: 0}
  m_NavMeshLayer: 0
  m_StaticEditorFlags: 64
  m_IsActive: 1
--- !u!4 &4128807412663154122
Transform:
  m_ObjectHideFlags: 0
  m_CorrespondingSourceObject: {fileID: 0}
  m_PrefabInstance: {fileID: 0}
  m_PrefabAsset: {fileID: 0}
  m_GameObject: {fileID: 4304083649367440124}
  m_LocalRotation: {x: -0, y: 0.7071067, z: -0, w: 0.70710695}
  m_LocalPosition: {x: 0, y: 0, z: 0}
  m_LocalScale: {x: 1.0000005, y: 1, z: 1.0000005}
  m_Children:
  - {fileID: 6516492681800741427}
  - {fileID: 361239852679109724}
  - {fileID: 1023806532752535937}
  - {fileID: 8123890078241487938}
  - {fileID: 2738791265834774392}
  - {fileID: 1393790813670293146}
  - {fileID: 7706128313753589403}
  - {fileID: 5883562450623920079}
  - {fileID: 4314031936831451791}
  - {fileID: 1354655451515252117}
  m_Father: {fileID: 2599568414837603067}
  m_RootOrder: 5
  m_LocalEulerAnglesHint: {x: 0, y: 90.00001, z: 0}
--- !u!1 &5057794329506905972
GameObject:
  m_ObjectHideFlags: 0
  m_CorrespondingSourceObject: {fileID: 0}
  m_PrefabInstance: {fileID: 0}
  m_PrefabAsset: {fileID: 0}
  serializedVersion: 6
  m_Component:
  - component: {fileID: 1393790813670293146}
  - component: {fileID: 422743470191339746}
  m_Layer: 8
  m_Name: Col (5)
  m_TagString: SimObjPhysics
  m_Icon: {fileID: 0}
  m_NavMeshLayer: 0
  m_StaticEditorFlags: 64
  m_IsActive: 1
--- !u!4 &1393790813670293146
Transform:
  m_ObjectHideFlags: 0
  m_CorrespondingSourceObject: {fileID: 0}
  m_PrefabInstance: {fileID: 0}
  m_PrefabAsset: {fileID: 0}
  m_GameObject: {fileID: 5057794329506905972}
  m_LocalRotation: {x: -0, y: 0.70710576, z: -0, w: 0.70710784}
  m_LocalPosition: {x: -0.14310074, y: 0.4047, z: 0.0018000007}
  m_LocalScale: {x: 1.4962499, y: 0.5625, z: 0.029059999}
  m_Children: []
  m_Father: {fileID: 4128807412663154122}
  m_RootOrder: 5
  m_LocalEulerAnglesHint: {x: 0, y: 90.00001, z: 0}
--- !u!65 &422743470191339746
BoxCollider:
  m_ObjectHideFlags: 0
  m_CorrespondingSourceObject: {fileID: 0}
  m_PrefabInstance: {fileID: 0}
  m_PrefabAsset: {fileID: 0}
  m_GameObject: {fileID: 5057794329506905972}
  m_Material: {fileID: 13400000, guid: 5d068e5feec07594faf946e98c5950b3, type: 2}
  m_IsTrigger: 1
  m_Enabled: 1
  serializedVersion: 2
  m_Size: {x: 0.3102041, y: 0.042035773, z: 0.49740994}
  m_Center: {x: -0.0012800992, y: -0.0044711605, z: 0.0026635528}
--- !u!1 &6229371075174818027
GameObject:
  m_ObjectHideFlags: 0
  m_CorrespondingSourceObject: {fileID: 0}
  m_PrefabInstance: {fileID: 0}
  m_PrefabAsset: {fileID: 0}
  serializedVersion: 6
  m_Component:
  - component: {fileID: 361239852679109724}
  - component: {fileID: 2793628559993089620}
  m_Layer: 8
  m_Name: Col (1)
  m_TagString: SimObjPhysics
  m_Icon: {fileID: 0}
  m_NavMeshLayer: 0
  m_StaticEditorFlags: 64
  m_IsActive: 1
--- !u!4 &361239852679109724
Transform:
  m_ObjectHideFlags: 0
  m_CorrespondingSourceObject: {fileID: 0}
  m_PrefabInstance: {fileID: 0}
  m_PrefabAsset: {fileID: 0}
  m_GameObject: {fileID: 6229371075174818027}
  m_LocalRotation: {x: -0, y: -0, z: -0, w: 1}
  m_LocalPosition: {x: 0, y: 0.05, z: -0.2338}
  m_LocalScale: {x: 0.9499999, y: 0.5624997, z: 0.029062003}
  m_Children: []
  m_Father: {fileID: 4128807412663154122}
  m_RootOrder: 1
  m_LocalEulerAnglesHint: {x: 0, y: 0, z: 0}
--- !u!65 &2793628559993089620
BoxCollider:
  m_ObjectHideFlags: 0
  m_CorrespondingSourceObject: {fileID: 0}
  m_PrefabInstance: {fileID: 0}
  m_PrefabAsset: {fileID: 0}
  m_GameObject: {fileID: 6229371075174818027}
  m_Material: {fileID: 13400000, guid: 5d068e5feec07594faf946e98c5950b3, type: 2}
  m_IsTrigger: 1
  m_Enabled: 1
  serializedVersion: 2
  m_Size: {x: 0.3102041, y: 0.042035773, z: 0.49740994}
  m_Center: {x: -0.0012800992, y: -0.0044711605, z: 0.0026635528}
--- !u!1 &6385781925645043781
GameObject:
  m_ObjectHideFlags: 0
  m_CorrespondingSourceObject: {fileID: 0}
  m_PrefabInstance: {fileID: 0}
  m_PrefabAsset: {fileID: 0}
  serializedVersion: 6
  m_Component:
  - component: {fileID: 1354655451515252117}
  - component: {fileID: 1908103025530732157}
  m_Layer: 8
  m_Name: Col (9)
  m_TagString: SimObjPhysics
  m_Icon: {fileID: 0}
  m_NavMeshLayer: 0
  m_StaticEditorFlags: 64
  m_IsActive: 1
--- !u!4 &1354655451515252117
Transform:
  m_ObjectHideFlags: 0
  m_CorrespondingSourceObject: {fileID: 0}
  m_PrefabInstance: {fileID: 0}
  m_PrefabAsset: {fileID: 0}
  m_GameObject: {fileID: 6385781925645043781}
  m_LocalRotation: {x: -0, y: -0, z: -0, w: 1}
  m_LocalPosition: {x: -0.1402, y: 0.3080001, z: 0.23049998}
  m_LocalScale: {x: 0.08349, y: 11.94593, z: 0.05811}
  m_Children: []
  m_Father: {fileID: 4128807412663154122}
  m_RootOrder: 9
  m_LocalEulerAnglesHint: {x: 0, y: 0, z: 0}
--- !u!65 &1908103025530732157
BoxCollider:
  m_ObjectHideFlags: 0
  m_CorrespondingSourceObject: {fileID: 0}
  m_PrefabInstance: {fileID: 0}
  m_PrefabAsset: {fileID: 0}
  m_GameObject: {fileID: 6385781925645043781}
  m_Material: {fileID: 13400000, guid: 5d068e5feec07594faf946e98c5950b3, type: 2}
  m_IsTrigger: 1
  m_Enabled: 1
  serializedVersion: 2
  m_Size: {x: 0.3102041, y: 0.042035773, z: 0.49740994}
  m_Center: {x: -0.0012800992, y: -0.0044711605, z: 0.0026635528}
--- !u!1 &6797762859825771300
GameObject:
  m_ObjectHideFlags: 0
  m_CorrespondingSourceObject: {fileID: 0}
  m_PrefabInstance: {fileID: 0}
  m_PrefabAsset: {fileID: 0}
  serializedVersion: 6
  m_Component:
  - component: {fileID: 1023806532752535937}
  - component: {fileID: 1569156818490558815}
  m_Layer: 8
  m_Name: Col (2)
  m_TagString: SimObjPhysics
  m_Icon: {fileID: 0}
  m_NavMeshLayer: 0
  m_StaticEditorFlags: 64
  m_IsActive: 1
--- !u!4 &1023806532752535937
Transform:
  m_ObjectHideFlags: 0
  m_CorrespondingSourceObject: {fileID: 0}
  m_PrefabInstance: {fileID: 0}
  m_PrefabAsset: {fileID: 0}
  m_GameObject: {fileID: 6797762859825771300}
  m_LocalRotation: {x: -0, y: -0, z: -0, w: 1}
  m_LocalPosition: {x: 0, y: 0.05000019, z: 0.2399}
  m_LocalScale: {x: 0.95, y: 0.5625, z: 0.029059999}
  m_Children: []
  m_Father: {fileID: 4128807412663154122}
  m_RootOrder: 2
  m_LocalEulerAnglesHint: {x: 0, y: 0, z: 0}
--- !u!65 &1569156818490558815
BoxCollider:
  m_ObjectHideFlags: 0
  m_CorrespondingSourceObject: {fileID: 0}
  m_PrefabInstance: {fileID: 0}
  m_PrefabAsset: {fileID: 0}
  m_GameObject: {fileID: 6797762859825771300}
  m_Material: {fileID: 13400000, guid: 5d068e5feec07594faf946e98c5950b3, type: 2}
  m_IsTrigger: 1
  m_Enabled: 1
  serializedVersion: 2
  m_Size: {x: 0.3102041, y: 0.042035773, z: 0.49740994}
  m_Center: {x: -0.0012800992, y: -0.0044711605, z: 0.0026635528}
--- !u!1 &7911980775347651157
GameObject:
  m_ObjectHideFlags: 0
  m_CorrespondingSourceObject: {fileID: 0}
  m_PrefabInstance: {fileID: 0}
  m_PrefabAsset: {fileID: 0}
  serializedVersion: 6
  m_Component:
  - component: {fileID: 7706128313753589403}
  - component: {fileID: 6598006657196435093}
  m_Layer: 8
  m_Name: Col (6)
  m_TagString: SimObjPhysics
  m_Icon: {fileID: 0}
  m_NavMeshLayer: 0
  m_StaticEditorFlags: 64
  m_IsActive: 1
--- !u!4 &7706128313753589403
Transform:
  m_ObjectHideFlags: 0
  m_CorrespondingSourceObject: {fileID: 0}
  m_PrefabInstance: {fileID: 0}
  m_PrefabAsset: {fileID: 0}
  m_GameObject: {fileID: 7911980775347651157}
  m_LocalRotation: {x: -0, y: -0, z: -0, w: 1}
  m_LocalPosition: {x: -0.13694, y: 0.308, z: -0.22734}
  m_LocalScale: {x: 0.08348796, y: 11.945931, z: 0.058113977}
  m_Children: []
  m_Father: {fileID: 4128807412663154122}
  m_RootOrder: 6
  m_LocalEulerAnglesHint: {x: 0, y: 0, z: 0}
--- !u!65 &6598006657196435093
BoxCollider:
  m_ObjectHideFlags: 0
  m_CorrespondingSourceObject: {fileID: 0}
  m_PrefabInstance: {fileID: 0}
  m_PrefabAsset: {fileID: 0}
  m_GameObject: {fileID: 7911980775347651157}
  m_Material: {fileID: 13400000, guid: 5d068e5feec07594faf946e98c5950b3, type: 2}
  m_IsTrigger: 1
  m_Enabled: 1
  serializedVersion: 2
  m_Size: {x: 0.3102041, y: 0.042035773, z: 0.49740994}
  m_Center: {x: -0.0012800992, y: -0.0044711605, z: 0.0026635528}
--- !u!1001 &2599568414019111117
PrefabInstance:
  m_ObjectHideFlags: 0
  serializedVersion: 2
  m_Modification:
    m_TransformParent: {fileID: 2599568414837603067}
    m_Modifications:
    - target: {fileID: 1170333579371094, guid: 6877aba5a696347dbb6c01f851f2da28, type: 3}
      propertyPath: m_Name
      value: ReceptacleTriggerBox
      objectReference: {fileID: 0}
    - target: {fileID: 1170333579371094, guid: 6877aba5a696347dbb6c01f851f2da28, type: 3}
      propertyPath: m_StaticEditorFlags
      value: 64
      objectReference: {fileID: 0}
    - target: {fileID: 4251536333782420, guid: 6877aba5a696347dbb6c01f851f2da28, type: 3}
      propertyPath: m_RootOrder
      value: 0
      objectReference: {fileID: 0}
    - target: {fileID: 4251536333782420, guid: 6877aba5a696347dbb6c01f851f2da28, type: 3}
      propertyPath: m_LocalPosition.x
      value: 0
      objectReference: {fileID: 0}
    - target: {fileID: 4251536333782420, guid: 6877aba5a696347dbb6c01f851f2da28, type: 3}
      propertyPath: m_LocalPosition.y
      value: 0.508
      objectReference: {fileID: 0}
    - target: {fileID: 4251536333782420, guid: 6877aba5a696347dbb6c01f851f2da28, type: 3}
      propertyPath: m_LocalPosition.z
      value: 0
      objectReference: {fileID: 0}
    - target: {fileID: 4251536333782420, guid: 6877aba5a696347dbb6c01f851f2da28, type: 3}
      propertyPath: m_LocalRotation.w
      value: 0.70710695
      objectReference: {fileID: 0}
    - target: {fileID: 4251536333782420, guid: 6877aba5a696347dbb6c01f851f2da28, type: 3}
      propertyPath: m_LocalRotation.x
      value: -0
      objectReference: {fileID: 0}
    - target: {fileID: 4251536333782420, guid: 6877aba5a696347dbb6c01f851f2da28, type: 3}
      propertyPath: m_LocalRotation.y
      value: 0.7071067
      objectReference: {fileID: 0}
    - target: {fileID: 4251536333782420, guid: 6877aba5a696347dbb6c01f851f2da28, type: 3}
      propertyPath: m_LocalRotation.z
      value: -0
      objectReference: {fileID: 0}
    - target: {fileID: 4251536333782420, guid: 6877aba5a696347dbb6c01f851f2da28, type: 3}
      propertyPath: m_LocalEulerAnglesHint.x
      value: 0
      objectReference: {fileID: 0}
    - target: {fileID: 4251536333782420, guid: 6877aba5a696347dbb6c01f851f2da28, type: 3}
      propertyPath: m_LocalEulerAnglesHint.y
      value: 90.00001
      objectReference: {fileID: 0}
    - target: {fileID: 4251536333782420, guid: 6877aba5a696347dbb6c01f851f2da28, type: 3}
      propertyPath: m_LocalEulerAnglesHint.z
      value: 0
      objectReference: {fileID: 0}
    - target: {fileID: 65569799956894354, guid: 6877aba5a696347dbb6c01f851f2da28,
        type: 3}
      propertyPath: m_Size.x
      value: 0.61999977
      objectReference: {fileID: 0}
    - target: {fileID: 65569799956894354, guid: 6877aba5a696347dbb6c01f851f2da28,
        type: 3}
      propertyPath: m_Size.y
      value: 0.15739155
      objectReference: {fileID: 0}
    - target: {fileID: 65569799956894354, guid: 6877aba5a696347dbb6c01f851f2da28,
        type: 3}
      propertyPath: m_Center.y
      value: 0.078695774
      objectReference: {fileID: 0}
    - target: {fileID: 114448760657764924, guid: 6877aba5a696347dbb6c01f851f2da28,
        type: 3}
      propertyPath: myParent
      value: 
      objectReference: {fileID: 2599568414837603066}
    m_RemovedComponents: []
  m_SourcePrefab: {fileID: 100100000, guid: 6877aba5a696347dbb6c01f851f2da28, type: 3}
--- !u!1 &2600738463987477147 stripped
GameObject:
  m_CorrespondingSourceObject: {fileID: 1170333579371094, guid: 6877aba5a696347dbb6c01f851f2da28,
    type: 3}
  m_PrefabInstance: {fileID: 2599568414019111117}
  m_PrefabAsset: {fileID: 0}
--- !u!4 &2602129562863400281 stripped
Transform:
  m_CorrespondingSourceObject: {fileID: 4251536333782420, guid: 6877aba5a696347dbb6c01f851f2da28,
    type: 3}
  m_PrefabInstance: {fileID: 2599568414019111117}
  m_PrefabAsset: {fileID: 0}<|MERGE_RESOLUTION|>--- conflicted
+++ resolved
@@ -676,7 +676,7 @@
   m_PrefabAsset: {fileID: 0}
   m_GameObject: {fileID: 2599568414837603066}
   m_LocalRotation: {x: 0, y: 0, z: 0, w: 1}
-  m_LocalPosition: {x: 0, y: 0, z: 0}
+  m_LocalPosition: {x: 14.616, y: 0.0030000003, z: -0.777}
   m_LocalScale: {x: 1, y: 1, z: 1}
   m_Children:
   - {fileID: 2602129562863400281}
@@ -701,10 +701,7 @@
   m_Name: 
   m_EditorClassIdentifier: 
   objectID: 
-<<<<<<< HEAD
-=======
   assetID: Side_Table_213_3_Master
->>>>>>> 2f8dd9f9
   Type: 129
   PrimaryProperty: 2
   SecondaryProperties: 07000000
