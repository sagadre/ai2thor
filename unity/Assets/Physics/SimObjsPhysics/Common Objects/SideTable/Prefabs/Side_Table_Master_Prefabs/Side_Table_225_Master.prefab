%YAML 1.1
%TAG !u! tag:unity3d.com,2011:
--- !u!1 &2051972459486546469
GameObject:
  m_ObjectHideFlags: 0
  m_CorrespondingSourceObject: {fileID: 0}
  m_PrefabInstance: {fileID: 0}
  m_PrefabAsset: {fileID: 0}
  serializedVersion: 6
  m_Component:
  - component: {fileID: 2051972459486546468}
  m_Layer: 0
  m_Name: VisibilityPoints
  m_TagString: Untagged
  m_Icon: {fileID: 0}
  m_NavMeshLayer: 0
  m_StaticEditorFlags: 64
  m_IsActive: 1
--- !u!4 &2051972459486546468
Transform:
  m_ObjectHideFlags: 0
  m_CorrespondingSourceObject: {fileID: 0}
  m_PrefabInstance: {fileID: 0}
  m_PrefabAsset: {fileID: 0}
  m_GameObject: {fileID: 2051972459486546469}
  m_LocalRotation: {x: -0, y: -0.7071067, z: -0, w: 0.70710695}
  m_LocalPosition: {x: 0, y: 0, z: 0}
  m_LocalScale: {x: 1, y: 1, z: 1}
  m_Children:
  - {fileID: 2051972459958669543}
  - {fileID: 2051972460467355003}
  - {fileID: 2051972460474538944}
  - {fileID: 2051972460017908744}
  m_Father: {fileID: 2051972459506292043}
  m_RootOrder: 3
  m_LocalEulerAnglesHint: {x: 0, y: -90.00001, z: 0}
--- !u!1 &2051972459503209531
GameObject:
  m_ObjectHideFlags: 0
  m_CorrespondingSourceObject: {fileID: 0}
  m_PrefabInstance: {fileID: 0}
  m_PrefabAsset: {fileID: 0}
  serializedVersion: 6
  m_Component:
  - component: {fileID: 2051972459503209530}
  m_Layer: 8
  m_Name: vPoint (2)
  m_TagString: Untagged
  m_Icon: {fileID: 0}
  m_NavMeshLayer: 0
  m_StaticEditorFlags: 64
  m_IsActive: 1
--- !u!4 &2051972459503209530
Transform:
  m_ObjectHideFlags: 0
  m_CorrespondingSourceObject: {fileID: 0}
  m_PrefabInstance: {fileID: 0}
  m_PrefabAsset: {fileID: 0}
  m_GameObject: {fileID: 2051972459503209531}
  m_LocalRotation: {x: -0, y: -0, z: -0, w: 1}
  m_LocalPosition: {x: -0.1663, y: 0.4949999, z: -0.1677}
  m_LocalScale: {x: 1, y: 1, z: 1}
  m_Children: []
  m_Father: {fileID: 2051972460929291198}
  m_RootOrder: 2
  m_LocalEulerAnglesHint: {x: 0, y: 0, z: 0}
--- !u!1 &2051972459506292044
GameObject:
  m_ObjectHideFlags: 0
  m_CorrespondingSourceObject: {fileID: 0}
  m_PrefabInstance: {fileID: 0}
  m_PrefabAsset: {fileID: 0}
  serializedVersion: 6
  m_Component:
  - component: {fileID: 2051972459506292043}
  - component: {fileID: 2051972459506292040}
  - component: {fileID: 2051972459506292041}
  - component: {fileID: 2051972459506292042}
  - component: {fileID: 2206844472231319461}
  - component: {fileID: 3494663909464046096}
  m_Layer: 8
  m_Name: Drawer
  m_TagString: SimObjPhysics
  m_Icon: {fileID: 0}
  m_NavMeshLayer: 0
  m_StaticEditorFlags: 64
  m_IsActive: 1
--- !u!4 &2051972459506292043
Transform:
  m_ObjectHideFlags: 0
  m_CorrespondingSourceObject: {fileID: 0}
  m_PrefabInstance: {fileID: 0}
  m_PrefabAsset: {fileID: 0}
  m_GameObject: {fileID: 2051972459506292044}
  m_LocalRotation: {x: 0, y: -0, z: -0, w: 1}
  m_LocalPosition: {x: 0.0018000001, y: 0.46747497, z: 0.1796762}
  m_LocalScale: {x: 1, y: 1, z: 1}
  m_Children:
  - {fileID: 2050554737950175096}
  - {fileID: 2051972461154823047}
  - {fileID: 2051972460270225435}
  - {fileID: 2051972459486546468}
  - {fileID: 2051972461144414947}
  m_Father: {fileID: 2051972460673774755}
  m_RootOrder: 5
  m_LocalEulerAnglesHint: {x: 0, y: 0, z: 0}
--- !u!114 &2051972459506292040
MonoBehaviour:
  m_ObjectHideFlags: 0
  m_CorrespondingSourceObject: {fileID: 0}
  m_PrefabInstance: {fileID: 0}
  m_PrefabAsset: {fileID: 0}
  m_GameObject: {fileID: 2051972459506292044}
  m_Enabled: 1
  m_EditorHideFlags: 0
  m_Script: {fileID: 11500000, guid: b439f6e4ef5714ee2a3643acf37b7a9d, type: 3}
  m_Name: 
  m_EditorClassIdentifier: 
  objectID: 
<<<<<<< HEAD
=======
  assetID: 
>>>>>>> 2f8dd9f9
  Type: 95
  PrimaryProperty: 1
  SecondaryProperties: 0700000008000000
  BoundingBox: {fileID: 0}
  VisibilityPoints:
  - {fileID: 2051972459958669543}
  - {fileID: 2051972460467355003}
  - {fileID: 2051972460474538944}
  - {fileID: 2051972460017908744}
  ReceptacleTriggerBoxes:
  - {fileID: 2053142788835078330}
  debugIsVisible: 0
  debugIsInteractable: 0
  isInAgentHand: 0
  MyColliders:
  - {fileID: 2051972460480588412}
  - {fileID: 2051972460574034676}
  - {fileID: 2051972461118136550}
  - {fileID: 2051972460268108473}
  - {fileID: 2051972459968708070}
  - {fileID: 2051972460251482490}
  HFdynamicfriction: 0
  HFstaticfriction: 0
  HFbounciness: 0
  HFrbdrag: 0
  HFrbangulardrag: 0
  salientMaterials: 
  MySpawnPoints: []
  CurrentTemperature: 0
  HowManySecondsUntilRoomTemp: 10
  inMotion: 0
  numSimObjHit: 0
  numFloorHit: 0
  numStructureHit: 0
  lastVelocity: 0
  IsReceptacle: 0
  IsPickupable: 0
  IsMoveable: 0
  isStatic: 0
  IsToggleable: 0
  IsOpenable: 0
  IsBreakable: 0
  IsFillable: 0
  IsDirtyable: 0
  IsCookable: 0
  IsSliceable: 0
  isHeatSource: 0
  isColdSource: 0
  ContainedObjectReferences: []
  CurrentlyContains: []
--- !u!54 &2051972459506292041
Rigidbody:
  m_ObjectHideFlags: 0
  m_CorrespondingSourceObject: {fileID: 0}
  m_PrefabInstance: {fileID: 0}
  m_PrefabAsset: {fileID: 0}
  m_GameObject: {fileID: 2051972459506292044}
  serializedVersion: 2
  m_Mass: 1
  m_Drag: 0
  m_AngularDrag: 0.05
  m_UseGravity: 1
  m_IsKinematic: 1
  m_Interpolate: 0
  m_Constraints: 0
  m_CollisionDetection: 0
--- !u!114 &2051972459506292042
MonoBehaviour:
  m_ObjectHideFlags: 0
  m_CorrespondingSourceObject: {fileID: 0}
  m_PrefabInstance: {fileID: 0}
  m_PrefabAsset: {fileID: 0}
  m_GameObject: {fileID: 2051972459506292044}
  m_Enabled: 1
  m_EditorHideFlags: 0
  m_Script: {fileID: 11500000, guid: b9f742cdae0124730b5b59765384368a, type: 3}
  m_Name: 
  m_EditorClassIdentifier: 
  MovingParts:
  - {fileID: 2051972459506292044}
  openPositions:
  - {x: 0.0018, y: 0.467475, z: 0.2679}
  closedPositions:
  - {x: 0.0018, y: 0.467475, z: 0.1796762}
  animationTime: 0.2
  triggerEnabled: 1
  currentOpenness: 1
  IgnoreTheseObjects: []
  isOpen: 0
  isCurrentlyResetting: 1
  movementType: 0
--- !u!114 &2206844472231319461
MonoBehaviour:
  m_ObjectHideFlags: 0
  m_CorrespondingSourceObject: {fileID: 0}
  m_PrefabInstance: {fileID: 0}
  m_PrefabAsset: {fileID: 0}
  m_GameObject: {fileID: 2051972459506292044}
  m_Enabled: 1
  m_EditorHideFlags: 0
  m_Script: {fileID: 11500000, guid: 9c309bad17f9d440784734c019a3a674, type: 3}
  m_Name: 
  m_EditorClassIdentifier: 
  myColliders: []
  objectToIgnoreCollisionsWith: {fileID: 2051972460673774756}
--- !u!1773428102 &3494663909464046096
ParentConstraint:
  m_ObjectHideFlags: 0
  m_CorrespondingSourceObject: {fileID: 0}
  m_PrefabInstance: {fileID: 0}
  m_PrefabAsset: {fileID: 0}
  m_GameObject: {fileID: 2051972459506292044}
  m_Enabled: 1
  m_Weight: 1
  m_TranslationAtRest: {x: 0.0018000001, y: 0.46747497, z: 0.1796762}
  m_RotationAtRest: {x: 0, y: 0, z: 0}
  m_TranslationOffsets:
  - {x: 0.0018000603, y: 0.46747497, z: 0.1796763}
  m_RotationOffsets:
  - {x: 0, y: 0, z: 0}
  m_AffectTranslationX: 0
  m_AffectTranslationY: 0
  m_AffectTranslationZ: 0
  m_AffectRotationX: 1
  m_AffectRotationY: 1
  m_AffectRotationZ: 1
  m_IsContraintActive: 1
  m_IsLocked: 0
  m_Sources:
  - sourceTransform: {fileID: 2051972460673774755}
    weight: 1
--- !u!1 &2051972459545759956
GameObject:
  m_ObjectHideFlags: 0
  m_CorrespondingSourceObject: {fileID: 0}
  m_PrefabInstance: {fileID: 0}
  m_PrefabAsset: {fileID: 0}
  serializedVersion: 6
  m_Component:
  - component: {fileID: 2051972459545759955}
  m_Layer: 8
  m_Name: vPoint (5)
  m_TagString: Untagged
  m_Icon: {fileID: 0}
  m_NavMeshLayer: 0
  m_StaticEditorFlags: 64
  m_IsActive: 1
--- !u!4 &2051972459545759955
Transform:
  m_ObjectHideFlags: 0
  m_CorrespondingSourceObject: {fileID: 0}
  m_PrefabInstance: {fileID: 0}
  m_PrefabAsset: {fileID: 0}
  m_GameObject: {fileID: 2051972459545759956}
  m_LocalRotation: {x: -0, y: -0, z: -0, w: 1}
  m_LocalPosition: {x: -0.163, y: 0.007098913, z: 0.158}
  m_LocalScale: {x: 1, y: 1, z: 1}
  m_Children: []
  m_Father: {fileID: 2051972460929291198}
  m_RootOrder: 5
  m_LocalEulerAnglesHint: {x: 0, y: 0, z: 0}
--- !u!1 &2051972459632785053
GameObject:
  m_ObjectHideFlags: 0
  m_CorrespondingSourceObject: {fileID: 0}
  m_PrefabInstance: {fileID: 0}
  m_PrefabAsset: {fileID: 0}
  serializedVersion: 6
  m_Component:
  - component: {fileID: 2051972459632785052}
  - component: {fileID: 2051972459632785051}
  m_Layer: 8
  m_Name: Col (8)
  m_TagString: SimObjPhysics
  m_Icon: {fileID: 0}
  m_NavMeshLayer: 0
  m_StaticEditorFlags: 64
  m_IsActive: 1
--- !u!4 &2051972459632785052
Transform:
  m_ObjectHideFlags: 0
  m_CorrespondingSourceObject: {fileID: 0}
  m_PrefabInstance: {fileID: 0}
  m_PrefabAsset: {fileID: 0}
  m_GameObject: {fileID: 2051972459632785053}
  m_LocalRotation: {x: -0, y: -0, z: -0, w: 1}
  m_LocalPosition: {x: 0.16470003, y: 0.27559996, z: -0.1597}
  m_LocalScale: {x: 1, y: 1, z: 1}
  m_Children: []
  m_Father: {fileID: 2051972460969032800}
  m_RootOrder: 8
  m_LocalEulerAnglesHint: {x: 0, y: 0, z: 0}
--- !u!65 &2051972459632785051
BoxCollider:
  m_ObjectHideFlags: 0
  m_CorrespondingSourceObject: {fileID: 0}
  m_PrefabInstance: {fileID: 0}
  m_PrefabAsset: {fileID: 0}
  m_GameObject: {fileID: 2051972459632785053}
  m_Material: {fileID: 13400000, guid: 5d068e5feec07594faf946e98c5950b3, type: 2}
  m_IsTrigger: 0
  m_Enabled: 1
  serializedVersion: 2
  m_Size: {x: 0.018314976, y: 0.5022143, z: 0.0167878}
  m_Center: {x: -0.00014002062, y: -0.028592288, z: 0.0005010208}
--- !u!1 &2051972459638345582
GameObject:
  m_ObjectHideFlags: 0
  m_CorrespondingSourceObject: {fileID: 0}
  m_PrefabInstance: {fileID: 0}
  m_PrefabAsset: {fileID: 0}
  serializedVersion: 6
  m_Component:
  - component: {fileID: 2051972459638345581}
  - component: {fileID: 2051972459638345580}
  m_Layer: 8
  m_Name: Col (6)
  m_TagString: SimObjPhysics
  m_Icon: {fileID: 0}
  m_NavMeshLayer: 0
  m_StaticEditorFlags: 64
  m_IsActive: 1
--- !u!4 &2051972459638345581
Transform:
  m_ObjectHideFlags: 0
  m_CorrespondingSourceObject: {fileID: 0}
  m_PrefabInstance: {fileID: 0}
  m_PrefabAsset: {fileID: 0}
  m_GameObject: {fileID: 2051972459638345582}
  m_LocalRotation: {x: -0, y: -0, z: -0, w: 1}
  m_LocalPosition: {x: -0.1583, y: 0.27559996, z: 0.1592}
  m_LocalScale: {x: 1, y: 1, z: 1}
  m_Children: []
  m_Father: {fileID: 2051972460969032800}
  m_RootOrder: 6
  m_LocalEulerAnglesHint: {x: 0, y: 0, z: 0}
--- !u!65 &2051972459638345580
BoxCollider:
  m_ObjectHideFlags: 0
  m_CorrespondingSourceObject: {fileID: 0}
  m_PrefabInstance: {fileID: 0}
  m_PrefabAsset: {fileID: 0}
  m_GameObject: {fileID: 2051972459638345582}
  m_Material: {fileID: 13400000, guid: 5d068e5feec07594faf946e98c5950b3, type: 2}
  m_IsTrigger: 0
  m_Enabled: 1
  serializedVersion: 2
  m_Size: {x: 0.018314976, y: 0.5022143, z: 0.0167878}
  m_Center: {x: -0.00014002062, y: -0.028592288, z: 0.0005010208}
--- !u!1 &2051972459743322591
GameObject:
  m_ObjectHideFlags: 0
  m_CorrespondingSourceObject: {fileID: 0}
  m_PrefabInstance: {fileID: 0}
  m_PrefabAsset: {fileID: 0}
  serializedVersion: 6
  m_Component:
  - component: {fileID: 2051972459743322590}
  - component: {fileID: 2051972459743322589}
  m_Layer: 9
  m_Name: BoundingBox
  m_TagString: Untagged
  m_Icon: {fileID: 0}
  m_NavMeshLayer: 0
  m_StaticEditorFlags: 64
  m_IsActive: 1
--- !u!4 &2051972459743322590
Transform:
  m_ObjectHideFlags: 0
  m_CorrespondingSourceObject: {fileID: 0}
  m_PrefabInstance: {fileID: 0}
  m_PrefabAsset: {fileID: 0}
  m_GameObject: {fileID: 2051972459743322591}
  m_LocalRotation: {x: -0, y: -0, z: -0, w: 1}
  m_LocalPosition: {x: 0, y: 0, z: 0}
  m_LocalScale: {x: 1, y: 1, z: 1}
  m_Children: []
  m_Father: {fileID: 2051972460673774755}
  m_RootOrder: 4
  m_LocalEulerAnglesHint: {x: 0, y: 0, z: 0}
--- !u!65 &2051972459743322589
BoxCollider:
  m_ObjectHideFlags: 0
  m_CorrespondingSourceObject: {fileID: 0}
  m_PrefabInstance: {fileID: 0}
  m_PrefabAsset: {fileID: 0}
  m_GameObject: {fileID: 2051972459743322591}
  m_Material: {fileID: 0}
  m_IsTrigger: 0
  m_Enabled: 0
  serializedVersion: 2
  m_Size: {x: 0.3673846, y: 0.5958953, z: 0.36892423}
  m_Center: {x: 0.004676968, y: 0.28714824, z: 0}
--- !u!1 &2051972459744398892
GameObject:
  m_ObjectHideFlags: 0
  m_CorrespondingSourceObject: {fileID: 0}
  m_PrefabInstance: {fileID: 0}
  m_PrefabAsset: {fileID: 0}
  serializedVersion: 6
  m_Component:
  - component: {fileID: 2051972459744398891}
  m_Layer: 8
  m_Name: vPoint (1)
  m_TagString: Untagged
  m_Icon: {fileID: 0}
  m_NavMeshLayer: 0
  m_StaticEditorFlags: 64
  m_IsActive: 1
--- !u!4 &2051972459744398891
Transform:
  m_ObjectHideFlags: 0
  m_CorrespondingSourceObject: {fileID: 0}
  m_PrefabInstance: {fileID: 0}
  m_PrefabAsset: {fileID: 0}
  m_GameObject: {fileID: 2051972459744398892}
  m_LocalRotation: {x: -0, y: -0, z: -0, w: 1}
  m_LocalPosition: {x: 0.1656, y: 0.4949999, z: -0.167}
  m_LocalScale: {x: 1, y: 1, z: 1}
  m_Children: []
  m_Father: {fileID: 2051972460929291198}
  m_RootOrder: 1
  m_LocalEulerAnglesHint: {x: 0, y: 0, z: 0}
--- !u!1 &2051972459766865714
GameObject:
  m_ObjectHideFlags: 0
  m_CorrespondingSourceObject: {fileID: 0}
  m_PrefabInstance: {fileID: 0}
  m_PrefabAsset: {fileID: 0}
  serializedVersion: 6
  m_Component:
  - component: {fileID: 2051972459766865713}
  - component: {fileID: 2051972459766865712}
  m_Layer: 8
  m_Name: Col (4)
  m_TagString: SimObjPhysics
  m_Icon: {fileID: 0}
  m_NavMeshLayer: 0
  m_StaticEditorFlags: 64
  m_IsActive: 1
--- !u!4 &2051972459766865713
Transform:
  m_ObjectHideFlags: 0
  m_CorrespondingSourceObject: {fileID: 0}
  m_PrefabInstance: {fileID: 0}
  m_PrefabAsset: {fileID: 0}
  m_GameObject: {fileID: 2051972459766865714}
  m_LocalRotation: {x: -0, y: -0, z: -0, w: 1}
  m_LocalPosition: {x: -0.161, y: 0.4452, z: 0}
  m_LocalScale: {x: 0.53749996, y: 1, z: 1}
  m_Children: []
  m_Father: {fileID: 2051972460969032800}
  m_RootOrder: 4
  m_LocalEulerAnglesHint: {x: 0, y: 0, z: 0}
--- !u!65 &2051972459766865712
BoxCollider:
  m_ObjectHideFlags: 0
  m_CorrespondingSourceObject: {fileID: 0}
  m_PrefabInstance: {fileID: 0}
  m_PrefabAsset: {fileID: 0}
  m_GameObject: {fileID: 2051972459766865714}
  m_Material: {fileID: 13400000, guid: 5d068e5feec07594faf946e98c5950b3, type: 2}
  m_IsTrigger: 0
  m_Enabled: 1
  serializedVersion: 2
  m_Size: {x: 0.33843642, y: 0.100370795, z: 0.333432}
  m_Center: {x: 0.15503109, y: 0.0007607192, z: 0.00010333955}
--- !u!1 &2051972459787318639
GameObject:
  m_ObjectHideFlags: 0
  m_CorrespondingSourceObject: {fileID: 0}
  m_PrefabInstance: {fileID: 0}
  m_PrefabAsset: {fileID: 0}
  serializedVersion: 6
  m_Component:
  - component: {fileID: 2051972459787318638}
  m_Layer: 8
  m_Name: vPoint (6)
  m_TagString: Untagged
  m_Icon: {fileID: 0}
  m_NavMeshLayer: 0
  m_StaticEditorFlags: 64
  m_IsActive: 1
--- !u!4 &2051972459787318638
Transform:
  m_ObjectHideFlags: 0
  m_CorrespondingSourceObject: {fileID: 0}
  m_PrefabInstance: {fileID: 0}
  m_PrefabAsset: {fileID: 0}
  m_GameObject: {fileID: 2051972459787318639}
  m_LocalRotation: {x: -0, y: -0, z: -0, w: 1}
  m_LocalPosition: {x: -0.1609, y: 0.007098913, z: -0.1596}
  m_LocalScale: {x: 1, y: 1, z: 1}
  m_Children: []
  m_Father: {fileID: 2051972460929291198}
  m_RootOrder: 6
  m_LocalEulerAnglesHint: {x: 0, y: 0, z: 0}
--- !u!1 &2051972459876021771
GameObject:
  m_ObjectHideFlags: 0
  m_CorrespondingSourceObject: {fileID: 0}
  m_PrefabInstance: {fileID: 0}
  m_PrefabAsset: {fileID: 0}
  serializedVersion: 6
  m_Component:
  - component: {fileID: 2051972459876021770}
  - component: {fileID: 2051972459876021769}
  m_Layer: 8
  m_Name: Col (3)
  m_TagString: SimObjPhysics
  m_Icon: {fileID: 0}
  m_NavMeshLayer: 0
  m_StaticEditorFlags: 64
  m_IsActive: 1
--- !u!4 &2051972459876021770
Transform:
  m_ObjectHideFlags: 0
  m_CorrespondingSourceObject: {fileID: 0}
  m_PrefabInstance: {fileID: 0}
  m_PrefabAsset: {fileID: 0}
  m_GameObject: {fileID: 2051972459876021771}
  m_LocalRotation: {x: -0, y: -0, z: -0, w: 1}
  m_LocalPosition: {x: 0, y: 0.4426999, z: 0.152}
  m_LocalScale: {x: 1, y: 1, z: 1}
  m_Children: []
  m_Father: {fileID: 2051972460969032800}
  m_RootOrder: 3
  m_LocalEulerAnglesHint: {x: 0, y: 0, z: 0}
--- !u!65 &2051972459876021769
BoxCollider:
  m_ObjectHideFlags: 0
  m_CorrespondingSourceObject: {fileID: 0}
  m_PrefabInstance: {fileID: 0}
  m_PrefabAsset: {fileID: 0}
  m_GameObject: {fileID: 2051972459876021771}
  m_Material: {fileID: 13400000, guid: 5d068e5feec07594faf946e98c5950b3, type: 2}
  m_IsTrigger: 0
  m_Enabled: 1
  serializedVersion: 2
  m_Size: {x: 0.3401921, y: 0.09572195, z: 0.024233077}
  m_Center: {x: 0.0021174997, y: 0.0007607192, z: 0.0030161273}
--- !u!1 &2051972459958669464
GameObject:
  m_ObjectHideFlags: 0
  m_CorrespondingSourceObject: {fileID: 0}
  m_PrefabInstance: {fileID: 0}
  m_PrefabAsset: {fileID: 0}
  serializedVersion: 6
  m_Component:
  - component: {fileID: 2051972459958669543}
  m_Layer: 8
  m_Name: vPoint
  m_TagString: Untagged
  m_Icon: {fileID: 0}
  m_NavMeshLayer: 0
  m_StaticEditorFlags: 64
  m_IsActive: 1
--- !u!4 &2051972459958669543
Transform:
  m_ObjectHideFlags: 0
  m_CorrespondingSourceObject: {fileID: 0}
  m_PrefabInstance: {fileID: 0}
  m_PrefabAsset: {fileID: 0}
  m_GameObject: {fileID: 2051972459958669464}
  m_LocalRotation: {x: -0, y: -0, z: -0, w: 1}
  m_LocalPosition: {x: -0.0129, y: -0.0198, z: 0.0011}
  m_LocalScale: {x: 1, y: 1, z: 1}
  m_Children: []
  m_Father: {fileID: 2051972459486546468}
  m_RootOrder: 0
  m_LocalEulerAnglesHint: {x: 0, y: 0, z: 0}
--- !u!1 &2051972459968707992
GameObject:
  m_ObjectHideFlags: 0
  m_CorrespondingSourceObject: {fileID: 0}
  m_PrefabInstance: {fileID: 0}
  m_PrefabAsset: {fileID: 0}
  serializedVersion: 6
  m_Component:
  - component: {fileID: 2051972459968708071}
  - component: {fileID: 2051972459968708070}
  m_Layer: 8
  m_Name: Col (4)
  m_TagString: SimObjPhysics
  m_Icon: {fileID: 0}
  m_NavMeshLayer: 0
  m_StaticEditorFlags: 64
  m_IsActive: 1
--- !u!4 &2051972459968708071
Transform:
  m_ObjectHideFlags: 0
  m_CorrespondingSourceObject: {fileID: 0}
  m_PrefabInstance: {fileID: 0}
  m_PrefabAsset: {fileID: 0}
  m_GameObject: {fileID: 2051972459968707992}
  m_LocalRotation: {x: -0, y: -0, z: -0, w: 1}
  m_LocalPosition: {x: -0.084499836, y: -0.05579996, z: -0.1307}
  m_LocalScale: {x: 1, y: 1, z: 1}
  m_Children: []
  m_Father: {fileID: 2051972460270225435}
  m_RootOrder: 4
  m_LocalEulerAnglesHint: {x: 0, y: 0, z: 0}
--- !u!65 &2051972459968708070
BoxCollider:
  m_ObjectHideFlags: 0
  m_CorrespondingSourceObject: {fileID: 0}
  m_PrefabInstance: {fileID: 0}
  m_PrefabAsset: {fileID: 0}
  m_GameObject: {fileID: 2051972459968707992}
  m_Material: {fileID: 13400000, guid: 5d068e5feec07594faf946e98c5950b3, type: 2}
  m_IsTrigger: 0
  m_Enabled: 1
  serializedVersion: 2
  m_Size: {x: 0.13442591, y: 0.06641584, z: 0.008149155}
  m_Center: {x: 0.0011240095, y: 0.030309174, z: 0.00026607094}
--- !u!1 &2051972460017908745
GameObject:
  m_ObjectHideFlags: 0
  m_CorrespondingSourceObject: {fileID: 0}
  m_PrefabInstance: {fileID: 0}
  m_PrefabAsset: {fileID: 0}
  serializedVersion: 6
  m_Component:
  - component: {fileID: 2051972460017908744}
  m_Layer: 8
  m_Name: vPoint (3)
  m_TagString: Untagged
  m_Icon: {fileID: 0}
  m_NavMeshLayer: 0
  m_StaticEditorFlags: 64
  m_IsActive: 1
--- !u!4 &2051972460017908744
Transform:
  m_ObjectHideFlags: 0
  m_CorrespondingSourceObject: {fileID: 0}
  m_PrefabInstance: {fileID: 0}
  m_PrefabAsset: {fileID: 0}
  m_GameObject: {fileID: 2051972460017908745}
  m_LocalRotation: {x: -0, y: -0, z: -0, w: 1}
  m_LocalPosition: {x: -0.0839, y: -0.0422, z: 0.0016}
  m_LocalScale: {x: 1, y: 1, z: 1}
  m_Children: []
  m_Father: {fileID: 2051972459486546468}
  m_RootOrder: 3
  m_LocalEulerAnglesHint: {x: 0, y: 0, z: 0}
--- !u!1 &2051972460130801250
GameObject:
  m_ObjectHideFlags: 0
  m_CorrespondingSourceObject: {fileID: 0}
  m_PrefabInstance: {fileID: 0}
  m_PrefabAsset: {fileID: 0}
  serializedVersion: 6
  m_Component:
  - component: {fileID: 2051972460130801249}
  m_Layer: 8
  m_Name: vPoint (4)
  m_TagString: Untagged
  m_Icon: {fileID: 0}
  m_NavMeshLayer: 0
  m_StaticEditorFlags: 64
  m_IsActive: 1
--- !u!4 &2051972460130801249
Transform:
  m_ObjectHideFlags: 0
  m_CorrespondingSourceObject: {fileID: 0}
  m_PrefabInstance: {fileID: 0}
  m_PrefabAsset: {fileID: 0}
  m_GameObject: {fileID: 2051972460130801250}
  m_LocalRotation: {x: -0, y: -0, z: -0, w: 1}
  m_LocalPosition: {x: 0.1643, y: 0.0071, z: 0.1601}
  m_LocalScale: {x: 1, y: 1, z: 1}
  m_Children: []
  m_Father: {fileID: 2051972460929291198}
  m_RootOrder: 4
  m_LocalEulerAnglesHint: {x: 0, y: 0, z: 0}
--- !u!1 &2051972460248552271
GameObject:
  m_ObjectHideFlags: 0
  m_CorrespondingSourceObject: {fileID: 0}
  m_PrefabInstance: {fileID: 0}
  m_PrefabAsset: {fileID: 0}
  serializedVersion: 6
  m_Component:
  - component: {fileID: 2051972460248552270}
  - component: {fileID: 2051972460248552269}
  m_Layer: 8
  m_Name: Col (5)
  m_TagString: SimObjPhysics
  m_Icon: {fileID: 0}
  m_NavMeshLayer: 0
  m_StaticEditorFlags: 64
  m_IsActive: 1
--- !u!4 &2051972460248552270
Transform:
  m_ObjectHideFlags: 0
  m_CorrespondingSourceObject: {fileID: 0}
  m_PrefabInstance: {fileID: 0}
  m_PrefabAsset: {fileID: 0}
  m_GameObject: {fileID: 2051972460248552271}
  m_LocalRotation: {x: -0, y: -0, z: -0, w: 1}
  m_LocalPosition: {x: -0.159, y: 0.2756, z: -0.159}
  m_LocalScale: {x: 1, y: 1, z: 1}
  m_Children: []
  m_Father: {fileID: 2051972460969032800}
  m_RootOrder: 5
  m_LocalEulerAnglesHint: {x: 0, y: 0, z: 0}
--- !u!65 &2051972460248552269
BoxCollider:
  m_ObjectHideFlags: 0
  m_CorrespondingSourceObject: {fileID: 0}
  m_PrefabInstance: {fileID: 0}
  m_PrefabAsset: {fileID: 0}
  m_GameObject: {fileID: 2051972460248552271}
  m_Material: {fileID: 13400000, guid: 5d068e5feec07594faf946e98c5950b3, type: 2}
  m_IsTrigger: 0
  m_Enabled: 1
  serializedVersion: 2
  m_Size: {x: 0.018314976, y: 0.5022143, z: 0.0167878}
  m_Center: {x: -0.00014002062, y: -0.028592288, z: 0.0005010208}
--- !u!1 &2051972460251482492
GameObject:
  m_ObjectHideFlags: 0
  m_CorrespondingSourceObject: {fileID: 0}
  m_PrefabInstance: {fileID: 0}
  m_PrefabAsset: {fileID: 0}
  serializedVersion: 6
  m_Component:
  - component: {fileID: 2051972460251482491}
  - component: {fileID: 2051972460251482490}
  m_Layer: 8
  m_Name: Col (5)
  m_TagString: SimObjPhysics
  m_Icon: {fileID: 0}
  m_NavMeshLayer: 0
  m_StaticEditorFlags: 64
  m_IsActive: 1
--- !u!4 &2051972460251482491
Transform:
  m_ObjectHideFlags: 0
  m_CorrespondingSourceObject: {fileID: 0}
  m_PrefabInstance: {fileID: 0}
  m_PrefabAsset: {fileID: 0}
  m_GameObject: {fileID: 2051972460251482492}
  m_LocalRotation: {x: -0, y: -0, z: -0, w: 1}
  m_LocalPosition: {x: -0.084499836, y: -0.05579996, z: 0.1303}
  m_LocalScale: {x: 1, y: 1, z: 1}
  m_Children: []
  m_Father: {fileID: 2051972460270225435}
  m_RootOrder: 5
  m_LocalEulerAnglesHint: {x: 0, y: 0, z: 0}
--- !u!65 &2051972460251482490
BoxCollider:
  m_ObjectHideFlags: 0
  m_CorrespondingSourceObject: {fileID: 0}
  m_PrefabInstance: {fileID: 0}
  m_PrefabAsset: {fileID: 0}
  m_GameObject: {fileID: 2051972460251482492}
  m_Material: {fileID: 13400000, guid: 5d068e5feec07594faf946e98c5950b3, type: 2}
  m_IsTrigger: 0
  m_Enabled: 1
  serializedVersion: 2
  m_Size: {x: 0.13442591, y: 0.06641584, z: 0.008149155}
  m_Center: {x: 0.0011240095, y: 0.030309174, z: 0.00026607094}
--- !u!1 &2051972460268108475
GameObject:
  m_ObjectHideFlags: 0
  m_CorrespondingSourceObject: {fileID: 0}
  m_PrefabInstance: {fileID: 0}
  m_PrefabAsset: {fileID: 0}
  serializedVersion: 6
  m_Component:
  - component: {fileID: 2051972460268108474}
  - component: {fileID: 2051972460268108473}
  m_Layer: 8
  m_Name: Col (3)
  m_TagString: SimObjPhysics
  m_Icon: {fileID: 0}
  m_NavMeshLayer: 0
  m_StaticEditorFlags: 64
  m_IsActive: 1
--- !u!4 &2051972460268108474
Transform:
  m_ObjectHideFlags: 0
  m_CorrespondingSourceObject: {fileID: 0}
  m_PrefabInstance: {fileID: 0}
  m_PrefabAsset: {fileID: 0}
  m_GameObject: {fileID: 2051972460268108475}
  m_LocalRotation: {x: -0, y: -0, z: -0, w: 1}
  m_LocalPosition: {x: -0.0106, y: -0.023699999, z: 0}
  m_LocalScale: {x: 1, y: 1, z: 1}
  m_Children: []
  m_Father: {fileID: 2051972460270225435}
  m_RootOrder: 3
  m_LocalEulerAnglesHint: {x: 0, y: 0, z: 0}
--- !u!65 &2051972460268108473
BoxCollider:
  m_ObjectHideFlags: 0
  m_CorrespondingSourceObject: {fileID: 0}
  m_PrefabInstance: {fileID: 0}
  m_PrefabAsset: {fileID: 0}
  m_GameObject: {fileID: 2051972460268108475}
  m_Material: {fileID: 13400000, guid: 5d068e5feec07594faf946e98c5950b3, type: 2}
  m_IsTrigger: 0
  m_Enabled: 1
  serializedVersion: 2
  m_Size: {x: 0.0065313336, y: 0.08415222, z: 0.28734857}
  m_Center: {x: -0.0018585203, y: -0.000779178, z: 0}
--- !u!1 &2051972460270225436
GameObject:
  m_ObjectHideFlags: 0
  m_CorrespondingSourceObject: {fileID: 0}
  m_PrefabInstance: {fileID: 0}
  m_PrefabAsset: {fileID: 0}
  serializedVersion: 6
  m_Component:
  - component: {fileID: 2051972460270225435}
  m_Layer: 0
  m_Name: Colliders
  m_TagString: Untagged
  m_Icon: {fileID: 0}
  m_NavMeshLayer: 0
  m_StaticEditorFlags: 64
  m_IsActive: 1
--- !u!4 &2051972460270225435
Transform:
  m_ObjectHideFlags: 0
  m_CorrespondingSourceObject: {fileID: 0}
  m_PrefabInstance: {fileID: 0}
  m_PrefabAsset: {fileID: 0}
  m_GameObject: {fileID: 2051972460270225436}
  m_LocalRotation: {x: -0, y: -0.7071067, z: -0, w: 0.70710695}
  m_LocalPosition: {x: 0, y: 0, z: 0}
  m_LocalScale: {x: 1, y: 1, z: 1}
  m_Children:
  - {fileID: 2051972460480588413}
  - {fileID: 2051972460574034677}
  - {fileID: 2051972461118136551}
  - {fileID: 2051972460268108474}
  - {fileID: 2051972459968708071}
  - {fileID: 2051972460251482491}
  m_Father: {fileID: 2051972459506292043}
  m_RootOrder: 2
  m_LocalEulerAnglesHint: {x: 0, y: -90.00001, z: 0}
--- !u!1 &2051972460294188492
GameObject:
  m_ObjectHideFlags: 0
  m_CorrespondingSourceObject: {fileID: 0}
  m_PrefabInstance: {fileID: 0}
  m_PrefabAsset: {fileID: 0}
  serializedVersion: 6
  m_Component:
  - component: {fileID: 2051972460294188491}
  - component: {fileID: 2051972460294188490}
  m_Layer: 8
  m_Name: Col (1)
  m_TagString: SimObjPhysics
  m_Icon: {fileID: 0}
  m_NavMeshLayer: 0
  m_StaticEditorFlags: 64
  m_IsActive: 1
--- !u!4 &2051972460294188491
Transform:
  m_ObjectHideFlags: 0
  m_CorrespondingSourceObject: {fileID: 0}
  m_PrefabInstance: {fileID: 0}
  m_PrefabAsset: {fileID: 0}
  m_GameObject: {fileID: 2051972460294188492}
  m_LocalRotation: {x: -0, y: -0, z: -0, w: 1}
  m_LocalPosition: {x: -0.145, y: -0.0237, z: 0}
  m_LocalScale: {x: 1, y: 1, z: 1}
  m_Children: []
  m_Father: {fileID: 2051972461144414947}
  m_RootOrder: 1
  m_LocalEulerAnglesHint: {x: 0, y: 0, z: 0}
--- !u!65 &2051972460294188490
BoxCollider:
  m_ObjectHideFlags: 0
  m_CorrespondingSourceObject: {fileID: 0}
  m_PrefabInstance: {fileID: 0}
  m_PrefabAsset: {fileID: 0}
  m_GameObject: {fileID: 2051972460294188492}
  m_Material: {fileID: 13400000, guid: 5d068e5feec07594faf946e98c5950b3, type: 2}
  m_IsTrigger: 1
  m_Enabled: 1
  serializedVersion: 2
  m_Size: {x: 0.0079113, y: 0.06582622, z: 0.27145308}
  m_Center: {x: -0.001168537, y: -0.00077917846, z: 0}
--- !u!1 &2051972460418958117
GameObject:
  m_ObjectHideFlags: 0
  m_CorrespondingSourceObject: {fileID: 0}
  m_PrefabInstance: {fileID: 0}
  m_PrefabAsset: {fileID: 0}
  serializedVersion: 6
  m_Component:
  - component: {fileID: 2051972460418958116}
  - component: {fileID: 2051972460418958115}
  m_Layer: 8
  m_Name: Col (3)
  m_TagString: SimObjPhysics
  m_Icon: {fileID: 0}
  m_NavMeshLayer: 0
  m_StaticEditorFlags: 64
  m_IsActive: 1
--- !u!4 &2051972460418958116
Transform:
  m_ObjectHideFlags: 0
  m_CorrespondingSourceObject: {fileID: 0}
  m_PrefabInstance: {fileID: 0}
  m_PrefabAsset: {fileID: 0}
  m_GameObject: {fileID: 2051972460418958117}
  m_LocalRotation: {x: -0, y: -0, z: -0, w: 1}
  m_LocalPosition: {x: -0.0106, y: -0.023699999, z: 0}
  m_LocalScale: {x: 1, y: 1, z: 1}
  m_Children: []
  m_Father: {fileID: 2051972461144414947}
  m_RootOrder: 3
  m_LocalEulerAnglesHint: {x: 0, y: 0, z: 0}
--- !u!65 &2051972460418958115
BoxCollider:
  m_ObjectHideFlags: 0
  m_CorrespondingSourceObject: {fileID: 0}
  m_PrefabInstance: {fileID: 0}
  m_PrefabAsset: {fileID: 0}
  m_GameObject: {fileID: 2051972460418958117}
  m_Material: {fileID: 13400000, guid: 5d068e5feec07594faf946e98c5950b3, type: 2}
  m_IsTrigger: 1
  m_Enabled: 1
  serializedVersion: 2
  m_Size: {x: 0.0065313336, y: 0.08415222, z: 0.28734857}
  m_Center: {x: -0.0018585203, y: -0.000779178, z: 0}
--- !u!1 &2051972460467355004
GameObject:
  m_ObjectHideFlags: 0
  m_CorrespondingSourceObject: {fileID: 0}
  m_PrefabInstance: {fileID: 0}
  m_PrefabAsset: {fileID: 0}
  serializedVersion: 6
  m_Component:
  - component: {fileID: 2051972460467355003}
  m_Layer: 8
  m_Name: vPoint (1)
  m_TagString: Untagged
  m_Icon: {fileID: 0}
  m_NavMeshLayer: 0
  m_StaticEditorFlags: 64
  m_IsActive: 1
--- !u!4 &2051972460467355003
Transform:
  m_ObjectHideFlags: 0
  m_CorrespondingSourceObject: {fileID: 0}
  m_PrefabInstance: {fileID: 0}
  m_PrefabAsset: {fileID: 0}
  m_GameObject: {fileID: 2051972460467355004}
  m_LocalRotation: {x: -0, y: -0, z: -0, w: 1}
  m_LocalPosition: {x: -0.012899876, y: -0.0516, z: -0.1386}
  m_LocalScale: {x: 1, y: 1, z: 1}
  m_Children: []
  m_Father: {fileID: 2051972459486546468}
  m_RootOrder: 1
  m_LocalEulerAnglesHint: {x: 0, y: 0, z: 0}
--- !u!1 &2051972460474538945
GameObject:
  m_ObjectHideFlags: 0
  m_CorrespondingSourceObject: {fileID: 0}
  m_PrefabInstance: {fileID: 0}
  m_PrefabAsset: {fileID: 0}
  serializedVersion: 6
  m_Component:
  - component: {fileID: 2051972460474538944}
  m_Layer: 8
  m_Name: vPoint (2)
  m_TagString: Untagged
  m_Icon: {fileID: 0}
  m_NavMeshLayer: 0
  m_StaticEditorFlags: 64
  m_IsActive: 1
--- !u!4 &2051972460474538944
Transform:
  m_ObjectHideFlags: 0
  m_CorrespondingSourceObject: {fileID: 0}
  m_PrefabInstance: {fileID: 0}
  m_PrefabAsset: {fileID: 0}
  m_GameObject: {fileID: 2051972460474538945}
  m_LocalRotation: {x: -0, y: -0, z: -0, w: 1}
  m_LocalPosition: {x: -0.012899876, y: -0.0501, z: 0.1332}
  m_LocalScale: {x: 1, y: 1, z: 1}
  m_Children: []
  m_Father: {fileID: 2051972459486546468}
  m_RootOrder: 2
  m_LocalEulerAnglesHint: {x: 0, y: 0, z: 0}
--- !u!1 &2051972460480588414
GameObject:
  m_ObjectHideFlags: 0
  m_CorrespondingSourceObject: {fileID: 0}
  m_PrefabInstance: {fileID: 0}
  m_PrefabAsset: {fileID: 0}
  serializedVersion: 6
  m_Component:
  - component: {fileID: 2051972460480588413}
  - component: {fileID: 2051972460480588412}
  m_Layer: 8
  m_Name: Col
  m_TagString: SimObjPhysics
  m_Icon: {fileID: 0}
  m_NavMeshLayer: 0
  m_StaticEditorFlags: 64
  m_IsActive: 1
--- !u!4 &2051972460480588413
Transform:
  m_ObjectHideFlags: 0
  m_CorrespondingSourceObject: {fileID: 0}
  m_PrefabInstance: {fileID: 0}
  m_PrefabAsset: {fileID: 0}
  m_GameObject: {fileID: 2051972460480588414}
  m_LocalRotation: {x: -0, y: -0, z: -0, w: 1}
  m_LocalPosition: {x: -0.0845, y: -0.0558, z: 0}
  m_LocalScale: {x: 1, y: 1, z: 1}
  m_Children: []
  m_Father: {fileID: 2051972460270225435}
  m_RootOrder: 0
  m_LocalEulerAnglesHint: {x: 0, y: 0, z: 0}
--- !u!65 &2051972460480588412
BoxCollider:
  m_ObjectHideFlags: 0
  m_CorrespondingSourceObject: {fileID: 0}
  m_PrefabInstance: {fileID: 0}
  m_PrefabAsset: {fileID: 0}
  m_GameObject: {fileID: 2051972460480588414}
  m_Material: {fileID: 13400000, guid: 5d068e5feec07594faf946e98c5950b3, type: 2}
  m_IsTrigger: 0
  m_Enabled: 1
  serializedVersion: 2
  m_Size: {x: 0.13442591, y: 0.0042391354, z: 0.27145308}
  m_Center: {x: 0.0011240095, y: -0.00077917846, z: 0}
--- !u!1 &2051972460574034678
GameObject:
  m_ObjectHideFlags: 0
  m_CorrespondingSourceObject: {fileID: 0}
  m_PrefabInstance: {fileID: 0}
  m_PrefabAsset: {fileID: 0}
  serializedVersion: 6
  m_Component:
  - component: {fileID: 2051972460574034677}
  - component: {fileID: 2051972460574034676}
  m_Layer: 8
  m_Name: Col (1)
  m_TagString: SimObjPhysics
  m_Icon: {fileID: 0}
  m_NavMeshLayer: 0
  m_StaticEditorFlags: 64
  m_IsActive: 1
--- !u!4 &2051972460574034677
Transform:
  m_ObjectHideFlags: 0
  m_CorrespondingSourceObject: {fileID: 0}
  m_PrefabInstance: {fileID: 0}
  m_PrefabAsset: {fileID: 0}
  m_GameObject: {fileID: 2051972460574034678}
  m_LocalRotation: {x: -0, y: -0, z: -0, w: 1}
  m_LocalPosition: {x: -0.145, y: -0.0237, z: 0}
  m_LocalScale: {x: 1, y: 1, z: 1}
  m_Children: []
  m_Father: {fileID: 2051972460270225435}
  m_RootOrder: 1
  m_LocalEulerAnglesHint: {x: 0, y: 0, z: 0}
--- !u!65 &2051972460574034676
BoxCollider:
  m_ObjectHideFlags: 0
  m_CorrespondingSourceObject: {fileID: 0}
  m_PrefabInstance: {fileID: 0}
  m_PrefabAsset: {fileID: 0}
  m_GameObject: {fileID: 2051972460574034678}
  m_Material: {fileID: 13400000, guid: 5d068e5feec07594faf946e98c5950b3, type: 2}
  m_IsTrigger: 0
  m_Enabled: 1
  serializedVersion: 2
  m_Size: {x: 0.0079113, y: 0.06582622, z: 0.27145308}
  m_Center: {x: -0.001168537, y: -0.00077917846, z: 0}
--- !u!1 &2051972460607930838
GameObject:
  m_ObjectHideFlags: 0
  m_CorrespondingSourceObject: {fileID: 0}
  m_PrefabInstance: {fileID: 0}
  m_PrefabAsset: {fileID: 0}
  serializedVersion: 6
  m_Component:
  - component: {fileID: 2051972460607930837}
  - component: {fileID: 2051972460607930836}
  m_Layer: 8
  m_Name: Col (5)
  m_TagString: SimObjPhysics
  m_Icon: {fileID: 0}
  m_NavMeshLayer: 0
  m_StaticEditorFlags: 64
  m_IsActive: 1
--- !u!4 &2051972460607930837
Transform:
  m_ObjectHideFlags: 0
  m_CorrespondingSourceObject: {fileID: 0}
  m_PrefabInstance: {fileID: 0}
  m_PrefabAsset: {fileID: 0}
  m_GameObject: {fileID: 2051972460607930838}
  m_LocalRotation: {x: -0, y: -0, z: -0, w: 1}
  m_LocalPosition: {x: -0.084499836, y: -0.05579996, z: 0.1303}
  m_LocalScale: {x: 1, y: 1, z: 1}
  m_Children: []
  m_Father: {fileID: 2051972461144414947}
  m_RootOrder: 5
  m_LocalEulerAnglesHint: {x: 0, y: 0, z: 0}
--- !u!65 &2051972460607930836
BoxCollider:
  m_ObjectHideFlags: 0
  m_CorrespondingSourceObject: {fileID: 0}
  m_PrefabInstance: {fileID: 0}
  m_PrefabAsset: {fileID: 0}
  m_GameObject: {fileID: 2051972460607930838}
  m_Material: {fileID: 13400000, guid: 5d068e5feec07594faf946e98c5950b3, type: 2}
  m_IsTrigger: 1
  m_Enabled: 1
  serializedVersion: 2
  m_Size: {x: 0.13442591, y: 0.06641584, z: 0.008149155}
  m_Center: {x: 0.0011240095, y: 0.030309174, z: 0.00026607094}
--- !u!1 &2051972460648962513
GameObject:
  m_ObjectHideFlags: 0
  m_CorrespondingSourceObject: {fileID: 0}
  m_PrefabInstance: {fileID: 0}
  m_PrefabAsset: {fileID: 0}
  serializedVersion: 6
  m_Component:
  - component: {fileID: 2051972460648962512}
  - component: {fileID: 2051972460648962527}
  m_Layer: 8
  m_Name: Col (2)
  m_TagString: SimObjPhysics
  m_Icon: {fileID: 0}
  m_NavMeshLayer: 0
  m_StaticEditorFlags: 64
  m_IsActive: 1
--- !u!4 &2051972460648962512
Transform:
  m_ObjectHideFlags: 0
  m_CorrespondingSourceObject: {fileID: 0}
  m_PrefabInstance: {fileID: 0}
  m_PrefabAsset: {fileID: 0}
  m_GameObject: {fileID: 2051972460648962513}
  m_LocalRotation: {x: -0, y: -0, z: -0, w: 1}
  m_LocalPosition: {x: -0.0193, y: -0.023699999, z: 0}
  m_LocalScale: {x: 1, y: 1, z: 1}
  m_Children: []
  m_Father: {fileID: 2051972461144414947}
  m_RootOrder: 2
  m_LocalEulerAnglesHint: {x: 0, y: 0, z: 0}
--- !u!65 &2051972460648962527
BoxCollider:
  m_ObjectHideFlags: 0
  m_CorrespondingSourceObject: {fileID: 0}
  m_PrefabInstance: {fileID: 0}
  m_PrefabAsset: {fileID: 0}
  m_GameObject: {fileID: 2051972460648962513}
  m_Material: {fileID: 13400000, guid: 5d068e5feec07594faf946e98c5950b3, type: 2}
  m_IsTrigger: 1
  m_Enabled: 1
  serializedVersion: 2
  m_Size: {x: 0.0079113, y: 0.06582622, z: 0.27145308}
  m_Center: {x: -0.001168537, y: -0.00077917846, z: 0}
--- !u!1 &2051972460673774756
GameObject:
  m_ObjectHideFlags: 0
  m_CorrespondingSourceObject: {fileID: 0}
  m_PrefabInstance: {fileID: 0}
  m_PrefabAsset: {fileID: 0}
  serializedVersion: 6
  m_Component:
  - component: {fileID: 2051972460673774755}
  - component: {fileID: 2051972460673774753}
  - component: {fileID: 2051972460673774754}
  m_Layer: 8
  m_Name: Side_Table_225_Master
  m_TagString: SimObjPhysics
  m_Icon: {fileID: 0}
  m_NavMeshLayer: 0
  m_StaticEditorFlags: 64
  m_IsActive: 1
--- !u!4 &2051972460673774755
Transform:
  m_ObjectHideFlags: 0
  m_CorrespondingSourceObject: {fileID: 0}
  m_PrefabInstance: {fileID: 0}
  m_PrefabAsset: {fileID: 0}
  m_GameObject: {fileID: 2051972460673774756}
  m_LocalRotation: {x: 0, y: 0, z: 0, w: 1}
  m_LocalPosition: {x: 0, y: 0, z: 0}
  m_LocalScale: {x: 1, y: 1, z: 1}
  m_Children:
  - {fileID: 2050554735931713744}
  - {fileID: 2051972461102437566}
  - {fileID: 2051972460969032800}
  - {fileID: 2051972460929291198}
  - {fileID: 2051972459743322590}
  - {fileID: 2051972459506292043}
  - {fileID: 472234408422749844}
  m_Father: {fileID: 0}
  m_RootOrder: 0
  m_LocalEulerAnglesHint: {x: 0, y: 0, z: 0}
--- !u!114 &2051972460673774753
MonoBehaviour:
  m_ObjectHideFlags: 0
  m_CorrespondingSourceObject: {fileID: 0}
  m_PrefabInstance: {fileID: 0}
  m_PrefabAsset: {fileID: 0}
  m_GameObject: {fileID: 2051972460673774756}
  m_Enabled: 1
  m_EditorHideFlags: 0
  m_Script: {fileID: 11500000, guid: b439f6e4ef5714ee2a3643acf37b7a9d, type: 3}
  m_Name: 
  m_EditorClassIdentifier: 
  objectID: 
<<<<<<< HEAD
=======
  assetID: Side_Table_225_Master
>>>>>>> 2f8dd9f9
  Type: 129
  PrimaryProperty: 2
  SecondaryProperties: 07000000
  BoundingBox: {fileID: 2051972459743322591}
  VisibilityPoints:
  - {fileID: 2051972460985220604}
  - {fileID: 2051972459744398891}
  - {fileID: 2051972459503209530}
  - {fileID: 2051972461468753230}
  - {fileID: 2051972460130801249}
  - {fileID: 2051972459545759955}
  - {fileID: 2051972459787318638}
  - {fileID: 2051972461464486847}
  ReceptacleTriggerBoxes:
  - {fileID: 2053142790654441234}
  debugIsVisible: 0
  debugIsInteractable: 0
  isInAgentHand: 0
  MyColliders:
  - {fileID: 2051972461605015260}
  - {fileID: 2051972460737839237}
  - {fileID: 2051972461389473888}
  - {fileID: 2051972459876021769}
  - {fileID: 2051972459766865712}
  - {fileID: 2051972460248552269}
  - {fileID: 2051972459638345580}
  - {fileID: 2051972461517519473}
  - {fileID: 2051972459632785051}
  HFdynamicfriction: 1.2
  HFstaticfriction: 1.2
  HFbounciness: 0
  HFrbdrag: 0.4
  HFrbangulardrag: 0.15
  salientMaterials: 01000000
  MySpawnPoints: []
  CurrentTemperature: 0
  HowManySecondsUntilRoomTemp: 10
  inMotion: 0
  numSimObjHit: 0
  numFloorHit: 0
  numStructureHit: 0
  lastVelocity: 0
  IsReceptacle: 0
  IsPickupable: 0
  IsMoveable: 0
  isStatic: 0
  IsToggleable: 0
  IsOpenable: 0
  IsBreakable: 0
  IsFillable: 0
  IsDirtyable: 0
  IsCookable: 0
  IsSliceable: 0
  isHeatSource: 0
  isColdSource: 0
  ContainedObjectReferences: []
  CurrentlyContains: []
--- !u!54 &2051972460673774754
Rigidbody:
  m_ObjectHideFlags: 0
  m_CorrespondingSourceObject: {fileID: 0}
  m_PrefabInstance: {fileID: 0}
  m_PrefabAsset: {fileID: 0}
  m_GameObject: {fileID: 2051972460673774756}
  serializedVersion: 2
  m_Mass: 11
  m_Drag: 0.1
  m_AngularDrag: 0.05
  m_UseGravity: 1
  m_IsKinematic: 0
  m_Interpolate: 0
  m_Constraints: 0
  m_CollisionDetection: 0
--- !u!1 &2051972460737839239
GameObject:
  m_ObjectHideFlags: 0
  m_CorrespondingSourceObject: {fileID: 0}
  m_PrefabInstance: {fileID: 0}
  m_PrefabAsset: {fileID: 0}
  serializedVersion: 6
  m_Component:
  - component: {fileID: 2051972460737839238}
  - component: {fileID: 2051972460737839237}
  m_Layer: 8
  m_Name: Col (1)
  m_TagString: SimObjPhysics
  m_Icon: {fileID: 0}
  m_NavMeshLayer: 0
  m_StaticEditorFlags: 64
  m_IsActive: 1
--- !u!4 &2051972460737839238
Transform:
  m_ObjectHideFlags: 0
  m_CorrespondingSourceObject: {fileID: 0}
  m_PrefabInstance: {fileID: 0}
  m_PrefabAsset: {fileID: 0}
  m_GameObject: {fileID: 2051972460737839239}
  m_LocalRotation: {x: -0, y: -0, z: -0, w: 1}
  m_LocalPosition: {x: 0, y: 0.3941, z: 0}
  m_LocalScale: {x: 1, y: 1, z: 1}
  m_Children: []
  m_Father: {fileID: 2051972460969032800}
  m_RootOrder: 1
  m_LocalEulerAnglesHint: {x: 0, y: 0, z: 0}
--- !u!65 &2051972460737839237
BoxCollider:
  m_ObjectHideFlags: 0
  m_CorrespondingSourceObject: {fileID: 0}
  m_PrefabInstance: {fileID: 0}
  m_PrefabAsset: {fileID: 0}
  m_GameObject: {fileID: 2051972460737839239}
  m_Material: {fileID: 13400000, guid: 5d068e5feec07594faf946e98c5950b3, type: 2}
  m_IsTrigger: 0
  m_Enabled: 1
  serializedVersion: 2
  m_Size: {x: 0.3401921, y: 0.01433292, z: 0.33314258}
  m_Center: {x: 0.0021174997, y: 0.0007607192, z: 0.00029096007}
--- !u!1 &2051972460929291199
GameObject:
  m_ObjectHideFlags: 0
  m_CorrespondingSourceObject: {fileID: 0}
  m_PrefabInstance: {fileID: 0}
  m_PrefabAsset: {fileID: 0}
  serializedVersion: 6
  m_Component:
  - component: {fileID: 2051972460929291198}
  m_Layer: 0
  m_Name: VisibilityPoints
  m_TagString: Untagged
  m_Icon: {fileID: 0}
  m_NavMeshLayer: 0
  m_StaticEditorFlags: 64
  m_IsActive: 1
--- !u!4 &2051972460929291198
Transform:
  m_ObjectHideFlags: 0
  m_CorrespondingSourceObject: {fileID: 0}
  m_PrefabInstance: {fileID: 0}
  m_PrefabAsset: {fileID: 0}
  m_GameObject: {fileID: 2051972460929291199}
  m_LocalRotation: {x: -0, y: 0.7071066, z: -0, w: -0.707107}
  m_LocalPosition: {x: 0, y: 0, z: -0.0011}
  m_LocalScale: {x: 1, y: 1, z: 1}
  m_Children:
  - {fileID: 2051972460985220604}
  - {fileID: 2051972459744398891}
  - {fileID: 2051972459503209530}
  - {fileID: 2051972461468753230}
  - {fileID: 2051972460130801249}
  - {fileID: 2051972459545759955}
  - {fileID: 2051972459787318638}
  - {fileID: 2051972461464486847}
  m_Father: {fileID: 2051972460673774755}
  m_RootOrder: 3
  m_LocalEulerAnglesHint: {x: 0, y: 270, z: 0}
--- !u!1 &2051972460969032801
GameObject:
  m_ObjectHideFlags: 0
  m_CorrespondingSourceObject: {fileID: 0}
  m_PrefabInstance: {fileID: 0}
  m_PrefabAsset: {fileID: 0}
  serializedVersion: 6
  m_Component:
  - component: {fileID: 2051972460969032800}
  m_Layer: 0
  m_Name: Colliders
  m_TagString: Untagged
  m_Icon: {fileID: 0}
  m_NavMeshLayer: 0
  m_StaticEditorFlags: 64
  m_IsActive: 1
--- !u!4 &2051972460969032800
Transform:
  m_ObjectHideFlags: 0
  m_CorrespondingSourceObject: {fileID: 0}
  m_PrefabInstance: {fileID: 0}
  m_PrefabAsset: {fileID: 0}
  m_GameObject: {fileID: 2051972460969032801}
  m_LocalRotation: {x: -0, y: 0.7071066, z: -0, w: -0.707107}
  m_LocalPosition: {x: 0, y: 0, z: -0.0011000633}
  m_LocalScale: {x: 1, y: 1, z: 1}
  m_Children:
  - {fileID: 2051972461605015261}
  - {fileID: 2051972460737839238}
  - {fileID: 2051972461389473889}
  - {fileID: 2051972459876021770}
  - {fileID: 2051972459766865713}
  - {fileID: 2051972460248552270}
  - {fileID: 2051972459638345581}
  - {fileID: 2051972461517519474}
  - {fileID: 2051972459632785052}
  m_Father: {fileID: 2051972460673774755}
  m_RootOrder: 2
  m_LocalEulerAnglesHint: {x: 0, y: 270, z: 0}
--- !u!1 &2051972460985220605
GameObject:
  m_ObjectHideFlags: 0
  m_CorrespondingSourceObject: {fileID: 0}
  m_PrefabInstance: {fileID: 0}
  m_PrefabAsset: {fileID: 0}
  serializedVersion: 6
  m_Component:
  - component: {fileID: 2051972460985220604}
  m_Layer: 8
  m_Name: vPoint
  m_TagString: Untagged
  m_Icon: {fileID: 0}
  m_NavMeshLayer: 0
  m_StaticEditorFlags: 64
  m_IsActive: 1
--- !u!4 &2051972460985220604
Transform:
  m_ObjectHideFlags: 0
  m_CorrespondingSourceObject: {fileID: 0}
  m_PrefabInstance: {fileID: 0}
  m_PrefabAsset: {fileID: 0}
  m_GameObject: {fileID: 2051972460985220605}
  m_LocalRotation: {x: -0, y: -0, z: -0, w: 1}
  m_LocalPosition: {x: 0.1677, y: 0.495, z: 0.1629}
  m_LocalScale: {x: 1, y: 1, z: 1}
  m_Children: []
  m_Father: {fileID: 2051972460929291198}
  m_RootOrder: 0
  m_LocalEulerAnglesHint: {x: 0, y: 0, z: 0}
--- !u!1 &2051972461102437431
GameObject:
  m_ObjectHideFlags: 0
  m_CorrespondingSourceObject: {fileID: 0}
  m_PrefabInstance: {fileID: 0}
  m_PrefabAsset: {fileID: 0}
  serializedVersion: 6
  m_Component:
  - component: {fileID: 2051972461102437566}
  - component: {fileID: 2051972461102437564}
  - component: {fileID: 2051972461102437565}
  m_Layer: 0
  m_Name: Mesh
  m_TagString: Untagged
  m_Icon: {fileID: 0}
  m_NavMeshLayer: 0
  m_StaticEditorFlags: 64
  m_IsActive: 1
--- !u!4 &2051972461102437566
Transform:
  m_ObjectHideFlags: 0
  m_CorrespondingSourceObject: {fileID: 0}
  m_PrefabInstance: {fileID: 0}
  m_PrefabAsset: {fileID: 0}
  m_GameObject: {fileID: 2051972461102437431}
  m_LocalRotation: {x: -0, y: -0, z: -0, w: 1}
  m_LocalPosition: {x: 0, y: 0, z: 0}
  m_LocalScale: {x: 1, y: 1, z: 1}
  m_Children: []
  m_Father: {fileID: 2051972460673774755}
  m_RootOrder: 1
  m_LocalEulerAnglesHint: {x: 0, y: 0, z: 0}
--- !u!33 &2051972461102437564
MeshFilter:
  m_ObjectHideFlags: 0
  m_CorrespondingSourceObject: {fileID: 0}
  m_PrefabInstance: {fileID: 0}
  m_PrefabAsset: {fileID: 0}
  m_GameObject: {fileID: 2051972461102437431}
  m_Mesh: {fileID: 4300094, guid: 14f65a7e56a2f5746a35c88e60c4ae5c, type: 3}
--- !u!23 &2051972461102437565
MeshRenderer:
  m_ObjectHideFlags: 0
  m_CorrespondingSourceObject: {fileID: 0}
  m_PrefabInstance: {fileID: 0}
  m_PrefabAsset: {fileID: 0}
  m_GameObject: {fileID: 2051972461102437431}
  m_Enabled: 1
  m_CastShadows: 1
  m_ReceiveShadows: 1
  m_DynamicOccludee: 1
  m_MotionVectors: 1
  m_LightProbeUsage: 1
  m_ReflectionProbeUsage: 1
  m_RayTracingMode: 2
  m_RenderingLayerMask: 1
  m_RendererPriority: 0
  m_Materials:
  - {fileID: 2100000, guid: 83f72cffa1bdb4ce69103c5aeadda700, type: 2}
  m_StaticBatchInfo:
    firstSubMesh: 0
    subMeshCount: 0
  m_StaticBatchRoot: {fileID: 0}
  m_ProbeAnchor: {fileID: 0}
  m_LightProbeVolumeOverride: {fileID: 0}
  m_ScaleInLightmap: 1
  m_ReceiveGI: 1
  m_PreserveUVs: 0
  m_IgnoreNormalsForChartDetection: 0
  m_ImportantGI: 0
  m_StitchLightmapSeams: 0
  m_SelectedEditorRenderState: 3
  m_MinimumChartSize: 4
  m_AutoUVMaxDistance: 0.5
  m_AutoUVMaxAngle: 89
  m_LightmapParameters: {fileID: 0}
  m_SortingLayerID: 0
  m_SortingLayer: 0
  m_SortingOrder: 0
--- !u!1 &2051972461118136472
GameObject:
  m_ObjectHideFlags: 0
  m_CorrespondingSourceObject: {fileID: 0}
  m_PrefabInstance: {fileID: 0}
  m_PrefabAsset: {fileID: 0}
  serializedVersion: 6
  m_Component:
  - component: {fileID: 2051972461118136551}
  - component: {fileID: 2051972461118136550}
  m_Layer: 8
  m_Name: Col (2)
  m_TagString: SimObjPhysics
  m_Icon: {fileID: 0}
  m_NavMeshLayer: 0
  m_StaticEditorFlags: 64
  m_IsActive: 1
--- !u!4 &2051972461118136551
Transform:
  m_ObjectHideFlags: 0
  m_CorrespondingSourceObject: {fileID: 0}
  m_PrefabInstance: {fileID: 0}
  m_PrefabAsset: {fileID: 0}
  m_GameObject: {fileID: 2051972461118136472}
  m_LocalRotation: {x: -0, y: -0, z: -0, w: 1}
  m_LocalPosition: {x: -0.0193, y: -0.023699999, z: 0}
  m_LocalScale: {x: 1, y: 1, z: 1}
  m_Children: []
  m_Father: {fileID: 2051972460270225435}
  m_RootOrder: 2
  m_LocalEulerAnglesHint: {x: 0, y: 0, z: 0}
--- !u!65 &2051972461118136550
BoxCollider:
  m_ObjectHideFlags: 0
  m_CorrespondingSourceObject: {fileID: 0}
  m_PrefabInstance: {fileID: 0}
  m_PrefabAsset: {fileID: 0}
  m_GameObject: {fileID: 2051972461118136472}
  m_Material: {fileID: 13400000, guid: 5d068e5feec07594faf946e98c5950b3, type: 2}
  m_IsTrigger: 0
  m_Enabled: 1
  serializedVersion: 2
  m_Size: {x: 0.0079113, y: 0.06582622, z: 0.27145308}
  m_Center: {x: -0.001168537, y: -0.00077917846, z: 0}
--- !u!1 &2051972461144414948
GameObject:
  m_ObjectHideFlags: 0
  m_CorrespondingSourceObject: {fileID: 0}
  m_PrefabInstance: {fileID: 0}
  m_PrefabAsset: {fileID: 0}
  serializedVersion: 6
  m_Component:
  - component: {fileID: 2051972461144414947}
  m_Layer: 0
  m_Name: TriggerColliders
  m_TagString: Untagged
  m_Icon: {fileID: 0}
  m_NavMeshLayer: 0
  m_StaticEditorFlags: 64
  m_IsActive: 1
--- !u!4 &2051972461144414947
Transform:
  m_ObjectHideFlags: 0
  m_CorrespondingSourceObject: {fileID: 0}
  m_PrefabInstance: {fileID: 0}
  m_PrefabAsset: {fileID: 0}
  m_GameObject: {fileID: 2051972461144414948}
  m_LocalRotation: {x: -0, y: -0.7071067, z: -0, w: 0.70710695}
  m_LocalPosition: {x: 0, y: 0, z: 0}
  m_LocalScale: {x: 1, y: 1, z: 1}
  m_Children:
  - {fileID: 2051972461376009868}
  - {fileID: 2051972460294188491}
  - {fileID: 2051972460648962512}
  - {fileID: 2051972460418958116}
  - {fileID: 2051972461434237580}
  - {fileID: 2051972460607930837}
  m_Father: {fileID: 2051972459506292043}
  m_RootOrder: 4
  m_LocalEulerAnglesHint: {x: 0, y: -90.00001, z: 0}
--- !u!1 &2051972461154823096
GameObject:
  m_ObjectHideFlags: 0
  m_CorrespondingSourceObject: {fileID: 0}
  m_PrefabInstance: {fileID: 0}
  m_PrefabAsset: {fileID: 0}
  serializedVersion: 6
  m_Component:
  - component: {fileID: 2051972461154823047}
  - component: {fileID: 2051972461154823045}
  - component: {fileID: 2051972461154823046}
  m_Layer: 0
  m_Name: DrawerMesh
  m_TagString: Untagged
  m_Icon: {fileID: 0}
  m_NavMeshLayer: 0
  m_StaticEditorFlags: 64
  m_IsActive: 1
--- !u!4 &2051972461154823047
Transform:
  m_ObjectHideFlags: 0
  m_CorrespondingSourceObject: {fileID: 0}
  m_PrefabInstance: {fileID: 0}
  m_PrefabAsset: {fileID: 0}
  m_GameObject: {fileID: 2051972461154823096}
  m_LocalRotation: {x: -0, y: -0, z: -0, w: 1}
  m_LocalPosition: {x: 0, y: 0, z: 0}
  m_LocalScale: {x: 1, y: 1, z: 1}
  m_Children: []
  m_Father: {fileID: 2051972459506292043}
  m_RootOrder: 1
  m_LocalEulerAnglesHint: {x: 0, y: 0, z: 0}
--- !u!33 &2051972461154823045
MeshFilter:
  m_ObjectHideFlags: 0
  m_CorrespondingSourceObject: {fileID: 0}
  m_PrefabInstance: {fileID: 0}
  m_PrefabAsset: {fileID: 0}
  m_GameObject: {fileID: 2051972461154823096}
  m_Mesh: {fileID: 4300096, guid: 14f65a7e56a2f5746a35c88e60c4ae5c, type: 3}
--- !u!23 &2051972461154823046
MeshRenderer:
  m_ObjectHideFlags: 0
  m_CorrespondingSourceObject: {fileID: 0}
  m_PrefabInstance: {fileID: 0}
  m_PrefabAsset: {fileID: 0}
  m_GameObject: {fileID: 2051972461154823096}
  m_Enabled: 1
  m_CastShadows: 1
  m_ReceiveShadows: 1
  m_DynamicOccludee: 1
  m_MotionVectors: 1
  m_LightProbeUsage: 1
  m_ReflectionProbeUsage: 1
  m_RayTracingMode: 2
  m_RenderingLayerMask: 1
  m_RendererPriority: 0
  m_Materials:
  - {fileID: 2100000, guid: 83f72cffa1bdb4ce69103c5aeadda700, type: 2}
  m_StaticBatchInfo:
    firstSubMesh: 0
    subMeshCount: 0
  m_StaticBatchRoot: {fileID: 0}
  m_ProbeAnchor: {fileID: 0}
  m_LightProbeVolumeOverride: {fileID: 0}
  m_ScaleInLightmap: 1
  m_ReceiveGI: 1
  m_PreserveUVs: 0
  m_IgnoreNormalsForChartDetection: 0
  m_ImportantGI: 0
  m_StitchLightmapSeams: 0
  m_SelectedEditorRenderState: 3
  m_MinimumChartSize: 4
  m_AutoUVMaxDistance: 0.5
  m_AutoUVMaxAngle: 89
  m_LightmapParameters: {fileID: 0}
  m_SortingLayerID: 0
  m_SortingLayer: 0
  m_SortingOrder: 0
--- !u!1 &2051972461376009869
GameObject:
  m_ObjectHideFlags: 0
  m_CorrespondingSourceObject: {fileID: 0}
  m_PrefabInstance: {fileID: 0}
  m_PrefabAsset: {fileID: 0}
  serializedVersion: 6
  m_Component:
  - component: {fileID: 2051972461376009868}
  - component: {fileID: 2051972461376009867}
  m_Layer: 8
  m_Name: Col
  m_TagString: SimObjPhysics
  m_Icon: {fileID: 0}
  m_NavMeshLayer: 0
  m_StaticEditorFlags: 64
  m_IsActive: 1
--- !u!4 &2051972461376009868
Transform:
  m_ObjectHideFlags: 0
  m_CorrespondingSourceObject: {fileID: 0}
  m_PrefabInstance: {fileID: 0}
  m_PrefabAsset: {fileID: 0}
  m_GameObject: {fileID: 2051972461376009869}
  m_LocalRotation: {x: -0, y: -0, z: -0, w: 1}
  m_LocalPosition: {x: -0.0845, y: -0.0558, z: 0}
  m_LocalScale: {x: 1, y: 1, z: 1}
  m_Children: []
  m_Father: {fileID: 2051972461144414947}
  m_RootOrder: 0
  m_LocalEulerAnglesHint: {x: 0, y: 0, z: 0}
--- !u!65 &2051972461376009867
BoxCollider:
  m_ObjectHideFlags: 0
  m_CorrespondingSourceObject: {fileID: 0}
  m_PrefabInstance: {fileID: 0}
  m_PrefabAsset: {fileID: 0}
  m_GameObject: {fileID: 2051972461376009869}
  m_Material: {fileID: 13400000, guid: 5d068e5feec07594faf946e98c5950b3, type: 2}
  m_IsTrigger: 1
  m_Enabled: 1
  serializedVersion: 2
  m_Size: {x: 0.13442591, y: 0.0042391354, z: 0.27145308}
  m_Center: {x: 0.0011240095, y: -0.00077917846, z: 0}
--- !u!1 &2051972461389473890
GameObject:
  m_ObjectHideFlags: 0
  m_CorrespondingSourceObject: {fileID: 0}
  m_PrefabInstance: {fileID: 0}
  m_PrefabAsset: {fileID: 0}
  serializedVersion: 6
  m_Component:
  - component: {fileID: 2051972461389473889}
  - component: {fileID: 2051972461389473888}
  m_Layer: 8
  m_Name: Col (2)
  m_TagString: SimObjPhysics
  m_Icon: {fileID: 0}
  m_NavMeshLayer: 0
  m_StaticEditorFlags: 64
  m_IsActive: 1
--- !u!4 &2051972461389473889
Transform:
  m_ObjectHideFlags: 0
  m_CorrespondingSourceObject: {fileID: 0}
  m_PrefabInstance: {fileID: 0}
  m_PrefabAsset: {fileID: 0}
  m_GameObject: {fileID: 2051972461389473890}
  m_LocalRotation: {x: -0, y: -0, z: -0, w: 1}
  m_LocalPosition: {x: 0, y: 0.4427, z: -0.1583}
  m_LocalScale: {x: 1, y: 1, z: 1}
  m_Children: []
  m_Father: {fileID: 2051972460969032800}
  m_RootOrder: 2
  m_LocalEulerAnglesHint: {x: 0, y: 0, z: 0}
--- !u!65 &2051972461389473888
BoxCollider:
  m_ObjectHideFlags: 0
  m_CorrespondingSourceObject: {fileID: 0}
  m_PrefabInstance: {fileID: 0}
  m_PrefabAsset: {fileID: 0}
  m_GameObject: {fileID: 2051972461389473890}
  m_Material: {fileID: 13400000, guid: 5d068e5feec07594faf946e98c5950b3, type: 2}
  m_IsTrigger: 0
  m_Enabled: 1
  serializedVersion: 2
  m_Size: {x: 0.3401921, y: 0.09572195, z: 0.022156928}
  m_Center: {x: 0.0021174997, y: 0.0007607192, z: 0.0019780528}
--- !u!1 &2051972461434237581
GameObject:
  m_ObjectHideFlags: 0
  m_CorrespondingSourceObject: {fileID: 0}
  m_PrefabInstance: {fileID: 0}
  m_PrefabAsset: {fileID: 0}
  serializedVersion: 6
  m_Component:
  - component: {fileID: 2051972461434237580}
  - component: {fileID: 2051972461434237579}
  m_Layer: 8
  m_Name: Col (4)
  m_TagString: SimObjPhysics
  m_Icon: {fileID: 0}
  m_NavMeshLayer: 0
  m_StaticEditorFlags: 64
  m_IsActive: 1
--- !u!4 &2051972461434237580
Transform:
  m_ObjectHideFlags: 0
  m_CorrespondingSourceObject: {fileID: 0}
  m_PrefabInstance: {fileID: 0}
  m_PrefabAsset: {fileID: 0}
  m_GameObject: {fileID: 2051972461434237581}
  m_LocalRotation: {x: -0, y: -0, z: -0, w: 1}
  m_LocalPosition: {x: -0.084499836, y: -0.05579996, z: -0.1307}
  m_LocalScale: {x: 1, y: 1, z: 1}
  m_Children: []
  m_Father: {fileID: 2051972461144414947}
  m_RootOrder: 4
  m_LocalEulerAnglesHint: {x: 0, y: 0, z: 0}
--- !u!65 &2051972461434237579
BoxCollider:
  m_ObjectHideFlags: 0
  m_CorrespondingSourceObject: {fileID: 0}
  m_PrefabInstance: {fileID: 0}
  m_PrefabAsset: {fileID: 0}
  m_GameObject: {fileID: 2051972461434237581}
  m_Material: {fileID: 13400000, guid: 5d068e5feec07594faf946e98c5950b3, type: 2}
  m_IsTrigger: 1
  m_Enabled: 1
  serializedVersion: 2
  m_Size: {x: 0.13442591, y: 0.06641584, z: 0.008149155}
  m_Center: {x: 0.0011240095, y: 0.030309174, z: 0.00026607094}
--- !u!1 &2051972461464486832
GameObject:
  m_ObjectHideFlags: 0
  m_CorrespondingSourceObject: {fileID: 0}
  m_PrefabInstance: {fileID: 0}
  m_PrefabAsset: {fileID: 0}
  serializedVersion: 6
  m_Component:
  - component: {fileID: 2051972461464486847}
  m_Layer: 8
  m_Name: vPoint (7)
  m_TagString: Untagged
  m_Icon: {fileID: 0}
  m_NavMeshLayer: 0
  m_StaticEditorFlags: 64
  m_IsActive: 1
--- !u!4 &2051972461464486847
Transform:
  m_ObjectHideFlags: 0
  m_CorrespondingSourceObject: {fileID: 0}
  m_PrefabInstance: {fileID: 0}
  m_PrefabAsset: {fileID: 0}
  m_GameObject: {fileID: 2051972461464486832}
  m_LocalRotation: {x: -0, y: -0, z: -0, w: 1}
  m_LocalPosition: {x: 0.1643, y: 0.007098913, z: -0.15960002}
  m_LocalScale: {x: 1, y: 1, z: 1}
  m_Children: []
  m_Father: {fileID: 2051972460929291198}
  m_RootOrder: 7
  m_LocalEulerAnglesHint: {x: 0, y: 0, z: 0}
--- !u!1 &2051972461468753231
GameObject:
  m_ObjectHideFlags: 0
  m_CorrespondingSourceObject: {fileID: 0}
  m_PrefabInstance: {fileID: 0}
  m_PrefabAsset: {fileID: 0}
  serializedVersion: 6
  m_Component:
  - component: {fileID: 2051972461468753230}
  m_Layer: 8
  m_Name: vPoint (3)
  m_TagString: Untagged
  m_Icon: {fileID: 0}
  m_NavMeshLayer: 0
  m_StaticEditorFlags: 64
  m_IsActive: 1
--- !u!4 &2051972461468753230
Transform:
  m_ObjectHideFlags: 0
  m_CorrespondingSourceObject: {fileID: 0}
  m_PrefabInstance: {fileID: 0}
  m_PrefabAsset: {fileID: 0}
  m_GameObject: {fileID: 2051972461468753231}
  m_LocalRotation: {x: -0, y: -0, z: -0, w: 1}
  m_LocalPosition: {x: -0.16629982, y: 0.4949999, z: 0.1615}
  m_LocalScale: {x: 1, y: 1, z: 1}
  m_Children: []
  m_Father: {fileID: 2051972460929291198}
  m_RootOrder: 3
  m_LocalEulerAnglesHint: {x: 0, y: 0, z: 0}
--- !u!1 &2051972461517519475
GameObject:
  m_ObjectHideFlags: 0
  m_CorrespondingSourceObject: {fileID: 0}
  m_PrefabInstance: {fileID: 0}
  m_PrefabAsset: {fileID: 0}
  serializedVersion: 6
  m_Component:
  - component: {fileID: 2051972461517519474}
  - component: {fileID: 2051972461517519473}
  m_Layer: 8
  m_Name: Col (7)
  m_TagString: SimObjPhysics
  m_Icon: {fileID: 0}
  m_NavMeshLayer: 0
  m_StaticEditorFlags: 64
  m_IsActive: 1
--- !u!4 &2051972461517519474
Transform:
  m_ObjectHideFlags: 0
  m_CorrespondingSourceObject: {fileID: 0}
  m_PrefabInstance: {fileID: 0}
  m_PrefabAsset: {fileID: 0}
  m_GameObject: {fileID: 2051972461517519475}
  m_LocalRotation: {x: -0, y: -0, z: -0, w: 1}
  m_LocalPosition: {x: 0.1647, y: 0.27559996, z: 0.15919995}
  m_LocalScale: {x: 1, y: 1, z: 1}
  m_Children: []
  m_Father: {fileID: 2051972460969032800}
  m_RootOrder: 7
  m_LocalEulerAnglesHint: {x: 0, y: 0, z: 0}
--- !u!65 &2051972461517519473
BoxCollider:
  m_ObjectHideFlags: 0
  m_CorrespondingSourceObject: {fileID: 0}
  m_PrefabInstance: {fileID: 0}
  m_PrefabAsset: {fileID: 0}
  m_GameObject: {fileID: 2051972461517519475}
  m_Material: {fileID: 13400000, guid: 5d068e5feec07594faf946e98c5950b3, type: 2}
  m_IsTrigger: 0
  m_Enabled: 1
  serializedVersion: 2
  m_Size: {x: 0.018314976, y: 0.5022143, z: 0.0167878}
  m_Center: {x: -0.00014002062, y: -0.028592288, z: 0.0005010208}
--- !u!1 &2051972461605015262
GameObject:
  m_ObjectHideFlags: 0
  m_CorrespondingSourceObject: {fileID: 0}
  m_PrefabInstance: {fileID: 0}
  m_PrefabAsset: {fileID: 0}
  serializedVersion: 6
  m_Component:
  - component: {fileID: 2051972461605015261}
  - component: {fileID: 2051972461605015260}
  m_Layer: 8
  m_Name: Col
  m_TagString: SimObjPhysics
  m_Icon: {fileID: 0}
  m_NavMeshLayer: 0
  m_StaticEditorFlags: 64
  m_IsActive: 1
--- !u!4 &2051972461605015261
Transform:
  m_ObjectHideFlags: 0
  m_CorrespondingSourceObject: {fileID: 0}
  m_PrefabInstance: {fileID: 0}
  m_PrefabAsset: {fileID: 0}
  m_GameObject: {fileID: 2051972461605015262}
  m_LocalRotation: {x: -0, y: -0, z: -0, w: 1}
  m_LocalPosition: {x: 0, y: 0.491, z: 0}
  m_LocalScale: {x: 1, y: 1, z: 1}
  m_Children: []
  m_Father: {fileID: 2051972460969032800}
  m_RootOrder: 0
  m_LocalEulerAnglesHint: {x: 0, y: 0, z: 0}
--- !u!65 &2051972461605015260
BoxCollider:
  m_ObjectHideFlags: 0
  m_CorrespondingSourceObject: {fileID: 0}
  m_PrefabInstance: {fileID: 0}
  m_PrefabAsset: {fileID: 0}
  m_GameObject: {fileID: 2051972461605015262}
  m_Material: {fileID: 13400000, guid: 5d068e5feec07594faf946e98c5950b3, type: 2}
  m_IsTrigger: 0
  m_Enabled: 1
  serializedVersion: 2
  m_Size: {x: 0.34742695, y: 0.01433292, z: 0.35025018}
  m_Center: {x: 0.0015170276, y: 0.0007607192, z: -0.0018517673}
--- !u!1 &2160157841528929981
GameObject:
  m_ObjectHideFlags: 0
  m_CorrespondingSourceObject: {fileID: 0}
  m_PrefabInstance: {fileID: 0}
  m_PrefabAsset: {fileID: 0}
  serializedVersion: 6
  m_Component:
  - component: {fileID: 7838584366734485558}
  - component: {fileID: 4573318022330294023}
  m_Layer: 8
  m_Name: Col (3)
  m_TagString: SimObjPhysics
  m_Icon: {fileID: 0}
  m_NavMeshLayer: 0
  m_StaticEditorFlags: 64
  m_IsActive: 1
--- !u!4 &7838584366734485558
Transform:
  m_ObjectHideFlags: 0
  m_CorrespondingSourceObject: {fileID: 0}
  m_PrefabInstance: {fileID: 0}
  m_PrefabAsset: {fileID: 0}
  m_GameObject: {fileID: 2160157841528929981}
  m_LocalRotation: {x: -0, y: -0, z: -0, w: 1}
  m_LocalPosition: {x: 0, y: 0.4426999, z: 0.152}
  m_LocalScale: {x: 1, y: 1, z: 1}
  m_Children: []
  m_Father: {fileID: 472234408422749844}
  m_RootOrder: 3
  m_LocalEulerAnglesHint: {x: 0, y: 0, z: 0}
--- !u!65 &4573318022330294023
BoxCollider:
  m_ObjectHideFlags: 0
  m_CorrespondingSourceObject: {fileID: 0}
  m_PrefabInstance: {fileID: 0}
  m_PrefabAsset: {fileID: 0}
  m_GameObject: {fileID: 2160157841528929981}
  m_Material: {fileID: 13400000, guid: 5d068e5feec07594faf946e98c5950b3, type: 2}
  m_IsTrigger: 1
  m_Enabled: 1
  serializedVersion: 2
  m_Size: {x: 0.3401921, y: 0.09572195, z: 0.024233077}
  m_Center: {x: 0.0021174997, y: 0.0007607192, z: 0.0030161273}
--- !u!1 &2604238444886840578
GameObject:
  m_ObjectHideFlags: 0
  m_CorrespondingSourceObject: {fileID: 0}
  m_PrefabInstance: {fileID: 0}
  m_PrefabAsset: {fileID: 0}
  serializedVersion: 6
  m_Component:
  - component: {fileID: 6398223775755820817}
  - component: {fileID: 8586703097329622619}
  m_Layer: 8
  m_Name: Col (8)
  m_TagString: SimObjPhysics
  m_Icon: {fileID: 0}
  m_NavMeshLayer: 0
  m_StaticEditorFlags: 64
  m_IsActive: 1
--- !u!4 &6398223775755820817
Transform:
  m_ObjectHideFlags: 0
  m_CorrespondingSourceObject: {fileID: 0}
  m_PrefabInstance: {fileID: 0}
  m_PrefabAsset: {fileID: 0}
  m_GameObject: {fileID: 2604238444886840578}
  m_LocalRotation: {x: -0, y: -0, z: -0, w: 1}
  m_LocalPosition: {x: 0.16470003, y: 0.27559996, z: -0.1597}
  m_LocalScale: {x: 1, y: 1, z: 1}
  m_Children: []
  m_Father: {fileID: 472234408422749844}
  m_RootOrder: 8
  m_LocalEulerAnglesHint: {x: 0, y: 0, z: 0}
--- !u!65 &8586703097329622619
BoxCollider:
  m_ObjectHideFlags: 0
  m_CorrespondingSourceObject: {fileID: 0}
  m_PrefabInstance: {fileID: 0}
  m_PrefabAsset: {fileID: 0}
  m_GameObject: {fileID: 2604238444886840578}
  m_Material: {fileID: 13400000, guid: 5d068e5feec07594faf946e98c5950b3, type: 2}
  m_IsTrigger: 1
  m_Enabled: 1
  serializedVersion: 2
  m_Size: {x: 0.018314976, y: 0.5022143, z: 0.0167878}
  m_Center: {x: -0.00014002062, y: -0.028592288, z: 0.0005010208}
--- !u!1 &2838607458756834000
GameObject:
  m_ObjectHideFlags: 0
  m_CorrespondingSourceObject: {fileID: 0}
  m_PrefabInstance: {fileID: 0}
  m_PrefabAsset: {fileID: 0}
  serializedVersion: 6
  m_Component:
  - component: {fileID: 5201610170791096410}
  - component: {fileID: 1979840149741670573}
  m_Layer: 8
  m_Name: Col (1)
  m_TagString: SimObjPhysics
  m_Icon: {fileID: 0}
  m_NavMeshLayer: 0
  m_StaticEditorFlags: 64
  m_IsActive: 1
--- !u!4 &5201610170791096410
Transform:
  m_ObjectHideFlags: 0
  m_CorrespondingSourceObject: {fileID: 0}
  m_PrefabInstance: {fileID: 0}
  m_PrefabAsset: {fileID: 0}
  m_GameObject: {fileID: 2838607458756834000}
  m_LocalRotation: {x: -0, y: -0, z: -0, w: 1}
  m_LocalPosition: {x: 0, y: 0.3941, z: 0}
  m_LocalScale: {x: 1, y: 1, z: 1}
  m_Children: []
  m_Father: {fileID: 472234408422749844}
  m_RootOrder: 1
  m_LocalEulerAnglesHint: {x: 0, y: 0, z: 0}
--- !u!65 &1979840149741670573
BoxCollider:
  m_ObjectHideFlags: 0
  m_CorrespondingSourceObject: {fileID: 0}
  m_PrefabInstance: {fileID: 0}
  m_PrefabAsset: {fileID: 0}
  m_GameObject: {fileID: 2838607458756834000}
  m_Material: {fileID: 13400000, guid: 5d068e5feec07594faf946e98c5950b3, type: 2}
  m_IsTrigger: 1
  m_Enabled: 1
  serializedVersion: 2
  m_Size: {x: 0.3401921, y: 0.01433292, z: 0.33314258}
  m_Center: {x: 0.0021174997, y: 0.0007607192, z: 0.00029096007}
--- !u!1 &4021359894279574009
GameObject:
  m_ObjectHideFlags: 0
  m_CorrespondingSourceObject: {fileID: 0}
  m_PrefabInstance: {fileID: 0}
  m_PrefabAsset: {fileID: 0}
  serializedVersion: 6
  m_Component:
  - component: {fileID: 7268928814371062009}
  - component: {fileID: 4958726138404829404}
  m_Layer: 8
  m_Name: Col (5)
  m_TagString: SimObjPhysics
  m_Icon: {fileID: 0}
  m_NavMeshLayer: 0
  m_StaticEditorFlags: 64
  m_IsActive: 1
--- !u!4 &7268928814371062009
Transform:
  m_ObjectHideFlags: 0
  m_CorrespondingSourceObject: {fileID: 0}
  m_PrefabInstance: {fileID: 0}
  m_PrefabAsset: {fileID: 0}
  m_GameObject: {fileID: 4021359894279574009}
  m_LocalRotation: {x: -0, y: -0, z: -0, w: 1}
  m_LocalPosition: {x: -0.159, y: 0.2756, z: -0.159}
  m_LocalScale: {x: 1, y: 1, z: 1}
  m_Children: []
  m_Father: {fileID: 472234408422749844}
  m_RootOrder: 5
  m_LocalEulerAnglesHint: {x: 0, y: 0, z: 0}
--- !u!65 &4958726138404829404
BoxCollider:
  m_ObjectHideFlags: 0
  m_CorrespondingSourceObject: {fileID: 0}
  m_PrefabInstance: {fileID: 0}
  m_PrefabAsset: {fileID: 0}
  m_GameObject: {fileID: 4021359894279574009}
  m_Material: {fileID: 13400000, guid: 5d068e5feec07594faf946e98c5950b3, type: 2}
  m_IsTrigger: 1
  m_Enabled: 1
  serializedVersion: 2
  m_Size: {x: 0.018314976, y: 0.5022143, z: 0.0167878}
  m_Center: {x: -0.00014002062, y: -0.028592288, z: 0.0005010208}
--- !u!1 &6041262310398248720
GameObject:
  m_ObjectHideFlags: 0
  m_CorrespondingSourceObject: {fileID: 0}
  m_PrefabInstance: {fileID: 0}
  m_PrefabAsset: {fileID: 0}
  serializedVersion: 6
  m_Component:
  - component: {fileID: 7197745311608966672}
  - component: {fileID: 2746386694858073393}
  m_Layer: 8
  m_Name: Col (2)
  m_TagString: SimObjPhysics
  m_Icon: {fileID: 0}
  m_NavMeshLayer: 0
  m_StaticEditorFlags: 64
  m_IsActive: 1
--- !u!4 &7197745311608966672
Transform:
  m_ObjectHideFlags: 0
  m_CorrespondingSourceObject: {fileID: 0}
  m_PrefabInstance: {fileID: 0}
  m_PrefabAsset: {fileID: 0}
  m_GameObject: {fileID: 6041262310398248720}
  m_LocalRotation: {x: -0, y: -0, z: -0, w: 1}
  m_LocalPosition: {x: 0, y: 0.4427, z: -0.1583}
  m_LocalScale: {x: 1, y: 1, z: 1}
  m_Children: []
  m_Father: {fileID: 472234408422749844}
  m_RootOrder: 2
  m_LocalEulerAnglesHint: {x: 0, y: 0, z: 0}
--- !u!65 &2746386694858073393
BoxCollider:
  m_ObjectHideFlags: 0
  m_CorrespondingSourceObject: {fileID: 0}
  m_PrefabInstance: {fileID: 0}
  m_PrefabAsset: {fileID: 0}
  m_GameObject: {fileID: 6041262310398248720}
  m_Material: {fileID: 13400000, guid: 5d068e5feec07594faf946e98c5950b3, type: 2}
  m_IsTrigger: 1
  m_Enabled: 1
  serializedVersion: 2
  m_Size: {x: 0.3401921, y: 0.09572195, z: 0.022156928}
  m_Center: {x: 0.0021174997, y: 0.0007607192, z: 0.0019780528}
--- !u!1 &6272865726240550316
GameObject:
  m_ObjectHideFlags: 0
  m_CorrespondingSourceObject: {fileID: 0}
  m_PrefabInstance: {fileID: 0}
  m_PrefabAsset: {fileID: 0}
  serializedVersion: 6
  m_Component:
  - component: {fileID: 472234408422749844}
  m_Layer: 0
  m_Name: TriggerColliders
  m_TagString: Untagged
  m_Icon: {fileID: 0}
  m_NavMeshLayer: 0
  m_StaticEditorFlags: 64
  m_IsActive: 1
--- !u!4 &472234408422749844
Transform:
  m_ObjectHideFlags: 0
  m_CorrespondingSourceObject: {fileID: 0}
  m_PrefabInstance: {fileID: 0}
  m_PrefabAsset: {fileID: 0}
  m_GameObject: {fileID: 6272865726240550316}
  m_LocalRotation: {x: -0, y: 0.7071066, z: -0, w: -0.707107}
  m_LocalPosition: {x: 0, y: 0, z: -0.0011000633}
  m_LocalScale: {x: 1, y: 1, z: 1}
  m_Children:
  - {fileID: 6834218935301242160}
  - {fileID: 5201610170791096410}
  - {fileID: 7197745311608966672}
  - {fileID: 7838584366734485558}
  - {fileID: 436350412384933378}
  - {fileID: 7268928814371062009}
  - {fileID: 2463394446880335411}
  - {fileID: 8772698215691311351}
  - {fileID: 6398223775755820817}
  m_Father: {fileID: 2051972460673774755}
  m_RootOrder: 6
  m_LocalEulerAnglesHint: {x: 0, y: 270, z: 0}
--- !u!1 &7311159947273029347
GameObject:
  m_ObjectHideFlags: 0
  m_CorrespondingSourceObject: {fileID: 0}
  m_PrefabInstance: {fileID: 0}
  m_PrefabAsset: {fileID: 0}
  serializedVersion: 6
  m_Component:
  - component: {fileID: 2463394446880335411}
  - component: {fileID: 8498777266498312806}
  m_Layer: 8
  m_Name: Col (6)
  m_TagString: SimObjPhysics
  m_Icon: {fileID: 0}
  m_NavMeshLayer: 0
  m_StaticEditorFlags: 64
  m_IsActive: 1
--- !u!4 &2463394446880335411
Transform:
  m_ObjectHideFlags: 0
  m_CorrespondingSourceObject: {fileID: 0}
  m_PrefabInstance: {fileID: 0}
  m_PrefabAsset: {fileID: 0}
  m_GameObject: {fileID: 7311159947273029347}
  m_LocalRotation: {x: -0, y: -0, z: -0, w: 1}
  m_LocalPosition: {x: -0.1583, y: 0.27559996, z: 0.1592}
  m_LocalScale: {x: 1, y: 1, z: 1}
  m_Children: []
  m_Father: {fileID: 472234408422749844}
  m_RootOrder: 6
  m_LocalEulerAnglesHint: {x: 0, y: 0, z: 0}
--- !u!65 &8498777266498312806
BoxCollider:
  m_ObjectHideFlags: 0
  m_CorrespondingSourceObject: {fileID: 0}
  m_PrefabInstance: {fileID: 0}
  m_PrefabAsset: {fileID: 0}
  m_GameObject: {fileID: 7311159947273029347}
  m_Material: {fileID: 13400000, guid: 5d068e5feec07594faf946e98c5950b3, type: 2}
  m_IsTrigger: 1
  m_Enabled: 1
  serializedVersion: 2
  m_Size: {x: 0.018314976, y: 0.5022143, z: 0.0167878}
  m_Center: {x: -0.00014002062, y: -0.028592288, z: 0.0005010208}
--- !u!1 &7340303487054402775
GameObject:
  m_ObjectHideFlags: 0
  m_CorrespondingSourceObject: {fileID: 0}
  m_PrefabInstance: {fileID: 0}
  m_PrefabAsset: {fileID: 0}
  serializedVersion: 6
  m_Component:
  - component: {fileID: 8772698215691311351}
  - component: {fileID: 3014332422700413023}
  m_Layer: 8
  m_Name: Col (7)
  m_TagString: SimObjPhysics
  m_Icon: {fileID: 0}
  m_NavMeshLayer: 0
  m_StaticEditorFlags: 64
  m_IsActive: 1
--- !u!4 &8772698215691311351
Transform:
  m_ObjectHideFlags: 0
  m_CorrespondingSourceObject: {fileID: 0}
  m_PrefabInstance: {fileID: 0}
  m_PrefabAsset: {fileID: 0}
  m_GameObject: {fileID: 7340303487054402775}
  m_LocalRotation: {x: -0, y: -0, z: -0, w: 1}
  m_LocalPosition: {x: 0.1647, y: 0.27559996, z: 0.15919995}
  m_LocalScale: {x: 1, y: 1, z: 1}
  m_Children: []
  m_Father: {fileID: 472234408422749844}
  m_RootOrder: 7
  m_LocalEulerAnglesHint: {x: 0, y: 0, z: 0}
--- !u!65 &3014332422700413023
BoxCollider:
  m_ObjectHideFlags: 0
  m_CorrespondingSourceObject: {fileID: 0}
  m_PrefabInstance: {fileID: 0}
  m_PrefabAsset: {fileID: 0}
  m_GameObject: {fileID: 7340303487054402775}
  m_Material: {fileID: 13400000, guid: 5d068e5feec07594faf946e98c5950b3, type: 2}
  m_IsTrigger: 1
  m_Enabled: 1
  serializedVersion: 2
  m_Size: {x: 0.018314976, y: 0.5022143, z: 0.0167878}
  m_Center: {x: -0.00014002062, y: -0.028592288, z: 0.0005010208}
--- !u!1 &7561859259114158558
GameObject:
  m_ObjectHideFlags: 0
  m_CorrespondingSourceObject: {fileID: 0}
  m_PrefabInstance: {fileID: 0}
  m_PrefabAsset: {fileID: 0}
  serializedVersion: 6
  m_Component:
  - component: {fileID: 436350412384933378}
  - component: {fileID: 4587749080148757209}
  m_Layer: 8
  m_Name: Col (4)
  m_TagString: SimObjPhysics
  m_Icon: {fileID: 0}
  m_NavMeshLayer: 0
  m_StaticEditorFlags: 64
  m_IsActive: 1
--- !u!4 &436350412384933378
Transform:
  m_ObjectHideFlags: 0
  m_CorrespondingSourceObject: {fileID: 0}
  m_PrefabInstance: {fileID: 0}
  m_PrefabAsset: {fileID: 0}
  m_GameObject: {fileID: 7561859259114158558}
  m_LocalRotation: {x: -0, y: -0, z: -0, w: 1}
  m_LocalPosition: {x: -0.161, y: 0.4452, z: 0}
  m_LocalScale: {x: 0.53749996, y: 1, z: 1}
  m_Children: []
  m_Father: {fileID: 472234408422749844}
  m_RootOrder: 4
  m_LocalEulerAnglesHint: {x: 0, y: 0, z: 0}
--- !u!65 &4587749080148757209
BoxCollider:
  m_ObjectHideFlags: 0
  m_CorrespondingSourceObject: {fileID: 0}
  m_PrefabInstance: {fileID: 0}
  m_PrefabAsset: {fileID: 0}
  m_GameObject: {fileID: 7561859259114158558}
  m_Material: {fileID: 13400000, guid: 5d068e5feec07594faf946e98c5950b3, type: 2}
  m_IsTrigger: 1
  m_Enabled: 1
  serializedVersion: 2
  m_Size: {x: 0.33843642, y: 0.100370795, z: 0.333432}
  m_Center: {x: 0.15503109, y: 0.0007607192, z: 0.00010333955}
--- !u!1 &9108302349847958999
GameObject:
  m_ObjectHideFlags: 0
  m_CorrespondingSourceObject: {fileID: 0}
  m_PrefabInstance: {fileID: 0}
  m_PrefabAsset: {fileID: 0}
  serializedVersion: 6
  m_Component:
  - component: {fileID: 6834218935301242160}
  - component: {fileID: 6072520352289619940}
  m_Layer: 8
  m_Name: Col
  m_TagString: SimObjPhysics
  m_Icon: {fileID: 0}
  m_NavMeshLayer: 0
  m_StaticEditorFlags: 64
  m_IsActive: 1
--- !u!4 &6834218935301242160
Transform:
  m_ObjectHideFlags: 0
  m_CorrespondingSourceObject: {fileID: 0}
  m_PrefabInstance: {fileID: 0}
  m_PrefabAsset: {fileID: 0}
  m_GameObject: {fileID: 9108302349847958999}
  m_LocalRotation: {x: -0, y: -0, z: -0, w: 1}
  m_LocalPosition: {x: 0, y: 0.491, z: 0}
  m_LocalScale: {x: 1, y: 1, z: 1}
  m_Children: []
  m_Father: {fileID: 472234408422749844}
  m_RootOrder: 0
  m_LocalEulerAnglesHint: {x: 0, y: 0, z: 0}
--- !u!65 &6072520352289619940
BoxCollider:
  m_ObjectHideFlags: 0
  m_CorrespondingSourceObject: {fileID: 0}
  m_PrefabInstance: {fileID: 0}
  m_PrefabAsset: {fileID: 0}
  m_GameObject: {fileID: 9108302349847958999}
  m_Material: {fileID: 13400000, guid: 5d068e5feec07594faf946e98c5950b3, type: 2}
  m_IsTrigger: 1
  m_Enabled: 1
  serializedVersion: 2
  m_Size: {x: 0.34742695, y: 0.01433292, z: 0.35025018}
  m_Center: {x: 0.0015170276, y: 0.0007607192, z: -0.0018517673}
--- !u!1001 &2051972459693806316
PrefabInstance:
  m_ObjectHideFlags: 0
  serializedVersion: 2
  m_Modification:
    m_TransformParent: {fileID: 2051972459506292043}
    m_Modifications:
    - target: {fileID: 1170333579371094, guid: 6877aba5a696347dbb6c01f851f2da28, type: 3}
      propertyPath: m_Name
      value: ReceptacleTriggerBox
      objectReference: {fileID: 0}
    - target: {fileID: 1170333579371094, guid: 6877aba5a696347dbb6c01f851f2da28, type: 3}
      propertyPath: m_StaticEditorFlags
      value: 64
      objectReference: {fileID: 0}
    - target: {fileID: 4251536333782420, guid: 6877aba5a696347dbb6c01f851f2da28, type: 3}
      propertyPath: m_RootOrder
      value: 0
      objectReference: {fileID: 0}
    - target: {fileID: 4251536333782420, guid: 6877aba5a696347dbb6c01f851f2da28, type: 3}
      propertyPath: m_LocalPosition.x
      value: 0.001
      objectReference: {fileID: 0}
    - target: {fileID: 4251536333782420, guid: 6877aba5a696347dbb6c01f851f2da28, type: 3}
      propertyPath: m_LocalPosition.y
      value: 0
      objectReference: {fileID: 0}
    - target: {fileID: 4251536333782420, guid: 6877aba5a696347dbb6c01f851f2da28, type: 3}
      propertyPath: m_LocalPosition.z
      value: -0.0826
      objectReference: {fileID: 0}
    - target: {fileID: 4251536333782420, guid: 6877aba5a696347dbb6c01f851f2da28, type: 3}
      propertyPath: m_LocalRotation.w
      value: 0.70710695
      objectReference: {fileID: 0}
    - target: {fileID: 4251536333782420, guid: 6877aba5a696347dbb6c01f851f2da28, type: 3}
      propertyPath: m_LocalRotation.x
      value: -0
      objectReference: {fileID: 0}
    - target: {fileID: 4251536333782420, guid: 6877aba5a696347dbb6c01f851f2da28, type: 3}
      propertyPath: m_LocalRotation.y
      value: -0.7071067
      objectReference: {fileID: 0}
    - target: {fileID: 4251536333782420, guid: 6877aba5a696347dbb6c01f851f2da28, type: 3}
      propertyPath: m_LocalRotation.z
      value: -0
      objectReference: {fileID: 0}
    - target: {fileID: 4251536333782420, guid: 6877aba5a696347dbb6c01f851f2da28, type: 3}
      propertyPath: m_LocalEulerAnglesHint.x
      value: 0
      objectReference: {fileID: 0}
    - target: {fileID: 4251536333782420, guid: 6877aba5a696347dbb6c01f851f2da28, type: 3}
      propertyPath: m_LocalEulerAnglesHint.y
      value: -90.00001
      objectReference: {fileID: 0}
    - target: {fileID: 4251536333782420, guid: 6877aba5a696347dbb6c01f851f2da28, type: 3}
      propertyPath: m_LocalEulerAnglesHint.z
      value: 0
      objectReference: {fileID: 0}
    - target: {fileID: 65569799956894354, guid: 6877aba5a696347dbb6c01f851f2da28,
        type: 3}
      propertyPath: m_Size.x
      value: 0.23591647
      objectReference: {fileID: 0}
    - target: {fileID: 65569799956894354, guid: 6877aba5a696347dbb6c01f851f2da28,
        type: 3}
      propertyPath: m_Size.y
      value: 0.12807827
      objectReference: {fileID: 0}
    - target: {fileID: 65569799956894354, guid: 6877aba5a696347dbb6c01f851f2da28,
        type: 3}
      propertyPath: m_Size.z
      value: 0.50635576
      objectReference: {fileID: 0}
    - target: {fileID: 65569799956894354, guid: 6877aba5a696347dbb6c01f851f2da28,
        type: 3}
      propertyPath: m_Center.y
      value: -0.04758253
      objectReference: {fileID: 0}
    - target: {fileID: 114448760657764924, guid: 6877aba5a696347dbb6c01f851f2da28,
        type: 3}
      propertyPath: myParent
      value: 
      objectReference: {fileID: 2051972459506292044}
    m_RemovedComponents: []
  m_SourcePrefab: {fileID: 100100000, guid: 6877aba5a696347dbb6c01f851f2da28, type: 3}
--- !u!1 &2053142788835078330 stripped
GameObject:
  m_CorrespondingSourceObject: {fileID: 1170333579371094, guid: 6877aba5a696347dbb6c01f851f2da28,
    type: 3}
  m_PrefabInstance: {fileID: 2051972459693806316}
  m_PrefabAsset: {fileID: 0}
--- !u!4 &2050554737950175096 stripped
Transform:
  m_CorrespondingSourceObject: {fileID: 4251536333782420, guid: 6877aba5a696347dbb6c01f851f2da28,
    type: 3}
  m_PrefabInstance: {fileID: 2051972459693806316}
  m_PrefabAsset: {fileID: 0}
--- !u!1001 &2051972461412013380
PrefabInstance:
  m_ObjectHideFlags: 0
  serializedVersion: 2
  m_Modification:
    m_TransformParent: {fileID: 2051972460673774755}
    m_Modifications:
    - target: {fileID: 1170333579371094, guid: 6877aba5a696347dbb6c01f851f2da28, type: 3}
      propertyPath: m_Name
      value: ReceptacleTriggerBox
      objectReference: {fileID: 0}
    - target: {fileID: 1170333579371094, guid: 6877aba5a696347dbb6c01f851f2da28, type: 3}
      propertyPath: m_StaticEditorFlags
      value: 64
      objectReference: {fileID: 0}
    - target: {fileID: 4251536333782420, guid: 6877aba5a696347dbb6c01f851f2da28, type: 3}
      propertyPath: m_RootOrder
      value: 0
      objectReference: {fileID: 0}
    - target: {fileID: 4251536333782420, guid: 6877aba5a696347dbb6c01f851f2da28, type: 3}
      propertyPath: m_LocalPosition.x
      value: 0
      objectReference: {fileID: 0}
    - target: {fileID: 4251536333782420, guid: 6877aba5a696347dbb6c01f851f2da28, type: 3}
      propertyPath: m_LocalPosition.y
      value: 0.4992
      objectReference: {fileID: 0}
    - target: {fileID: 4251536333782420, guid: 6877aba5a696347dbb6c01f851f2da28, type: 3}
      propertyPath: m_LocalPosition.z
      value: 0
      objectReference: {fileID: 0}
    - target: {fileID: 4251536333782420, guid: 6877aba5a696347dbb6c01f851f2da28, type: 3}
      propertyPath: m_LocalRotation.w
      value: 1
      objectReference: {fileID: 0}
    - target: {fileID: 4251536333782420, guid: 6877aba5a696347dbb6c01f851f2da28, type: 3}
      propertyPath: m_LocalRotation.x
      value: -0
      objectReference: {fileID: 0}
    - target: {fileID: 4251536333782420, guid: 6877aba5a696347dbb6c01f851f2da28, type: 3}
      propertyPath: m_LocalRotation.y
      value: -0
      objectReference: {fileID: 0}
    - target: {fileID: 4251536333782420, guid: 6877aba5a696347dbb6c01f851f2da28, type: 3}
      propertyPath: m_LocalRotation.z
      value: -0
      objectReference: {fileID: 0}
    - target: {fileID: 4251536333782420, guid: 6877aba5a696347dbb6c01f851f2da28, type: 3}
      propertyPath: m_LocalEulerAnglesHint.x
      value: 0
      objectReference: {fileID: 0}
    - target: {fileID: 4251536333782420, guid: 6877aba5a696347dbb6c01f851f2da28, type: 3}
      propertyPath: m_LocalEulerAnglesHint.y
      value: 0
      objectReference: {fileID: 0}
    - target: {fileID: 4251536333782420, guid: 6877aba5a696347dbb6c01f851f2da28, type: 3}
      propertyPath: m_LocalEulerAnglesHint.z
      value: 0
      objectReference: {fileID: 0}
    - target: {fileID: 65569799956894354, guid: 6877aba5a696347dbb6c01f851f2da28,
        type: 3}
      propertyPath: m_Size.x
      value: 0.69876677
      objectReference: {fileID: 0}
    - target: {fileID: 65569799956894354, guid: 6877aba5a696347dbb6c01f851f2da28,
        type: 3}
      propertyPath: m_Size.y
      value: 0.14977026
      objectReference: {fileID: 0}
    - target: {fileID: 65569799956894354, guid: 6877aba5a696347dbb6c01f851f2da28,
        type: 3}
      propertyPath: m_Size.z
      value: 0.7002983
      objectReference: {fileID: 0}
    - target: {fileID: 65569799956894354, guid: 6877aba5a696347dbb6c01f851f2da28,
        type: 3}
      propertyPath: m_Center.x
      value: 0.0056943595
      objectReference: {fileID: 0}
    - target: {fileID: 65569799956894354, guid: 6877aba5a696347dbb6c01f851f2da28,
        type: 3}
      propertyPath: m_Center.y
      value: 0.07488513
      objectReference: {fileID: 0}
    - target: {fileID: 65569799956894354, guid: 6877aba5a696347dbb6c01f851f2da28,
        type: 3}
      propertyPath: m_Center.z
      value: -0.0031466484
      objectReference: {fileID: 0}
    - target: {fileID: 114448760657764924, guid: 6877aba5a696347dbb6c01f851f2da28,
        type: 3}
      propertyPath: myParent
      value: 
      objectReference: {fileID: 2051972460673774756}
    m_RemovedComponents: []
  m_SourcePrefab: {fileID: 100100000, guid: 6877aba5a696347dbb6c01f851f2da28, type: 3}
--- !u!4 &2050554735931713744 stripped
Transform:
  m_CorrespondingSourceObject: {fileID: 4251536333782420, guid: 6877aba5a696347dbb6c01f851f2da28,
    type: 3}
  m_PrefabInstance: {fileID: 2051972461412013380}
  m_PrefabAsset: {fileID: 0}
--- !u!1 &2053142790654441234 stripped
GameObject:
  m_CorrespondingSourceObject: {fileID: 1170333579371094, guid: 6877aba5a696347dbb6c01f851f2da28,
    type: 3}
  m_PrefabInstance: {fileID: 2051972461412013380}
  m_PrefabAsset: {fileID: 0}<|MERGE_RESOLUTION|>--- conflicted
+++ resolved
@@ -117,10 +117,7 @@
   m_Name: 
   m_EditorClassIdentifier: 
   objectID: 
-<<<<<<< HEAD
-=======
   assetID: 
->>>>>>> 2f8dd9f9
   Type: 95
   PrimaryProperty: 1
   SecondaryProperties: 0700000008000000
@@ -1214,7 +1211,7 @@
   m_PrefabAsset: {fileID: 0}
   m_GameObject: {fileID: 2051972460673774756}
   m_LocalRotation: {x: 0, y: 0, z: 0, w: 1}
-  m_LocalPosition: {x: 0, y: 0, z: 0}
+  m_LocalPosition: {x: -4.613, y: 0.006, z: 3.3463}
   m_LocalScale: {x: 1, y: 1, z: 1}
   m_Children:
   - {fileID: 2050554735931713744}
@@ -1240,10 +1237,7 @@
   m_Name: 
   m_EditorClassIdentifier: 
   objectID: 
-<<<<<<< HEAD
-=======
   assetID: Side_Table_225_Master
->>>>>>> 2f8dd9f9
   Type: 129
   PrimaryProperty: 2
   SecondaryProperties: 07000000
