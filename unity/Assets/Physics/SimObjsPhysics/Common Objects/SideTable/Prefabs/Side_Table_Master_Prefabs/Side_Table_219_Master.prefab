--- conflicted
+++ resolved
@@ -705,7 +705,7 @@
   m_PrefabAsset: {fileID: 0}
   m_GameObject: {fileID: 7603013777507107332}
   m_LocalRotation: {x: 0, y: 0, z: 0, w: 1}
-  m_LocalPosition: {x: 0, y: 0, z: 0}
+  m_LocalPosition: {x: -5.024453, y: -0.011, z: 0.268}
   m_LocalScale: {x: 1, y: 1, z: 1}
   m_Children:
   - {fileID: 7605539633050928738}
@@ -731,10 +731,7 @@
   m_Name: 
   m_EditorClassIdentifier: 
   objectID: 
-<<<<<<< HEAD
-=======
   assetID: Side_Table_219_Master
->>>>>>> 2f8dd9f9
   Type: 129
   PrimaryProperty: 2
   SecondaryProperties: 07000000
@@ -1540,10 +1537,7 @@
   m_Name: 
   m_EditorClassIdentifier: 
   objectID: 
-<<<<<<< HEAD
-=======
   assetID: 
->>>>>>> 2f8dd9f9
   Type: 95
   PrimaryProperty: 1
   SecondaryProperties: 0700000008000000
