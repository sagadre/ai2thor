%YAML 1.1
%TAG !u! tag:unity3d.com,2011:
--- !u!1 &361354142453619353
GameObject:
  m_ObjectHideFlags: 0
  m_CorrespondingSourceObject: {fileID: 0}
  m_PrefabInstance: {fileID: 0}
  m_PrefabAsset: {fileID: 0}
  serializedVersion: 6
  m_Component:
  - component: {fileID: 8085826156058097078}
  - component: {fileID: 8661080512286625755}
  m_Layer: 8
  m_Name: Col (4)
  m_TagString: SimObjPhysics
  m_Icon: {fileID: 0}
  m_NavMeshLayer: 0
  m_StaticEditorFlags: 64
  m_IsActive: 1
--- !u!4 &8085826156058097078
Transform:
  m_ObjectHideFlags: 0
  m_CorrespondingSourceObject: {fileID: 0}
  m_PrefabInstance: {fileID: 0}
  m_PrefabAsset: {fileID: 0}
  m_GameObject: {fileID: 361354142453619353}
  m_LocalRotation: {x: -0, y: -0, z: -0, w: 1}
  m_LocalPosition: {x: 0.4899, y: 0.311, z: -0.30200002}
  m_LocalScale: {x: 1, y: 1, z: 1}
  m_Children: []
  m_Father: {fileID: 5039255655070645453}
  m_RootOrder: 4
  m_LocalEulerAnglesHint: {x: 0, y: 0, z: 0}
--- !u!65 &8661080512286625755
BoxCollider:
  m_ObjectHideFlags: 0
  m_CorrespondingSourceObject: {fileID: 0}
  m_PrefabInstance: {fileID: 0}
  m_PrefabAsset: {fileID: 0}
  m_GameObject: {fileID: 361354142453619353}
  m_Material: {fileID: 13400000, guid: 5d068e5feec07594faf946e98c5950b3, type: 2}
  m_IsTrigger: 1
  m_Enabled: 1
  serializedVersion: 2
  m_Size: {x: 0.043880545, y: 0.68386424, z: 0.039386798}
  m_Center: {x: -0.002273161, y: 0.024187371, z: 0}
--- !u!1 &416866224860035993
GameObject:
  m_ObjectHideFlags: 0
  m_CorrespondingSourceObject: {fileID: 0}
  m_PrefabInstance: {fileID: 0}
  m_PrefabAsset: {fileID: 0}
  serializedVersion: 6
  m_Component:
  - component: {fileID: 1394597291368145462}
  m_Layer: 8
  m_Name: vPoint (37)
  m_TagString: Untagged
  m_Icon: {fileID: 0}
  m_NavMeshLayer: 0
  m_StaticEditorFlags: 0
  m_IsActive: 1
--- !u!4 &1394597291368145462
Transform:
  m_ObjectHideFlags: 0
  m_CorrespondingSourceObject: {fileID: 0}
  m_PrefabInstance: {fileID: 0}
  m_PrefabAsset: {fileID: 0}
  m_GameObject: {fileID: 416866224860035993}
  m_LocalRotation: {x: -0, y: -0, z: -0, w: 1}
  m_LocalPosition: {x: -0.496, y: -0.0383, z: -0.11299997}
  m_LocalScale: {x: 1, y: 1, z: 1.0000191}
  m_Children: []
  m_Father: {fileID: 2726386352876917363}
  m_RootOrder: 31
  m_LocalEulerAnglesHint: {x: 0, y: 0, z: 0}
--- !u!1 &421501577070323275
GameObject:
  m_ObjectHideFlags: 0
  m_CorrespondingSourceObject: {fileID: 0}
  m_PrefabInstance: {fileID: 0}
  m_PrefabAsset: {fileID: 0}
  serializedVersion: 6
  m_Component:
  - component: {fileID: 2575978589710051367}
  m_Layer: 8
  m_Name: vPoint (28)
  m_TagString: Untagged
  m_Icon: {fileID: 0}
  m_NavMeshLayer: 0
  m_StaticEditorFlags: 0
  m_IsActive: 1
--- !u!4 &2575978589710051367
Transform:
  m_ObjectHideFlags: 0
  m_CorrespondingSourceObject: {fileID: 0}
  m_PrefabInstance: {fileID: 0}
  m_PrefabAsset: {fileID: 0}
  m_GameObject: {fileID: 421501577070323275}
  m_LocalRotation: {x: -0, y: -0, z: -0, w: 1}
  m_LocalPosition: {x: -0.17300013, y: -0.0383, z: 0.309}
  m_LocalScale: {x: 0.99999714, y: 1.0000008, z: 1.0000191}
  m_Children: []
  m_Father: {fileID: 2726386352876917363}
  m_RootOrder: 25
  m_LocalEulerAnglesHint: {x: 0, y: 0, z: 0}
--- !u!1 &575277265599737433
GameObject:
  m_ObjectHideFlags: 0
  m_CorrespondingSourceObject: {fileID: 0}
  m_PrefabInstance: {fileID: 0}
  m_PrefabAsset: {fileID: 0}
  serializedVersion: 6
  m_Component:
  - component: {fileID: 2301320457442715506}
  m_Layer: 8
  m_Name: vPoint (36)
  m_TagString: Untagged
  m_Icon: {fileID: 0}
  m_NavMeshLayer: 0
  m_StaticEditorFlags: 0
  m_IsActive: 1
--- !u!4 &2301320457442715506
Transform:
  m_ObjectHideFlags: 0
  m_CorrespondingSourceObject: {fileID: 0}
  m_PrefabInstance: {fileID: 0}
  m_PrefabAsset: {fileID: 0}
  m_GameObject: {fileID: 575277265599737433}
  m_LocalRotation: {x: -0, y: -0, z: -0, w: 1}
  m_LocalPosition: {x: -0.493, y: -0.1481, z: -0.11299998}
  m_LocalScale: {x: 1, y: 1, z: 1.0000191}
  m_Children: []
  m_Father: {fileID: 2726386352876917363}
  m_RootOrder: 30
  m_LocalEulerAnglesHint: {x: 0, y: 0, z: 0}
--- !u!1 &668642044387337355
GameObject:
  m_ObjectHideFlags: 0
  m_CorrespondingSourceObject: {fileID: 0}
  m_PrefabInstance: {fileID: 0}
  m_PrefabAsset: {fileID: 0}
  serializedVersion: 6
  m_Component:
  - component: {fileID: 7077071211356476086}
  m_Layer: 8
  m_Name: vPoint (33)
  m_TagString: Untagged
  m_Icon: {fileID: 0}
  m_NavMeshLayer: 0
  m_StaticEditorFlags: 0
  m_IsActive: 1
--- !u!4 &7077071211356476086
Transform:
  m_ObjectHideFlags: 0
  m_CorrespondingSourceObject: {fileID: 0}
  m_PrefabInstance: {fileID: 0}
  m_PrefabAsset: {fileID: 0}
  m_GameObject: {fileID: 668642044387337355}
  m_LocalRotation: {x: -0, y: -0, z: -0, w: 1}
  m_LocalPosition: {x: -0.17299998, y: -0.1459, z: -0.30299994}
  m_LocalScale: {x: 0.99999714, y: 1.0000008, z: 1.0000191}
  m_Children: []
  m_Father: {fileID: 2726386352876917363}
  m_RootOrder: 27
  m_LocalEulerAnglesHint: {x: 0, y: 0, z: 0}
--- !u!1 &1653926922093024531
GameObject:
  m_ObjectHideFlags: 0
  m_CorrespondingSourceObject: {fileID: 0}
  m_PrefabInstance: {fileID: 0}
  m_PrefabAsset: {fileID: 0}
  serializedVersion: 6
  m_Component:
  - component: {fileID: 1101177084544302362}
  m_Layer: 8
  m_Name: vPoint (39)
  m_TagString: Untagged
  m_Icon: {fileID: 0}
  m_NavMeshLayer: 0
  m_StaticEditorFlags: 0
  m_IsActive: 1
--- !u!4 &1101177084544302362
Transform:
  m_ObjectHideFlags: 0
  m_CorrespondingSourceObject: {fileID: 0}
  m_PrefabInstance: {fileID: 0}
  m_PrefabAsset: {fileID: 0}
  m_GameObject: {fileID: 1653926922093024531}
  m_LocalRotation: {x: -0, y: -0, z: -0, w: 1}
  m_LocalPosition: {x: 0.489, y: -0.1473, z: -0.11299998}
  m_LocalScale: {x: 1, y: 1, z: 1}
  m_Children: []
  m_Father: {fileID: 2726386352876917363}
  m_RootOrder: 33
  m_LocalEulerAnglesHint: {x: 0, y: 0, z: 0}
--- !u!1 &1925848636867820926
GameObject:
  m_ObjectHideFlags: 0
  m_CorrespondingSourceObject: {fileID: 0}
  m_PrefabInstance: {fileID: 0}
  m_PrefabAsset: {fileID: 0}
  serializedVersion: 6
  m_Component:
  - component: {fileID: 5457885841067845899}
  m_Layer: 8
  m_Name: vPoint (41)
  m_TagString: Untagged
  m_Icon: {fileID: 0}
  m_NavMeshLayer: 0
  m_StaticEditorFlags: 0
  m_IsActive: 1
--- !u!4 &5457885841067845899
Transform:
  m_ObjectHideFlags: 0
  m_CorrespondingSourceObject: {fileID: 0}
  m_PrefabInstance: {fileID: 0}
  m_PrefabAsset: {fileID: 0}
  m_GameObject: {fileID: 1925848636867820926}
  m_LocalRotation: {x: -0, y: -0, z: -0, w: 1}
  m_LocalPosition: {x: 0.488, y: 0.0531, z: -0.113}
  m_LocalScale: {x: 1, y: 1, z: 1.0000191}
  m_Children: []
  m_Father: {fileID: 2726386352876917363}
  m_RootOrder: 35
  m_LocalEulerAnglesHint: {x: 0, y: 0, z: 0}
--- !u!64 &3637461297322849146
MeshCollider:
  m_ObjectHideFlags: 0
  m_CorrespondingSourceObject: {fileID: 0}
  m_PrefabInstance: {fileID: 0}
  m_PrefabAsset: {fileID: 0}
  m_GameObject: {fileID: 2728415199307235539}
  m_Material: {fileID: 0}
  m_IsTrigger: 0
  m_Enabled: 1
  serializedVersion: 4
  m_Convex: 0
  m_CookingOptions: 30
  m_Mesh: {fileID: 4300018, guid: 14f65a7e56a2f5746a35c88e60c4ae5c, type: 3}
--- !u!1 &2757844309798779555
GameObject:
  m_ObjectHideFlags: 0
  m_CorrespondingSourceObject: {fileID: 0}
  m_PrefabInstance: {fileID: 0}
  m_PrefabAsset: {fileID: 0}
  serializedVersion: 6
  m_Component:
  - component: {fileID: 1735890156092162031}
  m_Layer: 8
  m_Name: vPoint (23)
  m_TagString: Untagged
  m_Icon: {fileID: 0}
  m_NavMeshLayer: 0
  m_StaticEditorFlags: 0
  m_IsActive: 1
--- !u!4 &1735890156092162031
Transform:
  m_ObjectHideFlags: 0
  m_CorrespondingSourceObject: {fileID: 0}
  m_PrefabInstance: {fileID: 0}
  m_PrefabAsset: {fileID: 0}
  m_GameObject: {fileID: 2757844309798779555}
  m_LocalRotation: {x: -0, y: -0, z: -0, w: 1}
  m_LocalPosition: {x: 0.488, y: 0.0531, z: 0.10499999}
  m_LocalScale: {x: 1, y: 1, z: 1.0000191}
  m_Children: []
  m_Father: {fileID: 2726386352876917363}
  m_RootOrder: 23
  m_LocalEulerAnglesHint: {x: 0, y: 0, z: 0}
--- !u!1 &3017415810564076668
GameObject:
  m_ObjectHideFlags: 0
  m_CorrespondingSourceObject: {fileID: 0}
  m_PrefabInstance: {fileID: 0}
  m_PrefabAsset: {fileID: 0}
  serializedVersion: 6
  m_Component:
  - component: {fileID: 7332302915243602310}
  - component: {fileID: 1257490183303210158}
  m_Layer: 8
  m_Name: Col
  m_TagString: SimObjPhysics
  m_Icon: {fileID: 0}
  m_NavMeshLayer: 0
  m_StaticEditorFlags: 64
  m_IsActive: 1
--- !u!4 &7332302915243602310
Transform:
  m_ObjectHideFlags: 0
  m_CorrespondingSourceObject: {fileID: 0}
  m_PrefabInstance: {fileID: 0}
  m_PrefabAsset: {fileID: 0}
  m_GameObject: {fileID: 3017415810564076668}
  m_LocalRotation: {x: -0, y: -0, z: -0, w: 1}
  m_LocalPosition: {x: 0, y: 0, z: 0}
  m_LocalScale: {x: 1, y: 1, z: 1}
  m_Children: []
  m_Father: {fileID: 5039255655070645453}
  m_RootOrder: 0
  m_LocalEulerAnglesHint: {x: 0, y: 0, z: 0}
--- !u!65 &1257490183303210158
BoxCollider:
  m_ObjectHideFlags: 0
  m_CorrespondingSourceObject: {fileID: 0}
  m_PrefabInstance: {fileID: 0}
  m_PrefabAsset: {fileID: 0}
  m_GameObject: {fileID: 3017415810564076668}
  m_Material: {fileID: 13400000, guid: 5d068e5feec07594faf946e98c5950b3, type: 2}
  m_IsTrigger: 1
  m_Enabled: 1
  serializedVersion: 2
  m_Size: {x: 1.0120168, y: 0.10106522, z: 0.6494174}
  m_Center: {x: 0.0060083866, y: 0.6583123, z: 0.0006235838}
--- !u!1 &3176432106792300058
GameObject:
  m_ObjectHideFlags: 0
  m_CorrespondingSourceObject: {fileID: 0}
  m_PrefabInstance: {fileID: 0}
  m_PrefabAsset: {fileID: 0}
  serializedVersion: 6
  m_Component:
  - component: {fileID: 1796463986534129515}
  - component: {fileID: 4798602757610867071}
  m_Layer: 8
  m_Name: Col (5)
  m_TagString: SimObjPhysics
  m_Icon: {fileID: 0}
  m_NavMeshLayer: 0
  m_StaticEditorFlags: 64
  m_IsActive: 1
--- !u!4 &1796463986534129515
Transform:
  m_ObjectHideFlags: 0
  m_CorrespondingSourceObject: {fileID: 0}
  m_PrefabInstance: {fileID: 0}
  m_PrefabAsset: {fileID: 0}
  m_GameObject: {fileID: 3176432106792300058}
  m_LocalRotation: {x: -0, y: -0, z: -0, w: 1}
  m_LocalPosition: {x: -0.477, y: 0.311, z: -0.302}
  m_LocalScale: {x: 1, y: 1, z: 1}
  m_Children: []
  m_Father: {fileID: 5039255655070645453}
  m_RootOrder: 5
  m_LocalEulerAnglesHint: {x: 0, y: 0, z: 0}
--- !u!65 &4798602757610867071
BoxCollider:
  m_ObjectHideFlags: 0
  m_CorrespondingSourceObject: {fileID: 0}
  m_PrefabInstance: {fileID: 0}
  m_PrefabAsset: {fileID: 0}
  m_GameObject: {fileID: 3176432106792300058}
  m_Material: {fileID: 13400000, guid: 5d068e5feec07594faf946e98c5950b3, type: 2}
  m_IsTrigger: 1
  m_Enabled: 1
  serializedVersion: 2
  m_Size: {x: 0.043880545, y: 0.68386424, z: 0.039386798}
  m_Center: {x: -0.002273161, y: 0.024187371, z: 0}
--- !u!1 &3272360088467488195
GameObject:
  m_ObjectHideFlags: 0
  m_CorrespondingSourceObject: {fileID: 0}
  m_PrefabInstance: {fileID: 0}
  m_PrefabAsset: {fileID: 0}
  serializedVersion: 6
  m_Component:
  - component: {fileID: 2863901111967465454}
  - component: {fileID: 2391768847064096728}
  m_Layer: 8
  m_Name: Col (1)
  m_TagString: SimObjPhysics
  m_Icon: {fileID: 0}
  m_NavMeshLayer: 0
  m_StaticEditorFlags: 64
  m_IsActive: 1
--- !u!4 &2863901111967465454
Transform:
  m_ObjectHideFlags: 0
  m_CorrespondingSourceObject: {fileID: 0}
  m_PrefabInstance: {fileID: 0}
  m_PrefabAsset: {fileID: 0}
  m_GameObject: {fileID: 3272360088467488195}
  m_LocalRotation: {x: -0, y: -0, z: -0, w: 1}
  m_LocalPosition: {x: 0, y: 0.196, z: 0}
  m_LocalScale: {x: 1, y: 1, z: 1}
  m_Children: []
  m_Father: {fileID: 5039255655070645453}
  m_RootOrder: 1
  m_LocalEulerAnglesHint: {x: 0, y: 0, z: 0}
--- !u!65 &2391768847064096728
BoxCollider:
  m_ObjectHideFlags: 0
  m_CorrespondingSourceObject: {fileID: 0}
  m_PrefabInstance: {fileID: 0}
  m_PrefabAsset: {fileID: 0}
  m_GameObject: {fileID: 3272360088467488195}
  m_Material: {fileID: 13400000, guid: 5d068e5feec07594faf946e98c5950b3, type: 2}
  m_IsTrigger: 1
  m_Enabled: 1
  serializedVersion: 2
  m_Size: {x: 1.0120168, y: 0.051182643, z: 0.6494174}
  m_Center: {x: 0, y: 0, z: 0}
--- !u!1 &3502809347001822658
GameObject:
  m_ObjectHideFlags: 0
  m_CorrespondingSourceObject: {fileID: 0}
  m_PrefabInstance: {fileID: 0}
  m_PrefabAsset: {fileID: 0}
  serializedVersion: 6
  m_Component:
  - component: {fileID: 4250238796262158601}
  m_Layer: 8
  m_Name: vPoint (15)
  m_TagString: Untagged
  m_Icon: {fileID: 0}
  m_NavMeshLayer: 0
  m_StaticEditorFlags: 0
  m_IsActive: 1
--- !u!4 &4250238796262158601
Transform:
  m_ObjectHideFlags: 0
  m_CorrespondingSourceObject: {fileID: 0}
  m_PrefabInstance: {fileID: 0}
  m_PrefabAsset: {fileID: 0}
  m_GameObject: {fileID: 3502809347001822658}
  m_LocalRotation: {x: -0, y: -0, z: -0, w: 1}
  m_LocalPosition: {x: 0.17599985, y: 0.0531, z: -0.30399993}
  m_LocalScale: {x: 1, y: 1, z: 1.0000191}
  m_Children: []
  m_Father: {fileID: 2726386352876917363}
  m_RootOrder: 15
  m_LocalEulerAnglesHint: {x: 0, y: 0, z: 0}
--- !u!1 &3544405233404943179
GameObject:
  m_ObjectHideFlags: 0
  m_CorrespondingSourceObject: {fileID: 0}
  m_PrefabInstance: {fileID: 0}
  m_PrefabAsset: {fileID: 0}
  serializedVersion: 6
  m_Component:
  - component: {fileID: 1903006606841261764}
  m_Layer: 8
  m_Name: vPoint (38)
  m_TagString: Untagged
  m_Icon: {fileID: 0}
  m_NavMeshLayer: 0
  m_StaticEditorFlags: 0
  m_IsActive: 1
--- !u!4 &1903006606841261764
Transform:
  m_ObjectHideFlags: 0
  m_CorrespondingSourceObject: {fileID: 0}
  m_PrefabInstance: {fileID: 0}
  m_PrefabAsset: {fileID: 0}
  m_GameObject: {fileID: 3544405233404943179}
  m_LocalRotation: {x: -0, y: -0, z: -0, w: 1}
  m_LocalPosition: {x: -0.49099982, y: 0.0531, z: -0.11299998}
  m_LocalScale: {x: 1, y: 1, z: 1.0000191}
  m_Children: []
  m_Father: {fileID: 2726386352876917363}
  m_RootOrder: 32
  m_LocalEulerAnglesHint: {x: 0, y: 0, z: 0}
--- !u!1 &3958633728297870622
GameObject:
  m_ObjectHideFlags: 0
  m_CorrespondingSourceObject: {fileID: 0}
  m_PrefabInstance: {fileID: 0}
  m_PrefabAsset: {fileID: 0}
  serializedVersion: 6
  m_Component:
  - component: {fileID: 995595541085905436}
  m_Layer: 8
  m_Name: vPoint (19)
  m_TagString: Untagged
  m_Icon: {fileID: 0}
  m_NavMeshLayer: 0
  m_StaticEditorFlags: 0
  m_IsActive: 1
--- !u!4 &995595541085905436
Transform:
  m_ObjectHideFlags: 0
  m_CorrespondingSourceObject: {fileID: 0}
  m_PrefabInstance: {fileID: 0}
  m_PrefabAsset: {fileID: 0}
  m_GameObject: {fileID: 3958633728297870622}
  m_LocalRotation: {x: -0, y: -0, z: -0, w: 1}
  m_LocalPosition: {x: -0.496, y: -0.0383, z: 0.105}
  m_LocalScale: {x: 1, y: 1, z: 1.0000191}
  m_Children: []
  m_Father: {fileID: 2726386352876917363}
  m_RootOrder: 19
  m_LocalEulerAnglesHint: {x: 0, y: 0, z: 0}
--- !u!1 &4125928989124861030
GameObject:
  m_ObjectHideFlags: 0
  m_CorrespondingSourceObject: {fileID: 0}
  m_PrefabInstance: {fileID: 0}
  m_PrefabAsset: {fileID: 0}
  serializedVersion: 6
  m_Component:
  - component: {fileID: 3071551161371458578}
  m_Layer: 8
  m_Name: vPoint (13)
  m_TagString: Untagged
  m_Icon: {fileID: 0}
  m_NavMeshLayer: 0
  m_StaticEditorFlags: 0
  m_IsActive: 1
--- !u!4 &3071551161371458578
Transform:
  m_ObjectHideFlags: 0
  m_CorrespondingSourceObject: {fileID: 0}
  m_PrefabInstance: {fileID: 0}
  m_PrefabAsset: {fileID: 0}
  m_GameObject: {fileID: 4125928989124861030}
  m_LocalRotation: {x: -0, y: -0, z: -0, w: 1}
  m_LocalPosition: {x: 0.482, y: -0.0379, z: -0.30399993}
  m_LocalScale: {x: 1, y: 1, z: 1.0000191}
  m_Children: []
  m_Father: {fileID: 2726386352876917363}
  m_RootOrder: 13
  m_LocalEulerAnglesHint: {x: 0, y: 0, z: 0}
--- !u!1 &4784258275883714699
GameObject:
  m_ObjectHideFlags: 0
  m_CorrespondingSourceObject: {fileID: 0}
  m_PrefabInstance: {fileID: 0}
  m_PrefabAsset: {fileID: 0}
  serializedVersion: 6
  m_Component:
  - component: {fileID: 8066461151252166957}
  m_Layer: 8
  m_Name: vPoint (14)
  m_TagString: Untagged
  m_Icon: {fileID: 0}
  m_NavMeshLayer: 0
  m_StaticEditorFlags: 0
  m_IsActive: 1
--- !u!4 &8066461151252166957
Transform:
  m_ObjectHideFlags: 0
  m_CorrespondingSourceObject: {fileID: 0}
  m_PrefabInstance: {fileID: 0}
  m_PrefabAsset: {fileID: 0}
  m_GameObject: {fileID: 4784258275883714699}
  m_LocalRotation: {x: -0, y: -0, z: -0, w: 1}
  m_LocalPosition: {x: -0.494, y: -0.0387, z: -0.30399993}
  m_LocalScale: {x: 1, y: 1, z: 1.0000191}
  m_Children: []
  m_Father: {fileID: 2726386352876917363}
  m_RootOrder: 14
  m_LocalEulerAnglesHint: {x: 0, y: 0, z: 0}
--- !u!1 &4786193283385944707
GameObject:
  m_ObjectHideFlags: 0
  m_CorrespondingSourceObject: {fileID: 0}
  m_PrefabInstance: {fileID: 0}
  m_PrefabAsset: {fileID: 0}
  serializedVersion: 6
  m_Component:
  - component: {fileID: 5039255655070645453}
  m_Layer: 0
  m_Name: TriggerColliders
  m_TagString: Untagged
  m_Icon: {fileID: 0}
  m_NavMeshLayer: 0
  m_StaticEditorFlags: 64
  m_IsActive: 1
--- !u!4 &5039255655070645453
Transform:
  m_ObjectHideFlags: 0
  m_CorrespondingSourceObject: {fileID: 0}
  m_PrefabInstance: {fileID: 0}
  m_PrefabAsset: {fileID: 0}
  m_GameObject: {fileID: 4786193283385944707}
  m_LocalRotation: {x: -0, y: -0, z: -0, w: 1}
  m_LocalPosition: {x: 0, y: 0, z: 0}
  m_LocalScale: {x: 1, y: 1, z: 1}
  m_Children:
  - {fileID: 7332302915243602310}
  - {fileID: 2863901111967465454}
  - {fileID: 5616851483161588179}
  - {fileID: 8129468283967571586}
  - {fileID: 8085826156058097078}
  - {fileID: 1796463986534129515}
  m_Father: {fileID: 9214867369532667391}
  m_RootOrder: 6
  m_LocalEulerAnglesHint: {x: 0, y: 0, z: 0}
--- !u!1 &4826565117463570976
GameObject:
  m_ObjectHideFlags: 0
  m_CorrespondingSourceObject: {fileID: 0}
  m_PrefabInstance: {fileID: 0}
  m_PrefabAsset: {fileID: 0}
  serializedVersion: 6
  m_Component:
  - component: {fileID: 7460138696321015789}
  m_Layer: 8
  m_Name: vPoint (11)
  m_TagString: Untagged
  m_Icon: {fileID: 0}
  m_NavMeshLayer: 0
  m_StaticEditorFlags: 0
  m_IsActive: 1
--- !u!4 &7460138696321015789
Transform:
  m_ObjectHideFlags: 0
  m_CorrespondingSourceObject: {fileID: 0}
  m_PrefabInstance: {fileID: 0}
  m_PrefabAsset: {fileID: 0}
  m_GameObject: {fileID: 4826565117463570976}
  m_LocalRotation: {x: -0, y: -0, z: -0, w: 1}
  m_LocalPosition: {x: 0.171, y: -0.1459, z: -0.30399993}
  m_LocalScale: {x: 1, y: 1, z: 1.0000191}
  m_Children: []
  m_Father: {fileID: 2726386352876917363}
  m_RootOrder: 11
  m_LocalEulerAnglesHint: {x: 0, y: 0, z: 0}
--- !u!1 &4987629323710254639
GameObject:
  m_ObjectHideFlags: 0
  m_CorrespondingSourceObject: {fileID: 0}
  m_PrefabInstance: {fileID: 0}
  m_PrefabAsset: {fileID: 0}
  serializedVersion: 6
  m_Component:
  - component: {fileID: 2591111274117374569}
  m_Layer: 8
  m_Name: vPoint (10)
  m_TagString: Untagged
  m_Icon: {fileID: 0}
  m_NavMeshLayer: 0
  m_StaticEditorFlags: 0
  m_IsActive: 1
--- !u!4 &2591111274117374569
Transform:
  m_ObjectHideFlags: 0
  m_CorrespondingSourceObject: {fileID: 0}
  m_PrefabInstance: {fileID: 0}
  m_PrefabAsset: {fileID: 0}
  m_GameObject: {fileID: 4987629323710254639}
  m_LocalRotation: {x: -0, y: -0, z: -0, w: 1}
  m_LocalPosition: {x: -0.471, y: -0.1481, z: -0.30399993}
  m_LocalScale: {x: 1, y: 1, z: 1.0000191}
  m_Children: []
  m_Father: {fileID: 2726386352876917363}
  m_RootOrder: 10
  m_LocalEulerAnglesHint: {x: 0, y: 0, z: 0}
--- !u!1 &5272339242739176287
GameObject:
  m_ObjectHideFlags: 0
  m_CorrespondingSourceObject: {fileID: 0}
  m_PrefabInstance: {fileID: 0}
  m_PrefabAsset: {fileID: 0}
  serializedVersion: 6
  m_Component:
  - component: {fileID: 3916917062542007323}
  m_Layer: 8
  m_Name: vPoint (17)
  m_TagString: Untagged
  m_Icon: {fileID: 0}
  m_NavMeshLayer: 0
  m_StaticEditorFlags: 0
  m_IsActive: 1
--- !u!4 &3916917062542007323
Transform:
  m_ObjectHideFlags: 0
  m_CorrespondingSourceObject: {fileID: 0}
  m_PrefabInstance: {fileID: 0}
  m_PrefabAsset: {fileID: 0}
  m_GameObject: {fileID: 5272339242739176287}
  m_LocalRotation: {x: -0, y: -0, z: -0, w: 1}
  m_LocalPosition: {x: -0.463, y: 0.0581, z: -0.30399993}
  m_LocalScale: {x: 1, y: 1, z: 1.0000191}
  m_Children: []
  m_Father: {fileID: 2726386352876917363}
  m_RootOrder: 17
  m_LocalEulerAnglesHint: {x: 0, y: 0, z: 0}
--- !u!1 &5643362246150319141
GameObject:
  m_ObjectHideFlags: 0
  m_CorrespondingSourceObject: {fileID: 0}
  m_PrefabInstance: {fileID: 0}
  m_PrefabAsset: {fileID: 0}
  serializedVersion: 6
  m_Component:
  - component: {fileID: 4697447558404807932}
  m_Layer: 8
  m_Name: vPoint (16)
  m_TagString: Untagged
  m_Icon: {fileID: 0}
  m_NavMeshLayer: 0
  m_StaticEditorFlags: 0
  m_IsActive: 1
--- !u!4 &4697447558404807932
Transform:
  m_ObjectHideFlags: 0
  m_CorrespondingSourceObject: {fileID: 0}
  m_PrefabInstance: {fileID: 0}
  m_PrefabAsset: {fileID: 0}
  m_GameObject: {fileID: 5643362246150319141}
  m_LocalRotation: {x: -0, y: -0, z: -0, w: 1}
  m_LocalPosition: {x: 0.477, y: 0.0546, z: -0.30399993}
  m_LocalScale: {x: 1, y: 1, z: 1.0000191}
  m_Children: []
  m_Father: {fileID: 2726386352876917363}
  m_RootOrder: 16
  m_LocalEulerAnglesHint: {x: 0, y: 0, z: 0}
--- !u!1 &5914083817970324838
GameObject:
  m_ObjectHideFlags: 0
  m_CorrespondingSourceObject: {fileID: 0}
  m_PrefabInstance: {fileID: 0}
  m_PrefabAsset: {fileID: 0}
  serializedVersion: 6
  m_Component:
  - component: {fileID: 6251283729103134558}
  m_Layer: 8
  m_Name: vPoint (27)
  m_TagString: Untagged
  m_Icon: {fileID: 0}
  m_NavMeshLayer: 0
  m_StaticEditorFlags: 0
  m_IsActive: 1
--- !u!4 &6251283729103134558
Transform:
  m_ObjectHideFlags: 0
  m_CorrespondingSourceObject: {fileID: 0}
  m_PrefabInstance: {fileID: 0}
  m_PrefabAsset: {fileID: 0}
  m_GameObject: {fileID: 5914083817970324838}
  m_LocalRotation: {x: -0, y: -0, z: -0, w: 1}
  m_LocalPosition: {x: -0.17299998, y: -0.1459, z: 0.309}
  m_LocalScale: {x: 0.99999714, y: 1.0000008, z: 1.0000191}
  m_Children: []
  m_Father: {fileID: 2726386352876917363}
  m_RootOrder: 24
  m_LocalEulerAnglesHint: {x: 0, y: 0, z: 0}
--- !u!1 &6198201000743591654
GameObject:
  m_ObjectHideFlags: 0
  m_CorrespondingSourceObject: {fileID: 0}
  m_PrefabInstance: {fileID: 0}
  m_PrefabAsset: {fileID: 0}
  serializedVersion: 6
  m_Component:
  - component: {fileID: 3537909853735300496}
  m_Layer: 8
  m_Name: vPoint (40)
  m_TagString: Untagged
  m_Icon: {fileID: 0}
  m_NavMeshLayer: 0
  m_StaticEditorFlags: 0
  m_IsActive: 1
--- !u!4 &3537909853735300496
Transform:
  m_ObjectHideFlags: 0
  m_CorrespondingSourceObject: {fileID: 0}
  m_PrefabInstance: {fileID: 0}
  m_PrefabAsset: {fileID: 0}
  m_GameObject: {fileID: 6198201000743591654}
  m_LocalRotation: {x: -0, y: -0, z: -0, w: 1}
  m_LocalPosition: {x: 0.48299986, y: -0.0383, z: -0.11299998}
  m_LocalScale: {x: 1, y: 1, z: 1.0000191}
  m_Children: []
  m_Father: {fileID: 2726386352876917363}
  m_RootOrder: 34
  m_LocalEulerAnglesHint: {x: 0, y: 0, z: 0}
--- !u!1 &6553046560151491915
GameObject:
  m_ObjectHideFlags: 0
  m_CorrespondingSourceObject: {fileID: 0}
  m_PrefabInstance: {fileID: 0}
  m_PrefabAsset: {fileID: 0}
  serializedVersion: 6
  m_Component:
  - component: {fileID: 2322288238664700969}
  m_Layer: 8
  m_Name: vPoint (29)
  m_TagString: Untagged
  m_Icon: {fileID: 0}
  m_NavMeshLayer: 0
  m_StaticEditorFlags: 0
  m_IsActive: 1
--- !u!4 &2322288238664700969
Transform:
  m_ObjectHideFlags: 0
  m_CorrespondingSourceObject: {fileID: 0}
  m_PrefabInstance: {fileID: 0}
  m_PrefabAsset: {fileID: 0}
  m_GameObject: {fileID: 6553046560151491915}
  m_LocalRotation: {x: -0, y: -0, z: -0, w: 1}
  m_LocalPosition: {x: -0.16799998, y: 0.0531, z: 0.309}
  m_LocalScale: {x: 0.99999714, y: 1.0000008, z: 1.0000191}
  m_Children: []
  m_Father: {fileID: 2726386352876917363}
  m_RootOrder: 26
  m_LocalEulerAnglesHint: {x: 0, y: 0, z: 0}
--- !u!1 &6820014076820666059
GameObject:
  m_ObjectHideFlags: 0
  m_CorrespondingSourceObject: {fileID: 0}
  m_PrefabInstance: {fileID: 0}
  m_PrefabAsset: {fileID: 0}
  serializedVersion: 6
  m_Component:
  - component: {fileID: 6288501952712927874}
  m_Layer: 8
  m_Name: vPoint (18)
  m_TagString: Untagged
  m_Icon: {fileID: 0}
  m_NavMeshLayer: 0
  m_StaticEditorFlags: 0
  m_IsActive: 1
--- !u!4 &6288501952712927874
Transform:
  m_ObjectHideFlags: 0
  m_CorrespondingSourceObject: {fileID: 0}
  m_PrefabInstance: {fileID: 0}
  m_PrefabAsset: {fileID: 0}
  m_GameObject: {fileID: 6820014076820666059}
  m_LocalRotation: {x: -0, y: -0, z: -0, w: 1}
  m_LocalPosition: {x: -0.493, y: -0.1481, z: 0.10499999}
  m_LocalScale: {x: 1, y: 1, z: 1.0000191}
  m_Children: []
  m_Father: {fileID: 2726386352876917363}
  m_RootOrder: 18
  m_LocalEulerAnglesHint: {x: 0, y: 0, z: 0}
--- !u!1 &6993310550422251314
GameObject:
  m_ObjectHideFlags: 0
  m_CorrespondingSourceObject: {fileID: 0}
  m_PrefabInstance: {fileID: 0}
  m_PrefabAsset: {fileID: 0}
  serializedVersion: 6
  m_Component:
  - component: {fileID: 7889275395851134807}
  m_Layer: 8
  m_Name: vPoint (34)
  m_TagString: Untagged
  m_Icon: {fileID: 0}
  m_NavMeshLayer: 0
  m_StaticEditorFlags: 0
  m_IsActive: 1
--- !u!4 &7889275395851134807
Transform:
  m_ObjectHideFlags: 0
  m_CorrespondingSourceObject: {fileID: 0}
  m_PrefabInstance: {fileID: 0}
  m_PrefabAsset: {fileID: 0}
  m_GameObject: {fileID: 6993310550422251314}
  m_LocalRotation: {x: -0, y: -0, z: -0, w: 1}
  m_LocalPosition: {x: -0.17300013, y: -0.0383, z: -0.30299994}
  m_LocalScale: {x: 0.99999714, y: 1.0000008, z: 1.0000191}
  m_Children: []
  m_Father: {fileID: 2726386352876917363}
  m_RootOrder: 28
  m_LocalEulerAnglesHint: {x: 0, y: 0, z: 0}
--- !u!1 &7053402166362788666
GameObject:
  m_ObjectHideFlags: 0
  m_CorrespondingSourceObject: {fileID: 0}
  m_PrefabInstance: {fileID: 0}
  m_PrefabAsset: {fileID: 0}
  serializedVersion: 6
  m_Component:
  - component: {fileID: 8186481124907578874}
  m_Layer: 8
  m_Name: vPoint (21)
  m_TagString: Untagged
  m_Icon: {fileID: 0}
  m_NavMeshLayer: 0
  m_StaticEditorFlags: 0
  m_IsActive: 1
--- !u!4 &8186481124907578874
Transform:
  m_ObjectHideFlags: 0
  m_CorrespondingSourceObject: {fileID: 0}
  m_PrefabInstance: {fileID: 0}
  m_PrefabAsset: {fileID: 0}
  m_GameObject: {fileID: 7053402166362788666}
  m_LocalRotation: {x: -0, y: -0, z: -0, w: 1}
  m_LocalPosition: {x: 0.489, y: -0.1473, z: 0.10499999}
  m_LocalScale: {x: 1, y: 1, z: 1}
  m_Children: []
  m_Father: {fileID: 2726386352876917363}
  m_RootOrder: 21
  m_LocalEulerAnglesHint: {x: 0, y: 0, z: 0}
--- !u!1 &7361060791456542135
GameObject:
  m_ObjectHideFlags: 0
  m_CorrespondingSourceObject: {fileID: 0}
  m_PrefabInstance: {fileID: 0}
  m_PrefabAsset: {fileID: 0}
  serializedVersion: 6
  m_Component:
  - component: {fileID: 2024201497257443156}
  m_Layer: 8
  m_Name: vPoint (22)
  m_TagString: Untagged
  m_Icon: {fileID: 0}
  m_NavMeshLayer: 0
  m_StaticEditorFlags: 0
  m_IsActive: 1
--- !u!4 &2024201497257443156
Transform:
  m_ObjectHideFlags: 0
  m_CorrespondingSourceObject: {fileID: 0}
  m_PrefabInstance: {fileID: 0}
  m_PrefabAsset: {fileID: 0}
  m_GameObject: {fileID: 7361060791456542135}
  m_LocalRotation: {x: -0, y: -0, z: -0, w: 1}
  m_LocalPosition: {x: 0.48299986, y: -0.0383, z: 0.10499999}
  m_LocalScale: {x: 1, y: 1, z: 1.0000191}
  m_Children: []
  m_Father: {fileID: 2726386352876917363}
  m_RootOrder: 22
  m_LocalEulerAnglesHint: {x: 0, y: 0, z: 0}
--- !u!1 &7547306971759825126
GameObject:
  m_ObjectHideFlags: 0
  m_CorrespondingSourceObject: {fileID: 0}
  m_PrefabInstance: {fileID: 0}
  m_PrefabAsset: {fileID: 0}
  serializedVersion: 6
  m_Component:
  - component: {fileID: 1860031925865476188}
  m_Layer: 8
  m_Name: vPoint (35)
  m_TagString: Untagged
  m_Icon: {fileID: 0}
  m_NavMeshLayer: 0
  m_StaticEditorFlags: 0
  m_IsActive: 1
--- !u!4 &1860031925865476188
Transform:
  m_ObjectHideFlags: 0
  m_CorrespondingSourceObject: {fileID: 0}
  m_PrefabInstance: {fileID: 0}
  m_PrefabAsset: {fileID: 0}
  m_GameObject: {fileID: 7547306971759825126}
  m_LocalRotation: {x: -0, y: -0, z: -0, w: 1}
  m_LocalPosition: {x: -0.168, y: 0.0531, z: -0.303}
  m_LocalScale: {x: 0.99999714, y: 1.0000008, z: 1.0000191}
  m_Children: []
  m_Father: {fileID: 2726386352876917363}
  m_RootOrder: 29
  m_LocalEulerAnglesHint: {x: 0, y: 0, z: 0}
--- !u!1 &8027224753107864901
GameObject:
  m_ObjectHideFlags: 0
  m_CorrespondingSourceObject: {fileID: 0}
  m_PrefabInstance: {fileID: 0}
  m_PrefabAsset: {fileID: 0}
  serializedVersion: 6
  m_Component:
  - component: {fileID: 28493696692112207}
  m_Layer: 8
  m_Name: vPoint (20)
  m_TagString: Untagged
  m_Icon: {fileID: 0}
  m_NavMeshLayer: 0
  m_StaticEditorFlags: 0
  m_IsActive: 1
--- !u!4 &28493696692112207
Transform:
  m_ObjectHideFlags: 0
  m_CorrespondingSourceObject: {fileID: 0}
  m_PrefabInstance: {fileID: 0}
  m_PrefabAsset: {fileID: 0}
  m_GameObject: {fileID: 8027224753107864901}
  m_LocalRotation: {x: -0, y: -0, z: -0, w: 1}
  m_LocalPosition: {x: -0.49099982, y: 0.0531, z: 0.10499999}
  m_LocalScale: {x: 1, y: 1, z: 1.0000191}
  m_Children: []
  m_Father: {fileID: 2726386352876917363}
  m_RootOrder: 20
  m_LocalEulerAnglesHint: {x: 0, y: 0, z: 0}
--- !u!1 &8108034000962405869
GameObject:
  m_ObjectHideFlags: 0
  m_CorrespondingSourceObject: {fileID: 0}
  m_PrefabInstance: {fileID: 0}
  m_PrefabAsset: {fileID: 0}
  serializedVersion: 6
  m_Component:
  - component: {fileID: 7826813029415429618}
  m_Layer: 8
  m_Name: vPoint (12)
  m_TagString: Untagged
  m_Icon: {fileID: 0}
  m_NavMeshLayer: 0
  m_StaticEditorFlags: 0
  m_IsActive: 1
--- !u!4 &7826813029415429618
Transform:
  m_ObjectHideFlags: 0
  m_CorrespondingSourceObject: {fileID: 0}
  m_PrefabInstance: {fileID: 0}
  m_PrefabAsset: {fileID: 0}
  m_GameObject: {fileID: 8108034000962405869}
  m_LocalRotation: {x: -0, y: -0, z: -0, w: 1}
  m_LocalPosition: {x: 0.1709997, y: -0.0383, z: -0.30399993}
  m_LocalScale: {x: 1, y: 1, z: 1.0000191}
  m_Children: []
  m_Father: {fileID: 2726386352876917363}
  m_RootOrder: 12
  m_LocalEulerAnglesHint: {x: 0, y: 0, z: 0}
--- !u!1 &8179404433260646639
GameObject:
  m_ObjectHideFlags: 0
  m_CorrespondingSourceObject: {fileID: 0}
  m_PrefabInstance: {fileID: 0}
  m_PrefabAsset: {fileID: 0}
  serializedVersion: 6
  m_Component:
  - component: {fileID: 5616851483161588179}
  - component: {fileID: 5203124275755188983}
  m_Layer: 8
  m_Name: Col (2)
  m_TagString: SimObjPhysics
  m_Icon: {fileID: 0}
  m_NavMeshLayer: 0
  m_StaticEditorFlags: 64
  m_IsActive: 1
--- !u!4 &5616851483161588179
Transform:
  m_ObjectHideFlags: 0
  m_CorrespondingSourceObject: {fileID: 0}
  m_PrefabInstance: {fileID: 0}
  m_PrefabAsset: {fileID: 0}
  m_GameObject: {fileID: 8179404433260646639}
  m_LocalRotation: {x: -0, y: -0, z: -0, w: 1}
  m_LocalPosition: {x: 0.4899, y: 0.311, z: 0.3056}
  m_LocalScale: {x: 1, y: 1, z: 1}
  m_Children: []
  m_Father: {fileID: 5039255655070645453}
  m_RootOrder: 2
  m_LocalEulerAnglesHint: {x: 0, y: 0, z: 0}
--- !u!65 &5203124275755188983
BoxCollider:
  m_ObjectHideFlags: 0
  m_CorrespondingSourceObject: {fileID: 0}
  m_PrefabInstance: {fileID: 0}
  m_PrefabAsset: {fileID: 0}
  m_GameObject: {fileID: 8179404433260646639}
  m_Material: {fileID: 13400000, guid: 5d068e5feec07594faf946e98c5950b3, type: 2}
  m_IsTrigger: 1
  m_Enabled: 1
  serializedVersion: 2
  m_Size: {x: 0.043880545, y: 0.68386424, z: 0.039386798}
  m_Center: {x: -0.002273161, y: 0.024187371, z: 0}
--- !u!1 &8627401887671034115
GameObject:
  m_ObjectHideFlags: 0
  m_CorrespondingSourceObject: {fileID: 0}
  m_PrefabInstance: {fileID: 0}
  m_PrefabAsset: {fileID: 0}
  serializedVersion: 6
  m_Component:
  - component: {fileID: 8129468283967571586}
  - component: {fileID: 4335838181045662181}
  m_Layer: 8
  m_Name: Col (3)
  m_TagString: SimObjPhysics
  m_Icon: {fileID: 0}
  m_NavMeshLayer: 0
  m_StaticEditorFlags: 64
  m_IsActive: 1
--- !u!4 &8129468283967571586
Transform:
  m_ObjectHideFlags: 0
  m_CorrespondingSourceObject: {fileID: 0}
  m_PrefabInstance: {fileID: 0}
  m_PrefabAsset: {fileID: 0}
  m_GameObject: {fileID: 8627401887671034115}
  m_LocalRotation: {x: -0, y: -0, z: -0, w: 1}
  m_LocalPosition: {x: -0.477, y: 0.311, z: 0.30559996}
  m_LocalScale: {x: 1, y: 1, z: 1}
  m_Children: []
  m_Father: {fileID: 5039255655070645453}
  m_RootOrder: 3
  m_LocalEulerAnglesHint: {x: 0, y: 0, z: 0}
--- !u!65 &4335838181045662181
BoxCollider:
  m_ObjectHideFlags: 0
  m_CorrespondingSourceObject: {fileID: 0}
  m_PrefabInstance: {fileID: 0}
  m_PrefabAsset: {fileID: 0}
  m_GameObject: {fileID: 8627401887671034115}
  m_Material: {fileID: 13400000, guid: 5d068e5feec07594faf946e98c5950b3, type: 2}
  m_IsTrigger: 1
  m_Enabled: 1
  serializedVersion: 2
  m_Size: {x: 0.043880545, y: 0.68386424, z: 0.039386798}
  m_Center: {x: -0.002273161, y: 0.024187371, z: 0}
--- !u!1 &9028374613304078191
GameObject:
  m_ObjectHideFlags: 0
  m_CorrespondingSourceObject: {fileID: 0}
  m_PrefabInstance: {fileID: 0}
  m_PrefabAsset: {fileID: 0}
  serializedVersion: 6
  m_Component:
  - component: {fileID: 4171639403372819594}
  m_Layer: 8
  m_Name: vPoint (9)
  m_TagString: Untagged
  m_Icon: {fileID: 0}
  m_NavMeshLayer: 0
  m_StaticEditorFlags: 0
  m_IsActive: 1
--- !u!4 &4171639403372819594
Transform:
  m_ObjectHideFlags: 0
  m_CorrespondingSourceObject: {fileID: 0}
  m_PrefabInstance: {fileID: 0}
  m_PrefabAsset: {fileID: 0}
  m_GameObject: {fileID: 9028374613304078191}
  m_LocalRotation: {x: -0, y: -0, z: -0, w: 1}
  m_LocalPosition: {x: 0.489, y: -0.1473, z: -0.304}
  m_LocalScale: {x: 1, y: 1, z: 1}
  m_Children: []
  m_Father: {fileID: 2726386352876917363}
  m_RootOrder: 9
  m_LocalEulerAnglesHint: {x: 0, y: 0, z: 0}
--- !u!1 &9214867368252402012
GameObject:
  m_ObjectHideFlags: 0
  m_CorrespondingSourceObject: {fileID: 0}
  m_PrefabInstance: {fileID: 0}
  m_PrefabAsset: {fileID: 0}
  serializedVersion: 6
  m_Component:
  - component: {fileID: 9214867368252402011}
  m_Layer: 8
  m_Name: vPoint (5)
  m_TagString: Untagged
  m_Icon: {fileID: 0}
  m_NavMeshLayer: 0
  m_StaticEditorFlags: 64
  m_IsActive: 1
--- !u!4 &9214867368252402011
Transform:
  m_ObjectHideFlags: 0
  m_CorrespondingSourceObject: {fileID: 0}
  m_PrefabInstance: {fileID: 0}
  m_PrefabAsset: {fileID: 0}
  m_GameObject: {fileID: 9214867368252402012}
  m_LocalRotation: {x: -0, y: -0, z: -0, w: 1}
  m_LocalPosition: {x: -0.016, y: 0.69, z: -0.316}
  m_LocalScale: {x: 1, y: 1, z: 1}
  m_Children: []
  m_Father: {fileID: 9214867368561273293}
  m_RootOrder: 5
  m_LocalEulerAnglesHint: {x: 0, y: 0, z: 0}
--- !u!1 &9214867368291384809
GameObject:
  m_ObjectHideFlags: 0
  m_CorrespondingSourceObject: {fileID: 0}
  m_PrefabInstance: {fileID: 0}
  m_PrefabAsset: {fileID: 0}
  serializedVersion: 6
  m_Component:
  - component: {fileID: 9214867368291384808}
  m_Layer: 8
  m_Name: vPoint (6)
  m_TagString: Untagged
  m_Icon: {fileID: 0}
  m_NavMeshLayer: 0
  m_StaticEditorFlags: 64
  m_IsActive: 1
--- !u!4 &9214867368291384808
Transform:
  m_ObjectHideFlags: 0
  m_CorrespondingSourceObject: {fileID: 0}
  m_PrefabInstance: {fileID: 0}
  m_PrefabAsset: {fileID: 0}
  m_GameObject: {fileID: 9214867368291384809}
  m_LocalRotation: {x: -0, y: -0, z: -0, w: 1}
  m_LocalPosition: {x: 0.489, y: 0.69, z: 0.005}
  m_LocalScale: {x: 1, y: 1, z: 1}
  m_Children: []
  m_Father: {fileID: 9214867368561273293}
  m_RootOrder: 6
  m_LocalEulerAnglesHint: {x: 0, y: 0, z: 0}
--- !u!1 &9214867368318975529
GameObject:
  m_ObjectHideFlags: 0
  m_CorrespondingSourceObject: {fileID: 0}
  m_PrefabInstance: {fileID: 0}
  m_PrefabAsset: {fileID: 0}
  serializedVersion: 6
  m_Component:
  - component: {fileID: 9214867368318975528}
  m_Layer: 8
  m_Name: vPoint (12)
  m_TagString: Untagged
  m_Icon: {fileID: 0}
  m_NavMeshLayer: 0
  m_StaticEditorFlags: 64
  m_IsActive: 1
--- !u!4 &9214867368318975528
Transform:
  m_ObjectHideFlags: 0
  m_CorrespondingSourceObject: {fileID: 0}
  m_PrefabInstance: {fileID: 0}
  m_PrefabAsset: {fileID: 0}
  m_GameObject: {fileID: 9214867368318975529}
  m_LocalRotation: {x: -0, y: -0, z: -0, w: 1}
  m_LocalPosition: {x: 0.023, y: 0.217, z: 0.288}
  m_LocalScale: {x: 1, y: 1, z: 1}
  m_Children: []
  m_Father: {fileID: 9214867368561273293}
  m_RootOrder: 12
  m_LocalEulerAnglesHint: {x: 0, y: 0, z: 0}
--- !u!1 &9214867368350877019
GameObject:
  m_ObjectHideFlags: 0
  m_CorrespondingSourceObject: {fileID: 0}
  m_PrefabInstance: {fileID: 0}
  m_PrefabAsset: {fileID: 0}
  serializedVersion: 6
  m_Component:
  - component: {fileID: 9214867368350877018}
  m_Layer: 8
  m_Name: vPoint (13)
  m_TagString: Untagged
  m_Icon: {fileID: 0}
  m_NavMeshLayer: 0
  m_StaticEditorFlags: 64
  m_IsActive: 1
--- !u!4 &9214867368350877018
Transform:
  m_ObjectHideFlags: 0
  m_CorrespondingSourceObject: {fileID: 0}
  m_PrefabInstance: {fileID: 0}
  m_PrefabAsset: {fileID: 0}
  m_GameObject: {fileID: 9214867368350877019}
  m_LocalRotation: {x: -0, y: -0, z: -0, w: 1}
  m_LocalPosition: {x: -0.003, y: 0.217, z: -0.293}
  m_LocalScale: {x: 1, y: 1, z: 1}
  m_Children: []
  m_Father: {fileID: 9214867368561273293}
  m_RootOrder: 13
  m_LocalEulerAnglesHint: {x: 0, y: 0, z: 0}
--- !u!1 &9214867368391775964
GameObject:
  m_ObjectHideFlags: 0
  m_CorrespondingSourceObject: {fileID: 0}
  m_PrefabInstance: {fileID: 0}
  m_PrefabAsset: {fileID: 0}
  serializedVersion: 6
  m_Component:
  - component: {fileID: 9214867368391775963}
  m_Layer: 8
  m_Name: vPoint (2)
  m_TagString: Untagged
  m_Icon: {fileID: 0}
  m_NavMeshLayer: 0
  m_StaticEditorFlags: 64
  m_IsActive: 1
--- !u!4 &9214867368391775963
Transform:
  m_ObjectHideFlags: 0
  m_CorrespondingSourceObject: {fileID: 0}
  m_PrefabInstance: {fileID: 0}
  m_PrefabAsset: {fileID: 0}
  m_GameObject: {fileID: 9214867368391775964}
  m_LocalRotation: {x: -0, y: -0, z: -0, w: 1}
  m_LocalPosition: {x: 0.486, y: 0.69, z: 0.305}
  m_LocalScale: {x: 1, y: 1, z: 1}
  m_Children: []
  m_Father: {fileID: 9214867368561273293}
  m_RootOrder: 2
  m_LocalEulerAnglesHint: {x: 0, y: 0, z: 0}
--- !u!1 &9214867368446697902
GameObject:
  m_ObjectHideFlags: 0
  m_CorrespondingSourceObject: {fileID: 0}
  m_PrefabInstance: {fileID: 0}
  m_PrefabAsset: {fileID: 0}
  serializedVersion: 6
  m_Component:
  - component: {fileID: 9214867368446697901}
  - component: {fileID: 9214867368446697900}
  m_Layer: 8
  m_Name: Col
  m_TagString: SimObjPhysics
  m_Icon: {fileID: 0}
  m_NavMeshLayer: 0
  m_StaticEditorFlags: 64
  m_IsActive: 1
--- !u!4 &9214867368446697901
Transform:
  m_ObjectHideFlags: 0
  m_CorrespondingSourceObject: {fileID: 0}
  m_PrefabInstance: {fileID: 0}
  m_PrefabAsset: {fileID: 0}
  m_GameObject: {fileID: 9214867368446697902}
  m_LocalRotation: {x: -0, y: -0, z: -0, w: 1}
  m_LocalPosition: {x: 0, y: 0, z: 0}
  m_LocalScale: {x: 1, y: 1, z: 1}
  m_Children: []
  m_Father: {fileID: 9214867368474248900}
  m_RootOrder: 0
  m_LocalEulerAnglesHint: {x: 0, y: 0, z: 0}
--- !u!65 &9214867368446697900
BoxCollider:
  m_ObjectHideFlags: 0
  m_CorrespondingSourceObject: {fileID: 0}
  m_PrefabInstance: {fileID: 0}
  m_PrefabAsset: {fileID: 0}
  m_GameObject: {fileID: 9214867368446697902}
  m_Material: {fileID: 13400000, guid: 5d068e5feec07594faf946e98c5950b3, type: 2}
  m_IsTrigger: 0
  m_Enabled: 1
  serializedVersion: 2
  m_Size: {x: 1.0120168, y: 0.10106522, z: 0.6494174}
  m_Center: {x: 0.0060083866, y: 0.6583123, z: 0.0006235838}
--- !u!1 &9214867368474248901
GameObject:
  m_ObjectHideFlags: 0
  m_CorrespondingSourceObject: {fileID: 0}
  m_PrefabInstance: {fileID: 0}
  m_PrefabAsset: {fileID: 0}
  serializedVersion: 6
  m_Component:
  - component: {fileID: 9214867368474248900}
  m_Layer: 0
  m_Name: Colliders
  m_TagString: Untagged
  m_Icon: {fileID: 0}
  m_NavMeshLayer: 0
  m_StaticEditorFlags: 64
  m_IsActive: 1
--- !u!4 &9214867368474248900
Transform:
  m_ObjectHideFlags: 0
  m_CorrespondingSourceObject: {fileID: 0}
  m_PrefabInstance: {fileID: 0}
  m_PrefabAsset: {fileID: 0}
  m_GameObject: {fileID: 9214867368474248901}
  m_LocalRotation: {x: -0, y: -0, z: -0, w: 1}
  m_LocalPosition: {x: 0, y: 0, z: 0}
  m_LocalScale: {x: 1, y: 1, z: 1}
  m_Children:
  - {fileID: 9214867368446697901}
  - {fileID: 9214867370018499390}
  - {fileID: 9214867369476502043}
  - {fileID: 9214867369462591342}
  - {fileID: 9214867368876216110}
  - {fileID: 9214867369412803550}
  m_Father: {fileID: 9214867369532667391}
  m_RootOrder: 3
  m_LocalEulerAnglesHint: {x: 0, y: 0, z: 0}
--- !u!1 &9214867368557894892
GameObject:
  m_ObjectHideFlags: 0
  m_CorrespondingSourceObject: {fileID: 0}
  m_PrefabInstance: {fileID: 0}
  m_PrefabAsset: {fileID: 0}
  serializedVersion: 6
  m_Component:
  - component: {fileID: 9214867368557894952}
  - component: {fileID: 9214867368557894934}
  - component: {fileID: 9214867368557894935}
  m_Layer: 0
  m_Name: TableMesh
  m_TagString: Untagged
  m_Icon: {fileID: 0}
  m_NavMeshLayer: 0
  m_StaticEditorFlags: 64
  m_IsActive: 1
--- !u!4 &9214867368557894952
Transform:
  m_ObjectHideFlags: 0
  m_CorrespondingSourceObject: {fileID: 0}
  m_PrefabInstance: {fileID: 0}
  m_PrefabAsset: {fileID: 0}
  m_GameObject: {fileID: 9214867368557894892}
  m_LocalRotation: {x: -0, y: -0, z: -0, w: 1}
  m_LocalPosition: {x: 0, y: 0, z: 0}
  m_LocalScale: {x: 1, y: 1, z: 1}
  m_Children: []
  m_Father: {fileID: 9214867369532667391}
  m_RootOrder: 1
  m_LocalEulerAnglesHint: {x: 0, y: 0, z: 0}
--- !u!33 &9214867368557894934
MeshFilter:
  m_ObjectHideFlags: 0
  m_CorrespondingSourceObject: {fileID: 0}
  m_PrefabInstance: {fileID: 0}
  m_PrefabAsset: {fileID: 0}
  m_GameObject: {fileID: 9214867368557894892}
  m_Mesh: {fileID: 4300016, guid: 14f65a7e56a2f5746a35c88e60c4ae5c, type: 3}
--- !u!23 &9214867368557894935
MeshRenderer:
  m_ObjectHideFlags: 0
  m_CorrespondingSourceObject: {fileID: 0}
  m_PrefabInstance: {fileID: 0}
  m_PrefabAsset: {fileID: 0}
  m_GameObject: {fileID: 9214867368557894892}
  m_Enabled: 1
  m_CastShadows: 1
  m_ReceiveShadows: 1
  m_DynamicOccludee: 1
  m_MotionVectors: 1
  m_LightProbeUsage: 1
  m_ReflectionProbeUsage: 1
  m_RayTracingMode: 2
  m_RenderingLayerMask: 1
  m_RendererPriority: 0
  m_Materials:
  - {fileID: 2100000, guid: 7db7a2f718cc149a2b67d2c7e99ee0f2, type: 2}
  - {fileID: 2100000, guid: 725b6db5d4eaa4fcf97bf4e3ea5ccac9, type: 2}
  m_StaticBatchInfo:
    firstSubMesh: 0
    subMeshCount: 0
  m_StaticBatchRoot: {fileID: 0}
  m_ProbeAnchor: {fileID: 0}
  m_LightProbeVolumeOverride: {fileID: 0}
  m_ScaleInLightmap: 1
  m_ReceiveGI: 1
  m_PreserveUVs: 0
  m_IgnoreNormalsForChartDetection: 0
  m_ImportantGI: 0
  m_StitchLightmapSeams: 0
  m_SelectedEditorRenderState: 3
  m_MinimumChartSize: 4
  m_AutoUVMaxDistance: 0.5
  m_AutoUVMaxAngle: 89
  m_LightmapParameters: {fileID: 0}
  m_SortingLayerID: 0
  m_SortingLayer: 0
  m_SortingOrder: 0
--- !u!1 &9214867368561273294
GameObject:
  m_ObjectHideFlags: 0
  m_CorrespondingSourceObject: {fileID: 0}
  m_PrefabInstance: {fileID: 0}
  m_PrefabAsset: {fileID: 0}
  serializedVersion: 6
  m_Component:
  - component: {fileID: 9214867368561273293}
  m_Layer: 0
  m_Name: VisibilityPoints
  m_TagString: Untagged
  m_Icon: {fileID: 0}
  m_NavMeshLayer: 0
  m_StaticEditorFlags: 64
  m_IsActive: 1
--- !u!4 &9214867368561273293
Transform:
  m_ObjectHideFlags: 0
  m_CorrespondingSourceObject: {fileID: 0}
  m_PrefabInstance: {fileID: 0}
  m_PrefabAsset: {fileID: 0}
  m_GameObject: {fileID: 9214867368561273294}
  m_LocalRotation: {x: -0, y: -0, z: -0, w: 1}
  m_LocalPosition: {x: 0, y: 0, z: 0}
  m_LocalScale: {x: 1, y: 1, z: 1}
  m_Children:
  - {fileID: 9214867368863849481}
  - {fileID: 9214867369630547106}
  - {fileID: 9214867368391775963}
  - {fileID: 9214867368960502950}
  - {fileID: 9214867369483544652}
  - {fileID: 9214867368252402011}
  - {fileID: 9214867368291384808}
  - {fileID: 9214867369455501200}
  - {fileID: 9214867369038451788}
  - {fileID: 9214867369075836880}
  - {fileID: 9214867370196694345}
  - {fileID: 9214867369147937843}
  - {fileID: 9214867368318975528}
  - {fileID: 9214867368350877018}
  m_Father: {fileID: 9214867369532667391}
  m_RootOrder: 4
  m_LocalEulerAnglesHint: {x: 0, y: 0, z: 0}
--- !u!1 &9214867368863849482
GameObject:
  m_ObjectHideFlags: 0
  m_CorrespondingSourceObject: {fileID: 0}
  m_PrefabInstance: {fileID: 0}
  m_PrefabAsset: {fileID: 0}
  serializedVersion: 6
  m_Component:
  - component: {fileID: 9214867368863849481}
  m_Layer: 8
  m_Name: vPoint
  m_TagString: Untagged
  m_Icon: {fileID: 0}
  m_NavMeshLayer: 0
  m_StaticEditorFlags: 64
  m_IsActive: 1
--- !u!4 &9214867368863849481
Transform:
  m_ObjectHideFlags: 0
  m_CorrespondingSourceObject: {fileID: 0}
  m_PrefabInstance: {fileID: 0}
  m_PrefabAsset: {fileID: 0}
  m_GameObject: {fileID: 9214867368863849482}
  m_LocalRotation: {x: -0, y: -0, z: -0, w: 1}
  m_LocalPosition: {x: 0.026, y: 0.69, z: 0.303}
  m_LocalScale: {x: 1, y: 1, z: 1}
  m_Children: []
  m_Father: {fileID: 9214867368561273293}
  m_RootOrder: 0
  m_LocalEulerAnglesHint: {x: 0, y: 0, z: 0}
--- !u!1 &9214867368876216111
GameObject:
  m_ObjectHideFlags: 0
  m_CorrespondingSourceObject: {fileID: 0}
  m_PrefabInstance: {fileID: 0}
  m_PrefabAsset: {fileID: 0}
  serializedVersion: 6
  m_Component:
  - component: {fileID: 9214867368876216110}
  - component: {fileID: 9214867368876216109}
  m_Layer: 8
  m_Name: Col (4)
  m_TagString: SimObjPhysics
  m_Icon: {fileID: 0}
  m_NavMeshLayer: 0
  m_StaticEditorFlags: 64
  m_IsActive: 1
--- !u!4 &9214867368876216110
Transform:
  m_ObjectHideFlags: 0
  m_CorrespondingSourceObject: {fileID: 0}
  m_PrefabInstance: {fileID: 0}
  m_PrefabAsset: {fileID: 0}
  m_GameObject: {fileID: 9214867368876216111}
  m_LocalRotation: {x: -0, y: -0, z: -0, w: 1}
  m_LocalPosition: {x: 0.4899, y: 0.311, z: -0.30200002}
  m_LocalScale: {x: 1, y: 1, z: 1}
  m_Children: []
  m_Father: {fileID: 9214867368474248900}
  m_RootOrder: 4
  m_LocalEulerAnglesHint: {x: 0, y: 0, z: 0}
--- !u!65 &9214867368876216109
BoxCollider:
  m_ObjectHideFlags: 0
  m_CorrespondingSourceObject: {fileID: 0}
  m_PrefabInstance: {fileID: 0}
  m_PrefabAsset: {fileID: 0}
  m_GameObject: {fileID: 9214867368876216111}
  m_Material: {fileID: 13400000, guid: 5d068e5feec07594faf946e98c5950b3, type: 2}
  m_IsTrigger: 0
  m_Enabled: 1
  serializedVersion: 2
  m_Size: {x: 0.043880545, y: 0.68386424, z: 0.039386798}
  m_Center: {x: -0.002273161, y: 0.024187371, z: 0}
--- !u!1 &9214867368960502951
GameObject:
  m_ObjectHideFlags: 0
  m_CorrespondingSourceObject: {fileID: 0}
  m_PrefabInstance: {fileID: 0}
  m_PrefabAsset: {fileID: 0}
  serializedVersion: 6
  m_Component:
  - component: {fileID: 9214867368960502950}
  m_Layer: 8
  m_Name: vPoint (3)
  m_TagString: Untagged
  m_Icon: {fileID: 0}
  m_NavMeshLayer: 0
  m_StaticEditorFlags: 64
  m_IsActive: 1
--- !u!4 &9214867368960502950
Transform:
  m_ObjectHideFlags: 0
  m_CorrespondingSourceObject: {fileID: 0}
  m_PrefabInstance: {fileID: 0}
  m_PrefabAsset: {fileID: 0}
  m_GameObject: {fileID: 9214867368960502951}
  m_LocalRotation: {x: -0, y: -0, z: -0, w: 1}
  m_LocalPosition: {x: 0.488, y: 0.69, z: -0.306}
  m_LocalScale: {x: 1, y: 1, z: 1}
  m_Children: []
  m_Father: {fileID: 9214867368561273293}
  m_RootOrder: 3
  m_LocalEulerAnglesHint: {x: 0, y: 0, z: 0}
--- !u!1 &9214867369038451789
GameObject:
  m_ObjectHideFlags: 0
  m_CorrespondingSourceObject: {fileID: 0}
  m_PrefabInstance: {fileID: 0}
  m_PrefabAsset: {fileID: 0}
  serializedVersion: 6
  m_Component:
  - component: {fileID: 9214867369038451788}
  m_Layer: 8
  m_Name: vPoint (8)
  m_TagString: Untagged
  m_Icon: {fileID: 0}
  m_NavMeshLayer: 0
  m_StaticEditorFlags: 64
  m_IsActive: 1
--- !u!4 &9214867369038451788
Transform:
  m_ObjectHideFlags: 0
  m_CorrespondingSourceObject: {fileID: 0}
  m_PrefabInstance: {fileID: 0}
  m_PrefabAsset: {fileID: 0}
  m_GameObject: {fileID: 9214867369038451789}
  m_LocalRotation: {x: -0, y: -0, z: -0, w: 1}
  m_LocalPosition: {x: -0.48, y: 0.217, z: 0.283}
  m_LocalScale: {x: 1, y: 1, z: 1}
  m_Children: []
  m_Father: {fileID: 9214867368561273293}
  m_RootOrder: 8
  m_LocalEulerAnglesHint: {x: 0, y: 0, z: 0}
--- !u!1 &9214867369075836881
GameObject:
  m_ObjectHideFlags: 0
  m_CorrespondingSourceObject: {fileID: 0}
  m_PrefabInstance: {fileID: 0}
  m_PrefabAsset: {fileID: 0}
  serializedVersion: 6
  m_Component:
  - component: {fileID: 9214867369075836880}
  m_Layer: 8
  m_Name: vPoint (9)
  m_TagString: Untagged
  m_Icon: {fileID: 0}
  m_NavMeshLayer: 0
  m_StaticEditorFlags: 64
  m_IsActive: 1
--- !u!4 &9214867369075836880
Transform:
  m_ObjectHideFlags: 0
  m_CorrespondingSourceObject: {fileID: 0}
  m_PrefabInstance: {fileID: 0}
  m_PrefabAsset: {fileID: 0}
  m_GameObject: {fileID: 9214867369075836881}
  m_LocalRotation: {x: -0, y: -0, z: -0, w: 1}
  m_LocalPosition: {x: -0.468, y: 0.217, z: -0.29}
  m_LocalScale: {x: 1, y: 1, z: 1}
  m_Children: []
  m_Father: {fileID: 9214867368561273293}
  m_RootOrder: 9
  m_LocalEulerAnglesHint: {x: 0, y: 0, z: 0}
--- !u!1 &9214867369147937844
GameObject:
  m_ObjectHideFlags: 0
  m_CorrespondingSourceObject: {fileID: 0}
  m_PrefabInstance: {fileID: 0}
  m_PrefabAsset: {fileID: 0}
  serializedVersion: 6
  m_Component:
  - component: {fileID: 9214867369147937843}
  m_Layer: 8
  m_Name: vPoint (11)
  m_TagString: Untagged
  m_Icon: {fileID: 0}
  m_NavMeshLayer: 0
  m_StaticEditorFlags: 64
  m_IsActive: 1
--- !u!4 &9214867369147937843
Transform:
  m_ObjectHideFlags: 0
  m_CorrespondingSourceObject: {fileID: 0}
  m_PrefabInstance: {fileID: 0}
  m_PrefabAsset: {fileID: 0}
  m_GameObject: {fileID: 9214867369147937844}
  m_LocalRotation: {x: -0, y: -0, z: -0, w: 1}
  m_LocalPosition: {x: 0.46500003, y: 0.217, z: 0.281}
  m_LocalScale: {x: 1, y: 1, z: 1}
  m_Children: []
  m_Father: {fileID: 9214867368561273293}
  m_RootOrder: 11
  m_LocalEulerAnglesHint: {x: 0, y: 0, z: 0}
--- !u!1 &9214867369358574796
GameObject:
  m_ObjectHideFlags: 0
  m_CorrespondingSourceObject: {fileID: 0}
  m_PrefabInstance: {fileID: 0}
  m_PrefabAsset: {fileID: 0}
  serializedVersion: 6
  m_Component:
  - component: {fileID: 9214867369358574795}
  - component: {fileID: 9214867369358574794}
  m_Layer: 9
  m_Name: BoundingBox
  m_TagString: Untagged
  m_Icon: {fileID: 0}
  m_NavMeshLayer: 0
  m_StaticEditorFlags: 64
  m_IsActive: 1
--- !u!4 &9214867369358574795
Transform:
  m_ObjectHideFlags: 0
  m_CorrespondingSourceObject: {fileID: 0}
  m_PrefabInstance: {fileID: 0}
  m_PrefabAsset: {fileID: 0}
  m_GameObject: {fileID: 9214867369358574796}
  m_LocalRotation: {x: -0, y: -0, z: -0, w: 1}
  m_LocalPosition: {x: 0, y: 0, z: 0}
  m_LocalScale: {x: 1, y: 1, z: 1}
  m_Children: []
  m_Father: {fileID: 9214867369532667391}
  m_RootOrder: 2
  m_LocalEulerAnglesHint: {x: 0, y: 0, z: 0}
--- !u!65 &9214867369358574794
BoxCollider:
  m_ObjectHideFlags: 0
  m_CorrespondingSourceObject: {fileID: 0}
  m_PrefabInstance: {fileID: 0}
  m_PrefabAsset: {fileID: 0}
  m_GameObject: {fileID: 9214867369358574796}
  m_Material: {fileID: 0}
  m_IsTrigger: 0
  m_Enabled: 0
  serializedVersion: 2
  m_Size: {x: 1.043851, y: 0.88054836, z: 0.68301773}
  m_Center: {x: 0.009410977, y: 0.42807704, z: 0}
--- !u!1 &9214867369412803551
GameObject:
  m_ObjectHideFlags: 0
  m_CorrespondingSourceObject: {fileID: 0}
  m_PrefabInstance: {fileID: 0}
  m_PrefabAsset: {fileID: 0}
  serializedVersion: 6
  m_Component:
  - component: {fileID: 9214867369412803550}
  - component: {fileID: 9214867369412803549}
  m_Layer: 8
  m_Name: Col (5)
  m_TagString: SimObjPhysics
  m_Icon: {fileID: 0}
  m_NavMeshLayer: 0
  m_StaticEditorFlags: 64
  m_IsActive: 1
--- !u!4 &9214867369412803550
Transform:
  m_ObjectHideFlags: 0
  m_CorrespondingSourceObject: {fileID: 0}
  m_PrefabInstance: {fileID: 0}
  m_PrefabAsset: {fileID: 0}
  m_GameObject: {fileID: 9214867369412803551}
  m_LocalRotation: {x: -0, y: -0, z: -0, w: 1}
  m_LocalPosition: {x: -0.477, y: 0.311, z: -0.302}
  m_LocalScale: {x: 1, y: 1, z: 1}
  m_Children: []
  m_Father: {fileID: 9214867368474248900}
  m_RootOrder: 5
  m_LocalEulerAnglesHint: {x: 0, y: 0, z: 0}
--- !u!65 &9214867369412803549
BoxCollider:
  m_ObjectHideFlags: 0
  m_CorrespondingSourceObject: {fileID: 0}
  m_PrefabInstance: {fileID: 0}
  m_PrefabAsset: {fileID: 0}
  m_GameObject: {fileID: 9214867369412803551}
  m_Material: {fileID: 13400000, guid: 5d068e5feec07594faf946e98c5950b3, type: 2}
  m_IsTrigger: 0
  m_Enabled: 1
  serializedVersion: 2
  m_Size: {x: 0.043880545, y: 0.68386424, z: 0.039386798}
  m_Center: {x: -0.002273161, y: 0.024187371, z: 0}
--- !u!1 &9214867369455501201
GameObject:
  m_ObjectHideFlags: 0
  m_CorrespondingSourceObject: {fileID: 0}
  m_PrefabInstance: {fileID: 0}
  m_PrefabAsset: {fileID: 0}
  serializedVersion: 6
  m_Component:
  - component: {fileID: 9214867369455501200}
  m_Layer: 8
  m_Name: vPoint (7)
  m_TagString: Untagged
  m_Icon: {fileID: 0}
  m_NavMeshLayer: 0
  m_StaticEditorFlags: 64
  m_IsActive: 1
--- !u!4 &9214867369455501200
Transform:
  m_ObjectHideFlags: 0
  m_CorrespondingSourceObject: {fileID: 0}
  m_PrefabInstance: {fileID: 0}
  m_PrefabAsset: {fileID: 0}
  m_GameObject: {fileID: 9214867369455501201}
  m_LocalRotation: {x: -0, y: -0, z: -0, w: 1}
  m_LocalPosition: {x: -0.499, y: 0.69, z: -0.002}
  m_LocalScale: {x: 1, y: 1, z: 1}
  m_Children: []
  m_Father: {fileID: 9214867368561273293}
  m_RootOrder: 7
  m_LocalEulerAnglesHint: {x: 0, y: 0, z: 0}
--- !u!1 &9214867369462591343
GameObject:
  m_ObjectHideFlags: 0
  m_CorrespondingSourceObject: {fileID: 0}
  m_PrefabInstance: {fileID: 0}
  m_PrefabAsset: {fileID: 0}
  serializedVersion: 6
  m_Component:
  - component: {fileID: 9214867369462591342}
  - component: {fileID: 9214867369462591341}
  m_Layer: 8
  m_Name: Col (3)
  m_TagString: SimObjPhysics
  m_Icon: {fileID: 0}
  m_NavMeshLayer: 0
  m_StaticEditorFlags: 64
  m_IsActive: 1
--- !u!4 &9214867369462591342
Transform:
  m_ObjectHideFlags: 0
  m_CorrespondingSourceObject: {fileID: 0}
  m_PrefabInstance: {fileID: 0}
  m_PrefabAsset: {fileID: 0}
  m_GameObject: {fileID: 9214867369462591343}
  m_LocalRotation: {x: -0, y: -0, z: -0, w: 1}
  m_LocalPosition: {x: -0.477, y: 0.311, z: 0.30559996}
  m_LocalScale: {x: 1, y: 1, z: 1}
  m_Children: []
  m_Father: {fileID: 9214867368474248900}
  m_RootOrder: 3
  m_LocalEulerAnglesHint: {x: 0, y: 0, z: 0}
--- !u!65 &9214867369462591341
BoxCollider:
  m_ObjectHideFlags: 0
  m_CorrespondingSourceObject: {fileID: 0}
  m_PrefabInstance: {fileID: 0}
  m_PrefabAsset: {fileID: 0}
  m_GameObject: {fileID: 9214867369462591343}
  m_Material: {fileID: 13400000, guid: 5d068e5feec07594faf946e98c5950b3, type: 2}
  m_IsTrigger: 0
  m_Enabled: 1
  serializedVersion: 2
  m_Size: {x: 0.043880545, y: 0.68386424, z: 0.039386798}
  m_Center: {x: -0.002273161, y: 0.024187371, z: 0}
--- !u!1 &9214867369476502044
GameObject:
  m_ObjectHideFlags: 0
  m_CorrespondingSourceObject: {fileID: 0}
  m_PrefabInstance: {fileID: 0}
  m_PrefabAsset: {fileID: 0}
  serializedVersion: 6
  m_Component:
  - component: {fileID: 9214867369476502043}
  - component: {fileID: 9214867369476502042}
  m_Layer: 8
  m_Name: Col (2)
  m_TagString: SimObjPhysics
  m_Icon: {fileID: 0}
  m_NavMeshLayer: 0
  m_StaticEditorFlags: 64
  m_IsActive: 1
--- !u!4 &9214867369476502043
Transform:
  m_ObjectHideFlags: 0
  m_CorrespondingSourceObject: {fileID: 0}
  m_PrefabInstance: {fileID: 0}
  m_PrefabAsset: {fileID: 0}
  m_GameObject: {fileID: 9214867369476502044}
  m_LocalRotation: {x: -0, y: -0, z: -0, w: 1}
  m_LocalPosition: {x: 0.4899, y: 0.311, z: 0.3056}
  m_LocalScale: {x: 1, y: 1, z: 1}
  m_Children: []
  m_Father: {fileID: 9214867368474248900}
  m_RootOrder: 2
  m_LocalEulerAnglesHint: {x: 0, y: 0, z: 0}
--- !u!65 &9214867369476502042
BoxCollider:
  m_ObjectHideFlags: 0
  m_CorrespondingSourceObject: {fileID: 0}
  m_PrefabInstance: {fileID: 0}
  m_PrefabAsset: {fileID: 0}
  m_GameObject: {fileID: 9214867369476502044}
  m_Material: {fileID: 13400000, guid: 5d068e5feec07594faf946e98c5950b3, type: 2}
  m_IsTrigger: 0
  m_Enabled: 1
  serializedVersion: 2
  m_Size: {x: 0.043880545, y: 0.68386424, z: 0.039386798}
  m_Center: {x: -0.002273161, y: 0.024187371, z: 0}
--- !u!1 &9214867369483544653
GameObject:
  m_ObjectHideFlags: 0
  m_CorrespondingSourceObject: {fileID: 0}
  m_PrefabInstance: {fileID: 0}
  m_PrefabAsset: {fileID: 0}
  serializedVersion: 6
  m_Component:
  - component: {fileID: 9214867369483544652}
  m_Layer: 8
  m_Name: vPoint (4)
  m_TagString: Untagged
  m_Icon: {fileID: 0}
  m_NavMeshLayer: 0
  m_StaticEditorFlags: 64
  m_IsActive: 1
--- !u!4 &9214867369483544652
Transform:
  m_ObjectHideFlags: 0
  m_CorrespondingSourceObject: {fileID: 0}
  m_PrefabInstance: {fileID: 0}
  m_PrefabAsset: {fileID: 0}
  m_GameObject: {fileID: 9214867369483544653}
  m_LocalRotation: {x: -0, y: -0, z: -0, w: 1}
  m_LocalPosition: {x: -0.485, y: 0.69, z: -0.313}
  m_LocalScale: {x: 1, y: 1, z: 1}
  m_Children: []
  m_Father: {fileID: 9214867368561273293}
  m_RootOrder: 4
  m_LocalEulerAnglesHint: {x: 0, y: 0, z: 0}
--- !u!1 &9214867369532667376
GameObject:
  m_ObjectHideFlags: 0
  m_CorrespondingSourceObject: {fileID: 0}
  m_PrefabInstance: {fileID: 0}
  m_PrefabAsset: {fileID: 0}
  serializedVersion: 6
  m_Component:
  - component: {fileID: 9214867369532667391}
  - component: {fileID: 9214867369532667389}
  - component: {fileID: 9214867369532667390}
  m_Layer: 8
  m_Name: Side_Table_202_Master
  m_TagString: SimObjPhysics
  m_Icon: {fileID: 0}
  m_NavMeshLayer: 0
  m_StaticEditorFlags: 64
  m_IsActive: 1
--- !u!4 &9214867369532667391
Transform:
  m_ObjectHideFlags: 0
  m_CorrespondingSourceObject: {fileID: 0}
  m_PrefabInstance: {fileID: 0}
  m_PrefabAsset: {fileID: 0}
  m_GameObject: {fileID: 9214867369532667376}
  m_LocalRotation: {x: 0, y: 0, z: 0, w: 1}
  m_LocalPosition: {x: 0, y: 0, z: 0}
  m_LocalScale: {x: 1, y: 1, z: 1}
  m_Children:
  - {fileID: 9218538253438689774}
  - {fileID: 9214867368557894952}
  - {fileID: 9214867369358574795}
  - {fileID: 9214867368474248900}
  - {fileID: 9214867368561273293}
  - {fileID: 2726800794795665921}
  - {fileID: 5039255655070645453}
  m_Father: {fileID: 0}
  m_RootOrder: 0
  m_LocalEulerAnglesHint: {x: 0, y: 0, z: 0}
--- !u!114 &9214867369532667389
MonoBehaviour:
  m_ObjectHideFlags: 0
  m_CorrespondingSourceObject: {fileID: 0}
  m_PrefabInstance: {fileID: 0}
  m_PrefabAsset: {fileID: 0}
  m_GameObject: {fileID: 9214867369532667376}
  m_Enabled: 1
  m_EditorHideFlags: 0
  m_Script: {fileID: 11500000, guid: b439f6e4ef5714ee2a3643acf37b7a9d, type: 3}
  m_Name: 
  m_EditorClassIdentifier: 
  objectID: 
<<<<<<< HEAD
=======
  assetID: Side_Table_202_Master
>>>>>>> 2f8dd9f9
  Type: 129
  PrimaryProperty: 2
  SecondaryProperties: 07000000
  BoundingBox: {fileID: 9214867369358574796}
  VisibilityPoints:
  - {fileID: 9214867368863849481}
  - {fileID: 9214867369630547106}
  - {fileID: 9214867368391775963}
  - {fileID: 9214867368960502950}
  - {fileID: 9214867369483544652}
  - {fileID: 9214867368252402011}
  - {fileID: 9214867368291384808}
  - {fileID: 9214867369455501200}
  - {fileID: 9214867369038451788}
  - {fileID: 9214867369075836880}
  - {fileID: 9214867370196694345}
  - {fileID: 9214867369147937843}
  - {fileID: 9214867368318975528}
  - {fileID: 9214867368350877018}
  ReceptacleTriggerBoxes:
  - {fileID: 9216020038223986220}
  debugIsVisible: 0
  debugIsInteractable: 0
  isInAgentHand: 0
  MyColliders:
  - {fileID: 9214867368446697900}
  - {fileID: 9214867370018499389}
  - {fileID: 9214867369476502042}
  - {fileID: 9214867369462591341}
  - {fileID: 9214867368876216109}
  - {fileID: 9214867369412803549}
  HFdynamicfriction: 1.2
  HFstaticfriction: 1.2
  HFbounciness: 0
  HFrbdrag: 0.4
  HFrbangulardrag: 0.15
  salientMaterials: 01000000
  MySpawnPoints: []
  CurrentTemperature: 0
  HowManySecondsUntilRoomTemp: 10
  inMotion: 0
  numSimObjHit: 0
  numFloorHit: 0
  numStructureHit: 0
  lastVelocity: 0
  IsReceptacle: 0
  IsPickupable: 0
  IsMoveable: 0
  isStatic: 0
  IsToggleable: 0
  IsOpenable: 0
  IsBreakable: 0
  IsFillable: 0
  IsDirtyable: 0
  IsCookable: 0
  IsSliceable: 0
  isHeatSource: 0
  isColdSource: 0
  ContainedObjectReferences: []
  CurrentlyContains: []
--- !u!54 &9214867369532667390
Rigidbody:
  m_ObjectHideFlags: 0
  m_CorrespondingSourceObject: {fileID: 0}
  m_PrefabInstance: {fileID: 0}
  m_PrefabAsset: {fileID: 0}
  m_GameObject: {fileID: 9214867369532667376}
  serializedVersion: 2
  m_Mass: 11
  m_Drag: 0.1
  m_AngularDrag: 0.05
  m_UseGravity: 1
  m_IsKinematic: 0
  m_Interpolate: 0
  m_Constraints: 0
  m_CollisionDetection: 0
--- !u!1 &9214867369630547107
GameObject:
  m_ObjectHideFlags: 0
  m_CorrespondingSourceObject: {fileID: 0}
  m_PrefabInstance: {fileID: 0}
  m_PrefabAsset: {fileID: 0}
  serializedVersion: 6
  m_Component:
  - component: {fileID: 9214867369630547106}
  m_Layer: 8
  m_Name: vPoint (1)
  m_TagString: Untagged
  m_Icon: {fileID: 0}
  m_NavMeshLayer: 0
  m_StaticEditorFlags: 64
  m_IsActive: 1
--- !u!4 &9214867369630547106
Transform:
  m_ObjectHideFlags: 0
  m_CorrespondingSourceObject: {fileID: 0}
  m_PrefabInstance: {fileID: 0}
  m_PrefabAsset: {fileID: 0}
  m_GameObject: {fileID: 9214867369630547107}
  m_LocalRotation: {x: -0, y: -0, z: -0, w: 1}
  m_LocalPosition: {x: -0.485, y: 0.69, z: 0.298}
  m_LocalScale: {x: 1, y: 1, z: 1}
  m_Children: []
  m_Father: {fileID: 9214867368561273293}
  m_RootOrder: 1
  m_LocalEulerAnglesHint: {x: 0, y: 0, z: 0}
--- !u!1 &9214867370018499391
GameObject:
  m_ObjectHideFlags: 0
  m_CorrespondingSourceObject: {fileID: 0}
  m_PrefabInstance: {fileID: 0}
  m_PrefabAsset: {fileID: 0}
  serializedVersion: 6
  m_Component:
  - component: {fileID: 9214867370018499390}
  - component: {fileID: 9214867370018499389}
  m_Layer: 8
  m_Name: Col (1)
  m_TagString: SimObjPhysics
  m_Icon: {fileID: 0}
  m_NavMeshLayer: 0
  m_StaticEditorFlags: 64
  m_IsActive: 1
--- !u!4 &9214867370018499390
Transform:
  m_ObjectHideFlags: 0
  m_CorrespondingSourceObject: {fileID: 0}
  m_PrefabInstance: {fileID: 0}
  m_PrefabAsset: {fileID: 0}
  m_GameObject: {fileID: 9214867370018499391}
  m_LocalRotation: {x: -0, y: -0, z: -0, w: 1}
  m_LocalPosition: {x: 0, y: 0.196, z: 0}
  m_LocalScale: {x: 1, y: 1, z: 1}
  m_Children: []
  m_Father: {fileID: 9214867368474248900}
  m_RootOrder: 1
  m_LocalEulerAnglesHint: {x: 0, y: 0, z: 0}
--- !u!65 &9214867370018499389
BoxCollider:
  m_ObjectHideFlags: 0
  m_CorrespondingSourceObject: {fileID: 0}
  m_PrefabInstance: {fileID: 0}
  m_PrefabAsset: {fileID: 0}
  m_GameObject: {fileID: 9214867370018499391}
  m_Material: {fileID: 13400000, guid: 5d068e5feec07594faf946e98c5950b3, type: 2}
  m_IsTrigger: 0
  m_Enabled: 1
  serializedVersion: 2
  m_Size: {x: 1.0120168, y: 0.051182643, z: 0.6494174}
  m_Center: {x: 0, y: 0, z: 0}
--- !u!1 &9214867370196694346
GameObject:
  m_ObjectHideFlags: 0
  m_CorrespondingSourceObject: {fileID: 0}
  m_PrefabInstance: {fileID: 0}
  m_PrefabAsset: {fileID: 0}
  serializedVersion: 6
  m_Component:
  - component: {fileID: 9214867370196694345}
  m_Layer: 8
  m_Name: vPoint (10)
  m_TagString: Untagged
  m_Icon: {fileID: 0}
  m_NavMeshLayer: 0
  m_StaticEditorFlags: 64
  m_IsActive: 1
--- !u!4 &9214867370196694345
Transform:
  m_ObjectHideFlags: 0
  m_CorrespondingSourceObject: {fileID: 0}
  m_PrefabInstance: {fileID: 0}
  m_PrefabAsset: {fileID: 0}
  m_GameObject: {fileID: 9214867370196694346}
  m_LocalRotation: {x: -0, y: -0, z: -0, w: 1}
  m_LocalPosition: {x: 0.465, y: 0.217, z: -0.285}
  m_LocalScale: {x: 1, y: 1, z: 1}
  m_Children: []
  m_Father: {fileID: 9214867368561273293}
  m_RootOrder: 10
  m_LocalEulerAnglesHint: {x: 0, y: 0, z: 0}
--- !u!1001 &2727188185362079011
PrefabInstance:
  m_ObjectHideFlags: 0
  serializedVersion: 2
  m_Modification:
    m_TransformParent: {fileID: 9214867369532667391}
    m_Modifications:
    - target: {fileID: 1205360951110270, guid: 46d1e939708814c33954337431441129, type: 3}
      propertyPath: m_Name
      value: Shelf
      objectReference: {fileID: 0}
    - target: {fileID: 1596626482896368, guid: 46d1e939708814c33954337431441129, type: 3}
      propertyPath: m_Layer
      value: 11
      objectReference: {fileID: 0}
    - target: {fileID: 1596626482896368, guid: 46d1e939708814c33954337431441129, type: 3}
      propertyPath: m_TagString
      value: SimObjPhysics
      objectReference: {fileID: 0}
    - target: {fileID: 4061862255389764, guid: 46d1e939708814c33954337431441129, type: 3}
      propertyPath: m_LocalPosition.z
      value: 0.309
      objectReference: {fileID: 0}
    - target: {fileID: 4064901208174928, guid: 46d1e939708814c33954337431441129, type: 3}
      propertyPath: m_LocalPosition.z
      value: 0.309
      objectReference: {fileID: 0}
    - target: {fileID: 4082195388892614, guid: 46d1e939708814c33954337431441129, type: 3}
      propertyPath: m_LocalScale.x
      value: 0.999375
      objectReference: {fileID: 0}
    - target: {fileID: 4082195388892614, guid: 46d1e939708814c33954337431441129, type: 3}
      propertyPath: m_LocalScale.z
      value: 0.6460411
      objectReference: {fileID: 0}
    - target: {fileID: 4082195388892614, guid: 46d1e939708814c33954337431441129, type: 3}
      propertyPath: m_LocalPosition.x
      value: 0.004
      objectReference: {fileID: 0}
    - target: {fileID: 4157631319888414, guid: 46d1e939708814c33954337431441129, type: 3}
      propertyPath: m_LocalScale.x
      value: 0.9763379
      objectReference: {fileID: 0}
    - target: {fileID: 4157631319888414, guid: 46d1e939708814c33954337431441129, type: 3}
      propertyPath: m_LocalScale.y
      value: 1
      objectReference: {fileID: 0}
    - target: {fileID: 4157631319888414, guid: 46d1e939708814c33954337431441129, type: 3}
      propertyPath: m_LocalScale.z
      value: 0.9983416
      objectReference: {fileID: 0}
    - target: {fileID: 4157631319888414, guid: 46d1e939708814c33954337431441129, type: 3}
      propertyPath: m_LocalPosition.x
      value: 0.00010002
      objectReference: {fileID: 0}
    - target: {fileID: 4157631319888414, guid: 46d1e939708814c33954337431441129, type: 3}
      propertyPath: m_LocalPosition.y
      value: 0
      objectReference: {fileID: 0}
    - target: {fileID: 4178482928748002, guid: 46d1e939708814c33954337431441129, type: 3}
      propertyPath: m_LocalScale.x
      value: 0.975
      objectReference: {fileID: 0}
    - target: {fileID: 4178482928748002, guid: 46d1e939708814c33954337431441129, type: 3}
      propertyPath: m_LocalScale.z
      value: 0.9875
      objectReference: {fileID: 0}
    - target: {fileID: 4178482928748002, guid: 46d1e939708814c33954337431441129, type: 3}
      propertyPath: m_LocalPosition.x
      value: 0.00010002
      objectReference: {fileID: 0}
    - target: {fileID: 4187948757410832, guid: 46d1e939708814c33954337431441129, type: 3}
      propertyPath: m_LocalPosition.x
      value: 0.482
      objectReference: {fileID: 0}
    - target: {fileID: 4187948757410832, guid: 46d1e939708814c33954337431441129, type: 3}
      propertyPath: m_LocalPosition.z
      value: 0.309
      objectReference: {fileID: 0}
    - target: {fileID: 4216377776115536, guid: 46d1e939708814c33954337431441129, type: 3}
      propertyPath: m_LocalScale.x
      value: 0.975
      objectReference: {fileID: 0}
    - target: {fileID: 4216377776115536, guid: 46d1e939708814c33954337431441129, type: 3}
      propertyPath: m_LocalScale.z
      value: 0.9875
      objectReference: {fileID: 0}
    - target: {fileID: 4216377776115536, guid: 46d1e939708814c33954337431441129, type: 3}
      propertyPath: m_LocalPosition.x
      value: 0.00010002
      objectReference: {fileID: 0}
    - target: {fileID: 4219743949370444, guid: 46d1e939708814c33954337431441129, type: 3}
      propertyPath: m_LocalPosition.x
      value: 0.17099987
      objectReference: {fileID: 0}
    - target: {fileID: 4219743949370444, guid: 46d1e939708814c33954337431441129, type: 3}
      propertyPath: m_LocalPosition.z
      value: 0.309
      objectReference: {fileID: 0}
    - target: {fileID: 4248658973974286, guid: 46d1e939708814c33954337431441129, type: 3}
      propertyPath: m_LocalPosition.x
      value: -0.494
      objectReference: {fileID: 0}
    - target: {fileID: 4248658973974286, guid: 46d1e939708814c33954337431441129, type: 3}
      propertyPath: m_LocalPosition.z
      value: 0.309
      objectReference: {fileID: 0}
    - target: {fileID: 4329690951743266, guid: 46d1e939708814c33954337431441129, type: 3}
      propertyPath: m_RootOrder
      value: 5
      objectReference: {fileID: 0}
    - target: {fileID: 4329690951743266, guid: 46d1e939708814c33954337431441129, type: 3}
      propertyPath: m_LocalScale.x
      value: 1
      objectReference: {fileID: 0}
    - target: {fileID: 4329690951743266, guid: 46d1e939708814c33954337431441129, type: 3}
      propertyPath: m_LocalScale.y
      value: 1
      objectReference: {fileID: 0}
    - target: {fileID: 4329690951743266, guid: 46d1e939708814c33954337431441129, type: 3}
      propertyPath: m_LocalScale.z
      value: 1
      objectReference: {fileID: 0}
    - target: {fileID: 4329690951743266, guid: 46d1e939708814c33954337431441129, type: 3}
      propertyPath: m_LocalPosition.x
      value: -0.004
      objectReference: {fileID: 0}
    - target: {fileID: 4329690951743266, guid: 46d1e939708814c33954337431441129, type: 3}
      propertyPath: m_LocalPosition.y
      value: 0.232
      objectReference: {fileID: 0}
    - target: {fileID: 4329690951743266, guid: 46d1e939708814c33954337431441129, type: 3}
      propertyPath: m_LocalPosition.z
      value: 0
      objectReference: {fileID: 0}
    - target: {fileID: 4329690951743266, guid: 46d1e939708814c33954337431441129, type: 3}
      propertyPath: m_LocalRotation.w
      value: 1
      objectReference: {fileID: 0}
    - target: {fileID: 4329690951743266, guid: 46d1e939708814c33954337431441129, type: 3}
      propertyPath: m_LocalRotation.x
      value: -0
      objectReference: {fileID: 0}
    - target: {fileID: 4329690951743266, guid: 46d1e939708814c33954337431441129, type: 3}
      propertyPath: m_LocalRotation.y
      value: -0
      objectReference: {fileID: 0}
    - target: {fileID: 4329690951743266, guid: 46d1e939708814c33954337431441129, type: 3}
      propertyPath: m_LocalRotation.z
      value: -0
      objectReference: {fileID: 0}
    - target: {fileID: 4329690951743266, guid: 46d1e939708814c33954337431441129, type: 3}
      propertyPath: m_LocalEulerAnglesHint.x
      value: 0
      objectReference: {fileID: 0}
    - target: {fileID: 4329690951743266, guid: 46d1e939708814c33954337431441129, type: 3}
      propertyPath: m_LocalEulerAnglesHint.y
      value: 0
      objectReference: {fileID: 0}
    - target: {fileID: 4329690951743266, guid: 46d1e939708814c33954337431441129, type: 3}
      propertyPath: m_LocalEulerAnglesHint.z
      value: 0
      objectReference: {fileID: 0}
    - target: {fileID: 4457760688783504, guid: 46d1e939708814c33954337431441129, type: 3}
      propertyPath: m_LocalPosition.x
      value: 0.176
      objectReference: {fileID: 0}
    - target: {fileID: 4457760688783504, guid: 46d1e939708814c33954337431441129, type: 3}
      propertyPath: m_LocalPosition.z
      value: 0.309
      objectReference: {fileID: 0}
    - target: {fileID: 4634934833579450, guid: 46d1e939708814c33954337431441129, type: 3}
      propertyPath: m_LocalScale.x
      value: 0.98718756
      objectReference: {fileID: 0}
    - target: {fileID: 4634934833579450, guid: 46d1e939708814c33954337431441129, type: 3}
      propertyPath: m_LocalScale.z
      value: 0.63332325
      objectReference: {fileID: 0}
    - target: {fileID: 4634934833579450, guid: 46d1e939708814c33954337431441129, type: 3}
      propertyPath: m_LocalPosition.x
      value: -0.014525
      objectReference: {fileID: 0}
    - target: {fileID: 4634934833579450, guid: 46d1e939708814c33954337431441129, type: 3}
      propertyPath: m_LocalPosition.y
      value: 0.095
      objectReference: {fileID: 0}
    - target: {fileID: 4634934833579450, guid: 46d1e939708814c33954337431441129, type: 3}
      propertyPath: m_LocalRotation.x
      value: 0
      objectReference: {fileID: 0}
    - target: {fileID: 4634934833579450, guid: 46d1e939708814c33954337431441129, type: 3}
      propertyPath: m_LocalRotation.y
      value: 0
      objectReference: {fileID: 0}
    - target: {fileID: 4634934833579450, guid: 46d1e939708814c33954337431441129, type: 3}
      propertyPath: m_LocalRotation.z
      value: 0
      objectReference: {fileID: 0}
    - target: {fileID: 4803731780415962, guid: 46d1e939708814c33954337431441129, type: 3}
      propertyPath: m_LocalPosition.x
      value: 0.17099972
      objectReference: {fileID: 0}
    - target: {fileID: 4803731780415962, guid: 46d1e939708814c33954337431441129, type: 3}
      propertyPath: m_LocalPosition.z
      value: 0.309
      objectReference: {fileID: 0}
    - target: {fileID: 4823970532452322, guid: 46d1e939708814c33954337431441129, type: 3}
      propertyPath: m_LocalPosition.z
      value: 0.309
      objectReference: {fileID: 0}
    - target: {fileID: 4992407543524176, guid: 46d1e939708814c33954337431441129, type: 3}
      propertyPath: m_LocalPosition.z
      value: 0.309
      objectReference: {fileID: 0}
    - target: {fileID: 23259675557676956, guid: 46d1e939708814c33954337431441129,
        type: 3}
      propertyPath: m_Enabled
      value: 1
      objectReference: {fileID: 0}
    - target: {fileID: 23259675557676956, guid: 46d1e939708814c33954337431441129,
        type: 3}
      propertyPath: m_Materials.Array.data[0]
      value: 
      objectReference: {fileID: 2100000, guid: 0ee5dc5dfb839a9469aee39e98202154, type: 2}
    - target: {fileID: 33708015766336666, guid: 46d1e939708814c33954337431441129,
        type: 3}
      propertyPath: m_Mesh
      value: 
      objectReference: {fileID: 4300018, guid: 14f65a7e56a2f5746a35c88e60c4ae5c, type: 3}
    - target: {fileID: 65026121988057126, guid: 46d1e939708814c33954337431441129,
        type: 3}
      propertyPath: m_Material
      value: 
      objectReference: {fileID: 13400000, guid: 5d068e5feec07594faf946e98c5950b3,
        type: 2}
    - target: {fileID: 114395952034753004, guid: 46d1e939708814c33954337431441129,
        type: 3}
      propertyPath: uniqueID
      value: Shelf|+06.00|+06.23|+06.00
      objectReference: {fileID: 0}
    - target: {fileID: 114395952034753004, guid: 46d1e939708814c33954337431441129,
        type: 3}
      propertyPath: VisibilityPoints.Array.size
      value: 36
      objectReference: {fileID: 0}
    - target: {fileID: 114395952034753004, guid: 46d1e939708814c33954337431441129,
        type: 3}
      propertyPath: VisibilityPoints.Array.data[0]
      value: 
      objectReference: {fileID: 2722927715942955713}
    - target: {fileID: 114395952034753004, guid: 46d1e939708814c33954337431441129,
        type: 3}
      propertyPath: VisibilityPoints.Array.data[1]
      value: 
      objectReference: {fileID: 2726536176854461555}
    - target: {fileID: 114395952034753004, guid: 46d1e939708814c33954337431441129,
        type: 3}
      propertyPath: VisibilityPoints.Array.data[2]
      value: 
      objectReference: {fileID: 2726391780630276463}
    - target: {fileID: 114395952034753004, guid: 46d1e939708814c33954337431441129,
        type: 3}
      propertyPath: VisibilityPoints.Array.data[3]
      value: 
      objectReference: {fileID: 2722984266378521849}
    - target: {fileID: 114395952034753004, guid: 46d1e939708814c33954337431441129,
        type: 3}
      propertyPath: VisibilityPoints.Array.data[4]
      value: 
      objectReference: {fileID: 2726379674109475123}
    - target: {fileID: 114395952034753004, guid: 46d1e939708814c33954337431441129,
        type: 3}
      propertyPath: VisibilityPoints.Array.data[5]
      value: 
      objectReference: {fileID: 2726915377640260141}
    - target: {fileID: 114395952034753004, guid: 46d1e939708814c33954337431441129,
        type: 3}
      propertyPath: VisibilityPoints.Array.data[6]
      value: 
      objectReference: {fileID: 2726715701552176563}
    - target: {fileID: 114395952034753004, guid: 46d1e939708814c33954337431441129,
        type: 3}
      propertyPath: VisibilityPoints.Array.data[7]
      value: 
      objectReference: {fileID: 2726512904848142695}
    - target: {fileID: 114395952034753004, guid: 46d1e939708814c33954337431441129,
        type: 3}
      propertyPath: VisibilityPoints.Array.data[8]
      value: 
      objectReference: {fileID: 2722803819763381875}
    - target: {fileID: 114395952034753004, guid: 46d1e939708814c33954337431441129,
        type: 3}
      propertyPath: VisibilityPoints.Array.data[9]
      value: 
      objectReference: {fileID: 4171639403372819594}
    - target: {fileID: 114395952034753004, guid: 46d1e939708814c33954337431441129,
        type: 3}
      propertyPath: VisibilityPoints.Array.data[10]
      value: 
      objectReference: {fileID: 2591111274117374569}
    - target: {fileID: 114395952034753004, guid: 46d1e939708814c33954337431441129,
        type: 3}
      propertyPath: VisibilityPoints.Array.data[11]
      value: 
      objectReference: {fileID: 7460138696321015789}
    - target: {fileID: 114395952034753004, guid: 46d1e939708814c33954337431441129,
        type: 3}
      propertyPath: VisibilityPoints.Array.data[12]
      value: 
      objectReference: {fileID: 7826813029415429618}
    - target: {fileID: 114395952034753004, guid: 46d1e939708814c33954337431441129,
        type: 3}
      propertyPath: VisibilityPoints.Array.data[13]
      value: 
      objectReference: {fileID: 3071551161371458578}
    - target: {fileID: 114395952034753004, guid: 46d1e939708814c33954337431441129,
        type: 3}
      propertyPath: VisibilityPoints.Array.data[14]
      value: 
      objectReference: {fileID: 8066461151252166957}
    - target: {fileID: 114395952034753004, guid: 46d1e939708814c33954337431441129,
        type: 3}
      propertyPath: VisibilityPoints.Array.data[15]
      value: 
      objectReference: {fileID: 4250238796262158601}
    - target: {fileID: 114395952034753004, guid: 46d1e939708814c33954337431441129,
        type: 3}
      propertyPath: VisibilityPoints.Array.data[16]
      value: 
      objectReference: {fileID: 4697447558404807932}
    - target: {fileID: 114395952034753004, guid: 46d1e939708814c33954337431441129,
        type: 3}
      propertyPath: VisibilityPoints.Array.data[17]
      value: 
      objectReference: {fileID: 3916917062542007323}
    - target: {fileID: 114395952034753004, guid: 46d1e939708814c33954337431441129,
        type: 3}
      propertyPath: VisibilityPoints.Array.data[18]
      value: 
      objectReference: {fileID: 6288501952712927874}
    - target: {fileID: 114395952034753004, guid: 46d1e939708814c33954337431441129,
        type: 3}
      propertyPath: VisibilityPoints.Array.data[19]
      value: 
      objectReference: {fileID: 995595541085905436}
    - target: {fileID: 114395952034753004, guid: 46d1e939708814c33954337431441129,
        type: 3}
      propertyPath: VisibilityPoints.Array.data[20]
      value: 
      objectReference: {fileID: 28493696692112207}
    - target: {fileID: 114395952034753004, guid: 46d1e939708814c33954337431441129,
        type: 3}
      propertyPath: VisibilityPoints.Array.data[21]
      value: 
      objectReference: {fileID: 8186481124907578874}
    - target: {fileID: 114395952034753004, guid: 46d1e939708814c33954337431441129,
        type: 3}
      propertyPath: VisibilityPoints.Array.data[22]
      value: 
      objectReference: {fileID: 2024201497257443156}
    - target: {fileID: 114395952034753004, guid: 46d1e939708814c33954337431441129,
        type: 3}
      propertyPath: VisibilityPoints.Array.data[23]
      value: 
      objectReference: {fileID: 1735890156092162031}
    - target: {fileID: 114395952034753004, guid: 46d1e939708814c33954337431441129,
        type: 3}
      propertyPath: VisibilityPoints.Array.data[24]
      value: 
      objectReference: {fileID: 6251283729103134558}
    - target: {fileID: 114395952034753004, guid: 46d1e939708814c33954337431441129,
        type: 3}
      propertyPath: VisibilityPoints.Array.data[25]
      value: 
      objectReference: {fileID: 2575978589710051367}
    - target: {fileID: 114395952034753004, guid: 46d1e939708814c33954337431441129,
        type: 3}
      propertyPath: VisibilityPoints.Array.data[26]
      value: 
      objectReference: {fileID: 2322288238664700969}
    - target: {fileID: 114395952034753004, guid: 46d1e939708814c33954337431441129,
        type: 3}
      propertyPath: VisibilityPoints.Array.data[27]
      value: 
      objectReference: {fileID: 7077071211356476086}
    - target: {fileID: 114395952034753004, guid: 46d1e939708814c33954337431441129,
        type: 3}
      propertyPath: VisibilityPoints.Array.data[28]
      value: 
      objectReference: {fileID: 7889275395851134807}
    - target: {fileID: 114395952034753004, guid: 46d1e939708814c33954337431441129,
        type: 3}
      propertyPath: VisibilityPoints.Array.data[29]
      value: 
      objectReference: {fileID: 1860031925865476188}
    - target: {fileID: 114395952034753004, guid: 46d1e939708814c33954337431441129,
        type: 3}
      propertyPath: VisibilityPoints.Array.data[30]
      value: 
      objectReference: {fileID: 2301320457442715506}
    - target: {fileID: 114395952034753004, guid: 46d1e939708814c33954337431441129,
        type: 3}
      propertyPath: VisibilityPoints.Array.data[31]
      value: 
      objectReference: {fileID: 1394597291368145462}
    - target: {fileID: 114395952034753004, guid: 46d1e939708814c33954337431441129,
        type: 3}
      propertyPath: VisibilityPoints.Array.data[32]
      value: 
      objectReference: {fileID: 1903006606841261764}
    - target: {fileID: 114395952034753004, guid: 46d1e939708814c33954337431441129,
        type: 3}
      propertyPath: VisibilityPoints.Array.data[33]
      value: 
      objectReference: {fileID: 1101177084544302362}
    - target: {fileID: 114395952034753004, guid: 46d1e939708814c33954337431441129,
        type: 3}
      propertyPath: VisibilityPoints.Array.data[34]
      value: 
      objectReference: {fileID: 3537909853735300496}
    - target: {fileID: 114395952034753004, guid: 46d1e939708814c33954337431441129,
        type: 3}
      propertyPath: VisibilityPoints.Array.data[35]
      value: 
      objectReference: {fileID: 5457885841067845899}
    - target: {fileID: 114395952034753004, guid: 46d1e939708814c33954337431441129,
        type: 3}
      propertyPath: ReceptacleTriggerBoxes.Array.data[0]
      value: 
      objectReference: {fileID: 2727900238808976239}
    - target: {fileID: 114661962423808956, guid: 46d1e939708814c33954337431441129,
        type: 3}
      propertyPath: myParent
      value: 
      objectReference: {fileID: 2728235177447208797}
    m_RemovedComponents: []
  m_SourcePrefab: {fileID: 100100000, guid: 46d1e939708814c33954337431441129, type: 3}
--- !u!1 &2727900238808976239 stripped
GameObject:
  m_CorrespondingSourceObject: {fileID: 1013633703188044, guid: 46d1e939708814c33954337431441129,
    type: 3}
  m_PrefabInstance: {fileID: 2727188185362079011}
  m_PrefabAsset: {fileID: 0}
--- !u!4 &2726800794795665921 stripped
Transform:
  m_CorrespondingSourceObject: {fileID: 4329690951743266, guid: 46d1e939708814c33954337431441129,
    type: 3}
  m_PrefabInstance: {fileID: 2727188185362079011}
  m_PrefabAsset: {fileID: 0}
--- !u!1 &2728415199307235539 stripped
GameObject:
  m_CorrespondingSourceObject: {fileID: 1596626482896368, guid: 46d1e939708814c33954337431441129,
    type: 3}
  m_PrefabInstance: {fileID: 2727188185362079011}
  m_PrefabAsset: {fileID: 0}
--- !u!4 &2726386352876917363 stripped
Transform:
  m_CorrespondingSourceObject: {fileID: 4216377776115536, guid: 46d1e939708814c33954337431441129,
    type: 3}
  m_PrefabInstance: {fileID: 2727188185362079011}
  m_PrefabAsset: {fileID: 0}
--- !u!4 &2722803819763381875 stripped
Transform:
  m_CorrespondingSourceObject: {fileID: 4992407543524176, guid: 46d1e939708814c33954337431441129,
    type: 3}
  m_PrefabInstance: {fileID: 2727188185362079011}
  m_PrefabAsset: {fileID: 0}
--- !u!4 &2722927715942955713 stripped
Transform:
  m_CorrespondingSourceObject: {fileID: 4823970532452322, guid: 46d1e939708814c33954337431441129,
    type: 3}
  m_PrefabInstance: {fileID: 2727188185362079011}
  m_PrefabAsset: {fileID: 0}
--- !u!4 &2726391780630276463 stripped
Transform:
  m_CorrespondingSourceObject: {fileID: 4219743949370444, guid: 46d1e939708814c33954337431441129,
    type: 3}
  m_PrefabInstance: {fileID: 2727188185362079011}
  m_PrefabAsset: {fileID: 0}
--- !u!4 &2722984266378521849 stripped
Transform:
  m_CorrespondingSourceObject: {fileID: 4803731780415962, guid: 46d1e939708814c33954337431441129,
    type: 3}
  m_PrefabInstance: {fileID: 2727188185362079011}
  m_PrefabAsset: {fileID: 0}
--- !u!4 &2726379674109475123 stripped
Transform:
  m_CorrespondingSourceObject: {fileID: 4187948757410832, guid: 46d1e939708814c33954337431441129,
    type: 3}
  m_PrefabInstance: {fileID: 2727188185362079011}
  m_PrefabAsset: {fileID: 0}
--- !u!4 &2726915377640260141 stripped
Transform:
  m_CorrespondingSourceObject: {fileID: 4248658973974286, guid: 46d1e939708814c33954337431441129,
    type: 3}
  m_PrefabInstance: {fileID: 2727188185362079011}
  m_PrefabAsset: {fileID: 0}
--- !u!4 &2726715701552176563 stripped
Transform:
  m_CorrespondingSourceObject: {fileID: 4457760688783504, guid: 46d1e939708814c33954337431441129,
    type: 3}
  m_PrefabInstance: {fileID: 2727188185362079011}
  m_PrefabAsset: {fileID: 0}
--- !u!4 &2726512904848142695 stripped
Transform:
  m_CorrespondingSourceObject: {fileID: 4061862255389764, guid: 46d1e939708814c33954337431441129,
    type: 3}
  m_PrefabInstance: {fileID: 2727188185362079011}
  m_PrefabAsset: {fileID: 0}
--- !u!4 &2726536176854461555 stripped
Transform:
  m_CorrespondingSourceObject: {fileID: 4064901208174928, guid: 46d1e939708814c33954337431441129,
    type: 3}
  m_PrefabInstance: {fileID: 2727188185362079011}
  m_PrefabAsset: {fileID: 0}
--- !u!1 &2728235177447208797 stripped
GameObject:
  m_CorrespondingSourceObject: {fileID: 1205360951110270, guid: 46d1e939708814c33954337431441129,
    type: 3}
  m_PrefabInstance: {fileID: 2727188185362079011}
  m_PrefabAsset: {fileID: 0}
--- !u!1001 &9214867369854016634
PrefabInstance:
  m_ObjectHideFlags: 0
  serializedVersion: 2
  m_Modification:
    m_TransformParent: {fileID: 9214867369532667391}
    m_Modifications:
    - target: {fileID: 1170333579371094, guid: 6877aba5a696347dbb6c01f851f2da28, type: 3}
      propertyPath: m_Name
      value: ReceptacleTriggerBox
      objectReference: {fileID: 0}
    - target: {fileID: 1170333579371094, guid: 6877aba5a696347dbb6c01f851f2da28, type: 3}
      propertyPath: m_StaticEditorFlags
      value: 64
      objectReference: {fileID: 0}
    - target: {fileID: 4251536333782420, guid: 6877aba5a696347dbb6c01f851f2da28, type: 3}
      propertyPath: m_RootOrder
      value: 0
      objectReference: {fileID: 0}
    - target: {fileID: 4251536333782420, guid: 6877aba5a696347dbb6c01f851f2da28, type: 3}
      propertyPath: m_LocalPosition.x
      value: 0
      objectReference: {fileID: 0}
    - target: {fileID: 4251536333782420, guid: 6877aba5a696347dbb6c01f851f2da28, type: 3}
      propertyPath: m_LocalPosition.y
      value: 0.705
      objectReference: {fileID: 0}
    - target: {fileID: 4251536333782420, guid: 6877aba5a696347dbb6c01f851f2da28, type: 3}
      propertyPath: m_LocalPosition.z
      value: 0
      objectReference: {fileID: 0}
    - target: {fileID: 4251536333782420, guid: 6877aba5a696347dbb6c01f851f2da28, type: 3}
      propertyPath: m_LocalRotation.w
      value: 1
      objectReference: {fileID: 0}
    - target: {fileID: 4251536333782420, guid: 6877aba5a696347dbb6c01f851f2da28, type: 3}
      propertyPath: m_LocalRotation.x
      value: -0
      objectReference: {fileID: 0}
    - target: {fileID: 4251536333782420, guid: 6877aba5a696347dbb6c01f851f2da28, type: 3}
      propertyPath: m_LocalRotation.y
      value: -0
      objectReference: {fileID: 0}
    - target: {fileID: 4251536333782420, guid: 6877aba5a696347dbb6c01f851f2da28, type: 3}
      propertyPath: m_LocalRotation.z
      value: -0
      objectReference: {fileID: 0}
    - target: {fileID: 4251536333782420, guid: 6877aba5a696347dbb6c01f851f2da28, type: 3}
      propertyPath: m_LocalEulerAnglesHint.x
      value: 0
      objectReference: {fileID: 0}
    - target: {fileID: 4251536333782420, guid: 6877aba5a696347dbb6c01f851f2da28, type: 3}
      propertyPath: m_LocalEulerAnglesHint.y
      value: 0
      objectReference: {fileID: 0}
    - target: {fileID: 4251536333782420, guid: 6877aba5a696347dbb6c01f851f2da28, type: 3}
      propertyPath: m_LocalEulerAnglesHint.z
      value: 0
      objectReference: {fileID: 0}
    - target: {fileID: 65569799956894354, guid: 6877aba5a696347dbb6c01f851f2da28,
        type: 3}
      propertyPath: m_Size.x
      value: 2.024885
      objectReference: {fileID: 0}
    - target: {fileID: 65569799956894354, guid: 6877aba5a696347dbb6c01f851f2da28,
        type: 3}
      propertyPath: m_Size.y
      value: 0.29859614
      objectReference: {fileID: 0}
    - target: {fileID: 65569799956894354, guid: 6877aba5a696347dbb6c01f851f2da28,
        type: 3}
      propertyPath: m_Size.z
      value: 1.2981417
      objectReference: {fileID: 0}
    - target: {fileID: 65569799956894354, guid: 6877aba5a696347dbb6c01f851f2da28,
        type: 3}
      propertyPath: m_Center.y
      value: 0.14929807
      objectReference: {fileID: 0}
    - target: {fileID: 114448760657764924, guid: 6877aba5a696347dbb6c01f851f2da28,
        type: 3}
      propertyPath: myParent
      value: 
      objectReference: {fileID: 9214867369532667376}
    m_RemovedComponents: []
  m_SourcePrefab: {fileID: 100100000, guid: 6877aba5a696347dbb6c01f851f2da28, type: 3}
--- !u!4 &9218538253438689774 stripped
Transform:
  m_CorrespondingSourceObject: {fileID: 4251536333782420, guid: 6877aba5a696347dbb6c01f851f2da28,
    type: 3}
  m_PrefabInstance: {fileID: 9214867369854016634}
  m_PrefabAsset: {fileID: 0}
--- !u!1 &9216020038223986220 stripped
GameObject:
  m_CorrespondingSourceObject: {fileID: 1170333579371094, guid: 6877aba5a696347dbb6c01f851f2da28,
    type: 3}
  m_PrefabInstance: {fileID: 9214867369854016634}
  m_PrefabAsset: {fileID: 0}<|MERGE_RESOLUTION|>--- conflicted
+++ resolved
@@ -1934,7 +1934,7 @@
   m_PrefabAsset: {fileID: 0}
   m_GameObject: {fileID: 9214867369532667376}
   m_LocalRotation: {x: 0, y: 0, z: 0, w: 1}
-  m_LocalPosition: {x: 0, y: 0, z: 0}
+  m_LocalPosition: {x: 0.627, y: 0.002, z: 0.34}
   m_LocalScale: {x: 1, y: 1, z: 1}
   m_Children:
   - {fileID: 9218538253438689774}
@@ -1960,10 +1960,7 @@
   m_Name: 
   m_EditorClassIdentifier: 
   objectID: 
-<<<<<<< HEAD
-=======
   assetID: Side_Table_202_Master
->>>>>>> 2f8dd9f9
   Type: 129
   PrimaryProperty: 2
   SecondaryProperties: 07000000
