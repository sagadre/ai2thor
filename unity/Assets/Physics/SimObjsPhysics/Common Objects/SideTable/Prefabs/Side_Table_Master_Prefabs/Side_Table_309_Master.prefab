%YAML 1.1
%TAG !u! tag:unity3d.com,2011:
--- !u!1 &1166272435
GameObject:
  m_ObjectHideFlags: 0
  m_CorrespondingSourceObject: {fileID: 0}
  m_PrefabInstance: {fileID: 0}
  m_PrefabAsset: {fileID: 0}
  serializedVersion: 6
  m_Component:
  - component: {fileID: 1166272436}
  m_Layer: 8
  m_Name: vPoint (8)
  m_TagString: Untagged
  m_Icon: {fileID: 0}
  m_NavMeshLayer: 0
  m_StaticEditorFlags: 64
  m_IsActive: 1
--- !u!4 &1166272436
Transform:
  m_ObjectHideFlags: 0
  m_CorrespondingSourceObject: {fileID: 0}
  m_PrefabInstance: {fileID: 0}
  m_PrefabAsset: {fileID: 0}
  m_GameObject: {fileID: 1166272435}
  m_LocalRotation: {x: -0, y: 0.38268343, z: -0, w: 0.92387956}
  m_LocalPosition: {x: -0.209, y: 0.02199936, z: 0.202}
  m_LocalScale: {x: 1, y: 1, z: 1}
  m_Children: []
  m_Father: {fileID: 6590380279355898328}
  m_RootOrder: 6
  m_LocalEulerAnglesHint: {x: 0, y: 0, z: 0}
--- !u!1 &1601023622
GameObject:
  m_ObjectHideFlags: 0
  m_CorrespondingSourceObject: {fileID: 0}
  m_PrefabInstance: {fileID: 0}
  m_PrefabAsset: {fileID: 0}
  serializedVersion: 6
  m_Component:
  - component: {fileID: 1601023623}
  m_Layer: 8
  m_Name: vPoint (5)
  m_TagString: Untagged
  m_Icon: {fileID: 0}
  m_NavMeshLayer: 0
  m_StaticEditorFlags: 64
  m_IsActive: 1
--- !u!4 &1601023623
Transform:
  m_ObjectHideFlags: 0
  m_CorrespondingSourceObject: {fileID: 0}
  m_PrefabInstance: {fileID: 0}
  m_PrefabAsset: {fileID: 0}
  m_GameObject: {fileID: 1601023622}
  m_LocalRotation: {x: -0, y: 0.38268343, z: -0, w: 0.92387956}
  m_LocalPosition: {x: 0.235, y: 0.022, z: 0.205}
  m_LocalScale: {x: 1, y: 1, z: 1}
  m_Children: []
  m_Father: {fileID: 6590380279355898328}
  m_RootOrder: 5
  m_LocalEulerAnglesHint: {x: 0, y: 0, z: 0}
--- !u!1 &1950030364
GameObject:
  m_ObjectHideFlags: 0
  m_CorrespondingSourceObject: {fileID: 0}
  m_PrefabInstance: {fileID: 0}
  m_PrefabAsset: {fileID: 0}
  serializedVersion: 6
  m_Component:
  - component: {fileID: 1950030365}
  m_Layer: 8
  m_Name: vPoint (6)
  m_TagString: Untagged
  m_Icon: {fileID: 0}
  m_NavMeshLayer: 0
  m_StaticEditorFlags: 64
  m_IsActive: 1
--- !u!4 &1950030365
Transform:
  m_ObjectHideFlags: 0
  m_CorrespondingSourceObject: {fileID: 0}
  m_PrefabInstance: {fileID: 0}
  m_PrefabAsset: {fileID: 0}
  m_GameObject: {fileID: 1950030364}
  m_LocalRotation: {x: -0, y: 0.38268343, z: -0, w: 0.92387956}
  m_LocalPosition: {x: -0.21363068, y: 0.02199936, z: -0.22206497}
  m_LocalScale: {x: 1, y: 1, z: 1}
  m_Children: []
  m_Father: {fileID: 6590380279355898328}
  m_RootOrder: 8
  m_LocalEulerAnglesHint: {x: 0, y: 0, z: 0}
--- !u!1 &2081085742
GameObject:
  m_ObjectHideFlags: 0
  m_CorrespondingSourceObject: {fileID: 0}
  m_PrefabInstance: {fileID: 0}
  m_PrefabAsset: {fileID: 0}
  serializedVersion: 6
  m_Component:
  - component: {fileID: 2081085743}
  m_Layer: 8
  m_Name: vPoint (7)
  m_TagString: Untagged
  m_Icon: {fileID: 0}
  m_NavMeshLayer: 0
  m_StaticEditorFlags: 64
  m_IsActive: 1
--- !u!4 &2081085743
Transform:
  m_ObjectHideFlags: 0
  m_CorrespondingSourceObject: {fileID: 0}
  m_PrefabInstance: {fileID: 0}
  m_PrefabAsset: {fileID: 0}
  m_GameObject: {fileID: 2081085742}
  m_LocalRotation: {x: -0, y: 0.38268343, z: -0, w: 0.92387956}
  m_LocalPosition: {x: 0.2343216, y: 0.02199936, z: -0.23005295}
  m_LocalScale: {x: 1, y: 1, z: 1}
  m_Children: []
  m_Father: {fileID: 6590380279355898328}
  m_RootOrder: 7
  m_LocalEulerAnglesHint: {x: 0, y: 0, z: 0}
--- !u!1 &1533471164877280772
GameObject:
  m_ObjectHideFlags: 0
  m_CorrespondingSourceObject: {fileID: 0}
  m_PrefabInstance: {fileID: 0}
  m_PrefabAsset: {fileID: 0}
  serializedVersion: 6
  m_Component:
  - component: {fileID: 2219318590827121333}
  - component: {fileID: 5987965257164409468}
  m_Layer: 8
  m_Name: Col (3)
  m_TagString: SimObjPhysics
  m_Icon: {fileID: 0}
  m_NavMeshLayer: 0
  m_StaticEditorFlags: 64
  m_IsActive: 1
--- !u!4 &2219318590827121333
Transform:
  m_ObjectHideFlags: 0
  m_CorrespondingSourceObject: {fileID: 0}
  m_PrefabInstance: {fileID: 0}
  m_PrefabAsset: {fileID: 0}
  m_GameObject: {fileID: 1533471164877280772}
  m_LocalRotation: {x: 0.79858553, y: -0.00000001972971, z: -0.000000026132254, w: 0.6018813}
  m_LocalPosition: {x: -0.22280002, y: 0.33, z: -0.1559999}
  m_LocalScale: {x: 0.5, y: 0.21250002, z: 0.5}
  m_Children: []
  m_Father: {fileID: 6892578335955991477}
  m_RootOrder: 8
  m_LocalEulerAnglesHint: {x: 105.98999, y: -0.000015258789, z: -0.000015258789}
--- !u!65 &5987965257164409468
BoxCollider:
  m_ObjectHideFlags: 0
  m_CorrespondingSourceObject: {fileID: 0}
  m_PrefabInstance: {fileID: 0}
  m_PrefabAsset: {fileID: 0}
  m_GameObject: {fileID: 1533471164877280772}
  m_Material: {fileID: 13400000, guid: 5d068e5feec07594faf946e98c5950b3, type: 2}
  m_IsTrigger: 1
  m_Enabled: 1
  serializedVersion: 2
  m_Size: {x: 0.060783695, y: 0.1686682, z: 1.031225}
  m_Center: {x: -0.004053032, y: 0.18876609, z: 0.16021734}
--- !u!1 &1699460997560344069
GameObject:
  m_ObjectHideFlags: 0
  m_CorrespondingSourceObject: {fileID: 0}
  m_PrefabInstance: {fileID: 0}
  m_PrefabAsset: {fileID: 0}
  serializedVersion: 6
  m_Component:
  - component: {fileID: 1196840621472935262}
  - component: {fileID: 369141194070790757}
  m_Layer: 8
  m_Name: Col
  m_TagString: SimObjPhysics
  m_Icon: {fileID: 0}
  m_NavMeshLayer: 0
  m_StaticEditorFlags: 64
  m_IsActive: 1
--- !u!4 &1196840621472935262
Transform:
  m_ObjectHideFlags: 0
  m_CorrespondingSourceObject: {fileID: 0}
  m_PrefabInstance: {fileID: 0}
  m_PrefabAsset: {fileID: 0}
  m_GameObject: {fileID: 1699460997560344069}
  m_LocalRotation: {x: -0, y: 0.70710677, z: -0, w: 0.7071068}
  m_LocalPosition: {x: -0.023000002, y: 0.46799996, z: 0}
  m_LocalScale: {x: 0.5, y: 0.21249953, z: 0.5}
  m_Children: []
  m_Father: {fileID: 6892578335955991477}
  m_RootOrder: 1
  m_LocalEulerAnglesHint: {x: 0, y: 90.00001, z: 0}
--- !u!65 &369141194070790757
BoxCollider:
  m_ObjectHideFlags: 0
  m_CorrespondingSourceObject: {fileID: 0}
  m_PrefabInstance: {fileID: 0}
  m_PrefabAsset: {fileID: 0}
  m_GameObject: {fileID: 1699460997560344069}
  m_Material: {fileID: 13400000, guid: 5d068e5feec07594faf946e98c5950b3, type: 2}
  m_IsTrigger: 1
  m_Enabled: 1
  serializedVersion: 2
  m_Size: {x: 0.37193254, y: 0.2731006, z: 1.3104366}
  m_Center: {x: -0.019041523, y: 0.1365503, z: 0.020612895}
--- !u!1 &2351158179039291583
GameObject:
  m_ObjectHideFlags: 0
  m_CorrespondingSourceObject: {fileID: 0}
  m_PrefabInstance: {fileID: 0}
  m_PrefabAsset: {fileID: 0}
  serializedVersion: 6
  m_Component:
  - component: {fileID: 6240430654286780561}
  - component: {fileID: 5571013778133802822}
  m_Layer: 8
  m_Name: Col
  m_TagString: SimObjPhysics
  m_Icon: {fileID: 0}
  m_NavMeshLayer: 0
  m_StaticEditorFlags: 64
  m_IsActive: 1
--- !u!4 &6240430654286780561
Transform:
  m_ObjectHideFlags: 0
  m_CorrespondingSourceObject: {fileID: 0}
  m_PrefabInstance: {fileID: 0}
  m_PrefabAsset: {fileID: 0}
  m_GameObject: {fileID: 2351158179039291583}
  m_LocalRotation: {x: -0, y: 0.96132404, z: -0, w: 0.27541992}
  m_LocalPosition: {x: -0.021000028, y: 0.46799996, z: 0.013999939}
  m_LocalScale: {x: 0.50000024, y: 0.21249953, z: 0.50000024}
  m_Children: []
  m_Father: {fileID: 6892578335955991477}
  m_RootOrder: 2
  m_LocalEulerAnglesHint: {x: 0, y: 148.026, z: 0}
--- !u!65 &5571013778133802822
BoxCollider:
  m_ObjectHideFlags: 0
  m_CorrespondingSourceObject: {fileID: 0}
  m_PrefabInstance: {fileID: 0}
  m_PrefabAsset: {fileID: 0}
  m_GameObject: {fileID: 2351158179039291583}
  m_Material: {fileID: 13400000, guid: 5d068e5feec07594faf946e98c5950b3, type: 2}
  m_IsTrigger: 1
  m_Enabled: 1
  serializedVersion: 2
  m_Size: {x: 0.37193254, y: 0.2731006, z: 1.3104366}
  m_Center: {x: -0.019041523, y: 0.1365503, z: 0.020612895}
--- !u!1 &3303881383010537786
GameObject:
  m_ObjectHideFlags: 0
  m_CorrespondingSourceObject: {fileID: 0}
  m_PrefabInstance: {fileID: 0}
  m_PrefabAsset: {fileID: 0}
  serializedVersion: 6
  m_Component:
  - component: {fileID: 4234447162332822256}
  - component: {fileID: 3733276638551130960}
  m_Layer: 8
  m_Name: Col (2)
  m_TagString: SimObjPhysics
  m_Icon: {fileID: 0}
  m_NavMeshLayer: 0
  m_StaticEditorFlags: 64
  m_IsActive: 1
--- !u!4 &4234447162332822256
Transform:
  m_ObjectHideFlags: 0
  m_CorrespondingSourceObject: {fileID: 0}
  m_PrefabInstance: {fileID: 0}
  m_PrefabAsset: {fileID: 0}
  m_GameObject: {fileID: 3303881383010537786}
  m_LocalRotation: {x: 0.602548, y: -0, z: -0, w: 0.79808265}
  m_LocalPosition: {x: 0.2243, y: 0.31, z: 0.07999992}
  m_LocalScale: {x: 0.5, y: 0.21250002, z: 0.5}
  m_Children: []
  m_Father: {fileID: 6892578335955991477}
  m_RootOrder: 7
  m_LocalEulerAnglesHint: {x: 74.105, y: 0, z: 0}
--- !u!65 &3733276638551130960
BoxCollider:
  m_ObjectHideFlags: 0
  m_CorrespondingSourceObject: {fileID: 0}
  m_PrefabInstance: {fileID: 0}
  m_PrefabAsset: {fileID: 0}
  m_GameObject: {fileID: 3303881383010537786}
  m_Material: {fileID: 13400000, guid: 5d068e5feec07594faf946e98c5950b3, type: 2}
  m_IsTrigger: 1
  m_Enabled: 1
  serializedVersion: 2
  m_Size: {x: 0.060783695, y: 0.1686682, z: 1.031225}
  m_Center: {x: -0.004053032, y: 0.18876609, z: 0.16021734}
--- !u!1 &3678960368374296131
GameObject:
  m_ObjectHideFlags: 0
  m_CorrespondingSourceObject: {fileID: 0}
  m_PrefabInstance: {fileID: 0}
  m_PrefabAsset: {fileID: 0}
  serializedVersion: 6
  m_Component:
  - component: {fileID: 6029625485210066950}
  - component: {fileID: 8578818359687278540}
  m_Layer: 8
  m_Name: Col
  m_TagString: SimObjPhysics
  m_Icon: {fileID: 0}
  m_NavMeshLayer: 0
  m_StaticEditorFlags: 64
  m_IsActive: 1
--- !u!4 &6029625485210066950
Transform:
  m_ObjectHideFlags: 0
  m_CorrespondingSourceObject: {fileID: 0}
  m_PrefabInstance: {fileID: 0}
  m_PrefabAsset: {fileID: 0}
  m_GameObject: {fileID: 3678960368374296131}
  m_LocalRotation: {x: -0, y: 0.5447509, z: -0, w: 0.8385979}
  m_LocalPosition: {x: -0.021000028, y: 0.468, z: 0.013999939}
  m_LocalScale: {x: 0.5, y: 0.21249953, z: 0.5}
  m_Children: []
  m_Father: {fileID: 6892578335955991477}
  m_RootOrder: 4
  m_LocalEulerAnglesHint: {x: 0, y: 66.015, z: 0}
--- !u!65 &8578818359687278540
BoxCollider:
  m_ObjectHideFlags: 0
  m_CorrespondingSourceObject: {fileID: 0}
  m_PrefabInstance: {fileID: 0}
  m_PrefabAsset: {fileID: 0}
  m_GameObject: {fileID: 3678960368374296131}
  m_Material: {fileID: 13400000, guid: 5d068e5feec07594faf946e98c5950b3, type: 2}
  m_IsTrigger: 1
  m_Enabled: 1
  serializedVersion: 2
  m_Size: {x: 0.37193254, y: 0.2731006, z: 1.3104366}
  m_Center: {x: -0.019041523, y: 0.1365503, z: 0.020612895}
--- !u!1 &4549523868762079319
GameObject:
  m_ObjectHideFlags: 0
  m_CorrespondingSourceObject: {fileID: 0}
  m_PrefabInstance: {fileID: 0}
  m_PrefabAsset: {fileID: 0}
  serializedVersion: 6
  m_Component:
  - component: {fileID: 6892578335955991477}
  m_Layer: 0
  m_Name: TriggerColliders
  m_TagString: Untagged
  m_Icon: {fileID: 0}
  m_NavMeshLayer: 0
  m_StaticEditorFlags: 64
  m_IsActive: 1
--- !u!4 &6892578335955991477
Transform:
  m_ObjectHideFlags: 0
  m_CorrespondingSourceObject: {fileID: 0}
  m_PrefabInstance: {fileID: 0}
  m_PrefabAsset: {fileID: 0}
  m_GameObject: {fileID: 4549523868762079319}
  m_LocalRotation: {x: -0, y: -0, z: -0, w: 1}
  m_LocalPosition: {x: 0.008998871, y: 0.0069999695, z: -0.0099983215}
  m_LocalScale: {x: 1, y: 1, z: 1}
  m_Children:
  - {fileID: 4957942002112976580}
  - {fileID: 1196840621472935262}
  - {fileID: 6240430654286780561}
  - {fileID: 2423813172875195552}
  - {fileID: 6029625485210066950}
  - {fileID: 4801124775138668060}
  - {fileID: 9128454237291753067}
  - {fileID: 4234447162332822256}
  - {fileID: 2219318590827121333}
  - {fileID: 4766353267117401753}
  m_Father: {fileID: 6590380279599781772}
  m_RootOrder: 6
  m_LocalEulerAnglesHint: {x: 0, y: 0, z: 0}
--- !u!1 &4743266543847330609
GameObject:
  m_ObjectHideFlags: 0
  m_CorrespondingSourceObject: {fileID: 0}
  m_PrefabInstance: {fileID: 0}
  m_PrefabAsset: {fileID: 0}
  serializedVersion: 6
  m_Component:
  - component: {fileID: 2423813172875195552}
  - component: {fileID: 8760691125234033777}
  m_Layer: 8
  m_Name: Col
  m_TagString: SimObjPhysics
  m_Icon: {fileID: 0}
  m_NavMeshLayer: 0
  m_StaticEditorFlags: 64
  m_IsActive: 1
--- !u!4 &2423813172875195552
Transform:
  m_ObjectHideFlags: 0
  m_CorrespondingSourceObject: {fileID: 0}
  m_PrefabInstance: {fileID: 0}
  m_PrefabAsset: {fileID: 0}
  m_GameObject: {fileID: 4743266543847330609}
  m_LocalRotation: {x: 0.000000029807996, y: 0.8565962, z: -0.000000008540008, w: 0.51598746}
  m_LocalPosition: {x: -0.029000044, y: 0.46799996, z: 0.00999999}
  m_LocalScale: {x: 0.5000005, y: 0.21249953, z: 0.5000005}
  m_Children: []
  m_Father: {fileID: 6892578335955991477}
  m_RootOrder: 3
  m_LocalEulerAnglesHint: {x: 0, y: 117.87301, z: 0}
--- !u!65 &8760691125234033777
BoxCollider:
  m_ObjectHideFlags: 0
  m_CorrespondingSourceObject: {fileID: 0}
  m_PrefabInstance: {fileID: 0}
  m_PrefabAsset: {fileID: 0}
  m_GameObject: {fileID: 4743266543847330609}
  m_Material: {fileID: 13400000, guid: 5d068e5feec07594faf946e98c5950b3, type: 2}
  m_IsTrigger: 1
  m_Enabled: 1
  serializedVersion: 2
  m_Size: {x: 0.37193254, y: 0.2731006, z: 1.3104366}
  m_Center: {x: -0.019041523, y: 0.1365503, z: 0.020612895}
--- !u!1 &4867930770810324512
GameObject:
  m_ObjectHideFlags: 0
  m_CorrespondingSourceObject: {fileID: 0}
  m_PrefabInstance: {fileID: 0}
  m_PrefabAsset: {fileID: 0}
  serializedVersion: 6
  m_Component:
  - component: {fileID: 4957942002112976580}
  - component: {fileID: 4411290996818684555}
  m_Layer: 8
  m_Name: Col
  m_TagString: SimObjPhysics
  m_Icon: {fileID: 0}
  m_NavMeshLayer: 0
  m_StaticEditorFlags: 64
  m_IsActive: 1
--- !u!4 &4957942002112976580
Transform:
  m_ObjectHideFlags: 0
  m_CorrespondingSourceObject: {fileID: 0}
  m_PrefabInstance: {fileID: 0}
  m_PrefabAsset: {fileID: 0}
  m_GameObject: {fileID: 4867930770810324512}
  m_LocalRotation: {x: -0, y: -0, z: -0, w: 1}
  m_LocalPosition: {x: 0, y: 0.46799996, z: 0}
  m_LocalScale: {x: 0.5, y: 0.21249953, z: 0.5}
  m_Children: []
  m_Father: {fileID: 6892578335955991477}
  m_RootOrder: 0
  m_LocalEulerAnglesHint: {x: 0, y: 0, z: 0}
--- !u!65 &4411290996818684555
BoxCollider:
  m_ObjectHideFlags: 0
  m_CorrespondingSourceObject: {fileID: 0}
  m_PrefabInstance: {fileID: 0}
  m_PrefabAsset: {fileID: 0}
  m_GameObject: {fileID: 4867930770810324512}
  m_Material: {fileID: 13400000, guid: 5d068e5feec07594faf946e98c5950b3, type: 2}
  m_IsTrigger: 1
  m_Enabled: 1
  serializedVersion: 2
  m_Size: {x: 0.37193254, y: 0.2731006, z: 1.3104366}
  m_Center: {x: -0.019041523, y: 0.1365503, z: 0.020612895}
--- !u!1 &5085538570815825958
GameObject:
  m_ObjectHideFlags: 0
  m_CorrespondingSourceObject: {fileID: 0}
  m_PrefabInstance: {fileID: 0}
  m_PrefabAsset: {fileID: 0}
  serializedVersion: 6
  m_Component:
  - component: {fileID: 4801124775138668060}
  - component: {fileID: 8433831523198434505}
  m_Layer: 8
  m_Name: Col
  m_TagString: SimObjPhysics
  m_Icon: {fileID: 0}
  m_NavMeshLayer: 0
  m_StaticEditorFlags: 64
  m_IsActive: 1
--- !u!4 &4801124775138668060
Transform:
  m_ObjectHideFlags: 0
  m_CorrespondingSourceObject: {fileID: 0}
  m_PrefabInstance: {fileID: 0}
  m_PrefabAsset: {fileID: 0}
  m_GameObject: {fileID: 5085538570815825958}
  m_LocalRotation: {x: 0.000000016891207, y: 0.30787462, z: -0.000000026002592, w: 0.951427}
  m_LocalPosition: {x: -0.029000044, y: 0.46799996, z: 0.00999999}
  m_LocalScale: {x: 0.50000024, y: 0.21249953, z: 0.50000024}
  m_Children: []
  m_Father: {fileID: 6892578335955991477}
  m_RootOrder: 5
  m_LocalEulerAnglesHint: {x: 0, y: 35.862003, z: 0}
--- !u!65 &8433831523198434505
BoxCollider:
  m_ObjectHideFlags: 0
  m_CorrespondingSourceObject: {fileID: 0}
  m_PrefabInstance: {fileID: 0}
  m_PrefabAsset: {fileID: 0}
  m_GameObject: {fileID: 5085538570815825958}
  m_Material: {fileID: 13400000, guid: 5d068e5feec07594faf946e98c5950b3, type: 2}
  m_IsTrigger: 1
  m_Enabled: 1
  serializedVersion: 2
  m_Size: {x: 0.37193254, y: 0.2731006, z: 1.3104366}
  m_Center: {x: -0.019041523, y: 0.1365503, z: 0.020612895}
--- !u!1 &5331184887794662405
GameObject:
  m_ObjectHideFlags: 0
  m_CorrespondingSourceObject: {fileID: 0}
  m_PrefabInstance: {fileID: 0}
  m_PrefabAsset: {fileID: 0}
  serializedVersion: 6
  m_Component:
  - component: {fileID: 9128454237291753067}
  - component: {fileID: 763581319689634344}
  m_Layer: 8
  m_Name: Col (1)
  m_TagString: SimObjPhysics
  m_Icon: {fileID: 0}
  m_NavMeshLayer: 0
  m_StaticEditorFlags: 64
  m_IsActive: 1
--- !u!4 &9128454237291753067
Transform:
  m_ObjectHideFlags: 0
  m_CorrespondingSourceObject: {fileID: 0}
  m_PrefabInstance: {fileID: 0}
  m_PrefabAsset: {fileID: 0}
  m_GameObject: {fileID: 5331184887794662405}
  m_LocalRotation: {x: 0.602548, y: -0, z: -0, w: 0.79808265}
  m_LocalPosition: {x: -0.2228, y: 0.31, z: 0.08}
  m_LocalScale: {x: 0.5, y: 0.21249999, z: 0.5}
  m_Children: []
  m_Father: {fileID: 6892578335955991477}
  m_RootOrder: 6
  m_LocalEulerAnglesHint: {x: 74.105, y: 0, z: 0}
--- !u!65 &763581319689634344
BoxCollider:
  m_ObjectHideFlags: 0
  m_CorrespondingSourceObject: {fileID: 0}
  m_PrefabInstance: {fileID: 0}
  m_PrefabAsset: {fileID: 0}
  m_GameObject: {fileID: 5331184887794662405}
  m_Material: {fileID: 13400000, guid: 5d068e5feec07594faf946e98c5950b3, type: 2}
  m_IsTrigger: 1
  m_Enabled: 1
  serializedVersion: 2
  m_Size: {x: 0.060783695, y: 0.1686682, z: 1.031225}
  m_Center: {x: -0.004053032, y: 0.18876609, z: 0.16021734}
--- !u!1 &6590380278403906019
GameObject:
  m_ObjectHideFlags: 0
  m_CorrespondingSourceObject: {fileID: 0}
  m_PrefabInstance: {fileID: 0}
  m_PrefabAsset: {fileID: 0}
  serializedVersion: 6
  m_Component:
  - component: {fileID: 6590380278403906016}
  m_Layer: 0
  m_Name: Colliders
  m_TagString: Untagged
  m_Icon: {fileID: 0}
  m_NavMeshLayer: 0
  m_StaticEditorFlags: 64
  m_IsActive: 1
--- !u!4 &6590380278403906016
Transform:
  m_ObjectHideFlags: 0
  m_CorrespondingSourceObject: {fileID: 0}
  m_PrefabInstance: {fileID: 0}
  m_PrefabAsset: {fileID: 0}
  m_GameObject: {fileID: 6590380278403906019}
  m_LocalRotation: {x: 0, y: 0, z: 0, w: 1}
  m_LocalPosition: {x: 0.009, y: 0.007, z: -0.01}
  m_LocalScale: {x: 1, y: 1, z: 1}
  m_Children:
  - {fileID: 6591758360032658227}
  - {fileID: 6591758359259390349}
  - {fileID: 6591758360048130627}
  - {fileID: 6591758360100020266}
  - {fileID: 6591758360633448533}
  - {fileID: 6591758359436562389}
  - {fileID: 6591758358954793149}
  - {fileID: 6591758360002392461}
  - {fileID: 6591758359041240072}
  - {fileID: 6591758359786143006}
  m_Father: {fileID: 6590380279599781772}
  m_RootOrder: 3
  m_LocalEulerAnglesHint: {x: 0, y: 0, z: 0}
--- !u!1 &6590380278639334643
GameObject:
  m_ObjectHideFlags: 0
  m_CorrespondingSourceObject: {fileID: 0}
  m_PrefabInstance: {fileID: 0}
  m_PrefabAsset: {fileID: 0}
  serializedVersion: 6
  m_Component:
  - component: {fileID: 6590380278639334640}
  m_Layer: 8
  m_Name: vPoint
  m_TagString: Untagged
  m_Icon: {fileID: 0}
  m_NavMeshLayer: 0
  m_StaticEditorFlags: 64
  m_IsActive: 1
--- !u!4 &6590380278639334640
Transform:
  m_ObjectHideFlags: 0
  m_CorrespondingSourceObject: {fileID: 0}
  m_PrefabInstance: {fileID: 0}
  m_PrefabAsset: {fileID: 0}
  m_GameObject: {fileID: 6590380278639334643}
  m_LocalRotation: {x: -0, y: -0, z: -0, w: 1}
  m_LocalPosition: {x: 0, y: 0.5009, z: 0.318}
  m_LocalScale: {x: 1, y: 1, z: 1}
  m_Children: []
  m_Father: {fileID: 6590380279355898328}
  m_RootOrder: 0
  m_LocalEulerAnglesHint: {x: 0, y: 0, z: 0}
--- !u!1 &6590380278910768236
GameObject:
  m_ObjectHideFlags: 0
  m_CorrespondingSourceObject: {fileID: 0}
  m_PrefabInstance: {fileID: 0}
  m_PrefabAsset: {fileID: 0}
  serializedVersion: 6
  m_Component:
  - component: {fileID: 6590380278910768237}
  - component: {fileID: 6590380278910768226}
  m_Layer: 9
  m_Name: BoundingBox
  m_TagString: Untagged
  m_Icon: {fileID: 0}
  m_NavMeshLayer: 0
  m_StaticEditorFlags: 64
  m_IsActive: 1
--- !u!4 &6590380278910768237
Transform:
  m_ObjectHideFlags: 0
  m_CorrespondingSourceObject: {fileID: 0}
  m_PrefabInstance: {fileID: 0}
  m_PrefabAsset: {fileID: 0}
  m_GameObject: {fileID: 6590380278910768236}
  m_LocalRotation: {x: -0, y: -0, z: -0, w: 1}
  m_LocalPosition: {x: 0, y: 0, z: 0}
  m_LocalScale: {x: 1, y: 1, z: 1}
  m_Children: []
  m_Father: {fileID: 6590380279599781772}
  m_RootOrder: 5
  m_LocalEulerAnglesHint: {x: 0, y: 0, z: 0}
--- !u!65 &6590380278910768226
BoxCollider:
  m_ObjectHideFlags: 0
  m_CorrespondingSourceObject: {fileID: 0}
  m_PrefabInstance: {fileID: 0}
  m_PrefabAsset: {fileID: 0}
  m_GameObject: {fileID: 6590380278910768236}
  m_Material: {fileID: 0}
  m_IsTrigger: 0
  m_Enabled: 0
  serializedVersion: 2
  m_Size: {x: 0.69352293, y: 0.66819507, z: 0.680055}
  m_Center: {x: -0.016012907, y: 0.33409753, z: 0.011878908}
--- !u!1 &6590380279240581230
GameObject:
  m_ObjectHideFlags: 0
  m_CorrespondingSourceObject: {fileID: 0}
  m_PrefabInstance: {fileID: 0}
  m_PrefabAsset: {fileID: 0}
  serializedVersion: 6
  m_Component:
  - component: {fileID: 6590380279240581231}
  m_Layer: 8
  m_Name: vPoint (1)
  m_TagString: Untagged
  m_Icon: {fileID: 0}
  m_NavMeshLayer: 0
  m_StaticEditorFlags: 64
  m_IsActive: 1
--- !u!4 &6590380279240581231
Transform:
  m_ObjectHideFlags: 0
  m_CorrespondingSourceObject: {fileID: 0}
  m_PrefabInstance: {fileID: 0}
  m_PrefabAsset: {fileID: 0}
  m_GameObject: {fileID: 6590380279240581230}
  m_LocalRotation: {x: -0, y: -0, z: -0, w: 1}
  m_LocalPosition: {x: -0.0103, y: 0.5009, z: -0.3078}
  m_LocalScale: {x: 1, y: 1, z: 1}
  m_Children: []
  m_Father: {fileID: 6590380279355898328}
  m_RootOrder: 1
  m_LocalEulerAnglesHint: {x: 0, y: 0, z: 0}
--- !u!1 &6590380279355898331
GameObject:
  m_ObjectHideFlags: 0
  m_CorrespondingSourceObject: {fileID: 0}
  m_PrefabInstance: {fileID: 0}
  m_PrefabAsset: {fileID: 0}
  serializedVersion: 6
  m_Component:
  - component: {fileID: 6590380279355898328}
  m_Layer: 0
  m_Name: VisibilityPoints
  m_TagString: Untagged
  m_Icon: {fileID: 0}
  m_NavMeshLayer: 0
  m_StaticEditorFlags: 64
  m_IsActive: 1
--- !u!4 &6590380279355898328
Transform:
  m_ObjectHideFlags: 0
  m_CorrespondingSourceObject: {fileID: 0}
  m_PrefabInstance: {fileID: 0}
  m_PrefabAsset: {fileID: 0}
  m_GameObject: {fileID: 6590380279355898331}
  m_LocalRotation: {x: -0, y: -0, z: -0, w: 1}
  m_LocalPosition: {x: 0, y: 0, z: 0}
  m_LocalScale: {x: 1, y: 1, z: 1}
  m_Children:
  - {fileID: 6590380278639334640}
  - {fileID: 6590380279240581231}
  - {fileID: 6590380279642280788}
  - {fileID: 6590380279614120192}
  - {fileID: 6590380279782009609}
  - {fileID: 1601023623}
  - {fileID: 1166272436}
  - {fileID: 2081085743}
  - {fileID: 1950030365}
  m_Father: {fileID: 6590380279599781772}
  m_RootOrder: 4
  m_LocalEulerAnglesHint: {x: 0, y: 0, z: 0}
--- !u!1 &6590380279395769241
GameObject:
  m_ObjectHideFlags: 0
  m_CorrespondingSourceObject: {fileID: 0}
  m_PrefabInstance: {fileID: 0}
  m_PrefabAsset: {fileID: 0}
  serializedVersion: 6
  m_Component:
  - component: {fileID: 6590380279395769246}
  - component: {fileID: 6590380279395769244}
  - component: {fileID: 6590380279395769247}
  m_Layer: 0
  m_Name: TableMesh
  m_TagString: Untagged
  m_Icon: {fileID: 0}
  m_NavMeshLayer: 0
  m_StaticEditorFlags: 64
  m_IsActive: 1
--- !u!4 &6590380279395769246
Transform:
  m_ObjectHideFlags: 0
  m_CorrespondingSourceObject: {fileID: 0}
  m_PrefabInstance: {fileID: 0}
  m_PrefabAsset: {fileID: 0}
  m_GameObject: {fileID: 6590380279395769241}
  m_LocalRotation: {x: -0, y: -0, z: -0, w: 1}
  m_LocalPosition: {x: 0, y: 0, z: 0}
  m_LocalScale: {x: 1, y: 1, z: 1}
  m_Children: []
  m_Father: {fileID: 6590380279599781772}
  m_RootOrder: 0
  m_LocalEulerAnglesHint: {x: 0, y: 0, z: 0}
--- !u!33 &6590380279395769244
MeshFilter:
  m_ObjectHideFlags: 0
  m_CorrespondingSourceObject: {fileID: 0}
  m_PrefabInstance: {fileID: 0}
  m_PrefabAsset: {fileID: 0}
  m_GameObject: {fileID: 6590380279395769241}
  m_Mesh: {fileID: 4300144, guid: 14f65a7e56a2f5746a35c88e60c4ae5c, type: 3}
--- !u!23 &6590380279395769247
MeshRenderer:
  m_ObjectHideFlags: 0
  m_CorrespondingSourceObject: {fileID: 0}
  m_PrefabInstance: {fileID: 0}
  m_PrefabAsset: {fileID: 0}
  m_GameObject: {fileID: 6590380279395769241}
  m_Enabled: 1
  m_CastShadows: 1
  m_ReceiveShadows: 1
  m_DynamicOccludee: 1
  m_MotionVectors: 1
  m_LightProbeUsage: 1
  m_ReflectionProbeUsage: 1
  m_RayTracingMode: 2
  m_RenderingLayerMask: 1
  m_RendererPriority: 0
  m_Materials:
  - {fileID: 2100000, guid: 711ba46bad2577a42af236b42cbac3ef, type: 2}
  m_StaticBatchInfo:
    firstSubMesh: 0
    subMeshCount: 0
  m_StaticBatchRoot: {fileID: 0}
  m_ProbeAnchor: {fileID: 0}
  m_LightProbeVolumeOverride: {fileID: 0}
  m_ScaleInLightmap: 1
  m_ReceiveGI: 1
  m_PreserveUVs: 0
  m_IgnoreNormalsForChartDetection: 0
  m_ImportantGI: 0
  m_StitchLightmapSeams: 0
  m_SelectedEditorRenderState: 3
  m_MinimumChartSize: 4
  m_AutoUVMaxDistance: 0.5
  m_AutoUVMaxAngle: 89
  m_LightmapParameters: {fileID: 0}
  m_SortingLayerID: 0
  m_SortingLayer: 0
  m_SortingOrder: 0
--- !u!1 &6590380279599781775
GameObject:
  m_ObjectHideFlags: 0
  m_CorrespondingSourceObject: {fileID: 0}
  m_PrefabInstance: {fileID: 0}
  m_PrefabAsset: {fileID: 0}
  serializedVersion: 6
  m_Component:
  - component: {fileID: 6590380279599781772}
  - component: {fileID: 6590380279599781773}
  - component: {fileID: 6590380279599781762}
  m_Layer: 8
  m_Name: Side_Table_309_Master
  m_TagString: SimObjPhysics
  m_Icon: {fileID: 0}
  m_NavMeshLayer: 0
  m_StaticEditorFlags: 64
  m_IsActive: 1
--- !u!4 &6590380279599781772
Transform:
  m_ObjectHideFlags: 0
  m_CorrespondingSourceObject: {fileID: 0}
  m_PrefabInstance: {fileID: 0}
  m_PrefabAsset: {fileID: 0}
  m_GameObject: {fileID: 6590380279599781775}
  m_LocalRotation: {x: 0, y: 0, z: 0, w: 1}
  m_LocalPosition: {x: 0, y: 0, z: 0}
  m_LocalScale: {x: 1, y: 1, z: 1}
  m_Children:
  - {fileID: 6590380279395769246}
  - {fileID: 6591758358915262002}
  - {fileID: 6591758359493464716}
  - {fileID: 6590380278403906016}
  - {fileID: 6590380279355898328}
  - {fileID: 6590380278910768237}
  - {fileID: 6892578335955991477}
  m_Father: {fileID: 0}
  m_RootOrder: 0
  m_LocalEulerAnglesHint: {x: 0, y: 0, z: 0}
--- !u!114 &6590380279599781773
MonoBehaviour:
  m_ObjectHideFlags: 0
  m_CorrespondingSourceObject: {fileID: 0}
  m_PrefabInstance: {fileID: 0}
  m_PrefabAsset: {fileID: 0}
  m_GameObject: {fileID: 6590380279599781775}
  m_Enabled: 1
  m_EditorHideFlags: 0
  m_Script: {fileID: 11500000, guid: b439f6e4ef5714ee2a3643acf37b7a9d, type: 3}
  m_Name: 
  m_EditorClassIdentifier: 
  objectID: 
<<<<<<< HEAD
=======
  assetID: Side_Table_309_Master
>>>>>>> 2f8dd9f9
  Type: 129
  PrimaryProperty: 2
  SecondaryProperties: 07000000
  BoundingBox: {fileID: 6590380278910768236}
  VisibilityPoints:
  - {fileID: 6590380278639334640}
  - {fileID: 6590380279240581231}
  - {fileID: 6590380279642280788}
  - {fileID: 6590380279614120192}
  - {fileID: 6590380279782009609}
  - {fileID: 1601023623}
  - {fileID: 1166272436}
  - {fileID: 2081085743}
  - {fileID: 1950030365}
  ReceptacleTriggerBoxes:
  - {fileID: 6589210027808258544}
  - {fileID: 6589210027296886094}
  debugIsVisible: 0
  debugIsInteractable: 0
  isInAgentHand: 0
  MyColliders:
  - {fileID: 6601512414464011317}
  - {fileID: 6601512415636885131}
  - {fileID: 6601512414479480133}
  - {fileID: 6601512414262923052}
  - {fileID: 6601512414796363603}
  - {fileID: 6601512416032170195}
  - {fileID: 6601512415533627323}
  - {fileID: 6601512414517616267}
  - {fileID: 6601512415351620366}
  - {fileID: 6601512416180408856}
  HFdynamicfriction: 1.2
  HFstaticfriction: 1.2
  HFbounciness: 0
  HFrbdrag: 0.4
  HFrbangulardrag: 0.15
  salientMaterials: 01000000
  MySpawnPoints: []
  CurrentTemperature: 0
  HowManySecondsUntilRoomTemp: 10
  inMotion: 0
  numSimObjHit: 0
  numFloorHit: 0
  numStructureHit: 0
  lastVelocity: 0
  IsReceptacle: 0
  IsPickupable: 0
  IsMoveable: 0
  isStatic: 0
  IsToggleable: 0
  IsOpenable: 0
  IsBreakable: 0
  IsFillable: 0
  IsDirtyable: 0
  IsCookable: 0
  IsSliceable: 0
  isHeatSource: 0
  isColdSource: 0
  ContainedObjectReferences: []
  CurrentlyContains: []
--- !u!54 &6590380279599781762
Rigidbody:
  m_ObjectHideFlags: 0
  m_CorrespondingSourceObject: {fileID: 0}
  m_PrefabInstance: {fileID: 0}
  m_PrefabAsset: {fileID: 0}
  m_GameObject: {fileID: 6590380279599781775}
  serializedVersion: 2
  m_Mass: 11
  m_Drag: 0.1
  m_AngularDrag: 0.05
  m_UseGravity: 1
  m_IsKinematic: 0
  m_Interpolate: 0
  m_Constraints: 0
  m_CollisionDetection: 0
--- !u!1 &6590380279614120195
GameObject:
  m_ObjectHideFlags: 0
  m_CorrespondingSourceObject: {fileID: 0}
  m_PrefabInstance: {fileID: 0}
  m_PrefabAsset: {fileID: 0}
  serializedVersion: 6
  m_Component:
  - component: {fileID: 6590380279614120192}
  m_Layer: 8
  m_Name: vPoint (3)
  m_TagString: Untagged
  m_Icon: {fileID: 0}
  m_NavMeshLayer: 0
  m_StaticEditorFlags: 64
  m_IsActive: 1
--- !u!4 &6590380279614120192
Transform:
  m_ObjectHideFlags: 0
  m_CorrespondingSourceObject: {fileID: 0}
  m_PrefabInstance: {fileID: 0}
  m_PrefabAsset: {fileID: 0}
  m_GameObject: {fileID: 6590380279614120195}
  m_LocalRotation: {x: -0, y: -0, z: -0, w: 1}
  m_LocalPosition: {x: -0.324, y: 0.5009, z: 0.0089}
  m_LocalScale: {x: 1, y: 1, z: 1}
  m_Children: []
  m_Father: {fileID: 6590380279355898328}
  m_RootOrder: 3
  m_LocalEulerAnglesHint: {x: 0, y: 0, z: 0}
--- !u!1 &6590380279642280791
GameObject:
  m_ObjectHideFlags: 0
  m_CorrespondingSourceObject: {fileID: 0}
  m_PrefabInstance: {fileID: 0}
  m_PrefabAsset: {fileID: 0}
  serializedVersion: 6
  m_Component:
  - component: {fileID: 6590380279642280788}
  m_Layer: 8
  m_Name: vPoint (2)
  m_TagString: Untagged
  m_Icon: {fileID: 0}
  m_NavMeshLayer: 0
  m_StaticEditorFlags: 64
  m_IsActive: 1
--- !u!4 &6590380279642280788
Transform:
  m_ObjectHideFlags: 0
  m_CorrespondingSourceObject: {fileID: 0}
  m_PrefabInstance: {fileID: 0}
  m_PrefabAsset: {fileID: 0}
  m_GameObject: {fileID: 6590380279642280791}
  m_LocalRotation: {x: -0, y: -0, z: -0, w: 1}
  m_LocalPosition: {x: 0.3121, y: 0.5009, z: 0.0033}
  m_LocalScale: {x: 1, y: 1, z: 1}
  m_Children: []
  m_Father: {fileID: 6590380279355898328}
  m_RootOrder: 2
  m_LocalEulerAnglesHint: {x: 0, y: 0, z: 0}
--- !u!1 &6590380279782009608
GameObject:
  m_ObjectHideFlags: 0
  m_CorrespondingSourceObject: {fileID: 0}
  m_PrefabInstance: {fileID: 0}
  m_PrefabAsset: {fileID: 0}
  serializedVersion: 6
  m_Component:
  - component: {fileID: 6590380279782009609}
  m_Layer: 8
  m_Name: vPoint (4)
  m_TagString: Untagged
  m_Icon: {fileID: 0}
  m_NavMeshLayer: 0
  m_StaticEditorFlags: 64
  m_IsActive: 1
--- !u!4 &6590380279782009609
Transform:
  m_ObjectHideFlags: 0
  m_CorrespondingSourceObject: {fileID: 0}
  m_PrefabInstance: {fileID: 0}
  m_PrefabAsset: {fileID: 0}
  m_GameObject: {fileID: 6590380279782009608}
  m_LocalRotation: {x: -0, y: -0, z: -0, w: 1}
  m_LocalPosition: {x: -0, y: 0.5009, z: 0.0268}
  m_LocalScale: {x: 1, y: 1, z: 1}
  m_Children: []
  m_Father: {fileID: 6590380279355898328}
  m_RootOrder: 4
  m_LocalEulerAnglesHint: {x: 0, y: 0, z: 0}
--- !u!1 &8813323968704853226
GameObject:
  m_ObjectHideFlags: 0
  m_CorrespondingSourceObject: {fileID: 0}
  m_PrefabInstance: {fileID: 0}
  m_PrefabAsset: {fileID: 0}
  serializedVersion: 6
  m_Component:
  - component: {fileID: 4766353267117401753}
  - component: {fileID: 1439260082882740250}
  m_Layer: 8
  m_Name: Col (4)
  m_TagString: SimObjPhysics
  m_Icon: {fileID: 0}
  m_NavMeshLayer: 0
  m_StaticEditorFlags: 64
  m_IsActive: 1
--- !u!4 &4766353267117401753
Transform:
  m_ObjectHideFlags: 0
  m_CorrespondingSourceObject: {fileID: 0}
  m_PrefabInstance: {fileID: 0}
  m_PrefabAsset: {fileID: 0}
  m_GameObject: {fileID: 8813323968704853226}
  m_LocalRotation: {x: 0.79858553, y: -0.00000001972971, z: -0.000000026132254, w: 0.6018813}
  m_LocalPosition: {x: 0.22429991, y: 0.33, z: -0.156}
  m_LocalScale: {x: 0.5, y: 0.21250002, z: 0.5}
  m_Children: []
  m_Father: {fileID: 6892578335955991477}
  m_RootOrder: 9
  m_LocalEulerAnglesHint: {x: 105.98999, y: -0.000015258789, z: -0.000015258789}
--- !u!65 &1439260082882740250
BoxCollider:
  m_ObjectHideFlags: 0
  m_CorrespondingSourceObject: {fileID: 0}
  m_PrefabInstance: {fileID: 0}
  m_PrefabAsset: {fileID: 0}
  m_GameObject: {fileID: 8813323968704853226}
  m_Material: {fileID: 13400000, guid: 5d068e5feec07594faf946e98c5950b3, type: 2}
  m_IsTrigger: 1
  m_Enabled: 1
  serializedVersion: 2
  m_Size: {x: 0.060783695, y: 0.1686682, z: 1.031225}
  m_Center: {x: -0.004053032, y: 0.18876609, z: 0.16021734}
--- !u!1001 &6590380278221907393
PrefabInstance:
  m_ObjectHideFlags: 0
  serializedVersion: 2
  m_Modification:
    m_TransformParent: {fileID: 6590380278403906016}
    m_Modifications:
    - target: {fileID: 1170333579371094, guid: 6877aba5a696347dbb6c01f851f2da28, type: 3}
      propertyPath: m_Name
      value: Col
      objectReference: {fileID: 0}
    - target: {fileID: 1170333579371094, guid: 6877aba5a696347dbb6c01f851f2da28, type: 3}
      propertyPath: m_Layer
      value: 8
      objectReference: {fileID: 0}
    - target: {fileID: 1170333579371094, guid: 6877aba5a696347dbb6c01f851f2da28, type: 3}
      propertyPath: m_TagString
      value: SimObjPhysics
      objectReference: {fileID: 0}
    - target: {fileID: 1170333579371094, guid: 6877aba5a696347dbb6c01f851f2da28, type: 3}
      propertyPath: m_StaticEditorFlags
      value: 64
      objectReference: {fileID: 0}
    - target: {fileID: 4251536333782420, guid: 6877aba5a696347dbb6c01f851f2da28, type: 3}
      propertyPath: m_RootOrder
      value: 4
      objectReference: {fileID: 0}
    - target: {fileID: 4251536333782420, guid: 6877aba5a696347dbb6c01f851f2da28, type: 3}
      propertyPath: m_LocalScale.y
      value: 0.21249953
      objectReference: {fileID: 0}
    - target: {fileID: 4251536333782420, guid: 6877aba5a696347dbb6c01f851f2da28, type: 3}
      propertyPath: m_LocalPosition.x
      value: -0.021000028
      objectReference: {fileID: 0}
    - target: {fileID: 4251536333782420, guid: 6877aba5a696347dbb6c01f851f2da28, type: 3}
      propertyPath: m_LocalPosition.y
      value: 0.468
      objectReference: {fileID: 0}
    - target: {fileID: 4251536333782420, guid: 6877aba5a696347dbb6c01f851f2da28, type: 3}
      propertyPath: m_LocalPosition.z
      value: 0.013999939
      objectReference: {fileID: 0}
    - target: {fileID: 4251536333782420, guid: 6877aba5a696347dbb6c01f851f2da28, type: 3}
      propertyPath: m_LocalRotation.w
      value: 0.8385979
      objectReference: {fileID: 0}
    - target: {fileID: 4251536333782420, guid: 6877aba5a696347dbb6c01f851f2da28, type: 3}
      propertyPath: m_LocalRotation.x
      value: -0
      objectReference: {fileID: 0}
    - target: {fileID: 4251536333782420, guid: 6877aba5a696347dbb6c01f851f2da28, type: 3}
      propertyPath: m_LocalRotation.y
      value: 0.5447509
      objectReference: {fileID: 0}
    - target: {fileID: 4251536333782420, guid: 6877aba5a696347dbb6c01f851f2da28, type: 3}
      propertyPath: m_LocalRotation.z
      value: -0
      objectReference: {fileID: 0}
    - target: {fileID: 4251536333782420, guid: 6877aba5a696347dbb6c01f851f2da28, type: 3}
      propertyPath: m_LocalEulerAnglesHint.x
      value: 0
      objectReference: {fileID: 0}
    - target: {fileID: 4251536333782420, guid: 6877aba5a696347dbb6c01f851f2da28, type: 3}
      propertyPath: m_LocalEulerAnglesHint.y
      value: 66.015
      objectReference: {fileID: 0}
    - target: {fileID: 4251536333782420, guid: 6877aba5a696347dbb6c01f851f2da28, type: 3}
      propertyPath: m_LocalEulerAnglesHint.z
      value: 0
      objectReference: {fileID: 0}
    - target: {fileID: 65569799956894354, guid: 6877aba5a696347dbb6c01f851f2da28,
        type: 3}
      propertyPath: m_Size.x
      value: 0.37193254
      objectReference: {fileID: 0}
    - target: {fileID: 65569799956894354, guid: 6877aba5a696347dbb6c01f851f2da28,
        type: 3}
      propertyPath: m_Size.y
      value: 0.2731006
      objectReference: {fileID: 0}
    - target: {fileID: 65569799956894354, guid: 6877aba5a696347dbb6c01f851f2da28,
        type: 3}
      propertyPath: m_Size.z
      value: 1.3104366
      objectReference: {fileID: 0}
    - target: {fileID: 65569799956894354, guid: 6877aba5a696347dbb6c01f851f2da28,
        type: 3}
      propertyPath: m_Center.x
      value: -0.019041523
      objectReference: {fileID: 0}
    - target: {fileID: 65569799956894354, guid: 6877aba5a696347dbb6c01f851f2da28,
        type: 3}
      propertyPath: m_Center.y
      value: 0.1365503
      objectReference: {fileID: 0}
    - target: {fileID: 65569799956894354, guid: 6877aba5a696347dbb6c01f851f2da28,
        type: 3}
      propertyPath: m_Center.z
      value: 0.020612895
      objectReference: {fileID: 0}
    - target: {fileID: 65569799956894354, guid: 6877aba5a696347dbb6c01f851f2da28,
        type: 3}
      propertyPath: m_Material
      value: 
      objectReference: {fileID: 13400000, guid: 5d068e5feec07594faf946e98c5950b3,
        type: 2}
    - target: {fileID: 65569799956894354, guid: 6877aba5a696347dbb6c01f851f2da28,
        type: 3}
      propertyPath: m_IsTrigger
      value: 0
      objectReference: {fileID: 0}
    m_RemovedComponents: []
  m_SourcePrefab: {fileID: 100100000, guid: 6877aba5a696347dbb6c01f851f2da28, type: 3}
--- !u!65 &6601512414796363603 stripped
BoxCollider:
  m_CorrespondingSourceObject: {fileID: 65569799956894354, guid: 6877aba5a696347dbb6c01f851f2da28,
    type: 3}
  m_PrefabInstance: {fileID: 6590380278221907393}
  m_PrefabAsset: {fileID: 0}
--- !u!4 &6591758360633448533 stripped
Transform:
  m_CorrespondingSourceObject: {fileID: 4251536333782420, guid: 6877aba5a696347dbb6c01f851f2da28,
    type: 3}
  m_PrefabInstance: {fileID: 6590380278221907393}
  m_PrefabAsset: {fileID: 0}
--- !u!1001 &6590380278685617177
PrefabInstance:
  m_ObjectHideFlags: 0
  serializedVersion: 2
  m_Modification:
    m_TransformParent: {fileID: 6590380278403906016}
    m_Modifications:
    - target: {fileID: 1170333579371094, guid: 6877aba5a696347dbb6c01f851f2da28, type: 3}
      propertyPath: m_Name
      value: Col (2)
      objectReference: {fileID: 0}
    - target: {fileID: 1170333579371094, guid: 6877aba5a696347dbb6c01f851f2da28, type: 3}
      propertyPath: m_Layer
      value: 8
      objectReference: {fileID: 0}
    - target: {fileID: 1170333579371094, guid: 6877aba5a696347dbb6c01f851f2da28, type: 3}
      propertyPath: m_TagString
      value: SimObjPhysics
      objectReference: {fileID: 0}
    - target: {fileID: 1170333579371094, guid: 6877aba5a696347dbb6c01f851f2da28, type: 3}
      propertyPath: m_StaticEditorFlags
      value: 64
      objectReference: {fileID: 0}
    - target: {fileID: 4251536333782420, guid: 6877aba5a696347dbb6c01f851f2da28, type: 3}
      propertyPath: m_RootOrder
      value: 7
      objectReference: {fileID: 0}
    - target: {fileID: 4251536333782420, guid: 6877aba5a696347dbb6c01f851f2da28, type: 3}
      propertyPath: m_LocalScale.y
      value: 0.21250002
      objectReference: {fileID: 0}
    - target: {fileID: 4251536333782420, guid: 6877aba5a696347dbb6c01f851f2da28, type: 3}
      propertyPath: m_LocalPosition.x
      value: 0.2243
      objectReference: {fileID: 0}
    - target: {fileID: 4251536333782420, guid: 6877aba5a696347dbb6c01f851f2da28, type: 3}
      propertyPath: m_LocalPosition.y
      value: 0.31
      objectReference: {fileID: 0}
    - target: {fileID: 4251536333782420, guid: 6877aba5a696347dbb6c01f851f2da28, type: 3}
      propertyPath: m_LocalPosition.z
      value: 0.07999992
      objectReference: {fileID: 0}
    - target: {fileID: 4251536333782420, guid: 6877aba5a696347dbb6c01f851f2da28, type: 3}
      propertyPath: m_LocalRotation.w
      value: 0.79808265
      objectReference: {fileID: 0}
    - target: {fileID: 4251536333782420, guid: 6877aba5a696347dbb6c01f851f2da28, type: 3}
      propertyPath: m_LocalRotation.x
      value: 0.602548
      objectReference: {fileID: 0}
    - target: {fileID: 4251536333782420, guid: 6877aba5a696347dbb6c01f851f2da28, type: 3}
      propertyPath: m_LocalRotation.y
      value: -0
      objectReference: {fileID: 0}
    - target: {fileID: 4251536333782420, guid: 6877aba5a696347dbb6c01f851f2da28, type: 3}
      propertyPath: m_LocalRotation.z
      value: -0
      objectReference: {fileID: 0}
    - target: {fileID: 4251536333782420, guid: 6877aba5a696347dbb6c01f851f2da28, type: 3}
      propertyPath: m_LocalEulerAnglesHint.x
      value: 74.105
      objectReference: {fileID: 0}
    - target: {fileID: 4251536333782420, guid: 6877aba5a696347dbb6c01f851f2da28, type: 3}
      propertyPath: m_LocalEulerAnglesHint.y
      value: 0
      objectReference: {fileID: 0}
    - target: {fileID: 4251536333782420, guid: 6877aba5a696347dbb6c01f851f2da28, type: 3}
      propertyPath: m_LocalEulerAnglesHint.z
      value: 0
      objectReference: {fileID: 0}
    - target: {fileID: 65569799956894354, guid: 6877aba5a696347dbb6c01f851f2da28,
        type: 3}
      propertyPath: m_Size.x
      value: 0.060783695
      objectReference: {fileID: 0}
    - target: {fileID: 65569799956894354, guid: 6877aba5a696347dbb6c01f851f2da28,
        type: 3}
      propertyPath: m_Size.y
      value: 0.1686682
      objectReference: {fileID: 0}
    - target: {fileID: 65569799956894354, guid: 6877aba5a696347dbb6c01f851f2da28,
        type: 3}
      propertyPath: m_Size.z
      value: 1.031225
      objectReference: {fileID: 0}
    - target: {fileID: 65569799956894354, guid: 6877aba5a696347dbb6c01f851f2da28,
        type: 3}
      propertyPath: m_Center.x
      value: -0.004053032
      objectReference: {fileID: 0}
    - target: {fileID: 65569799956894354, guid: 6877aba5a696347dbb6c01f851f2da28,
        type: 3}
      propertyPath: m_Center.y
      value: 0.18876609
      objectReference: {fileID: 0}
    - target: {fileID: 65569799956894354, guid: 6877aba5a696347dbb6c01f851f2da28,
        type: 3}
      propertyPath: m_Center.z
      value: 0.16021734
      objectReference: {fileID: 0}
    - target: {fileID: 65569799956894354, guid: 6877aba5a696347dbb6c01f851f2da28,
        type: 3}
      propertyPath: m_Material
      value: 
      objectReference: {fileID: 13400000, guid: 5d068e5feec07594faf946e98c5950b3,
        type: 2}
    - target: {fileID: 65569799956894354, guid: 6877aba5a696347dbb6c01f851f2da28,
        type: 3}
      propertyPath: m_IsTrigger
      value: 0
      objectReference: {fileID: 0}
    m_RemovedComponents: []
  m_SourcePrefab: {fileID: 100100000, guid: 6877aba5a696347dbb6c01f851f2da28, type: 3}
--- !u!65 &6601512414517616267 stripped
BoxCollider:
  m_CorrespondingSourceObject: {fileID: 65569799956894354, guid: 6877aba5a696347dbb6c01f851f2da28,
    type: 3}
  m_PrefabInstance: {fileID: 6590380278685617177}
  m_PrefabAsset: {fileID: 0}
--- !u!4 &6591758360002392461 stripped
Transform:
  m_CorrespondingSourceObject: {fileID: 4251536333782420, guid: 6877aba5a696347dbb6c01f851f2da28,
    type: 3}
  m_PrefabInstance: {fileID: 6590380278685617177}
  m_PrefabAsset: {fileID: 0}
--- !u!1001 &6590380278690741927
PrefabInstance:
  m_ObjectHideFlags: 0
  serializedVersion: 2
  m_Modification:
    m_TransformParent: {fileID: 6590380278403906016}
    m_Modifications:
    - target: {fileID: 1170333579371094, guid: 6877aba5a696347dbb6c01f851f2da28, type: 3}
      propertyPath: m_Name
      value: Col
      objectReference: {fileID: 0}
    - target: {fileID: 1170333579371094, guid: 6877aba5a696347dbb6c01f851f2da28, type: 3}
      propertyPath: m_Layer
      value: 8
      objectReference: {fileID: 0}
    - target: {fileID: 1170333579371094, guid: 6877aba5a696347dbb6c01f851f2da28, type: 3}
      propertyPath: m_TagString
      value: SimObjPhysics
      objectReference: {fileID: 0}
    - target: {fileID: 1170333579371094, guid: 6877aba5a696347dbb6c01f851f2da28, type: 3}
      propertyPath: m_StaticEditorFlags
      value: 64
      objectReference: {fileID: 0}
    - target: {fileID: 4251536333782420, guid: 6877aba5a696347dbb6c01f851f2da28, type: 3}
      propertyPath: m_RootOrder
      value: 0
      objectReference: {fileID: 0}
    - target: {fileID: 4251536333782420, guid: 6877aba5a696347dbb6c01f851f2da28, type: 3}
      propertyPath: m_LocalScale.y
      value: 0.21249953
      objectReference: {fileID: 0}
    - target: {fileID: 4251536333782420, guid: 6877aba5a696347dbb6c01f851f2da28, type: 3}
      propertyPath: m_LocalPosition.x
      value: 0
      objectReference: {fileID: 0}
    - target: {fileID: 4251536333782420, guid: 6877aba5a696347dbb6c01f851f2da28, type: 3}
      propertyPath: m_LocalPosition.y
      value: 0.46799996
      objectReference: {fileID: 0}
    - target: {fileID: 4251536333782420, guid: 6877aba5a696347dbb6c01f851f2da28, type: 3}
      propertyPath: m_LocalPosition.z
      value: 0
      objectReference: {fileID: 0}
    - target: {fileID: 4251536333782420, guid: 6877aba5a696347dbb6c01f851f2da28, type: 3}
      propertyPath: m_LocalRotation.w
      value: 1
      objectReference: {fileID: 0}
    - target: {fileID: 4251536333782420, guid: 6877aba5a696347dbb6c01f851f2da28, type: 3}
      propertyPath: m_LocalRotation.x
      value: -0
      objectReference: {fileID: 0}
    - target: {fileID: 4251536333782420, guid: 6877aba5a696347dbb6c01f851f2da28, type: 3}
      propertyPath: m_LocalRotation.y
      value: -0
      objectReference: {fileID: 0}
    - target: {fileID: 4251536333782420, guid: 6877aba5a696347dbb6c01f851f2da28, type: 3}
      propertyPath: m_LocalRotation.z
      value: -0
      objectReference: {fileID: 0}
    - target: {fileID: 4251536333782420, guid: 6877aba5a696347dbb6c01f851f2da28, type: 3}
      propertyPath: m_LocalEulerAnglesHint.x
      value: 0
      objectReference: {fileID: 0}
    - target: {fileID: 4251536333782420, guid: 6877aba5a696347dbb6c01f851f2da28, type: 3}
      propertyPath: m_LocalEulerAnglesHint.y
      value: 0
      objectReference: {fileID: 0}
    - target: {fileID: 4251536333782420, guid: 6877aba5a696347dbb6c01f851f2da28, type: 3}
      propertyPath: m_LocalEulerAnglesHint.z
      value: 0
      objectReference: {fileID: 0}
    - target: {fileID: 65569799956894354, guid: 6877aba5a696347dbb6c01f851f2da28,
        type: 3}
      propertyPath: m_Size.x
      value: 0.37193254
      objectReference: {fileID: 0}
    - target: {fileID: 65569799956894354, guid: 6877aba5a696347dbb6c01f851f2da28,
        type: 3}
      propertyPath: m_Size.y
      value: 0.2731006
      objectReference: {fileID: 0}
    - target: {fileID: 65569799956894354, guid: 6877aba5a696347dbb6c01f851f2da28,
        type: 3}
      propertyPath: m_Size.z
      value: 1.3104366
      objectReference: {fileID: 0}
    - target: {fileID: 65569799956894354, guid: 6877aba5a696347dbb6c01f851f2da28,
        type: 3}
      propertyPath: m_Center.x
      value: -0.019041523
      objectReference: {fileID: 0}
    - target: {fileID: 65569799956894354, guid: 6877aba5a696347dbb6c01f851f2da28,
        type: 3}
      propertyPath: m_Center.y
      value: 0.1365503
      objectReference: {fileID: 0}
    - target: {fileID: 65569799956894354, guid: 6877aba5a696347dbb6c01f851f2da28,
        type: 3}
      propertyPath: m_Center.z
      value: 0.020612895
      objectReference: {fileID: 0}
    - target: {fileID: 65569799956894354, guid: 6877aba5a696347dbb6c01f851f2da28,
        type: 3}
      propertyPath: m_Material
      value: 
      objectReference: {fileID: 13400000, guid: 5d068e5feec07594faf946e98c5950b3,
        type: 2}
    - target: {fileID: 65569799956894354, guid: 6877aba5a696347dbb6c01f851f2da28,
        type: 3}
      propertyPath: m_IsTrigger
      value: 0
      objectReference: {fileID: 0}
    m_RemovedComponents: []
  m_SourcePrefab: {fileID: 100100000, guid: 6877aba5a696347dbb6c01f851f2da28, type: 3}
--- !u!65 &6601512414464011317 stripped
BoxCollider:
  m_CorrespondingSourceObject: {fileID: 65569799956894354, guid: 6877aba5a696347dbb6c01f851f2da28,
    type: 3}
  m_PrefabInstance: {fileID: 6590380278690741927}
  m_PrefabAsset: {fileID: 0}
--- !u!4 &6591758360032658227 stripped
Transform:
  m_CorrespondingSourceObject: {fileID: 4251536333782420, guid: 6877aba5a696347dbb6c01f851f2da28,
    type: 3}
  m_PrefabInstance: {fileID: 6590380278690741927}
  m_PrefabAsset: {fileID: 0}
--- !u!1001 &6590380278706726871
PrefabInstance:
  m_ObjectHideFlags: 0
  serializedVersion: 2
  m_Modification:
    m_TransformParent: {fileID: 6590380278403906016}
    m_Modifications:
    - target: {fileID: 1170333579371094, guid: 6877aba5a696347dbb6c01f851f2da28, type: 3}
      propertyPath: m_Name
      value: Col
      objectReference: {fileID: 0}
    - target: {fileID: 1170333579371094, guid: 6877aba5a696347dbb6c01f851f2da28, type: 3}
      propertyPath: m_Layer
      value: 8
      objectReference: {fileID: 0}
    - target: {fileID: 1170333579371094, guid: 6877aba5a696347dbb6c01f851f2da28, type: 3}
      propertyPath: m_TagString
      value: SimObjPhysics
      objectReference: {fileID: 0}
    - target: {fileID: 1170333579371094, guid: 6877aba5a696347dbb6c01f851f2da28, type: 3}
      propertyPath: m_StaticEditorFlags
      value: 64
      objectReference: {fileID: 0}
    - target: {fileID: 4251536333782420, guid: 6877aba5a696347dbb6c01f851f2da28, type: 3}
      propertyPath: m_RootOrder
      value: 2
      objectReference: {fileID: 0}
    - target: {fileID: 4251536333782420, guid: 6877aba5a696347dbb6c01f851f2da28, type: 3}
      propertyPath: m_LocalScale.x
      value: 0.50000024
      objectReference: {fileID: 0}
    - target: {fileID: 4251536333782420, guid: 6877aba5a696347dbb6c01f851f2da28, type: 3}
      propertyPath: m_LocalScale.y
      value: 0.21249953
      objectReference: {fileID: 0}
    - target: {fileID: 4251536333782420, guid: 6877aba5a696347dbb6c01f851f2da28, type: 3}
      propertyPath: m_LocalScale.z
      value: 0.50000024
      objectReference: {fileID: 0}
    - target: {fileID: 4251536333782420, guid: 6877aba5a696347dbb6c01f851f2da28, type: 3}
      propertyPath: m_LocalPosition.x
      value: -0.021000028
      objectReference: {fileID: 0}
    - target: {fileID: 4251536333782420, guid: 6877aba5a696347dbb6c01f851f2da28, type: 3}
      propertyPath: m_LocalPosition.y
      value: 0.46799996
      objectReference: {fileID: 0}
    - target: {fileID: 4251536333782420, guid: 6877aba5a696347dbb6c01f851f2da28, type: 3}
      propertyPath: m_LocalPosition.z
      value: 0.013999939
      objectReference: {fileID: 0}
    - target: {fileID: 4251536333782420, guid: 6877aba5a696347dbb6c01f851f2da28, type: 3}
      propertyPath: m_LocalRotation.w
      value: 0.27541992
      objectReference: {fileID: 0}
    - target: {fileID: 4251536333782420, guid: 6877aba5a696347dbb6c01f851f2da28, type: 3}
      propertyPath: m_LocalRotation.x
      value: -0
      objectReference: {fileID: 0}
    - target: {fileID: 4251536333782420, guid: 6877aba5a696347dbb6c01f851f2da28, type: 3}
      propertyPath: m_LocalRotation.y
      value: 0.96132404
      objectReference: {fileID: 0}
    - target: {fileID: 4251536333782420, guid: 6877aba5a696347dbb6c01f851f2da28, type: 3}
      propertyPath: m_LocalRotation.z
      value: -0
      objectReference: {fileID: 0}
    - target: {fileID: 4251536333782420, guid: 6877aba5a696347dbb6c01f851f2da28, type: 3}
      propertyPath: m_LocalEulerAnglesHint.x
      value: 0
      objectReference: {fileID: 0}
    - target: {fileID: 4251536333782420, guid: 6877aba5a696347dbb6c01f851f2da28, type: 3}
      propertyPath: m_LocalEulerAnglesHint.y
      value: 148.026
      objectReference: {fileID: 0}
    - target: {fileID: 4251536333782420, guid: 6877aba5a696347dbb6c01f851f2da28, type: 3}
      propertyPath: m_LocalEulerAnglesHint.z
      value: 0
      objectReference: {fileID: 0}
    - target: {fileID: 65569799956894354, guid: 6877aba5a696347dbb6c01f851f2da28,
        type: 3}
      propertyPath: m_Size.x
      value: 0.37193254
      objectReference: {fileID: 0}
    - target: {fileID: 65569799956894354, guid: 6877aba5a696347dbb6c01f851f2da28,
        type: 3}
      propertyPath: m_Size.y
      value: 0.2731006
      objectReference: {fileID: 0}
    - target: {fileID: 65569799956894354, guid: 6877aba5a696347dbb6c01f851f2da28,
        type: 3}
      propertyPath: m_Size.z
      value: 1.3104366
      objectReference: {fileID: 0}
    - target: {fileID: 65569799956894354, guid: 6877aba5a696347dbb6c01f851f2da28,
        type: 3}
      propertyPath: m_Center.x
      value: -0.019041523
      objectReference: {fileID: 0}
    - target: {fileID: 65569799956894354, guid: 6877aba5a696347dbb6c01f851f2da28,
        type: 3}
      propertyPath: m_Center.y
      value: 0.1365503
      objectReference: {fileID: 0}
    - target: {fileID: 65569799956894354, guid: 6877aba5a696347dbb6c01f851f2da28,
        type: 3}
      propertyPath: m_Center.z
      value: 0.020612895
      objectReference: {fileID: 0}
    - target: {fileID: 65569799956894354, guid: 6877aba5a696347dbb6c01f851f2da28,
        type: 3}
      propertyPath: m_Material
      value: 
      objectReference: {fileID: 13400000, guid: 5d068e5feec07594faf946e98c5950b3,
        type: 2}
    - target: {fileID: 65569799956894354, guid: 6877aba5a696347dbb6c01f851f2da28,
        type: 3}
      propertyPath: m_IsTrigger
      value: 0
      objectReference: {fileID: 0}
    m_RemovedComponents: []
  m_SourcePrefab: {fileID: 100100000, guid: 6877aba5a696347dbb6c01f851f2da28, type: 3}
--- !u!65 &6601512414479480133 stripped
BoxCollider:
  m_CorrespondingSourceObject: {fileID: 65569799956894354, guid: 6877aba5a696347dbb6c01f851f2da28,
    type: 3}
  m_PrefabInstance: {fileID: 6590380278706726871}
  m_PrefabAsset: {fileID: 0}
--- !u!4 &6591758360048130627 stripped
Transform:
  m_CorrespondingSourceObject: {fileID: 4251536333782420, guid: 6877aba5a696347dbb6c01f851f2da28,
    type: 3}
  m_PrefabInstance: {fileID: 6590380278706726871}
  m_PrefabAsset: {fileID: 0}
--- !u!1001 &6590380278757563838
PrefabInstance:
  m_ObjectHideFlags: 0
  serializedVersion: 2
  m_Modification:
    m_TransformParent: {fileID: 6590380278403906016}
    m_Modifications:
    - target: {fileID: 1170333579371094, guid: 6877aba5a696347dbb6c01f851f2da28, type: 3}
      propertyPath: m_Name
      value: Col
      objectReference: {fileID: 0}
    - target: {fileID: 1170333579371094, guid: 6877aba5a696347dbb6c01f851f2da28, type: 3}
      propertyPath: m_Layer
      value: 8
      objectReference: {fileID: 0}
    - target: {fileID: 1170333579371094, guid: 6877aba5a696347dbb6c01f851f2da28, type: 3}
      propertyPath: m_TagString
      value: SimObjPhysics
      objectReference: {fileID: 0}
    - target: {fileID: 1170333579371094, guid: 6877aba5a696347dbb6c01f851f2da28, type: 3}
      propertyPath: m_StaticEditorFlags
      value: 64
      objectReference: {fileID: 0}
    - target: {fileID: 4251536333782420, guid: 6877aba5a696347dbb6c01f851f2da28, type: 3}
      propertyPath: m_RootOrder
      value: 3
      objectReference: {fileID: 0}
    - target: {fileID: 4251536333782420, guid: 6877aba5a696347dbb6c01f851f2da28, type: 3}
      propertyPath: m_LocalScale.x
      value: 0.5000005
      objectReference: {fileID: 0}
    - target: {fileID: 4251536333782420, guid: 6877aba5a696347dbb6c01f851f2da28, type: 3}
      propertyPath: m_LocalScale.y
      value: 0.21249953
      objectReference: {fileID: 0}
    - target: {fileID: 4251536333782420, guid: 6877aba5a696347dbb6c01f851f2da28, type: 3}
      propertyPath: m_LocalScale.z
      value: 0.5000005
      objectReference: {fileID: 0}
    - target: {fileID: 4251536333782420, guid: 6877aba5a696347dbb6c01f851f2da28, type: 3}
      propertyPath: m_LocalPosition.x
      value: -0.029000044
      objectReference: {fileID: 0}
    - target: {fileID: 4251536333782420, guid: 6877aba5a696347dbb6c01f851f2da28, type: 3}
      propertyPath: m_LocalPosition.y
      value: 0.46799996
      objectReference: {fileID: 0}
    - target: {fileID: 4251536333782420, guid: 6877aba5a696347dbb6c01f851f2da28, type: 3}
      propertyPath: m_LocalPosition.z
      value: 0.00999999
      objectReference: {fileID: 0}
    - target: {fileID: 4251536333782420, guid: 6877aba5a696347dbb6c01f851f2da28, type: 3}
      propertyPath: m_LocalRotation.w
      value: 0.51598746
      objectReference: {fileID: 0}
    - target: {fileID: 4251536333782420, guid: 6877aba5a696347dbb6c01f851f2da28, type: 3}
      propertyPath: m_LocalRotation.x
      value: 0.000000029807996
      objectReference: {fileID: 0}
    - target: {fileID: 4251536333782420, guid: 6877aba5a696347dbb6c01f851f2da28, type: 3}
      propertyPath: m_LocalRotation.y
      value: 0.8565962
      objectReference: {fileID: 0}
    - target: {fileID: 4251536333782420, guid: 6877aba5a696347dbb6c01f851f2da28, type: 3}
      propertyPath: m_LocalRotation.z
      value: -0.000000008540008
      objectReference: {fileID: 0}
    - target: {fileID: 4251536333782420, guid: 6877aba5a696347dbb6c01f851f2da28, type: 3}
      propertyPath: m_LocalEulerAnglesHint.x
      value: 0
      objectReference: {fileID: 0}
    - target: {fileID: 4251536333782420, guid: 6877aba5a696347dbb6c01f851f2da28, type: 3}
      propertyPath: m_LocalEulerAnglesHint.y
      value: 117.87301
      objectReference: {fileID: 0}
    - target: {fileID: 4251536333782420, guid: 6877aba5a696347dbb6c01f851f2da28, type: 3}
      propertyPath: m_LocalEulerAnglesHint.z
      value: 0
      objectReference: {fileID: 0}
    - target: {fileID: 65569799956894354, guid: 6877aba5a696347dbb6c01f851f2da28,
        type: 3}
      propertyPath: m_Size.x
      value: 0.37193254
      objectReference: {fileID: 0}
    - target: {fileID: 65569799956894354, guid: 6877aba5a696347dbb6c01f851f2da28,
        type: 3}
      propertyPath: m_Size.y
      value: 0.2731006
      objectReference: {fileID: 0}
    - target: {fileID: 65569799956894354, guid: 6877aba5a696347dbb6c01f851f2da28,
        type: 3}
      propertyPath: m_Size.z
      value: 1.3104366
      objectReference: {fileID: 0}
    - target: {fileID: 65569799956894354, guid: 6877aba5a696347dbb6c01f851f2da28,
        type: 3}
      propertyPath: m_Center.x
      value: -0.019041523
      objectReference: {fileID: 0}
    - target: {fileID: 65569799956894354, guid: 6877aba5a696347dbb6c01f851f2da28,
        type: 3}
      propertyPath: m_Center.y
      value: 0.1365503
      objectReference: {fileID: 0}
    - target: {fileID: 65569799956894354, guid: 6877aba5a696347dbb6c01f851f2da28,
        type: 3}
      propertyPath: m_Center.z
      value: 0.020612895
      objectReference: {fileID: 0}
    - target: {fileID: 65569799956894354, guid: 6877aba5a696347dbb6c01f851f2da28,
        type: 3}
      propertyPath: m_Material
      value: 
      objectReference: {fileID: 13400000, guid: 5d068e5feec07594faf946e98c5950b3,
        type: 2}
    - target: {fileID: 65569799956894354, guid: 6877aba5a696347dbb6c01f851f2da28,
        type: 3}
      propertyPath: m_IsTrigger
      value: 0
      objectReference: {fileID: 0}
    m_RemovedComponents: []
  m_SourcePrefab: {fileID: 100100000, guid: 6877aba5a696347dbb6c01f851f2da28, type: 3}
--- !u!4 &6591758360100020266 stripped
Transform:
  m_CorrespondingSourceObject: {fileID: 4251536333782420, guid: 6877aba5a696347dbb6c01f851f2da28,
    type: 3}
  m_PrefabInstance: {fileID: 6590380278757563838}
  m_PrefabAsset: {fileID: 0}
--- !u!65 &6601512414262923052 stripped
BoxCollider:
  m_CorrespondingSourceObject: {fileID: 65569799956894354, guid: 6877aba5a696347dbb6c01f851f2da28,
    type: 3}
  m_PrefabInstance: {fileID: 6590380278757563838}
  m_PrefabAsset: {fileID: 0}
--- !u!1001 &6590380279002497162
PrefabInstance:
  m_ObjectHideFlags: 0
  serializedVersion: 2
  m_Modification:
    m_TransformParent: {fileID: 6590380278403906016}
    m_Modifications:
    - target: {fileID: 1170333579371094, guid: 6877aba5a696347dbb6c01f851f2da28, type: 3}
      propertyPath: m_Name
      value: Col (4)
      objectReference: {fileID: 0}
    - target: {fileID: 1170333579371094, guid: 6877aba5a696347dbb6c01f851f2da28, type: 3}
      propertyPath: m_Layer
      value: 8
      objectReference: {fileID: 0}
    - target: {fileID: 1170333579371094, guid: 6877aba5a696347dbb6c01f851f2da28, type: 3}
      propertyPath: m_TagString
      value: SimObjPhysics
      objectReference: {fileID: 0}
    - target: {fileID: 1170333579371094, guid: 6877aba5a696347dbb6c01f851f2da28, type: 3}
      propertyPath: m_StaticEditorFlags
      value: 64
      objectReference: {fileID: 0}
    - target: {fileID: 4251536333782420, guid: 6877aba5a696347dbb6c01f851f2da28, type: 3}
      propertyPath: m_RootOrder
      value: 9
      objectReference: {fileID: 0}
    - target: {fileID: 4251536333782420, guid: 6877aba5a696347dbb6c01f851f2da28, type: 3}
      propertyPath: m_LocalScale.y
      value: 0.21250002
      objectReference: {fileID: 0}
    - target: {fileID: 4251536333782420, guid: 6877aba5a696347dbb6c01f851f2da28, type: 3}
      propertyPath: m_LocalPosition.x
      value: 0.22429991
      objectReference: {fileID: 0}
    - target: {fileID: 4251536333782420, guid: 6877aba5a696347dbb6c01f851f2da28, type: 3}
      propertyPath: m_LocalPosition.y
      value: 0.33
      objectReference: {fileID: 0}
    - target: {fileID: 4251536333782420, guid: 6877aba5a696347dbb6c01f851f2da28, type: 3}
      propertyPath: m_LocalPosition.z
      value: -0.156
      objectReference: {fileID: 0}
    - target: {fileID: 4251536333782420, guid: 6877aba5a696347dbb6c01f851f2da28, type: 3}
      propertyPath: m_LocalRotation.w
      value: 0.6018813
      objectReference: {fileID: 0}
    - target: {fileID: 4251536333782420, guid: 6877aba5a696347dbb6c01f851f2da28, type: 3}
      propertyPath: m_LocalRotation.x
      value: 0.79858553
      objectReference: {fileID: 0}
    - target: {fileID: 4251536333782420, guid: 6877aba5a696347dbb6c01f851f2da28, type: 3}
      propertyPath: m_LocalRotation.y
      value: -0.00000001972971
      objectReference: {fileID: 0}
    - target: {fileID: 4251536333782420, guid: 6877aba5a696347dbb6c01f851f2da28, type: 3}
      propertyPath: m_LocalRotation.z
      value: -0.000000026132254
      objectReference: {fileID: 0}
    - target: {fileID: 4251536333782420, guid: 6877aba5a696347dbb6c01f851f2da28, type: 3}
      propertyPath: m_LocalEulerAnglesHint.x
      value: 105.98999
      objectReference: {fileID: 0}
    - target: {fileID: 4251536333782420, guid: 6877aba5a696347dbb6c01f851f2da28, type: 3}
      propertyPath: m_LocalEulerAnglesHint.y
      value: -0.000015258789
      objectReference: {fileID: 0}
    - target: {fileID: 4251536333782420, guid: 6877aba5a696347dbb6c01f851f2da28, type: 3}
      propertyPath: m_LocalEulerAnglesHint.z
      value: -0.000015258789
      objectReference: {fileID: 0}
    - target: {fileID: 65569799956894354, guid: 6877aba5a696347dbb6c01f851f2da28,
        type: 3}
      propertyPath: m_Size.x
      value: 0.060783695
      objectReference: {fileID: 0}
    - target: {fileID: 65569799956894354, guid: 6877aba5a696347dbb6c01f851f2da28,
        type: 3}
      propertyPath: m_Size.y
      value: 0.1686682
      objectReference: {fileID: 0}
    - target: {fileID: 65569799956894354, guid: 6877aba5a696347dbb6c01f851f2da28,
        type: 3}
      propertyPath: m_Size.z
      value: 1.031225
      objectReference: {fileID: 0}
    - target: {fileID: 65569799956894354, guid: 6877aba5a696347dbb6c01f851f2da28,
        type: 3}
      propertyPath: m_Center.x
      value: -0.004053032
      objectReference: {fileID: 0}
    - target: {fileID: 65569799956894354, guid: 6877aba5a696347dbb6c01f851f2da28,
        type: 3}
      propertyPath: m_Center.y
      value: 0.18876609
      objectReference: {fileID: 0}
    - target: {fileID: 65569799956894354, guid: 6877aba5a696347dbb6c01f851f2da28,
        type: 3}
      propertyPath: m_Center.z
      value: 0.16021734
      objectReference: {fileID: 0}
    - target: {fileID: 65569799956894354, guid: 6877aba5a696347dbb6c01f851f2da28,
        type: 3}
      propertyPath: m_Material
      value: 
      objectReference: {fileID: 13400000, guid: 5d068e5feec07594faf946e98c5950b3,
        type: 2}
    - target: {fileID: 65569799956894354, guid: 6877aba5a696347dbb6c01f851f2da28,
        type: 3}
      propertyPath: m_IsTrigger
      value: 0
      objectReference: {fileID: 0}
    - target: {fileID: 65569799956894354, guid: 6877aba5a696347dbb6c01f851f2da28,
        type: 3}
      propertyPath: m_Material
      value: 
      objectReference: {fileID: 13400000, guid: 5d068e5feec07594faf946e98c5950b3,
        type: 2}
    - target: {fileID: 65569799956894354, guid: 6877aba5a696347dbb6c01f851f2da28,
        type: 3}
      propertyPath: m_IsTrigger
      value: 0
      objectReference: {fileID: 0}
    m_RemovedComponents: []
  m_SourcePrefab: {fileID: 100100000, guid: 6877aba5a696347dbb6c01f851f2da28, type: 3}
--- !u!4 &6591758359786143006 stripped
Transform:
  m_CorrespondingSourceObject: {fileID: 4251536333782420, guid: 6877aba5a696347dbb6c01f851f2da28,
    type: 3}
  m_PrefabInstance: {fileID: 6590380279002497162}
  m_PrefabAsset: {fileID: 0}
--- !u!65 &6601512416180408856 stripped
BoxCollider:
  m_CorrespondingSourceObject: {fileID: 65569799956894354, guid: 6877aba5a696347dbb6c01f851f2da28,
    type: 3}
  m_PrefabInstance: {fileID: 6590380279002497162}
  m_PrefabAsset: {fileID: 0}
--- !u!1001 &6590380279184044609
PrefabInstance:
  m_ObjectHideFlags: 0
  serializedVersion: 2
  m_Modification:
    m_TransformParent: {fileID: 6590380278403906016}
    m_Modifications:
    - target: {fileID: 1170333579371094, guid: 6877aba5a696347dbb6c01f851f2da28, type: 3}
      propertyPath: m_Name
      value: Col
      objectReference: {fileID: 0}
    - target: {fileID: 1170333579371094, guid: 6877aba5a696347dbb6c01f851f2da28, type: 3}
      propertyPath: m_Layer
      value: 8
      objectReference: {fileID: 0}
    - target: {fileID: 1170333579371094, guid: 6877aba5a696347dbb6c01f851f2da28, type: 3}
      propertyPath: m_TagString
      value: SimObjPhysics
      objectReference: {fileID: 0}
    - target: {fileID: 1170333579371094, guid: 6877aba5a696347dbb6c01f851f2da28, type: 3}
      propertyPath: m_StaticEditorFlags
      value: 64
      objectReference: {fileID: 0}
    - target: {fileID: 4251536333782420, guid: 6877aba5a696347dbb6c01f851f2da28, type: 3}
      propertyPath: m_RootOrder
      value: 5
      objectReference: {fileID: 0}
    - target: {fileID: 4251536333782420, guid: 6877aba5a696347dbb6c01f851f2da28, type: 3}
      propertyPath: m_LocalScale.x
      value: 0.50000024
      objectReference: {fileID: 0}
    - target: {fileID: 4251536333782420, guid: 6877aba5a696347dbb6c01f851f2da28, type: 3}
      propertyPath: m_LocalScale.y
      value: 0.21249953
      objectReference: {fileID: 0}
    - target: {fileID: 4251536333782420, guid: 6877aba5a696347dbb6c01f851f2da28, type: 3}
      propertyPath: m_LocalScale.z
      value: 0.50000024
      objectReference: {fileID: 0}
    - target: {fileID: 4251536333782420, guid: 6877aba5a696347dbb6c01f851f2da28, type: 3}
      propertyPath: m_LocalPosition.x
      value: -0.029000044
      objectReference: {fileID: 0}
    - target: {fileID: 4251536333782420, guid: 6877aba5a696347dbb6c01f851f2da28, type: 3}
      propertyPath: m_LocalPosition.y
      value: 0.46799996
      objectReference: {fileID: 0}
    - target: {fileID: 4251536333782420, guid: 6877aba5a696347dbb6c01f851f2da28, type: 3}
      propertyPath: m_LocalPosition.z
      value: 0.00999999
      objectReference: {fileID: 0}
    - target: {fileID: 4251536333782420, guid: 6877aba5a696347dbb6c01f851f2da28, type: 3}
      propertyPath: m_LocalRotation.w
      value: 0.951427
      objectReference: {fileID: 0}
    - target: {fileID: 4251536333782420, guid: 6877aba5a696347dbb6c01f851f2da28, type: 3}
      propertyPath: m_LocalRotation.x
      value: 0.000000016891207
      objectReference: {fileID: 0}
    - target: {fileID: 4251536333782420, guid: 6877aba5a696347dbb6c01f851f2da28, type: 3}
      propertyPath: m_LocalRotation.y
      value: 0.30787462
      objectReference: {fileID: 0}
    - target: {fileID: 4251536333782420, guid: 6877aba5a696347dbb6c01f851f2da28, type: 3}
      propertyPath: m_LocalRotation.z
      value: -0.000000026002592
      objectReference: {fileID: 0}
    - target: {fileID: 4251536333782420, guid: 6877aba5a696347dbb6c01f851f2da28, type: 3}
      propertyPath: m_LocalEulerAnglesHint.x
      value: 0
      objectReference: {fileID: 0}
    - target: {fileID: 4251536333782420, guid: 6877aba5a696347dbb6c01f851f2da28, type: 3}
      propertyPath: m_LocalEulerAnglesHint.y
      value: 35.862003
      objectReference: {fileID: 0}
    - target: {fileID: 4251536333782420, guid: 6877aba5a696347dbb6c01f851f2da28, type: 3}
      propertyPath: m_LocalEulerAnglesHint.z
      value: 0
      objectReference: {fileID: 0}
    - target: {fileID: 65569799956894354, guid: 6877aba5a696347dbb6c01f851f2da28,
        type: 3}
      propertyPath: m_Size.x
      value: 0.37193254
      objectReference: {fileID: 0}
    - target: {fileID: 65569799956894354, guid: 6877aba5a696347dbb6c01f851f2da28,
        type: 3}
      propertyPath: m_Size.y
      value: 0.2731006
      objectReference: {fileID: 0}
    - target: {fileID: 65569799956894354, guid: 6877aba5a696347dbb6c01f851f2da28,
        type: 3}
      propertyPath: m_Size.z
      value: 1.3104366
      objectReference: {fileID: 0}
    - target: {fileID: 65569799956894354, guid: 6877aba5a696347dbb6c01f851f2da28,
        type: 3}
      propertyPath: m_Center.x
      value: -0.019041523
      objectReference: {fileID: 0}
    - target: {fileID: 65569799956894354, guid: 6877aba5a696347dbb6c01f851f2da28,
        type: 3}
      propertyPath: m_Center.y
      value: 0.1365503
      objectReference: {fileID: 0}
    - target: {fileID: 65569799956894354, guid: 6877aba5a696347dbb6c01f851f2da28,
        type: 3}
      propertyPath: m_Center.z
      value: 0.020612895
      objectReference: {fileID: 0}
    - target: {fileID: 65569799956894354, guid: 6877aba5a696347dbb6c01f851f2da28,
        type: 3}
      propertyPath: m_Material
      value: 
      objectReference: {fileID: 13400000, guid: 5d068e5feec07594faf946e98c5950b3,
        type: 2}
    - target: {fileID: 65569799956894354, guid: 6877aba5a696347dbb6c01f851f2da28,
        type: 3}
      propertyPath: m_IsTrigger
      value: 0
      objectReference: {fileID: 0}
    m_RemovedComponents: []
  m_SourcePrefab: {fileID: 100100000, guid: 6877aba5a696347dbb6c01f851f2da28, type: 3}
--- !u!4 &6591758359436562389 stripped
Transform:
  m_CorrespondingSourceObject: {fileID: 4251536333782420, guid: 6877aba5a696347dbb6c01f851f2da28,
    type: 3}
  m_PrefabInstance: {fileID: 6590380279184044609}
  m_PrefabAsset: {fileID: 0}
--- !u!65 &6601512416032170195 stripped
BoxCollider:
  m_CorrespondingSourceObject: {fileID: 65569799956894354, guid: 6877aba5a696347dbb6c01f851f2da28,
    type: 3}
  m_PrefabInstance: {fileID: 6590380279184044609}
  m_PrefabAsset: {fileID: 0}
--- !u!1001 &6590380279229935384
PrefabInstance:
  m_ObjectHideFlags: 0
  serializedVersion: 2
  m_Modification:
    m_TransformParent: {fileID: 6590380279599781772}
    m_Modifications:
    - target: {fileID: 1170333579371094, guid: 6877aba5a696347dbb6c01f851f2da28, type: 3}
      propertyPath: m_Name
      value: ReceptacleTriggerBox (1)
      objectReference: {fileID: 0}
    - target: {fileID: 1170333579371094, guid: 6877aba5a696347dbb6c01f851f2da28, type: 3}
      propertyPath: m_StaticEditorFlags
      value: 64
      objectReference: {fileID: 0}
    - target: {fileID: 4251536333782420, guid: 6877aba5a696347dbb6c01f851f2da28, type: 3}
      propertyPath: m_RootOrder
      value: 2
      objectReference: {fileID: 0}
    - target: {fileID: 4251536333782420, guid: 6877aba5a696347dbb6c01f851f2da28, type: 3}
      propertyPath: m_LocalScale.z
      value: 0.4875
      objectReference: {fileID: 0}
    - target: {fileID: 4251536333782420, guid: 6877aba5a696347dbb6c01f851f2da28, type: 3}
      propertyPath: m_LocalPosition.x
      value: -0.026900612
      objectReference: {fileID: 0}
    - target: {fileID: 4251536333782420, guid: 6877aba5a696347dbb6c01f851f2da28, type: 3}
      propertyPath: m_LocalPosition.y
      value: 0.525
      objectReference: {fileID: 0}
    - target: {fileID: 4251536333782420, guid: 6877aba5a696347dbb6c01f851f2da28, type: 3}
      propertyPath: m_LocalPosition.z
      value: -0.01569887
      objectReference: {fileID: 0}
    - target: {fileID: 4251536333782420, guid: 6877aba5a696347dbb6c01f851f2da28, type: 3}
      propertyPath: m_LocalRotation.w
      value: 0.7071068
      objectReference: {fileID: 0}
    - target: {fileID: 4251536333782420, guid: 6877aba5a696347dbb6c01f851f2da28, type: 3}
      propertyPath: m_LocalRotation.x
      value: 0
      objectReference: {fileID: 0}
    - target: {fileID: 4251536333782420, guid: 6877aba5a696347dbb6c01f851f2da28, type: 3}
      propertyPath: m_LocalRotation.y
      value: 0.7071068
      objectReference: {fileID: 0}
    - target: {fileID: 4251536333782420, guid: 6877aba5a696347dbb6c01f851f2da28, type: 3}
      propertyPath: m_LocalRotation.z
      value: 0
      objectReference: {fileID: 0}
    - target: {fileID: 4251536333782420, guid: 6877aba5a696347dbb6c01f851f2da28, type: 3}
      propertyPath: m_LocalEulerAnglesHint.x
      value: 0
      objectReference: {fileID: 0}
    - target: {fileID: 4251536333782420, guid: 6877aba5a696347dbb6c01f851f2da28, type: 3}
      propertyPath: m_LocalEulerAnglesHint.y
      value: 90
      objectReference: {fileID: 0}
    - target: {fileID: 4251536333782420, guid: 6877aba5a696347dbb6c01f851f2da28, type: 3}
      propertyPath: m_LocalEulerAnglesHint.z
      value: 0
      objectReference: {fileID: 0}
    - target: {fileID: 65569799956894354, guid: 6877aba5a696347dbb6c01f851f2da28,
        type: 3}
      propertyPath: m_Size.x
      value: 0.78816175
      objectReference: {fileID: 0}
    - target: {fileID: 65569799956894354, guid: 6877aba5a696347dbb6c01f851f2da28,
        type: 3}
      propertyPath: m_Size.y
      value: 0.2731006
      objectReference: {fileID: 0}
    - target: {fileID: 65569799956894354, guid: 6877aba5a696347dbb6c01f851f2da28,
        type: 3}
      propertyPath: m_Size.z
      value: 1.1504073
      objectReference: {fileID: 0}
    - target: {fileID: 65569799956894354, guid: 6877aba5a696347dbb6c01f851f2da28,
        type: 3}
      propertyPath: m_Center.x
      value: -0.040455103
      objectReference: {fileID: 0}
    - target: {fileID: 65569799956894354, guid: 6877aba5a696347dbb6c01f851f2da28,
        type: 3}
      propertyPath: m_Center.y
      value: 0.1365503
      objectReference: {fileID: 0}
    - target: {fileID: 65569799956894354, guid: 6877aba5a696347dbb6c01f851f2da28,
        type: 3}
      propertyPath: m_Center.z
      value: 0.037759066
      objectReference: {fileID: 0}
    - target: {fileID: 114448760657764924, guid: 6877aba5a696347dbb6c01f851f2da28,
        type: 3}
      propertyPath: myParent
      value: 
      objectReference: {fileID: 6590380279599781775}
    m_RemovedComponents: []
  m_SourcePrefab: {fileID: 100100000, guid: 6877aba5a696347dbb6c01f851f2da28, type: 3}
--- !u!1 &6589210027296886094 stripped
GameObject:
  m_CorrespondingSourceObject: {fileID: 1170333579371094, guid: 6877aba5a696347dbb6c01f851f2da28,
    type: 3}
  m_PrefabInstance: {fileID: 6590380279229935384}
  m_PrefabAsset: {fileID: 0}
--- !u!4 &6591758359493464716 stripped
Transform:
  m_CorrespondingSourceObject: {fileID: 4251536333782420, guid: 6877aba5a696347dbb6c01f851f2da28,
    type: 3}
  m_PrefabInstance: {fileID: 6590380279229935384}
  m_PrefabAsset: {fileID: 0}
--- !u!1001 &6590380279531215897
PrefabInstance:
  m_ObjectHideFlags: 0
  serializedVersion: 2
  m_Modification:
    m_TransformParent: {fileID: 6590380278403906016}
    m_Modifications:
    - target: {fileID: 1170333579371094, guid: 6877aba5a696347dbb6c01f851f2da28, type: 3}
      propertyPath: m_Name
      value: Col
      objectReference: {fileID: 0}
    - target: {fileID: 1170333579371094, guid: 6877aba5a696347dbb6c01f851f2da28, type: 3}
      propertyPath: m_Layer
      value: 8
      objectReference: {fileID: 0}
    - target: {fileID: 1170333579371094, guid: 6877aba5a696347dbb6c01f851f2da28, type: 3}
      propertyPath: m_TagString
      value: SimObjPhysics
      objectReference: {fileID: 0}
    - target: {fileID: 1170333579371094, guid: 6877aba5a696347dbb6c01f851f2da28, type: 3}
      propertyPath: m_StaticEditorFlags
      value: 64
      objectReference: {fileID: 0}
    - target: {fileID: 4251536333782420, guid: 6877aba5a696347dbb6c01f851f2da28, type: 3}
      propertyPath: m_RootOrder
      value: 1
      objectReference: {fileID: 0}
    - target: {fileID: 4251536333782420, guid: 6877aba5a696347dbb6c01f851f2da28, type: 3}
      propertyPath: m_LocalScale.y
      value: 0.21249953
      objectReference: {fileID: 0}
    - target: {fileID: 4251536333782420, guid: 6877aba5a696347dbb6c01f851f2da28, type: 3}
      propertyPath: m_LocalPosition.x
      value: -0.023000002
      objectReference: {fileID: 0}
    - target: {fileID: 4251536333782420, guid: 6877aba5a696347dbb6c01f851f2da28, type: 3}
      propertyPath: m_LocalPosition.y
      value: 0.46799996
      objectReference: {fileID: 0}
    - target: {fileID: 4251536333782420, guid: 6877aba5a696347dbb6c01f851f2da28, type: 3}
      propertyPath: m_LocalPosition.z
      value: 0
      objectReference: {fileID: 0}
    - target: {fileID: 4251536333782420, guid: 6877aba5a696347dbb6c01f851f2da28, type: 3}
      propertyPath: m_LocalRotation.w
      value: 0.7071068
      objectReference: {fileID: 0}
    - target: {fileID: 4251536333782420, guid: 6877aba5a696347dbb6c01f851f2da28, type: 3}
      propertyPath: m_LocalRotation.x
      value: -0
      objectReference: {fileID: 0}
    - target: {fileID: 4251536333782420, guid: 6877aba5a696347dbb6c01f851f2da28, type: 3}
      propertyPath: m_LocalRotation.y
      value: 0.70710677
      objectReference: {fileID: 0}
    - target: {fileID: 4251536333782420, guid: 6877aba5a696347dbb6c01f851f2da28, type: 3}
      propertyPath: m_LocalRotation.z
      value: -0
      objectReference: {fileID: 0}
    - target: {fileID: 4251536333782420, guid: 6877aba5a696347dbb6c01f851f2da28, type: 3}
      propertyPath: m_LocalEulerAnglesHint.x
      value: 0
      objectReference: {fileID: 0}
    - target: {fileID: 4251536333782420, guid: 6877aba5a696347dbb6c01f851f2da28, type: 3}
      propertyPath: m_LocalEulerAnglesHint.y
      value: 90.00001
      objectReference: {fileID: 0}
    - target: {fileID: 4251536333782420, guid: 6877aba5a696347dbb6c01f851f2da28, type: 3}
      propertyPath: m_LocalEulerAnglesHint.z
      value: 0
      objectReference: {fileID: 0}
    - target: {fileID: 65569799956894354, guid: 6877aba5a696347dbb6c01f851f2da28,
        type: 3}
      propertyPath: m_Size.x
      value: 0.37193254
      objectReference: {fileID: 0}
    - target: {fileID: 65569799956894354, guid: 6877aba5a696347dbb6c01f851f2da28,
        type: 3}
      propertyPath: m_Size.y
      value: 0.2731006
      objectReference: {fileID: 0}
    - target: {fileID: 65569799956894354, guid: 6877aba5a696347dbb6c01f851f2da28,
        type: 3}
      propertyPath: m_Size.z
      value: 1.3104366
      objectReference: {fileID: 0}
    - target: {fileID: 65569799956894354, guid: 6877aba5a696347dbb6c01f851f2da28,
        type: 3}
      propertyPath: m_Center.x
      value: -0.019041523
      objectReference: {fileID: 0}
    - target: {fileID: 65569799956894354, guid: 6877aba5a696347dbb6c01f851f2da28,
        type: 3}
      propertyPath: m_Center.y
      value: 0.1365503
      objectReference: {fileID: 0}
    - target: {fileID: 65569799956894354, guid: 6877aba5a696347dbb6c01f851f2da28,
        type: 3}
      propertyPath: m_Center.z
      value: 0.020612895
      objectReference: {fileID: 0}
    - target: {fileID: 65569799956894354, guid: 6877aba5a696347dbb6c01f851f2da28,
        type: 3}
      propertyPath: m_Material
      value: 
      objectReference: {fileID: 13400000, guid: 5d068e5feec07594faf946e98c5950b3,
        type: 2}
    - target: {fileID: 65569799956894354, guid: 6877aba5a696347dbb6c01f851f2da28,
        type: 3}
      propertyPath: m_IsTrigger
      value: 0
      objectReference: {fileID: 0}
    m_RemovedComponents: []
  m_SourcePrefab: {fileID: 100100000, guid: 6877aba5a696347dbb6c01f851f2da28, type: 3}
--- !u!4 &6591758359259390349 stripped
Transform:
  m_CorrespondingSourceObject: {fileID: 4251536333782420, guid: 6877aba5a696347dbb6c01f851f2da28,
    type: 3}
  m_PrefabInstance: {fileID: 6590380279531215897}
  m_PrefabAsset: {fileID: 0}
--- !u!65 &6601512415636885131 stripped
BoxCollider:
  m_CorrespondingSourceObject: {fileID: 65569799956894354, guid: 6877aba5a696347dbb6c01f851f2da28,
    type: 3}
  m_PrefabInstance: {fileID: 6590380279531215897}
  m_PrefabAsset: {fileID: 0}
--- !u!1001 &6590380279741258662
PrefabInstance:
  m_ObjectHideFlags: 0
  serializedVersion: 2
  m_Modification:
    m_TransformParent: {fileID: 6590380279599781772}
    m_Modifications:
    - target: {fileID: 1170333579371094, guid: 6877aba5a696347dbb6c01f851f2da28, type: 3}
      propertyPath: m_Name
      value: ReceptacleTriggerBox
      objectReference: {fileID: 0}
    - target: {fileID: 1170333579371094, guid: 6877aba5a696347dbb6c01f851f2da28, type: 3}
      propertyPath: m_StaticEditorFlags
      value: 64
      objectReference: {fileID: 0}
    - target: {fileID: 4251536333782420, guid: 6877aba5a696347dbb6c01f851f2da28, type: 3}
      propertyPath: m_RootOrder
      value: 1
      objectReference: {fileID: 0}
    - target: {fileID: 4251536333782420, guid: 6877aba5a696347dbb6c01f851f2da28, type: 3}
      propertyPath: m_LocalScale.z
      value: 0.4875
      objectReference: {fileID: 0}
    - target: {fileID: 4251536333782420, guid: 6877aba5a696347dbb6c01f851f2da28, type: 3}
      propertyPath: m_LocalPosition.x
      value: 0.015
      objectReference: {fileID: 0}
    - target: {fileID: 4251536333782420, guid: 6877aba5a696347dbb6c01f851f2da28, type: 3}
      propertyPath: m_LocalPosition.y
      value: 0.525
      objectReference: {fileID: 0}
    - target: {fileID: 4251536333782420, guid: 6877aba5a696347dbb6c01f851f2da28, type: 3}
      propertyPath: m_LocalPosition.z
      value: -0.009
      objectReference: {fileID: 0}
    - target: {fileID: 4251536333782420, guid: 6877aba5a696347dbb6c01f851f2da28, type: 3}
      propertyPath: m_LocalRotation.w
      value: 1
      objectReference: {fileID: 0}
    - target: {fileID: 4251536333782420, guid: 6877aba5a696347dbb6c01f851f2da28, type: 3}
      propertyPath: m_LocalRotation.x
      value: -0
      objectReference: {fileID: 0}
    - target: {fileID: 4251536333782420, guid: 6877aba5a696347dbb6c01f851f2da28, type: 3}
      propertyPath: m_LocalRotation.y
      value: -0
      objectReference: {fileID: 0}
    - target: {fileID: 4251536333782420, guid: 6877aba5a696347dbb6c01f851f2da28, type: 3}
      propertyPath: m_LocalRotation.z
      value: -0
      objectReference: {fileID: 0}
    - target: {fileID: 4251536333782420, guid: 6877aba5a696347dbb6c01f851f2da28, type: 3}
      propertyPath: m_LocalEulerAnglesHint.x
      value: 0
      objectReference: {fileID: 0}
    - target: {fileID: 4251536333782420, guid: 6877aba5a696347dbb6c01f851f2da28, type: 3}
      propertyPath: m_LocalEulerAnglesHint.y
      value: 0
      objectReference: {fileID: 0}
    - target: {fileID: 4251536333782420, guid: 6877aba5a696347dbb6c01f851f2da28, type: 3}
      propertyPath: m_LocalEulerAnglesHint.z
      value: 0
      objectReference: {fileID: 0}
    - target: {fileID: 65569799956894354, guid: 6877aba5a696347dbb6c01f851f2da28,
        type: 3}
      propertyPath: m_Size.x
      value: 0.78816175
      objectReference: {fileID: 0}
    - target: {fileID: 65569799956894354, guid: 6877aba5a696347dbb6c01f851f2da28,
        type: 3}
      propertyPath: m_Size.y
      value: 0.2731006
      objectReference: {fileID: 0}
    - target: {fileID: 65569799956894354, guid: 6877aba5a696347dbb6c01f851f2da28,
        type: 3}
      propertyPath: m_Size.z
      value: 1.1504073
      objectReference: {fileID: 0}
    - target: {fileID: 65569799956894354, guid: 6877aba5a696347dbb6c01f851f2da28,
        type: 3}
      propertyPath: m_Center.x
      value: -0.040455103
      objectReference: {fileID: 0}
    - target: {fileID: 65569799956894354, guid: 6877aba5a696347dbb6c01f851f2da28,
        type: 3}
      propertyPath: m_Center.y
      value: 0.1365503
      objectReference: {fileID: 0}
    - target: {fileID: 65569799956894354, guid: 6877aba5a696347dbb6c01f851f2da28,
        type: 3}
      propertyPath: m_Center.z
      value: 0.037759066
      objectReference: {fileID: 0}
    - target: {fileID: 114448760657764924, guid: 6877aba5a696347dbb6c01f851f2da28,
        type: 3}
      propertyPath: myParent
      value: 
      objectReference: {fileID: 6590380279599781775}
    m_RemovedComponents: []
  m_SourcePrefab: {fileID: 100100000, guid: 6877aba5a696347dbb6c01f851f2da28, type: 3}
--- !u!4 &6591758358915262002 stripped
Transform:
  m_CorrespondingSourceObject: {fileID: 4251536333782420, guid: 6877aba5a696347dbb6c01f851f2da28,
    type: 3}
  m_PrefabInstance: {fileID: 6590380279741258662}
  m_PrefabAsset: {fileID: 0}
--- !u!1 &6589210027808258544 stripped
GameObject:
  m_CorrespondingSourceObject: {fileID: 1170333579371094, guid: 6877aba5a696347dbb6c01f851f2da28,
    type: 3}
  m_PrefabInstance: {fileID: 6590380279741258662}
  m_PrefabAsset: {fileID: 0}
--- !u!1001 &6590380279768737065
PrefabInstance:
  m_ObjectHideFlags: 0
  serializedVersion: 2
  m_Modification:
    m_TransformParent: {fileID: 6590380278403906016}
    m_Modifications:
    - target: {fileID: 1170333579371094, guid: 6877aba5a696347dbb6c01f851f2da28, type: 3}
      propertyPath: m_Name
      value: Col (1)
      objectReference: {fileID: 0}
    - target: {fileID: 1170333579371094, guid: 6877aba5a696347dbb6c01f851f2da28, type: 3}
      propertyPath: m_Layer
      value: 8
      objectReference: {fileID: 0}
    - target: {fileID: 1170333579371094, guid: 6877aba5a696347dbb6c01f851f2da28, type: 3}
      propertyPath: m_TagString
      value: SimObjPhysics
      objectReference: {fileID: 0}
    - target: {fileID: 1170333579371094, guid: 6877aba5a696347dbb6c01f851f2da28, type: 3}
      propertyPath: m_StaticEditorFlags
      value: 64
      objectReference: {fileID: 0}
    - target: {fileID: 4251536333782420, guid: 6877aba5a696347dbb6c01f851f2da28, type: 3}
      propertyPath: m_RootOrder
      value: 6
      objectReference: {fileID: 0}
    - target: {fileID: 4251536333782420, guid: 6877aba5a696347dbb6c01f851f2da28, type: 3}
      propertyPath: m_LocalScale.y
      value: 0.21249999
      objectReference: {fileID: 0}
    - target: {fileID: 4251536333782420, guid: 6877aba5a696347dbb6c01f851f2da28, type: 3}
      propertyPath: m_LocalPosition.x
      value: -0.2228
      objectReference: {fileID: 0}
    - target: {fileID: 4251536333782420, guid: 6877aba5a696347dbb6c01f851f2da28, type: 3}
      propertyPath: m_LocalPosition.y
      value: 0.31
      objectReference: {fileID: 0}
    - target: {fileID: 4251536333782420, guid: 6877aba5a696347dbb6c01f851f2da28, type: 3}
      propertyPath: m_LocalPosition.z
      value: 0.08
      objectReference: {fileID: 0}
    - target: {fileID: 4251536333782420, guid: 6877aba5a696347dbb6c01f851f2da28, type: 3}
      propertyPath: m_LocalRotation.w
      value: 0.79808265
      objectReference: {fileID: 0}
    - target: {fileID: 4251536333782420, guid: 6877aba5a696347dbb6c01f851f2da28, type: 3}
      propertyPath: m_LocalRotation.x
      value: 0.602548
      objectReference: {fileID: 0}
    - target: {fileID: 4251536333782420, guid: 6877aba5a696347dbb6c01f851f2da28, type: 3}
      propertyPath: m_LocalRotation.y
      value: -0
      objectReference: {fileID: 0}
    - target: {fileID: 4251536333782420, guid: 6877aba5a696347dbb6c01f851f2da28, type: 3}
      propertyPath: m_LocalRotation.z
      value: -0
      objectReference: {fileID: 0}
    - target: {fileID: 4251536333782420, guid: 6877aba5a696347dbb6c01f851f2da28, type: 3}
      propertyPath: m_LocalEulerAnglesHint.x
      value: 74.105
      objectReference: {fileID: 0}
    - target: {fileID: 4251536333782420, guid: 6877aba5a696347dbb6c01f851f2da28, type: 3}
      propertyPath: m_LocalEulerAnglesHint.y
      value: 0
      objectReference: {fileID: 0}
    - target: {fileID: 4251536333782420, guid: 6877aba5a696347dbb6c01f851f2da28, type: 3}
      propertyPath: m_LocalEulerAnglesHint.z
      value: 0
      objectReference: {fileID: 0}
    - target: {fileID: 65569799956894354, guid: 6877aba5a696347dbb6c01f851f2da28,
        type: 3}
      propertyPath: m_Size.x
      value: 0.060783695
      objectReference: {fileID: 0}
    - target: {fileID: 65569799956894354, guid: 6877aba5a696347dbb6c01f851f2da28,
        type: 3}
      propertyPath: m_Size.y
      value: 0.1686682
      objectReference: {fileID: 0}
    - target: {fileID: 65569799956894354, guid: 6877aba5a696347dbb6c01f851f2da28,
        type: 3}
      propertyPath: m_Size.z
      value: 1.031225
      objectReference: {fileID: 0}
    - target: {fileID: 65569799956894354, guid: 6877aba5a696347dbb6c01f851f2da28,
        type: 3}
      propertyPath: m_Center.x
      value: -0.004053032
      objectReference: {fileID: 0}
    - target: {fileID: 65569799956894354, guid: 6877aba5a696347dbb6c01f851f2da28,
        type: 3}
      propertyPath: m_Center.y
      value: 0.18876609
      objectReference: {fileID: 0}
    - target: {fileID: 65569799956894354, guid: 6877aba5a696347dbb6c01f851f2da28,
        type: 3}
      propertyPath: m_Center.z
      value: 0.16021734
      objectReference: {fileID: 0}
    - target: {fileID: 65569799956894354, guid: 6877aba5a696347dbb6c01f851f2da28,
        type: 3}
      propertyPath: m_Material
      value: 
      objectReference: {fileID: 13400000, guid: 5d068e5feec07594faf946e98c5950b3,
        type: 2}
    - target: {fileID: 65569799956894354, guid: 6877aba5a696347dbb6c01f851f2da28,
        type: 3}
      propertyPath: m_IsTrigger
      value: 0
      objectReference: {fileID: 0}
    m_RemovedComponents: []
  m_SourcePrefab: {fileID: 100100000, guid: 6877aba5a696347dbb6c01f851f2da28, type: 3}
--- !u!4 &6591758358954793149 stripped
Transform:
  m_CorrespondingSourceObject: {fileID: 4251536333782420, guid: 6877aba5a696347dbb6c01f851f2da28,
    type: 3}
  m_PrefabInstance: {fileID: 6590380279768737065}
  m_PrefabAsset: {fileID: 0}
--- !u!65 &6601512415533627323 stripped
BoxCollider:
  m_CorrespondingSourceObject: {fileID: 65569799956894354, guid: 6877aba5a696347dbb6c01f851f2da28,
    type: 3}
  m_PrefabInstance: {fileID: 6590380279768737065}
  m_PrefabAsset: {fileID: 0}
--- !u!1001 &6590380279849931164
PrefabInstance:
  m_ObjectHideFlags: 0
  serializedVersion: 2
  m_Modification:
    m_TransformParent: {fileID: 6590380278403906016}
    m_Modifications:
    - target: {fileID: 1170333579371094, guid: 6877aba5a696347dbb6c01f851f2da28, type: 3}
      propertyPath: m_Name
      value: Col (3)
      objectReference: {fileID: 0}
    - target: {fileID: 1170333579371094, guid: 6877aba5a696347dbb6c01f851f2da28, type: 3}
      propertyPath: m_Layer
      value: 8
      objectReference: {fileID: 0}
    - target: {fileID: 1170333579371094, guid: 6877aba5a696347dbb6c01f851f2da28, type: 3}
      propertyPath: m_TagString
      value: SimObjPhysics
      objectReference: {fileID: 0}
    - target: {fileID: 1170333579371094, guid: 6877aba5a696347dbb6c01f851f2da28, type: 3}
      propertyPath: m_StaticEditorFlags
      value: 64
      objectReference: {fileID: 0}
    - target: {fileID: 4251536333782420, guid: 6877aba5a696347dbb6c01f851f2da28, type: 3}
      propertyPath: m_RootOrder
      value: 8
      objectReference: {fileID: 0}
    - target: {fileID: 4251536333782420, guid: 6877aba5a696347dbb6c01f851f2da28, type: 3}
      propertyPath: m_LocalScale.y
      value: 0.21250002
      objectReference: {fileID: 0}
    - target: {fileID: 4251536333782420, guid: 6877aba5a696347dbb6c01f851f2da28, type: 3}
      propertyPath: m_LocalPosition.x
      value: -0.22280002
      objectReference: {fileID: 0}
    - target: {fileID: 4251536333782420, guid: 6877aba5a696347dbb6c01f851f2da28, type: 3}
      propertyPath: m_LocalPosition.y
      value: 0.33
      objectReference: {fileID: 0}
    - target: {fileID: 4251536333782420, guid: 6877aba5a696347dbb6c01f851f2da28, type: 3}
      propertyPath: m_LocalPosition.z
      value: -0.1559999
      objectReference: {fileID: 0}
    - target: {fileID: 4251536333782420, guid: 6877aba5a696347dbb6c01f851f2da28, type: 3}
      propertyPath: m_LocalRotation.w
      value: 0.6018813
      objectReference: {fileID: 0}
    - target: {fileID: 4251536333782420, guid: 6877aba5a696347dbb6c01f851f2da28, type: 3}
      propertyPath: m_LocalRotation.x
      value: 0.79858553
      objectReference: {fileID: 0}
    - target: {fileID: 4251536333782420, guid: 6877aba5a696347dbb6c01f851f2da28, type: 3}
      propertyPath: m_LocalRotation.y
      value: -0.00000001972971
      objectReference: {fileID: 0}
    - target: {fileID: 4251536333782420, guid: 6877aba5a696347dbb6c01f851f2da28, type: 3}
      propertyPath: m_LocalRotation.z
      value: -0.000000026132254
      objectReference: {fileID: 0}
    - target: {fileID: 4251536333782420, guid: 6877aba5a696347dbb6c01f851f2da28, type: 3}
      propertyPath: m_LocalEulerAnglesHint.x
      value: 105.98999
      objectReference: {fileID: 0}
    - target: {fileID: 4251536333782420, guid: 6877aba5a696347dbb6c01f851f2da28, type: 3}
      propertyPath: m_LocalEulerAnglesHint.y
      value: -0.000015258789
      objectReference: {fileID: 0}
    - target: {fileID: 4251536333782420, guid: 6877aba5a696347dbb6c01f851f2da28, type: 3}
      propertyPath: m_LocalEulerAnglesHint.z
      value: -0.000015258789
      objectReference: {fileID: 0}
    - target: {fileID: 65569799956894354, guid: 6877aba5a696347dbb6c01f851f2da28,
        type: 3}
      propertyPath: m_Size.x
      value: 0.060783695
      objectReference: {fileID: 0}
    - target: {fileID: 65569799956894354, guid: 6877aba5a696347dbb6c01f851f2da28,
        type: 3}
      propertyPath: m_Size.y
      value: 0.1686682
      objectReference: {fileID: 0}
    - target: {fileID: 65569799956894354, guid: 6877aba5a696347dbb6c01f851f2da28,
        type: 3}
      propertyPath: m_Size.z
      value: 1.031225
      objectReference: {fileID: 0}
    - target: {fileID: 65569799956894354, guid: 6877aba5a696347dbb6c01f851f2da28,
        type: 3}
      propertyPath: m_Center.x
      value: -0.004053032
      objectReference: {fileID: 0}
    - target: {fileID: 65569799956894354, guid: 6877aba5a696347dbb6c01f851f2da28,
        type: 3}
      propertyPath: m_Center.y
      value: 0.18876609
      objectReference: {fileID: 0}
    - target: {fileID: 65569799956894354, guid: 6877aba5a696347dbb6c01f851f2da28,
        type: 3}
      propertyPath: m_Center.z
      value: 0.16021734
      objectReference: {fileID: 0}
    - target: {fileID: 65569799956894354, guid: 6877aba5a696347dbb6c01f851f2da28,
        type: 3}
      propertyPath: m_Material
      value: 
      objectReference: {fileID: 13400000, guid: 5d068e5feec07594faf946e98c5950b3,
        type: 2}
    - target: {fileID: 65569799956894354, guid: 6877aba5a696347dbb6c01f851f2da28,
        type: 3}
      propertyPath: m_IsTrigger
      value: 0
      objectReference: {fileID: 0}
    m_RemovedComponents: []
  m_SourcePrefab: {fileID: 100100000, guid: 6877aba5a696347dbb6c01f851f2da28, type: 3}
--- !u!65 &6601512415351620366 stripped
BoxCollider:
  m_CorrespondingSourceObject: {fileID: 65569799956894354, guid: 6877aba5a696347dbb6c01f851f2da28,
    type: 3}
  m_PrefabInstance: {fileID: 6590380279849931164}
  m_PrefabAsset: {fileID: 0}
--- !u!4 &6591758359041240072 stripped
Transform:
  m_CorrespondingSourceObject: {fileID: 4251536333782420, guid: 6877aba5a696347dbb6c01f851f2da28,
    type: 3}
  m_PrefabInstance: {fileID: 6590380279849931164}
  m_PrefabAsset: {fileID: 0}<|MERGE_RESOLUTION|>--- conflicted
+++ resolved
@@ -844,7 +844,7 @@
   m_PrefabAsset: {fileID: 0}
   m_GameObject: {fileID: 6590380279599781775}
   m_LocalRotation: {x: 0, y: 0, z: 0, w: 1}
-  m_LocalPosition: {x: 0, y: 0, z: 0}
+  m_LocalPosition: {x: 1.776, y: 0.02092484, z: 2.378}
   m_LocalScale: {x: 1, y: 1, z: 1}
   m_Children:
   - {fileID: 6590380279395769246}
@@ -870,10 +870,7 @@
   m_Name: 
   m_EditorClassIdentifier: 
   objectID: 
-<<<<<<< HEAD
-=======
   assetID: Side_Table_309_Master
->>>>>>> 2f8dd9f9
   Type: 129
   PrimaryProperty: 2
   SecondaryProperties: 07000000
@@ -1842,17 +1839,6 @@
       propertyPath: m_IsTrigger
       value: 0
       objectReference: {fileID: 0}
-    - target: {fileID: 65569799956894354, guid: 6877aba5a696347dbb6c01f851f2da28,
-        type: 3}
-      propertyPath: m_Material
-      value: 
-      objectReference: {fileID: 13400000, guid: 5d068e5feec07594faf946e98c5950b3,
-        type: 2}
-    - target: {fileID: 65569799956894354, guid: 6877aba5a696347dbb6c01f851f2da28,
-        type: 3}
-      propertyPath: m_IsTrigger
-      value: 0
-      objectReference: {fileID: 0}
     m_RemovedComponents: []
   m_SourcePrefab: {fileID: 100100000, guid: 6877aba5a696347dbb6c01f851f2da28, type: 3}
 --- !u!4 &6591758359786143006 stripped
