%YAML 1.1
%TAG !u! tag:unity3d.com,2011:
--- !u!1001 &3287118465109188253
PrefabInstance:
  m_ObjectHideFlags: 0
  serializedVersion: 2
  m_Modification:
    m_TransformParent: {fileID: 0}
    m_Modifications:
    - target: {fileID: 761015769910467298, guid: 6c37733467be439478101e6ef609d4ca,
        type: 3}
      propertyPath: myParent
      value: 
      objectReference: {fileID: 2776189442457434607}
    - target: {fileID: 761015770315086352, guid: 6c37733467be439478101e6ef609d4ca,
        type: 3}
      propertyPath: myParent
      value: 
      objectReference: {fileID: 2776189442457434607}
    - target: {fileID: 799724582157723506, guid: 6c37733467be439478101e6ef609d4ca,
        type: 3}
      propertyPath: m_Name
      value: Side_Table_230_1
      objectReference: {fileID: 0}
    - target: {fileID: 799724582157723507, guid: 6c37733467be439478101e6ef609d4ca,
        type: 3}
      propertyPath: m_RootOrder
      value: 0
      objectReference: {fileID: 0}
    - target: {fileID: 799724582157723507, guid: 6c37733467be439478101e6ef609d4ca,
        type: 3}
<<<<<<< HEAD
      propertyPath: m_RootOrder
      value: 0
=======
      propertyPath: m_LocalPosition.x
      value: -0.396
      objectReference: {fileID: 0}
    - target: {fileID: 799724582157723507, guid: 6c37733467be439478101e6ef609d4ca,
        type: 3}
      propertyPath: m_LocalPosition.y
      value: 0.661
      objectReference: {fileID: 0}
    - target: {fileID: 799724582157723507, guid: 6c37733467be439478101e6ef609d4ca,
        type: 3}
      propertyPath: m_LocalPosition.z
      value: 0.357
      objectReference: {fileID: 0}
    - target: {fileID: 799724582157723507, guid: 6c37733467be439478101e6ef609d4ca,
        type: 3}
      propertyPath: m_LocalRotation.w
      value: 0.9646427
      objectReference: {fileID: 0}
    - target: {fileID: 799724582157723507, guid: 6c37733467be439478101e6ef609d4ca,
        type: 3}
      propertyPath: m_LocalRotation.x
      value: -0
      objectReference: {fileID: 0}
    - target: {fileID: 799724582157723507, guid: 6c37733467be439478101e6ef609d4ca,
        type: 3}
      propertyPath: m_LocalRotation.y
      value: -0.2635614
      objectReference: {fileID: 0}
    - target: {fileID: 799724582157723507, guid: 6c37733467be439478101e6ef609d4ca,
        type: 3}
      propertyPath: m_LocalRotation.z
      value: -0
>>>>>>> 2f8dd9f9
      objectReference: {fileID: 0}
    - target: {fileID: 799724582157723507, guid: 6c37733467be439478101e6ef609d4ca,
        type: 3}
      propertyPath: m_LocalEulerAnglesHint.x
      value: 0
      objectReference: {fileID: 0}
    - target: {fileID: 799724582157723507, guid: 6c37733467be439478101e6ef609d4ca,
        type: 3}
      propertyPath: m_LocalEulerAnglesHint.y
      value: -30.563002
      objectReference: {fileID: 0}
    - target: {fileID: 799724582157723507, guid: 6c37733467be439478101e6ef609d4ca,
        type: 3}
      propertyPath: m_LocalEulerAnglesHint.z
      value: 0
      objectReference: {fileID: 0}
    - target: {fileID: 799724582157723509, guid: 6c37733467be439478101e6ef609d4ca,
        type: 3}
      propertyPath: assetID
      value: Side_Table_230_1
      objectReference: {fileID: 0}
    - target: {fileID: 799724582157723509, guid: 6c37733467be439478101e6ef609d4ca,
        type: 3}
      propertyPath: BoundingBox
      value: 
      objectReference: {fileID: 2776189442219711636}
    - target: {fileID: 799724582157723509, guid: 6c37733467be439478101e6ef609d4ca,
        type: 3}
      propertyPath: VisibilityPoints.Array.data[0]
      value: 
      objectReference: {fileID: 2776189441207467463}
    - target: {fileID: 799724582157723509, guid: 6c37733467be439478101e6ef609d4ca,
        type: 3}
      propertyPath: VisibilityPoints.Array.data[1]
      value: 
      objectReference: {fileID: 2776189442761238816}
    - target: {fileID: 799724582157723509, guid: 6c37733467be439478101e6ef609d4ca,
        type: 3}
      propertyPath: VisibilityPoints.Array.data[2]
      value: 
      objectReference: {fileID: 2776189443002898736}
    - target: {fileID: 799724582157723509, guid: 6c37733467be439478101e6ef609d4ca,
        type: 3}
      propertyPath: VisibilityPoints.Array.data[3]
      value: 
      objectReference: {fileID: 2776189443074194216}
    - target: {fileID: 799724582157723509, guid: 6c37733467be439478101e6ef609d4ca,
        type: 3}
      propertyPath: VisibilityPoints.Array.data[4]
      value: 
      objectReference: {fileID: 2776189441277387827}
    - target: {fileID: 799724582157723509, guid: 6c37733467be439478101e6ef609d4ca,
        type: 3}
      propertyPath: VisibilityPoints.Array.data[5]
      value: 
      objectReference: {fileID: 2776189442253998466}
    - target: {fileID: 799724582157723509, guid: 6c37733467be439478101e6ef609d4ca,
        type: 3}
      propertyPath: VisibilityPoints.Array.data[6]
      value: 
      objectReference: {fileID: 2776189442645696954}
    - target: {fileID: 799724582157723509, guid: 6c37733467be439478101e6ef609d4ca,
        type: 3}
      propertyPath: VisibilityPoints.Array.data[7]
      value: 
      objectReference: {fileID: 2776189442704683297}
    - target: {fileID: 799724582157723509, guid: 6c37733467be439478101e6ef609d4ca,
        type: 3}
      propertyPath: VisibilityPoints.Array.data[8]
      value: 
      objectReference: {fileID: 2776189441975187517}
    - target: {fileID: 799724582157723509, guid: 6c37733467be439478101e6ef609d4ca,
        type: 3}
      propertyPath: VisibilityPoints.Array.data[9]
      value: 
      objectReference: {fileID: 2776189441759595302}
    - target: {fileID: 799724582157723509, guid: 6c37733467be439478101e6ef609d4ca,
        type: 3}
      propertyPath: VisibilityPoints.Array.data[10]
      value: 
      objectReference: {fileID: 2776189441605012053}
    - target: {fileID: 799724582157723509, guid: 6c37733467be439478101e6ef609d4ca,
        type: 3}
      propertyPath: VisibilityPoints.Array.data[11]
      value: 
      objectReference: {fileID: 2776189441507642759}
    - target: {fileID: 799724582157723509, guid: 6c37733467be439478101e6ef609d4ca,
        type: 3}
      propertyPath: VisibilityPoints.Array.data[12]
      value: 
      objectReference: {fileID: 2776189442762092989}
    - target: {fileID: 799724582157723509, guid: 6c37733467be439478101e6ef609d4ca,
        type: 3}
      propertyPath: VisibilityPoints.Array.data[13]
      value: 
      objectReference: {fileID: 2776189442237198883}
    - target: {fileID: 799724582157723509, guid: 6c37733467be439478101e6ef609d4ca,
        type: 3}
      propertyPath: VisibilityPoints.Array.data[14]
      value: 
      objectReference: {fileID: 2776189443042745210}
    - target: {fileID: 799724582157723509, guid: 6c37733467be439478101e6ef609d4ca,
        type: 3}
      propertyPath: ReceptacleTriggerBoxes.Array.data[0]
      value: 
      objectReference: {fileID: 2775107971721790695}
    - target: {fileID: 799724582157723509, guid: 6c37733467be439478101e6ef609d4ca,
        type: 3}
      propertyPath: ReceptacleTriggerBoxes.Array.data[1]
      value: 
      objectReference: {fileID: 2775107972332192789}
    m_RemovedComponents: []
  m_SourcePrefab: {fileID: 100100000, guid: 6c37733467be439478101e6ef609d4ca, type: 3}
--- !u!1 &2776189442457434607 stripped
GameObject:
  m_CorrespondingSourceObject: {fileID: 799724582157723506, guid: 6c37733467be439478101e6ef609d4ca,
    type: 3}
  m_PrefabInstance: {fileID: 3287118465109188253}
  m_PrefabAsset: {fileID: 0}
--- !u!1 &2775107971721790695 stripped
GameObject:
  m_CorrespondingSourceObject: {fileID: 800823988675730042, guid: 6c37733467be439478101e6ef609d4ca,
    type: 3}
  m_PrefabInstance: {fileID: 3287118465109188253}
  m_PrefabAsset: {fileID: 0}
--- !u!1 &2775107972332192789 stripped
GameObject:
  m_CorrespondingSourceObject: {fileID: 800823988048812680, guid: 6c37733467be439478101e6ef609d4ca,
    type: 3}
  m_PrefabInstance: {fileID: 3287118465109188253}
  m_PrefabAsset: {fileID: 0}
--- !u!4 &2776189441207467463 stripped
Transform:
  m_CorrespondingSourceObject: {fileID: 799724583390913370, guid: 6c37733467be439478101e6ef609d4ca,
    type: 3}
  m_PrefabInstance: {fileID: 3287118465109188253}
  m_PrefabAsset: {fileID: 0}
--- !u!4 &2776189442761238816 stripped
Transform:
  m_CorrespondingSourceObject: {fileID: 799724581853919165, guid: 6c37733467be439478101e6ef609d4ca,
    type: 3}
  m_PrefabInstance: {fileID: 3287118465109188253}
  m_PrefabAsset: {fileID: 0}
--- !u!4 &2776189443002898736 stripped
Transform:
  m_CorrespondingSourceObject: {fileID: 799724581594417069, guid: 6c37733467be439478101e6ef609d4ca,
    type: 3}
  m_PrefabInstance: {fileID: 3287118465109188253}
  m_PrefabAsset: {fileID: 0}
--- !u!4 &2776189443074194216 stripped
Transform:
  m_CorrespondingSourceObject: {fileID: 799724581539915189, guid: 6c37733467be439478101e6ef609d4ca,
    type: 3}
  m_PrefabInstance: {fileID: 3287118465109188253}
  m_PrefabAsset: {fileID: 0}
--- !u!4 &2776189441277387827 stripped
Transform:
  m_CorrespondingSourceObject: {fileID: 799724583336983214, guid: 6c37733467be439478101e6ef609d4ca,
    type: 3}
  m_PrefabInstance: {fileID: 3287118465109188253}
  m_PrefabAsset: {fileID: 0}
--- !u!4 &2776189442253998466 stripped
Transform:
  m_CorrespondingSourceObject: {fileID: 799724582361143071, guid: 6c37733467be439478101e6ef609d4ca,
    type: 3}
  m_PrefabInstance: {fileID: 3287118465109188253}
  m_PrefabAsset: {fileID: 0}
--- !u!4 &2776189442645696954 stripped
Transform:
  m_CorrespondingSourceObject: {fileID: 799724581951897383, guid: 6c37733467be439478101e6ef609d4ca,
    type: 3}
  m_PrefabInstance: {fileID: 3287118465109188253}
  m_PrefabAsset: {fileID: 0}
--- !u!4 &2776189442704683297 stripped
Transform:
  m_CorrespondingSourceObject: {fileID: 799724581910736828, guid: 6c37733467be439478101e6ef609d4ca,
    type: 3}
  m_PrefabInstance: {fileID: 3287118465109188253}
  m_PrefabAsset: {fileID: 0}
--- !u!4 &2776189441975187517 stripped
Transform:
  m_CorrespondingSourceObject: {fileID: 799724582623454880, guid: 6c37733467be439478101e6ef609d4ca,
    type: 3}
  m_PrefabInstance: {fileID: 3287118465109188253}
  m_PrefabAsset: {fileID: 0}
--- !u!4 &2776189441759595302 stripped
Transform:
  m_CorrespondingSourceObject: {fileID: 799724582837720507, guid: 6c37733467be439478101e6ef609d4ca,
    type: 3}
  m_PrefabInstance: {fileID: 3287118465109188253}
  m_PrefabAsset: {fileID: 0}
--- !u!4 &2776189441605012053 stripped
Transform:
  m_CorrespondingSourceObject: {fileID: 799724582993614024, guid: 6c37733467be439478101e6ef609d4ca,
    type: 3}
  m_PrefabInstance: {fileID: 3287118465109188253}
  m_PrefabAsset: {fileID: 0}
--- !u!4 &2776189441507642759 stripped
Transform:
  m_CorrespondingSourceObject: {fileID: 799724583089672986, guid: 6c37733467be439478101e6ef609d4ca,
    type: 3}
  m_PrefabInstance: {fileID: 3287118465109188253}
  m_PrefabAsset: {fileID: 0}
--- !u!4 &2776189442762092989 stripped
Transform:
  m_CorrespondingSourceObject: {fileID: 799724581835501344, guid: 6c37733467be439478101e6ef609d4ca,
    type: 3}
  m_PrefabInstance: {fileID: 3287118465109188253}
  m_PrefabAsset: {fileID: 0}
--- !u!4 &2776189442237198883 stripped
Transform:
  m_CorrespondingSourceObject: {fileID: 799724582377958590, guid: 6c37733467be439478101e6ef609d4ca,
    type: 3}
  m_PrefabInstance: {fileID: 3287118465109188253}
  m_PrefabAsset: {fileID: 0}
--- !u!4 &2776189443042745210 stripped
Transform:
  m_CorrespondingSourceObject: {fileID: 799724581571347943, guid: 6c37733467be439478101e6ef609d4ca,
    type: 3}
  m_PrefabInstance: {fileID: 3287118465109188253}
  m_PrefabAsset: {fileID: 0}
--- !u!1 &2776189442219711636 stripped
GameObject:
  m_CorrespondingSourceObject: {fileID: 799724582394642953, guid: 6c37733467be439478101e6ef609d4ca,
    type: 3}
  m_PrefabInstance: {fileID: 3287118465109188253}
  m_PrefabAsset: {fileID: 0}<|MERGE_RESOLUTION|>--- conflicted
+++ resolved
@@ -29,10 +29,6 @@
       objectReference: {fileID: 0}
     - target: {fileID: 799724582157723507, guid: 6c37733467be439478101e6ef609d4ca,
         type: 3}
-<<<<<<< HEAD
-      propertyPath: m_RootOrder
-      value: 0
-=======
       propertyPath: m_LocalPosition.x
       value: -0.396
       objectReference: {fileID: 0}
@@ -65,7 +61,6 @@
         type: 3}
       propertyPath: m_LocalRotation.z
       value: -0
->>>>>>> 2f8dd9f9
       objectReference: {fileID: 0}
     - target: {fileID: 799724582157723507, guid: 6c37733467be439478101e6ef609d4ca,
         type: 3}
