--- conflicted
+++ resolved
@@ -8,8 +8,6 @@
     m_TransformParent: {fileID: 0}
     m_Modifications:
     - target: {fileID: 6928649457467810792, guid: 5c696fadbea75f84586b9e1336174d5d,
-<<<<<<< HEAD
-=======
         type: 3}
       propertyPath: myParent
       value: 
@@ -195,193 +193,44 @@
       value: 
       objectReference: {fileID: 1830982076977159383}
     - target: {fileID: 7039437870569141748, guid: 5c696fadbea75f84586b9e1336174d5d,
->>>>>>> 2f8dd9f9
-        type: 3}
-      propertyPath: myParent
-      value: 
-      objectReference: {fileID: 1830982077792915723}
-    - target: {fileID: 6928649457468494710, guid: 5c696fadbea75f84586b9e1336174d5d,
-        type: 3}
-      propertyPath: myParent
-      value: 
-      objectReference: {fileID: 1830982078562177573}
-    - target: {fileID: 7039437869862008529, guid: 5c696fadbea75f84586b9e1336174d5d,
-        type: 3}
-      propertyPath: MyColliders.Array.data[0]
-      value: 
-      objectReference: {fileID: 1830982077697773532}
-    - target: {fileID: 7039437869862008529, guid: 5c696fadbea75f84586b9e1336174d5d,
-        type: 3}
-      propertyPath: MyColliders.Array.data[1]
-      value: 
-      objectReference: {fileID: 1830982078849639784}
-    - target: {fileID: 7039437869862008529, guid: 5c696fadbea75f84586b9e1336174d5d,
-        type: 3}
-      propertyPath: MyColliders.Array.data[2]
-      value: 
-      objectReference: {fileID: 1830982078964143750}
-    - target: {fileID: 7039437869862008529, guid: 5c696fadbea75f84586b9e1336174d5d,
-        type: 3}
-      propertyPath: MyColliders.Array.data[3]
-      value: 
-      objectReference: {fileID: 1830982077547009552}
-    - target: {fileID: 7039437869862008529, guid: 5c696fadbea75f84586b9e1336174d5d,
-        type: 3}
-      propertyPath: MyColliders.Array.data[4]
-      value: 
-      objectReference: {fileID: 1830982078051990867}
-    - target: {fileID: 7039437869862008529, guid: 5c696fadbea75f84586b9e1336174d5d,
-        type: 3}
-      propertyPath: MyColliders.Array.data[5]
-      value: 
-<<<<<<< HEAD
-      objectReference: {fileID: 1830982078604613041}
-    - target: {fileID: 7039437869862008529, guid: 5c696fadbea75f84586b9e1336174d5d,
-        type: 3}
-      propertyPath: MyColliders.Array.data[6]
-      value: 
-      objectReference: {fileID: 1830982077913276191}
-    - target: {fileID: 7039437869862008529, guid: 5c696fadbea75f84586b9e1336174d5d,
-        type: 3}
-      propertyPath: VisibilityPoints.Array.data[0]
-      value: 
-      objectReference: {fileID: 1830982078763243823}
-    - target: {fileID: 7039437869862008529, guid: 5c696fadbea75f84586b9e1336174d5d,
-        type: 3}
-      propertyPath: VisibilityPoints.Array.data[1]
-      value: 
-      objectReference: {fileID: 1830982077161298889}
-    - target: {fileID: 7039437869862008529, guid: 5c696fadbea75f84586b9e1336174d5d,
         type: 3}
       propertyPath: VisibilityPoints.Array.data[2]
       value: 
-      objectReference: {fileID: 1830982078281116088}
-    - target: {fileID: 7039437869862008529, guid: 5c696fadbea75f84586b9e1336174d5d,
+      objectReference: {fileID: 1830982078218989589}
+    - target: {fileID: 7039437870569141748, guid: 5c696fadbea75f84586b9e1336174d5d,
         type: 3}
       propertyPath: VisibilityPoints.Array.data[3]
       value: 
-      objectReference: {fileID: 1830982077498220637}
-    - target: {fileID: 7039437869862008529, guid: 5c696fadbea75f84586b9e1336174d5d,
+      objectReference: {fileID: 1830982077415060813}
+    - target: {fileID: 7039437870569141748, guid: 5c696fadbea75f84586b9e1336174d5d,
         type: 3}
       propertyPath: VisibilityPoints.Array.data[4]
       value: 
-      objectReference: {fileID: 1830982078905588632}
-    - target: {fileID: 7039437869862008529, guid: 5c696fadbea75f84586b9e1336174d5d,
+      objectReference: {fileID: 1830982078926308654}
+    - target: {fileID: 7039437870569141748, guid: 5c696fadbea75f84586b9e1336174d5d,
         type: 3}
       propertyPath: VisibilityPoints.Array.data[5]
       value: 
-      objectReference: {fileID: 1830982077301674824}
-    - target: {fileID: 7039437869862008529, guid: 5c696fadbea75f84586b9e1336174d5d,
+      objectReference: {fileID: 1830982078564369800}
+    - target: {fileID: 7039437870569141748, guid: 5c696fadbea75f84586b9e1336174d5d,
         type: 3}
       propertyPath: VisibilityPoints.Array.data[6]
       value: 
-      objectReference: {fileID: 1830982078834039041}
-    - target: {fileID: 7039437869862008529, guid: 5c696fadbea75f84586b9e1336174d5d,
+      objectReference: {fileID: 1830982077308575445}
+    - target: {fileID: 7039437870569141748, guid: 5c696fadbea75f84586b9e1336174d5d,
         type: 3}
       propertyPath: VisibilityPoints.Array.data[7]
       value: 
-      objectReference: {fileID: 1830982077924231997}
-    - target: {fileID: 7039437869862008529, guid: 5c696fadbea75f84586b9e1336174d5d,
+      objectReference: {fileID: 1830982078235782126}
+    - target: {fileID: 7039437870569141748, guid: 5c696fadbea75f84586b9e1336174d5d,
         type: 3}
       propertyPath: VisibilityPoints.Array.data[8]
       value: 
-      objectReference: {fileID: 1830982078677008035}
-    - target: {fileID: 7039437869862008529, guid: 5c696fadbea75f84586b9e1336174d5d,
-        type: 3}
-      propertyPath: VisibilityPoints.Array.data[9]
-      value: 
-      objectReference: {fileID: 1830982078803430036}
-    - target: {fileID: 7039437869862008529, guid: 5c696fadbea75f84586b9e1336174d5d,
+      objectReference: {fileID: 1830982077669800896}
+    - target: {fileID: 7039437870569141748, guid: 5c696fadbea75f84586b9e1336174d5d,
         type: 3}
       propertyPath: ReceptacleTriggerBoxes.Array.data[0]
       value: 
-      objectReference: {fileID: 1832081136124524516}
-    - target: {fileID: 7039437869862008543, guid: 5c696fadbea75f84586b9e1336174d5d,
-        type: 3}
-      propertyPath: MovingParts.Array.data[0]
-      value: 
-      objectReference: {fileID: 1830982078562177573}
-    - target: {fileID: 7039437870569141746, guid: 5c696fadbea75f84586b9e1336174d5d,
-        type: 3}
-      propertyPath: m_RootOrder
-      value: 0
-      objectReference: {fileID: 0}
-    - target: {fileID: 7039437870569141746, guid: 5c696fadbea75f84586b9e1336174d5d,
-        type: 3}
-      propertyPath: m_LocalEulerAnglesHint.x
-      value: 0
-      objectReference: {fileID: 0}
-    - target: {fileID: 7039437870569141746, guid: 5c696fadbea75f84586b9e1336174d5d,
-        type: 3}
-      propertyPath: m_LocalEulerAnglesHint.y
-      value: 0
-      objectReference: {fileID: 0}
-    - target: {fileID: 7039437870569141746, guid: 5c696fadbea75f84586b9e1336174d5d,
-        type: 3}
-      propertyPath: m_LocalEulerAnglesHint.z
-      value: 0
-      objectReference: {fileID: 0}
-    - target: {fileID: 7039437870569141747, guid: 5c696fadbea75f84586b9e1336174d5d,
-        type: 3}
-      propertyPath: m_Name
-      value: Side_Table_224_Master
-      objectReference: {fileID: 0}
-    - target: {fileID: 7039437870569141748, guid: 5c696fadbea75f84586b9e1336174d5d,
-        type: 3}
-      propertyPath: BoundingBox
-      value: 
-      objectReference: {fileID: 1830982077921117809}
-    - target: {fileID: 7039437870569141748, guid: 5c696fadbea75f84586b9e1336174d5d,
-        type: 3}
-      propertyPath: VisibilityPoints.Array.data[0]
-      value: 
-      objectReference: {fileID: 1830982079040693151}
-    - target: {fileID: 7039437870569141748, guid: 5c696fadbea75f84586b9e1336174d5d,
-        type: 3}
-      propertyPath: VisibilityPoints.Array.data[1]
-      value: 
-      objectReference: {fileID: 1830982076977159383}
-    - target: {fileID: 7039437870569141748, guid: 5c696fadbea75f84586b9e1336174d5d,
-        type: 3}
-      propertyPath: VisibilityPoints.Array.data[2]
-      value: 
-      objectReference: {fileID: 1830982078218989589}
-    - target: {fileID: 7039437870569141748, guid: 5c696fadbea75f84586b9e1336174d5d,
-        type: 3}
-      propertyPath: VisibilityPoints.Array.data[3]
-      value: 
-      objectReference: {fileID: 1830982077415060813}
-    - target: {fileID: 7039437870569141748, guid: 5c696fadbea75f84586b9e1336174d5d,
-        type: 3}
-      propertyPath: VisibilityPoints.Array.data[4]
-      value: 
-      objectReference: {fileID: 1830982078926308654}
-    - target: {fileID: 7039437870569141748, guid: 5c696fadbea75f84586b9e1336174d5d,
-        type: 3}
-      propertyPath: VisibilityPoints.Array.data[5]
-      value: 
-      objectReference: {fileID: 1830982078564369800}
-    - target: {fileID: 7039437870569141748, guid: 5c696fadbea75f84586b9e1336174d5d,
-        type: 3}
-      propertyPath: VisibilityPoints.Array.data[6]
-      value: 
-      objectReference: {fileID: 1830982077308575445}
-    - target: {fileID: 7039437870569141748, guid: 5c696fadbea75f84586b9e1336174d5d,
-        type: 3}
-      propertyPath: VisibilityPoints.Array.data[7]
-      value: 
-      objectReference: {fileID: 1830982078235782126}
-    - target: {fileID: 7039437870569141748, guid: 5c696fadbea75f84586b9e1336174d5d,
-        type: 3}
-      propertyPath: VisibilityPoints.Array.data[8]
-      value: 
-      objectReference: {fileID: 1830982077669800896}
-    - target: {fileID: 7039437870569141748, guid: 5c696fadbea75f84586b9e1336174d5d,
-        type: 3}
-      propertyPath: ReceptacleTriggerBoxes.Array.data[0]
-      value: 
-=======
->>>>>>> 2f8dd9f9
       objectReference: {fileID: 1832081136124938106}
     m_RemovedComponents: []
   m_SourcePrefab: {fileID: 100100000, guid: 5c696fadbea75f84586b9e1336174d5d, type: 3}
