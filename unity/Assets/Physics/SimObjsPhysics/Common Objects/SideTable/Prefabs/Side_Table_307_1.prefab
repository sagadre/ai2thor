--- conflicted
+++ resolved
@@ -7,14 +7,11 @@
   m_Modification:
     m_TransformParent: {fileID: 0}
     m_Modifications:
-<<<<<<< HEAD
-=======
     - target: {fileID: 2820546680431371944, guid: 97f880ee05ac89d498af44d0735b5efe,
         type: 3}
       propertyPath: assetID
       value: Side_Table_307_1
       objectReference: {fileID: 0}
->>>>>>> 2f8dd9f9
     - target: {fileID: 2820546680431371944, guid: 97f880ee05ac89d498af44d0735b5efe,
         type: 3}
       propertyPath: BoundingBox
@@ -132,8 +129,6 @@
       objectReference: {fileID: 0}
     - target: {fileID: 8111064368684234455, guid: 97f880ee05ac89d498af44d0735b5efe,
         type: 3}
-<<<<<<< HEAD
-=======
       propertyPath: m_LocalPosition.x
       value: 1.536019
       objectReference: {fileID: 0}
@@ -169,7 +164,6 @@
       objectReference: {fileID: 0}
     - target: {fileID: 8111064368684234455, guid: 97f880ee05ac89d498af44d0735b5efe,
         type: 3}
->>>>>>> 2f8dd9f9
       propertyPath: m_LocalEulerAnglesHint.x
       value: 0
       objectReference: {fileID: 0}
