%YAML 1.1
%TAG !u! tag:unity3d.com,2011:
--- !u!1001 &2638054956043973480
PrefabInstance:
  m_ObjectHideFlags: 0
  serializedVersion: 2
  m_Modification:
    m_TransformParent: {fileID: 0}
    m_Modifications:
    - target: {fileID: 2919220853028088924, guid: 2d4557ed77730c14b9ac8abb8af130b6,
        type: 3}
      propertyPath: myParent
      value: 
      objectReference: {fileID: 975588342356853047}
    - target: {fileID: 2919220853811490855, guid: 2d4557ed77730c14b9ac8abb8af130b6,
        type: 3}
      propertyPath: myParent
      value: 
      objectReference: {fileID: 975588341883368587}
    - target: {fileID: 2919220854106239525, guid: 2d4557ed77730c14b9ac8abb8af130b6,
        type: 3}
      propertyPath: myParent
      value: 
      objectReference: {fileID: 975588342187528273}
    - target: {fileID: 2960480603907470621, guid: 2d4557ed77730c14b9ac8abb8af130b6,
        type: 3}
      propertyPath: m_LocalScale.x
      value: 1.8625
      objectReference: {fileID: 0}
    - target: {fileID: 2960480603907470621, guid: 2d4557ed77730c14b9ac8abb8af130b6,
        type: 3}
      propertyPath: m_LocalScale.y
      value: 0.98748
      objectReference: {fileID: 0}
    - target: {fileID: 2960480603907470621, guid: 2d4557ed77730c14b9ac8abb8af130b6,
        type: 3}
      propertyPath: m_LocalPosition.x
      value: 0.00000023842
      objectReference: {fileID: 0}
    - target: {fileID: 2960480603907470621, guid: 2d4557ed77730c14b9ac8abb8af130b6,
        type: 3}
      propertyPath: m_LocalPosition.y
      value: 0.00024414
      objectReference: {fileID: 0}
    - target: {fileID: 2960480603907470621, guid: 2d4557ed77730c14b9ac8abb8af130b6,
        type: 3}
      propertyPath: m_LocalPosition.z
      value: 0.00079727
      objectReference: {fileID: 0}
    - target: {fileID: 2960480604210871732, guid: 2d4557ed77730c14b9ac8abb8af130b6,
        type: 3}
      propertyPath: m_LocalScale.x
      value: 1.8625
      objectReference: {fileID: 0}
    - target: {fileID: 2960480604210871732, guid: 2d4557ed77730c14b9ac8abb8af130b6,
        type: 3}
      propertyPath: m_LocalScale.y
      value: 0.98748
      objectReference: {fileID: 0}
    - target: {fileID: 2960480604210871732, guid: 2d4557ed77730c14b9ac8abb8af130b6,
        type: 3}
      propertyPath: m_LocalPosition.x
      value: 0.00000023842
      objectReference: {fileID: 0}
    - target: {fileID: 2960480604210871732, guid: 2d4557ed77730c14b9ac8abb8af130b6,
        type: 3}
      propertyPath: m_LocalPosition.y
      value: 0.00024414
      objectReference: {fileID: 0}
    - target: {fileID: 2960480604210871732, guid: 2d4557ed77730c14b9ac8abb8af130b6,
        type: 3}
      propertyPath: m_LocalPosition.z
      value: 0.00079727
      objectReference: {fileID: 0}
    - target: {fileID: 2960480604407926668, guid: 2d4557ed77730c14b9ac8abb8af130b6,
        type: 3}
      propertyPath: m_LocalScale.x
      value: 1.87
      objectReference: {fileID: 0}
    - target: {fileID: 2960480604407926668, guid: 2d4557ed77730c14b9ac8abb8af130b6,
        type: 3}
      propertyPath: m_LocalScale.z
      value: 1.38
      objectReference: {fileID: 0}
    - target: {fileID: 2960480604407926668, guid: 2d4557ed77730c14b9ac8abb8af130b6,
        type: 3}
      propertyPath: m_LocalPosition.x
      value: -0.001
      objectReference: {fileID: 0}
    - target: {fileID: 2960480604407926668, guid: 2d4557ed77730c14b9ac8abb8af130b6,
        type: 3}
      propertyPath: m_LocalPosition.z
      value: 0.091
      objectReference: {fileID: 0}
    - target: {fileID: 2960480604688684994, guid: 2d4557ed77730c14b9ac8abb8af130b6,
        type: 3}
      propertyPath: m_LocalScale.x
      value: 1.87
      objectReference: {fileID: 0}
    - target: {fileID: 2960480604688684994, guid: 2d4557ed77730c14b9ac8abb8af130b6,
        type: 3}
      propertyPath: m_LocalScale.z
      value: 1.38
      objectReference: {fileID: 0}
    - target: {fileID: 2960480604740591211, guid: 2d4557ed77730c14b9ac8abb8af130b6,
        type: 3}
      propertyPath: m_LocalScale.x
      value: 1.8625
      objectReference: {fileID: 0}
    - target: {fileID: 2960480604740591211, guid: 2d4557ed77730c14b9ac8abb8af130b6,
        type: 3}
      propertyPath: m_LocalScale.y
      value: 0.97483
      objectReference: {fileID: 0}
    - target: {fileID: 2960480604740591211, guid: 2d4557ed77730c14b9ac8abb8af130b6,
        type: 3}
      propertyPath: m_LocalPosition.x
      value: 0.00000023842
      objectReference: {fileID: 0}
    - target: {fileID: 2960480604740591211, guid: 2d4557ed77730c14b9ac8abb8af130b6,
        type: 3}
      propertyPath: m_LocalPosition.y
      value: 0.00049174
      objectReference: {fileID: 0}
    - target: {fileID: 2960480604740591211, guid: 2d4557ed77730c14b9ac8abb8af130b6,
        type: 3}
      propertyPath: m_LocalPosition.z
      value: 0.00079727
      objectReference: {fileID: 0}
    - target: {fileID: 2960480604937590591, guid: 2d4557ed77730c14b9ac8abb8af130b6,
        type: 3}
      propertyPath: m_LocalScale.x
      value: 1.8625
      objectReference: {fileID: 0}
    - target: {fileID: 2960480604937590591, guid: 2d4557ed77730c14b9ac8abb8af130b6,
        type: 3}
      propertyPath: m_LocalScale.y
      value: 0.98748
      objectReference: {fileID: 0}
    - target: {fileID: 2960480604937590591, guid: 2d4557ed77730c14b9ac8abb8af130b6,
        type: 3}
      propertyPath: m_LocalPosition.x
      value: 0.00000023842
      objectReference: {fileID: 0}
    - target: {fileID: 2960480604937590591, guid: 2d4557ed77730c14b9ac8abb8af130b6,
        type: 3}
      propertyPath: m_LocalPosition.y
      value: 0.00024414
      objectReference: {fileID: 0}
    - target: {fileID: 2960480604937590591, guid: 2d4557ed77730c14b9ac8abb8af130b6,
        type: 3}
      propertyPath: m_LocalPosition.z
      value: 0.00079727
      objectReference: {fileID: 0}
    - target: {fileID: 2960480605108446005, guid: 2d4557ed77730c14b9ac8abb8af130b6,
        type: 3}
      propertyPath: MyColliders.Array.data[0]
      value: 
      objectReference: {fileID: 975588341555813263}
    - target: {fileID: 2960480605108446005, guid: 2d4557ed77730c14b9ac8abb8af130b6,
        type: 3}
      propertyPath: MyColliders.Array.data[1]
      value: 
      objectReference: {fileID: 975588341828599106}
    - target: {fileID: 2960480605108446005, guid: 2d4557ed77730c14b9ac8abb8af130b6,
        type: 3}
      propertyPath: MyColliders.Array.data[2]
      value: 
      objectReference: {fileID: 975588343487588582}
    - target: {fileID: 2960480605108446005, guid: 2d4557ed77730c14b9ac8abb8af130b6,
        type: 3}
      propertyPath: MyColliders.Array.data[3]
      value: 
      objectReference: {fileID: 975588341629851674}
    - target: {fileID: 2960480605108446005, guid: 2d4557ed77730c14b9ac8abb8af130b6,
        type: 3}
      propertyPath: MyColliders.Array.data[4]
      value: 
      objectReference: {fileID: 975588343346956740}
    - target: {fileID: 2960480605108446005, guid: 2d4557ed77730c14b9ac8abb8af130b6,
        type: 3}
      propertyPath: MyColliders.Array.data[5]
      value: 
      objectReference: {fileID: 975588342279417643}
    - target: {fileID: 2960480605108446005, guid: 2d4557ed77730c14b9ac8abb8af130b6,
        type: 3}
      propertyPath: VisibilityPoints.Array.data[0]
      value: 
      objectReference: {fileID: 975588341545676618}
    - target: {fileID: 2960480605108446005, guid: 2d4557ed77730c14b9ac8abb8af130b6,
        type: 3}
      propertyPath: VisibilityPoints.Array.data[1]
      value: 
      objectReference: {fileID: 975588343150450358}
    - target: {fileID: 2960480605108446005, guid: 2d4557ed77730c14b9ac8abb8af130b6,
        type: 3}
      propertyPath: VisibilityPoints.Array.data[2]
      value: 
      objectReference: {fileID: 975588343374202083}
    - target: {fileID: 2960480605108446005, guid: 2d4557ed77730c14b9ac8abb8af130b6,
        type: 3}
      propertyPath: VisibilityPoints.Array.data[3]
      value: 
      objectReference: {fileID: 975588342568278543}
    - target: {fileID: 2960480605108446005, guid: 2d4557ed77730c14b9ac8abb8af130b6,
        type: 3}
      propertyPath: VisibilityPoints.Array.data[4]
      value: 
      objectReference: {fileID: 975588343475136399}
    - target: {fileID: 2960480605108446005, guid: 2d4557ed77730c14b9ac8abb8af130b6,
        type: 3}
      propertyPath: VisibilityPoints.Array.data[5]
      value: 
      objectReference: {fileID: 975588342681671940}
    - target: {fileID: 2960480605108446005, guid: 2d4557ed77730c14b9ac8abb8af130b6,
        type: 3}
      propertyPath: VisibilityPoints.Array.data[6]
      value: 
      objectReference: {fileID: 975588343454858198}
    - target: {fileID: 2960480605108446005, guid: 2d4557ed77730c14b9ac8abb8af130b6,
        type: 3}
      propertyPath: VisibilityPoints.Array.data[7]
      value: 
      objectReference: {fileID: 975588342515085061}
    - target: {fileID: 2960480605108446005, guid: 2d4557ed77730c14b9ac8abb8af130b6,
        type: 3}
      propertyPath: VisibilityPoints.Array.data[8]
      value: 
      objectReference: {fileID: 975588342411104056}
    - target: {fileID: 2960480605108446005, guid: 2d4557ed77730c14b9ac8abb8af130b6,
        type: 3}
      propertyPath: ReceptacleTriggerBoxes.Array.data[0]
      value: 
      objectReference: {fileID: 976669808318120231}
    - target: {fileID: 2960480605108446008, guid: 2d4557ed77730c14b9ac8abb8af130b6,
        type: 3}
      propertyPath: m_LocalPosition.x
      value: 0
      objectReference: {fileID: 0}
    - target: {fileID: 2960480605108446008, guid: 2d4557ed77730c14b9ac8abb8af130b6,
        type: 3}
      propertyPath: m_LocalPosition.z
      value: 0.1297
      objectReference: {fileID: 0}
    - target: {fileID: 2960480605108446011, guid: 2d4557ed77730c14b9ac8abb8af130b6,
        type: 3}
      propertyPath: MovingParts.Array.data[0]
      value: 
      objectReference: {fileID: 975588342187528273}
    - target: {fileID: 2960480605108446011, guid: 2d4557ed77730c14b9ac8abb8af130b6,
        type: 3}
      propertyPath: IgnoreTheseObjects.Array.data[0]
      value: 
      objectReference: {fileID: 975588341883368587}
    - target: {fileID: 2960480605244455666, guid: 2d4557ed77730c14b9ac8abb8af130b6,
        type: 3}
      propertyPath: m_LocalScale.x
      value: 1.8625
      objectReference: {fileID: 0}
    - target: {fileID: 2960480605244455666, guid: 2d4557ed77730c14b9ac8abb8af130b6,
        type: 3}
      propertyPath: m_LocalScale.y
      value: 0.97483
      objectReference: {fileID: 0}
    - target: {fileID: 2960480605244455666, guid: 2d4557ed77730c14b9ac8abb8af130b6,
        type: 3}
      propertyPath: m_LocalPosition.x
      value: 0.00000023842
      objectReference: {fileID: 0}
    - target: {fileID: 2960480605244455666, guid: 2d4557ed77730c14b9ac8abb8af130b6,
        type: 3}
      propertyPath: m_LocalPosition.y
      value: 0.00049162
      objectReference: {fileID: 0}
    - target: {fileID: 2960480605273649752, guid: 2d4557ed77730c14b9ac8abb8af130b6,
        type: 3}
<<<<<<< HEAD
=======
      propertyPath: assetID
      value: Side_Table_302_1_7
      objectReference: {fileID: 0}
    - target: {fileID: 2960480605273649752, guid: 2d4557ed77730c14b9ac8abb8af130b6,
        type: 3}
>>>>>>> 2f8dd9f9
      propertyPath: BoundingBox
      value: 
      objectReference: {fileID: 975588341726676757}
    - target: {fileID: 2960480605273649752, guid: 2d4557ed77730c14b9ac8abb8af130b6,
        type: 3}
      propertyPath: MyColliders.Array.data[0]
      value: 
      objectReference: {fileID: 975588342021840770}
    - target: {fileID: 2960480605273649752, guid: 2d4557ed77730c14b9ac8abb8af130b6,
        type: 3}
      propertyPath: MyColliders.Array.data[1]
      value: 
      objectReference: {fileID: 975588343340006836}
    - target: {fileID: 2960480605273649752, guid: 2d4557ed77730c14b9ac8abb8af130b6,
        type: 3}
      propertyPath: MyColliders.Array.data[2]
      value: 
      objectReference: {fileID: 975588342031198871}
    - target: {fileID: 2960480605273649752, guid: 2d4557ed77730c14b9ac8abb8af130b6,
        type: 3}
      propertyPath: MyColliders.Array.data[3]
      value: 
      objectReference: {fileID: 975588342443224704}
    - target: {fileID: 2960480605273649752, guid: 2d4557ed77730c14b9ac8abb8af130b6,
        type: 3}
      propertyPath: MyColliders.Array.data[4]
      value: 
      objectReference: {fileID: 975588343159743932}
    - target: {fileID: 2960480605273649752, guid: 2d4557ed77730c14b9ac8abb8af130b6,
        type: 3}
      propertyPath: MyColliders.Array.data[5]
      value: 
      objectReference: {fileID: 975588341762618247}
    - target: {fileID: 2960480605273649752, guid: 2d4557ed77730c14b9ac8abb8af130b6,
        type: 3}
      propertyPath: MyColliders.Array.data[6]
      value: 
      objectReference: {fileID: 975588341906214427}
    - target: {fileID: 2960480605273649752, guid: 2d4557ed77730c14b9ac8abb8af130b6,
        type: 3}
      propertyPath: MyColliders.Array.data[7]
      value: 
      objectReference: {fileID: 975588341771233808}
    - target: {fileID: 2960480605273649752, guid: 2d4557ed77730c14b9ac8abb8af130b6,
        type: 3}
      propertyPath: MyColliders.Array.data[8]
      value: 
      objectReference: {fileID: 975588342107865019}
    - target: {fileID: 2960480605273649752, guid: 2d4557ed77730c14b9ac8abb8af130b6,
        type: 3}
      propertyPath: MyColliders.Array.data[9]
      value: 
      objectReference: {fileID: 975588343521944884}
    - target: {fileID: 2960480605273649752, guid: 2d4557ed77730c14b9ac8abb8af130b6,
        type: 3}
      propertyPath: MyColliders.Array.data[10]
      value: 
      objectReference: {fileID: 975588342303042230}
    - target: {fileID: 2960480605273649752, guid: 2d4557ed77730c14b9ac8abb8af130b6,
        type: 3}
      propertyPath: MyColliders.Array.data[11]
      value: 
      objectReference: {fileID: 975588342229520088}
    - target: {fileID: 2960480605273649752, guid: 2d4557ed77730c14b9ac8abb8af130b6,
        type: 3}
      propertyPath: MyColliders.Array.data[12]
      value: 
      objectReference: {fileID: 975588341555813263}
    - target: {fileID: 2960480605273649752, guid: 2d4557ed77730c14b9ac8abb8af130b6,
        type: 3}
      propertyPath: MyColliders.Array.data[13]
      value: 
      objectReference: {fileID: 975588341828599106}
    - target: {fileID: 2960480605273649752, guid: 2d4557ed77730c14b9ac8abb8af130b6,
        type: 3}
      propertyPath: MyColliders.Array.data[14]
      value: 
      objectReference: {fileID: 975588343487588582}
    - target: {fileID: 2960480605273649752, guid: 2d4557ed77730c14b9ac8abb8af130b6,
        type: 3}
      propertyPath: MyColliders.Array.data[15]
      value: 
      objectReference: {fileID: 975588341629851674}
    - target: {fileID: 2960480605273649752, guid: 2d4557ed77730c14b9ac8abb8af130b6,
        type: 3}
      propertyPath: MyColliders.Array.data[16]
      value: 
      objectReference: {fileID: 975588343346956740}
    - target: {fileID: 2960480605273649752, guid: 2d4557ed77730c14b9ac8abb8af130b6,
<<<<<<< HEAD
        type: 3}
      propertyPath: MyColliders.Array.data[17]
      value: 
      objectReference: {fileID: 975588342279417643}
    - target: {fileID: 2960480605273649752, guid: 2d4557ed77730c14b9ac8abb8af130b6,
        type: 3}
      propertyPath: VisibilityPoints.Array.data[0]
      value: 
      objectReference: {fileID: 975588343251883711}
    - target: {fileID: 2960480605273649752, guid: 2d4557ed77730c14b9ac8abb8af130b6,
        type: 3}
      propertyPath: VisibilityPoints.Array.data[1]
      value: 
      objectReference: {fileID: 975588342861796258}
    - target: {fileID: 2960480605273649752, guid: 2d4557ed77730c14b9ac8abb8af130b6,
        type: 3}
      propertyPath: VisibilityPoints.Array.data[2]
      value: 
      objectReference: {fileID: 975588343395936944}
    - target: {fileID: 2960480605273649752, guid: 2d4557ed77730c14b9ac8abb8af130b6,
        type: 3}
      propertyPath: VisibilityPoints.Array.data[3]
      value: 
      objectReference: {fileID: 975588342198305529}
    - target: {fileID: 2960480605273649752, guid: 2d4557ed77730c14b9ac8abb8af130b6,
        type: 3}
      propertyPath: VisibilityPoints.Array.data[4]
      value: 
      objectReference: {fileID: 975588341778571093}
    - target: {fileID: 2960480605273649752, guid: 2d4557ed77730c14b9ac8abb8af130b6,
        type: 3}
      propertyPath: VisibilityPoints.Array.data[5]
      value: 
      objectReference: {fileID: 975588342471695818}
    - target: {fileID: 2960480605273649752, guid: 2d4557ed77730c14b9ac8abb8af130b6,
        type: 3}
      propertyPath: VisibilityPoints.Array.data[6]
      value: 
      objectReference: {fileID: 975588341576882448}
    - target: {fileID: 2960480605273649752, guid: 2d4557ed77730c14b9ac8abb8af130b6,
        type: 3}
      propertyPath: VisibilityPoints.Array.data[7]
      value: 
      objectReference: {fileID: 975588342559672685}
    - target: {fileID: 2960480605273649752, guid: 2d4557ed77730c14b9ac8abb8af130b6,
        type: 3}
      propertyPath: VisibilityPoints.Array.data[8]
      value: 
      objectReference: {fileID: 975588342469670947}
    - target: {fileID: 2960480605273649752, guid: 2d4557ed77730c14b9ac8abb8af130b6,
        type: 3}
      propertyPath: VisibilityPoints.Array.data[9]
      value: 
      objectReference: {fileID: 975588342900455258}
    - target: {fileID: 2960480605273649752, guid: 2d4557ed77730c14b9ac8abb8af130b6,
        type: 3}
      propertyPath: ReceptacleTriggerBoxes.Array.data[0]
      value: 
      objectReference: {fileID: 976669809396309854}
    - target: {fileID: 2960480605273649758, guid: 2d4557ed77730c14b9ac8abb8af130b6,
        type: 3}
      propertyPath: m_RootOrder
      value: 0
=======
        type: 3}
      propertyPath: MyColliders.Array.data[17]
      value: 
      objectReference: {fileID: 975588342279417643}
    - target: {fileID: 2960480605273649752, guid: 2d4557ed77730c14b9ac8abb8af130b6,
        type: 3}
      propertyPath: VisibilityPoints.Array.data[0]
      value: 
      objectReference: {fileID: 975588343251883711}
    - target: {fileID: 2960480605273649752, guid: 2d4557ed77730c14b9ac8abb8af130b6,
        type: 3}
      propertyPath: VisibilityPoints.Array.data[1]
      value: 
      objectReference: {fileID: 975588342861796258}
    - target: {fileID: 2960480605273649752, guid: 2d4557ed77730c14b9ac8abb8af130b6,
        type: 3}
      propertyPath: VisibilityPoints.Array.data[2]
      value: 
      objectReference: {fileID: 975588343395936944}
    - target: {fileID: 2960480605273649752, guid: 2d4557ed77730c14b9ac8abb8af130b6,
        type: 3}
      propertyPath: VisibilityPoints.Array.data[3]
      value: 
      objectReference: {fileID: 975588342198305529}
    - target: {fileID: 2960480605273649752, guid: 2d4557ed77730c14b9ac8abb8af130b6,
        type: 3}
      propertyPath: VisibilityPoints.Array.data[4]
      value: 
      objectReference: {fileID: 975588341778571093}
    - target: {fileID: 2960480605273649752, guid: 2d4557ed77730c14b9ac8abb8af130b6,
        type: 3}
      propertyPath: VisibilityPoints.Array.data[5]
      value: 
      objectReference: {fileID: 975588342471695818}
    - target: {fileID: 2960480605273649752, guid: 2d4557ed77730c14b9ac8abb8af130b6,
        type: 3}
      propertyPath: VisibilityPoints.Array.data[6]
      value: 
      objectReference: {fileID: 975588341576882448}
    - target: {fileID: 2960480605273649752, guid: 2d4557ed77730c14b9ac8abb8af130b6,
        type: 3}
      propertyPath: VisibilityPoints.Array.data[7]
      value: 
      objectReference: {fileID: 975588342559672685}
    - target: {fileID: 2960480605273649752, guid: 2d4557ed77730c14b9ac8abb8af130b6,
        type: 3}
      propertyPath: VisibilityPoints.Array.data[8]
      value: 
      objectReference: {fileID: 975588342469670947}
    - target: {fileID: 2960480605273649752, guid: 2d4557ed77730c14b9ac8abb8af130b6,
        type: 3}
      propertyPath: VisibilityPoints.Array.data[9]
      value: 
      objectReference: {fileID: 975588342900455258}
    - target: {fileID: 2960480605273649752, guid: 2d4557ed77730c14b9ac8abb8af130b6,
        type: 3}
      propertyPath: ReceptacleTriggerBoxes.Array.data[0]
      value: 
      objectReference: {fileID: 976669809396309854}
    - target: {fileID: 2960480605273649758, guid: 2d4557ed77730c14b9ac8abb8af130b6,
        type: 3}
      propertyPath: m_RootOrder
      value: 0
      objectReference: {fileID: 0}
    - target: {fileID: 2960480605273649758, guid: 2d4557ed77730c14b9ac8abb8af130b6,
        type: 3}
      propertyPath: m_LocalPosition.x
      value: -1.444
      objectReference: {fileID: 0}
    - target: {fileID: 2960480605273649758, guid: 2d4557ed77730c14b9ac8abb8af130b6,
        type: 3}
      propertyPath: m_LocalPosition.y
      value: 0
      objectReference: {fileID: 0}
    - target: {fileID: 2960480605273649758, guid: 2d4557ed77730c14b9ac8abb8af130b6,
        type: 3}
      propertyPath: m_LocalPosition.z
      value: -2.052
      objectReference: {fileID: 0}
    - target: {fileID: 2960480605273649758, guid: 2d4557ed77730c14b9ac8abb8af130b6,
        type: 3}
      propertyPath: m_LocalRotation.w
      value: 0.70710695
      objectReference: {fileID: 0}
    - target: {fileID: 2960480605273649758, guid: 2d4557ed77730c14b9ac8abb8af130b6,
        type: 3}
      propertyPath: m_LocalRotation.x
      value: -0
      objectReference: {fileID: 0}
    - target: {fileID: 2960480605273649758, guid: 2d4557ed77730c14b9ac8abb8af130b6,
        type: 3}
      propertyPath: m_LocalRotation.y
      value: 0.7071067
      objectReference: {fileID: 0}
    - target: {fileID: 2960480605273649758, guid: 2d4557ed77730c14b9ac8abb8af130b6,
        type: 3}
      propertyPath: m_LocalRotation.z
      value: -0
>>>>>>> 2f8dd9f9
      objectReference: {fileID: 0}
    - target: {fileID: 2960480605273649758, guid: 2d4557ed77730c14b9ac8abb8af130b6,
        type: 3}
      propertyPath: m_LocalEulerAnglesHint.x
      value: 0
      objectReference: {fileID: 0}
    - target: {fileID: 2960480605273649758, guid: 2d4557ed77730c14b9ac8abb8af130b6,
        type: 3}
      propertyPath: m_LocalEulerAnglesHint.y
      value: 90.00001
      objectReference: {fileID: 0}
    - target: {fileID: 2960480605273649758, guid: 2d4557ed77730c14b9ac8abb8af130b6,
        type: 3}
      propertyPath: m_LocalEulerAnglesHint.z
      value: 0
      objectReference: {fileID: 0}
    - target: {fileID: 2960480605273649759, guid: 2d4557ed77730c14b9ac8abb8af130b6,
        type: 3}
      propertyPath: m_Name
<<<<<<< HEAD
      value: Side_Table_302_1_1
=======
      value: Side_Table_302_1_7
>>>>>>> 2f8dd9f9
      objectReference: {fileID: 0}
    - target: {fileID: 2960480605295094166, guid: 2d4557ed77730c14b9ac8abb8af130b6,
        type: 3}
      propertyPath: m_LocalScale.x
      value: 1.87
      objectReference: {fileID: 0}
    - target: {fileID: 2960480605295094166, guid: 2d4557ed77730c14b9ac8abb8af130b6,
        type: 3}
      propertyPath: m_LocalScale.z
      value: 1.38
      objectReference: {fileID: 0}
    - target: {fileID: 2960480605295094166, guid: 2d4557ed77730c14b9ac8abb8af130b6,
        type: 3}
      propertyPath: m_LocalPosition.x
      value: -0.004
      objectReference: {fileID: 0}
    - target: {fileID: 2960480605295094166, guid: 2d4557ed77730c14b9ac8abb8af130b6,
        type: 3}
      propertyPath: m_LocalPosition.z
      value: -0.116
      objectReference: {fileID: 0}
    - target: {fileID: 2960480605305269238, guid: 2d4557ed77730c14b9ac8abb8af130b6,
        type: 3}
      propertyPath: m_LocalScale.x
      value: 1.8625
      objectReference: {fileID: 0}
    - target: {fileID: 2960480605305269238, guid: 2d4557ed77730c14b9ac8abb8af130b6,
        type: 3}
      propertyPath: m_LocalScale.y
      value: 0.97483
      objectReference: {fileID: 0}
    - target: {fileID: 2960480605305269238, guid: 2d4557ed77730c14b9ac8abb8af130b6,
        type: 3}
      propertyPath: m_LocalPosition.x
      value: 0.00000023842
      objectReference: {fileID: 0}
    - target: {fileID: 2960480605305269238, guid: 2d4557ed77730c14b9ac8abb8af130b6,
        type: 3}
      propertyPath: m_LocalPosition.y
      value: 0.00049162
      objectReference: {fileID: 0}
    - target: {fileID: 2960480605305269238, guid: 2d4557ed77730c14b9ac8abb8af130b6,
        type: 3}
      propertyPath: m_LocalPosition.z
      value: 0.00079727
      objectReference: {fileID: 0}
    - target: {fileID: 2960480605434033279, guid: 2d4557ed77730c14b9ac8abb8af130b6,
        type: 3}
      propertyPath: m_Size.x
      value: 1.1848109
      objectReference: {fileID: 0}
    - target: {fileID: 2960480605434033279, guid: 2d4557ed77730c14b9ac8abb8af130b6,
        type: 3}
      propertyPath: m_Size.y
      value: 0.8014612
      objectReference: {fileID: 0}
    - target: {fileID: 2960480605434033279, guid: 2d4557ed77730c14b9ac8abb8af130b6,
        type: 3}
      propertyPath: m_Size.z
      value: 0.5260122
      objectReference: {fileID: 0}
    - target: {fileID: 2960480605434033279, guid: 2d4557ed77730c14b9ac8abb8af130b6,
        type: 3}
      propertyPath: m_Center.x
      value: -2.6415914e-17
      objectReference: {fileID: 0}
    - target: {fileID: 2960480605434033279, guid: 2d4557ed77730c14b9ac8abb8af130b6,
        type: 3}
      propertyPath: m_Center.y
      value: 0.38589478
      objectReference: {fileID: 0}
    - target: {fileID: 2960480605434033279, guid: 2d4557ed77730c14b9ac8abb8af130b6,
        type: 3}
      propertyPath: m_Center.z
      value: -0.01438576
      objectReference: {fileID: 0}
    - target: {fileID: 2960480605765235351, guid: 2d4557ed77730c14b9ac8abb8af130b6,
        type: 3}
      propertyPath: m_LocalScale.x
      value: 1.8625
      objectReference: {fileID: 0}
    - target: {fileID: 2960480605765235351, guid: 2d4557ed77730c14b9ac8abb8af130b6,
        type: 3}
      propertyPath: m_LocalScale.y
      value: 0.98748
      objectReference: {fileID: 0}
    - target: {fileID: 2960480605765235351, guid: 2d4557ed77730c14b9ac8abb8af130b6,
        type: 3}
      propertyPath: m_LocalPosition.x
      value: 0.00000023842
      objectReference: {fileID: 0}
    - target: {fileID: 2960480605765235351, guid: 2d4557ed77730c14b9ac8abb8af130b6,
        type: 3}
      propertyPath: m_LocalPosition.y
      value: 0.00024414
      objectReference: {fileID: 0}
    - target: {fileID: 2960480605765235351, guid: 2d4557ed77730c14b9ac8abb8af130b6,
        type: 3}
      propertyPath: m_LocalPosition.z
      value: -4.3e-14
      objectReference: {fileID: 0}
    - target: {fileID: 2960480605848848349, guid: 2d4557ed77730c14b9ac8abb8af130b6,
        type: 3}
      propertyPath: MovingParts.Array.data[0]
      value: 
      objectReference: {fileID: 975588341883368587}
    - target: {fileID: 2960480605848848349, guid: 2d4557ed77730c14b9ac8abb8af130b6,
        type: 3}
      propertyPath: IgnoreTheseObjects.Array.data[0]
      value: 
      objectReference: {fileID: 975588342187528273}
    - target: {fileID: 2960480605848848351, guid: 2d4557ed77730c14b9ac8abb8af130b6,
        type: 3}
      propertyPath: MyColliders.Array.data[0]
      value: 
      objectReference: {fileID: 975588341906214427}
    - target: {fileID: 2960480605848848351, guid: 2d4557ed77730c14b9ac8abb8af130b6,
        type: 3}
      propertyPath: MyColliders.Array.data[1]
      value: 
      objectReference: {fileID: 975588341771233808}
    - target: {fileID: 2960480605848848351, guid: 2d4557ed77730c14b9ac8abb8af130b6,
        type: 3}
      propertyPath: MyColliders.Array.data[2]
      value: 
      objectReference: {fileID: 975588342107865019}
    - target: {fileID: 2960480605848848351, guid: 2d4557ed77730c14b9ac8abb8af130b6,
        type: 3}
      propertyPath: MyColliders.Array.data[3]
      value: 
      objectReference: {fileID: 975588343521944884}
    - target: {fileID: 2960480605848848351, guid: 2d4557ed77730c14b9ac8abb8af130b6,
        type: 3}
      propertyPath: MyColliders.Array.data[4]
      value: 
      objectReference: {fileID: 975588342303042230}
    - target: {fileID: 2960480605848848351, guid: 2d4557ed77730c14b9ac8abb8af130b6,
        type: 3}
      propertyPath: MyColliders.Array.data[5]
      value: 
      objectReference: {fileID: 975588342229520088}
    - target: {fileID: 2960480605848848351, guid: 2d4557ed77730c14b9ac8abb8af130b6,
        type: 3}
      propertyPath: VisibilityPoints.Array.data[0]
      value: 
      objectReference: {fileID: 975588343663292825}
    - target: {fileID: 2960480605848848351, guid: 2d4557ed77730c14b9ac8abb8af130b6,
        type: 3}
      propertyPath: VisibilityPoints.Array.data[1]
      value: 
      objectReference: {fileID: 975588341929899467}
    - target: {fileID: 2960480605848848351, guid: 2d4557ed77730c14b9ac8abb8af130b6,
        type: 3}
      propertyPath: VisibilityPoints.Array.data[2]
      value: 
      objectReference: {fileID: 975588343630181672}
    - target: {fileID: 2960480605848848351, guid: 2d4557ed77730c14b9ac8abb8af130b6,
        type: 3}
      propertyPath: VisibilityPoints.Array.data[3]
      value: 
      objectReference: {fileID: 975588343519525301}
    - target: {fileID: 2960480605848848351, guid: 2d4557ed77730c14b9ac8abb8af130b6,
        type: 3}
      propertyPath: VisibilityPoints.Array.data[4]
      value: 
      objectReference: {fileID: 975588343095577664}
    - target: {fileID: 2960480605848848351, guid: 2d4557ed77730c14b9ac8abb8af130b6,
        type: 3}
      propertyPath: VisibilityPoints.Array.data[5]
      value: 
      objectReference: {fileID: 975588342390709572}
    - target: {fileID: 2960480605848848351, guid: 2d4557ed77730c14b9ac8abb8af130b6,
        type: 3}
      propertyPath: VisibilityPoints.Array.data[6]
      value: 
      objectReference: {fileID: 975588342592452268}
    - target: {fileID: 2960480605848848351, guid: 2d4557ed77730c14b9ac8abb8af130b6,
        type: 3}
      propertyPath: VisibilityPoints.Array.data[7]
      value: 
      objectReference: {fileID: 975588341953038719}
    - target: {fileID: 2960480605848848351, guid: 2d4557ed77730c14b9ac8abb8af130b6,
        type: 3}
      propertyPath: VisibilityPoints.Array.data[8]
      value: 
      objectReference: {fileID: 975588342255050682}
    - target: {fileID: 2960480605848848351, guid: 2d4557ed77730c14b9ac8abb8af130b6,
        type: 3}
      propertyPath: ReceptacleTriggerBoxes.Array.data[0]
      value: 
      objectReference: {fileID: 976669808560177957}
    - target: {fileID: 2960480605848848354, guid: 2d4557ed77730c14b9ac8abb8af130b6,
        type: 3}
      propertyPath: m_LocalPosition.x
      value: 0
      objectReference: {fileID: 0}
    - target: {fileID: 2960480605848848354, guid: 2d4557ed77730c14b9ac8abb8af130b6,
        type: 3}
      propertyPath: m_LocalPosition.z
      value: 0.1297
      objectReference: {fileID: 0}
    - target: {fileID: 2960480605892660503, guid: 2d4557ed77730c14b9ac8abb8af130b6,
        type: 3}
      propertyPath: m_LocalScale.x
      value: 1.8625
      objectReference: {fileID: 0}
    - target: {fileID: 2960480605892660503, guid: 2d4557ed77730c14b9ac8abb8af130b6,
        type: 3}
      propertyPath: m_LocalScale.y
      value: 0.97483
      objectReference: {fileID: 0}
    - target: {fileID: 2960480605892660503, guid: 2d4557ed77730c14b9ac8abb8af130b6,
        type: 3}
      propertyPath: m_LocalPosition.x
      value: 0.00000023842
      objectReference: {fileID: 0}
    - target: {fileID: 2960480605892660503, guid: 2d4557ed77730c14b9ac8abb8af130b6,
        type: 3}
      propertyPath: m_LocalPosition.y
      value: 0.00049162
      objectReference: {fileID: 0}
    - target: {fileID: 2960480605892660503, guid: 2d4557ed77730c14b9ac8abb8af130b6,
        type: 3}
      propertyPath: m_LocalPosition.z
      value: -4.3e-14
      objectReference: {fileID: 0}
    - target: {fileID: 2961864229746634125, guid: 2d4557ed77730c14b9ac8abb8af130b6,
        type: 3}
      propertyPath: m_LocalScale.x
      value: 0.93125
      objectReference: {fileID: 0}
    - target: {fileID: 2961864229746634125, guid: 2d4557ed77730c14b9ac8abb8af130b6,
        type: 3}
      propertyPath: m_LocalScale.y
      value: 0.487415
      objectReference: {fileID: 0}
    - target: {fileID: 2961864229746634125, guid: 2d4557ed77730c14b9ac8abb8af130b6,
        type: 3}
      propertyPath: m_LocalPosition.x
      value: 0.00000023842
      objectReference: {fileID: 0}
    - target: {fileID: 2961864229746634125, guid: 2d4557ed77730c14b9ac8abb8af130b6,
        type: 3}
      propertyPath: m_LocalPosition.y
      value: 0.00049162
      objectReference: {fileID: 0}
    - target: {fileID: 2961864230557020047, guid: 2d4557ed77730c14b9ac8abb8af130b6,
        type: 3}
      propertyPath: m_LocalScale.x
      value: 0.93125
      objectReference: {fileID: 0}
    - target: {fileID: 2961864230557020047, guid: 2d4557ed77730c14b9ac8abb8af130b6,
        type: 3}
      propertyPath: m_LocalScale.y
      value: 0.49374
      objectReference: {fileID: 0}
    - target: {fileID: 2961864230557020047, guid: 2d4557ed77730c14b9ac8abb8af130b6,
        type: 3}
      propertyPath: m_LocalPosition.x
      value: 0.00000023842
      objectReference: {fileID: 0}
    - target: {fileID: 2961864230557020047, guid: 2d4557ed77730c14b9ac8abb8af130b6,
        type: 3}
      propertyPath: m_LocalPosition.y
      value: 0.00024414
      objectReference: {fileID: 0}
    - target: {fileID: 2961864230815871988, guid: 2d4557ed77730c14b9ac8abb8af130b6,
        type: 3}
      propertyPath: m_LocalScale.x
      value: 0.925
      objectReference: {fileID: 0}
    - target: {fileID: 2961864230815871988, guid: 2d4557ed77730c14b9ac8abb8af130b6,
        type: 3}
      propertyPath: m_LocalScale.z
      value: 0.6625
      objectReference: {fileID: 0}
    - target: {fileID: 8263201949591698794, guid: 2d4557ed77730c14b9ac8abb8af130b6,
        type: 3}
      propertyPath: m_LocalScale.x
      value: 1.87
      objectReference: {fileID: 0}
    - target: {fileID: 8263201949591698794, guid: 2d4557ed77730c14b9ac8abb8af130b6,
        type: 3}
      propertyPath: m_LocalScale.z
      value: 1.38
      objectReference: {fileID: 0}
    - target: {fileID: 8263201949591698794, guid: 2d4557ed77730c14b9ac8abb8af130b6,
        type: 3}
      propertyPath: m_LocalPosition.x
      value: -0.004
      objectReference: {fileID: 0}
    - target: {fileID: 8263201949591698794, guid: 2d4557ed77730c14b9ac8abb8af130b6,
        type: 3}
      propertyPath: m_LocalPosition.z
      value: 0.091
      objectReference: {fileID: 0}
    m_RemovedComponents: []
  m_SourcePrefab: {fileID: 100100000, guid: 2d4557ed77730c14b9ac8abb8af130b6, type: 3}
--- !u!1 &976669809396309854 stripped
GameObject:
  m_CorrespondingSourceObject: {fileID: 2959310279724231734, guid: 2d4557ed77730c14b9ac8abb8af130b6,
    type: 3}
  m_PrefabInstance: {fileID: 2638054956043973480}
  m_PrefabAsset: {fileID: 0}
--- !u!65 &975588342021840770 stripped
BoxCollider:
  m_CorrespondingSourceObject: {fileID: 2960480605743934698, guid: 2d4557ed77730c14b9ac8abb8af130b6,
    type: 3}
  m_PrefabInstance: {fileID: 2638054956043973480}
  m_PrefabAsset: {fileID: 0}
--- !u!65 &975588343340006836 stripped
BoxCollider:
  m_CorrespondingSourceObject: {fileID: 2960480603822051036, guid: 2d4557ed77730c14b9ac8abb8af130b6,
    type: 3}
  m_PrefabInstance: {fileID: 2638054956043973480}
  m_PrefabAsset: {fileID: 0}
--- !u!65 &975588342031198871 stripped
BoxCollider:
  m_CorrespondingSourceObject: {fileID: 2960480605734541823, guid: 2d4557ed77730c14b9ac8abb8af130b6,
    type: 3}
  m_PrefabInstance: {fileID: 2638054956043973480}
  m_PrefabAsset: {fileID: 0}
--- !u!65 &975588342443224704 stripped
BoxCollider:
  m_CorrespondingSourceObject: {fileID: 2960480605355285992, guid: 2d4557ed77730c14b9ac8abb8af130b6,
    type: 3}
  m_PrefabInstance: {fileID: 2638054956043973480}
  m_PrefabAsset: {fileID: 0}
--- !u!65 &975588343159743932 stripped
BoxCollider:
  m_CorrespondingSourceObject: {fileID: 2960480603934938836, guid: 2d4557ed77730c14b9ac8abb8af130b6,
    type: 3}
  m_PrefabInstance: {fileID: 2638054956043973480}
  m_PrefabAsset: {fileID: 0}
--- !u!65 &975588341762618247 stripped
BoxCollider:
  m_CorrespondingSourceObject: {fileID: 2960480605465231599, guid: 2d4557ed77730c14b9ac8abb8af130b6,
    type: 3}
  m_PrefabInstance: {fileID: 2638054956043973480}
  m_PrefabAsset: {fileID: 0}
--- !u!4 &975588343251883711 stripped
Transform:
  m_CorrespondingSourceObject: {fileID: 2960480604010833367, guid: 2d4557ed77730c14b9ac8abb8af130b6,
    type: 3}
  m_PrefabInstance: {fileID: 2638054956043973480}
  m_PrefabAsset: {fileID: 0}
--- !u!4 &975588342861796258 stripped
Transform:
  m_CorrespondingSourceObject: {fileID: 2960480604434440394, guid: 2d4557ed77730c14b9ac8abb8af130b6,
    type: 3}
  m_PrefabInstance: {fileID: 2638054956043973480}
  m_PrefabAsset: {fileID: 0}
--- !u!4 &975588343395936944 stripped
Transform:
  m_CorrespondingSourceObject: {fileID: 2960480603899025880, guid: 2d4557ed77730c14b9ac8abb8af130b6,
    type: 3}
  m_PrefabInstance: {fileID: 2638054956043973480}
  m_PrefabAsset: {fileID: 0}
--- !u!4 &975588342198305529 stripped
Transform:
  m_CorrespondingSourceObject: {fileID: 2960480605097931153, guid: 2d4557ed77730c14b9ac8abb8af130b6,
    type: 3}
  m_PrefabInstance: {fileID: 2638054956043973480}
  m_PrefabAsset: {fileID: 0}
--- !u!4 &975588341778571093 stripped
Transform:
  m_CorrespondingSourceObject: {fileID: 2960480605483887677, guid: 2d4557ed77730c14b9ac8abb8af130b6,
    type: 3}
  m_PrefabInstance: {fileID: 2638054956043973480}
  m_PrefabAsset: {fileID: 0}
--- !u!4 &975588342471695818 stripped
Transform:
  m_CorrespondingSourceObject: {fileID: 2960480605126274722, guid: 2d4557ed77730c14b9ac8abb8af130b6,
    type: 3}
  m_PrefabInstance: {fileID: 2638054956043973480}
  m_PrefabAsset: {fileID: 0}
--- !u!4 &975588341576882448 stripped
Transform:
  m_CorrespondingSourceObject: {fileID: 2960480605550570104, guid: 2d4557ed77730c14b9ac8abb8af130b6,
    type: 3}
  m_PrefabInstance: {fileID: 2638054956043973480}
  m_PrefabAsset: {fileID: 0}
--- !u!4 &975588342559672685 stripped
Transform:
  m_CorrespondingSourceObject: {fileID: 2960480605206067717, guid: 2d4557ed77730c14b9ac8abb8af130b6,
    type: 3}
  m_PrefabInstance: {fileID: 2638054956043973480}
  m_PrefabAsset: {fileID: 0}
--- !u!4 &975588342469670947 stripped
Transform:
  m_CorrespondingSourceObject: {fileID: 2960480605363440459, guid: 2d4557ed77730c14b9ac8abb8af130b6,
    type: 3}
  m_PrefabInstance: {fileID: 2638054956043973480}
  m_PrefabAsset: {fileID: 0}
--- !u!4 &975588342900455258 stripped
Transform:
  m_CorrespondingSourceObject: {fileID: 2960480604730311730, guid: 2d4557ed77730c14b9ac8abb8af130b6,
    type: 3}
  m_PrefabInstance: {fileID: 2638054956043973480}
  m_PrefabAsset: {fileID: 0}
--- !u!1 &975588341726676757 stripped
GameObject:
  m_CorrespondingSourceObject: {fileID: 2960480605434033277, guid: 2d4557ed77730c14b9ac8abb8af130b6,
    type: 3}
  m_PrefabInstance: {fileID: 2638054956043973480}
  m_PrefabAsset: {fileID: 0}
--- !u!1 &975588341883368587 stripped
GameObject:
  m_CorrespondingSourceObject: {fileID: 2960480605848848355, guid: 2d4557ed77730c14b9ac8abb8af130b6,
    type: 3}
  m_PrefabInstance: {fileID: 2638054956043973480}
  m_PrefabAsset: {fileID: 0}
--- !u!1 &976669808560177957 stripped
GameObject:
  m_CorrespondingSourceObject: {fileID: 2959310279988588621, guid: 2d4557ed77730c14b9ac8abb8af130b6,
    type: 3}
  m_PrefabInstance: {fileID: 2638054956043973480}
  m_PrefabAsset: {fileID: 0}
--- !u!65 &975588341906214427 stripped
BoxCollider:
  m_CorrespondingSourceObject: {fileID: 2960480605892033907, guid: 2d4557ed77730c14b9ac8abb8af130b6,
    type: 3}
  m_PrefabInstance: {fileID: 2638054956043973480}
  m_PrefabAsset: {fileID: 0}
--- !u!65 &975588341771233808 stripped
BoxCollider:
  m_CorrespondingSourceObject: {fileID: 2960480605491222904, guid: 2d4557ed77730c14b9ac8abb8af130b6,
    type: 3}
  m_PrefabInstance: {fileID: 2638054956043973480}
  m_PrefabAsset: {fileID: 0}
--- !u!65 &975588342107865019 stripped
BoxCollider:
  m_CorrespondingSourceObject: {fileID: 2960480605020376275, guid: 2d4557ed77730c14b9ac8abb8af130b6,
    type: 3}
  m_PrefabInstance: {fileID: 2638054956043973480}
  m_PrefabAsset: {fileID: 0}
--- !u!65 &975588343521944884 stripped
BoxCollider:
  m_CorrespondingSourceObject: {fileID: 2960480604276561500, guid: 2d4557ed77730c14b9ac8abb8af130b6,
    type: 3}
  m_PrefabInstance: {fileID: 2638054956043973480}
  m_PrefabAsset: {fileID: 0}
--- !u!65 &975588342303042230 stripped
BoxCollider:
  m_CorrespondingSourceObject: {fileID: 2960480604925827550, guid: 2d4557ed77730c14b9ac8abb8af130b6,
    type: 3}
  m_PrefabInstance: {fileID: 2638054956043973480}
  m_PrefabAsset: {fileID: 0}
--- !u!65 &975588342229520088 stripped
BoxCollider:
  m_CorrespondingSourceObject: {fileID: 2960480604865428912, guid: 2d4557ed77730c14b9ac8abb8af130b6,
    type: 3}
  m_PrefabInstance: {fileID: 2638054956043973480}
  m_PrefabAsset: {fileID: 0}
--- !u!4 &975588343663292825 stripped
Transform:
  m_CorrespondingSourceObject: {fileID: 2960480604169847537, guid: 2d4557ed77730c14b9ac8abb8af130b6,
    type: 3}
  m_PrefabInstance: {fileID: 2638054956043973480}
  m_PrefabAsset: {fileID: 0}
--- !u!4 &975588341929899467 stripped
Transform:
  m_CorrespondingSourceObject: {fileID: 2960480605903242915, guid: 2d4557ed77730c14b9ac8abb8af130b6,
    type: 3}
  m_PrefabInstance: {fileID: 2638054956043973480}
  m_PrefabAsset: {fileID: 0}
--- !u!4 &975588343630181672 stripped
Transform:
  m_CorrespondingSourceObject: {fileID: 2960480604134770240, guid: 2d4557ed77730c14b9ac8abb8af130b6,
    type: 3}
  m_PrefabInstance: {fileID: 2638054956043973480}
  m_PrefabAsset: {fileID: 0}
--- !u!4 &975588343519525301 stripped
Transform:
  m_CorrespondingSourceObject: {fileID: 2960480604280031965, guid: 2d4557ed77730c14b9ac8abb8af130b6,
    type: 3}
  m_PrefabInstance: {fileID: 2638054956043973480}
  m_PrefabAsset: {fileID: 0}
--- !u!4 &975588343095577664 stripped
Transform:
  m_CorrespondingSourceObject: {fileID: 2960480604670197544, guid: 2d4557ed77730c14b9ac8abb8af130b6,
    type: 3}
  m_PrefabInstance: {fileID: 2638054956043973480}
  m_PrefabAsset: {fileID: 0}
--- !u!4 &975588342390709572 stripped
Transform:
  m_CorrespondingSourceObject: {fileID: 2960480605306908204, guid: 2d4557ed77730c14b9ac8abb8af130b6,
    type: 3}
  m_PrefabInstance: {fileID: 2638054956043973480}
  m_PrefabAsset: {fileID: 0}
--- !u!4 &975588342592452268 stripped
Transform:
  m_CorrespondingSourceObject: {fileID: 2960480605240395204, guid: 2d4557ed77730c14b9ac8abb8af130b6,
    type: 3}
  m_PrefabInstance: {fileID: 2638054956043973480}
  m_PrefabAsset: {fileID: 0}
--- !u!4 &975588341953038719 stripped
Transform:
  m_CorrespondingSourceObject: {fileID: 2960480605678746135, guid: 2d4557ed77730c14b9ac8abb8af130b6,
    type: 3}
  m_PrefabInstance: {fileID: 2638054956043973480}
  m_PrefabAsset: {fileID: 0}
--- !u!4 &975588342255050682 stripped
Transform:
  m_CorrespondingSourceObject: {fileID: 2960480604907007186, guid: 2d4557ed77730c14b9ac8abb8af130b6,
    type: 3}
  m_PrefabInstance: {fileID: 2638054956043973480}
  m_PrefabAsset: {fileID: 0}
--- !u!1 &975588342187528273 stripped
GameObject:
  m_CorrespondingSourceObject: {fileID: 2960480605108446009, guid: 2d4557ed77730c14b9ac8abb8af130b6,
    type: 3}
  m_PrefabInstance: {fileID: 2638054956043973480}
  m_PrefabAsset: {fileID: 0}
--- !u!1 &976669808318120231 stripped
GameObject:
  m_CorrespondingSourceObject: {fileID: 2959310280801333839, guid: 2d4557ed77730c14b9ac8abb8af130b6,
    type: 3}
  m_PrefabInstance: {fileID: 2638054956043973480}
  m_PrefabAsset: {fileID: 0}
--- !u!65 &975588341555813263 stripped
BoxCollider:
  m_CorrespondingSourceObject: {fileID: 2960480605538085095, guid: 2d4557ed77730c14b9ac8abb8af130b6,
    type: 3}
  m_PrefabInstance: {fileID: 2638054956043973480}
  m_PrefabAsset: {fileID: 0}
--- !u!65 &975588341828599106 stripped
BoxCollider:
  m_CorrespondingSourceObject: {fileID: 2960480605801877034, guid: 2d4557ed77730c14b9ac8abb8af130b6,
    type: 3}
  m_PrefabInstance: {fileID: 2638054956043973480}
  m_PrefabAsset: {fileID: 0}
--- !u!65 &975588343487588582 stripped
BoxCollider:
  m_CorrespondingSourceObject: {fileID: 2960480604243843982, guid: 2d4557ed77730c14b9ac8abb8af130b6,
    type: 3}
  m_PrefabInstance: {fileID: 2638054956043973480}
  m_PrefabAsset: {fileID: 0}
--- !u!1 &975588342356853047 stripped
GameObject:
  m_CorrespondingSourceObject: {fileID: 2960480605273649759, guid: 2d4557ed77730c14b9ac8abb8af130b6,
    type: 3}
  m_PrefabInstance: {fileID: 2638054956043973480}
  m_PrefabAsset: {fileID: 0}
--- !u!65 &975588343346956740 stripped
BoxCollider:
  m_CorrespondingSourceObject: {fileID: 2960480603847309996, guid: 2d4557ed77730c14b9ac8abb8af130b6,
    type: 3}
  m_PrefabInstance: {fileID: 2638054956043973480}
  m_PrefabAsset: {fileID: 0}
--- !u!65 &975588342279417643 stripped
BoxCollider:
  m_CorrespondingSourceObject: {fileID: 2960480604915113027, guid: 2d4557ed77730c14b9ac8abb8af130b6,
    type: 3}
  m_PrefabInstance: {fileID: 2638054956043973480}
  m_PrefabAsset: {fileID: 0}
--- !u!4 &975588341545676618 stripped
Transform:
  m_CorrespondingSourceObject: {fileID: 2960480605514636322, guid: 2d4557ed77730c14b9ac8abb8af130b6,
    type: 3}
  m_PrefabInstance: {fileID: 2638054956043973480}
  m_PrefabAsset: {fileID: 0}
--- !u!4 &975588343150450358 stripped
Transform:
  m_CorrespondingSourceObject: {fileID: 2960480603910907358, guid: 2d4557ed77730c14b9ac8abb8af130b6,
    type: 3}
  m_PrefabInstance: {fileID: 2638054956043973480}
  m_PrefabAsset: {fileID: 0}
--- !u!4 &975588343374202083 stripped
Transform:
  m_CorrespondingSourceObject: {fileID: 2960480603853649803, guid: 2d4557ed77730c14b9ac8abb8af130b6,
    type: 3}
  m_PrefabInstance: {fileID: 2638054956043973480}
  m_PrefabAsset: {fileID: 0}
--- !u!65 &975588341629851674 stripped
BoxCollider:
  m_CorrespondingSourceObject: {fileID: 2960480605599017842, guid: 2d4557ed77730c14b9ac8abb8af130b6,
    type: 3}
  m_PrefabInstance: {fileID: 2638054956043973480}
  m_PrefabAsset: {fileID: 0}
--- !u!4 &975588343475136399 stripped
Transform:
  m_CorrespondingSourceObject: {fileID: 2960480604223526119, guid: 2d4557ed77730c14b9ac8abb8af130b6,
    type: 3}
  m_PrefabInstance: {fileID: 2638054956043973480}
  m_PrefabAsset: {fileID: 0}
--- !u!4 &975588342681671940 stripped
Transform:
  m_CorrespondingSourceObject: {fileID: 2960480604513643116, guid: 2d4557ed77730c14b9ac8abb8af130b6,
    type: 3}
  m_PrefabInstance: {fileID: 2638054956043973480}
  m_PrefabAsset: {fileID: 0}
--- !u!4 &975588343454858198 stripped
Transform:
  m_CorrespondingSourceObject: {fileID: 2960480604209465534, guid: 2d4557ed77730c14b9ac8abb8af130b6,
    type: 3}
  m_PrefabInstance: {fileID: 2638054956043973480}
  m_PrefabAsset: {fileID: 0}
--- !u!4 &975588342515085061 stripped
Transform:
  m_CorrespondingSourceObject: {fileID: 2960480605150256237, guid: 2d4557ed77730c14b9ac8abb8af130b6,
    type: 3}
  m_PrefabInstance: {fileID: 2638054956043973480}
  m_PrefabAsset: {fileID: 0}
--- !u!4 &975588342411104056 stripped
Transform:
  m_CorrespondingSourceObject: {fileID: 2960480605321083984, guid: 2d4557ed77730c14b9ac8abb8af130b6,
    type: 3}
  m_PrefabInstance: {fileID: 2638054956043973480}
  m_PrefabAsset: {fileID: 0}
--- !u!4 &975588342568278543 stripped
Transform:
  m_CorrespondingSourceObject: {fileID: 2960480605197756775, guid: 2d4557ed77730c14b9ac8abb8af130b6,
    type: 3}
  m_PrefabInstance: {fileID: 2638054956043973480}
  m_PrefabAsset: {fileID: 0}<|MERGE_RESOLUTION|>--- conflicted
+++ resolved
@@ -274,14 +274,11 @@
       objectReference: {fileID: 0}
     - target: {fileID: 2960480605273649752, guid: 2d4557ed77730c14b9ac8abb8af130b6,
         type: 3}
-<<<<<<< HEAD
-=======
       propertyPath: assetID
       value: Side_Table_302_1_7
       objectReference: {fileID: 0}
     - target: {fileID: 2960480605273649752, guid: 2d4557ed77730c14b9ac8abb8af130b6,
         type: 3}
->>>>>>> 2f8dd9f9
       propertyPath: BoundingBox
       value: 
       objectReference: {fileID: 975588341726676757}
@@ -371,7 +368,6 @@
       value: 
       objectReference: {fileID: 975588343346956740}
     - target: {fileID: 2960480605273649752, guid: 2d4557ed77730c14b9ac8abb8af130b6,
-<<<<<<< HEAD
         type: 3}
       propertyPath: MyColliders.Array.data[17]
       value: 
@@ -435,70 +431,6 @@
         type: 3}
       propertyPath: m_RootOrder
       value: 0
-=======
-        type: 3}
-      propertyPath: MyColliders.Array.data[17]
-      value: 
-      objectReference: {fileID: 975588342279417643}
-    - target: {fileID: 2960480605273649752, guid: 2d4557ed77730c14b9ac8abb8af130b6,
-        type: 3}
-      propertyPath: VisibilityPoints.Array.data[0]
-      value: 
-      objectReference: {fileID: 975588343251883711}
-    - target: {fileID: 2960480605273649752, guid: 2d4557ed77730c14b9ac8abb8af130b6,
-        type: 3}
-      propertyPath: VisibilityPoints.Array.data[1]
-      value: 
-      objectReference: {fileID: 975588342861796258}
-    - target: {fileID: 2960480605273649752, guid: 2d4557ed77730c14b9ac8abb8af130b6,
-        type: 3}
-      propertyPath: VisibilityPoints.Array.data[2]
-      value: 
-      objectReference: {fileID: 975588343395936944}
-    - target: {fileID: 2960480605273649752, guid: 2d4557ed77730c14b9ac8abb8af130b6,
-        type: 3}
-      propertyPath: VisibilityPoints.Array.data[3]
-      value: 
-      objectReference: {fileID: 975588342198305529}
-    - target: {fileID: 2960480605273649752, guid: 2d4557ed77730c14b9ac8abb8af130b6,
-        type: 3}
-      propertyPath: VisibilityPoints.Array.data[4]
-      value: 
-      objectReference: {fileID: 975588341778571093}
-    - target: {fileID: 2960480605273649752, guid: 2d4557ed77730c14b9ac8abb8af130b6,
-        type: 3}
-      propertyPath: VisibilityPoints.Array.data[5]
-      value: 
-      objectReference: {fileID: 975588342471695818}
-    - target: {fileID: 2960480605273649752, guid: 2d4557ed77730c14b9ac8abb8af130b6,
-        type: 3}
-      propertyPath: VisibilityPoints.Array.data[6]
-      value: 
-      objectReference: {fileID: 975588341576882448}
-    - target: {fileID: 2960480605273649752, guid: 2d4557ed77730c14b9ac8abb8af130b6,
-        type: 3}
-      propertyPath: VisibilityPoints.Array.data[7]
-      value: 
-      objectReference: {fileID: 975588342559672685}
-    - target: {fileID: 2960480605273649752, guid: 2d4557ed77730c14b9ac8abb8af130b6,
-        type: 3}
-      propertyPath: VisibilityPoints.Array.data[8]
-      value: 
-      objectReference: {fileID: 975588342469670947}
-    - target: {fileID: 2960480605273649752, guid: 2d4557ed77730c14b9ac8abb8af130b6,
-        type: 3}
-      propertyPath: VisibilityPoints.Array.data[9]
-      value: 
-      objectReference: {fileID: 975588342900455258}
-    - target: {fileID: 2960480605273649752, guid: 2d4557ed77730c14b9ac8abb8af130b6,
-        type: 3}
-      propertyPath: ReceptacleTriggerBoxes.Array.data[0]
-      value: 
-      objectReference: {fileID: 976669809396309854}
-    - target: {fileID: 2960480605273649758, guid: 2d4557ed77730c14b9ac8abb8af130b6,
-        type: 3}
-      propertyPath: m_RootOrder
-      value: 0
       objectReference: {fileID: 0}
     - target: {fileID: 2960480605273649758, guid: 2d4557ed77730c14b9ac8abb8af130b6,
         type: 3}
@@ -534,7 +466,6 @@
         type: 3}
       propertyPath: m_LocalRotation.z
       value: -0
->>>>>>> 2f8dd9f9
       objectReference: {fileID: 0}
     - target: {fileID: 2960480605273649758, guid: 2d4557ed77730c14b9ac8abb8af130b6,
         type: 3}
@@ -554,11 +485,7 @@
     - target: {fileID: 2960480605273649759, guid: 2d4557ed77730c14b9ac8abb8af130b6,
         type: 3}
       propertyPath: m_Name
-<<<<<<< HEAD
-      value: Side_Table_302_1_1
-=======
       value: Side_Table_302_1_7
->>>>>>> 2f8dd9f9
       objectReference: {fileID: 0}
     - target: {fileID: 2960480605295094166, guid: 2d4557ed77730c14b9ac8abb8af130b6,
         type: 3}
