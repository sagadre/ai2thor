%YAML 1.1
%TAG !u! tag:unity3d.com,2011:
--- !u!1001 &6635647530877404862
PrefabInstance:
  m_ObjectHideFlags: 0
  serializedVersion: 2
  m_Modification:
    m_TransformParent: {fileID: 0}
    m_Modifications:
    - target: {fileID: 6502031838869272840, guid: bbad62fee68f0d647a329485394e42ff,
        type: 3}
      propertyPath: MovingParts.Array.data[0]
      value: 
      objectReference: {fileID: 445106254431420340}
    - target: {fileID: 6502031838869272840, guid: bbad62fee68f0d647a329485394e42ff,
        type: 3}
      propertyPath: IgnoreTheseObjects.Array.data[0]
      value: 
      objectReference: {fileID: 445106255201759598}
    - target: {fileID: 6502031838869272846, guid: bbad62fee68f0d647a329485394e42ff,
        type: 3}
      propertyPath: MyColliders.Array.data[0]
      value: 
      objectReference: {fileID: 445106254227469397}
    - target: {fileID: 6502031838869272846, guid: bbad62fee68f0d647a329485394e42ff,
        type: 3}
      propertyPath: MyColliders.Array.data[1]
      value: 
      objectReference: {fileID: 445106254716896743}
    - target: {fileID: 6502031838869272846, guid: bbad62fee68f0d647a329485394e42ff,
        type: 3}
      propertyPath: MyColliders.Array.data[2]
      value: 
      objectReference: {fileID: 445106254923017330}
    - target: {fileID: 6502031838869272846, guid: bbad62fee68f0d647a329485394e42ff,
        type: 3}
      propertyPath: MyColliders.Array.data[3]
      value: 
      objectReference: {fileID: 445106255562430068}
    - target: {fileID: 6502031838869272846, guid: bbad62fee68f0d647a329485394e42ff,
        type: 3}
      propertyPath: MyColliders.Array.data[4]
      value: 
      objectReference: {fileID: 445106254160989245}
    - target: {fileID: 6502031838869272846, guid: bbad62fee68f0d647a329485394e42ff,
        type: 3}
      propertyPath: MyColliders.Array.data[5]
      value: 
      objectReference: {fileID: 445106253670672313}
    - target: {fileID: 6502031838869272846, guid: bbad62fee68f0d647a329485394e42ff,
        type: 3}
      propertyPath: VisibilityPoints.Array.data[0]
      value: 
      objectReference: {fileID: 445106254635401160}
    - target: {fileID: 6502031838869272846, guid: bbad62fee68f0d647a329485394e42ff,
        type: 3}
      propertyPath: VisibilityPoints.Array.data[1]
      value: 
      objectReference: {fileID: 445106254582286067}
    - target: {fileID: 6502031838869272846, guid: bbad62fee68f0d647a329485394e42ff,
        type: 3}
      propertyPath: VisibilityPoints.Array.data[2]
      value: 
      objectReference: {fileID: 445106254561904013}
    - target: {fileID: 6502031838869272846, guid: bbad62fee68f0d647a329485394e42ff,
        type: 3}
      propertyPath: VisibilityPoints.Array.data[3]
      value: 
      objectReference: {fileID: 445106254046801847}
    - target: {fileID: 6502031838869272846, guid: bbad62fee68f0d647a329485394e42ff,
        type: 3}
      propertyPath: VisibilityPoints.Array.data[4]
      value: 
      objectReference: {fileID: 445106254259247472}
    - target: {fileID: 6502031838869272846, guid: bbad62fee68f0d647a329485394e42ff,
        type: 3}
      propertyPath: VisibilityPoints.Array.data[5]
      value: 
      objectReference: {fileID: 445106254035906527}
    - target: {fileID: 6502031838869272846, guid: bbad62fee68f0d647a329485394e42ff,
        type: 3}
      propertyPath: VisibilityPoints.Array.data[6]
      value: 
      objectReference: {fileID: 445106253538692915}
    - target: {fileID: 6502031838869272846, guid: bbad62fee68f0d647a329485394e42ff,
        type: 3}
      propertyPath: VisibilityPoints.Array.data[7]
      value: 
      objectReference: {fileID: 445106255618596600}
    - target: {fileID: 6502031838869272846, guid: bbad62fee68f0d647a329485394e42ff,
        type: 3}
      propertyPath: VisibilityPoints.Array.data[8]
      value: 
      objectReference: {fileID: 445106255423158100}
    - target: {fileID: 6502031838869272846, guid: bbad62fee68f0d647a329485394e42ff,
        type: 3}
      propertyPath: ReceptacleTriggerBoxes.Array.data[0]
      value: 
      objectReference: {fileID: 444024224887212930}
    - target: {fileID: 6502031839643809748, guid: bbad62fee68f0d647a329485394e42ff,
        type: 3}
      propertyPath: MyColliders.Array.data[0]
      value: 
      objectReference: {fileID: 445106254207886087}
    - target: {fileID: 6502031839643809748, guid: bbad62fee68f0d647a329485394e42ff,
        type: 3}
      propertyPath: MyColliders.Array.data[1]
      value: 
      objectReference: {fileID: 445106253577900345}
    - target: {fileID: 6502031839643809748, guid: bbad62fee68f0d647a329485394e42ff,
        type: 3}
      propertyPath: MyColliders.Array.data[2]
      value: 
      objectReference: {fileID: 445106254039730280}
    - target: {fileID: 6502031839643809748, guid: bbad62fee68f0d647a329485394e42ff,
        type: 3}
      propertyPath: MyColliders.Array.data[3]
      value: 
      objectReference: {fileID: 445106254485565083}
    - target: {fileID: 6502031839643809748, guid: bbad62fee68f0d647a329485394e42ff,
        type: 3}
      propertyPath: MyColliders.Array.data[4]
      value: 
      objectReference: {fileID: 445106253618627640}
    - target: {fileID: 6502031839643809748, guid: bbad62fee68f0d647a329485394e42ff,
        type: 3}
      propertyPath: MyColliders.Array.data[5]
      value: 
      objectReference: {fileID: 445106255550703763}
    - target: {fileID: 6502031839643809748, guid: bbad62fee68f0d647a329485394e42ff,
        type: 3}
      propertyPath: VisibilityPoints.Array.data[0]
      value: 
      objectReference: {fileID: 445106255331180469}
    - target: {fileID: 6502031839643809748, guid: bbad62fee68f0d647a329485394e42ff,
        type: 3}
      propertyPath: VisibilityPoints.Array.data[1]
      value: 
      objectReference: {fileID: 445106255560383676}
    - target: {fileID: 6502031839643809748, guid: bbad62fee68f0d647a329485394e42ff,
        type: 3}
      propertyPath: VisibilityPoints.Array.data[2]
      value: 
      objectReference: {fileID: 445106254192687449}
    - target: {fileID: 6502031839643809748, guid: bbad62fee68f0d647a329485394e42ff,
        type: 3}
      propertyPath: VisibilityPoints.Array.data[3]
      value: 
      objectReference: {fileID: 445106253979544485}
    - target: {fileID: 6502031839643809748, guid: bbad62fee68f0d647a329485394e42ff,
        type: 3}
      propertyPath: VisibilityPoints.Array.data[4]
      value: 
      objectReference: {fileID: 445106254246581614}
    - target: {fileID: 6502031839643809748, guid: bbad62fee68f0d647a329485394e42ff,
        type: 3}
      propertyPath: VisibilityPoints.Array.data[5]
      value: 
      objectReference: {fileID: 445106255081781399}
    - target: {fileID: 6502031839643809748, guid: bbad62fee68f0d647a329485394e42ff,
        type: 3}
      propertyPath: VisibilityPoints.Array.data[6]
      value: 
      objectReference: {fileID: 445106255081858032}
    - target: {fileID: 6502031839643809748, guid: bbad62fee68f0d647a329485394e42ff,
        type: 3}
      propertyPath: VisibilityPoints.Array.data[7]
      value: 
      objectReference: {fileID: 445106255129079131}
    - target: {fileID: 6502031839643809748, guid: bbad62fee68f0d647a329485394e42ff,
        type: 3}
      propertyPath: VisibilityPoints.Array.data[8]
      value: 
      objectReference: {fileID: 445106255428529705}
    - target: {fileID: 6502031839643809748, guid: bbad62fee68f0d647a329485394e42ff,
        type: 3}
      propertyPath: ReceptacleTriggerBoxes.Array.data[0]
      value: 
      objectReference: {fileID: 444024225257926193}
    - target: {fileID: 6502031839643809750, guid: bbad62fee68f0d647a329485394e42ff,
        type: 3}
      propertyPath: MovingParts.Array.data[0]
      value: 
      objectReference: {fileID: 445106255201759598}
    - target: {fileID: 6502031839643809750, guid: bbad62fee68f0d647a329485394e42ff,
        type: 3}
      propertyPath: IgnoreTheseObjects.Array.data[0]
      value: 
      objectReference: {fileID: 445106254431420340}
    - target: {fileID: 6502031840490016755, guid: bbad62fee68f0d647a329485394e42ff,
        type: 3}
<<<<<<< HEAD
=======
      propertyPath: assetID
      value: Side_Table_303_1_1
      objectReference: {fileID: 0}
    - target: {fileID: 6502031840490016755, guid: bbad62fee68f0d647a329485394e42ff,
        type: 3}
>>>>>>> 2f8dd9f9
      propertyPath: BoundingBox
      value: 
      objectReference: {fileID: 445106254420973113}
    - target: {fileID: 6502031840490016755, guid: bbad62fee68f0d647a329485394e42ff,
        type: 3}
      propertyPath: VisibilityPoints.Array.data[0]
      value: 
      objectReference: {fileID: 445106253708564282}
    - target: {fileID: 6502031840490016755, guid: bbad62fee68f0d647a329485394e42ff,
        type: 3}
      propertyPath: VisibilityPoints.Array.data[1]
      value: 
      objectReference: {fileID: 445106254839761468}
    - target: {fileID: 6502031840490016755, guid: bbad62fee68f0d647a329485394e42ff,
        type: 3}
      propertyPath: VisibilityPoints.Array.data[2]
      value: 
      objectReference: {fileID: 445106254133956108}
    - target: {fileID: 6502031840490016755, guid: bbad62fee68f0d647a329485394e42ff,
        type: 3}
      propertyPath: VisibilityPoints.Array.data[3]
      value: 
      objectReference: {fileID: 445106254148686466}
    - target: {fileID: 6502031840490016755, guid: bbad62fee68f0d647a329485394e42ff,
        type: 3}
      propertyPath: VisibilityPoints.Array.data[4]
      value: 
      objectReference: {fileID: 445106253530885187}
    - target: {fileID: 6502031840490016755, guid: bbad62fee68f0d647a329485394e42ff,
        type: 3}
      propertyPath: VisibilityPoints.Array.data[5]
      value: 
      objectReference: {fileID: 445106254250235999}
    - target: {fileID: 6502031840490016755, guid: bbad62fee68f0d647a329485394e42ff,
        type: 3}
      propertyPath: VisibilityPoints.Array.data[6]
      value: 
      objectReference: {fileID: 445106255426855924}
    - target: {fileID: 6502031840490016755, guid: bbad62fee68f0d647a329485394e42ff,
        type: 3}
      propertyPath: VisibilityPoints.Array.data[7]
      value: 
      objectReference: {fileID: 445106253824067222}
    - target: {fileID: 6502031840490016755, guid: bbad62fee68f0d647a329485394e42ff,
        type: 3}
      propertyPath: VisibilityPoints.Array.data[8]
      value: 
      objectReference: {fileID: 445106254791510691}
    - target: {fileID: 6502031840490016755, guid: bbad62fee68f0d647a329485394e42ff,
        type: 3}
      propertyPath: VisibilityPoints.Array.data[9]
      value: 
      objectReference: {fileID: 445106255608900363}
    - target: {fileID: 6502031840490016755, guid: bbad62fee68f0d647a329485394e42ff,
        type: 3}
      propertyPath: ReceptacleTriggerBoxes.Array.data[0]
      value: 
      objectReference: {fileID: 444024225636604639}
    - target: {fileID: 6502031840490016765, guid: bbad62fee68f0d647a329485394e42ff,
        type: 3}
      propertyPath: m_RootOrder
      value: 0
      objectReference: {fileID: 0}
    - target: {fileID: 6502031840490016765, guid: bbad62fee68f0d647a329485394e42ff,
        type: 3}
<<<<<<< HEAD
=======
      propertyPath: m_LocalPosition.x
      value: 0.4356
      objectReference: {fileID: 0}
    - target: {fileID: 6502031840490016765, guid: bbad62fee68f0d647a329485394e42ff,
        type: 3}
      propertyPath: m_LocalPosition.y
      value: 0.0361
      objectReference: {fileID: 0}
    - target: {fileID: 6502031840490016765, guid: bbad62fee68f0d647a329485394e42ff,
        type: 3}
      propertyPath: m_LocalPosition.z
      value: -2.6471
      objectReference: {fileID: 0}
    - target: {fileID: 6502031840490016765, guid: bbad62fee68f0d647a329485394e42ff,
        type: 3}
      propertyPath: m_LocalRotation.w
      value: 1
      objectReference: {fileID: 0}
    - target: {fileID: 6502031840490016765, guid: bbad62fee68f0d647a329485394e42ff,
        type: 3}
      propertyPath: m_LocalRotation.x
      value: -0
      objectReference: {fileID: 0}
    - target: {fileID: 6502031840490016765, guid: bbad62fee68f0d647a329485394e42ff,
        type: 3}
      propertyPath: m_LocalRotation.y
      value: -0
      objectReference: {fileID: 0}
    - target: {fileID: 6502031840490016765, guid: bbad62fee68f0d647a329485394e42ff,
        type: 3}
      propertyPath: m_LocalRotation.z
      value: -0
      objectReference: {fileID: 0}
    - target: {fileID: 6502031840490016765, guid: bbad62fee68f0d647a329485394e42ff,
        type: 3}
>>>>>>> 2f8dd9f9
      propertyPath: m_LocalEulerAnglesHint.x
      value: 0
      objectReference: {fileID: 0}
    - target: {fileID: 6502031840490016765, guid: bbad62fee68f0d647a329485394e42ff,
        type: 3}
      propertyPath: m_LocalEulerAnglesHint.y
      value: 0
      objectReference: {fileID: 0}
    - target: {fileID: 6502031840490016765, guid: bbad62fee68f0d647a329485394e42ff,
        type: 3}
      propertyPath: m_LocalEulerAnglesHint.z
      value: 0
      objectReference: {fileID: 0}
    - target: {fileID: 6502031840490016766, guid: bbad62fee68f0d647a329485394e42ff,
        type: 3}
      propertyPath: m_Name
<<<<<<< HEAD
      value: Side_Table_303_1_Master
=======
      value: Side_Table_303_1_1
>>>>>>> 2f8dd9f9
      objectReference: {fileID: 0}
    - target: {fileID: 6606007733591664869, guid: bbad62fee68f0d647a329485394e42ff,
        type: 3}
      propertyPath: myParent
      value: 
      objectReference: {fileID: 445106255201759598}
    - target: {fileID: 6606007733823884630, guid: bbad62fee68f0d647a329485394e42ff,
        type: 3}
      propertyPath: myParent
      value: 
      objectReference: {fileID: 445106254431420340}
    - target: {fileID: 6606007735108541451, guid: bbad62fee68f0d647a329485394e42ff,
        type: 3}
      propertyPath: myParent
      value: 
      objectReference: {fileID: 445106254957414720}
    m_RemovedComponents: []
  m_SourcePrefab: {fileID: 100100000, guid: bbad62fee68f0d647a329485394e42ff, type: 3}
--- !u!1 &444024225636604639 stripped
GameObject:
  m_CorrespondingSourceObject: {fileID: 6503184581550251105, guid: bbad62fee68f0d647a329485394e42ff,
    type: 3}
  m_PrefabInstance: {fileID: 6635647530877404862}
  m_PrefabAsset: {fileID: 0}
--- !u!4 &445106253708564282 stripped
Transform:
  m_CorrespondingSourceObject: {fileID: 6502031839090168196, guid: bbad62fee68f0d647a329485394e42ff,
    type: 3}
  m_PrefabInstance: {fileID: 6635647530877404862}
  m_PrefabAsset: {fileID: 0}
--- !u!4 &445106254839761468 stripped
Transform:
  m_CorrespondingSourceObject: {fileID: 6502031840103238786, guid: bbad62fee68f0d647a329485394e42ff,
    type: 3}
  m_PrefabInstance: {fileID: 6635647530877404862}
  m_PrefabAsset: {fileID: 0}
--- !u!4 &445106254133956108 stripped
Transform:
  m_CorrespondingSourceObject: {fileID: 6502031838571186354, guid: bbad62fee68f0d647a329485394e42ff,
    type: 3}
  m_PrefabInstance: {fileID: 6635647530877404862}
  m_PrefabAsset: {fileID: 0}
--- !u!4 &445106254148686466 stripped
Transform:
  m_CorrespondingSourceObject: {fileID: 6502031838590211132, guid: bbad62fee68f0d647a329485394e42ff,
    type: 3}
  m_PrefabInstance: {fileID: 6635647530877404862}
  m_PrefabAsset: {fileID: 0}
--- !u!4 &445106253530885187 stripped
Transform:
  m_CorrespondingSourceObject: {fileID: 6502031839197539069, guid: bbad62fee68f0d647a329485394e42ff,
    type: 3}
  m_PrefabInstance: {fileID: 6635647530877404862}
  m_PrefabAsset: {fileID: 0}
--- !u!4 &445106254250235999 stripped
Transform:
  m_CorrespondingSourceObject: {fileID: 6502031838553743073, guid: bbad62fee68f0d647a329485394e42ff,
    type: 3}
  m_PrefabInstance: {fileID: 6635647530877404862}
  m_PrefabAsset: {fileID: 0}
--- !u!4 &445106255426855924 stripped
Transform:
  m_CorrespondingSourceObject: {fileID: 6502031840019277130, guid: bbad62fee68f0d647a329485394e42ff,
    type: 3}
  m_PrefabInstance: {fileID: 6635647530877404862}
  m_PrefabAsset: {fileID: 0}
--- !u!4 &445106253824067222 stripped
Transform:
  m_CorrespondingSourceObject: {fileID: 6502031839486033960, guid: bbad62fee68f0d647a329485394e42ff,
    type: 3}
  m_PrefabInstance: {fileID: 6635647530877404862}
  m_PrefabAsset: {fileID: 0}
--- !u!4 &445106254791510691 stripped
Transform:
  m_CorrespondingSourceObject: {fileID: 6502031840050826269, guid: bbad62fee68f0d647a329485394e42ff,
    type: 3}
  m_PrefabInstance: {fileID: 6635647530877404862}
  m_PrefabAsset: {fileID: 0}
--- !u!4 &445106255608900363 stripped
Transform:
  m_CorrespondingSourceObject: {fileID: 6502031839781858741, guid: bbad62fee68f0d647a329485394e42ff,
    type: 3}
  m_PrefabInstance: {fileID: 6635647530877404862}
  m_PrefabAsset: {fileID: 0}
--- !u!1 &445106254420973113 stripped
GameObject:
  m_CorrespondingSourceObject: {fileID: 6502031838879699079, guid: bbad62fee68f0d647a329485394e42ff,
    type: 3}
  m_PrefabInstance: {fileID: 6635647530877404862}
  m_PrefabAsset: {fileID: 0}
--- !u!1 &445106254431420340 stripped
GameObject:
  m_CorrespondingSourceObject: {fileID: 6502031838869272842, guid: bbad62fee68f0d647a329485394e42ff,
    type: 3}
  m_PrefabInstance: {fileID: 6635647530877404862}
  m_PrefabAsset: {fileID: 0}
--- !u!1 &444024224887212930 stripped
GameObject:
  m_CorrespondingSourceObject: {fileID: 6503184580688170300, guid: bbad62fee68f0d647a329485394e42ff,
    type: 3}
  m_PrefabInstance: {fileID: 6635647530877404862}
  m_PrefabAsset: {fileID: 0}
--- !u!65 &445106254227469397 stripped
BoxCollider:
  m_CorrespondingSourceObject: {fileID: 6502031838535299819, guid: bbad62fee68f0d647a329485394e42ff,
    type: 3}
  m_PrefabInstance: {fileID: 6635647530877404862}
  m_PrefabAsset: {fileID: 0}
--- !u!65 &445106254716896743 stripped
BoxCollider:
  m_CorrespondingSourceObject: {fileID: 6502031840228000601, guid: bbad62fee68f0d647a329485394e42ff,
    type: 3}
  m_PrefabInstance: {fileID: 6635647530877404862}
  m_PrefabAsset: {fileID: 0}
--- !u!65 &445106254923017330 stripped
BoxCollider:
  m_CorrespondingSourceObject: {fileID: 6502031840568208076, guid: bbad62fee68f0d647a329485394e42ff,
    type: 3}
  m_PrefabInstance: {fileID: 6635647530877404862}
  m_PrefabAsset: {fileID: 0}
--- !u!65 &445106255562430068 stripped
BoxCollider:
  m_CorrespondingSourceObject: {fileID: 6502031839887036618, guid: bbad62fee68f0d647a329485394e42ff,
    type: 3}
  m_PrefabInstance: {fileID: 6635647530877404862}
  m_PrefabAsset: {fileID: 0}
--- !u!65 &445106254160989245 stripped
BoxCollider:
  m_CorrespondingSourceObject: {fileID: 6502031838603070083, guid: bbad62fee68f0d647a329485394e42ff,
    type: 3}
  m_PrefabInstance: {fileID: 6635647530877404862}
  m_PrefabAsset: {fileID: 0}
--- !u!65 &445106253670672313 stripped
BoxCollider:
  m_CorrespondingSourceObject: {fileID: 6502031839069020423, guid: bbad62fee68f0d647a329485394e42ff,
    type: 3}
  m_PrefabInstance: {fileID: 6635647530877404862}
  m_PrefabAsset: {fileID: 0}
--- !u!4 &445106254635401160 stripped
Transform:
  m_CorrespondingSourceObject: {fileID: 6502031840285407606, guid: bbad62fee68f0d647a329485394e42ff,
    type: 3}
  m_PrefabInstance: {fileID: 6635647530877404862}
  m_PrefabAsset: {fileID: 0}
--- !u!4 &445106254582286067 stripped
Transform:
  m_CorrespondingSourceObject: {fileID: 6502031838751211597, guid: bbad62fee68f0d647a329485394e42ff,
    type: 3}
  m_PrefabInstance: {fileID: 6635647530877404862}
  m_PrefabAsset: {fileID: 0}
--- !u!4 &445106254561904013 stripped
Transform:
  m_CorrespondingSourceObject: {fileID: 6502031838747476787, guid: bbad62fee68f0d647a329485394e42ff,
    type: 3}
  m_PrefabInstance: {fileID: 6635647530877404862}
  m_PrefabAsset: {fileID: 0}
--- !u!4 &445106254046801847 stripped
Transform:
  m_CorrespondingSourceObject: {fileID: 6502031839294056713, guid: bbad62fee68f0d647a329485394e42ff,
    type: 3}
  m_PrefabInstance: {fileID: 6635647530877404862}
  m_PrefabAsset: {fileID: 0}
--- !u!4 &445106254259247472 stripped
Transform:
  m_CorrespondingSourceObject: {fileID: 6502031838444789710, guid: bbad62fee68f0d647a329485394e42ff,
    type: 3}
  m_PrefabInstance: {fileID: 6635647530877404862}
  m_PrefabAsset: {fileID: 0}
--- !u!4 &445106254035906527 stripped
Transform:
  m_CorrespondingSourceObject: {fileID: 6502031839299381601, guid: bbad62fee68f0d647a329485394e42ff,
    type: 3}
  m_PrefabInstance: {fileID: 6635647530877404862}
  m_PrefabAsset: {fileID: 0}
--- !u!4 &445106253538692915 stripped
Transform:
  m_CorrespondingSourceObject: {fileID: 6502031839201315213, guid: bbad62fee68f0d647a329485394e42ff,
    type: 3}
  m_PrefabInstance: {fileID: 6635647530877404862}
  m_PrefabAsset: {fileID: 0}
--- !u!4 &445106255618596600 stripped
Transform:
  m_CorrespondingSourceObject: {fileID: 6502031839804659782, guid: bbad62fee68f0d647a329485394e42ff,
    type: 3}
  m_PrefabInstance: {fileID: 6635647530877404862}
  m_PrefabAsset: {fileID: 0}
--- !u!4 &445106255423158100 stripped
Transform:
  m_CorrespondingSourceObject: {fileID: 6502031839998800362, guid: bbad62fee68f0d647a329485394e42ff,
    type: 3}
  m_PrefabInstance: {fileID: 6635647530877404862}
  m_PrefabAsset: {fileID: 0}
--- !u!1 &445106255201759598 stripped
GameObject:
  m_CorrespondingSourceObject: {fileID: 6502031839643809744, guid: bbad62fee68f0d647a329485394e42ff,
    type: 3}
  m_PrefabInstance: {fileID: 6635647530877404862}
  m_PrefabAsset: {fileID: 0}
--- !u!1 &444024225257926193 stripped
GameObject:
  m_CorrespondingSourceObject: {fileID: 6503184579846727823, guid: bbad62fee68f0d647a329485394e42ff,
    type: 3}
  m_PrefabInstance: {fileID: 6635647530877404862}
  m_PrefabAsset: {fileID: 0}
--- !u!65 &445106254207886087 stripped
BoxCollider:
  m_CorrespondingSourceObject: {fileID: 6502031838531872185, guid: bbad62fee68f0d647a329485394e42ff,
    type: 3}
  m_PrefabInstance: {fileID: 6635647530877404862}
  m_PrefabAsset: {fileID: 0}
--- !u!65 &445106253577900345 stripped
BoxCollider:
  m_CorrespondingSourceObject: {fileID: 6502031839227910023, guid: bbad62fee68f0d647a329485394e42ff,
    type: 3}
  m_PrefabInstance: {fileID: 6635647530877404862}
  m_PrefabAsset: {fileID: 0}
--- !u!65 &445106254039730280 stripped
BoxCollider:
  m_CorrespondingSourceObject: {fileID: 6502031839303208662, guid: bbad62fee68f0d647a329485394e42ff,
    type: 3}
  m_PrefabInstance: {fileID: 6635647530877404862}
  m_PrefabAsset: {fileID: 0}
--- !u!1 &445106254957414720 stripped
GameObject:
  m_CorrespondingSourceObject: {fileID: 6502031840490016766, guid: bbad62fee68f0d647a329485394e42ff,
    type: 3}
  m_PrefabInstance: {fileID: 6635647530877404862}
  m_PrefabAsset: {fileID: 0}
--- !u!65 &445106253618627640 stripped
BoxCollider:
  m_CorrespondingSourceObject: {fileID: 6502031839146476166, guid: bbad62fee68f0d647a329485394e42ff,
    type: 3}
  m_PrefabInstance: {fileID: 6635647530877404862}
  m_PrefabAsset: {fileID: 0}
--- !u!65 &445106255550703763 stripped
BoxCollider:
  m_CorrespondingSourceObject: {fileID: 6502031839870463533, guid: bbad62fee68f0d647a329485394e42ff,
    type: 3}
  m_PrefabInstance: {fileID: 6635647530877404862}
  m_PrefabAsset: {fileID: 0}
--- !u!4 &445106255331180469 stripped
Transform:
  m_CorrespondingSourceObject: {fileID: 6502031839521470731, guid: bbad62fee68f0d647a329485394e42ff,
    type: 3}
  m_PrefabInstance: {fileID: 6635647530877404862}
  m_PrefabAsset: {fileID: 0}
--- !u!4 &445106255560383676 stripped
Transform:
  m_CorrespondingSourceObject: {fileID: 6502031839863921154, guid: bbad62fee68f0d647a329485394e42ff,
    type: 3}
  m_PrefabInstance: {fileID: 6635647530877404862}
  m_PrefabAsset: {fileID: 0}
--- !u!4 &445106254192687449 stripped
Transform:
  m_CorrespondingSourceObject: {fileID: 6502031838512480231, guid: bbad62fee68f0d647a329485394e42ff,
    type: 3}
  m_PrefabInstance: {fileID: 6635647530877404862}
  m_PrefabAsset: {fileID: 0}
--- !u!65 &445106254485565083 stripped
BoxCollider:
  m_CorrespondingSourceObject: {fileID: 6502031838789232677, guid: bbad62fee68f0d647a329485394e42ff,
    type: 3}
  m_PrefabInstance: {fileID: 6635647530877404862}
  m_PrefabAsset: {fileID: 0}
--- !u!4 &445106254246581614 stripped
Transform:
  m_CorrespondingSourceObject: {fileID: 6502031838549726160, guid: bbad62fee68f0d647a329485394e42ff,
    type: 3}
  m_PrefabInstance: {fileID: 6635647530877404862}
  m_PrefabAsset: {fileID: 0}
--- !u!4 &445106255081781399 stripped
Transform:
  m_CorrespondingSourceObject: {fileID: 6502031840341229097, guid: bbad62fee68f0d647a329485394e42ff,
    type: 3}
  m_PrefabInstance: {fileID: 6635647530877404862}
  m_PrefabAsset: {fileID: 0}
--- !u!4 &445106255081858032 stripped
Transform:
  m_CorrespondingSourceObject: {fileID: 6502031840341140814, guid: bbad62fee68f0d647a329485394e42ff,
    type: 3}
  m_PrefabInstance: {fileID: 6635647530877404862}
  m_PrefabAsset: {fileID: 0}
--- !u!4 &445106255129079131 stripped
Transform:
  m_CorrespondingSourceObject: {fileID: 6502031839721466853, guid: bbad62fee68f0d647a329485394e42ff,
    type: 3}
  m_PrefabInstance: {fileID: 6635647530877404862}
  m_PrefabAsset: {fileID: 0}
--- !u!4 &445106255428529705 stripped
Transform:
  m_CorrespondingSourceObject: {fileID: 6502031840020949143, guid: bbad62fee68f0d647a329485394e42ff,
    type: 3}
  m_PrefabInstance: {fileID: 6635647530877404862}
  m_PrefabAsset: {fileID: 0}
--- !u!4 &445106253979544485 stripped
Transform:
  m_CorrespondingSourceObject: {fileID: 6502031839360986395, guid: bbad62fee68f0d647a329485394e42ff,
    type: 3}
  m_PrefabInstance: {fileID: 6635647530877404862}
  m_PrefabAsset: {fileID: 0}<|MERGE_RESOLUTION|>--- conflicted
+++ resolved
@@ -189,14 +189,11 @@
       objectReference: {fileID: 445106254431420340}
     - target: {fileID: 6502031840490016755, guid: bbad62fee68f0d647a329485394e42ff,
         type: 3}
-<<<<<<< HEAD
-=======
       propertyPath: assetID
       value: Side_Table_303_1_1
       objectReference: {fileID: 0}
     - target: {fileID: 6502031840490016755, guid: bbad62fee68f0d647a329485394e42ff,
         type: 3}
->>>>>>> 2f8dd9f9
       propertyPath: BoundingBox
       value: 
       objectReference: {fileID: 445106254420973113}
@@ -262,8 +259,6 @@
       objectReference: {fileID: 0}
     - target: {fileID: 6502031840490016765, guid: bbad62fee68f0d647a329485394e42ff,
         type: 3}
-<<<<<<< HEAD
-=======
       propertyPath: m_LocalPosition.x
       value: 0.4356
       objectReference: {fileID: 0}
@@ -299,7 +294,6 @@
       objectReference: {fileID: 0}
     - target: {fileID: 6502031840490016765, guid: bbad62fee68f0d647a329485394e42ff,
         type: 3}
->>>>>>> 2f8dd9f9
       propertyPath: m_LocalEulerAnglesHint.x
       value: 0
       objectReference: {fileID: 0}
@@ -316,11 +310,7 @@
     - target: {fileID: 6502031840490016766, guid: bbad62fee68f0d647a329485394e42ff,
         type: 3}
       propertyPath: m_Name
-<<<<<<< HEAD
-      value: Side_Table_303_1_Master
-=======
       value: Side_Table_303_1_1
->>>>>>> 2f8dd9f9
       objectReference: {fileID: 0}
     - target: {fileID: 6606007733591664869, guid: bbad62fee68f0d647a329485394e42ff,
         type: 3}
