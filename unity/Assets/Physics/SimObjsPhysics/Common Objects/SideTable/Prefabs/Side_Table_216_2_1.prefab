%YAML 1.1
%TAG !u! tag:unity3d.com,2011:
--- !u!1001 &1796802397544072427
PrefabInstance:
  m_ObjectHideFlags: 0
  serializedVersion: 2
  m_Modification:
    m_TransformParent: {fileID: 0}
    m_Modifications:
    - target: {fileID: 4085354906971497757, guid: d93465517d271494fb0b23bee9548469,
        type: 3}
      propertyPath: myParent
      value: 
      objectReference: {fileID: 2435044888985448762}
    - target: {fileID: 4085354908552863872, guid: d93465517d271494fb0b23bee9548469,
        type: 3}
      propertyPath: myParent
      value: 
      objectReference: {fileID: 2435044887989197089}
    - target: {fileID: 4117559094034128330, guid: d93465517d271494fb0b23bee9548469,
        type: 3}
      propertyPath: m_Name
      value: Side_Table_216_2_1
      objectReference: {fileID: 0}
    - target: {fileID: 4117559094034128333, guid: d93465517d271494fb0b23bee9548469,
        type: 3}
      propertyPath: m_RootOrder
      value: 0
      objectReference: {fileID: 0}
    - target: {fileID: 4117559094034128333, guid: d93465517d271494fb0b23bee9548469,
        type: 3}
<<<<<<< HEAD
      propertyPath: m_RootOrder
=======
      propertyPath: m_LocalPosition.x
      value: 1.103
      objectReference: {fileID: 0}
    - target: {fileID: 4117559094034128333, guid: d93465517d271494fb0b23bee9548469,
        type: 3}
      propertyPath: m_LocalPosition.y
>>>>>>> 2f8dd9f9
      value: 0
      objectReference: {fileID: 0}
    - target: {fileID: 4117559094034128333, guid: d93465517d271494fb0b23bee9548469,
        type: 3}
<<<<<<< HEAD
=======
      propertyPath: m_LocalPosition.z
      value: 1.118
      objectReference: {fileID: 0}
    - target: {fileID: 4117559094034128333, guid: d93465517d271494fb0b23bee9548469,
        type: 3}
      propertyPath: m_LocalRotation.w
      value: 1
      objectReference: {fileID: 0}
    - target: {fileID: 4117559094034128333, guid: d93465517d271494fb0b23bee9548469,
        type: 3}
      propertyPath: m_LocalRotation.x
      value: -0
      objectReference: {fileID: 0}
    - target: {fileID: 4117559094034128333, guid: d93465517d271494fb0b23bee9548469,
        type: 3}
      propertyPath: m_LocalRotation.y
      value: -0.000000014901161
      objectReference: {fileID: 0}
    - target: {fileID: 4117559094034128333, guid: d93465517d271494fb0b23bee9548469,
        type: 3}
      propertyPath: m_LocalRotation.z
      value: -0
      objectReference: {fileID: 0}
    - target: {fileID: 4117559094034128333, guid: d93465517d271494fb0b23bee9548469,
        type: 3}
>>>>>>> 2f8dd9f9
      propertyPath: m_LocalEulerAnglesHint.x
      value: 0
      objectReference: {fileID: 0}
    - target: {fileID: 4117559094034128333, guid: d93465517d271494fb0b23bee9548469,
        type: 3}
      propertyPath: m_LocalEulerAnglesHint.y
      value: 0
      objectReference: {fileID: 0}
    - target: {fileID: 4117559094034128333, guid: d93465517d271494fb0b23bee9548469,
        type: 3}
      propertyPath: m_LocalEulerAnglesHint.z
      value: 0
      objectReference: {fileID: 0}
    - target: {fileID: 4117559094034128335, guid: d93465517d271494fb0b23bee9548469,
        type: 3}
      propertyPath: assetID
      value: Side_Table_216_2_1
      objectReference: {fileID: 0}
    - target: {fileID: 4117559094034128335, guid: d93465517d271494fb0b23bee9548469,
        type: 3}
      propertyPath: BoundingBox
      value: 
      objectReference: {fileID: 2435044888673690039}
    - target: {fileID: 4117559094034128335, guid: d93465517d271494fb0b23bee9548469,
        type: 3}
      propertyPath: MyColliders.Array.data[0]
      value: 
      objectReference: {fileID: 2435044888782764688}
    - target: {fileID: 4117559094034128335, guid: d93465517d271494fb0b23bee9548469,
        type: 3}
      propertyPath: MyColliders.Array.data[1]
      value: 
      objectReference: {fileID: 2435044888558304726}
    - target: {fileID: 4117559094034128335, guid: d93465517d271494fb0b23bee9548469,
        type: 3}
      propertyPath: MyColliders.Array.data[2]
      value: 
      objectReference: {fileID: 2435044888057503866}
    - target: {fileID: 4117559094034128335, guid: d93465517d271494fb0b23bee9548469,
        type: 3}
      propertyPath: MyColliders.Array.data[3]
      value: 
      objectReference: {fileID: 2435044889672630332}
    - target: {fileID: 4117559094034128335, guid: d93465517d271494fb0b23bee9548469,
        type: 3}
      propertyPath: MyColliders.Array.data[4]
      value: 
      objectReference: {fileID: 2435044889157542243}
    - target: {fileID: 4117559094034128335, guid: d93465517d271494fb0b23bee9548469,
        type: 3}
      propertyPath: MyColliders.Array.data[5]
      value: 
      objectReference: {fileID: 2435044889219179317}
    - target: {fileID: 4117559094034128335, guid: d93465517d271494fb0b23bee9548469,
        type: 3}
      propertyPath: MyColliders.Array.data[6]
      value: 
      objectReference: {fileID: 2435044888089020854}
    - target: {fileID: 4117559094034128335, guid: d93465517d271494fb0b23bee9548469,
        type: 3}
      propertyPath: MyColliders.Array.data[7]
      value: 
      objectReference: {fileID: 2435044889148096468}
    - target: {fileID: 4117559094034128335, guid: d93465517d271494fb0b23bee9548469,
        type: 3}
      propertyPath: MyColliders.Array.data[8]
      value: 
      objectReference: {fileID: 2435044889680578443}
    - target: {fileID: 4117559094034128335, guid: d93465517d271494fb0b23bee9548469,
        type: 3}
      propertyPath: MyColliders.Array.data[9]
      value: 
      objectReference: {fileID: 2435044889587753129}
    - target: {fileID: 4117559094034128335, guid: d93465517d271494fb0b23bee9548469,
        type: 3}
      propertyPath: MyColliders.Array.data[10]
      value: 
      objectReference: {fileID: 2435044888024448793}
    - target: {fileID: 4117559094034128335, guid: d93465517d271494fb0b23bee9548469,
        type: 3}
      propertyPath: MyColliders.Array.data[11]
      value: 
      objectReference: {fileID: 2435044888576268266}
    - target: {fileID: 4117559094034128335, guid: d93465517d271494fb0b23bee9548469,
        type: 3}
      propertyPath: MyColliders.Array.data[12]
      value: 
      objectReference: {fileID: 2435044887700819016}
    - target: {fileID: 4117559094034128335, guid: d93465517d271494fb0b23bee9548469,
        type: 3}
      propertyPath: MyColliders.Array.data[13]
      value: 
      objectReference: {fileID: 2435044889386022985}
    - target: {fileID: 4117559094034128335, guid: d93465517d271494fb0b23bee9548469,
        type: 3}
      propertyPath: MyColliders.Array.data[14]
      value: 
      objectReference: {fileID: 2435044888985327538}
    - target: {fileID: 4117559094034128335, guid: d93465517d271494fb0b23bee9548469,
        type: 3}
      propertyPath: MyColliders.Array.data[15]
      value: 
      objectReference: {fileID: 2435044889280874579}
    - target: {fileID: 4117559094034128335, guid: d93465517d271494fb0b23bee9548469,
        type: 3}
      propertyPath: MyColliders.Array.data[16]
      value: 
      objectReference: {fileID: 2435044888574942114}
    - target: {fileID: 4117559094034128335, guid: d93465517d271494fb0b23bee9548469,
        type: 3}
      propertyPath: MyColliders.Array.data[17]
      value: 
      objectReference: {fileID: 2435044888345452839}
    - target: {fileID: 4117559094034128335, guid: d93465517d271494fb0b23bee9548469,
        type: 3}
      propertyPath: VisibilityPoints.Array.data[0]
      value: 
      objectReference: {fileID: 2435044887926018598}
    - target: {fileID: 4117559094034128335, guid: d93465517d271494fb0b23bee9548469,
        type: 3}
      propertyPath: VisibilityPoints.Array.data[1]
      value: 
      objectReference: {fileID: 2435044887926359812}
    - target: {fileID: 4117559094034128335, guid: d93465517d271494fb0b23bee9548469,
        type: 3}
      propertyPath: VisibilityPoints.Array.data[2]
      value: 
      objectReference: {fileID: 2435044888257411230}
    - target: {fileID: 4117559094034128335, guid: d93465517d271494fb0b23bee9548469,
        type: 3}
      propertyPath: VisibilityPoints.Array.data[3]
      value: 
      objectReference: {fileID: 2435044888801746287}
    - target: {fileID: 4117559094034128335, guid: d93465517d271494fb0b23bee9548469,
        type: 3}
      propertyPath: VisibilityPoints.Array.data[4]
      value: 
      objectReference: {fileID: 2435044889045597179}
    - target: {fileID: 4117559094034128335, guid: d93465517d271494fb0b23bee9548469,
        type: 3}
      propertyPath: VisibilityPoints.Array.data[5]
      value: 
      objectReference: {fileID: 2435044888465867209}
    - target: {fileID: 4117559094034128335, guid: d93465517d271494fb0b23bee9548469,
        type: 3}
      propertyPath: VisibilityPoints.Array.data[6]
      value: 
      objectReference: {fileID: 2435044888084830683}
    - target: {fileID: 4117559094034128335, guid: d93465517d271494fb0b23bee9548469,
        type: 3}
      propertyPath: VisibilityPoints.Array.data[7]
      value: 
      objectReference: {fileID: 2435044888150356419}
    - target: {fileID: 4117559094034128335, guid: d93465517d271494fb0b23bee9548469,
        type: 3}
      propertyPath: VisibilityPoints.Array.data[8]
      value: 
      objectReference: {fileID: 2435044888201023190}
    - target: {fileID: 4117559094034128335, guid: d93465517d271494fb0b23bee9548469,
        type: 3}
      propertyPath: VisibilityPoints.Array.data[9]
      value: 
      objectReference: {fileID: 2435044889715024939}
    - target: {fileID: 4117559094034128335, guid: d93465517d271494fb0b23bee9548469,
        type: 3}
      propertyPath: VisibilityPoints.Array.data[10]
      value: 
      objectReference: {fileID: 2435044888925911782}
    - target: {fileID: 4117559094034128335, guid: d93465517d271494fb0b23bee9548469,
        type: 3}
      propertyPath: VisibilityPoints.Array.data[11]
      value: 
      objectReference: {fileID: 2435044889513965825}
    - target: {fileID: 4117559094034128335, guid: d93465517d271494fb0b23bee9548469,
        type: 3}
      propertyPath: VisibilityPoints.Array.data[12]
      value: 
      objectReference: {fileID: 2435044887889427100}
    - target: {fileID: 4117559094034128335, guid: d93465517d271494fb0b23bee9548469,
        type: 3}
      propertyPath: VisibilityPoints.Array.data[13]
      value: 
      objectReference: {fileID: 2435044888788384247}
    - target: {fileID: 4117559094034128335, guid: d93465517d271494fb0b23bee9548469,
        type: 3}
      propertyPath: VisibilityPoints.Array.data[14]
      value: 
      objectReference: {fileID: 2435044889281015037}
    - target: {fileID: 4117559094034128335, guid: d93465517d271494fb0b23bee9548469,
        type: 3}
      propertyPath: VisibilityPoints.Array.data[15]
      value: 
      objectReference: {fileID: 2435044888801793733}
    - target: {fileID: 4117559094034128335, guid: d93465517d271494fb0b23bee9548469,
        type: 3}
      propertyPath: VisibilityPoints.Array.data[16]
      value: 
      objectReference: {fileID: 2435044889704123486}
    - target: {fileID: 4117559094034128335, guid: d93465517d271494fb0b23bee9548469,
        type: 3}
      propertyPath: VisibilityPoints.Array.data[17]
      value: 
      objectReference: {fileID: 2435044887784370521}
    - target: {fileID: 4117559094034128335, guid: d93465517d271494fb0b23bee9548469,
        type: 3}
      propertyPath: VisibilityPoints.Array.data[18]
      value: 
      objectReference: {fileID: 2435044887575261372}
    - target: {fileID: 4117559094034128335, guid: d93465517d271494fb0b23bee9548469,
        type: 3}
      propertyPath: VisibilityPoints.Array.data[19]
      value: 
      objectReference: {fileID: 2435044889452289147}
    - target: {fileID: 4117559094034128335, guid: d93465517d271494fb0b23bee9548469,
        type: 3}
      propertyPath: VisibilityPoints.Array.data[20]
      value: 
      objectReference: {fileID: 2435044888353491181}
    - target: {fileID: 4117559094034128335, guid: d93465517d271494fb0b23bee9548469,
        type: 3}
      propertyPath: ReceptacleTriggerBoxes.Array.data[0]
      value: 
      objectReference: {fileID: 2436214324661281793}
    - target: {fileID: 4117559095168660947, guid: d93465517d271494fb0b23bee9548469,
        type: 3}
      propertyPath: MovingParts.Array.data[0]
      value: 
      objectReference: {fileID: 2435044888985448762}
    - target: {fileID: 4117559095168660949, guid: d93465517d271494fb0b23bee9548469,
        type: 3}
      propertyPath: MyColliders.Array.data[0]
      value: 
      objectReference: {fileID: 2435044889386022985}
    - target: {fileID: 4117559095168660949, guid: d93465517d271494fb0b23bee9548469,
        type: 3}
      propertyPath: MyColliders.Array.data[1]
      value: 
      objectReference: {fileID: 2435044888985327538}
    - target: {fileID: 4117559095168660949, guid: d93465517d271494fb0b23bee9548469,
        type: 3}
      propertyPath: MyColliders.Array.data[2]
      value: 
      objectReference: {fileID: 2435044889280874579}
    - target: {fileID: 4117559095168660949, guid: d93465517d271494fb0b23bee9548469,
        type: 3}
      propertyPath: MyColliders.Array.data[3]
      value: 
      objectReference: {fileID: 2435044888574942114}
    - target: {fileID: 4117559095168660949, guid: d93465517d271494fb0b23bee9548469,
        type: 3}
      propertyPath: MyColliders.Array.data[4]
      value: 
      objectReference: {fileID: 2435044888345452839}
    - target: {fileID: 4117559095168660949, guid: d93465517d271494fb0b23bee9548469,
        type: 3}
      propertyPath: VisibilityPoints.Array.data[0]
      value: 
      objectReference: {fileID: 2435044887889427100}
    - target: {fileID: 4117559095168660949, guid: d93465517d271494fb0b23bee9548469,
        type: 3}
      propertyPath: VisibilityPoints.Array.data[1]
      value: 
      objectReference: {fileID: 2435044888788384247}
    - target: {fileID: 4117559095168660949, guid: d93465517d271494fb0b23bee9548469,
        type: 3}
      propertyPath: VisibilityPoints.Array.data[2]
      value: 
      objectReference: {fileID: 2435044889281015037}
    - target: {fileID: 4117559095168660949, guid: d93465517d271494fb0b23bee9548469,
        type: 3}
      propertyPath: VisibilityPoints.Array.data[3]
      value: 
      objectReference: {fileID: 2435044888801793733}
    - target: {fileID: 4117559095168660949, guid: d93465517d271494fb0b23bee9548469,
        type: 3}
      propertyPath: VisibilityPoints.Array.data[4]
      value: 
      objectReference: {fileID: 2435044889704123486}
    - target: {fileID: 4117559095168660949, guid: d93465517d271494fb0b23bee9548469,
        type: 3}
      propertyPath: VisibilityPoints.Array.data[5]
      value: 
      objectReference: {fileID: 2435044887784370521}
    - target: {fileID: 4117559095168660949, guid: d93465517d271494fb0b23bee9548469,
        type: 3}
      propertyPath: VisibilityPoints.Array.data[6]
      value: 
      objectReference: {fileID: 2435044887575261372}
    - target: {fileID: 4117559095168660949, guid: d93465517d271494fb0b23bee9548469,
        type: 3}
      propertyPath: VisibilityPoints.Array.data[7]
      value: 
      objectReference: {fileID: 2435044889452289147}
    - target: {fileID: 4117559095168660949, guid: d93465517d271494fb0b23bee9548469,
        type: 3}
      propertyPath: VisibilityPoints.Array.data[8]
      value: 
      objectReference: {fileID: 2435044888353491181}
    - target: {fileID: 4117559095168660949, guid: d93465517d271494fb0b23bee9548469,
        type: 3}
      propertyPath: ReceptacleTriggerBoxes.Array.data[0]
      value: 
      objectReference: {fileID: 2436214324104602012}
    m_RemovedComponents: []
  m_SourcePrefab: {fileID: 100100000, guid: d93465517d271494fb0b23bee9548469, type: 3}
--- !u!1 &2436214324661281793 stripped
GameObject:
  m_CorrespondingSourceObject: {fileID: 4116477285480538346, guid: d93465517d271494fb0b23bee9548469,
    type: 3}
  m_PrefabInstance: {fileID: 1796802397544072427}
  m_PrefabAsset: {fileID: 0}
--- !u!65 &2435044888782764688 stripped
BoxCollider:
  m_CorrespondingSourceObject: {fileID: 4117559095369252475, guid: d93465517d271494fb0b23bee9548469,
    type: 3}
  m_PrefabInstance: {fileID: 1796802397544072427}
  m_PrefabAsset: {fileID: 0}
--- !u!65 &2435044888558304726 stripped
BoxCollider:
  m_CorrespondingSourceObject: {fileID: 4117559093530114365, guid: d93465517d271494fb0b23bee9548469,
    type: 3}
  m_PrefabInstance: {fileID: 1796802397544072427}
  m_PrefabAsset: {fileID: 0}
--- !u!65 &2435044888057503866 stripped
BoxCollider:
  m_CorrespondingSourceObject: {fileID: 4117559093972116625, guid: d93465517d271494fb0b23bee9548469,
    type: 3}
  m_PrefabInstance: {fileID: 1796802397544072427}
  m_PrefabAsset: {fileID: 0}
--- !u!65 &2435044889672630332 stripped
BoxCollider:
  m_CorrespondingSourceObject: {fileID: 4117559094481388759, guid: d93465517d271494fb0b23bee9548469,
    type: 3}
  m_PrefabInstance: {fileID: 1796802397544072427}
  m_PrefabAsset: {fileID: 0}
--- !u!65 &2435044889157542243 stripped
BoxCollider:
  m_CorrespondingSourceObject: {fileID: 4117559095072056712, guid: d93465517d271494fb0b23bee9548469,
    type: 3}
  m_PrefabInstance: {fileID: 1796802397544072427}
  m_PrefabAsset: {fileID: 0}
--- !u!65 &2435044889219179317 stripped
BoxCollider:
  m_CorrespondingSourceObject: {fileID: 4117559094999869406, guid: d93465517d271494fb0b23bee9548469,
    type: 3}
  m_PrefabInstance: {fileID: 1796802397544072427}
  m_PrefabAsset: {fileID: 0}
--- !u!65 &2435044888089020854 stripped
BoxCollider:
  m_CorrespondingSourceObject: {fileID: 4117559093999308125, guid: d93465517d271494fb0b23bee9548469,
    type: 3}
  m_PrefabInstance: {fileID: 1796802397544072427}
  m_PrefabAsset: {fileID: 0}
--- !u!65 &2435044889148096468 stripped
BoxCollider:
  m_CorrespondingSourceObject: {fileID: 4117559095029021503, guid: d93465517d271494fb0b23bee9548469,
    type: 3}
  m_PrefabInstance: {fileID: 1796802397544072427}
  m_PrefabAsset: {fileID: 0}
--- !u!65 &2435044889680578443 stripped
BoxCollider:
  m_CorrespondingSourceObject: {fileID: 4117559094488187744, guid: d93465517d271494fb0b23bee9548469,
    type: 3}
  m_PrefabInstance: {fileID: 1796802397544072427}
  m_PrefabAsset: {fileID: 0}
--- !u!65 &2435044889587753129 stripped
BoxCollider:
  m_CorrespondingSourceObject: {fileID: 4117559094564185154, guid: d93465517d271494fb0b23bee9548469,
    type: 3}
  m_PrefabInstance: {fileID: 1796802397544072427}
  m_PrefabAsset: {fileID: 0}
--- !u!65 &2435044888024448793 stripped
BoxCollider:
  m_CorrespondingSourceObject: {fileID: 4117559094074457074, guid: d93465517d271494fb0b23bee9548469,
    type: 3}
  m_PrefabInstance: {fileID: 1796802397544072427}
  m_PrefabAsset: {fileID: 0}
--- !u!65 &2435044888576268266 stripped
BoxCollider:
  m_CorrespondingSourceObject: {fileID: 4117559093514162945, guid: d93465517d271494fb0b23bee9548469,
    type: 3}
  m_PrefabInstance: {fileID: 1796802397544072427}
  m_PrefabAsset: {fileID: 0}
--- !u!65 &2435044887700819016 stripped
BoxCollider:
  m_CorrespondingSourceObject: {fileID: 4117559094387574947, guid: d93465517d271494fb0b23bee9548469,
    type: 3}
  m_PrefabInstance: {fileID: 1796802397544072427}
  m_PrefabAsset: {fileID: 0}
--- !u!4 &2435044887926018598 stripped
Transform:
  m_CorrespondingSourceObject: {fileID: 4117559094105691853, guid: d93465517d271494fb0b23bee9548469,
    type: 3}
  m_PrefabInstance: {fileID: 1796802397544072427}
  m_PrefabAsset: {fileID: 0}
--- !u!4 &2435044887926359812 stripped
Transform:
  m_CorrespondingSourceObject: {fileID: 4117559094105342959, guid: d93465517d271494fb0b23bee9548469,
    type: 3}
  m_PrefabInstance: {fileID: 1796802397544072427}
  m_PrefabAsset: {fileID: 0}
--- !u!4 &2435044888257411230 stripped
Transform:
  m_CorrespondingSourceObject: {fileID: 4117559093765995637, guid: d93465517d271494fb0b23bee9548469,
    type: 3}
  m_PrefabInstance: {fileID: 1796802397544072427}
  m_PrefabAsset: {fileID: 0}
--- !u!4 &2435044888801746287 stripped
Transform:
  m_CorrespondingSourceObject: {fileID: 4117559095350253956, guid: d93465517d271494fb0b23bee9548469,
    type: 3}
  m_PrefabInstance: {fileID: 1796802397544072427}
  m_PrefabAsset: {fileID: 0}
--- !u!4 &2435044889045597179 stripped
Transform:
  m_CorrespondingSourceObject: {fileID: 4117559095192338192, guid: d93465517d271494fb0b23bee9548469,
    type: 3}
  m_PrefabInstance: {fileID: 1796802397544072427}
  m_PrefabAsset: {fileID: 0}
--- !u!4 &2435044888465867209 stripped
Transform:
  m_CorrespondingSourceObject: {fileID: 4117559093538637090, guid: d93465517d271494fb0b23bee9548469,
    type: 3}
  m_PrefabInstance: {fileID: 1796802397544072427}
  m_PrefabAsset: {fileID: 0}
--- !u!4 &2435044888084830683 stripped
Transform:
  m_CorrespondingSourceObject: {fileID: 4117559093995117872, guid: d93465517d271494fb0b23bee9548469,
    type: 3}
  m_PrefabInstance: {fileID: 1796802397544072427}
  m_PrefabAsset: {fileID: 0}
--- !u!4 &2435044888150356419 stripped
Transform:
  m_CorrespondingSourceObject: {fileID: 4117559093931701544, guid: d93465517d271494fb0b23bee9548469,
    type: 3}
  m_PrefabInstance: {fileID: 1796802397544072427}
  m_PrefabAsset: {fileID: 0}
--- !u!4 &2435044888201023190 stripped
Transform:
  m_CorrespondingSourceObject: {fileID: 4117559093813905981, guid: d93465517d271494fb0b23bee9548469,
    type: 3}
  m_PrefabInstance: {fileID: 1796802397544072427}
  m_PrefabAsset: {fileID: 0}
--- !u!4 &2435044889715024939 stripped
Transform:
  m_CorrespondingSourceObject: {fileID: 4117559094522896576, guid: d93465517d271494fb0b23bee9548469,
    type: 3}
  m_PrefabInstance: {fileID: 1796802397544072427}
  m_PrefabAsset: {fileID: 0}
--- !u!4 &2435044888925911782 stripped
Transform:
  m_CorrespondingSourceObject: {fileID: 4117559095242817037, guid: d93465517d271494fb0b23bee9548469,
    type: 3}
  m_PrefabInstance: {fileID: 1796802397544072427}
  m_PrefabAsset: {fileID: 0}
--- !u!4 &2435044889513965825 stripped
Transform:
  m_CorrespondingSourceObject: {fileID: 4117559094723968490, guid: d93465517d271494fb0b23bee9548469,
    type: 3}
  m_PrefabInstance: {fileID: 1796802397544072427}
  m_PrefabAsset: {fileID: 0}
--- !u!1 &2435044888673690039 stripped
GameObject:
  m_CorrespondingSourceObject: {fileID: 4117559095495091548, guid: d93465517d271494fb0b23bee9548469,
    type: 3}
  m_PrefabInstance: {fileID: 1796802397544072427}
  m_PrefabAsset: {fileID: 0}
--- !u!1 &2435044888985448762 stripped
GameObject:
  m_CorrespondingSourceObject: {fileID: 4117559095168660945, guid: d93465517d271494fb0b23bee9548469,
    type: 3}
  m_PrefabInstance: {fileID: 1796802397544072427}
  m_PrefabAsset: {fileID: 0}
--- !u!1 &2436214324104602012 stripped
GameObject:
  m_CorrespondingSourceObject: {fileID: 4116477283849889143, guid: d93465517d271494fb0b23bee9548469,
    type: 3}
  m_PrefabInstance: {fileID: 1796802397544072427}
  m_PrefabAsset: {fileID: 0}
--- !u!65 &2435044889386022985 stripped
BoxCollider:
  m_CorrespondingSourceObject: {fileID: 4117559094860364962, guid: d93465517d271494fb0b23bee9548469,
    type: 3}
  m_PrefabInstance: {fileID: 1796802397544072427}
  m_PrefabAsset: {fileID: 0}
--- !u!65 &2435044888985327538 stripped
BoxCollider:
  m_CorrespondingSourceObject: {fileID: 4117559095168766809, guid: d93465517d271494fb0b23bee9548469,
    type: 3}
  m_PrefabInstance: {fileID: 1796802397544072427}
  m_PrefabAsset: {fileID: 0}
--- !u!65 &2435044889280874579 stripped
BoxCollider:
  m_CorrespondingSourceObject: {fileID: 4117559094889991352, guid: d93465517d271494fb0b23bee9548469,
    type: 3}
  m_PrefabInstance: {fileID: 1796802397544072427}
  m_PrefabAsset: {fileID: 0}
--- !u!65 &2435044888574942114 stripped
BoxCollider:
  m_CorrespondingSourceObject: {fileID: 4117559093513461577, guid: d93465517d271494fb0b23bee9548469,
    type: 3}
  m_PrefabInstance: {fileID: 1796802397544072427}
  m_PrefabAsset: {fileID: 0}
--- !u!1 &2435044887989197089 stripped
GameObject:
  m_CorrespondingSourceObject: {fileID: 4117559094034128330, guid: d93465517d271494fb0b23bee9548469,
    type: 3}
  m_PrefabInstance: {fileID: 1796802397544072427}
  m_PrefabAsset: {fileID: 0}
--- !u!4 &2435044887889427100 stripped
Transform:
  m_CorrespondingSourceObject: {fileID: 4117559094207381111, guid: d93465517d271494fb0b23bee9548469,
    type: 3}
  m_PrefabInstance: {fileID: 1796802397544072427}
  m_PrefabAsset: {fileID: 0}
--- !u!4 &2435044888788384247 stripped
Transform:
  m_CorrespondingSourceObject: {fileID: 4117559095374118172, guid: d93465517d271494fb0b23bee9548469,
    type: 3}
  m_PrefabInstance: {fileID: 1796802397544072427}
  m_PrefabAsset: {fileID: 0}
--- !u!4 &2435044889281015037 stripped
Transform:
  m_CorrespondingSourceObject: {fileID: 4117559094889867286, guid: d93465517d271494fb0b23bee9548469,
    type: 3}
  m_PrefabInstance: {fileID: 1796802397544072427}
  m_PrefabAsset: {fileID: 0}
--- !u!4 &2435044888801793733 stripped
Transform:
  m_CorrespondingSourceObject: {fileID: 4117559095350137390, guid: d93465517d271494fb0b23bee9548469,
    type: 3}
  m_PrefabInstance: {fileID: 1796802397544072427}
  m_PrefabAsset: {fileID: 0}
--- !u!65 &2435044888345452839 stripped
BoxCollider:
  m_CorrespondingSourceObject: {fileID: 4117559093686265292, guid: d93465517d271494fb0b23bee9548469,
    type: 3}
  m_PrefabInstance: {fileID: 1796802397544072427}
  m_PrefabAsset: {fileID: 0}
--- !u!4 &2435044887784370521 stripped
Transform:
  m_CorrespondingSourceObject: {fileID: 4117559094236935602, guid: d93465517d271494fb0b23bee9548469,
    type: 3}
  m_PrefabInstance: {fileID: 1796802397544072427}
  m_PrefabAsset: {fileID: 0}
--- !u!4 &2435044887575261372 stripped
Transform:
  m_CorrespondingSourceObject: {fileID: 4117559094429267031, guid: d93465517d271494fb0b23bee9548469,
    type: 3}
  m_PrefabInstance: {fileID: 1796802397544072427}
  m_PrefabAsset: {fileID: 0}
--- !u!4 &2435044889452289147 stripped
Transform:
  m_CorrespondingSourceObject: {fileID: 4117559094791919760, guid: d93465517d271494fb0b23bee9548469,
    type: 3}
  m_PrefabInstance: {fileID: 1796802397544072427}
  m_PrefabAsset: {fileID: 0}
--- !u!4 &2435044888353491181 stripped
Transform:
  m_CorrespondingSourceObject: {fileID: 4117559093728611334, guid: d93465517d271494fb0b23bee9548469,
    type: 3}
  m_PrefabInstance: {fileID: 1796802397544072427}
  m_PrefabAsset: {fileID: 0}
--- !u!4 &2435044889704123486 stripped
Transform:
  m_CorrespondingSourceObject: {fileID: 4117559094542239925, guid: d93465517d271494fb0b23bee9548469,
    type: 3}
  m_PrefabInstance: {fileID: 1796802397544072427}
  m_PrefabAsset: {fileID: 0}<|MERGE_RESOLUTION|>--- conflicted
+++ resolved
@@ -29,22 +29,16 @@
       objectReference: {fileID: 0}
     - target: {fileID: 4117559094034128333, guid: d93465517d271494fb0b23bee9548469,
         type: 3}
-<<<<<<< HEAD
-      propertyPath: m_RootOrder
-=======
       propertyPath: m_LocalPosition.x
       value: 1.103
       objectReference: {fileID: 0}
     - target: {fileID: 4117559094034128333, guid: d93465517d271494fb0b23bee9548469,
         type: 3}
       propertyPath: m_LocalPosition.y
->>>>>>> 2f8dd9f9
       value: 0
       objectReference: {fileID: 0}
     - target: {fileID: 4117559094034128333, guid: d93465517d271494fb0b23bee9548469,
         type: 3}
-<<<<<<< HEAD
-=======
       propertyPath: m_LocalPosition.z
       value: 1.118
       objectReference: {fileID: 0}
@@ -70,7 +64,6 @@
       objectReference: {fileID: 0}
     - target: {fileID: 4117559094034128333, guid: d93465517d271494fb0b23bee9548469,
         type: 3}
->>>>>>> 2f8dd9f9
       propertyPath: m_LocalEulerAnglesHint.x
       value: 0
       objectReference: {fileID: 0}
