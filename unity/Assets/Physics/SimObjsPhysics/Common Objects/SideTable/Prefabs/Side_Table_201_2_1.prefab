%YAML 1.1
%TAG !u! tag:unity3d.com,2011:
--- !u!1001 &2651043364278731532
PrefabInstance:
  m_ObjectHideFlags: 0
  serializedVersion: 2
  m_Modification:
    m_TransformParent: {fileID: 0}
    m_Modifications:
    - target: {fileID: 4653922438222019314, guid: 68277c57996c3af49b3b1524e439f2f9,
<<<<<<< HEAD
        type: 3}
      propertyPath: myParent
      value: 
      objectReference: {fileID: 7332310022579420182}
    - target: {fileID: 4654555900932694354, guid: 68277c57996c3af49b3b1524e439f2f9,
        type: 3}
      propertyPath: myParent
      value: 
      objectReference: {fileID: 7332325118255863618}
    - target: {fileID: 4654578323804973278, guid: 68277c57996c3af49b3b1524e439f2f9,
        type: 3}
      propertyPath: MyColliders.Array.data[0]
      value: 
      objectReference: {fileID: 7290363730851967158}
    - target: {fileID: 4654578323804973278, guid: 68277c57996c3af49b3b1524e439f2f9,
        type: 3}
      propertyPath: MyColliders.Array.data[1]
      value: 
      objectReference: {fileID: 7290482962338219134}
    - target: {fileID: 4654578323804973278, guid: 68277c57996c3af49b3b1524e439f2f9,
        type: 3}
      propertyPath: MyColliders.Array.data[2]
      value: 
      objectReference: {fileID: 7290503385337174202}
    - target: {fileID: 4654578323804973278, guid: 68277c57996c3af49b3b1524e439f2f9,
        type: 3}
      propertyPath: MyColliders.Array.data[3]
      value: 
      objectReference: {fileID: 7290416778633869362}
    - target: {fileID: 4654578323804973278, guid: 68277c57996c3af49b3b1524e439f2f9,
        type: 3}
      propertyPath: MyColliders.Array.data[4]
      value: 
      objectReference: {fileID: 7290276325206114514}
    - target: {fileID: 4654578323804973278, guid: 68277c57996c3af49b3b1524e439f2f9,
=======
        type: 3}
      propertyPath: myParent
      value: 
      objectReference: {fileID: 7332310022579420182}
    - target: {fileID: 4654555900932694354, guid: 68277c57996c3af49b3b1524e439f2f9,
        type: 3}
      propertyPath: myParent
      value: 
      objectReference: {fileID: 7332325118255863618}
    - target: {fileID: 4654578323804973278, guid: 68277c57996c3af49b3b1524e439f2f9,
        type: 3}
      propertyPath: MyColliders.Array.data[0]
      value: 
      objectReference: {fileID: 7290363730851967158}
    - target: {fileID: 4654578323804973278, guid: 68277c57996c3af49b3b1524e439f2f9,
        type: 3}
      propertyPath: MyColliders.Array.data[1]
      value: 
      objectReference: {fileID: 7290482962338219134}
    - target: {fileID: 4654578323804973278, guid: 68277c57996c3af49b3b1524e439f2f9,
        type: 3}
      propertyPath: MyColliders.Array.data[2]
      value: 
      objectReference: {fileID: 7290503385337174202}
    - target: {fileID: 4654578323804973278, guid: 68277c57996c3af49b3b1524e439f2f9,
        type: 3}
      propertyPath: MyColliders.Array.data[3]
      value: 
      objectReference: {fileID: 7290416778633869362}
    - target: {fileID: 4654578323804973278, guid: 68277c57996c3af49b3b1524e439f2f9,
        type: 3}
      propertyPath: MyColliders.Array.data[4]
      value: 
      objectReference: {fileID: 7290276325206114514}
    - target: {fileID: 4654578323804973278, guid: 68277c57996c3af49b3b1524e439f2f9,
        type: 3}
      propertyPath: MyColliders.Array.data[5]
      value: 
      objectReference: {fileID: 7290339272278795214}
    - target: {fileID: 4654578323804973278, guid: 68277c57996c3af49b3b1524e439f2f9,
        type: 3}
      propertyPath: VisibilityPoints.Array.data[0]
      value: 
      objectReference: {fileID: 7335008426136473480}
    - target: {fileID: 4654578323804973278, guid: 68277c57996c3af49b3b1524e439f2f9,
        type: 3}
      propertyPath: VisibilityPoints.Array.data[1]
      value: 
      objectReference: {fileID: 7337681345566446278}
    - target: {fileID: 4654578323804973278, guid: 68277c57996c3af49b3b1524e439f2f9,
        type: 3}
      propertyPath: VisibilityPoints.Array.data[2]
      value: 
      objectReference: {fileID: 7335008563172813422}
    - target: {fileID: 4654578323804973278, guid: 68277c57996c3af49b3b1524e439f2f9,
        type: 3}
      propertyPath: VisibilityPoints.Array.data[3]
      value: 
      objectReference: {fileID: 7335134893669391322}
    - target: {fileID: 4654578323804973278, guid: 68277c57996c3af49b3b1524e439f2f9,
        type: 3}
      propertyPath: VisibilityPoints.Array.data[4]
      value: 
      objectReference: {fileID: 7337578525672104450}
    - target: {fileID: 4654578323804973278, guid: 68277c57996c3af49b3b1524e439f2f9,
        type: 3}
      propertyPath: VisibilityPoints.Array.data[5]
      value: 
      objectReference: {fileID: 7334734548332579910}
    - target: {fileID: 4654578323804973278, guid: 68277c57996c3af49b3b1524e439f2f9,
        type: 3}
      propertyPath: VisibilityPoints.Array.data[6]
      value: 
      objectReference: {fileID: 2397195053579428749}
    - target: {fileID: 4654578323804973278, guid: 68277c57996c3af49b3b1524e439f2f9,
        type: 3}
      propertyPath: VisibilityPoints.Array.data[7]
      value: 
      objectReference: {fileID: 4796379988984856270}
    - target: {fileID: 4654578323804973278, guid: 68277c57996c3af49b3b1524e439f2f9,
        type: 3}
      propertyPath: VisibilityPoints.Array.data[8]
      value: 
      objectReference: {fileID: 254460975416402547}
    - target: {fileID: 4654578323804973278, guid: 68277c57996c3af49b3b1524e439f2f9,
        type: 3}
      propertyPath: VisibilityPoints.Array.data[9]
      value: 
      objectReference: {fileID: 3697368372105320480}
    - target: {fileID: 4654578323804973278, guid: 68277c57996c3af49b3b1524e439f2f9,
        type: 3}
      propertyPath: VisibilityPoints.Array.data[10]
      value: 
      objectReference: {fileID: 6872085842962670291}
    - target: {fileID: 4654578323804973278, guid: 68277c57996c3af49b3b1524e439f2f9,
        type: 3}
      propertyPath: VisibilityPoints.Array.data[11]
      value: 
      objectReference: {fileID: 6545744330018205840}
    - target: {fileID: 4654578323804973278, guid: 68277c57996c3af49b3b1524e439f2f9,
        type: 3}
      propertyPath: VisibilityPoints.Array.data[12]
      value: 
      objectReference: {fileID: 1803528467273905862}
    - target: {fileID: 4654578323804973278, guid: 68277c57996c3af49b3b1524e439f2f9,
        type: 3}
      propertyPath: VisibilityPoints.Array.data[13]
      value: 
      objectReference: {fileID: 2056684230981886418}
    - target: {fileID: 4654578323804973278, guid: 68277c57996c3af49b3b1524e439f2f9,
        type: 3}
      propertyPath: VisibilityPoints.Array.data[14]
      value: 
      objectReference: {fileID: 5940917246573686981}
    - target: {fileID: 4654578323804973278, guid: 68277c57996c3af49b3b1524e439f2f9,
        type: 3}
      propertyPath: VisibilityPoints.Array.data[15]
      value: 
      objectReference: {fileID: 5974914526550101552}
    - target: {fileID: 4654578323804973278, guid: 68277c57996c3af49b3b1524e439f2f9,
        type: 3}
      propertyPath: ReceptacleTriggerBoxes.Array.data[0]
      value: 
      objectReference: {fileID: 7332073945052072832}
    - target: {fileID: 4655588734968571282, guid: 68277c57996c3af49b3b1524e439f2f9,
        type: 3}
      propertyPath: MovingParts.Array.data[0]
      value: 
      objectReference: {fileID: 7332310022579420182}
    - target: {fileID: 4655588734968571282, guid: 68277c57996c3af49b3b1524e439f2f9,
        type: 3}
      propertyPath: IgnoreTheseObjects.Array.data[0]
      value: 
      objectReference: {fileID: 7332325118255863618}
    - target: {fileID: 4655594959846257196, guid: 68277c57996c3af49b3b1524e439f2f9,
        type: 3}
      propertyPath: assetID
      value: Side_Table_201_2_1
      objectReference: {fileID: 0}
    - target: {fileID: 4655594959846257196, guid: 68277c57996c3af49b3b1524e439f2f9,
>>>>>>> 2f8dd9f9
        type: 3}
      propertyPath: MyColliders.Array.data[5]
      value: 
      objectReference: {fileID: 7290339272278795214}
    - target: {fileID: 4654578323804973278, guid: 68277c57996c3af49b3b1524e439f2f9,
        type: 3}
      propertyPath: VisibilityPoints.Array.data[0]
      value: 
      objectReference: {fileID: 7335008426136473480}
    - target: {fileID: 4654578323804973278, guid: 68277c57996c3af49b3b1524e439f2f9,
        type: 3}
      propertyPath: VisibilityPoints.Array.data[1]
      value: 
      objectReference: {fileID: 7337681345566446278}
    - target: {fileID: 4654578323804973278, guid: 68277c57996c3af49b3b1524e439f2f9,
        type: 3}
      propertyPath: VisibilityPoints.Array.data[2]
      value: 
      objectReference: {fileID: 7335008563172813422}
    - target: {fileID: 4654578323804973278, guid: 68277c57996c3af49b3b1524e439f2f9,
        type: 3}
      propertyPath: VisibilityPoints.Array.data[3]
      value: 
      objectReference: {fileID: 7335134893669391322}
    - target: {fileID: 4654578323804973278, guid: 68277c57996c3af49b3b1524e439f2f9,
        type: 3}
      propertyPath: VisibilityPoints.Array.data[4]
      value: 
      objectReference: {fileID: 7337578525672104450}
    - target: {fileID: 4654578323804973278, guid: 68277c57996c3af49b3b1524e439f2f9,
        type: 3}
      propertyPath: VisibilityPoints.Array.data[5]
      value: 
      objectReference: {fileID: 7334734548332579910}
    - target: {fileID: 4654578323804973278, guid: 68277c57996c3af49b3b1524e439f2f9,
        type: 3}
      propertyPath: VisibilityPoints.Array.data[6]
      value: 
      objectReference: {fileID: 2397195053579428749}
    - target: {fileID: 4654578323804973278, guid: 68277c57996c3af49b3b1524e439f2f9,
        type: 3}
      propertyPath: VisibilityPoints.Array.data[7]
      value: 
      objectReference: {fileID: 4796379988984856270}
    - target: {fileID: 4654578323804973278, guid: 68277c57996c3af49b3b1524e439f2f9,
        type: 3}
      propertyPath: VisibilityPoints.Array.data[8]
      value: 
      objectReference: {fileID: 254460975416402547}
    - target: {fileID: 4654578323804973278, guid: 68277c57996c3af49b3b1524e439f2f9,
        type: 3}
      propertyPath: VisibilityPoints.Array.data[9]
      value: 
      objectReference: {fileID: 3697368372105320480}
    - target: {fileID: 4654578323804973278, guid: 68277c57996c3af49b3b1524e439f2f9,
        type: 3}
      propertyPath: VisibilityPoints.Array.data[10]
      value: 
      objectReference: {fileID: 6872085842962670291}
    - target: {fileID: 4654578323804973278, guid: 68277c57996c3af49b3b1524e439f2f9,
        type: 3}
      propertyPath: VisibilityPoints.Array.data[11]
      value: 
      objectReference: {fileID: 6545744330018205840}
    - target: {fileID: 4654578323804973278, guid: 68277c57996c3af49b3b1524e439f2f9,
        type: 3}
      propertyPath: VisibilityPoints.Array.data[12]
      value: 
      objectReference: {fileID: 1803528467273905862}
    - target: {fileID: 4654578323804973278, guid: 68277c57996c3af49b3b1524e439f2f9,
        type: 3}
      propertyPath: VisibilityPoints.Array.data[13]
      value: 
      objectReference: {fileID: 2056684230981886418}
    - target: {fileID: 4654578323804973278, guid: 68277c57996c3af49b3b1524e439f2f9,
        type: 3}
      propertyPath: VisibilityPoints.Array.data[14]
      value: 
      objectReference: {fileID: 5940917246573686981}
    - target: {fileID: 4654578323804973278, guid: 68277c57996c3af49b3b1524e439f2f9,
        type: 3}
      propertyPath: VisibilityPoints.Array.data[15]
      value: 
      objectReference: {fileID: 5974914526550101552}
    - target: {fileID: 4654578323804973278, guid: 68277c57996c3af49b3b1524e439f2f9,
        type: 3}
      propertyPath: ReceptacleTriggerBoxes.Array.data[0]
      value: 
      objectReference: {fileID: 7332073945052072832}
    - target: {fileID: 4655588734968571282, guid: 68277c57996c3af49b3b1524e439f2f9,
        type: 3}
      propertyPath: MovingParts.Array.data[0]
      value: 
      objectReference: {fileID: 7332310022579420182}
    - target: {fileID: 4655588734968571282, guid: 68277c57996c3af49b3b1524e439f2f9,
        type: 3}
      propertyPath: IgnoreTheseObjects.Array.data[0]
      value: 
      objectReference: {fileID: 7332325118255863618}
    - target: {fileID: 4655594959846257196, guid: 68277c57996c3af49b3b1524e439f2f9,
        type: 3}
<<<<<<< HEAD
      propertyPath: BoundingBox
      value: 
      objectReference: {fileID: 7331869962850639642}
    - target: {fileID: 4655594959846257196, guid: 68277c57996c3af49b3b1524e439f2f9,
        type: 3}
      propertyPath: VisibilityPoints.Array.data[0]
      value: 
      objectReference: {fileID: 7337689457587871954}
    - target: {fileID: 4655594959846257196, guid: 68277c57996c3af49b3b1524e439f2f9,
        type: 3}
      propertyPath: VisibilityPoints.Array.data[1]
      value: 
      objectReference: {fileID: 7337522676682165760}
    - target: {fileID: 4655594959846257196, guid: 68277c57996c3af49b3b1524e439f2f9,
        type: 3}
      propertyPath: VisibilityPoints.Array.data[2]
      value: 
      objectReference: {fileID: 7337642162045458764}
    - target: {fileID: 4655594959846257196, guid: 68277c57996c3af49b3b1524e439f2f9,
        type: 3}
      propertyPath: VisibilityPoints.Array.data[3]
      value: 
      objectReference: {fileID: 7337772343714213892}
    - target: {fileID: 4655594959846257196, guid: 68277c57996c3af49b3b1524e439f2f9,
        type: 3}
      propertyPath: VisibilityPoints.Array.data[4]
      value: 
      objectReference: {fileID: 7337674140179222904}
    - target: {fileID: 4655594959846257196, guid: 68277c57996c3af49b3b1524e439f2f9,
        type: 3}
      propertyPath: VisibilityPoints.Array.data[5]
      value: 
      objectReference: {fileID: 7335093353619226270}
    - target: {fileID: 4655594959846257196, guid: 68277c57996c3af49b3b1524e439f2f9,
        type: 3}
      propertyPath: VisibilityPoints.Array.data[6]
      value: 
      objectReference: {fileID: 7337590036204611746}
    - target: {fileID: 4655594959846257196, guid: 68277c57996c3af49b3b1524e439f2f9,
        type: 3}
      propertyPath: VisibilityPoints.Array.data[7]
      value: 
      objectReference: {fileID: 7334945475876820284}
    - target: {fileID: 4655594959846257196, guid: 68277c57996c3af49b3b1524e439f2f9,
        type: 3}
      propertyPath: VisibilityPoints.Array.data[8]
      value: 
      objectReference: {fileID: 7337598447731929502}
    - target: {fileID: 4655594959846257196, guid: 68277c57996c3af49b3b1524e439f2f9,
        type: 3}
      propertyPath: VisibilityPoints.Array.data[9]
      value: 
      objectReference: {fileID: 7337582967269050670}
    - target: {fileID: 4655594959846257196, guid: 68277c57996c3af49b3b1524e439f2f9,
        type: 3}
      propertyPath: VisibilityPoints.Array.data[10]
      value: 
      objectReference: {fileID: 7334835663176132696}
    - target: {fileID: 4655594959846257196, guid: 68277c57996c3af49b3b1524e439f2f9,
        type: 3}
      propertyPath: VisibilityPoints.Array.data[11]
      value: 
      objectReference: {fileID: 7337920057140971518}
    - target: {fileID: 4655594959846257196, guid: 68277c57996c3af49b3b1524e439f2f9,
        type: 3}
      propertyPath: VisibilityPoints.Array.data[12]
      value: 
      objectReference: {fileID: 7335110167280196864}
    - target: {fileID: 4655594959846257196, guid: 68277c57996c3af49b3b1524e439f2f9,
        type: 3}
      propertyPath: VisibilityPoints.Array.data[13]
      value: 
      objectReference: {fileID: 7337867744353111578}
    - target: {fileID: 4655594959846257196, guid: 68277c57996c3af49b3b1524e439f2f9,
        type: 3}
      propertyPath: VisibilityPoints.Array.data[14]
      value: 
      objectReference: {fileID: 7335136166512901032}
    - target: {fileID: 4655594959846257196, guid: 68277c57996c3af49b3b1524e439f2f9,
        type: 3}
      propertyPath: VisibilityPoints.Array.data[15]
      value: 
      objectReference: {fileID: 7335052662300203542}
    - target: {fileID: 4655594959846257196, guid: 68277c57996c3af49b3b1524e439f2f9,
        type: 3}
      propertyPath: VisibilityPoints.Array.data[16]
      value: 
      objectReference: {fileID: 7337983306338270130}
    - target: {fileID: 4655594959846257196, guid: 68277c57996c3af49b3b1524e439f2f9,
        type: 3}
      propertyPath: VisibilityPoints.Array.data[17]
      value: 
      objectReference: {fileID: 7334939182744722726}
    - target: {fileID: 4655594959846257196, guid: 68277c57996c3af49b3b1524e439f2f9,
        type: 3}
      propertyPath: VisibilityPoints.Array.data[18]
      value: 
      objectReference: {fileID: 7334937559127549970}
    - target: {fileID: 4655594959846257196, guid: 68277c57996c3af49b3b1524e439f2f9,
        type: 3}
      propertyPath: ReceptacleTriggerBoxes.Array.data[0]
      value: 
      objectReference: {fileID: 7332542032468279394}
    - target: {fileID: 4687054500088583246, guid: 68277c57996c3af49b3b1524e439f2f9,
        type: 3}
      propertyPath: m_Name
      value: Side_Table_201_2_1
      objectReference: {fileID: 0}
    - target: {fileID: 4692286174162949082, guid: 68277c57996c3af49b3b1524e439f2f9,
        type: 3}
      propertyPath: m_RootOrder
=======
      propertyPath: ReceptacleTriggerBoxes.Array.data[0]
      value: 
      objectReference: {fileID: 7332542032468279394}
    - target: {fileID: 4687054500088583246, guid: 68277c57996c3af49b3b1524e439f2f9,
        type: 3}
      propertyPath: m_Name
      value: Side_Table_201_2_1
      objectReference: {fileID: 0}
    - target: {fileID: 4692286174162949082, guid: 68277c57996c3af49b3b1524e439f2f9,
        type: 3}
      propertyPath: m_RootOrder
      value: 0
      objectReference: {fileID: 0}
    - target: {fileID: 4692286174162949082, guid: 68277c57996c3af49b3b1524e439f2f9,
        type: 3}
      propertyPath: m_LocalPosition.x
      value: 0
      objectReference: {fileID: 0}
    - target: {fileID: 4692286174162949082, guid: 68277c57996c3af49b3b1524e439f2f9,
        type: 3}
      propertyPath: m_LocalPosition.y
      value: 0
      objectReference: {fileID: 0}
    - target: {fileID: 4692286174162949082, guid: 68277c57996c3af49b3b1524e439f2f9,
        type: 3}
      propertyPath: m_LocalPosition.z
      value: 0
      objectReference: {fileID: 0}
    - target: {fileID: 4692286174162949082, guid: 68277c57996c3af49b3b1524e439f2f9,
        type: 3}
      propertyPath: m_LocalRotation.w
      value: 1
      objectReference: {fileID: 0}
    - target: {fileID: 4692286174162949082, guid: 68277c57996c3af49b3b1524e439f2f9,
        type: 3}
      propertyPath: m_LocalRotation.x
      value: 0
      objectReference: {fileID: 0}
    - target: {fileID: 4692286174162949082, guid: 68277c57996c3af49b3b1524e439f2f9,
        type: 3}
      propertyPath: m_LocalRotation.y
      value: 0
      objectReference: {fileID: 0}
    - target: {fileID: 4692286174162949082, guid: 68277c57996c3af49b3b1524e439f2f9,
        type: 3}
      propertyPath: m_LocalRotation.z
>>>>>>> 2f8dd9f9
      value: 0
      objectReference: {fileID: 0}
    - target: {fileID: 4692286174162949082, guid: 68277c57996c3af49b3b1524e439f2f9,
        type: 3}
      propertyPath: m_LocalEulerAnglesHint.x
      value: 0
      objectReference: {fileID: 0}
    - target: {fileID: 4692286174162949082, guid: 68277c57996c3af49b3b1524e439f2f9,
        type: 3}
      propertyPath: m_LocalEulerAnglesHint.y
      value: 0
      objectReference: {fileID: 0}
    - target: {fileID: 4692286174162949082, guid: 68277c57996c3af49b3b1524e439f2f9,
        type: 3}
      propertyPath: m_LocalEulerAnglesHint.z
      value: 0
      objectReference: {fileID: 0}
    m_RemovedComponents: []
  m_SourcePrefab: {fileID: 100100000, guid: 68277c57996c3af49b3b1524e439f2f9, type: 3}
--- !u!1 &7332542032468279394 stripped
GameObject:
  m_CorrespondingSourceObject: {fileID: 4686006157517063022, guid: 68277c57996c3af49b3b1524e439f2f9,
    type: 3}
  m_PrefabInstance: {fileID: 2651043364278731532}
  m_PrefabAsset: {fileID: 0}
--- !u!1 &7331869962850639642 stripped
GameObject:
  m_CorrespondingSourceObject: {fileID: 4686678236798393366, guid: 68277c57996c3af49b3b1524e439f2f9,
    type: 3}
  m_PrefabInstance: {fileID: 2651043364278731532}
  m_PrefabAsset: {fileID: 0}
--- !u!4 &7337689457587871954 stripped
Transform:
  m_CorrespondingSourceObject: {fileID: 4692416884662526942, guid: 68277c57996c3af49b3b1524e439f2f9,
    type: 3}
  m_PrefabInstance: {fileID: 2651043364278731532}
  m_PrefabAsset: {fileID: 0}
--- !u!4 &7337522676682165760 stripped
Transform:
  m_CorrespondingSourceObject: {fileID: 4692319921156001036, guid: 68277c57996c3af49b3b1524e439f2f9,
    type: 3}
  m_PrefabInstance: {fileID: 2651043364278731532}
  m_PrefabAsset: {fileID: 0}
--- !u!4 &7337642162045458764 stripped
Transform:
  m_CorrespondingSourceObject: {fileID: 4692450987139111488, guid: 68277c57996c3af49b3b1524e439f2f9,
    type: 3}
  m_PrefabInstance: {fileID: 2651043364278731532}
  m_PrefabAsset: {fileID: 0}
--- !u!4 &7337772343714213892 stripped
Transform:
  m_CorrespondingSourceObject: {fileID: 4692580340680160008, guid: 68277c57996c3af49b3b1524e439f2f9,
    type: 3}
  m_PrefabInstance: {fileID: 2651043364278731532}
  m_PrefabAsset: {fileID: 0}
--- !u!4 &7337674140179222904 stripped
Transform:
  m_CorrespondingSourceObject: {fileID: 4692401322195833460, guid: 68277c57996c3af49b3b1524e439f2f9,
    type: 3}
  m_PrefabInstance: {fileID: 2651043364278731532}
  m_PrefabAsset: {fileID: 0}
--- !u!4 &7335093353619226270 stripped
Transform:
  m_CorrespondingSourceObject: {fileID: 4684053048001101202, guid: 68277c57996c3af49b3b1524e439f2f9,
    type: 3}
  m_PrefabInstance: {fileID: 2651043364278731532}
  m_PrefabAsset: {fileID: 0}
--- !u!4 &7337590036204611746 stripped
Transform:
  m_CorrespondingSourceObject: {fileID: 4692256745065966510, guid: 68277c57996c3af49b3b1524e439f2f9,
    type: 3}
  m_PrefabInstance: {fileID: 2651043364278731532}
  m_PrefabAsset: {fileID: 0}
--- !u!4 &7334945475876820284 stripped
Transform:
  m_CorrespondingSourceObject: {fileID: 4683906239447602736, guid: 68277c57996c3af49b3b1524e439f2f9,
    type: 3}
  m_PrefabInstance: {fileID: 2651043364278731532}
  m_PrefabAsset: {fileID: 0}
--- !u!4 &7337598447731929502 stripped
Transform:
  m_CorrespondingSourceObject: {fileID: 4692195617109799570, guid: 68277c57996c3af49b3b1524e439f2f9,
    type: 3}
  m_PrefabInstance: {fileID: 2651043364278731532}
  m_PrefabAsset: {fileID: 0}
--- !u!4 &7337582967269050670 stripped
Transform:
  m_CorrespondingSourceObject: {fileID: 4692241952483756578, guid: 68277c57996c3af49b3b1524e439f2f9,
    type: 3}
  m_PrefabInstance: {fileID: 2651043364278731532}
  m_PrefabAsset: {fileID: 0}
--- !u!4 &7334835663176132696 stripped
Transform:
  m_CorrespondingSourceObject: {fileID: 4684016052282551124, guid: 68277c57996c3af49b3b1524e439f2f9,
    type: 3}
  m_PrefabInstance: {fileID: 2651043364278731532}
  m_PrefabAsset: {fileID: 0}
--- !u!4 &7337920057140971518 stripped
Transform:
  m_CorrespondingSourceObject: {fileID: 4692718432631096562, guid: 68277c57996c3af49b3b1524e439f2f9,
    type: 3}
  m_PrefabInstance: {fileID: 2651043364278731532}
  m_PrefabAsset: {fileID: 0}
--- !u!4 &7335110167280196864 stripped
Transform:
  m_CorrespondingSourceObject: {fileID: 4684286983255236108, guid: 68277c57996c3af49b3b1524e439f2f9,
    type: 3}
  m_PrefabInstance: {fileID: 2651043364278731532}
  m_PrefabAsset: {fileID: 0}
--- !u!4 &7337867744353111578 stripped
Transform:
  m_CorrespondingSourceObject: {fileID: 4692524523533847830, guid: 68277c57996c3af49b3b1524e439f2f9,
    type: 3}
  m_PrefabInstance: {fileID: 2651043364278731532}
  m_PrefabAsset: {fileID: 0}
--- !u!4 &7335136166512901032 stripped
Transform:
  m_CorrespondingSourceObject: {fileID: 4684243470085437604, guid: 68277c57996c3af49b3b1524e439f2f9,
    type: 3}
  m_PrefabInstance: {fileID: 2651043364278731532}
  m_PrefabAsset: {fileID: 0}
--- !u!4 &7335052662300203542 stripped
Transform:
  m_CorrespondingSourceObject: {fileID: 4684080528000964890, guid: 68277c57996c3af49b3b1524e439f2f9,
    type: 3}
  m_PrefabInstance: {fileID: 2651043364278731532}
  m_PrefabAsset: {fileID: 0}
--- !u!4 &7337983306338270130 stripped
Transform:
  m_CorrespondingSourceObject: {fileID: 4692650844442884286, guid: 68277c57996c3af49b3b1524e439f2f9,
    type: 3}
  m_PrefabInstance: {fileID: 2651043364278731532}
  m_PrefabAsset: {fileID: 0}
--- !u!4 &7334939182744722726 stripped
Transform:
  m_CorrespondingSourceObject: {fileID: 4683908229156724266, guid: 68277c57996c3af49b3b1524e439f2f9,
    type: 3}
  m_PrefabInstance: {fileID: 2651043364278731532}
  m_PrefabAsset: {fileID: 0}
--- !u!4 &7334937559127549970 stripped
Transform:
  m_CorrespondingSourceObject: {fileID: 4683896710173977374, guid: 68277c57996c3af49b3b1524e439f2f9,
    type: 3}
  m_PrefabInstance: {fileID: 2651043364278731532}
  m_PrefabAsset: {fileID: 0}
--- !u!1 &7332310022579420182 stripped
GameObject:
  m_CorrespondingSourceObject: {fileID: 4687117991590788890, guid: 68277c57996c3af49b3b1524e439f2f9,
    type: 3}
  m_PrefabInstance: {fileID: 2651043364278731532}
  m_PrefabAsset: {fileID: 0}
--- !u!1 &7332073945052072832 stripped
GameObject:
  m_CorrespondingSourceObject: {fileID: 4686742544024094860, guid: 68277c57996c3af49b3b1524e439f2f9,
    type: 3}
  m_PrefabInstance: {fileID: 2651043364278731532}
  m_PrefabAsset: {fileID: 0}
--- !u!65 &7290363730851967158 stripped
BoxCollider:
  m_CorrespondingSourceObject: {fileID: 4748754209773401018, guid: 68277c57996c3af49b3b1524e439f2f9,
    type: 3}
  m_PrefabInstance: {fileID: 2651043364278731532}
  m_PrefabAsset: {fileID: 0}
--- !u!65 &7290482962338219134 stripped
BoxCollider:
  m_CorrespondingSourceObject: {fileID: 4748652475849410418, guid: 68277c57996c3af49b3b1524e439f2f9,
    type: 3}
  m_PrefabInstance: {fileID: 2651043364278731532}
  m_PrefabAsset: {fileID: 0}
--- !u!65 &7290503385337174202 stripped
BoxCollider:
  m_CorrespondingSourceObject: {fileID: 4748896097910627254, guid: 68277c57996c3af49b3b1524e439f2f9,
    type: 3}
  m_PrefabInstance: {fileID: 2651043364278731532}
  m_PrefabAsset: {fileID: 0}
--- !u!65 &7290416778633869362 stripped
BoxCollider:
  m_CorrespondingSourceObject: {fileID: 4748665976411224894, guid: 68277c57996c3af49b3b1524e439f2f9,
    type: 3}
  m_PrefabInstance: {fileID: 2651043364278731532}
  m_PrefabAsset: {fileID: 0}
--- !u!65 &7290276325206114514 stripped
BoxCollider:
  m_CorrespondingSourceObject: {fileID: 4748525007609807838, guid: 68277c57996c3af49b3b1524e439f2f9,
    type: 3}
  m_PrefabInstance: {fileID: 2651043364278731532}
  m_PrefabAsset: {fileID: 0}
--- !u!65 &7290339272278795214 stripped
BoxCollider:
  m_CorrespondingSourceObject: {fileID: 4748510438914547906, guid: 68277c57996c3af49b3b1524e439f2f9,
    type: 3}
  m_PrefabInstance: {fileID: 2651043364278731532}
  m_PrefabAsset: {fileID: 0}
--- !u!4 &7335008426136473480 stripped
Transform:
  m_CorrespondingSourceObject: {fileID: 4684107180568284292, guid: 68277c57996c3af49b3b1524e439f2f9,
    type: 3}
  m_PrefabInstance: {fileID: 2651043364278731532}
  m_PrefabAsset: {fileID: 0}
--- !u!4 &7337681345566446278 stripped
Transform:
  m_CorrespondingSourceObject: {fileID: 4692411793954443722, guid: 68277c57996c3af49b3b1524e439f2f9,
    type: 3}
  m_PrefabInstance: {fileID: 2651043364278731532}
  m_PrefabAsset: {fileID: 0}
--- !u!4 &7335008563172813422 stripped
Transform:
  m_CorrespondingSourceObject: {fileID: 4684107036015765858, guid: 68277c57996c3af49b3b1524e439f2f9,
    type: 3}
  m_PrefabInstance: {fileID: 2651043364278731532}
  m_PrefabAsset: {fileID: 0}
--- !u!4 &7335134893669391322 stripped
Transform:
  m_CorrespondingSourceObject: {fileID: 4684244673269668054, guid: 68277c57996c3af49b3b1524e439f2f9,
    type: 3}
  m_PrefabInstance: {fileID: 2651043364278731532}
  m_PrefabAsset: {fileID: 0}
--- !u!4 &7337578525672104450 stripped
Transform:
  m_CorrespondingSourceObject: {fileID: 4692246334085128462, guid: 68277c57996c3af49b3b1524e439f2f9,
    type: 3}
  m_PrefabInstance: {fileID: 2651043364278731532}
  m_PrefabAsset: {fileID: 0}
--- !u!4 &7334734548332579910 stripped
Transform:
  m_CorrespondingSourceObject: {fileID: 4683835770398281546, guid: 68277c57996c3af49b3b1524e439f2f9,
    type: 3}
  m_PrefabInstance: {fileID: 2651043364278731532}
  m_PrefabAsset: {fileID: 0}
--- !u!1 &7332325118255863618 stripped
GameObject:
  m_CorrespondingSourceObject: {fileID: 4687054500088583246, guid: 68277c57996c3af49b3b1524e439f2f9,
    type: 3}
  m_PrefabInstance: {fileID: 2651043364278731532}
  m_PrefabAsset: {fileID: 0}
--- !u!4 &4796379988984856270 stripped
Transform:
  m_CorrespondingSourceObject: {fileID: 7375295115226938818, guid: 68277c57996c3af49b3b1524e439f2f9,
    type: 3}
  m_PrefabInstance: {fileID: 2651043364278731532}
  m_PrefabAsset: {fileID: 0}
--- !u!4 &254460975416402547 stripped
Transform:
  m_CorrespondingSourceObject: {fileID: 2828932420929675647, guid: 68277c57996c3af49b3b1524e439f2f9,
    type: 3}
  m_PrefabInstance: {fileID: 2651043364278731532}
  m_PrefabAsset: {fileID: 0}
--- !u!4 &3697368372105320480 stripped
Transform:
  m_CorrespondingSourceObject: {fileID: 1694995121967700780, guid: 68277c57996c3af49b3b1524e439f2f9,
    type: 3}
  m_PrefabInstance: {fileID: 2651043364278731532}
  m_PrefabAsset: {fileID: 0}
--- !u!4 &6872085842962670291 stripped
Transform:
  m_CorrespondingSourceObject: {fileID: 8904997788484002271, guid: 68277c57996c3af49b3b1524e439f2f9,
    type: 3}
  m_PrefabInstance: {fileID: 2651043364278731532}
  m_PrefabAsset: {fileID: 0}
--- !u!4 &2397195053579428749 stripped
Transform:
  m_CorrespondingSourceObject: {fileID: 400514528960405633, guid: 68277c57996c3af49b3b1524e439f2f9,
    type: 3}
  m_PrefabInstance: {fileID: 2651043364278731532}
  m_PrefabAsset: {fileID: 0}
--- !u!4 &1803528467273905862 stripped
Transform:
  m_CorrespondingSourceObject: {fileID: 4453231486003836362, guid: 68277c57996c3af49b3b1524e439f2f9,
    type: 3}
  m_PrefabInstance: {fileID: 2651043364278731532}
  m_PrefabAsset: {fileID: 0}
--- !u!4 &2056684230981886418 stripped
Transform:
  m_CorrespondingSourceObject: {fileID: 4053427189636342494, guid: 68277c57996c3af49b3b1524e439f2f9,
    type: 3}
  m_PrefabInstance: {fileID: 2651043364278731532}
  m_PrefabAsset: {fileID: 0}
--- !u!4 &5940917246573686981 stripped
Transform:
  m_CorrespondingSourceObject: {fileID: 8554593155943085001, guid: 68277c57996c3af49b3b1524e439f2f9,
    type: 3}
  m_PrefabInstance: {fileID: 2651043364278731532}
  m_PrefabAsset: {fileID: 0}
--- !u!4 &5974914526550101552 stripped
Transform:
  m_CorrespondingSourceObject: {fileID: 8512169425144286524, guid: 68277c57996c3af49b3b1524e439f2f9,
    type: 3}
  m_PrefabInstance: {fileID: 2651043364278731532}
  m_PrefabAsset: {fileID: 0}
--- !u!4 &6545744330018205840 stripped
Transform:
  m_CorrespondingSourceObject: {fileID: 9087492385599828892, guid: 68277c57996c3af49b3b1524e439f2f9,
    type: 3}
  m_PrefabInstance: {fileID: 2651043364278731532}
  m_PrefabAsset: {fileID: 0}<|MERGE_RESOLUTION|>--- conflicted
+++ resolved
@@ -8,7 +8,6 @@
     m_TransformParent: {fileID: 0}
     m_Modifications:
     - target: {fileID: 4653922438222019314, guid: 68277c57996c3af49b3b1524e439f2f9,
-<<<<<<< HEAD
         type: 3}
       propertyPath: myParent
       value: 
@@ -44,42 +43,6 @@
       value: 
       objectReference: {fileID: 7290276325206114514}
     - target: {fileID: 4654578323804973278, guid: 68277c57996c3af49b3b1524e439f2f9,
-=======
-        type: 3}
-      propertyPath: myParent
-      value: 
-      objectReference: {fileID: 7332310022579420182}
-    - target: {fileID: 4654555900932694354, guid: 68277c57996c3af49b3b1524e439f2f9,
-        type: 3}
-      propertyPath: myParent
-      value: 
-      objectReference: {fileID: 7332325118255863618}
-    - target: {fileID: 4654578323804973278, guid: 68277c57996c3af49b3b1524e439f2f9,
-        type: 3}
-      propertyPath: MyColliders.Array.data[0]
-      value: 
-      objectReference: {fileID: 7290363730851967158}
-    - target: {fileID: 4654578323804973278, guid: 68277c57996c3af49b3b1524e439f2f9,
-        type: 3}
-      propertyPath: MyColliders.Array.data[1]
-      value: 
-      objectReference: {fileID: 7290482962338219134}
-    - target: {fileID: 4654578323804973278, guid: 68277c57996c3af49b3b1524e439f2f9,
-        type: 3}
-      propertyPath: MyColliders.Array.data[2]
-      value: 
-      objectReference: {fileID: 7290503385337174202}
-    - target: {fileID: 4654578323804973278, guid: 68277c57996c3af49b3b1524e439f2f9,
-        type: 3}
-      propertyPath: MyColliders.Array.data[3]
-      value: 
-      objectReference: {fileID: 7290416778633869362}
-    - target: {fileID: 4654578323804973278, guid: 68277c57996c3af49b3b1524e439f2f9,
-        type: 3}
-      propertyPath: MyColliders.Array.data[4]
-      value: 
-      objectReference: {fileID: 7290276325206114514}
-    - target: {fileID: 4654578323804973278, guid: 68277c57996c3af49b3b1524e439f2f9,
         type: 3}
       propertyPath: MyColliders.Array.data[5]
       value: 
@@ -185,109 +148,7 @@
       value: Side_Table_201_2_1
       objectReference: {fileID: 0}
     - target: {fileID: 4655594959846257196, guid: 68277c57996c3af49b3b1524e439f2f9,
->>>>>>> 2f8dd9f9
-        type: 3}
-      propertyPath: MyColliders.Array.data[5]
-      value: 
-      objectReference: {fileID: 7290339272278795214}
-    - target: {fileID: 4654578323804973278, guid: 68277c57996c3af49b3b1524e439f2f9,
-        type: 3}
-      propertyPath: VisibilityPoints.Array.data[0]
-      value: 
-      objectReference: {fileID: 7335008426136473480}
-    - target: {fileID: 4654578323804973278, guid: 68277c57996c3af49b3b1524e439f2f9,
-        type: 3}
-      propertyPath: VisibilityPoints.Array.data[1]
-      value: 
-      objectReference: {fileID: 7337681345566446278}
-    - target: {fileID: 4654578323804973278, guid: 68277c57996c3af49b3b1524e439f2f9,
-        type: 3}
-      propertyPath: VisibilityPoints.Array.data[2]
-      value: 
-      objectReference: {fileID: 7335008563172813422}
-    - target: {fileID: 4654578323804973278, guid: 68277c57996c3af49b3b1524e439f2f9,
-        type: 3}
-      propertyPath: VisibilityPoints.Array.data[3]
-      value: 
-      objectReference: {fileID: 7335134893669391322}
-    - target: {fileID: 4654578323804973278, guid: 68277c57996c3af49b3b1524e439f2f9,
-        type: 3}
-      propertyPath: VisibilityPoints.Array.data[4]
-      value: 
-      objectReference: {fileID: 7337578525672104450}
-    - target: {fileID: 4654578323804973278, guid: 68277c57996c3af49b3b1524e439f2f9,
-        type: 3}
-      propertyPath: VisibilityPoints.Array.data[5]
-      value: 
-      objectReference: {fileID: 7334734548332579910}
-    - target: {fileID: 4654578323804973278, guid: 68277c57996c3af49b3b1524e439f2f9,
-        type: 3}
-      propertyPath: VisibilityPoints.Array.data[6]
-      value: 
-      objectReference: {fileID: 2397195053579428749}
-    - target: {fileID: 4654578323804973278, guid: 68277c57996c3af49b3b1524e439f2f9,
-        type: 3}
-      propertyPath: VisibilityPoints.Array.data[7]
-      value: 
-      objectReference: {fileID: 4796379988984856270}
-    - target: {fileID: 4654578323804973278, guid: 68277c57996c3af49b3b1524e439f2f9,
-        type: 3}
-      propertyPath: VisibilityPoints.Array.data[8]
-      value: 
-      objectReference: {fileID: 254460975416402547}
-    - target: {fileID: 4654578323804973278, guid: 68277c57996c3af49b3b1524e439f2f9,
-        type: 3}
-      propertyPath: VisibilityPoints.Array.data[9]
-      value: 
-      objectReference: {fileID: 3697368372105320480}
-    - target: {fileID: 4654578323804973278, guid: 68277c57996c3af49b3b1524e439f2f9,
-        type: 3}
-      propertyPath: VisibilityPoints.Array.data[10]
-      value: 
-      objectReference: {fileID: 6872085842962670291}
-    - target: {fileID: 4654578323804973278, guid: 68277c57996c3af49b3b1524e439f2f9,
-        type: 3}
-      propertyPath: VisibilityPoints.Array.data[11]
-      value: 
-      objectReference: {fileID: 6545744330018205840}
-    - target: {fileID: 4654578323804973278, guid: 68277c57996c3af49b3b1524e439f2f9,
-        type: 3}
-      propertyPath: VisibilityPoints.Array.data[12]
-      value: 
-      objectReference: {fileID: 1803528467273905862}
-    - target: {fileID: 4654578323804973278, guid: 68277c57996c3af49b3b1524e439f2f9,
-        type: 3}
-      propertyPath: VisibilityPoints.Array.data[13]
-      value: 
-      objectReference: {fileID: 2056684230981886418}
-    - target: {fileID: 4654578323804973278, guid: 68277c57996c3af49b3b1524e439f2f9,
-        type: 3}
-      propertyPath: VisibilityPoints.Array.data[14]
-      value: 
-      objectReference: {fileID: 5940917246573686981}
-    - target: {fileID: 4654578323804973278, guid: 68277c57996c3af49b3b1524e439f2f9,
-        type: 3}
-      propertyPath: VisibilityPoints.Array.data[15]
-      value: 
-      objectReference: {fileID: 5974914526550101552}
-    - target: {fileID: 4654578323804973278, guid: 68277c57996c3af49b3b1524e439f2f9,
-        type: 3}
-      propertyPath: ReceptacleTriggerBoxes.Array.data[0]
-      value: 
-      objectReference: {fileID: 7332073945052072832}
-    - target: {fileID: 4655588734968571282, guid: 68277c57996c3af49b3b1524e439f2f9,
-        type: 3}
-      propertyPath: MovingParts.Array.data[0]
-      value: 
-      objectReference: {fileID: 7332310022579420182}
-    - target: {fileID: 4655588734968571282, guid: 68277c57996c3af49b3b1524e439f2f9,
-        type: 3}
-      propertyPath: IgnoreTheseObjects.Array.data[0]
-      value: 
-      objectReference: {fileID: 7332325118255863618}
-    - target: {fileID: 4655594959846257196, guid: 68277c57996c3af49b3b1524e439f2f9,
-        type: 3}
-<<<<<<< HEAD
+        type: 3}
       propertyPath: BoundingBox
       value: 
       objectReference: {fileID: 7331869962850639642}
@@ -399,18 +260,6 @@
     - target: {fileID: 4692286174162949082, guid: 68277c57996c3af49b3b1524e439f2f9,
         type: 3}
       propertyPath: m_RootOrder
-=======
-      propertyPath: ReceptacleTriggerBoxes.Array.data[0]
-      value: 
-      objectReference: {fileID: 7332542032468279394}
-    - target: {fileID: 4687054500088583246, guid: 68277c57996c3af49b3b1524e439f2f9,
-        type: 3}
-      propertyPath: m_Name
-      value: Side_Table_201_2_1
-      objectReference: {fileID: 0}
-    - target: {fileID: 4692286174162949082, guid: 68277c57996c3af49b3b1524e439f2f9,
-        type: 3}
-      propertyPath: m_RootOrder
       value: 0
       objectReference: {fileID: 0}
     - target: {fileID: 4692286174162949082, guid: 68277c57996c3af49b3b1524e439f2f9,
@@ -446,7 +295,6 @@
     - target: {fileID: 4692286174162949082, guid: 68277c57996c3af49b3b1524e439f2f9,
         type: 3}
       propertyPath: m_LocalRotation.z
->>>>>>> 2f8dd9f9
       value: 0
       objectReference: {fileID: 0}
     - target: {fileID: 4692286174162949082, guid: 68277c57996c3af49b3b1524e439f2f9,
