--- conflicted
+++ resolved
@@ -194,8 +194,6 @@
       objectReference: {fileID: 0}
     - target: {fileID: 2610154283502468016, guid: be914bb0494f9fc48bcaf8b202c23188,
         type: 3}
-<<<<<<< HEAD
-=======
       propertyPath: m_LocalPosition.x
       value: 1.603
       objectReference: {fileID: 0}
@@ -231,7 +229,6 @@
       objectReference: {fileID: 0}
     - target: {fileID: 2610154283502468016, guid: be914bb0494f9fc48bcaf8b202c23188,
         type: 3}
->>>>>>> 2f8dd9f9
       propertyPath: m_LocalEulerAnglesHint.x
       value: 0
       objectReference: {fileID: 0}
@@ -247,14 +244,11 @@
       objectReference: {fileID: 0}
     - target: {fileID: 2610154283502468017, guid: be914bb0494f9fc48bcaf8b202c23188,
         type: 3}
-<<<<<<< HEAD
-=======
       propertyPath: assetID
       value: Side_Table_310_1
       objectReference: {fileID: 0}
     - target: {fileID: 2610154283502468017, guid: be914bb0494f9fc48bcaf8b202c23188,
         type: 3}
->>>>>>> 2f8dd9f9
       propertyPath: BoundingBox
       value: 
       objectReference: {fileID: 226430817751593909}
@@ -271,11 +265,7 @@
     - target: {fileID: 2610154283502468019, guid: be914bb0494f9fc48bcaf8b202c23188,
         type: 3}
       propertyPath: m_Name
-<<<<<<< HEAD
-      value: Side_Table_310_Master
-=======
       value: Side_Table_310_1
->>>>>>> 2f8dd9f9
       objectReference: {fileID: 0}
     - target: {fileID: 2715595769876279630, guid: be914bb0494f9fc48bcaf8b202c23188,
         type: 3}
