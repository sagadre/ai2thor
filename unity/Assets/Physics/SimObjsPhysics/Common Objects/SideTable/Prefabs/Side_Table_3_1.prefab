%YAML 1.1
%TAG !u! tag:unity3d.com,2011:
--- !u!1 &1310136332955381475
GameObject:
  m_ObjectHideFlags: 0
  m_CorrespondingSourceObject: {fileID: 0}
  m_PrefabInstance: {fileID: 0}
  m_PrefabAsset: {fileID: 0}
  serializedVersion: 6
  m_Component:
  - component: {fileID: 8848557275595798978}
  - component: {fileID: 292023140218788715}
  m_Layer: 9
  m_Name: BoundingBox
  m_TagString: Untagged
  m_Icon: {fileID: 0}
  m_NavMeshLayer: 0
  m_StaticEditorFlags: 0
  m_IsActive: 1
--- !u!4 &8848557275595798978
Transform:
  m_ObjectHideFlags: 0
  m_CorrespondingSourceObject: {fileID: 0}
  m_PrefabInstance: {fileID: 0}
  m_PrefabAsset: {fileID: 0}
  m_GameObject: {fileID: 1310136332955381475}
  m_LocalRotation: {x: -0, y: -0, z: -0, w: 1}
  m_LocalPosition: {x: -0.000000044703484, y: 0, z: 0.000000029802322}
  m_LocalScale: {x: 1, y: 1, z: 1}
  m_Children: []
  m_Father: {fileID: 7732286698897054181}
  m_RootOrder: 5
  m_LocalEulerAnglesHint: {x: 0, y: 0, z: 0}
--- !u!65 &292023140218788715
BoxCollider:
  m_ObjectHideFlags: 0
  m_CorrespondingSourceObject: {fileID: 0}
  m_PrefabInstance: {fileID: 0}
  m_PrefabAsset: {fileID: 0}
  m_GameObject: {fileID: 1310136332955381475}
  m_Material: {fileID: 0}
  m_IsTrigger: 0
  m_Enabled: 0
  serializedVersion: 2
  m_Size: {x: 0.3504178, y: 0.27045125, z: 0.43758142}
  m_Center: {x: -0.0055240095, y: -0.04396628, z: -0.2013871}
--- !u!1 &1330487616838252735
GameObject:
  m_ObjectHideFlags: 0
  m_CorrespondingSourceObject: {fileID: 0}
  m_PrefabInstance: {fileID: 0}
  m_PrefabAsset: {fileID: 0}
  serializedVersion: 6
  m_Component:
  - component: {fileID: 6633324267206458479}
  - component: {fileID: 1601082522419369130}
  m_Layer: 9
  m_Name: BoundingBox
  m_TagString: Untagged
  m_Icon: {fileID: 0}
  m_NavMeshLayer: 0
  m_StaticEditorFlags: 0
  m_IsActive: 1
--- !u!4 &6633324267206458479
Transform:
  m_ObjectHideFlags: 0
  m_CorrespondingSourceObject: {fileID: 0}
  m_PrefabInstance: {fileID: 0}
  m_PrefabAsset: {fileID: 0}
  m_GameObject: {fileID: 1330487616838252735}
  m_LocalRotation: {x: -0, y: -0, z: -0, w: 1}
  m_LocalPosition: {x: 0.000000044703484, y: 0, z: -0.000000029802322}
  m_LocalScale: {x: 1, y: 1, z: 1}
  m_Children: []
  m_Father: {fileID: 7732286700315461832}
  m_RootOrder: 5
  m_LocalEulerAnglesHint: {x: 0, y: 0, z: 0}
--- !u!65 &1601082522419369130
BoxCollider:
  m_ObjectHideFlags: 0
  m_CorrespondingSourceObject: {fileID: 0}
  m_PrefabInstance: {fileID: 0}
  m_PrefabAsset: {fileID: 0}
  m_GameObject: {fileID: 1330487616838252735}
  m_Material: {fileID: 0}
  m_IsTrigger: 0
  m_Enabled: 0
  serializedVersion: 2
  m_Size: {x: 0.3530115, y: 0.20358029, z: 0.43307316}
  m_Center: {x: -0.0031960458, y: -0.042699292, z: -0.20263606}
--- !u!1 &2778164028401040394
GameObject:
  m_ObjectHideFlags: 0
  m_CorrespondingSourceObject: {fileID: 0}
  m_PrefabInstance: {fileID: 0}
  m_PrefabAsset: {fileID: 0}
  serializedVersion: 6
  m_Component:
  - component: {fileID: 7835381353308510488}
  - component: {fileID: 1576068202783228915}
  m_Layer: 9
  m_Name: BoundingBox
  m_TagString: Untagged
  m_Icon: {fileID: 0}
  m_NavMeshLayer: 0
  m_StaticEditorFlags: 0
  m_IsActive: 1
--- !u!4 &7835381353308510488
Transform:
  m_ObjectHideFlags: 0
  m_CorrespondingSourceObject: {fileID: 0}
  m_PrefabInstance: {fileID: 0}
  m_PrefabAsset: {fileID: 0}
  m_GameObject: {fileID: 2778164028401040394}
  m_LocalRotation: {x: -0, y: -0, z: -0, w: 1}
  m_LocalPosition: {x: -0.000000059604645, y: -0.000000059604645, z: 0.000000029802322}
  m_LocalScale: {x: 1, y: 1, z: 1}
  m_Children: []
  m_Father: {fileID: 7732286699965035197}
  m_RootOrder: 5
  m_LocalEulerAnglesHint: {x: 0, y: 0, z: 0}
--- !u!65 &1576068202783228915
BoxCollider:
  m_ObjectHideFlags: 0
  m_CorrespondingSourceObject: {fileID: 0}
  m_PrefabInstance: {fileID: 0}
  m_PrefabAsset: {fileID: 0}
  m_GameObject: {fileID: 2778164028401040394}
  m_Material: {fileID: 0}
  m_IsTrigger: 0
  m_Enabled: 0
  serializedVersion: 2
  m_Size: {x: 0.3473996, y: 0.19690901, z: 0.42332911}
  m_Center: {x: 0, y: -0.044249088, z: -0.20264912}
--- !u!1 &2814728568704522396
GameObject:
  m_ObjectHideFlags: 0
  m_CorrespondingSourceObject: {fileID: 0}
  m_PrefabInstance: {fileID: 0}
  m_PrefabAsset: {fileID: 0}
  serializedVersion: 6
  m_Component:
  - component: {fileID: 953895193991844188}
  - component: {fileID: 2802444113709655658}
  m_Layer: 9
  m_Name: BoundingBox
  m_TagString: Untagged
  m_Icon: {fileID: 0}
  m_NavMeshLayer: 0
  m_StaticEditorFlags: 0
  m_IsActive: 1
--- !u!4 &953895193991844188
Transform:
  m_ObjectHideFlags: 0
  m_CorrespondingSourceObject: {fileID: 0}
  m_PrefabInstance: {fileID: 0}
  m_PrefabAsset: {fileID: 0}
  m_GameObject: {fileID: 2814728568704522396}
  m_LocalRotation: {x: -0, y: -0, z: -0, w: 1}
  m_LocalPosition: {x: -0.000000029802322, y: 0.000000059604645, z: -0.000000029802322}
  m_LocalScale: {x: 1, y: 1, z: 1}
  m_Children: []
  m_Father: {fileID: 7732286699818232470}
  m_RootOrder: 5
  m_LocalEulerAnglesHint: {x: 0, y: 0, z: 0}
--- !u!65 &2802444113709655658
BoxCollider:
  m_ObjectHideFlags: 0
  m_CorrespondingSourceObject: {fileID: 0}
  m_PrefabInstance: {fileID: 0}
  m_PrefabAsset: {fileID: 0}
  m_GameObject: {fileID: 2814728568704522396}
  m_Material: {fileID: 0}
  m_IsTrigger: 0
  m_Enabled: 0
  serializedVersion: 2
  m_Size: {x: 0.30245584, y: 0.19982952, z: 0.42616463}
  m_Center: {x: -0.0032868087, y: -0.044176668, z: -0.20816362}
--- !u!1 &3145013409359323735
GameObject:
  m_ObjectHideFlags: 0
  m_CorrespondingSourceObject: {fileID: 0}
  m_PrefabInstance: {fileID: 0}
  m_PrefabAsset: {fileID: 0}
  serializedVersion: 6
  m_Component:
  - component: {fileID: 656023061914885940}
  - component: {fileID: 4677726076488809477}
  m_Layer: 9
  m_Name: BoundingBox
  m_TagString: Untagged
  m_Icon: {fileID: 0}
  m_NavMeshLayer: 0
  m_StaticEditorFlags: 0
  m_IsActive: 1
--- !u!4 &656023061914885940
Transform:
  m_ObjectHideFlags: 0
  m_CorrespondingSourceObject: {fileID: 0}
  m_PrefabInstance: {fileID: 0}
  m_PrefabAsset: {fileID: 0}
  m_GameObject: {fileID: 3145013409359323735}
  m_LocalRotation: {x: -0, y: -0, z: -0, w: 1}
  m_LocalPosition: {x: 0, y: -0.000000029802322, z: 0.000000029802322}
  m_LocalScale: {x: 1, y: 1, z: 1}
  m_Children: []
  m_Father: {fileID: 7732286700746512185}
  m_RootOrder: 5
  m_LocalEulerAnglesHint: {x: 0, y: 0, z: 0}
--- !u!65 &4677726076488809477
BoxCollider:
  m_ObjectHideFlags: 0
  m_CorrespondingSourceObject: {fileID: 0}
  m_PrefabInstance: {fileID: 0}
  m_PrefabAsset: {fileID: 0}
  m_GameObject: {fileID: 3145013409359323735}
  m_Material: {fileID: 0}
  m_IsTrigger: 0
  m_Enabled: 0
  serializedVersion: 2
  m_Size: {x: 0.31271896, y: 0.2764507, z: 0.43072313}
  m_Center: {x: 0, y: -0.045475274, z: -0.20447692}
--- !u!1 &5558318418828465181
GameObject:
  m_ObjectHideFlags: 0
  m_CorrespondingSourceObject: {fileID: 0}
  m_PrefabInstance: {fileID: 0}
  m_PrefabAsset: {fileID: 0}
  serializedVersion: 6
  m_Component:
  - component: {fileID: 6174967989312469575}
  - component: {fileID: 3170352209258990359}
  m_Layer: 9
  m_Name: BoundingBox
  m_TagString: Untagged
  m_Icon: {fileID: 0}
  m_NavMeshLayer: 0
  m_StaticEditorFlags: 0
  m_IsActive: 1
--- !u!4 &6174967989312469575
Transform:
  m_ObjectHideFlags: 0
  m_CorrespondingSourceObject: {fileID: 0}
  m_PrefabInstance: {fileID: 0}
  m_PrefabAsset: {fileID: 0}
  m_GameObject: {fileID: 5558318418828465181}
  m_LocalRotation: {x: -0, y: -0, z: -0, w: 1}
  m_LocalPosition: {x: -0.000000029802322, y: 0.00000011920929, z: 0.000000029802322}
  m_LocalScale: {x: 1, y: 1, z: 1}
  m_Children: []
  m_Father: {fileID: 7732286699908273652}
  m_RootOrder: 5
  m_LocalEulerAnglesHint: {x: 0, y: 0, z: 0}
--- !u!65 &3170352209258990359
BoxCollider:
  m_ObjectHideFlags: 0
  m_CorrespondingSourceObject: {fileID: 0}
  m_PrefabInstance: {fileID: 0}
  m_PrefabAsset: {fileID: 0}
  m_GameObject: {fileID: 5558318418828465181}
  m_Material: {fileID: 0}
  m_IsTrigger: 0
  m_Enabled: 0
  serializedVersion: 2
  m_Size: {x: 0.29887292, y: 0.19499189, z: 0.43798894}
  m_Center: {x: -0.0019165426, y: -0.04397598, z: -0.20587906}
--- !u!1001 &7732286698822917868
PrefabInstance:
  m_ObjectHideFlags: 0
  serializedVersion: 2
  m_Modification:
    m_TransformParent: {fileID: 0}
    m_Modifications:
    - target: {fileID: 99469066, guid: ddaccafbd5e10f541bb10f268c4b0d65, type: 3}
      propertyPath: MovingParts.Array.data[0]
      value: 
      objectReference: {fileID: 7732286698897054180}
    - target: {fileID: 99469068, guid: ddaccafbd5e10f541bb10f268c4b0d65, type: 3}
      propertyPath: BoundingBox
      value: 
      objectReference: {fileID: 1310136332955381475}
    - target: {fileID: 99469068, guid: ddaccafbd5e10f541bb10f268c4b0d65, type: 3}
      propertyPath: MyColliders.Array.data[0]
      value: 
      objectReference: {fileID: 7732286699709295790}
    - target: {fileID: 99469068, guid: ddaccafbd5e10f541bb10f268c4b0d65, type: 3}
      propertyPath: MyColliders.Array.data[1]
      value: 
      objectReference: {fileID: 7732286700056004415}
    - target: {fileID: 99469068, guid: ddaccafbd5e10f541bb10f268c4b0d65, type: 3}
      propertyPath: MyColliders.Array.data[2]
      value: 
      objectReference: {fileID: 7732286700344011162}
    - target: {fileID: 99469068, guid: ddaccafbd5e10f541bb10f268c4b0d65, type: 3}
      propertyPath: MyColliders.Array.data[3]
      value: 
      objectReference: {fileID: 7732286698970100042}
    - target: {fileID: 99469068, guid: ddaccafbd5e10f541bb10f268c4b0d65, type: 3}
      propertyPath: MyColliders.Array.data[4]
      value: 
      objectReference: {fileID: 7732286700629734800}
    - target: {fileID: 99469068, guid: ddaccafbd5e10f541bb10f268c4b0d65, type: 3}
      propertyPath: MyColliders.Array.data[5]
      value: 
      objectReference: {fileID: 7732286699116505485}
    - target: {fileID: 99469068, guid: ddaccafbd5e10f541bb10f268c4b0d65, type: 3}
      propertyPath: VisibilityPoints.Array.data[0]
      value: 
      objectReference: {fileID: 7732286700510070465}
    - target: {fileID: 99469068, guid: ddaccafbd5e10f541bb10f268c4b0d65, type: 3}
      propertyPath: VisibilityPoints.Array.data[1]
      value: 
      objectReference: {fileID: 7732286700876484196}
    - target: {fileID: 99469068, guid: ddaccafbd5e10f541bb10f268c4b0d65, type: 3}
      propertyPath: VisibilityPoints.Array.data[2]
      value: 
      objectReference: {fileID: 7732286699401257380}
    - target: {fileID: 99469068, guid: ddaccafbd5e10f541bb10f268c4b0d65, type: 3}
      propertyPath: VisibilityPoints.Array.data[3]
      value: 
      objectReference: {fileID: 7732286700478779974}
    - target: {fileID: 99469068, guid: ddaccafbd5e10f541bb10f268c4b0d65, type: 3}
      propertyPath: VisibilityPoints.Array.data[4]
      value: 
      objectReference: {fileID: 7732286699029278802}
    - target: {fileID: 99469068, guid: ddaccafbd5e10f541bb10f268c4b0d65, type: 3}
      propertyPath: VisibilityPoints.Array.data[5]
      value: 
      objectReference: {fileID: 7732286699601596461}
    - target: {fileID: 99469068, guid: ddaccafbd5e10f541bb10f268c4b0d65, type: 3}
      propertyPath: VisibilityPoints.Array.data[6]
      value: 
      objectReference: {fileID: 7732286700686787177}
    - target: {fileID: 99469068, guid: ddaccafbd5e10f541bb10f268c4b0d65, type: 3}
      propertyPath: ReceptacleTriggerBoxes.Array.data[0]
<<<<<<< HEAD
      value: 
      objectReference: {fileID: 6505455155603401717}
    - target: {fileID: 167534881, guid: ddaccafbd5e10f541bb10f268c4b0d65, type: 3}
      propertyPath: objectToIgnoreCollisionsWith
      value: 
      objectReference: {fileID: 7732286700671540607}
    - target: {fileID: 167534882, guid: ddaccafbd5e10f541bb10f268c4b0d65, type: 3}
      propertyPath: m_Sources.Array.data[0].sourceTransform
      value: 
      objectReference: {fileID: 7732286700314528597}
    - target: {fileID: 437228806, guid: ddaccafbd5e10f541bb10f268c4b0d65, type: 3}
      propertyPath: objectToIgnoreCollisionsWith
      value: 
      objectReference: {fileID: 7732286700671540607}
    - target: {fileID: 437228807, guid: ddaccafbd5e10f541bb10f268c4b0d65, type: 3}
      propertyPath: m_Sources.Array.data[0].sourceTransform
      value: 
      objectReference: {fileID: 7732286700314528597}
    - target: {fileID: 557986442, guid: ddaccafbd5e10f541bb10f268c4b0d65, type: 3}
      propertyPath: objectToIgnoreCollisionsWith
      value: 
      objectReference: {fileID: 7732286700671540607}
    - target: {fileID: 557986443, guid: ddaccafbd5e10f541bb10f268c4b0d65, type: 3}
      propertyPath: m_Sources.Array.data[0].sourceTransform
      value: 
      objectReference: {fileID: 7732286700314528597}
    - target: {fileID: 663971762, guid: ddaccafbd5e10f541bb10f268c4b0d65, type: 3}
      propertyPath: objectToIgnoreCollisionsWith
      value: 
      objectReference: {fileID: 7732286700671540607}
    - target: {fileID: 663971763, guid: ddaccafbd5e10f541bb10f268c4b0d65, type: 3}
      propertyPath: m_Sources.Array.data[0].sourceTransform
      value: 
      objectReference: {fileID: 7732286700314528597}
    - target: {fileID: 1022751867, guid: ddaccafbd5e10f541bb10f268c4b0d65, type: 3}
      propertyPath: MovingParts.Array.data[0]
      value: 
      objectReference: {fileID: 7732286699818232469}
    - target: {fileID: 1022751869, guid: ddaccafbd5e10f541bb10f268c4b0d65, type: 3}
      propertyPath: BoundingBox
      value: 
      objectReference: {fileID: 2814728568704522396}
    - target: {fileID: 1022751869, guid: ddaccafbd5e10f541bb10f268c4b0d65, type: 3}
      propertyPath: MyColliders.Array.data[0]
      value: 
      objectReference: {fileID: 7732286699340505535}
    - target: {fileID: 1022751869, guid: ddaccafbd5e10f541bb10f268c4b0d65, type: 3}
      propertyPath: MyColliders.Array.data[1]
      value: 
      objectReference: {fileID: 7732286698967308369}
    - target: {fileID: 1022751869, guid: ddaccafbd5e10f541bb10f268c4b0d65, type: 3}
      propertyPath: MyColliders.Array.data[2]
      value: 
      objectReference: {fileID: 7732286700365962256}
    - target: {fileID: 1022751869, guid: ddaccafbd5e10f541bb10f268c4b0d65, type: 3}
      propertyPath: MyColliders.Array.data[3]
      value: 
      objectReference: {fileID: 7732286699419457563}
    - target: {fileID: 1022751869, guid: ddaccafbd5e10f541bb10f268c4b0d65, type: 3}
      propertyPath: MyColliders.Array.data[4]
      value: 
      objectReference: {fileID: 7732286698893153355}
    - target: {fileID: 1022751869, guid: ddaccafbd5e10f541bb10f268c4b0d65, type: 3}
      propertyPath: MyColliders.Array.data[5]
      value: 
      objectReference: {fileID: 7732286700205998748}
    - target: {fileID: 1022751869, guid: ddaccafbd5e10f541bb10f268c4b0d65, type: 3}
      propertyPath: VisibilityPoints.Array.data[0]
      value: 
      objectReference: {fileID: 7732286699076999214}
    - target: {fileID: 1022751869, guid: ddaccafbd5e10f541bb10f268c4b0d65, type: 3}
      propertyPath: VisibilityPoints.Array.data[1]
      value: 
      objectReference: {fileID: 7732286700605618952}
    - target: {fileID: 1022751869, guid: ddaccafbd5e10f541bb10f268c4b0d65, type: 3}
      propertyPath: VisibilityPoints.Array.data[2]
      value: 
      objectReference: {fileID: 7732286699596719414}
    - target: {fileID: 1022751869, guid: ddaccafbd5e10f541bb10f268c4b0d65, type: 3}
      propertyPath: VisibilityPoints.Array.data[3]
      value: 
      objectReference: {fileID: 7732286700660346072}
    - target: {fileID: 1022751869, guid: ddaccafbd5e10f541bb10f268c4b0d65, type: 3}
      propertyPath: VisibilityPoints.Array.data[4]
      value: 
      objectReference: {fileID: 7732286700496017600}
    - target: {fileID: 1022751869, guid: ddaccafbd5e10f541bb10f268c4b0d65, type: 3}
      propertyPath: VisibilityPoints.Array.data[5]
      value: 
      objectReference: {fileID: 7732286700351374084}
    - target: {fileID: 1022751869, guid: ddaccafbd5e10f541bb10f268c4b0d65, type: 3}
      propertyPath: VisibilityPoints.Array.data[6]
      value: 
      objectReference: {fileID: 7732286700167362786}
    - target: {fileID: 1022751869, guid: ddaccafbd5e10f541bb10f268c4b0d65, type: 3}
      propertyPath: ReceptacleTriggerBoxes.Array.data[0]
      value: 
      objectReference: {fileID: 6505455156097211899}
    - target: {fileID: 1096010521, guid: ddaccafbd5e10f541bb10f268c4b0d65, type: 3}
      propertyPath: MovingParts.Array.data[0]
      value: 
      objectReference: {fileID: 7732286699908273659}
    - target: {fileID: 1096010523, guid: ddaccafbd5e10f541bb10f268c4b0d65, type: 3}
      propertyPath: BoundingBox
      value: 
      objectReference: {fileID: 5558318418828465181}
    - target: {fileID: 1096010523, guid: ddaccafbd5e10f541bb10f268c4b0d65, type: 3}
      propertyPath: MyColliders.Array.data[0]
      value: 
      objectReference: {fileID: 7732286700617887402}
    - target: {fileID: 1096010523, guid: ddaccafbd5e10f541bb10f268c4b0d65, type: 3}
      propertyPath: MyColliders.Array.data[1]
      value: 
      objectReference: {fileID: 7732286699069482012}
    - target: {fileID: 1096010523, guid: ddaccafbd5e10f541bb10f268c4b0d65, type: 3}
      propertyPath: MyColliders.Array.data[2]
      value: 
      objectReference: {fileID: 7732286700388795619}
    - target: {fileID: 1096010523, guid: ddaccafbd5e10f541bb10f268c4b0d65, type: 3}
      propertyPath: MyColliders.Array.data[3]
      value: 
      objectReference: {fileID: 7732286700720123937}
    - target: {fileID: 1096010523, guid: ddaccafbd5e10f541bb10f268c4b0d65, type: 3}
      propertyPath: MyColliders.Array.data[4]
      value: 
      objectReference: {fileID: 7732286699403328728}
    - target: {fileID: 1096010523, guid: ddaccafbd5e10f541bb10f268c4b0d65, type: 3}
      propertyPath: VisibilityPoints.Array.data[0]
      value: 
      objectReference: {fileID: 7732286699762590554}
    - target: {fileID: 1096010523, guid: ddaccafbd5e10f541bb10f268c4b0d65, type: 3}
      propertyPath: VisibilityPoints.Array.data[1]
      value: 
      objectReference: {fileID: 7732286700359029616}
    - target: {fileID: 1096010523, guid: ddaccafbd5e10f541bb10f268c4b0d65, type: 3}
      propertyPath: VisibilityPoints.Array.data[2]
      value: 
      objectReference: {fileID: 7732286699301088009}
    - target: {fileID: 1096010523, guid: ddaccafbd5e10f541bb10f268c4b0d65, type: 3}
      propertyPath: VisibilityPoints.Array.data[3]
      value: 
      objectReference: {fileID: 7732286698968597761}
    - target: {fileID: 1096010523, guid: ddaccafbd5e10f541bb10f268c4b0d65, type: 3}
      propertyPath: VisibilityPoints.Array.data[4]
      value: 
      objectReference: {fileID: 7732286700660982313}
    - target: {fileID: 1096010523, guid: ddaccafbd5e10f541bb10f268c4b0d65, type: 3}
      propertyPath: VisibilityPoints.Array.data[5]
      value: 
      objectReference: {fileID: 7732286699965655639}
    - target: {fileID: 1096010523, guid: ddaccafbd5e10f541bb10f268c4b0d65, type: 3}
      propertyPath: VisibilityPoints.Array.data[6]
      value: 
      objectReference: {fileID: 7732286700163507648}
    - target: {fileID: 1096010523, guid: ddaccafbd5e10f541bb10f268c4b0d65, type: 3}
      propertyPath: ReceptacleTriggerBoxes.Array.data[0]
      value: 
      objectReference: {fileID: 6505455155202800565}
    - target: {fileID: 1144384594, guid: ddaccafbd5e10f541bb10f268c4b0d65, type: 3}
      propertyPath: MovingParts.Array.data[0]
      value: 
      objectReference: {fileID: 7732286699965035196}
    - target: {fileID: 1144384596, guid: ddaccafbd5e10f541bb10f268c4b0d65, type: 3}
      propertyPath: BoundingBox
      value: 
      objectReference: {fileID: 2778164028401040394}
    - target: {fileID: 1144384596, guid: ddaccafbd5e10f541bb10f268c4b0d65, type: 3}
      propertyPath: MyColliders.Array.data[0]
      value: 
      objectReference: {fileID: 7732286700058104104}
    - target: {fileID: 1144384596, guid: ddaccafbd5e10f541bb10f268c4b0d65, type: 3}
      propertyPath: MyColliders.Array.data[1]
      value: 
      objectReference: {fileID: 7732286700229768382}
    - target: {fileID: 1144384596, guid: ddaccafbd5e10f541bb10f268c4b0d65, type: 3}
      propertyPath: MyColliders.Array.data[2]
      value: 
      objectReference: {fileID: 7732286699225576607}
    - target: {fileID: 1144384596, guid: ddaccafbd5e10f541bb10f268c4b0d65, type: 3}
      propertyPath: MyColliders.Array.data[3]
      value: 
      objectReference: {fileID: 7732286700749856598}
    - target: {fileID: 1144384596, guid: ddaccafbd5e10f541bb10f268c4b0d65, type: 3}
      propertyPath: MyColliders.Array.data[4]
      value: 
      objectReference: {fileID: 7732286699627742281}
    - target: {fileID: 1144384596, guid: ddaccafbd5e10f541bb10f268c4b0d65, type: 3}
      propertyPath: MyColliders.Array.data[5]
      value: 
      objectReference: {fileID: 7732286700213417145}
    - target: {fileID: 1144384596, guid: ddaccafbd5e10f541bb10f268c4b0d65, type: 3}
      propertyPath: VisibilityPoints.Array.data[0]
      value: 
      objectReference: {fileID: 7732286699625145760}
    - target: {fileID: 1144384596, guid: ddaccafbd5e10f541bb10f268c4b0d65, type: 3}
      propertyPath: VisibilityPoints.Array.data[1]
      value: 
      objectReference: {fileID: 7732286699565843770}
    - target: {fileID: 1144384596, guid: ddaccafbd5e10f541bb10f268c4b0d65, type: 3}
      propertyPath: VisibilityPoints.Array.data[2]
      value: 
      objectReference: {fileID: 7732286699919734365}
    - target: {fileID: 1144384596, guid: ddaccafbd5e10f541bb10f268c4b0d65, type: 3}
      propertyPath: VisibilityPoints.Array.data[3]
      value: 
      objectReference: {fileID: 7732286700235757394}
    - target: {fileID: 1144384596, guid: ddaccafbd5e10f541bb10f268c4b0d65, type: 3}
      propertyPath: VisibilityPoints.Array.data[4]
      value: 
      objectReference: {fileID: 7732286699455794995}
    - target: {fileID: 1144384596, guid: ddaccafbd5e10f541bb10f268c4b0d65, type: 3}
      propertyPath: VisibilityPoints.Array.data[5]
      value: 
      objectReference: {fileID: 7732286700744152317}
    - target: {fileID: 1144384596, guid: ddaccafbd5e10f541bb10f268c4b0d65, type: 3}
      propertyPath: VisibilityPoints.Array.data[6]
      value: 
      objectReference: {fileID: 7732286698813303579}
    - target: {fileID: 1144384596, guid: ddaccafbd5e10f541bb10f268c4b0d65, type: 3}
      propertyPath: VisibilityPoints.Array.data[7]
      value: 
      objectReference: {fileID: 7732286699915407604}
    - target: {fileID: 1144384596, guid: ddaccafbd5e10f541bb10f268c4b0d65, type: 3}
      propertyPath: VisibilityPoints.Array.data[8]
      value: 
      objectReference: {fileID: 7732286700722024841}
    - target: {fileID: 1144384596, guid: ddaccafbd5e10f541bb10f268c4b0d65, type: 3}
      propertyPath: ReceptacleTriggerBoxes.Array.data[0]
      value: 
      objectReference: {fileID: 6505455155014773134}
    - target: {fileID: 1253021049, guid: ddaccafbd5e10f541bb10f268c4b0d65, type: 3}
      propertyPath: objectToIgnoreCollisionsWith
      value: 
      objectReference: {fileID: 7732286700671540607}
    - target: {fileID: 1253021050, guid: ddaccafbd5e10f541bb10f268c4b0d65, type: 3}
      propertyPath: m_Sources.Array.data[0].sourceTransform
      value: 
      objectReference: {fileID: 7732286700314528597}
    - target: {fileID: 1494652453, guid: ddaccafbd5e10f541bb10f268c4b0d65, type: 3}
      propertyPath: MovingParts.Array.data[0]
      value: 
      objectReference: {fileID: 7732286700315461839}
    - target: {fileID: 1494652455, guid: ddaccafbd5e10f541bb10f268c4b0d65, type: 3}
      propertyPath: BoundingBox
      value: 
      objectReference: {fileID: 1330487616838252735}
    - target: {fileID: 1494652455, guid: ddaccafbd5e10f541bb10f268c4b0d65, type: 3}
      propertyPath: MyColliders.Array.data[0]
      value: 
      objectReference: {fileID: 7732286700305458608}
    - target: {fileID: 1494652455, guid: ddaccafbd5e10f541bb10f268c4b0d65, type: 3}
      propertyPath: MyColliders.Array.data[1]
      value: 
      objectReference: {fileID: 7732286699160620650}
    - target: {fileID: 1494652455, guid: ddaccafbd5e10f541bb10f268c4b0d65, type: 3}
      propertyPath: MyColliders.Array.data[2]
      value: 
      objectReference: {fileID: 7732286700029420948}
    - target: {fileID: 1494652455, guid: ddaccafbd5e10f541bb10f268c4b0d65, type: 3}
      propertyPath: MyColliders.Array.data[3]
      value: 
      objectReference: {fileID: 7732286699566766879}
    - target: {fileID: 1494652455, guid: ddaccafbd5e10f541bb10f268c4b0d65, type: 3}
      propertyPath: MyColliders.Array.data[4]
      value: 
      objectReference: {fileID: 7732286699460112217}
    - target: {fileID: 1494652455, guid: ddaccafbd5e10f541bb10f268c4b0d65, type: 3}
      propertyPath: MyColliders.Array.data[5]
      value: 
      objectReference: {fileID: 7732286699110726006}
    - target: {fileID: 1494652455, guid: ddaccafbd5e10f541bb10f268c4b0d65, type: 3}
      propertyPath: VisibilityPoints.Array.data[0]
      value: 
      objectReference: {fileID: 7732286699773302318}
    - target: {fileID: 1494652455, guid: ddaccafbd5e10f541bb10f268c4b0d65, type: 3}
      propertyPath: VisibilityPoints.Array.data[1]
      value: 
      objectReference: {fileID: 7732286700883853750}
    - target: {fileID: 1494652455, guid: ddaccafbd5e10f541bb10f268c4b0d65, type: 3}
      propertyPath: VisibilityPoints.Array.data[2]
      value: 
      objectReference: {fileID: 7732286699053777575}
    - target: {fileID: 1494652455, guid: ddaccafbd5e10f541bb10f268c4b0d65, type: 3}
      propertyPath: VisibilityPoints.Array.data[3]
      value: 
      objectReference: {fileID: 7732286700826641200}
    - target: {fileID: 1494652455, guid: ddaccafbd5e10f541bb10f268c4b0d65, type: 3}
      propertyPath: VisibilityPoints.Array.data[4]
      value: 
      objectReference: {fileID: 7732286699964828511}
    - target: {fileID: 1494652455, guid: ddaccafbd5e10f541bb10f268c4b0d65, type: 3}
      propertyPath: VisibilityPoints.Array.data[5]
      value: 
      objectReference: {fileID: 7732286699080633864}
    - target: {fileID: 1494652455, guid: ddaccafbd5e10f541bb10f268c4b0d65, type: 3}
      propertyPath: VisibilityPoints.Array.data[6]
      value: 
      objectReference: {fileID: 7732286700394183531}
    - target: {fileID: 1494652455, guid: ddaccafbd5e10f541bb10f268c4b0d65, type: 3}
      propertyPath: ReceptacleTriggerBoxes.Array.data[0]
      value: 
      objectReference: {fileID: 6505455156168173170}
    - target: {fileID: 1499778562, guid: ddaccafbd5e10f541bb10f268c4b0d65, type: 3}
      propertyPath: myParent
      value: 
      objectReference: {fileID: 7732286700671540607}
    - target: {fileID: 1500042681, guid: ddaccafbd5e10f541bb10f268c4b0d65, type: 3}
      propertyPath: m_RootOrder
      value: 0
      objectReference: {fileID: 0}
    - target: {fileID: 1500042681, guid: ddaccafbd5e10f541bb10f268c4b0d65, type: 3}
      propertyPath: m_LocalEulerAnglesHint.x
      value: 0
      objectReference: {fileID: 0}
    - target: {fileID: 1500042681, guid: ddaccafbd5e10f541bb10f268c4b0d65, type: 3}
      propertyPath: m_LocalEulerAnglesHint.y
      value: 0
      objectReference: {fileID: 0}
    - target: {fileID: 1500042681, guid: ddaccafbd5e10f541bb10f268c4b0d65, type: 3}
      propertyPath: m_LocalEulerAnglesHint.z
      value: 0
      objectReference: {fileID: 0}
    - target: {fileID: 1783481255, guid: ddaccafbd5e10f541bb10f268c4b0d65, type: 3}
      propertyPath: objectToIgnoreCollisionsWith
      value: 
      objectReference: {fileID: 7732286700671540607}
    - target: {fileID: 1783481256, guid: ddaccafbd5e10f541bb10f268c4b0d65, type: 3}
      propertyPath: m_Sources.Array.data[0].sourceTransform
      value: 
=======
      value: 
      objectReference: {fileID: 6505455155603401717}
    - target: {fileID: 167534881, guid: ddaccafbd5e10f541bb10f268c4b0d65, type: 3}
      propertyPath: objectToIgnoreCollisionsWith
      value: 
      objectReference: {fileID: 7732286700671540607}
    - target: {fileID: 167534882, guid: ddaccafbd5e10f541bb10f268c4b0d65, type: 3}
      propertyPath: m_Sources.Array.data[0].sourceTransform
      value: 
      objectReference: {fileID: 7732286700314528597}
    - target: {fileID: 437228806, guid: ddaccafbd5e10f541bb10f268c4b0d65, type: 3}
      propertyPath: objectToIgnoreCollisionsWith
      value: 
      objectReference: {fileID: 7732286700671540607}
    - target: {fileID: 437228807, guid: ddaccafbd5e10f541bb10f268c4b0d65, type: 3}
      propertyPath: m_Sources.Array.data[0].sourceTransform
      value: 
      objectReference: {fileID: 7732286700314528597}
    - target: {fileID: 557986442, guid: ddaccafbd5e10f541bb10f268c4b0d65, type: 3}
      propertyPath: objectToIgnoreCollisionsWith
      value: 
      objectReference: {fileID: 7732286700671540607}
    - target: {fileID: 557986443, guid: ddaccafbd5e10f541bb10f268c4b0d65, type: 3}
      propertyPath: m_Sources.Array.data[0].sourceTransform
      value: 
      objectReference: {fileID: 7732286700314528597}
    - target: {fileID: 663971762, guid: ddaccafbd5e10f541bb10f268c4b0d65, type: 3}
      propertyPath: objectToIgnoreCollisionsWith
      value: 
      objectReference: {fileID: 7732286700671540607}
    - target: {fileID: 663971763, guid: ddaccafbd5e10f541bb10f268c4b0d65, type: 3}
      propertyPath: m_Sources.Array.data[0].sourceTransform
      value: 
      objectReference: {fileID: 7732286700314528597}
    - target: {fileID: 1022751867, guid: ddaccafbd5e10f541bb10f268c4b0d65, type: 3}
      propertyPath: MovingParts.Array.data[0]
      value: 
      objectReference: {fileID: 7732286699818232469}
    - target: {fileID: 1022751869, guid: ddaccafbd5e10f541bb10f268c4b0d65, type: 3}
      propertyPath: BoundingBox
      value: 
      objectReference: {fileID: 2814728568704522396}
    - target: {fileID: 1022751869, guid: ddaccafbd5e10f541bb10f268c4b0d65, type: 3}
      propertyPath: MyColliders.Array.data[0]
      value: 
      objectReference: {fileID: 7732286699340505535}
    - target: {fileID: 1022751869, guid: ddaccafbd5e10f541bb10f268c4b0d65, type: 3}
      propertyPath: MyColliders.Array.data[1]
      value: 
      objectReference: {fileID: 7732286698967308369}
    - target: {fileID: 1022751869, guid: ddaccafbd5e10f541bb10f268c4b0d65, type: 3}
      propertyPath: MyColliders.Array.data[2]
      value: 
      objectReference: {fileID: 7732286700365962256}
    - target: {fileID: 1022751869, guid: ddaccafbd5e10f541bb10f268c4b0d65, type: 3}
      propertyPath: MyColliders.Array.data[3]
      value: 
      objectReference: {fileID: 7732286699419457563}
    - target: {fileID: 1022751869, guid: ddaccafbd5e10f541bb10f268c4b0d65, type: 3}
      propertyPath: MyColliders.Array.data[4]
      value: 
      objectReference: {fileID: 7732286698893153355}
    - target: {fileID: 1022751869, guid: ddaccafbd5e10f541bb10f268c4b0d65, type: 3}
      propertyPath: MyColliders.Array.data[5]
      value: 
      objectReference: {fileID: 7732286700205998748}
    - target: {fileID: 1022751869, guid: ddaccafbd5e10f541bb10f268c4b0d65, type: 3}
      propertyPath: VisibilityPoints.Array.data[0]
      value: 
      objectReference: {fileID: 7732286699076999214}
    - target: {fileID: 1022751869, guid: ddaccafbd5e10f541bb10f268c4b0d65, type: 3}
      propertyPath: VisibilityPoints.Array.data[1]
      value: 
      objectReference: {fileID: 7732286700605618952}
    - target: {fileID: 1022751869, guid: ddaccafbd5e10f541bb10f268c4b0d65, type: 3}
      propertyPath: VisibilityPoints.Array.data[2]
      value: 
      objectReference: {fileID: 7732286699596719414}
    - target: {fileID: 1022751869, guid: ddaccafbd5e10f541bb10f268c4b0d65, type: 3}
      propertyPath: VisibilityPoints.Array.data[3]
      value: 
      objectReference: {fileID: 7732286700660346072}
    - target: {fileID: 1022751869, guid: ddaccafbd5e10f541bb10f268c4b0d65, type: 3}
      propertyPath: VisibilityPoints.Array.data[4]
      value: 
      objectReference: {fileID: 7732286700496017600}
    - target: {fileID: 1022751869, guid: ddaccafbd5e10f541bb10f268c4b0d65, type: 3}
      propertyPath: VisibilityPoints.Array.data[5]
      value: 
      objectReference: {fileID: 7732286700351374084}
    - target: {fileID: 1022751869, guid: ddaccafbd5e10f541bb10f268c4b0d65, type: 3}
      propertyPath: VisibilityPoints.Array.data[6]
      value: 
      objectReference: {fileID: 7732286700167362786}
    - target: {fileID: 1022751869, guid: ddaccafbd5e10f541bb10f268c4b0d65, type: 3}
      propertyPath: ReceptacleTriggerBoxes.Array.data[0]
      value: 
      objectReference: {fileID: 6505455156097211899}
    - target: {fileID: 1096010521, guid: ddaccafbd5e10f541bb10f268c4b0d65, type: 3}
      propertyPath: MovingParts.Array.data[0]
      value: 
      objectReference: {fileID: 7732286699908273659}
    - target: {fileID: 1096010523, guid: ddaccafbd5e10f541bb10f268c4b0d65, type: 3}
      propertyPath: BoundingBox
      value: 
      objectReference: {fileID: 5558318418828465181}
    - target: {fileID: 1096010523, guid: ddaccafbd5e10f541bb10f268c4b0d65, type: 3}
      propertyPath: MyColliders.Array.data[0]
      value: 
      objectReference: {fileID: 7732286700617887402}
    - target: {fileID: 1096010523, guid: ddaccafbd5e10f541bb10f268c4b0d65, type: 3}
      propertyPath: MyColliders.Array.data[1]
      value: 
      objectReference: {fileID: 7732286699069482012}
    - target: {fileID: 1096010523, guid: ddaccafbd5e10f541bb10f268c4b0d65, type: 3}
      propertyPath: MyColliders.Array.data[2]
      value: 
      objectReference: {fileID: 7732286700388795619}
    - target: {fileID: 1096010523, guid: ddaccafbd5e10f541bb10f268c4b0d65, type: 3}
      propertyPath: MyColliders.Array.data[3]
      value: 
      objectReference: {fileID: 7732286700720123937}
    - target: {fileID: 1096010523, guid: ddaccafbd5e10f541bb10f268c4b0d65, type: 3}
      propertyPath: MyColliders.Array.data[4]
      value: 
      objectReference: {fileID: 7732286699403328728}
    - target: {fileID: 1096010523, guid: ddaccafbd5e10f541bb10f268c4b0d65, type: 3}
      propertyPath: VisibilityPoints.Array.data[0]
      value: 
      objectReference: {fileID: 7732286699762590554}
    - target: {fileID: 1096010523, guid: ddaccafbd5e10f541bb10f268c4b0d65, type: 3}
      propertyPath: VisibilityPoints.Array.data[1]
      value: 
      objectReference: {fileID: 7732286700359029616}
    - target: {fileID: 1096010523, guid: ddaccafbd5e10f541bb10f268c4b0d65, type: 3}
      propertyPath: VisibilityPoints.Array.data[2]
      value: 
      objectReference: {fileID: 7732286699301088009}
    - target: {fileID: 1096010523, guid: ddaccafbd5e10f541bb10f268c4b0d65, type: 3}
      propertyPath: VisibilityPoints.Array.data[3]
      value: 
      objectReference: {fileID: 7732286698968597761}
    - target: {fileID: 1096010523, guid: ddaccafbd5e10f541bb10f268c4b0d65, type: 3}
      propertyPath: VisibilityPoints.Array.data[4]
      value: 
      objectReference: {fileID: 7732286700660982313}
    - target: {fileID: 1096010523, guid: ddaccafbd5e10f541bb10f268c4b0d65, type: 3}
      propertyPath: VisibilityPoints.Array.data[5]
      value: 
      objectReference: {fileID: 7732286699965655639}
    - target: {fileID: 1096010523, guid: ddaccafbd5e10f541bb10f268c4b0d65, type: 3}
      propertyPath: VisibilityPoints.Array.data[6]
      value: 
      objectReference: {fileID: 7732286700163507648}
    - target: {fileID: 1096010523, guid: ddaccafbd5e10f541bb10f268c4b0d65, type: 3}
      propertyPath: ReceptacleTriggerBoxes.Array.data[0]
      value: 
      objectReference: {fileID: 6505455155202800565}
    - target: {fileID: 1144384594, guid: ddaccafbd5e10f541bb10f268c4b0d65, type: 3}
      propertyPath: MovingParts.Array.data[0]
      value: 
      objectReference: {fileID: 7732286699965035196}
    - target: {fileID: 1144384596, guid: ddaccafbd5e10f541bb10f268c4b0d65, type: 3}
      propertyPath: BoundingBox
      value: 
      objectReference: {fileID: 2778164028401040394}
    - target: {fileID: 1144384596, guid: ddaccafbd5e10f541bb10f268c4b0d65, type: 3}
      propertyPath: MyColliders.Array.data[0]
      value: 
      objectReference: {fileID: 7732286700058104104}
    - target: {fileID: 1144384596, guid: ddaccafbd5e10f541bb10f268c4b0d65, type: 3}
      propertyPath: MyColliders.Array.data[1]
      value: 
      objectReference: {fileID: 7732286700229768382}
    - target: {fileID: 1144384596, guid: ddaccafbd5e10f541bb10f268c4b0d65, type: 3}
      propertyPath: MyColliders.Array.data[2]
      value: 
      objectReference: {fileID: 7732286699225576607}
    - target: {fileID: 1144384596, guid: ddaccafbd5e10f541bb10f268c4b0d65, type: 3}
      propertyPath: MyColliders.Array.data[3]
      value: 
      objectReference: {fileID: 7732286700749856598}
    - target: {fileID: 1144384596, guid: ddaccafbd5e10f541bb10f268c4b0d65, type: 3}
      propertyPath: MyColliders.Array.data[4]
      value: 
      objectReference: {fileID: 7732286699627742281}
    - target: {fileID: 1144384596, guid: ddaccafbd5e10f541bb10f268c4b0d65, type: 3}
      propertyPath: MyColliders.Array.data[5]
      value: 
      objectReference: {fileID: 7732286700213417145}
    - target: {fileID: 1144384596, guid: ddaccafbd5e10f541bb10f268c4b0d65, type: 3}
      propertyPath: VisibilityPoints.Array.data[0]
      value: 
      objectReference: {fileID: 7732286699625145760}
    - target: {fileID: 1144384596, guid: ddaccafbd5e10f541bb10f268c4b0d65, type: 3}
      propertyPath: VisibilityPoints.Array.data[1]
      value: 
      objectReference: {fileID: 7732286699565843770}
    - target: {fileID: 1144384596, guid: ddaccafbd5e10f541bb10f268c4b0d65, type: 3}
      propertyPath: VisibilityPoints.Array.data[2]
      value: 
      objectReference: {fileID: 7732286699919734365}
    - target: {fileID: 1144384596, guid: ddaccafbd5e10f541bb10f268c4b0d65, type: 3}
      propertyPath: VisibilityPoints.Array.data[3]
      value: 
      objectReference: {fileID: 7732286700235757394}
    - target: {fileID: 1144384596, guid: ddaccafbd5e10f541bb10f268c4b0d65, type: 3}
      propertyPath: VisibilityPoints.Array.data[4]
      value: 
      objectReference: {fileID: 7732286699455794995}
    - target: {fileID: 1144384596, guid: ddaccafbd5e10f541bb10f268c4b0d65, type: 3}
      propertyPath: VisibilityPoints.Array.data[5]
      value: 
      objectReference: {fileID: 7732286700744152317}
    - target: {fileID: 1144384596, guid: ddaccafbd5e10f541bb10f268c4b0d65, type: 3}
      propertyPath: VisibilityPoints.Array.data[6]
      value: 
      objectReference: {fileID: 7732286698813303579}
    - target: {fileID: 1144384596, guid: ddaccafbd5e10f541bb10f268c4b0d65, type: 3}
      propertyPath: VisibilityPoints.Array.data[7]
      value: 
      objectReference: {fileID: 7732286699915407604}
    - target: {fileID: 1144384596, guid: ddaccafbd5e10f541bb10f268c4b0d65, type: 3}
      propertyPath: VisibilityPoints.Array.data[8]
      value: 
      objectReference: {fileID: 7732286700722024841}
    - target: {fileID: 1144384596, guid: ddaccafbd5e10f541bb10f268c4b0d65, type: 3}
      propertyPath: ReceptacleTriggerBoxes.Array.data[0]
      value: 
      objectReference: {fileID: 6505455155014773134}
    - target: {fileID: 1253021049, guid: ddaccafbd5e10f541bb10f268c4b0d65, type: 3}
      propertyPath: objectToIgnoreCollisionsWith
      value: 
      objectReference: {fileID: 7732286700671540607}
    - target: {fileID: 1253021050, guid: ddaccafbd5e10f541bb10f268c4b0d65, type: 3}
      propertyPath: m_Sources.Array.data[0].sourceTransform
      value: 
      objectReference: {fileID: 7732286700314528597}
    - target: {fileID: 1494652453, guid: ddaccafbd5e10f541bb10f268c4b0d65, type: 3}
      propertyPath: MovingParts.Array.data[0]
      value: 
      objectReference: {fileID: 7732286700315461839}
    - target: {fileID: 1494652455, guid: ddaccafbd5e10f541bb10f268c4b0d65, type: 3}
      propertyPath: BoundingBox
      value: 
      objectReference: {fileID: 1330487616838252735}
    - target: {fileID: 1494652455, guid: ddaccafbd5e10f541bb10f268c4b0d65, type: 3}
      propertyPath: MyColliders.Array.data[0]
      value: 
      objectReference: {fileID: 7732286700305458608}
    - target: {fileID: 1494652455, guid: ddaccafbd5e10f541bb10f268c4b0d65, type: 3}
      propertyPath: MyColliders.Array.data[1]
      value: 
      objectReference: {fileID: 7732286699160620650}
    - target: {fileID: 1494652455, guid: ddaccafbd5e10f541bb10f268c4b0d65, type: 3}
      propertyPath: MyColliders.Array.data[2]
      value: 
      objectReference: {fileID: 7732286700029420948}
    - target: {fileID: 1494652455, guid: ddaccafbd5e10f541bb10f268c4b0d65, type: 3}
      propertyPath: MyColliders.Array.data[3]
      value: 
      objectReference: {fileID: 7732286699566766879}
    - target: {fileID: 1494652455, guid: ddaccafbd5e10f541bb10f268c4b0d65, type: 3}
      propertyPath: MyColliders.Array.data[4]
      value: 
      objectReference: {fileID: 7732286699460112217}
    - target: {fileID: 1494652455, guid: ddaccafbd5e10f541bb10f268c4b0d65, type: 3}
      propertyPath: MyColliders.Array.data[5]
      value: 
      objectReference: {fileID: 7732286699110726006}
    - target: {fileID: 1494652455, guid: ddaccafbd5e10f541bb10f268c4b0d65, type: 3}
      propertyPath: VisibilityPoints.Array.data[0]
      value: 
      objectReference: {fileID: 7732286699773302318}
    - target: {fileID: 1494652455, guid: ddaccafbd5e10f541bb10f268c4b0d65, type: 3}
      propertyPath: VisibilityPoints.Array.data[1]
      value: 
      objectReference: {fileID: 7732286700883853750}
    - target: {fileID: 1494652455, guid: ddaccafbd5e10f541bb10f268c4b0d65, type: 3}
      propertyPath: VisibilityPoints.Array.data[2]
      value: 
      objectReference: {fileID: 7732286699053777575}
    - target: {fileID: 1494652455, guid: ddaccafbd5e10f541bb10f268c4b0d65, type: 3}
      propertyPath: VisibilityPoints.Array.data[3]
      value: 
      objectReference: {fileID: 7732286700826641200}
    - target: {fileID: 1494652455, guid: ddaccafbd5e10f541bb10f268c4b0d65, type: 3}
      propertyPath: VisibilityPoints.Array.data[4]
      value: 
      objectReference: {fileID: 7732286699964828511}
    - target: {fileID: 1494652455, guid: ddaccafbd5e10f541bb10f268c4b0d65, type: 3}
      propertyPath: VisibilityPoints.Array.data[5]
      value: 
      objectReference: {fileID: 7732286699080633864}
    - target: {fileID: 1494652455, guid: ddaccafbd5e10f541bb10f268c4b0d65, type: 3}
      propertyPath: VisibilityPoints.Array.data[6]
      value: 
      objectReference: {fileID: 7732286700394183531}
    - target: {fileID: 1494652455, guid: ddaccafbd5e10f541bb10f268c4b0d65, type: 3}
      propertyPath: ReceptacleTriggerBoxes.Array.data[0]
      value: 
      objectReference: {fileID: 6505455156168173170}
    - target: {fileID: 1499778562, guid: ddaccafbd5e10f541bb10f268c4b0d65, type: 3}
      propertyPath: myParent
      value: 
      objectReference: {fileID: 7732286700671540607}
    - target: {fileID: 1500042681, guid: ddaccafbd5e10f541bb10f268c4b0d65, type: 3}
      propertyPath: m_RootOrder
      value: 0
      objectReference: {fileID: 0}
    - target: {fileID: 1500042681, guid: ddaccafbd5e10f541bb10f268c4b0d65, type: 3}
      propertyPath: m_LocalPosition.x
      value: 0.989
      objectReference: {fileID: 0}
    - target: {fileID: 1500042681, guid: ddaccafbd5e10f541bb10f268c4b0d65, type: 3}
      propertyPath: m_LocalPosition.y
      value: 1.2433
      objectReference: {fileID: 0}
    - target: {fileID: 1500042681, guid: ddaccafbd5e10f541bb10f268c4b0d65, type: 3}
      propertyPath: m_LocalPosition.z
      value: 0.8711
      objectReference: {fileID: 0}
    - target: {fileID: 1500042681, guid: ddaccafbd5e10f541bb10f268c4b0d65, type: 3}
      propertyPath: m_LocalRotation.w
      value: 1
      objectReference: {fileID: 0}
    - target: {fileID: 1500042681, guid: ddaccafbd5e10f541bb10f268c4b0d65, type: 3}
      propertyPath: m_LocalRotation.x
      value: -0
      objectReference: {fileID: 0}
    - target: {fileID: 1500042681, guid: ddaccafbd5e10f541bb10f268c4b0d65, type: 3}
      propertyPath: m_LocalRotation.y
      value: -0
      objectReference: {fileID: 0}
    - target: {fileID: 1500042681, guid: ddaccafbd5e10f541bb10f268c4b0d65, type: 3}
      propertyPath: m_LocalRotation.z
      value: -0
      objectReference: {fileID: 0}
    - target: {fileID: 1500042681, guid: ddaccafbd5e10f541bb10f268c4b0d65, type: 3}
      propertyPath: m_LocalEulerAnglesHint.x
      value: 0
      objectReference: {fileID: 0}
    - target: {fileID: 1500042681, guid: ddaccafbd5e10f541bb10f268c4b0d65, type: 3}
      propertyPath: m_LocalEulerAnglesHint.y
      value: 0
      objectReference: {fileID: 0}
    - target: {fileID: 1500042681, guid: ddaccafbd5e10f541bb10f268c4b0d65, type: 3}
      propertyPath: m_LocalEulerAnglesHint.z
      value: 0
      objectReference: {fileID: 0}
    - target: {fileID: 1783481255, guid: ddaccafbd5e10f541bb10f268c4b0d65, type: 3}
      propertyPath: objectToIgnoreCollisionsWith
      value: 
      objectReference: {fileID: 7732286700671540607}
    - target: {fileID: 1783481256, guid: ddaccafbd5e10f541bb10f268c4b0d65, type: 3}
      propertyPath: m_Sources.Array.data[0].sourceTransform
      value: 
>>>>>>> 2f8dd9f9
      objectReference: {fileID: 7732286700314528597}
    - target: {fileID: 1875919763, guid: ddaccafbd5e10f541bb10f268c4b0d65, type: 3}
      propertyPath: m_Name
      value: Side_Table_3_1
      objectReference: {fileID: 0}
<<<<<<< HEAD
=======
    - target: {fileID: 1875919765, guid: ddaccafbd5e10f541bb10f268c4b0d65, type: 3}
      propertyPath: assetID
      value: Side_Table_3_1
      objectReference: {fileID: 0}
>>>>>>> 2f8dd9f9
    - target: {fileID: 1875919765, guid: ddaccafbd5e10f541bb10f268c4b0d65, type: 3}
      propertyPath: BoundingBox
      value: 
      objectReference: {fileID: 7732286699999263234}
    - target: {fileID: 1875919765, guid: ddaccafbd5e10f541bb10f268c4b0d65, type: 3}
      propertyPath: MyColliders.Array.data[0]
      value: 
      objectReference: {fileID: 7732286699214456423}
    - target: {fileID: 1875919765, guid: ddaccafbd5e10f541bb10f268c4b0d65, type: 3}
      propertyPath: MyColliders.Array.data[1]
      value: 
      objectReference: {fileID: 7732286700949687642}
    - target: {fileID: 1875919765, guid: ddaccafbd5e10f541bb10f268c4b0d65, type: 3}
      propertyPath: MyColliders.Array.data[2]
      value: 
      objectReference: {fileID: 7732286700940953292}
    - target: {fileID: 1875919765, guid: ddaccafbd5e10f541bb10f268c4b0d65, type: 3}
      propertyPath: MyColliders.Array.data[3]
      value: 
      objectReference: {fileID: 7732286699237640566}
    - target: {fileID: 1875919765, guid: ddaccafbd5e10f541bb10f268c4b0d65, type: 3}
      propertyPath: MyColliders.Array.data[4]
      value: 
      objectReference: {fileID: 7732286700246241857}
    - target: {fileID: 1875919765, guid: ddaccafbd5e10f541bb10f268c4b0d65, type: 3}
      propertyPath: MyColliders.Array.data[5]
      value: 
      objectReference: {fileID: 7732286700910765202}
    - target: {fileID: 1875919765, guid: ddaccafbd5e10f541bb10f268c4b0d65, type: 3}
      propertyPath: MyColliders.Array.data[6]
      value: 
      objectReference: {fileID: 7732286700252985305}
    - target: {fileID: 1875919765, guid: ddaccafbd5e10f541bb10f268c4b0d65, type: 3}
      propertyPath: MyColliders.Array.data[7]
      value: 
      objectReference: {fileID: 7732286700258990352}
    - target: {fileID: 1875919765, guid: ddaccafbd5e10f541bb10f268c4b0d65, type: 3}
      propertyPath: MyColliders.Array.data[8]
      value: 
      objectReference: {fileID: 7732286698927471433}
    - target: {fileID: 1875919765, guid: ddaccafbd5e10f541bb10f268c4b0d65, type: 3}
      propertyPath: MyColliders.Array.data[9]
      value: 
      objectReference: {fileID: 7732286699615449521}
    - target: {fileID: 1875919765, guid: ddaccafbd5e10f541bb10f268c4b0d65, type: 3}
      propertyPath: MyColliders.Array.data[10]
      value: 
      objectReference: {fileID: 7732286700398839048}
    - target: {fileID: 1875919765, guid: ddaccafbd5e10f541bb10f268c4b0d65, type: 3}
      propertyPath: MyColliders.Array.data[11]
      value: 
      objectReference: {fileID: 7732286698981906138}
    - target: {fileID: 1875919765, guid: ddaccafbd5e10f541bb10f268c4b0d65, type: 3}
      propertyPath: MyColliders.Array.data[12]
      value: 
      objectReference: {fileID: 7732286700617887402}
    - target: {fileID: 1875919765, guid: ddaccafbd5e10f541bb10f268c4b0d65, type: 3}
      propertyPath: MyColliders.Array.data[13]
      value: 
      objectReference: {fileID: 7732286699069482012}
    - target: {fileID: 1875919765, guid: ddaccafbd5e10f541bb10f268c4b0d65, type: 3}
      propertyPath: MyColliders.Array.data[14]
      value: 
      objectReference: {fileID: 7732286700388795619}
    - target: {fileID: 1875919765, guid: ddaccafbd5e10f541bb10f268c4b0d65, type: 3}
      propertyPath: MyColliders.Array.data[15]
      value: 
      objectReference: {fileID: 7732286700720123937}
    - target: {fileID: 1875919765, guid: ddaccafbd5e10f541bb10f268c4b0d65, type: 3}
      propertyPath: MyColliders.Array.data[16]
      value: 
      objectReference: {fileID: 7732286699403328728}
    - target: {fileID: 1875919765, guid: ddaccafbd5e10f541bb10f268c4b0d65, type: 3}
      propertyPath: MyColliders.Array.data[17]
      value: 
      objectReference: {fileID: 7732286699340505535}
    - target: {fileID: 1875919765, guid: ddaccafbd5e10f541bb10f268c4b0d65, type: 3}
      propertyPath: MyColliders.Array.data[18]
      value: 
      objectReference: {fileID: 7732286698967308369}
    - target: {fileID: 1875919765, guid: ddaccafbd5e10f541bb10f268c4b0d65, type: 3}
      propertyPath: MyColliders.Array.data[19]
      value: 
      objectReference: {fileID: 7732286700365962256}
    - target: {fileID: 1875919765, guid: ddaccafbd5e10f541bb10f268c4b0d65, type: 3}
      propertyPath: MyColliders.Array.data[20]
      value: 
      objectReference: {fileID: 7732286699419457563}
    - target: {fileID: 1875919765, guid: ddaccafbd5e10f541bb10f268c4b0d65, type: 3}
      propertyPath: MyColliders.Array.data[21]
      value: 
      objectReference: {fileID: 7732286698893153355}
    - target: {fileID: 1875919765, guid: ddaccafbd5e10f541bb10f268c4b0d65, type: 3}
      propertyPath: MyColliders.Array.data[22]
      value: 
      objectReference: {fileID: 7732286700205998748}
    - target: {fileID: 1875919765, guid: ddaccafbd5e10f541bb10f268c4b0d65, type: 3}
      propertyPath: MyColliders.Array.data[23]
      value: 
      objectReference: {fileID: 7732286700058104104}
    - target: {fileID: 1875919765, guid: ddaccafbd5e10f541bb10f268c4b0d65, type: 3}
      propertyPath: MyColliders.Array.data[24]
      value: 
      objectReference: {fileID: 7732286700229768382}
    - target: {fileID: 1875919765, guid: ddaccafbd5e10f541bb10f268c4b0d65, type: 3}
      propertyPath: MyColliders.Array.data[25]
      value: 
      objectReference: {fileID: 7732286699225576607}
    - target: {fileID: 1875919765, guid: ddaccafbd5e10f541bb10f268c4b0d65, type: 3}
      propertyPath: MyColliders.Array.data[26]
      value: 
      objectReference: {fileID: 7732286700749856598}
    - target: {fileID: 1875919765, guid: ddaccafbd5e10f541bb10f268c4b0d65, type: 3}
      propertyPath: MyColliders.Array.data[27]
      value: 
      objectReference: {fileID: 7732286699627742281}
    - target: {fileID: 1875919765, guid: ddaccafbd5e10f541bb10f268c4b0d65, type: 3}
      propertyPath: MyColliders.Array.data[28]
      value: 
      objectReference: {fileID: 7732286700213417145}
    - target: {fileID: 1875919765, guid: ddaccafbd5e10f541bb10f268c4b0d65, type: 3}
      propertyPath: MyColliders.Array.data[29]
      value: 
      objectReference: {fileID: 7732286700305458608}
    - target: {fileID: 1875919765, guid: ddaccafbd5e10f541bb10f268c4b0d65, type: 3}
      propertyPath: MyColliders.Array.data[30]
      value: 
      objectReference: {fileID: 7732286699160620650}
    - target: {fileID: 1875919765, guid: ddaccafbd5e10f541bb10f268c4b0d65, type: 3}
      propertyPath: MyColliders.Array.data[31]
      value: 
      objectReference: {fileID: 7732286700029420948}
    - target: {fileID: 1875919765, guid: ddaccafbd5e10f541bb10f268c4b0d65, type: 3}
      propertyPath: MyColliders.Array.data[32]
      value: 
      objectReference: {fileID: 7732286699566766879}
    - target: {fileID: 1875919765, guid: ddaccafbd5e10f541bb10f268c4b0d65, type: 3}
      propertyPath: MyColliders.Array.data[33]
      value: 
      objectReference: {fileID: 7732286699460112217}
    - target: {fileID: 1875919765, guid: ddaccafbd5e10f541bb10f268c4b0d65, type: 3}
      propertyPath: MyColliders.Array.data[34]
      value: 
      objectReference: {fileID: 7732286699110726006}
    - target: {fileID: 1875919765, guid: ddaccafbd5e10f541bb10f268c4b0d65, type: 3}
      propertyPath: MyColliders.Array.data[35]
      value: 
      objectReference: {fileID: 7732286699709295790}
    - target: {fileID: 1875919765, guid: ddaccafbd5e10f541bb10f268c4b0d65, type: 3}
      propertyPath: MyColliders.Array.data[36]
      value: 
      objectReference: {fileID: 7732286700056004415}
    - target: {fileID: 1875919765, guid: ddaccafbd5e10f541bb10f268c4b0d65, type: 3}
      propertyPath: MyColliders.Array.data[37]
      value: 
      objectReference: {fileID: 7732286700344011162}
    - target: {fileID: 1875919765, guid: ddaccafbd5e10f541bb10f268c4b0d65, type: 3}
      propertyPath: MyColliders.Array.data[38]
      value: 
      objectReference: {fileID: 7732286698970100042}
    - target: {fileID: 1875919765, guid: ddaccafbd5e10f541bb10f268c4b0d65, type: 3}
      propertyPath: MyColliders.Array.data[39]
      value: 
      objectReference: {fileID: 7732286700629734800}
    - target: {fileID: 1875919765, guid: ddaccafbd5e10f541bb10f268c4b0d65, type: 3}
      propertyPath: MyColliders.Array.data[40]
      value: 
      objectReference: {fileID: 7732286699116505485}
    - target: {fileID: 1875919765, guid: ddaccafbd5e10f541bb10f268c4b0d65, type: 3}
      propertyPath: MyColliders.Array.data[41]
      value: 
      objectReference: {fileID: 7732286700328340831}
    - target: {fileID: 1875919765, guid: ddaccafbd5e10f541bb10f268c4b0d65, type: 3}
      propertyPath: MyColliders.Array.data[42]
      value: 
      objectReference: {fileID: 7732286699882416103}
    - target: {fileID: 1875919765, guid: ddaccafbd5e10f541bb10f268c4b0d65, type: 3}
      propertyPath: MyColliders.Array.data[43]
      value: 
      objectReference: {fileID: 7732286699351265809}
    - target: {fileID: 1875919765, guid: ddaccafbd5e10f541bb10f268c4b0d65, type: 3}
      propertyPath: MyColliders.Array.data[44]
      value: 
      objectReference: {fileID: 7732286699304352780}
    - target: {fileID: 1875919765, guid: ddaccafbd5e10f541bb10f268c4b0d65, type: 3}
      propertyPath: MyColliders.Array.data[45]
      value: 
      objectReference: {fileID: 7732286700082465391}
    - target: {fileID: 1875919765, guid: ddaccafbd5e10f541bb10f268c4b0d65, type: 3}
      propertyPath: MyColliders.Array.data[46]
      value: 
      objectReference: {fileID: 7732286699861276518}
    - target: {fileID: 1875919765, guid: ddaccafbd5e10f541bb10f268c4b0d65, type: 3}
      propertyPath: VisibilityPoints.Array.data[0]
      value: 
      objectReference: {fileID: 7732286700142850143}
    - target: {fileID: 1875919765, guid: ddaccafbd5e10f541bb10f268c4b0d65, type: 3}
      propertyPath: VisibilityPoints.Array.data[1]
      value: 
      objectReference: {fileID: 7732286699965366793}
    - target: {fileID: 1875919765, guid: ddaccafbd5e10f541bb10f268c4b0d65, type: 3}
      propertyPath: VisibilityPoints.Array.data[2]
      value: 
      objectReference: {fileID: 7732286698949253821}
    - target: {fileID: 1875919765, guid: ddaccafbd5e10f541bb10f268c4b0d65, type: 3}
      propertyPath: VisibilityPoints.Array.data[3]
      value: 
      objectReference: {fileID: 7732286700374444516}
    - target: {fileID: 1875919765, guid: ddaccafbd5e10f541bb10f268c4b0d65, type: 3}
      propertyPath: VisibilityPoints.Array.data[4]
      value: 
      objectReference: {fileID: 7732286699075656473}
    - target: {fileID: 1875919765, guid: ddaccafbd5e10f541bb10f268c4b0d65, type: 3}
      propertyPath: VisibilityPoints.Array.data[5]
      value: 
      objectReference: {fileID: 7732286700638268413}
    - target: {fileID: 1875919765, guid: ddaccafbd5e10f541bb10f268c4b0d65, type: 3}
      propertyPath: VisibilityPoints.Array.data[6]
      value: 
      objectReference: {fileID: 7732286699667818880}
    - target: {fileID: 1875919765, guid: ddaccafbd5e10f541bb10f268c4b0d65, type: 3}
      propertyPath: VisibilityPoints.Array.data[7]
      value: 
      objectReference: {fileID: 7732286700125341075}
    - target: {fileID: 1875919765, guid: ddaccafbd5e10f541bb10f268c4b0d65, type: 3}
      propertyPath: VisibilityPoints.Array.data[8]
      value: 
      objectReference: {fileID: 7732286698990357898}
    - target: {fileID: 1875919765, guid: ddaccafbd5e10f541bb10f268c4b0d65, type: 3}
      propertyPath: VisibilityPoints.Array.data[9]
      value: 
      objectReference: {fileID: 7732286700683488491}
    - target: {fileID: 1875919765, guid: ddaccafbd5e10f541bb10f268c4b0d65, type: 3}
      propertyPath: VisibilityPoints.Array.data[10]
      value: 
      objectReference: {fileID: 7732286698873067867}
    - target: {fileID: 1875919765, guid: ddaccafbd5e10f541bb10f268c4b0d65, type: 3}
      propertyPath: VisibilityPoints.Array.data[11]
      value: 
      objectReference: {fileID: 7732286700318287312}
    - target: {fileID: 1875919765, guid: ddaccafbd5e10f541bb10f268c4b0d65, type: 3}
      propertyPath: VisibilityPoints.Array.data[12]
      value: 
      objectReference: {fileID: 7732286699876258882}
    - target: {fileID: 1875919765, guid: ddaccafbd5e10f541bb10f268c4b0d65, type: 3}
      propertyPath: VisibilityPoints.Array.data[13]
      value: 
      objectReference: {fileID: 7732286700076250824}
    - target: {fileID: 1875919765, guid: ddaccafbd5e10f541bb10f268c4b0d65, type: 3}
      propertyPath: VisibilityPoints.Array.data[14]
      value: 
      objectReference: {fileID: 7732286699358523349}
    - target: {fileID: 1875919765, guid: ddaccafbd5e10f541bb10f268c4b0d65, type: 3}
      propertyPath: VisibilityPoints.Array.data[15]
      value: 
      objectReference: {fileID: 7732286699628895844}
    - target: {fileID: 1875919765, guid: ddaccafbd5e10f541bb10f268c4b0d65, type: 3}
      propertyPath: VisibilityPoints.Array.data[16]
      value: 
      objectReference: {fileID: 7732286698872090201}
    - target: {fileID: 1875919765, guid: ddaccafbd5e10f541bb10f268c4b0d65, type: 3}
      propertyPath: VisibilityPoints.Array.data[17]
      value: 
      objectReference: {fileID: 7732286700472508847}
    - target: {fileID: 1875919765, guid: ddaccafbd5e10f541bb10f268c4b0d65, type: 3}
      propertyPath: VisibilityPoints.Array.data[18]
      value: 
      objectReference: {fileID: 7732286699720210224}
    - target: {fileID: 1875919765, guid: ddaccafbd5e10f541bb10f268c4b0d65, type: 3}
      propertyPath: VisibilityPoints.Array.data[19]
      value: 
      objectReference: {fileID: 7732286699147816553}
    - target: {fileID: 1875919765, guid: ddaccafbd5e10f541bb10f268c4b0d65, type: 3}
      propertyPath: VisibilityPoints.Array.data[20]
      value: 
      objectReference: {fileID: 7732286700517885077}
    - target: {fileID: 1875919765, guid: ddaccafbd5e10f541bb10f268c4b0d65, type: 3}
      propertyPath: VisibilityPoints.Array.data[21]
      value: 
      objectReference: {fileID: 7732286700152147571}
    - target: {fileID: 1875919765, guid: ddaccafbd5e10f541bb10f268c4b0d65, type: 3}
      propertyPath: VisibilityPoints.Array.data[22]
      value: 
      objectReference: {fileID: 7732286698873455574}
    - target: {fileID: 1875919765, guid: ddaccafbd5e10f541bb10f268c4b0d65, type: 3}
      propertyPath: VisibilityPoints.Array.data[23]
      value: 
      objectReference: {fileID: 7732286699632850302}
    - target: {fileID: 1875919765, guid: ddaccafbd5e10f541bb10f268c4b0d65, type: 3}
      propertyPath: VisibilityPoints.Array.data[24]
      value: 
      objectReference: {fileID: 7732286700445443560}
    - target: {fileID: 1875919765, guid: ddaccafbd5e10f541bb10f268c4b0d65, type: 3}
      propertyPath: VisibilityPoints.Array.data[25]
      value: 
      objectReference: {fileID: 7732286698910582074}
    - target: {fileID: 1875919765, guid: ddaccafbd5e10f541bb10f268c4b0d65, type: 3}
      propertyPath: VisibilityPoints.Array.data[26]
      value: 
      objectReference: {fileID: 7732286699928541669}
    - target: {fileID: 1875919765, guid: ddaccafbd5e10f541bb10f268c4b0d65, type: 3}
      propertyPath: VisibilityPoints.Array.data[27]
      value: 
      objectReference: {fileID: 7732286700182944298}
    - target: {fileID: 1875919765, guid: ddaccafbd5e10f541bb10f268c4b0d65, type: 3}
      propertyPath: VisibilityPoints.Array.data[28]
      value: 
      objectReference: {fileID: 7732286700364542050}
    - target: {fileID: 1875919765, guid: ddaccafbd5e10f541bb10f268c4b0d65, type: 3}
      propertyPath: VisibilityPoints.Array.data[29]
      value: 
      objectReference: {fileID: 7732286699265834504}
    - target: {fileID: 1875919765, guid: ddaccafbd5e10f541bb10f268c4b0d65, type: 3}
      propertyPath: VisibilityPoints.Array.data[30]
      value: 
      objectReference: {fileID: 7732286700946908947}
    - target: {fileID: 1875919765, guid: ddaccafbd5e10f541bb10f268c4b0d65, type: 3}
      propertyPath: VisibilityPoints.Array.data[31]
      value: 
      objectReference: {fileID: 7732286699419027137}
    - target: {fileID: 1875919765, guid: ddaccafbd5e10f541bb10f268c4b0d65, type: 3}
      propertyPath: VisibilityPoints.Array.data[32]
      value: 
      objectReference: {fileID: 7732286700027961980}
    - target: {fileID: 1875919765, guid: ddaccafbd5e10f541bb10f268c4b0d65, type: 3}
      propertyPath: ReceptacleTriggerBoxes.Array.data[0]
      value: 
      objectReference: {fileID: 7732286700314267884}
    - target: {fileID: 1940408790, guid: ddaccafbd5e10f541bb10f268c4b0d65, type: 3}
      propertyPath: MovingParts.Array.data[0]
      value: 
      objectReference: {fileID: 7732286700746512184}
    - target: {fileID: 1940408792, guid: ddaccafbd5e10f541bb10f268c4b0d65, type: 3}
      propertyPath: BoundingBox
      value: 
      objectReference: {fileID: 3145013409359323735}
    - target: {fileID: 1940408792, guid: ddaccafbd5e10f541bb10f268c4b0d65, type: 3}
      propertyPath: MyColliders.Array.data[0]
      value: 
      objectReference: {fileID: 7732286700328340831}
    - target: {fileID: 1940408792, guid: ddaccafbd5e10f541bb10f268c4b0d65, type: 3}
      propertyPath: MyColliders.Array.data[1]
      value: 
      objectReference: {fileID: 7732286699882416103}
    - target: {fileID: 1940408792, guid: ddaccafbd5e10f541bb10f268c4b0d65, type: 3}
      propertyPath: MyColliders.Array.data[2]
      value: 
      objectReference: {fileID: 7732286699351265809}
    - target: {fileID: 1940408792, guid: ddaccafbd5e10f541bb10f268c4b0d65, type: 3}
      propertyPath: MyColliders.Array.data[3]
      value: 
      objectReference: {fileID: 7732286699304352780}
    - target: {fileID: 1940408792, guid: ddaccafbd5e10f541bb10f268c4b0d65, type: 3}
      propertyPath: MyColliders.Array.data[4]
      value: 
      objectReference: {fileID: 7732286700082465391}
    - target: {fileID: 1940408792, guid: ddaccafbd5e10f541bb10f268c4b0d65, type: 3}
      propertyPath: MyColliders.Array.data[5]
      value: 
      objectReference: {fileID: 7732286699861276518}
    - target: {fileID: 1940408792, guid: ddaccafbd5e10f541bb10f268c4b0d65, type: 3}
      propertyPath: VisibilityPoints.Array.data[0]
      value: 
      objectReference: {fileID: 7732286700509407252}
    - target: {fileID: 1940408792, guid: ddaccafbd5e10f541bb10f268c4b0d65, type: 3}
      propertyPath: VisibilityPoints.Array.data[1]
      value: 
      objectReference: {fileID: 7732286699972731947}
    - target: {fileID: 1940408792, guid: ddaccafbd5e10f541bb10f268c4b0d65, type: 3}
      propertyPath: VisibilityPoints.Array.data[2]
      value: 
      objectReference: {fileID: 7732286700122063810}
    - target: {fileID: 1940408792, guid: ddaccafbd5e10f541bb10f268c4b0d65, type: 3}
      propertyPath: VisibilityPoints.Array.data[3]
      value: 
      objectReference: {fileID: 7732286700877531958}
    - target: {fileID: 1940408792, guid: ddaccafbd5e10f541bb10f268c4b0d65, type: 3}
      propertyPath: VisibilityPoints.Array.data[4]
      value: 
      objectReference: {fileID: 7732286700910010770}
    - target: {fileID: 1940408792, guid: ddaccafbd5e10f541bb10f268c4b0d65, type: 3}
      propertyPath: VisibilityPoints.Array.data[5]
      value: 
      objectReference: {fileID: 7732286700618718045}
    - target: {fileID: 1940408792, guid: ddaccafbd5e10f541bb10f268c4b0d65, type: 3}
      propertyPath: VisibilityPoints.Array.data[6]
      value: 
      objectReference: {fileID: 7732286700335194292}
    - target: {fileID: 1940408792, guid: ddaccafbd5e10f541bb10f268c4b0d65, type: 3}
      propertyPath: ReceptacleTriggerBoxes.Array.data[0]
      value: 
      objectReference: {fileID: 6505455156730659317}
    - target: {fileID: 3500475402557646131, guid: ddaccafbd5e10f541bb10f268c4b0d65,
        type: 3}
      propertyPath: myParent
      value: 
      objectReference: {fileID: 7732286699908273659}
    - target: {fileID: 3500475402760746760, guid: ddaccafbd5e10f541bb10f268c4b0d65,
        type: 3}
      propertyPath: myParent
      value: 
      objectReference: {fileID: 7732286699965035196}
    - target: {fileID: 3500475403281184115, guid: ddaccafbd5e10f541bb10f268c4b0d65,
        type: 3}
      propertyPath: myParent
      value: 
      objectReference: {fileID: 7732286698897054180}
    - target: {fileID: 3500475403788318964, guid: ddaccafbd5e10f541bb10f268c4b0d65,
        type: 3}
      propertyPath: myParent
      value: 
      objectReference: {fileID: 7732286700315461839}
    - target: {fileID: 3500475403842093949, guid: ddaccafbd5e10f541bb10f268c4b0d65,
        type: 3}
      propertyPath: myParent
      value: 
      objectReference: {fileID: 7732286699818232469}
    - target: {fileID: 3500475404282650483, guid: ddaccafbd5e10f541bb10f268c4b0d65,
        type: 3}
      propertyPath: myParent
      value: 
      objectReference: {fileID: 7732286700746512184}
    m_RemovedComponents: []
  m_SourcePrefab: {fileID: 100100000, guid: ddaccafbd5e10f541bb10f268c4b0d65, type: 3}
--- !u!4 &7732286698873067867 stripped
Transform:
  m_CorrespondingSourceObject: {fileID: 52414391, guid: ddaccafbd5e10f541bb10f268c4b0d65,
    type: 3}
  m_PrefabInstance: {fileID: 7732286698822917868}
  m_PrefabAsset: {fileID: 0}
--- !u!4 &7732286700318287312 stripped
Transform:
  m_CorrespondingSourceObject: {fileID: 1495513916, guid: ddaccafbd5e10f541bb10f268c4b0d65,
    type: 3}
  m_PrefabInstance: {fileID: 7732286698822917868}
  m_PrefabAsset: {fileID: 0}
--- !u!4 &7732286699876258882 stripped
Transform:
  m_CorrespondingSourceObject: {fileID: 1061898926, guid: ddaccafbd5e10f541bb10f268c4b0d65,
    type: 3}
  m_PrefabInstance: {fileID: 7732286698822917868}
  m_PrefabAsset: {fileID: 0}
--- !u!4 &7732286700076250824 stripped
Transform:
  m_CorrespondingSourceObject: {fileID: 1263855652, guid: ddaccafbd5e10f541bb10f268c4b0d65,
    type: 3}
  m_PrefabInstance: {fileID: 7732286698822917868}
  m_PrefabAsset: {fileID: 0}
--- !u!4 &7732286699358523349 stripped
Transform:
  m_CorrespondingSourceObject: {fileID: 544166201, guid: ddaccafbd5e10f541bb10f268c4b0d65,
    type: 3}
  m_PrefabInstance: {fileID: 7732286698822917868}
  m_PrefabAsset: {fileID: 0}
--- !u!4 &7732286699628895844 stripped
Transform:
  m_CorrespondingSourceObject: {fileID: 806011016, guid: ddaccafbd5e10f541bb10f268c4b0d65,
    type: 3}
  m_PrefabInstance: {fileID: 7732286698822917868}
  m_PrefabAsset: {fileID: 0}
--- !u!4 &7732286698872090201 stripped
Transform:
  m_CorrespondingSourceObject: {fileID: 57602229, guid: ddaccafbd5e10f541bb10f268c4b0d65,
    type: 3}
  m_PrefabInstance: {fileID: 7732286698822917868}
  m_PrefabAsset: {fileID: 0}
--- !u!4 &7732286700472508847 stripped
Transform:
  m_CorrespondingSourceObject: {fileID: 1677033283, guid: ddaccafbd5e10f541bb10f268c4b0d65,
    type: 3}
  m_PrefabInstance: {fileID: 7732286698822917868}
  m_PrefabAsset: {fileID: 0}
--- !u!4 &7732286699720210224 stripped
Transform:
  m_CorrespondingSourceObject: {fileID: 916302300, guid: ddaccafbd5e10f541bb10f268c4b0d65,
    type: 3}
  m_PrefabInstance: {fileID: 7732286698822917868}
  m_PrefabAsset: {fileID: 0}
--- !u!4 &7732286699147816553 stripped
Transform:
  m_CorrespondingSourceObject: {fileID: 352301189, guid: ddaccafbd5e10f541bb10f268c4b0d65,
    type: 3}
  m_PrefabInstance: {fileID: 7732286698822917868}
  m_PrefabAsset: {fileID: 0}
--- !u!4 &7732286700517885077 stripped
Transform:
  m_CorrespondingSourceObject: {fileID: 1695144569, guid: ddaccafbd5e10f541bb10f268c4b0d65,
    type: 3}
  m_PrefabInstance: {fileID: 7732286698822917868}
  m_PrefabAsset: {fileID: 0}
--- !u!4 &7732286700152147571 stripped
Transform:
  m_CorrespondingSourceObject: {fileID: 1356501151, guid: ddaccafbd5e10f541bb10f268c4b0d65,
    type: 3}
  m_PrefabInstance: {fileID: 7732286698822917868}
  m_PrefabAsset: {fileID: 0}
--- !u!4 &7732286698873455574 stripped
Transform:
  m_CorrespondingSourceObject: {fileID: 50715962, guid: ddaccafbd5e10f541bb10f268c4b0d65,
    type: 3}
  m_PrefabInstance: {fileID: 7732286698822917868}
  m_PrefabAsset: {fileID: 0}
--- !u!4 &7732286699632850302 stripped
Transform:
  m_CorrespondingSourceObject: {fileID: 835103634, guid: ddaccafbd5e10f541bb10f268c4b0d65,
    type: 3}
  m_PrefabInstance: {fileID: 7732286698822917868}
  m_PrefabAsset: {fileID: 0}
--- !u!4 &7732286700445443560 stripped
Transform:
  m_CorrespondingSourceObject: {fileID: 1633057540, guid: ddaccafbd5e10f541bb10f268c4b0d65,
    type: 3}
  m_PrefabInstance: {fileID: 7732286698822917868}
  m_PrefabAsset: {fileID: 0}
--- !u!4 &7732286698910582074 stripped
Transform:
  m_CorrespondingSourceObject: {fileID: 114973654, guid: ddaccafbd5e10f541bb10f268c4b0d65,
    type: 3}
  m_PrefabInstance: {fileID: 7732286698822917868}
  m_PrefabAsset: {fileID: 0}
--- !u!4 &7732286699928541669 stripped
Transform:
  m_CorrespondingSourceObject: {fileID: 1114015497, guid: ddaccafbd5e10f541bb10f268c4b0d65,
    type: 3}
  m_PrefabInstance: {fileID: 7732286698822917868}
  m_PrefabAsset: {fileID: 0}
--- !u!4 &7732286700182944298 stripped
Transform:
  m_CorrespondingSourceObject: {fileID: 1362158790, guid: ddaccafbd5e10f541bb10f268c4b0d65,
    type: 3}
  m_PrefabInstance: {fileID: 7732286698822917868}
  m_PrefabAsset: {fileID: 0}
--- !u!4 &7732286700364542050 stripped
Transform:
  m_CorrespondingSourceObject: {fileID: 1550184078, guid: ddaccafbd5e10f541bb10f268c4b0d65,
    type: 3}
  m_PrefabInstance: {fileID: 7732286698822917868}
  m_PrefabAsset: {fileID: 0}
--- !u!4 &7732286699265834504 stripped
Transform:
  m_CorrespondingSourceObject: {fileID: 468115684, guid: ddaccafbd5e10f541bb10f268c4b0d65,
    type: 3}
  m_PrefabInstance: {fileID: 7732286698822917868}
  m_PrefabAsset: {fileID: 0}
--- !u!4 &7732286700946908947 stripped
Transform:
  m_CorrespondingSourceObject: {fileID: 2143009279, guid: ddaccafbd5e10f541bb10f268c4b0d65,
    type: 3}
  m_PrefabInstance: {fileID: 7732286698822917868}
  m_PrefabAsset: {fileID: 0}
--- !u!4 &7732286699419027137 stripped
Transform:
  m_CorrespondingSourceObject: {fileID: 612898861, guid: ddaccafbd5e10f541bb10f268c4b0d65,
    type: 3}
  m_PrefabInstance: {fileID: 7732286698822917868}
  m_PrefabAsset: {fileID: 0}
--- !u!4 &7732286700027961980 stripped
Transform:
  m_CorrespondingSourceObject: {fileID: 1215675536, guid: ddaccafbd5e10f541bb10f268c4b0d65,
    type: 3}
  m_PrefabInstance: {fileID: 7732286698822917868}
  m_PrefabAsset: {fileID: 0}
--- !u!1 &7732286699908273659 stripped
GameObject:
  m_CorrespondingSourceObject: {fileID: 1096010519, guid: ddaccafbd5e10f541bb10f268c4b0d65,
    type: 3}
  m_PrefabInstance: {fileID: 7732286698822917868}
  m_PrefabAsset: {fileID: 0}
--- !u!4 &7732286699908273652 stripped
Transform:
  m_CorrespondingSourceObject: {fileID: 1096010520, guid: ddaccafbd5e10f541bb10f268c4b0d65,
    type: 3}
  m_PrefabInstance: {fileID: 7732286698822917868}
  m_PrefabAsset: {fileID: 0}
--- !u!1 &6505455155202800565 stripped
GameObject:
  m_CorrespondingSourceObject: {fileID: 3532683813187085657, guid: ddaccafbd5e10f541bb10f268c4b0d65,
    type: 3}
  m_PrefabInstance: {fileID: 7732286698822917868}
  m_PrefabAsset: {fileID: 0}
--- !u!65 &7732286700617887402 stripped
BoxCollider:
  m_CorrespondingSourceObject: {fileID: 1797206086, guid: ddaccafbd5e10f541bb10f268c4b0d65,
    type: 3}
  m_PrefabInstance: {fileID: 7732286698822917868}
  m_PrefabAsset: {fileID: 0}
--- !u!65 &7732286699069482012 stripped
BoxCollider:
  m_CorrespondingSourceObject: {fileID: 257096432, guid: ddaccafbd5e10f541bb10f268c4b0d65,
    type: 3}
  m_PrefabInstance: {fileID: 7732286698822917868}
  m_PrefabAsset: {fileID: 0}
--- !u!65 &7732286700388795619 stripped
BoxCollider:
  m_CorrespondingSourceObject: {fileID: 1593285135, guid: ddaccafbd5e10f541bb10f268c4b0d65,
    type: 3}
  m_PrefabInstance: {fileID: 7732286698822917868}
  m_PrefabAsset: {fileID: 0}
--- !u!65 &7732286700720123937 stripped
BoxCollider:
  m_CorrespondingSourceObject: {fileID: 1899441869, guid: ddaccafbd5e10f541bb10f268c4b0d65,
    type: 3}
  m_PrefabInstance: {fileID: 7732286698822917868}
  m_PrefabAsset: {fileID: 0}
--- !u!65 &7732286699403328728 stripped
BoxCollider:
  m_CorrespondingSourceObject: {fileID: 599319092, guid: ddaccafbd5e10f541bb10f268c4b0d65,
    type: 3}
  m_PrefabInstance: {fileID: 7732286698822917868}
  m_PrefabAsset: {fileID: 0}
--- !u!4 &7732286699762590554 stripped
Transform:
  m_CorrespondingSourceObject: {fileID: 939720118, guid: ddaccafbd5e10f541bb10f268c4b0d65,
    type: 3}
  m_PrefabInstance: {fileID: 7732286698822917868}
  m_PrefabAsset: {fileID: 0}
--- !u!4 &7732286700359029616 stripped
Transform:
  m_CorrespondingSourceObject: {fileID: 1555156380, guid: ddaccafbd5e10f541bb10f268c4b0d65,
    type: 3}
  m_PrefabInstance: {fileID: 7732286698822917868}
  m_PrefabAsset: {fileID: 0}
--- !u!4 &7732286699301088009 stripped
Transform:
  m_CorrespondingSourceObject: {fileID: 494990821, guid: ddaccafbd5e10f541bb10f268c4b0d65,
    type: 3}
  m_PrefabInstance: {fileID: 7732286698822917868}
  m_PrefabAsset: {fileID: 0}
--- !u!4 &7732286698968597761 stripped
Transform:
  m_CorrespondingSourceObject: {fileID: 156310509, guid: ddaccafbd5e10f541bb10f268c4b0d65,
    type: 3}
  m_PrefabInstance: {fileID: 7732286698822917868}
  m_PrefabAsset: {fileID: 0}
--- !u!4 &7732286700660982313 stripped
Transform:
  m_CorrespondingSourceObject: {fileID: 1857117381, guid: ddaccafbd5e10f541bb10f268c4b0d65,
    type: 3}
  m_PrefabInstance: {fileID: 7732286698822917868}
  m_PrefabAsset: {fileID: 0}
--- !u!4 &7732286699965655639 stripped
Transform:
  m_CorrespondingSourceObject: {fileID: 1145009339, guid: ddaccafbd5e10f541bb10f268c4b0d65,
    type: 3}
  m_PrefabInstance: {fileID: 7732286698822917868}
  m_PrefabAsset: {fileID: 0}
--- !u!4 &7732286700163507648 stripped
Transform:
  m_CorrespondingSourceObject: {fileID: 1349024556, guid: ddaccafbd5e10f541bb10f268c4b0d65,
    type: 3}
  m_PrefabInstance: {fileID: 7732286698822917868}
  m_PrefabAsset: {fileID: 0}
--- !u!1 &7732286699818232469 stripped
GameObject:
  m_CorrespondingSourceObject: {fileID: 1022751865, guid: ddaccafbd5e10f541bb10f268c4b0d65,
    type: 3}
  m_PrefabInstance: {fileID: 7732286698822917868}
  m_PrefabAsset: {fileID: 0}
--- !u!4 &7732286699818232470 stripped
Transform:
  m_CorrespondingSourceObject: {fileID: 1022751866, guid: ddaccafbd5e10f541bb10f268c4b0d65,
    type: 3}
  m_PrefabInstance: {fileID: 7732286698822917868}
  m_PrefabAsset: {fileID: 0}
--- !u!1 &6505455156097211899 stripped
GameObject:
  m_CorrespondingSourceObject: {fileID: 3532683814075171607, guid: ddaccafbd5e10f541bb10f268c4b0d65,
    type: 3}
  m_PrefabInstance: {fileID: 7732286698822917868}
  m_PrefabAsset: {fileID: 0}
--- !u!65 &7732286699340505535 stripped
BoxCollider:
  m_CorrespondingSourceObject: {fileID: 528121683, guid: ddaccafbd5e10f541bb10f268c4b0d65,
    type: 3}
  m_PrefabInstance: {fileID: 7732286698822917868}
  m_PrefabAsset: {fileID: 0}
--- !u!65 &7732286698967308369 stripped
BoxCollider:
  m_CorrespondingSourceObject: {fileID: 163432125, guid: ddaccafbd5e10f541bb10f268c4b0d65,
    type: 3}
  m_PrefabInstance: {fileID: 7732286698822917868}
  m_PrefabAsset: {fileID: 0}
--- !u!65 &7732286700365962256 stripped
BoxCollider:
  m_CorrespondingSourceObject: {fileID: 1545274108, guid: ddaccafbd5e10f541bb10f268c4b0d65,
    type: 3}
  m_PrefabInstance: {fileID: 7732286698822917868}
  m_PrefabAsset: {fileID: 0}
--- !u!65 &7732286699419457563 stripped
BoxCollider:
  m_CorrespondingSourceObject: {fileID: 613320439, guid: ddaccafbd5e10f541bb10f268c4b0d65,
    type: 3}
  m_PrefabInstance: {fileID: 7732286698822917868}
  m_PrefabAsset: {fileID: 0}
--- !u!65 &7732286698893153355 stripped
BoxCollider:
  m_CorrespondingSourceObject: {fileID: 97536679, guid: ddaccafbd5e10f541bb10f268c4b0d65,
    type: 3}
  m_PrefabInstance: {fileID: 7732286698822917868}
  m_PrefabAsset: {fileID: 0}
--- !u!65 &7732286700205998748 stripped
BoxCollider:
  m_CorrespondingSourceObject: {fileID: 1402002544, guid: ddaccafbd5e10f541bb10f268c4b0d65,
    type: 3}
  m_PrefabInstance: {fileID: 7732286698822917868}
  m_PrefabAsset: {fileID: 0}
--- !u!4 &7732286699076999214 stripped
Transform:
  m_CorrespondingSourceObject: {fileID: 254215874, guid: ddaccafbd5e10f541bb10f268c4b0d65,
    type: 3}
  m_PrefabInstance: {fileID: 7732286698822917868}
  m_PrefabAsset: {fileID: 0}
--- !u!4 &7732286700605618952 stripped
Transform:
  m_CorrespondingSourceObject: {fileID: 1807902180, guid: ddaccafbd5e10f541bb10f268c4b0d65,
    type: 3}
  m_PrefabInstance: {fileID: 7732286698822917868}
  m_PrefabAsset: {fileID: 0}
--- !u!4 &7732286699596719414 stripped
Transform:
  m_CorrespondingSourceObject: {fileID: 773979098, guid: ddaccafbd5e10f541bb10f268c4b0d65,
    type: 3}
  m_PrefabInstance: {fileID: 7732286698822917868}
  m_PrefabAsset: {fileID: 0}
--- !u!4 &7732286700660346072 stripped
Transform:
  m_CorrespondingSourceObject: {fileID: 1854345780, guid: ddaccafbd5e10f541bb10f268c4b0d65,
    type: 3}
  m_PrefabInstance: {fileID: 7732286698822917868}
  m_PrefabAsset: {fileID: 0}
--- !u!4 &7732286700496017600 stripped
Transform:
  m_CorrespondingSourceObject: {fileID: 1683719724, guid: ddaccafbd5e10f541bb10f268c4b0d65,
    type: 3}
  m_PrefabInstance: {fileID: 7732286698822917868}
  m_PrefabAsset: {fileID: 0}
--- !u!4 &7732286700351374084 stripped
Transform:
  m_CorrespondingSourceObject: {fileID: 1530568168, guid: ddaccafbd5e10f541bb10f268c4b0d65,
    type: 3}
  m_PrefabInstance: {fileID: 7732286698822917868}
  m_PrefabAsset: {fileID: 0}
--- !u!4 &7732286700167362786 stripped
Transform:
  m_CorrespondingSourceObject: {fileID: 1344448014, guid: ddaccafbd5e10f541bb10f268c4b0d65,
    type: 3}
  m_PrefabInstance: {fileID: 7732286698822917868}
  m_PrefabAsset: {fileID: 0}
--- !u!1 &7732286699965035196 stripped
GameObject:
  m_CorrespondingSourceObject: {fileID: 1144384592, guid: ddaccafbd5e10f541bb10f268c4b0d65,
    type: 3}
  m_PrefabInstance: {fileID: 7732286698822917868}
  m_PrefabAsset: {fileID: 0}
--- !u!4 &7732286699965035197 stripped
Transform:
  m_CorrespondingSourceObject: {fileID: 1144384593, guid: ddaccafbd5e10f541bb10f268c4b0d65,
    type: 3}
  m_PrefabInstance: {fileID: 7732286698822917868}
  m_PrefabAsset: {fileID: 0}
--- !u!1 &6505455155014773134 stripped
GameObject:
  m_CorrespondingSourceObject: {fileID: 3532683812975867746, guid: ddaccafbd5e10f541bb10f268c4b0d65,
    type: 3}
  m_PrefabInstance: {fileID: 7732286698822917868}
  m_PrefabAsset: {fileID: 0}
--- !u!65 &7732286700058104104 stripped
BoxCollider:
  m_CorrespondingSourceObject: {fileID: 1252102084, guid: ddaccafbd5e10f541bb10f268c4b0d65,
    type: 3}
  m_PrefabInstance: {fileID: 7732286698822917868}
  m_PrefabAsset: {fileID: 0}
--- !u!65 &7732286700229768382 stripped
BoxCollider:
  m_CorrespondingSourceObject: {fileID: 1417505362, guid: ddaccafbd5e10f541bb10f268c4b0d65,
    type: 3}
  m_PrefabInstance: {fileID: 7732286698822917868}
  m_PrefabAsset: {fileID: 0}
--- !u!65 &7732286699225576607 stripped
BoxCollider:
  m_CorrespondingSourceObject: {fileID: 402664051, guid: ddaccafbd5e10f541bb10f268c4b0d65,
    type: 3}
  m_PrefabInstance: {fileID: 7732286698822917868}
  m_PrefabAsset: {fileID: 0}
--- !u!65 &7732286700749856598 stripped
BoxCollider:
  m_CorrespondingSourceObject: {fileID: 1937588666, guid: ddaccafbd5e10f541bb10f268c4b0d65,
    type: 3}
  m_PrefabInstance: {fileID: 7732286698822917868}
  m_PrefabAsset: {fileID: 0}
--- !u!65 &7732286699627742281 stripped
BoxCollider:
  m_CorrespondingSourceObject: {fileID: 807099045, guid: ddaccafbd5e10f541bb10f268c4b0d65,
    type: 3}
  m_PrefabInstance: {fileID: 7732286698822917868}
  m_PrefabAsset: {fileID: 0}
--- !u!65 &7732286700213417145 stripped
BoxCollider:
  m_CorrespondingSourceObject: {fileID: 1399056981, guid: ddaccafbd5e10f541bb10f268c4b0d65,
    type: 3}
  m_PrefabInstance: {fileID: 7732286698822917868}
  m_PrefabAsset: {fileID: 0}
--- !u!4 &7732286699625145760 stripped
Transform:
  m_CorrespondingSourceObject: {fileID: 812858188, guid: ddaccafbd5e10f541bb10f268c4b0d65,
    type: 3}
  m_PrefabInstance: {fileID: 7732286698822917868}
  m_PrefabAsset: {fileID: 0}
--- !u!4 &7732286699565843770 stripped
Transform:
  m_CorrespondingSourceObject: {fileID: 768138198, guid: ddaccafbd5e10f541bb10f268c4b0d65,
    type: 3}
  m_PrefabInstance: {fileID: 7732286698822917868}
  m_PrefabAsset: {fileID: 0}
--- !u!4 &7732286699919734365 stripped
Transform:
  m_CorrespondingSourceObject: {fileID: 1121986737, guid: ddaccafbd5e10f541bb10f268c4b0d65,
    type: 3}
  m_PrefabInstance: {fileID: 7732286698822917868}
  m_PrefabAsset: {fileID: 0}
--- !u!4 &7732286700235757394 stripped
Transform:
  m_CorrespondingSourceObject: {fileID: 1440139710, guid: ddaccafbd5e10f541bb10f268c4b0d65,
    type: 3}
  m_PrefabInstance: {fileID: 7732286698822917868}
  m_PrefabAsset: {fileID: 0}
--- !u!4 &7732286699455794995 stripped
Transform:
  m_CorrespondingSourceObject: {fileID: 643502559, guid: ddaccafbd5e10f541bb10f268c4b0d65,
    type: 3}
  m_PrefabInstance: {fileID: 7732286698822917868}
  m_PrefabAsset: {fileID: 0}
--- !u!4 &7732286700744152317 stripped
Transform:
  m_CorrespondingSourceObject: {fileID: 1938049553, guid: ddaccafbd5e10f541bb10f268c4b0d65,
    type: 3}
  m_PrefabInstance: {fileID: 7732286698822917868}
  m_PrefabAsset: {fileID: 0}
--- !u!4 &7732286698813303579 stripped
Transform:
  m_CorrespondingSourceObject: {fileID: 15726071, guid: ddaccafbd5e10f541bb10f268c4b0d65,
    type: 3}
  m_PrefabInstance: {fileID: 7732286698822917868}
  m_PrefabAsset: {fileID: 0}
--- !u!4 &7732286699915407604 stripped
Transform:
  m_CorrespondingSourceObject: {fileID: 1094594072, guid: ddaccafbd5e10f541bb10f268c4b0d65,
    type: 3}
  m_PrefabInstance: {fileID: 7732286698822917868}
  m_PrefabAsset: {fileID: 0}
--- !u!4 &7732286700722024841 stripped
Transform:
  m_CorrespondingSourceObject: {fileID: 1926377317, guid: ddaccafbd5e10f541bb10f268c4b0d65,
    type: 3}
  m_PrefabInstance: {fileID: 7732286698822917868}
  m_PrefabAsset: {fileID: 0}
--- !u!1 &7732286700671540607 stripped
GameObject:
  m_CorrespondingSourceObject: {fileID: 1875919763, guid: ddaccafbd5e10f541bb10f268c4b0d65,
    type: 3}
  m_PrefabInstance: {fileID: 7732286698822917868}
  m_PrefabAsset: {fileID: 0}
--- !u!4 &7732286700314528597 stripped
Transform:
  m_CorrespondingSourceObject: {fileID: 1500042681, guid: ddaccafbd5e10f541bb10f268c4b0d65,
    type: 3}
  m_PrefabInstance: {fileID: 7732286698822917868}
  m_PrefabAsset: {fileID: 0}
--- !u!1 &7732286700314267884 stripped
GameObject:
  m_CorrespondingSourceObject: {fileID: 1499778560, guid: ddaccafbd5e10f541bb10f268c4b0d65,
    type: 3}
  m_PrefabInstance: {fileID: 7732286698822917868}
  m_PrefabAsset: {fileID: 0}
--- !u!1 &7732286700315461839 stripped
GameObject:
  m_CorrespondingSourceObject: {fileID: 1494652451, guid: ddaccafbd5e10f541bb10f268c4b0d65,
    type: 3}
  m_PrefabInstance: {fileID: 7732286698822917868}
  m_PrefabAsset: {fileID: 0}
--- !u!4 &7732286700315461832 stripped
Transform:
  m_CorrespondingSourceObject: {fileID: 1494652452, guid: ddaccafbd5e10f541bb10f268c4b0d65,
    type: 3}
  m_PrefabInstance: {fileID: 7732286698822917868}
  m_PrefabAsset: {fileID: 0}
--- !u!1 &6505455156168173170 stripped
GameObject:
  m_CorrespondingSourceObject: {fileID: 3532683814137657502, guid: ddaccafbd5e10f541bb10f268c4b0d65,
    type: 3}
  m_PrefabInstance: {fileID: 7732286698822917868}
  m_PrefabAsset: {fileID: 0}
--- !u!65 &7732286700305458608 stripped
BoxCollider:
  m_CorrespondingSourceObject: {fileID: 1509849948, guid: ddaccafbd5e10f541bb10f268c4b0d65,
    type: 3}
  m_PrefabInstance: {fileID: 7732286698822917868}
  m_PrefabAsset: {fileID: 0}
--- !u!65 &7732286699160620650 stripped
BoxCollider:
  m_CorrespondingSourceObject: {fileID: 337842310, guid: ddaccafbd5e10f541bb10f268c4b0d65,
    type: 3}
  m_PrefabInstance: {fileID: 7732286698822917868}
  m_PrefabAsset: {fileID: 0}
--- !u!65 &7732286700029420948 stripped
BoxCollider:
  m_CorrespondingSourceObject: {fileID: 1214937976, guid: ddaccafbd5e10f541bb10f268c4b0d65,
    type: 3}
  m_PrefabInstance: {fileID: 7732286698822917868}
  m_PrefabAsset: {fileID: 0}
--- !u!65 &7732286699566766879 stripped
BoxCollider:
  m_CorrespondingSourceObject: {fileID: 771147251, guid: ddaccafbd5e10f541bb10f268c4b0d65,
    type: 3}
  m_PrefabInstance: {fileID: 7732286698822917868}
  m_PrefabAsset: {fileID: 0}
--- !u!65 &7732286699460112217 stripped
BoxCollider:
  m_CorrespondingSourceObject: {fileID: 639463861, guid: ddaccafbd5e10f541bb10f268c4b0d65,
    type: 3}
  m_PrefabInstance: {fileID: 7732286698822917868}
  m_PrefabAsset: {fileID: 0}
--- !u!65 &7732286699110726006 stripped
BoxCollider:
  m_CorrespondingSourceObject: {fileID: 287942554, guid: ddaccafbd5e10f541bb10f268c4b0d65,
    type: 3}
  m_PrefabInstance: {fileID: 7732286698822917868}
  m_PrefabAsset: {fileID: 0}
--- !u!4 &7732286699773302318 stripped
Transform:
  m_CorrespondingSourceObject: {fileID: 967198914, guid: ddaccafbd5e10f541bb10f268c4b0d65,
    type: 3}
  m_PrefabInstance: {fileID: 7732286698822917868}
  m_PrefabAsset: {fileID: 0}
--- !u!4 &7732286700883853750 stripped
Transform:
  m_CorrespondingSourceObject: {fileID: 2071568218, guid: ddaccafbd5e10f541bb10f268c4b0d65,
    type: 3}
  m_PrefabInstance: {fileID: 7732286698822917868}
  m_PrefabAsset: {fileID: 0}
--- !u!4 &7732286699053777575 stripped
Transform:
  m_CorrespondingSourceObject: {fileID: 239426635, guid: ddaccafbd5e10f541bb10f268c4b0d65,
    type: 3}
  m_PrefabInstance: {fileID: 7732286698822917868}
  m_PrefabAsset: {fileID: 0}
--- !u!4 &7732286700826641200 stripped
Transform:
  m_CorrespondingSourceObject: {fileID: 2028903900, guid: ddaccafbd5e10f541bb10f268c4b0d65,
    type: 3}
  m_PrefabInstance: {fileID: 7732286698822917868}
  m_PrefabAsset: {fileID: 0}
--- !u!4 &7732286699964828511 stripped
Transform:
  m_CorrespondingSourceObject: {fileID: 1144051123, guid: ddaccafbd5e10f541bb10f268c4b0d65,
    type: 3}
  m_PrefabInstance: {fileID: 7732286698822917868}
  m_PrefabAsset: {fileID: 0}
--- !u!4 &7732286699080633864 stripped
Transform:
  m_CorrespondingSourceObject: {fileID: 284987620, guid: ddaccafbd5e10f541bb10f268c4b0d65,
    type: 3}
  m_PrefabInstance: {fileID: 7732286698822917868}
  m_PrefabAsset: {fileID: 0}
--- !u!4 &7732286700394183531 stripped
Transform:
  m_CorrespondingSourceObject: {fileID: 1588176263, guid: ddaccafbd5e10f541bb10f268c4b0d65,
    type: 3}
  m_PrefabInstance: {fileID: 7732286698822917868}
  m_PrefabAsset: {fileID: 0}
--- !u!4 &7732286700142850143 stripped
Transform:
  m_CorrespondingSourceObject: {fileID: 1336716979, guid: ddaccafbd5e10f541bb10f268c4b0d65,
    type: 3}
  m_PrefabInstance: {fileID: 7732286698822917868}
  m_PrefabAsset: {fileID: 0}
--- !u!4 &7732286699965366793 stripped
Transform:
  m_CorrespondingSourceObject: {fileID: 1144560869, guid: ddaccafbd5e10f541bb10f268c4b0d65,
    type: 3}
  m_PrefabInstance: {fileID: 7732286698822917868}
  m_PrefabAsset: {fileID: 0}
--- !u!4 &7732286698949253821 stripped
Transform:
  m_CorrespondingSourceObject: {fileID: 143148113, guid: ddaccafbd5e10f541bb10f268c4b0d65,
    type: 3}
  m_PrefabInstance: {fileID: 7732286698822917868}
  m_PrefabAsset: {fileID: 0}
--- !u!1 &7732286698897054180 stripped
GameObject:
  m_CorrespondingSourceObject: {fileID: 99469064, guid: ddaccafbd5e10f541bb10f268c4b0d65,
    type: 3}
  m_PrefabInstance: {fileID: 7732286698822917868}
  m_PrefabAsset: {fileID: 0}
--- !u!4 &7732286698897054181 stripped
Transform:
  m_CorrespondingSourceObject: {fileID: 99469065, guid: ddaccafbd5e10f541bb10f268c4b0d65,
    type: 3}
  m_PrefabInstance: {fileID: 7732286698822917868}
  m_PrefabAsset: {fileID: 0}
--- !u!1 &6505455155603401717 stripped
GameObject:
  m_CorrespondingSourceObject: {fileID: 3532683813562365209, guid: ddaccafbd5e10f541bb10f268c4b0d65,
    type: 3}
  m_PrefabInstance: {fileID: 7732286698822917868}
  m_PrefabAsset: {fileID: 0}
--- !u!65 &7732286699709295790 stripped
BoxCollider:
  m_CorrespondingSourceObject: {fileID: 897004098, guid: ddaccafbd5e10f541bb10f268c4b0d65,
    type: 3}
  m_PrefabInstance: {fileID: 7732286698822917868}
  m_PrefabAsset: {fileID: 0}
--- !u!65 &7732286700056004415 stripped
BoxCollider:
  m_CorrespondingSourceObject: {fileID: 1250007507, guid: ddaccafbd5e10f541bb10f268c4b0d65,
    type: 3}
  m_PrefabInstance: {fileID: 7732286698822917868}
  m_PrefabAsset: {fileID: 0}
--- !u!65 &7732286700344011162 stripped
BoxCollider:
  m_CorrespondingSourceObject: {fileID: 1537881974, guid: ddaccafbd5e10f541bb10f268c4b0d65,
    type: 3}
  m_PrefabInstance: {fileID: 7732286698822917868}
  m_PrefabAsset: {fileID: 0}
--- !u!65 &7732286698970100042 stripped
BoxCollider:
  m_CorrespondingSourceObject: {fileID: 155611046, guid: ddaccafbd5e10f541bb10f268c4b0d65,
    type: 3}
  m_PrefabInstance: {fileID: 7732286698822917868}
  m_PrefabAsset: {fileID: 0}
--- !u!65 &7732286700629734800 stripped
BoxCollider:
  m_CorrespondingSourceObject: {fileID: 1817340796, guid: ddaccafbd5e10f541bb10f268c4b0d65,
    type: 3}
  m_PrefabInstance: {fileID: 7732286698822917868}
  m_PrefabAsset: {fileID: 0}
--- !u!65 &7732286699116505485 stripped
BoxCollider:
  m_CorrespondingSourceObject: {fileID: 310409057, guid: ddaccafbd5e10f541bb10f268c4b0d65,
    type: 3}
  m_PrefabInstance: {fileID: 7732286698822917868}
  m_PrefabAsset: {fileID: 0}
--- !u!4 &7732286700510070465 stripped
Transform:
  m_CorrespondingSourceObject: {fileID: 1706039341, guid: ddaccafbd5e10f541bb10f268c4b0d65,
    type: 3}
  m_PrefabInstance: {fileID: 7732286698822917868}
  m_PrefabAsset: {fileID: 0}
--- !u!4 &7732286700876484196 stripped
Transform:
  m_CorrespondingSourceObject: {fileID: 2078871688, guid: ddaccafbd5e10f541bb10f268c4b0d65,
    type: 3}
  m_PrefabInstance: {fileID: 7732286698822917868}
  m_PrefabAsset: {fileID: 0}
--- !u!4 &7732286700374444516 stripped
Transform:
  m_CorrespondingSourceObject: {fileID: 1570412296, guid: ddaccafbd5e10f541bb10f268c4b0d65,
    type: 3}
  m_PrefabInstance: {fileID: 7732286698822917868}
  m_PrefabAsset: {fileID: 0}
--- !u!4 &7732286700478779974 stripped
Transform:
  m_CorrespondingSourceObject: {fileID: 1666354346, guid: ddaccafbd5e10f541bb10f268c4b0d65,
    type: 3}
  m_PrefabInstance: {fileID: 7732286698822917868}
  m_PrefabAsset: {fileID: 0}
--- !u!4 &7732286699029278802 stripped
Transform:
  m_CorrespondingSourceObject: {fileID: 231698110, guid: ddaccafbd5e10f541bb10f268c4b0d65,
    type: 3}
  m_PrefabInstance: {fileID: 7732286698822917868}
  m_PrefabAsset: {fileID: 0}
--- !u!4 &7732286699601596461 stripped
Transform:
  m_CorrespondingSourceObject: {fileID: 803884737, guid: ddaccafbd5e10f541bb10f268c4b0d65,
    type: 3}
  m_PrefabInstance: {fileID: 7732286698822917868}
  m_PrefabAsset: {fileID: 0}
--- !u!4 &7732286700686787177 stripped
Transform:
  m_CorrespondingSourceObject: {fileID: 1865981061, guid: ddaccafbd5e10f541bb10f268c4b0d65,
    type: 3}
  m_PrefabInstance: {fileID: 7732286698822917868}
  m_PrefabAsset: {fileID: 0}
--- !u!4 &7732286699075656473 stripped
Transform:
  m_CorrespondingSourceObject: {fileID: 254838261, guid: ddaccafbd5e10f541bb10f268c4b0d65,
    type: 3}
  m_PrefabInstance: {fileID: 7732286698822917868}
  m_PrefabAsset: {fileID: 0}
--- !u!4 &7732286700638268413 stripped
Transform:
  m_CorrespondingSourceObject: {fileID: 1842623761, guid: ddaccafbd5e10f541bb10f268c4b0d65,
    type: 3}
  m_PrefabInstance: {fileID: 7732286698822917868}
  m_PrefabAsset: {fileID: 0}
--- !u!4 &7732286699667818880 stripped
Transform:
  m_CorrespondingSourceObject: {fileID: 872208236, guid: ddaccafbd5e10f541bb10f268c4b0d65,
    type: 3}
  m_PrefabInstance: {fileID: 7732286698822917868}
  m_PrefabAsset: {fileID: 0}
--- !u!1 &7732286700746512184 stripped
GameObject:
  m_CorrespondingSourceObject: {fileID: 1940408788, guid: ddaccafbd5e10f541bb10f268c4b0d65,
    type: 3}
  m_PrefabInstance: {fileID: 7732286698822917868}
  m_PrefabAsset: {fileID: 0}
--- !u!4 &7732286700746512185 stripped
Transform:
  m_CorrespondingSourceObject: {fileID: 1940408789, guid: ddaccafbd5e10f541bb10f268c4b0d65,
    type: 3}
  m_PrefabInstance: {fileID: 7732286698822917868}
  m_PrefabAsset: {fileID: 0}
--- !u!1 &6505455156730659317 stripped
GameObject:
  m_CorrespondingSourceObject: {fileID: 3532683814717054745, guid: ddaccafbd5e10f541bb10f268c4b0d65,
    type: 3}
  m_PrefabInstance: {fileID: 7732286698822917868}
  m_PrefabAsset: {fileID: 0}
--- !u!65 &7732286700328340831 stripped
BoxCollider:
  m_CorrespondingSourceObject: {fileID: 1516049331, guid: ddaccafbd5e10f541bb10f268c4b0d65,
    type: 3}
  m_PrefabInstance: {fileID: 7732286698822917868}
  m_PrefabAsset: {fileID: 0}
--- !u!65 &7732286699882416103 stripped
BoxCollider:
  m_CorrespondingSourceObject: {fileID: 1059674379, guid: ddaccafbd5e10f541bb10f268c4b0d65,
    type: 3}
  m_PrefabInstance: {fileID: 7732286698822917868}
  m_PrefabAsset: {fileID: 0}
--- !u!65 &7732286699351265809 stripped
BoxCollider:
  m_CorrespondingSourceObject: {fileID: 547228925, guid: ddaccafbd5e10f541bb10f268c4b0d65,
    type: 3}
  m_PrefabInstance: {fileID: 7732286698822917868}
  m_PrefabAsset: {fileID: 0}
--- !u!65 &7732286699304352780 stripped
BoxCollider:
  m_CorrespondingSourceObject: {fileID: 491922144, guid: ddaccafbd5e10f541bb10f268c4b0d65,
    type: 3}
  m_PrefabInstance: {fileID: 7732286698822917868}
  m_PrefabAsset: {fileID: 0}
--- !u!65 &7732286700082465391 stripped
BoxCollider:
  m_CorrespondingSourceObject: {fileID: 1261819011, guid: ddaccafbd5e10f541bb10f268c4b0d65,
    type: 3}
  m_PrefabInstance: {fileID: 7732286698822917868}
  m_PrefabAsset: {fileID: 0}
--- !u!65 &7732286699861276518 stripped
BoxCollider:
  m_CorrespondingSourceObject: {fileID: 1046751626, guid: ddaccafbd5e10f541bb10f268c4b0d65,
    type: 3}
  m_PrefabInstance: {fileID: 7732286698822917868}
  m_PrefabAsset: {fileID: 0}
--- !u!4 &7732286700509407252 stripped
Transform:
  m_CorrespondingSourceObject: {fileID: 1703311096, guid: ddaccafbd5e10f541bb10f268c4b0d65,
    type: 3}
  m_PrefabInstance: {fileID: 7732286698822917868}
  m_PrefabAsset: {fileID: 0}
--- !u!4 &7732286699972731947 stripped
Transform:
  m_CorrespondingSourceObject: {fileID: 1166768839, guid: ddaccafbd5e10f541bb10f268c4b0d65,
    type: 3}
  m_PrefabInstance: {fileID: 7732286698822917868}
  m_PrefabAsset: {fileID: 0}
--- !u!4 &7732286700122063810 stripped
Transform:
  m_CorrespondingSourceObject: {fileID: 1318165806, guid: ddaccafbd5e10f541bb10f268c4b0d65,
    type: 3}
  m_PrefabInstance: {fileID: 7732286698822917868}
  m_PrefabAsset: {fileID: 0}
--- !u!4 &7732286699401257380 stripped
Transform:
  m_CorrespondingSourceObject: {fileID: 597393224, guid: ddaccafbd5e10f541bb10f268c4b0d65,
    type: 3}
  m_PrefabInstance: {fileID: 7732286698822917868}
  m_PrefabAsset: {fileID: 0}
--- !u!4 &7732286700910010770 stripped
Transform:
  m_CorrespondingSourceObject: {fileID: 2112274302, guid: ddaccafbd5e10f541bb10f268c4b0d65,
    type: 3}
  m_PrefabInstance: {fileID: 7732286698822917868}
  m_PrefabAsset: {fileID: 0}
--- !u!4 &7732286700618718045 stripped
Transform:
  m_CorrespondingSourceObject: {fileID: 1795835313, guid: ddaccafbd5e10f541bb10f268c4b0d65,
    type: 3}
  m_PrefabInstance: {fileID: 7732286698822917868}
  m_PrefabAsset: {fileID: 0}
--- !u!4 &7732286700335194292 stripped
Transform:
  m_CorrespondingSourceObject: {fileID: 1512423000, guid: ddaccafbd5e10f541bb10f268c4b0d65,
    type: 3}
  m_PrefabInstance: {fileID: 7732286698822917868}
  m_PrefabAsset: {fileID: 0}
--- !u!4 &7732286700125341075 stripped
Transform:
  m_CorrespondingSourceObject: {fileID: 1319345023, guid: ddaccafbd5e10f541bb10f268c4b0d65,
    type: 3}
  m_PrefabInstance: {fileID: 7732286698822917868}
  m_PrefabAsset: {fileID: 0}
--- !u!4 &7732286698990357898 stripped
Transform:
  m_CorrespondingSourceObject: {fileID: 169677670, guid: ddaccafbd5e10f541bb10f268c4b0d65,
    type: 3}
  m_PrefabInstance: {fileID: 7732286698822917868}
  m_PrefabAsset: {fileID: 0}
--- !u!4 &7732286700683488491 stripped
Transform:
  m_CorrespondingSourceObject: {fileID: 1868968455, guid: ddaccafbd5e10f541bb10f268c4b0d65,
    type: 3}
  m_PrefabInstance: {fileID: 7732286698822917868}
  m_PrefabAsset: {fileID: 0}
--- !u!1 &7732286699999263234 stripped
GameObject:
  m_CorrespondingSourceObject: {fileID: 1178576110, guid: ddaccafbd5e10f541bb10f268c4b0d65,
    type: 3}
  m_PrefabInstance: {fileID: 7732286698822917868}
  m_PrefabAsset: {fileID: 0}
--- !u!65 &7732286699214456423 stripped
BoxCollider:
  m_CorrespondingSourceObject: {fileID: 418814091, guid: ddaccafbd5e10f541bb10f268c4b0d65,
    type: 3}
  m_PrefabInstance: {fileID: 7732286698822917868}
  m_PrefabAsset: {fileID: 0}
--- !u!65 &7732286700949687642 stripped
BoxCollider:
  m_CorrespondingSourceObject: {fileID: 2135167926, guid: ddaccafbd5e10f541bb10f268c4b0d65,
    type: 3}
  m_PrefabInstance: {fileID: 7732286698822917868}
  m_PrefabAsset: {fileID: 0}
--- !u!65 &7732286700940953292 stripped
BoxCollider:
  m_CorrespondingSourceObject: {fileID: 2143377440, guid: ddaccafbd5e10f541bb10f268c4b0d65,
    type: 3}
  m_PrefabInstance: {fileID: 7732286698822917868}
  m_PrefabAsset: {fileID: 0}
--- !u!65 &7732286699237640566 stripped
BoxCollider:
  m_CorrespondingSourceObject: {fileID: 425252762, guid: ddaccafbd5e10f541bb10f268c4b0d65,
    type: 3}
  m_PrefabInstance: {fileID: 7732286698822917868}
  m_PrefabAsset: {fileID: 0}
--- !u!65 &7732286700246241857 stripped
BoxCollider:
  m_CorrespondingSourceObject: {fileID: 1433849005, guid: ddaccafbd5e10f541bb10f268c4b0d65,
    type: 3}
  m_PrefabInstance: {fileID: 7732286698822917868}
  m_PrefabAsset: {fileID: 0}
--- !u!65 &7732286700910765202 stripped
BoxCollider:
  m_CorrespondingSourceObject: {fileID: 2106735230, guid: ddaccafbd5e10f541bb10f268c4b0d65,
    type: 3}
  m_PrefabInstance: {fileID: 7732286698822917868}
  m_PrefabAsset: {fileID: 0}
--- !u!65 &7732286700252985305 stripped
BoxCollider:
  m_CorrespondingSourceObject: {fileID: 1457465653, guid: ddaccafbd5e10f541bb10f268c4b0d65,
    type: 3}
  m_PrefabInstance: {fileID: 7732286698822917868}
  m_PrefabAsset: {fileID: 0}
--- !u!65 &7732286700258990352 stripped
BoxCollider:
  m_CorrespondingSourceObject: {fileID: 1455114236, guid: ddaccafbd5e10f541bb10f268c4b0d65,
    type: 3}
  m_PrefabInstance: {fileID: 7732286698822917868}
  m_PrefabAsset: {fileID: 0}
--- !u!65 &7732286698927471433 stripped
BoxCollider:
  m_CorrespondingSourceObject: {fileID: 131982757, guid: ddaccafbd5e10f541bb10f268c4b0d65,
    type: 3}
  m_PrefabInstance: {fileID: 7732286698822917868}
  m_PrefabAsset: {fileID: 0}
--- !u!65 &7732286699615449521 stripped
BoxCollider:
  m_CorrespondingSourceObject: {fileID: 819933021, guid: ddaccafbd5e10f541bb10f268c4b0d65,
    type: 3}
  m_PrefabInstance: {fileID: 7732286698822917868}
  m_PrefabAsset: {fileID: 0}
--- !u!65 &7732286700398839048 stripped
BoxCollider:
  m_CorrespondingSourceObject: {fileID: 1578195940, guid: ddaccafbd5e10f541bb10f268c4b0d65,
    type: 3}
  m_PrefabInstance: {fileID: 7732286698822917868}
  m_PrefabAsset: {fileID: 0}
--- !u!65 &7732286698981906138 stripped
BoxCollider:
  m_CorrespondingSourceObject: {fileID: 177866806, guid: ddaccafbd5e10f541bb10f268c4b0d65,
    type: 3}
  m_PrefabInstance: {fileID: 7732286698822917868}
  m_PrefabAsset: {fileID: 0}
--- !u!4 &7732286700877531958 stripped
Transform:
  m_CorrespondingSourceObject: {fileID: 2073630170, guid: ddaccafbd5e10f541bb10f268c4b0d65,
    type: 3}
  m_PrefabInstance: {fileID: 7732286698822917868}
  m_PrefabAsset: {fileID: 0}<|MERGE_RESOLUTION|>--- conflicted
+++ resolved
@@ -333,337 +333,6 @@
       objectReference: {fileID: 7732286700686787177}
     - target: {fileID: 99469068, guid: ddaccafbd5e10f541bb10f268c4b0d65, type: 3}
       propertyPath: ReceptacleTriggerBoxes.Array.data[0]
-<<<<<<< HEAD
-      value: 
-      objectReference: {fileID: 6505455155603401717}
-    - target: {fileID: 167534881, guid: ddaccafbd5e10f541bb10f268c4b0d65, type: 3}
-      propertyPath: objectToIgnoreCollisionsWith
-      value: 
-      objectReference: {fileID: 7732286700671540607}
-    - target: {fileID: 167534882, guid: ddaccafbd5e10f541bb10f268c4b0d65, type: 3}
-      propertyPath: m_Sources.Array.data[0].sourceTransform
-      value: 
-      objectReference: {fileID: 7732286700314528597}
-    - target: {fileID: 437228806, guid: ddaccafbd5e10f541bb10f268c4b0d65, type: 3}
-      propertyPath: objectToIgnoreCollisionsWith
-      value: 
-      objectReference: {fileID: 7732286700671540607}
-    - target: {fileID: 437228807, guid: ddaccafbd5e10f541bb10f268c4b0d65, type: 3}
-      propertyPath: m_Sources.Array.data[0].sourceTransform
-      value: 
-      objectReference: {fileID: 7732286700314528597}
-    - target: {fileID: 557986442, guid: ddaccafbd5e10f541bb10f268c4b0d65, type: 3}
-      propertyPath: objectToIgnoreCollisionsWith
-      value: 
-      objectReference: {fileID: 7732286700671540607}
-    - target: {fileID: 557986443, guid: ddaccafbd5e10f541bb10f268c4b0d65, type: 3}
-      propertyPath: m_Sources.Array.data[0].sourceTransform
-      value: 
-      objectReference: {fileID: 7732286700314528597}
-    - target: {fileID: 663971762, guid: ddaccafbd5e10f541bb10f268c4b0d65, type: 3}
-      propertyPath: objectToIgnoreCollisionsWith
-      value: 
-      objectReference: {fileID: 7732286700671540607}
-    - target: {fileID: 663971763, guid: ddaccafbd5e10f541bb10f268c4b0d65, type: 3}
-      propertyPath: m_Sources.Array.data[0].sourceTransform
-      value: 
-      objectReference: {fileID: 7732286700314528597}
-    - target: {fileID: 1022751867, guid: ddaccafbd5e10f541bb10f268c4b0d65, type: 3}
-      propertyPath: MovingParts.Array.data[0]
-      value: 
-      objectReference: {fileID: 7732286699818232469}
-    - target: {fileID: 1022751869, guid: ddaccafbd5e10f541bb10f268c4b0d65, type: 3}
-      propertyPath: BoundingBox
-      value: 
-      objectReference: {fileID: 2814728568704522396}
-    - target: {fileID: 1022751869, guid: ddaccafbd5e10f541bb10f268c4b0d65, type: 3}
-      propertyPath: MyColliders.Array.data[0]
-      value: 
-      objectReference: {fileID: 7732286699340505535}
-    - target: {fileID: 1022751869, guid: ddaccafbd5e10f541bb10f268c4b0d65, type: 3}
-      propertyPath: MyColliders.Array.data[1]
-      value: 
-      objectReference: {fileID: 7732286698967308369}
-    - target: {fileID: 1022751869, guid: ddaccafbd5e10f541bb10f268c4b0d65, type: 3}
-      propertyPath: MyColliders.Array.data[2]
-      value: 
-      objectReference: {fileID: 7732286700365962256}
-    - target: {fileID: 1022751869, guid: ddaccafbd5e10f541bb10f268c4b0d65, type: 3}
-      propertyPath: MyColliders.Array.data[3]
-      value: 
-      objectReference: {fileID: 7732286699419457563}
-    - target: {fileID: 1022751869, guid: ddaccafbd5e10f541bb10f268c4b0d65, type: 3}
-      propertyPath: MyColliders.Array.data[4]
-      value: 
-      objectReference: {fileID: 7732286698893153355}
-    - target: {fileID: 1022751869, guid: ddaccafbd5e10f541bb10f268c4b0d65, type: 3}
-      propertyPath: MyColliders.Array.data[5]
-      value: 
-      objectReference: {fileID: 7732286700205998748}
-    - target: {fileID: 1022751869, guid: ddaccafbd5e10f541bb10f268c4b0d65, type: 3}
-      propertyPath: VisibilityPoints.Array.data[0]
-      value: 
-      objectReference: {fileID: 7732286699076999214}
-    - target: {fileID: 1022751869, guid: ddaccafbd5e10f541bb10f268c4b0d65, type: 3}
-      propertyPath: VisibilityPoints.Array.data[1]
-      value: 
-      objectReference: {fileID: 7732286700605618952}
-    - target: {fileID: 1022751869, guid: ddaccafbd5e10f541bb10f268c4b0d65, type: 3}
-      propertyPath: VisibilityPoints.Array.data[2]
-      value: 
-      objectReference: {fileID: 7732286699596719414}
-    - target: {fileID: 1022751869, guid: ddaccafbd5e10f541bb10f268c4b0d65, type: 3}
-      propertyPath: VisibilityPoints.Array.data[3]
-      value: 
-      objectReference: {fileID: 7732286700660346072}
-    - target: {fileID: 1022751869, guid: ddaccafbd5e10f541bb10f268c4b0d65, type: 3}
-      propertyPath: VisibilityPoints.Array.data[4]
-      value: 
-      objectReference: {fileID: 7732286700496017600}
-    - target: {fileID: 1022751869, guid: ddaccafbd5e10f541bb10f268c4b0d65, type: 3}
-      propertyPath: VisibilityPoints.Array.data[5]
-      value: 
-      objectReference: {fileID: 7732286700351374084}
-    - target: {fileID: 1022751869, guid: ddaccafbd5e10f541bb10f268c4b0d65, type: 3}
-      propertyPath: VisibilityPoints.Array.data[6]
-      value: 
-      objectReference: {fileID: 7732286700167362786}
-    - target: {fileID: 1022751869, guid: ddaccafbd5e10f541bb10f268c4b0d65, type: 3}
-      propertyPath: ReceptacleTriggerBoxes.Array.data[0]
-      value: 
-      objectReference: {fileID: 6505455156097211899}
-    - target: {fileID: 1096010521, guid: ddaccafbd5e10f541bb10f268c4b0d65, type: 3}
-      propertyPath: MovingParts.Array.data[0]
-      value: 
-      objectReference: {fileID: 7732286699908273659}
-    - target: {fileID: 1096010523, guid: ddaccafbd5e10f541bb10f268c4b0d65, type: 3}
-      propertyPath: BoundingBox
-      value: 
-      objectReference: {fileID: 5558318418828465181}
-    - target: {fileID: 1096010523, guid: ddaccafbd5e10f541bb10f268c4b0d65, type: 3}
-      propertyPath: MyColliders.Array.data[0]
-      value: 
-      objectReference: {fileID: 7732286700617887402}
-    - target: {fileID: 1096010523, guid: ddaccafbd5e10f541bb10f268c4b0d65, type: 3}
-      propertyPath: MyColliders.Array.data[1]
-      value: 
-      objectReference: {fileID: 7732286699069482012}
-    - target: {fileID: 1096010523, guid: ddaccafbd5e10f541bb10f268c4b0d65, type: 3}
-      propertyPath: MyColliders.Array.data[2]
-      value: 
-      objectReference: {fileID: 7732286700388795619}
-    - target: {fileID: 1096010523, guid: ddaccafbd5e10f541bb10f268c4b0d65, type: 3}
-      propertyPath: MyColliders.Array.data[3]
-      value: 
-      objectReference: {fileID: 7732286700720123937}
-    - target: {fileID: 1096010523, guid: ddaccafbd5e10f541bb10f268c4b0d65, type: 3}
-      propertyPath: MyColliders.Array.data[4]
-      value: 
-      objectReference: {fileID: 7732286699403328728}
-    - target: {fileID: 1096010523, guid: ddaccafbd5e10f541bb10f268c4b0d65, type: 3}
-      propertyPath: VisibilityPoints.Array.data[0]
-      value: 
-      objectReference: {fileID: 7732286699762590554}
-    - target: {fileID: 1096010523, guid: ddaccafbd5e10f541bb10f268c4b0d65, type: 3}
-      propertyPath: VisibilityPoints.Array.data[1]
-      value: 
-      objectReference: {fileID: 7732286700359029616}
-    - target: {fileID: 1096010523, guid: ddaccafbd5e10f541bb10f268c4b0d65, type: 3}
-      propertyPath: VisibilityPoints.Array.data[2]
-      value: 
-      objectReference: {fileID: 7732286699301088009}
-    - target: {fileID: 1096010523, guid: ddaccafbd5e10f541bb10f268c4b0d65, type: 3}
-      propertyPath: VisibilityPoints.Array.data[3]
-      value: 
-      objectReference: {fileID: 7732286698968597761}
-    - target: {fileID: 1096010523, guid: ddaccafbd5e10f541bb10f268c4b0d65, type: 3}
-      propertyPath: VisibilityPoints.Array.data[4]
-      value: 
-      objectReference: {fileID: 7732286700660982313}
-    - target: {fileID: 1096010523, guid: ddaccafbd5e10f541bb10f268c4b0d65, type: 3}
-      propertyPath: VisibilityPoints.Array.data[5]
-      value: 
-      objectReference: {fileID: 7732286699965655639}
-    - target: {fileID: 1096010523, guid: ddaccafbd5e10f541bb10f268c4b0d65, type: 3}
-      propertyPath: VisibilityPoints.Array.data[6]
-      value: 
-      objectReference: {fileID: 7732286700163507648}
-    - target: {fileID: 1096010523, guid: ddaccafbd5e10f541bb10f268c4b0d65, type: 3}
-      propertyPath: ReceptacleTriggerBoxes.Array.data[0]
-      value: 
-      objectReference: {fileID: 6505455155202800565}
-    - target: {fileID: 1144384594, guid: ddaccafbd5e10f541bb10f268c4b0d65, type: 3}
-      propertyPath: MovingParts.Array.data[0]
-      value: 
-      objectReference: {fileID: 7732286699965035196}
-    - target: {fileID: 1144384596, guid: ddaccafbd5e10f541bb10f268c4b0d65, type: 3}
-      propertyPath: BoundingBox
-      value: 
-      objectReference: {fileID: 2778164028401040394}
-    - target: {fileID: 1144384596, guid: ddaccafbd5e10f541bb10f268c4b0d65, type: 3}
-      propertyPath: MyColliders.Array.data[0]
-      value: 
-      objectReference: {fileID: 7732286700058104104}
-    - target: {fileID: 1144384596, guid: ddaccafbd5e10f541bb10f268c4b0d65, type: 3}
-      propertyPath: MyColliders.Array.data[1]
-      value: 
-      objectReference: {fileID: 7732286700229768382}
-    - target: {fileID: 1144384596, guid: ddaccafbd5e10f541bb10f268c4b0d65, type: 3}
-      propertyPath: MyColliders.Array.data[2]
-      value: 
-      objectReference: {fileID: 7732286699225576607}
-    - target: {fileID: 1144384596, guid: ddaccafbd5e10f541bb10f268c4b0d65, type: 3}
-      propertyPath: MyColliders.Array.data[3]
-      value: 
-      objectReference: {fileID: 7732286700749856598}
-    - target: {fileID: 1144384596, guid: ddaccafbd5e10f541bb10f268c4b0d65, type: 3}
-      propertyPath: MyColliders.Array.data[4]
-      value: 
-      objectReference: {fileID: 7732286699627742281}
-    - target: {fileID: 1144384596, guid: ddaccafbd5e10f541bb10f268c4b0d65, type: 3}
-      propertyPath: MyColliders.Array.data[5]
-      value: 
-      objectReference: {fileID: 7732286700213417145}
-    - target: {fileID: 1144384596, guid: ddaccafbd5e10f541bb10f268c4b0d65, type: 3}
-      propertyPath: VisibilityPoints.Array.data[0]
-      value: 
-      objectReference: {fileID: 7732286699625145760}
-    - target: {fileID: 1144384596, guid: ddaccafbd5e10f541bb10f268c4b0d65, type: 3}
-      propertyPath: VisibilityPoints.Array.data[1]
-      value: 
-      objectReference: {fileID: 7732286699565843770}
-    - target: {fileID: 1144384596, guid: ddaccafbd5e10f541bb10f268c4b0d65, type: 3}
-      propertyPath: VisibilityPoints.Array.data[2]
-      value: 
-      objectReference: {fileID: 7732286699919734365}
-    - target: {fileID: 1144384596, guid: ddaccafbd5e10f541bb10f268c4b0d65, type: 3}
-      propertyPath: VisibilityPoints.Array.data[3]
-      value: 
-      objectReference: {fileID: 7732286700235757394}
-    - target: {fileID: 1144384596, guid: ddaccafbd5e10f541bb10f268c4b0d65, type: 3}
-      propertyPath: VisibilityPoints.Array.data[4]
-      value: 
-      objectReference: {fileID: 7732286699455794995}
-    - target: {fileID: 1144384596, guid: ddaccafbd5e10f541bb10f268c4b0d65, type: 3}
-      propertyPath: VisibilityPoints.Array.data[5]
-      value: 
-      objectReference: {fileID: 7732286700744152317}
-    - target: {fileID: 1144384596, guid: ddaccafbd5e10f541bb10f268c4b0d65, type: 3}
-      propertyPath: VisibilityPoints.Array.data[6]
-      value: 
-      objectReference: {fileID: 7732286698813303579}
-    - target: {fileID: 1144384596, guid: ddaccafbd5e10f541bb10f268c4b0d65, type: 3}
-      propertyPath: VisibilityPoints.Array.data[7]
-      value: 
-      objectReference: {fileID: 7732286699915407604}
-    - target: {fileID: 1144384596, guid: ddaccafbd5e10f541bb10f268c4b0d65, type: 3}
-      propertyPath: VisibilityPoints.Array.data[8]
-      value: 
-      objectReference: {fileID: 7732286700722024841}
-    - target: {fileID: 1144384596, guid: ddaccafbd5e10f541bb10f268c4b0d65, type: 3}
-      propertyPath: ReceptacleTriggerBoxes.Array.data[0]
-      value: 
-      objectReference: {fileID: 6505455155014773134}
-    - target: {fileID: 1253021049, guid: ddaccafbd5e10f541bb10f268c4b0d65, type: 3}
-      propertyPath: objectToIgnoreCollisionsWith
-      value: 
-      objectReference: {fileID: 7732286700671540607}
-    - target: {fileID: 1253021050, guid: ddaccafbd5e10f541bb10f268c4b0d65, type: 3}
-      propertyPath: m_Sources.Array.data[0].sourceTransform
-      value: 
-      objectReference: {fileID: 7732286700314528597}
-    - target: {fileID: 1494652453, guid: ddaccafbd5e10f541bb10f268c4b0d65, type: 3}
-      propertyPath: MovingParts.Array.data[0]
-      value: 
-      objectReference: {fileID: 7732286700315461839}
-    - target: {fileID: 1494652455, guid: ddaccafbd5e10f541bb10f268c4b0d65, type: 3}
-      propertyPath: BoundingBox
-      value: 
-      objectReference: {fileID: 1330487616838252735}
-    - target: {fileID: 1494652455, guid: ddaccafbd5e10f541bb10f268c4b0d65, type: 3}
-      propertyPath: MyColliders.Array.data[0]
-      value: 
-      objectReference: {fileID: 7732286700305458608}
-    - target: {fileID: 1494652455, guid: ddaccafbd5e10f541bb10f268c4b0d65, type: 3}
-      propertyPath: MyColliders.Array.data[1]
-      value: 
-      objectReference: {fileID: 7732286699160620650}
-    - target: {fileID: 1494652455, guid: ddaccafbd5e10f541bb10f268c4b0d65, type: 3}
-      propertyPath: MyColliders.Array.data[2]
-      value: 
-      objectReference: {fileID: 7732286700029420948}
-    - target: {fileID: 1494652455, guid: ddaccafbd5e10f541bb10f268c4b0d65, type: 3}
-      propertyPath: MyColliders.Array.data[3]
-      value: 
-      objectReference: {fileID: 7732286699566766879}
-    - target: {fileID: 1494652455, guid: ddaccafbd5e10f541bb10f268c4b0d65, type: 3}
-      propertyPath: MyColliders.Array.data[4]
-      value: 
-      objectReference: {fileID: 7732286699460112217}
-    - target: {fileID: 1494652455, guid: ddaccafbd5e10f541bb10f268c4b0d65, type: 3}
-      propertyPath: MyColliders.Array.data[5]
-      value: 
-      objectReference: {fileID: 7732286699110726006}
-    - target: {fileID: 1494652455, guid: ddaccafbd5e10f541bb10f268c4b0d65, type: 3}
-      propertyPath: VisibilityPoints.Array.data[0]
-      value: 
-      objectReference: {fileID: 7732286699773302318}
-    - target: {fileID: 1494652455, guid: ddaccafbd5e10f541bb10f268c4b0d65, type: 3}
-      propertyPath: VisibilityPoints.Array.data[1]
-      value: 
-      objectReference: {fileID: 7732286700883853750}
-    - target: {fileID: 1494652455, guid: ddaccafbd5e10f541bb10f268c4b0d65, type: 3}
-      propertyPath: VisibilityPoints.Array.data[2]
-      value: 
-      objectReference: {fileID: 7732286699053777575}
-    - target: {fileID: 1494652455, guid: ddaccafbd5e10f541bb10f268c4b0d65, type: 3}
-      propertyPath: VisibilityPoints.Array.data[3]
-      value: 
-      objectReference: {fileID: 7732286700826641200}
-    - target: {fileID: 1494652455, guid: ddaccafbd5e10f541bb10f268c4b0d65, type: 3}
-      propertyPath: VisibilityPoints.Array.data[4]
-      value: 
-      objectReference: {fileID: 7732286699964828511}
-    - target: {fileID: 1494652455, guid: ddaccafbd5e10f541bb10f268c4b0d65, type: 3}
-      propertyPath: VisibilityPoints.Array.data[5]
-      value: 
-      objectReference: {fileID: 7732286699080633864}
-    - target: {fileID: 1494652455, guid: ddaccafbd5e10f541bb10f268c4b0d65, type: 3}
-      propertyPath: VisibilityPoints.Array.data[6]
-      value: 
-      objectReference: {fileID: 7732286700394183531}
-    - target: {fileID: 1494652455, guid: ddaccafbd5e10f541bb10f268c4b0d65, type: 3}
-      propertyPath: ReceptacleTriggerBoxes.Array.data[0]
-      value: 
-      objectReference: {fileID: 6505455156168173170}
-    - target: {fileID: 1499778562, guid: ddaccafbd5e10f541bb10f268c4b0d65, type: 3}
-      propertyPath: myParent
-      value: 
-      objectReference: {fileID: 7732286700671540607}
-    - target: {fileID: 1500042681, guid: ddaccafbd5e10f541bb10f268c4b0d65, type: 3}
-      propertyPath: m_RootOrder
-      value: 0
-      objectReference: {fileID: 0}
-    - target: {fileID: 1500042681, guid: ddaccafbd5e10f541bb10f268c4b0d65, type: 3}
-      propertyPath: m_LocalEulerAnglesHint.x
-      value: 0
-      objectReference: {fileID: 0}
-    - target: {fileID: 1500042681, guid: ddaccafbd5e10f541bb10f268c4b0d65, type: 3}
-      propertyPath: m_LocalEulerAnglesHint.y
-      value: 0
-      objectReference: {fileID: 0}
-    - target: {fileID: 1500042681, guid: ddaccafbd5e10f541bb10f268c4b0d65, type: 3}
-      propertyPath: m_LocalEulerAnglesHint.z
-      value: 0
-      objectReference: {fileID: 0}
-    - target: {fileID: 1783481255, guid: ddaccafbd5e10f541bb10f268c4b0d65, type: 3}
-      propertyPath: objectToIgnoreCollisionsWith
-      value: 
-      objectReference: {fileID: 7732286700671540607}
-    - target: {fileID: 1783481256, guid: ddaccafbd5e10f541bb10f268c4b0d65, type: 3}
-      propertyPath: m_Sources.Array.data[0].sourceTransform
-      value: 
-=======
       value: 
       objectReference: {fileID: 6505455155603401717}
     - target: {fileID: 167534881, guid: ddaccafbd5e10f541bb10f268c4b0d65, type: 3}
@@ -1021,19 +690,15 @@
     - target: {fileID: 1783481256, guid: ddaccafbd5e10f541bb10f268c4b0d65, type: 3}
       propertyPath: m_Sources.Array.data[0].sourceTransform
       value: 
->>>>>>> 2f8dd9f9
       objectReference: {fileID: 7732286700314528597}
     - target: {fileID: 1875919763, guid: ddaccafbd5e10f541bb10f268c4b0d65, type: 3}
       propertyPath: m_Name
       value: Side_Table_3_1
       objectReference: {fileID: 0}
-<<<<<<< HEAD
-=======
     - target: {fileID: 1875919765, guid: ddaccafbd5e10f541bb10f268c4b0d65, type: 3}
       propertyPath: assetID
       value: Side_Table_3_1
       objectReference: {fileID: 0}
->>>>>>> 2f8dd9f9
     - target: {fileID: 1875919765, guid: ddaccafbd5e10f541bb10f268c4b0d65, type: 3}
       propertyPath: BoundingBox
       value: 
