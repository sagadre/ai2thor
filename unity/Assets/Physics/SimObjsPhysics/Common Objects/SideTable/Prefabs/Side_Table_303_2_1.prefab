--- conflicted
+++ resolved
@@ -204,14 +204,11 @@
       objectReference: {fileID: 7848874988892496834}
     - target: {fileID: 2531926634009773664, guid: c68203242537d344db8bc97d21ed2462,
         type: 3}
-<<<<<<< HEAD
-=======
       propertyPath: assetID
       value: Side_Table_303_2_1
       objectReference: {fileID: 0}
     - target: {fileID: 2531926634009773664, guid: c68203242537d344db8bc97d21ed2462,
         type: 3}
->>>>>>> 2f8dd9f9
       propertyPath: BoundingBox
       value: 
       objectReference: {fileID: 7848874990403472846}
@@ -322,8 +319,6 @@
       objectReference: {fileID: 0}
     - target: {fileID: 2531926634009773670, guid: c68203242537d344db8bc97d21ed2462,
         type: 3}
-<<<<<<< HEAD
-=======
       propertyPath: m_LocalPosition.x
       value: -1.8246
       objectReference: {fileID: 0}
@@ -359,7 +354,6 @@
       objectReference: {fileID: 0}
     - target: {fileID: 2531926634009773670, guid: c68203242537d344db8bc97d21ed2462,
         type: 3}
->>>>>>> 2f8dd9f9
       propertyPath: m_LocalEulerAnglesHint.x
       value: 0
       objectReference: {fileID: 0}
