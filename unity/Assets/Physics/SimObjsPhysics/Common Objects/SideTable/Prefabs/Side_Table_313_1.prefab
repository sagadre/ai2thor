--- conflicted
+++ resolved
@@ -7,14 +7,6 @@
   m_Modification:
     m_TransformParent: {fileID: 0}
     m_Modifications:
-<<<<<<< HEAD
-    - target: {fileID: 4076339102201688348, guid: 317f821785ca9d34590ac656a7bd31c8,
-        type: 3}
-      propertyPath: myParent
-      value: 
-      objectReference: {fileID: 2944430190514401635}
-    - target: {fileID: 4076644012176911180, guid: 317f821785ca9d34590ac656a7bd31c8,
-=======
     - target: {fileID: 4067455632938867879, guid: 317f821785ca9d34590ac656a7bd31c8,
         type: 3}
       propertyPath: m_Enabled
@@ -91,29 +83,22 @@
       value: 0
       objectReference: {fileID: 0}
     - target: {fileID: 4108774494730063069, guid: 317f821785ca9d34590ac656a7bd31c8,
->>>>>>> 2f8dd9f9
-        type: 3}
-      propertyPath: VisibilityPoints.Array.data[0]
-      value: 
-      objectReference: {fileID: 2939122728594357503}
-    - target: {fileID: 4076644012176911180, guid: 317f821785ca9d34590ac656a7bd31c8,
-        type: 3}
-      propertyPath: VisibilityPoints.Array.data[1]
-      value: 
-      objectReference: {fileID: 2942696555432749645}
-    - target: {fileID: 4076644012176911180, guid: 317f821785ca9d34590ac656a7bd31c8,
-        type: 3}
-      propertyPath: VisibilityPoints.Array.data[2]
-      value: 
-      objectReference: {fileID: 2942541851309109073}
-    - target: {fileID: 4076644012176911180, guid: 317f821785ca9d34590ac656a7bd31c8,
-        type: 3}
-<<<<<<< HEAD
-      propertyPath: VisibilityPoints.Array.data[3]
-      value: 
-      objectReference: {fileID: 2939143133000428231}
-    - target: {fileID: 4076644012176911180, guid: 317f821785ca9d34590ac656a7bd31c8,
-=======
+        type: 3}
+      propertyPath: m_LocalPosition.x
+      value: 1.5624
+      objectReference: {fileID: 0}
+    - target: {fileID: 4108774494730063069, guid: 317f821785ca9d34590ac656a7bd31c8,
+        type: 3}
+      propertyPath: m_LocalPosition.y
+      value: -0.0124
+      objectReference: {fileID: 0}
+    - target: {fileID: 4108774494730063069, guid: 317f821785ca9d34590ac656a7bd31c8,
+        type: 3}
+      propertyPath: m_LocalPosition.z
+      value: -0.465
+      objectReference: {fileID: 0}
+    - target: {fileID: 4108774494730063069, guid: 317f821785ca9d34590ac656a7bd31c8,
+        type: 3}
       propertyPath: m_LocalRotation.w
       value: 1
       objectReference: {fileID: 0}
@@ -123,56 +108,17 @@
       value: -0
       objectReference: {fileID: 0}
     - target: {fileID: 4108774494730063069, guid: 317f821785ca9d34590ac656a7bd31c8,
->>>>>>> 2f8dd9f9
-        type: 3}
-      propertyPath: VisibilityPoints.Array.data[4]
-      value: 
-      objectReference: {fileID: 2942573518419607309}
-    - target: {fileID: 4076644012176911180, guid: 317f821785ca9d34590ac656a7bd31c8,
-        type: 3}
-      propertyPath: VisibilityPoints.Array.data[5]
-      value: 
-      objectReference: {fileID: 2943075755676959763}
-    - target: {fileID: 4076644012176911180, guid: 317f821785ca9d34590ac656a7bd31c8,
-        type: 3}
-      propertyPath: VisibilityPoints.Array.data[6]
-      value: 
-      objectReference: {fileID: 2942866665031048077}
-    - target: {fileID: 4076644012176911180, guid: 317f821785ca9d34590ac656a7bd31c8,
-        type: 3}
-<<<<<<< HEAD
-      propertyPath: VisibilityPoints.Array.data[7]
-      value: 
-      objectReference: {fileID: 2942699739877029721}
-    - target: {fileID: 4076644012176911180, guid: 317f821785ca9d34590ac656a7bd31c8,
-        type: 3}
-      propertyPath: VisibilityPoints.Array.data[8]
-      value: 
-      objectReference: {fileID: 2938954440061644877}
-    - target: {fileID: 4076644012176911180, guid: 317f821785ca9d34590ac656a7bd31c8,
-        type: 3}
-      propertyPath: ReceptacleTriggerBoxes.Array.data[0]
-      value: 
-      objectReference: {fileID: 2944058967977184593}
-    - target: {fileID: 4076837557493342358, guid: 317f821785ca9d34590ac656a7bd31c8,
-        type: 3}
-      propertyPath: myParent
-      value: 
-      objectReference: {fileID: 2943383749071066465}
-    - target: {fileID: 4108774494730063068, guid: 317f821785ca9d34590ac656a7bd31c8,
-        type: 3}
-      propertyPath: m_Name
-      value: Side_Table_313
-      objectReference: {fileID: 0}
-    - target: {fileID: 4108774494730063069, guid: 317f821785ca9d34590ac656a7bd31c8,
-        type: 3}
-      propertyPath: m_RootOrder
-      value: 0
-      objectReference: {fileID: 0}
-    - target: {fileID: 4108774494730063069, guid: 317f821785ca9d34590ac656a7bd31c8,
-        type: 3}
-=======
->>>>>>> 2f8dd9f9
+        type: 3}
+      propertyPath: m_LocalRotation.y
+      value: -0
+      objectReference: {fileID: 0}
+    - target: {fileID: 4108774494730063069, guid: 317f821785ca9d34590ac656a7bd31c8,
+        type: 3}
+      propertyPath: m_LocalRotation.z
+      value: -0
+      objectReference: {fileID: 0}
+    - target: {fileID: 4108774494730063069, guid: 317f821785ca9d34590ac656a7bd31c8,
+        type: 3}
       propertyPath: m_LocalEulerAnglesHint.x
       value: 0
       objectReference: {fileID: 0}
