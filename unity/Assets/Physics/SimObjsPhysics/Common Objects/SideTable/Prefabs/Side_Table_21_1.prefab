--- conflicted
+++ resolved
@@ -19,8 +19,6 @@
       objectReference: {fileID: 0}
     - target: {fileID: 1469541303824869393, guid: f22673ab209bf49dda1b5fa1ec0b5cdb,
         type: 3}
-<<<<<<< HEAD
-=======
       propertyPath: m_LocalPosition.x
       value: 0.7731
       objectReference: {fileID: 0}
@@ -56,7 +54,6 @@
       objectReference: {fileID: 0}
     - target: {fileID: 1469541303824869393, guid: f22673ab209bf49dda1b5fa1ec0b5cdb,
         type: 3}
->>>>>>> 2f8dd9f9
       propertyPath: m_LocalEulerAnglesHint.x
       value: 0
       objectReference: {fileID: 0}
