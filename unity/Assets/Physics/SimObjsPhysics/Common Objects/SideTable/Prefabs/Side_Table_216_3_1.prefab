--- conflicted
+++ resolved
@@ -8,7 +8,6 @@
     m_TransformParent: {fileID: 0}
     m_Modifications:
     - target: {fileID: 4498284371670422929, guid: 12429351502eae04aa3927c21e767949,
-<<<<<<< HEAD
         type: 3}
       propertyPath: myParent
       value: 
@@ -18,22 +17,11 @@
       propertyPath: myParent
       value: 
       objectReference: {fileID: 4413525115380916735}
-=======
-        type: 3}
-      propertyPath: myParent
-      value: 
-      objectReference: {fileID: 4413525115513219590}
-    - target: {fileID: 4498284372156634870, guid: 12429351502eae04aa3927c21e767949,
-        type: 3}
-      propertyPath: myParent
-      value: 
-      objectReference: {fileID: 4413525115380916735}
     - target: {fileID: 4610427383741555526, guid: 12429351502eae04aa3927c21e767949,
         type: 3}
       propertyPath: assetID
       value: Side_Table_216_3_1
       objectReference: {fileID: 0}
->>>>>>> 2f8dd9f9
     - target: {fileID: 4610427383741555526, guid: 12429351502eae04aa3927c21e767949,
         type: 3}
       propertyPath: BoundingBox
@@ -111,8 +99,6 @@
       objectReference: {fileID: 0}
     - target: {fileID: 4610427383741555528, guid: 12429351502eae04aa3927c21e767949,
         type: 3}
-<<<<<<< HEAD
-=======
       propertyPath: m_LocalPosition.x
       value: 1.582
       objectReference: {fileID: 0}
@@ -148,7 +134,6 @@
       objectReference: {fileID: 0}
     - target: {fileID: 4610427383741555528, guid: 12429351502eae04aa3927c21e767949,
         type: 3}
->>>>>>> 2f8dd9f9
       propertyPath: m_LocalEulerAnglesHint.x
       value: 0
       objectReference: {fileID: 0}
@@ -165,11 +150,7 @@
     - target: {fileID: 4610427383741555531, guid: 12429351502eae04aa3927c21e767949,
         type: 3}
       propertyPath: m_Name
-<<<<<<< HEAD
-      value: Side_Table_216_3_Master
-=======
       value: Side_Table_216_3_1
->>>>>>> 2f8dd9f9
       objectReference: {fileID: 0}
     - target: {fileID: 4610427383869302958, guid: 12429351502eae04aa3927c21e767949,
         type: 3}
