--- conflicted
+++ resolved
@@ -14,8 +14,6 @@
       objectReference: {fileID: 0}
     - target: {fileID: 2910430648238137378, guid: cb37456e88f063a4ab67a6d041703d7c,
         type: 3}
-<<<<<<< HEAD
-=======
       propertyPath: m_LocalPosition.x
       value: -1.0402557
       objectReference: {fileID: 0}
@@ -51,7 +49,6 @@
       objectReference: {fileID: 0}
     - target: {fileID: 2910430648238137378, guid: cb37456e88f063a4ab67a6d041703d7c,
         type: 3}
->>>>>>> 2f8dd9f9
       propertyPath: m_LocalEulerAnglesHint.x
       value: 0
       objectReference: {fileID: 0}
@@ -68,16 +65,12 @@
     - target: {fileID: 2911793562899168638, guid: cb37456e88f063a4ab67a6d041703d7c,
         type: 3}
       propertyPath: m_Name
-<<<<<<< HEAD
-      value: Side_Table_320_Master
-=======
       value: Side_Table_320_1
       objectReference: {fileID: 0}
     - target: {fileID: 3024983085055262444, guid: cb37456e88f063a4ab67a6d041703d7c,
         type: 3}
       propertyPath: assetID
       value: Side_Table_320_1
->>>>>>> 2f8dd9f9
       objectReference: {fileID: 0}
     - target: {fileID: 3024983085055262444, guid: cb37456e88f063a4ab67a6d041703d7c,
         type: 3}
