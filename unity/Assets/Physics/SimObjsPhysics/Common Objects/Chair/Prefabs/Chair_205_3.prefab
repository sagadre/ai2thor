--- conflicted
+++ resolved
@@ -14,65 +14,6 @@
       objectReference: {fileID: 2100000, guid: 42fdab0940c194e24a6c19ff5d289457, type: 2}
     - target: {fileID: 3770377474811604833, guid: 960d051bdc8469a439785e704c91bf8a,
         type: 3}
-<<<<<<< HEAD
-      propertyPath: BoundingBox
-      value: 
-      objectReference: {fileID: 5268972541323934392}
-    - target: {fileID: 3770377474811604833, guid: 960d051bdc8469a439785e704c91bf8a,
-        type: 3}
-      propertyPath: MyColliders.Array.data[0]
-      value: 
-      objectReference: {fileID: 5268972541955972799}
-    - target: {fileID: 3770377474811604833, guid: 960d051bdc8469a439785e704c91bf8a,
-        type: 3}
-      propertyPath: MyColliders.Array.data[1]
-      value: 
-      objectReference: {fileID: 5268972542387732993}
-    - target: {fileID: 3770377474811604833, guid: 960d051bdc8469a439785e704c91bf8a,
-        type: 3}
-      propertyPath: MyColliders.Array.data[2]
-      value: 
-      objectReference: {fileID: 5268972541931436955}
-    - target: {fileID: 3770377474811604833, guid: 960d051bdc8469a439785e704c91bf8a,
-        type: 3}
-      propertyPath: MyColliders.Array.data[3]
-      value: 
-      objectReference: {fileID: 5268972541324977761}
-    - target: {fileID: 3770377474811604833, guid: 960d051bdc8469a439785e704c91bf8a,
-        type: 3}
-      propertyPath: MyColliders.Array.data[4]
-      value: 
-      objectReference: {fileID: 5268972542006082842}
-    - target: {fileID: 3770377474811604833, guid: 960d051bdc8469a439785e704c91bf8a,
-        type: 3}
-      propertyPath: MyColliders.Array.data[5]
-      value: 
-      objectReference: {fileID: 5268972540971647412}
-    - target: {fileID: 3770377474811604833, guid: 960d051bdc8469a439785e704c91bf8a,
-        type: 3}
-      propertyPath: MyColliders.Array.data[6]
-      value: 
-      objectReference: {fileID: 5268972541490968881}
-    - target: {fileID: 3770377474811604833, guid: 960d051bdc8469a439785e704c91bf8a,
-        type: 3}
-      propertyPath: MyColliders.Array.data[7]
-      value: 
-      objectReference: {fileID: 5268972542351543029}
-    - target: {fileID: 3770377474811604833, guid: 960d051bdc8469a439785e704c91bf8a,
-        type: 3}
-      propertyPath: MyColliders.Array.data[8]
-      value: 
-      objectReference: {fileID: 5268972540603647789}
-    - target: {fileID: 3770377474811604833, guid: 960d051bdc8469a439785e704c91bf8a,
-        type: 3}
-      propertyPath: MyColliders.Array.data[9]
-      value: 
-      objectReference: {fileID: 5268972541293569047}
-    - target: {fileID: 3770377474811604833, guid: 960d051bdc8469a439785e704c91bf8a,
-        type: 3}
-      propertyPath: MyColliders.Array.data[10]
-      value: 
-=======
       propertyPath: assetID
       value: Chair_205_3
       objectReference: {fileID: 0}
@@ -135,7 +76,6 @@
         type: 3}
       propertyPath: MyColliders.Array.data[10]
       value: 
->>>>>>> 2f8dd9f9
       objectReference: {fileID: 5268972541291365922}
     - target: {fileID: 3770377474811604833, guid: 960d051bdc8469a439785e704c91bf8a,
         type: 3}
@@ -295,29 +235,17 @@
     - target: {fileID: 3770377474811604835, guid: 960d051bdc8469a439785e704c91bf8a,
         type: 3}
       propertyPath: m_LocalPosition.x
-<<<<<<< HEAD
-      value: 0
-=======
       value: -3.1481833
->>>>>>> 2f8dd9f9
       objectReference: {fileID: 0}
     - target: {fileID: 3770377474811604835, guid: 960d051bdc8469a439785e704c91bf8a,
         type: 3}
       propertyPath: m_LocalPosition.y
-<<<<<<< HEAD
-      value: 0
-=======
       value: 0.09749198
->>>>>>> 2f8dd9f9
       objectReference: {fileID: 0}
     - target: {fileID: 3770377474811604835, guid: 960d051bdc8469a439785e704c91bf8a,
         type: 3}
       propertyPath: m_LocalPosition.z
-<<<<<<< HEAD
-      value: 0
-=======
       value: -2.0052967
->>>>>>> 2f8dd9f9
       objectReference: {fileID: 0}
     - target: {fileID: 3770377474811604835, guid: 960d051bdc8469a439785e704c91bf8a,
         type: 3}
