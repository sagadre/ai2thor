%YAML 1.1
%TAG !u! tag:unity3d.com,2011:
--- !u!1001 &8351044646131827940
PrefabInstance:
  m_ObjectHideFlags: 0
  serializedVersion: 2
  m_Modification:
    m_TransformParent: {fileID: 0}
    m_Modifications:
    - target: {fileID: 8243374580741540309, guid: 05980636e62028848a737869f0bdc1ab,
        type: 3}
      propertyPath: m_Name
      value: Chair_313_1
<<<<<<< HEAD
=======
      objectReference: {fileID: 0}
    - target: {fileID: 8243374580741540310, guid: 05980636e62028848a737869f0bdc1ab,
        type: 3}
      propertyPath: m_RootOrder
      value: 0
>>>>>>> 2f8dd9f9
      objectReference: {fileID: 0}
    - target: {fileID: 8243374580741540310, guid: 05980636e62028848a737869f0bdc1ab,
        type: 3}
      propertyPath: m_RootOrder
      value: 0
      objectReference: {fileID: 0}
    - target: {fileID: 8243374580741540310, guid: 05980636e62028848a737869f0bdc1ab,
        type: 3}
      propertyPath: m_LocalPosition.x
      value: 0
      objectReference: {fileID: 0}
    - target: {fileID: 8243374580741540310, guid: 05980636e62028848a737869f0bdc1ab,
        type: 3}
      propertyPath: m_LocalPosition.y
      value: 0
      objectReference: {fileID: 0}
    - target: {fileID: 8243374580741540310, guid: 05980636e62028848a737869f0bdc1ab,
        type: 3}
<<<<<<< HEAD
      propertyPath: m_LocalPosition.z
      value: 0
=======
      propertyPath: m_LocalRotation.w
      value: 0.9983858
      objectReference: {fileID: 0}
    - target: {fileID: 8243374580741540310, guid: 05980636e62028848a737869f0bdc1ab,
        type: 3}
      propertyPath: m_LocalRotation.x
      value: -0
>>>>>>> 2f8dd9f9
      objectReference: {fileID: 0}
    - target: {fileID: 8243374580741540310, guid: 05980636e62028848a737869f0bdc1ab,
        type: 3}
      propertyPath: m_LocalRotation.w
      value: 1
      objectReference: {fileID: 0}
    - target: {fileID: 8243374580741540310, guid: 05980636e62028848a737869f0bdc1ab,
        type: 3}
      propertyPath: m_LocalRotation.x
      value: 0
      objectReference: {fileID: 0}
    - target: {fileID: 8243374580741540310, guid: 05980636e62028848a737869f0bdc1ab,
        type: 3}
<<<<<<< HEAD
      propertyPath: m_LocalRotation.y
      value: 0
      objectReference: {fileID: 0}
    - target: {fileID: 8243374580741540310, guid: 05980636e62028848a737869f0bdc1ab,
        type: 3}
      propertyPath: m_LocalRotation.z
      value: 0
      objectReference: {fileID: 0}
    - target: {fileID: 8243374580741540310, guid: 05980636e62028848a737869f0bdc1ab,
        type: 3}
=======
>>>>>>> 2f8dd9f9
      propertyPath: m_LocalEulerAnglesHint.x
      value: 0
      objectReference: {fileID: 0}
    - target: {fileID: 8243374580741540310, guid: 05980636e62028848a737869f0bdc1ab,
        type: 3}
      propertyPath: m_LocalEulerAnglesHint.y
      value: 0
      objectReference: {fileID: 0}
    - target: {fileID: 8243374580741540310, guid: 05980636e62028848a737869f0bdc1ab,
        type: 3}
      propertyPath: m_LocalEulerAnglesHint.z
      value: 0
      objectReference: {fileID: 0}
    - target: {fileID: 8243374580741540312, guid: 05980636e62028848a737869f0bdc1ab,
        type: 3}
      propertyPath: assetID
      value: Chair_313_1
      objectReference: {fileID: 0}
    - target: {fileID: 8243374580741540312, guid: 05980636e62028848a737869f0bdc1ab,
        type: 3}
      propertyPath: BoundingBox
      value: 
      objectReference: {fileID: 108798177539568337}
    - target: {fileID: 8243374580741540312, guid: 05980636e62028848a737869f0bdc1ab,
        type: 3}
      propertyPath: MyColliders.Array.data[0]
      value: 
      objectReference: {fileID: 108798177558857695}
    - target: {fileID: 8243374580741540312, guid: 05980636e62028848a737869f0bdc1ab,
        type: 3}
      propertyPath: MyColliders.Array.data[1]
      value: 
      objectReference: {fileID: 108798177083906708}
    - target: {fileID: 8243374580741540312, guid: 05980636e62028848a737869f0bdc1ab,
        type: 3}
      propertyPath: MyColliders.Array.data[2]
      value: 
      objectReference: {fileID: 108798177504570767}
    - target: {fileID: 8243374580741540312, guid: 05980636e62028848a737869f0bdc1ab,
        type: 3}
      propertyPath: MyColliders.Array.data[3]
      value: 
      objectReference: {fileID: 108798176737296639}
    - target: {fileID: 8243374580741540312, guid: 05980636e62028848a737869f0bdc1ab,
        type: 3}
      propertyPath: MyColliders.Array.data[4]
      value: 
      objectReference: {fileID: 108798178703504148}
    - target: {fileID: 8243374580741540312, guid: 05980636e62028848a737869f0bdc1ab,
        type: 3}
      propertyPath: VisibilityPoints.Array.data[0]
      value: 
      objectReference: {fileID: 108798177714876546}
    - target: {fileID: 8243374580741540312, guid: 05980636e62028848a737869f0bdc1ab,
        type: 3}
      propertyPath: VisibilityPoints.Array.data[1]
      value: 
      objectReference: {fileID: 108798177009526693}
    - target: {fileID: 8243374580741540312, guid: 05980636e62028848a737869f0bdc1ab,
        type: 3}
      propertyPath: VisibilityPoints.Array.data[2]
      value: 
      objectReference: {fileID: 108798177811191350}
    - target: {fileID: 8243374580741540312, guid: 05980636e62028848a737869f0bdc1ab,
        type: 3}
      propertyPath: VisibilityPoints.Array.data[3]
      value: 
      objectReference: {fileID: 108798176812961293}
    - target: {fileID: 8243374580741540312, guid: 05980636e62028848a737869f0bdc1ab,
        type: 3}
      propertyPath: VisibilityPoints.Array.data[4]
      value: 
      objectReference: {fileID: 108798177098200034}
    - target: {fileID: 8243374580741540312, guid: 05980636e62028848a737869f0bdc1ab,
        type: 3}
      propertyPath: VisibilityPoints.Array.data[5]
      value: 
      objectReference: {fileID: 108798177468422179}
    - target: {fileID: 8243374580741540312, guid: 05980636e62028848a737869f0bdc1ab,
        type: 3}
      propertyPath: VisibilityPoints.Array.data[6]
      value: 
      objectReference: {fileID: 108798177372007599}
    - target: {fileID: 8243374580741540312, guid: 05980636e62028848a737869f0bdc1ab,
        type: 3}
      propertyPath: VisibilityPoints.Array.data[7]
      value: 
      objectReference: {fileID: 108798178549525884}
    - target: {fileID: 8243374580741540312, guid: 05980636e62028848a737869f0bdc1ab,
        type: 3}
      propertyPath: VisibilityPoints.Array.data[8]
      value: 
      objectReference: {fileID: 108798177293559216}
    - target: {fileID: 8243374580741540312, guid: 05980636e62028848a737869f0bdc1ab,
        type: 3}
      propertyPath: VisibilityPoints.Array.data[9]
      value: 
      objectReference: {fileID: 108798177676612431}
    - target: {fileID: 8243374580741540312, guid: 05980636e62028848a737869f0bdc1ab,
        type: 3}
      propertyPath: VisibilityPoints.Array.data[10]
      value: 
      objectReference: {fileID: 108798178546828676}
    - target: {fileID: 8243374580741540312, guid: 05980636e62028848a737869f0bdc1ab,
        type: 3}
      propertyPath: VisibilityPoints.Array.data[11]
      value: 
      objectReference: {fileID: 108798176919575807}
    - target: {fileID: 8243374580741540312, guid: 05980636e62028848a737869f0bdc1ab,
        type: 3}
      propertyPath: VisibilityPoints.Array.data[12]
      value: 
      objectReference: {fileID: 108798176965322017}
    m_RemovedComponents: []
  m_SourcePrefab: {fileID: 100100000, guid: 05980636e62028848a737869f0bdc1ab, type: 3}
--- !u!65 &108798177558857695 stripped
BoxCollider:
  m_CorrespondingSourceObject: {fileID: 8243374580975436603, guid: 05980636e62028848a737869f0bdc1ab,
    type: 3}
  m_PrefabInstance: {fileID: 8351044646131827940}
  m_PrefabAsset: {fileID: 0}
--- !u!65 &108798177083906708 stripped
BoxCollider:
  m_CorrespondingSourceObject: {fileID: 8243374581710478960, guid: 05980636e62028848a737869f0bdc1ab,
    type: 3}
  m_PrefabInstance: {fileID: 8351044646131827940}
  m_PrefabAsset: {fileID: 0}
--- !u!65 &108798177504570767 stripped
BoxCollider:
  m_CorrespondingSourceObject: {fileID: 8243374581054908779, guid: 05980636e62028848a737869f0bdc1ab,
    type: 3}
  m_PrefabInstance: {fileID: 8351044646131827940}
  m_PrefabAsset: {fileID: 0}
--- !u!65 &108798176737296639 stripped
BoxCollider:
  m_CorrespondingSourceObject: {fileID: 8243374581230765083, guid: 05980636e62028848a737869f0bdc1ab,
    type: 3}
  m_PrefabInstance: {fileID: 8351044646131827940}
  m_PrefabAsset: {fileID: 0}
--- !u!65 &108798178703504148 stripped
BoxCollider:
  m_CorrespondingSourceObject: {fileID: 8243374582254893040, guid: 05980636e62028848a737869f0bdc1ab,
    type: 3}
  m_PrefabInstance: {fileID: 8351044646131827940}
  m_PrefabAsset: {fileID: 0}
--- !u!4 &108798177714876546 stripped
Transform:
  m_CorrespondingSourceObject: {fileID: 8243374581134013542, guid: 05980636e62028848a737869f0bdc1ab,
    type: 3}
  m_PrefabInstance: {fileID: 8351044646131827940}
  m_PrefabAsset: {fileID: 0}
--- !u!4 &108798177009526693 stripped
Transform:
  m_CorrespondingSourceObject: {fileID: 8243374581499388737, guid: 05980636e62028848a737869f0bdc1ab,
    type: 3}
  m_PrefabInstance: {fileID: 8351044646131827940}
  m_PrefabAsset: {fileID: 0}
--- !u!4 &108798177811191350 stripped
Transform:
  m_CorrespondingSourceObject: {fileID: 8243374582304133842, guid: 05980636e62028848a737869f0bdc1ab,
    type: 3}
  m_PrefabInstance: {fileID: 8351044646131827940}
  m_PrefabAsset: {fileID: 0}
--- !u!4 &108798176812961293 stripped
Transform:
  m_CorrespondingSourceObject: {fileID: 8243374581440056041, guid: 05980636e62028848a737869f0bdc1ab,
    type: 3}
  m_PrefabInstance: {fileID: 8351044646131827940}
  m_PrefabAsset: {fileID: 0}
--- !u!4 &108798177098200034 stripped
Transform:
  m_CorrespondingSourceObject: {fileID: 8243374581725296390, guid: 05980636e62028848a737869f0bdc1ab,
    type: 3}
  m_PrefabInstance: {fileID: 8351044646131827940}
  m_PrefabAsset: {fileID: 0}
--- !u!4 &108798177468422179 stripped
Transform:
  m_CorrespondingSourceObject: {fileID: 8243374581019745479, guid: 05980636e62028848a737869f0bdc1ab,
    type: 3}
  m_PrefabInstance: {fileID: 8351044646131827940}
  m_PrefabAsset: {fileID: 0}
--- !u!4 &108798177372007599 stripped
Transform:
  m_CorrespondingSourceObject: {fileID: 8243374580923263051, guid: 05980636e62028848a737869f0bdc1ab,
    type: 3}
  m_PrefabInstance: {fileID: 8351044646131827940}
  m_PrefabAsset: {fileID: 0}
--- !u!4 &108798178549525884 stripped
Transform:
  m_CorrespondingSourceObject: {fileID: 8243374582102944152, guid: 05980636e62028848a737869f0bdc1ab,
    type: 3}
  m_PrefabInstance: {fileID: 8351044646131827940}
  m_PrefabAsset: {fileID: 0}
--- !u!4 &108798177293559216 stripped
Transform:
  m_CorrespondingSourceObject: {fileID: 8243374580712300884, guid: 05980636e62028848a737869f0bdc1ab,
    type: 3}
  m_PrefabInstance: {fileID: 8351044646131827940}
  m_PrefabAsset: {fileID: 0}
--- !u!4 &108798177676612431 stripped
Transform:
  m_CorrespondingSourceObject: {fileID: 8243374581092603819, guid: 05980636e62028848a737869f0bdc1ab,
    type: 3}
  m_PrefabInstance: {fileID: 8351044646131827940}
  m_PrefabAsset: {fileID: 0}
--- !u!4 &108798178546828676 stripped
Transform:
  m_CorrespondingSourceObject: {fileID: 8243374582097232224, guid: 05980636e62028848a737869f0bdc1ab,
    type: 3}
  m_PrefabInstance: {fileID: 8351044646131827940}
  m_PrefabAsset: {fileID: 0}
--- !u!4 &108798176919575807 stripped
Transform:
  m_CorrespondingSourceObject: {fileID: 8243374581413173275, guid: 05980636e62028848a737869f0bdc1ab,
    type: 3}
  m_PrefabInstance: {fileID: 8351044646131827940}
  m_PrefabAsset: {fileID: 0}
--- !u!4 &108798176965322017 stripped
Transform:
  m_CorrespondingSourceObject: {fileID: 8243374581589991877, guid: 05980636e62028848a737869f0bdc1ab,
    type: 3}
  m_PrefabInstance: {fileID: 8351044646131827940}
  m_PrefabAsset: {fileID: 0}
--- !u!1 &108798177539568337 stripped
GameObject:
  m_CorrespondingSourceObject: {fileID: 8243374580956739125, guid: 05980636e62028848a737869f0bdc1ab,
    type: 3}
  m_PrefabInstance: {fileID: 8351044646131827940}
  m_PrefabAsset: {fileID: 0}<|MERGE_RESOLUTION|>--- conflicted
+++ resolved
@@ -11,36 +11,29 @@
         type: 3}
       propertyPath: m_Name
       value: Chair_313_1
-<<<<<<< HEAD
-=======
       objectReference: {fileID: 0}
     - target: {fileID: 8243374580741540310, guid: 05980636e62028848a737869f0bdc1ab,
         type: 3}
       propertyPath: m_RootOrder
       value: 0
->>>>>>> 2f8dd9f9
-      objectReference: {fileID: 0}
-    - target: {fileID: 8243374580741540310, guid: 05980636e62028848a737869f0bdc1ab,
-        type: 3}
-      propertyPath: m_RootOrder
-      value: 0
       objectReference: {fileID: 0}
     - target: {fileID: 8243374580741540310, guid: 05980636e62028848a737869f0bdc1ab,
         type: 3}
       propertyPath: m_LocalPosition.x
-      value: 0
+      value: 0.952
       objectReference: {fileID: 0}
     - target: {fileID: 8243374580741540310, guid: 05980636e62028848a737869f0bdc1ab,
         type: 3}
       propertyPath: m_LocalPosition.y
-      value: 0
-      objectReference: {fileID: 0}
-    - target: {fileID: 8243374580741540310, guid: 05980636e62028848a737869f0bdc1ab,
-        type: 3}
-<<<<<<< HEAD
+      value: 0.0041
+      objectReference: {fileID: 0}
+    - target: {fileID: 8243374580741540310, guid: 05980636e62028848a737869f0bdc1ab,
+        type: 3}
       propertyPath: m_LocalPosition.z
-      value: 0
-=======
+      value: -1.227
+      objectReference: {fileID: 0}
+    - target: {fileID: 8243374580741540310, guid: 05980636e62028848a737869f0bdc1ab,
+        type: 3}
       propertyPath: m_LocalRotation.w
       value: 0.9983858
       objectReference: {fileID: 0}
@@ -48,40 +41,26 @@
         type: 3}
       propertyPath: m_LocalRotation.x
       value: -0
->>>>>>> 2f8dd9f9
-      objectReference: {fileID: 0}
-    - target: {fileID: 8243374580741540310, guid: 05980636e62028848a737869f0bdc1ab,
-        type: 3}
-      propertyPath: m_LocalRotation.w
-      value: 1
-      objectReference: {fileID: 0}
-    - target: {fileID: 8243374580741540310, guid: 05980636e62028848a737869f0bdc1ab,
-        type: 3}
-      propertyPath: m_LocalRotation.x
-      value: 0
-      objectReference: {fileID: 0}
-    - target: {fileID: 8243374580741540310, guid: 05980636e62028848a737869f0bdc1ab,
-        type: 3}
-<<<<<<< HEAD
+      objectReference: {fileID: 0}
+    - target: {fileID: 8243374580741540310, guid: 05980636e62028848a737869f0bdc1ab,
+        type: 3}
       propertyPath: m_LocalRotation.y
-      value: 0
+      value: -0.056796834
       objectReference: {fileID: 0}
     - target: {fileID: 8243374580741540310, guid: 05980636e62028848a737869f0bdc1ab,
         type: 3}
       propertyPath: m_LocalRotation.z
-      value: 0
-      objectReference: {fileID: 0}
-    - target: {fileID: 8243374580741540310, guid: 05980636e62028848a737869f0bdc1ab,
-        type: 3}
-=======
->>>>>>> 2f8dd9f9
+      value: -0
+      objectReference: {fileID: 0}
+    - target: {fileID: 8243374580741540310, guid: 05980636e62028848a737869f0bdc1ab,
+        type: 3}
       propertyPath: m_LocalEulerAnglesHint.x
       value: 0
       objectReference: {fileID: 0}
     - target: {fileID: 8243374580741540310, guid: 05980636e62028848a737869f0bdc1ab,
         type: 3}
       propertyPath: m_LocalEulerAnglesHint.y
-      value: 0
+      value: -6.512
       objectReference: {fileID: 0}
     - target: {fileID: 8243374580741540310, guid: 05980636e62028848a737869f0bdc1ab,
         type: 3}
