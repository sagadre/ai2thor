%YAML 1.1
%TAG !u! tag:unity3d.com,2011:
--- !u!1001 &5116534801979794086
PrefabInstance:
  m_ObjectHideFlags: 0
  serializedVersion: 2
  m_Modification:
    m_TransformParent: {fileID: 0}
    m_Modifications:
    - target: {fileID: 3228539351936159385, guid: 3faa773dbb65ba24483bb39af5e1e52e,
        type: 3}
      propertyPath: m_Materials.Array.data[0]
      value: 
      objectReference: {fileID: 2100000, guid: 0266289fe559d4a5bb7b94326ed3cd75, type: 2}
    - target: {fileID: 3228539351936159385, guid: 3faa773dbb65ba24483bb39af5e1e52e,
        type: 3}
      propertyPath: m_Materials.Array.data[1]
      value: 
      objectReference: {fileID: 2100000, guid: 725b6db5d4eaa4fcf97bf4e3ea5ccac9, type: 2}
    - target: {fileID: 3228539351936159385, guid: 3faa773dbb65ba24483bb39af5e1e52e,
        type: 3}
      propertyPath: m_Materials.Array.data[2]
      value: 
      objectReference: {fileID: 2100000, guid: 180501aab42b34ec99d9d0dd2091bf60, type: 2}
    - target: {fileID: 3228539352282736306, guid: 3faa773dbb65ba24483bb39af5e1e52e,
        type: 3}
      propertyPath: m_RootOrder
      value: 0
      objectReference: {fileID: 0}
    - target: {fileID: 3228539352282736306, guid: 3faa773dbb65ba24483bb39af5e1e52e,
        type: 3}
      propertyPath: m_LocalPosition.x
      value: 0
      objectReference: {fileID: 0}
    - target: {fileID: 3228539352282736306, guid: 3faa773dbb65ba24483bb39af5e1e52e,
        type: 3}
      propertyPath: m_LocalPosition.y
      value: 0
      objectReference: {fileID: 0}
    - target: {fileID: 3228539352282736306, guid: 3faa773dbb65ba24483bb39af5e1e52e,
        type: 3}
      propertyPath: m_LocalPosition.z
<<<<<<< HEAD
      value: 0
=======
      value: -2.19
      objectReference: {fileID: 0}
    - target: {fileID: 3228539352282736306, guid: 3faa773dbb65ba24483bb39af5e1e52e,
        type: 3}
      propertyPath: m_LocalRotation.w
      value: 0.96592563
      objectReference: {fileID: 0}
    - target: {fileID: 3228539352282736306, guid: 3faa773dbb65ba24483bb39af5e1e52e,
        type: 3}
      propertyPath: m_LocalRotation.x
      value: -0
>>>>>>> 2f8dd9f9
      objectReference: {fileID: 0}
    - target: {fileID: 3228539352282736306, guid: 3faa773dbb65ba24483bb39af5e1e52e,
        type: 3}
      propertyPath: m_LocalRotation.w
      value: 1
      objectReference: {fileID: 0}
    - target: {fileID: 3228539352282736306, guid: 3faa773dbb65ba24483bb39af5e1e52e,
        type: 3}
      propertyPath: m_LocalRotation.x
      value: 0
      objectReference: {fileID: 0}
    - target: {fileID: 3228539352282736306, guid: 3faa773dbb65ba24483bb39af5e1e52e,
        type: 3}
<<<<<<< HEAD
      propertyPath: m_LocalRotation.y
      value: 0
      objectReference: {fileID: 0}
    - target: {fileID: 3228539352282736306, guid: 3faa773dbb65ba24483bb39af5e1e52e,
        type: 3}
      propertyPath: m_LocalRotation.z
      value: 0
      objectReference: {fileID: 0}
    - target: {fileID: 3228539352282736306, guid: 3faa773dbb65ba24483bb39af5e1e52e,
        type: 3}
=======
>>>>>>> 2f8dd9f9
      propertyPath: m_LocalEulerAnglesHint.x
      value: 0
      objectReference: {fileID: 0}
    - target: {fileID: 3228539352282736306, guid: 3faa773dbb65ba24483bb39af5e1e52e,
        type: 3}
      propertyPath: m_LocalEulerAnglesHint.y
      value: 0
      objectReference: {fileID: 0}
    - target: {fileID: 3228539352282736306, guid: 3faa773dbb65ba24483bb39af5e1e52e,
        type: 3}
      propertyPath: m_LocalEulerAnglesHint.z
      value: 0
      objectReference: {fileID: 0}
    - target: {fileID: 3228539352282736307, guid: 3faa773dbb65ba24483bb39af5e1e52e,
        type: 3}
      propertyPath: m_Name
      value: Chair_002_3
      objectReference: {fileID: 0}
<<<<<<< HEAD
=======
    - target: {fileID: 3228539352282736316, guid: 3faa773dbb65ba24483bb39af5e1e52e,
        type: 3}
      propertyPath: assetID
      value: Chair_002_3
      objectReference: {fileID: 0}
>>>>>>> 2f8dd9f9
    - target: {fileID: 3228539352282736316, guid: 3faa773dbb65ba24483bb39af5e1e52e,
        type: 3}
      propertyPath: BoundingBox
      value: 
      objectReference: {fileID: 7768575372337832732}
    - target: {fileID: 3228539352282736316, guid: 3faa773dbb65ba24483bb39af5e1e52e,
        type: 3}
      propertyPath: MyColliders.Array.data[0]
      value: 
      objectReference: {fileID: 7768575372720501722}
    - target: {fileID: 3228539352282736316, guid: 3faa773dbb65ba24483bb39af5e1e52e,
        type: 3}
      propertyPath: MyColliders.Array.data[1]
      value: 
      objectReference: {fileID: 7768575372048362361}
    - target: {fileID: 3228539352282736316, guid: 3faa773dbb65ba24483bb39af5e1e52e,
        type: 3}
      propertyPath: MyColliders.Array.data[2]
      value: 
      objectReference: {fileID: 7768575371838640150}
    - target: {fileID: 3228539352282736316, guid: 3faa773dbb65ba24483bb39af5e1e52e,
        type: 3}
      propertyPath: MyColliders.Array.data[3]
      value: 
      objectReference: {fileID: 7768575372874800548}
    - target: {fileID: 3228539352282736316, guid: 3faa773dbb65ba24483bb39af5e1e52e,
        type: 3}
      propertyPath: MyColliders.Array.data[4]
      value: 
      objectReference: {fileID: 7768575373322968792}
    - target: {fileID: 3228539352282736316, guid: 3faa773dbb65ba24483bb39af5e1e52e,
        type: 3}
      propertyPath: MyColliders.Array.data[5]
      value: 
      objectReference: {fileID: 7768575372144316028}
    - target: {fileID: 3228539352282736316, guid: 3faa773dbb65ba24483bb39af5e1e52e,
        type: 3}
      propertyPath: MyColliders.Array.data[6]
      value: 
      objectReference: {fileID: 7768575372394685814}
    - target: {fileID: 3228539352282736316, guid: 3faa773dbb65ba24483bb39af5e1e52e,
        type: 3}
      propertyPath: MyColliders.Array.data[7]
      value: 
      objectReference: {fileID: 7768575372073918110}
    - target: {fileID: 3228539352282736316, guid: 3faa773dbb65ba24483bb39af5e1e52e,
        type: 3}
      propertyPath: MyColliders.Array.data[8]
      value: 
      objectReference: {fileID: 7768575373108290592}
    - target: {fileID: 3228539352282736316, guid: 3faa773dbb65ba24483bb39af5e1e52e,
        type: 3}
      propertyPath: MyColliders.Array.data[9]
      value: 
      objectReference: {fileID: 7768575373292321768}
    - target: {fileID: 3228539352282736316, guid: 3faa773dbb65ba24483bb39af5e1e52e,
        type: 3}
      propertyPath: MyColliders.Array.data[10]
      value: 
      objectReference: {fileID: 7768575373031228980}
    - target: {fileID: 3228539352282736316, guid: 3faa773dbb65ba24483bb39af5e1e52e,
        type: 3}
      propertyPath: MyColliders.Array.data[11]
      value: 
      objectReference: {fileID: 7768575372159719564}
    - target: {fileID: 3228539352282736316, guid: 3faa773dbb65ba24483bb39af5e1e52e,
        type: 3}
      propertyPath: MyColliders.Array.data[12]
      value: 
      objectReference: {fileID: 7768575371817126882}
    - target: {fileID: 3228539352282736316, guid: 3faa773dbb65ba24483bb39af5e1e52e,
        type: 3}
      propertyPath: MyColliders.Array.data[13]
      value: 
      objectReference: {fileID: 7768575371767917623}
    - target: {fileID: 3228539352282736316, guid: 3faa773dbb65ba24483bb39af5e1e52e,
        type: 3}
      propertyPath: VisibilityPoints.Array.data[0]
      value: 
      objectReference: {fileID: 7768575373003951017}
    - target: {fileID: 3228539352282736316, guid: 3faa773dbb65ba24483bb39af5e1e52e,
        type: 3}
      propertyPath: VisibilityPoints.Array.data[1]
      value: 
      objectReference: {fileID: 7768575372321160303}
    - target: {fileID: 3228539352282736316, guid: 3faa773dbb65ba24483bb39af5e1e52e,
        type: 3}
      propertyPath: VisibilityPoints.Array.data[2]
      value: 
      objectReference: {fileID: 7768575372409302615}
    - target: {fileID: 3228539352282736316, guid: 3faa773dbb65ba24483bb39af5e1e52e,
        type: 3}
      propertyPath: VisibilityPoints.Array.data[3]
      value: 
      objectReference: {fileID: 7768575371802984300}
    - target: {fileID: 3228539352282736316, guid: 3faa773dbb65ba24483bb39af5e1e52e,
        type: 3}
      propertyPath: VisibilityPoints.Array.data[4]
      value: 
      objectReference: {fileID: 7768575373516916864}
    - target: {fileID: 3228539352282736316, guid: 3faa773dbb65ba24483bb39af5e1e52e,
        type: 3}
      propertyPath: VisibilityPoints.Array.data[5]
      value: 
      objectReference: {fileID: 7768575372741325607}
    - target: {fileID: 3228539352282736316, guid: 3faa773dbb65ba24483bb39af5e1e52e,
        type: 3}
      propertyPath: VisibilityPoints.Array.data[6]
      value: 
      objectReference: {fileID: 7768575371985920767}
    - target: {fileID: 3228539352282736316, guid: 3faa773dbb65ba24483bb39af5e1e52e,
        type: 3}
      propertyPath: VisibilityPoints.Array.data[7]
      value: 
      objectReference: {fileID: 7768575372225622171}
    - target: {fileID: 3228539352282736316, guid: 3faa773dbb65ba24483bb39af5e1e52e,
        type: 3}
      propertyPath: VisibilityPoints.Array.data[8]
      value: 
      objectReference: {fileID: 7768575371988070647}
    - target: {fileID: 3228539352282736316, guid: 3faa773dbb65ba24483bb39af5e1e52e,
        type: 3}
      propertyPath: VisibilityPoints.Array.data[9]
      value: 
      objectReference: {fileID: 7768575372860785602}
    - target: {fileID: 3228539352282736316, guid: 3faa773dbb65ba24483bb39af5e1e52e,
        type: 3}
      propertyPath: VisibilityPoints.Array.data[10]
      value: 
      objectReference: {fileID: 7768575372427636242}
    - target: {fileID: 3228539352282736316, guid: 3faa773dbb65ba24483bb39af5e1e52e,
        type: 3}
      propertyPath: VisibilityPoints.Array.data[11]
      value: 
      objectReference: {fileID: 7768575373207366948}
    - target: {fileID: 3228539352282736316, guid: 3faa773dbb65ba24483bb39af5e1e52e,
        type: 3}
      propertyPath: VisibilityPoints.Array.data[12]
      value: 
      objectReference: {fileID: 7768575371505453652}
    - target: {fileID: 3228539352282736316, guid: 3faa773dbb65ba24483bb39af5e1e52e,
        type: 3}
      propertyPath: VisibilityPoints.Array.data[13]
      value: 
      objectReference: {fileID: 7768575373020158069}
    - target: {fileID: 3228539352282736316, guid: 3faa773dbb65ba24483bb39af5e1e52e,
        type: 3}
      propertyPath: VisibilityPoints.Array.data[14]
      value: 
      objectReference: {fileID: 7768575372523921526}
    - target: {fileID: 3228539352282736316, guid: 3faa773dbb65ba24483bb39af5e1e52e,
        type: 3}
      propertyPath: ReceptacleTriggerBoxes.Array.data[0]
      value: 
      objectReference: {fileID: 5117704508242202109}
    m_RemovedComponents: []
  m_SourcePrefab: {fileID: 100100000, guid: 3faa773dbb65ba24483bb39af5e1e52e, type: 3}
--- !u!4 &7768575373003951017 stripped
Transform:
  m_CorrespondingSourceObject: {fileID: 3228539352050198799, guid: 3faa773dbb65ba24483bb39af5e1e52e,
    type: 3}
  m_PrefabInstance: {fileID: 5116534801979794086}
  m_PrefabAsset: {fileID: 0}
--- !u!4 &7768575372321160303 stripped
Transform:
  m_CorrespondingSourceObject: {fileID: 3228539350583156425, guid: 3faa773dbb65ba24483bb39af5e1e52e,
    type: 3}
  m_PrefabInstance: {fileID: 5116534801979794086}
  m_PrefabAsset: {fileID: 0}
--- !u!4 &7768575372409302615 stripped
Transform:
  m_CorrespondingSourceObject: {fileID: 3228539350394342641, guid: 3faa773dbb65ba24483bb39af5e1e52e,
    type: 3}
  m_PrefabInstance: {fileID: 5116534801979794086}
  m_PrefabAsset: {fileID: 0}
--- !u!4 &7768575371802984300 stripped
Transform:
  m_CorrespondingSourceObject: {fileID: 3228539351135149514, guid: 3faa773dbb65ba24483bb39af5e1e52e,
    type: 3}
  m_PrefabInstance: {fileID: 5116534801979794086}
  m_PrefabAsset: {fileID: 0}
--- !u!4 &7768575373516916864 stripped
Transform:
  m_CorrespondingSourceObject: {fileID: 3228539351503677990, guid: 3faa773dbb65ba24483bb39af5e1e52e,
    type: 3}
  m_PrefabInstance: {fileID: 5116534801979794086}
  m_PrefabAsset: {fileID: 0}
--- !u!4 &7768575372741325607 stripped
Transform:
  m_CorrespondingSourceObject: {fileID: 3228539352346120577, guid: 3faa773dbb65ba24483bb39af5e1e52e,
    type: 3}
  m_PrefabInstance: {fileID: 5116534801979794086}
  m_PrefabAsset: {fileID: 0}
--- !u!4 &7768575371985920767 stripped
Transform:
  m_CorrespondingSourceObject: {fileID: 3228539350786261081, guid: 3faa773dbb65ba24483bb39af5e1e52e,
    type: 3}
  m_PrefabInstance: {fileID: 5116534801979794086}
  m_PrefabAsset: {fileID: 0}
--- !u!4 &7768575372225622171 stripped
Transform:
  m_CorrespondingSourceObject: {fileID: 3228539350479721021, guid: 3faa773dbb65ba24483bb39af5e1e52e,
    type: 3}
  m_PrefabInstance: {fileID: 5116534801979794086}
  m_PrefabAsset: {fileID: 0}
--- !u!4 &7768575371988070647 stripped
Transform:
  m_CorrespondingSourceObject: {fileID: 3228539350784381521, guid: 3faa773dbb65ba24483bb39af5e1e52e,
    type: 3}
  m_PrefabInstance: {fileID: 5116534801979794086}
  m_PrefabAsset: {fileID: 0}
--- !u!4 &7768575372860785602 stripped
Transform:
  m_CorrespondingSourceObject: {fileID: 3228539352193360228, guid: 3faa773dbb65ba24483bb39af5e1e52e,
    type: 3}
  m_PrefabInstance: {fileID: 5116534801979794086}
  m_PrefabAsset: {fileID: 0}
--- !u!4 &7768575372427636242 stripped
Transform:
  m_CorrespondingSourceObject: {fileID: 3228539350409563316, guid: 3faa773dbb65ba24483bb39af5e1e52e,
    type: 3}
  m_PrefabInstance: {fileID: 5116534801979794086}
  m_PrefabAsset: {fileID: 0}
--- !u!4 &7768575373207366948 stripped
Transform:
  m_CorrespondingSourceObject: {fileID: 3228539351712567170, guid: 3faa773dbb65ba24483bb39af5e1e52e,
    type: 3}
  m_PrefabInstance: {fileID: 5116534801979794086}
  m_PrefabAsset: {fileID: 0}
--- !u!4 &7768575371505453652 stripped
Transform:
  m_CorrespondingSourceObject: {fileID: 3228539351365560562, guid: 3faa773dbb65ba24483bb39af5e1e52e,
    type: 3}
  m_PrefabInstance: {fileID: 5116534801979794086}
  m_PrefabAsset: {fileID: 0}
--- !u!4 &7768575373020158069 stripped
Transform:
  m_CorrespondingSourceObject: {fileID: 3228539352067554003, guid: 3faa773dbb65ba24483bb39af5e1e52e,
    type: 3}
  m_PrefabInstance: {fileID: 5116534801979794086}
  m_PrefabAsset: {fileID: 0}
--- !u!4 &7768575372523921526 stripped
Transform:
  m_CorrespondingSourceObject: {fileID: 3228539352393908944, guid: 3faa773dbb65ba24483bb39af5e1e52e,
    type: 3}
  m_PrefabInstance: {fileID: 5116534801979794086}
  m_PrefabAsset: {fileID: 0}
--- !u!1 &7768575372337832732 stripped
GameObject:
  m_CorrespondingSourceObject: {fileID: 3228539350600286650, guid: 3faa773dbb65ba24483bb39af5e1e52e,
    type: 3}
  m_PrefabInstance: {fileID: 5116534801979794086}
  m_PrefabAsset: {fileID: 0}
--- !u!65 &7768575372720501722 stripped
BoxCollider:
  m_CorrespondingSourceObject: {fileID: 3228539352300097916, guid: 3faa773dbb65ba24483bb39af5e1e52e,
    type: 3}
  m_PrefabInstance: {fileID: 5116534801979794086}
  m_PrefabAsset: {fileID: 0}
--- !u!65 &7768575372048362361 stripped
BoxCollider:
  m_CorrespondingSourceObject: {fileID: 3228539350822652383, guid: 3faa773dbb65ba24483bb39af5e1e52e,
    type: 3}
  m_PrefabInstance: {fileID: 5116534801979794086}
  m_PrefabAsset: {fileID: 0}
--- !u!65 &7768575371838640150 stripped
BoxCollider:
  m_CorrespondingSourceObject: {fileID: 3228539350898160304, guid: 3faa773dbb65ba24483bb39af5e1e52e,
    type: 3}
  m_PrefabInstance: {fileID: 5116534801979794086}
  m_PrefabAsset: {fileID: 0}
--- !u!65 &7768575372874800548 stripped
BoxCollider:
  m_CorrespondingSourceObject: {fileID: 3228539352210554626, guid: 3faa773dbb65ba24483bb39af5e1e52e,
    type: 3}
  m_PrefabInstance: {fileID: 5116534801979794086}
  m_PrefabAsset: {fileID: 0}
--- !u!65 &7768575373322968792 stripped
BoxCollider:
  m_CorrespondingSourceObject: {fileID: 3228539351561321598, guid: 3faa773dbb65ba24483bb39af5e1e52e,
    type: 3}
  m_PrefabInstance: {fileID: 5116534801979794086}
  m_PrefabAsset: {fileID: 0}
--- !u!65 &7768575372144316028 stripped
BoxCollider:
  m_CorrespondingSourceObject: {fileID: 3228539350659591386, guid: 3faa773dbb65ba24483bb39af5e1e52e,
    type: 3}
  m_PrefabInstance: {fileID: 5116534801979794086}
  m_PrefabAsset: {fileID: 0}
--- !u!65 &7768575372394685814 stripped
BoxCollider:
  m_CorrespondingSourceObject: {fileID: 3228539350375663568, guid: 3faa773dbb65ba24483bb39af5e1e52e,
    type: 3}
  m_PrefabInstance: {fileID: 5116534801979794086}
  m_PrefabAsset: {fileID: 0}
--- !u!65 &7768575372073918110 stripped
BoxCollider:
  m_CorrespondingSourceObject: {fileID: 3228539350866050104, guid: 3faa773dbb65ba24483bb39af5e1e52e,
    type: 3}
  m_PrefabInstance: {fileID: 5116534801979794086}
  m_PrefabAsset: {fileID: 0}
--- !u!65 &7768575373108290592 stripped
BoxCollider:
  m_CorrespondingSourceObject: {fileID: 3228539351878747782, guid: 3faa773dbb65ba24483bb39af5e1e52e,
    type: 3}
  m_PrefabInstance: {fileID: 5116534801979794086}
  m_PrefabAsset: {fileID: 0}
--- !u!65 &7768575373292321768 stripped
BoxCollider:
  m_CorrespondingSourceObject: {fileID: 3228539351793293646, guid: 3faa773dbb65ba24483bb39af5e1e52e,
    type: 3}
  m_PrefabInstance: {fileID: 5116534801979794086}
  m_PrefabAsset: {fileID: 0}
--- !u!65 &7768575373031228980 stripped
BoxCollider:
  m_CorrespondingSourceObject: {fileID: 3228539351821591698, guid: 3faa773dbb65ba24483bb39af5e1e52e,
    type: 3}
  m_PrefabInstance: {fileID: 5116534801979794086}
  m_PrefabAsset: {fileID: 0}
--- !u!65 &7768575372159719564 stripped
BoxCollider:
  m_CorrespondingSourceObject: {fileID: 3228539350677486122, guid: 3faa773dbb65ba24483bb39af5e1e52e,
    type: 3}
  m_PrefabInstance: {fileID: 5116534801979794086}
  m_PrefabAsset: {fileID: 0}
--- !u!65 &7768575371817126882 stripped
BoxCollider:
  m_CorrespondingSourceObject: {fileID: 3228539350886115652, guid: 3faa773dbb65ba24483bb39af5e1e52e,
    type: 3}
  m_PrefabInstance: {fileID: 5116534801979794086}
  m_PrefabAsset: {fileID: 0}
--- !u!65 &7768575371767917623 stripped
BoxCollider:
  m_CorrespondingSourceObject: {fileID: 3228539351105195665, guid: 3faa773dbb65ba24483bb39af5e1e52e,
    type: 3}
  m_PrefabInstance: {fileID: 5116534801979794086}
  m_PrefabAsset: {fileID: 0}
--- !u!1 &5117704508242202109 stripped
GameObject:
  m_CorrespondingSourceObject: {fileID: 1170333891358555, guid: 3faa773dbb65ba24483bb39af5e1e52e,
    type: 3}
  m_PrefabInstance: {fileID: 5116534801979794086}
  m_PrefabAsset: {fileID: 0}<|MERGE_RESOLUTION|>--- conflicted
+++ resolved
@@ -30,7 +30,7 @@
     - target: {fileID: 3228539352282736306, guid: 3faa773dbb65ba24483bb39af5e1e52e,
         type: 3}
       propertyPath: m_LocalPosition.x
-      value: 0
+      value: 1.049
       objectReference: {fileID: 0}
     - target: {fileID: 3228539352282736306, guid: 3faa773dbb65ba24483bb39af5e1e52e,
         type: 3}
@@ -40,9 +40,6 @@
     - target: {fileID: 3228539352282736306, guid: 3faa773dbb65ba24483bb39af5e1e52e,
         type: 3}
       propertyPath: m_LocalPosition.z
-<<<<<<< HEAD
-      value: 0
-=======
       value: -2.19
       objectReference: {fileID: 0}
     - target: {fileID: 3228539352282736306, guid: 3faa773dbb65ba24483bb39af5e1e52e,
@@ -54,40 +51,26 @@
         type: 3}
       propertyPath: m_LocalRotation.x
       value: -0
->>>>>>> 2f8dd9f9
-      objectReference: {fileID: 0}
-    - target: {fileID: 3228539352282736306, guid: 3faa773dbb65ba24483bb39af5e1e52e,
-        type: 3}
-      propertyPath: m_LocalRotation.w
-      value: 1
-      objectReference: {fileID: 0}
-    - target: {fileID: 3228539352282736306, guid: 3faa773dbb65ba24483bb39af5e1e52e,
-        type: 3}
-      propertyPath: m_LocalRotation.x
-      value: 0
-      objectReference: {fileID: 0}
-    - target: {fileID: 3228539352282736306, guid: 3faa773dbb65ba24483bb39af5e1e52e,
-        type: 3}
-<<<<<<< HEAD
+      objectReference: {fileID: 0}
+    - target: {fileID: 3228539352282736306, guid: 3faa773dbb65ba24483bb39af5e1e52e,
+        type: 3}
       propertyPath: m_LocalRotation.y
-      value: 0
+      value: 0.25882012
       objectReference: {fileID: 0}
     - target: {fileID: 3228539352282736306, guid: 3faa773dbb65ba24483bb39af5e1e52e,
         type: 3}
       propertyPath: m_LocalRotation.z
-      value: 0
-      objectReference: {fileID: 0}
-    - target: {fileID: 3228539352282736306, guid: 3faa773dbb65ba24483bb39af5e1e52e,
-        type: 3}
-=======
->>>>>>> 2f8dd9f9
+      value: -0
+      objectReference: {fileID: 0}
+    - target: {fileID: 3228539352282736306, guid: 3faa773dbb65ba24483bb39af5e1e52e,
+        type: 3}
       propertyPath: m_LocalEulerAnglesHint.x
       value: 0
       objectReference: {fileID: 0}
     - target: {fileID: 3228539352282736306, guid: 3faa773dbb65ba24483bb39af5e1e52e,
         type: 3}
       propertyPath: m_LocalEulerAnglesHint.y
-      value: 0
+      value: 30.000002
       objectReference: {fileID: 0}
     - target: {fileID: 3228539352282736306, guid: 3faa773dbb65ba24483bb39af5e1e52e,
         type: 3}
@@ -99,14 +82,11 @@
       propertyPath: m_Name
       value: Chair_002_3
       objectReference: {fileID: 0}
-<<<<<<< HEAD
-=======
     - target: {fileID: 3228539352282736316, guid: 3faa773dbb65ba24483bb39af5e1e52e,
         type: 3}
       propertyPath: assetID
       value: Chair_002_3
       objectReference: {fileID: 0}
->>>>>>> 2f8dd9f9
     - target: {fileID: 3228539352282736316, guid: 3faa773dbb65ba24483bb39af5e1e52e,
         type: 3}
       propertyPath: BoundingBox
