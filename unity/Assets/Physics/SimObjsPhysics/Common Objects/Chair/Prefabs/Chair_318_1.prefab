%YAML 1.1
%TAG !u! tag:unity3d.com,2011:
--- !u!1001 &6609895330263562840
PrefabInstance:
  m_ObjectHideFlags: 0
  serializedVersion: 2
  m_Modification:
    m_TransformParent: {fileID: 0}
    m_Modifications:
    - target: {fileID: 138350138162080568, guid: 1e2758b42e6e68f4aa3028b156c16f23,
        type: 3}
      propertyPath: m_RootOrder
      value: 0
      objectReference: {fileID: 0}
    - target: {fileID: 138350138162080568, guid: 1e2758b42e6e68f4aa3028b156c16f23,
        type: 3}
      propertyPath: m_LocalPosition.x
      value: 0
      objectReference: {fileID: 0}
    - target: {fileID: 138350138162080568, guid: 1e2758b42e6e68f4aa3028b156c16f23,
        type: 3}
      propertyPath: m_LocalPosition.y
      value: 0
      objectReference: {fileID: 0}
    - target: {fileID: 138350138162080568, guid: 1e2758b42e6e68f4aa3028b156c16f23,
        type: 3}
      propertyPath: m_LocalPosition.z
<<<<<<< HEAD
      value: 0
=======
      value: 0.224
      objectReference: {fileID: 0}
    - target: {fileID: 138350138162080568, guid: 1e2758b42e6e68f4aa3028b156c16f23,
        type: 3}
      propertyPath: m_LocalRotation.w
      value: 0.9936566
      objectReference: {fileID: 0}
    - target: {fileID: 138350138162080568, guid: 1e2758b42e6e68f4aa3028b156c16f23,
        type: 3}
      propertyPath: m_LocalRotation.x
      value: -0
>>>>>>> 2f8dd9f9
      objectReference: {fileID: 0}
    - target: {fileID: 138350138162080568, guid: 1e2758b42e6e68f4aa3028b156c16f23,
        type: 3}
      propertyPath: m_LocalRotation.w
      value: 1
      objectReference: {fileID: 0}
    - target: {fileID: 138350138162080568, guid: 1e2758b42e6e68f4aa3028b156c16f23,
        type: 3}
      propertyPath: m_LocalRotation.x
      value: 0
      objectReference: {fileID: 0}
    - target: {fileID: 138350138162080568, guid: 1e2758b42e6e68f4aa3028b156c16f23,
        type: 3}
<<<<<<< HEAD
      propertyPath: m_LocalRotation.y
      value: 0
      objectReference: {fileID: 0}
    - target: {fileID: 138350138162080568, guid: 1e2758b42e6e68f4aa3028b156c16f23,
        type: 3}
      propertyPath: m_LocalRotation.z
      value: 0
      objectReference: {fileID: 0}
    - target: {fileID: 138350138162080568, guid: 1e2758b42e6e68f4aa3028b156c16f23,
        type: 3}
=======
>>>>>>> 2f8dd9f9
      propertyPath: m_LocalEulerAnglesHint.x
      value: 0
      objectReference: {fileID: 0}
    - target: {fileID: 138350138162080568, guid: 1e2758b42e6e68f4aa3028b156c16f23,
        type: 3}
      propertyPath: m_LocalEulerAnglesHint.y
      value: 0
      objectReference: {fileID: 0}
    - target: {fileID: 138350138162080568, guid: 1e2758b42e6e68f4aa3028b156c16f23,
        type: 3}
      propertyPath: m_LocalEulerAnglesHint.z
      value: 0
      objectReference: {fileID: 0}
    - target: {fileID: 138350138162080569, guid: 1e2758b42e6e68f4aa3028b156c16f23,
        type: 3}
      propertyPath: m_Name
      value: Chair_318_1
      objectReference: {fileID: 0}
<<<<<<< HEAD
=======
    - target: {fileID: 138350138162080574, guid: 1e2758b42e6e68f4aa3028b156c16f23,
        type: 3}
      propertyPath: assetID
      value: Chair_318_1
      objectReference: {fileID: 0}
>>>>>>> 2f8dd9f9
    - target: {fileID: 138350138162080574, guid: 1e2758b42e6e68f4aa3028b156c16f23,
        type: 3}
      propertyPath: BoundingBox
      value: 
      objectReference: {fileID: 6507864737075178049}
    - target: {fileID: 138350138162080574, guid: 1e2758b42e6e68f4aa3028b156c16f23,
        type: 3}
      propertyPath: MyColliders.Array.data[0]
      value: 
      objectReference: {fileID: 6507864738784571756}
    - target: {fileID: 138350138162080574, guid: 1e2758b42e6e68f4aa3028b156c16f23,
        type: 3}
      propertyPath: MyColliders.Array.data[1]
      value: 
      objectReference: {fileID: 6507864737559469292}
    - target: {fileID: 138350138162080574, guid: 1e2758b42e6e68f4aa3028b156c16f23,
        type: 3}
      propertyPath: MyColliders.Array.data[2]
      value: 
      objectReference: {fileID: 6507864738377197928}
    - target: {fileID: 138350138162080574, guid: 1e2758b42e6e68f4aa3028b156c16f23,
        type: 3}
      propertyPath: MyColliders.Array.data[3]
      value: 
      objectReference: {fileID: 6507864738140961040}
    - target: {fileID: 138350138162080574, guid: 1e2758b42e6e68f4aa3028b156c16f23,
        type: 3}
      propertyPath: MyColliders.Array.data[4]
      value: 
      objectReference: {fileID: 6507864738529989752}
    - target: {fileID: 138350138162080574, guid: 1e2758b42e6e68f4aa3028b156c16f23,
        type: 3}
      propertyPath: MyColliders.Array.data[5]
      value: 
      objectReference: {fileID: 6507864738407182902}
    - target: {fileID: 138350138162080574, guid: 1e2758b42e6e68f4aa3028b156c16f23,
        type: 3}
      propertyPath: MyColliders.Array.data[6]
      value: 
      objectReference: {fileID: 6507864737856662828}
    - target: {fileID: 138350138162080574, guid: 1e2758b42e6e68f4aa3028b156c16f23,
        type: 3}
      propertyPath: MyColliders.Array.data[7]
      value: 
      objectReference: {fileID: 6507864737918427932}
    - target: {fileID: 138350138162080574, guid: 1e2758b42e6e68f4aa3028b156c16f23,
        type: 3}
      propertyPath: VisibilityPoints.Array.data[0]
      value: 
      objectReference: {fileID: 6507864738526517828}
    - target: {fileID: 138350138162080574, guid: 1e2758b42e6e68f4aa3028b156c16f23,
        type: 3}
      propertyPath: VisibilityPoints.Array.data[1]
      value: 
      objectReference: {fileID: 6507864737268172198}
    - target: {fileID: 138350138162080574, guid: 1e2758b42e6e68f4aa3028b156c16f23,
        type: 3}
      propertyPath: VisibilityPoints.Array.data[2]
      value: 
      objectReference: {fileID: 6507864737493990617}
    - target: {fileID: 138350138162080574, guid: 1e2758b42e6e68f4aa3028b156c16f23,
        type: 3}
      propertyPath: VisibilityPoints.Array.data[3]
      value: 
      objectReference: {fileID: 6507864738463277607}
    - target: {fileID: 138350138162080574, guid: 1e2758b42e6e68f4aa3028b156c16f23,
        type: 3}
      propertyPath: VisibilityPoints.Array.data[4]
      value: 
      objectReference: {fileID: 6507864737511193666}
    - target: {fileID: 138350138162080574, guid: 1e2758b42e6e68f4aa3028b156c16f23,
        type: 3}
      propertyPath: VisibilityPoints.Array.data[5]
      value: 
      objectReference: {fileID: 6507864737831244481}
    - target: {fileID: 138350138162080574, guid: 1e2758b42e6e68f4aa3028b156c16f23,
        type: 3}
      propertyPath: VisibilityPoints.Array.data[6]
      value: 
      objectReference: {fileID: 6507864738479541989}
    - target: {fileID: 138350138162080574, guid: 1e2758b42e6e68f4aa3028b156c16f23,
        type: 3}
      propertyPath: VisibilityPoints.Array.data[7]
      value: 
      objectReference: {fileID: 6507864738394639265}
    - target: {fileID: 138350138162080574, guid: 1e2758b42e6e68f4aa3028b156c16f23,
        type: 3}
      propertyPath: VisibilityPoints.Array.data[8]
      value: 
      objectReference: {fileID: 6507864737386713721}
    - target: {fileID: 138350138162080574, guid: 1e2758b42e6e68f4aa3028b156c16f23,
        type: 3}
      propertyPath: VisibilityPoints.Array.data[9]
      value: 
      objectReference: {fileID: 6507864738701559326}
    m_RemovedComponents: []
  m_SourcePrefab: {fileID: 100100000, guid: 1e2758b42e6e68f4aa3028b156c16f23, type: 3}
--- !u!65 &6507864738784571756 stripped
BoxCollider:
  m_CorrespondingSourceObject: {fileID: 138350138490096436, guid: 1e2758b42e6e68f4aa3028b156c16f23,
    type: 3}
  m_PrefabInstance: {fileID: 6609895330263562840}
  m_PrefabAsset: {fileID: 0}
--- !u!65 &6507864737559469292 stripped
BoxCollider:
  m_CorrespondingSourceObject: {fileID: 138350137534228148, guid: 1e2758b42e6e68f4aa3028b156c16f23,
    type: 3}
  m_PrefabInstance: {fileID: 6609895330263562840}
  m_PrefabAsset: {fileID: 0}
--- !u!65 &6507864738377197928 stripped
BoxCollider:
  m_CorrespondingSourceObject: {fileID: 138350138897470256, guid: 1e2758b42e6e68f4aa3028b156c16f23,
    type: 3}
  m_PrefabInstance: {fileID: 6609895330263562840}
  m_PrefabAsset: {fileID: 0}
--- !u!65 &6507864738140961040 stripped
BoxCollider:
  m_CorrespondingSourceObject: {fileID: 138350139137966920, guid: 1e2758b42e6e68f4aa3028b156c16f23,
    type: 3}
  m_PrefabInstance: {fileID: 6609895330263562840}
  m_PrefabAsset: {fileID: 0}
--- !u!65 &6507864738529989752 stripped
BoxCollider:
  m_CorrespondingSourceObject: {fileID: 138350138711191072, guid: 1e2758b42e6e68f4aa3028b156c16f23,
    type: 3}
  m_PrefabInstance: {fileID: 6609895330263562840}
  m_PrefabAsset: {fileID: 0}
--- !u!65 &6507864738407182902 stripped
BoxCollider:
  m_CorrespondingSourceObject: {fileID: 138350138867550318, guid: 1e2758b42e6e68f4aa3028b156c16f23,
    type: 3}
  m_PrefabInstance: {fileID: 6609895330263562840}
  m_PrefabAsset: {fileID: 0}
--- !u!65 &6507864737856662828 stripped
BoxCollider:
  m_CorrespondingSourceObject: {fileID: 138350137241229172, guid: 1e2758b42e6e68f4aa3028b156c16f23,
    type: 3}
  m_PrefabInstance: {fileID: 6609895330263562840}
  m_PrefabAsset: {fileID: 0}
--- !u!65 &6507864737918427932 stripped
BoxCollider:
  m_CorrespondingSourceObject: {fileID: 138350137347168580, guid: 1e2758b42e6e68f4aa3028b156c16f23,
    type: 3}
  m_PrefabInstance: {fileID: 6609895330263562840}
  m_PrefabAsset: {fileID: 0}
--- !u!4 &6507864738526517828 stripped
Transform:
  m_CorrespondingSourceObject: {fileID: 138350138718855196, guid: 1e2758b42e6e68f4aa3028b156c16f23,
    type: 3}
  m_PrefabInstance: {fileID: 6609895330263562840}
  m_PrefabAsset: {fileID: 0}
--- !u!4 &6507864737268172198 stripped
Transform:
  m_CorrespondingSourceObject: {fileID: 138350137997426686, guid: 1e2758b42e6e68f4aa3028b156c16f23,
    type: 3}
  m_PrefabInstance: {fileID: 6609895330263562840}
  m_PrefabAsset: {fileID: 0}
--- !u!4 &6507864737493990617 stripped
Transform:
  m_CorrespondingSourceObject: {fileID: 138350137733924481, guid: 1e2758b42e6e68f4aa3028b156c16f23,
    type: 3}
  m_PrefabInstance: {fileID: 6609895330263562840}
  m_PrefabAsset: {fileID: 0}
--- !u!4 &6507864738463277607 stripped
Transform:
  m_CorrespondingSourceObject: {fileID: 138350138916313215, guid: 1e2758b42e6e68f4aa3028b156c16f23,
    type: 3}
  m_PrefabInstance: {fileID: 6609895330263562840}
  m_PrefabAsset: {fileID: 0}
--- !u!4 &6507864737511193666 stripped
Transform:
  m_CorrespondingSourceObject: {fileID: 138350137754404378, guid: 1e2758b42e6e68f4aa3028b156c16f23,
    type: 3}
  m_PrefabInstance: {fileID: 6609895330263562840}
  m_PrefabAsset: {fileID: 0}
--- !u!4 &6507864737831244481 stripped
Transform:
  m_CorrespondingSourceObject: {fileID: 138350137266645145, guid: 1e2758b42e6e68f4aa3028b156c16f23,
    type: 3}
  m_PrefabInstance: {fileID: 6609895330263562840}
  m_PrefabAsset: {fileID: 0}
--- !u!4 &6507864738479541989 stripped
Transform:
  m_CorrespondingSourceObject: {fileID: 138350138929345725, guid: 1e2758b42e6e68f4aa3028b156c16f23,
    type: 3}
  m_PrefabInstance: {fileID: 6609895330263562840}
  m_PrefabAsset: {fileID: 0}
--- !u!4 &6507864738394639265 stripped
Transform:
  m_CorrespondingSourceObject: {fileID: 138350138846540281, guid: 1e2758b42e6e68f4aa3028b156c16f23,
    type: 3}
  m_PrefabInstance: {fileID: 6609895330263562840}
  m_PrefabAsset: {fileID: 0}
--- !u!4 &6507864737386713721 stripped
Transform:
  m_CorrespondingSourceObject: {fileID: 138350137845393441, guid: 1e2758b42e6e68f4aa3028b156c16f23,
    type: 3}
  m_PrefabInstance: {fileID: 6609895330263562840}
  m_PrefabAsset: {fileID: 0}
--- !u!4 &6507864738701559326 stripped
Transform:
  m_CorrespondingSourceObject: {fileID: 138350138673839174, guid: 1e2758b42e6e68f4aa3028b156c16f23,
    type: 3}
  m_PrefabInstance: {fileID: 6609895330263562840}
  m_PrefabAsset: {fileID: 0}
--- !u!1 &6507864737075178049 stripped
GameObject:
  m_CorrespondingSourceObject: {fileID: 138350138056200217, guid: 1e2758b42e6e68f4aa3028b156c16f23,
    type: 3}
  m_PrefabInstance: {fileID: 6609895330263562840}
  m_PrefabAsset: {fileID: 0}<|MERGE_RESOLUTION|>--- conflicted
+++ resolved
@@ -15,19 +15,16 @@
     - target: {fileID: 138350138162080568, guid: 1e2758b42e6e68f4aa3028b156c16f23,
         type: 3}
       propertyPath: m_LocalPosition.x
-      value: 0
+      value: 1.482
       objectReference: {fileID: 0}
     - target: {fileID: 138350138162080568, guid: 1e2758b42e6e68f4aa3028b156c16f23,
         type: 3}
       propertyPath: m_LocalPosition.y
-      value: 0
+      value: 0.434
       objectReference: {fileID: 0}
     - target: {fileID: 138350138162080568, guid: 1e2758b42e6e68f4aa3028b156c16f23,
         type: 3}
       propertyPath: m_LocalPosition.z
-<<<<<<< HEAD
-      value: 0
-=======
       value: 0.224
       objectReference: {fileID: 0}
     - target: {fileID: 138350138162080568, guid: 1e2758b42e6e68f4aa3028b156c16f23,
@@ -39,40 +36,26 @@
         type: 3}
       propertyPath: m_LocalRotation.x
       value: -0
->>>>>>> 2f8dd9f9
-      objectReference: {fileID: 0}
-    - target: {fileID: 138350138162080568, guid: 1e2758b42e6e68f4aa3028b156c16f23,
-        type: 3}
-      propertyPath: m_LocalRotation.w
-      value: 1
-      objectReference: {fileID: 0}
-    - target: {fileID: 138350138162080568, guid: 1e2758b42e6e68f4aa3028b156c16f23,
-        type: 3}
-      propertyPath: m_LocalRotation.x
-      value: 0
-      objectReference: {fileID: 0}
-    - target: {fileID: 138350138162080568, guid: 1e2758b42e6e68f4aa3028b156c16f23,
-        type: 3}
-<<<<<<< HEAD
+      objectReference: {fileID: 0}
+    - target: {fileID: 138350138162080568, guid: 1e2758b42e6e68f4aa3028b156c16f23,
+        type: 3}
       propertyPath: m_LocalRotation.y
-      value: 0
+      value: -0.11245771
       objectReference: {fileID: 0}
     - target: {fileID: 138350138162080568, guid: 1e2758b42e6e68f4aa3028b156c16f23,
         type: 3}
       propertyPath: m_LocalRotation.z
-      value: 0
-      objectReference: {fileID: 0}
-    - target: {fileID: 138350138162080568, guid: 1e2758b42e6e68f4aa3028b156c16f23,
-        type: 3}
-=======
->>>>>>> 2f8dd9f9
+      value: -0
+      objectReference: {fileID: 0}
+    - target: {fileID: 138350138162080568, guid: 1e2758b42e6e68f4aa3028b156c16f23,
+        type: 3}
       propertyPath: m_LocalEulerAnglesHint.x
       value: 0
       objectReference: {fileID: 0}
     - target: {fileID: 138350138162080568, guid: 1e2758b42e6e68f4aa3028b156c16f23,
         type: 3}
       propertyPath: m_LocalEulerAnglesHint.y
-      value: 0
+      value: -12.9140005
       objectReference: {fileID: 0}
     - target: {fileID: 138350138162080568, guid: 1e2758b42e6e68f4aa3028b156c16f23,
         type: 3}
@@ -84,14 +67,11 @@
       propertyPath: m_Name
       value: Chair_318_1
       objectReference: {fileID: 0}
-<<<<<<< HEAD
-=======
     - target: {fileID: 138350138162080574, guid: 1e2758b42e6e68f4aa3028b156c16f23,
         type: 3}
       propertyPath: assetID
       value: Chair_318_1
       objectReference: {fileID: 0}
->>>>>>> 2f8dd9f9
     - target: {fileID: 138350138162080574, guid: 1e2758b42e6e68f4aa3028b156c16f23,
         type: 3}
       propertyPath: BoundingBox
