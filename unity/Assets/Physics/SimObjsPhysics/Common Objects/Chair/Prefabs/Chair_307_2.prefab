--- conflicted
+++ resolved
@@ -98,11 +98,7 @@
     - target: {fileID: 8450304334588096596, guid: 477380dac79dc174b9076ca59bbd19f9,
         type: 3}
       propertyPath: m_LocalPosition.x
-<<<<<<< HEAD
-      value: 0
-=======
       value: 2.672
->>>>>>> 2f8dd9f9
       objectReference: {fileID: 0}
     - target: {fileID: 8450304334588096596, guid: 477380dac79dc174b9076ca59bbd19f9,
         type: 3}
@@ -112,47 +108,27 @@
     - target: {fileID: 8450304334588096596, guid: 477380dac79dc174b9076ca59bbd19f9,
         type: 3}
       propertyPath: m_LocalPosition.z
-<<<<<<< HEAD
-      value: 0
-=======
       value: 0.964
->>>>>>> 2f8dd9f9
       objectReference: {fileID: 0}
     - target: {fileID: 8450304334588096596, guid: 477380dac79dc174b9076ca59bbd19f9,
         type: 3}
       propertyPath: m_LocalRotation.w
-<<<<<<< HEAD
-      value: 1
-=======
       value: 0.70710695
->>>>>>> 2f8dd9f9
       objectReference: {fileID: 0}
     - target: {fileID: 8450304334588096596, guid: 477380dac79dc174b9076ca59bbd19f9,
         type: 3}
       propertyPath: m_LocalRotation.x
-<<<<<<< HEAD
-      value: 0
-=======
       value: -0
->>>>>>> 2f8dd9f9
       objectReference: {fileID: 0}
     - target: {fileID: 8450304334588096596, guid: 477380dac79dc174b9076ca59bbd19f9,
         type: 3}
       propertyPath: m_LocalRotation.y
-<<<<<<< HEAD
-      value: 0
-=======
       value: -0.7071067
->>>>>>> 2f8dd9f9
       objectReference: {fileID: 0}
     - target: {fileID: 8450304334588096596, guid: 477380dac79dc174b9076ca59bbd19f9,
         type: 3}
       propertyPath: m_LocalRotation.z
-<<<<<<< HEAD
-      value: 0
-=======
       value: -0
->>>>>>> 2f8dd9f9
       objectReference: {fileID: 0}
     - target: {fileID: 8450304334588096596, guid: 477380dac79dc174b9076ca59bbd19f9,
         type: 3}
@@ -162,26 +138,17 @@
     - target: {fileID: 8450304334588096596, guid: 477380dac79dc174b9076ca59bbd19f9,
         type: 3}
       propertyPath: m_LocalEulerAnglesHint.y
-<<<<<<< HEAD
-      value: 0
+      value: -90.00001
       objectReference: {fileID: 0}
     - target: {fileID: 8450304334588096596, guid: 477380dac79dc174b9076ca59bbd19f9,
         type: 3}
       propertyPath: m_LocalEulerAnglesHint.z
       value: 0
-=======
-      value: -90.00001
-      objectReference: {fileID: 0}
-    - target: {fileID: 8450304334588096596, guid: 477380dac79dc174b9076ca59bbd19f9,
-        type: 3}
-      propertyPath: m_LocalEulerAnglesHint.z
-      value: 0
       objectReference: {fileID: 0}
     - target: {fileID: 8450304334588096599, guid: 477380dac79dc174b9076ca59bbd19f9,
         type: 3}
       propertyPath: assetID
       value: Chair_307_2
->>>>>>> 2f8dd9f9
       objectReference: {fileID: 0}
     - target: {fileID: 8450304334588096599, guid: 477380dac79dc174b9076ca59bbd19f9,
         type: 3}
