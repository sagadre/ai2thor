%YAML 1.1
%TAG !u! tag:unity3d.com,2011:
--- !u!1001 &3224243037121495413
PrefabInstance:
  m_ObjectHideFlags: 0
  serializedVersion: 2
  m_Modification:
    m_TransformParent: {fileID: 0}
    m_Modifications:
    - target: {fileID: 344384772, guid: 3faa773dbb65ba24483bb39af5e1e52e, type: 3}
      propertyPath: m_LocalScale.x
      value: 1.2637
      objectReference: {fileID: 0}
    - target: {fileID: 344384772, guid: 3faa773dbb65ba24483bb39af5e1e52e, type: 3}
      propertyPath: m_LocalScale.y
      value: 1.2637
      objectReference: {fileID: 0}
    - target: {fileID: 344384772, guid: 3faa773dbb65ba24483bb39af5e1e52e, type: 3}
      propertyPath: m_LocalScale.z
      value: 1.2637
      objectReference: {fileID: 0}
    - target: {fileID: 344384772, guid: 3faa773dbb65ba24483bb39af5e1e52e, type: 3}
      propertyPath: m_LocalPosition.x
      value: 0.009
      objectReference: {fileID: 0}
    - target: {fileID: 344384772, guid: 3faa773dbb65ba24483bb39af5e1e52e, type: 3}
      propertyPath: m_LocalPosition.z
      value: -0.032
      objectReference: {fileID: 0}
    - target: {fileID: 4251536091000985, guid: 3faa773dbb65ba24483bb39af5e1e52e, type: 3}
      propertyPath: m_LocalScale.x
      value: 0.51337814
      objectReference: {fileID: 0}
    - target: {fileID: 4251536091000985, guid: 3faa773dbb65ba24483bb39af5e1e52e, type: 3}
      propertyPath: m_LocalScale.y
      value: 0.63185
      objectReference: {fileID: 0}
    - target: {fileID: 4251536091000985, guid: 3faa773dbb65ba24483bb39af5e1e52e, type: 3}
      propertyPath: m_LocalScale.z
      value: 0.63185
      objectReference: {fileID: 0}
    - target: {fileID: 4251536091000985, guid: 3faa773dbb65ba24483bb39af5e1e52e, type: 3}
      propertyPath: m_LocalPosition.x
      value: -0
      objectReference: {fileID: 0}
    - target: {fileID: 4251536091000985, guid: 3faa773dbb65ba24483bb39af5e1e52e, type: 3}
      propertyPath: m_LocalPosition.z
      value: -0.015
      objectReference: {fileID: 0}
    - target: {fileID: 3228539350600286660, guid: 3faa773dbb65ba24483bb39af5e1e52e,
        type: 3}
      propertyPath: m_Size.x
      value: 0.66425294
<<<<<<< HEAD
=======
      objectReference: {fileID: 0}
    - target: {fileID: 3228539350600286660, guid: 3faa773dbb65ba24483bb39af5e1e52e,
        type: 3}
      propertyPath: m_Size.y
      value: 1.2723062
      objectReference: {fileID: 0}
    - target: {fileID: 3228539350600286660, guid: 3faa773dbb65ba24483bb39af5e1e52e,
        type: 3}
      propertyPath: m_Size.z
      value: 0.6978759
      objectReference: {fileID: 0}
    - target: {fileID: 3228539350600286660, guid: 3faa773dbb65ba24483bb39af5e1e52e,
        type: 3}
      propertyPath: m_Center.y
      value: 0.6153679
      objectReference: {fileID: 0}
    - target: {fileID: 3228539350600286660, guid: 3faa773dbb65ba24483bb39af5e1e52e,
        type: 3}
      propertyPath: m_Center.z
      value: -0.014800683
      objectReference: {fileID: 0}
    - target: {fileID: 3228539350929851298, guid: 3faa773dbb65ba24483bb39af5e1e52e,
        type: 3}
      propertyPath: m_LocalScale.x
      value: 1.2637
      objectReference: {fileID: 0}
    - target: {fileID: 3228539350929851298, guid: 3faa773dbb65ba24483bb39af5e1e52e,
        type: 3}
      propertyPath: m_LocalScale.y
      value: 1.2637
      objectReference: {fileID: 0}
    - target: {fileID: 3228539350929851298, guid: 3faa773dbb65ba24483bb39af5e1e52e,
        type: 3}
      propertyPath: m_LocalScale.z
      value: 1.2952925
      objectReference: {fileID: 0}
    - target: {fileID: 3228539350929851298, guid: 3faa773dbb65ba24483bb39af5e1e52e,
        type: 3}
      propertyPath: m_LocalPosition.z
      value: -0.015
      objectReference: {fileID: 0}
    - target: {fileID: 3228539351527400387, guid: 3faa773dbb65ba24483bb39af5e1e52e,
        type: 3}
      propertyPath: m_LocalScale.x
      value: 1.2637
      objectReference: {fileID: 0}
    - target: {fileID: 3228539351527400387, guid: 3faa773dbb65ba24483bb39af5e1e52e,
        type: 3}
      propertyPath: m_LocalScale.y
      value: 1.2637
      objectReference: {fileID: 0}
    - target: {fileID: 3228539351527400387, guid: 3faa773dbb65ba24483bb39af5e1e52e,
        type: 3}
      propertyPath: m_LocalScale.z
      value: 1.2637
      objectReference: {fileID: 0}
    - target: {fileID: 3228539351527400387, guid: 3faa773dbb65ba24483bb39af5e1e52e,
        type: 3}
      propertyPath: m_LocalPosition.z
      value: -0.032
      objectReference: {fileID: 0}
    - target: {fileID: 3228539351936159385, guid: 3faa773dbb65ba24483bb39af5e1e52e,
        type: 3}
      propertyPath: m_Materials.Array.data[0]
      value: 
      objectReference: {fileID: 2100000, guid: 45a95882e836e4d6f8240b8722e10067, type: 2}
    - target: {fileID: 3228539351936159385, guid: 3faa773dbb65ba24483bb39af5e1e52e,
        type: 3}
      propertyPath: m_Materials.Array.data[1]
      value: 
      objectReference: {fileID: 2100000, guid: 725b6db5d4eaa4fcf97bf4e3ea5ccac9, type: 2}
    - target: {fileID: 3228539351936159385, guid: 3faa773dbb65ba24483bb39af5e1e52e,
        type: 3}
      propertyPath: m_Materials.Array.data[2]
      value: 
      objectReference: {fileID: 2100000, guid: b8eabdff9e5e34121b3feea06a1fedda, type: 2}
    - target: {fileID: 3228539351936159390, guid: 3faa773dbb65ba24483bb39af5e1e52e,
        type: 3}
      propertyPath: m_LocalScale.x
      value: 1.2637
      objectReference: {fileID: 0}
    - target: {fileID: 3228539351936159390, guid: 3faa773dbb65ba24483bb39af5e1e52e,
        type: 3}
      propertyPath: m_LocalScale.y
      value: 1.2637
      objectReference: {fileID: 0}
    - target: {fileID: 3228539351936159390, guid: 3faa773dbb65ba24483bb39af5e1e52e,
        type: 3}
      propertyPath: m_LocalScale.z
      value: 1.2637
      objectReference: {fileID: 0}
    - target: {fileID: 3228539351936159390, guid: 3faa773dbb65ba24483bb39af5e1e52e,
        type: 3}
      propertyPath: m_LocalPosition.x
      value: -0
      objectReference: {fileID: 0}
    - target: {fileID: 3228539351936159390, guid: 3faa773dbb65ba24483bb39af5e1e52e,
        type: 3}
      propertyPath: m_LocalPosition.z
      value: -0.015
      objectReference: {fileID: 0}
    - target: {fileID: 3228539352282736306, guid: 3faa773dbb65ba24483bb39af5e1e52e,
        type: 3}
      propertyPath: m_RootOrder
      value: 0
>>>>>>> 2f8dd9f9
      objectReference: {fileID: 0}
    - target: {fileID: 3228539350600286660, guid: 3faa773dbb65ba24483bb39af5e1e52e,
        type: 3}
      propertyPath: m_Size.y
      value: 1.2723062
      objectReference: {fileID: 0}
    - target: {fileID: 3228539350600286660, guid: 3faa773dbb65ba24483bb39af5e1e52e,
        type: 3}
      propertyPath: m_Size.z
      value: 0.6978759
      objectReference: {fileID: 0}
    - target: {fileID: 3228539350600286660, guid: 3faa773dbb65ba24483bb39af5e1e52e,
        type: 3}
      propertyPath: m_Center.y
      value: 0.6153679
      objectReference: {fileID: 0}
    - target: {fileID: 3228539350600286660, guid: 3faa773dbb65ba24483bb39af5e1e52e,
        type: 3}
      propertyPath: m_Center.z
      value: -0.014800683
      objectReference: {fileID: 0}
    - target: {fileID: 3228539350929851298, guid: 3faa773dbb65ba24483bb39af5e1e52e,
        type: 3}
      propertyPath: m_LocalScale.x
      value: 1.2637
      objectReference: {fileID: 0}
    - target: {fileID: 3228539350929851298, guid: 3faa773dbb65ba24483bb39af5e1e52e,
        type: 3}
      propertyPath: m_LocalScale.y
      value: 1.2637
      objectReference: {fileID: 0}
    - target: {fileID: 3228539350929851298, guid: 3faa773dbb65ba24483bb39af5e1e52e,
        type: 3}
      propertyPath: m_LocalScale.z
      value: 1.2952925
      objectReference: {fileID: 0}
    - target: {fileID: 3228539350929851298, guid: 3faa773dbb65ba24483bb39af5e1e52e,
        type: 3}
      propertyPath: m_LocalPosition.z
      value: -0.015
      objectReference: {fileID: 0}
    - target: {fileID: 3228539351527400387, guid: 3faa773dbb65ba24483bb39af5e1e52e,
        type: 3}
      propertyPath: m_LocalScale.x
      value: 1.2637
      objectReference: {fileID: 0}
    - target: {fileID: 3228539351527400387, guid: 3faa773dbb65ba24483bb39af5e1e52e,
        type: 3}
      propertyPath: m_LocalScale.y
      value: 1.2637
      objectReference: {fileID: 0}
    - target: {fileID: 3228539351527400387, guid: 3faa773dbb65ba24483bb39af5e1e52e,
        type: 3}
      propertyPath: m_LocalScale.z
      value: 1.2637
      objectReference: {fileID: 0}
    - target: {fileID: 3228539351527400387, guid: 3faa773dbb65ba24483bb39af5e1e52e,
        type: 3}
      propertyPath: m_LocalPosition.z
      value: -0.032
      objectReference: {fileID: 0}
    - target: {fileID: 3228539351936159385, guid: 3faa773dbb65ba24483bb39af5e1e52e,
        type: 3}
      propertyPath: m_Materials.Array.data[0]
      value: 
      objectReference: {fileID: 2100000, guid: 45a95882e836e4d6f8240b8722e10067, type: 2}
    - target: {fileID: 3228539351936159385, guid: 3faa773dbb65ba24483bb39af5e1e52e,
        type: 3}
      propertyPath: m_Materials.Array.data[1]
      value: 
      objectReference: {fileID: 2100000, guid: 725b6db5d4eaa4fcf97bf4e3ea5ccac9, type: 2}
    - target: {fileID: 3228539351936159385, guid: 3faa773dbb65ba24483bb39af5e1e52e,
        type: 3}
      propertyPath: m_Materials.Array.data[2]
      value: 
      objectReference: {fileID: 2100000, guid: b8eabdff9e5e34121b3feea06a1fedda, type: 2}
    - target: {fileID: 3228539351936159390, guid: 3faa773dbb65ba24483bb39af5e1e52e,
        type: 3}
      propertyPath: m_LocalScale.x
      value: 1.2637
      objectReference: {fileID: 0}
    - target: {fileID: 3228539351936159390, guid: 3faa773dbb65ba24483bb39af5e1e52e,
        type: 3}
      propertyPath: m_LocalScale.y
      value: 1.2637
      objectReference: {fileID: 0}
    - target: {fileID: 3228539351936159390, guid: 3faa773dbb65ba24483bb39af5e1e52e,
        type: 3}
      propertyPath: m_LocalScale.z
      value: 1.2637
      objectReference: {fileID: 0}
    - target: {fileID: 3228539351936159390, guid: 3faa773dbb65ba24483bb39af5e1e52e,
        type: 3}
      propertyPath: m_LocalPosition.x
      value: -0
      objectReference: {fileID: 0}
    - target: {fileID: 3228539351936159390, guid: 3faa773dbb65ba24483bb39af5e1e52e,
        type: 3}
      propertyPath: m_LocalPosition.z
      value: -0.015
      objectReference: {fileID: 0}
    - target: {fileID: 3228539352282736306, guid: 3faa773dbb65ba24483bb39af5e1e52e,
        type: 3}
      propertyPath: m_RootOrder
      value: 0
      objectReference: {fileID: 0}
    - target: {fileID: 3228539352282736306, guid: 3faa773dbb65ba24483bb39af5e1e52e,
        type: 3}
<<<<<<< HEAD
      propertyPath: m_LocalPosition.x
      value: 0
=======
      propertyPath: m_LocalRotation.w
      value: 0.70710695
      objectReference: {fileID: 0}
    - target: {fileID: 3228539352282736306, guid: 3faa773dbb65ba24483bb39af5e1e52e,
        type: 3}
      propertyPath: m_LocalRotation.x
      value: -0
>>>>>>> 2f8dd9f9
      objectReference: {fileID: 0}
    - target: {fileID: 3228539352282736306, guid: 3faa773dbb65ba24483bb39af5e1e52e,
        type: 3}
      propertyPath: m_LocalPosition.y
      value: 0
      objectReference: {fileID: 0}
    - target: {fileID: 3228539352282736306, guid: 3faa773dbb65ba24483bb39af5e1e52e,
        type: 3}
      propertyPath: m_LocalPosition.z
      value: 0
      objectReference: {fileID: 0}
    - target: {fileID: 3228539352282736306, guid: 3faa773dbb65ba24483bb39af5e1e52e,
        type: 3}
<<<<<<< HEAD
      propertyPath: m_LocalRotation.w
      value: 1
      objectReference: {fileID: 0}
    - target: {fileID: 3228539352282736306, guid: 3faa773dbb65ba24483bb39af5e1e52e,
        type: 3}
      propertyPath: m_LocalRotation.x
      value: 0
      objectReference: {fileID: 0}
    - target: {fileID: 3228539352282736306, guid: 3faa773dbb65ba24483bb39af5e1e52e,
        type: 3}
      propertyPath: m_LocalRotation.y
      value: 0
      objectReference: {fileID: 0}
    - target: {fileID: 3228539352282736306, guid: 3faa773dbb65ba24483bb39af5e1e52e,
        type: 3}
      propertyPath: m_LocalRotation.z
      value: 0
      objectReference: {fileID: 0}
    - target: {fileID: 3228539352282736306, guid: 3faa773dbb65ba24483bb39af5e1e52e,
        type: 3}
=======
>>>>>>> 2f8dd9f9
      propertyPath: m_LocalEulerAnglesHint.x
      value: 0
      objectReference: {fileID: 0}
    - target: {fileID: 3228539352282736306, guid: 3faa773dbb65ba24483bb39af5e1e52e,
        type: 3}
      propertyPath: m_LocalEulerAnglesHint.y
      value: 0
      objectReference: {fileID: 0}
    - target: {fileID: 3228539352282736306, guid: 3faa773dbb65ba24483bb39af5e1e52e,
        type: 3}
      propertyPath: m_LocalEulerAnglesHint.z
      value: 0
      objectReference: {fileID: 0}
    - target: {fileID: 3228539352282736307, guid: 3faa773dbb65ba24483bb39af5e1e52e,
<<<<<<< HEAD
        type: 3}
      propertyPath: m_Name
      value: Chair_002_2
      objectReference: {fileID: 0}
    - target: {fileID: 3228539352282736316, guid: 3faa773dbb65ba24483bb39af5e1e52e,
        type: 3}
      propertyPath: BoundingBox
      value: 
      objectReference: {fileID: 31767754306601167}
    - target: {fileID: 3228539352282736316, guid: 3faa773dbb65ba24483bb39af5e1e52e,
        type: 3}
      propertyPath: MyColliders.Array.data[0]
      value: 
      objectReference: {fileID: 31767754932539401}
    - target: {fileID: 3228539352282736316, guid: 3faa773dbb65ba24483bb39af5e1e52e,
        type: 3}
      propertyPath: MyColliders.Array.data[1]
      value: 
      objectReference: {fileID: 31767754528835754}
    - target: {fileID: 3228539352282736316, guid: 3faa773dbb65ba24483bb39af5e1e52e,
        type: 3}
      propertyPath: MyColliders.Array.data[2]
      value: 
      objectReference: {fileID: 31767753530602437}
    - target: {fileID: 3228539352282736316, guid: 3faa773dbb65ba24483bb39af5e1e52e,
        type: 3}
      propertyPath: MyColliders.Array.data[3]
      value: 
      objectReference: {fileID: 31767754843782775}
    - target: {fileID: 3228539352282736316, guid: 3faa773dbb65ba24483bb39af5e1e52e,
        type: 3}
      propertyPath: MyColliders.Array.data[4]
      value: 
      objectReference: {fileID: 31767755267636491}
    - target: {fileID: 3228539352282736316, guid: 3faa773dbb65ba24483bb39af5e1e52e,
        type: 3}
      propertyPath: MyColliders.Array.data[5]
      value: 
      objectReference: {fileID: 31767754365742511}
    - target: {fileID: 3228539352282736316, guid: 3faa773dbb65ba24483bb39af5e1e52e,
        type: 3}
      propertyPath: MyColliders.Array.data[6]
      value: 
      objectReference: {fileID: 31767754120119973}
    - target: {fileID: 3228539352282736316, guid: 3faa773dbb65ba24483bb39af5e1e52e,
        type: 3}
      propertyPath: MyColliders.Array.data[7]
      value: 
      objectReference: {fileID: 31767754572496205}
    - target: {fileID: 3228539352282736316, guid: 3faa773dbb65ba24483bb39af5e1e52e,
        type: 3}
      propertyPath: MyColliders.Array.data[8]
      value: 
      objectReference: {fileID: 31767755623303155}
    - target: {fileID: 3228539352282736316, guid: 3faa773dbb65ba24483bb39af5e1e52e,
        type: 3}
      propertyPath: MyColliders.Array.data[9]
      value: 
      objectReference: {fileID: 31767755504293947}
    - target: {fileID: 3228539352282736316, guid: 3faa773dbb65ba24483bb39af5e1e52e,
        type: 3}
      propertyPath: MyColliders.Array.data[10]
      value: 
      objectReference: {fileID: 31767755561985511}
    - target: {fileID: 3228539352282736316, guid: 3faa773dbb65ba24483bb39af5e1e52e,
        type: 3}
      propertyPath: MyColliders.Array.data[11]
      value: 
      objectReference: {fileID: 31767754422303583}
    - target: {fileID: 3228539352282736316, guid: 3faa773dbb65ba24483bb39af5e1e52e,
        type: 3}
      propertyPath: MyColliders.Array.data[12]
      value: 
      objectReference: {fileID: 31767753552078897}
    - target: {fileID: 3228539352282736316, guid: 3faa773dbb65ba24483bb39af5e1e52e,
        type: 3}
      propertyPath: MyColliders.Array.data[13]
      value: 
      objectReference: {fileID: 31767753737736164}
    - target: {fileID: 3228539352282736316, guid: 3faa773dbb65ba24483bb39af5e1e52e,
        type: 3}
      propertyPath: VisibilityPoints.Array.data[0]
      value: 
      objectReference: {fileID: 31767754721011834}
    - target: {fileID: 3228539352282736316, guid: 3faa773dbb65ba24483bb39af5e1e52e,
        type: 3}
      propertyPath: VisibilityPoints.Array.data[1]
      value: 
      objectReference: {fileID: 31767754323681212}
=======
        type: 3}
      propertyPath: m_Name
      value: Chair_002_2
      objectReference: {fileID: 0}
    - target: {fileID: 3228539352282736316, guid: 3faa773dbb65ba24483bb39af5e1e52e,
        type: 3}
      propertyPath: assetID
      value: Chair_002_2
      objectReference: {fileID: 0}
    - target: {fileID: 3228539352282736316, guid: 3faa773dbb65ba24483bb39af5e1e52e,
        type: 3}
      propertyPath: BoundingBox
      value: 
      objectReference: {fileID: 31767754306601167}
>>>>>>> 2f8dd9f9
    - target: {fileID: 3228539352282736316, guid: 3faa773dbb65ba24483bb39af5e1e52e,
        type: 3}
      propertyPath: VisibilityPoints.Array.data[2]
      value: 
      objectReference: {fileID: 31767754101443972}
    - target: {fileID: 3228539352282736316, guid: 3faa773dbb65ba24483bb39af5e1e52e,
        type: 3}
      propertyPath: VisibilityPoints.Array.data[3]
      value: 
      objectReference: {fileID: 31767753771752639}
    - target: {fileID: 3228539352282736316, guid: 3faa773dbb65ba24483bb39af5e1e52e,
        type: 3}
      propertyPath: VisibilityPoints.Array.data[4]
      value: 
      objectReference: {fileID: 31767755209861971}
    - target: {fileID: 3228539352282736316, guid: 3faa773dbb65ba24483bb39af5e1e52e,
        type: 3}
      propertyPath: VisibilityPoints.Array.data[5]
      value: 
      objectReference: {fileID: 31767754978791668}
    - target: {fileID: 3228539352282736316, guid: 3faa773dbb65ba24483bb39af5e1e52e,
        type: 3}
      propertyPath: VisibilityPoints.Array.data[6]
      value: 
      objectReference: {fileID: 31767754526359852}
    - target: {fileID: 3228539352282736316, guid: 3faa773dbb65ba24483bb39af5e1e52e,
        type: 3}
      propertyPath: VisibilityPoints.Array.data[7]
      value: 
      objectReference: {fileID: 31767754219557704}
    - target: {fileID: 3228539352282736316, guid: 3faa773dbb65ba24483bb39af5e1e52e,
        type: 3}
      propertyPath: VisibilityPoints.Array.data[8]
      value: 
      objectReference: {fileID: 31767754528314148}
    - target: {fileID: 3228539352282736316, guid: 3faa773dbb65ba24483bb39af5e1e52e,
        type: 3}
      propertyPath: VisibilityPoints.Array.data[9]
      value: 
      objectReference: {fileID: 31767754864173073}
    - target: {fileID: 3228539352282736316, guid: 3faa773dbb65ba24483bb39af5e1e52e,
        type: 3}
      propertyPath: VisibilityPoints.Array.data[10]
      value: 
      objectReference: {fileID: 31767754154380737}
    - target: {fileID: 3228539352282736316, guid: 3faa773dbb65ba24483bb39af5e1e52e,
        type: 3}
      propertyPath: VisibilityPoints.Array.data[11]
      value: 
      objectReference: {fileID: 31767755452960503}
    - target: {fileID: 3228539352282736316, guid: 3faa773dbb65ba24483bb39af5e1e52e,
        type: 3}
      propertyPath: VisibilityPoints.Array.data[12]
      value: 
      objectReference: {fileID: 31767754002721159}
    - target: {fileID: 3228539352282736316, guid: 3faa773dbb65ba24483bb39af5e1e52e,
        type: 3}
      propertyPath: VisibilityPoints.Array.data[13]
      value: 
      objectReference: {fileID: 31767754704714662}
    - target: {fileID: 3228539352282736316, guid: 3faa773dbb65ba24483bb39af5e1e52e,
        type: 3}
      propertyPath: VisibilityPoints.Array.data[14]
      value: 
      objectReference: {fileID: 31767755064099749}
    - target: {fileID: 3228539352282736316, guid: 3faa773dbb65ba24483bb39af5e1e52e,
        type: 3}
<<<<<<< HEAD
=======
      propertyPath: MyColliders.Array.data[13]
      value: 
      objectReference: {fileID: 31767753737736164}
    - target: {fileID: 3228539352282736316, guid: 3faa773dbb65ba24483bb39af5e1e52e,
        type: 3}
      propertyPath: VisibilityPoints.Array.data[0]
      value: 
      objectReference: {fileID: 31767754721011834}
    - target: {fileID: 3228539352282736316, guid: 3faa773dbb65ba24483bb39af5e1e52e,
        type: 3}
      propertyPath: VisibilityPoints.Array.data[1]
      value: 
      objectReference: {fileID: 31767754323681212}
    - target: {fileID: 3228539352282736316, guid: 3faa773dbb65ba24483bb39af5e1e52e,
        type: 3}
      propertyPath: VisibilityPoints.Array.data[2]
      value: 
      objectReference: {fileID: 31767754101443972}
    - target: {fileID: 3228539352282736316, guid: 3faa773dbb65ba24483bb39af5e1e52e,
        type: 3}
      propertyPath: VisibilityPoints.Array.data[3]
      value: 
      objectReference: {fileID: 31767753771752639}
    - target: {fileID: 3228539352282736316, guid: 3faa773dbb65ba24483bb39af5e1e52e,
        type: 3}
      propertyPath: VisibilityPoints.Array.data[4]
      value: 
      objectReference: {fileID: 31767755209861971}
    - target: {fileID: 3228539352282736316, guid: 3faa773dbb65ba24483bb39af5e1e52e,
        type: 3}
      propertyPath: VisibilityPoints.Array.data[5]
      value: 
      objectReference: {fileID: 31767754978791668}
    - target: {fileID: 3228539352282736316, guid: 3faa773dbb65ba24483bb39af5e1e52e,
        type: 3}
      propertyPath: VisibilityPoints.Array.data[6]
      value: 
      objectReference: {fileID: 31767754526359852}
    - target: {fileID: 3228539352282736316, guid: 3faa773dbb65ba24483bb39af5e1e52e,
        type: 3}
      propertyPath: VisibilityPoints.Array.data[7]
      value: 
      objectReference: {fileID: 31767754219557704}
    - target: {fileID: 3228539352282736316, guid: 3faa773dbb65ba24483bb39af5e1e52e,
        type: 3}
      propertyPath: VisibilityPoints.Array.data[8]
      value: 
      objectReference: {fileID: 31767754528314148}
    - target: {fileID: 3228539352282736316, guid: 3faa773dbb65ba24483bb39af5e1e52e,
        type: 3}
      propertyPath: VisibilityPoints.Array.data[9]
      value: 
      objectReference: {fileID: 31767754864173073}
    - target: {fileID: 3228539352282736316, guid: 3faa773dbb65ba24483bb39af5e1e52e,
        type: 3}
      propertyPath: VisibilityPoints.Array.data[10]
      value: 
      objectReference: {fileID: 31767754154380737}
    - target: {fileID: 3228539352282736316, guid: 3faa773dbb65ba24483bb39af5e1e52e,
        type: 3}
      propertyPath: VisibilityPoints.Array.data[11]
      value: 
      objectReference: {fileID: 31767755452960503}
    - target: {fileID: 3228539352282736316, guid: 3faa773dbb65ba24483bb39af5e1e52e,
        type: 3}
      propertyPath: VisibilityPoints.Array.data[12]
      value: 
      objectReference: {fileID: 31767754002721159}
    - target: {fileID: 3228539352282736316, guid: 3faa773dbb65ba24483bb39af5e1e52e,
        type: 3}
      propertyPath: VisibilityPoints.Array.data[13]
      value: 
      objectReference: {fileID: 31767754704714662}
    - target: {fileID: 3228539352282736316, guid: 3faa773dbb65ba24483bb39af5e1e52e,
        type: 3}
      propertyPath: VisibilityPoints.Array.data[14]
      value: 
      objectReference: {fileID: 31767755064099749}
    - target: {fileID: 3228539352282736316, guid: 3faa773dbb65ba24483bb39af5e1e52e,
        type: 3}
>>>>>>> 2f8dd9f9
      propertyPath: ReceptacleTriggerBoxes.Array.data[0]
      value: 
      objectReference: {fileID: 3223143141460389422}
    m_RemovedComponents: []
  m_SourcePrefab: {fileID: 100100000, guid: 3faa773dbb65ba24483bb39af5e1e52e, type: 3}
--- !u!4 &31767754721011834 stripped
Transform:
  m_CorrespondingSourceObject: {fileID: 3228539352050198799, guid: 3faa773dbb65ba24483bb39af5e1e52e,
    type: 3}
  m_PrefabInstance: {fileID: 3224243037121495413}
  m_PrefabAsset: {fileID: 0}
--- !u!4 &31767754323681212 stripped
Transform:
  m_CorrespondingSourceObject: {fileID: 3228539350583156425, guid: 3faa773dbb65ba24483bb39af5e1e52e,
    type: 3}
  m_PrefabInstance: {fileID: 3224243037121495413}
  m_PrefabAsset: {fileID: 0}
--- !u!4 &31767754101443972 stripped
Transform:
  m_CorrespondingSourceObject: {fileID: 3228539350394342641, guid: 3faa773dbb65ba24483bb39af5e1e52e,
    type: 3}
  m_PrefabInstance: {fileID: 3224243037121495413}
  m_PrefabAsset: {fileID: 0}
--- !u!4 &31767753771752639 stripped
Transform:
  m_CorrespondingSourceObject: {fileID: 3228539351135149514, guid: 3faa773dbb65ba24483bb39af5e1e52e,
    type: 3}
  m_PrefabInstance: {fileID: 3224243037121495413}
  m_PrefabAsset: {fileID: 0}
--- !u!4 &31767755209861971 stripped
Transform:
  m_CorrespondingSourceObject: {fileID: 3228539351503677990, guid: 3faa773dbb65ba24483bb39af5e1e52e,
    type: 3}
  m_PrefabInstance: {fileID: 3224243037121495413}
  m_PrefabAsset: {fileID: 0}
--- !u!4 &31767754978791668 stripped
Transform:
  m_CorrespondingSourceObject: {fileID: 3228539352346120577, guid: 3faa773dbb65ba24483bb39af5e1e52e,
    type: 3}
  m_PrefabInstance: {fileID: 3224243037121495413}
  m_PrefabAsset: {fileID: 0}
--- !u!4 &31767754526359852 stripped
Transform:
  m_CorrespondingSourceObject: {fileID: 3228539350786261081, guid: 3faa773dbb65ba24483bb39af5e1e52e,
    type: 3}
  m_PrefabInstance: {fileID: 3224243037121495413}
  m_PrefabAsset: {fileID: 0}
--- !u!4 &31767754219557704 stripped
Transform:
  m_CorrespondingSourceObject: {fileID: 3228539350479721021, guid: 3faa773dbb65ba24483bb39af5e1e52e,
    type: 3}
  m_PrefabInstance: {fileID: 3224243037121495413}
  m_PrefabAsset: {fileID: 0}
--- !u!4 &31767754528314148 stripped
Transform:
  m_CorrespondingSourceObject: {fileID: 3228539350784381521, guid: 3faa773dbb65ba24483bb39af5e1e52e,
    type: 3}
  m_PrefabInstance: {fileID: 3224243037121495413}
  m_PrefabAsset: {fileID: 0}
--- !u!4 &31767754864173073 stripped
Transform:
  m_CorrespondingSourceObject: {fileID: 3228539352193360228, guid: 3faa773dbb65ba24483bb39af5e1e52e,
    type: 3}
  m_PrefabInstance: {fileID: 3224243037121495413}
  m_PrefabAsset: {fileID: 0}
--- !u!4 &31767754154380737 stripped
Transform:
  m_CorrespondingSourceObject: {fileID: 3228539350409563316, guid: 3faa773dbb65ba24483bb39af5e1e52e,
    type: 3}
  m_PrefabInstance: {fileID: 3224243037121495413}
  m_PrefabAsset: {fileID: 0}
--- !u!4 &31767755452960503 stripped
Transform:
  m_CorrespondingSourceObject: {fileID: 3228539351712567170, guid: 3faa773dbb65ba24483bb39af5e1e52e,
    type: 3}
  m_PrefabInstance: {fileID: 3224243037121495413}
  m_PrefabAsset: {fileID: 0}
--- !u!4 &31767754002721159 stripped
Transform:
  m_CorrespondingSourceObject: {fileID: 3228539351365560562, guid: 3faa773dbb65ba24483bb39af5e1e52e,
    type: 3}
  m_PrefabInstance: {fileID: 3224243037121495413}
  m_PrefabAsset: {fileID: 0}
--- !u!4 &31767754704714662 stripped
Transform:
  m_CorrespondingSourceObject: {fileID: 3228539352067554003, guid: 3faa773dbb65ba24483bb39af5e1e52e,
    type: 3}
  m_PrefabInstance: {fileID: 3224243037121495413}
  m_PrefabAsset: {fileID: 0}
--- !u!4 &31767755064099749 stripped
Transform:
  m_CorrespondingSourceObject: {fileID: 3228539352393908944, guid: 3faa773dbb65ba24483bb39af5e1e52e,
    type: 3}
  m_PrefabInstance: {fileID: 3224243037121495413}
  m_PrefabAsset: {fileID: 0}
--- !u!1 &31767754306601167 stripped
GameObject:
  m_CorrespondingSourceObject: {fileID: 3228539350600286650, guid: 3faa773dbb65ba24483bb39af5e1e52e,
    type: 3}
  m_PrefabInstance: {fileID: 3224243037121495413}
  m_PrefabAsset: {fileID: 0}
--- !u!65 &31767754932539401 stripped
BoxCollider:
  m_CorrespondingSourceObject: {fileID: 3228539352300097916, guid: 3faa773dbb65ba24483bb39af5e1e52e,
    type: 3}
  m_PrefabInstance: {fileID: 3224243037121495413}
  m_PrefabAsset: {fileID: 0}
--- !u!65 &31767754528835754 stripped
BoxCollider:
  m_CorrespondingSourceObject: {fileID: 3228539350822652383, guid: 3faa773dbb65ba24483bb39af5e1e52e,
    type: 3}
  m_PrefabInstance: {fileID: 3224243037121495413}
  m_PrefabAsset: {fileID: 0}
--- !u!65 &31767753530602437 stripped
BoxCollider:
  m_CorrespondingSourceObject: {fileID: 3228539350898160304, guid: 3faa773dbb65ba24483bb39af5e1e52e,
    type: 3}
  m_PrefabInstance: {fileID: 3224243037121495413}
  m_PrefabAsset: {fileID: 0}
--- !u!65 &31767754843782775 stripped
BoxCollider:
  m_CorrespondingSourceObject: {fileID: 3228539352210554626, guid: 3faa773dbb65ba24483bb39af5e1e52e,
    type: 3}
  m_PrefabInstance: {fileID: 3224243037121495413}
  m_PrefabAsset: {fileID: 0}
--- !u!65 &31767755267636491 stripped
BoxCollider:
  m_CorrespondingSourceObject: {fileID: 3228539351561321598, guid: 3faa773dbb65ba24483bb39af5e1e52e,
    type: 3}
  m_PrefabInstance: {fileID: 3224243037121495413}
  m_PrefabAsset: {fileID: 0}
--- !u!65 &31767754365742511 stripped
BoxCollider:
  m_CorrespondingSourceObject: {fileID: 3228539350659591386, guid: 3faa773dbb65ba24483bb39af5e1e52e,
    type: 3}
  m_PrefabInstance: {fileID: 3224243037121495413}
  m_PrefabAsset: {fileID: 0}
--- !u!65 &31767754120119973 stripped
BoxCollider:
  m_CorrespondingSourceObject: {fileID: 3228539350375663568, guid: 3faa773dbb65ba24483bb39af5e1e52e,
    type: 3}
  m_PrefabInstance: {fileID: 3224243037121495413}
  m_PrefabAsset: {fileID: 0}
--- !u!65 &31767754572496205 stripped
BoxCollider:
  m_CorrespondingSourceObject: {fileID: 3228539350866050104, guid: 3faa773dbb65ba24483bb39af5e1e52e,
    type: 3}
  m_PrefabInstance: {fileID: 3224243037121495413}
  m_PrefabAsset: {fileID: 0}
--- !u!65 &31767755623303155 stripped
BoxCollider:
  m_CorrespondingSourceObject: {fileID: 3228539351878747782, guid: 3faa773dbb65ba24483bb39af5e1e52e,
    type: 3}
  m_PrefabInstance: {fileID: 3224243037121495413}
  m_PrefabAsset: {fileID: 0}
--- !u!65 &31767755504293947 stripped
BoxCollider:
  m_CorrespondingSourceObject: {fileID: 3228539351793293646, guid: 3faa773dbb65ba24483bb39af5e1e52e,
    type: 3}
  m_PrefabInstance: {fileID: 3224243037121495413}
  m_PrefabAsset: {fileID: 0}
--- !u!65 &31767755561985511 stripped
BoxCollider:
  m_CorrespondingSourceObject: {fileID: 3228539351821591698, guid: 3faa773dbb65ba24483bb39af5e1e52e,
    type: 3}
  m_PrefabInstance: {fileID: 3224243037121495413}
  m_PrefabAsset: {fileID: 0}
--- !u!65 &31767754422303583 stripped
BoxCollider:
  m_CorrespondingSourceObject: {fileID: 3228539350677486122, guid: 3faa773dbb65ba24483bb39af5e1e52e,
    type: 3}
  m_PrefabInstance: {fileID: 3224243037121495413}
  m_PrefabAsset: {fileID: 0}
--- !u!65 &31767753552078897 stripped
BoxCollider:
  m_CorrespondingSourceObject: {fileID: 3228539350886115652, guid: 3faa773dbb65ba24483bb39af5e1e52e,
    type: 3}
  m_PrefabInstance: {fileID: 3224243037121495413}
  m_PrefabAsset: {fileID: 0}
--- !u!65 &31767753737736164 stripped
BoxCollider:
  m_CorrespondingSourceObject: {fileID: 3228539351105195665, guid: 3faa773dbb65ba24483bb39af5e1e52e,
    type: 3}
  m_PrefabInstance: {fileID: 3224243037121495413}
  m_PrefabAsset: {fileID: 0}
--- !u!1 &3223143141460389422 stripped
GameObject:
  m_CorrespondingSourceObject: {fileID: 1170333891358555, guid: 3faa773dbb65ba24483bb39af5e1e52e,
    type: 3}
  m_PrefabInstance: {fileID: 3224243037121495413}
  m_PrefabAsset: {fileID: 0}<|MERGE_RESOLUTION|>--- conflicted
+++ resolved
@@ -51,8 +51,6 @@
         type: 3}
       propertyPath: m_Size.x
       value: 0.66425294
-<<<<<<< HEAD
-=======
       objectReference: {fileID: 0}
     - target: {fileID: 3228539350600286660, guid: 3faa773dbb65ba24483bb39af5e1e52e,
         type: 3}
@@ -158,119 +156,24 @@
         type: 3}
       propertyPath: m_RootOrder
       value: 0
->>>>>>> 2f8dd9f9
-      objectReference: {fileID: 0}
-    - target: {fileID: 3228539350600286660, guid: 3faa773dbb65ba24483bb39af5e1e52e,
-        type: 3}
-      propertyPath: m_Size.y
-      value: 1.2723062
-      objectReference: {fileID: 0}
-    - target: {fileID: 3228539350600286660, guid: 3faa773dbb65ba24483bb39af5e1e52e,
-        type: 3}
-      propertyPath: m_Size.z
-      value: 0.6978759
-      objectReference: {fileID: 0}
-    - target: {fileID: 3228539350600286660, guid: 3faa773dbb65ba24483bb39af5e1e52e,
-        type: 3}
-      propertyPath: m_Center.y
-      value: 0.6153679
-      objectReference: {fileID: 0}
-    - target: {fileID: 3228539350600286660, guid: 3faa773dbb65ba24483bb39af5e1e52e,
-        type: 3}
-      propertyPath: m_Center.z
-      value: -0.014800683
-      objectReference: {fileID: 0}
-    - target: {fileID: 3228539350929851298, guid: 3faa773dbb65ba24483bb39af5e1e52e,
-        type: 3}
-      propertyPath: m_LocalScale.x
-      value: 1.2637
-      objectReference: {fileID: 0}
-    - target: {fileID: 3228539350929851298, guid: 3faa773dbb65ba24483bb39af5e1e52e,
-        type: 3}
-      propertyPath: m_LocalScale.y
-      value: 1.2637
-      objectReference: {fileID: 0}
-    - target: {fileID: 3228539350929851298, guid: 3faa773dbb65ba24483bb39af5e1e52e,
-        type: 3}
-      propertyPath: m_LocalScale.z
-      value: 1.2952925
-      objectReference: {fileID: 0}
-    - target: {fileID: 3228539350929851298, guid: 3faa773dbb65ba24483bb39af5e1e52e,
+      objectReference: {fileID: 0}
+    - target: {fileID: 3228539352282736306, guid: 3faa773dbb65ba24483bb39af5e1e52e,
+        type: 3}
+      propertyPath: m_LocalPosition.x
+      value: -4.7242
+      objectReference: {fileID: 0}
+    - target: {fileID: 3228539352282736306, guid: 3faa773dbb65ba24483bb39af5e1e52e,
+        type: 3}
+      propertyPath: m_LocalPosition.y
+      value: 0.028634906
+      objectReference: {fileID: 0}
+    - target: {fileID: 3228539352282736306, guid: 3faa773dbb65ba24483bb39af5e1e52e,
         type: 3}
       propertyPath: m_LocalPosition.z
-      value: -0.015
-      objectReference: {fileID: 0}
-    - target: {fileID: 3228539351527400387, guid: 3faa773dbb65ba24483bb39af5e1e52e,
-        type: 3}
-      propertyPath: m_LocalScale.x
-      value: 1.2637
-      objectReference: {fileID: 0}
-    - target: {fileID: 3228539351527400387, guid: 3faa773dbb65ba24483bb39af5e1e52e,
-        type: 3}
-      propertyPath: m_LocalScale.y
-      value: 1.2637
-      objectReference: {fileID: 0}
-    - target: {fileID: 3228539351527400387, guid: 3faa773dbb65ba24483bb39af5e1e52e,
-        type: 3}
-      propertyPath: m_LocalScale.z
-      value: 1.2637
-      objectReference: {fileID: 0}
-    - target: {fileID: 3228539351527400387, guid: 3faa773dbb65ba24483bb39af5e1e52e,
-        type: 3}
-      propertyPath: m_LocalPosition.z
-      value: -0.032
-      objectReference: {fileID: 0}
-    - target: {fileID: 3228539351936159385, guid: 3faa773dbb65ba24483bb39af5e1e52e,
-        type: 3}
-      propertyPath: m_Materials.Array.data[0]
-      value: 
-      objectReference: {fileID: 2100000, guid: 45a95882e836e4d6f8240b8722e10067, type: 2}
-    - target: {fileID: 3228539351936159385, guid: 3faa773dbb65ba24483bb39af5e1e52e,
-        type: 3}
-      propertyPath: m_Materials.Array.data[1]
-      value: 
-      objectReference: {fileID: 2100000, guid: 725b6db5d4eaa4fcf97bf4e3ea5ccac9, type: 2}
-    - target: {fileID: 3228539351936159385, guid: 3faa773dbb65ba24483bb39af5e1e52e,
-        type: 3}
-      propertyPath: m_Materials.Array.data[2]
-      value: 
-      objectReference: {fileID: 2100000, guid: b8eabdff9e5e34121b3feea06a1fedda, type: 2}
-    - target: {fileID: 3228539351936159390, guid: 3faa773dbb65ba24483bb39af5e1e52e,
-        type: 3}
-      propertyPath: m_LocalScale.x
-      value: 1.2637
-      objectReference: {fileID: 0}
-    - target: {fileID: 3228539351936159390, guid: 3faa773dbb65ba24483bb39af5e1e52e,
-        type: 3}
-      propertyPath: m_LocalScale.y
-      value: 1.2637
-      objectReference: {fileID: 0}
-    - target: {fileID: 3228539351936159390, guid: 3faa773dbb65ba24483bb39af5e1e52e,
-        type: 3}
-      propertyPath: m_LocalScale.z
-      value: 1.2637
-      objectReference: {fileID: 0}
-    - target: {fileID: 3228539351936159390, guid: 3faa773dbb65ba24483bb39af5e1e52e,
-        type: 3}
-      propertyPath: m_LocalPosition.x
-      value: -0
-      objectReference: {fileID: 0}
-    - target: {fileID: 3228539351936159390, guid: 3faa773dbb65ba24483bb39af5e1e52e,
-        type: 3}
-      propertyPath: m_LocalPosition.z
-      value: -0.015
-      objectReference: {fileID: 0}
-    - target: {fileID: 3228539352282736306, guid: 3faa773dbb65ba24483bb39af5e1e52e,
-        type: 3}
-      propertyPath: m_RootOrder
-      value: 0
-      objectReference: {fileID: 0}
-    - target: {fileID: 3228539352282736306, guid: 3faa773dbb65ba24483bb39af5e1e52e,
-        type: 3}
-<<<<<<< HEAD
-      propertyPath: m_LocalPosition.x
-      value: 0
-=======
+      value: 4.61
+      objectReference: {fileID: 0}
+    - target: {fileID: 3228539352282736306, guid: 3faa773dbb65ba24483bb39af5e1e52e,
+        type: 3}
       propertyPath: m_LocalRotation.w
       value: 0.70710695
       objectReference: {fileID: 0}
@@ -278,50 +181,26 @@
         type: 3}
       propertyPath: m_LocalRotation.x
       value: -0
->>>>>>> 2f8dd9f9
-      objectReference: {fileID: 0}
-    - target: {fileID: 3228539352282736306, guid: 3faa773dbb65ba24483bb39af5e1e52e,
-        type: 3}
-      propertyPath: m_LocalPosition.y
-      value: 0
-      objectReference: {fileID: 0}
-    - target: {fileID: 3228539352282736306, guid: 3faa773dbb65ba24483bb39af5e1e52e,
-        type: 3}
-      propertyPath: m_LocalPosition.z
-      value: 0
-      objectReference: {fileID: 0}
-    - target: {fileID: 3228539352282736306, guid: 3faa773dbb65ba24483bb39af5e1e52e,
-        type: 3}
-<<<<<<< HEAD
-      propertyPath: m_LocalRotation.w
-      value: 1
-      objectReference: {fileID: 0}
-    - target: {fileID: 3228539352282736306, guid: 3faa773dbb65ba24483bb39af5e1e52e,
-        type: 3}
-      propertyPath: m_LocalRotation.x
-      value: 0
       objectReference: {fileID: 0}
     - target: {fileID: 3228539352282736306, guid: 3faa773dbb65ba24483bb39af5e1e52e,
         type: 3}
       propertyPath: m_LocalRotation.y
-      value: 0
+      value: 0.7071067
       objectReference: {fileID: 0}
     - target: {fileID: 3228539352282736306, guid: 3faa773dbb65ba24483bb39af5e1e52e,
         type: 3}
       propertyPath: m_LocalRotation.z
-      value: 0
-      objectReference: {fileID: 0}
-    - target: {fileID: 3228539352282736306, guid: 3faa773dbb65ba24483bb39af5e1e52e,
-        type: 3}
-=======
->>>>>>> 2f8dd9f9
+      value: -0
+      objectReference: {fileID: 0}
+    - target: {fileID: 3228539352282736306, guid: 3faa773dbb65ba24483bb39af5e1e52e,
+        type: 3}
       propertyPath: m_LocalEulerAnglesHint.x
       value: 0
       objectReference: {fileID: 0}
     - target: {fileID: 3228539352282736306, guid: 3faa773dbb65ba24483bb39af5e1e52e,
         type: 3}
       propertyPath: m_LocalEulerAnglesHint.y
-      value: 0
+      value: 90.00001
       objectReference: {fileID: 0}
     - target: {fileID: 3228539352282736306, guid: 3faa773dbb65ba24483bb39af5e1e52e,
         type: 3}
@@ -329,103 +208,12 @@
       value: 0
       objectReference: {fileID: 0}
     - target: {fileID: 3228539352282736307, guid: 3faa773dbb65ba24483bb39af5e1e52e,
-<<<<<<< HEAD
         type: 3}
       propertyPath: m_Name
       value: Chair_002_2
       objectReference: {fileID: 0}
     - target: {fileID: 3228539352282736316, guid: 3faa773dbb65ba24483bb39af5e1e52e,
         type: 3}
-      propertyPath: BoundingBox
-      value: 
-      objectReference: {fileID: 31767754306601167}
-    - target: {fileID: 3228539352282736316, guid: 3faa773dbb65ba24483bb39af5e1e52e,
-        type: 3}
-      propertyPath: MyColliders.Array.data[0]
-      value: 
-      objectReference: {fileID: 31767754932539401}
-    - target: {fileID: 3228539352282736316, guid: 3faa773dbb65ba24483bb39af5e1e52e,
-        type: 3}
-      propertyPath: MyColliders.Array.data[1]
-      value: 
-      objectReference: {fileID: 31767754528835754}
-    - target: {fileID: 3228539352282736316, guid: 3faa773dbb65ba24483bb39af5e1e52e,
-        type: 3}
-      propertyPath: MyColliders.Array.data[2]
-      value: 
-      objectReference: {fileID: 31767753530602437}
-    - target: {fileID: 3228539352282736316, guid: 3faa773dbb65ba24483bb39af5e1e52e,
-        type: 3}
-      propertyPath: MyColliders.Array.data[3]
-      value: 
-      objectReference: {fileID: 31767754843782775}
-    - target: {fileID: 3228539352282736316, guid: 3faa773dbb65ba24483bb39af5e1e52e,
-        type: 3}
-      propertyPath: MyColliders.Array.data[4]
-      value: 
-      objectReference: {fileID: 31767755267636491}
-    - target: {fileID: 3228539352282736316, guid: 3faa773dbb65ba24483bb39af5e1e52e,
-        type: 3}
-      propertyPath: MyColliders.Array.data[5]
-      value: 
-      objectReference: {fileID: 31767754365742511}
-    - target: {fileID: 3228539352282736316, guid: 3faa773dbb65ba24483bb39af5e1e52e,
-        type: 3}
-      propertyPath: MyColliders.Array.data[6]
-      value: 
-      objectReference: {fileID: 31767754120119973}
-    - target: {fileID: 3228539352282736316, guid: 3faa773dbb65ba24483bb39af5e1e52e,
-        type: 3}
-      propertyPath: MyColliders.Array.data[7]
-      value: 
-      objectReference: {fileID: 31767754572496205}
-    - target: {fileID: 3228539352282736316, guid: 3faa773dbb65ba24483bb39af5e1e52e,
-        type: 3}
-      propertyPath: MyColliders.Array.data[8]
-      value: 
-      objectReference: {fileID: 31767755623303155}
-    - target: {fileID: 3228539352282736316, guid: 3faa773dbb65ba24483bb39af5e1e52e,
-        type: 3}
-      propertyPath: MyColliders.Array.data[9]
-      value: 
-      objectReference: {fileID: 31767755504293947}
-    - target: {fileID: 3228539352282736316, guid: 3faa773dbb65ba24483bb39af5e1e52e,
-        type: 3}
-      propertyPath: MyColliders.Array.data[10]
-      value: 
-      objectReference: {fileID: 31767755561985511}
-    - target: {fileID: 3228539352282736316, guid: 3faa773dbb65ba24483bb39af5e1e52e,
-        type: 3}
-      propertyPath: MyColliders.Array.data[11]
-      value: 
-      objectReference: {fileID: 31767754422303583}
-    - target: {fileID: 3228539352282736316, guid: 3faa773dbb65ba24483bb39af5e1e52e,
-        type: 3}
-      propertyPath: MyColliders.Array.data[12]
-      value: 
-      objectReference: {fileID: 31767753552078897}
-    - target: {fileID: 3228539352282736316, guid: 3faa773dbb65ba24483bb39af5e1e52e,
-        type: 3}
-      propertyPath: MyColliders.Array.data[13]
-      value: 
-      objectReference: {fileID: 31767753737736164}
-    - target: {fileID: 3228539352282736316, guid: 3faa773dbb65ba24483bb39af5e1e52e,
-        type: 3}
-      propertyPath: VisibilityPoints.Array.data[0]
-      value: 
-      objectReference: {fileID: 31767754721011834}
-    - target: {fileID: 3228539352282736316, guid: 3faa773dbb65ba24483bb39af5e1e52e,
-        type: 3}
-      propertyPath: VisibilityPoints.Array.data[1]
-      value: 
-      objectReference: {fileID: 31767754323681212}
-=======
-        type: 3}
-      propertyPath: m_Name
-      value: Chair_002_2
-      objectReference: {fileID: 0}
-    - target: {fileID: 3228539352282736316, guid: 3faa773dbb65ba24483bb39af5e1e52e,
-        type: 3}
       propertyPath: assetID
       value: Chair_002_2
       objectReference: {fileID: 0}
@@ -434,7 +222,86 @@
       propertyPath: BoundingBox
       value: 
       objectReference: {fileID: 31767754306601167}
->>>>>>> 2f8dd9f9
+    - target: {fileID: 3228539352282736316, guid: 3faa773dbb65ba24483bb39af5e1e52e,
+        type: 3}
+      propertyPath: MyColliders.Array.data[0]
+      value: 
+      objectReference: {fileID: 31767754932539401}
+    - target: {fileID: 3228539352282736316, guid: 3faa773dbb65ba24483bb39af5e1e52e,
+        type: 3}
+      propertyPath: MyColliders.Array.data[1]
+      value: 
+      objectReference: {fileID: 31767754528835754}
+    - target: {fileID: 3228539352282736316, guid: 3faa773dbb65ba24483bb39af5e1e52e,
+        type: 3}
+      propertyPath: MyColliders.Array.data[2]
+      value: 
+      objectReference: {fileID: 31767753530602437}
+    - target: {fileID: 3228539352282736316, guid: 3faa773dbb65ba24483bb39af5e1e52e,
+        type: 3}
+      propertyPath: MyColliders.Array.data[3]
+      value: 
+      objectReference: {fileID: 31767754843782775}
+    - target: {fileID: 3228539352282736316, guid: 3faa773dbb65ba24483bb39af5e1e52e,
+        type: 3}
+      propertyPath: MyColliders.Array.data[4]
+      value: 
+      objectReference: {fileID: 31767755267636491}
+    - target: {fileID: 3228539352282736316, guid: 3faa773dbb65ba24483bb39af5e1e52e,
+        type: 3}
+      propertyPath: MyColliders.Array.data[5]
+      value: 
+      objectReference: {fileID: 31767754365742511}
+    - target: {fileID: 3228539352282736316, guid: 3faa773dbb65ba24483bb39af5e1e52e,
+        type: 3}
+      propertyPath: MyColliders.Array.data[6]
+      value: 
+      objectReference: {fileID: 31767754120119973}
+    - target: {fileID: 3228539352282736316, guid: 3faa773dbb65ba24483bb39af5e1e52e,
+        type: 3}
+      propertyPath: MyColliders.Array.data[7]
+      value: 
+      objectReference: {fileID: 31767754572496205}
+    - target: {fileID: 3228539352282736316, guid: 3faa773dbb65ba24483bb39af5e1e52e,
+        type: 3}
+      propertyPath: MyColliders.Array.data[8]
+      value: 
+      objectReference: {fileID: 31767755623303155}
+    - target: {fileID: 3228539352282736316, guid: 3faa773dbb65ba24483bb39af5e1e52e,
+        type: 3}
+      propertyPath: MyColliders.Array.data[9]
+      value: 
+      objectReference: {fileID: 31767755504293947}
+    - target: {fileID: 3228539352282736316, guid: 3faa773dbb65ba24483bb39af5e1e52e,
+        type: 3}
+      propertyPath: MyColliders.Array.data[10]
+      value: 
+      objectReference: {fileID: 31767755561985511}
+    - target: {fileID: 3228539352282736316, guid: 3faa773dbb65ba24483bb39af5e1e52e,
+        type: 3}
+      propertyPath: MyColliders.Array.data[11]
+      value: 
+      objectReference: {fileID: 31767754422303583}
+    - target: {fileID: 3228539352282736316, guid: 3faa773dbb65ba24483bb39af5e1e52e,
+        type: 3}
+      propertyPath: MyColliders.Array.data[12]
+      value: 
+      objectReference: {fileID: 31767753552078897}
+    - target: {fileID: 3228539352282736316, guid: 3faa773dbb65ba24483bb39af5e1e52e,
+        type: 3}
+      propertyPath: MyColliders.Array.data[13]
+      value: 
+      objectReference: {fileID: 31767753737736164}
+    - target: {fileID: 3228539352282736316, guid: 3faa773dbb65ba24483bb39af5e1e52e,
+        type: 3}
+      propertyPath: VisibilityPoints.Array.data[0]
+      value: 
+      objectReference: {fileID: 31767754721011834}
+    - target: {fileID: 3228539352282736316, guid: 3faa773dbb65ba24483bb39af5e1e52e,
+        type: 3}
+      propertyPath: VisibilityPoints.Array.data[1]
+      value: 
+      objectReference: {fileID: 31767754323681212}
     - target: {fileID: 3228539352282736316, guid: 3faa773dbb65ba24483bb39af5e1e52e,
         type: 3}
       propertyPath: VisibilityPoints.Array.data[2]
@@ -502,89 +369,6 @@
       objectReference: {fileID: 31767755064099749}
     - target: {fileID: 3228539352282736316, guid: 3faa773dbb65ba24483bb39af5e1e52e,
         type: 3}
-<<<<<<< HEAD
-=======
-      propertyPath: MyColliders.Array.data[13]
-      value: 
-      objectReference: {fileID: 31767753737736164}
-    - target: {fileID: 3228539352282736316, guid: 3faa773dbb65ba24483bb39af5e1e52e,
-        type: 3}
-      propertyPath: VisibilityPoints.Array.data[0]
-      value: 
-      objectReference: {fileID: 31767754721011834}
-    - target: {fileID: 3228539352282736316, guid: 3faa773dbb65ba24483bb39af5e1e52e,
-        type: 3}
-      propertyPath: VisibilityPoints.Array.data[1]
-      value: 
-      objectReference: {fileID: 31767754323681212}
-    - target: {fileID: 3228539352282736316, guid: 3faa773dbb65ba24483bb39af5e1e52e,
-        type: 3}
-      propertyPath: VisibilityPoints.Array.data[2]
-      value: 
-      objectReference: {fileID: 31767754101443972}
-    - target: {fileID: 3228539352282736316, guid: 3faa773dbb65ba24483bb39af5e1e52e,
-        type: 3}
-      propertyPath: VisibilityPoints.Array.data[3]
-      value: 
-      objectReference: {fileID: 31767753771752639}
-    - target: {fileID: 3228539352282736316, guid: 3faa773dbb65ba24483bb39af5e1e52e,
-        type: 3}
-      propertyPath: VisibilityPoints.Array.data[4]
-      value: 
-      objectReference: {fileID: 31767755209861971}
-    - target: {fileID: 3228539352282736316, guid: 3faa773dbb65ba24483bb39af5e1e52e,
-        type: 3}
-      propertyPath: VisibilityPoints.Array.data[5]
-      value: 
-      objectReference: {fileID: 31767754978791668}
-    - target: {fileID: 3228539352282736316, guid: 3faa773dbb65ba24483bb39af5e1e52e,
-        type: 3}
-      propertyPath: VisibilityPoints.Array.data[6]
-      value: 
-      objectReference: {fileID: 31767754526359852}
-    - target: {fileID: 3228539352282736316, guid: 3faa773dbb65ba24483bb39af5e1e52e,
-        type: 3}
-      propertyPath: VisibilityPoints.Array.data[7]
-      value: 
-      objectReference: {fileID: 31767754219557704}
-    - target: {fileID: 3228539352282736316, guid: 3faa773dbb65ba24483bb39af5e1e52e,
-        type: 3}
-      propertyPath: VisibilityPoints.Array.data[8]
-      value: 
-      objectReference: {fileID: 31767754528314148}
-    - target: {fileID: 3228539352282736316, guid: 3faa773dbb65ba24483bb39af5e1e52e,
-        type: 3}
-      propertyPath: VisibilityPoints.Array.data[9]
-      value: 
-      objectReference: {fileID: 31767754864173073}
-    - target: {fileID: 3228539352282736316, guid: 3faa773dbb65ba24483bb39af5e1e52e,
-        type: 3}
-      propertyPath: VisibilityPoints.Array.data[10]
-      value: 
-      objectReference: {fileID: 31767754154380737}
-    - target: {fileID: 3228539352282736316, guid: 3faa773dbb65ba24483bb39af5e1e52e,
-        type: 3}
-      propertyPath: VisibilityPoints.Array.data[11]
-      value: 
-      objectReference: {fileID: 31767755452960503}
-    - target: {fileID: 3228539352282736316, guid: 3faa773dbb65ba24483bb39af5e1e52e,
-        type: 3}
-      propertyPath: VisibilityPoints.Array.data[12]
-      value: 
-      objectReference: {fileID: 31767754002721159}
-    - target: {fileID: 3228539352282736316, guid: 3faa773dbb65ba24483bb39af5e1e52e,
-        type: 3}
-      propertyPath: VisibilityPoints.Array.data[13]
-      value: 
-      objectReference: {fileID: 31767754704714662}
-    - target: {fileID: 3228539352282736316, guid: 3faa773dbb65ba24483bb39af5e1e52e,
-        type: 3}
-      propertyPath: VisibilityPoints.Array.data[14]
-      value: 
-      objectReference: {fileID: 31767755064099749}
-    - target: {fileID: 3228539352282736316, guid: 3faa773dbb65ba24483bb39af5e1e52e,
-        type: 3}
->>>>>>> 2f8dd9f9
       propertyPath: ReceptacleTriggerBoxes.Array.data[0]
       value: 
       objectReference: {fileID: 3223143141460389422}
