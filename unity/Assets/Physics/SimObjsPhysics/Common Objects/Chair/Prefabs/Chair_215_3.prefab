--- conflicted
+++ resolved
@@ -11,35 +11,26 @@
         type: 3}
       propertyPath: m_Name
       value: Chair_215_3
-<<<<<<< HEAD
-=======
       objectReference: {fileID: 0}
     - target: {fileID: 7554842867516448707, guid: f39c2bed9f8ea1f4abdb42c92078bca2,
         type: 3}
       propertyPath: m_RootOrder
       value: 0
->>>>>>> 2f8dd9f9
-      objectReference: {fileID: 0}
-    - target: {fileID: 7554842867516448707, guid: f39c2bed9f8ea1f4abdb42c92078bca2,
-        type: 3}
-      propertyPath: m_RootOrder
-      value: 0
       objectReference: {fileID: 0}
     - target: {fileID: 7554842867516448707, guid: f39c2bed9f8ea1f4abdb42c92078bca2,
         type: 3}
       propertyPath: m_LocalPosition.x
-      value: 0
+      value: -2.664011
       objectReference: {fileID: 0}
     - target: {fileID: 7554842867516448707, guid: f39c2bed9f8ea1f4abdb42c92078bca2,
         type: 3}
       propertyPath: m_LocalPosition.y
-      value: 0
-      objectReference: {fileID: 0}
-    - target: {fileID: 7554842867516448707, guid: f39c2bed9f8ea1f4abdb42c92078bca2,
-        type: 3}
-<<<<<<< HEAD
+      value: -0.007134944
+      objectReference: {fileID: 0}
+    - target: {fileID: 7554842867516448707, guid: f39c2bed9f8ea1f4abdb42c92078bca2,
+        type: 3}
       propertyPath: m_LocalPosition.z
-      value: 0
+      value: 0.95954776
       objectReference: {fileID: 0}
     - target: {fileID: 7554842867516448707, guid: f39c2bed9f8ea1f4abdb42c92078bca2,
         type: 3}
@@ -49,31 +40,15 @@
     - target: {fileID: 7554842867516448707, guid: f39c2bed9f8ea1f4abdb42c92078bca2,
         type: 3}
       propertyPath: m_LocalRotation.x
-=======
-      propertyPath: m_LocalRotation.w
-      value: 1
-      objectReference: {fileID: 0}
-    - target: {fileID: 7554842867516448707, guid: f39c2bed9f8ea1f4abdb42c92078bca2,
-        type: 3}
-      propertyPath: m_LocalRotation.x
       value: 0
       objectReference: {fileID: 0}
     - target: {fileID: 7554842867516448707, guid: f39c2bed9f8ea1f4abdb42c92078bca2,
         type: 3}
       propertyPath: m_LocalRotation.y
->>>>>>> 2f8dd9f9
-      value: 0
-      objectReference: {fileID: 0}
-    - target: {fileID: 7554842867516448707, guid: f39c2bed9f8ea1f4abdb42c92078bca2,
-        type: 3}
-<<<<<<< HEAD
-      propertyPath: m_LocalRotation.y
-      value: 0
-      objectReference: {fileID: 0}
-    - target: {fileID: 7554842867516448707, guid: f39c2bed9f8ea1f4abdb42c92078bca2,
-        type: 3}
-=======
->>>>>>> 2f8dd9f9
+      value: 0
+      objectReference: {fileID: 0}
+    - target: {fileID: 7554842867516448707, guid: f39c2bed9f8ea1f4abdb42c92078bca2,
+        type: 3}
       propertyPath: m_LocalRotation.z
       value: 0
       objectReference: {fileID: 0}
