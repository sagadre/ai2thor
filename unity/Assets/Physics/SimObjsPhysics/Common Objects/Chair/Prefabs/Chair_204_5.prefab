--- conflicted
+++ resolved
@@ -16,36 +16,29 @@
         type: 3}
       propertyPath: m_Name
       value: Chair_204_5
-<<<<<<< HEAD
-=======
       objectReference: {fileID: 0}
     - target: {fileID: 2207167603125281937, guid: b4febfe28fb45fa4ca101f60a0335675,
         type: 3}
       propertyPath: m_RootOrder
       value: 0
->>>>>>> 2f8dd9f9
-      objectReference: {fileID: 0}
-    - target: {fileID: 2207167603125281937, guid: b4febfe28fb45fa4ca101f60a0335675,
-        type: 3}
-      propertyPath: m_RootOrder
-      value: 0
       objectReference: {fileID: 0}
     - target: {fileID: 2207167603125281937, guid: b4febfe28fb45fa4ca101f60a0335675,
         type: 3}
       propertyPath: m_LocalPosition.x
-      value: 0
+      value: -4.005
       objectReference: {fileID: 0}
     - target: {fileID: 2207167603125281937, guid: b4febfe28fb45fa4ca101f60a0335675,
         type: 3}
       propertyPath: m_LocalPosition.y
-      value: 0
-      objectReference: {fileID: 0}
-    - target: {fileID: 2207167603125281937, guid: b4febfe28fb45fa4ca101f60a0335675,
-        type: 3}
-<<<<<<< HEAD
+      value: 0.021
+      objectReference: {fileID: 0}
+    - target: {fileID: 2207167603125281937, guid: b4febfe28fb45fa4ca101f60a0335675,
+        type: 3}
       propertyPath: m_LocalPosition.z
-      value: 0
-=======
+      value: 3.896
+      objectReference: {fileID: 0}
+    - target: {fileID: 2207167603125281937, guid: b4febfe28fb45fa4ca101f60a0335675,
+        type: 3}
       propertyPath: m_LocalRotation.w
       value: -0.20322788
       objectReference: {fileID: 0}
@@ -53,40 +46,26 @@
         type: 3}
       propertyPath: m_LocalRotation.x
       value: -0
->>>>>>> 2f8dd9f9
-      objectReference: {fileID: 0}
-    - target: {fileID: 2207167603125281937, guid: b4febfe28fb45fa4ca101f60a0335675,
-        type: 3}
-      propertyPath: m_LocalRotation.w
-      value: 1
-      objectReference: {fileID: 0}
-    - target: {fileID: 2207167603125281937, guid: b4febfe28fb45fa4ca101f60a0335675,
-        type: 3}
-      propertyPath: m_LocalRotation.x
-      value: 0
-      objectReference: {fileID: 0}
-    - target: {fileID: 2207167603125281937, guid: b4febfe28fb45fa4ca101f60a0335675,
-        type: 3}
-<<<<<<< HEAD
+      objectReference: {fileID: 0}
+    - target: {fileID: 2207167603125281937, guid: b4febfe28fb45fa4ca101f60a0335675,
+        type: 3}
       propertyPath: m_LocalRotation.y
-      value: 0
+      value: -0.9791315
       objectReference: {fileID: 0}
     - target: {fileID: 2207167603125281937, guid: b4febfe28fb45fa4ca101f60a0335675,
         type: 3}
       propertyPath: m_LocalRotation.z
-      value: 0
-      objectReference: {fileID: 0}
-    - target: {fileID: 2207167603125281937, guid: b4febfe28fb45fa4ca101f60a0335675,
-        type: 3}
-=======
->>>>>>> 2f8dd9f9
+      value: -0
+      objectReference: {fileID: 0}
+    - target: {fileID: 2207167603125281937, guid: b4febfe28fb45fa4ca101f60a0335675,
+        type: 3}
       propertyPath: m_LocalEulerAnglesHint.x
       value: 0
       objectReference: {fileID: 0}
     - target: {fileID: 2207167603125281937, guid: b4febfe28fb45fa4ca101f60a0335675,
         type: 3}
       propertyPath: m_LocalEulerAnglesHint.y
-      value: 0
+      value: -203.452
       objectReference: {fileID: 0}
     - target: {fileID: 2207167603125281937, guid: b4febfe28fb45fa4ca101f60a0335675,
         type: 3}
