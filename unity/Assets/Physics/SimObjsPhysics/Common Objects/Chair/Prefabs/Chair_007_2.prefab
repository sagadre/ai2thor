%YAML 1.1
%TAG !u! tag:unity3d.com,2011:
--- !u!1001 &5090281048017670588
PrefabInstance:
  m_ObjectHideFlags: 0
  serializedVersion: 2
  m_Modification:
    m_TransformParent: {fileID: 0}
    m_Modifications:
    - target: {fileID: 4327021130922807495, guid: 0e88845c75618b441863e56f297468bd,
        type: 3}
      propertyPath: m_Materials.Array.data[0]
      value: 
      objectReference: {fileID: 2100000, guid: 7db7a2f718cc149a2b67d2c7e99ee0f2, type: 2}
    - target: {fileID: 4345589485184444977, guid: 0e88845c75618b441863e56f297468bd,
        type: 3}
      propertyPath: m_RootOrder
      value: 0
      objectReference: {fileID: 0}
    - target: {fileID: 4345589485184444977, guid: 0e88845c75618b441863e56f297468bd,
        type: 3}
      propertyPath: m_LocalPosition.x
      value: 0
      objectReference: {fileID: 0}
    - target: {fileID: 4345589485184444977, guid: 0e88845c75618b441863e56f297468bd,
        type: 3}
      propertyPath: m_LocalPosition.y
      value: 0
      objectReference: {fileID: 0}
    - target: {fileID: 4345589485184444977, guid: 0e88845c75618b441863e56f297468bd,
        type: 3}
      propertyPath: m_LocalPosition.z
<<<<<<< HEAD
      value: 0
      objectReference: {fileID: 0}
    - target: {fileID: 4345589485184444977, guid: 0e88845c75618b441863e56f297468bd,
        type: 3}
      propertyPath: m_LocalRotation.w
      value: 1
      objectReference: {fileID: 0}
    - target: {fileID: 4345589485184444977, guid: 0e88845c75618b441863e56f297468bd,
        type: 3}
      propertyPath: m_LocalRotation.x
=======
      value: 3.861579
      objectReference: {fileID: 0}
    - target: {fileID: 4345589485184444977, guid: 0e88845c75618b441863e56f297468bd,
        type: 3}
      propertyPath: m_LocalRotation.w
      value: 1
      objectReference: {fileID: 0}
    - target: {fileID: 4345589485184444977, guid: 0e88845c75618b441863e56f297468bd,
        type: 3}
      propertyPath: m_LocalRotation.x
      value: 0
      objectReference: {fileID: 0}
    - target: {fileID: 4345589485184444977, guid: 0e88845c75618b441863e56f297468bd,
        type: 3}
      propertyPath: m_LocalRotation.y
>>>>>>> 2f8dd9f9
      value: 0
      objectReference: {fileID: 0}
    - target: {fileID: 4345589485184444977, guid: 0e88845c75618b441863e56f297468bd,
        type: 3}
<<<<<<< HEAD
      propertyPath: m_LocalRotation.y
      value: 0
      objectReference: {fileID: 0}
    - target: {fileID: 4345589485184444977, guid: 0e88845c75618b441863e56f297468bd,
        type: 3}
=======
>>>>>>> 2f8dd9f9
      propertyPath: m_LocalRotation.z
      value: 0
      objectReference: {fileID: 0}
    - target: {fileID: 4345589485184444977, guid: 0e88845c75618b441863e56f297468bd,
        type: 3}
      propertyPath: m_LocalEulerAnglesHint.x
      value: 0
      objectReference: {fileID: 0}
    - target: {fileID: 4345589485184444977, guid: 0e88845c75618b441863e56f297468bd,
        type: 3}
      propertyPath: m_LocalEulerAnglesHint.y
      value: 0
      objectReference: {fileID: 0}
    - target: {fileID: 4345589485184444977, guid: 0e88845c75618b441863e56f297468bd,
        type: 3}
      propertyPath: m_LocalEulerAnglesHint.z
      value: 0
      objectReference: {fileID: 0}
    - target: {fileID: 4348251634714700701, guid: 0e88845c75618b441863e56f297468bd,
        type: 3}
      propertyPath: m_Name
      value: Chair_007_2
      objectReference: {fileID: 0}
<<<<<<< HEAD
=======
    - target: {fileID: 4451399090926732041, guid: 0e88845c75618b441863e56f297468bd,
        type: 3}
      propertyPath: assetID
      value: Chair_007_2
      objectReference: {fileID: 0}
>>>>>>> 2f8dd9f9
    - target: {fileID: 4451399090926732041, guid: 0e88845c75618b441863e56f297468bd,
        type: 3}
      propertyPath: BoundingBox
      value: 
      objectReference: {fileID: 8861584730061628949}
    - target: {fileID: 4451399090926732041, guid: 0e88845c75618b441863e56f297468bd,
        type: 3}
      propertyPath: MyColliders.Array.data[0]
      value: 
      objectReference: {fileID: 8796183292006676335}
    - target: {fileID: 4451399090926732041, guid: 0e88845c75618b441863e56f297468bd,
        type: 3}
      propertyPath: MyColliders.Array.data[1]
      value: 
      objectReference: {fileID: 8796652216308151139}
    - target: {fileID: 4451399090926732041, guid: 0e88845c75618b441863e56f297468bd,
        type: 3}
      propertyPath: MyColliders.Array.data[2]
      value: 
      objectReference: {fileID: 8796534872998684629}
    - target: {fileID: 4451399090926732041, guid: 0e88845c75618b441863e56f297468bd,
        type: 3}
      propertyPath: MyColliders.Array.data[3]
      value: 
      objectReference: {fileID: 8799196381063147211}
    - target: {fileID: 4451399090926732041, guid: 0e88845c75618b441863e56f297468bd,
        type: 3}
      propertyPath: MyColliders.Array.data[4]
      value: 
      objectReference: {fileID: 8799298457706826705}
    - target: {fileID: 4451399090926732041, guid: 0e88845c75618b441863e56f297468bd,
        type: 3}
      propertyPath: MyColliders.Array.data[5]
      value: 
      objectReference: {fileID: 8796541727059511293}
    - target: {fileID: 4451399090926732041, guid: 0e88845c75618b441863e56f297468bd,
        type: 3}
      propertyPath: VisibilityPoints.Array.data[0]
      value: 
      objectReference: {fileID: 8857170432508283945}
    - target: {fileID: 4451399090926732041, guid: 0e88845c75618b441863e56f297468bd,
        type: 3}
      propertyPath: VisibilityPoints.Array.data[1]
      value: 
      objectReference: {fileID: 8860177592942263117}
    - target: {fileID: 4451399090926732041, guid: 0e88845c75618b441863e56f297468bd,
        type: 3}
      propertyPath: VisibilityPoints.Array.data[2]
      value: 
      objectReference: {fileID: 8857407681571941905}
    - target: {fileID: 4451399090926732041, guid: 0e88845c75618b441863e56f297468bd,
        type: 3}
      propertyPath: VisibilityPoints.Array.data[3]
      value: 
      objectReference: {fileID: 8859782558022279361}
    - target: {fileID: 4451399090926732041, guid: 0e88845c75618b441863e56f297468bd,
        type: 3}
      propertyPath: VisibilityPoints.Array.data[4]
      value: 
      objectReference: {fileID: 8857449306327496235}
    - target: {fileID: 4451399090926732041, guid: 0e88845c75618b441863e56f297468bd,
        type: 3}
      propertyPath: VisibilityPoints.Array.data[5]
      value: 
      objectReference: {fileID: 8859707586053690333}
    - target: {fileID: 4451399090926732041, guid: 0e88845c75618b441863e56f297468bd,
        type: 3}
      propertyPath: VisibilityPoints.Array.data[6]
      value: 
      objectReference: {fileID: 8857450268338017003}
    - target: {fileID: 4451399090926732041, guid: 0e88845c75618b441863e56f297468bd,
        type: 3}
      propertyPath: VisibilityPoints.Array.data[7]
      value: 
      objectReference: {fileID: 8859764851371523571}
    - target: {fileID: 4451399090926732041, guid: 0e88845c75618b441863e56f297468bd,
        type: 3}
      propertyPath: VisibilityPoints.Array.data[8]
      value: 
      objectReference: {fileID: 8856977045498502593}
    - target: {fileID: 4451399090926732041, guid: 0e88845c75618b441863e56f297468bd,
        type: 3}
      propertyPath: VisibilityPoints.Array.data[9]
      value: 
      objectReference: {fileID: 8856948281205266157}
    - target: {fileID: 4451399090926732041, guid: 0e88845c75618b441863e56f297468bd,
        type: 3}
      propertyPath: ReceptacleTriggerBoxes.Array.data[0]
      value: 
      objectReference: {fileID: 8862666483333417090}
    - target: {fileID: 4451941762635618644, guid: 0e88845c75618b441863e56f297468bd,
        type: 3}
      propertyPath: myParent
      value: 
      objectReference: {fileID: 8862055431272495649}
    m_RemovedComponents: []
  m_SourcePrefab: {fileID: 100100000, guid: 0e88845c75618b441863e56f297468bd, type: 3}
--- !u!1 &8862055431272495649 stripped
GameObject:
  m_CorrespondingSourceObject: {fileID: 4348251634714700701, guid: 0e88845c75618b441863e56f297468bd,
    type: 3}
  m_PrefabInstance: {fileID: 5090281048017670588}
  m_PrefabAsset: {fileID: 0}
--- !u!1 &8862666483333417090 stripped
GameObject:
  m_CorrespondingSourceObject: {fileID: 4349012213879953726, guid: 0e88845c75618b441863e56f297468bd,
    type: 3}
  m_PrefabInstance: {fileID: 5090281048017670588}
  m_PrefabAsset: {fileID: 0}
--- !u!65 &8796183292006676335 stripped
BoxCollider:
  m_CorrespondingSourceObject: {fileID: 4374716787145025235, guid: 0e88845c75618b441863e56f297468bd,
    type: 3}
  m_PrefabInstance: {fileID: 5090281048017670588}
  m_PrefabAsset: {fileID: 0}
--- !u!65 &8796652216308151139 stripped
BoxCollider:
  m_CorrespondingSourceObject: {fileID: 4375162587328553695, guid: 0e88845c75618b441863e56f297468bd,
    type: 3}
  m_PrefabInstance: {fileID: 5090281048017670588}
  m_PrefabAsset: {fileID: 0}
--- !u!65 &8796534872998684629 stripped
BoxCollider:
  m_CorrespondingSourceObject: {fileID: 4375210172920051305, guid: 0e88845c75618b441863e56f297468bd,
    type: 3}
  m_PrefabInstance: {fileID: 5090281048017670588}
  m_PrefabAsset: {fileID: 0}
--- !u!65 &8799196381063147211 stripped
BoxCollider:
  m_CorrespondingSourceObject: {fileID: 4375609712609394551, guid: 0e88845c75618b441863e56f297468bd,
    type: 3}
  m_PrefabInstance: {fileID: 5090281048017670588}
  m_PrefabAsset: {fileID: 0}
--- !u!65 &8799298457706826705 stripped
BoxCollider:
  m_CorrespondingSourceObject: {fileID: 4375577953774148205, guid: 0e88845c75618b441863e56f297468bd,
    type: 3}
  m_PrefabInstance: {fileID: 5090281048017670588}
  m_PrefabAsset: {fileID: 0}
--- !u!65 &8796541727059511293 stripped
BoxCollider:
  m_CorrespondingSourceObject: {fileID: 4375202769573221953, guid: 0e88845c75618b441863e56f297468bd,
    type: 3}
  m_PrefabInstance: {fileID: 5090281048017670588}
  m_PrefabAsset: {fileID: 0}
--- !u!4 &8857170432508283945 stripped
Transform:
  m_CorrespondingSourceObject: {fileID: 4345606609842527637, guid: 0e88845c75618b441863e56f297468bd,
    type: 3}
  m_PrefabInstance: {fileID: 5090281048017670588}
  m_PrefabAsset: {fileID: 0}
--- !u!4 &8860177592942263117 stripped
Transform:
  m_CorrespondingSourceObject: {fileID: 4346504941084207857, guid: 0e88845c75618b441863e56f297468bd,
    type: 3}
  m_PrefabInstance: {fileID: 5090281048017670588}
  m_PrefabAsset: {fileID: 0}
--- !u!4 &8857407681571941905 stripped
Transform:
  m_CorrespondingSourceObject: {fileID: 4345862586837139373, guid: 0e88845c75618b441863e56f297468bd,
    type: 3}
  m_PrefabInstance: {fileID: 5090281048017670588}
  m_PrefabAsset: {fileID: 0}
--- !u!4 &8859782558022279361 stripped
Transform:
  m_CorrespondingSourceObject: {fileID: 4345985663500398973, guid: 0e88845c75618b441863e56f297468bd,
    type: 3}
  m_PrefabInstance: {fileID: 5090281048017670588}
  m_PrefabAsset: {fileID: 0}
--- !u!4 &8857449306327496235 stripped
Transform:
  m_CorrespondingSourceObject: {fileID: 4345890712484652951, guid: 0e88845c75618b441863e56f297468bd,
    type: 3}
  m_PrefabInstance: {fileID: 5090281048017670588}
  m_PrefabAsset: {fileID: 0}
--- !u!4 &8859707586053690333 stripped
Transform:
  m_CorrespondingSourceObject: {fileID: 4346060222950752865, guid: 0e88845c75618b441863e56f297468bd,
    type: 3}
  m_PrefabInstance: {fileID: 5090281048017670588}
  m_PrefabAsset: {fileID: 0}
--- !u!4 &8857450268338017003 stripped
Transform:
  m_CorrespondingSourceObject: {fileID: 4345889750339994455, guid: 0e88845c75618b441863e56f297468bd,
    type: 3}
  m_PrefabInstance: {fileID: 5090281048017670588}
  m_PrefabAsset: {fileID: 0}
--- !u!4 &8859764851371523571 stripped
Transform:
  m_CorrespondingSourceObject: {fileID: 4346108417535028303, guid: 0e88845c75618b441863e56f297468bd,
    type: 3}
  m_PrefabInstance: {fileID: 5090281048017670588}
  m_PrefabAsset: {fileID: 0}
--- !u!4 &8856977045498502593 stripped
Transform:
  m_CorrespondingSourceObject: {fileID: 4345412986610191485, guid: 0e88845c75618b441863e56f297468bd,
    type: 3}
  m_PrefabInstance: {fileID: 5090281048017670588}
  m_PrefabAsset: {fileID: 0}
--- !u!4 &8856948281205266157 stripped
Transform:
  m_CorrespondingSourceObject: {fileID: 4345547226777388881, guid: 0e88845c75618b441863e56f297468bd,
    type: 3}
  m_PrefabInstance: {fileID: 5090281048017670588}
  m_PrefabAsset: {fileID: 0}
--- !u!1 &8861584730061628949 stripped
GameObject:
  m_CorrespondingSourceObject: {fileID: 4350164947459012521, guid: 0e88845c75618b441863e56f297468bd,
    type: 3}
  m_PrefabInstance: {fileID: 5090281048017670588}
  m_PrefabAsset: {fileID: 0}<|MERGE_RESOLUTION|>--- conflicted
+++ resolved
@@ -20,18 +20,17 @@
     - target: {fileID: 4345589485184444977, guid: 0e88845c75618b441863e56f297468bd,
         type: 3}
       propertyPath: m_LocalPosition.x
-      value: 0
+      value: 1.5384185
       objectReference: {fileID: 0}
     - target: {fileID: 4345589485184444977, guid: 0e88845c75618b441863e56f297468bd,
         type: 3}
       propertyPath: m_LocalPosition.y
-      value: 0
+      value: -0.0013346635
       objectReference: {fileID: 0}
     - target: {fileID: 4345589485184444977, guid: 0e88845c75618b441863e56f297468bd,
         type: 3}
       propertyPath: m_LocalPosition.z
-<<<<<<< HEAD
-      value: 0
+      value: 3.861579
       objectReference: {fileID: 0}
     - target: {fileID: 4345589485184444977, guid: 0e88845c75618b441863e56f297468bd,
         type: 3}
@@ -41,35 +40,15 @@
     - target: {fileID: 4345589485184444977, guid: 0e88845c75618b441863e56f297468bd,
         type: 3}
       propertyPath: m_LocalRotation.x
-=======
-      value: 3.861579
-      objectReference: {fileID: 0}
-    - target: {fileID: 4345589485184444977, guid: 0e88845c75618b441863e56f297468bd,
-        type: 3}
-      propertyPath: m_LocalRotation.w
-      value: 1
-      objectReference: {fileID: 0}
-    - target: {fileID: 4345589485184444977, guid: 0e88845c75618b441863e56f297468bd,
-        type: 3}
-      propertyPath: m_LocalRotation.x
       value: 0
       objectReference: {fileID: 0}
     - target: {fileID: 4345589485184444977, guid: 0e88845c75618b441863e56f297468bd,
         type: 3}
       propertyPath: m_LocalRotation.y
->>>>>>> 2f8dd9f9
-      value: 0
-      objectReference: {fileID: 0}
-    - target: {fileID: 4345589485184444977, guid: 0e88845c75618b441863e56f297468bd,
-        type: 3}
-<<<<<<< HEAD
-      propertyPath: m_LocalRotation.y
-      value: 0
-      objectReference: {fileID: 0}
-    - target: {fileID: 4345589485184444977, guid: 0e88845c75618b441863e56f297468bd,
-        type: 3}
-=======
->>>>>>> 2f8dd9f9
+      value: 0
+      objectReference: {fileID: 0}
+    - target: {fileID: 4345589485184444977, guid: 0e88845c75618b441863e56f297468bd,
+        type: 3}
       propertyPath: m_LocalRotation.z
       value: 0
       objectReference: {fileID: 0}
@@ -93,14 +72,11 @@
       propertyPath: m_Name
       value: Chair_007_2
       objectReference: {fileID: 0}
-<<<<<<< HEAD
-=======
     - target: {fileID: 4451399090926732041, guid: 0e88845c75618b441863e56f297468bd,
         type: 3}
       propertyPath: assetID
       value: Chair_007_2
       objectReference: {fileID: 0}
->>>>>>> 2f8dd9f9
     - target: {fileID: 4451399090926732041, guid: 0e88845c75618b441863e56f297468bd,
         type: 3}
       propertyPath: BoundingBox
