%YAML 1.1
%TAG !u! tag:unity3d.com,2011:
--- !u!1001 &8379615655231405582
PrefabInstance:
  m_ObjectHideFlags: 0
  serializedVersion: 2
  m_Modification:
    m_TransformParent: {fileID: 0}
    m_Modifications:
    - target: {fileID: 8535103260855477089, guid: 15bd8710592b4ea4f89133ae64d1519e,
<<<<<<< HEAD
        type: 3}
      propertyPath: m_Materials.Array.data[1]
      value: 
      objectReference: {fileID: 2100000, guid: 10f15ee33c0e849709e56e8694804abe, type: 2}
=======
        type: 3}
      propertyPath: m_Materials.Array.data[1]
      value: 
      objectReference: {fileID: 2100000, guid: 10f15ee33c0e849709e56e8694804abe, type: 2}
    - target: {fileID: 8535103261279631629, guid: 15bd8710592b4ea4f89133ae64d1519e,
        type: 3}
      propertyPath: assetID
      value: Chair_210_3
      objectReference: {fileID: 0}
>>>>>>> 2f8dd9f9
    - target: {fileID: 8535103261279631629, guid: 15bd8710592b4ea4f89133ae64d1519e,
        type: 3}
      propertyPath: BoundingBox
      value: 
      objectReference: {fileID: 160061659046406463}
    - target: {fileID: 8535103261279631629, guid: 15bd8710592b4ea4f89133ae64d1519e,
        type: 3}
      propertyPath: MyColliders.Array.data[0]
      value: 
      objectReference: {fileID: 160061659417082282}
    - target: {fileID: 8535103261279631629, guid: 15bd8710592b4ea4f89133ae64d1519e,
        type: 3}
      propertyPath: MyColliders.Array.data[1]
      value: 
      objectReference: {fileID: 160061659651861068}
    - target: {fileID: 8535103261279631629, guid: 15bd8710592b4ea4f89133ae64d1519e,
        type: 3}
      propertyPath: MyColliders.Array.data[2]
      value: 
      objectReference: {fileID: 160061660111701689}
    - target: {fileID: 8535103261279631629, guid: 15bd8710592b4ea4f89133ae64d1519e,
        type: 3}
      propertyPath: MyColliders.Array.data[3]
      value: 
      objectReference: {fileID: 160061659226836645}
    - target: {fileID: 8535103261279631629, guid: 15bd8710592b4ea4f89133ae64d1519e,
        type: 3}
      propertyPath: MyColliders.Array.data[4]
      value: 
      objectReference: {fileID: 160061660254238267}
    - target: {fileID: 8535103261279631629, guid: 15bd8710592b4ea4f89133ae64d1519e,
        type: 3}
      propertyPath: MyColliders.Array.data[5]
      value: 
      objectReference: {fileID: 160061659405232502}
    - target: {fileID: 8535103261279631629, guid: 15bd8710592b4ea4f89133ae64d1519e,
        type: 3}
      propertyPath: MyColliders.Array.data[6]
      value: 
      objectReference: {fileID: 160061660686970378}
    - target: {fileID: 8535103261279631629, guid: 15bd8710592b4ea4f89133ae64d1519e,
        type: 3}
      propertyPath: MyColliders.Array.data[7]
      value: 
      objectReference: {fileID: 160061660355043540}
    - target: {fileID: 8535103261279631629, guid: 15bd8710592b4ea4f89133ae64d1519e,
        type: 3}
      propertyPath: MyColliders.Array.data[8]
      value: 
      objectReference: {fileID: 160061658668959294}
    - target: {fileID: 8535103261279631629, guid: 15bd8710592b4ea4f89133ae64d1519e,
        type: 3}
      propertyPath: MyColliders.Array.data[9]
      value: 
      objectReference: {fileID: 160061658862130005}
    - target: {fileID: 8535103261279631629, guid: 15bd8710592b4ea4f89133ae64d1519e,
        type: 3}
      propertyPath: MyColliders.Array.data[10]
      value: 
      objectReference: {fileID: 160061659439557671}
    - target: {fileID: 8535103261279631629, guid: 15bd8710592b4ea4f89133ae64d1519e,
        type: 3}
      propertyPath: MyColliders.Array.data[11]
      value: 
      objectReference: {fileID: 160061660741703927}
    - target: {fileID: 8535103261279631629, guid: 15bd8710592b4ea4f89133ae64d1519e,
        type: 3}
      propertyPath: MyColliders.Array.data[12]
      value: 
      objectReference: {fileID: 160061660428789686}
    - target: {fileID: 8535103261279631629, guid: 15bd8710592b4ea4f89133ae64d1519e,
        type: 3}
      propertyPath: MyColliders.Array.data[13]
      value: 
      objectReference: {fileID: 160061659430892039}
    - target: {fileID: 8535103261279631629, guid: 15bd8710592b4ea4f89133ae64d1519e,
        type: 3}
      propertyPath: MyColliders.Array.data[14]
      value: 
      objectReference: {fileID: 160061659382286511}
    - target: {fileID: 8535103261279631629, guid: 15bd8710592b4ea4f89133ae64d1519e,
        type: 3}
      propertyPath: MyColliders.Array.data[15]
      value: 
      objectReference: {fileID: 160061658890771894}
    - target: {fileID: 8535103261279631629, guid: 15bd8710592b4ea4f89133ae64d1519e,
        type: 3}
      propertyPath: MyColliders.Array.data[16]
      value: 
      objectReference: {fileID: 160061660014948378}
    - target: {fileID: 8535103261279631629, guid: 15bd8710592b4ea4f89133ae64d1519e,
        type: 3}
      propertyPath: MyColliders.Array.data[17]
      value: 
      objectReference: {fileID: 160061660538971579}
    - target: {fileID: 8535103261279631629, guid: 15bd8710592b4ea4f89133ae64d1519e,
        type: 3}
      propertyPath: VisibilityPoints.Array.data[0]
      value: 
      objectReference: {fileID: 160061659665513590}
    - target: {fileID: 8535103261279631629, guid: 15bd8710592b4ea4f89133ae64d1519e,
        type: 3}
      propertyPath: VisibilityPoints.Array.data[1]
      value: 
      objectReference: {fileID: 160061658783208449}
    - target: {fileID: 8535103261279631629, guid: 15bd8710592b4ea4f89133ae64d1519e,
        type: 3}
      propertyPath: VisibilityPoints.Array.data[2]
      value: 
      objectReference: {fileID: 160061659488343963}
    - target: {fileID: 8535103261279631629, guid: 15bd8710592b4ea4f89133ae64d1519e,
        type: 3}
      propertyPath: VisibilityPoints.Array.data[3]
      value: 
      objectReference: {fileID: 160061659690593326}
    - target: {fileID: 8535103261279631629, guid: 15bd8710592b4ea4f89133ae64d1519e,
        type: 3}
      propertyPath: VisibilityPoints.Array.data[4]
      value: 
      objectReference: {fileID: 160061660522414643}
    - target: {fileID: 8535103261279631629, guid: 15bd8710592b4ea4f89133ae64d1519e,
        type: 3}
      propertyPath: VisibilityPoints.Array.data[5]
      value: 
      objectReference: {fileID: 160061660491611396}
    - target: {fileID: 8535103261279631629, guid: 15bd8710592b4ea4f89133ae64d1519e,
        type: 3}
      propertyPath: VisibilityPoints.Array.data[6]
      value: 
      objectReference: {fileID: 160061659963734206}
    - target: {fileID: 8535103261279631629, guid: 15bd8710592b4ea4f89133ae64d1519e,
        type: 3}
      propertyPath: VisibilityPoints.Array.data[7]
      value: 
      objectReference: {fileID: 160061660240969421}
    - target: {fileID: 8535103261279631629, guid: 15bd8710592b4ea4f89133ae64d1519e,
        type: 3}
      propertyPath: VisibilityPoints.Array.data[8]
      value: 
      objectReference: {fileID: 160061659805865427}
    - target: {fileID: 8535103261279631629, guid: 15bd8710592b4ea4f89133ae64d1519e,
        type: 3}
      propertyPath: VisibilityPoints.Array.data[9]
      value: 
      objectReference: {fileID: 160061659364861030}
    - target: {fileID: 8535103261279631629, guid: 15bd8710592b4ea4f89133ae64d1519e,
        type: 3}
      propertyPath: VisibilityPoints.Array.data[10]
      value: 
      objectReference: {fileID: 160061659939311136}
    - target: {fileID: 8535103261279631629, guid: 15bd8710592b4ea4f89133ae64d1519e,
        type: 3}
      propertyPath: ReceptacleTriggerBoxes.Array.data[0]
      value: 
      objectReference: {fileID: 8380715546868159552}
    - target: {fileID: 8535103261279631631, guid: 15bd8710592b4ea4f89133ae64d1519e,
        type: 3}
      propertyPath: m_RootOrder
      value: 0
      objectReference: {fileID: 0}
    - target: {fileID: 8535103261279631631, guid: 15bd8710592b4ea4f89133ae64d1519e,
        type: 3}
      propertyPath: m_LocalPosition.x
<<<<<<< HEAD
      value: 0
=======
      value: -2.6017277
>>>>>>> 2f8dd9f9
      objectReference: {fileID: 0}
    - target: {fileID: 8535103261279631631, guid: 15bd8710592b4ea4f89133ae64d1519e,
        type: 3}
      propertyPath: m_LocalPosition.y
<<<<<<< HEAD
      value: 0
=======
      value: -0.007134944
>>>>>>> 2f8dd9f9
      objectReference: {fileID: 0}
    - target: {fileID: 8535103261279631631, guid: 15bd8710592b4ea4f89133ae64d1519e,
        type: 3}
      propertyPath: m_LocalPosition.z
<<<<<<< HEAD
      value: 0
=======
      value: 2.1124496
>>>>>>> 2f8dd9f9
      objectReference: {fileID: 0}
    - target: {fileID: 8535103261279631631, guid: 15bd8710592b4ea4f89133ae64d1519e,
        type: 3}
      propertyPath: m_LocalRotation.w
      value: 1
      objectReference: {fileID: 0}
    - target: {fileID: 8535103261279631631, guid: 15bd8710592b4ea4f89133ae64d1519e,
        type: 3}
      propertyPath: m_LocalRotation.x
      value: 0
      objectReference: {fileID: 0}
    - target: {fileID: 8535103261279631631, guid: 15bd8710592b4ea4f89133ae64d1519e,
        type: 3}
      propertyPath: m_LocalRotation.y
      value: 0
      objectReference: {fileID: 0}
    - target: {fileID: 8535103261279631631, guid: 15bd8710592b4ea4f89133ae64d1519e,
        type: 3}
      propertyPath: m_LocalRotation.z
      value: 0
      objectReference: {fileID: 0}
    - target: {fileID: 8535103261279631631, guid: 15bd8710592b4ea4f89133ae64d1519e,
        type: 3}
      propertyPath: m_LocalEulerAnglesHint.x
      value: 0
      objectReference: {fileID: 0}
    - target: {fileID: 8535103261279631631, guid: 15bd8710592b4ea4f89133ae64d1519e,
        type: 3}
      propertyPath: m_LocalEulerAnglesHint.y
      value: 0
      objectReference: {fileID: 0}
    - target: {fileID: 8535103261279631631, guid: 15bd8710592b4ea4f89133ae64d1519e,
        type: 3}
      propertyPath: m_LocalEulerAnglesHint.z
      value: 0
      objectReference: {fileID: 0}
    - target: {fileID: 8535103261279631856, guid: 15bd8710592b4ea4f89133ae64d1519e,
        type: 3}
      propertyPath: m_Name
      value: Chair_210_3
      objectReference: {fileID: 0}
    m_RemovedComponents: []
  m_SourcePrefab: {fileID: 100100000, guid: 15bd8710592b4ea4f89133ae64d1519e, type: 3}
--- !u!65 &160061659417082282 stripped
BoxCollider:
  m_CorrespondingSourceObject: {fileID: 8535103260240398244, guid: 15bd8710592b4ea4f89133ae64d1519e,
    type: 3}
  m_PrefabInstance: {fileID: 8379615655231405582}
  m_PrefabAsset: {fileID: 0}
--- !u!65 &160061659651861068 stripped
BoxCollider:
  m_CorrespondingSourceObject: {fileID: 8535103259938640962, guid: 15bd8710592b4ea4f89133ae64d1519e,
    type: 3}
  m_PrefabInstance: {fileID: 8379615655231405582}
  m_PrefabAsset: {fileID: 0}
--- !u!65 &160061660111701689 stripped
BoxCollider:
  m_CorrespondingSourceObject: {fileID: 8535103260531407031, guid: 15bd8710592b4ea4f89133ae64d1519e,
    type: 3}
  m_PrefabInstance: {fileID: 8379615655231405582}
  m_PrefabAsset: {fileID: 0}
--- !u!65 &160061659226836645 stripped
BoxCollider:
  m_CorrespondingSourceObject: {fileID: 8535103260044734635, guid: 15bd8710592b4ea4f89133ae64d1519e,
    type: 3}
  m_PrefabInstance: {fileID: 8379615655231405582}
  m_PrefabAsset: {fileID: 0}
--- !u!65 &160061660254238267 stripped
BoxCollider:
  m_CorrespondingSourceObject: {fileID: 8535103261210986549, guid: 15bd8710592b4ea4f89133ae64d1519e,
    type: 3}
  m_PrefabInstance: {fileID: 8379615655231405582}
  m_PrefabAsset: {fileID: 0}
--- !u!65 &160061659405232502 stripped
BoxCollider:
  m_CorrespondingSourceObject: {fileID: 8535103260231243640, guid: 15bd8710592b4ea4f89133ae64d1519e,
    type: 3}
  m_PrefabInstance: {fileID: 8379615655231405582}
  m_PrefabAsset: {fileID: 0}
--- !u!65 &160061660686970378 stripped
BoxCollider:
  m_CorrespondingSourceObject: {fileID: 8535103261101346820, guid: 15bd8710592b4ea4f89133ae64d1519e,
    type: 3}
  m_PrefabInstance: {fileID: 8379615655231405582}
  m_PrefabAsset: {fileID: 0}
--- !u!65 &160061660355043540 stripped
BoxCollider:
  m_CorrespondingSourceObject: {fileID: 8535103261177388762, guid: 15bd8710592b4ea4f89133ae64d1519e,
    type: 3}
  m_PrefabInstance: {fileID: 8379615655231405582}
  m_PrefabAsset: {fileID: 0}
--- !u!65 &160061658668959294 stripped
BoxCollider:
  m_CorrespondingSourceObject: {fileID: 8535103259625470000, guid: 15bd8710592b4ea4f89133ae64d1519e,
    type: 3}
  m_PrefabInstance: {fileID: 8379615655231405582}
  m_PrefabAsset: {fileID: 0}
--- !u!65 &160061658862130005 stripped
BoxCollider:
  m_CorrespondingSourceObject: {fileID: 8535103259688152411, guid: 15bd8710592b4ea4f89133ae64d1519e,
    type: 3}
  m_PrefabInstance: {fileID: 8379615655231405582}
  m_PrefabAsset: {fileID: 0}
--- !u!65 &160061659439557671 stripped
BoxCollider:
  m_CorrespondingSourceObject: {fileID: 8535103259861537321, guid: 15bd8710592b4ea4f89133ae64d1519e,
    type: 3}
  m_PrefabInstance: {fileID: 8379615655231405582}
  m_PrefabAsset: {fileID: 0}
--- !u!65 &160061660741703927 stripped
BoxCollider:
  m_CorrespondingSourceObject: {fileID: 8535103261029803769, guid: 15bd8710592b4ea4f89133ae64d1519e,
    type: 3}
  m_PrefabInstance: {fileID: 8379615655231405582}
  m_PrefabAsset: {fileID: 0}
--- !u!65 &160061660428789686 stripped
BoxCollider:
  m_CorrespondingSourceObject: {fileID: 8535103261254539704, guid: 15bd8710592b4ea4f89133ae64d1519e,
    type: 3}
  m_PrefabInstance: {fileID: 8379615655231405582}
  m_PrefabAsset: {fileID: 0}
--- !u!65 &160061659430892039 stripped
BoxCollider:
  m_CorrespondingSourceObject: {fileID: 8535103259853392905, guid: 15bd8710592b4ea4f89133ae64d1519e,
    type: 3}
  m_PrefabInstance: {fileID: 8379615655231405582}
  m_PrefabAsset: {fileID: 0}
--- !u!65 &160061659382286511 stripped
BoxCollider:
  m_CorrespondingSourceObject: {fileID: 8535103260208051873, guid: 15bd8710592b4ea4f89133ae64d1519e,
    type: 3}
  m_PrefabInstance: {fileID: 8379615655231405582}
  m_PrefabAsset: {fileID: 0}
--- !u!65 &160061658890771894 stripped
BoxCollider:
  m_CorrespondingSourceObject: {fileID: 8535103259302863800, guid: 15bd8710592b4ea4f89133ae64d1519e,
    type: 3}
  m_PrefabInstance: {fileID: 8379615655231405582}
  m_PrefabAsset: {fileID: 0}
--- !u!65 &160061660014948378 stripped
BoxCollider:
  m_CorrespondingSourceObject: {fileID: 8535103260426964500, guid: 15bd8710592b4ea4f89133ae64d1519e,
    type: 3}
  m_PrefabInstance: {fileID: 8379615655231405582}
  m_PrefabAsset: {fileID: 0}
--- !u!65 &160061660538971579 stripped
BoxCollider:
  m_CorrespondingSourceObject: {fileID: 8535103260959906741, guid: 15bd8710592b4ea4f89133ae64d1519e,
    type: 3}
  m_PrefabInstance: {fileID: 8379615655231405582}
  m_PrefabAsset: {fileID: 0}
--- !u!4 &160061659665513590 stripped
Transform:
  m_CorrespondingSourceObject: {fileID: 8535103259954315896, guid: 15bd8710592b4ea4f89133ae64d1519e,
    type: 3}
  m_PrefabInstance: {fileID: 8379615655231405582}
  m_PrefabAsset: {fileID: 0}
--- !u!4 &160061658783208449 stripped
Transform:
  m_CorrespondingSourceObject: {fileID: 8535103259733420559, guid: 15bd8710592b4ea4f89133ae64d1519e,
    type: 3}
  m_PrefabInstance: {fileID: 8379615655231405582}
  m_PrefabAsset: {fileID: 0}
--- !u!4 &160061659488343963 stripped
Transform:
  m_CorrespondingSourceObject: {fileID: 8535103259900701077, guid: 15bd8710592b4ea4f89133ae64d1519e,
    type: 3}
  m_PrefabInstance: {fileID: 8379615655231405582}
  m_PrefabAsset: {fileID: 0}
--- !u!4 &160061659690593326 stripped
Transform:
  m_CorrespondingSourceObject: {fileID: 8535103260650557984, guid: 15bd8710592b4ea4f89133ae64d1519e,
    type: 3}
  m_PrefabInstance: {fileID: 8379615655231405582}
  m_PrefabAsset: {fileID: 0}
--- !u!4 &160061660522414643 stripped
Transform:
  m_CorrespondingSourceObject: {fileID: 8535103260942908477, guid: 15bd8710592b4ea4f89133ae64d1519e,
    type: 3}
  m_PrefabInstance: {fileID: 8379615655231405582}
  m_PrefabAsset: {fileID: 0}
--- !u!4 &160061660491611396 stripped
Transform:
  m_CorrespondingSourceObject: {fileID: 8535103261309158154, guid: 15bd8710592b4ea4f89133ae64d1519e,
    type: 3}
  m_PrefabInstance: {fileID: 8379615655231405582}
  m_PrefabAsset: {fileID: 0}
--- !u!4 &160061659963734206 stripped
Transform:
  m_CorrespondingSourceObject: {fileID: 8535103260377384624, guid: 15bd8710592b4ea4f89133ae64d1519e,
    type: 3}
  m_PrefabInstance: {fileID: 8379615655231405582}
  m_PrefabAsset: {fileID: 0}
--- !u!4 &160061660240969421 stripped
Transform:
  m_CorrespondingSourceObject: {fileID: 8535103261190701251, guid: 15bd8710592b4ea4f89133ae64d1519e,
    type: 3}
  m_PrefabInstance: {fileID: 8379615655231405582}
  m_PrefabAsset: {fileID: 0}
--- !u!4 &160061659805865427 stripped
Transform:
  m_CorrespondingSourceObject: {fileID: 8535103260623498205, guid: 15bd8710592b4ea4f89133ae64d1519e,
    type: 3}
  m_PrefabInstance: {fileID: 8379615655231405582}
  m_PrefabAsset: {fileID: 0}
--- !u!4 &160061659364861030 stripped
Transform:
  m_CorrespondingSourceObject: {fileID: 8535103260187728488, guid: 15bd8710592b4ea4f89133ae64d1519e,
    type: 3}
  m_PrefabInstance: {fileID: 8379615655231405582}
  m_PrefabAsset: {fileID: 0}
--- !u!4 &160061659939311136 stripped
Transform:
  m_CorrespondingSourceObject: {fileID: 8535103260754260014, guid: 15bd8710592b4ea4f89133ae64d1519e,
    type: 3}
  m_PrefabInstance: {fileID: 8379615655231405582}
  m_PrefabAsset: {fileID: 0}
--- !u!1 &160061659046406463 stripped
GameObject:
  m_CorrespondingSourceObject: {fileID: 8535103259466028849, guid: 15bd8710592b4ea4f89133ae64d1519e,
    type: 3}
  m_PrefabInstance: {fileID: 8379615655231405582}
  m_PrefabAsset: {fileID: 0}
--- !u!1 &8380715546868159552 stripped
GameObject:
  m_CorrespondingSourceObject: {fileID: 1170333943278158, guid: 15bd8710592b4ea4f89133ae64d1519e,
    type: 3}
  m_PrefabInstance: {fileID: 8379615655231405582}
  m_PrefabAsset: {fileID: 0}<|MERGE_RESOLUTION|>--- conflicted
+++ resolved
@@ -8,12 +8,6 @@
     m_TransformParent: {fileID: 0}
     m_Modifications:
     - target: {fileID: 8535103260855477089, guid: 15bd8710592b4ea4f89133ae64d1519e,
-<<<<<<< HEAD
-        type: 3}
-      propertyPath: m_Materials.Array.data[1]
-      value: 
-      objectReference: {fileID: 2100000, guid: 10f15ee33c0e849709e56e8694804abe, type: 2}
-=======
         type: 3}
       propertyPath: m_Materials.Array.data[1]
       value: 
@@ -23,7 +17,6 @@
       propertyPath: assetID
       value: Chair_210_3
       objectReference: {fileID: 0}
->>>>>>> 2f8dd9f9
     - target: {fileID: 8535103261279631629, guid: 15bd8710592b4ea4f89133ae64d1519e,
         type: 3}
       propertyPath: BoundingBox
@@ -187,29 +180,17 @@
     - target: {fileID: 8535103261279631631, guid: 15bd8710592b4ea4f89133ae64d1519e,
         type: 3}
       propertyPath: m_LocalPosition.x
-<<<<<<< HEAD
-      value: 0
-=======
       value: -2.6017277
->>>>>>> 2f8dd9f9
       objectReference: {fileID: 0}
     - target: {fileID: 8535103261279631631, guid: 15bd8710592b4ea4f89133ae64d1519e,
         type: 3}
       propertyPath: m_LocalPosition.y
-<<<<<<< HEAD
-      value: 0
-=======
       value: -0.007134944
->>>>>>> 2f8dd9f9
       objectReference: {fileID: 0}
     - target: {fileID: 8535103261279631631, guid: 15bd8710592b4ea4f89133ae64d1519e,
         type: 3}
       propertyPath: m_LocalPosition.z
-<<<<<<< HEAD
-      value: 0
-=======
       value: 2.1124496
->>>>>>> 2f8dd9f9
       objectReference: {fileID: 0}
     - target: {fileID: 8535103261279631631, guid: 15bd8710592b4ea4f89133ae64d1519e,
         type: 3}
