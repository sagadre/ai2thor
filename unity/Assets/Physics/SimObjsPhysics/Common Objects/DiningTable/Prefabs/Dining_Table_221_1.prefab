--- conflicted
+++ resolved
@@ -19,10 +19,6 @@
       objectReference: {fileID: 0}
     - target: {fileID: 577273119488782677, guid: e799cbc0427aeb24da84a4564e3dd01b,
         type: 3}
-<<<<<<< HEAD
-      propertyPath: m_RootOrder
-      value: 0
-=======
       propertyPath: m_LocalPosition.x
       value: -3.429
       objectReference: {fileID: 0}
@@ -55,7 +51,6 @@
         type: 3}
       propertyPath: m_LocalRotation.z
       value: -0
->>>>>>> 2f8dd9f9
       objectReference: {fileID: 0}
     - target: {fileID: 577273119488782677, guid: e799cbc0427aeb24da84a4564e3dd01b,
         type: 3}
