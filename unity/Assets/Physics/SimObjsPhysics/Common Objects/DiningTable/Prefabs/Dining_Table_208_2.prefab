--- conflicted
+++ resolved
@@ -8,8 +8,6 @@
     m_TransformParent: {fileID: 0}
     m_Modifications:
     - target: {fileID: 842701567552520579, guid: d5142bb634da6da4a88dc581f44836f6,
-<<<<<<< HEAD
-=======
         type: 3}
       propertyPath: m_LocalScale.x
       value: 0.8132621
@@ -65,37 +63,20 @@
       value: 0.81
       objectReference: {fileID: 0}
     - target: {fileID: 8650076759862409127, guid: d5142bb634da6da4a88dc581f44836f6,
->>>>>>> 2f8dd9f9
         type: 3}
       propertyPath: m_LocalScale.x
       value: 0.8132621
       objectReference: {fileID: 0}
-<<<<<<< HEAD
-    - target: {fileID: 842701567552520579, guid: d5142bb634da6da4a88dc581f44836f6,
-=======
     - target: {fileID: 8650076759862409127, guid: d5142bb634da6da4a88dc581f44836f6,
->>>>>>> 2f8dd9f9
         type: 3}
       propertyPath: m_LocalScale.y
       value: 0.8132621
       objectReference: {fileID: 0}
-<<<<<<< HEAD
-    - target: {fileID: 842701567552520579, guid: d5142bb634da6da4a88dc581f44836f6,
-=======
     - target: {fileID: 8650076759862409127, guid: d5142bb634da6da4a88dc581f44836f6,
->>>>>>> 2f8dd9f9
         type: 3}
       propertyPath: m_LocalScale.z
       value: 0.8132621
       objectReference: {fileID: 0}
-<<<<<<< HEAD
-    - target: {fileID: 8650076759604007792, guid: d5142bb634da6da4a88dc581f44836f6,
-        type: 3}
-      propertyPath: myParent
-      value: 
-      objectReference: {fileID: 5476660341093635684}
-    - target: {fileID: 8650076759604007798, guid: d5142bb634da6da4a88dc581f44836f6,
-=======
     - target: {fileID: 8650076760469233475, guid: d5142bb634da6da4a88dc581f44836f6,
         type: 3}
       propertyPath: m_RootOrder
@@ -107,7 +88,6 @@
       value: 2.5451984
       objectReference: {fileID: 0}
     - target: {fileID: 8650076760469233475, guid: d5142bb634da6da4a88dc581f44836f6,
->>>>>>> 2f8dd9f9
         type: 3}
       propertyPath: m_LocalPosition.y
       value: 0
@@ -127,24 +107,6 @@
       propertyPath: m_LocalRotation.x
       value: 0
       objectReference: {fileID: 0}
-<<<<<<< HEAD
-    - target: {fileID: 8650076759709348920, guid: d5142bb634da6da4a88dc581f44836f6,
-        type: 3}
-      propertyPath: m_LocalScale.x
-      value: 0.81
-      objectReference: {fileID: 0}
-    - target: {fileID: 8650076759709348920, guid: d5142bb634da6da4a88dc581f44836f6,
-        type: 3}
-      propertyPath: m_LocalScale.y
-      value: 0.81
-      objectReference: {fileID: 0}
-    - target: {fileID: 8650076759709348920, guid: d5142bb634da6da4a88dc581f44836f6,
-        type: 3}
-      propertyPath: m_LocalScale.z
-      value: 0.81
-      objectReference: {fileID: 0}
-    - target: {fileID: 8650076759862409127, guid: d5142bb634da6da4a88dc581f44836f6,
-=======
     - target: {fileID: 8650076760469233475, guid: d5142bb634da6da4a88dc581f44836f6,
         type: 3}
       propertyPath: m_LocalRotation.y
@@ -161,48 +123,19 @@
       value: 0
       objectReference: {fileID: 0}
     - target: {fileID: 8650076760469233475, guid: d5142bb634da6da4a88dc581f44836f6,
->>>>>>> 2f8dd9f9
         type: 3}
       propertyPath: m_LocalEulerAnglesHint.y
       value: 0
       objectReference: {fileID: 0}
-<<<<<<< HEAD
-    - target: {fileID: 8650076759862409127, guid: d5142bb634da6da4a88dc581f44836f6,
-=======
-    - target: {fileID: 8650076760469233475, guid: d5142bb634da6da4a88dc581f44836f6,
->>>>>>> 2f8dd9f9
+    - target: {fileID: 8650076760469233475, guid: d5142bb634da6da4a88dc581f44836f6,
         type: 3}
       propertyPath: m_LocalEulerAnglesHint.z
       value: 0
       objectReference: {fileID: 0}
-<<<<<<< HEAD
-    - target: {fileID: 8650076759862409127, guid: d5142bb634da6da4a88dc581f44836f6,
-=======
-    - target: {fileID: 8650076760469233484, guid: d5142bb634da6da4a88dc581f44836f6,
->>>>>>> 2f8dd9f9
+    - target: {fileID: 8650076760469233484, guid: d5142bb634da6da4a88dc581f44836f6,
         type: 3}
       propertyPath: assetID
       value: Dining_Table_208_2
-      objectReference: {fileID: 0}
-    - target: {fileID: 8650076760469233475, guid: d5142bb634da6da4a88dc581f44836f6,
-        type: 3}
-      propertyPath: m_RootOrder
-      value: 0
-      objectReference: {fileID: 0}
-    - target: {fileID: 8650076760469233475, guid: d5142bb634da6da4a88dc581f44836f6,
-        type: 3}
-      propertyPath: m_LocalEulerAnglesHint.x
-      value: 0
-      objectReference: {fileID: 0}
-    - target: {fileID: 8650076760469233475, guid: d5142bb634da6da4a88dc581f44836f6,
-        type: 3}
-      propertyPath: m_LocalEulerAnglesHint.y
-      value: 0
-      objectReference: {fileID: 0}
-    - target: {fileID: 8650076760469233475, guid: d5142bb634da6da4a88dc581f44836f6,
-        type: 3}
-      propertyPath: m_LocalEulerAnglesHint.z
-      value: 0
       objectReference: {fileID: 0}
     - target: {fileID: 8650076760469233484, guid: d5142bb634da6da4a88dc581f44836f6,
         type: 3}
