%YAML 1.1
%TAG !u! tag:unity3d.com,2011:
--- !u!1001 &6130534915583853844
PrefabInstance:
  m_ObjectHideFlags: 0
  serializedVersion: 2
  m_Modification:
    m_TransformParent: {fileID: 0}
    m_Modifications:
    - target: {fileID: 8650076759604007792, guid: d5142bb634da6da4a88dc581f44836f6,
<<<<<<< HEAD
        type: 3}
      propertyPath: myParent
      value: 
      objectReference: {fileID: 3251379018387167834}
    - target: {fileID: 8650076760469233475, guid: d5142bb634da6da4a88dc581f44836f6,
        type: 3}
      propertyPath: m_RootOrder
=======
        type: 3}
      propertyPath: myParent
      value: 
      objectReference: {fileID: 3251379018387167834}
    - target: {fileID: 8650076760469233475, guid: d5142bb634da6da4a88dc581f44836f6,
        type: 3}
      propertyPath: m_RootOrder
      value: 0
      objectReference: {fileID: 0}
    - target: {fileID: 8650076760469233475, guid: d5142bb634da6da4a88dc581f44836f6,
        type: 3}
      propertyPath: m_LocalPosition.x
      value: 0
      objectReference: {fileID: 0}
    - target: {fileID: 8650076760469233475, guid: d5142bb634da6da4a88dc581f44836f6,
        type: 3}
      propertyPath: m_LocalPosition.y
      value: 0
      objectReference: {fileID: 0}
    - target: {fileID: 8650076760469233475, guid: d5142bb634da6da4a88dc581f44836f6,
        type: 3}
      propertyPath: m_LocalPosition.z
      value: 0
      objectReference: {fileID: 0}
    - target: {fileID: 8650076760469233475, guid: d5142bb634da6da4a88dc581f44836f6,
        type: 3}
      propertyPath: m_LocalRotation.w
      value: 1
      objectReference: {fileID: 0}
    - target: {fileID: 8650076760469233475, guid: d5142bb634da6da4a88dc581f44836f6,
        type: 3}
      propertyPath: m_LocalRotation.x
      value: 0
      objectReference: {fileID: 0}
    - target: {fileID: 8650076760469233475, guid: d5142bb634da6da4a88dc581f44836f6,
        type: 3}
      propertyPath: m_LocalRotation.y
      value: 0
      objectReference: {fileID: 0}
    - target: {fileID: 8650076760469233475, guid: d5142bb634da6da4a88dc581f44836f6,
        type: 3}
      propertyPath: m_LocalRotation.z
>>>>>>> 2f8dd9f9
      value: 0
      objectReference: {fileID: 0}
    - target: {fileID: 8650076760469233475, guid: d5142bb634da6da4a88dc581f44836f6,
        type: 3}
      propertyPath: m_LocalEulerAnglesHint.x
      value: 0
      objectReference: {fileID: 0}
    - target: {fileID: 8650076760469233475, guid: d5142bb634da6da4a88dc581f44836f6,
        type: 3}
      propertyPath: m_LocalEulerAnglesHint.y
      value: 0
      objectReference: {fileID: 0}
    - target: {fileID: 8650076760469233475, guid: d5142bb634da6da4a88dc581f44836f6,
        type: 3}
      propertyPath: m_LocalEulerAnglesHint.z
      value: 0
      objectReference: {fileID: 0}
    - target: {fileID: 8650076760469233484, guid: d5142bb634da6da4a88dc581f44836f6,
        type: 3}
      propertyPath: assetID
      value: Dining_Table_208_1
      objectReference: {fileID: 0}
    - target: {fileID: 8650076760469233484, guid: d5142bb634da6da4a88dc581f44836f6,
        type: 3}
      propertyPath: BoundingBox
      value: 
      objectReference: {fileID: 3251379018911642630}
    - target: {fileID: 8650076760469233484, guid: d5142bb634da6da4a88dc581f44836f6,
        type: 3}
      propertyPath: VisibilityPoints.Array.data[0]
      value: 
      objectReference: {fileID: 3251379018637209911}
    - target: {fileID: 8650076760469233484, guid: d5142bb634da6da4a88dc581f44836f6,
        type: 3}
      propertyPath: VisibilityPoints.Array.data[1]
      value: 
      objectReference: {fileID: 3251379019898245644}
    - target: {fileID: 8650076760469233484, guid: d5142bb634da6da4a88dc581f44836f6,
        type: 3}
      propertyPath: VisibilityPoints.Array.data[2]
      value: 
      objectReference: {fileID: 3251379019349345722}
    - target: {fileID: 8650076760469233484, guid: d5142bb634da6da4a88dc581f44836f6,
        type: 3}
      propertyPath: VisibilityPoints.Array.data[3]
      value: 
      objectReference: {fileID: 3251379018023666912}
    - target: {fileID: 8650076760469233484, guid: d5142bb634da6da4a88dc581f44836f6,
        type: 3}
      propertyPath: VisibilityPoints.Array.data[4]
      value: 
      objectReference: {fileID: 3251379019505459624}
    - target: {fileID: 8650076760469233484, guid: d5142bb634da6da4a88dc581f44836f6,
        type: 3}
      propertyPath: VisibilityPoints.Array.data[5]
      value: 
      objectReference: {fileID: 3251379018492486966}
    - target: {fileID: 8650076760469233484, guid: d5142bb634da6da4a88dc581f44836f6,
        type: 3}
      propertyPath: VisibilityPoints.Array.data[6]
      value: 
      objectReference: {fileID: 3251379020001109265}
    - target: {fileID: 8650076760469233484, guid: d5142bb634da6da4a88dc581f44836f6,
        type: 3}
      propertyPath: VisibilityPoints.Array.data[7]
      value: 
      objectReference: {fileID: 3251379019762998669}
    - target: {fileID: 8650076760469233484, guid: d5142bb634da6da4a88dc581f44836f6,
        type: 3}
      propertyPath: VisibilityPoints.Array.data[8]
      value: 
      objectReference: {fileID: 3251379019665753539}
    - target: {fileID: 8650076760469233484, guid: d5142bb634da6da4a88dc581f44836f6,
        type: 3}
      propertyPath: VisibilityPoints.Array.data[9]
      value: 
      objectReference: {fileID: 3251379019037590800}
    - target: {fileID: 8650076760469233484, guid: d5142bb634da6da4a88dc581f44836f6,
        type: 3}
      propertyPath: VisibilityPoints.Array.data[10]
      value: 
      objectReference: {fileID: 3251379019226864965}
    - target: {fileID: 8650076760469233484, guid: d5142bb634da6da4a88dc581f44836f6,
        type: 3}
      propertyPath: VisibilityPoints.Array.data[11]
      value: 
      objectReference: {fileID: 3251379018651547372}
    - target: {fileID: 8650076760469233484, guid: d5142bb634da6da4a88dc581f44836f6,
        type: 3}
      propertyPath: VisibilityPoints.Array.data[12]
      value: 
      objectReference: {fileID: 3251379019826625055}
    - target: {fileID: 8650076760469233484, guid: d5142bb634da6da4a88dc581f44836f6,
        type: 3}
      propertyPath: VisibilityPoints.Array.data[13]
      value: 
      objectReference: {fileID: 3251379018389607644}
    - target: {fileID: 8650076760469233484, guid: d5142bb634da6da4a88dc581f44836f6,
        type: 3}
      propertyPath: VisibilityPoints.Array.data[14]
      value: 
      objectReference: {fileID: 3251379018340518493}
    - target: {fileID: 8650076760469233484, guid: d5142bb634da6da4a88dc581f44836f6,
        type: 3}
      propertyPath: VisibilityPoints.Array.data[15]
      value: 
      objectReference: {fileID: 3251379018907990935}
    - target: {fileID: 8650076760469233484, guid: d5142bb634da6da4a88dc581f44836f6,
        type: 3}
      propertyPath: ReceptacleTriggerBoxes.Array.data[0]
      value: 
      objectReference: {fileID: 3251379019216475749}
    - target: {fileID: 8650076760469233486, guid: d5142bb634da6da4a88dc581f44836f6,
        type: 3}
      propertyPath: m_Name
<<<<<<< HEAD
      value: Dining_Table_208_Master
=======
      value: Dining_Table_208_1
>>>>>>> 2f8dd9f9
      objectReference: {fileID: 0}
    m_RemovedComponents: []
  m_SourcePrefab: {fileID: 100100000, guid: d5142bb634da6da4a88dc581f44836f6, type: 3}
--- !u!1 &3251379018387167834 stripped
GameObject:
  m_CorrespondingSourceObject: {fileID: 8650076760469233486, guid: d5142bb634da6da4a88dc581f44836f6,
    type: 3}
  m_PrefabInstance: {fileID: 6130534915583853844}
  m_PrefabAsset: {fileID: 0}
--- !u!1 &3251379019216475749 stripped
GameObject:
  m_CorrespondingSourceObject: {fileID: 8650076759604007793, guid: d5142bb634da6da4a88dc581f44836f6,
    type: 3}
  m_PrefabInstance: {fileID: 6130534915583853844}
  m_PrefabAsset: {fileID: 0}
--- !u!4 &3251379018637209911 stripped
Transform:
  m_CorrespondingSourceObject: {fileID: 8650076761255982115, guid: d5142bb634da6da4a88dc581f44836f6,
    type: 3}
  m_PrefabInstance: {fileID: 6130534915583853844}
  m_PrefabAsset: {fileID: 0}
--- !u!4 &3251379019898245644 stripped
Transform:
  m_CorrespondingSourceObject: {fileID: 8650076759765554968, guid: d5142bb634da6da4a88dc581f44836f6,
    type: 3}
  m_PrefabInstance: {fileID: 6130534915583853844}
  m_PrefabAsset: {fileID: 0}
--- !u!4 &3251379019349345722 stripped
Transform:
  m_CorrespondingSourceObject: {fileID: 8650076759216652462, guid: d5142bb634da6da4a88dc581f44836f6,
    type: 3}
  m_PrefabInstance: {fileID: 6130534915583853844}
  m_PrefabAsset: {fileID: 0}
--- !u!4 &3251379018023666912 stripped
Transform:
  m_CorrespondingSourceObject: {fileID: 8650076760575361524, guid: d5142bb634da6da4a88dc581f44836f6,
    type: 3}
  m_PrefabInstance: {fileID: 6130534915583853844}
  m_PrefabAsset: {fileID: 0}
--- !u!4 &3251379019505459624 stripped
Transform:
  m_CorrespondingSourceObject: {fileID: 8650076759355991228, guid: d5142bb634da6da4a88dc581f44836f6,
    type: 3}
  m_PrefabInstance: {fileID: 6130534915583853844}
  m_PrefabAsset: {fileID: 0}
--- !u!4 &3251379018492486966 stripped
Transform:
  m_CorrespondingSourceObject: {fileID: 8650076761178398754, guid: d5142bb634da6da4a88dc581f44836f6,
    type: 3}
  m_PrefabInstance: {fileID: 6130534915583853844}
  m_PrefabAsset: {fileID: 0}
--- !u!4 &3251379020001109265 stripped
Transform:
  m_CorrespondingSourceObject: {fileID: 8650076759935655941, guid: d5142bb634da6da4a88dc581f44836f6,
    type: 3}
  m_PrefabInstance: {fileID: 6130534915583853844}
  m_PrefabAsset: {fileID: 0}
--- !u!4 &3251379019762998669 stripped
Transform:
  m_CorrespondingSourceObject: {fileID: 8650076760167209113, guid: d5142bb634da6da4a88dc581f44836f6,
    type: 3}
  m_PrefabInstance: {fileID: 6130534915583853844}
  m_PrefabAsset: {fileID: 0}
--- !u!4 &3251379019665753539 stripped
Transform:
  m_CorrespondingSourceObject: {fileID: 8650076760271257815, guid: d5142bb634da6da4a88dc581f44836f6,
    type: 3}
  m_PrefabInstance: {fileID: 6130534915583853844}
  m_PrefabAsset: {fileID: 0}
--- !u!4 &3251379019037590800 stripped
Transform:
  m_CorrespondingSourceObject: {fileID: 8650076759559340036, guid: d5142bb634da6da4a88dc581f44836f6,
    type: 3}
  m_PrefabInstance: {fileID: 6130534915583853844}
  m_PrefabAsset: {fileID: 0}
--- !u!4 &3251379019226864965 stripped
Transform:
  m_CorrespondingSourceObject: {fileID: 8650076759631173713, guid: d5142bb634da6da4a88dc581f44836f6,
    type: 3}
  m_PrefabInstance: {fileID: 6130534915583853844}
  m_PrefabAsset: {fileID: 0}
--- !u!4 &3251379018651547372 stripped
Transform:
  m_CorrespondingSourceObject: {fileID: 8650076761253704696, guid: d5142bb634da6da4a88dc581f44836f6,
    type: 3}
  m_PrefabInstance: {fileID: 6130534915583853844}
  m_PrefabAsset: {fileID: 0}
--- !u!4 &3251379019826625055 stripped
Transform:
  m_CorrespondingSourceObject: {fileID: 8650076759811505931, guid: d5142bb634da6da4a88dc581f44836f6,
    type: 3}
  m_PrefabInstance: {fileID: 6130534915583853844}
  m_PrefabAsset: {fileID: 0}
--- !u!4 &3251379018389607644 stripped
Transform:
  m_CorrespondingSourceObject: {fileID: 8650076760471507400, guid: d5142bb634da6da4a88dc581f44836f6,
    type: 3}
  m_PrefabInstance: {fileID: 6130534915583853844}
  m_PrefabAsset: {fileID: 0}
--- !u!4 &3251379018340518493 stripped
Transform:
  m_CorrespondingSourceObject: {fileID: 8650076760489660233, guid: d5142bb634da6da4a88dc581f44836f6,
    type: 3}
  m_PrefabInstance: {fileID: 6130534915583853844}
  m_PrefabAsset: {fileID: 0}
--- !u!4 &3251379018907990935 stripped
Transform:
  m_CorrespondingSourceObject: {fileID: 8650076760989924995, guid: d5142bb634da6da4a88dc581f44836f6,
    type: 3}
  m_PrefabInstance: {fileID: 6130534915583853844}
  m_PrefabAsset: {fileID: 0}
--- !u!1 &3251379018911642630 stripped
GameObject:
  m_CorrespondingSourceObject: {fileID: 8650076760993673490, guid: d5142bb634da6da4a88dc581f44836f6,
    type: 3}
  m_PrefabInstance: {fileID: 6130534915583853844}
  m_PrefabAsset: {fileID: 0}<|MERGE_RESOLUTION|>--- conflicted
+++ resolved
@@ -8,15 +8,6 @@
     m_TransformParent: {fileID: 0}
     m_Modifications:
     - target: {fileID: 8650076759604007792, guid: d5142bb634da6da4a88dc581f44836f6,
-<<<<<<< HEAD
-        type: 3}
-      propertyPath: myParent
-      value: 
-      objectReference: {fileID: 3251379018387167834}
-    - target: {fileID: 8650076760469233475, guid: d5142bb634da6da4a88dc581f44836f6,
-        type: 3}
-      propertyPath: m_RootOrder
-=======
         type: 3}
       propertyPath: myParent
       value: 
@@ -59,7 +50,6 @@
     - target: {fileID: 8650076760469233475, guid: d5142bb634da6da4a88dc581f44836f6,
         type: 3}
       propertyPath: m_LocalRotation.z
->>>>>>> 2f8dd9f9
       value: 0
       objectReference: {fileID: 0}
     - target: {fileID: 8650076760469233475, guid: d5142bb634da6da4a88dc581f44836f6,
@@ -175,11 +165,7 @@
     - target: {fileID: 8650076760469233486, guid: d5142bb634da6da4a88dc581f44836f6,
         type: 3}
       propertyPath: m_Name
-<<<<<<< HEAD
-      value: Dining_Table_208_Master
-=======
       value: Dining_Table_208_1
->>>>>>> 2f8dd9f9
       objectReference: {fileID: 0}
     m_RemovedComponents: []
   m_SourcePrefab: {fileID: 100100000, guid: d5142bb634da6da4a88dc581f44836f6, type: 3}
