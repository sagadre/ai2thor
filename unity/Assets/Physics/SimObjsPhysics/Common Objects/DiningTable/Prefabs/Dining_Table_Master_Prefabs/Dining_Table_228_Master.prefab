%YAML 1.1
%TAG !u! tag:unity3d.com,2011:
--- !u!1 &816672025812930850
GameObject:
  m_ObjectHideFlags: 0
  m_CorrespondingSourceObject: {fileID: 0}
  m_PrefabInstance: {fileID: 0}
  m_PrefabAsset: {fileID: 0}
  serializedVersion: 6
  m_Component:
  - component: {fileID: 615009408383277598}
  - component: {fileID: 5221742999283060410}
  m_Layer: 8
  m_Name: Col (3)
  m_TagString: SimObjPhysics
  m_Icon: {fileID: 0}
  m_NavMeshLayer: 0
  m_StaticEditorFlags: 64
  m_IsActive: 1
--- !u!4 &615009408383277598
Transform:
  m_ObjectHideFlags: 0
  m_CorrespondingSourceObject: {fileID: 0}
  m_PrefabInstance: {fileID: 0}
  m_PrefabAsset: {fileID: 0}
  m_GameObject: {fileID: 816672025812930850}
  m_LocalRotation: {x: -0, y: 0.7071067, z: -0, w: 0.70710695}
  m_LocalPosition: {x: 0, y: -0.001, z: 0}
  m_LocalScale: {x: 0.09313966, y: 0.15203229, z: 0.91992205}
  m_Children: []
  m_Father: {fileID: 5508186046710020908}
  m_RootOrder: 10
  m_LocalEulerAnglesHint: {x: 0, y: 90.00001, z: 0}
--- !u!65 &5221742999283060410
BoxCollider:
  m_ObjectHideFlags: 0
  m_CorrespondingSourceObject: {fileID: 0}
  m_PrefabInstance: {fileID: 0}
  m_PrefabAsset: {fileID: 0}
  m_GameObject: {fileID: 816672025812930850}
  m_Material: {fileID: 0}
  m_IsTrigger: 1
  m_Enabled: 1
  serializedVersion: 2
  m_Size: {x: 2.91, y: 0.43430233, z: 0.74178016}
  m_Center: {x: 0, y: 0.21715117, z: 0}
--- !u!1 &1327823659739556322
GameObject:
  m_ObjectHideFlags: 0
  m_CorrespondingSourceObject: {fileID: 0}
  m_PrefabInstance: {fileID: 0}
  m_PrefabAsset: {fileID: 0}
  serializedVersion: 6
  m_Component:
  - component: {fileID: 8475391183789461240}
  - component: {fileID: 8299921781822387420}
  m_Layer: 8
  m_Name: Col
  m_TagString: SimObjPhysics
  m_Icon: {fileID: 0}
  m_NavMeshLayer: 0
  m_StaticEditorFlags: 64
  m_IsActive: 1
--- !u!4 &8475391183789461240
Transform:
  m_ObjectHideFlags: 0
  m_CorrespondingSourceObject: {fileID: 0}
  m_PrefabInstance: {fileID: 0}
  m_PrefabAsset: {fileID: 0}
  m_GameObject: {fileID: 1327823659739556322}
  m_LocalRotation: {x: -0, y: 0.84664327, z: -0, w: 0.53216094}
  m_LocalPosition: {x: 0, y: 0.42799997, z: 0}
  m_LocalScale: {x: 0.5000001, y: 0.86874986, z: 0.5000001}
  m_Children: []
  m_Father: {fileID: 5508186046710020908}
  m_RootOrder: 2
  m_LocalEulerAnglesHint: {x: 0, y: 115.69701, z: 0}
--- !u!65 &8299921781822387420
BoxCollider:
  m_ObjectHideFlags: 0
  m_CorrespondingSourceObject: {fileID: 0}
  m_PrefabInstance: {fileID: 0}
  m_PrefabAsset: {fileID: 0}
  m_GameObject: {fileID: 1327823659739556322}
  m_Material: {fileID: 0}
  m_IsTrigger: 1
  m_Enabled: 1
  serializedVersion: 2
  m_Size: {x: 3.2205586, y: 0.43430233, z: 0.74178016}
  m_Center: {x: 0, y: 0.21715117, z: 0}
--- !u!1 &1460252819178410568
GameObject:
  m_ObjectHideFlags: 0
  m_CorrespondingSourceObject: {fileID: 0}
  m_PrefabInstance: {fileID: 0}
  m_PrefabAsset: {fileID: 0}
  serializedVersion: 6
  m_Component:
  - component: {fileID: 276968430601939117}
  - component: {fileID: 8227603568567499717}
  m_Layer: 8
  m_Name: Col
  m_TagString: SimObjPhysics
  m_Icon: {fileID: 0}
  m_NavMeshLayer: 0
  m_StaticEditorFlags: 64
  m_IsActive: 1
--- !u!4 &276968430601939117
Transform:
  m_ObjectHideFlags: 0
  m_CorrespondingSourceObject: {fileID: 0}
  m_PrefabInstance: {fileID: 0}
  m_PrefabAsset: {fileID: 0}
  m_GameObject: {fileID: 1460252819178410568}
  m_LocalRotation: {x: -0, y: 0.52622867, z: -0, w: 0.85034317}
  m_LocalPosition: {x: 0, y: 0.428, z: 0}
  m_LocalScale: {x: 0.5000001, y: 0.86874986, z: 0.5000001}
  m_Children: []
  m_Father: {fileID: 5508186046710020908}
  m_RootOrder: 5
  m_LocalEulerAnglesHint: {x: 0, y: 63.502003, z: 0}
--- !u!65 &8227603568567499717
BoxCollider:
  m_ObjectHideFlags: 0
  m_CorrespondingSourceObject: {fileID: 0}
  m_PrefabInstance: {fileID: 0}
  m_PrefabAsset: {fileID: 0}
  m_GameObject: {fileID: 1460252819178410568}
  m_Material: {fileID: 0}
  m_IsTrigger: 1
  m_Enabled: 1
  serializedVersion: 2
  m_Size: {x: 3.2205586, y: 0.43430233, z: 0.74178016}
  m_Center: {x: 0, y: 0.21715117, z: 0}
--- !u!1 &2430220628642202787
GameObject:
  m_ObjectHideFlags: 0
  m_CorrespondingSourceObject: {fileID: 0}
  m_PrefabInstance: {fileID: 0}
  m_PrefabAsset: {fileID: 0}
  serializedVersion: 6
  m_Component:
  - component: {fileID: 8407887997148554420}
  - component: {fileID: 5412895179413445664}
  m_Layer: 8
  m_Name: Col
  m_TagString: SimObjPhysics
  m_Icon: {fileID: 0}
  m_NavMeshLayer: 0
  m_StaticEditorFlags: 64
  m_IsActive: 1
--- !u!4 &8407887997148554420
Transform:
  m_ObjectHideFlags: 0
  m_CorrespondingSourceObject: {fileID: 0}
  m_PrefabInstance: {fileID: 0}
  m_PrefabAsset: {fileID: 0}
  m_GameObject: {fileID: 2430220628642202787}
  m_LocalRotation: {x: -0, y: -0, z: -0, w: 1}
  m_LocalPosition: {x: 0, y: 0.42799997, z: 0}
  m_LocalScale: {x: 0.5, y: 0.86874986, z: 0.5}
  m_Children: []
  m_Father: {fileID: 5508186046710020908}
  m_RootOrder: 0
  m_LocalEulerAnglesHint: {x: 0, y: 0, z: 0}
--- !u!65 &5412895179413445664
BoxCollider:
  m_ObjectHideFlags: 0
  m_CorrespondingSourceObject: {fileID: 0}
  m_PrefabInstance: {fileID: 0}
  m_PrefabAsset: {fileID: 0}
  m_GameObject: {fileID: 2430220628642202787}
  m_Material: {fileID: 0}
  m_IsTrigger: 1
  m_Enabled: 1
  serializedVersion: 2
  m_Size: {x: 3.2205586, y: 0.43430233, z: 0.74178016}
  m_Center: {x: 0, y: 0.21715117, z: 0}
--- !u!1 &2619416949024943196
GameObject:
  m_ObjectHideFlags: 0
  m_CorrespondingSourceObject: {fileID: 0}
  m_PrefabInstance: {fileID: 0}
  m_PrefabAsset: {fileID: 0}
  serializedVersion: 6
  m_Component:
  - component: {fileID: 2616937730888446878}
  - component: {fileID: 2645533677796990104}
  m_Layer: 8
  m_Name: Col (5)
  m_TagString: SimObjPhysics
  m_Icon: {fileID: 0}
  m_NavMeshLayer: 0
  m_StaticEditorFlags: 64
  m_IsActive: 1
--- !u!4 &2616937730888446878
Transform:
  m_ObjectHideFlags: 0
  m_CorrespondingSourceObject: {fileID: 0}
  m_PrefabInstance: {fileID: 0}
  m_PrefabAsset: {fileID: 0}
  m_GameObject: {fileID: 2619416949024943196}
  m_LocalRotation: {x: -0, y: 0.38268334, z: -0, w: 0.9238796}
  m_LocalPosition: {x: 0, y: -0.001, z: 0}
  m_LocalScale: {x: 0.09313966, y: 0.15203229, z: 0.91992205}
  m_Children: []
  m_Father: {fileID: 7967632348325224185}
  m_RootOrder: 12
  m_LocalEulerAnglesHint: {x: 0, y: 45.000004, z: 0}
--- !u!65 &2645533677796990104
BoxCollider:
  m_ObjectHideFlags: 0
  m_CorrespondingSourceObject: {fileID: 0}
  m_PrefabInstance: {fileID: 0}
  m_PrefabAsset: {fileID: 0}
  m_GameObject: {fileID: 2619416949024943196}
  m_Material: {fileID: 0}
  m_IsTrigger: 0
  m_Enabled: 1
  serializedVersion: 2
  m_Size: {x: 2.91, y: 0.43430233, z: 0.74178016}
  m_Center: {x: 0, y: 0.21715117, z: 0}
--- !u!1 &2716480674457216796
GameObject:
  m_ObjectHideFlags: 0
  m_CorrespondingSourceObject: {fileID: 0}
  m_PrefabInstance: {fileID: 0}
  m_PrefabAsset: {fileID: 0}
  serializedVersion: 6
  m_Component:
  - component: {fileID: 7538000210714507269}
  - component: {fileID: 6805864363325178305}
  m_Layer: 8
  m_Name: Col
  m_TagString: SimObjPhysics
  m_Icon: {fileID: 0}
  m_NavMeshLayer: 0
  m_StaticEditorFlags: 64
  m_IsActive: 1
--- !u!4 &7538000210714507269
Transform:
  m_ObjectHideFlags: 0
  m_CorrespondingSourceObject: {fileID: 0}
  m_PrefabInstance: {fileID: 0}
  m_PrefabAsset: {fileID: 0}
  m_GameObject: {fileID: 2716480674457216796}
  m_LocalRotation: {x: -0, y: 0.3188666, z: -0, w: 0.9477996}
  m_LocalPosition: {x: 0, y: 0.42799997, z: 0}
  m_LocalScale: {x: 0.5, y: 0.86874986, z: 0.5}
  m_Children: []
  m_Father: {fileID: 5508186046710020908}
  m_RootOrder: 6
  m_LocalEulerAnglesHint: {x: 0, y: 37.189003, z: 0}
--- !u!65 &6805864363325178305
BoxCollider:
  m_ObjectHideFlags: 0
  m_CorrespondingSourceObject: {fileID: 0}
  m_PrefabInstance: {fileID: 0}
  m_PrefabAsset: {fileID: 0}
  m_GameObject: {fileID: 2716480674457216796}
  m_Material: {fileID: 0}
  m_IsTrigger: 1
  m_Enabled: 1
  serializedVersion: 2
  m_Size: {x: 3.2205586, y: 0.43430233, z: 0.74178016}
  m_Center: {x: 0, y: 0.21715117, z: 0}
--- !u!1 &2737215765425431027
GameObject:
  m_ObjectHideFlags: 0
  m_CorrespondingSourceObject: {fileID: 0}
  m_PrefabInstance: {fileID: 0}
  m_PrefabAsset: {fileID: 0}
  serializedVersion: 6
  m_Component:
  - component: {fileID: 4851815376543643127}
  - component: {fileID: 4885767835888967110}
  m_Layer: 8
  m_Name: Col
  m_TagString: SimObjPhysics
  m_Icon: {fileID: 0}
  m_NavMeshLayer: 0
  m_StaticEditorFlags: 64
  m_IsActive: 1
--- !u!4 &4851815376543643127
Transform:
  m_ObjectHideFlags: 0
  m_CorrespondingSourceObject: {fileID: 0}
  m_PrefabInstance: {fileID: 0}
  m_PrefabAsset: {fileID: 0}
  m_GameObject: {fileID: 2737215765425431027}
  m_LocalRotation: {x: -0, y: 0.7071068, z: -0, w: 0.7071068}
  m_LocalPosition: {x: 0, y: 0.42799997, z: 0}
  m_LocalScale: {x: 0.50000024, y: 0.86874986, z: 0.50000024}
  m_Children: []
  m_Father: {fileID: 5508186046710020908}
  m_RootOrder: 1
  m_LocalEulerAnglesHint: {x: 0, y: 90, z: 0}
--- !u!65 &4885767835888967110
BoxCollider:
  m_ObjectHideFlags: 0
  m_CorrespondingSourceObject: {fileID: 0}
  m_PrefabInstance: {fileID: 0}
  m_PrefabAsset: {fileID: 0}
  m_GameObject: {fileID: 2737215765425431027}
  m_Material: {fileID: 0}
  m_IsTrigger: 1
  m_Enabled: 1
  serializedVersion: 2
  m_Size: {x: 3.2205586, y: 0.43430233, z: 0.74178016}
  m_Center: {x: 0, y: 0.21715117, z: 0}
--- !u!1 &3380040731438921983
GameObject:
  m_ObjectHideFlags: 0
  m_CorrespondingSourceObject: {fileID: 0}
  m_PrefabInstance: {fileID: 0}
  m_PrefabAsset: {fileID: 0}
  serializedVersion: 6
  m_Component:
  - component: {fileID: 2322108509404588880}
  - component: {fileID: 897869051714379028}
  m_Layer: 8
  m_Name: Col (1)
  m_TagString: SimObjPhysics
  m_Icon: {fileID: 0}
  m_NavMeshLayer: 0
  m_StaticEditorFlags: 64
  m_IsActive: 1
--- !u!4 &2322108509404588880
Transform:
  m_ObjectHideFlags: 0
  m_CorrespondingSourceObject: {fileID: 0}
  m_PrefabInstance: {fileID: 0}
  m_PrefabAsset: {fileID: 0}
  m_GameObject: {fileID: 3380040731438921983}
  m_LocalRotation: {x: -0, y: -0, z: -0, w: 1}
  m_LocalPosition: {x: 0, y: 0.057, z: 0}
  m_LocalScale: {x: 0.031250175, y: 0.86875, z: 0.15625055}
  m_Children: []
  m_Father: {fileID: 5508186046710020908}
  m_RootOrder: 8
  m_LocalEulerAnglesHint: {x: 0, y: 0, z: 0}
--- !u!65 &897869051714379028
BoxCollider:
  m_ObjectHideFlags: 0
  m_CorrespondingSourceObject: {fileID: 0}
  m_PrefabInstance: {fileID: 0}
  m_PrefabAsset: {fileID: 0}
  m_GameObject: {fileID: 3380040731438921983}
  m_Material: {fileID: 0}
  m_IsTrigger: 1
  m_Enabled: 1
  serializedVersion: 2
  m_Size: {x: 3.2205586, y: 0.43430233, z: 0.74178016}
  m_Center: {x: 0, y: 0.21715117, z: 0}
--- !u!1 &3967987793224741790
GameObject:
  m_ObjectHideFlags: 0
  m_CorrespondingSourceObject: {fileID: 0}
  m_PrefabInstance: {fileID: 0}
  m_PrefabAsset: {fileID: 0}
  serializedVersion: 6
  m_Component:
  - component: {fileID: 5508186046710020908}
  m_Layer: 0
  m_Name: TriggerColliders
  m_TagString: Untagged
  m_Icon: {fileID: 0}
  m_NavMeshLayer: 0
  m_StaticEditorFlags: 64
  m_IsActive: 1
--- !u!4 &5508186046710020908
Transform:
  m_ObjectHideFlags: 0
  m_CorrespondingSourceObject: {fileID: 0}
  m_PrefabInstance: {fileID: 0}
  m_PrefabAsset: {fileID: 0}
  m_GameObject: {fileID: 3967987793224741790}
  m_LocalRotation: {x: -0, y: -0, z: -0, w: 1}
  m_LocalPosition: {x: 0, y: 0, z: 0}
  m_LocalScale: {x: 1, y: 1, z: 1}
  m_Children:
  - {fileID: 8407887997148554420}
  - {fileID: 4851815376543643127}
  - {fileID: 8475391183789461240}
  - {fileID: 4748266268813266423}
  - {fileID: 4251148927502011925}
  - {fileID: 276968430601939117}
  - {fileID: 7538000210714507269}
  - {fileID: 6790211780627533164}
  - {fileID: 2322108509404588880}
  - {fileID: 5906338965327251689}
  - {fileID: 615009408383277598}
  - {fileID: 8899610896513668769}
  - {fileID: 9116892964892403440}
  m_Father: {fileID: 7967632349247202646}
  m_RootOrder: 13
  m_LocalEulerAnglesHint: {x: 0, y: 0, z: 0}
--- !u!1 &4434292731375244473
GameObject:
  m_ObjectHideFlags: 0
  m_CorrespondingSourceObject: {fileID: 0}
  m_PrefabInstance: {fileID: 0}
  m_PrefabAsset: {fileID: 0}
  serializedVersion: 6
  m_Component:
  - component: {fileID: 4748266268813266423}
  - component: {fileID: 7548612478727687347}
  m_Layer: 8
  m_Name: Col
  m_TagString: SimObjPhysics
  m_Icon: {fileID: 0}
  m_NavMeshLayer: 0
  m_StaticEditorFlags: 64
  m_IsActive: 1
--- !u!4 &4748266268813266423
Transform:
  m_ObjectHideFlags: 0
  m_CorrespondingSourceObject: {fileID: 0}
  m_PrefabInstance: {fileID: 0}
  m_PrefabAsset: {fileID: 0}
  m_GameObject: {fileID: 4434292731375244473}
  m_LocalRotation: {x: -0, y: 0.9458001, z: -0, w: 0.3247494}
  m_LocalPosition: {x: 0, y: 0.42799997, z: 0}
  m_LocalScale: {x: 0.5000002, y: 0.86874986, z: 0.5000002}
  m_Children: []
  m_Father: {fileID: 5508186046710020908}
  m_RootOrder: 3
  m_LocalEulerAnglesHint: {x: 0, y: 142.09901, z: 0}
--- !u!65 &7548612478727687347
BoxCollider:
  m_ObjectHideFlags: 0
  m_CorrespondingSourceObject: {fileID: 0}
  m_PrefabInstance: {fileID: 0}
  m_PrefabAsset: {fileID: 0}
  m_GameObject: {fileID: 4434292731375244473}
  m_Material: {fileID: 0}
  m_IsTrigger: 1
  m_Enabled: 1
  serializedVersion: 2
  m_Size: {x: 3.2205586, y: 0.43430233, z: 0.74178016}
  m_Center: {x: 0, y: 0.21715117, z: 0}
--- !u!1 &4595417446665901850
GameObject:
  m_ObjectHideFlags: 0
  m_CorrespondingSourceObject: {fileID: 0}
  m_PrefabInstance: {fileID: 0}
  m_PrefabAsset: {fileID: 0}
  serializedVersion: 6
  m_Component:
  - component: {fileID: 4597331926381988056}
  - component: {fileID: 4551706399768291294}
  m_Layer: 8
  m_Name: Col (4)
  m_TagString: SimObjPhysics
  m_Icon: {fileID: 0}
  m_NavMeshLayer: 0
  m_StaticEditorFlags: 64
  m_IsActive: 1
--- !u!4 &4597331926381988056
Transform:
  m_ObjectHideFlags: 0
  m_CorrespondingSourceObject: {fileID: 0}
  m_PrefabInstance: {fileID: 0}
  m_PrefabAsset: {fileID: 0}
  m_GameObject: {fileID: 4595417446665901850}
  m_LocalRotation: {x: -0, y: -0.38268343, z: -0, w: 0.92387956}
  m_LocalPosition: {x: 0, y: -0.001, z: 0}
  m_LocalScale: {x: 0.09313966, y: 0.15203229, z: 0.91992205}
  m_Children: []
  m_Father: {fileID: 7967632348325224185}
  m_RootOrder: 11
  m_LocalEulerAnglesHint: {x: 0, y: -45.000004, z: 0}
--- !u!65 &4551706399768291294
BoxCollider:
  m_ObjectHideFlags: 0
  m_CorrespondingSourceObject: {fileID: 0}
  m_PrefabInstance: {fileID: 0}
  m_PrefabAsset: {fileID: 0}
  m_GameObject: {fileID: 4595417446665901850}
  m_Material: {fileID: 0}
  m_IsTrigger: 0
  m_Enabled: 1
  serializedVersion: 2
  m_Size: {x: 2.91, y: 0.43430233, z: 0.74178016}
  m_Center: {x: 0, y: 0.21715117, z: 0}
--- !u!1 &4674406483115775178
GameObject:
  m_ObjectHideFlags: 0
  m_CorrespondingSourceObject: {fileID: 0}
  m_PrefabInstance: {fileID: 0}
  m_PrefabAsset: {fileID: 0}
  serializedVersion: 6
  m_Component:
  - component: {fileID: 9116892964892403440}
  - component: {fileID: 1539246771484858093}
  m_Layer: 8
  m_Name: Col (5)
  m_TagString: SimObjPhysics
  m_Icon: {fileID: 0}
  m_NavMeshLayer: 0
  m_StaticEditorFlags: 64
  m_IsActive: 1
--- !u!4 &9116892964892403440
Transform:
  m_ObjectHideFlags: 0
  m_CorrespondingSourceObject: {fileID: 0}
  m_PrefabInstance: {fileID: 0}
  m_PrefabAsset: {fileID: 0}
  m_GameObject: {fileID: 4674406483115775178}
  m_LocalRotation: {x: -0, y: 0.38268334, z: -0, w: 0.9238796}
  m_LocalPosition: {x: 0, y: -0.001, z: 0}
  m_LocalScale: {x: 0.09313966, y: 0.15203229, z: 0.91992205}
  m_Children: []
  m_Father: {fileID: 5508186046710020908}
  m_RootOrder: 12
  m_LocalEulerAnglesHint: {x: 0, y: 45.000004, z: 0}
--- !u!65 &1539246771484858093
BoxCollider:
  m_ObjectHideFlags: 0
  m_CorrespondingSourceObject: {fileID: 0}
  m_PrefabInstance: {fileID: 0}
  m_PrefabAsset: {fileID: 0}
  m_GameObject: {fileID: 4674406483115775178}
  m_Material: {fileID: 0}
  m_IsTrigger: 1
  m_Enabled: 1
  serializedVersion: 2
  m_Size: {x: 2.91, y: 0.43430233, z: 0.74178016}
  m_Center: {x: 0, y: 0.21715117, z: 0}
--- !u!1 &5458690080139380566
GameObject:
  m_ObjectHideFlags: 0
  m_CorrespondingSourceObject: {fileID: 0}
  m_PrefabInstance: {fileID: 0}
  m_PrefabAsset: {fileID: 0}
  serializedVersion: 6
  m_Component:
  - component: {fileID: 5461207608679520404}
  - component: {fileID: 5417252832749352850}
  m_Layer: 8
  m_Name: Col (3)
  m_TagString: SimObjPhysics
  m_Icon: {fileID: 0}
  m_NavMeshLayer: 0
  m_StaticEditorFlags: 64
  m_IsActive: 1
--- !u!4 &5461207608679520404
Transform:
  m_ObjectHideFlags: 0
  m_CorrespondingSourceObject: {fileID: 0}
  m_PrefabInstance: {fileID: 0}
  m_PrefabAsset: {fileID: 0}
  m_GameObject: {fileID: 5458690080139380566}
  m_LocalRotation: {x: -0, y: 0.7071067, z: -0, w: 0.70710695}
  m_LocalPosition: {x: 0, y: -0.001, z: 0}
  m_LocalScale: {x: 0.09313966, y: 0.15203229, z: 0.91992205}
  m_Children: []
  m_Father: {fileID: 7967632348325224185}
  m_RootOrder: 10
  m_LocalEulerAnglesHint: {x: 0, y: 90.00001, z: 0}
--- !u!65 &5417252832749352850
BoxCollider:
  m_ObjectHideFlags: 0
  m_CorrespondingSourceObject: {fileID: 0}
  m_PrefabInstance: {fileID: 0}
  m_PrefabAsset: {fileID: 0}
  m_GameObject: {fileID: 5458690080139380566}
  m_Material: {fileID: 0}
  m_IsTrigger: 0
  m_Enabled: 1
  serializedVersion: 2
  m_Size: {x: 2.91, y: 0.43430233, z: 0.74178016}
  m_Center: {x: 0, y: 0.21715117, z: 0}
--- !u!1 &5476336950448786874
GameObject:
  m_ObjectHideFlags: 0
  m_CorrespondingSourceObject: {fileID: 0}
  m_PrefabInstance: {fileID: 0}
  m_PrefabAsset: {fileID: 0}
  serializedVersion: 6
  m_Component:
  - component: {fileID: 8899610896513668769}
  - component: {fileID: 8716128014171967430}
  m_Layer: 8
  m_Name: Col (4)
  m_TagString: SimObjPhysics
  m_Icon: {fileID: 0}
  m_NavMeshLayer: 0
  m_StaticEditorFlags: 64
  m_IsActive: 1
--- !u!4 &8899610896513668769
Transform:
  m_ObjectHideFlags: 0
  m_CorrespondingSourceObject: {fileID: 0}
  m_PrefabInstance: {fileID: 0}
  m_PrefabAsset: {fileID: 0}
  m_GameObject: {fileID: 5476336950448786874}
  m_LocalRotation: {x: -0, y: -0.38268343, z: -0, w: 0.92387956}
  m_LocalPosition: {x: 0, y: -0.001, z: 0}
  m_LocalScale: {x: 0.09313966, y: 0.15203229, z: 0.91992205}
  m_Children: []
  m_Father: {fileID: 5508186046710020908}
  m_RootOrder: 11
  m_LocalEulerAnglesHint: {x: 0, y: -45.000004, z: 0}
--- !u!65 &8716128014171967430
BoxCollider:
  m_ObjectHideFlags: 0
  m_CorrespondingSourceObject: {fileID: 0}
  m_PrefabInstance: {fileID: 0}
  m_PrefabAsset: {fileID: 0}
  m_GameObject: {fileID: 5476336950448786874}
  m_Material: {fileID: 0}
  m_IsTrigger: 1
  m_Enabled: 1
  serializedVersion: 2
  m_Size: {x: 2.91, y: 0.43430233, z: 0.74178016}
  m_Center: {x: 0, y: 0.21715117, z: 0}
--- !u!1 &6078788467194196567
GameObject:
  m_ObjectHideFlags: 0
  m_CorrespondingSourceObject: {fileID: 0}
  m_PrefabInstance: {fileID: 0}
  m_PrefabAsset: {fileID: 0}
  serializedVersion: 6
  m_Component:
  - component: {fileID: 5906338965327251689}
  - component: {fileID: 6487382400349291958}
  m_Layer: 8
  m_Name: Col (2)
  m_TagString: SimObjPhysics
  m_Icon: {fileID: 0}
  m_NavMeshLayer: 0
  m_StaticEditorFlags: 64
  m_IsActive: 1
--- !u!4 &5906338965327251689
Transform:
  m_ObjectHideFlags: 0
  m_CorrespondingSourceObject: {fileID: 0}
  m_PrefabInstance: {fileID: 0}
  m_PrefabAsset: {fileID: 0}
  m_GameObject: {fileID: 6078788467194196567}
  m_LocalRotation: {x: -0, y: -0, z: -0, w: 1}
  m_LocalPosition: {x: 0, y: -0.001, z: 0}
  m_LocalScale: {x: 0.09313966, y: 0.15203229, z: 0.91992205}
  m_Children: []
  m_Father: {fileID: 5508186046710020908}
  m_RootOrder: 9
  m_LocalEulerAnglesHint: {x: 0, y: 0, z: 0}
--- !u!65 &6487382400349291958
BoxCollider:
  m_ObjectHideFlags: 0
  m_CorrespondingSourceObject: {fileID: 0}
  m_PrefabInstance: {fileID: 0}
  m_PrefabAsset: {fileID: 0}
  m_GameObject: {fileID: 6078788467194196567}
  m_Material: {fileID: 0}
  m_IsTrigger: 1
  m_Enabled: 1
  serializedVersion: 2
  m_Size: {x: 2.91, y: 0.43430233, z: 0.74178016}
  m_Center: {x: 0, y: 0.21715117, z: 0}
--- !u!1 &6859218030933604486
GameObject:
  m_ObjectHideFlags: 0
  m_CorrespondingSourceObject: {fileID: 0}
  m_PrefabInstance: {fileID: 0}
  m_PrefabAsset: {fileID: 0}
  serializedVersion: 6
  m_Component:
  - component: {fileID: 6790211780627533164}
  - component: {fileID: 3792309993315608450}
  m_Layer: 8
  m_Name: Col
  m_TagString: SimObjPhysics
  m_Icon: {fileID: 0}
  m_NavMeshLayer: 0
  m_StaticEditorFlags: 64
  m_IsActive: 1
--- !u!4 &6790211780627533164
Transform:
  m_ObjectHideFlags: 0
  m_CorrespondingSourceObject: {fileID: 0}
  m_PrefabInstance: {fileID: 0}
  m_PrefabAsset: {fileID: 0}
  m_GameObject: {fileID: 6859218030933604486}
  m_LocalRotation: {x: -0, y: 0.14073029, z: -0, w: 0.990048}
  m_LocalPosition: {x: 0, y: 0.42799997, z: 0}
  m_LocalScale: {x: 0.5, y: 0.86874986, z: 0.5}
  m_Children: []
  m_Father: {fileID: 5508186046710020908}
  m_RootOrder: 7
  m_LocalEulerAnglesHint: {x: 0, y: 16.18, z: 0}
--- !u!65 &3792309993315608450
BoxCollider:
  m_ObjectHideFlags: 0
  m_CorrespondingSourceObject: {fileID: 0}
  m_PrefabInstance: {fileID: 0}
  m_PrefabAsset: {fileID: 0}
  m_GameObject: {fileID: 6859218030933604486}
  m_Material: {fileID: 0}
  m_IsTrigger: 1
  m_Enabled: 1
  serializedVersion: 2
  m_Size: {x: 3.2205586, y: 0.43430233, z: 0.74178016}
  m_Center: {x: 0, y: 0.21715117, z: 0}
--- !u!1 &7967632348099984871
GameObject:
  m_ObjectHideFlags: 0
  m_CorrespondingSourceObject: {fileID: 0}
  m_PrefabInstance: {fileID: 0}
  m_PrefabAsset: {fileID: 0}
  serializedVersion: 6
  m_Component:
  - component: {fileID: 7967632348099984870}
  m_Layer: 0
  m_Name: VisibilityPoints
  m_TagString: Untagged
  m_Icon: {fileID: 0}
  m_NavMeshLayer: 0
  m_StaticEditorFlags: 64
  m_IsActive: 1
--- !u!4 &7967632348099984870
Transform:
  m_ObjectHideFlags: 0
  m_CorrespondingSourceObject: {fileID: 0}
  m_PrefabInstance: {fileID: 0}
  m_PrefabAsset: {fileID: 0}
  m_GameObject: {fileID: 7967632348099984871}
  m_LocalRotation: {x: -0, y: -0, z: -0, w: 1}
  m_LocalPosition: {x: 0, y: 0, z: 0}
  m_LocalScale: {x: 1, y: 1, z: 1}
  m_Children:
  - {fileID: 7967632349162021023}
  - {fileID: 7967632348158164130}
  - {fileID: 7967632349770186808}
  - {fileID: 7967632348954364934}
  - {fileID: 7967632349465304457}
  - {fileID: 7967632349162458835}
  - {fileID: 7967632350028612111}
  - {fileID: 7967632350220284322}
  - {fileID: 7967632348624654068}
  - {fileID: 7967632348719814210}
  - {fileID: 7967632349810968743}
  - {fileID: 7967632350111435091}
  - {fileID: 7967632348105256640}
  m_Father: {fileID: 7967632349247202646}
  m_RootOrder: 11
  m_LocalEulerAnglesHint: {x: 0, y: 0, z: 0}
--- !u!1 &7967632348105256641
GameObject:
  m_ObjectHideFlags: 0
  m_CorrespondingSourceObject: {fileID: 0}
  m_PrefabInstance: {fileID: 0}
  m_PrefabAsset: {fileID: 0}
  serializedVersion: 6
  m_Component:
  - component: {fileID: 7967632348105256640}
  m_Layer: 8
  m_Name: vPoint (12)
  m_TagString: Untagged
  m_Icon: {fileID: 0}
  m_NavMeshLayer: 0
  m_StaticEditorFlags: 64
  m_IsActive: 1
--- !u!4 &7967632348105256640
Transform:
  m_ObjectHideFlags: 0
  m_CorrespondingSourceObject: {fileID: 0}
  m_PrefabInstance: {fileID: 0}
  m_PrefabAsset: {fileID: 0}
  m_GameObject: {fileID: 7967632348105256641}
  m_LocalRotation: {x: -0, y: -0, z: -0, w: 1}
  m_LocalPosition: {x: -0.001, y: 0.02699995, z: -0.307}
  m_LocalScale: {x: 1, y: 1, z: 1}
  m_Children: []
  m_Father: {fileID: 7967632348099984870}
  m_RootOrder: 12
  m_LocalEulerAnglesHint: {x: 0, y: 0, z: 0}
--- !u!1 &7967632348158164131
GameObject:
  m_ObjectHideFlags: 0
  m_CorrespondingSourceObject: {fileID: 0}
  m_PrefabInstance: {fileID: 0}
  m_PrefabAsset: {fileID: 0}
  serializedVersion: 6
  m_Component:
  - component: {fileID: 7967632348158164130}
  m_Layer: 8
  m_Name: vPoint (1)
  m_TagString: Untagged
  m_Icon: {fileID: 0}
  m_NavMeshLayer: 0
  m_StaticEditorFlags: 64
  m_IsActive: 1
--- !u!4 &7967632348158164130
Transform:
  m_ObjectHideFlags: 0
  m_CorrespondingSourceObject: {fileID: 0}
  m_PrefabInstance: {fileID: 0}
  m_PrefabAsset: {fileID: 0}
  m_GameObject: {fileID: 7967632348158164131}
  m_LocalRotation: {x: -0, y: -0, z: -0, w: 1}
  m_LocalPosition: {x: 0.775, y: 0.78499985, z: 0}
  m_LocalScale: {x: 1, y: 1, z: 1}
  m_Children: []
  m_Father: {fileID: 7967632348099984870}
  m_RootOrder: 1
  m_LocalEulerAnglesHint: {x: 0, y: 0, z: 0}
--- !u!1 &7967632348325224190
GameObject:
  m_ObjectHideFlags: 0
  m_CorrespondingSourceObject: {fileID: 0}
  m_PrefabInstance: {fileID: 0}
  m_PrefabAsset: {fileID: 0}
  serializedVersion: 6
  m_Component:
  - component: {fileID: 7967632348325224185}
  m_Layer: 0
  m_Name: Colliders
  m_TagString: Untagged
  m_Icon: {fileID: 0}
  m_NavMeshLayer: 0
  m_StaticEditorFlags: 64
  m_IsActive: 1
--- !u!4 &7967632348325224185
Transform:
  m_ObjectHideFlags: 0
  m_CorrespondingSourceObject: {fileID: 0}
  m_PrefabInstance: {fileID: 0}
  m_PrefabAsset: {fileID: 0}
  m_GameObject: {fileID: 7967632348325224190}
  m_LocalRotation: {x: -0, y: -0, z: -0, w: 1}
  m_LocalPosition: {x: 0, y: 0, z: 0}
  m_LocalScale: {x: 1, y: 1, z: 1}
  m_Children:
  - {fileID: 7970718057995808468}
  - {fileID: 7970718057221918207}
  - {fileID: 7970718058736548840}
  - {fileID: 7970718056846901590}
  - {fileID: 7970718058672701999}
  - {fileID: 7970718057203247425}
  - {fileID: 7970718057034596026}
  - {fileID: 7970718058625521639}
  - {fileID: 7970718056686071177}
  - {fileID: 7970718057476301692}
  - {fileID: 5461207608679520404}
  - {fileID: 4597331926381988056}
  - {fileID: 2616937730888446878}
  m_Father: {fileID: 7967632349247202646}
  m_RootOrder: 10
  m_LocalEulerAnglesHint: {x: 0, y: 0, z: 0}
--- !u!1 &7967632348624654069
GameObject:
  m_ObjectHideFlags: 0
  m_CorrespondingSourceObject: {fileID: 0}
  m_PrefabInstance: {fileID: 0}
  m_PrefabAsset: {fileID: 0}
  serializedVersion: 6
  m_Component:
  - component: {fileID: 7967632348624654068}
  m_Layer: 8
  m_Name: vPoint (8)
  m_TagString: Untagged
  m_Icon: {fileID: 0}
  m_NavMeshLayer: 0
  m_StaticEditorFlags: 64
  m_IsActive: 1
--- !u!4 &7967632348624654068
Transform:
  m_ObjectHideFlags: 0
  m_CorrespondingSourceObject: {fileID: 0}
  m_PrefabInstance: {fileID: 0}
  m_PrefabAsset: {fileID: 0}
  m_GameObject: {fileID: 7967632348624654069}
  m_LocalRotation: {x: -0, y: -0, z: -0, w: 1}
  m_LocalPosition: {x: -0.004, y: 0.23, z: -0.002}
  m_LocalScale: {x: 1, y: 1, z: 1}
  m_Children: []
  m_Father: {fileID: 7967632348099984870}
  m_RootOrder: 8
  m_LocalEulerAnglesHint: {x: 0, y: 0, z: 0}
--- !u!1 &7967632348627297425
GameObject:
  m_ObjectHideFlags: 0
  m_CorrespondingSourceObject: {fileID: 0}
  m_PrefabInstance: {fileID: 0}
  m_PrefabAsset: {fileID: 0}
  serializedVersion: 6
  m_Component:
  - component: {fileID: 7967632348627297424}
  - component: {fileID: 7967632348627297427}
  m_Layer: 9
  m_Name: BoundingBox
  m_TagString: Untagged
  m_Icon: {fileID: 0}
  m_NavMeshLayer: 0
  m_StaticEditorFlags: 64
  m_IsActive: 1
--- !u!4 &7967632348627297424
Transform:
  m_ObjectHideFlags: 0
  m_CorrespondingSourceObject: {fileID: 0}
  m_PrefabInstance: {fileID: 0}
  m_PrefabAsset: {fileID: 0}
  m_GameObject: {fileID: 7967632348627297425}
  m_LocalRotation: {x: -0, y: -0, z: -0, w: 1}
  m_LocalPosition: {x: 0, y: 0, z: 0}
  m_LocalScale: {x: 1, y: 1, z: 1}
  m_Children: []
  m_Father: {fileID: 7967632349247202646}
  m_RootOrder: 12
  m_LocalEulerAnglesHint: {x: 0, y: 0, z: 0}
--- !u!65 &7967632348627297427
BoxCollider:
  m_ObjectHideFlags: 0
  m_CorrespondingSourceObject: {fileID: 0}
  m_PrefabInstance: {fileID: 0}
  m_PrefabAsset: {fileID: 0}
  m_GameObject: {fileID: 7967632348627297425}
  m_Material: {fileID: 0}
  m_IsTrigger: 0
  m_Enabled: 0
  serializedVersion: 2
  m_Size: {x: 1.6856705, y: 1.05515, z: 1.6881897}
  m_Center: {x: 0, y: 0.5160651, z: 0}
--- !u!1 &7967632348719814211
GameObject:
  m_ObjectHideFlags: 0
  m_CorrespondingSourceObject: {fileID: 0}
  m_PrefabInstance: {fileID: 0}
  m_PrefabAsset: {fileID: 0}
  serializedVersion: 6
  m_Component:
  - component: {fileID: 7967632348719814210}
  m_Layer: 8
  m_Name: vPoint (9)
  m_TagString: Untagged
  m_Icon: {fileID: 0}
  m_NavMeshLayer: 0
  m_StaticEditorFlags: 64
  m_IsActive: 1
--- !u!4 &7967632348719814210
Transform:
  m_ObjectHideFlags: 0
  m_CorrespondingSourceObject: {fileID: 0}
  m_PrefabInstance: {fileID: 0}
  m_PrefabAsset: {fileID: 0}
  m_GameObject: {fileID: 7967632348719814211}
  m_LocalRotation: {x: -0, y: -0, z: -0, w: 1}
  m_LocalPosition: {x: -0.313, y: 0.027, z: -0.0019999743}
  m_LocalScale: {x: 1, y: 1, z: 1}
  m_Children: []
  m_Father: {fileID: 7967632348099984870}
  m_RootOrder: 9
  m_LocalEulerAnglesHint: {x: 0, y: 0, z: 0}
--- !u!1 &7967632348954364935
GameObject:
  m_ObjectHideFlags: 0
  m_CorrespondingSourceObject: {fileID: 0}
  m_PrefabInstance: {fileID: 0}
  m_PrefabAsset: {fileID: 0}
  serializedVersion: 6
  m_Component:
  - component: {fileID: 7967632348954364934}
  m_Layer: 8
  m_Name: vPoint (3)
  m_TagString: Untagged
  m_Icon: {fileID: 0}
  m_NavMeshLayer: 0
  m_StaticEditorFlags: 64
  m_IsActive: 1
--- !u!4 &7967632348954364934
Transform:
  m_ObjectHideFlags: 0
  m_CorrespondingSourceObject: {fileID: 0}
  m_PrefabInstance: {fileID: 0}
  m_PrefabAsset: {fileID: 0}
  m_GameObject: {fileID: 7967632348954364935}
  m_LocalRotation: {x: -0, y: -0, z: -0, w: 1}
  m_LocalPosition: {x: 0.007, y: 0.78499985, z: -0.784}
  m_LocalScale: {x: 1, y: 1, z: 1}
  m_Children: []
  m_Father: {fileID: 7967632348099984870}
  m_RootOrder: 3
  m_LocalEulerAnglesHint: {x: 0, y: 0, z: 0}
--- !u!1 &7967632349162021020
GameObject:
  m_ObjectHideFlags: 0
  m_CorrespondingSourceObject: {fileID: 0}
  m_PrefabInstance: {fileID: 0}
  m_PrefabAsset: {fileID: 0}
  serializedVersion: 6
  m_Component:
  - component: {fileID: 7967632349162021023}
  m_Layer: 8
  m_Name: vPoint
  m_TagString: Untagged
  m_Icon: {fileID: 0}
  m_NavMeshLayer: 0
  m_StaticEditorFlags: 64
  m_IsActive: 1
--- !u!4 &7967632349162021023
Transform:
  m_ObjectHideFlags: 0
  m_CorrespondingSourceObject: {fileID: 0}
  m_PrefabInstance: {fileID: 0}
  m_PrefabAsset: {fileID: 0}
  m_GameObject: {fileID: 7967632349162021020}
  m_LocalRotation: {x: -0, y: -0, z: -0, w: 1}
  m_LocalPosition: {x: -0.777, y: 0.785, z: 0}
  m_LocalScale: {x: 1, y: 1, z: 1}
  m_Children: []
  m_Father: {fileID: 7967632348099984870}
  m_RootOrder: 0
  m_LocalEulerAnglesHint: {x: 0, y: 0, z: 0}
--- !u!1 &7967632349162458832
GameObject:
  m_ObjectHideFlags: 0
  m_CorrespondingSourceObject: {fileID: 0}
  m_PrefabInstance: {fileID: 0}
  m_PrefabAsset: {fileID: 0}
  serializedVersion: 6
  m_Component:
  - component: {fileID: 7967632349162458835}
  m_Layer: 8
  m_Name: vPoint (5)
  m_TagString: Untagged
  m_Icon: {fileID: 0}
  m_NavMeshLayer: 0
  m_StaticEditorFlags: 64
  m_IsActive: 1
--- !u!4 &7967632349162458835
Transform:
  m_ObjectHideFlags: 0
  m_CorrespondingSourceObject: {fileID: 0}
  m_PrefabInstance: {fileID: 0}
  m_PrefabAsset: {fileID: 0}
  m_GameObject: {fileID: 7967632349162458832}
  m_LocalRotation: {x: -0, y: -0, z: -0, w: 1}
  m_LocalPosition: {x: 0.606, y: 0.78499985, z: -0.491}
  m_LocalScale: {x: 1, y: 1, z: 1}
  m_Children: []
  m_Father: {fileID: 7967632348099984870}
  m_RootOrder: 5
  m_LocalEulerAnglesHint: {x: 0, y: 0, z: 0}
--- !u!1 &7967632349247202647
GameObject:
  m_ObjectHideFlags: 0
  m_CorrespondingSourceObject: {fileID: 0}
  m_PrefabInstance: {fileID: 0}
  m_PrefabAsset: {fileID: 0}
  serializedVersion: 6
  m_Component:
  - component: {fileID: 7967632349247202646}
  - component: {fileID: 7967632349247202640}
  - component: {fileID: 7967632349247202641}
  m_Layer: 8
  m_Name: Dining_Table_228_Master
  m_TagString: SimObjPhysics
  m_Icon: {fileID: 0}
  m_NavMeshLayer: 0
  m_StaticEditorFlags: 64
  m_IsActive: 1
--- !u!4 &7967632349247202646
Transform:
  m_ObjectHideFlags: 0
  m_CorrespondingSourceObject: {fileID: 0}
  m_PrefabInstance: {fileID: 0}
  m_PrefabAsset: {fileID: 0}
  m_GameObject: {fileID: 7967632349247202647}
  m_LocalRotation: {x: 0, y: 0, z: 0, w: 1}
  m_LocalPosition: {x: 0, y: 0, z: 0}
  m_LocalScale: {x: 1, y: 1, z: 1}
  m_Children:
  - {fileID: 7970718058092320500}
  - {fileID: 7970718056990961168}
  - {fileID: 7970718056634273505}
  - {fileID: 7970718056799424048}
  - {fileID: 7970718058657911952}
  - {fileID: 7970718057219039082}
  - {fileID: 7970718057200788665}
  - {fileID: 7970718058046018542}
  - {fileID: 7970718057495961353}
  - {fileID: 7967632350088385394}
  - {fileID: 7967632348325224185}
  - {fileID: 7967632348099984870}
  - {fileID: 7967632348627297424}
  - {fileID: 5508186046710020908}
  m_Father: {fileID: 0}
  m_RootOrder: 0
  m_LocalEulerAnglesHint: {x: 0, y: 0, z: 0}
--- !u!114 &7967632349247202640
MonoBehaviour:
  m_ObjectHideFlags: 0
  m_CorrespondingSourceObject: {fileID: 0}
  m_PrefabInstance: {fileID: 0}
  m_PrefabAsset: {fileID: 0}
  m_GameObject: {fileID: 7967632349247202647}
  m_Enabled: 1
  m_EditorHideFlags: 0
  m_Script: {fileID: 11500000, guid: b439f6e4ef5714ee2a3643acf37b7a9d, type: 3}
  m_Name: 
  m_EditorClassIdentifier: 
  objectID: 
<<<<<<< HEAD
=======
  assetID: Dining_Table_228_Master
>>>>>>> 2f8dd9f9
  Type: 26
  PrimaryProperty: 2
  SecondaryProperties: 07000000
  BoundingBox: {fileID: 7967632348627297425}
  VisibilityPoints:
  - {fileID: 7967632349162021023}
  - {fileID: 7967632348158164130}
  - {fileID: 7967632349770186808}
  - {fileID: 7967632348954364934}
  - {fileID: 7967632349465304457}
  - {fileID: 7967632349162458835}
  - {fileID: 7967632350028612111}
  - {fileID: 7967632350220284322}
  - {fileID: 7967632348624654068}
  - {fileID: 7967632348719814210}
  - {fileID: 7967632349810968743}
  - {fileID: 7967632350111435091}
  - {fileID: 7967632348105256640}
  ReceptacleTriggerBoxes:
  - {fileID: 7968731420221409590}
  - {fileID: 7968731421115429330}
  - {fileID: 7968731421480227107}
  - {fileID: 7968731421516403186}
  - {fileID: 7968731419716373330}
  - {fileID: 7968731420828745896}
  - {fileID: 7968731420838755195}
  - {fileID: 7968731420060748844}
  - {fileID: 7968731420551954635}
  debugIsVisible: 0
  debugIsInteractable: 0
  isInAgentHand: 0
  MyColliders:
  - {fileID: 7960750103640244690}
  - {fileID: 7960750105080963833}
  - {fileID: 7960750104112551150}
  - {fileID: 7960750104387186256}
  - {fileID: 7960750104048725289}
  - {fileID: 7960750105079055943}
  - {fileID: 7960750104574857660}
  - {fileID: 7960750104085428449}
  - {fileID: 7960750104545100431}
  - {fileID: 7960750105335336058}
  - {fileID: 5417252832749352850}
  - {fileID: 4551706399768291294}
  - {fileID: 2645533677796990104}
  HFdynamicfriction: 1.2
  HFstaticfriction: 1.2
  HFbounciness: 0
  HFrbdrag: 0.4
  HFrbangulardrag: 0.15
  salientMaterials: 0100000006000000
  MySpawnPoints: []
  CurrentTemperature: 0
  HowManySecondsUntilRoomTemp: 10
  inMotion: 0
  numSimObjHit: 0
  numFloorHit: 0
  numStructureHit: 0
  lastVelocity: 0
  IsReceptacle: 0
  IsPickupable: 0
  IsMoveable: 0
  isStatic: 0
  IsToggleable: 0
  IsOpenable: 0
  IsBreakable: 0
  IsFillable: 0
  IsDirtyable: 0
  IsCookable: 0
  IsSliceable: 0
  isHeatSource: 0
  isColdSource: 0
  ContainedObjectReferences: []
  CurrentlyContains: []
--- !u!54 &7967632349247202641
Rigidbody:
  m_ObjectHideFlags: 0
  m_CorrespondingSourceObject: {fileID: 0}
  m_PrefabInstance: {fileID: 0}
  m_PrefabAsset: {fileID: 0}
  m_GameObject: {fileID: 7967632349247202647}
  serializedVersion: 2
  m_Mass: 85
  m_Drag: 0.1
  m_AngularDrag: 0.05
  m_UseGravity: 1
  m_IsKinematic: 0
  m_Interpolate: 0
  m_Constraints: 0
  m_CollisionDetection: 0
--- !u!1 &7967632349465304462
GameObject:
  m_ObjectHideFlags: 0
  m_CorrespondingSourceObject: {fileID: 0}
  m_PrefabInstance: {fileID: 0}
  m_PrefabAsset: {fileID: 0}
  serializedVersion: 6
  m_Component:
  - component: {fileID: 7967632349465304457}
  m_Layer: 8
  m_Name: vPoint (4)
  m_TagString: Untagged
  m_Icon: {fileID: 0}
  m_NavMeshLayer: 0
  m_StaticEditorFlags: 64
  m_IsActive: 1
--- !u!4 &7967632349465304457
Transform:
  m_ObjectHideFlags: 0
  m_CorrespondingSourceObject: {fileID: 0}
  m_PrefabInstance: {fileID: 0}
  m_PrefabAsset: {fileID: 0}
  m_GameObject: {fileID: 7967632349465304462}
  m_LocalRotation: {x: -0, y: -0, z: -0, w: 1}
  m_LocalPosition: {x: -0.612, y: 0.78499985, z: 0.464}
  m_LocalScale: {x: 1, y: 1, z: 1}
  m_Children: []
  m_Father: {fileID: 7967632348099984870}
  m_RootOrder: 4
  m_LocalEulerAnglesHint: {x: 0, y: 0, z: 0}
--- !u!1 &7967632349770186809
GameObject:
  m_ObjectHideFlags: 0
  m_CorrespondingSourceObject: {fileID: 0}
  m_PrefabInstance: {fileID: 0}
  m_PrefabAsset: {fileID: 0}
  serializedVersion: 6
  m_Component:
  - component: {fileID: 7967632349770186808}
  m_Layer: 8
  m_Name: vPoint (2)
  m_TagString: Untagged
  m_Icon: {fileID: 0}
  m_NavMeshLayer: 0
  m_StaticEditorFlags: 64
  m_IsActive: 1
--- !u!4 &7967632349770186808
Transform:
  m_ObjectHideFlags: 0
  m_CorrespondingSourceObject: {fileID: 0}
  m_PrefabInstance: {fileID: 0}
  m_PrefabAsset: {fileID: 0}
  m_GameObject: {fileID: 7967632349770186809}
  m_LocalRotation: {x: -0, y: -0, z: -0, w: 1}
  m_LocalPosition: {x: -0.011, y: 0.78499985, z: 0.786}
  m_LocalScale: {x: 1, y: 1, z: 1}
  m_Children: []
  m_Father: {fileID: 7967632348099984870}
  m_RootOrder: 2
  m_LocalEulerAnglesHint: {x: 0, y: 0, z: 0}
--- !u!1 &7967632349810968740
GameObject:
  m_ObjectHideFlags: 0
  m_CorrespondingSourceObject: {fileID: 0}
  m_PrefabInstance: {fileID: 0}
  m_PrefabAsset: {fileID: 0}
  serializedVersion: 6
  m_Component:
  - component: {fileID: 7967632349810968743}
  m_Layer: 8
  m_Name: vPoint (10)
  m_TagString: Untagged
  m_Icon: {fileID: 0}
  m_NavMeshLayer: 0
  m_StaticEditorFlags: 64
  m_IsActive: 1
--- !u!4 &7967632349810968743
Transform:
  m_ObjectHideFlags: 0
  m_CorrespondingSourceObject: {fileID: 0}
  m_PrefabInstance: {fileID: 0}
  m_PrefabAsset: {fileID: 0}
  m_GameObject: {fileID: 7967632349810968740}
  m_LocalRotation: {x: -0, y: -0, z: -0, w: 1}
  m_LocalPosition: {x: 0.313, y: 0.02699995, z: -0.0019999743}
  m_LocalScale: {x: 1, y: 1, z: 1}
  m_Children: []
  m_Father: {fileID: 7967632348099984870}
  m_RootOrder: 10
  m_LocalEulerAnglesHint: {x: 0, y: 0, z: 0}
--- !u!1 &7967632350028612108
GameObject:
  m_ObjectHideFlags: 0
  m_CorrespondingSourceObject: {fileID: 0}
  m_PrefabInstance: {fileID: 0}
  m_PrefabAsset: {fileID: 0}
  serializedVersion: 6
  m_Component:
  - component: {fileID: 7967632350028612111}
  m_Layer: 8
  m_Name: vPoint (6)
  m_TagString: Untagged
  m_Icon: {fileID: 0}
  m_NavMeshLayer: 0
  m_StaticEditorFlags: 64
  m_IsActive: 1
--- !u!4 &7967632350028612111
Transform:
  m_ObjectHideFlags: 0
  m_CorrespondingSourceObject: {fileID: 0}
  m_PrefabInstance: {fileID: 0}
  m_PrefabAsset: {fileID: 0}
  m_GameObject: {fileID: 7967632350028612108}
  m_LocalRotation: {x: -0, y: -0, z: -0, w: 1}
  m_LocalPosition: {x: 0.588, y: 0.78499985, z: 0.499}
  m_LocalScale: {x: 1, y: 1, z: 1}
  m_Children: []
  m_Father: {fileID: 7967632348099984870}
  m_RootOrder: 6
  m_LocalEulerAnglesHint: {x: 0, y: 0, z: 0}
--- !u!1 &7967632350088385505
GameObject:
  m_ObjectHideFlags: 0
  m_CorrespondingSourceObject: {fileID: 0}
  m_PrefabInstance: {fileID: 0}
  m_PrefabAsset: {fileID: 0}
  serializedVersion: 6
  m_Component:
  - component: {fileID: 7967632350088385394}
  - component: {fileID: 7967632350088385401}
  - component: {fileID: 7967632350088385406}
  m_Layer: 0
  m_Name: Mesh
  m_TagString: Untagged
  m_Icon: {fileID: 0}
  m_NavMeshLayer: 0
  m_StaticEditorFlags: 64
  m_IsActive: 1
--- !u!4 &7967632350088385394
Transform:
  m_ObjectHideFlags: 0
  m_CorrespondingSourceObject: {fileID: 0}
  m_PrefabInstance: {fileID: 0}
  m_PrefabAsset: {fileID: 0}
  m_GameObject: {fileID: 7967632350088385505}
  m_LocalRotation: {x: -0, y: -0, z: -0, w: 1}
  m_LocalPosition: {x: 0, y: 0, z: 0}
  m_LocalScale: {x: 1, y: 1, z: 1}
  m_Children:
  - {fileID: 7967632350088385405}
  m_Father: {fileID: 7967632349247202646}
  m_RootOrder: 9
  m_LocalEulerAnglesHint: {x: 0, y: 0, z: 0}
--- !u!33 &7967632350088385401
MeshFilter:
  m_ObjectHideFlags: 0
  m_CorrespondingSourceObject: {fileID: 0}
  m_PrefabInstance: {fileID: 0}
  m_PrefabAsset: {fileID: 0}
  m_GameObject: {fileID: 7967632350088385505}
  m_Mesh: {fileID: 4300042, guid: 6adf3a48769eb2147b3367d2919c905b, type: 3}
--- !u!23 &7967632350088385406
MeshRenderer:
  m_ObjectHideFlags: 0
  m_CorrespondingSourceObject: {fileID: 0}
  m_PrefabInstance: {fileID: 0}
  m_PrefabAsset: {fileID: 0}
  m_GameObject: {fileID: 7967632350088385505}
  m_Enabled: 1
  m_CastShadows: 1
  m_ReceiveShadows: 1
  m_DynamicOccludee: 1
  m_MotionVectors: 1
  m_LightProbeUsage: 1
  m_ReflectionProbeUsage: 1
  m_RayTracingMode: 2
  m_RenderingLayerMask: 1
  m_RendererPriority: 0
  m_Materials:
  - {fileID: 2100000, guid: 7db7a2f718cc149a2b67d2c7e99ee0f2, type: 2}
  m_StaticBatchInfo:
    firstSubMesh: 0
    subMeshCount: 0
  m_StaticBatchRoot: {fileID: 0}
  m_ProbeAnchor: {fileID: 0}
  m_LightProbeVolumeOverride: {fileID: 0}
  m_ScaleInLightmap: 1
  m_ReceiveGI: 1
  m_PreserveUVs: 0
  m_IgnoreNormalsForChartDetection: 0
  m_ImportantGI: 0
  m_StitchLightmapSeams: 0
  m_SelectedEditorRenderState: 3
  m_MinimumChartSize: 4
  m_AutoUVMaxDistance: 0.5
  m_AutoUVMaxAngle: 89
  m_LightmapParameters: {fileID: 0}
  m_SortingLayerID: 0
  m_SortingLayer: 0
  m_SortingOrder: 0
--- !u!1 &7967632350088385510
GameObject:
  m_ObjectHideFlags: 0
  m_CorrespondingSourceObject: {fileID: 0}
  m_PrefabInstance: {fileID: 0}
  m_PrefabAsset: {fileID: 0}
  serializedVersion: 6
  m_Component:
  - component: {fileID: 7967632350088385405}
  - component: {fileID: 7967632350088385407}
  - component: {fileID: 7967632350088385404}
  m_Layer: 0
  m_Name: FP228:Cylinder.184
  m_TagString: Untagged
  m_Icon: {fileID: 0}
  m_NavMeshLayer: 0
  m_StaticEditorFlags: 64
  m_IsActive: 1
--- !u!4 &7967632350088385405
Transform:
  m_ObjectHideFlags: 0
  m_CorrespondingSourceObject: {fileID: 0}
  m_PrefabInstance: {fileID: 0}
  m_PrefabAsset: {fileID: 0}
  m_GameObject: {fileID: 7967632350088385510}
  m_LocalRotation: {x: -0, y: -0.98472416, z: -0, w: 0.174122}
  m_LocalPosition: {x: -0, y: 0.743, z: 0}
  m_LocalScale: {x: 1, y: 1, z: 1}
  m_Children: []
  m_Father: {fileID: 7967632350088385394}
  m_RootOrder: 0
  m_LocalEulerAnglesHint: {x: 0, y: -159.945, z: 0}
--- !u!33 &7967632350088385407
MeshFilter:
  m_ObjectHideFlags: 0
  m_CorrespondingSourceObject: {fileID: 0}
  m_PrefabInstance: {fileID: 0}
  m_PrefabAsset: {fileID: 0}
  m_GameObject: {fileID: 7967632350088385510}
  m_Mesh: {fileID: 4300044, guid: 6adf3a48769eb2147b3367d2919c905b, type: 3}
--- !u!23 &7967632350088385404
MeshRenderer:
  m_ObjectHideFlags: 0
  m_CorrespondingSourceObject: {fileID: 0}
  m_PrefabInstance: {fileID: 0}
  m_PrefabAsset: {fileID: 0}
  m_GameObject: {fileID: 7967632350088385510}
  m_Enabled: 1
  m_CastShadows: 1
  m_ReceiveShadows: 1
  m_DynamicOccludee: 1
  m_MotionVectors: 1
  m_LightProbeUsage: 1
  m_ReflectionProbeUsage: 1
  m_RayTracingMode: 2
  m_RenderingLayerMask: 1
  m_RendererPriority: 0
  m_Materials:
  - {fileID: 2100000, guid: 10f15ee33c0e849709e56e8694804abe, type: 2}
  m_StaticBatchInfo:
    firstSubMesh: 0
    subMeshCount: 0
  m_StaticBatchRoot: {fileID: 0}
  m_ProbeAnchor: {fileID: 0}
  m_LightProbeVolumeOverride: {fileID: 0}
  m_ScaleInLightmap: 1
  m_ReceiveGI: 1
  m_PreserveUVs: 0
  m_IgnoreNormalsForChartDetection: 0
  m_ImportantGI: 0
  m_StitchLightmapSeams: 0
  m_SelectedEditorRenderState: 3
  m_MinimumChartSize: 4
  m_AutoUVMaxDistance: 0.5
  m_AutoUVMaxAngle: 89
  m_LightmapParameters: {fileID: 0}
  m_SortingLayerID: 0
  m_SortingLayer: 0
  m_SortingOrder: 0
--- !u!1 &7967632350111435088
GameObject:
  m_ObjectHideFlags: 0
  m_CorrespondingSourceObject: {fileID: 0}
  m_PrefabInstance: {fileID: 0}
  m_PrefabAsset: {fileID: 0}
  serializedVersion: 6
  m_Component:
  - component: {fileID: 7967632350111435091}
  m_Layer: 8
  m_Name: vPoint (11)
  m_TagString: Untagged
  m_Icon: {fileID: 0}
  m_NavMeshLayer: 0
  m_StaticEditorFlags: 64
  m_IsActive: 1
--- !u!4 &7967632350111435091
Transform:
  m_ObjectHideFlags: 0
  m_CorrespondingSourceObject: {fileID: 0}
  m_PrefabInstance: {fileID: 0}
  m_PrefabAsset: {fileID: 0}
  m_GameObject: {fileID: 7967632350111435088}
  m_LocalRotation: {x: -0, y: -0, z: -0, w: 1}
  m_LocalPosition: {x: -0.004, y: 0.02699995, z: 0.324}
  m_LocalScale: {x: 1, y: 1, z: 1}
  m_Children: []
  m_Father: {fileID: 7967632348099984870}
  m_RootOrder: 11
  m_LocalEulerAnglesHint: {x: 0, y: 0, z: 0}
--- !u!1 &7967632350220284323
GameObject:
  m_ObjectHideFlags: 0
  m_CorrespondingSourceObject: {fileID: 0}
  m_PrefabInstance: {fileID: 0}
  m_PrefabAsset: {fileID: 0}
  serializedVersion: 6
  m_Component:
  - component: {fileID: 7967632350220284322}
  m_Layer: 8
  m_Name: vPoint (7)
  m_TagString: Untagged
  m_Icon: {fileID: 0}
  m_NavMeshLayer: 0
  m_StaticEditorFlags: 64
  m_IsActive: 1
--- !u!4 &7967632350220284322
Transform:
  m_ObjectHideFlags: 0
  m_CorrespondingSourceObject: {fileID: 0}
  m_PrefabInstance: {fileID: 0}
  m_PrefabAsset: {fileID: 0}
  m_GameObject: {fileID: 7967632350220284323}
  m_LocalRotation: {x: -0, y: -0, z: -0, w: 1}
  m_LocalPosition: {x: -0.582, y: 0.78499985, z: -0.516}
  m_LocalScale: {x: 1, y: 1, z: 1}
  m_Children: []
  m_Father: {fileID: 7967632348099984870}
  m_RootOrder: 7
  m_LocalEulerAnglesHint: {x: 0, y: 0, z: 0}
--- !u!1 &7968731419644044330
GameObject:
  m_ObjectHideFlags: 0
  m_CorrespondingSourceObject: {fileID: 0}
  m_PrefabInstance: {fileID: 0}
  m_PrefabAsset: {fileID: 0}
  serializedVersion: 6
  m_Component:
  - component: {fileID: 7970718058736548840}
  - component: {fileID: 7960750104112551150}
  m_Layer: 8
  m_Name: Col
  m_TagString: SimObjPhysics
  m_Icon: {fileID: 0}
  m_NavMeshLayer: 0
  m_StaticEditorFlags: 64
  m_IsActive: 1
--- !u!4 &7970718058736548840
Transform:
  m_ObjectHideFlags: 0
  m_CorrespondingSourceObject: {fileID: 0}
  m_PrefabInstance: {fileID: 0}
  m_PrefabAsset: {fileID: 0}
  m_GameObject: {fileID: 7968731419644044330}
  m_LocalRotation: {x: -0, y: 0.84664327, z: -0, w: 0.53216094}
  m_LocalPosition: {x: 0, y: 0.42799997, z: 0}
  m_LocalScale: {x: 0.5000001, y: 0.86874986, z: 0.5000001}
  m_Children: []
  m_Father: {fileID: 7967632348325224185}
  m_RootOrder: 2
  m_LocalEulerAnglesHint: {x: 0, y: 115.69701, z: 0}
--- !u!65 &7960750104112551150
BoxCollider:
  m_ObjectHideFlags: 0
  m_CorrespondingSourceObject: {fileID: 0}
  m_PrefabInstance: {fileID: 0}
  m_PrefabAsset: {fileID: 0}
  m_GameObject: {fileID: 7968731419644044330}
  m_Material: {fileID: 0}
  m_IsTrigger: 0
  m_Enabled: 1
  serializedVersion: 2
  m_Size: {x: 3.2205586, y: 0.43430233, z: 0.74178016}
  m_Center: {x: 0, y: 0.21715117, z: 0}
--- !u!1 &7968731419679819813
GameObject:
  m_ObjectHideFlags: 0
  m_CorrespondingSourceObject: {fileID: 0}
  m_PrefabInstance: {fileID: 0}
  m_PrefabAsset: {fileID: 0}
  serializedVersion: 6
  m_Component:
  - component: {fileID: 7970718058625521639}
  - component: {fileID: 7960750104085428449}
  m_Layer: 8
  m_Name: Col
  m_TagString: SimObjPhysics
  m_Icon: {fileID: 0}
  m_NavMeshLayer: 0
  m_StaticEditorFlags: 64
  m_IsActive: 1
--- !u!4 &7970718058625521639
Transform:
  m_ObjectHideFlags: 0
  m_CorrespondingSourceObject: {fileID: 0}
  m_PrefabInstance: {fileID: 0}
  m_PrefabAsset: {fileID: 0}
  m_GameObject: {fileID: 7968731419679819813}
  m_LocalRotation: {x: -0, y: 0.14073029, z: -0, w: 0.990048}
  m_LocalPosition: {x: 0, y: 0.42799997, z: 0}
  m_LocalScale: {x: 0.5, y: 0.86874986, z: 0.5}
  m_Children: []
  m_Father: {fileID: 7967632348325224185}
  m_RootOrder: 7
  m_LocalEulerAnglesHint: {x: 0, y: 16.18, z: 0}
--- !u!65 &7960750104085428449
BoxCollider:
  m_ObjectHideFlags: 0
  m_CorrespondingSourceObject: {fileID: 0}
  m_PrefabInstance: {fileID: 0}
  m_PrefabAsset: {fileID: 0}
  m_GameObject: {fileID: 7968731419679819813}
  m_Material: {fileID: 0}
  m_IsTrigger: 0
  m_Enabled: 1
  serializedVersion: 2
  m_Size: {x: 3.2205586, y: 0.43430233, z: 0.74178016}
  m_Center: {x: 0, y: 0.21715117, z: 0}
--- !u!1 &7968731419710234093
GameObject:
  m_ObjectHideFlags: 0
  m_CorrespondingSourceObject: {fileID: 0}
  m_PrefabInstance: {fileID: 0}
  m_PrefabAsset: {fileID: 0}
  serializedVersion: 6
  m_Component:
  - component: {fileID: 7970718058672701999}
  - component: {fileID: 7960750104048725289}
  m_Layer: 8
  m_Name: Col
  m_TagString: SimObjPhysics
  m_Icon: {fileID: 0}
  m_NavMeshLayer: 0
  m_StaticEditorFlags: 64
  m_IsActive: 1
--- !u!4 &7970718058672701999
Transform:
  m_ObjectHideFlags: 0
  m_CorrespondingSourceObject: {fileID: 0}
  m_PrefabInstance: {fileID: 0}
  m_PrefabAsset: {fileID: 0}
  m_GameObject: {fileID: 7968731419710234093}
  m_LocalRotation: {x: -0, y: 0.99072325, z: -0, w: 0.13589494}
  m_LocalPosition: {x: 0, y: 0.42799997, z: 0}
  m_LocalScale: {x: 0.5, y: 0.86874986, z: 0.5}
  m_Children: []
  m_Father: {fileID: 7967632348325224185}
  m_RootOrder: 4
  m_LocalEulerAnglesHint: {x: 0, y: 164.37901, z: 0}
--- !u!65 &7960750104048725289
BoxCollider:
  m_ObjectHideFlags: 0
  m_CorrespondingSourceObject: {fileID: 0}
  m_PrefabInstance: {fileID: 0}
  m_PrefabAsset: {fileID: 0}
  m_GameObject: {fileID: 7968731419710234093}
  m_Material: {fileID: 0}
  m_IsTrigger: 0
  m_Enabled: 1
  serializedVersion: 2
  m_Size: {x: 3.2205586, y: 0.43430233, z: 0.74178016}
  m_Center: {x: 0, y: 0.21715117, z: 0}
--- !u!1 &7968731420108091670
GameObject:
  m_ObjectHideFlags: 0
  m_CorrespondingSourceObject: {fileID: 0}
  m_PrefabInstance: {fileID: 0}
  m_PrefabAsset: {fileID: 0}
  serializedVersion: 6
  m_Component:
  - component: {fileID: 7970718057995808468}
  - component: {fileID: 7960750103640244690}
  m_Layer: 8
  m_Name: Col
  m_TagString: SimObjPhysics
  m_Icon: {fileID: 0}
  m_NavMeshLayer: 0
  m_StaticEditorFlags: 64
  m_IsActive: 1
--- !u!4 &7970718057995808468
Transform:
  m_ObjectHideFlags: 0
  m_CorrespondingSourceObject: {fileID: 0}
  m_PrefabInstance: {fileID: 0}
  m_PrefabAsset: {fileID: 0}
  m_GameObject: {fileID: 7968731420108091670}
  m_LocalRotation: {x: -0, y: -0, z: -0, w: 1}
  m_LocalPosition: {x: 0, y: 0.42799997, z: 0}
  m_LocalScale: {x: 0.5, y: 0.86874986, z: 0.5}
  m_Children: []
  m_Father: {fileID: 7967632348325224185}
  m_RootOrder: 0
  m_LocalEulerAnglesHint: {x: 0, y: 0, z: 0}
--- !u!65 &7960750103640244690
BoxCollider:
  m_ObjectHideFlags: 0
  m_CorrespondingSourceObject: {fileID: 0}
  m_PrefabInstance: {fileID: 0}
  m_PrefabAsset: {fileID: 0}
  m_GameObject: {fileID: 7968731420108091670}
  m_Material: {fileID: 0}
  m_IsTrigger: 0
  m_Enabled: 1
  serializedVersion: 2
  m_Size: {x: 3.2205586, y: 0.43430233, z: 0.74178016}
  m_Center: {x: 0, y: 0.21715117, z: 0}
--- !u!1 &7968731420560620734
GameObject:
  m_ObjectHideFlags: 0
  m_CorrespondingSourceObject: {fileID: 0}
  m_PrefabInstance: {fileID: 0}
  m_PrefabAsset: {fileID: 0}
  serializedVersion: 6
  m_Component:
  - component: {fileID: 7970718057476301692}
  - component: {fileID: 7960750105335336058}
  m_Layer: 8
  m_Name: Col (2)
  m_TagString: SimObjPhysics
  m_Icon: {fileID: 0}
  m_NavMeshLayer: 0
  m_StaticEditorFlags: 64
  m_IsActive: 1
--- !u!4 &7970718057476301692
Transform:
  m_ObjectHideFlags: 0
  m_CorrespondingSourceObject: {fileID: 0}
  m_PrefabInstance: {fileID: 0}
  m_PrefabAsset: {fileID: 0}
  m_GameObject: {fileID: 7968731420560620734}
  m_LocalRotation: {x: -0, y: -0, z: -0, w: 1}
  m_LocalPosition: {x: 0, y: -0.001, z: 0}
  m_LocalScale: {x: 0.09313966, y: 0.15203229, z: 0.91992205}
  m_Children: []
  m_Father: {fileID: 7967632348325224185}
  m_RootOrder: 9
  m_LocalEulerAnglesHint: {x: 0, y: 0, z: 0}
--- !u!65 &7960750105335336058
BoxCollider:
  m_ObjectHideFlags: 0
  m_CorrespondingSourceObject: {fileID: 0}
  m_PrefabInstance: {fileID: 0}
  m_PrefabAsset: {fileID: 0}
  m_GameObject: {fileID: 7968731420560620734}
  m_Material: {fileID: 0}
  m_IsTrigger: 0
  m_Enabled: 1
  serializedVersion: 2
  m_Size: {x: 2.91, y: 0.43430233, z: 0.74178016}
  m_Center: {x: 0, y: 0.21715117, z: 0}
--- !u!1 &7968731420814856765
GameObject:
  m_ObjectHideFlags: 0
  m_CorrespondingSourceObject: {fileID: 0}
  m_PrefabInstance: {fileID: 0}
  m_PrefabAsset: {fileID: 0}
  serializedVersion: 6
  m_Component:
  - component: {fileID: 7970718057221918207}
  - component: {fileID: 7960750105080963833}
  m_Layer: 8
  m_Name: Col
  m_TagString: SimObjPhysics
  m_Icon: {fileID: 0}
  m_NavMeshLayer: 0
  m_StaticEditorFlags: 64
  m_IsActive: 1
--- !u!4 &7970718057221918207
Transform:
  m_ObjectHideFlags: 0
  m_CorrespondingSourceObject: {fileID: 0}
  m_PrefabInstance: {fileID: 0}
  m_PrefabAsset: {fileID: 0}
  m_GameObject: {fileID: 7968731420814856765}
  m_LocalRotation: {x: -0, y: 0.7071068, z: -0, w: 0.7071068}
  m_LocalPosition: {x: 0, y: 0.42799997, z: 0}
  m_LocalScale: {x: 0.50000024, y: 0.86874986, z: 0.50000024}
  m_Children: []
  m_Father: {fileID: 7967632348325224185}
  m_RootOrder: 1
  m_LocalEulerAnglesHint: {x: 0, y: 90, z: 0}
--- !u!65 &7960750105080963833
BoxCollider:
  m_ObjectHideFlags: 0
  m_CorrespondingSourceObject: {fileID: 0}
  m_PrefabInstance: {fileID: 0}
  m_PrefabAsset: {fileID: 0}
  m_GameObject: {fileID: 7968731420814856765}
  m_Material: {fileID: 0}
  m_IsTrigger: 0
  m_Enabled: 1
  serializedVersion: 2
  m_Size: {x: 3.2205586, y: 0.43430233, z: 0.74178016}
  m_Center: {x: 0, y: 0.21715117, z: 0}
--- !u!1 &7968731420842325635
GameObject:
  m_ObjectHideFlags: 0
  m_CorrespondingSourceObject: {fileID: 0}
  m_PrefabInstance: {fileID: 0}
  m_PrefabAsset: {fileID: 0}
  serializedVersion: 6
  m_Component:
  - component: {fileID: 7970718057203247425}
  - component: {fileID: 7960750105079055943}
  m_Layer: 8
  m_Name: Col
  m_TagString: SimObjPhysics
  m_Icon: {fileID: 0}
  m_NavMeshLayer: 0
  m_StaticEditorFlags: 64
  m_IsActive: 1
--- !u!4 &7970718057203247425
Transform:
  m_ObjectHideFlags: 0
  m_CorrespondingSourceObject: {fileID: 0}
  m_PrefabInstance: {fileID: 0}
  m_PrefabAsset: {fileID: 0}
  m_GameObject: {fileID: 7968731420842325635}
  m_LocalRotation: {x: -0, y: 0.52622867, z: -0, w: 0.85034317}
  m_LocalPosition: {x: 0, y: 0.428, z: 0}
  m_LocalScale: {x: 0.5000001, y: 0.86874986, z: 0.5000001}
  m_Children: []
  m_Father: {fileID: 7967632348325224185}
  m_RootOrder: 5
  m_LocalEulerAnglesHint: {x: 0, y: 63.502003, z: 0}
--- !u!65 &7960750105079055943
BoxCollider:
  m_ObjectHideFlags: 0
  m_CorrespondingSourceObject: {fileID: 0}
  m_PrefabInstance: {fileID: 0}
  m_PrefabAsset: {fileID: 0}
  m_GameObject: {fileID: 7968731420842325635}
  m_Material: {fileID: 0}
  m_IsTrigger: 0
  m_Enabled: 1
  serializedVersion: 2
  m_Size: {x: 3.2205586, y: 0.43430233, z: 0.74178016}
  m_Center: {x: 0, y: 0.21715117, z: 0}
--- !u!1 &7968731421348880760
GameObject:
  m_ObjectHideFlags: 0
  m_CorrespondingSourceObject: {fileID: 0}
  m_PrefabInstance: {fileID: 0}
  m_PrefabAsset: {fileID: 0}
  serializedVersion: 6
  m_Component:
  - component: {fileID: 7970718057034596026}
  - component: {fileID: 7960750104574857660}
  m_Layer: 8
  m_Name: Col
  m_TagString: SimObjPhysics
  m_Icon: {fileID: 0}
  m_NavMeshLayer: 0
  m_StaticEditorFlags: 64
  m_IsActive: 1
--- !u!4 &7970718057034596026
Transform:
  m_ObjectHideFlags: 0
  m_CorrespondingSourceObject: {fileID: 0}
  m_PrefabInstance: {fileID: 0}
  m_PrefabAsset: {fileID: 0}
  m_GameObject: {fileID: 7968731421348880760}
  m_LocalRotation: {x: -0, y: 0.3188666, z: -0, w: 0.9477996}
  m_LocalPosition: {x: 0, y: 0.42799997, z: 0}
  m_LocalScale: {x: 0.5, y: 0.86874986, z: 0.5}
  m_Children: []
  m_Father: {fileID: 7967632348325224185}
  m_RootOrder: 6
  m_LocalEulerAnglesHint: {x: 0, y: 37.189003, z: 0}
--- !u!65 &7960750104574857660
BoxCollider:
  m_ObjectHideFlags: 0
  m_CorrespondingSourceObject: {fileID: 0}
  m_PrefabInstance: {fileID: 0}
  m_PrefabAsset: {fileID: 0}
  m_GameObject: {fileID: 7968731421348880760}
  m_Material: {fileID: 0}
  m_IsTrigger: 0
  m_Enabled: 1
  serializedVersion: 2
  m_Size: {x: 3.2205586, y: 0.43430233, z: 0.74178016}
  m_Center: {x: 0, y: 0.21715117, z: 0}
--- !u!1 &7968731421352686155
GameObject:
  m_ObjectHideFlags: 0
  m_CorrespondingSourceObject: {fileID: 0}
  m_PrefabInstance: {fileID: 0}
  m_PrefabAsset: {fileID: 0}
  serializedVersion: 6
  m_Component:
  - component: {fileID: 7970718056686071177}
  - component: {fileID: 7960750104545100431}
  m_Layer: 8
  m_Name: Col (1)
  m_TagString: SimObjPhysics
  m_Icon: {fileID: 0}
  m_NavMeshLayer: 0
  m_StaticEditorFlags: 64
  m_IsActive: 1
--- !u!4 &7970718056686071177
Transform:
  m_ObjectHideFlags: 0
  m_CorrespondingSourceObject: {fileID: 0}
  m_PrefabInstance: {fileID: 0}
  m_PrefabAsset: {fileID: 0}
  m_GameObject: {fileID: 7968731421352686155}
  m_LocalRotation: {x: -0, y: -0, z: -0, w: 1}
  m_LocalPosition: {x: 0, y: 0.057, z: 0}
  m_LocalScale: {x: 0.031250175, y: 0.86875, z: 0.15625055}
  m_Children: []
  m_Father: {fileID: 7967632348325224185}
  m_RootOrder: 8
  m_LocalEulerAnglesHint: {x: 0, y: 0, z: 0}
--- !u!65 &7960750104545100431
BoxCollider:
  m_ObjectHideFlags: 0
  m_CorrespondingSourceObject: {fileID: 0}
  m_PrefabInstance: {fileID: 0}
  m_PrefabAsset: {fileID: 0}
  m_GameObject: {fileID: 7968731421352686155}
  m_Material: {fileID: 0}
  m_IsTrigger: 0
  m_Enabled: 1
  serializedVersion: 2
  m_Size: {x: 3.2205586, y: 0.43430233, z: 0.74178016}
  m_Center: {x: 0, y: 0.21715117, z: 0}
--- !u!1 &7968731421526072980
GameObject:
  m_ObjectHideFlags: 0
  m_CorrespondingSourceObject: {fileID: 0}
  m_PrefabInstance: {fileID: 0}
  m_PrefabAsset: {fileID: 0}
  serializedVersion: 6
  m_Component:
  - component: {fileID: 7970718056846901590}
  - component: {fileID: 7960750104387186256}
  m_Layer: 8
  m_Name: Col
  m_TagString: SimObjPhysics
  m_Icon: {fileID: 0}
  m_NavMeshLayer: 0
  m_StaticEditorFlags: 64
  m_IsActive: 1
--- !u!4 &7970718056846901590
Transform:
  m_ObjectHideFlags: 0
  m_CorrespondingSourceObject: {fileID: 0}
  m_PrefabInstance: {fileID: 0}
  m_PrefabAsset: {fileID: 0}
  m_GameObject: {fileID: 7968731421526072980}
  m_LocalRotation: {x: -0, y: 0.9458001, z: -0, w: 0.3247494}
  m_LocalPosition: {x: 0, y: 0.42799997, z: 0}
  m_LocalScale: {x: 0.5000002, y: 0.86874986, z: 0.5000002}
  m_Children: []
  m_Father: {fileID: 7967632348325224185}
  m_RootOrder: 3
  m_LocalEulerAnglesHint: {x: 0, y: 142.09901, z: 0}
--- !u!65 &7960750104387186256
BoxCollider:
  m_ObjectHideFlags: 0
  m_CorrespondingSourceObject: {fileID: 0}
  m_PrefabInstance: {fileID: 0}
  m_PrefabAsset: {fileID: 0}
  m_GameObject: {fileID: 7968731421526072980}
  m_Material: {fileID: 0}
  m_IsTrigger: 0
  m_Enabled: 1
  serializedVersion: 2
  m_Size: {x: 3.2205586, y: 0.43430233, z: 0.74178016}
  m_Center: {x: 0, y: 0.21715117, z: 0}
--- !u!1 &8498311357160869979
GameObject:
  m_ObjectHideFlags: 0
  m_CorrespondingSourceObject: {fileID: 0}
  m_PrefabInstance: {fileID: 0}
  m_PrefabAsset: {fileID: 0}
  serializedVersion: 6
  m_Component:
  - component: {fileID: 4251148927502011925}
  - component: {fileID: 8828779279561373689}
  m_Layer: 8
  m_Name: Col
  m_TagString: SimObjPhysics
  m_Icon: {fileID: 0}
  m_NavMeshLayer: 0
  m_StaticEditorFlags: 64
  m_IsActive: 1
--- !u!4 &4251148927502011925
Transform:
  m_ObjectHideFlags: 0
  m_CorrespondingSourceObject: {fileID: 0}
  m_PrefabInstance: {fileID: 0}
  m_PrefabAsset: {fileID: 0}
  m_GameObject: {fileID: 8498311357160869979}
  m_LocalRotation: {x: -0, y: 0.99072325, z: -0, w: 0.13589494}
  m_LocalPosition: {x: 0, y: 0.42799997, z: 0}
  m_LocalScale: {x: 0.5, y: 0.86874986, z: 0.5}
  m_Children: []
  m_Father: {fileID: 5508186046710020908}
  m_RootOrder: 4
  m_LocalEulerAnglesHint: {x: 0, y: 164.37901, z: 0}
--- !u!65 &8828779279561373689
BoxCollider:
  m_ObjectHideFlags: 0
  m_CorrespondingSourceObject: {fileID: 0}
  m_PrefabInstance: {fileID: 0}
  m_PrefabAsset: {fileID: 0}
  m_GameObject: {fileID: 8498311357160869979}
  m_Material: {fileID: 0}
  m_IsTrigger: 1
  m_Enabled: 1
  serializedVersion: 2
  m_Size: {x: 3.2205586, y: 0.43430233, z: 0.74178016}
  m_Center: {x: 0, y: 0.21715117, z: 0}
--- !u!1001 &7967632348276861188
PrefabInstance:
  m_ObjectHideFlags: 0
  serializedVersion: 2
  m_Modification:
    m_TransformParent: {fileID: 7967632349247202646}
    m_Modifications:
    - target: {fileID: 1170333579371094, guid: 6877aba5a696347dbb6c01f851f2da28, type: 3}
      propertyPath: m_Name
      value: ReceptacleTriggerBox
      objectReference: {fileID: 0}
    - target: {fileID: 1170333579371094, guid: 6877aba5a696347dbb6c01f851f2da28, type: 3}
      propertyPath: m_StaticEditorFlags
      value: 64
      objectReference: {fileID: 0}
    - target: {fileID: 4251536333782420, guid: 6877aba5a696347dbb6c01f851f2da28, type: 3}
      propertyPath: m_RootOrder
      value: 4
      objectReference: {fileID: 0}
    - target: {fileID: 4251536333782420, guid: 6877aba5a696347dbb6c01f851f2da28, type: 3}
      propertyPath: m_LocalScale.x
      value: 0.5000001
      objectReference: {fileID: 0}
    - target: {fileID: 4251536333782420, guid: 6877aba5a696347dbb6c01f851f2da28, type: 3}
      propertyPath: m_LocalScale.z
      value: 0.5000001
      objectReference: {fileID: 0}
    - target: {fileID: 4251536333782420, guid: 6877aba5a696347dbb6c01f851f2da28, type: 3}
      propertyPath: m_LocalPosition.x
      value: 0
      objectReference: {fileID: 0}
    - target: {fileID: 4251536333782420, guid: 6877aba5a696347dbb6c01f851f2da28, type: 3}
      propertyPath: m_LocalPosition.y
      value: 0.8130002
      objectReference: {fileID: 0}
    - target: {fileID: 4251536333782420, guid: 6877aba5a696347dbb6c01f851f2da28, type: 3}
      propertyPath: m_LocalPosition.z
      value: 0
      objectReference: {fileID: 0}
    - target: {fileID: 4251536333782420, guid: 6877aba5a696347dbb6c01f851f2da28, type: 3}
      propertyPath: m_LocalRotation.w
      value: 0.3247494
      objectReference: {fileID: 0}
    - target: {fileID: 4251536333782420, guid: 6877aba5a696347dbb6c01f851f2da28, type: 3}
      propertyPath: m_LocalRotation.x
      value: -0
      objectReference: {fileID: 0}
    - target: {fileID: 4251536333782420, guid: 6877aba5a696347dbb6c01f851f2da28, type: 3}
      propertyPath: m_LocalRotation.y
      value: 0.9458001
      objectReference: {fileID: 0}
    - target: {fileID: 4251536333782420, guid: 6877aba5a696347dbb6c01f851f2da28, type: 3}
      propertyPath: m_LocalRotation.z
      value: -0
      objectReference: {fileID: 0}
    - target: {fileID: 4251536333782420, guid: 6877aba5a696347dbb6c01f851f2da28, type: 3}
      propertyPath: m_LocalEulerAnglesHint.x
      value: 0
      objectReference: {fileID: 0}
    - target: {fileID: 4251536333782420, guid: 6877aba5a696347dbb6c01f851f2da28, type: 3}
      propertyPath: m_LocalEulerAnglesHint.y
      value: 142.09901
      objectReference: {fileID: 0}
    - target: {fileID: 4251536333782420, guid: 6877aba5a696347dbb6c01f851f2da28, type: 3}
      propertyPath: m_LocalEulerAnglesHint.z
      value: 0
      objectReference: {fileID: 0}
    - target: {fileID: 65569799956894354, guid: 6877aba5a696347dbb6c01f851f2da28,
        type: 3}
      propertyPath: m_Size.x
      value: 3.2205586
      objectReference: {fileID: 0}
    - target: {fileID: 65569799956894354, guid: 6877aba5a696347dbb6c01f851f2da28,
        type: 3}
      propertyPath: m_Size.y
      value: 0.43430233
      objectReference: {fileID: 0}
    - target: {fileID: 65569799956894354, guid: 6877aba5a696347dbb6c01f851f2da28,
        type: 3}
      propertyPath: m_Size.z
      value: 0.74178016
      objectReference: {fileID: 0}
    - target: {fileID: 65569799956894354, guid: 6877aba5a696347dbb6c01f851f2da28,
        type: 3}
      propertyPath: m_Center.y
      value: 0.21715117
      objectReference: {fileID: 0}
    - target: {fileID: 114448760657764924, guid: 6877aba5a696347dbb6c01f851f2da28,
        type: 3}
      propertyPath: myParent
      value: 
      objectReference: {fileID: 7967632349247202647}
    m_RemovedComponents: []
  m_SourcePrefab: {fileID: 100100000, guid: 6877aba5a696347dbb6c01f851f2da28, type: 3}
--- !u!4 &7970718058657911952 stripped
Transform:
  m_CorrespondingSourceObject: {fileID: 4251536333782420, guid: 6877aba5a696347dbb6c01f851f2da28,
    type: 3}
  m_PrefabInstance: {fileID: 7967632348276861188}
  m_PrefabAsset: {fileID: 0}
--- !u!1 &7968731419716373330 stripped
GameObject:
  m_CorrespondingSourceObject: {fileID: 1170333579371094, guid: 6877aba5a696347dbb6c01f851f2da28,
    type: 3}
  m_PrefabInstance: {fileID: 7967632348276861188}
  m_PrefabAsset: {fileID: 0}
--- !u!1001 &7967632348721409658
PrefabInstance:
  m_ObjectHideFlags: 0
  serializedVersion: 2
  m_Modification:
    m_TransformParent: {fileID: 7967632349247202646}
    m_Modifications:
    - target: {fileID: 1170333579371094, guid: 6877aba5a696347dbb6c01f851f2da28, type: 3}
      propertyPath: m_Name
      value: ReceptacleTriggerBox
      objectReference: {fileID: 0}
    - target: {fileID: 1170333579371094, guid: 6877aba5a696347dbb6c01f851f2da28, type: 3}
      propertyPath: m_StaticEditorFlags
      value: 64
      objectReference: {fileID: 0}
    - target: {fileID: 4251536333782420, guid: 6877aba5a696347dbb6c01f851f2da28, type: 3}
      propertyPath: m_RootOrder
      value: 7
      objectReference: {fileID: 0}
    - target: {fileID: 4251536333782420, guid: 6877aba5a696347dbb6c01f851f2da28, type: 3}
      propertyPath: m_LocalScale.x
      value: 0.5000001
      objectReference: {fileID: 0}
    - target: {fileID: 4251536333782420, guid: 6877aba5a696347dbb6c01f851f2da28, type: 3}
      propertyPath: m_LocalScale.z
      value: 0.5000001
      objectReference: {fileID: 0}
    - target: {fileID: 4251536333782420, guid: 6877aba5a696347dbb6c01f851f2da28, type: 3}
      propertyPath: m_LocalPosition.x
      value: 0
      objectReference: {fileID: 0}
    - target: {fileID: 4251536333782420, guid: 6877aba5a696347dbb6c01f851f2da28, type: 3}
      propertyPath: m_LocalPosition.y
      value: 0.8130002
      objectReference: {fileID: 0}
    - target: {fileID: 4251536333782420, guid: 6877aba5a696347dbb6c01f851f2da28, type: 3}
      propertyPath: m_LocalPosition.z
      value: 0
      objectReference: {fileID: 0}
    - target: {fileID: 4251536333782420, guid: 6877aba5a696347dbb6c01f851f2da28, type: 3}
      propertyPath: m_LocalRotation.w
      value: 0.9477996
      objectReference: {fileID: 0}
    - target: {fileID: 4251536333782420, guid: 6877aba5a696347dbb6c01f851f2da28, type: 3}
      propertyPath: m_LocalRotation.x
      value: -0
      objectReference: {fileID: 0}
    - target: {fileID: 4251536333782420, guid: 6877aba5a696347dbb6c01f851f2da28, type: 3}
      propertyPath: m_LocalRotation.y
      value: 0.3188666
      objectReference: {fileID: 0}
    - target: {fileID: 4251536333782420, guid: 6877aba5a696347dbb6c01f851f2da28, type: 3}
      propertyPath: m_LocalRotation.z
      value: -0
      objectReference: {fileID: 0}
    - target: {fileID: 4251536333782420, guid: 6877aba5a696347dbb6c01f851f2da28, type: 3}
      propertyPath: m_LocalEulerAnglesHint.x
      value: 0
      objectReference: {fileID: 0}
    - target: {fileID: 4251536333782420, guid: 6877aba5a696347dbb6c01f851f2da28, type: 3}
      propertyPath: m_LocalEulerAnglesHint.y
      value: 37.189003
      objectReference: {fileID: 0}
    - target: {fileID: 4251536333782420, guid: 6877aba5a696347dbb6c01f851f2da28, type: 3}
      propertyPath: m_LocalEulerAnglesHint.z
      value: 0
      objectReference: {fileID: 0}
    - target: {fileID: 65569799956894354, guid: 6877aba5a696347dbb6c01f851f2da28,
        type: 3}
      propertyPath: m_Size.x
      value: 3.2205586
      objectReference: {fileID: 0}
    - target: {fileID: 65569799956894354, guid: 6877aba5a696347dbb6c01f851f2da28,
        type: 3}
      propertyPath: m_Size.y
      value: 0.43430233
      objectReference: {fileID: 0}
    - target: {fileID: 65569799956894354, guid: 6877aba5a696347dbb6c01f851f2da28,
        type: 3}
      propertyPath: m_Size.z
      value: 0.74178016
      objectReference: {fileID: 0}
    - target: {fileID: 65569799956894354, guid: 6877aba5a696347dbb6c01f851f2da28,
        type: 3}
      propertyPath: m_Center.y
      value: 0.21715117
      objectReference: {fileID: 0}
    - target: {fileID: 114448760657764924, guid: 6877aba5a696347dbb6c01f851f2da28,
        type: 3}
      propertyPath: myParent
      value: 
      objectReference: {fileID: 7967632349247202647}
    m_RemovedComponents: []
  m_SourcePrefab: {fileID: 100100000, guid: 6877aba5a696347dbb6c01f851f2da28, type: 3}
--- !u!1 &7968731420060748844 stripped
GameObject:
  m_CorrespondingSourceObject: {fileID: 1170333579371094, guid: 6877aba5a696347dbb6c01f851f2da28,
    type: 3}
  m_PrefabInstance: {fileID: 7967632348721409658}
  m_PrefabAsset: {fileID: 0}
--- !u!4 &7970718058046018542 stripped
Transform:
  m_CorrespondingSourceObject: {fileID: 4251536333782420, guid: 6877aba5a696347dbb6c01f851f2da28,
    type: 3}
  m_PrefabInstance: {fileID: 7967632348721409658}
  m_PrefabAsset: {fileID: 0}
--- !u!1001 &7967632348773542752
PrefabInstance:
  m_ObjectHideFlags: 0
  serializedVersion: 2
  m_Modification:
    m_TransformParent: {fileID: 7967632349247202646}
    m_Modifications:
    - target: {fileID: 1170333579371094, guid: 6877aba5a696347dbb6c01f851f2da28, type: 3}
      propertyPath: m_Name
      value: ReceptacleTriggerBox (1)
      objectReference: {fileID: 0}
    - target: {fileID: 1170333579371094, guid: 6877aba5a696347dbb6c01f851f2da28, type: 3}
      propertyPath: m_StaticEditorFlags
      value: 64
      objectReference: {fileID: 0}
    - target: {fileID: 4251536333782420, guid: 6877aba5a696347dbb6c01f851f2da28, type: 3}
      propertyPath: m_RootOrder
      value: 0
      objectReference: {fileID: 0}
    - target: {fileID: 4251536333782420, guid: 6877aba5a696347dbb6c01f851f2da28, type: 3}
      propertyPath: m_LocalScale.x
      value: 0.34375003
      objectReference: {fileID: 0}
    - target: {fileID: 4251536333782420, guid: 6877aba5a696347dbb6c01f851f2da28, type: 3}
      propertyPath: m_LocalScale.z
      value: 1.65
      objectReference: {fileID: 0}
    - target: {fileID: 4251536333782420, guid: 6877aba5a696347dbb6c01f851f2da28, type: 3}
      propertyPath: m_LocalPosition.x
      value: 0
      objectReference: {fileID: 0}
    - target: {fileID: 4251536333782420, guid: 6877aba5a696347dbb6c01f851f2da28, type: 3}
      propertyPath: m_LocalPosition.y
      value: 0.813
      objectReference: {fileID: 0}
    - target: {fileID: 4251536333782420, guid: 6877aba5a696347dbb6c01f851f2da28, type: 3}
      propertyPath: m_LocalPosition.z
      value: 0
      objectReference: {fileID: 0}
    - target: {fileID: 4251536333782420, guid: 6877aba5a696347dbb6c01f851f2da28, type: 3}
      propertyPath: m_LocalRotation.w
      value: 1
      objectReference: {fileID: 0}
    - target: {fileID: 4251536333782420, guid: 6877aba5a696347dbb6c01f851f2da28, type: 3}
      propertyPath: m_LocalRotation.x
      value: -0
      objectReference: {fileID: 0}
    - target: {fileID: 4251536333782420, guid: 6877aba5a696347dbb6c01f851f2da28, type: 3}
      propertyPath: m_LocalRotation.y
      value: -0
      objectReference: {fileID: 0}
    - target: {fileID: 4251536333782420, guid: 6877aba5a696347dbb6c01f851f2da28, type: 3}
      propertyPath: m_LocalRotation.z
      value: -0
      objectReference: {fileID: 0}
    - target: {fileID: 4251536333782420, guid: 6877aba5a696347dbb6c01f851f2da28, type: 3}
      propertyPath: m_LocalEulerAnglesHint.x
      value: 0
      objectReference: {fileID: 0}
    - target: {fileID: 4251536333782420, guid: 6877aba5a696347dbb6c01f851f2da28, type: 3}
      propertyPath: m_LocalEulerAnglesHint.y
      value: 0
      objectReference: {fileID: 0}
    - target: {fileID: 4251536333782420, guid: 6877aba5a696347dbb6c01f851f2da28, type: 3}
      propertyPath: m_LocalEulerAnglesHint.z
      value: 0
      objectReference: {fileID: 0}
    - target: {fileID: 65569799956894354, guid: 6877aba5a696347dbb6c01f851f2da28,
        type: 3}
      propertyPath: m_Size.x
      value: 3.2205586
      objectReference: {fileID: 0}
    - target: {fileID: 65569799956894354, guid: 6877aba5a696347dbb6c01f851f2da28,
        type: 3}
      propertyPath: m_Size.y
      value: 0.43430233
      objectReference: {fileID: 0}
    - target: {fileID: 65569799956894354, guid: 6877aba5a696347dbb6c01f851f2da28,
        type: 3}
      propertyPath: m_Size.z
      value: 0.74178016
      objectReference: {fileID: 0}
    - target: {fileID: 65569799956894354, guid: 6877aba5a696347dbb6c01f851f2da28,
        type: 3}
      propertyPath: m_Center.y
      value: 0.21715117
      objectReference: {fileID: 0}
    - target: {fileID: 114448760657764924, guid: 6877aba5a696347dbb6c01f851f2da28,
        type: 3}
      propertyPath: myParent
      value: 
      objectReference: {fileID: 7967632349247202647}
    m_RemovedComponents: []
  m_SourcePrefab: {fileID: 100100000, guid: 6877aba5a696347dbb6c01f851f2da28, type: 3}
--- !u!1 &7968731420221409590 stripped
GameObject:
  m_CorrespondingSourceObject: {fileID: 1170333579371094, guid: 6877aba5a696347dbb6c01f851f2da28,
    type: 3}
  m_PrefabInstance: {fileID: 7967632348773542752}
  m_PrefabAsset: {fileID: 0}
--- !u!4 &7970718058092320500 stripped
Transform:
  m_CorrespondingSourceObject: {fileID: 4251536333782420, guid: 6877aba5a696347dbb6c01f851f2da28,
    type: 3}
  m_PrefabInstance: {fileID: 7967632348773542752}
  m_PrefabAsset: {fileID: 0}
--- !u!1001 &7967632349237748381
PrefabInstance:
  m_ObjectHideFlags: 0
  serializedVersion: 2
  m_Modification:
    m_TransformParent: {fileID: 7967632349247202646}
    m_Modifications:
    - target: {fileID: 1170333579371094, guid: 6877aba5a696347dbb6c01f851f2da28, type: 3}
      propertyPath: m_Name
      value: ReceptacleTriggerBox
      objectReference: {fileID: 0}
    - target: {fileID: 1170333579371094, guid: 6877aba5a696347dbb6c01f851f2da28, type: 3}
      propertyPath: m_StaticEditorFlags
      value: 64
      objectReference: {fileID: 0}
    - target: {fileID: 4251536333782420, guid: 6877aba5a696347dbb6c01f851f2da28, type: 3}
      propertyPath: m_RootOrder
      value: 8
      objectReference: {fileID: 0}
    - target: {fileID: 4251536333782420, guid: 6877aba5a696347dbb6c01f851f2da28, type: 3}
      propertyPath: m_LocalPosition.x
      value: 0
      objectReference: {fileID: 0}
    - target: {fileID: 4251536333782420, guid: 6877aba5a696347dbb6c01f851f2da28, type: 3}
      propertyPath: m_LocalPosition.y
      value: 0.8130002
      objectReference: {fileID: 0}
    - target: {fileID: 4251536333782420, guid: 6877aba5a696347dbb6c01f851f2da28, type: 3}
      propertyPath: m_LocalPosition.z
      value: 0
      objectReference: {fileID: 0}
    - target: {fileID: 4251536333782420, guid: 6877aba5a696347dbb6c01f851f2da28, type: 3}
      propertyPath: m_LocalRotation.w
      value: 0.99004793
      objectReference: {fileID: 0}
    - target: {fileID: 4251536333782420, guid: 6877aba5a696347dbb6c01f851f2da28, type: 3}
      propertyPath: m_LocalRotation.x
      value: -0
      objectReference: {fileID: 0}
    - target: {fileID: 4251536333782420, guid: 6877aba5a696347dbb6c01f851f2da28, type: 3}
      propertyPath: m_LocalRotation.y
      value: 0.14073028
      objectReference: {fileID: 0}
    - target: {fileID: 4251536333782420, guid: 6877aba5a696347dbb6c01f851f2da28, type: 3}
      propertyPath: m_LocalRotation.z
      value: -0
      objectReference: {fileID: 0}
    - target: {fileID: 4251536333782420, guid: 6877aba5a696347dbb6c01f851f2da28, type: 3}
      propertyPath: m_LocalEulerAnglesHint.x
      value: 0
      objectReference: {fileID: 0}
    - target: {fileID: 4251536333782420, guid: 6877aba5a696347dbb6c01f851f2da28, type: 3}
      propertyPath: m_LocalEulerAnglesHint.y
      value: 16.18
      objectReference: {fileID: 0}
    - target: {fileID: 4251536333782420, guid: 6877aba5a696347dbb6c01f851f2da28, type: 3}
      propertyPath: m_LocalEulerAnglesHint.z
      value: 0
      objectReference: {fileID: 0}
    - target: {fileID: 65569799956894354, guid: 6877aba5a696347dbb6c01f851f2da28,
        type: 3}
      propertyPath: m_Size.x
      value: 3.2205586
      objectReference: {fileID: 0}
    - target: {fileID: 65569799956894354, guid: 6877aba5a696347dbb6c01f851f2da28,
        type: 3}
      propertyPath: m_Size.y
      value: 0.43430233
      objectReference: {fileID: 0}
    - target: {fileID: 65569799956894354, guid: 6877aba5a696347dbb6c01f851f2da28,
        type: 3}
      propertyPath: m_Size.z
      value: 0.74178016
      objectReference: {fileID: 0}
    - target: {fileID: 65569799956894354, guid: 6877aba5a696347dbb6c01f851f2da28,
        type: 3}
      propertyPath: m_Center.y
      value: 0.21715117
      objectReference: {fileID: 0}
    - target: {fileID: 114448760657764924, guid: 6877aba5a696347dbb6c01f851f2da28,
        type: 3}
      propertyPath: myParent
      value: 
      objectReference: {fileID: 7967632349247202647}
    m_RemovedComponents: []
  m_SourcePrefab: {fileID: 100100000, guid: 6877aba5a696347dbb6c01f851f2da28, type: 3}
--- !u!1 &7968731420551954635 stripped
GameObject:
  m_CorrespondingSourceObject: {fileID: 1170333579371094, guid: 6877aba5a696347dbb6c01f851f2da28,
    type: 3}
  m_PrefabInstance: {fileID: 7967632349237748381}
  m_PrefabAsset: {fileID: 0}
--- !u!4 &7970718057495961353 stripped
Transform:
  m_CorrespondingSourceObject: {fileID: 4251536333782420, guid: 6877aba5a696347dbb6c01f851f2da28,
    type: 3}
  m_PrefabInstance: {fileID: 7967632349237748381}
  m_PrefabAsset: {fileID: 0}
--- !u!1001 &7967632349499365677
PrefabInstance:
  m_ObjectHideFlags: 0
  serializedVersion: 2
  m_Modification:
    m_TransformParent: {fileID: 7967632349247202646}
    m_Modifications:
    - target: {fileID: 1170333579371094, guid: 6877aba5a696347dbb6c01f851f2da28, type: 3}
      propertyPath: m_Name
      value: ReceptacleTriggerBox
      objectReference: {fileID: 0}
    - target: {fileID: 1170333579371094, guid: 6877aba5a696347dbb6c01f851f2da28, type: 3}
      propertyPath: m_StaticEditorFlags
      value: 64
      objectReference: {fileID: 0}
    - target: {fileID: 4251536333782420, guid: 6877aba5a696347dbb6c01f851f2da28, type: 3}
      propertyPath: m_RootOrder
      value: 6
      objectReference: {fileID: 0}
    - target: {fileID: 4251536333782420, guid: 6877aba5a696347dbb6c01f851f2da28, type: 3}
      propertyPath: m_LocalScale.x
      value: 0.50000024
      objectReference: {fileID: 0}
    - target: {fileID: 4251536333782420, guid: 6877aba5a696347dbb6c01f851f2da28, type: 3}
      propertyPath: m_LocalScale.z
      value: 0.50000024
      objectReference: {fileID: 0}
    - target: {fileID: 4251536333782420, guid: 6877aba5a696347dbb6c01f851f2da28, type: 3}
      propertyPath: m_LocalPosition.x
      value: 0
      objectReference: {fileID: 0}
    - target: {fileID: 4251536333782420, guid: 6877aba5a696347dbb6c01f851f2da28, type: 3}
      propertyPath: m_LocalPosition.y
      value: 0.8130002
      objectReference: {fileID: 0}
    - target: {fileID: 4251536333782420, guid: 6877aba5a696347dbb6c01f851f2da28, type: 3}
      propertyPath: m_LocalPosition.z
      value: 0
      objectReference: {fileID: 0}
    - target: {fileID: 4251536333782420, guid: 6877aba5a696347dbb6c01f851f2da28, type: 3}
      propertyPath: m_LocalRotation.w
      value: 0.85034317
      objectReference: {fileID: 0}
    - target: {fileID: 4251536333782420, guid: 6877aba5a696347dbb6c01f851f2da28, type: 3}
      propertyPath: m_LocalRotation.x
      value: -0
      objectReference: {fileID: 0}
    - target: {fileID: 4251536333782420, guid: 6877aba5a696347dbb6c01f851f2da28, type: 3}
      propertyPath: m_LocalRotation.y
      value: 0.52622867
      objectReference: {fileID: 0}
    - target: {fileID: 4251536333782420, guid: 6877aba5a696347dbb6c01f851f2da28, type: 3}
      propertyPath: m_LocalRotation.z
      value: -0
      objectReference: {fileID: 0}
    - target: {fileID: 4251536333782420, guid: 6877aba5a696347dbb6c01f851f2da28, type: 3}
      propertyPath: m_LocalEulerAnglesHint.x
      value: 0
      objectReference: {fileID: 0}
    - target: {fileID: 4251536333782420, guid: 6877aba5a696347dbb6c01f851f2da28, type: 3}
      propertyPath: m_LocalEulerAnglesHint.y
      value: 63.502003
      objectReference: {fileID: 0}
    - target: {fileID: 4251536333782420, guid: 6877aba5a696347dbb6c01f851f2da28, type: 3}
      propertyPath: m_LocalEulerAnglesHint.z
      value: 0
      objectReference: {fileID: 0}
    - target: {fileID: 65569799956894354, guid: 6877aba5a696347dbb6c01f851f2da28,
        type: 3}
      propertyPath: m_Size.x
      value: 3.2205586
      objectReference: {fileID: 0}
    - target: {fileID: 65569799956894354, guid: 6877aba5a696347dbb6c01f851f2da28,
        type: 3}
      propertyPath: m_Size.y
      value: 0.43430233
      objectReference: {fileID: 0}
    - target: {fileID: 65569799956894354, guid: 6877aba5a696347dbb6c01f851f2da28,
        type: 3}
      propertyPath: m_Size.z
      value: 0.74178016
      objectReference: {fileID: 0}
    - target: {fileID: 65569799956894354, guid: 6877aba5a696347dbb6c01f851f2da28,
        type: 3}
      propertyPath: m_Center.y
      value: 0.21715117
      objectReference: {fileID: 0}
    - target: {fileID: 114448760657764924, guid: 6877aba5a696347dbb6c01f851f2da28,
        type: 3}
      propertyPath: myParent
      value: 
      objectReference: {fileID: 7967632349247202647}
    m_RemovedComponents: []
  m_SourcePrefab: {fileID: 100100000, guid: 6877aba5a696347dbb6c01f851f2da28, type: 3}
--- !u!1 &7968731420838755195 stripped
GameObject:
  m_CorrespondingSourceObject: {fileID: 1170333579371094, guid: 6877aba5a696347dbb6c01f851f2da28,
    type: 3}
  m_PrefabInstance: {fileID: 7967632349499365677}
  m_PrefabAsset: {fileID: 0}
--- !u!4 &7970718057200788665 stripped
Transform:
  m_CorrespondingSourceObject: {fileID: 4251536333782420, guid: 6877aba5a696347dbb6c01f851f2da28,
    type: 3}
  m_PrefabInstance: {fileID: 7967632349499365677}
  m_PrefabAsset: {fileID: 0}
--- !u!1001 &7967632349514539774
PrefabInstance:
  m_ObjectHideFlags: 0
  serializedVersion: 2
  m_Modification:
    m_TransformParent: {fileID: 7967632349247202646}
    m_Modifications:
    - target: {fileID: 1170333579371094, guid: 6877aba5a696347dbb6c01f851f2da28, type: 3}
      propertyPath: m_Name
      value: ReceptacleTriggerBox
      objectReference: {fileID: 0}
    - target: {fileID: 1170333579371094, guid: 6877aba5a696347dbb6c01f851f2da28, type: 3}
      propertyPath: m_StaticEditorFlags
      value: 64
      objectReference: {fileID: 0}
    - target: {fileID: 4251536333782420, guid: 6877aba5a696347dbb6c01f851f2da28, type: 3}
      propertyPath: m_RootOrder
      value: 5
      objectReference: {fileID: 0}
    - target: {fileID: 4251536333782420, guid: 6877aba5a696347dbb6c01f851f2da28, type: 3}
      propertyPath: m_LocalScale.x
      value: 0.5000002
      objectReference: {fileID: 0}
    - target: {fileID: 4251536333782420, guid: 6877aba5a696347dbb6c01f851f2da28, type: 3}
      propertyPath: m_LocalScale.z
      value: 0.5000002
      objectReference: {fileID: 0}
    - target: {fileID: 4251536333782420, guid: 6877aba5a696347dbb6c01f851f2da28, type: 3}
      propertyPath: m_LocalPosition.x
      value: 0
      objectReference: {fileID: 0}
    - target: {fileID: 4251536333782420, guid: 6877aba5a696347dbb6c01f851f2da28, type: 3}
      propertyPath: m_LocalPosition.y
      value: 0.8130002
      objectReference: {fileID: 0}
    - target: {fileID: 4251536333782420, guid: 6877aba5a696347dbb6c01f851f2da28, type: 3}
      propertyPath: m_LocalPosition.z
      value: 0
      objectReference: {fileID: 0}
    - target: {fileID: 4251536333782420, guid: 6877aba5a696347dbb6c01f851f2da28, type: 3}
      propertyPath: m_LocalRotation.w
      value: 0.13589494
      objectReference: {fileID: 0}
    - target: {fileID: 4251536333782420, guid: 6877aba5a696347dbb6c01f851f2da28, type: 3}
      propertyPath: m_LocalRotation.x
      value: -0
      objectReference: {fileID: 0}
    - target: {fileID: 4251536333782420, guid: 6877aba5a696347dbb6c01f851f2da28, type: 3}
      propertyPath: m_LocalRotation.y
      value: 0.99072325
      objectReference: {fileID: 0}
    - target: {fileID: 4251536333782420, guid: 6877aba5a696347dbb6c01f851f2da28, type: 3}
      propertyPath: m_LocalRotation.z
      value: -0
      objectReference: {fileID: 0}
    - target: {fileID: 4251536333782420, guid: 6877aba5a696347dbb6c01f851f2da28, type: 3}
      propertyPath: m_LocalEulerAnglesHint.x
      value: 0
      objectReference: {fileID: 0}
    - target: {fileID: 4251536333782420, guid: 6877aba5a696347dbb6c01f851f2da28, type: 3}
      propertyPath: m_LocalEulerAnglesHint.y
      value: 164.37901
      objectReference: {fileID: 0}
    - target: {fileID: 4251536333782420, guid: 6877aba5a696347dbb6c01f851f2da28, type: 3}
      propertyPath: m_LocalEulerAnglesHint.z
      value: 0
      objectReference: {fileID: 0}
    - target: {fileID: 65569799956894354, guid: 6877aba5a696347dbb6c01f851f2da28,
        type: 3}
      propertyPath: m_Size.x
      value: 3.2205586
      objectReference: {fileID: 0}
    - target: {fileID: 65569799956894354, guid: 6877aba5a696347dbb6c01f851f2da28,
        type: 3}
      propertyPath: m_Size.y
      value: 0.43430233
      objectReference: {fileID: 0}
    - target: {fileID: 65569799956894354, guid: 6877aba5a696347dbb6c01f851f2da28,
        type: 3}
      propertyPath: m_Size.z
      value: 0.74178016
      objectReference: {fileID: 0}
    - target: {fileID: 65569799956894354, guid: 6877aba5a696347dbb6c01f851f2da28,
        type: 3}
      propertyPath: m_Center.y
      value: 0.21715117
      objectReference: {fileID: 0}
    - target: {fileID: 114448760657764924, guid: 6877aba5a696347dbb6c01f851f2da28,
        type: 3}
      propertyPath: myParent
      value: 
      objectReference: {fileID: 7967632349247202647}
    m_RemovedComponents: []
  m_SourcePrefab: {fileID: 100100000, guid: 6877aba5a696347dbb6c01f851f2da28, type: 3}
--- !u!4 &7970718057219039082 stripped
Transform:
  m_CorrespondingSourceObject: {fileID: 4251536333782420, guid: 6877aba5a696347dbb6c01f851f2da28,
    type: 3}
  m_PrefabInstance: {fileID: 7967632349514539774}
  m_PrefabAsset: {fileID: 0}
--- !u!1 &7968731420828745896 stripped
GameObject:
  m_CorrespondingSourceObject: {fileID: 1170333579371094, guid: 6877aba5a696347dbb6c01f851f2da28,
    type: 3}
  m_PrefabInstance: {fileID: 7967632349514539774}
  m_PrefabAsset: {fileID: 0}
--- !u!1001 &7967632349809628036
PrefabInstance:
  m_ObjectHideFlags: 0
  serializedVersion: 2
  m_Modification:
    m_TransformParent: {fileID: 7967632349247202646}
    m_Modifications:
    - target: {fileID: 1170333579371094, guid: 6877aba5a696347dbb6c01f851f2da28, type: 3}
      propertyPath: m_Name
      value: ReceptacleTriggerBox
      objectReference: {fileID: 0}
    - target: {fileID: 1170333579371094, guid: 6877aba5a696347dbb6c01f851f2da28, type: 3}
      propertyPath: m_StaticEditorFlags
      value: 64
      objectReference: {fileID: 0}
    - target: {fileID: 4251536333782420, guid: 6877aba5a696347dbb6c01f851f2da28, type: 3}
      propertyPath: m_RootOrder
      value: 1
      objectReference: {fileID: 0}
    - target: {fileID: 4251536333782420, guid: 6877aba5a696347dbb6c01f851f2da28, type: 3}
      propertyPath: m_LocalPosition.x
      value: 0
      objectReference: {fileID: 0}
    - target: {fileID: 4251536333782420, guid: 6877aba5a696347dbb6c01f851f2da28, type: 3}
      propertyPath: m_LocalPosition.y
      value: 0.813
      objectReference: {fileID: 0}
    - target: {fileID: 4251536333782420, guid: 6877aba5a696347dbb6c01f851f2da28, type: 3}
      propertyPath: m_LocalPosition.z
      value: 0
      objectReference: {fileID: 0}
    - target: {fileID: 4251536333782420, guid: 6877aba5a696347dbb6c01f851f2da28, type: 3}
      propertyPath: m_LocalRotation.w
      value: 1
      objectReference: {fileID: 0}
    - target: {fileID: 4251536333782420, guid: 6877aba5a696347dbb6c01f851f2da28, type: 3}
      propertyPath: m_LocalRotation.x
      value: -0
      objectReference: {fileID: 0}
    - target: {fileID: 4251536333782420, guid: 6877aba5a696347dbb6c01f851f2da28, type: 3}
      propertyPath: m_LocalRotation.y
      value: -0
      objectReference: {fileID: 0}
    - target: {fileID: 4251536333782420, guid: 6877aba5a696347dbb6c01f851f2da28, type: 3}
      propertyPath: m_LocalRotation.z
      value: -0
      objectReference: {fileID: 0}
    - target: {fileID: 4251536333782420, guid: 6877aba5a696347dbb6c01f851f2da28, type: 3}
      propertyPath: m_LocalEulerAnglesHint.x
      value: 0
      objectReference: {fileID: 0}
    - target: {fileID: 4251536333782420, guid: 6877aba5a696347dbb6c01f851f2da28, type: 3}
      propertyPath: m_LocalEulerAnglesHint.y
      value: 0
      objectReference: {fileID: 0}
    - target: {fileID: 4251536333782420, guid: 6877aba5a696347dbb6c01f851f2da28, type: 3}
      propertyPath: m_LocalEulerAnglesHint.z
      value: 0
      objectReference: {fileID: 0}
    - target: {fileID: 65569799956894354, guid: 6877aba5a696347dbb6c01f851f2da28,
        type: 3}
      propertyPath: m_Size.x
      value: 3.2205586
      objectReference: {fileID: 0}
    - target: {fileID: 65569799956894354, guid: 6877aba5a696347dbb6c01f851f2da28,
        type: 3}
      propertyPath: m_Size.y
      value: 0.43430233
      objectReference: {fileID: 0}
    - target: {fileID: 65569799956894354, guid: 6877aba5a696347dbb6c01f851f2da28,
        type: 3}
      propertyPath: m_Size.z
      value: 0.74178016
      objectReference: {fileID: 0}
    - target: {fileID: 65569799956894354, guid: 6877aba5a696347dbb6c01f851f2da28,
        type: 3}
      propertyPath: m_Center.y
      value: 0.21715117
      objectReference: {fileID: 0}
    - target: {fileID: 114448760657764924, guid: 6877aba5a696347dbb6c01f851f2da28,
        type: 3}
      propertyPath: myParent
      value: 
      objectReference: {fileID: 7967632349247202647}
    m_RemovedComponents: []
  m_SourcePrefab: {fileID: 100100000, guid: 6877aba5a696347dbb6c01f851f2da28, type: 3}
--- !u!4 &7970718056990961168 stripped
Transform:
  m_CorrespondingSourceObject: {fileID: 4251536333782420, guid: 6877aba5a696347dbb6c01f851f2da28,
    type: 3}
  m_PrefabInstance: {fileID: 7967632349809628036}
  m_PrefabAsset: {fileID: 0}
--- !u!1 &7968731421115429330 stripped
GameObject:
  m_CorrespondingSourceObject: {fileID: 1170333579371094, guid: 6877aba5a696347dbb6c01f851f2da28,
    type: 3}
  m_PrefabInstance: {fileID: 7967632349809628036}
  m_PrefabAsset: {fileID: 0}
--- !u!1001 &7967632349998805877
PrefabInstance:
  m_ObjectHideFlags: 0
  serializedVersion: 2
  m_Modification:
    m_TransformParent: {fileID: 7967632349247202646}
    m_Modifications:
    - target: {fileID: 1170333579371094, guid: 6877aba5a696347dbb6c01f851f2da28, type: 3}
      propertyPath: m_Name
      value: ReceptacleTriggerBox
      objectReference: {fileID: 0}
    - target: {fileID: 1170333579371094, guid: 6877aba5a696347dbb6c01f851f2da28, type: 3}
      propertyPath: m_StaticEditorFlags
      value: 64
      objectReference: {fileID: 0}
    - target: {fileID: 4251536333782420, guid: 6877aba5a696347dbb6c01f851f2da28, type: 3}
      propertyPath: m_RootOrder
      value: 2
      objectReference: {fileID: 0}
    - target: {fileID: 4251536333782420, guid: 6877aba5a696347dbb6c01f851f2da28, type: 3}
      propertyPath: m_LocalPosition.x
      value: 0
      objectReference: {fileID: 0}
    - target: {fileID: 4251536333782420, guid: 6877aba5a696347dbb6c01f851f2da28, type: 3}
      propertyPath: m_LocalPosition.y
      value: 0.8130002
      objectReference: {fileID: 0}
    - target: {fileID: 4251536333782420, guid: 6877aba5a696347dbb6c01f851f2da28, type: 3}
      propertyPath: m_LocalPosition.z
      value: 0
      objectReference: {fileID: 0}
    - target: {fileID: 4251536333782420, guid: 6877aba5a696347dbb6c01f851f2da28, type: 3}
      propertyPath: m_LocalRotation.w
      value: 0.7071068
      objectReference: {fileID: 0}
    - target: {fileID: 4251536333782420, guid: 6877aba5a696347dbb6c01f851f2da28, type: 3}
      propertyPath: m_LocalRotation.x
      value: 0
      objectReference: {fileID: 0}
    - target: {fileID: 4251536333782420, guid: 6877aba5a696347dbb6c01f851f2da28, type: 3}
      propertyPath: m_LocalRotation.y
      value: 0.7071068
      objectReference: {fileID: 0}
    - target: {fileID: 4251536333782420, guid: 6877aba5a696347dbb6c01f851f2da28, type: 3}
      propertyPath: m_LocalRotation.z
      value: 0
      objectReference: {fileID: 0}
    - target: {fileID: 4251536333782420, guid: 6877aba5a696347dbb6c01f851f2da28, type: 3}
      propertyPath: m_LocalEulerAnglesHint.x
      value: 0
      objectReference: {fileID: 0}
    - target: {fileID: 4251536333782420, guid: 6877aba5a696347dbb6c01f851f2da28, type: 3}
      propertyPath: m_LocalEulerAnglesHint.y
      value: 90
      objectReference: {fileID: 0}
    - target: {fileID: 4251536333782420, guid: 6877aba5a696347dbb6c01f851f2da28, type: 3}
      propertyPath: m_LocalEulerAnglesHint.z
      value: 0
      objectReference: {fileID: 0}
    - target: {fileID: 65569799956894354, guid: 6877aba5a696347dbb6c01f851f2da28,
        type: 3}
      propertyPath: m_Size.x
      value: 3.2205586
      objectReference: {fileID: 0}
    - target: {fileID: 65569799956894354, guid: 6877aba5a696347dbb6c01f851f2da28,
        type: 3}
      propertyPath: m_Size.y
      value: 0.43430233
      objectReference: {fileID: 0}
    - target: {fileID: 65569799956894354, guid: 6877aba5a696347dbb6c01f851f2da28,
        type: 3}
      propertyPath: m_Size.z
      value: 0.74178016
      objectReference: {fileID: 0}
    - target: {fileID: 65569799956894354, guid: 6877aba5a696347dbb6c01f851f2da28,
        type: 3}
      propertyPath: m_Center.y
      value: 0.21715117
      objectReference: {fileID: 0}
    - target: {fileID: 114448760657764924, guid: 6877aba5a696347dbb6c01f851f2da28,
        type: 3}
      propertyPath: myParent
      value: 
      objectReference: {fileID: 7967632349247202647}
    m_RemovedComponents: []
  m_SourcePrefab: {fileID: 100100000, guid: 6877aba5a696347dbb6c01f851f2da28, type: 3}
--- !u!4 &7970718056634273505 stripped
Transform:
  m_CorrespondingSourceObject: {fileID: 4251536333782420, guid: 6877aba5a696347dbb6c01f851f2da28,
    type: 3}
  m_PrefabInstance: {fileID: 7967632349998805877}
  m_PrefabAsset: {fileID: 0}
--- !u!1 &7968731421480227107 stripped
GameObject:
  m_CorrespondingSourceObject: {fileID: 1170333579371094, guid: 6877aba5a696347dbb6c01f851f2da28,
    type: 3}
  m_PrefabInstance: {fileID: 7967632349998805877}
  m_PrefabAsset: {fileID: 0}
--- !u!1001 &7967632350169199524
PrefabInstance:
  m_ObjectHideFlags: 0
  serializedVersion: 2
  m_Modification:
    m_TransformParent: {fileID: 7967632349247202646}
    m_Modifications:
    - target: {fileID: 1170333579371094, guid: 6877aba5a696347dbb6c01f851f2da28, type: 3}
      propertyPath: m_Name
      value: ReceptacleTriggerBox
      objectReference: {fileID: 0}
    - target: {fileID: 1170333579371094, guid: 6877aba5a696347dbb6c01f851f2da28, type: 3}
      propertyPath: m_StaticEditorFlags
      value: 64
      objectReference: {fileID: 0}
    - target: {fileID: 4251536333782420, guid: 6877aba5a696347dbb6c01f851f2da28, type: 3}
      propertyPath: m_RootOrder
      value: 3
      objectReference: {fileID: 0}
    - target: {fileID: 4251536333782420, guid: 6877aba5a696347dbb6c01f851f2da28, type: 3}
      propertyPath: m_LocalScale.x
      value: 0.50000024
      objectReference: {fileID: 0}
    - target: {fileID: 4251536333782420, guid: 6877aba5a696347dbb6c01f851f2da28, type: 3}
      propertyPath: m_LocalScale.z
      value: 0.50000024
      objectReference: {fileID: 0}
    - target: {fileID: 4251536333782420, guid: 6877aba5a696347dbb6c01f851f2da28, type: 3}
      propertyPath: m_LocalPosition.x
      value: 0
      objectReference: {fileID: 0}
    - target: {fileID: 4251536333782420, guid: 6877aba5a696347dbb6c01f851f2da28, type: 3}
      propertyPath: m_LocalPosition.y
      value: 0.8130002
      objectReference: {fileID: 0}
    - target: {fileID: 4251536333782420, guid: 6877aba5a696347dbb6c01f851f2da28, type: 3}
      propertyPath: m_LocalPosition.z
      value: 0
      objectReference: {fileID: 0}
    - target: {fileID: 4251536333782420, guid: 6877aba5a696347dbb6c01f851f2da28, type: 3}
      propertyPath: m_LocalRotation.w
      value: 0.53216094
      objectReference: {fileID: 0}
    - target: {fileID: 4251536333782420, guid: 6877aba5a696347dbb6c01f851f2da28, type: 3}
      propertyPath: m_LocalRotation.x
      value: -0
      objectReference: {fileID: 0}
    - target: {fileID: 4251536333782420, guid: 6877aba5a696347dbb6c01f851f2da28, type: 3}
      propertyPath: m_LocalRotation.y
      value: 0.84664327
      objectReference: {fileID: 0}
    - target: {fileID: 4251536333782420, guid: 6877aba5a696347dbb6c01f851f2da28, type: 3}
      propertyPath: m_LocalRotation.z
      value: -0
      objectReference: {fileID: 0}
    - target: {fileID: 4251536333782420, guid: 6877aba5a696347dbb6c01f851f2da28, type: 3}
      propertyPath: m_LocalEulerAnglesHint.x
      value: 0
      objectReference: {fileID: 0}
    - target: {fileID: 4251536333782420, guid: 6877aba5a696347dbb6c01f851f2da28, type: 3}
      propertyPath: m_LocalEulerAnglesHint.y
      value: 115.69701
      objectReference: {fileID: 0}
    - target: {fileID: 4251536333782420, guid: 6877aba5a696347dbb6c01f851f2da28, type: 3}
      propertyPath: m_LocalEulerAnglesHint.z
      value: 0
      objectReference: {fileID: 0}
    - target: {fileID: 65569799956894354, guid: 6877aba5a696347dbb6c01f851f2da28,
        type: 3}
      propertyPath: m_Size.x
      value: 3.2205586
      objectReference: {fileID: 0}
    - target: {fileID: 65569799956894354, guid: 6877aba5a696347dbb6c01f851f2da28,
        type: 3}
      propertyPath: m_Size.y
      value: 0.43430233
      objectReference: {fileID: 0}
    - target: {fileID: 65569799956894354, guid: 6877aba5a696347dbb6c01f851f2da28,
        type: 3}
      propertyPath: m_Size.z
      value: 0.74178016
      objectReference: {fileID: 0}
    - target: {fileID: 65569799956894354, guid: 6877aba5a696347dbb6c01f851f2da28,
        type: 3}
      propertyPath: m_Center.y
      value: 0.21715117
      objectReference: {fileID: 0}
    - target: {fileID: 114448760657764924, guid: 6877aba5a696347dbb6c01f851f2da28,
        type: 3}
      propertyPath: myParent
      value: 
      objectReference: {fileID: 7967632349247202647}
    m_RemovedComponents: []
  m_SourcePrefab: {fileID: 100100000, guid: 6877aba5a696347dbb6c01f851f2da28, type: 3}
--- !u!4 &7970718056799424048 stripped
Transform:
  m_CorrespondingSourceObject: {fileID: 4251536333782420, guid: 6877aba5a696347dbb6c01f851f2da28,
    type: 3}
  m_PrefabInstance: {fileID: 7967632350169199524}
  m_PrefabAsset: {fileID: 0}
--- !u!1 &7968731421516403186 stripped
GameObject:
  m_CorrespondingSourceObject: {fileID: 1170333579371094, guid: 6877aba5a696347dbb6c01f851f2da28,
    type: 3}
  m_PrefabInstance: {fileID: 7967632350169199524}
  m_PrefabAsset: {fileID: 0}<|MERGE_RESOLUTION|>--- conflicted
+++ resolved
@@ -1069,7 +1069,7 @@
   m_PrefabAsset: {fileID: 0}
   m_GameObject: {fileID: 7967632349247202647}
   m_LocalRotation: {x: 0, y: 0, z: 0, w: 1}
-  m_LocalPosition: {x: 0, y: 0, z: 0}
+  m_LocalPosition: {x: -1.396, y: 0.002, z: 1.448}
   m_LocalScale: {x: 1, y: 1, z: 1}
   m_Children:
   - {fileID: 7970718058092320500}
@@ -1102,10 +1102,7 @@
   m_Name: 
   m_EditorClassIdentifier: 
   objectID: 
-<<<<<<< HEAD
-=======
   assetID: Dining_Table_228_Master
->>>>>>> 2f8dd9f9
   Type: 26
   PrimaryProperty: 2
   SecondaryProperties: 07000000
