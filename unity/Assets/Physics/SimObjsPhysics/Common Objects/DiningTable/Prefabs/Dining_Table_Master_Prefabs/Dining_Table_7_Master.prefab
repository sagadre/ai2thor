%YAML 1.1
%TAG !u! tag:unity3d.com,2011:
--- !u!1 &480420313
GameObject:
  m_ObjectHideFlags: 0
  m_CorrespondingSourceObject: {fileID: 0}
  m_PrefabInstance: {fileID: 0}
  m_PrefabAsset: {fileID: 0}
  serializedVersion: 6
  m_Component:
  - component: {fileID: 480420314}
  - component: {fileID: 480420315}
  m_Layer: 8
  m_Name: Col (22)
  m_TagString: SimObjPhysics
  m_Icon: {fileID: 0}
  m_NavMeshLayer: 0
  m_StaticEditorFlags: 64
  m_IsActive: 1
--- !u!4 &480420314
Transform:
  m_ObjectHideFlags: 0
  m_CorrespondingSourceObject: {fileID: 0}
  m_PrefabInstance: {fileID: 0}
  m_PrefabAsset: {fileID: 0}
  m_GameObject: {fileID: 480420313}
  m_LocalRotation: {x: -0, y: -0.9238795, z: -0, w: 0.38268358}
  m_LocalPosition: {x: 0.003000021, y: -0.6366, z: -0.0043}
  m_LocalScale: {x: 0.5472687, y: 0.10031075, z: 0.33007172}
  m_Children: []
  m_Father: {fileID: 8868740133804636677}
  m_RootOrder: 22
  m_LocalEulerAnglesHint: {x: 0, y: -135, z: 0}
--- !u!65 &480420315
BoxCollider:
  m_ObjectHideFlags: 0
  m_CorrespondingSourceObject: {fileID: 0}
  m_PrefabInstance: {fileID: 0}
  m_PrefabAsset: {fileID: 0}
  m_GameObject: {fileID: 480420313}
  m_Material: {fileID: 13400000, guid: d1eec83c67a9243429ca9bd6c8b09c7e, type: 2}
  m_IsTrigger: 0
  m_Enabled: 1
  serializedVersion: 2
  m_Size: {x: 0.9946034, y: 0.67886204, z: 0.7247692}
  m_Center: {x: -0.0026983023, y: -0.03380446, z: 0.017539114}
--- !u!1 &1132911883
GameObject:
  m_ObjectHideFlags: 0
  m_CorrespondingSourceObject: {fileID: 0}
  m_PrefabInstance: {fileID: 0}
  m_PrefabAsset: {fileID: 0}
  serializedVersion: 6
  m_Component:
  - component: {fileID: 1132911884}
  - component: {fileID: 1132911885}
  m_Layer: 8
  m_Name: Col (21)
  m_TagString: SimObjPhysics
  m_Icon: {fileID: 0}
  m_NavMeshLayer: 0
  m_StaticEditorFlags: 64
  m_IsActive: 1
--- !u!4 &1132911884
Transform:
  m_ObjectHideFlags: 0
  m_CorrespondingSourceObject: {fileID: 0}
  m_PrefabInstance: {fileID: 0}
  m_PrefabAsset: {fileID: 0}
  m_GameObject: {fileID: 1132911883}
  m_LocalRotation: {x: -0, y: -0.38268343, z: -0, w: 0.92387956}
  m_LocalPosition: {x: 0.003000021, y: -0.6366, z: -0.0043}
  m_LocalScale: {x: 0.5472687, y: 0.10031075, z: 0.33007172}
  m_Children: []
  m_Father: {fileID: 8868740133804636677}
  m_RootOrder: 21
  m_LocalEulerAnglesHint: {x: 0, y: -45.000004, z: 0}
--- !u!65 &1132911885
BoxCollider:
  m_ObjectHideFlags: 0
  m_CorrespondingSourceObject: {fileID: 0}
  m_PrefabInstance: {fileID: 0}
  m_PrefabAsset: {fileID: 0}
  m_GameObject: {fileID: 1132911883}
  m_Material: {fileID: 13400000, guid: d1eec83c67a9243429ca9bd6c8b09c7e, type: 2}
  m_IsTrigger: 0
  m_Enabled: 1
  serializedVersion: 2
  m_Size: {x: 0.9946034, y: 0.67886204, z: 0.7247692}
  m_Center: {x: -0.0026983023, y: -0.03380446, z: 0.017539114}
--- !u!1 &1581613070
GameObject:
  m_ObjectHideFlags: 0
  m_CorrespondingSourceObject: {fileID: 0}
  m_PrefabInstance: {fileID: 0}
  m_PrefabAsset: {fileID: 0}
  serializedVersion: 6
  m_Component:
  - component: {fileID: 1581613071}
  - component: {fileID: 1581613072}
  m_Layer: 8
  m_Name: Col (20)
  m_TagString: SimObjPhysics
  m_Icon: {fileID: 0}
  m_NavMeshLayer: 0
  m_StaticEditorFlags: 64
  m_IsActive: 1
--- !u!4 &1581613071
Transform:
  m_ObjectHideFlags: 0
  m_CorrespondingSourceObject: {fileID: 0}
  m_PrefabInstance: {fileID: 0}
  m_PrefabAsset: {fileID: 0}
  m_GameObject: {fileID: 1581613070}
  m_LocalRotation: {x: -0, y: -0.7071067, z: -0, w: 0.70710695}
  m_LocalPosition: {x: 0.003000021, y: -0.6366, z: -0.0043}
  m_LocalScale: {x: 0.5472687, y: 0.10031075, z: 0.33007172}
  m_Children: []
  m_Father: {fileID: 8868740133804636677}
  m_RootOrder: 20
  m_LocalEulerAnglesHint: {x: 0, y: -90.00001, z: 0}
--- !u!65 &1581613072
BoxCollider:
  m_ObjectHideFlags: 0
  m_CorrespondingSourceObject: {fileID: 0}
  m_PrefabInstance: {fileID: 0}
  m_PrefabAsset: {fileID: 0}
  m_GameObject: {fileID: 1581613070}
  m_Material: {fileID: 13400000, guid: d1eec83c67a9243429ca9bd6c8b09c7e, type: 2}
  m_IsTrigger: 0
  m_Enabled: 1
  serializedVersion: 2
  m_Size: {x: 0.9946034, y: 0.67886204, z: 0.7247692}
  m_Center: {x: -0.0026983023, y: -0.03380446, z: 0.017539114}
--- !u!1 &422575255338033314
GameObject:
  m_ObjectHideFlags: 0
  m_CorrespondingSourceObject: {fileID: 0}
  m_PrefabInstance: {fileID: 0}
  m_PrefabAsset: {fileID: 0}
  serializedVersion: 6
  m_Component:
  - component: {fileID: 1060148946668444262}
  m_Layer: 8
  m_Name: vPoint (11)
  m_TagString: Untagged
  m_Icon: {fileID: 0}
  m_NavMeshLayer: 0
  m_StaticEditorFlags: 64
  m_IsActive: 1
--- !u!4 &1060148946668444262
Transform:
  m_ObjectHideFlags: 0
  m_CorrespondingSourceObject: {fileID: 0}
  m_PrefabInstance: {fileID: 0}
  m_PrefabAsset: {fileID: 0}
  m_GameObject: {fileID: 422575255338033314}
  m_LocalRotation: {x: -0, y: 0.38268343, z: -0, w: 0.92387956}
  m_LocalPosition: {x: 0.18243362, y: -0.643, z: 0.18243365}
  m_LocalScale: {x: 1, y: 1, z: 1}
  m_Children: []
  m_Father: {fileID: 8868740132767539040}
  m_RootOrder: 15
  m_LocalEulerAnglesHint: {x: 0, y: 0, z: 0}
--- !u!1 &430562352660590691
GameObject:
  m_ObjectHideFlags: 0
  m_CorrespondingSourceObject: {fileID: 0}
  m_PrefabInstance: {fileID: 0}
  m_PrefabAsset: {fileID: 0}
  serializedVersion: 6
  m_Component:
  - component: {fileID: 7615111096980736468}
  m_Layer: 8
  m_Name: vPoint (11)
  m_TagString: Untagged
  m_Icon: {fileID: 0}
  m_NavMeshLayer: 0
  m_StaticEditorFlags: 64
  m_IsActive: 1
--- !u!4 &7615111096980736468
Transform:
  m_ObjectHideFlags: 0
  m_CorrespondingSourceObject: {fileID: 0}
  m_PrefabInstance: {fileID: 0}
  m_PrefabAsset: {fileID: 0}
  m_GameObject: {fileID: 430562352660590691}
  m_LocalRotation: {x: -0, y: -0, z: -0, w: 1}
  m_LocalPosition: {x: 0, y: -0.643, z: 0.25800005}
  m_LocalScale: {x: 1, y: 1, z: 1}
  m_Children: []
  m_Father: {fileID: 8868740132767539040}
  m_RootOrder: 11
  m_LocalEulerAnglesHint: {x: 0, y: 0, z: 0}
--- !u!1 &1597225259825713466
GameObject:
  m_ObjectHideFlags: 0
  m_CorrespondingSourceObject: {fileID: 0}
  m_PrefabInstance: {fileID: 0}
  m_PrefabAsset: {fileID: 0}
  serializedVersion: 6
  m_Component:
  - component: {fileID: 677954452507333614}
  m_Layer: 8
  m_Name: vPoint (12)
  m_TagString: Untagged
  m_Icon: {fileID: 0}
  m_NavMeshLayer: 0
  m_StaticEditorFlags: 64
  m_IsActive: 1
--- !u!4 &677954452507333614
Transform:
  m_ObjectHideFlags: 0
  m_CorrespondingSourceObject: {fileID: 0}
  m_PrefabInstance: {fileID: 0}
  m_PrefabAsset: {fileID: 0}
  m_GameObject: {fileID: 1597225259825713466}
  m_LocalRotation: {x: -0, y: -0, z: -0, w: 1}
  m_LocalPosition: {x: 0, y: -0.643, z: -0.26100007}
  m_LocalScale: {x: 1, y: 1, z: 1}
  m_Children: []
  m_Father: {fileID: 8868740132767539040}
  m_RootOrder: 12
  m_LocalEulerAnglesHint: {x: 0, y: 0, z: 0}
--- !u!1 &1997372160413374447
GameObject:
  m_ObjectHideFlags: 0
  m_CorrespondingSourceObject: {fileID: 0}
  m_PrefabInstance: {fileID: 0}
  m_PrefabAsset: {fileID: 0}
  serializedVersion: 6
  m_Component:
  - component: {fileID: 6787836020146396570}
  m_Layer: 8
  m_Name: vPoint (12)
  m_TagString: Untagged
  m_Icon: {fileID: 0}
  m_NavMeshLayer: 0
  m_StaticEditorFlags: 64
  m_IsActive: 1
--- !u!4 &6787836020146396570
Transform:
  m_ObjectHideFlags: 0
  m_CorrespondingSourceObject: {fileID: 0}
  m_PrefabInstance: {fileID: 0}
  m_PrefabAsset: {fileID: 0}
  m_GameObject: {fileID: 1997372160413374447}
  m_LocalRotation: {x: -0, y: 0.7071067, z: -0, w: 0.70710695}
  m_LocalPosition: {x: -0.26100004, y: -0.643, z: 0}
  m_LocalScale: {x: 1, y: 1, z: 1}
  m_Children: []
  m_Father: {fileID: 8868740132767539040}
  m_RootOrder: 14
  m_LocalEulerAnglesHint: {x: 0, y: 0, z: 0}
--- !u!1 &4729518350876377301
GameObject:
  m_ObjectHideFlags: 0
  m_CorrespondingSourceObject: {fileID: 0}
  m_PrefabInstance: {fileID: 0}
  m_PrefabAsset: {fileID: 0}
  serializedVersion: 6
  m_Component:
  - component: {fileID: 1472238810261669077}
  m_Layer: 8
  m_Name: vPoint (11)
  m_TagString: Untagged
  m_Icon: {fileID: 0}
  m_NavMeshLayer: 0
  m_StaticEditorFlags: 64
  m_IsActive: 1
--- !u!4 &1472238810261669077
Transform:
  m_ObjectHideFlags: 0
  m_CorrespondingSourceObject: {fileID: 0}
  m_PrefabInstance: {fileID: 0}
  m_PrefabAsset: {fileID: 0}
  m_GameObject: {fileID: 4729518350876377301}
  m_LocalRotation: {x: -0, y: 0.7071067, z: -0, w: 0.70710695}
  m_LocalPosition: {x: 0.25800002, y: -0.643, z: 0}
  m_LocalScale: {x: 1, y: 1, z: 1}
  m_Children: []
  m_Father: {fileID: 8868740132767539040}
  m_RootOrder: 13
  m_LocalEulerAnglesHint: {x: 0, y: 0, z: 0}
--- !u!1 &5640340174393892056
GameObject:
  m_ObjectHideFlags: 0
  m_CorrespondingSourceObject: {fileID: 0}
  m_PrefabInstance: {fileID: 0}
  m_PrefabAsset: {fileID: 0}
  serializedVersion: 6
  m_Component:
  - component: {fileID: 1005807669117231046}
  m_Layer: 8
  m_Name: vPoint (9)
  m_TagString: Untagged
  m_Icon: {fileID: 0}
  m_NavMeshLayer: 0
  m_StaticEditorFlags: 64
  m_IsActive: 1
--- !u!4 &1005807669117231046
Transform:
  m_ObjectHideFlags: 0
  m_CorrespondingSourceObject: {fileID: 0}
  m_PrefabInstance: {fileID: 0}
  m_PrefabAsset: {fileID: 0}
  m_GameObject: {fileID: 5640340174393892056}
  m_LocalRotation: {x: -0, y: -0, z: -0, w: 1}
  m_LocalPosition: {x: 0, y: -0.324, z: 0}
  m_LocalScale: {x: 1, y: 1, z: 1}
  m_Children: []
  m_Father: {fileID: 8868740132767539040}
  m_RootOrder: 9
  m_LocalEulerAnglesHint: {x: 0, y: 0, z: 0}
--- !u!1 &6243345711376287670
GameObject:
  m_ObjectHideFlags: 0
  m_CorrespondingSourceObject: {fileID: 0}
  m_PrefabInstance: {fileID: 0}
  m_PrefabAsset: {fileID: 0}
  serializedVersion: 6
  m_Component:
  - component: {fileID: 8780721168502568954}
  m_Layer: 8
  m_Name: vPoint (12)
  m_TagString: Untagged
  m_Icon: {fileID: 0}
  m_NavMeshLayer: 0
  m_StaticEditorFlags: 64
  m_IsActive: 1
--- !u!4 &8780721168502568954
Transform:
  m_ObjectHideFlags: 0
  m_CorrespondingSourceObject: {fileID: 0}
  m_PrefabInstance: {fileID: 0}
  m_PrefabAsset: {fileID: 0}
  m_GameObject: {fileID: 6243345711376287670}
  m_LocalRotation: {x: -0, y: 0.9238795, z: -0, w: 0.38268358}
  m_LocalPosition: {x: -0.18455495, y: -0.643, z: 0.18455498}
  m_LocalScale: {x: 1, y: 1, z: 1}
  m_Children: []
  m_Father: {fileID: 8868740132767539040}
  m_RootOrder: 18
  m_LocalEulerAnglesHint: {x: 0, y: 0, z: 0}
--- !u!1 &7850315414836235462
GameObject:
  m_ObjectHideFlags: 0
  m_CorrespondingSourceObject: {fileID: 0}
  m_PrefabInstance: {fileID: 0}
  m_PrefabAsset: {fileID: 0}
  serializedVersion: 6
  m_Component:
  - component: {fileID: 2398744402564782328}
  m_Layer: 8
  m_Name: vPoint (11)
  m_TagString: Untagged
  m_Icon: {fileID: 0}
  m_NavMeshLayer: 0
  m_StaticEditorFlags: 64
  m_IsActive: 1
--- !u!4 &2398744402564782328
Transform:
  m_ObjectHideFlags: 0
  m_CorrespondingSourceObject: {fileID: 0}
  m_PrefabInstance: {fileID: 0}
  m_PrefabAsset: {fileID: 0}
  m_GameObject: {fileID: 7850315414836235462}
  m_LocalRotation: {x: -0, y: 0.9238795, z: -0, w: 0.38268358}
  m_LocalPosition: {x: 0.18243362, y: -0.643, z: -0.18243365}
  m_LocalScale: {x: 1, y: 1, z: 1}
  m_Children: []
  m_Father: {fileID: 8868740132767539040}
  m_RootOrder: 17
  m_LocalEulerAnglesHint: {x: 0, y: 0, z: 0}
--- !u!1 &8093024187137278470
GameObject:
  m_ObjectHideFlags: 0
  m_CorrespondingSourceObject: {fileID: 0}
  m_PrefabInstance: {fileID: 0}
  m_PrefabAsset: {fileID: 0}
  serializedVersion: 6
  m_Component:
  - component: {fileID: 2721148818183218906}
  m_Layer: 8
  m_Name: vPoint (12)
  m_TagString: Untagged
  m_Icon: {fileID: 0}
  m_NavMeshLayer: 0
  m_StaticEditorFlags: 64
  m_IsActive: 1
--- !u!4 &2721148818183218906
Transform:
  m_ObjectHideFlags: 0
  m_CorrespondingSourceObject: {fileID: 0}
  m_PrefabInstance: {fileID: 0}
  m_PrefabAsset: {fileID: 0}
  m_GameObject: {fileID: 8093024187137278470}
  m_LocalRotation: {x: -0, y: 0.38268343, z: -0, w: 0.92387956}
  m_LocalPosition: {x: -0.18455495, y: -0.643, z: -0.18455498}
  m_LocalScale: {x: 1, y: 1, z: 1}
  m_Children: []
  m_Father: {fileID: 8868740132767539040}
  m_RootOrder: 16
  m_LocalEulerAnglesHint: {x: 0, y: 0, z: 0}
--- !u!1 &8575669636246009535
GameObject:
  m_ObjectHideFlags: 0
  m_CorrespondingSourceObject: {fileID: 0}
  m_PrefabInstance: {fileID: 0}
  m_PrefabAsset: {fileID: 0}
  serializedVersion: 6
  m_Component:
  - component: {fileID: 4408508948287535977}
  m_Layer: 8
  m_Name: vPoint (10)
  m_TagString: Untagged
  m_Icon: {fileID: 0}
  m_NavMeshLayer: 0
  m_StaticEditorFlags: 64
  m_IsActive: 1
--- !u!4 &4408508948287535977
Transform:
  m_ObjectHideFlags: 0
  m_CorrespondingSourceObject: {fileID: 0}
  m_PrefabInstance: {fileID: 0}
  m_PrefabAsset: {fileID: 0}
  m_GameObject: {fileID: 8575669636246009535}
  m_LocalRotation: {x: -0, y: -0, z: -0, w: 1}
  m_LocalPosition: {x: 0, y: -0.643, z: 0}
  m_LocalScale: {x: 1, y: 1, z: 1}
  m_Children: []
  m_Father: {fileID: 8868740132767539040}
  m_RootOrder: 10
  m_LocalEulerAnglesHint: {x: 0, y: 0, z: 0}
--- !u!1 &8868740132725478111
GameObject:
  m_ObjectHideFlags: 0
  m_CorrespondingSourceObject: {fileID: 0}
  m_PrefabInstance: {fileID: 0}
  m_PrefabAsset: {fileID: 0}
  serializedVersion: 6
  m_Component:
  - component: {fileID: 8868740132725478108}
  - component: {fileID: 8868740132725478109}
  m_Layer: 8
  m_Name: Col
  m_TagString: SimObjPhysics
  m_Icon: {fileID: 0}
  m_NavMeshLayer: 0
  m_StaticEditorFlags: 64
  m_IsActive: 1
--- !u!4 &8868740132725478108
Transform:
  m_ObjectHideFlags: 0
  m_CorrespondingSourceObject: {fileID: 0}
  m_PrefabInstance: {fileID: 0}
  m_PrefabAsset: {fileID: 0}
  m_GameObject: {fileID: 8868740132725478111}
  m_LocalRotation: {x: -0, y: -0, z: -0, w: 1}
  m_LocalPosition: {x: 0, y: 0, z: 0}
  m_LocalScale: {x: 1, y: 0.09805246, z: 1}
  m_Children: []
  m_Father: {fileID: 8868740133099925452}
  m_RootOrder: 0
  m_LocalEulerAnglesHint: {x: 0, y: 0, z: 0}
--- !u!65 &8868740132725478109
BoxCollider:
  m_ObjectHideFlags: 0
  m_CorrespondingSourceObject: {fileID: 0}
  m_PrefabInstance: {fileID: 0}
  m_PrefabAsset: {fileID: 0}
  m_GameObject: {fileID: 8868740132725478111}
  m_Material: {fileID: 0}
  m_IsTrigger: 1
  m_Enabled: 1
  serializedVersion: 2
  m_Size: {x: 0.9946034, y: 0.67886204, z: 0.7247692}
  m_Center: {x: -0.0026983023, y: -0.03380446, z: 0.017539114}
--- !u!1 &8868740132749508029
GameObject:
  m_ObjectHideFlags: 0
  m_CorrespondingSourceObject: {fileID: 0}
  m_PrefabInstance: {fileID: 0}
  m_PrefabAsset: {fileID: 0}
  serializedVersion: 6
  m_Component:
  - component: {fileID: 8868740132749508026}
  - component: {fileID: 8868740132749508027}
  m_Layer: 8
  m_Name: Col (2)
  m_TagString: SimObjPhysics
  m_Icon: {fileID: 0}
  m_NavMeshLayer: 0
  m_StaticEditorFlags: 64
  m_IsActive: 1
--- !u!4 &8868740132749508026
Transform:
  m_ObjectHideFlags: 0
  m_CorrespondingSourceObject: {fileID: 0}
  m_PrefabInstance: {fileID: 0}
  m_PrefabAsset: {fileID: 0}
  m_GameObject: {fileID: 8868740132749508029}
  m_LocalRotation: {x: -0, y: -0, z: -0, w: 1}
  m_LocalPosition: {x: 0.0050001144, y: 0, z: -0.551}
  m_LocalScale: {x: 0.3875, y: 0.09805, z: 0.1625}
  m_Children: []
  m_Father: {fileID: 8868740133804636677}
  m_RootOrder: 2
  m_LocalEulerAnglesHint: {x: 0, y: 0, z: 0}
--- !u!65 &8868740132749508027
BoxCollider:
  m_ObjectHideFlags: 0
  m_CorrespondingSourceObject: {fileID: 0}
  m_PrefabInstance: {fileID: 0}
  m_PrefabAsset: {fileID: 0}
  m_GameObject: {fileID: 8868740132749508029}
  m_Material: {fileID: 13400000, guid: d1eec83c67a9243429ca9bd6c8b09c7e, type: 2}
  m_IsTrigger: 0
  m_Enabled: 1
  serializedVersion: 2
  m_Size: {x: 0.9946034, y: 0.67886204, z: 0.7247692}
  m_Center: {x: -0.0026983023, y: -0.03380446, z: 0.017539114}
--- !u!1 &8868740132767539043
GameObject:
  m_ObjectHideFlags: 0
  m_CorrespondingSourceObject: {fileID: 0}
  m_PrefabInstance: {fileID: 0}
  m_PrefabAsset: {fileID: 0}
  serializedVersion: 6
  m_Component:
  - component: {fileID: 8868740132767539040}
  m_Layer: 0
  m_Name: VisibilityPoints
  m_TagString: Untagged
  m_Icon: {fileID: 0}
  m_NavMeshLayer: 0
  m_StaticEditorFlags: 64
  m_IsActive: 1
--- !u!4 &8868740132767539040
Transform:
  m_ObjectHideFlags: 0
  m_CorrespondingSourceObject: {fileID: 0}
  m_PrefabInstance: {fileID: 0}
  m_PrefabAsset: {fileID: 0}
  m_GameObject: {fileID: 8868740132767539043}
  m_LocalRotation: {x: -0, y: -0, z: -0, w: 1}
  m_LocalPosition: {x: 0, y: 0.783, z: 0}
  m_LocalScale: {x: 1.187635, y: 1.1876348, z: 1.1876348}
  m_Children:
  - {fileID: 8868740134226142289}
  - {fileID: 8868740132822462260}
  - {fileID: 8868740133137724644}
  - {fileID: 8868740133032528256}
  - {fileID: 8868740133006142790}
  - {fileID: 8868740134814707666}
  - {fileID: 8868740134724600223}
  - {fileID: 8868740133981272431}
  - {fileID: 8868740132941931202}
  - {fileID: 1005807669117231046}
  - {fileID: 4408508948287535977}
  - {fileID: 7615111096980736468}
  - {fileID: 677954452507333614}
  - {fileID: 1472238810261669077}
  - {fileID: 6787836020146396570}
  - {fileID: 1060148946668444262}
  - {fileID: 2721148818183218906}
  - {fileID: 2398744402564782328}
  - {fileID: 8780721168502568954}
  m_Father: {fileID: 8868740134391438456}
  m_RootOrder: 6
  m_LocalEulerAnglesHint: {x: 0, y: 0, z: 0}
--- !u!1 &8868740132822462263
GameObject:
  m_ObjectHideFlags: 0
  m_CorrespondingSourceObject: {fileID: 0}
  m_PrefabInstance: {fileID: 0}
  m_PrefabAsset: {fileID: 0}
  serializedVersion: 6
  m_Component:
  - component: {fileID: 8868740132822462260}
  m_Layer: 8
  m_Name: vPoint (1)
  m_TagString: Untagged
  m_Icon: {fileID: 0}
  m_NavMeshLayer: 0
  m_StaticEditorFlags: 64
  m_IsActive: 1
--- !u!4 &8868740132822462260
Transform:
  m_ObjectHideFlags: 0
  m_CorrespondingSourceObject: {fileID: 0}
  m_PrefabInstance: {fileID: 0}
  m_PrefabAsset: {fileID: 0}
  m_GameObject: {fileID: 8868740132822462263}
  m_LocalRotation: {x: -0, y: -0, z: -0, w: 1}
  m_LocalPosition: {x: 0, y: 0, z: 0.606}
  m_LocalScale: {x: 1, y: 1, z: 1}
  m_Children: []
  m_Father: {fileID: 8868740132767539040}
  m_RootOrder: 1
  m_LocalEulerAnglesHint: {x: 0, y: 0, z: 0}
--- !u!1 &8868740132825908090
GameObject:
  m_ObjectHideFlags: 0
  m_CorrespondingSourceObject: {fileID: 0}
  m_PrefabInstance: {fileID: 0}
  m_PrefabAsset: {fileID: 0}
  serializedVersion: 6
  m_Component:
  - component: {fileID: 8868740132825908091}
  - component: {fileID: 8868740132825908088}
  m_Layer: 8
  m_Name: Col (18)
  m_TagString: SimObjPhysics
  m_Icon: {fileID: 0}
  m_NavMeshLayer: 0
  m_StaticEditorFlags: 64
  m_IsActive: 1
--- !u!4 &8868740132825908091
Transform:
  m_ObjectHideFlags: 0
  m_CorrespondingSourceObject: {fileID: 0}
  m_PrefabInstance: {fileID: 0}
  m_PrefabAsset: {fileID: 0}
  m_GameObject: {fileID: 8868740132825908090}
  m_LocalRotation: {x: -0, y: -0, z: -0, w: 1}
  m_LocalPosition: {x: 0.003, y: -0.2916, z: 0.006}
  m_LocalScale: {x: 0.0642887, y: 0.922401, z: 0.091905475}
  m_Children: []
  m_Father: {fileID: 8868740133099925452}
  m_RootOrder: 18
  m_LocalEulerAnglesHint: {x: 0, y: 0, z: 0}
--- !u!65 &8868740132825908088
BoxCollider:
  m_ObjectHideFlags: 0
  m_CorrespondingSourceObject: {fileID: 0}
  m_PrefabInstance: {fileID: 0}
  m_PrefabAsset: {fileID: 0}
  m_GameObject: {fileID: 8868740132825908090}
  m_Material: {fileID: 0}
  m_IsTrigger: 1
  m_Enabled: 1
  serializedVersion: 2
  m_Size: {x: 0.9946034, y: 0.67886204, z: 0.7247692}
  m_Center: {x: -0.0026983023, y: -0.03380446, z: 0.017539114}
--- !u!1 &8868740132861919657
GameObject:
  m_ObjectHideFlags: 0
  m_CorrespondingSourceObject: {fileID: 0}
  m_PrefabInstance: {fileID: 0}
  m_PrefabAsset: {fileID: 0}
  serializedVersion: 6
  m_Component:
  - component: {fileID: 8868740132861919318}
  - component: {fileID: 8868740132861919319}
  m_Layer: 8
  m_Name: Col (16)
  m_TagString: SimObjPhysics
  m_Icon: {fileID: 0}
  m_NavMeshLayer: 0
  m_StaticEditorFlags: 64
  m_IsActive: 1
--- !u!4 &8868740132861919318
Transform:
  m_ObjectHideFlags: 0
  m_CorrespondingSourceObject: {fileID: 0}
  m_PrefabInstance: {fileID: 0}
  m_PrefabAsset: {fileID: 0}
  m_GameObject: {fileID: 8868740132861919657}
  m_LocalRotation: {x: -0, y: 0.49999982, z: -0, w: 0.86602557}
  m_LocalPosition: {x: -0.502, y: 0, z: -0.237}
  m_LocalScale: {x: 0.18063, y: 0.09805, z: 0.1625}
  m_Children: []
  m_Father: {fileID: 8868740133099925452}
  m_RootOrder: 16
  m_LocalEulerAnglesHint: {x: 0, y: 60.000004, z: 0}
--- !u!65 &8868740132861919319
BoxCollider:
  m_ObjectHideFlags: 0
  m_CorrespondingSourceObject: {fileID: 0}
  m_PrefabInstance: {fileID: 0}
  m_PrefabAsset: {fileID: 0}
  m_GameObject: {fileID: 8868740132861919657}
  m_Material: {fileID: 0}
  m_IsTrigger: 1
  m_Enabled: 1
  serializedVersion: 2
  m_Size: {x: 0.9946034, y: 0.67886204, z: 0.7247692}
  m_Center: {x: -0.0026983023, y: -0.03380446, z: 0.017539114}
--- !u!1 &8868740132869891738
GameObject:
  m_ObjectHideFlags: 0
  m_CorrespondingSourceObject: {fileID: 0}
  m_PrefabInstance: {fileID: 0}
  m_PrefabAsset: {fileID: 0}
  serializedVersion: 6
  m_Component:
  - component: {fileID: 8868740132869891739}
  - component: {fileID: 8868740132869891736}
  m_Layer: 8
  m_Name: Col (14)
  m_TagString: SimObjPhysics
  m_Icon: {fileID: 0}
  m_NavMeshLayer: 0
  m_StaticEditorFlags: 64
  m_IsActive: 1
--- !u!4 &8868740132869891739
Transform:
  m_ObjectHideFlags: 0
  m_CorrespondingSourceObject: {fileID: 0}
  m_PrefabInstance: {fileID: 0}
  m_PrefabAsset: {fileID: 0}
  m_GameObject: {fileID: 8868740132869891738}
  m_LocalRotation: {x: -0, y: 0.25881928, z: -0, w: 0.9659258}
  m_LocalPosition: {x: 0.197, y: 0, z: 0.531}
  m_LocalScale: {x: 0.18063001, y: 0.09805, z: 0.16250002}
  m_Children: []
  m_Father: {fileID: 8868740133099925452}
  m_RootOrder: 14
  m_LocalEulerAnglesHint: {x: 0, y: 30.000002, z: 0}
--- !u!65 &8868740132869891736
BoxCollider:
  m_ObjectHideFlags: 0
  m_CorrespondingSourceObject: {fileID: 0}
  m_PrefabInstance: {fileID: 0}
  m_PrefabAsset: {fileID: 0}
  m_GameObject: {fileID: 8868740132869891738}
  m_Material: {fileID: 0}
  m_IsTrigger: 1
  m_Enabled: 1
  serializedVersion: 2
  m_Size: {x: 0.9946034, y: 0.67886204, z: 0.7247692}
  m_Center: {x: -0.0026983023, y: -0.03380446, z: 0.017539114}
--- !u!1 &8868740132873216205
GameObject:
  m_ObjectHideFlags: 0
  m_CorrespondingSourceObject: {fileID: 0}
  m_PrefabInstance: {fileID: 0}
  m_PrefabAsset: {fileID: 0}
  serializedVersion: 6
  m_Component:
  - component: {fileID: 8868740132873216202}
  - component: {fileID: 8868740132873216203}
  m_Layer: 8
  m_Name: Col (10)
  m_TagString: SimObjPhysics
  m_Icon: {fileID: 0}
  m_NavMeshLayer: 0
  m_StaticEditorFlags: 64
  m_IsActive: 1
--- !u!4 &8868740132873216202
Transform:
  m_ObjectHideFlags: 0
  m_CorrespondingSourceObject: {fileID: 0}
  m_PrefabInstance: {fileID: 0}
  m_PrefabAsset: {fileID: 0}
  m_GameObject: {fileID: 8868740132873216205}
  m_LocalRotation: {x: -0, y: -0.4999992, z: -0, w: 0.8660259}
  m_LocalPosition: {x: -0.499, y: 0, z: 0.241}
  m_LocalScale: {x: 0.18062921, y: 0.09805, z: 0.1625}
  m_Children: []
  m_Father: {fileID: 8868740133099925452}
  m_RootOrder: 10
  m_LocalEulerAnglesHint: {x: 0, y: -60.000004, z: 0}
--- !u!65 &8868740132873216203
BoxCollider:
  m_ObjectHideFlags: 0
  m_CorrespondingSourceObject: {fileID: 0}
  m_PrefabInstance: {fileID: 0}
  m_PrefabAsset: {fileID: 0}
  m_GameObject: {fileID: 8868740132873216205}
  m_Material: {fileID: 0}
  m_IsTrigger: 1
  m_Enabled: 1
  serializedVersion: 2
  m_Size: {x: 0.9946034, y: 0.67886204, z: 0.7247692}
  m_Center: {x: -0.0026983023, y: -0.03380446, z: 0.017539114}
--- !u!1 &8868740132879596913
GameObject:
  m_ObjectHideFlags: 0
  m_CorrespondingSourceObject: {fileID: 0}
  m_PrefabInstance: {fileID: 0}
  m_PrefabAsset: {fileID: 0}
  serializedVersion: 6
  m_Component:
  - component: {fileID: 8868740132879596926}
  - component: {fileID: 8868740132879596927}
  m_Layer: 8
  m_Name: Col (9)
  m_TagString: SimObjPhysics
  m_Icon: {fileID: 0}
  m_NavMeshLayer: 0
  m_StaticEditorFlags: 64
  m_IsActive: 1
--- !u!4 &8868740132879596926
Transform:
  m_ObjectHideFlags: 0
  m_CorrespondingSourceObject: {fileID: 0}
  m_PrefabInstance: {fileID: 0}
  m_PrefabAsset: {fileID: 0}
  m_GameObject: {fileID: 8868740132879596913}
  m_LocalRotation: {x: -0, y: 0.70710677, z: -0, w: 0.7071068}
  m_LocalPosition: {x: -0.022, y: 0, z: 0.013}
  m_LocalScale: {x: 1, y: 0.09805, z: 1}
  m_Children: []
  m_Father: {fileID: 8868740133804636677}
  m_RootOrder: 9
  m_LocalEulerAnglesHint: {x: 0, y: 90.00001, z: 0}
--- !u!65 &8868740132879596927
BoxCollider:
  m_ObjectHideFlags: 0
  m_CorrespondingSourceObject: {fileID: 0}
  m_PrefabInstance: {fileID: 0}
  m_PrefabAsset: {fileID: 0}
  m_GameObject: {fileID: 8868740132879596913}
  m_Material: {fileID: 13400000, guid: d1eec83c67a9243429ca9bd6c8b09c7e, type: 2}
  m_IsTrigger: 0
  m_Enabled: 1
  serializedVersion: 2
  m_Size: {x: 0.9946034, y: 0.67886204, z: 0.7247692}
  m_Center: {x: -0.0026983023, y: -0.03380446, z: 0.017539114}
--- !u!1 &8868740132938653124
GameObject:
  m_ObjectHideFlags: 0
  m_CorrespondingSourceObject: {fileID: 0}
  m_PrefabInstance: {fileID: 0}
  m_PrefabAsset: {fileID: 0}
  serializedVersion: 6
  m_Component:
  - component: {fileID: 8868740132938653125}
  - component: {fileID: 8868740132938653122}
  m_Layer: 8
  m_Name: Col (15)
  m_TagString: SimObjPhysics
  m_Icon: {fileID: 0}
  m_NavMeshLayer: 0
  m_StaticEditorFlags: 64
  m_IsActive: 1
--- !u!4 &8868740132938653125
Transform:
  m_ObjectHideFlags: 0
  m_CorrespondingSourceObject: {fileID: 0}
  m_PrefabInstance: {fileID: 0}
  m_PrefabAsset: {fileID: 0}
  m_GameObject: {fileID: 8868740132938653124}
  m_LocalRotation: {x: -0, y: 0.25881928, z: -0, w: 0.9659258}
  m_LocalPosition: {x: -0.241, y: 0, z: -0.489}
  m_LocalScale: {x: 0.18063, y: 0.09805, z: 0.1625}
  m_Children: []
  m_Father: {fileID: 8868740133099925452}
  m_RootOrder: 15
  m_LocalEulerAnglesHint: {x: 0, y: 30.000002, z: 0}
--- !u!65 &8868740132938653122
BoxCollider:
  m_ObjectHideFlags: 0
  m_CorrespondingSourceObject: {fileID: 0}
  m_PrefabInstance: {fileID: 0}
  m_PrefabAsset: {fileID: 0}
  m_GameObject: {fileID: 8868740132938653124}
  m_Material: {fileID: 0}
  m_IsTrigger: 1
  m_Enabled: 1
  serializedVersion: 2
  m_Size: {x: 0.9946034, y: 0.67886204, z: 0.7247692}
  m_Center: {x: -0.0026983023, y: -0.03380446, z: 0.017539114}
--- !u!1 &8868740132941931205
GameObject:
  m_ObjectHideFlags: 0
  m_CorrespondingSourceObject: {fileID: 0}
  m_PrefabInstance: {fileID: 0}
  m_PrefabAsset: {fileID: 0}
  serializedVersion: 6
  m_Component:
  - component: {fileID: 8868740132941931202}
  m_Layer: 8
  m_Name: vPoint (8)
  m_TagString: Untagged
  m_Icon: {fileID: 0}
  m_NavMeshLayer: 0
  m_StaticEditorFlags: 64
  m_IsActive: 1
--- !u!4 &8868740132941931202
Transform:
  m_ObjectHideFlags: 0
  m_CorrespondingSourceObject: {fileID: 0}
  m_PrefabInstance: {fileID: 0}
  m_PrefabAsset: {fileID: 0}
  m_GameObject: {fileID: 8868740132941931205}
  m_LocalRotation: {x: -0, y: -0, z: -0, w: 1}
  m_LocalPosition: {x: -0.482, y: 0, z: -0.338}
  m_LocalScale: {x: 1, y: 1, z: 1}
  m_Children: []
  m_Father: {fileID: 8868740132767539040}
  m_RootOrder: 8
  m_LocalEulerAnglesHint: {x: 0, y: 0, z: 0}
--- !u!1 &8868740132958987092
GameObject:
  m_ObjectHideFlags: 0
  m_CorrespondingSourceObject: {fileID: 0}
  m_PrefabInstance: {fileID: 0}
  m_PrefabAsset: {fileID: 0}
  serializedVersion: 6
  m_Component:
  - component: {fileID: 8868740132958987093}
  - component: {fileID: 8868740132958987090}
  m_Layer: 8
  m_Name: Col (19)
  m_TagString: SimObjPhysics
  m_Icon: {fileID: 0}
  m_NavMeshLayer: 0
  m_StaticEditorFlags: 64
  m_IsActive: 1
--- !u!4 &8868740132958987093
Transform:
  m_ObjectHideFlags: 0
  m_CorrespondingSourceObject: {fileID: 0}
  m_PrefabInstance: {fileID: 0}
  m_PrefabAsset: {fileID: 0}
  m_GameObject: {fileID: 8868740132958987092}
  m_LocalRotation: {x: -0, y: -0, z: -0, w: 1}
  m_LocalPosition: {x: 0.003000021, y: -0.6366, z: -0.0043}
  m_LocalScale: {x: 0.5472687, y: 0.10031075, z: 0.33007172}
  m_Children: []
  m_Father: {fileID: 8868740133804636677}
  m_RootOrder: 19
  m_LocalEulerAnglesHint: {x: 0, y: 0, z: 0}
--- !u!65 &8868740132958987090
BoxCollider:
  m_ObjectHideFlags: 0
  m_CorrespondingSourceObject: {fileID: 0}
  m_PrefabInstance: {fileID: 0}
  m_PrefabAsset: {fileID: 0}
  m_GameObject: {fileID: 8868740132958987092}
  m_Material: {fileID: 13400000, guid: d1eec83c67a9243429ca9bd6c8b09c7e, type: 2}
  m_IsTrigger: 0
  m_Enabled: 1
  serializedVersion: 2
  m_Size: {x: 0.9946034, y: 0.67886204, z: 0.7247692}
  m_Center: {x: -0.0026983023, y: -0.03380446, z: 0.017539114}
--- !u!1 &8868740133006142809
GameObject:
  m_ObjectHideFlags: 0
  m_CorrespondingSourceObject: {fileID: 0}
  m_PrefabInstance: {fileID: 0}
  m_PrefabAsset: {fileID: 0}
  serializedVersion: 6
  m_Component:
  - component: {fileID: 8868740133006142790}
  m_Layer: 8
  m_Name: vPoint (4)
  m_TagString: Untagged
  m_Icon: {fileID: 0}
  m_NavMeshLayer: 0
  m_StaticEditorFlags: 64
  m_IsActive: 1
--- !u!4 &8868740133006142790
Transform:
  m_ObjectHideFlags: 0
  m_CorrespondingSourceObject: {fileID: 0}
  m_PrefabInstance: {fileID: 0}
  m_PrefabAsset: {fileID: 0}
  m_GameObject: {fileID: 8868740133006142809}
  m_LocalRotation: {x: -0, y: -0, z: -0, w: 1}
  m_LocalPosition: {x: -0.605, y: 0, z: -0.003}
  m_LocalScale: {x: 1, y: 1, z: 1}
  m_Children: []
  m_Father: {fileID: 8868740132767539040}
  m_RootOrder: 4
  m_LocalEulerAnglesHint: {x: 0, y: 0, z: 0}
--- !u!1 &8868740133032528259
GameObject:
  m_ObjectHideFlags: 0
  m_CorrespondingSourceObject: {fileID: 0}
  m_PrefabInstance: {fileID: 0}
  m_PrefabAsset: {fileID: 0}
  serializedVersion: 6
  m_Component:
  - component: {fileID: 8868740133032528256}
  m_Layer: 8
  m_Name: vPoint (3)
  m_TagString: Untagged
  m_Icon: {fileID: 0}
  m_NavMeshLayer: 0
  m_StaticEditorFlags: 64
  m_IsActive: 1
--- !u!4 &8868740133032528256
Transform:
  m_ObjectHideFlags: 0
  m_CorrespondingSourceObject: {fileID: 0}
  m_PrefabInstance: {fileID: 0}
  m_PrefabAsset: {fileID: 0}
  m_GameObject: {fileID: 8868740133032528259}
  m_LocalRotation: {x: -0, y: -0, z: -0, w: 1}
  m_LocalPosition: {x: 0.611, y: 0, z: 0.002}
  m_LocalScale: {x: 1, y: 1, z: 1}
  m_Children: []
  m_Father: {fileID: 8868740132767539040}
  m_RootOrder: 3
  m_LocalEulerAnglesHint: {x: 0, y: 0, z: 0}
--- !u!1 &8868740133080972487
GameObject:
  m_ObjectHideFlags: 0
  m_CorrespondingSourceObject: {fileID: 0}
  m_PrefabInstance: {fileID: 0}
  m_PrefabAsset: {fileID: 0}
  serializedVersion: 6
  m_Component:
  - component: {fileID: 8868740133080972484}
  - component: {fileID: 8868740133080972485}
  m_Layer: 8
  m_Name: Col (8)
  m_TagString: SimObjPhysics
  m_Icon: {fileID: 0}
  m_NavMeshLayer: 0
  m_StaticEditorFlags: 64
  m_IsActive: 1
--- !u!4 &8868740133080972484
Transform:
  m_ObjectHideFlags: 0
  m_CorrespondingSourceObject: {fileID: 0}
  m_PrefabInstance: {fileID: 0}
  m_PrefabAsset: {fileID: 0}
  m_GameObject: {fileID: 8868740133080972487}
  m_LocalRotation: {x: -0, y: -0.9238797, z: -0, w: 0.38268322}
  m_LocalPosition: {x: -0.398, y: 0, z: -0.369}
  m_LocalScale: {x: 0.38750023, y: 0.09805, z: 0.1625001}
  m_Children: []
  m_Father: {fileID: 8868740133804636677}
  m_RootOrder: 8
  m_LocalEulerAnglesHint: {x: 0, y: -135, z: 0}
--- !u!65 &8868740133080972485
BoxCollider:
  m_ObjectHideFlags: 0
  m_CorrespondingSourceObject: {fileID: 0}
  m_PrefabInstance: {fileID: 0}
  m_PrefabAsset: {fileID: 0}
  m_GameObject: {fileID: 8868740133080972487}
  m_Material: {fileID: 13400000, guid: d1eec83c67a9243429ca9bd6c8b09c7e, type: 2}
  m_IsTrigger: 0
  m_Enabled: 1
  serializedVersion: 2
  m_Size: {x: 0.9946034, y: 0.67886204, z: 0.7247692}
  m_Center: {x: -0.0026983023, y: -0.03380446, z: 0.017539114}
--- !u!1 &8868740133099925455
GameObject:
  m_ObjectHideFlags: 0
  m_CorrespondingSourceObject: {fileID: 0}
  m_PrefabInstance: {fileID: 0}
  m_PrefabAsset: {fileID: 0}
  serializedVersion: 6
  m_Component:
  - component: {fileID: 8868740133099925452}
  m_Layer: 0
  m_Name: TriggerColliders
  m_TagString: Untagged
  m_Icon: {fileID: 0}
  m_NavMeshLayer: 0
  m_StaticEditorFlags: 64
  m_IsActive: 1
--- !u!4 &8868740133099925452
Transform:
  m_ObjectHideFlags: 0
  m_CorrespondingSourceObject: {fileID: 0}
  m_PrefabInstance: {fileID: 0}
  m_PrefabAsset: {fileID: 0}
  m_GameObject: {fileID: 8868740133099925455}
  m_LocalRotation: {x: -0, y: -0, z: -0, w: 1}
  m_LocalPosition: {x: 0, y: 0.798, z: 0}
  m_LocalScale: {x: 1.187635, y: 1.1876348, z: 1.1876348}
  m_Children:
  - {fileID: 8868740132725478108}
  - {fileID: 8868740134108844504}
  - {fileID: 8868740133896262418}
  - {fileID: 8868740134048920460}
  - {fileID: 8868740134215983573}
  - {fileID: 8868740133186949609}
  - {fileID: 8868740134588384009}
  - {fileID: 8868740134529351856}
  - {fileID: 8868740134477204295}
  - {fileID: 8868740134666844356}
  - {fileID: 8868740132873216202}
  - {fileID: 8868740133903948512}
  - {fileID: 8868740133977806383}
  - {fileID: 8868740133338525227}
  - {fileID: 8868740132869891739}
  - {fileID: 8868740132938653125}
  - {fileID: 8868740132861919318}
  - {fileID: 8868740133649452784}
  - {fileID: 8868740132825908091}
  - {fileID: 8868740133257360863}
  m_Father: {fileID: 8868740134391438456}
  m_RootOrder: 8
  m_LocalEulerAnglesHint: {x: 0, y: 0, z: 0}
--- !u!1 &8868740133125855190
GameObject:
  m_ObjectHideFlags: 0
  m_CorrespondingSourceObject: {fileID: 0}
  m_PrefabInstance: {fileID: 0}
  m_PrefabAsset: {fileID: 0}
  serializedVersion: 6
  m_Component:
  - component: {fileID: 8868740133125855191}
  - component: {fileID: 8868740133125855188}
  m_Layer: 8
  m_Name: Col (6)
  m_TagString: SimObjPhysics
  m_Icon: {fileID: 0}
  m_NavMeshLayer: 0
  m_StaticEditorFlags: 64
  m_IsActive: 1
--- !u!4 &8868740133125855191
Transform:
  m_ObjectHideFlags: 0
  m_CorrespondingSourceObject: {fileID: 0}
  m_PrefabInstance: {fileID: 0}
  m_PrefabAsset: {fileID: 0}
  m_GameObject: {fileID: 8868740133125855190}
  m_LocalRotation: {x: -0, y: -0.38268366, z: -0, w: 0.9238795}
  m_LocalPosition: {x: 0.382, y: 0, z: -0.401}
  m_LocalScale: {x: 0.3875, y: 0.09805, z: 0.1625}
  m_Children: []
  m_Father: {fileID: 8868740133804636677}
  m_RootOrder: 6
  m_LocalEulerAnglesHint: {x: 0, y: -45.000004, z: 0}
--- !u!65 &8868740133125855188
BoxCollider:
  m_ObjectHideFlags: 0
  m_CorrespondingSourceObject: {fileID: 0}
  m_PrefabInstance: {fileID: 0}
  m_PrefabAsset: {fileID: 0}
  m_GameObject: {fileID: 8868740133125855190}
  m_Material: {fileID: 13400000, guid: d1eec83c67a9243429ca9bd6c8b09c7e, type: 2}
  m_IsTrigger: 0
  m_Enabled: 1
  serializedVersion: 2
  m_Size: {x: 0.9946034, y: 0.67886204, z: 0.7247692}
  m_Center: {x: -0.0026983023, y: -0.03380446, z: 0.017539114}
--- !u!1 &8868740133137724647
GameObject:
  m_ObjectHideFlags: 0
  m_CorrespondingSourceObject: {fileID: 0}
  m_PrefabInstance: {fileID: 0}
  m_PrefabAsset: {fileID: 0}
  serializedVersion: 6
  m_Component:
  - component: {fileID: 8868740133137724644}
  m_Layer: 8
  m_Name: vPoint (2)
  m_TagString: Untagged
  m_Icon: {fileID: 0}
  m_NavMeshLayer: 0
  m_StaticEditorFlags: 64
  m_IsActive: 1
--- !u!4 &8868740133137724644
Transform:
  m_ObjectHideFlags: 0
  m_CorrespondingSourceObject: {fileID: 0}
  m_PrefabInstance: {fileID: 0}
  m_PrefabAsset: {fileID: 0}
  m_GameObject: {fileID: 8868740133137724647}
  m_LocalRotation: {x: -0, y: -0, z: -0, w: 1}
  m_LocalPosition: {x: 0, y: 0, z: -0.597}
  m_LocalScale: {x: 1, y: 1, z: 1}
  m_Children: []
  m_Father: {fileID: 8868740132767539040}
  m_RootOrder: 2
  m_LocalEulerAnglesHint: {x: 0, y: 0, z: 0}
--- !u!1 &8868740133140856065
GameObject:
  m_ObjectHideFlags: 0
  m_CorrespondingSourceObject: {fileID: 0}
  m_PrefabInstance: {fileID: 0}
  m_PrefabAsset: {fileID: 0}
  serializedVersion: 6
  m_Component:
  - component: {fileID: 8868740133140856078}
  - component: {fileID: 8868740133140856079}
  m_Layer: 8
  m_Name: Col (15)
  m_TagString: SimObjPhysics
  m_Icon: {fileID: 0}
  m_NavMeshLayer: 0
  m_StaticEditorFlags: 64
  m_IsActive: 1
--- !u!4 &8868740133140856078
Transform:
  m_ObjectHideFlags: 0
  m_CorrespondingSourceObject: {fileID: 0}
  m_PrefabInstance: {fileID: 0}
  m_PrefabAsset: {fileID: 0}
  m_GameObject: {fileID: 8868740133140856065}
  m_LocalRotation: {x: -0, y: 0.25881928, z: -0, w: 0.9659258}
  m_LocalPosition: {x: -0.241, y: 0, z: -0.489}
  m_LocalScale: {x: 0.18063, y: 0.09805, z: 0.1625}
  m_Children: []
  m_Father: {fileID: 8868740133804636677}
  m_RootOrder: 15
  m_LocalEulerAnglesHint: {x: 0, y: 30.000002, z: 0}
--- !u!65 &8868740133140856079
BoxCollider:
  m_ObjectHideFlags: 0
  m_CorrespondingSourceObject: {fileID: 0}
  m_PrefabInstance: {fileID: 0}
  m_PrefabAsset: {fileID: 0}
  m_GameObject: {fileID: 8868740133140856065}
  m_Material: {fileID: 13400000, guid: d1eec83c67a9243429ca9bd6c8b09c7e, type: 2}
  m_IsTrigger: 0
  m_Enabled: 1
  serializedVersion: 2
  m_Size: {x: 0.9946034, y: 0.67886204, z: 0.7247692}
  m_Center: {x: -0.0026983023, y: -0.03380446, z: 0.017539114}
--- !u!1 &8868740133186949608
GameObject:
  m_ObjectHideFlags: 0
  m_CorrespondingSourceObject: {fileID: 0}
  m_PrefabInstance: {fileID: 0}
  m_PrefabAsset: {fileID: 0}
  serializedVersion: 6
  m_Component:
  - component: {fileID: 8868740133186949609}
  - component: {fileID: 8868740133186949526}
  m_Layer: 8
  m_Name: Col (5)
  m_TagString: SimObjPhysics
  m_Icon: {fileID: 0}
  m_NavMeshLayer: 0
  m_StaticEditorFlags: 64
  m_IsActive: 1
--- !u!4 &8868740133186949609
Transform:
  m_ObjectHideFlags: 0
  m_CorrespondingSourceObject: {fileID: 0}
  m_PrefabInstance: {fileID: 0}
  m_PrefabAsset: {fileID: 0}
  m_GameObject: {fileID: 8868740133186949608}
  m_LocalRotation: {x: -0, y: -0.38268366, z: -0, w: 0.9238795}
  m_LocalPosition: {x: -0.404, y: 0, z: 0.385}
  m_LocalScale: {x: 0.3875, y: 0.09805, z: 0.1625}
  m_Children: []
  m_Father: {fileID: 8868740133099925452}
  m_RootOrder: 5
  m_LocalEulerAnglesHint: {x: 0, y: -45.000004, z: 0}
--- !u!65 &8868740133186949526
BoxCollider:
  m_ObjectHideFlags: 0
  m_CorrespondingSourceObject: {fileID: 0}
  m_PrefabInstance: {fileID: 0}
  m_PrefabAsset: {fileID: 0}
  m_GameObject: {fileID: 8868740133186949608}
  m_Material: {fileID: 0}
  m_IsTrigger: 1
  m_Enabled: 1
  serializedVersion: 2
  m_Size: {x: 0.9946034, y: 0.67886204, z: 0.7247692}
  m_Center: {x: -0.0026983023, y: -0.03380446, z: 0.017539114}
--- !u!1 &8868740133227036017
GameObject:
  m_ObjectHideFlags: 0
  m_CorrespondingSourceObject: {fileID: 0}
  m_PrefabInstance: {fileID: 0}
  m_PrefabAsset: {fileID: 0}
  serializedVersion: 6
  m_Component:
  - component: {fileID: 8868740133227036030}
  - component: {fileID: 8868740133227036031}
  m_Layer: 8
  m_Name: Col (4)
  m_TagString: SimObjPhysics
  m_Icon: {fileID: 0}
  m_NavMeshLayer: 0
  m_StaticEditorFlags: 64
  m_IsActive: 1
--- !u!4 &8868740133227036030
Transform:
  m_ObjectHideFlags: 0
  m_CorrespondingSourceObject: {fileID: 0}
  m_PrefabInstance: {fileID: 0}
  m_PrefabAsset: {fileID: 0}
  m_GameObject: {fileID: 8868740133227036017}
  m_LocalRotation: {x: -0, y: -0.70710677, z: -0, w: 0.7071068}
  m_LocalPosition: {x: -0.554, y: 0, z: 0.025}
  m_LocalScale: {x: 0.3875, y: 0.09805, z: 0.1625}
  m_Children: []
  m_Father: {fileID: 8868740133804636677}
  m_RootOrder: 4
  m_LocalEulerAnglesHint: {x: 0, y: -90.00001, z: 0}
--- !u!65 &8868740133227036031
BoxCollider:
  m_ObjectHideFlags: 0
  m_CorrespondingSourceObject: {fileID: 0}
  m_PrefabInstance: {fileID: 0}
  m_PrefabAsset: {fileID: 0}
  m_GameObject: {fileID: 8868740133227036017}
  m_Material: {fileID: 13400000, guid: d1eec83c67a9243429ca9bd6c8b09c7e, type: 2}
  m_IsTrigger: 0
  m_Enabled: 1
  serializedVersion: 2
  m_Size: {x: 0.9946034, y: 0.67886204, z: 0.7247692}
  m_Center: {x: -0.0026983023, y: -0.03380446, z: 0.017539114}
--- !u!1 &8868740133257360862
GameObject:
  m_ObjectHideFlags: 0
  m_CorrespondingSourceObject: {fileID: 0}
  m_PrefabInstance: {fileID: 0}
  m_PrefabAsset: {fileID: 0}
  serializedVersion: 6
  m_Component:
  - component: {fileID: 8868740133257360863}
  - component: {fileID: 8868740133257360860}
  m_Layer: 8
  m_Name: Col (19)
  m_TagString: SimObjPhysics
  m_Icon: {fileID: 0}
  m_NavMeshLayer: 0
  m_StaticEditorFlags: 64
  m_IsActive: 1
--- !u!4 &8868740133257360863
Transform:
  m_ObjectHideFlags: 0
  m_CorrespondingSourceObject: {fileID: 0}
  m_PrefabInstance: {fileID: 0}
  m_PrefabAsset: {fileID: 0}
  m_GameObject: {fileID: 8868740133257360862}
  m_LocalRotation: {x: -0, y: -0, z: -0, w: 1}
  m_LocalPosition: {x: 0.003000021, y: -0.6366, z: -0.0043}
  m_LocalScale: {x: 0.5472687, y: 0.10031075, z: 0.77663934}
  m_Children: []
  m_Father: {fileID: 8868740133099925452}
  m_RootOrder: 19
  m_LocalEulerAnglesHint: {x: 0, y: 0, z: 0}
--- !u!65 &8868740133257360860
BoxCollider:
  m_ObjectHideFlags: 0
  m_CorrespondingSourceObject: {fileID: 0}
  m_PrefabInstance: {fileID: 0}
  m_PrefabAsset: {fileID: 0}
  m_GameObject: {fileID: 8868740133257360862}
  m_Material: {fileID: 0}
  m_IsTrigger: 1
  m_Enabled: 1
  serializedVersion: 2
  m_Size: {x: 0.9946034, y: 0.67886204, z: 0.7247692}
  m_Center: {x: -0.0026983023, y: -0.03380446, z: 0.017539114}
--- !u!1 &8868740133338525226
GameObject:
  m_ObjectHideFlags: 0
  m_CorrespondingSourceObject: {fileID: 0}
  m_PrefabInstance: {fileID: 0}
  m_PrefabAsset: {fileID: 0}
  serializedVersion: 6
  m_Component:
  - component: {fileID: 8868740133338525227}
  - component: {fileID: 8868740133338525224}
  m_Layer: 8
  m_Name: Col (13)
  m_TagString: SimObjPhysics
  m_Icon: {fileID: 0}
  m_NavMeshLayer: 0
  m_StaticEditorFlags: 64
  m_IsActive: 1
--- !u!4 &8868740133338525227
Transform:
  m_ObjectHideFlags: 0
  m_CorrespondingSourceObject: {fileID: 0}
  m_PrefabInstance: {fileID: 0}
  m_PrefabAsset: {fileID: 0}
  m_GameObject: {fileID: 8868740133338525226}
  m_LocalRotation: {x: -0, y: -0.2588188, z: -0, w: 0.96592593}
  m_LocalPosition: {x: -0.243, y: 0, z: 0.504}
  m_LocalScale: {x: 0.18063001, y: 0.09805, z: 0.16250002}
  m_Children: []
  m_Father: {fileID: 8868740133099925452}
  m_RootOrder: 13
  m_LocalEulerAnglesHint: {x: 0, y: -30.000002, z: 0}
--- !u!65 &8868740133338525224
BoxCollider:
  m_ObjectHideFlags: 0
  m_CorrespondingSourceObject: {fileID: 0}
  m_PrefabInstance: {fileID: 0}
  m_PrefabAsset: {fileID: 0}
  m_GameObject: {fileID: 8868740133338525226}
  m_Material: {fileID: 0}
  m_IsTrigger: 1
  m_Enabled: 1
  serializedVersion: 2
  m_Size: {x: 0.9946034, y: 0.67886204, z: 0.7247692}
  m_Center: {x: -0.0026983023, y: -0.03380446, z: 0.017539114}
--- !u!1 &8868740133645796107
GameObject:
  m_ObjectHideFlags: 0
  m_CorrespondingSourceObject: {fileID: 0}
  m_PrefabInstance: {fileID: 0}
  m_PrefabAsset: {fileID: 0}
  serializedVersion: 6
  m_Component:
  - component: {fileID: 8868740133645796104}
  - component: {fileID: 8868740133645796105}
  m_Layer: 8
  m_Name: Col (5)
  m_TagString: SimObjPhysics
  m_Icon: {fileID: 0}
  m_NavMeshLayer: 0
  m_StaticEditorFlags: 64
  m_IsActive: 1
--- !u!4 &8868740133645796104
Transform:
  m_ObjectHideFlags: 0
  m_CorrespondingSourceObject: {fileID: 0}
  m_PrefabInstance: {fileID: 0}
  m_PrefabAsset: {fileID: 0}
  m_GameObject: {fileID: 8868740133645796107}
  m_LocalRotation: {x: -0, y: -0.38268366, z: -0, w: 0.9238795}
  m_LocalPosition: {x: -0.404, y: 0, z: 0.385}
  m_LocalScale: {x: 0.3875, y: 0.09805, z: 0.1625}
  m_Children: []
  m_Father: {fileID: 8868740133804636677}
  m_RootOrder: 5
  m_LocalEulerAnglesHint: {x: 0, y: -45.000004, z: 0}
--- !u!65 &8868740133645796105
BoxCollider:
  m_ObjectHideFlags: 0
  m_CorrespondingSourceObject: {fileID: 0}
  m_PrefabInstance: {fileID: 0}
  m_PrefabAsset: {fileID: 0}
  m_GameObject: {fileID: 8868740133645796107}
  m_Material: {fileID: 13400000, guid: d1eec83c67a9243429ca9bd6c8b09c7e, type: 2}
  m_IsTrigger: 0
  m_Enabled: 1
  serializedVersion: 2
  m_Size: {x: 0.9946034, y: 0.67886204, z: 0.7247692}
  m_Center: {x: -0.0026983023, y: -0.03380446, z: 0.017539114}
--- !u!1 &8868740133649452787
GameObject:
  m_ObjectHideFlags: 0
  m_CorrespondingSourceObject: {fileID: 0}
  m_PrefabInstance: {fileID: 0}
  m_PrefabAsset: {fileID: 0}
  serializedVersion: 6
  m_Component:
  - component: {fileID: 8868740133649452784}
  - component: {fileID: 8868740133649452785}
  m_Layer: 8
  m_Name: Col (17)
  m_TagString: SimObjPhysics
  m_Icon: {fileID: 0}
  m_NavMeshLayer: 0
  m_StaticEditorFlags: 64
  m_IsActive: 1
--- !u!4 &8868740133649452784
Transform:
  m_ObjectHideFlags: 0
  m_CorrespondingSourceObject: {fileID: 0}
  m_PrefabInstance: {fileID: 0}
  m_PrefabAsset: {fileID: 0}
  m_GameObject: {fileID: 8868740133649452787}
  m_LocalRotation: {x: -0, y: 0.49999982, z: -0, w: 0.86602557}
  m_LocalPosition: {x: 0.497, y: 0, z: 0.258}
  m_LocalScale: {x: 0.18063006, y: 0.09805, z: 0.16250005}
  m_Children: []
  m_Father: {fileID: 8868740133099925452}
  m_RootOrder: 17
  m_LocalEulerAnglesHint: {x: 0, y: 60.000004, z: 0}
--- !u!65 &8868740133649452785
BoxCollider:
  m_ObjectHideFlags: 0
  m_CorrespondingSourceObject: {fileID: 0}
  m_PrefabInstance: {fileID: 0}
  m_PrefabAsset: {fileID: 0}
  m_GameObject: {fileID: 8868740133649452787}
  m_Material: {fileID: 0}
  m_IsTrigger: 1
  m_Enabled: 1
  serializedVersion: 2
  m_Size: {x: 0.9946034, y: 0.67886204, z: 0.7247692}
  m_Center: {x: -0.0026983023, y: -0.03380446, z: 0.017539114}
--- !u!1 &8868740133704066824
GameObject:
  m_ObjectHideFlags: 0
  m_CorrespondingSourceObject: {fileID: 0}
  m_PrefabInstance: {fileID: 0}
  m_PrefabAsset: {fileID: 0}
  serializedVersion: 6
  m_Component:
  - component: {fileID: 8868740133704066825}
  - component: {fileID: 8868740133704066870}
  m_Layer: 8
  m_Name: Col (17)
  m_TagString: SimObjPhysics
  m_Icon: {fileID: 0}
  m_NavMeshLayer: 0
  m_StaticEditorFlags: 64
  m_IsActive: 1
--- !u!4 &8868740133704066825
Transform:
  m_ObjectHideFlags: 0
  m_CorrespondingSourceObject: {fileID: 0}
  m_PrefabInstance: {fileID: 0}
  m_PrefabAsset: {fileID: 0}
  m_GameObject: {fileID: 8868740133704066824}
  m_LocalRotation: {x: -0, y: 0.49999982, z: -0, w: 0.86602557}
  m_LocalPosition: {x: 0.497, y: 0, z: 0.258}
  m_LocalScale: {x: 0.18063006, y: 0.09805, z: 0.16250005}
  m_Children: []
  m_Father: {fileID: 8868740133804636677}
  m_RootOrder: 17
  m_LocalEulerAnglesHint: {x: 0, y: 60.000004, z: 0}
--- !u!65 &8868740133704066870
BoxCollider:
  m_ObjectHideFlags: 0
  m_CorrespondingSourceObject: {fileID: 0}
  m_PrefabInstance: {fileID: 0}
  m_PrefabAsset: {fileID: 0}
  m_GameObject: {fileID: 8868740133704066824}
  m_Material: {fileID: 13400000, guid: d1eec83c67a9243429ca9bd6c8b09c7e, type: 2}
  m_IsTrigger: 0
  m_Enabled: 1
  serializedVersion: 2
  m_Size: {x: 0.9946034, y: 0.67886204, z: 0.7247692}
  m_Center: {x: -0.0026983023, y: -0.03380446, z: 0.017539114}
--- !u!1 &8868740133784214599
GameObject:
  m_ObjectHideFlags: 0
  m_CorrespondingSourceObject: {fileID: 0}
  m_PrefabInstance: {fileID: 0}
  m_PrefabAsset: {fileID: 0}
  serializedVersion: 6
  m_Component:
  - component: {fileID: 8868740133784214596}
  - component: {fileID: 8868740133784214597}
  m_Layer: 9
  m_Name: BoundingBox
  m_TagString: Untagged
  m_Icon: {fileID: 0}
  m_NavMeshLayer: 0
  m_StaticEditorFlags: 64
  m_IsActive: 1
--- !u!4 &8868740133784214596
Transform:
  m_ObjectHideFlags: 0
  m_CorrespondingSourceObject: {fileID: 0}
  m_PrefabInstance: {fileID: 0}
  m_PrefabAsset: {fileID: 0}
  m_GameObject: {fileID: 8868740133784214599}
  m_LocalRotation: {x: -0, y: -0, z: -0, w: 1}
  m_LocalPosition: {x: 0, y: 0, z: 0}
  m_LocalScale: {x: 1, y: 1, z: 1}
  m_Children: []
  m_Father: {fileID: 8868740134391438456}
  m_RootOrder: 7
  m_LocalEulerAnglesHint: {x: 0, y: 0, z: 0}
--- !u!65 &8868740133784214597
BoxCollider:
  m_ObjectHideFlags: 0
  m_CorrespondingSourceObject: {fileID: 0}
  m_PrefabInstance: {fileID: 0}
  m_PrefabAsset: {fileID: 0}
  m_GameObject: {fileID: 8868740133784214599}
  m_Material: {fileID: 0}
  m_IsTrigger: 0
  m_Enabled: 0
  serializedVersion: 2
  m_Size: {x: 1.5053487, y: 1.1864474, z: 1.5063052}
  m_Center: {x: 0, y: 0.572827, z: 0}
--- !u!1 &8868740133804636676
GameObject:
  m_ObjectHideFlags: 0
  m_CorrespondingSourceObject: {fileID: 0}
  m_PrefabInstance: {fileID: 0}
  m_PrefabAsset: {fileID: 0}
  serializedVersion: 6
  m_Component:
  - component: {fileID: 8868740133804636677}
  m_Layer: 0
  m_Name: Colliders
  m_TagString: Untagged
  m_Icon: {fileID: 0}
  m_NavMeshLayer: 0
  m_StaticEditorFlags: 64
  m_IsActive: 1
--- !u!4 &8868740133804636677
Transform:
  m_ObjectHideFlags: 0
  m_CorrespondingSourceObject: {fileID: 0}
  m_PrefabInstance: {fileID: 0}
  m_PrefabAsset: {fileID: 0}
  m_GameObject: {fileID: 8868740133804636676}
  m_LocalRotation: {x: -0, y: -0, z: -0, w: 1}
  m_LocalPosition: {x: 0, y: 0.798, z: 0}
  m_LocalScale: {x: 1.187635, y: 1.1876348, z: 1.1876348}
  m_Children:
  - {fileID: 8868740134762833080}
  - {fileID: 8868740134688660296}
  - {fileID: 8868740132749508026}
  - {fileID: 8868740133999057432}
  - {fileID: 8868740133227036030}
  - {fileID: 8868740133645796104}
  - {fileID: 8868740133125855191}
  - {fileID: 8868740134196772276}
  - {fileID: 8868740133080972484}
  - {fileID: 8868740132879596926}
  - {fileID: 8868740133921080619}
  - {fileID: 8868740134371647414}
  - {fileID: 8868740134629048345}
  - {fileID: 8868740134007039235}
  - {fileID: 8868740134544345451}
  - {fileID: 8868740133140856078}
  - {fileID: 8868740134158216190}
  - {fileID: 8868740133704066825}
  - {fileID: 8868740134846875075}
  - {fileID: 8868740132958987093}
  - {fileID: 1581613071}
  - {fileID: 1132911884}
  - {fileID: 480420314}
  m_Father: {fileID: 8868740134391438456}
  m_RootOrder: 5
  m_LocalEulerAnglesHint: {x: 0, y: 0, z: 0}
--- !u!1 &8868740133896262421
GameObject:
  m_ObjectHideFlags: 0
  m_CorrespondingSourceObject: {fileID: 0}
  m_PrefabInstance: {fileID: 0}
  m_PrefabAsset: {fileID: 0}
  serializedVersion: 6
  m_Component:
  - component: {fileID: 8868740133896262418}
  - component: {fileID: 8868740133896262419}
  m_Layer: 8
  m_Name: Col (2)
  m_TagString: SimObjPhysics
  m_Icon: {fileID: 0}
  m_NavMeshLayer: 0
  m_StaticEditorFlags: 64
  m_IsActive: 1
--- !u!4 &8868740133896262418
Transform:
  m_ObjectHideFlags: 0
  m_CorrespondingSourceObject: {fileID: 0}
  m_PrefabInstance: {fileID: 0}
  m_PrefabAsset: {fileID: 0}
  m_GameObject: {fileID: 8868740133896262421}
  m_LocalRotation: {x: -0, y: -0, z: -0, w: 1}
  m_LocalPosition: {x: 0.0050001144, y: 0, z: -0.551}
  m_LocalScale: {x: 0.3875, y: 0.09805, z: 0.1625}
  m_Children: []
  m_Father: {fileID: 8868740133099925452}
  m_RootOrder: 2
  m_LocalEulerAnglesHint: {x: 0, y: 0, z: 0}
--- !u!65 &8868740133896262419
BoxCollider:
  m_ObjectHideFlags: 0
  m_CorrespondingSourceObject: {fileID: 0}
  m_PrefabInstance: {fileID: 0}
  m_PrefabAsset: {fileID: 0}
  m_GameObject: {fileID: 8868740133896262421}
  m_Material: {fileID: 0}
  m_IsTrigger: 1
  m_Enabled: 1
  serializedVersion: 2
  m_Size: {x: 0.9946034, y: 0.67886204, z: 0.7247692}
  m_Center: {x: -0.0026983023, y: -0.03380446, z: 0.017539114}
--- !u!1 &8868740133903948515
GameObject:
  m_ObjectHideFlags: 0
  m_CorrespondingSourceObject: {fileID: 0}
  m_PrefabInstance: {fileID: 0}
  m_PrefabAsset: {fileID: 0}
  serializedVersion: 6
  m_Component:
  - component: {fileID: 8868740133903948512}
  - component: {fileID: 8868740133903948513}
  m_Layer: 8
  m_Name: Col (11)
  m_TagString: SimObjPhysics
  m_Icon: {fileID: 0}
  m_NavMeshLayer: 0
  m_StaticEditorFlags: 64
  m_IsActive: 1
--- !u!4 &8868740133903948512
Transform:
  m_ObjectHideFlags: 0
  m_CorrespondingSourceObject: {fileID: 0}
  m_PrefabInstance: {fileID: 0}
  m_PrefabAsset: {fileID: 0}
  m_GameObject: {fileID: 8868740133903948515}
  m_LocalRotation: {x: -0, y: -0.4999992, z: -0, w: 0.8660259}
  m_LocalPosition: {x: 0.506, y: 0, z: -0.227}
  m_LocalScale: {x: 0.18063004, y: 0.09805, z: 0.16250002}
  m_Children: []
  m_Father: {fileID: 8868740133099925452}
  m_RootOrder: 11
  m_LocalEulerAnglesHint: {x: 0, y: -60.000004, z: 0}
--- !u!65 &8868740133903948513
BoxCollider:
  m_ObjectHideFlags: 0
  m_CorrespondingSourceObject: {fileID: 0}
  m_PrefabInstance: {fileID: 0}
  m_PrefabAsset: {fileID: 0}
  m_GameObject: {fileID: 8868740133903948515}
  m_Material: {fileID: 0}
  m_IsTrigger: 1
  m_Enabled: 1
  serializedVersion: 2
  m_Size: {x: 0.9946034, y: 0.67886204, z: 0.7247692}
  m_Center: {x: -0.0026983023, y: -0.03380446, z: 0.017539114}
--- !u!1 &8868740133921080618
GameObject:
  m_ObjectHideFlags: 0
  m_CorrespondingSourceObject: {fileID: 0}
  m_PrefabInstance: {fileID: 0}
  m_PrefabAsset: {fileID: 0}
  serializedVersion: 6
  m_Component:
  - component: {fileID: 8868740133921080619}
  - component: {fileID: 8868740133921080616}
  m_Layer: 8
  m_Name: Col (10)
  m_TagString: SimObjPhysics
  m_Icon: {fileID: 0}
  m_NavMeshLayer: 0
  m_StaticEditorFlags: 64
  m_IsActive: 1
--- !u!4 &8868740133921080619
Transform:
  m_ObjectHideFlags: 0
  m_CorrespondingSourceObject: {fileID: 0}
  m_PrefabInstance: {fileID: 0}
  m_PrefabAsset: {fileID: 0}
  m_GameObject: {fileID: 8868740133921080618}
  m_LocalRotation: {x: -0, y: -0.4999992, z: -0, w: 0.8660259}
  m_LocalPosition: {x: -0.499, y: 0, z: 0.241}
  m_LocalScale: {x: 0.18062921, y: 0.09805, z: 0.1625}
  m_Children: []
  m_Father: {fileID: 8868740133804636677}
  m_RootOrder: 10
  m_LocalEulerAnglesHint: {x: 0, y: -60.000004, z: 0}
--- !u!65 &8868740133921080616
BoxCollider:
  m_ObjectHideFlags: 0
  m_CorrespondingSourceObject: {fileID: 0}
  m_PrefabInstance: {fileID: 0}
  m_PrefabAsset: {fileID: 0}
  m_GameObject: {fileID: 8868740133921080618}
  m_Material: {fileID: 13400000, guid: d1eec83c67a9243429ca9bd6c8b09c7e, type: 2}
  m_IsTrigger: 0
  m_Enabled: 1
  serializedVersion: 2
  m_Size: {x: 0.9946034, y: 0.67886204, z: 0.7247692}
  m_Center: {x: -0.0026983023, y: -0.03380446, z: 0.017539114}
--- !u!1 &8868740133977806382
GameObject:
  m_ObjectHideFlags: 0
  m_CorrespondingSourceObject: {fileID: 0}
  m_PrefabInstance: {fileID: 0}
  m_PrefabAsset: {fileID: 0}
  serializedVersion: 6
  m_Component:
  - component: {fileID: 8868740133977806383}
  - component: {fileID: 8868740133977806380}
  m_Layer: 8
  m_Name: Col (12)
  m_TagString: SimObjPhysics
  m_Icon: {fileID: 0}
  m_NavMeshLayer: 0
  m_StaticEditorFlags: 64
  m_IsActive: 1
--- !u!4 &8868740133977806383
Transform:
  m_ObjectHideFlags: 0
  m_CorrespondingSourceObject: {fileID: 0}
  m_PrefabInstance: {fileID: 0}
  m_PrefabAsset: {fileID: 0}
  m_GameObject: {fileID: 8868740133977806382}
  m_LocalRotation: {x: -0, y: -0.2588188, z: -0, w: 0.96592593}
  m_LocalPosition: {x: 0.255, y: 0, z: -0.488}
  m_LocalScale: {x: 0.18063004, y: 0.09805, z: 0.16250002}
  m_Children: []
  m_Father: {fileID: 8868740133099925452}
  m_RootOrder: 12
  m_LocalEulerAnglesHint: {x: 0, y: -30.000002, z: 0}
--- !u!65 &8868740133977806380
BoxCollider:
  m_ObjectHideFlags: 0
  m_CorrespondingSourceObject: {fileID: 0}
  m_PrefabInstance: {fileID: 0}
  m_PrefabAsset: {fileID: 0}
  m_GameObject: {fileID: 8868740133977806382}
  m_Material: {fileID: 0}
  m_IsTrigger: 1
  m_Enabled: 1
  serializedVersion: 2
  m_Size: {x: 0.9946034, y: 0.67886204, z: 0.7247692}
  m_Center: {x: -0.0026983023, y: -0.03380446, z: 0.017539114}
--- !u!1 &8868740133981272430
GameObject:
  m_ObjectHideFlags: 0
  m_CorrespondingSourceObject: {fileID: 0}
  m_PrefabInstance: {fileID: 0}
  m_PrefabAsset: {fileID: 0}
  serializedVersion: 6
  m_Component:
  - component: {fileID: 8868740133981272431}
  m_Layer: 8
  m_Name: vPoint (7)
  m_TagString: Untagged
  m_Icon: {fileID: 0}
  m_NavMeshLayer: 0
  m_StaticEditorFlags: 64
  m_IsActive: 1
--- !u!4 &8868740133981272431
Transform:
  m_ObjectHideFlags: 0
  m_CorrespondingSourceObject: {fileID: 0}
  m_PrefabInstance: {fileID: 0}
  m_PrefabAsset: {fileID: 0}
  m_GameObject: {fileID: 8868740133981272430}
  m_LocalRotation: {x: -0, y: -0, z: -0, w: 1}
  m_LocalPosition: {x: 0.404, y: 0, z: -0.433}
  m_LocalScale: {x: 1, y: 1, z: 1}
  m_Children: []
  m_Father: {fileID: 8868740132767539040}
  m_RootOrder: 7
  m_LocalEulerAnglesHint: {x: 0, y: 0, z: 0}
--- !u!1 &8868740133999057435
GameObject:
  m_ObjectHideFlags: 0
  m_CorrespondingSourceObject: {fileID: 0}
  m_PrefabInstance: {fileID: 0}
  m_PrefabAsset: {fileID: 0}
  serializedVersion: 6
  m_Component:
  - component: {fileID: 8868740133999057432}
  - component: {fileID: 8868740133999057433}
  m_Layer: 8
  m_Name: Col (3)
  m_TagString: SimObjPhysics
  m_Icon: {fileID: 0}
  m_NavMeshLayer: 0
  m_StaticEditorFlags: 64
  m_IsActive: 1
--- !u!4 &8868740133999057432
Transform:
  m_ObjectHideFlags: 0
  m_CorrespondingSourceObject: {fileID: 0}
  m_PrefabInstance: {fileID: 0}
  m_PrefabAsset: {fileID: 0}
  m_GameObject: {fileID: 8868740133999057435}
  m_LocalRotation: {x: -0, y: -0.70710677, z: -0, w: 0.7071068}
  m_LocalPosition: {x: 0.566, y: 0, z: 0.025}
  m_LocalScale: {x: 0.3875, y: 0.09805, z: 0.1625}
  m_Children: []
  m_Father: {fileID: 8868740133804636677}
  m_RootOrder: 3
  m_LocalEulerAnglesHint: {x: 0, y: -90.00001, z: 0}
--- !u!65 &8868740133999057433
BoxCollider:
  m_ObjectHideFlags: 0
  m_CorrespondingSourceObject: {fileID: 0}
  m_PrefabInstance: {fileID: 0}
  m_PrefabAsset: {fileID: 0}
  m_GameObject: {fileID: 8868740133999057435}
  m_Material: {fileID: 13400000, guid: d1eec83c67a9243429ca9bd6c8b09c7e, type: 2}
  m_IsTrigger: 0
  m_Enabled: 1
  serializedVersion: 2
  m_Size: {x: 0.9946034, y: 0.67886204, z: 0.7247692}
  m_Center: {x: -0.0026983023, y: -0.03380446, z: 0.017539114}
--- !u!1 &8868740134007039234
GameObject:
  m_ObjectHideFlags: 0
  m_CorrespondingSourceObject: {fileID: 0}
  m_PrefabInstance: {fileID: 0}
  m_PrefabAsset: {fileID: 0}
  serializedVersion: 6
  m_Component:
  - component: {fileID: 8868740134007039235}
  - component: {fileID: 8868740134007039232}
  m_Layer: 8
  m_Name: Col (13)
  m_TagString: SimObjPhysics
  m_Icon: {fileID: 0}
  m_NavMeshLayer: 0
  m_StaticEditorFlags: 64
  m_IsActive: 1
--- !u!4 &8868740134007039235
Transform:
  m_ObjectHideFlags: 0
  m_CorrespondingSourceObject: {fileID: 0}
  m_PrefabInstance: {fileID: 0}
  m_PrefabAsset: {fileID: 0}
  m_GameObject: {fileID: 8868740134007039234}
  m_LocalRotation: {x: -0, y: -0.2588188, z: -0, w: 0.96592593}
  m_LocalPosition: {x: -0.243, y: 0, z: 0.504}
  m_LocalScale: {x: 0.18063001, y: 0.09805, z: 0.16250002}
  m_Children: []
  m_Father: {fileID: 8868740133804636677}
  m_RootOrder: 13
  m_LocalEulerAnglesHint: {x: 0, y: -30.000002, z: 0}
--- !u!65 &8868740134007039232
BoxCollider:
  m_ObjectHideFlags: 0
  m_CorrespondingSourceObject: {fileID: 0}
  m_PrefabInstance: {fileID: 0}
  m_PrefabAsset: {fileID: 0}
  m_GameObject: {fileID: 8868740134007039234}
  m_Material: {fileID: 13400000, guid: d1eec83c67a9243429ca9bd6c8b09c7e, type: 2}
  m_IsTrigger: 0
  m_Enabled: 1
  serializedVersion: 2
  m_Size: {x: 0.9946034, y: 0.67886204, z: 0.7247692}
  m_Center: {x: -0.0026983023, y: -0.03380446, z: 0.017539114}
--- !u!1 &8868740134048920463
GameObject:
  m_ObjectHideFlags: 0
  m_CorrespondingSourceObject: {fileID: 0}
  m_PrefabInstance: {fileID: 0}
  m_PrefabAsset: {fileID: 0}
  serializedVersion: 6
  m_Component:
  - component: {fileID: 8868740134048920460}
  - component: {fileID: 8868740134048920461}
  m_Layer: 8
  m_Name: Col (3)
  m_TagString: SimObjPhysics
  m_Icon: {fileID: 0}
  m_NavMeshLayer: 0
  m_StaticEditorFlags: 64
  m_IsActive: 1
--- !u!4 &8868740134048920460
Transform:
  m_ObjectHideFlags: 0
  m_CorrespondingSourceObject: {fileID: 0}
  m_PrefabInstance: {fileID: 0}
  m_PrefabAsset: {fileID: 0}
  m_GameObject: {fileID: 8868740134048920463}
  m_LocalRotation: {x: -0, y: -0.70710677, z: -0, w: 0.7071068}
  m_LocalPosition: {x: 0.566, y: 0, z: 0.025}
  m_LocalScale: {x: 0.3875, y: 0.09805, z: 0.1625}
  m_Children: []
  m_Father: {fileID: 8868740133099925452}
  m_RootOrder: 3
  m_LocalEulerAnglesHint: {x: 0, y: -90.00001, z: 0}
--- !u!65 &8868740134048920461
BoxCollider:
  m_ObjectHideFlags: 0
  m_CorrespondingSourceObject: {fileID: 0}
  m_PrefabInstance: {fileID: 0}
  m_PrefabAsset: {fileID: 0}
  m_GameObject: {fileID: 8868740134048920463}
  m_Material: {fileID: 0}
  m_IsTrigger: 1
  m_Enabled: 1
  serializedVersion: 2
  m_Size: {x: 0.9946034, y: 0.67886204, z: 0.7247692}
  m_Center: {x: -0.0026983023, y: -0.03380446, z: 0.017539114}
--- !u!1 &8868740134108844507
GameObject:
  m_ObjectHideFlags: 0
  m_CorrespondingSourceObject: {fileID: 0}
  m_PrefabInstance: {fileID: 0}
  m_PrefabAsset: {fileID: 0}
  serializedVersion: 6
  m_Component:
  - component: {fileID: 8868740134108844504}
  - component: {fileID: 8868740134108844505}
  m_Layer: 8
  m_Name: Col (1)
  m_TagString: SimObjPhysics
  m_Icon: {fileID: 0}
  m_NavMeshLayer: 0
  m_StaticEditorFlags: 64
  m_IsActive: 1
--- !u!4 &8868740134108844504
Transform:
  m_ObjectHideFlags: 0
  m_CorrespondingSourceObject: {fileID: 0}
  m_PrefabInstance: {fileID: 0}
  m_PrefabAsset: {fileID: 0}
  m_GameObject: {fileID: 8868740134108844507}
  m_LocalRotation: {x: -0, y: -0, z: -0, w: 1}
  m_LocalPosition: {x: 0.005, y: 0, z: 0.561}
  m_LocalScale: {x: 0.3874999, y: 0.09805, z: 0.16250068}
  m_Children: []
  m_Father: {fileID: 8868740133099925452}
  m_RootOrder: 1
  m_LocalEulerAnglesHint: {x: 0, y: 0, z: 0}
--- !u!65 &8868740134108844505
BoxCollider:
  m_ObjectHideFlags: 0
  m_CorrespondingSourceObject: {fileID: 0}
  m_PrefabInstance: {fileID: 0}
  m_PrefabAsset: {fileID: 0}
  m_GameObject: {fileID: 8868740134108844507}
  m_Material: {fileID: 0}
  m_IsTrigger: 1
  m_Enabled: 1
  serializedVersion: 2
  m_Size: {x: 0.9946034, y: 0.67886204, z: 0.7247692}
  m_Center: {x: -0.0026983023, y: -0.03380446, z: 0.017539114}
--- !u!1 &8868740134158216177
GameObject:
  m_ObjectHideFlags: 0
  m_CorrespondingSourceObject: {fileID: 0}
  m_PrefabInstance: {fileID: 0}
  m_PrefabAsset: {fileID: 0}
  serializedVersion: 6
  m_Component:
  - component: {fileID: 8868740134158216190}
  - component: {fileID: 8868740134158216191}
  m_Layer: 8
  m_Name: Col (16)
  m_TagString: SimObjPhysics
  m_Icon: {fileID: 0}
  m_NavMeshLayer: 0
  m_StaticEditorFlags: 64
  m_IsActive: 1
--- !u!4 &8868740134158216190
Transform:
  m_ObjectHideFlags: 0
  m_CorrespondingSourceObject: {fileID: 0}
  m_PrefabInstance: {fileID: 0}
  m_PrefabAsset: {fileID: 0}
  m_GameObject: {fileID: 8868740134158216177}
  m_LocalRotation: {x: -0, y: 0.49999982, z: -0, w: 0.86602557}
  m_LocalPosition: {x: -0.502, y: 0, z: -0.237}
  m_LocalScale: {x: 0.18063, y: 0.09805, z: 0.1625}
  m_Children: []
  m_Father: {fileID: 8868740133804636677}
  m_RootOrder: 16
  m_LocalEulerAnglesHint: {x: 0, y: 60.000004, z: 0}
--- !u!65 &8868740134158216191
BoxCollider:
  m_ObjectHideFlags: 0
  m_CorrespondingSourceObject: {fileID: 0}
  m_PrefabInstance: {fileID: 0}
  m_PrefabAsset: {fileID: 0}
  m_GameObject: {fileID: 8868740134158216177}
  m_Material: {fileID: 13400000, guid: d1eec83c67a9243429ca9bd6c8b09c7e, type: 2}
  m_IsTrigger: 0
  m_Enabled: 1
  serializedVersion: 2
  m_Size: {x: 0.9946034, y: 0.67886204, z: 0.7247692}
  m_Center: {x: -0.0026983023, y: -0.03380446, z: 0.017539114}
--- !u!1 &8868740134196772279
GameObject:
  m_ObjectHideFlags: 0
  m_CorrespondingSourceObject: {fileID: 0}
  m_PrefabInstance: {fileID: 0}
  m_PrefabAsset: {fileID: 0}
  serializedVersion: 6
  m_Component:
  - component: {fileID: 8868740134196772276}
  - component: {fileID: 8868740134196772277}
  m_Layer: 8
  m_Name: Col (7)
  m_TagString: SimObjPhysics
  m_Icon: {fileID: 0}
  m_NavMeshLayer: 0
  m_StaticEditorFlags: 64
  m_IsActive: 1
--- !u!4 &8868740134196772276
Transform:
  m_ObjectHideFlags: 0
  m_CorrespondingSourceObject: {fileID: 0}
  m_PrefabInstance: {fileID: 0}
  m_PrefabAsset: {fileID: 0}
  m_GameObject: {fileID: 8868740134196772279}
  m_LocalRotation: {x: -0, y: -0.9238797, z: -0, w: 0.38268322}
  m_LocalPosition: {x: 0.415, y: 0, z: 0.403}
  m_LocalScale: {x: 0.3875, y: 0.09805, z: 0.1625}
  m_Children: []
  m_Father: {fileID: 8868740133804636677}
  m_RootOrder: 7
  m_LocalEulerAnglesHint: {x: 0, y: -135, z: 0}
--- !u!65 &8868740134196772277
BoxCollider:
  m_ObjectHideFlags: 0
  m_CorrespondingSourceObject: {fileID: 0}
  m_PrefabInstance: {fileID: 0}
  m_PrefabAsset: {fileID: 0}
  m_GameObject: {fileID: 8868740134196772279}
  m_Material: {fileID: 13400000, guid: d1eec83c67a9243429ca9bd6c8b09c7e, type: 2}
  m_IsTrigger: 0
  m_Enabled: 1
  serializedVersion: 2
  m_Size: {x: 0.9946034, y: 0.67886204, z: 0.7247692}
  m_Center: {x: -0.0026983023, y: -0.03380446, z: 0.017539114}
--- !u!1 &8868740134215983572
GameObject:
  m_ObjectHideFlags: 0
  m_CorrespondingSourceObject: {fileID: 0}
  m_PrefabInstance: {fileID: 0}
  m_PrefabAsset: {fileID: 0}
  serializedVersion: 6
  m_Component:
  - component: {fileID: 8868740134215983573}
  - component: {fileID: 8868740134215983570}
  m_Layer: 8
  m_Name: Col (4)
  m_TagString: SimObjPhysics
  m_Icon: {fileID: 0}
  m_NavMeshLayer: 0
  m_StaticEditorFlags: 64
  m_IsActive: 1
--- !u!4 &8868740134215983573
Transform:
  m_ObjectHideFlags: 0
  m_CorrespondingSourceObject: {fileID: 0}
  m_PrefabInstance: {fileID: 0}
  m_PrefabAsset: {fileID: 0}
  m_GameObject: {fileID: 8868740134215983572}
  m_LocalRotation: {x: -0, y: -0.70710677, z: -0, w: 0.7071068}
  m_LocalPosition: {x: -0.554, y: 0, z: 0.025}
  m_LocalScale: {x: 0.3875, y: 0.09805, z: 0.1625}
  m_Children: []
  m_Father: {fileID: 8868740133099925452}
  m_RootOrder: 4
  m_LocalEulerAnglesHint: {x: 0, y: -90.00001, z: 0}
--- !u!65 &8868740134215983570
BoxCollider:
  m_ObjectHideFlags: 0
  m_CorrespondingSourceObject: {fileID: 0}
  m_PrefabInstance: {fileID: 0}
  m_PrefabAsset: {fileID: 0}
  m_GameObject: {fileID: 8868740134215983572}
  m_Material: {fileID: 0}
  m_IsTrigger: 1
  m_Enabled: 1
  serializedVersion: 2
  m_Size: {x: 0.9946034, y: 0.67886204, z: 0.7247692}
  m_Center: {x: -0.0026983023, y: -0.03380446, z: 0.017539114}
--- !u!1 &8868740134226142288
GameObject:
  m_ObjectHideFlags: 0
  m_CorrespondingSourceObject: {fileID: 0}
  m_PrefabInstance: {fileID: 0}
  m_PrefabAsset: {fileID: 0}
  serializedVersion: 6
  m_Component:
  - component: {fileID: 8868740134226142289}
  m_Layer: 8
  m_Name: vPoint
  m_TagString: Untagged
  m_Icon: {fileID: 0}
  m_NavMeshLayer: 0
  m_StaticEditorFlags: 64
  m_IsActive: 1
--- !u!4 &8868740134226142289
Transform:
  m_ObjectHideFlags: 0
  m_CorrespondingSourceObject: {fileID: 0}
  m_PrefabInstance: {fileID: 0}
  m_PrefabAsset: {fileID: 0}
  m_GameObject: {fileID: 8868740134226142288}
  m_LocalRotation: {x: -0, y: -0, z: -0, w: 1}
  m_LocalPosition: {x: 0, y: 0, z: 0}
  m_LocalScale: {x: 1, y: 1, z: 1}
  m_Children: []
  m_Father: {fileID: 8868740132767539040}
  m_RootOrder: 0
  m_LocalEulerAnglesHint: {x: 0, y: 0, z: 0}
--- !u!1 &8868740134371647369
GameObject:
  m_ObjectHideFlags: 0
  m_CorrespondingSourceObject: {fileID: 0}
  m_PrefabInstance: {fileID: 0}
  m_PrefabAsset: {fileID: 0}
  serializedVersion: 6
  m_Component:
  - component: {fileID: 8868740134371647414}
  - component: {fileID: 8868740134371647415}
  m_Layer: 8
  m_Name: Col (11)
  m_TagString: SimObjPhysics
  m_Icon: {fileID: 0}
  m_NavMeshLayer: 0
  m_StaticEditorFlags: 64
  m_IsActive: 1
--- !u!4 &8868740134371647414
Transform:
  m_ObjectHideFlags: 0
  m_CorrespondingSourceObject: {fileID: 0}
  m_PrefabInstance: {fileID: 0}
  m_PrefabAsset: {fileID: 0}
  m_GameObject: {fileID: 8868740134371647369}
  m_LocalRotation: {x: -0, y: -0.4999992, z: -0, w: 0.8660259}
  m_LocalPosition: {x: 0.506, y: 0, z: -0.227}
  m_LocalScale: {x: 0.18063004, y: 0.09805, z: 0.16250002}
  m_Children: []
  m_Father: {fileID: 8868740133804636677}
  m_RootOrder: 11
  m_LocalEulerAnglesHint: {x: 0, y: -60.000004, z: 0}
--- !u!65 &8868740134371647415
BoxCollider:
  m_ObjectHideFlags: 0
  m_CorrespondingSourceObject: {fileID: 0}
  m_PrefabInstance: {fileID: 0}
  m_PrefabAsset: {fileID: 0}
  m_GameObject: {fileID: 8868740134371647369}
  m_Material: {fileID: 13400000, guid: d1eec83c67a9243429ca9bd6c8b09c7e, type: 2}
  m_IsTrigger: 0
  m_Enabled: 1
  serializedVersion: 2
  m_Size: {x: 0.9946034, y: 0.67886204, z: 0.7247692}
  m_Center: {x: -0.0026983023, y: -0.03380446, z: 0.017539114}
--- !u!1 &8868740134391438461
GameObject:
  m_ObjectHideFlags: 0
  m_CorrespondingSourceObject: {fileID: 0}
  m_PrefabInstance: {fileID: 0}
  m_PrefabAsset: {fileID: 0}
  serializedVersion: 6
  m_Component:
  - component: {fileID: 8868740134391438456}
  - component: {fileID: 8868740134391438459}
  - component: {fileID: 8868740134391438458}
  m_Layer: 8
  m_Name: Dining_Table_7_Master
  m_TagString: SimObjPhysics
  m_Icon: {fileID: 0}
  m_NavMeshLayer: 0
  m_StaticEditorFlags: 64
  m_IsActive: 1
--- !u!4 &8868740134391438456
Transform:
  m_ObjectHideFlags: 0
  m_CorrespondingSourceObject: {fileID: 0}
  m_PrefabInstance: {fileID: 0}
  m_PrefabAsset: {fileID: 0}
  m_GameObject: {fileID: 8868740134391438461}
  m_LocalRotation: {x: 0, y: 0, z: 0, w: 1}
  m_LocalPosition: {x: 0, y: 0, z: 0}
  m_LocalScale: {x: 1, y: 1, z: 1}
  m_Children:
  - {fileID: 8870686734315637614}
  - {fileID: 8870686735834877206}
  - {fileID: 8870686734395053818}
  - {fileID: 8870686736006596624}
  - {fileID: 8868740134597100135}
  - {fileID: 8868740133804636677}
  - {fileID: 8868740132767539040}
  - {fileID: 8868740133784214596}
  - {fileID: 8868740133099925452}
  m_Father: {fileID: 0}
  m_RootOrder: 0
  m_LocalEulerAnglesHint: {x: 0, y: 0, z: 0}
--- !u!114 &8868740134391438459
MonoBehaviour:
  m_ObjectHideFlags: 0
  m_CorrespondingSourceObject: {fileID: 0}
  m_PrefabInstance: {fileID: 0}
  m_PrefabAsset: {fileID: 0}
  m_GameObject: {fileID: 8868740134391438461}
  m_Enabled: 1
  m_EditorHideFlags: 0
  m_Script: {fileID: 11500000, guid: b439f6e4ef5714ee2a3643acf37b7a9d, type: 3}
  m_Name: 
  m_EditorClassIdentifier: 
  objectID: 
<<<<<<< HEAD
=======
  assetID: Dining_Table_7_Master
>>>>>>> 2f8dd9f9
  Type: 26
  PrimaryProperty: 2
  SecondaryProperties: 07000000
  BoundingBox: {fileID: 8868740133784214599}
  VisibilityPoints:
  - {fileID: 8868740134226142289}
  - {fileID: 8868740132822462260}
  - {fileID: 8868740133137724644}
  - {fileID: 8868740133032528256}
  - {fileID: 8868740133006142790}
  - {fileID: 8868740134814707666}
  - {fileID: 8868740134724600223}
  - {fileID: 8868740133981272431}
  - {fileID: 8868740132941931202}
  - {fileID: 1005807669117231046}
  - {fileID: 4408508948287535977}
  - {fileID: 7615111096980736468}
  - {fileID: 677954452507333614}
  - {fileID: 1472238810261669077}
  - {fileID: 6787836020146396570}
  - {fileID: 1060148946668444262}
  - {fileID: 2721148818183218906}
  - {fileID: 2398744402564782328}
  - {fileID: 8780721168502568954}
  ReceptacleTriggerBoxes:
  - {fileID: 8867640719692502188}
  - {fileID: 8867640718510641876}
  - {fileID: 8867640719620950328}
  - {fileID: 8867640718011242450}
  debugIsVisible: 0
  debugIsInteractable: 0
  isInAgentHand: 0
  MyColliders:
  - {fileID: 8868740134762833081}
  - {fileID: 8868740134688660297}
  - {fileID: 8868740132749508027}
  - {fileID: 8868740133999057433}
  - {fileID: 8868740133227036031}
  - {fileID: 8868740133645796105}
  - {fileID: 8868740133125855188}
  - {fileID: 8868740134196772277}
  - {fileID: 8868740133080972485}
  - {fileID: 8868740132879596927}
  - {fileID: 8868740133921080616}
  - {fileID: 8868740134371647415}
  - {fileID: 8868740134629048326}
  - {fileID: 8868740134007039232}
  - {fileID: 8868740134544345448}
  - {fileID: 8868740133140856079}
  - {fileID: 8868740134158216191}
  - {fileID: 8868740133704066870}
  - {fileID: 8868740134846875072}
  - {fileID: 8868740132958987090}
  - {fileID: 1581613072}
  - {fileID: 1132911885}
  - {fileID: 480420315}
  HFdynamicfriction: 1.2
  HFstaticfriction: 1.2
  HFbounciness: 0
  HFrbdrag: 0.4
  HFrbangulardrag: 0.15
  salientMaterials: 01000000
  MySpawnPoints: []
  CurrentTemperature: 0
  HowManySecondsUntilRoomTemp: 10
  inMotion: 0
  numSimObjHit: 0
  numFloorHit: 0
  numStructureHit: 0
  lastVelocity: 0
  IsReceptacle: 0
  IsPickupable: 0
  IsMoveable: 0
  isStatic: 0
  IsToggleable: 0
  IsOpenable: 0
  IsBreakable: 0
  IsFillable: 0
  IsDirtyable: 0
  IsCookable: 0
  IsSliceable: 0
  isHeatSource: 0
  isColdSource: 0
  ContainedObjectReferences: []
  CurrentlyContains: []
--- !u!54 &8868740134391438458
Rigidbody:
  m_ObjectHideFlags: 0
  m_CorrespondingSourceObject: {fileID: 0}
  m_PrefabInstance: {fileID: 0}
  m_PrefabAsset: {fileID: 0}
  m_GameObject: {fileID: 8868740134391438461}
  serializedVersion: 2
  m_Mass: 85
  m_Drag: 0.1
  m_AngularDrag: 0.05
  m_UseGravity: 1
  m_IsKinematic: 0
  m_Interpolate: 0
  m_Constraints: 0
  m_CollisionDetection: 0
--- !u!1 &8868740134477204294
GameObject:
  m_ObjectHideFlags: 0
  m_CorrespondingSourceObject: {fileID: 0}
  m_PrefabInstance: {fileID: 0}
  m_PrefabAsset: {fileID: 0}
  serializedVersion: 6
  m_Component:
  - component: {fileID: 8868740134477204295}
  - component: {fileID: 8868740134477204292}
  m_Layer: 8
  m_Name: Col (8)
  m_TagString: SimObjPhysics
  m_Icon: {fileID: 0}
  m_NavMeshLayer: 0
  m_StaticEditorFlags: 64
  m_IsActive: 1
--- !u!4 &8868740134477204295
Transform:
  m_ObjectHideFlags: 0
  m_CorrespondingSourceObject: {fileID: 0}
  m_PrefabInstance: {fileID: 0}
  m_PrefabAsset: {fileID: 0}
  m_GameObject: {fileID: 8868740134477204294}
  m_LocalRotation: {x: -0, y: -0.9238797, z: -0, w: 0.38268322}
  m_LocalPosition: {x: -0.398, y: 0, z: -0.369}
  m_LocalScale: {x: 0.38750023, y: 0.09805, z: 0.1625001}
  m_Children: []
  m_Father: {fileID: 8868740133099925452}
  m_RootOrder: 8
  m_LocalEulerAnglesHint: {x: 0, y: -135, z: 0}
--- !u!65 &8868740134477204292
BoxCollider:
  m_ObjectHideFlags: 0
  m_CorrespondingSourceObject: {fileID: 0}
  m_PrefabInstance: {fileID: 0}
  m_PrefabAsset: {fileID: 0}
  m_GameObject: {fileID: 8868740134477204294}
  m_Material: {fileID: 0}
  m_IsTrigger: 1
  m_Enabled: 1
  serializedVersion: 2
  m_Size: {x: 0.9946034, y: 0.67886204, z: 0.7247692}
  m_Center: {x: -0.0026983023, y: -0.03380446, z: 0.017539114}
--- !u!1 &8868740134529351859
GameObject:
  m_ObjectHideFlags: 0
  m_CorrespondingSourceObject: {fileID: 0}
  m_PrefabInstance: {fileID: 0}
  m_PrefabAsset: {fileID: 0}
  serializedVersion: 6
  m_Component:
  - component: {fileID: 8868740134529351856}
  - component: {fileID: 8868740134529351857}
  m_Layer: 8
  m_Name: Col (7)
  m_TagString: SimObjPhysics
  m_Icon: {fileID: 0}
  m_NavMeshLayer: 0
  m_StaticEditorFlags: 64
  m_IsActive: 1
--- !u!4 &8868740134529351856
Transform:
  m_ObjectHideFlags: 0
  m_CorrespondingSourceObject: {fileID: 0}
  m_PrefabInstance: {fileID: 0}
  m_PrefabAsset: {fileID: 0}
  m_GameObject: {fileID: 8868740134529351859}
  m_LocalRotation: {x: -0, y: -0.9238797, z: -0, w: 0.38268322}
  m_LocalPosition: {x: 0.415, y: 0, z: 0.403}
  m_LocalScale: {x: 0.3875, y: 0.09805, z: 0.1625}
  m_Children: []
  m_Father: {fileID: 8868740133099925452}
  m_RootOrder: 7
  m_LocalEulerAnglesHint: {x: 0, y: -135, z: 0}
--- !u!65 &8868740134529351857
BoxCollider:
  m_ObjectHideFlags: 0
  m_CorrespondingSourceObject: {fileID: 0}
  m_PrefabInstance: {fileID: 0}
  m_PrefabAsset: {fileID: 0}
  m_GameObject: {fileID: 8868740134529351859}
  m_Material: {fileID: 0}
  m_IsTrigger: 1
  m_Enabled: 1
  serializedVersion: 2
  m_Size: {x: 0.9946034, y: 0.67886204, z: 0.7247692}
  m_Center: {x: -0.0026983023, y: -0.03380446, z: 0.017539114}
--- !u!1 &8868740134544345450
GameObject:
  m_ObjectHideFlags: 0
  m_CorrespondingSourceObject: {fileID: 0}
  m_PrefabInstance: {fileID: 0}
  m_PrefabAsset: {fileID: 0}
  serializedVersion: 6
  m_Component:
  - component: {fileID: 8868740134544345451}
  - component: {fileID: 8868740134544345448}
  m_Layer: 8
  m_Name: Col (14)
  m_TagString: SimObjPhysics
  m_Icon: {fileID: 0}
  m_NavMeshLayer: 0
  m_StaticEditorFlags: 64
  m_IsActive: 1
--- !u!4 &8868740134544345451
Transform:
  m_ObjectHideFlags: 0
  m_CorrespondingSourceObject: {fileID: 0}
  m_PrefabInstance: {fileID: 0}
  m_PrefabAsset: {fileID: 0}
  m_GameObject: {fileID: 8868740134544345450}
  m_LocalRotation: {x: -0, y: 0.25881928, z: -0, w: 0.9659258}
  m_LocalPosition: {x: 0.197, y: 0, z: 0.531}
  m_LocalScale: {x: 0.18063001, y: 0.09805, z: 0.16250002}
  m_Children: []
  m_Father: {fileID: 8868740133804636677}
  m_RootOrder: 14
  m_LocalEulerAnglesHint: {x: 0, y: 30.000002, z: 0}
--- !u!65 &8868740134544345448
BoxCollider:
  m_ObjectHideFlags: 0
  m_CorrespondingSourceObject: {fileID: 0}
  m_PrefabInstance: {fileID: 0}
  m_PrefabAsset: {fileID: 0}
  m_GameObject: {fileID: 8868740134544345450}
  m_Material: {fileID: 13400000, guid: d1eec83c67a9243429ca9bd6c8b09c7e, type: 2}
  m_IsTrigger: 0
  m_Enabled: 1
  serializedVersion: 2
  m_Size: {x: 0.9946034, y: 0.67886204, z: 0.7247692}
  m_Center: {x: -0.0026983023, y: -0.03380446, z: 0.017539114}
--- !u!1 &8868740134588384008
GameObject:
  m_ObjectHideFlags: 0
  m_CorrespondingSourceObject: {fileID: 0}
  m_PrefabInstance: {fileID: 0}
  m_PrefabAsset: {fileID: 0}
  serializedVersion: 6
  m_Component:
  - component: {fileID: 8868740134588384009}
  - component: {fileID: 8868740134588384054}
  m_Layer: 8
  m_Name: Col (6)
  m_TagString: SimObjPhysics
  m_Icon: {fileID: 0}
  m_NavMeshLayer: 0
  m_StaticEditorFlags: 64
  m_IsActive: 1
--- !u!4 &8868740134588384009
Transform:
  m_ObjectHideFlags: 0
  m_CorrespondingSourceObject: {fileID: 0}
  m_PrefabInstance: {fileID: 0}
  m_PrefabAsset: {fileID: 0}
  m_GameObject: {fileID: 8868740134588384008}
  m_LocalRotation: {x: -0, y: -0.38268366, z: -0, w: 0.9238795}
  m_LocalPosition: {x: 0.382, y: 0, z: -0.401}
  m_LocalScale: {x: 0.3875, y: 0.09805, z: 0.1625}
  m_Children: []
  m_Father: {fileID: 8868740133099925452}
  m_RootOrder: 6
  m_LocalEulerAnglesHint: {x: 0, y: -45.000004, z: 0}
--- !u!65 &8868740134588384054
BoxCollider:
  m_ObjectHideFlags: 0
  m_CorrespondingSourceObject: {fileID: 0}
  m_PrefabInstance: {fileID: 0}
  m_PrefabAsset: {fileID: 0}
  m_GameObject: {fileID: 8868740134588384008}
  m_Material: {fileID: 0}
  m_IsTrigger: 1
  m_Enabled: 1
  serializedVersion: 2
  m_Size: {x: 0.9946034, y: 0.67886204, z: 0.7247692}
  m_Center: {x: -0.0026983023, y: -0.03380446, z: 0.017539114}
--- !u!1 &8868740134597100134
GameObject:
  m_ObjectHideFlags: 0
  m_CorrespondingSourceObject: {fileID: 0}
  m_PrefabInstance: {fileID: 0}
  m_PrefabAsset: {fileID: 0}
  serializedVersion: 6
  m_Component:
  - component: {fileID: 8868740134597100135}
  - component: {fileID: 8868740134597100133}
  - component: {fileID: 8868740134597100132}
  m_Layer: 8
  m_Name: Mesh
  m_TagString: Structure
  m_Icon: {fileID: 0}
  m_NavMeshLayer: 3
  m_StaticEditorFlags: 64
  m_IsActive: 1
--- !u!4 &8868740134597100135
Transform:
  m_ObjectHideFlags: 0
  m_CorrespondingSourceObject: {fileID: 0}
  m_PrefabInstance: {fileID: 0}
  m_PrefabAsset: {fileID: 0}
  m_GameObject: {fileID: 8868740134597100134}
  m_LocalRotation: {x: 0, y: 0, z: 0, w: 1}
  m_LocalPosition: {x: 0, y: 0, z: 0}
  m_LocalScale: {x: 1, y: 1, z: 1}
  m_Children: []
  m_Father: {fileID: 8868740134391438456}
  m_RootOrder: 4
  m_LocalEulerAnglesHint: {x: 0, y: 0, z: 0}
--- !u!33 &8868740134597100133
MeshFilter:
  m_ObjectHideFlags: 0
  m_CorrespondingSourceObject: {fileID: 0}
  m_PrefabInstance: {fileID: 0}
  m_PrefabAsset: {fileID: 0}
  m_GameObject: {fileID: 8868740134597100134}
  m_Mesh: {fileID: 4300006, guid: 6adf3a48769eb2147b3367d2919c905b, type: 3}
--- !u!23 &8868740134597100132
MeshRenderer:
  m_ObjectHideFlags: 0
  m_CorrespondingSourceObject: {fileID: 0}
  m_PrefabInstance: {fileID: 0}
  m_PrefabAsset: {fileID: 0}
  m_GameObject: {fileID: 8868740134597100134}
  m_Enabled: 1
  m_CastShadows: 1
  m_ReceiveShadows: 1
  m_DynamicOccludee: 1
  m_MotionVectors: 1
  m_LightProbeUsage: 1
  m_ReflectionProbeUsage: 1
  m_RayTracingMode: 2
  m_RenderingLayerMask: 1
  m_RendererPriority: 0
  m_Materials:
  - {fileID: 2100000, guid: 1847e93484350f54e9925a86710147db, type: 2}
  m_StaticBatchInfo:
    firstSubMesh: 0
    subMeshCount: 0
  m_StaticBatchRoot: {fileID: 0}
  m_ProbeAnchor: {fileID: 0}
  m_LightProbeVolumeOverride: {fileID: 0}
  m_ScaleInLightmap: 1
  m_ReceiveGI: 1
  m_PreserveUVs: 0
  m_IgnoreNormalsForChartDetection: 0
  m_ImportantGI: 0
  m_StitchLightmapSeams: 0
  m_SelectedEditorRenderState: 3
  m_MinimumChartSize: 4
  m_AutoUVMaxDistance: 0.5
  m_AutoUVMaxAngle: 89
  m_LightmapParameters: {fileID: 0}
  m_SortingLayerID: 0
  m_SortingLayer: 0
  m_SortingOrder: 0
--- !u!1 &8868740134629048344
GameObject:
  m_ObjectHideFlags: 0
  m_CorrespondingSourceObject: {fileID: 0}
  m_PrefabInstance: {fileID: 0}
  m_PrefabAsset: {fileID: 0}
  serializedVersion: 6
  m_Component:
  - component: {fileID: 8868740134629048345}
  - component: {fileID: 8868740134629048326}
  m_Layer: 8
  m_Name: Col (12)
  m_TagString: SimObjPhysics
  m_Icon: {fileID: 0}
  m_NavMeshLayer: 0
  m_StaticEditorFlags: 64
  m_IsActive: 1
--- !u!4 &8868740134629048345
Transform:
  m_ObjectHideFlags: 0
  m_CorrespondingSourceObject: {fileID: 0}
  m_PrefabInstance: {fileID: 0}
  m_PrefabAsset: {fileID: 0}
  m_GameObject: {fileID: 8868740134629048344}
  m_LocalRotation: {x: -0, y: -0.2588188, z: -0, w: 0.96592593}
  m_LocalPosition: {x: 0.255, y: 0, z: -0.488}
  m_LocalScale: {x: 0.18063004, y: 0.09805, z: 0.16250002}
  m_Children: []
  m_Father: {fileID: 8868740133804636677}
  m_RootOrder: 12
  m_LocalEulerAnglesHint: {x: 0, y: -30.000002, z: 0}
--- !u!65 &8868740134629048326
BoxCollider:
  m_ObjectHideFlags: 0
  m_CorrespondingSourceObject: {fileID: 0}
  m_PrefabInstance: {fileID: 0}
  m_PrefabAsset: {fileID: 0}
  m_GameObject: {fileID: 8868740134629048344}
  m_Material: {fileID: 13400000, guid: d1eec83c67a9243429ca9bd6c8b09c7e, type: 2}
  m_IsTrigger: 0
  m_Enabled: 1
  serializedVersion: 2
  m_Size: {x: 0.9946034, y: 0.67886204, z: 0.7247692}
  m_Center: {x: -0.0026983023, y: -0.03380446, z: 0.017539114}
--- !u!1 &8868740134666844359
GameObject:
  m_ObjectHideFlags: 0
  m_CorrespondingSourceObject: {fileID: 0}
  m_PrefabInstance: {fileID: 0}
  m_PrefabAsset: {fileID: 0}
  serializedVersion: 6
  m_Component:
  - component: {fileID: 8868740134666844356}
  - component: {fileID: 8868740134666844357}
  m_Layer: 8
  m_Name: Col (9)
  m_TagString: SimObjPhysics
  m_Icon: {fileID: 0}
  m_NavMeshLayer: 0
  m_StaticEditorFlags: 64
  m_IsActive: 1
--- !u!4 &8868740134666844356
Transform:
  m_ObjectHideFlags: 0
  m_CorrespondingSourceObject: {fileID: 0}
  m_PrefabInstance: {fileID: 0}
  m_PrefabAsset: {fileID: 0}
  m_GameObject: {fileID: 8868740134666844359}
  m_LocalRotation: {x: -0, y: 0.70710677, z: -0, w: 0.7071068}
  m_LocalPosition: {x: -0.022, y: 0, z: 0.013}
  m_LocalScale: {x: 1, y: 0.09805, z: 1}
  m_Children: []
  m_Father: {fileID: 8868740133099925452}
  m_RootOrder: 9
  m_LocalEulerAnglesHint: {x: 0, y: 90.00001, z: 0}
--- !u!65 &8868740134666844357
BoxCollider:
  m_ObjectHideFlags: 0
  m_CorrespondingSourceObject: {fileID: 0}
  m_PrefabInstance: {fileID: 0}
  m_PrefabAsset: {fileID: 0}
  m_GameObject: {fileID: 8868740134666844359}
  m_Material: {fileID: 0}
  m_IsTrigger: 1
  m_Enabled: 1
  serializedVersion: 2
  m_Size: {x: 0.9946034, y: 0.67886204, z: 0.7247692}
  m_Center: {x: -0.0026983023, y: -0.03380446, z: 0.017539114}
--- !u!1 &8868740134688660299
GameObject:
  m_ObjectHideFlags: 0
  m_CorrespondingSourceObject: {fileID: 0}
  m_PrefabInstance: {fileID: 0}
  m_PrefabAsset: {fileID: 0}
  serializedVersion: 6
  m_Component:
  - component: {fileID: 8868740134688660296}
  - component: {fileID: 8868740134688660297}
  m_Layer: 8
  m_Name: Col (1)
  m_TagString: SimObjPhysics
  m_Icon: {fileID: 0}
  m_NavMeshLayer: 0
  m_StaticEditorFlags: 64
  m_IsActive: 1
--- !u!4 &8868740134688660296
Transform:
  m_ObjectHideFlags: 0
  m_CorrespondingSourceObject: {fileID: 0}
  m_PrefabInstance: {fileID: 0}
  m_PrefabAsset: {fileID: 0}
  m_GameObject: {fileID: 8868740134688660299}
  m_LocalRotation: {x: -0, y: -0, z: -0, w: 1}
  m_LocalPosition: {x: 0.005, y: 0, z: 0.561}
  m_LocalScale: {x: 0.3874999, y: 0.09805, z: 0.16250068}
  m_Children: []
  m_Father: {fileID: 8868740133804636677}
  m_RootOrder: 1
  m_LocalEulerAnglesHint: {x: 0, y: 0, z: 0}
--- !u!65 &8868740134688660297
BoxCollider:
  m_ObjectHideFlags: 0
  m_CorrespondingSourceObject: {fileID: 0}
  m_PrefabInstance: {fileID: 0}
  m_PrefabAsset: {fileID: 0}
  m_GameObject: {fileID: 8868740134688660299}
  m_Material: {fileID: 13400000, guid: d1eec83c67a9243429ca9bd6c8b09c7e, type: 2}
  m_IsTrigger: 0
  m_Enabled: 1
  serializedVersion: 2
  m_Size: {x: 0.9946034, y: 0.67886204, z: 0.7247692}
  m_Center: {x: -0.0026983023, y: -0.03380446, z: 0.017539114}
--- !u!1 &8868740134724600222
GameObject:
  m_ObjectHideFlags: 0
  m_CorrespondingSourceObject: {fileID: 0}
  m_PrefabInstance: {fileID: 0}
  m_PrefabAsset: {fileID: 0}
  serializedVersion: 6
  m_Component:
  - component: {fileID: 8868740134724600223}
  m_Layer: 8
  m_Name: vPoint (6)
  m_TagString: Untagged
  m_Icon: {fileID: 0}
  m_NavMeshLayer: 0
  m_StaticEditorFlags: 64
  m_IsActive: 1
--- !u!4 &8868740134724600223
Transform:
  m_ObjectHideFlags: 0
  m_CorrespondingSourceObject: {fileID: 0}
  m_PrefabInstance: {fileID: 0}
  m_PrefabAsset: {fileID: 0}
  m_GameObject: {fileID: 8868740134724600222}
  m_LocalRotation: {x: -0, y: -0, z: -0, w: 1}
  m_LocalPosition: {x: 0.391, y: 0, z: 0.452}
  m_LocalScale: {x: 1, y: 1, z: 1}
  m_Children: []
  m_Father: {fileID: 8868740132767539040}
  m_RootOrder: 6
  m_LocalEulerAnglesHint: {x: 0, y: 0, z: 0}
--- !u!1 &8868740134762833083
GameObject:
  m_ObjectHideFlags: 0
  m_CorrespondingSourceObject: {fileID: 0}
  m_PrefabInstance: {fileID: 0}
  m_PrefabAsset: {fileID: 0}
  serializedVersion: 6
  m_Component:
  - component: {fileID: 8868740134762833080}
  - component: {fileID: 8868740134762833081}
  m_Layer: 8
  m_Name: Col
  m_TagString: SimObjPhysics
  m_Icon: {fileID: 0}
  m_NavMeshLayer: 0
  m_StaticEditorFlags: 64
  m_IsActive: 1
--- !u!4 &8868740134762833080
Transform:
  m_ObjectHideFlags: 0
  m_CorrespondingSourceObject: {fileID: 0}
  m_PrefabInstance: {fileID: 0}
  m_PrefabAsset: {fileID: 0}
  m_GameObject: {fileID: 8868740134762833083}
  m_LocalRotation: {x: -0, y: -0, z: -0, w: 1}
  m_LocalPosition: {x: 0, y: 0, z: 0}
  m_LocalScale: {x: 1, y: 0.09805246, z: 1}
  m_Children: []
  m_Father: {fileID: 8868740133804636677}
  m_RootOrder: 0
  m_LocalEulerAnglesHint: {x: 0, y: 0, z: 0}
--- !u!65 &8868740134762833081
BoxCollider:
  m_ObjectHideFlags: 0
  m_CorrespondingSourceObject: {fileID: 0}
  m_PrefabInstance: {fileID: 0}
  m_PrefabAsset: {fileID: 0}
  m_GameObject: {fileID: 8868740134762833083}
  m_Material: {fileID: 13400000, guid: d1eec83c67a9243429ca9bd6c8b09c7e, type: 2}
  m_IsTrigger: 0
  m_Enabled: 1
  serializedVersion: 2
  m_Size: {x: 0.9946034, y: 0.67886204, z: 0.7247692}
  m_Center: {x: -0.0026983023, y: -0.03380446, z: 0.017539114}
--- !u!1 &8868740134814707669
GameObject:
  m_ObjectHideFlags: 0
  m_CorrespondingSourceObject: {fileID: 0}
  m_PrefabInstance: {fileID: 0}
  m_PrefabAsset: {fileID: 0}
  serializedVersion: 6
  m_Component:
  - component: {fileID: 8868740134814707666}
  m_Layer: 8
  m_Name: vPoint (5)
  m_TagString: Untagged
  m_Icon: {fileID: 0}
  m_NavMeshLayer: 0
  m_StaticEditorFlags: 64
  m_IsActive: 1
--- !u!4 &8868740134814707666
Transform:
  m_ObjectHideFlags: 0
  m_CorrespondingSourceObject: {fileID: 0}
  m_PrefabInstance: {fileID: 0}
  m_PrefabAsset: {fileID: 0}
  m_GameObject: {fileID: 8868740134814707669}
  m_LocalRotation: {x: -0, y: -0, z: -0, w: 1}
  m_LocalPosition: {x: -0.417, y: 0, z: 0.435}
  m_LocalScale: {x: 1, y: 1, z: 1}
  m_Children: []
  m_Father: {fileID: 8868740132767539040}
  m_RootOrder: 5
  m_LocalEulerAnglesHint: {x: 0, y: 0, z: 0}
--- !u!1 &8868740134846875074
GameObject:
  m_ObjectHideFlags: 0
  m_CorrespondingSourceObject: {fileID: 0}
  m_PrefabInstance: {fileID: 0}
  m_PrefabAsset: {fileID: 0}
  serializedVersion: 6
  m_Component:
  - component: {fileID: 8868740134846875075}
  - component: {fileID: 8868740134846875072}
  m_Layer: 8
  m_Name: Col (18)
  m_TagString: SimObjPhysics
  m_Icon: {fileID: 0}
  m_NavMeshLayer: 0
  m_StaticEditorFlags: 64
  m_IsActive: 1
--- !u!4 &8868740134846875075
Transform:
  m_ObjectHideFlags: 0
  m_CorrespondingSourceObject: {fileID: 0}
  m_PrefabInstance: {fileID: 0}
  m_PrefabAsset: {fileID: 0}
  m_GameObject: {fileID: 8868740134846875074}
  m_LocalRotation: {x: -0, y: -0, z: -0, w: 1}
  m_LocalPosition: {x: 0.003, y: -0.2916, z: 0.006}
  m_LocalScale: {x: 0.0642887, y: 0.922401, z: 0.091905475}
  m_Children: []
  m_Father: {fileID: 8868740133804636677}
  m_RootOrder: 18
  m_LocalEulerAnglesHint: {x: 0, y: 0, z: 0}
--- !u!65 &8868740134846875072
BoxCollider:
  m_ObjectHideFlags: 0
  m_CorrespondingSourceObject: {fileID: 0}
  m_PrefabInstance: {fileID: 0}
  m_PrefabAsset: {fileID: 0}
  m_GameObject: {fileID: 8868740134846875074}
  m_Material: {fileID: 13400000, guid: d1eec83c67a9243429ca9bd6c8b09c7e, type: 2}
  m_IsTrigger: 0
  m_Enabled: 1
  serializedVersion: 2
  m_Size: {x: 0.9946034, y: 0.67886204, z: 0.7247692}
  m_Center: {x: -0.0026983023, y: -0.03380446, z: 0.017539114}
--- !u!1001 &8868740133082232196
PrefabInstance:
  m_ObjectHideFlags: 0
  serializedVersion: 2
  m_Modification:
    m_TransformParent: {fileID: 8868740134391438456}
    m_Modifications:
    - target: {fileID: 1170333579371094, guid: 6877aba5a696347dbb6c01f851f2da28, type: 3}
      propertyPath: m_Name
      value: ReceptacleTriggerBox (3)
      objectReference: {fileID: 0}
    - target: {fileID: 1170333579371094, guid: 6877aba5a696347dbb6c01f851f2da28, type: 3}
      propertyPath: m_StaticEditorFlags
      value: 64
      objectReference: {fileID: 0}
    - target: {fileID: 4251536333782420, guid: 6877aba5a696347dbb6c01f851f2da28, type: 3}
      propertyPath: m_RootOrder
      value: 3
      objectReference: {fileID: 0}
    - target: {fileID: 4251536333782420, guid: 6877aba5a696347dbb6c01f851f2da28, type: 3}
      propertyPath: m_LocalScale.x
      value: 0.5938182
      objectReference: {fileID: 0}
    - target: {fileID: 4251536333782420, guid: 6877aba5a696347dbb6c01f851f2da28, type: 3}
      propertyPath: m_LocalScale.y
      value: 0.5938174
      objectReference: {fileID: 0}
    - target: {fileID: 4251536333782420, guid: 6877aba5a696347dbb6c01f851f2da28, type: 3}
      propertyPath: m_LocalScale.z
      value: 1.3509362
      objectReference: {fileID: 0}
    - target: {fileID: 4251536333782420, guid: 6877aba5a696347dbb6c01f851f2da28, type: 3}
      propertyPath: m_LocalPosition.x
      value: 0.0038003922
      objectReference: {fileID: 0}
    - target: {fileID: 4251536333782420, guid: 6877aba5a696347dbb6c01f851f2da28, type: 3}
      propertyPath: m_LocalPosition.y
      value: 0.8040001
      objectReference: {fileID: 0}
    - target: {fileID: 4251536333782420, guid: 6877aba5a696347dbb6c01f851f2da28, type: 3}
      propertyPath: m_LocalPosition.z
      value: 0.011876345
      objectReference: {fileID: 0}
    - target: {fileID: 4251536333782420, guid: 6877aba5a696347dbb6c01f851f2da28, type: 3}
      propertyPath: m_LocalRotation.w
      value: -0.38268268
      objectReference: {fileID: 0}
    - target: {fileID: 4251536333782420, guid: 6877aba5a696347dbb6c01f851f2da28, type: 3}
      propertyPath: m_LocalRotation.x
      value: -0
      objectReference: {fileID: 0}
    - target: {fileID: 4251536333782420, guid: 6877aba5a696347dbb6c01f851f2da28, type: 3}
      propertyPath: m_LocalRotation.y
      value: -0.92387986
      objectReference: {fileID: 0}
    - target: {fileID: 4251536333782420, guid: 6877aba5a696347dbb6c01f851f2da28, type: 3}
      propertyPath: m_LocalRotation.z
      value: -0
      objectReference: {fileID: 0}
    - target: {fileID: 4251536333782420, guid: 6877aba5a696347dbb6c01f851f2da28, type: 3}
      propertyPath: m_LocalEulerAnglesHint.x
      value: 0
      objectReference: {fileID: 0}
    - target: {fileID: 4251536333782420, guid: 6877aba5a696347dbb6c01f851f2da28, type: 3}
      propertyPath: m_LocalEulerAnglesHint.y
      value: -225
      objectReference: {fileID: 0}
    - target: {fileID: 4251536333782420, guid: 6877aba5a696347dbb6c01f851f2da28, type: 3}
      propertyPath: m_LocalEulerAnglesHint.z
      value: 0
      objectReference: {fileID: 0}
    - target: {fileID: 65569799956894354, guid: 6877aba5a696347dbb6c01f851f2da28,
        type: 3}
      propertyPath: m_Size.y
      value: 0.5251956
      objectReference: {fileID: 0}
    - target: {fileID: 65569799956894354, guid: 6877aba5a696347dbb6c01f851f2da28,
        type: 3}
      propertyPath: m_Center.y
      value: 0.31613827
      objectReference: {fileID: 0}
    - target: {fileID: 114448760657764924, guid: 6877aba5a696347dbb6c01f851f2da28,
        type: 3}
      propertyPath: myParent
      value: 
      objectReference: {fileID: 8868740134391438461}
    m_RemovedComponents: []
  m_SourcePrefab: {fileID: 100100000, guid: 6877aba5a696347dbb6c01f851f2da28, type: 3}
--- !u!1 &8867640718011242450 stripped
GameObject:
  m_CorrespondingSourceObject: {fileID: 1170333579371094, guid: 6877aba5a696347dbb6c01f851f2da28,
    type: 3}
  m_PrefabInstance: {fileID: 8868740133082232196}
  m_PrefabAsset: {fileID: 0}
--- !u!4 &8870686736006596624 stripped
Transform:
  m_CorrespondingSourceObject: {fileID: 4251536333782420, guid: 6877aba5a696347dbb6c01f851f2da28,
    type: 3}
  m_PrefabInstance: {fileID: 8868740133082232196}
  m_PrefabAsset: {fileID: 0}
--- !u!1001 &8868740133455245442
PrefabInstance:
  m_ObjectHideFlags: 0
  serializedVersion: 2
  m_Modification:
    m_TransformParent: {fileID: 8868740134391438456}
    m_Modifications:
    - target: {fileID: 1170333579371094, guid: 6877aba5a696347dbb6c01f851f2da28, type: 3}
      propertyPath: m_Name
      value: ReceptacleTriggerBox (1)
      objectReference: {fileID: 0}
    - target: {fileID: 1170333579371094, guid: 6877aba5a696347dbb6c01f851f2da28, type: 3}
      propertyPath: m_StaticEditorFlags
      value: 64
      objectReference: {fileID: 0}
    - target: {fileID: 4251536333782420, guid: 6877aba5a696347dbb6c01f851f2da28, type: 3}
      propertyPath: m_RootOrder
      value: 1
      objectReference: {fileID: 0}
    - target: {fileID: 4251536333782420, guid: 6877aba5a696347dbb6c01f851f2da28, type: 3}
      propertyPath: m_LocalScale.x
      value: 0.5938174
      objectReference: {fileID: 0}
    - target: {fileID: 4251536333782420, guid: 6877aba5a696347dbb6c01f851f2da28, type: 3}
      propertyPath: m_LocalScale.y
      value: 0.5938174
      objectReference: {fileID: 0}
    - target: {fileID: 4251536333782420, guid: 6877aba5a696347dbb6c01f851f2da28, type: 3}
      propertyPath: m_LocalScale.z
      value: 1.3509346
      objectReference: {fileID: 0}
    - target: {fileID: 4251536333782420, guid: 6877aba5a696347dbb6c01f851f2da28, type: 3}
      propertyPath: m_LocalPosition.x
      value: 0.0038003922
      objectReference: {fileID: 0}
    - target: {fileID: 4251536333782420, guid: 6877aba5a696347dbb6c01f851f2da28, type: 3}
      propertyPath: m_LocalPosition.y
      value: 0.8040001
      objectReference: {fileID: 0}
    - target: {fileID: 4251536333782420, guid: 6877aba5a696347dbb6c01f851f2da28, type: 3}
      propertyPath: m_LocalPosition.z
      value: 0.011876345
      objectReference: {fileID: 0}
    - target: {fileID: 4251536333782420, guid: 6877aba5a696347dbb6c01f851f2da28, type: 3}
      propertyPath: m_LocalRotation.w
      value: 0.7071068
      objectReference: {fileID: 0}
    - target: {fileID: 4251536333782420, guid: 6877aba5a696347dbb6c01f851f2da28, type: 3}
      propertyPath: m_LocalRotation.x
      value: -0
      objectReference: {fileID: 0}
    - target: {fileID: 4251536333782420, guid: 6877aba5a696347dbb6c01f851f2da28, type: 3}
      propertyPath: m_LocalRotation.y
      value: -0.70710677
      objectReference: {fileID: 0}
    - target: {fileID: 4251536333782420, guid: 6877aba5a696347dbb6c01f851f2da28, type: 3}
      propertyPath: m_LocalRotation.z
      value: -0
      objectReference: {fileID: 0}
    - target: {fileID: 4251536333782420, guid: 6877aba5a696347dbb6c01f851f2da28, type: 3}
      propertyPath: m_LocalEulerAnglesHint.x
      value: 0
      objectReference: {fileID: 0}
    - target: {fileID: 4251536333782420, guid: 6877aba5a696347dbb6c01f851f2da28, type: 3}
      propertyPath: m_LocalEulerAnglesHint.y
      value: -90.00001
      objectReference: {fileID: 0}
    - target: {fileID: 4251536333782420, guid: 6877aba5a696347dbb6c01f851f2da28, type: 3}
      propertyPath: m_LocalEulerAnglesHint.z
      value: 0
      objectReference: {fileID: 0}
    - target: {fileID: 65569799956894354, guid: 6877aba5a696347dbb6c01f851f2da28,
        type: 3}
      propertyPath: m_Size.y
      value: 0.5251956
      objectReference: {fileID: 0}
    - target: {fileID: 65569799956894354, guid: 6877aba5a696347dbb6c01f851f2da28,
        type: 3}
      propertyPath: m_Center.y
      value: 0.31613827
      objectReference: {fileID: 0}
    - target: {fileID: 114448760657764924, guid: 6877aba5a696347dbb6c01f851f2da28,
        type: 3}
      propertyPath: myParent
      value: 
      objectReference: {fileID: 8868740134391438461}
    m_RemovedComponents: []
  m_SourcePrefab: {fileID: 100100000, guid: 6877aba5a696347dbb6c01f851f2da28, type: 3}
--- !u!4 &8870686735834877206 stripped
Transform:
  m_CorrespondingSourceObject: {fileID: 4251536333782420, guid: 6877aba5a696347dbb6c01f851f2da28,
    type: 3}
  m_PrefabInstance: {fileID: 8868740133455245442}
  m_PrefabAsset: {fileID: 0}
--- !u!1 &8867640718510641876 stripped
GameObject:
  m_CorrespondingSourceObject: {fileID: 1170333579371094, guid: 6877aba5a696347dbb6c01f851f2da28,
    type: 3}
  m_PrefabInstance: {fileID: 8868740133455245442}
  m_PrefabAsset: {fileID: 0}
--- !u!1001 &8868740134603585274
PrefabInstance:
  m_ObjectHideFlags: 0
  serializedVersion: 2
  m_Modification:
    m_TransformParent: {fileID: 8868740134391438456}
    m_Modifications:
    - target: {fileID: 1170333579371094, guid: 6877aba5a696347dbb6c01f851f2da28, type: 3}
      propertyPath: m_Name
      value: ReceptacleTriggerBox
      objectReference: {fileID: 0}
    - target: {fileID: 1170333579371094, guid: 6877aba5a696347dbb6c01f851f2da28, type: 3}
      propertyPath: m_StaticEditorFlags
      value: 64
      objectReference: {fileID: 0}
    - target: {fileID: 4251536333782420, guid: 6877aba5a696347dbb6c01f851f2da28, type: 3}
      propertyPath: m_RootOrder
      value: 0
      objectReference: {fileID: 0}
    - target: {fileID: 4251536333782420, guid: 6877aba5a696347dbb6c01f851f2da28, type: 3}
      propertyPath: m_LocalScale.x
      value: 0.5938175
      objectReference: {fileID: 0}
    - target: {fileID: 4251536333782420, guid: 6877aba5a696347dbb6c01f851f2da28, type: 3}
      propertyPath: m_LocalScale.y
      value: 0.5938174
      objectReference: {fileID: 0}
    - target: {fileID: 4251536333782420, guid: 6877aba5a696347dbb6c01f851f2da28, type: 3}
      propertyPath: m_LocalScale.z
      value: 1.3509345
      objectReference: {fileID: 0}
    - target: {fileID: 4251536333782420, guid: 6877aba5a696347dbb6c01f851f2da28, type: 3}
      propertyPath: m_LocalPosition.x
      value: 0.0038003922
      objectReference: {fileID: 0}
    - target: {fileID: 4251536333782420, guid: 6877aba5a696347dbb6c01f851f2da28, type: 3}
      propertyPath: m_LocalPosition.y
      value: 0.804
      objectReference: {fileID: 0}
    - target: {fileID: 4251536333782420, guid: 6877aba5a696347dbb6c01f851f2da28, type: 3}
      propertyPath: m_LocalPosition.z
      value: 0.011876345
      objectReference: {fileID: 0}
    - target: {fileID: 4251536333782420, guid: 6877aba5a696347dbb6c01f851f2da28, type: 3}
      propertyPath: m_LocalRotation.w
      value: 1
      objectReference: {fileID: 0}
    - target: {fileID: 4251536333782420, guid: 6877aba5a696347dbb6c01f851f2da28, type: 3}
      propertyPath: m_LocalRotation.x
      value: -0
      objectReference: {fileID: 0}
    - target: {fileID: 4251536333782420, guid: 6877aba5a696347dbb6c01f851f2da28, type: 3}
      propertyPath: m_LocalRotation.y
      value: -0
      objectReference: {fileID: 0}
    - target: {fileID: 4251536333782420, guid: 6877aba5a696347dbb6c01f851f2da28, type: 3}
      propertyPath: m_LocalRotation.z
      value: -0
      objectReference: {fileID: 0}
    - target: {fileID: 4251536333782420, guid: 6877aba5a696347dbb6c01f851f2da28, type: 3}
      propertyPath: m_LocalEulerAnglesHint.x
      value: 0
      objectReference: {fileID: 0}
    - target: {fileID: 4251536333782420, guid: 6877aba5a696347dbb6c01f851f2da28, type: 3}
      propertyPath: m_LocalEulerAnglesHint.y
      value: 0
      objectReference: {fileID: 0}
    - target: {fileID: 4251536333782420, guid: 6877aba5a696347dbb6c01f851f2da28, type: 3}
      propertyPath: m_LocalEulerAnglesHint.z
      value: 0
      objectReference: {fileID: 0}
    - target: {fileID: 65569799956894354, guid: 6877aba5a696347dbb6c01f851f2da28,
        type: 3}
      propertyPath: m_Size.y
      value: 0.5251956
      objectReference: {fileID: 0}
    - target: {fileID: 65569799956894354, guid: 6877aba5a696347dbb6c01f851f2da28,
        type: 3}
      propertyPath: m_Center.y
      value: 0.31613827
      objectReference: {fileID: 0}
    - target: {fileID: 114448760657764924, guid: 6877aba5a696347dbb6c01f851f2da28,
        type: 3}
      propertyPath: myParent
      value: 
      objectReference: {fileID: 8868740134391438461}
    m_RemovedComponents: []
  m_SourcePrefab: {fileID: 100100000, guid: 6877aba5a696347dbb6c01f851f2da28, type: 3}
--- !u!4 &8870686734315637614 stripped
Transform:
  m_CorrespondingSourceObject: {fileID: 4251536333782420, guid: 6877aba5a696347dbb6c01f851f2da28,
    type: 3}
  m_PrefabInstance: {fileID: 8868740134603585274}
  m_PrefabAsset: {fileID: 0}
--- !u!1 &8867640719692502188 stripped
GameObject:
  m_CorrespondingSourceObject: {fileID: 1170333579371094, guid: 6877aba5a696347dbb6c01f851f2da28,
    type: 3}
  m_PrefabInstance: {fileID: 8868740134603585274}
  m_PrefabAsset: {fileID: 0}
--- !u!1001 &8868740134691908462
PrefabInstance:
  m_ObjectHideFlags: 0
  serializedVersion: 2
  m_Modification:
    m_TransformParent: {fileID: 8868740134391438456}
    m_Modifications:
    - target: {fileID: 1170333579371094, guid: 6877aba5a696347dbb6c01f851f2da28, type: 3}
      propertyPath: m_Name
      value: ReceptacleTriggerBox (2)
      objectReference: {fileID: 0}
    - target: {fileID: 1170333579371094, guid: 6877aba5a696347dbb6c01f851f2da28, type: 3}
      propertyPath: m_StaticEditorFlags
      value: 64
      objectReference: {fileID: 0}
    - target: {fileID: 4251536333782420, guid: 6877aba5a696347dbb6c01f851f2da28, type: 3}
      propertyPath: m_RootOrder
      value: 2
      objectReference: {fileID: 0}
    - target: {fileID: 4251536333782420, guid: 6877aba5a696347dbb6c01f851f2da28, type: 3}
      propertyPath: m_LocalScale.x
      value: 0.5938182
      objectReference: {fileID: 0}
    - target: {fileID: 4251536333782420, guid: 6877aba5a696347dbb6c01f851f2da28, type: 3}
      propertyPath: m_LocalScale.y
      value: 0.5938174
      objectReference: {fileID: 0}
    - target: {fileID: 4251536333782420, guid: 6877aba5a696347dbb6c01f851f2da28, type: 3}
      propertyPath: m_LocalScale.z
      value: 1.3509362
      objectReference: {fileID: 0}
    - target: {fileID: 4251536333782420, guid: 6877aba5a696347dbb6c01f851f2da28, type: 3}
      propertyPath: m_LocalPosition.x
      value: 0.0038003922
      objectReference: {fileID: 0}
    - target: {fileID: 4251536333782420, guid: 6877aba5a696347dbb6c01f851f2da28, type: 3}
      propertyPath: m_LocalPosition.y
      value: 0.8040001
      objectReference: {fileID: 0}
    - target: {fileID: 4251536333782420, guid: 6877aba5a696347dbb6c01f851f2da28, type: 3}
      propertyPath: m_LocalPosition.z
      value: 0.011876345
      objectReference: {fileID: 0}
    - target: {fileID: 4251536333782420, guid: 6877aba5a696347dbb6c01f851f2da28, type: 3}
      propertyPath: m_LocalRotation.w
      value: 0.38268375
      objectReference: {fileID: 0}
    - target: {fileID: 4251536333782420, guid: 6877aba5a696347dbb6c01f851f2da28, type: 3}
      propertyPath: m_LocalRotation.x
      value: -0
      objectReference: {fileID: 0}
    - target: {fileID: 4251536333782420, guid: 6877aba5a696347dbb6c01f851f2da28, type: 3}
      propertyPath: m_LocalRotation.y
      value: -0.92387944
      objectReference: {fileID: 0}
    - target: {fileID: 4251536333782420, guid: 6877aba5a696347dbb6c01f851f2da28, type: 3}
      propertyPath: m_LocalRotation.z
      value: -0
      objectReference: {fileID: 0}
    - target: {fileID: 4251536333782420, guid: 6877aba5a696347dbb6c01f851f2da28, type: 3}
      propertyPath: m_LocalEulerAnglesHint.x
      value: 0
      objectReference: {fileID: 0}
    - target: {fileID: 4251536333782420, guid: 6877aba5a696347dbb6c01f851f2da28, type: 3}
      propertyPath: m_LocalEulerAnglesHint.y
      value: -135
      objectReference: {fileID: 0}
    - target: {fileID: 4251536333782420, guid: 6877aba5a696347dbb6c01f851f2da28, type: 3}
      propertyPath: m_LocalEulerAnglesHint.z
      value: 0
      objectReference: {fileID: 0}
    - target: {fileID: 65569799956894354, guid: 6877aba5a696347dbb6c01f851f2da28,
        type: 3}
      propertyPath: m_Size.y
      value: 0.5251956
      objectReference: {fileID: 0}
    - target: {fileID: 65569799956894354, guid: 6877aba5a696347dbb6c01f851f2da28,
        type: 3}
      propertyPath: m_Center.y
      value: 0.31613827
      objectReference: {fileID: 0}
    - target: {fileID: 114448760657764924, guid: 6877aba5a696347dbb6c01f851f2da28,
        type: 3}
      propertyPath: myParent
      value: 
      objectReference: {fileID: 8868740134391438461}
    m_RemovedComponents: []
  m_SourcePrefab: {fileID: 100100000, guid: 6877aba5a696347dbb6c01f851f2da28, type: 3}
--- !u!1 &8867640719620950328 stripped
GameObject:
  m_CorrespondingSourceObject: {fileID: 1170333579371094, guid: 6877aba5a696347dbb6c01f851f2da28,
    type: 3}
  m_PrefabInstance: {fileID: 8868740134691908462}
  m_PrefabAsset: {fileID: 0}
--- !u!4 &8870686734395053818 stripped
Transform:
  m_CorrespondingSourceObject: {fileID: 4251536333782420, guid: 6877aba5a696347dbb6c01f851f2da28,
    type: 3}
  m_PrefabInstance: {fileID: 8868740134691908462}
  m_PrefabAsset: {fileID: 0}<|MERGE_RESOLUTION|>--- conflicted
+++ resolved
@@ -2228,7 +2228,7 @@
   m_PrefabAsset: {fileID: 0}
   m_GameObject: {fileID: 8868740134391438461}
   m_LocalRotation: {x: 0, y: 0, z: 0, w: 1}
-  m_LocalPosition: {x: 0, y: 0, z: 0}
+  m_LocalPosition: {x: -2.663, y: 0.813, z: 3.21}
   m_LocalScale: {x: 1, y: 1, z: 1}
   m_Children:
   - {fileID: 8870686734315637614}
@@ -2256,10 +2256,7 @@
   m_Name: 
   m_EditorClassIdentifier: 
   objectID: 
-<<<<<<< HEAD
-=======
   assetID: Dining_Table_7_Master
->>>>>>> 2f8dd9f9
   Type: 26
   PrimaryProperty: 2
   SecondaryProperties: 07000000
