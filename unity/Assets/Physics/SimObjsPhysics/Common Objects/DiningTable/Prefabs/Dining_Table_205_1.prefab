--- conflicted
+++ resolved
@@ -14,8 +14,6 @@
       objectReference: {fileID: 0}
     - target: {fileID: 3656300655970361920, guid: 1f5dde668a7199b49b6111037c9efa80,
         type: 3}
-<<<<<<< HEAD
-=======
       propertyPath: m_LocalPosition.x
       value: 0
       objectReference: {fileID: 0}
@@ -51,7 +49,6 @@
       objectReference: {fileID: 0}
     - target: {fileID: 3656300655970361920, guid: 1f5dde668a7199b49b6111037c9efa80,
         type: 3}
->>>>>>> 2f8dd9f9
       propertyPath: m_LocalEulerAnglesHint.x
       value: 0
       objectReference: {fileID: 0}
@@ -158,11 +155,7 @@
     - target: {fileID: 3656300655970361927, guid: 1f5dde668a7199b49b6111037c9efa80,
         type: 3}
       propertyPath: m_Name
-<<<<<<< HEAD
-      value: Dining_Table_205_Master
-=======
       value: Dining_Table_205_1
->>>>>>> 2f8dd9f9
       objectReference: {fileID: 0}
     - target: {fileID: 3687129340642384682, guid: 1f5dde668a7199b49b6111037c9efa80,
         type: 3}
