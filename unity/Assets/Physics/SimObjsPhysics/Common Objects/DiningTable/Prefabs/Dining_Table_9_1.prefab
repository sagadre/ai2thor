--- conflicted
+++ resolved
@@ -12,8 +12,6 @@
       value: 0
       objectReference: {fileID: 0}
     - target: {fileID: 235353612, guid: 426060ccb11ee8c43b3c357b01c53b72, type: 3}
-<<<<<<< HEAD
-=======
       propertyPath: m_LocalPosition.x
       value: -0.83700085
       objectReference: {fileID: 0}
@@ -42,7 +40,6 @@
       value: 0.00000048963005
       objectReference: {fileID: 0}
     - target: {fileID: 235353612, guid: 426060ccb11ee8c43b3c357b01c53b72, type: 3}
->>>>>>> 2f8dd9f9
       propertyPath: m_LocalEulerAnglesHint.x
       value: 0
       objectReference: {fileID: 0}
@@ -59,13 +56,10 @@
       value: Dining_Table_9_1
       objectReference: {fileID: 0}
     - target: {fileID: 1022076954, guid: 426060ccb11ee8c43b3c357b01c53b72, type: 3}
-<<<<<<< HEAD
-=======
       propertyPath: assetID
       value: Dining_Table_9_1
       objectReference: {fileID: 0}
     - target: {fileID: 1022076954, guid: 426060ccb11ee8c43b3c357b01c53b72, type: 3}
->>>>>>> 2f8dd9f9
       propertyPath: HFrbdrag
       value: 0.5
       objectReference: {fileID: 0}
