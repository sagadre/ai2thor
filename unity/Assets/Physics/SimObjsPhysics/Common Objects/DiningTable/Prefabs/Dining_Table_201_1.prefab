--- conflicted
+++ resolved
@@ -19,17 +19,11 @@
       objectReference: {fileID: 0}
     - target: {fileID: 3761473756549348373, guid: 3278de3dcf9754740938e9be6c8add0f,
         type: 3}
-<<<<<<< HEAD
-      propertyPath: m_RootOrder
-=======
       propertyPath: m_LocalPosition.x
->>>>>>> 2f8dd9f9
-      value: 0
-      objectReference: {fileID: 0}
-    - target: {fileID: 3761473756549348373, guid: 3278de3dcf9754740938e9be6c8add0f,
-        type: 3}
-<<<<<<< HEAD
-=======
+      value: 0
+      objectReference: {fileID: 0}
+    - target: {fileID: 3761473756549348373, guid: 3278de3dcf9754740938e9be6c8add0f,
+        type: 3}
       propertyPath: m_LocalPosition.y
       value: 0
       objectReference: {fileID: 0}
@@ -60,7 +54,6 @@
       objectReference: {fileID: 0}
     - target: {fileID: 3761473756549348373, guid: 3278de3dcf9754740938e9be6c8add0f,
         type: 3}
->>>>>>> 2f8dd9f9
       propertyPath: m_LocalEulerAnglesHint.x
       value: 0
       objectReference: {fileID: 0}
