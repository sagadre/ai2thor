%YAML 1.1
%TAG !u! tag:unity3d.com,2011:
--- !u!1001 &8948702564004686300
PrefabInstance:
  m_ObjectHideFlags: 0
  serializedVersion: 2
  m_Modification:
    m_TransformParent: {fileID: 0}
    m_Modifications:
    - target: {fileID: 7467779161076767013, guid: 2f72dfdd9940d274998d21c8f6533ab9,
<<<<<<< HEAD
=======
        type: 3}
      propertyPath: assetID
      value: Dining_Table_27_1
      objectReference: {fileID: 0}
    - target: {fileID: 7467779161076767013, guid: 2f72dfdd9940d274998d21c8f6533ab9,
>>>>>>> 2f8dd9f9
        type: 3}
      propertyPath: BoundingBox
      value: 
      objectReference: {fileID: 4542388511817311184}
    - target: {fileID: 7467779161076767013, guid: 2f72dfdd9940d274998d21c8f6533ab9,
        type: 3}
      propertyPath: MyColliders.Array.data[0]
      value: 
      objectReference: {fileID: 1986874707547007190}
    - target: {fileID: 7467779161076767013, guid: 2f72dfdd9940d274998d21c8f6533ab9,
        type: 3}
      propertyPath: MyColliders.Array.data[1]
      value: 
      objectReference: {fileID: 1986874709353156880}
    - target: {fileID: 7467779161076767013, guid: 2f72dfdd9940d274998d21c8f6533ab9,
        type: 3}
      propertyPath: MyColliders.Array.data[2]
      value: 
      objectReference: {fileID: 1986874707813266267}
    - target: {fileID: 7467779161076767013, guid: 2f72dfdd9940d274998d21c8f6533ab9,
        type: 3}
      propertyPath: MyColliders.Array.data[3]
      value: 
      objectReference: {fileID: 1986874707933887460}
    - target: {fileID: 7467779161076767013, guid: 2f72dfdd9940d274998d21c8f6533ab9,
        type: 3}
      propertyPath: MyColliders.Array.data[4]
      value: 
      objectReference: {fileID: 1986874709604003734}
    - target: {fileID: 7467779161076767013, guid: 2f72dfdd9940d274998d21c8f6533ab9,
        type: 3}
      propertyPath: VisibilityPoints.Array.data[0]
      value: 
      objectReference: {fileID: 1986874707866646232}
    - target: {fileID: 7467779161076767013, guid: 2f72dfdd9940d274998d21c8f6533ab9,
        type: 3}
      propertyPath: VisibilityPoints.Array.data[1]
      value: 
      objectReference: {fileID: 1986874709407892491}
    - target: {fileID: 7467779161076767013, guid: 2f72dfdd9940d274998d21c8f6533ab9,
        type: 3}
      propertyPath: VisibilityPoints.Array.data[2]
      value: 
      objectReference: {fileID: 1986874709261197407}
    - target: {fileID: 7467779161076767013, guid: 2f72dfdd9940d274998d21c8f6533ab9,
        type: 3}
      propertyPath: VisibilityPoints.Array.data[3]
      value: 
      objectReference: {fileID: 1986874709339279870}
    - target: {fileID: 7467779161076767013, guid: 2f72dfdd9940d274998d21c8f6533ab9,
        type: 3}
      propertyPath: VisibilityPoints.Array.data[4]
      value: 
      objectReference: {fileID: 1986874708459689354}
    - target: {fileID: 7467779161076767013, guid: 2f72dfdd9940d274998d21c8f6533ab9,
        type: 3}
      propertyPath: VisibilityPoints.Array.data[5]
      value: 
      objectReference: {fileID: 1986874708702969327}
    - target: {fileID: 7467779161076767013, guid: 2f72dfdd9940d274998d21c8f6533ab9,
        type: 3}
      propertyPath: VisibilityPoints.Array.data[6]
      value: 
      objectReference: {fileID: 1986874708603270435}
    - target: {fileID: 7467779161076767013, guid: 2f72dfdd9940d274998d21c8f6533ab9,
        type: 3}
      propertyPath: VisibilityPoints.Array.data[7]
      value: 
      objectReference: {fileID: 1986874708445055627}
    - target: {fileID: 7467779161076767013, guid: 2f72dfdd9940d274998d21c8f6533ab9,
        type: 3}
      propertyPath: VisibilityPoints.Array.data[8]
      value: 
      objectReference: {fileID: 1986874707785556672}
    - target: {fileID: 7467779161076767013, guid: 2f72dfdd9940d274998d21c8f6533ab9,
        type: 3}
      propertyPath: VisibilityPoints.Array.data[9]
      value: 
      objectReference: {fileID: 1986874709036979866}
    - target: {fileID: 7467779161076767013, guid: 2f72dfdd9940d274998d21c8f6533ab9,
        type: 3}
      propertyPath: VisibilityPoints.Array.data[10]
      value: 
      objectReference: {fileID: 1986874707841006716}
    - target: {fileID: 7467779161076767013, guid: 2f72dfdd9940d274998d21c8f6533ab9,
        type: 3}
      propertyPath: VisibilityPoints.Array.data[11]
      value: 
      objectReference: {fileID: 1986874708802097689}
    - target: {fileID: 7467779161076767013, guid: 2f72dfdd9940d274998d21c8f6533ab9,
        type: 3}
      propertyPath: VisibilityPoints.Array.data[12]
      value: 
      objectReference: {fileID: 1986874708773232218}
    - target: {fileID: 7467779161076767013, guid: 2f72dfdd9940d274998d21c8f6533ab9,
        type: 3}
      propertyPath: VisibilityPoints.Array.data[13]
      value: 
      objectReference: {fileID: 1986874707812469278}
    - target: {fileID: 7467779161076767013, guid: 2f72dfdd9940d274998d21c8f6533ab9,
        type: 3}
      propertyPath: VisibilityPoints.Array.data[14]
      value: 
      objectReference: {fileID: 1986874709497286575}
    - target: {fileID: 7467779161076767013, guid: 2f72dfdd9940d274998d21c8f6533ab9,
        type: 3}
      propertyPath: VisibilityPoints.Array.data[15]
      value: 
      objectReference: {fileID: 1986874708441216602}
    - target: {fileID: 7467779161076767013, guid: 2f72dfdd9940d274998d21c8f6533ab9,
        type: 3}
      propertyPath: VisibilityPoints.Array.data[16]
      value: 
      objectReference: {fileID: 1986874709476360373}
    - target: {fileID: 7467779161076767013, guid: 2f72dfdd9940d274998d21c8f6533ab9,
        type: 3}
      propertyPath: VisibilityPoints.Array.data[17]
      value: 
      objectReference: {fileID: 621417975730606354}
    - target: {fileID: 7467779161076767013, guid: 2f72dfdd9940d274998d21c8f6533ab9,
        type: 3}
      propertyPath: VisibilityPoints.Array.data[18]
      value: 
      objectReference: {fileID: 674148649763982726}
    - target: {fileID: 7467779161076767013, guid: 2f72dfdd9940d274998d21c8f6533ab9,
        type: 3}
      propertyPath: VisibilityPoints.Array.data[19]
      value: 
      objectReference: {fileID: 6652137828480319347}
    - target: {fileID: 7467779161076767013, guid: 2f72dfdd9940d274998d21c8f6533ab9,
        type: 3}
      propertyPath: VisibilityPoints.Array.data[20]
      value: 
      objectReference: {fileID: 5135745871657467082}
    - target: {fileID: 7467779161076767013, guid: 2f72dfdd9940d274998d21c8f6533ab9,
        type: 3}
      propertyPath: VisibilityPoints.Array.data[21]
      value: 
      objectReference: {fileID: 4444454129365908662}
    - target: {fileID: 7467779161076767013, guid: 2f72dfdd9940d274998d21c8f6533ab9,
        type: 3}
      propertyPath: VisibilityPoints.Array.data[22]
      value: 
      objectReference: {fileID: 2353747678668517370}
    - target: {fileID: 7467779161076767013, guid: 2f72dfdd9940d274998d21c8f6533ab9,
        type: 3}
      propertyPath: VisibilityPoints.Array.data[23]
      value: 
      objectReference: {fileID: 1985565941257282974}
    - target: {fileID: 7467779161076767013, guid: 2f72dfdd9940d274998d21c8f6533ab9,
        type: 3}
      propertyPath: VisibilityPoints.Array.data[24]
      value: 
      objectReference: {fileID: 4976508081124906956}
    - target: {fileID: 7467779161076767013, guid: 2f72dfdd9940d274998d21c8f6533ab9,
        type: 3}
      propertyPath: VisibilityPoints.Array.data[25]
      value: 
      objectReference: {fileID: 8028134711667465908}
    - target: {fileID: 7467779161076767013, guid: 2f72dfdd9940d274998d21c8f6533ab9,
        type: 3}
      propertyPath: VisibilityPoints.Array.data[26]
      value: 
      objectReference: {fileID: 7213161503884008252}
    - target: {fileID: 7467779161076767013, guid: 2f72dfdd9940d274998d21c8f6533ab9,
        type: 3}
      propertyPath: VisibilityPoints.Array.data[27]
      value: 
      objectReference: {fileID: 3162191266047397974}
    - target: {fileID: 7467779161076767013, guid: 2f72dfdd9940d274998d21c8f6533ab9,
        type: 3}
      propertyPath: VisibilityPoints.Array.data[28]
      value: 
      objectReference: {fileID: 5078493404440588671}
    - target: {fileID: 7467779161076767013, guid: 2f72dfdd9940d274998d21c8f6533ab9,
        type: 3}
      propertyPath: ReceptacleTriggerBoxes.Array.data[0]
      value: 
      objectReference: {fileID: 1986874708380806923}
    - target: {fileID: 7467779161076767014, guid: 2f72dfdd9940d274998d21c8f6533ab9,
        type: 3}
      propertyPath: m_Name
<<<<<<< HEAD
      value: Dining_Table_27_Master
=======
      value: Dining_Table_27_1
>>>>>>> 2f8dd9f9
      objectReference: {fileID: 0}
    - target: {fileID: 7467779161076767015, guid: 2f72dfdd9940d274998d21c8f6533ab9,
        type: 3}
      propertyPath: m_RootOrder
      value: 0
      objectReference: {fileID: 0}
    - target: {fileID: 7467779161076767015, guid: 2f72dfdd9940d274998d21c8f6533ab9,
        type: 3}
<<<<<<< HEAD
      propertyPath: m_LocalEulerAnglesHint.x
      value: 0
      objectReference: {fileID: 0}
    - target: {fileID: 7467779161076767015, guid: 2f72dfdd9940d274998d21c8f6533ab9,
        type: 3}
      propertyPath: m_LocalEulerAnglesHint.y
      value: -90.00001
      objectReference: {fileID: 0}
    - target: {fileID: 7467779161076767015, guid: 2f72dfdd9940d274998d21c8f6533ab9,
        type: 3}
=======
      propertyPath: m_LocalPosition.x
      value: 0.018106043
      objectReference: {fileID: 0}
    - target: {fileID: 7467779161076767015, guid: 2f72dfdd9940d274998d21c8f6533ab9,
        type: 3}
      propertyPath: m_LocalPosition.y
      value: 0.00000020116568
      objectReference: {fileID: 0}
    - target: {fileID: 7467779161076767015, guid: 2f72dfdd9940d274998d21c8f6533ab9,
        type: 3}
      propertyPath: m_LocalPosition.z
      value: 0.91652846
      objectReference: {fileID: 0}
    - target: {fileID: 7467779161076767015, guid: 2f72dfdd9940d274998d21c8f6533ab9,
        type: 3}
      propertyPath: m_LocalRotation.w
      value: 0.70710695
      objectReference: {fileID: 0}
    - target: {fileID: 7467779161076767015, guid: 2f72dfdd9940d274998d21c8f6533ab9,
        type: 3}
      propertyPath: m_LocalRotation.x
      value: -0
      objectReference: {fileID: 0}
    - target: {fileID: 7467779161076767015, guid: 2f72dfdd9940d274998d21c8f6533ab9,
        type: 3}
      propertyPath: m_LocalRotation.y
      value: -0.7071067
      objectReference: {fileID: 0}
    - target: {fileID: 7467779161076767015, guid: 2f72dfdd9940d274998d21c8f6533ab9,
        type: 3}
      propertyPath: m_LocalRotation.z
      value: -0
      objectReference: {fileID: 0}
    - target: {fileID: 7467779161076767015, guid: 2f72dfdd9940d274998d21c8f6533ab9,
        type: 3}
      propertyPath: m_LocalEulerAnglesHint.x
      value: 0
      objectReference: {fileID: 0}
    - target: {fileID: 7467779161076767015, guid: 2f72dfdd9940d274998d21c8f6533ab9,
        type: 3}
      propertyPath: m_LocalEulerAnglesHint.y
      value: -90.00001
      objectReference: {fileID: 0}
    - target: {fileID: 7467779161076767015, guid: 2f72dfdd9940d274998d21c8f6533ab9,
        type: 3}
>>>>>>> 2f8dd9f9
      propertyPath: m_LocalEulerAnglesHint.z
      value: 0
      objectReference: {fileID: 0}
    - target: {fileID: 7467779161900091093, guid: 2f72dfdd9940d274998d21c8f6533ab9,
        type: 3}
      propertyPath: myParent
      value: 
      objectReference: {fileID: 1986874709168091386}
    m_RemovedComponents: []
  m_SourcePrefab: {fileID: 100100000, guid: 2f72dfdd9940d274998d21c8f6533ab9, type: 3}
--- !u!1 &1986874708380806923 stripped
GameObject:
  m_CorrespondingSourceObject: {fileID: 7467779161900091095, guid: 2f72dfdd9940d274998d21c8f6533ab9,
    type: 3}
  m_PrefabInstance: {fileID: 8948702564004686300}
  m_PrefabAsset: {fileID: 0}
--- !u!65 &1986874707547007190 stripped
BoxCollider:
  m_CorrespondingSourceObject: {fileID: 7467779161607389450, guid: 2f72dfdd9940d274998d21c8f6533ab9,
    type: 3}
  m_PrefabInstance: {fileID: 8948702564004686300}
  m_PrefabAsset: {fileID: 0}
--- !u!65 &1986874709353156880 stripped
BoxCollider:
  m_CorrespondingSourceObject: {fileID: 7467779160724977868, guid: 2f72dfdd9940d274998d21c8f6533ab9,
    type: 3}
  m_PrefabInstance: {fileID: 8948702564004686300}
  m_PrefabAsset: {fileID: 0}
--- !u!65 &1986874707813266267 stripped
BoxCollider:
  m_CorrespondingSourceObject: {fileID: 7467779161332554375, guid: 2f72dfdd9940d274998d21c8f6533ab9,
    type: 3}
  m_PrefabInstance: {fileID: 8948702564004686300}
  m_PrefabAsset: {fileID: 0}
--- !u!65 &1986874707933887460 stripped
BoxCollider:
  m_CorrespondingSourceObject: {fileID: 7467779161188930104, guid: 2f72dfdd9940d274998d21c8f6533ab9,
    type: 3}
  m_PrefabInstance: {fileID: 8948702564004686300}
  m_PrefabAsset: {fileID: 0}
--- !u!65 &1986874709604003734 stripped
BoxCollider:
  m_CorrespondingSourceObject: {fileID: 7467779160707368522, guid: 2f72dfdd9940d274998d21c8f6533ab9,
    type: 3}
  m_PrefabInstance: {fileID: 8948702564004686300}
  m_PrefabAsset: {fileID: 0}
--- !u!4 &1986874707866646232 stripped
Transform:
  m_CorrespondingSourceObject: {fileID: 7467779161390128900, guid: 2f72dfdd9940d274998d21c8f6533ab9,
    type: 3}
  m_PrefabInstance: {fileID: 8948702564004686300}
  m_PrefabAsset: {fileID: 0}
--- !u!4 &1986874709407892491 stripped
Transform:
  m_CorrespondingSourceObject: {fileID: 7467779160779746775, guid: 2f72dfdd9940d274998d21c8f6533ab9,
    type: 3}
  m_PrefabInstance: {fileID: 8948702564004686300}
  m_PrefabAsset: {fileID: 0}
--- !u!4 &1986874709261197407 stripped
Transform:
  m_CorrespondingSourceObject: {fileID: 7467779160901470595, guid: 2f72dfdd9940d274998d21c8f6533ab9,
    type: 3}
  m_PrefabInstance: {fileID: 8948702564004686300}
  m_PrefabAsset: {fileID: 0}
--- !u!4 &1986874709339279870 stripped
Transform:
  m_CorrespondingSourceObject: {fileID: 7467779160979568674, guid: 2f72dfdd9940d274998d21c8f6533ab9,
    type: 3}
  m_PrefabInstance: {fileID: 8948702564004686300}
  m_PrefabAsset: {fileID: 0}
--- !u!4 &1986874708459689354 stripped
Transform:
  m_CorrespondingSourceObject: {fileID: 7467779161710591062, guid: 2f72dfdd9940d274998d21c8f6533ab9,
    type: 3}
  m_PrefabInstance: {fileID: 8948702564004686300}
  m_PrefabAsset: {fileID: 0}
--- !u!4 &1986874708702969327 stripped
Transform:
  m_CorrespondingSourceObject: {fileID: 7467779160343237683, guid: 2f72dfdd9940d274998d21c8f6533ab9,
    type: 3}
  m_PrefabInstance: {fileID: 8948702564004686300}
  m_PrefabAsset: {fileID: 0}
--- !u!4 &1986874708603270435 stripped
Transform:
  m_CorrespondingSourceObject: {fileID: 7467779160516140287, guid: 2f72dfdd9940d274998d21c8f6533ab9,
    type: 3}
  m_PrefabInstance: {fileID: 8948702564004686300}
  m_PrefabAsset: {fileID: 0}
--- !u!4 &1986874708445055627 stripped
Transform:
  m_CorrespondingSourceObject: {fileID: 7467779161700115287, guid: 2f72dfdd9940d274998d21c8f6533ab9,
    type: 3}
  m_PrefabInstance: {fileID: 8948702564004686300}
  m_PrefabAsset: {fileID: 0}
--- !u!4 &1986874707785556672 stripped
Transform:
  m_CorrespondingSourceObject: {fileID: 7467779161309072156, guid: 2f72dfdd9940d274998d21c8f6533ab9,
    type: 3}
  m_PrefabInstance: {fileID: 8948702564004686300}
  m_PrefabAsset: {fileID: 0}
--- !u!4 &1986874709036979866 stripped
Transform:
  m_CorrespondingSourceObject: {fileID: 7467779160144559942, guid: 2f72dfdd9940d274998d21c8f6533ab9,
    type: 3}
  m_PrefabInstance: {fileID: 8948702564004686300}
  m_PrefabAsset: {fileID: 0}
--- !u!4 &1986874707841006716 stripped
Transform:
  m_CorrespondingSourceObject: {fileID: 7467779161364518304, guid: 2f72dfdd9940d274998d21c8f6533ab9,
    type: 3}
  m_PrefabInstance: {fileID: 8948702564004686300}
  m_PrefabAsset: {fileID: 0}
--- !u!4 &1986874708802097689 stripped
Transform:
  m_CorrespondingSourceObject: {fileID: 7467779160446548933, guid: 2f72dfdd9940d274998d21c8f6533ab9,
    type: 3}
  m_PrefabInstance: {fileID: 8948702564004686300}
  m_PrefabAsset: {fileID: 0}
--- !u!1 &1986874709168091386 stripped
GameObject:
  m_CorrespondingSourceObject: {fileID: 7467779161076767014, guid: 2f72dfdd9940d274998d21c8f6533ab9,
    type: 3}
  m_PrefabInstance: {fileID: 8948702564004686300}
  m_PrefabAsset: {fileID: 0}
--- !u!4 &1986874707812469278 stripped
Transform:
  m_CorrespondingSourceObject: {fileID: 7467779161335964610, guid: 2f72dfdd9940d274998d21c8f6533ab9,
    type: 3}
  m_PrefabInstance: {fileID: 8948702564004686300}
  m_PrefabAsset: {fileID: 0}
--- !u!4 &1986874709497286575 stripped
Transform:
  m_CorrespondingSourceObject: {fileID: 7467779160604894835, guid: 2f72dfdd9940d274998d21c8f6533ab9,
    type: 3}
  m_PrefabInstance: {fileID: 8948702564004686300}
  m_PrefabAsset: {fileID: 0}
--- !u!4 &1986874708441216602 stripped
Transform:
  m_CorrespondingSourceObject: {fileID: 7467779161696296838, guid: 2f72dfdd9940d274998d21c8f6533ab9,
    type: 3}
  m_PrefabInstance: {fileID: 8948702564004686300}
  m_PrefabAsset: {fileID: 0}
--- !u!4 &1986874709476360373 stripped
Transform:
  m_CorrespondingSourceObject: {fileID: 7467779160852375913, guid: 2f72dfdd9940d274998d21c8f6533ab9,
    type: 3}
  m_PrefabInstance: {fileID: 8948702564004686300}
  m_PrefabAsset: {fileID: 0}
--- !u!4 &621417975730606354 stripped
Transform:
  m_CorrespondingSourceObject: {fileID: 8408103726762916046, guid: 2f72dfdd9940d274998d21c8f6533ab9,
    type: 3}
  m_PrefabInstance: {fileID: 8948702564004686300}
  m_PrefabAsset: {fileID: 0}
--- !u!4 &674148649763982726 stripped
Transform:
  m_CorrespondingSourceObject: {fileID: 8460895021843719258, guid: 2f72dfdd9940d274998d21c8f6533ab9,
    type: 3}
  m_PrefabInstance: {fileID: 8948702564004686300}
  m_PrefabAsset: {fileID: 0}
--- !u!4 &6652137828480319347 stripped
Transform:
  m_CorrespondingSourceObject: {fileID: 2333156585827833519, guid: 2f72dfdd9940d274998d21c8f6533ab9,
    type: 3}
  m_PrefabInstance: {fileID: 8948702564004686300}
  m_PrefabAsset: {fileID: 0}
--- !u!4 &5135745871657467082 stripped
Transform:
  m_CorrespondingSourceObject: {fileID: 4284603544896673046, guid: 2f72dfdd9940d274998d21c8f6533ab9,
    type: 3}
  m_PrefabInstance: {fileID: 8948702564004686300}
  m_PrefabAsset: {fileID: 0}
--- !u!4 &4444454129365908662 stripped
Transform:
  m_CorrespondingSourceObject: {fileID: 4728202272683529578, guid: 2f72dfdd9940d274998d21c8f6533ab9,
    type: 3}
  m_PrefabInstance: {fileID: 8948702564004686300}
  m_PrefabAsset: {fileID: 0}
--- !u!4 &2353747678668517370 stripped
Transform:
  m_CorrespondingSourceObject: {fileID: 6672677249374717478, guid: 2f72dfdd9940d274998d21c8f6533ab9,
    type: 3}
  m_PrefabInstance: {fileID: 8948702564004686300}
  m_PrefabAsset: {fileID: 0}
--- !u!4 &1985565941257282974 stripped
Transform:
  m_CorrespondingSourceObject: {fileID: 7475421389825068098, guid: 2f72dfdd9940d274998d21c8f6533ab9,
    type: 3}
  m_PrefabInstance: {fileID: 8948702564004686300}
  m_PrefabAsset: {fileID: 0}
--- !u!4 &4976508081124906956 stripped
Transform:
  m_CorrespondingSourceObject: {fileID: 4116349615403433488, guid: 2f72dfdd9940d274998d21c8f6533ab9,
    type: 3}
  m_PrefabInstance: {fileID: 8948702564004686300}
  m_PrefabAsset: {fileID: 0}
--- !u!4 &8028134711667465908 stripped
Transform:
  m_CorrespondingSourceObject: {fileID: 1394291165914494824, guid: 2f72dfdd9940d274998d21c8f6533ab9,
    type: 3}
  m_PrefabInstance: {fileID: 8948702564004686300}
  m_PrefabAsset: {fileID: 0}
--- !u!4 &7213161503884008252 stripped
Transform:
  m_CorrespondingSourceObject: {fileID: 1741311659079054048, guid: 2f72dfdd9940d274998d21c8f6533ab9,
    type: 3}
  m_PrefabInstance: {fileID: 8948702564004686300}
  m_PrefabAsset: {fileID: 0}
--- !u!4 &3162191266047397974 stripped
Transform:
  m_CorrespondingSourceObject: {fileID: 6328245367221090698, guid: 2f72dfdd9940d274998d21c8f6533ab9,
    type: 3}
  m_PrefabInstance: {fileID: 8948702564004686300}
  m_PrefabAsset: {fileID: 0}
--- !u!4 &5078493404440588671 stripped
Transform:
  m_CorrespondingSourceObject: {fileID: 4200243587548977315, guid: 2f72dfdd9940d274998d21c8f6533ab9,
    type: 3}
  m_PrefabInstance: {fileID: 8948702564004686300}
  m_PrefabAsset: {fileID: 0}
--- !u!1 &4542388511817311184 stripped
GameObject:
  m_CorrespondingSourceObject: {fileID: 4844153396276480524, guid: 2f72dfdd9940d274998d21c8f6533ab9,
    type: 3}
  m_PrefabInstance: {fileID: 8948702564004686300}
  m_PrefabAsset: {fileID: 0}
--- !u!4 &1986874708773232218 stripped
Transform:
  m_CorrespondingSourceObject: {fileID: 7467779160413484934, guid: 2f72dfdd9940d274998d21c8f6533ab9,
    type: 3}
  m_PrefabInstance: {fileID: 8948702564004686300}
  m_PrefabAsset: {fileID: 0}<|MERGE_RESOLUTION|>--- conflicted
+++ resolved
@@ -8,14 +8,11 @@
     m_TransformParent: {fileID: 0}
     m_Modifications:
     - target: {fileID: 7467779161076767013, guid: 2f72dfdd9940d274998d21c8f6533ab9,
-<<<<<<< HEAD
-=======
         type: 3}
       propertyPath: assetID
       value: Dining_Table_27_1
       objectReference: {fileID: 0}
     - target: {fileID: 7467779161076767013, guid: 2f72dfdd9940d274998d21c8f6533ab9,
->>>>>>> 2f8dd9f9
         type: 3}
       propertyPath: BoundingBox
       value: 
@@ -198,11 +195,7 @@
     - target: {fileID: 7467779161076767014, guid: 2f72dfdd9940d274998d21c8f6533ab9,
         type: 3}
       propertyPath: m_Name
-<<<<<<< HEAD
-      value: Dining_Table_27_Master
-=======
       value: Dining_Table_27_1
->>>>>>> 2f8dd9f9
       objectReference: {fileID: 0}
     - target: {fileID: 7467779161076767015, guid: 2f72dfdd9940d274998d21c8f6533ab9,
         type: 3}
@@ -211,7 +204,41 @@
       objectReference: {fileID: 0}
     - target: {fileID: 7467779161076767015, guid: 2f72dfdd9940d274998d21c8f6533ab9,
         type: 3}
-<<<<<<< HEAD
+      propertyPath: m_LocalPosition.x
+      value: 0.018106043
+      objectReference: {fileID: 0}
+    - target: {fileID: 7467779161076767015, guid: 2f72dfdd9940d274998d21c8f6533ab9,
+        type: 3}
+      propertyPath: m_LocalPosition.y
+      value: 0.00000020116568
+      objectReference: {fileID: 0}
+    - target: {fileID: 7467779161076767015, guid: 2f72dfdd9940d274998d21c8f6533ab9,
+        type: 3}
+      propertyPath: m_LocalPosition.z
+      value: 0.91652846
+      objectReference: {fileID: 0}
+    - target: {fileID: 7467779161076767015, guid: 2f72dfdd9940d274998d21c8f6533ab9,
+        type: 3}
+      propertyPath: m_LocalRotation.w
+      value: 0.70710695
+      objectReference: {fileID: 0}
+    - target: {fileID: 7467779161076767015, guid: 2f72dfdd9940d274998d21c8f6533ab9,
+        type: 3}
+      propertyPath: m_LocalRotation.x
+      value: -0
+      objectReference: {fileID: 0}
+    - target: {fileID: 7467779161076767015, guid: 2f72dfdd9940d274998d21c8f6533ab9,
+        type: 3}
+      propertyPath: m_LocalRotation.y
+      value: -0.7071067
+      objectReference: {fileID: 0}
+    - target: {fileID: 7467779161076767015, guid: 2f72dfdd9940d274998d21c8f6533ab9,
+        type: 3}
+      propertyPath: m_LocalRotation.z
+      value: -0
+      objectReference: {fileID: 0}
+    - target: {fileID: 7467779161076767015, guid: 2f72dfdd9940d274998d21c8f6533ab9,
+        type: 3}
       propertyPath: m_LocalEulerAnglesHint.x
       value: 0
       objectReference: {fileID: 0}
@@ -222,53 +249,6 @@
       objectReference: {fileID: 0}
     - target: {fileID: 7467779161076767015, guid: 2f72dfdd9940d274998d21c8f6533ab9,
         type: 3}
-=======
-      propertyPath: m_LocalPosition.x
-      value: 0.018106043
-      objectReference: {fileID: 0}
-    - target: {fileID: 7467779161076767015, guid: 2f72dfdd9940d274998d21c8f6533ab9,
-        type: 3}
-      propertyPath: m_LocalPosition.y
-      value: 0.00000020116568
-      objectReference: {fileID: 0}
-    - target: {fileID: 7467779161076767015, guid: 2f72dfdd9940d274998d21c8f6533ab9,
-        type: 3}
-      propertyPath: m_LocalPosition.z
-      value: 0.91652846
-      objectReference: {fileID: 0}
-    - target: {fileID: 7467779161076767015, guid: 2f72dfdd9940d274998d21c8f6533ab9,
-        type: 3}
-      propertyPath: m_LocalRotation.w
-      value: 0.70710695
-      objectReference: {fileID: 0}
-    - target: {fileID: 7467779161076767015, guid: 2f72dfdd9940d274998d21c8f6533ab9,
-        type: 3}
-      propertyPath: m_LocalRotation.x
-      value: -0
-      objectReference: {fileID: 0}
-    - target: {fileID: 7467779161076767015, guid: 2f72dfdd9940d274998d21c8f6533ab9,
-        type: 3}
-      propertyPath: m_LocalRotation.y
-      value: -0.7071067
-      objectReference: {fileID: 0}
-    - target: {fileID: 7467779161076767015, guid: 2f72dfdd9940d274998d21c8f6533ab9,
-        type: 3}
-      propertyPath: m_LocalRotation.z
-      value: -0
-      objectReference: {fileID: 0}
-    - target: {fileID: 7467779161076767015, guid: 2f72dfdd9940d274998d21c8f6533ab9,
-        type: 3}
-      propertyPath: m_LocalEulerAnglesHint.x
-      value: 0
-      objectReference: {fileID: 0}
-    - target: {fileID: 7467779161076767015, guid: 2f72dfdd9940d274998d21c8f6533ab9,
-        type: 3}
-      propertyPath: m_LocalEulerAnglesHint.y
-      value: -90.00001
-      objectReference: {fileID: 0}
-    - target: {fileID: 7467779161076767015, guid: 2f72dfdd9940d274998d21c8f6533ab9,
-        type: 3}
->>>>>>> 2f8dd9f9
       propertyPath: m_LocalEulerAnglesHint.z
       value: 0
       objectReference: {fileID: 0}
