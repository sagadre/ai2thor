--- conflicted
+++ resolved
@@ -8,8 +8,6 @@
     m_TransformParent: {fileID: 0}
     m_Modifications:
     - target: {fileID: 496423435456019010, guid: c3ae985718dbd4923997de0275374240,
-<<<<<<< HEAD
-=======
         type: 3}
       propertyPath: m_LocalPosition.y
       value: 0.9053998
@@ -50,368 +48,292 @@
       value: 
       objectReference: {fileID: 6087116798781102125}
     - target: {fileID: 496423435562221876, guid: c3ae985718dbd4923997de0275374240,
->>>>>>> 2f8dd9f9
         type: 3}
       propertyPath: MyColliders.Array.data[3]
       value: 
       objectReference: {fileID: 6087116798581759494}
     - target: {fileID: 496423435562221876, guid: c3ae985718dbd4923997de0275374240,
         type: 3}
-<<<<<<< HEAD
+      propertyPath: MyColliders.Array.data[4]
+      value: 
+      objectReference: {fileID: 6087116798660479433}
+    - target: {fileID: 496423435562221876, guid: c3ae985718dbd4923997de0275374240,
+        type: 3}
+      propertyPath: MyColliders.Array.data[5]
+      value: 
+      objectReference: {fileID: 6087116799142949545}
+    - target: {fileID: 496423435562221876, guid: c3ae985718dbd4923997de0275374240,
+        type: 3}
+      propertyPath: MyColliders.Array.data[6]
+      value: 
+      objectReference: {fileID: 6087116799612554194}
+    - target: {fileID: 496423435562221876, guid: c3ae985718dbd4923997de0275374240,
+        type: 3}
+      propertyPath: VisibilityPoints.Array.data[0]
+      value: 
+      objectReference: {fileID: 6087116797843962637}
+    - target: {fileID: 496423435562221876, guid: c3ae985718dbd4923997de0275374240,
+        type: 3}
+      propertyPath: VisibilityPoints.Array.data[1]
+      value: 
+      objectReference: {fileID: 6087116799509970614}
+    - target: {fileID: 496423435562221876, guid: c3ae985718dbd4923997de0275374240,
+        type: 3}
+      propertyPath: VisibilityPoints.Array.data[2]
+      value: 
+      objectReference: {fileID: 6087116798008519944}
+    - target: {fileID: 496423435562221876, guid: c3ae985718dbd4923997de0275374240,
+        type: 3}
+      propertyPath: VisibilityPoints.Array.data[3]
+      value: 
+      objectReference: {fileID: 6087116798594415519}
+    - target: {fileID: 496423435562221876, guid: c3ae985718dbd4923997de0275374240,
+        type: 3}
+      propertyPath: VisibilityPoints.Array.data[4]
+      value: 
+      objectReference: {fileID: 6087116797915680261}
+    - target: {fileID: 496423435562221876, guid: c3ae985718dbd4923997de0275374240,
+        type: 3}
+      propertyPath: VisibilityPoints.Array.data[5]
+      value: 
+      objectReference: {fileID: 6087116797764415356}
+    - target: {fileID: 496423435562221876, guid: c3ae985718dbd4923997de0275374240,
+        type: 3}
+      propertyPath: VisibilityPoints.Array.data[6]
+      value: 
+      objectReference: {fileID: 6087116798287817985}
+    - target: {fileID: 496423435562221876, guid: c3ae985718dbd4923997de0275374240,
+        type: 3}
+      propertyPath: VisibilityPoints.Array.data[7]
+      value: 
+      objectReference: {fileID: 6087116798150895184}
+    - target: {fileID: 496423435562221876, guid: c3ae985718dbd4923997de0275374240,
+        type: 3}
+      propertyPath: VisibilityPoints.Array.data[8]
+      value: 
+      objectReference: {fileID: 6087116797796068323}
+    - target: {fileID: 496423435562221876, guid: c3ae985718dbd4923997de0275374240,
+        type: 3}
+      propertyPath: VisibilityPoints.Array.data[9]
+      value: 
+      objectReference: {fileID: 6087116798212168566}
+    - target: {fileID: 496423435562221876, guid: c3ae985718dbd4923997de0275374240,
+        type: 3}
+      propertyPath: VisibilityPoints.Array.data[10]
+      value: 
+      objectReference: {fileID: 6087116798266318217}
+    - target: {fileID: 496423435562221876, guid: c3ae985718dbd4923997de0275374240,
+        type: 3}
+      propertyPath: VisibilityPoints.Array.data[11]
+      value: 
+      objectReference: {fileID: 6087116799476138373}
+    - target: {fileID: 496423435562221876, guid: c3ae985718dbd4923997de0275374240,
+        type: 3}
+      propertyPath: VisibilityPoints.Array.data[12]
+      value: 
+      objectReference: {fileID: 6087116799212352178}
+    - target: {fileID: 496423435562221876, guid: c3ae985718dbd4923997de0275374240,
+        type: 3}
+      propertyPath: VisibilityPoints.Array.data[13]
+      value: 
+      objectReference: {fileID: 6087116798627918102}
+    - target: {fileID: 496423435562221876, guid: c3ae985718dbd4923997de0275374240,
+        type: 3}
+      propertyPath: VisibilityPoints.Array.data[14]
+      value: 
+      objectReference: {fileID: 6087116799515473958}
+    - target: {fileID: 496423435562221876, guid: c3ae985718dbd4923997de0275374240,
+        type: 3}
+      propertyPath: VisibilityPoints.Array.data[15]
+      value: 
+      objectReference: {fileID: 6087116797855110540}
+    - target: {fileID: 496423435562221876, guid: c3ae985718dbd4923997de0275374240,
+        type: 3}
+      propertyPath: VisibilityPoints.Array.data[16]
+      value: 
+      objectReference: {fileID: 6087116799168090091}
+    - target: {fileID: 496423435562221876, guid: c3ae985718dbd4923997de0275374240,
+        type: 3}
+      propertyPath: VisibilityPoints.Array.data[17]
+      value: 
+      objectReference: {fileID: 6087116797847032657}
+    - target: {fileID: 496423435562221876, guid: c3ae985718dbd4923997de0275374240,
+        type: 3}
+      propertyPath: VisibilityPoints.Array.data[18]
+      value: 
+      objectReference: {fileID: 6087116799407245569}
+    - target: {fileID: 496423435562221876, guid: c3ae985718dbd4923997de0275374240,
+        type: 3}
+      propertyPath: VisibilityPoints.Array.data[19]
+      value: 
+      objectReference: {fileID: 6087116798023044788}
+    - target: {fileID: 496423435562221876, guid: c3ae985718dbd4923997de0275374240,
+        type: 3}
+      propertyPath: VisibilityPoints.Array.data[20]
+      value: 
+      objectReference: {fileID: 6087116798130896915}
+    - target: {fileID: 496423435562221876, guid: c3ae985718dbd4923997de0275374240,
+        type: 3}
+      propertyPath: VisibilityPoints.Array.data[21]
+      value: 
+      objectReference: {fileID: 6087116799423858107}
+    - target: {fileID: 496423435562221876, guid: c3ae985718dbd4923997de0275374240,
+        type: 3}
+      propertyPath: VisibilityPoints.Array.data[22]
+      value: 
+      objectReference: {fileID: 6087116799205119305}
+    - target: {fileID: 496423435562221876, guid: c3ae985718dbd4923997de0275374240,
+        type: 3}
+      propertyPath: VisibilityPoints.Array.data[23]
+      value: 
+      objectReference: {fileID: 6087116798650387658}
+    - target: {fileID: 496423435562221876, guid: c3ae985718dbd4923997de0275374240,
+        type: 3}
+      propertyPath: VisibilityPoints.Array.data[24]
+      value: 
+      objectReference: {fileID: 6087116799037228621}
+    - target: {fileID: 496423435562221876, guid: c3ae985718dbd4923997de0275374240,
+        type: 3}
+      propertyPath: VisibilityPoints.Array.data[25]
+      value: 
+      objectReference: {fileID: 6087116799817399039}
+    - target: {fileID: 496423435562221876, guid: c3ae985718dbd4923997de0275374240,
+        type: 3}
+      propertyPath: VisibilityPoints.Array.data[26]
+      value: 
+      objectReference: {fileID: 6087116799287582704}
+    - target: {fileID: 496423435562221876, guid: c3ae985718dbd4923997de0275374240,
+        type: 3}
+      propertyPath: VisibilityPoints.Array.data[27]
+      value: 
+      objectReference: {fileID: 6087116798920884253}
+    - target: {fileID: 496423435562221876, guid: c3ae985718dbd4923997de0275374240,
+        type: 3}
+      propertyPath: VisibilityPoints.Array.data[28]
+      value: 
+      objectReference: {fileID: 6087116798449506632}
+    - target: {fileID: 496423435562221876, guid: c3ae985718dbd4923997de0275374240,
+        type: 3}
+      propertyPath: VisibilityPoints.Array.data[29]
+      value: 
+      objectReference: {fileID: 6087116799440325526}
+    - target: {fileID: 496423435562221876, guid: c3ae985718dbd4923997de0275374240,
+        type: 3}
+      propertyPath: VisibilityPoints.Array.data[30]
+      value: 
+      objectReference: {fileID: 6087116798899279258}
+    - target: {fileID: 496423435562221876, guid: c3ae985718dbd4923997de0275374240,
+        type: 3}
+      propertyPath: VisibilityPoints.Array.data[31]
+      value: 
+      objectReference: {fileID: 6087116798989092360}
+    - target: {fileID: 496423435562221876, guid: c3ae985718dbd4923997de0275374240,
+        type: 3}
+      propertyPath: VisibilityPoints.Array.data[32]
+      value: 
+      objectReference: {fileID: 6087116798733914247}
+    - target: {fileID: 496423435562221876, guid: c3ae985718dbd4923997de0275374240,
+        type: 3}
+      propertyPath: VisibilityPoints.Array.data[33]
+      value: 
+      objectReference: {fileID: 6087116798616192449}
+    - target: {fileID: 496423435562221876, guid: c3ae985718dbd4923997de0275374240,
+        type: 3}
+      propertyPath: VisibilityPoints.Array.data[34]
+      value: 
+      objectReference: {fileID: 6087116799677362807}
+    - target: {fileID: 496423435562221876, guid: c3ae985718dbd4923997de0275374240,
+        type: 3}
+      propertyPath: VisibilityPoints.Array.data[35]
+      value: 
+      objectReference: {fileID: 6087116798567559325}
+    - target: {fileID: 496423435562221876, guid: c3ae985718dbd4923997de0275374240,
+        type: 3}
+      propertyPath: VisibilityPoints.Array.data[36]
+      value: 
+      objectReference: {fileID: 6087116799248480763}
+    - target: {fileID: 496423435562221876, guid: c3ae985718dbd4923997de0275374240,
+        type: 3}
+      propertyPath: VisibilityPoints.Array.data[37]
+      value: 
+      objectReference: {fileID: 6087116798854060252}
+    - target: {fileID: 496423435562221876, guid: c3ae985718dbd4923997de0275374240,
+        type: 3}
+      propertyPath: VisibilityPoints.Array.data[38]
+      value: 
+      objectReference: {fileID: 6087116799487267371}
+    - target: {fileID: 496423435562221876, guid: c3ae985718dbd4923997de0275374240,
+        type: 3}
+      propertyPath: VisibilityPoints.Array.data[39]
+      value: 
+      objectReference: {fileID: 6087116799068145171}
+    - target: {fileID: 496423435562221876, guid: c3ae985718dbd4923997de0275374240,
+        type: 3}
+      propertyPath: ReceptacleTriggerBoxes.Array.data[0]
+      value: 
+      objectReference: {fileID: 6088268645941282358}
+    - target: {fileID: 496423435562221879, guid: c3ae985718dbd4923997de0275374240,
+        type: 3}
+      propertyPath: m_RootOrder
+      value: 0
+      objectReference: {fileID: 0}
+    - target: {fileID: 496423435562221879, guid: c3ae985718dbd4923997de0275374240,
+        type: 3}
+      propertyPath: m_LocalPosition.x
+      value: -2.4329982
+      objectReference: {fileID: 0}
+    - target: {fileID: 496423435562221879, guid: c3ae985718dbd4923997de0275374240,
+        type: 3}
+      propertyPath: m_LocalPosition.y
+      value: 0.8957
+      objectReference: {fileID: 0}
+    - target: {fileID: 496423435562221879, guid: c3ae985718dbd4923997de0275374240,
+        type: 3}
+      propertyPath: m_LocalPosition.z
+      value: -1.6964536
+      objectReference: {fileID: 0}
+    - target: {fileID: 496423435562221879, guid: c3ae985718dbd4923997de0275374240,
+        type: 3}
+      propertyPath: m_LocalRotation.w
+      value: 1
+      objectReference: {fileID: 0}
+    - target: {fileID: 496423435562221879, guid: c3ae985718dbd4923997de0275374240,
+        type: 3}
+      propertyPath: m_LocalRotation.x
+      value: -0
+      objectReference: {fileID: 0}
+    - target: {fileID: 496423435562221879, guid: c3ae985718dbd4923997de0275374240,
+        type: 3}
+      propertyPath: m_LocalRotation.y
+      value: -0
+      objectReference: {fileID: 0}
+    - target: {fileID: 496423435562221879, guid: c3ae985718dbd4923997de0275374240,
+        type: 3}
+      propertyPath: m_LocalRotation.z
+      value: -0
+      objectReference: {fileID: 0}
+    - target: {fileID: 496423435562221879, guid: c3ae985718dbd4923997de0275374240,
+        type: 3}
+      propertyPath: m_LocalEulerAnglesHint.x
+      value: 0
+      objectReference: {fileID: 0}
+    - target: {fileID: 496423435562221879, guid: c3ae985718dbd4923997de0275374240,
+        type: 3}
+      propertyPath: m_LocalEulerAnglesHint.y
+      value: 0
+      objectReference: {fileID: 0}
+    - target: {fileID: 496423435562221879, guid: c3ae985718dbd4923997de0275374240,
+        type: 3}
+      propertyPath: m_LocalEulerAnglesHint.z
+      value: 0
+      objectReference: {fileID: 0}
+    - target: {fileID: 496423437314408869, guid: c3ae985718dbd4923997de0275374240,
+        type: 3}
       propertyPath: m_LocalPosition.y
       value: 0.8995
       objectReference: {fileID: 0}
-    - target: {fileID: 496423435562221874, guid: c3ae985718dbd4923997de0275374240,
-        type: 3}
-      propertyPath: m_Name
-      value: Dining_Table_23_1
-      objectReference: {fileID: 0}
-=======
-      propertyPath: MyColliders.Array.data[4]
-      value: 
-      objectReference: {fileID: 6087116798660479433}
-    - target: {fileID: 496423435562221876, guid: c3ae985718dbd4923997de0275374240,
-        type: 3}
-      propertyPath: MyColliders.Array.data[5]
-      value: 
-      objectReference: {fileID: 6087116799142949545}
->>>>>>> 2f8dd9f9
-    - target: {fileID: 496423435562221876, guid: c3ae985718dbd4923997de0275374240,
-        type: 3}
-      propertyPath: MyColliders.Array.data[6]
-      value: 
-      objectReference: {fileID: 6087116799612554194}
-    - target: {fileID: 496423435562221876, guid: c3ae985718dbd4923997de0275374240,
-        type: 3}
-      propertyPath: MyColliders.Array.data[0]
-      value: 
-      objectReference: {fileID: 6087116798219640492}
-    - target: {fileID: 496423435562221876, guid: c3ae985718dbd4923997de0275374240,
-        type: 3}
-      propertyPath: MyColliders.Array.data[1]
-      value: 
-      objectReference: {fileID: 6087116799558788613}
-    - target: {fileID: 496423435562221876, guid: c3ae985718dbd4923997de0275374240,
-        type: 3}
-      propertyPath: MyColliders.Array.data[2]
-      value: 
-      objectReference: {fileID: 6087116798781102125}
-    - target: {fileID: 496423435562221876, guid: c3ae985718dbd4923997de0275374240,
-        type: 3}
-      propertyPath: MyColliders.Array.data[3]
-      value: 
-      objectReference: {fileID: 6087116798581759494}
-    - target: {fileID: 496423435562221876, guid: c3ae985718dbd4923997de0275374240,
-        type: 3}
-      propertyPath: MyColliders.Array.data[4]
-      value: 
-      objectReference: {fileID: 6087116798660479433}
-    - target: {fileID: 496423435562221876, guid: c3ae985718dbd4923997de0275374240,
-        type: 3}
-      propertyPath: MyColliders.Array.data[5]
-      value: 
-      objectReference: {fileID: 6087116799142949545}
-    - target: {fileID: 496423435562221876, guid: c3ae985718dbd4923997de0275374240,
-        type: 3}
-      propertyPath: MyColliders.Array.data[6]
-      value: 
-      objectReference: {fileID: 6087116799612554194}
-    - target: {fileID: 496423435562221876, guid: c3ae985718dbd4923997de0275374240,
-        type: 3}
-      propertyPath: VisibilityPoints.Array.data[0]
-      value: 
-      objectReference: {fileID: 6087116797843962637}
-    - target: {fileID: 496423435562221876, guid: c3ae985718dbd4923997de0275374240,
-        type: 3}
-      propertyPath: VisibilityPoints.Array.data[1]
-      value: 
-      objectReference: {fileID: 6087116799509970614}
-    - target: {fileID: 496423435562221876, guid: c3ae985718dbd4923997de0275374240,
-        type: 3}
-      propertyPath: VisibilityPoints.Array.data[2]
-      value: 
-      objectReference: {fileID: 6087116798008519944}
-    - target: {fileID: 496423435562221876, guid: c3ae985718dbd4923997de0275374240,
-        type: 3}
-      propertyPath: VisibilityPoints.Array.data[3]
-      value: 
-      objectReference: {fileID: 6087116798594415519}
-    - target: {fileID: 496423435562221876, guid: c3ae985718dbd4923997de0275374240,
-        type: 3}
-      propertyPath: VisibilityPoints.Array.data[4]
-      value: 
-      objectReference: {fileID: 6087116797915680261}
-    - target: {fileID: 496423435562221876, guid: c3ae985718dbd4923997de0275374240,
-        type: 3}
-      propertyPath: VisibilityPoints.Array.data[5]
-      value: 
-      objectReference: {fileID: 6087116797764415356}
-    - target: {fileID: 496423435562221876, guid: c3ae985718dbd4923997de0275374240,
-        type: 3}
-      propertyPath: VisibilityPoints.Array.data[6]
-      value: 
-      objectReference: {fileID: 6087116798287817985}
-    - target: {fileID: 496423435562221876, guid: c3ae985718dbd4923997de0275374240,
-        type: 3}
-      propertyPath: VisibilityPoints.Array.data[7]
-      value: 
-      objectReference: {fileID: 6087116798150895184}
-    - target: {fileID: 496423435562221876, guid: c3ae985718dbd4923997de0275374240,
-        type: 3}
-      propertyPath: VisibilityPoints.Array.data[8]
-      value: 
-      objectReference: {fileID: 6087116797796068323}
-    - target: {fileID: 496423435562221876, guid: c3ae985718dbd4923997de0275374240,
-        type: 3}
-      propertyPath: VisibilityPoints.Array.data[9]
-      value: 
-      objectReference: {fileID: 6087116798212168566}
-    - target: {fileID: 496423435562221876, guid: c3ae985718dbd4923997de0275374240,
-        type: 3}
-      propertyPath: VisibilityPoints.Array.data[10]
-      value: 
-      objectReference: {fileID: 6087116798266318217}
-    - target: {fileID: 496423435562221876, guid: c3ae985718dbd4923997de0275374240,
-        type: 3}
-      propertyPath: VisibilityPoints.Array.data[11]
-      value: 
-      objectReference: {fileID: 6087116799476138373}
-    - target: {fileID: 496423435562221876, guid: c3ae985718dbd4923997de0275374240,
-        type: 3}
-      propertyPath: VisibilityPoints.Array.data[12]
-      value: 
-      objectReference: {fileID: 6087116799212352178}
-    - target: {fileID: 496423435562221876, guid: c3ae985718dbd4923997de0275374240,
-        type: 3}
-      propertyPath: VisibilityPoints.Array.data[13]
-      value: 
-      objectReference: {fileID: 6087116798627918102}
-    - target: {fileID: 496423435562221876, guid: c3ae985718dbd4923997de0275374240,
-        type: 3}
-      propertyPath: VisibilityPoints.Array.data[14]
-      value: 
-      objectReference: {fileID: 6087116799515473958}
-    - target: {fileID: 496423435562221876, guid: c3ae985718dbd4923997de0275374240,
-        type: 3}
-      propertyPath: VisibilityPoints.Array.data[15]
-      value: 
-      objectReference: {fileID: 6087116797855110540}
-    - target: {fileID: 496423435562221876, guid: c3ae985718dbd4923997de0275374240,
-        type: 3}
-      propertyPath: VisibilityPoints.Array.data[16]
-      value: 
-      objectReference: {fileID: 6087116799168090091}
-    - target: {fileID: 496423435562221876, guid: c3ae985718dbd4923997de0275374240,
-        type: 3}
-      propertyPath: VisibilityPoints.Array.data[17]
-      value: 
-      objectReference: {fileID: 6087116797847032657}
-    - target: {fileID: 496423435562221876, guid: c3ae985718dbd4923997de0275374240,
-        type: 3}
-      propertyPath: VisibilityPoints.Array.data[18]
-      value: 
-      objectReference: {fileID: 6087116799407245569}
-    - target: {fileID: 496423435562221876, guid: c3ae985718dbd4923997de0275374240,
-        type: 3}
-      propertyPath: VisibilityPoints.Array.data[19]
-      value: 
-      objectReference: {fileID: 6087116798023044788}
-    - target: {fileID: 496423435562221876, guid: c3ae985718dbd4923997de0275374240,
-        type: 3}
-      propertyPath: VisibilityPoints.Array.data[20]
-      value: 
-      objectReference: {fileID: 6087116798130896915}
-    - target: {fileID: 496423435562221876, guid: c3ae985718dbd4923997de0275374240,
-        type: 3}
-      propertyPath: VisibilityPoints.Array.data[21]
-      value: 
-      objectReference: {fileID: 6087116799423858107}
-    - target: {fileID: 496423435562221876, guid: c3ae985718dbd4923997de0275374240,
-        type: 3}
-      propertyPath: VisibilityPoints.Array.data[22]
-      value: 
-      objectReference: {fileID: 6087116799205119305}
-    - target: {fileID: 496423435562221876, guid: c3ae985718dbd4923997de0275374240,
-        type: 3}
-      propertyPath: VisibilityPoints.Array.data[23]
-      value: 
-      objectReference: {fileID: 6087116798650387658}
-    - target: {fileID: 496423435562221876, guid: c3ae985718dbd4923997de0275374240,
-        type: 3}
-      propertyPath: VisibilityPoints.Array.data[24]
-      value: 
-      objectReference: {fileID: 6087116799037228621}
-    - target: {fileID: 496423435562221876, guid: c3ae985718dbd4923997de0275374240,
-        type: 3}
-      propertyPath: VisibilityPoints.Array.data[25]
-      value: 
-      objectReference: {fileID: 6087116799817399039}
-    - target: {fileID: 496423435562221876, guid: c3ae985718dbd4923997de0275374240,
-        type: 3}
-      propertyPath: VisibilityPoints.Array.data[26]
-      value: 
-      objectReference: {fileID: 6087116799287582704}
-    - target: {fileID: 496423435562221876, guid: c3ae985718dbd4923997de0275374240,
-        type: 3}
-      propertyPath: VisibilityPoints.Array.data[27]
-      value: 
-      objectReference: {fileID: 6087116798920884253}
-    - target: {fileID: 496423435562221876, guid: c3ae985718dbd4923997de0275374240,
-        type: 3}
-      propertyPath: VisibilityPoints.Array.data[28]
-      value: 
-      objectReference: {fileID: 6087116798449506632}
-    - target: {fileID: 496423435562221876, guid: c3ae985718dbd4923997de0275374240,
-        type: 3}
-      propertyPath: VisibilityPoints.Array.data[29]
-      value: 
-      objectReference: {fileID: 6087116799440325526}
-    - target: {fileID: 496423435562221876, guid: c3ae985718dbd4923997de0275374240,
-        type: 3}
-      propertyPath: VisibilityPoints.Array.data[30]
-      value: 
-      objectReference: {fileID: 6087116798899279258}
-    - target: {fileID: 496423435562221876, guid: c3ae985718dbd4923997de0275374240,
-        type: 3}
-      propertyPath: VisibilityPoints.Array.data[31]
-      value: 
-      objectReference: {fileID: 6087116798989092360}
-    - target: {fileID: 496423435562221876, guid: c3ae985718dbd4923997de0275374240,
-        type: 3}
-      propertyPath: VisibilityPoints.Array.data[32]
-      value: 
-      objectReference: {fileID: 6087116798733914247}
-    - target: {fileID: 496423435562221876, guid: c3ae985718dbd4923997de0275374240,
-        type: 3}
-      propertyPath: VisibilityPoints.Array.data[33]
-      value: 
-      objectReference: {fileID: 6087116798616192449}
-    - target: {fileID: 496423435562221876, guid: c3ae985718dbd4923997de0275374240,
-        type: 3}
-      propertyPath: VisibilityPoints.Array.data[34]
-      value: 
-      objectReference: {fileID: 6087116799677362807}
-    - target: {fileID: 496423435562221876, guid: c3ae985718dbd4923997de0275374240,
-        type: 3}
-      propertyPath: VisibilityPoints.Array.data[35]
-      value: 
-      objectReference: {fileID: 6087116798567559325}
-    - target: {fileID: 496423435562221876, guid: c3ae985718dbd4923997de0275374240,
-        type: 3}
-      propertyPath: VisibilityPoints.Array.data[36]
-      value: 
-      objectReference: {fileID: 6087116799248480763}
-    - target: {fileID: 496423435562221876, guid: c3ae985718dbd4923997de0275374240,
-        type: 3}
-      propertyPath: VisibilityPoints.Array.data[37]
-      value: 
-      objectReference: {fileID: 6087116798854060252}
-    - target: {fileID: 496423435562221876, guid: c3ae985718dbd4923997de0275374240,
-        type: 3}
-      propertyPath: VisibilityPoints.Array.data[38]
-      value: 
-      objectReference: {fileID: 6087116799487267371}
-    - target: {fileID: 496423435562221876, guid: c3ae985718dbd4923997de0275374240,
-        type: 3}
-      propertyPath: VisibilityPoints.Array.data[39]
-      value: 
-      objectReference: {fileID: 6087116799068145171}
-    - target: {fileID: 496423435562221876, guid: c3ae985718dbd4923997de0275374240,
-        type: 3}
-      propertyPath: ReceptacleTriggerBoxes.Array.data[0]
-      value: 
-      objectReference: {fileID: 6088268645941282358}
-    - target: {fileID: 496423435562221879, guid: c3ae985718dbd4923997de0275374240,
-<<<<<<< HEAD
-        type: 3}
-      propertyPath: m_RootOrder
-      value: 0
-      objectReference: {fileID: 0}
-    - target: {fileID: 496423435562221879, guid: c3ae985718dbd4923997de0275374240,
-        type: 3}
-      propertyPath: m_LocalEulerAnglesHint.x
-      value: 0
-      objectReference: {fileID: 0}
-    - target: {fileID: 496423435562221879, guid: c3ae985718dbd4923997de0275374240,
-        type: 3}
-      propertyPath: m_LocalEulerAnglesHint.y
-      value: 0
-      objectReference: {fileID: 0}
-    - target: {fileID: 496423435562221879, guid: c3ae985718dbd4923997de0275374240,
-        type: 3}
-      propertyPath: m_LocalEulerAnglesHint.z
-      value: 0
-      objectReference: {fileID: 0}
-    - target: {fileID: 496423437314408869, guid: c3ae985718dbd4923997de0275374240,
-        type: 3}
-      propertyPath: m_LocalPosition.y
-      value: 0.8995
-      objectReference: {fileID: 0}
     - target: {fileID: 537402760214621465, guid: c3ae985718dbd4923997de0275374240,
         type: 3}
-=======
-        type: 3}
-      propertyPath: m_RootOrder
-      value: 0
-      objectReference: {fileID: 0}
-    - target: {fileID: 496423435562221879, guid: c3ae985718dbd4923997de0275374240,
-        type: 3}
-      propertyPath: m_LocalPosition.x
-      value: -2.4329982
-      objectReference: {fileID: 0}
-    - target: {fileID: 496423435562221879, guid: c3ae985718dbd4923997de0275374240,
-        type: 3}
-      propertyPath: m_LocalPosition.y
-      value: 0.8957
-      objectReference: {fileID: 0}
-    - target: {fileID: 496423435562221879, guid: c3ae985718dbd4923997de0275374240,
-        type: 3}
-      propertyPath: m_LocalPosition.z
-      value: -1.6964536
-      objectReference: {fileID: 0}
-    - target: {fileID: 496423435562221879, guid: c3ae985718dbd4923997de0275374240,
-        type: 3}
-      propertyPath: m_LocalRotation.w
-      value: 1
-      objectReference: {fileID: 0}
-    - target: {fileID: 496423435562221879, guid: c3ae985718dbd4923997de0275374240,
-        type: 3}
-      propertyPath: m_LocalRotation.x
-      value: -0
-      objectReference: {fileID: 0}
-    - target: {fileID: 496423435562221879, guid: c3ae985718dbd4923997de0275374240,
-        type: 3}
-      propertyPath: m_LocalRotation.y
-      value: -0
-      objectReference: {fileID: 0}
-    - target: {fileID: 496423435562221879, guid: c3ae985718dbd4923997de0275374240,
-        type: 3}
-      propertyPath: m_LocalRotation.z
-      value: -0
-      objectReference: {fileID: 0}
-    - target: {fileID: 496423435562221879, guid: c3ae985718dbd4923997de0275374240,
-        type: 3}
-      propertyPath: m_LocalEulerAnglesHint.x
-      value: 0
-      objectReference: {fileID: 0}
-    - target: {fileID: 496423435562221879, guid: c3ae985718dbd4923997de0275374240,
-        type: 3}
-      propertyPath: m_LocalEulerAnglesHint.y
-      value: 0
-      objectReference: {fileID: 0}
-    - target: {fileID: 496423435562221879, guid: c3ae985718dbd4923997de0275374240,
-        type: 3}
-      propertyPath: m_LocalEulerAnglesHint.z
-      value: 0
-      objectReference: {fileID: 0}
-    - target: {fileID: 496423437314408869, guid: c3ae985718dbd4923997de0275374240,
-        type: 3}
-      propertyPath: m_LocalPosition.y
-      value: 0.8995
-      objectReference: {fileID: 0}
-    - target: {fileID: 537402760214621465, guid: c3ae985718dbd4923997de0275374240,
-        type: 3}
->>>>>>> 2f8dd9f9
       propertyPath: myParent
       value: 
       objectReference: {fileID: 6087116797779520119}
