--- conflicted
+++ resolved
@@ -53,131 +53,6 @@
       value: 
       objectReference: {fileID: 5012069017256447119}
     - target: {fileID: 114395951969503471, guid: 532c07525e7bbf349abc8e0d9cdb2d9c,
-<<<<<<< HEAD
-        type: 3}
-      propertyPath: ReceptacleTriggerBoxes.Array.data[0]
-      value: 
-      objectReference: {fileID: 5015980029615862163}
-    - target: {fileID: 114395952205749329, guid: 532c07525e7bbf349abc8e0d9cdb2d9c,
-        type: 3}
-      propertyPath: VisibilityPoints.Array.data[0]
-      value: 
-      objectReference: {fileID: 5012204870012294275}
-    - target: {fileID: 114395952205749329, guid: 532c07525e7bbf349abc8e0d9cdb2d9c,
-        type: 3}
-      propertyPath: VisibilityPoints.Array.data[1]
-      value: 
-      objectReference: {fileID: 5012998587372651057}
-    - target: {fileID: 114395952205749329, guid: 532c07525e7bbf349abc8e0d9cdb2d9c,
-        type: 3}
-      propertyPath: VisibilityPoints.Array.data[2]
-      value: 
-      objectReference: {fileID: 5012844431809414957}
-    - target: {fileID: 114395952205749329, guid: 532c07525e7bbf349abc8e0d9cdb2d9c,
-        type: 3}
-      propertyPath: VisibilityPoints.Array.data[3]
-      value: 
-      objectReference: {fileID: 5012187878494601915}
-    - target: {fileID: 114395952205749329, guid: 532c07525e7bbf349abc8e0d9cdb2d9c,
-        type: 3}
-      propertyPath: VisibilityPoints.Array.data[4]
-      value: 
-      objectReference: {fileID: 5012838768041482097}
-    - target: {fileID: 114395952205749329, guid: 532c07525e7bbf349abc8e0d9cdb2d9c,
-        type: 3}
-      propertyPath: VisibilityPoints.Array.data[5]
-      value: 
-      objectReference: {fileID: 5012742248417520751}
-    - target: {fileID: 114395952205749329, guid: 532c07525e7bbf349abc8e0d9cdb2d9c,
-        type: 3}
-      propertyPath: VisibilityPoints.Array.data[6]
-      value: 
-      objectReference: {fileID: 5012533775900865521}
-    - target: {fileID: 114395952205749329, guid: 532c07525e7bbf349abc8e0d9cdb2d9c,
-        type: 3}
-      propertyPath: VisibilityPoints.Array.data[7]
-      value: 
-      objectReference: {fileID: 5012964435668852517}
-    - target: {fileID: 114395952205749329, guid: 532c07525e7bbf349abc8e0d9cdb2d9c,
-        type: 3}
-      propertyPath: VisibilityPoints.Array.data[8]
-      value: 
-      objectReference: {fileID: 5012069017424894001}
-    - target: {fileID: 114395952205749329, guid: 532c07525e7bbf349abc8e0d9cdb2d9c,
-        type: 3}
-      propertyPath: ReceptacleTriggerBoxes.Array.data[0]
-      value: 
-      objectReference: {fileID: 5015980029581010221}
-    - target: {fileID: 114395953329834726, guid: 532c07525e7bbf349abc8e0d9cdb2d9c,
-        type: 3}
-      propertyPath: VisibilityPoints.Array.data[0]
-      value: 
-      objectReference: {fileID: 5012204871538967092}
-    - target: {fileID: 114395953329834726, guid: 532c07525e7bbf349abc8e0d9cdb2d9c,
-        type: 3}
-      propertyPath: VisibilityPoints.Array.data[1]
-      value: 
-      objectReference: {fileID: 5012998588060472454}
-    - target: {fileID: 114395953329834726, guid: 532c07525e7bbf349abc8e0d9cdb2d9c,
-        type: 3}
-      propertyPath: VisibilityPoints.Array.data[2]
-      value: 
-      objectReference: {fileID: 5012844432597930394}
-    - target: {fileID: 114395953329834726, guid: 532c07525e7bbf349abc8e0d9cdb2d9c,
-        type: 3}
-      propertyPath: VisibilityPoints.Array.data[3]
-      value: 
-      objectReference: {fileID: 5012187876967863308}
-    - target: {fileID: 114395953329834726, guid: 532c07525e7bbf349abc8e0d9cdb2d9c,
-        type: 3}
-      propertyPath: VisibilityPoints.Array.data[4]
-      value: 
-      objectReference: {fileID: 5012838767320072646}
-    - target: {fileID: 114395953329834726, guid: 532c07525e7bbf349abc8e0d9cdb2d9c,
-        type: 3}
-      propertyPath: VisibilityPoints.Array.data[5]
-      value: 
-      objectReference: {fileID: 5012742249642212056}
-    - target: {fileID: 114395953329834726, guid: 532c07525e7bbf349abc8e0d9cdb2d9c,
-        type: 3}
-      propertyPath: VisibilityPoints.Array.data[6]
-      value: 
-      objectReference: {fileID: 5012533775313610054}
-    - target: {fileID: 114395953329834726, guid: 532c07525e7bbf349abc8e0d9cdb2d9c,
-        type: 3}
-      propertyPath: VisibilityPoints.Array.data[7]
-      value: 
-      objectReference: {fileID: 5012964436893600146}
-    - target: {fileID: 114395953329834726, guid: 532c07525e7bbf349abc8e0d9cdb2d9c,
-        type: 3}
-      propertyPath: VisibilityPoints.Array.data[8]
-      value: 
-      objectReference: {fileID: 5012069015898214022}
-    - target: {fileID: 114395953329834726, guid: 532c07525e7bbf349abc8e0d9cdb2d9c,
-        type: 3}
-      propertyPath: ReceptacleTriggerBoxes.Array.data[0]
-      value: 
-      objectReference: {fileID: 5015980028255663002}
-    - target: {fileID: 114661962492777151, guid: 532c07525e7bbf349abc8e0d9cdb2d9c,
-        type: 3}
-      propertyPath: myParent
-      value: 
-      objectReference: {fileID: 5015750918753897889}
-    - target: {fileID: 114661962527557121, guid: 532c07525e7bbf349abc8e0d9cdb2d9c,
-        type: 3}
-      propertyPath: myParent
-      value: 
-      objectReference: {fileID: 5015750918923065631}
-    - target: {fileID: 114661963819421878, guid: 532c07525e7bbf349abc8e0d9cdb2d9c,
-        type: 3}
-      propertyPath: myParent
-      value: 
-      objectReference: {fileID: 5015750917429874600}
-    - target: {fileID: 4960867665236942816, guid: 532c07525e7bbf349abc8e0d9cdb2d9c,
-        type: 3}
-      propertyPath: m_Name
-      value: Desk_204_Master
-=======
         type: 3}
       propertyPath: ReceptacleTriggerBoxes.Array.data[0]
       value: 
@@ -306,7 +181,6 @@
         type: 3}
       propertyPath: assetID
       value: Desk_204_1
->>>>>>> 2f8dd9f9
       objectReference: {fileID: 0}
     - target: {fileID: 4960867665236942829, guid: 532c07525e7bbf349abc8e0d9cdb2d9c,
         type: 3}
@@ -664,123 +538,9 @@
       value: 
       objectReference: {fileID: 2342342235694431396}
     - target: {fileID: 4960867665236942829, guid: 532c07525e7bbf349abc8e0d9cdb2d9c,
-<<<<<<< HEAD
-=======
         type: 3}
       propertyPath: VisibilityPoints.Array.data[19]
       value: 
-      objectReference: {fileID: 8104942048816596126}
-    - target: {fileID: 4960867665236942829, guid: 532c07525e7bbf349abc8e0d9cdb2d9c,
-        type: 3}
-      propertyPath: VisibilityPoints.Array.data[20]
-      value: 
-      objectReference: {fileID: 2424544627271465491}
-    - target: {fileID: 4960867665236942829, guid: 532c07525e7bbf349abc8e0d9cdb2d9c,
-        type: 3}
-      propertyPath: VisibilityPoints.Array.data[21]
-      value: 
-      objectReference: {fileID: 1105731340936096866}
-    - target: {fileID: 4960867665236942829, guid: 532c07525e7bbf349abc8e0d9cdb2d9c,
-        type: 3}
-      propertyPath: VisibilityPoints.Array.data[22]
-      value: 
-      objectReference: {fileID: 4321274163032931302}
-    - target: {fileID: 4960867665236942829, guid: 532c07525e7bbf349abc8e0d9cdb2d9c,
-        type: 3}
-      propertyPath: VisibilityPoints.Array.data[23]
-      value: 
-      objectReference: {fileID: 2598125974285241361}
-    - target: {fileID: 4960867665236942829, guid: 532c07525e7bbf349abc8e0d9cdb2d9c,
-        type: 3}
-      propertyPath: VisibilityPoints.Array.data[24]
-      value: 
-      objectReference: {fileID: 1433680900061506696}
-    - target: {fileID: 4960867665236942829, guid: 532c07525e7bbf349abc8e0d9cdb2d9c,
-        type: 3}
-      propertyPath: VisibilityPoints.Array.data[25]
-      value: 
-      objectReference: {fileID: 7432521889231550964}
-    - target: {fileID: 4960867665236942829, guid: 532c07525e7bbf349abc8e0d9cdb2d9c,
-        type: 3}
-      propertyPath: VisibilityPoints.Array.data[26]
-      value: 
-      objectReference: {fileID: 4848691100145481194}
-    - target: {fileID: 4960867665236942829, guid: 532c07525e7bbf349abc8e0d9cdb2d9c,
-        type: 3}
-      propertyPath: VisibilityPoints.Array.data[27]
-      value: 
-      objectReference: {fileID: 3936423265389734834}
-    - target: {fileID: 4960867665236942829, guid: 532c07525e7bbf349abc8e0d9cdb2d9c,
-        type: 3}
-      propertyPath: VisibilityPoints.Array.data[28]
-      value: 
-      objectReference: {fileID: 1198048101657512456}
-    - target: {fileID: 4960867665236942829, guid: 532c07525e7bbf349abc8e0d9cdb2d9c,
-        type: 3}
-      propertyPath: VisibilityPoints.Array.data[29]
-      value: 
-      objectReference: {fileID: 7189669380402655164}
-    - target: {fileID: 4960867665236942829, guid: 532c07525e7bbf349abc8e0d9cdb2d9c,
-        type: 3}
-      propertyPath: VisibilityPoints.Array.data[30]
-      value: 
-      objectReference: {fileID: 5208652530476609526}
-    - target: {fileID: 4960867665236942829, guid: 532c07525e7bbf349abc8e0d9cdb2d9c,
-        type: 3}
-      propertyPath: VisibilityPoints.Array.data[31]
-      value: 
-      objectReference: {fileID: 1932303874796842850}
-    - target: {fileID: 4960867665236942829, guid: 532c07525e7bbf349abc8e0d9cdb2d9c,
-        type: 3}
-      propertyPath: VisibilityPoints.Array.data[32]
-      value: 
-      objectReference: {fileID: 6723698356209991823}
-    - target: {fileID: 4960867665236942829, guid: 532c07525e7bbf349abc8e0d9cdb2d9c,
-        type: 3}
-      propertyPath: VisibilityPoints.Array.data[33]
-      value: 
-      objectReference: {fileID: 8199122499595508165}
-    - target: {fileID: 4960867665236942829, guid: 532c07525e7bbf349abc8e0d9cdb2d9c,
-        type: 3}
-      propertyPath: VisibilityPoints.Array.data[34]
-      value: 
-      objectReference: {fileID: 106948304394768603}
-    - target: {fileID: 4960867665236942829, guid: 532c07525e7bbf349abc8e0d9cdb2d9c,
-        type: 3}
-      propertyPath: VisibilityPoints.Array.data[35]
-      value: 
-      objectReference: {fileID: 317050546974152118}
-    - target: {fileID: 4960867665236942829, guid: 532c07525e7bbf349abc8e0d9cdb2d9c,
-        type: 3}
-      propertyPath: VisibilityPoints.Array.data[36]
-      value: 
-      objectReference: {fileID: 7732383738673448067}
-    - target: {fileID: 4960867665236942829, guid: 532c07525e7bbf349abc8e0d9cdb2d9c,
-        type: 3}
-      propertyPath: VisibilityPoints.Array.data[37]
-      value: 
-      objectReference: {fileID: 7691292726617009223}
-    - target: {fileID: 4960867665236942829, guid: 532c07525e7bbf349abc8e0d9cdb2d9c,
-        type: 3}
-      propertyPath: VisibilityPoints.Array.data[38]
-      value: 
-      objectReference: {fileID: 8923799492716941057}
-    - target: {fileID: 4960867665236942829, guid: 532c07525e7bbf349abc8e0d9cdb2d9c,
-        type: 3}
-      propertyPath: VisibilityPoints.Array.data[39]
-      value: 
-      objectReference: {fileID: 5904524236475812809}
-    - target: {fileID: 4960867665236942829, guid: 532c07525e7bbf349abc8e0d9cdb2d9c,
-        type: 3}
-      propertyPath: VisibilityPoints.Array.data[40]
-      value: 
-      objectReference: {fileID: 3856649091842201251}
-    - target: {fileID: 4960867665236942829, guid: 532c07525e7bbf349abc8e0d9cdb2d9c,
->>>>>>> 2f8dd9f9
-        type: 3}
-      propertyPath: VisibilityPoints.Array.data[19]
-      value: 
-<<<<<<< HEAD
       objectReference: {fileID: 8104942048816596126}
     - target: {fileID: 4960867665236942829, guid: 532c07525e7bbf349abc8e0d9cdb2d9c,
         type: 3}
@@ -899,6 +659,41 @@
       objectReference: {fileID: 0}
     - target: {fileID: 4960867665236942831, guid: 532c07525e7bbf349abc8e0d9cdb2d9c,
         type: 3}
+      propertyPath: m_LocalPosition.x
+      value: -0.375
+      objectReference: {fileID: 0}
+    - target: {fileID: 4960867665236942831, guid: 532c07525e7bbf349abc8e0d9cdb2d9c,
+        type: 3}
+      propertyPath: m_LocalPosition.y
+      value: 0.003
+      objectReference: {fileID: 0}
+    - target: {fileID: 4960867665236942831, guid: 532c07525e7bbf349abc8e0d9cdb2d9c,
+        type: 3}
+      propertyPath: m_LocalPosition.z
+      value: 1.4089999
+      objectReference: {fileID: 0}
+    - target: {fileID: 4960867665236942831, guid: 532c07525e7bbf349abc8e0d9cdb2d9c,
+        type: 3}
+      propertyPath: m_LocalRotation.w
+      value: 0.0000001490116
+      objectReference: {fileID: 0}
+    - target: {fileID: 4960867665236942831, guid: 532c07525e7bbf349abc8e0d9cdb2d9c,
+        type: 3}
+      propertyPath: m_LocalRotation.x
+      value: -0
+      objectReference: {fileID: 0}
+    - target: {fileID: 4960867665236942831, guid: 532c07525e7bbf349abc8e0d9cdb2d9c,
+        type: 3}
+      propertyPath: m_LocalRotation.y
+      value: -1
+      objectReference: {fileID: 0}
+    - target: {fileID: 4960867665236942831, guid: 532c07525e7bbf349abc8e0d9cdb2d9c,
+        type: 3}
+      propertyPath: m_LocalRotation.z
+      value: -0
+      objectReference: {fileID: 0}
+    - target: {fileID: 4960867665236942831, guid: 532c07525e7bbf349abc8e0d9cdb2d9c,
+        type: 3}
       propertyPath: m_LocalEulerAnglesHint.x
       value: 0
       objectReference: {fileID: 0}
@@ -914,66 +709,6 @@
       objectReference: {fileID: 0}
     - target: {fileID: 4960867665418400998, guid: 532c07525e7bbf349abc8e0d9cdb2d9c,
         type: 3}
-=======
-      objectReference: {fileID: 91035252035283958}
-    - target: {fileID: 4960867665236942831, guid: 532c07525e7bbf349abc8e0d9cdb2d9c,
-        type: 3}
-      propertyPath: m_RootOrder
-      value: 0
-      objectReference: {fileID: 0}
-    - target: {fileID: 4960867665236942831, guid: 532c07525e7bbf349abc8e0d9cdb2d9c,
-        type: 3}
-      propertyPath: m_LocalPosition.x
-      value: -0.375
-      objectReference: {fileID: 0}
-    - target: {fileID: 4960867665236942831, guid: 532c07525e7bbf349abc8e0d9cdb2d9c,
-        type: 3}
-      propertyPath: m_LocalPosition.y
-      value: 0.003
-      objectReference: {fileID: 0}
-    - target: {fileID: 4960867665236942831, guid: 532c07525e7bbf349abc8e0d9cdb2d9c,
-        type: 3}
-      propertyPath: m_LocalPosition.z
-      value: 1.4089999
-      objectReference: {fileID: 0}
-    - target: {fileID: 4960867665236942831, guid: 532c07525e7bbf349abc8e0d9cdb2d9c,
-        type: 3}
-      propertyPath: m_LocalRotation.w
-      value: 0.0000001490116
-      objectReference: {fileID: 0}
-    - target: {fileID: 4960867665236942831, guid: 532c07525e7bbf349abc8e0d9cdb2d9c,
-        type: 3}
-      propertyPath: m_LocalRotation.x
-      value: -0
-      objectReference: {fileID: 0}
-    - target: {fileID: 4960867665236942831, guid: 532c07525e7bbf349abc8e0d9cdb2d9c,
-        type: 3}
-      propertyPath: m_LocalRotation.y
-      value: -1
-      objectReference: {fileID: 0}
-    - target: {fileID: 4960867665236942831, guid: 532c07525e7bbf349abc8e0d9cdb2d9c,
-        type: 3}
-      propertyPath: m_LocalRotation.z
-      value: -0
-      objectReference: {fileID: 0}
-    - target: {fileID: 4960867665236942831, guid: 532c07525e7bbf349abc8e0d9cdb2d9c,
-        type: 3}
-      propertyPath: m_LocalEulerAnglesHint.x
-      value: 0
-      objectReference: {fileID: 0}
-    - target: {fileID: 4960867665236942831, guid: 532c07525e7bbf349abc8e0d9cdb2d9c,
-        type: 3}
-      propertyPath: m_LocalEulerAnglesHint.y
-      value: -180.00002
-      objectReference: {fileID: 0}
-    - target: {fileID: 4960867665236942831, guid: 532c07525e7bbf349abc8e0d9cdb2d9c,
-        type: 3}
-      propertyPath: m_LocalEulerAnglesHint.z
-      value: 0
-      objectReference: {fileID: 0}
-    - target: {fileID: 4960867665418400998, guid: 532c07525e7bbf349abc8e0d9cdb2d9c,
-        type: 3}
->>>>>>> 2f8dd9f9
       propertyPath: BoundingBox
       value: 
       objectReference: {fileID: 92117623346137731}
