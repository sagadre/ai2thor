%YAML 1.1
%TAG !u! tag:unity3d.com,2011:
--- !u!1001 &3663458492440789187
PrefabInstance:
  m_ObjectHideFlags: 0
  serializedVersion: 2
  m_Modification:
    m_TransformParent: {fileID: 0}
    m_Modifications:
    - target: {fileID: 3471024749840070519, guid: c96098c6b9b7c8344ac2642f43a6a23b,
<<<<<<< HEAD
        type: 3}
      propertyPath: myParent
      value: 
      objectReference: {fileID: 246057518920728665}
    - target: {fileID: 3471024750962365560, guid: c96098c6b9b7c8344ac2642f43a6a23b,
=======
        type: 3}
      propertyPath: myParent
      value: 
      objectReference: {fileID: 246057518920728665}
    - target: {fileID: 3471024750962365560, guid: c96098c6b9b7c8344ac2642f43a6a23b,
        type: 3}
      propertyPath: myParent
      value: 
      objectReference: {fileID: 246057518997316992}
    - target: {fileID: 3471024751078501439, guid: c96098c6b9b7c8344ac2642f43a6a23b,
        type: 3}
      propertyPath: myParent
      value: 
      objectReference: {fileID: 246057519458280006}
    - target: {fileID: 3584042955843289242, guid: c96098c6b9b7c8344ac2642f43a6a23b,
        type: 3}
      propertyPath: m_Name
      value: Desk_318_1
      objectReference: {fileID: 0}
    - target: {fileID: 3584042955843289245, guid: c96098c6b9b7c8344ac2642f43a6a23b,
        type: 3}
      propertyPath: m_RootOrder
      value: 0
      objectReference: {fileID: 0}
    - target: {fileID: 3584042955843289245, guid: c96098c6b9b7c8344ac2642f43a6a23b,
        type: 3}
      propertyPath: m_LocalPosition.x
      value: -0.653
      objectReference: {fileID: 0}
    - target: {fileID: 3584042955843289245, guid: c96098c6b9b7c8344ac2642f43a6a23b,
        type: 3}
      propertyPath: m_LocalPosition.y
      value: 0.007
      objectReference: {fileID: 0}
    - target: {fileID: 3584042955843289245, guid: c96098c6b9b7c8344ac2642f43a6a23b,
        type: 3}
      propertyPath: m_LocalPosition.z
      value: 1.800769
      objectReference: {fileID: 0}
    - target: {fileID: 3584042955843289245, guid: c96098c6b9b7c8344ac2642f43a6a23b,
        type: 3}
      propertyPath: m_LocalRotation.w
      value: 1
      objectReference: {fileID: 0}
    - target: {fileID: 3584042955843289245, guid: c96098c6b9b7c8344ac2642f43a6a23b,
        type: 3}
      propertyPath: m_LocalRotation.x
      value: -0
      objectReference: {fileID: 0}
    - target: {fileID: 3584042955843289245, guid: c96098c6b9b7c8344ac2642f43a6a23b,
>>>>>>> 2f8dd9f9
        type: 3}
      propertyPath: myParent
      value: 
      objectReference: {fileID: 246057518997316992}
    - target: {fileID: 3471024751078501439, guid: c96098c6b9b7c8344ac2642f43a6a23b,
        type: 3}
      propertyPath: myParent
      value: 
      objectReference: {fileID: 246057519458280006}
    - target: {fileID: 3584042955843289242, guid: c96098c6b9b7c8344ac2642f43a6a23b,
        type: 3}
<<<<<<< HEAD
      propertyPath: m_Name
      value: Desk_318_Master
      objectReference: {fileID: 0}
    - target: {fileID: 3584042955843289245, guid: c96098c6b9b7c8344ac2642f43a6a23b,
        type: 3}
      propertyPath: m_RootOrder
      value: 0
      objectReference: {fileID: 0}
    - target: {fileID: 3584042955843289245, guid: c96098c6b9b7c8344ac2642f43a6a23b,
        type: 3}
=======
>>>>>>> 2f8dd9f9
      propertyPath: m_LocalEulerAnglesHint.x
      value: 0
      objectReference: {fileID: 0}
    - target: {fileID: 3584042955843289245, guid: c96098c6b9b7c8344ac2642f43a6a23b,
        type: 3}
      propertyPath: m_LocalEulerAnglesHint.y
      value: 0
      objectReference: {fileID: 0}
    - target: {fileID: 3584042955843289245, guid: c96098c6b9b7c8344ac2642f43a6a23b,
        type: 3}
      propertyPath: m_LocalEulerAnglesHint.z
      value: 0
      objectReference: {fileID: 0}
    - target: {fileID: 3584042955843289247, guid: c96098c6b9b7c8344ac2642f43a6a23b,
        type: 3}
      propertyPath: assetID
      value: Desk_318_1
      objectReference: {fileID: 0}
    - target: {fileID: 3584042955843289247, guid: c96098c6b9b7c8344ac2642f43a6a23b,
        type: 3}
      propertyPath: BoundingBox
      value: 
      objectReference: {fileID: 246057519054455743}
    - target: {fileID: 3584042955843289247, guid: c96098c6b9b7c8344ac2642f43a6a23b,
        type: 3}
      propertyPath: VisibilityPoints.Array.data[0]
      value: 
      objectReference: {fileID: 246057519742738528}
    - target: {fileID: 3584042955843289247, guid: c96098c6b9b7c8344ac2642f43a6a23b,
        type: 3}
      propertyPath: VisibilityPoints.Array.data[1]
      value: 
      objectReference: {fileID: 246057520028944076}
    - target: {fileID: 3584042955843289247, guid: c96098c6b9b7c8344ac2642f43a6a23b,
        type: 3}
      propertyPath: VisibilityPoints.Array.data[2]
      value: 
      objectReference: {fileID: 246057519765773684}
    - target: {fileID: 3584042955843289247, guid: c96098c6b9b7c8344ac2642f43a6a23b,
        type: 3}
      propertyPath: VisibilityPoints.Array.data[3]
      value: 
      objectReference: {fileID: 246057521033369260}
    - target: {fileID: 3584042955843289247, guid: c96098c6b9b7c8344ac2642f43a6a23b,
        type: 3}
      propertyPath: VisibilityPoints.Array.data[4]
      value: 
      objectReference: {fileID: 246057519404702900}
    - target: {fileID: 3584042955843289247, guid: c96098c6b9b7c8344ac2642f43a6a23b,
        type: 3}
      propertyPath: VisibilityPoints.Array.data[5]
      value: 
      objectReference: {fileID: 246057520964223469}
    - target: {fileID: 3584042955843289247, guid: c96098c6b9b7c8344ac2642f43a6a23b,
        type: 3}
      propertyPath: VisibilityPoints.Array.data[6]
      value: 
      objectReference: {fileID: 246057520429358682}
    - target: {fileID: 3584042955843289247, guid: c96098c6b9b7c8344ac2642f43a6a23b,
        type: 3}
      propertyPath: VisibilityPoints.Array.data[7]
      value: 
      objectReference: {fileID: 246057519487378202}
    - target: {fileID: 3584042955843289247, guid: c96098c6b9b7c8344ac2642f43a6a23b,
        type: 3}
      propertyPath: VisibilityPoints.Array.data[8]
      value: 
      objectReference: {fileID: 246057519965339544}
    - target: {fileID: 3584042955843289247, guid: c96098c6b9b7c8344ac2642f43a6a23b,
        type: 3}
      propertyPath: VisibilityPoints.Array.data[9]
      value: 
      objectReference: {fileID: 246057519415575374}
    - target: {fileID: 3584042955843289247, guid: c96098c6b9b7c8344ac2642f43a6a23b,
        type: 3}
      propertyPath: VisibilityPoints.Array.data[10]
      value: 
      objectReference: {fileID: 246057520614899684}
    - target: {fileID: 3584042955843289247, guid: c96098c6b9b7c8344ac2642f43a6a23b,
        type: 3}
      propertyPath: VisibilityPoints.Array.data[11]
      value: 
      objectReference: {fileID: 246057519935912119}
    - target: {fileID: 3584042955843289247, guid: c96098c6b9b7c8344ac2642f43a6a23b,
        type: 3}
      propertyPath: VisibilityPoints.Array.data[12]
      value: 
      objectReference: {fileID: 246057520988696373}
    - target: {fileID: 3584042955843289247, guid: c96098c6b9b7c8344ac2642f43a6a23b,
        type: 3}
      propertyPath: VisibilityPoints.Array.data[13]
      value: 
      objectReference: {fileID: 246057519854362983}
    - target: {fileID: 3584042955843289247, guid: c96098c6b9b7c8344ac2642f43a6a23b,
        type: 3}
      propertyPath: VisibilityPoints.Array.data[14]
      value: 
      objectReference: {fileID: 246057519763344264}
    - target: {fileID: 3584042955843289247, guid: c96098c6b9b7c8344ac2642f43a6a23b,
        type: 3}
      propertyPath: VisibilityPoints.Array.data[15]
      value: 
      objectReference: {fileID: 246057519922561416}
    - target: {fileID: 3584042955843289247, guid: c96098c6b9b7c8344ac2642f43a6a23b,
        type: 3}
      propertyPath: VisibilityPoints.Array.data[16]
      value: 
      objectReference: {fileID: 246057520038386450}
    - target: {fileID: 3584042955843289247, guid: c96098c6b9b7c8344ac2642f43a6a23b,
        type: 3}
      propertyPath: VisibilityPoints.Array.data[17]
      value: 
      objectReference: {fileID: 246057520862089169}
    - target: {fileID: 3584042955843289247, guid: c96098c6b9b7c8344ac2642f43a6a23b,
        type: 3}
      propertyPath: VisibilityPoints.Array.data[18]
      value: 
      objectReference: {fileID: 246057520612685292}
    - target: {fileID: 3584042955843289247, guid: c96098c6b9b7c8344ac2642f43a6a23b,
        type: 3}
      propertyPath: VisibilityPoints.Array.data[19]
      value: 
      objectReference: {fileID: 246057519914090512}
    - target: {fileID: 3584042955843289247, guid: c96098c6b9b7c8344ac2642f43a6a23b,
        type: 3}
      propertyPath: VisibilityPoints.Array.data[20]
      value: 
      objectReference: {fileID: 246057519892586532}
    - target: {fileID: 3584042955843289247, guid: c96098c6b9b7c8344ac2642f43a6a23b,
        type: 3}
      propertyPath: VisibilityPoints.Array.data[21]
      value: 
      objectReference: {fileID: 246057519802682211}
    - target: {fileID: 3584042955843289247, guid: c96098c6b9b7c8344ac2642f43a6a23b,
        type: 3}
      propertyPath: VisibilityPoints.Array.data[22]
      value: 
      objectReference: {fileID: 246057519036365164}
    - target: {fileID: 3584042955843289247, guid: c96098c6b9b7c8344ac2642f43a6a23b,
        type: 3}
      propertyPath: VisibilityPoints.Array.data[23]
      value: 
      objectReference: {fileID: 246057520222352683}
    - target: {fileID: 3584042955843289247, guid: c96098c6b9b7c8344ac2642f43a6a23b,
        type: 3}
      propertyPath: VisibilityPoints.Array.data[24]
      value: 
      objectReference: {fileID: 246057520385819024}
    - target: {fileID: 3584042955843289247, guid: c96098c6b9b7c8344ac2642f43a6a23b,
        type: 3}
      propertyPath: VisibilityPoints.Array.data[25]
      value: 
      objectReference: {fileID: 246057519906287575}
    - target: {fileID: 3584042955843289247, guid: c96098c6b9b7c8344ac2642f43a6a23b,
        type: 3}
      propertyPath: VisibilityPoints.Array.data[26]
      value: 
      objectReference: {fileID: 246057520499567927}
    - target: {fileID: 3584042955843289247, guid: c96098c6b9b7c8344ac2642f43a6a23b,
        type: 3}
      propertyPath: VisibilityPoints.Array.data[27]
      value: 
      objectReference: {fileID: 246057519450257305}
    - target: {fileID: 3584042955843289247, guid: c96098c6b9b7c8344ac2642f43a6a23b,
        type: 3}
      propertyPath: ReceptacleTriggerBoxes.Array.data[0]
      value: 
      objectReference: {fileID: 247139889058232286}
    - target: {fileID: 3584042955888158021, guid: c96098c6b9b7c8344ac2642f43a6a23b,
        type: 3}
      propertyPath: MovingParts.Array.data[0]
      value: 
      objectReference: {fileID: 246057520213194582}
    - target: {fileID: 3584042955888158023, guid: c96098c6b9b7c8344ac2642f43a6a23b,
        type: 3}
      propertyPath: VisibilityPoints.Array.data[0]
      value: 
      objectReference: {fileID: 246057520226813519}
    - target: {fileID: 3584042955888158023, guid: c96098c6b9b7c8344ac2642f43a6a23b,
        type: 3}
      propertyPath: VisibilityPoints.Array.data[1]
      value: 
      objectReference: {fileID: 246057519608285818}
    - target: {fileID: 3584042955888158023, guid: c96098c6b9b7c8344ac2642f43a6a23b,
        type: 3}
      propertyPath: VisibilityPoints.Array.data[2]
      value: 
      objectReference: {fileID: 246057521022157220}
    - target: {fileID: 3584042955888158023, guid: c96098c6b9b7c8344ac2642f43a6a23b,
        type: 3}
      propertyPath: VisibilityPoints.Array.data[3]
      value: 
      objectReference: {fileID: 246057519149510403}
    - target: {fileID: 3584042955888158023, guid: c96098c6b9b7c8344ac2642f43a6a23b,
        type: 3}
      propertyPath: VisibilityPoints.Array.data[4]
      value: 
      objectReference: {fileID: 246057519995633213}
    - target: {fileID: 3584042955888158023, guid: c96098c6b9b7c8344ac2642f43a6a23b,
        type: 3}
      propertyPath: VisibilityPoints.Array.data[5]
      value: 
      objectReference: {fileID: 246057520344810666}
    - target: {fileID: 3584042955888158023, guid: c96098c6b9b7c8344ac2642f43a6a23b,
        type: 3}
      propertyPath: VisibilityPoints.Array.data[6]
      value: 
      objectReference: {fileID: 246057518910565578}
    - target: {fileID: 3584042955888158023, guid: c96098c6b9b7c8344ac2642f43a6a23b,
        type: 3}
      propertyPath: VisibilityPoints.Array.data[7]
      value: 
      objectReference: {fileID: 246057520132915842}
    - target: {fileID: 3584042955888158023, guid: c96098c6b9b7c8344ac2642f43a6a23b,
        type: 3}
      propertyPath: VisibilityPoints.Array.data[8]
      value: 
      objectReference: {fileID: 246057519234898289}
    - target: {fileID: 3584042955888158023, guid: c96098c6b9b7c8344ac2642f43a6a23b,
        type: 3}
      propertyPath: VisibilityPoints.Array.data[9]
      value: 
      objectReference: {fileID: 246057519039408072}
    - target: {fileID: 3584042955888158023, guid: c96098c6b9b7c8344ac2642f43a6a23b,
        type: 3}
      propertyPath: ReceptacleTriggerBoxes.Array.data[0]
      value: 
      objectReference: {fileID: 247139888004601041}
    - target: {fileID: 3584042956380545671, guid: c96098c6b9b7c8344ac2642f43a6a23b,
        type: 3}
      propertyPath: MovingParts.Array.data[0]
      value: 
      objectReference: {fileID: 246057519458280006}
    - target: {fileID: 3584042956380545673, guid: c96098c6b9b7c8344ac2642f43a6a23b,
        type: 3}
      propertyPath: MyColliders.Array.data[0]
      value: 
      objectReference: {fileID: 246057519458515364}
    - target: {fileID: 3584042956380545673, guid: c96098c6b9b7c8344ac2642f43a6a23b,
        type: 3}
      propertyPath: MyColliders.Array.data[1]
      value: 
      objectReference: {fileID: 246057520527672151}
    - target: {fileID: 3584042956380545673, guid: c96098c6b9b7c8344ac2642f43a6a23b,
        type: 3}
      propertyPath: MyColliders.Array.data[2]
      value: 
      objectReference: {fileID: 246057520709130538}
    - target: {fileID: 3584042956380545673, guid: c96098c6b9b7c8344ac2642f43a6a23b,
        type: 3}
      propertyPath: MyColliders.Array.data[3]
      value: 
      objectReference: {fileID: 246057520743583158}
    - target: {fileID: 3584042956380545673, guid: c96098c6b9b7c8344ac2642f43a6a23b,
        type: 3}
      propertyPath: MyColliders.Array.data[4]
      value: 
      objectReference: {fileID: 246057520321334337}
    - target: {fileID: 3584042956380545673, guid: c96098c6b9b7c8344ac2642f43a6a23b,
        type: 3}
      propertyPath: MyColliders.Array.data[5]
      value: 
      objectReference: {fileID: 246057520179418396}
    - target: {fileID: 3584042956380545673, guid: c96098c6b9b7c8344ac2642f43a6a23b,
        type: 3}
      propertyPath: VisibilityPoints.Array.data[0]
      value: 
      objectReference: {fileID: 246057519331907992}
    - target: {fileID: 3584042956380545673, guid: c96098c6b9b7c8344ac2642f43a6a23b,
        type: 3}
      propertyPath: VisibilityPoints.Array.data[1]
      value: 
      objectReference: {fileID: 246057519164858251}
    - target: {fileID: 3584042956380545673, guid: c96098c6b9b7c8344ac2642f43a6a23b,
        type: 3}
      propertyPath: VisibilityPoints.Array.data[2]
      value: 
      objectReference: {fileID: 246057519716765871}
    - target: {fileID: 3584042956380545673, guid: c96098c6b9b7c8344ac2642f43a6a23b,
        type: 3}
      propertyPath: VisibilityPoints.Array.data[3]
      value: 
      objectReference: {fileID: 246057520259322175}
    - target: {fileID: 3584042956380545673, guid: c96098c6b9b7c8344ac2642f43a6a23b,
        type: 3}
      propertyPath: VisibilityPoints.Array.data[4]
      value: 
      objectReference: {fileID: 246057520950259710}
    - target: {fileID: 3584042956380545673, guid: c96098c6b9b7c8344ac2642f43a6a23b,
        type: 3}
      propertyPath: VisibilityPoints.Array.data[5]
      value: 
      objectReference: {fileID: 246057520634307023}
    - target: {fileID: 3584042956380545673, guid: c96098c6b9b7c8344ac2642f43a6a23b,
        type: 3}
      propertyPath: VisibilityPoints.Array.data[6]
      value: 
      objectReference: {fileID: 246057520504695872}
    - target: {fileID: 3584042956380545673, guid: c96098c6b9b7c8344ac2642f43a6a23b,
        type: 3}
      propertyPath: VisibilityPoints.Array.data[7]
      value: 
      objectReference: {fileID: 246057520302650635}
    - target: {fileID: 3584042956380545673, guid: c96098c6b9b7c8344ac2642f43a6a23b,
        type: 3}
      propertyPath: VisibilityPoints.Array.data[8]
      value: 
      objectReference: {fileID: 246057520100611513}
    - target: {fileID: 3584042956380545673, guid: c96098c6b9b7c8344ac2642f43a6a23b,
        type: 3}
      propertyPath: ReceptacleTriggerBoxes.Array.data[0]
      value: 
      objectReference: {fileID: 247139888157437078}
    m_RemovedComponents: []
  m_SourcePrefab: {fileID: 100100000, guid: c96098c6b9b7c8344ac2642f43a6a23b, type: 3}
--- !u!1 &247139889058232286 stripped
GameObject:
  m_CorrespondingSourceObject: {fileID: 3582961489246910237, guid: c96098c6b9b7c8344ac2642f43a6a23b,
    type: 3}
  m_PrefabInstance: {fileID: 3663458492440789187}
  m_PrefabAsset: {fileID: 0}
--- !u!4 &246057519742738528 stripped
Transform:
  m_CorrespondingSourceObject: {fileID: 3584042956631711907, guid: c96098c6b9b7c8344ac2642f43a6a23b,
    type: 3}
  m_PrefabInstance: {fileID: 3663458492440789187}
  m_PrefabAsset: {fileID: 0}
--- !u!4 &246057520028944076 stripped
Transform:
  m_CorrespondingSourceObject: {fileID: 3584042954738746895, guid: c96098c6b9b7c8344ac2642f43a6a23b,
    type: 3}
  m_PrefabInstance: {fileID: 3663458492440789187}
  m_PrefabAsset: {fileID: 0}
--- !u!4 &246057519765773684 stripped
Transform:
  m_CorrespondingSourceObject: {fileID: 3584042956612541879, guid: c96098c6b9b7c8344ac2642f43a6a23b,
    type: 3}
  m_PrefabInstance: {fileID: 3663458492440789187}
  m_PrefabAsset: {fileID: 0}
--- !u!4 &246057521033369260 stripped
Transform:
  m_CorrespondingSourceObject: {fileID: 3584042955474966127, guid: c96098c6b9b7c8344ac2642f43a6a23b,
    type: 3}
  m_PrefabInstance: {fileID: 3663458492440789187}
  m_PrefabAsset: {fileID: 0}
--- !u!4 &246057519404702900 stripped
Transform:
  m_CorrespondingSourceObject: {fileID: 3584042956018687095, guid: c96098c6b9b7c8344ac2642f43a6a23b,
    type: 3}
  m_PrefabInstance: {fileID: 3663458492440789187}
  m_PrefabAsset: {fileID: 0}
--- !u!4 &246057520964223469 stripped
Transform:
  m_CorrespondingSourceObject: {fileID: 3584042955397169454, guid: c96098c6b9b7c8344ac2642f43a6a23b,
    type: 3}
  m_PrefabInstance: {fileID: 3663458492440789187}
  m_PrefabAsset: {fileID: 0}
--- !u!4 &246057520429358682 stripped
Transform:
  m_CorrespondingSourceObject: {fileID: 3584042954870955673, guid: c96098c6b9b7c8344ac2642f43a6a23b,
    type: 3}
  m_PrefabInstance: {fileID: 3663458492440789187}
  m_PrefabAsset: {fileID: 0}
--- !u!4 &246057519487378202 stripped
Transform:
  m_CorrespondingSourceObject: {fileID: 3584042956334146521, guid: c96098c6b9b7c8344ac2642f43a6a23b,
    type: 3}
  m_PrefabInstance: {fileID: 3663458492440789187}
  m_PrefabAsset: {fileID: 0}
--- !u!4 &246057519965339544 stripped
Transform:
  m_CorrespondingSourceObject: {fileID: 3584042956543934299, guid: c96098c6b9b7c8344ac2642f43a6a23b,
    type: 3}
  m_PrefabInstance: {fileID: 3663458492440789187}
  m_PrefabAsset: {fileID: 0}
--- !u!4 &246057519415575374 stripped
Transform:
  m_CorrespondingSourceObject: {fileID: 3584042956002558861, guid: c96098c6b9b7c8344ac2642f43a6a23b,
    type: 3}
  m_PrefabInstance: {fileID: 3663458492440789187}
  m_PrefabAsset: {fileID: 0}
--- !u!4 &246057520614899684 stripped
Transform:
  m_CorrespondingSourceObject: {fileID: 3584042955356389159, guid: c96098c6b9b7c8344ac2642f43a6a23b,
    type: 3}
  m_PrefabInstance: {fileID: 3663458492440789187}
  m_PrefabAsset: {fileID: 0}
--- !u!4 &246057519935912119 stripped
Transform:
  m_CorrespondingSourceObject: {fileID: 3584042956556187764, guid: c96098c6b9b7c8344ac2642f43a6a23b,
    type: 3}
  m_PrefabInstance: {fileID: 3663458492440789187}
  m_PrefabAsset: {fileID: 0}
--- !u!4 &246057520988696373 stripped
Transform:
  m_CorrespondingSourceObject: {fileID: 3584042955520503798, guid: c96098c6b9b7c8344ac2642f43a6a23b,
    type: 3}
  m_PrefabInstance: {fileID: 3663458492440789187}
  m_PrefabAsset: {fileID: 0}
--- !u!4 &246057519854362983 stripped
Transform:
  m_CorrespondingSourceObject: {fileID: 3584042956508225956, guid: c96098c6b9b7c8344ac2642f43a6a23b,
    type: 3}
  m_PrefabInstance: {fileID: 3663458492440789187}
  m_PrefabAsset: {fileID: 0}
--- !u!4 &246057519763344264 stripped
Transform:
  m_CorrespondingSourceObject: {fileID: 3584042956612209483, guid: c96098c6b9b7c8344ac2642f43a6a23b,
    type: 3}
  m_PrefabInstance: {fileID: 3663458492440789187}
  m_PrefabAsset: {fileID: 0}
--- !u!4 &246057519922561416 stripped
Transform:
  m_CorrespondingSourceObject: {fileID: 3584042956570362187, guid: c96098c6b9b7c8344ac2642f43a6a23b,
    type: 3}
  m_PrefabInstance: {fileID: 3663458492440789187}
  m_PrefabAsset: {fileID: 0}
--- !u!4 &246057520038386450 stripped
Transform:
  m_CorrespondingSourceObject: {fileID: 3584042954846755793, guid: c96098c6b9b7c8344ac2642f43a6a23b,
    type: 3}
  m_PrefabInstance: {fileID: 3663458492440789187}
  m_PrefabAsset: {fileID: 0}
--- !u!4 &246057520862089169 stripped
Transform:
  m_CorrespondingSourceObject: {fileID: 3584042955630841618, guid: c96098c6b9b7c8344ac2642f43a6a23b,
    type: 3}
  m_PrefabInstance: {fileID: 3663458492440789187}
  m_PrefabAsset: {fileID: 0}
--- !u!4 &246057520612685292 stripped
Transform:
  m_CorrespondingSourceObject: {fileID: 3584042955347653935, guid: c96098c6b9b7c8344ac2642f43a6a23b,
    type: 3}
  m_PrefabInstance: {fileID: 3663458492440789187}
  m_PrefabAsset: {fileID: 0}
--- !u!4 &246057519914090512 stripped
Transform:
  m_CorrespondingSourceObject: {fileID: 3584042956595216595, guid: c96098c6b9b7c8344ac2642f43a6a23b,
    type: 3}
  m_PrefabInstance: {fileID: 3663458492440789187}
  m_PrefabAsset: {fileID: 0}
--- !u!4 &246057519892586532 stripped
Transform:
  m_CorrespondingSourceObject: {fileID: 3584042956481405159, guid: c96098c6b9b7c8344ac2642f43a6a23b,
    type: 3}
  m_PrefabInstance: {fileID: 3663458492440789187}
  m_PrefabAsset: {fileID: 0}
--- !u!4 &246057519802682211 stripped
Transform:
  m_CorrespondingSourceObject: {fileID: 3584042956693523360, guid: c96098c6b9b7c8344ac2642f43a6a23b,
    type: 3}
  m_PrefabInstance: {fileID: 3663458492440789187}
  m_PrefabAsset: {fileID: 0}
--- !u!4 &246057519036365164 stripped
Transform:
  m_CorrespondingSourceObject: {fileID: 3584042955715623343, guid: c96098c6b9b7c8344ac2642f43a6a23b,
    type: 3}
  m_PrefabInstance: {fileID: 3663458492440789187}
  m_PrefabAsset: {fileID: 0}
--- !u!4 &246057520222352683 stripped
Transform:
  m_CorrespondingSourceObject: {fileID: 3584042954663720424, guid: c96098c6b9b7c8344ac2642f43a6a23b,
    type: 3}
  m_PrefabInstance: {fileID: 3663458492440789187}
  m_PrefabAsset: {fileID: 0}
--- !u!4 &246057520385819024 stripped
Transform:
  m_CorrespondingSourceObject: {fileID: 3584042954919723347, guid: c96098c6b9b7c8344ac2642f43a6a23b,
    type: 3}
  m_PrefabInstance: {fileID: 3663458492440789187}
  m_PrefabAsset: {fileID: 0}
--- !u!4 &246057519906287575 stripped
Transform:
  m_CorrespondingSourceObject: {fileID: 3584042956585283348, guid: c96098c6b9b7c8344ac2642f43a6a23b,
    type: 3}
  m_PrefabInstance: {fileID: 3663458492440789187}
  m_PrefabAsset: {fileID: 0}
--- !u!4 &246057520499567927 stripped
Transform:
  m_CorrespondingSourceObject: {fileID: 3584042954939100660, guid: c96098c6b9b7c8344ac2642f43a6a23b,
    type: 3}
  m_PrefabInstance: {fileID: 3663458492440789187}
  m_PrefabAsset: {fileID: 0}
--- !u!4 &246057519450257305 stripped
Transform:
  m_CorrespondingSourceObject: {fileID: 3584042956374882138, guid: c96098c6b9b7c8344ac2642f43a6a23b,
    type: 3}
  m_PrefabInstance: {fileID: 3663458492440789187}
  m_PrefabAsset: {fileID: 0}
--- !u!1 &246057519054455743 stripped
GameObject:
  m_CorrespondingSourceObject: {fileID: 3584042955710415740, guid: c96098c6b9b7c8344ac2642f43a6a23b,
    type: 3}
  m_PrefabInstance: {fileID: 3663458492440789187}
  m_PrefabAsset: {fileID: 0}
--- !u!1 &246057519458280006 stripped
GameObject:
  m_CorrespondingSourceObject: {fileID: 3584042956380545669, guid: c96098c6b9b7c8344ac2642f43a6a23b,
    type: 3}
  m_PrefabInstance: {fileID: 3663458492440789187}
  m_PrefabAsset: {fileID: 0}
--- !u!1 &247139888157437078 stripped
GameObject:
  m_CorrespondingSourceObject: {fileID: 3582961490147568725, guid: c96098c6b9b7c8344ac2642f43a6a23b,
    type: 3}
  m_PrefabInstance: {fileID: 3663458492440789187}
  m_PrefabAsset: {fileID: 0}
--- !u!65 &246057519458515364 stripped
BoxCollider:
  m_CorrespondingSourceObject: {fileID: 3584042956382878055, guid: c96098c6b9b7c8344ac2642f43a6a23b,
    type: 3}
  m_PrefabInstance: {fileID: 3663458492440789187}
  m_PrefabAsset: {fileID: 0}
--- !u!65 &246057520527672151 stripped
BoxCollider:
  m_CorrespondingSourceObject: {fileID: 3584042955294360468, guid: c96098c6b9b7c8344ac2642f43a6a23b,
    type: 3}
  m_PrefabInstance: {fileID: 3663458492440789187}
  m_PrefabAsset: {fileID: 0}
--- !u!65 &246057520709130538 stripped
BoxCollider:
  m_CorrespondingSourceObject: {fileID: 3584042955251128809, guid: c96098c6b9b7c8344ac2642f43a6a23b,
    type: 3}
  m_PrefabInstance: {fileID: 3663458492440789187}
  m_PrefabAsset: {fileID: 0}
--- !u!65 &246057520743583158 stripped
BoxCollider:
  m_CorrespondingSourceObject: {fileID: 3584042955216670069, guid: c96098c6b9b7c8344ac2642f43a6a23b,
    type: 3}
  m_PrefabInstance: {fileID: 3663458492440789187}
  m_PrefabAsset: {fileID: 0}
--- !u!65 &246057520321334337 stripped
BoxCollider:
  m_CorrespondingSourceObject: {fileID: 3584042955096411266, guid: c96098c6b9b7c8344ac2642f43a6a23b,
    type: 3}
  m_PrefabInstance: {fileID: 3663458492440789187}
  m_PrefabAsset: {fileID: 0}
--- !u!65 &246057520179418396 stripped
BoxCollider:
  m_CorrespondingSourceObject: {fileID: 3584042954719352287, guid: c96098c6b9b7c8344ac2642f43a6a23b,
    type: 3}
  m_PrefabInstance: {fileID: 3663458492440789187}
  m_PrefabAsset: {fileID: 0}
--- !u!4 &246057519331907992 stripped
Transform:
  m_CorrespondingSourceObject: {fileID: 3584042955952216411, guid: c96098c6b9b7c8344ac2642f43a6a23b,
    type: 3}
  m_PrefabInstance: {fileID: 3663458492440789187}
  m_PrefabAsset: {fileID: 0}
--- !u!4 &246057519164858251 stripped
Transform:
  m_CorrespondingSourceObject: {fileID: 3584042956122808136, guid: c96098c6b9b7c8344ac2642f43a6a23b,
    type: 3}
  m_PrefabInstance: {fileID: 3663458492440789187}
  m_PrefabAsset: {fileID: 0}
--- !u!4 &246057519716765871 stripped
Transform:
  m_CorrespondingSourceObject: {fileID: 3584042956641423468, guid: c96098c6b9b7c8344ac2642f43a6a23b,
    type: 3}
  m_PrefabInstance: {fileID: 3663458492440789187}
  m_PrefabAsset: {fileID: 0}
--- !u!4 &246057520259322175 stripped
Transform:
  m_CorrespondingSourceObject: {fileID: 3584042955025715708, guid: c96098c6b9b7c8344ac2642f43a6a23b,
    type: 3}
  m_PrefabInstance: {fileID: 3663458492440789187}
  m_PrefabAsset: {fileID: 0}
--- !u!4 &246057520950259710 stripped
Transform:
  m_CorrespondingSourceObject: {fileID: 3584042955425443645, guid: c96098c6b9b7c8344ac2642f43a6a23b,
    type: 3}
  m_PrefabInstance: {fileID: 3663458492440789187}
  m_PrefabAsset: {fileID: 0}
--- !u!4 &246057520634307023 stripped
Transform:
  m_CorrespondingSourceObject: {fileID: 3584042955342274828, guid: c96098c6b9b7c8344ac2642f43a6a23b,
    type: 3}
  m_PrefabInstance: {fileID: 3663458492440789187}
  m_PrefabAsset: {fileID: 0}
--- !u!4 &246057520504695872 stripped
Transform:
  m_CorrespondingSourceObject: {fileID: 3584042954935544963, guid: c96098c6b9b7c8344ac2642f43a6a23b,
    type: 3}
  m_PrefabInstance: {fileID: 3663458492440789187}
  m_PrefabAsset: {fileID: 0}
--- !u!4 &246057520302650635 stripped
Transform:
  m_CorrespondingSourceObject: {fileID: 3584042955001935304, guid: c96098c6b9b7c8344ac2642f43a6a23b,
    type: 3}
  m_PrefabInstance: {fileID: 3663458492440789187}
  m_PrefabAsset: {fileID: 0}
--- !u!1 &246057518920728665 stripped
GameObject:
  m_CorrespondingSourceObject: {fileID: 3584042955843289242, guid: c96098c6b9b7c8344ac2642f43a6a23b,
    type: 3}
  m_PrefabInstance: {fileID: 3663458492440789187}
  m_PrefabAsset: {fileID: 0}
--- !u!1 &246057518997316992 stripped
GameObject:
  m_CorrespondingSourceObject: {fileID: 3584042955888158019, guid: c96098c6b9b7c8344ac2642f43a6a23b,
    type: 3}
  m_PrefabInstance: {fileID: 3663458492440789187}
  m_PrefabAsset: {fileID: 0}
--- !u!1 &247139888004601041 stripped
GameObject:
  m_CorrespondingSourceObject: {fileID: 3582961490296722450, guid: c96098c6b9b7c8344ac2642f43a6a23b,
    type: 3}
  m_PrefabInstance: {fileID: 3663458492440789187}
  m_PrefabAsset: {fileID: 0}
--- !u!1 &246057520213194582 stripped
GameObject:
  m_CorrespondingSourceObject: {fileID: 3584042954685986709, guid: c96098c6b9b7c8344ac2642f43a6a23b,
    type: 3}
  m_PrefabInstance: {fileID: 3663458492440789187}
  m_PrefabAsset: {fileID: 0}
--- !u!4 &246057520226813519 stripped
Transform:
  m_CorrespondingSourceObject: {fileID: 3584042954659759756, guid: c96098c6b9b7c8344ac2642f43a6a23b,
    type: 3}
  m_PrefabInstance: {fileID: 3663458492440789187}
  m_PrefabAsset: {fileID: 0}
--- !u!4 &246057519608285818 stripped
Transform:
  m_CorrespondingSourceObject: {fileID: 3584042956228823737, guid: c96098c6b9b7c8344ac2642f43a6a23b,
    type: 3}
  m_PrefabInstance: {fileID: 3663458492440789187}
  m_PrefabAsset: {fileID: 0}
--- !u!4 &246057521022157220 stripped
Transform:
  m_CorrespondingSourceObject: {fileID: 3584042955486560615, guid: c96098c6b9b7c8344ac2642f43a6a23b,
    type: 3}
  m_PrefabInstance: {fileID: 3663458492440789187}
  m_PrefabAsset: {fileID: 0}
--- !u!4 &246057520100611513 stripped
Transform:
  m_CorrespondingSourceObject: {fileID: 3584042954802287994, guid: c96098c6b9b7c8344ac2642f43a6a23b,
    type: 3}
  m_PrefabInstance: {fileID: 3663458492440789187}
  m_PrefabAsset: {fileID: 0}
--- !u!4 &246057519995633213 stripped
Transform:
  m_CorrespondingSourceObject: {fileID: 3584042954772545278, guid: c96098c6b9b7c8344ac2642f43a6a23b,
    type: 3}
  m_PrefabInstance: {fileID: 3663458492440789187}
  m_PrefabAsset: {fileID: 0}
--- !u!4 &246057520344810666 stripped
Transform:
  m_CorrespondingSourceObject: {fileID: 3584042955077649513, guid: c96098c6b9b7c8344ac2642f43a6a23b,
    type: 3}
  m_PrefabInstance: {fileID: 3663458492440789187}
  m_PrefabAsset: {fileID: 0}
--- !u!4 &246057518910565578 stripped
Transform:
  m_CorrespondingSourceObject: {fileID: 3584042955857996809, guid: c96098c6b9b7c8344ac2642f43a6a23b,
    type: 3}
  m_PrefabInstance: {fileID: 3663458492440789187}
  m_PrefabAsset: {fileID: 0}
--- !u!4 &246057520132915842 stripped
Transform:
  m_CorrespondingSourceObject: {fileID: 3584042954630906433, guid: c96098c6b9b7c8344ac2642f43a6a23b,
    type: 3}
  m_PrefabInstance: {fileID: 3663458492440789187}
  m_PrefabAsset: {fileID: 0}
--- !u!4 &246057519234898289 stripped
Transform:
  m_CorrespondingSourceObject: {fileID: 3584042956184426930, guid: c96098c6b9b7c8344ac2642f43a6a23b,
    type: 3}
  m_PrefabInstance: {fileID: 3663458492440789187}
  m_PrefabAsset: {fileID: 0}
--- !u!4 &246057519039408072 stripped
Transform:
  m_CorrespondingSourceObject: {fileID: 3584042955729151755, guid: c96098c6b9b7c8344ac2642f43a6a23b,
    type: 3}
  m_PrefabInstance: {fileID: 3663458492440789187}
  m_PrefabAsset: {fileID: 0}
--- !u!4 &246057519149510403 stripped
Transform:
  m_CorrespondingSourceObject: {fileID: 3584042955736494016, guid: c96098c6b9b7c8344ac2642f43a6a23b,
    type: 3}
  m_PrefabInstance: {fileID: 3663458492440789187}
  m_PrefabAsset: {fileID: 0}<|MERGE_RESOLUTION|>--- conflicted
+++ resolved
@@ -8,18 +8,11 @@
     m_TransformParent: {fileID: 0}
     m_Modifications:
     - target: {fileID: 3471024749840070519, guid: c96098c6b9b7c8344ac2642f43a6a23b,
-<<<<<<< HEAD
         type: 3}
       propertyPath: myParent
       value: 
       objectReference: {fileID: 246057518920728665}
     - target: {fileID: 3471024750962365560, guid: c96098c6b9b7c8344ac2642f43a6a23b,
-=======
-        type: 3}
-      propertyPath: myParent
-      value: 
-      objectReference: {fileID: 246057518920728665}
-    - target: {fileID: 3471024750962365560, guid: c96098c6b9b7c8344ac2642f43a6a23b,
         type: 3}
       propertyPath: myParent
       value: 
@@ -65,31 +58,17 @@
       value: -0
       objectReference: {fileID: 0}
     - target: {fileID: 3584042955843289245, guid: c96098c6b9b7c8344ac2642f43a6a23b,
->>>>>>> 2f8dd9f9
-        type: 3}
-      propertyPath: myParent
-      value: 
-      objectReference: {fileID: 246057518997316992}
-    - target: {fileID: 3471024751078501439, guid: c96098c6b9b7c8344ac2642f43a6a23b,
-        type: 3}
-      propertyPath: myParent
-      value: 
-      objectReference: {fileID: 246057519458280006}
-    - target: {fileID: 3584042955843289242, guid: c96098c6b9b7c8344ac2642f43a6a23b,
-        type: 3}
-<<<<<<< HEAD
-      propertyPath: m_Name
-      value: Desk_318_Master
-      objectReference: {fileID: 0}
-    - target: {fileID: 3584042955843289245, guid: c96098c6b9b7c8344ac2642f43a6a23b,
-        type: 3}
-      propertyPath: m_RootOrder
-      value: 0
-      objectReference: {fileID: 0}
-    - target: {fileID: 3584042955843289245, guid: c96098c6b9b7c8344ac2642f43a6a23b,
-        type: 3}
-=======
->>>>>>> 2f8dd9f9
+        type: 3}
+      propertyPath: m_LocalRotation.y
+      value: -0
+      objectReference: {fileID: 0}
+    - target: {fileID: 3584042955843289245, guid: c96098c6b9b7c8344ac2642f43a6a23b,
+        type: 3}
+      propertyPath: m_LocalRotation.z
+      value: -0
+      objectReference: {fileID: 0}
+    - target: {fileID: 3584042955843289245, guid: c96098c6b9b7c8344ac2642f43a6a23b,
+        type: 3}
       propertyPath: m_LocalEulerAnglesHint.x
       value: 0
       objectReference: {fileID: 0}
