--- conflicted
+++ resolved
@@ -8,7 +8,6 @@
     m_TransformParent: {fileID: 0}
     m_Modifications:
     - target: {fileID: 8713106025104427481, guid: 110aa035f556bb04ea230d771f5cd0fb,
-<<<<<<< HEAD
         type: 3}
       propertyPath: myParent
       value: 
@@ -28,32 +27,11 @@
       propertyPath: myParent
       value: 
       objectReference: {fileID: 4590404649400113901}
-=======
-        type: 3}
-      propertyPath: myParent
-      value: 
-      objectReference: {fileID: 4590404649972405325}
-    - target: {fileID: 8713106026485539226, guid: 110aa035f556bb04ea230d771f5cd0fb,
-        type: 3}
-      propertyPath: myParent
-      value: 
-      objectReference: {fileID: 4590404649247232747}
-    - target: {fileID: 8713106026723214177, guid: 110aa035f556bb04ea230d771f5cd0fb,
-        type: 3}
-      propertyPath: myParent
-      value: 
-      objectReference: {fileID: 4590404650270308805}
-    - target: {fileID: 8713106027029714055, guid: 110aa035f556bb04ea230d771f5cd0fb,
-        type: 3}
-      propertyPath: myParent
-      value: 
-      objectReference: {fileID: 4590404649400113901}
     - target: {fileID: 8754348201652412460, guid: 110aa035f556bb04ea230d771f5cd0fb,
         type: 3}
       propertyPath: assetID
       value: Desk_314_1
       objectReference: {fileID: 0}
->>>>>>> 2f8dd9f9
     - target: {fileID: 8754348201652412460, guid: 110aa035f556bb04ea230d771f5cd0fb,
         type: 3}
       propertyPath: BoundingBox
@@ -181,8 +159,6 @@
       objectReference: {fileID: 0}
     - target: {fileID: 8754348201652412462, guid: 110aa035f556bb04ea230d771f5cd0fb,
         type: 3}
-<<<<<<< HEAD
-=======
       propertyPath: m_LocalPosition.x
       value: -0.375
       objectReference: {fileID: 0}
@@ -218,7 +194,6 @@
       objectReference: {fileID: 0}
     - target: {fileID: 8754348201652412462, guid: 110aa035f556bb04ea230d771f5cd0fb,
         type: 3}
->>>>>>> 2f8dd9f9
       propertyPath: m_LocalEulerAnglesHint.x
       value: 0
       objectReference: {fileID: 0}
@@ -235,11 +210,7 @@
     - target: {fileID: 8754348201652412465, guid: 110aa035f556bb04ea230d771f5cd0fb,
         type: 3}
       propertyPath: m_Name
-<<<<<<< HEAD
-      value: Desk_314_Master
-=======
       value: Desk_314_1
->>>>>>> 2f8dd9f9
       objectReference: {fileID: 0}
     - target: {fileID: 8754348201891581365, guid: 110aa035f556bb04ea230d771f5cd0fb,
         type: 3}
