%YAML 1.1
%TAG !u! tag:unity3d.com,2011:
--- !u!1001 &8514239768507021881
PrefabInstance:
  m_ObjectHideFlags: 0
  serializedVersion: 2
  m_Modification:
    m_TransformParent: {fileID: 0}
    m_Modifications:
    - target: {fileID: 2218116845940401476, guid: a7d97491d703df94cbc38d46f97e03fc,
        type: 3}
      propertyPath: m_Name
      value: Desk_320_2_1
      objectReference: {fileID: 0}
    - target: {fileID: 2218116845940401477, guid: a7d97491d703df94cbc38d46f97e03fc,
        type: 3}
      propertyPath: m_RootOrder
      value: 0
      objectReference: {fileID: 0}
    - target: {fileID: 2218116845940401477, guid: a7d97491d703df94cbc38d46f97e03fc,
        type: 3}
<<<<<<< HEAD
      propertyPath: m_RootOrder
      value: 0
=======
      propertyPath: m_LocalPosition.x
      value: 1.578
      objectReference: {fileID: 0}
    - target: {fileID: 2218116845940401477, guid: a7d97491d703df94cbc38d46f97e03fc,
        type: 3}
      propertyPath: m_LocalPosition.y
      value: -0.002
      objectReference: {fileID: 0}
    - target: {fileID: 2218116845940401477, guid: a7d97491d703df94cbc38d46f97e03fc,
        type: 3}
      propertyPath: m_LocalPosition.z
      value: 0.3853798
      objectReference: {fileID: 0}
    - target: {fileID: 2218116845940401477, guid: a7d97491d703df94cbc38d46f97e03fc,
        type: 3}
      propertyPath: m_LocalRotation.w
      value: 1
      objectReference: {fileID: 0}
    - target: {fileID: 2218116845940401477, guid: a7d97491d703df94cbc38d46f97e03fc,
        type: 3}
      propertyPath: m_LocalRotation.x
      value: -0
      objectReference: {fileID: 0}
    - target: {fileID: 2218116845940401477, guid: a7d97491d703df94cbc38d46f97e03fc,
        type: 3}
      propertyPath: m_LocalRotation.y
      value: -0
      objectReference: {fileID: 0}
    - target: {fileID: 2218116845940401477, guid: a7d97491d703df94cbc38d46f97e03fc,
        type: 3}
      propertyPath: m_LocalRotation.z
      value: -0
>>>>>>> 2f8dd9f9
      objectReference: {fileID: 0}
    - target: {fileID: 2218116845940401477, guid: a7d97491d703df94cbc38d46f97e03fc,
        type: 3}
      propertyPath: m_LocalEulerAnglesHint.x
      value: 0
      objectReference: {fileID: 0}
    - target: {fileID: 2218116845940401477, guid: a7d97491d703df94cbc38d46f97e03fc,
        type: 3}
      propertyPath: m_LocalEulerAnglesHint.y
      value: 0
      objectReference: {fileID: 0}
    - target: {fileID: 2218116845940401477, guid: a7d97491d703df94cbc38d46f97e03fc,
        type: 3}
      propertyPath: m_LocalEulerAnglesHint.z
      value: 0
      objectReference: {fileID: 0}
    - target: {fileID: 2218116845940401595, guid: a7d97491d703df94cbc38d46f97e03fc,
        type: 3}
      propertyPath: assetID
      value: Desk_320_2_1
      objectReference: {fileID: 0}
    - target: {fileID: 2218116845940401595, guid: a7d97491d703df94cbc38d46f97e03fc,
        type: 3}
      propertyPath: BoundingBox
      value: 
      objectReference: {fileID: 7557306742386930831}
    - target: {fileID: 2218116845940401595, guid: a7d97491d703df94cbc38d46f97e03fc,
        type: 3}
      propertyPath: VisibilityPoints.Array.data[0]
      value: 
      objectReference: {fileID: 7557306742238571270}
    - target: {fileID: 2218116845940401595, guid: a7d97491d703df94cbc38d46f97e03fc,
        type: 3}
      propertyPath: VisibilityPoints.Array.data[1]
      value: 
      objectReference: {fileID: 7557306743264044021}
    - target: {fileID: 2218116845940401595, guid: a7d97491d703df94cbc38d46f97e03fc,
        type: 3}
      propertyPath: VisibilityPoints.Array.data[2]
      value: 
      objectReference: {fileID: 7557306743978985909}
    - target: {fileID: 2218116845940401595, guid: a7d97491d703df94cbc38d46f97e03fc,
        type: 3}
      propertyPath: VisibilityPoints.Array.data[3]
      value: 
      objectReference: {fileID: 7557306744012237496}
    - target: {fileID: 2218116845940401595, guid: a7d97491d703df94cbc38d46f97e03fc,
        type: 3}
      propertyPath: VisibilityPoints.Array.data[4]
      value: 
      objectReference: {fileID: 7557306742097376199}
    - target: {fileID: 2218116845940401595, guid: a7d97491d703df94cbc38d46f97e03fc,
        type: 3}
      propertyPath: VisibilityPoints.Array.data[5]
      value: 
      objectReference: {fileID: 7557306742751003152}
    - target: {fileID: 2218116845940401595, guid: a7d97491d703df94cbc38d46f97e03fc,
        type: 3}
      propertyPath: VisibilityPoints.Array.data[6]
      value: 
      objectReference: {fileID: 7557306743135193025}
    - target: {fileID: 2218116845940401595, guid: a7d97491d703df94cbc38d46f97e03fc,
        type: 3}
      propertyPath: VisibilityPoints.Array.data[7]
      value: 
      objectReference: {fileID: 7557306743714614171}
    - target: {fileID: 2218116845940401595, guid: a7d97491d703df94cbc38d46f97e03fc,
        type: 3}
      propertyPath: VisibilityPoints.Array.data[8]
      value: 
      objectReference: {fileID: 7557306742654571130}
    - target: {fileID: 2218116845940401595, guid: a7d97491d703df94cbc38d46f97e03fc,
        type: 3}
      propertyPath: VisibilityPoints.Array.data[9]
      value: 
      objectReference: {fileID: 7557306743727309620}
    - target: {fileID: 2218116845940401595, guid: a7d97491d703df94cbc38d46f97e03fc,
        type: 3}
      propertyPath: VisibilityPoints.Array.data[10]
      value: 
      objectReference: {fileID: 7557306743398229946}
    - target: {fileID: 2218116845940401595, guid: a7d97491d703df94cbc38d46f97e03fc,
        type: 3}
      propertyPath: VisibilityPoints.Array.data[11]
      value: 
      objectReference: {fileID: 7557306742866633834}
    - target: {fileID: 2218116845940401595, guid: a7d97491d703df94cbc38d46f97e03fc,
        type: 3}
      propertyPath: VisibilityPoints.Array.data[12]
      value: 
      objectReference: {fileID: 7557306741884317385}
    - target: {fileID: 2218116845940401595, guid: a7d97491d703df94cbc38d46f97e03fc,
        type: 3}
      propertyPath: VisibilityPoints.Array.data[13]
      value: 
      objectReference: {fileID: 7557306742186523756}
    - target: {fileID: 2218116845940401595, guid: a7d97491d703df94cbc38d46f97e03fc,
        type: 3}
      propertyPath: VisibilityPoints.Array.data[14]
      value: 
      objectReference: {fileID: 7557306743685142489}
    - target: {fileID: 2218116845940401595, guid: a7d97491d703df94cbc38d46f97e03fc,
        type: 3}
      propertyPath: VisibilityPoints.Array.data[15]
      value: 
      objectReference: {fileID: 7557306742309242057}
    - target: {fileID: 2218116845940401595, guid: a7d97491d703df94cbc38d46f97e03fc,
        type: 3}
      propertyPath: VisibilityPoints.Array.data[16]
      value: 
      objectReference: {fileID: 7557306742663697654}
    - target: {fileID: 2218116845940401595, guid: a7d97491d703df94cbc38d46f97e03fc,
        type: 3}
      propertyPath: VisibilityPoints.Array.data[17]
      value: 
      objectReference: {fileID: 7557306742497779665}
    - target: {fileID: 2218116845940401595, guid: a7d97491d703df94cbc38d46f97e03fc,
        type: 3}
      propertyPath: VisibilityPoints.Array.data[18]
      value: 
      objectReference: {fileID: 7557306743503915498}
    - target: {fileID: 2218116845940401595, guid: a7d97491d703df94cbc38d46f97e03fc,
        type: 3}
      propertyPath: ReceptacleTriggerBoxes.Array.data[0]
      value: 
      objectReference: {fileID: 7558405874135991524}
    - target: {fileID: 2260471722912153271, guid: a7d97491d703df94cbc38d46f97e03fc,
        type: 3}
      propertyPath: myParent
      value: 
      objectReference: {fileID: 7557306743865941885}
    m_RemovedComponents: []
  m_SourcePrefab: {fileID: 100100000, guid: a7d97491d703df94cbc38d46f97e03fc, type: 3}
--- !u!1 &7557306743865941885 stripped
GameObject:
  m_CorrespondingSourceObject: {fileID: 2218116845940401476, guid: a7d97491d703df94cbc38d46f97e03fc,
    type: 3}
  m_PrefabInstance: {fileID: 8514239768507021881}
  m_PrefabAsset: {fileID: 0}
--- !u!1 &7558405874135991524 stripped
GameObject:
  m_CorrespondingSourceObject: {fileID: 2219287173956861661, guid: a7d97491d703df94cbc38d46f97e03fc,
    type: 3}
  m_PrefabInstance: {fileID: 8514239768507021881}
  m_PrefabAsset: {fileID: 0}
--- !u!4 &7557306742238571270 stripped
Transform:
  m_CorrespondingSourceObject: {fileID: 2218116844380098879, guid: a7d97491d703df94cbc38d46f97e03fc,
    type: 3}
  m_PrefabInstance: {fileID: 8514239768507021881}
  m_PrefabAsset: {fileID: 0}
--- !u!4 &7557306743264044021 stripped
Transform:
  m_CorrespondingSourceObject: {fileID: 2218116845472815564, guid: a7d97491d703df94cbc38d46f97e03fc,
    type: 3}
  m_PrefabInstance: {fileID: 8514239768507021881}
  m_PrefabAsset: {fileID: 0}
--- !u!4 &7557306743978985909 stripped
Transform:
  m_CorrespondingSourceObject: {fileID: 2218116846129083276, guid: a7d97491d703df94cbc38d46f97e03fc,
    type: 3}
  m_PrefabInstance: {fileID: 8514239768507021881}
  m_PrefabAsset: {fileID: 0}
--- !u!4 &7557306744012237496 stripped
Transform:
  m_CorrespondingSourceObject: {fileID: 2218116846096093313, guid: a7d97491d703df94cbc38d46f97e03fc,
    type: 3}
  m_PrefabInstance: {fileID: 8514239768507021881}
  m_PrefabAsset: {fileID: 0}
--- !u!4 &7557306742097376199 stripped
Transform:
  m_CorrespondingSourceObject: {fileID: 2218116844240079358, guid: a7d97491d703df94cbc38d46f97e03fc,
    type: 3}
  m_PrefabInstance: {fileID: 8514239768507021881}
  m_PrefabAsset: {fileID: 0}
--- !u!4 &7557306742751003152 stripped
Transform:
  m_CorrespondingSourceObject: {fileID: 2218116844891142185, guid: a7d97491d703df94cbc38d46f97e03fc,
    type: 3}
  m_PrefabInstance: {fileID: 8514239768507021881}
  m_PrefabAsset: {fileID: 0}
--- !u!4 &7557306743135193025 stripped
Transform:
  m_CorrespondingSourceObject: {fileID: 2218116845349748216, guid: a7d97491d703df94cbc38d46f97e03fc,
    type: 3}
  m_PrefabInstance: {fileID: 8514239768507021881}
  m_PrefabAsset: {fileID: 0}
--- !u!4 &7557306743714614171 stripped
Transform:
  m_CorrespondingSourceObject: {fileID: 2218116845856846242, guid: a7d97491d703df94cbc38d46f97e03fc,
    type: 3}
  m_PrefabInstance: {fileID: 8514239768507021881}
  m_PrefabAsset: {fileID: 0}
--- !u!4 &7557306742654571130 stripped
Transform:
  m_CorrespondingSourceObject: {fileID: 2218116844735850563, guid: a7d97491d703df94cbc38d46f97e03fc,
    type: 3}
  m_PrefabInstance: {fileID: 8514239768507021881}
  m_PrefabAsset: {fileID: 0}
--- !u!4 &7557306743727309620 stripped
Transform:
  m_CorrespondingSourceObject: {fileID: 2218116845810661645, guid: a7d97491d703df94cbc38d46f97e03fc,
    type: 3}
  m_PrefabInstance: {fileID: 8514239768507021881}
  m_PrefabAsset: {fileID: 0}
--- !u!4 &7557306743398229946 stripped
Transform:
  m_CorrespondingSourceObject: {fileID: 2218116845607001475, guid: a7d97491d703df94cbc38d46f97e03fc,
    type: 3}
  m_PrefabInstance: {fileID: 8514239768507021881}
  m_PrefabAsset: {fileID: 0}
--- !u!4 &7557306742866633834 stripped
Transform:
  m_CorrespondingSourceObject: {fileID: 2218116845081697875, guid: a7d97491d703df94cbc38d46f97e03fc,
    type: 3}
  m_PrefabInstance: {fileID: 8514239768507021881}
  m_PrefabAsset: {fileID: 0}
--- !u!4 &7557306741884317385 stripped
Transform:
  m_CorrespondingSourceObject: {fileID: 2218116844167927024, guid: a7d97491d703df94cbc38d46f97e03fc,
    type: 3}
  m_PrefabInstance: {fileID: 8514239768507021881}
  m_PrefabAsset: {fileID: 0}
--- !u!4 &7557306742186523756 stripped
Transform:
  m_CorrespondingSourceObject: {fileID: 2218116844402525781, guid: a7d97491d703df94cbc38d46f97e03fc,
    type: 3}
  m_PrefabInstance: {fileID: 8514239768507021881}
  m_PrefabAsset: {fileID: 0}
--- !u!4 &7557306743685142489 stripped
Transform:
  m_CorrespondingSourceObject: {fileID: 2218116845835726304, guid: a7d97491d703df94cbc38d46f97e03fc,
    type: 3}
  m_PrefabInstance: {fileID: 8514239768507021881}
  m_PrefabAsset: {fileID: 0}
--- !u!4 &7557306742309242057 stripped
Transform:
  m_CorrespondingSourceObject: {fileID: 2218116844527337200, guid: a7d97491d703df94cbc38d46f97e03fc,
    type: 3}
  m_PrefabInstance: {fileID: 8514239768507021881}
  m_PrefabAsset: {fileID: 0}
--- !u!4 &7557306742663697654 stripped
Transform:
  m_CorrespondingSourceObject: {fileID: 2218116844747697871, guid: a7d97491d703df94cbc38d46f97e03fc,
    type: 3}
  m_PrefabInstance: {fileID: 8514239768507021881}
  m_PrefabAsset: {fileID: 0}
--- !u!4 &7557306742497779665 stripped
Transform:
  m_CorrespondingSourceObject: {fileID: 2218116844645246440, guid: a7d97491d703df94cbc38d46f97e03fc,
    type: 3}
  m_PrefabInstance: {fileID: 8514239768507021881}
  m_PrefabAsset: {fileID: 0}
--- !u!4 &7557306743503915498 stripped
Transform:
  m_CorrespondingSourceObject: {fileID: 2218116845786526675, guid: a7d97491d703df94cbc38d46f97e03fc,
    type: 3}
  m_PrefabInstance: {fileID: 8514239768507021881}
  m_PrefabAsset: {fileID: 0}
--- !u!1 &7557306742386930831 stripped
GameObject:
  m_CorrespondingSourceObject: {fileID: 2218116844470816438, guid: a7d97491d703df94cbc38d46f97e03fc,
    type: 3}
  m_PrefabInstance: {fileID: 8514239768507021881}
  m_PrefabAsset: {fileID: 0}<|MERGE_RESOLUTION|>--- conflicted
+++ resolved
@@ -19,10 +19,6 @@
       objectReference: {fileID: 0}
     - target: {fileID: 2218116845940401477, guid: a7d97491d703df94cbc38d46f97e03fc,
         type: 3}
-<<<<<<< HEAD
-      propertyPath: m_RootOrder
-      value: 0
-=======
       propertyPath: m_LocalPosition.x
       value: 1.578
       objectReference: {fileID: 0}
@@ -55,7 +51,6 @@
         type: 3}
       propertyPath: m_LocalRotation.z
       value: -0
->>>>>>> 2f8dd9f9
       objectReference: {fileID: 0}
     - target: {fileID: 2218116845940401477, guid: a7d97491d703df94cbc38d46f97e03fc,
         type: 3}
