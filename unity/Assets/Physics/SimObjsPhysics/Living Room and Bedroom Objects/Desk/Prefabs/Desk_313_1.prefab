--- conflicted
+++ resolved
@@ -13,8 +13,6 @@
       value: 
       objectReference: {fileID: 3640676792273411783}
     - target: {fileID: 5945330076847542350, guid: 167c5cf25db63804eb864de119eeb7e2,
-<<<<<<< HEAD
-=======
         type: 3}
       propertyPath: BoundingBox
       value: 
@@ -110,29 +108,22 @@
       value: 0
       objectReference: {fileID: 0}
     - target: {fileID: 5945330077126275664, guid: 167c5cf25db63804eb864de119eeb7e2,
->>>>>>> 2f8dd9f9
-        type: 3}
-      propertyPath: BoundingBox
-      value: 
-      objectReference: {fileID: 0}
-    - target: {fileID: 5945330076847542350, guid: 167c5cf25db63804eb864de119eeb7e2,
-        type: 3}
-      propertyPath: MyColliders.Array.data[0]
-      value: 
-      objectReference: {fileID: 3640676791292607084}
-    - target: {fileID: 5945330076847542350, guid: 167c5cf25db63804eb864de119eeb7e2,
-        type: 3}
-      propertyPath: MyColliders.Array.data[1]
-      value: 
-      objectReference: {fileID: 3640676790712484318}
-    - target: {fileID: 5945330076847542350, guid: 167c5cf25db63804eb864de119eeb7e2,
-        type: 3}
-<<<<<<< HEAD
-      propertyPath: MyColliders.Array.data[2]
-      value: 
-      objectReference: {fileID: 3640676790729519976}
-    - target: {fileID: 5945330076847542350, guid: 167c5cf25db63804eb864de119eeb7e2,
-=======
+        type: 3}
+      propertyPath: m_LocalPosition.x
+      value: 0.633
+      objectReference: {fileID: 0}
+    - target: {fileID: 5945330077126275664, guid: 167c5cf25db63804eb864de119eeb7e2,
+        type: 3}
+      propertyPath: m_LocalPosition.y
+      value: -0.037
+      objectReference: {fileID: 0}
+    - target: {fileID: 5945330077126275664, guid: 167c5cf25db63804eb864de119eeb7e2,
+        type: 3}
+      propertyPath: m_LocalPosition.z
+      value: -1.63
+      objectReference: {fileID: 0}
+    - target: {fileID: 5945330077126275664, guid: 167c5cf25db63804eb864de119eeb7e2,
+        type: 3}
       propertyPath: m_LocalRotation.w
       value: 0.0000005066394
       objectReference: {fileID: 0}
@@ -142,86 +133,17 @@
       value: -0
       objectReference: {fileID: 0}
     - target: {fileID: 5945330077126275664, guid: 167c5cf25db63804eb864de119eeb7e2,
->>>>>>> 2f8dd9f9
-        type: 3}
-      propertyPath: MyColliders.Array.data[3]
-      value: 
-      objectReference: {fileID: 3640676792096832580}
-    - target: {fileID: 5945330076847542350, guid: 167c5cf25db63804eb864de119eeb7e2,
-        type: 3}
-      propertyPath: MyColliders.Array.data[4]
-      value: 
-      objectReference: {fileID: 3640676790726964676}
-    - target: {fileID: 5945330076847542350, guid: 167c5cf25db63804eb864de119eeb7e2,
-        type: 3}
-<<<<<<< HEAD
-      propertyPath: MyColliders.Array.data[5]
-      value: 
-      objectReference: {fileID: 3640676792395878072}
-    - target: {fileID: 5945330076847542350, guid: 167c5cf25db63804eb864de119eeb7e2,
-        type: 3}
-      propertyPath: VisibilityPoints.Array.data[0]
-      value: 
-      objectReference: {fileID: 3640676792019108247}
-    - target: {fileID: 5945330076847542350, guid: 167c5cf25db63804eb864de119eeb7e2,
-        type: 3}
-      propertyPath: VisibilityPoints.Array.data[1]
-      value: 
-      objectReference: {fileID: 3640676790807169954}
-    - target: {fileID: 5945330076847542350, guid: 167c5cf25db63804eb864de119eeb7e2,
-        type: 3}
-      propertyPath: VisibilityPoints.Array.data[2]
-      value: 
-      objectReference: {fileID: 3640676791525288162}
-    - target: {fileID: 5945330076847542350, guid: 167c5cf25db63804eb864de119eeb7e2,
-        type: 3}
-      propertyPath: VisibilityPoints.Array.data[3]
-      value: 
-      objectReference: {fileID: 3640676791471329512}
-    - target: {fileID: 5945330076847542350, guid: 167c5cf25db63804eb864de119eeb7e2,
-        type: 3}
-      propertyPath: VisibilityPoints.Array.data[4]
-      value: 
-      objectReference: {fileID: 3640676792384677622}
-    - target: {fileID: 5945330076847542350, guid: 167c5cf25db63804eb864de119eeb7e2,
-        type: 3}
-      propertyPath: VisibilityPoints.Array.data[5]
-      value: 
-      objectReference: {fileID: 3640676792708519891}
-    - target: {fileID: 5945330076847542350, guid: 167c5cf25db63804eb864de119eeb7e2,
-        type: 3}
-      propertyPath: VisibilityPoints.Array.data[6]
-      value: 
-      objectReference: {fileID: 3640676792303803795}
-    - target: {fileID: 5945330076847542350, guid: 167c5cf25db63804eb864de119eeb7e2,
-        type: 3}
-      propertyPath: VisibilityPoints.Array.data[7]
-      value: 
-      objectReference: {fileID: 3640676791414762701}
-    - target: {fileID: 5945330076847542350, guid: 167c5cf25db63804eb864de119eeb7e2,
-        type: 3}
-      propertyPath: VisibilityPoints.Array.data[8]
-      value: 
-      objectReference: {fileID: 3640676790765605850}
-    - target: {fileID: 5945330076847542350, guid: 167c5cf25db63804eb864de119eeb7e2,
-        type: 3}
-      propertyPath: VisibilityPoints.Array.data[9]
-      value: 
-      objectReference: {fileID: 3640676791258658611}
-    - target: {fileID: 5945330076847542350, guid: 167c5cf25db63804eb864de119eeb7e2,
-        type: 3}
-      propertyPath: ReceptacleTriggerBoxes.Array.data[0]
-      value: 
-      objectReference: {fileID: 3639577179376295874}
+        type: 3}
+      propertyPath: m_LocalRotation.y
+      value: 1
+      objectReference: {fileID: 0}
     - target: {fileID: 5945330077126275664, guid: 167c5cf25db63804eb864de119eeb7e2,
         type: 3}
-      propertyPath: m_RootOrder
-      value: 0
+      propertyPath: m_LocalRotation.z
+      value: -0
       objectReference: {fileID: 0}
     - target: {fileID: 5945330077126275664, guid: 167c5cf25db63804eb864de119eeb7e2,
         type: 3}
-=======
->>>>>>> 2f8dd9f9
       propertyPath: m_LocalEulerAnglesHint.x
       value: 0
       objectReference: {fileID: 0}
@@ -238,16 +160,12 @@
     - target: {fileID: 5945330077126275669, guid: 167c5cf25db63804eb864de119eeb7e2,
         type: 3}
       propertyPath: m_Name
-<<<<<<< HEAD
-      value: Desk_313_Master
-=======
       value: Desk_313_1
       objectReference: {fileID: 0}
     - target: {fileID: 5945330077126275671, guid: 167c5cf25db63804eb864de119eeb7e2,
         type: 3}
       propertyPath: assetID
       value: Desk_313_1
->>>>>>> 2f8dd9f9
       objectReference: {fileID: 0}
     - target: {fileID: 5945330077126275671, guid: 167c5cf25db63804eb864de119eeb7e2,
         type: 3}
