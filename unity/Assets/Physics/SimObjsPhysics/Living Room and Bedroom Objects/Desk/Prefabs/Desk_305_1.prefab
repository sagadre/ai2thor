--- conflicted
+++ resolved
@@ -13,8 +13,6 @@
       value: 
       objectReference: {fileID: 8477712497055766016}
     - target: {fileID: 3956939430683916976, guid: 3cad5f6c4f6b1fa48bb5fccf4b8337a9,
-<<<<<<< HEAD
-=======
         type: 3}
       propertyPath: MyColliders.Array.data[1]
       value: 
@@ -110,29 +108,22 @@
       value: 0
       objectReference: {fileID: 0}
     - target: {fileID: 3956939431324697476, guid: 3cad5f6c4f6b1fa48bb5fccf4b8337a9,
->>>>>>> 2f8dd9f9
-        type: 3}
-      propertyPath: MyColliders.Array.data[1]
-      value: 
-      objectReference: {fileID: 8477712497307165258}
-    - target: {fileID: 3956939430683916976, guid: 3cad5f6c4f6b1fa48bb5fccf4b8337a9,
-        type: 3}
-      propertyPath: MyColliders.Array.data[2]
-      value: 
-      objectReference: {fileID: 8477712496216243703}
-    - target: {fileID: 3956939430683916976, guid: 3cad5f6c4f6b1fa48bb5fccf4b8337a9,
-        type: 3}
-      propertyPath: MyColliders.Array.data[3]
-      value: 
-      objectReference: {fileID: 8477712496171855285}
-    - target: {fileID: 3956939430683916976, guid: 3cad5f6c4f6b1fa48bb5fccf4b8337a9,
-        type: 3}
-<<<<<<< HEAD
-      propertyPath: MyColliders.Array.data[4]
-      value: 
-      objectReference: {fileID: 8477712495840539140}
-    - target: {fileID: 3956939430683916976, guid: 3cad5f6c4f6b1fa48bb5fccf4b8337a9,
-=======
+        type: 3}
+      propertyPath: m_LocalPosition.x
+      value: 1.19
+      objectReference: {fileID: 0}
+    - target: {fileID: 3956939431324697476, guid: 3cad5f6c4f6b1fa48bb5fccf4b8337a9,
+        type: 3}
+      propertyPath: m_LocalPosition.y
+      value: 0
+      objectReference: {fileID: 0}
+    - target: {fileID: 3956939431324697476, guid: 3cad5f6c4f6b1fa48bb5fccf4b8337a9,
+        type: 3}
+      propertyPath: m_LocalPosition.z
+      value: 1.299
+      objectReference: {fileID: 0}
+    - target: {fileID: 3956939431324697476, guid: 3cad5f6c4f6b1fa48bb5fccf4b8337a9,
+        type: 3}
       propertyPath: m_LocalRotation.w
       value: 1
       objectReference: {fileID: 0}
@@ -142,86 +133,17 @@
       value: -0
       objectReference: {fileID: 0}
     - target: {fileID: 3956939431324697476, guid: 3cad5f6c4f6b1fa48bb5fccf4b8337a9,
->>>>>>> 2f8dd9f9
-        type: 3}
-      propertyPath: MyColliders.Array.data[5]
-      value: 
-      objectReference: {fileID: 8477712495379676844}
-    - target: {fileID: 3956939430683916976, guid: 3cad5f6c4f6b1fa48bb5fccf4b8337a9,
-        type: 3}
-      propertyPath: VisibilityPoints.Array.data[0]
-      value: 
-      objectReference: {fileID: 8477712496867178212}
-    - target: {fileID: 3956939430683916976, guid: 3cad5f6c4f6b1fa48bb5fccf4b8337a9,
-        type: 3}
-<<<<<<< HEAD
-      propertyPath: VisibilityPoints.Array.data[1]
-      value: 
-      objectReference: {fileID: 8477712495364361732}
-    - target: {fileID: 3956939430683916976, guid: 3cad5f6c4f6b1fa48bb5fccf4b8337a9,
-        type: 3}
-      propertyPath: VisibilityPoints.Array.data[2]
-      value: 
-      objectReference: {fileID: 8477712497415550118}
-    - target: {fileID: 3956939430683916976, guid: 3cad5f6c4f6b1fa48bb5fccf4b8337a9,
-        type: 3}
-      propertyPath: VisibilityPoints.Array.data[3]
-      value: 
-      objectReference: {fileID: 8477712497251261979}
-    - target: {fileID: 3956939430683916976, guid: 3cad5f6c4f6b1fa48bb5fccf4b8337a9,
-        type: 3}
-      propertyPath: VisibilityPoints.Array.data[4]
-      value: 
-      objectReference: {fileID: 8477712495653411604}
-    - target: {fileID: 3956939430683916976, guid: 3cad5f6c4f6b1fa48bb5fccf4b8337a9,
-        type: 3}
-      propertyPath: VisibilityPoints.Array.data[5]
-      value: 
-      objectReference: {fileID: 8477712496023600270}
-    - target: {fileID: 3956939430683916976, guid: 3cad5f6c4f6b1fa48bb5fccf4b8337a9,
-        type: 3}
-      propertyPath: VisibilityPoints.Array.data[6]
-      value: 
-      objectReference: {fileID: 8477712497438671198}
-    - target: {fileID: 3956939430683916976, guid: 3cad5f6c4f6b1fa48bb5fccf4b8337a9,
-        type: 3}
-      propertyPath: VisibilityPoints.Array.data[7]
-      value: 
-      objectReference: {fileID: 8477712496869739927}
-    - target: {fileID: 3956939430683916976, guid: 3cad5f6c4f6b1fa48bb5fccf4b8337a9,
-        type: 3}
-      propertyPath: VisibilityPoints.Array.data[8]
-      value: 
-      objectReference: {fileID: 8477712496273862234}
-    - target: {fileID: 3956939430683916976, guid: 3cad5f6c4f6b1fa48bb5fccf4b8337a9,
-        type: 3}
-      propertyPath: ReceptacleTriggerBoxes.Array.data[0]
-      value: 
-      objectReference: {fileID: 8476560584674693492}
-    - target: {fileID: 3956939430683916978, guid: 3cad5f6c4f6b1fa48bb5fccf4b8337a9,
-        type: 3}
-      propertyPath: MovingParts.Array.data[0]
-      value: 
-      objectReference: {fileID: 8477712495503855499}
-    - target: {fileID: 3956939430683916978, guid: 3cad5f6c4f6b1fa48bb5fccf4b8337a9,
-        type: 3}
-      propertyPath: IgnoreTheseObjects.Array.data[0]
-      value: 
-      objectReference: {fileID: 8477712496409273935}
-    - target: {fileID: 3956939430683916978, guid: 3cad5f6c4f6b1fa48bb5fccf4b8337a9,
-        type: 3}
-      propertyPath: IgnoreTheseObjects.Array.data[1]
-      value: 
-      objectReference: {fileID: 8477712496699220598}
+        type: 3}
+      propertyPath: m_LocalRotation.y
+      value: -0
+      objectReference: {fileID: 0}
     - target: {fileID: 3956939431324697476, guid: 3cad5f6c4f6b1fa48bb5fccf4b8337a9,
         type: 3}
-      propertyPath: m_RootOrder
-      value: 0
+      propertyPath: m_LocalRotation.z
+      value: -0
       objectReference: {fileID: 0}
     - target: {fileID: 3956939431324697476, guid: 3cad5f6c4f6b1fa48bb5fccf4b8337a9,
         type: 3}
-=======
->>>>>>> 2f8dd9f9
       propertyPath: m_LocalEulerAnglesHint.x
       value: 0
       objectReference: {fileID: 0}
@@ -238,16 +160,12 @@
     - target: {fileID: 3956939431324697477, guid: 3cad5f6c4f6b1fa48bb5fccf4b8337a9,
         type: 3}
       propertyPath: m_Name
-<<<<<<< HEAD
-      value: Desk_305_Master
-=======
       value: Desk_305_1
       objectReference: {fileID: 0}
     - target: {fileID: 3956939431324697482, guid: 3cad5f6c4f6b1fa48bb5fccf4b8337a9,
         type: 3}
       propertyPath: assetID
       value: Desk_305_1
->>>>>>> 2f8dd9f9
       objectReference: {fileID: 0}
     - target: {fileID: 3956939431324697482, guid: 3cad5f6c4f6b1fa48bb5fccf4b8337a9,
         type: 3}
