%YAML 1.1
%TAG !u! tag:unity3d.com,2011:
--- !u!1001 &3899692803252829011
PrefabInstance:
  m_ObjectHideFlags: 0
  serializedVersion: 2
  m_Modification:
    m_TransformParent: {fileID: 0}
    m_Modifications:
    - target: {fileID: 2924062815976781133, guid: 6e96a94bbb5ef3540a0c7322877a6b91,
<<<<<<< HEAD
        type: 3}
      propertyPath: myParent
      value: 
      objectReference: {fileID: 2241874352335787724}
=======
        type: 3}
      propertyPath: myParent
      value: 
      objectReference: {fileID: 2241874352335787724}
    - target: {fileID: 2955136687832870272, guid: 6e96a94bbb5ef3540a0c7322877a6b91,
        type: 3}
      propertyPath: assetID
      value: Desk_327_1
      objectReference: {fileID: 0}
>>>>>>> 2f8dd9f9
    - target: {fileID: 2955136687832870272, guid: 6e96a94bbb5ef3540a0c7322877a6b91,
        type: 3}
      propertyPath: BoundingBox
      value: 
      objectReference: {fileID: 2241874351038671688}
    - target: {fileID: 2955136687832870272, guid: 6e96a94bbb5ef3540a0c7322877a6b91,
        type: 3}
      propertyPath: VisibilityPoints.Array.data[0]
      value: 
      objectReference: {fileID: 2241874352356116849}
    - target: {fileID: 2955136687832870272, guid: 6e96a94bbb5ef3540a0c7322877a6b91,
        type: 3}
      propertyPath: VisibilityPoints.Array.data[1]
      value: 
      objectReference: {fileID: 2241874350920445219}
    - target: {fileID: 2955136687832870272, guid: 6e96a94bbb5ef3540a0c7322877a6b91,
        type: 3}
      propertyPath: VisibilityPoints.Array.data[2]
      value: 
      objectReference: {fileID: 2241874351812482249}
    - target: {fileID: 2955136687832870272, guid: 6e96a94bbb5ef3540a0c7322877a6b91,
        type: 3}
      propertyPath: VisibilityPoints.Array.data[3]
      value: 
      objectReference: {fileID: 2241874351341625479}
    - target: {fileID: 2955136687832870272, guid: 6e96a94bbb5ef3540a0c7322877a6b91,
        type: 3}
      propertyPath: VisibilityPoints.Array.data[4]
      value: 
      objectReference: {fileID: 2241874351536742236}
    - target: {fileID: 2955136687832870272, guid: 6e96a94bbb5ef3540a0c7322877a6b91,
        type: 3}
      propertyPath: VisibilityPoints.Array.data[5]
      value: 
      objectReference: {fileID: 2241874351320386309}
    - target: {fileID: 2955136687832870272, guid: 6e96a94bbb5ef3540a0c7322877a6b91,
        type: 3}
      propertyPath: VisibilityPoints.Array.data[6]
      value: 
      objectReference: {fileID: 2241874351492623283}
    - target: {fileID: 2955136687832870272, guid: 6e96a94bbb5ef3540a0c7322877a6b91,
        type: 3}
      propertyPath: VisibilityPoints.Array.data[7]
      value: 
      objectReference: {fileID: 2241874351911080331}
    - target: {fileID: 2955136687832870272, guid: 6e96a94bbb5ef3540a0c7322877a6b91,
        type: 3}
      propertyPath: VisibilityPoints.Array.data[8]
      value: 
      objectReference: {fileID: 2241874352086649732}
    - target: {fileID: 2955136687832870272, guid: 6e96a94bbb5ef3540a0c7322877a6b91,
        type: 3}
      propertyPath: VisibilityPoints.Array.data[9]
      value: 
      objectReference: {fileID: 2241874350482175365}
    - target: {fileID: 2955136687832870272, guid: 6e96a94bbb5ef3540a0c7322877a6b91,
        type: 3}
      propertyPath: VisibilityPoints.Array.data[10]
      value: 
      objectReference: {fileID: 2241874350604035317}
    - target: {fileID: 2955136687832870272, guid: 6e96a94bbb5ef3540a0c7322877a6b91,
        type: 3}
      propertyPath: VisibilityPoints.Array.data[11]
      value: 
      objectReference: {fileID: 2241874352523267830}
    - target: {fileID: 2955136687832870272, guid: 6e96a94bbb5ef3540a0c7322877a6b91,
        type: 3}
      propertyPath: VisibilityPoints.Array.data[12]
      value: 
      objectReference: {fileID: 2241874351154852157}
    - target: {fileID: 2955136687832870272, guid: 6e96a94bbb5ef3540a0c7322877a6b91,
        type: 3}
      propertyPath: VisibilityPoints.Array.data[13]
      value: 
      objectReference: {fileID: 2241874352225241437}
    - target: {fileID: 2955136687832870272, guid: 6e96a94bbb5ef3540a0c7322877a6b91,
        type: 3}
      propertyPath: VisibilityPoints.Array.data[14]
      value: 
      objectReference: {fileID: 2241874350471062500}
    - target: {fileID: 2955136687832870272, guid: 6e96a94bbb5ef3540a0c7322877a6b91,
        type: 3}
      propertyPath: VisibilityPoints.Array.data[15]
      value: 
      objectReference: {fileID: 2241874350622259684}
    - target: {fileID: 2955136687832870272, guid: 6e96a94bbb5ef3540a0c7322877a6b91,
        type: 3}
      propertyPath: VisibilityPoints.Array.data[16]
      value: 
      objectReference: {fileID: 2241874352391533586}
    - target: {fileID: 2955136687832870272, guid: 6e96a94bbb5ef3540a0c7322877a6b91,
        type: 3}
      propertyPath: VisibilityPoints.Array.data[17]
      value: 
      objectReference: {fileID: 2241874352028734922}
    - target: {fileID: 2955136687832870272, guid: 6e96a94bbb5ef3540a0c7322877a6b91,
        type: 3}
      propertyPath: ReceptacleTriggerBoxes.Array.data[0]
      value: 
      objectReference: {fileID: 2240704306683072116}
    - target: {fileID: 2955136687832870302, guid: 6e96a94bbb5ef3540a0c7322877a6b91,
        type: 3}
      propertyPath: m_RootOrder
      value: 0
      objectReference: {fileID: 0}
    - target: {fileID: 2955136687832870302, guid: 6e96a94bbb5ef3540a0c7322877a6b91,
        type: 3}
<<<<<<< HEAD
=======
      propertyPath: m_LocalPosition.x
      value: 0.446
      objectReference: {fileID: 0}
    - target: {fileID: 2955136687832870302, guid: 6e96a94bbb5ef3540a0c7322877a6b91,
        type: 3}
      propertyPath: m_LocalPosition.y
      value: -0.004
      objectReference: {fileID: 0}
    - target: {fileID: 2955136687832870302, guid: 6e96a94bbb5ef3540a0c7322877a6b91,
        type: 3}
      propertyPath: m_LocalPosition.z
      value: -2.526
      objectReference: {fileID: 0}
    - target: {fileID: 2955136687832870302, guid: 6e96a94bbb5ef3540a0c7322877a6b91,
        type: 3}
      propertyPath: m_LocalRotation.w
      value: 1
      objectReference: {fileID: 0}
    - target: {fileID: 2955136687832870302, guid: 6e96a94bbb5ef3540a0c7322877a6b91,
        type: 3}
      propertyPath: m_LocalRotation.x
      value: -0
      objectReference: {fileID: 0}
    - target: {fileID: 2955136687832870302, guid: 6e96a94bbb5ef3540a0c7322877a6b91,
        type: 3}
      propertyPath: m_LocalRotation.y
      value: -0
      objectReference: {fileID: 0}
    - target: {fileID: 2955136687832870302, guid: 6e96a94bbb5ef3540a0c7322877a6b91,
        type: 3}
      propertyPath: m_LocalRotation.z
      value: -0
      objectReference: {fileID: 0}
    - target: {fileID: 2955136687832870302, guid: 6e96a94bbb5ef3540a0c7322877a6b91,
        type: 3}
>>>>>>> 2f8dd9f9
      propertyPath: m_LocalEulerAnglesHint.x
      value: 0
      objectReference: {fileID: 0}
    - target: {fileID: 2955136687832870302, guid: 6e96a94bbb5ef3540a0c7322877a6b91,
        type: 3}
      propertyPath: m_LocalEulerAnglesHint.y
      value: 0
      objectReference: {fileID: 0}
    - target: {fileID: 2955136687832870302, guid: 6e96a94bbb5ef3540a0c7322877a6b91,
        type: 3}
      propertyPath: m_LocalEulerAnglesHint.z
      value: 0
      objectReference: {fileID: 0}
    - target: {fileID: 2955136687832870303, guid: 6e96a94bbb5ef3540a0c7322877a6b91,
        type: 3}
      propertyPath: m_Name
<<<<<<< HEAD
      value: Desk_327_Master
=======
      value: Desk_327_1
>>>>>>> 2f8dd9f9
      objectReference: {fileID: 0}
    m_RemovedComponents: []
  m_SourcePrefab: {fileID: 100100000, guid: 6e96a94bbb5ef3540a0c7322877a6b91, type: 3}
--- !u!1 &2241874352335787724 stripped
GameObject:
  m_CorrespondingSourceObject: {fileID: 2955136687832870303, guid: 6e96a94bbb5ef3540a0c7322877a6b91,
    type: 3}
  m_PrefabInstance: {fileID: 3899692803252829011}
  m_PrefabAsset: {fileID: 0}
--- !u!1 &2240704306683072116 stripped
GameObject:
  m_CorrespondingSourceObject: {fileID: 2956306669077820711, guid: 6e96a94bbb5ef3540a0c7322877a6b91,
    type: 3}
  m_PrefabInstance: {fileID: 3899692803252829011}
  m_PrefabAsset: {fileID: 0}
--- !u!4 &2241874352356116849 stripped
Transform:
  m_CorrespondingSourceObject: {fileID: 2955136687819649570, guid: 6e96a94bbb5ef3540a0c7322877a6b91,
    type: 3}
  m_PrefabInstance: {fileID: 3899692803252829011}
  m_PrefabAsset: {fileID: 0}
--- !u!4 &2241874350920445219 stripped
Transform:
  m_CorrespondingSourceObject: {fileID: 2955136689269642864, guid: 6e96a94bbb5ef3540a0c7322877a6b91,
    type: 3}
  m_PrefabInstance: {fileID: 3899692803252829011}
  m_PrefabAsset: {fileID: 0}
--- !u!4 &2241874351812482249 stripped
Transform:
  m_CorrespondingSourceObject: {fileID: 2955136688384356250, guid: 6e96a94bbb5ef3540a0c7322877a6b91,
    type: 3}
  m_PrefabInstance: {fileID: 3899692803252829011}
  m_PrefabAsset: {fileID: 0}
--- !u!4 &2241874351341625479 stripped
Transform:
  m_CorrespondingSourceObject: {fileID: 2955136688853015508, guid: 6e96a94bbb5ef3540a0c7322877a6b91,
    type: 3}
  m_PrefabInstance: {fileID: 3899692803252829011}
  m_PrefabAsset: {fileID: 0}
--- !u!4 &2241874351536742236 stripped
Transform:
  m_CorrespondingSourceObject: {fileID: 2955136688107561999, guid: 6e96a94bbb5ef3540a0c7322877a6b91,
    type: 3}
  m_PrefabInstance: {fileID: 3899692803252829011}
  m_PrefabAsset: {fileID: 0}
--- !u!4 &2241874351320386309 stripped
Transform:
  m_CorrespondingSourceObject: {fileID: 2955136688865341526, guid: 6e96a94bbb5ef3540a0c7322877a6b91,
    type: 3}
  m_PrefabInstance: {fileID: 3899692803252829011}
  m_PrefabAsset: {fileID: 0}
--- !u!4 &2241874351492623283 stripped
Transform:
  m_CorrespondingSourceObject: {fileID: 2955136688702017760, guid: 6e96a94bbb5ef3540a0c7322877a6b91,
    type: 3}
  m_PrefabInstance: {fileID: 3899692803252829011}
  m_PrefabAsset: {fileID: 0}
--- !u!4 &2241874351911080331 stripped
Transform:
  m_CorrespondingSourceObject: {fileID: 2955136688280578776, guid: 6e96a94bbb5ef3540a0c7322877a6b91,
    type: 3}
  m_PrefabInstance: {fileID: 3899692803252829011}
  m_PrefabAsset: {fileID: 0}
--- !u!4 &2241874352086649732 stripped
Transform:
  m_CorrespondingSourceObject: {fileID: 2955136687550181591, guid: 6e96a94bbb5ef3540a0c7322877a6b91,
    type: 3}
  m_PrefabInstance: {fileID: 3899692803252829011}
  m_PrefabAsset: {fileID: 0}
--- !u!4 &2241874350482175365 stripped
Transform:
  m_CorrespondingSourceObject: {fileID: 2955136689166913238, guid: 6e96a94bbb5ef3540a0c7322877a6b91,
    type: 3}
  m_PrefabInstance: {fileID: 3899692803252829011}
  m_PrefabAsset: {fileID: 0}
--- !u!4 &2241874350604035317 stripped
Transform:
  m_CorrespondingSourceObject: {fileID: 2955136689054949286, guid: 6e96a94bbb5ef3540a0c7322877a6b91,
    type: 3}
  m_PrefabInstance: {fileID: 3899692803252829011}
  m_PrefabAsset: {fileID: 0}
--- !u!4 &2241874352523267830 stripped
Transform:
  m_CorrespondingSourceObject: {fileID: 2955136687652304293, guid: 6e96a94bbb5ef3540a0c7322877a6b91,
    type: 3}
  m_PrefabInstance: {fileID: 3899692803252829011}
  m_PrefabAsset: {fileID: 0}
--- !u!4 &2241874351154852157 stripped
Transform:
  m_CorrespondingSourceObject: {fileID: 2955136688498461294, guid: 6e96a94bbb5ef3540a0c7322877a6b91,
    type: 3}
  m_PrefabInstance: {fileID: 3899692803252829011}
  m_PrefabAsset: {fileID: 0}
--- !u!4 &2241874352225241437 stripped
Transform:
  m_CorrespondingSourceObject: {fileID: 2955136687421387278, guid: 6e96a94bbb5ef3540a0c7322877a6b91,
    type: 3}
  m_PrefabInstance: {fileID: 3899692803252829011}
  m_PrefabAsset: {fileID: 0}
--- !u!4 &2241874350471062500 stripped
Transform:
  m_CorrespondingSourceObject: {fileID: 2955136689190410423, guid: 6e96a94bbb5ef3540a0c7322877a6b91,
    type: 3}
  m_PrefabInstance: {fileID: 3899692803252829011}
  m_PrefabAsset: {fileID: 0}
--- !u!4 &2241874350622259684 stripped
Transform:
  m_CorrespondingSourceObject: {fileID: 2955136689039606455, guid: 6e96a94bbb5ef3540a0c7322877a6b91,
    type: 3}
  m_PrefabInstance: {fileID: 3899692803252829011}
  m_PrefabAsset: {fileID: 0}
--- !u!4 &2241874352391533586 stripped
Transform:
  m_CorrespondingSourceObject: {fileID: 2955136687787937601, guid: 6e96a94bbb5ef3540a0c7322877a6b91,
    type: 3}
  m_PrefabInstance: {fileID: 3899692803252829011}
  m_PrefabAsset: {fileID: 0}
--- !u!4 &2241874352028734922 stripped
Transform:
  m_CorrespondingSourceObject: {fileID: 2955136688163352217, guid: 6e96a94bbb5ef3540a0c7322877a6b91,
    type: 3}
  m_PrefabInstance: {fileID: 3899692803252829011}
  m_PrefabAsset: {fileID: 0}
--- !u!1 &2241874351038671688 stripped
GameObject:
  m_CorrespondingSourceObject: {fileID: 2955136688616116251, guid: 6e96a94bbb5ef3540a0c7322877a6b91,
    type: 3}
  m_PrefabInstance: {fileID: 3899692803252829011}
  m_PrefabAsset: {fileID: 0}<|MERGE_RESOLUTION|>--- conflicted
+++ resolved
@@ -8,12 +8,6 @@
     m_TransformParent: {fileID: 0}
     m_Modifications:
     - target: {fileID: 2924062815976781133, guid: 6e96a94bbb5ef3540a0c7322877a6b91,
-<<<<<<< HEAD
-        type: 3}
-      propertyPath: myParent
-      value: 
-      objectReference: {fileID: 2241874352335787724}
-=======
         type: 3}
       propertyPath: myParent
       value: 
@@ -23,7 +17,6 @@
       propertyPath: assetID
       value: Desk_327_1
       objectReference: {fileID: 0}
->>>>>>> 2f8dd9f9
     - target: {fileID: 2955136687832870272, guid: 6e96a94bbb5ef3540a0c7322877a6b91,
         type: 3}
       propertyPath: BoundingBox
@@ -131,8 +124,6 @@
       objectReference: {fileID: 0}
     - target: {fileID: 2955136687832870302, guid: 6e96a94bbb5ef3540a0c7322877a6b91,
         type: 3}
-<<<<<<< HEAD
-=======
       propertyPath: m_LocalPosition.x
       value: 0.446
       objectReference: {fileID: 0}
@@ -168,7 +159,6 @@
       objectReference: {fileID: 0}
     - target: {fileID: 2955136687832870302, guid: 6e96a94bbb5ef3540a0c7322877a6b91,
         type: 3}
->>>>>>> 2f8dd9f9
       propertyPath: m_LocalEulerAnglesHint.x
       value: 0
       objectReference: {fileID: 0}
@@ -185,11 +175,7 @@
     - target: {fileID: 2955136687832870303, guid: 6e96a94bbb5ef3540a0c7322877a6b91,
         type: 3}
       propertyPath: m_Name
-<<<<<<< HEAD
-      value: Desk_327_Master
-=======
       value: Desk_327_1
->>>>>>> 2f8dd9f9
       objectReference: {fileID: 0}
     m_RemovedComponents: []
   m_SourcePrefab: {fileID: 100100000, guid: 6e96a94bbb5ef3540a0c7322877a6b91, type: 3}
