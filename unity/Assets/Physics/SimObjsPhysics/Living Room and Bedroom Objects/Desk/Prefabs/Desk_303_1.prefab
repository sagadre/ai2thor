--- conflicted
+++ resolved
@@ -15,16 +15,12 @@
     - target: {fileID: 2096605520978620072, guid: 358d26fab1c33bd41bab45c266a9592a,
         type: 3}
       propertyPath: m_Name
-<<<<<<< HEAD
-      value: Desk_303_Master
-=======
       value: Desk_303_1
       objectReference: {fileID: 0}
     - target: {fileID: 2096605520978620077, guid: 358d26fab1c33bd41bab45c266a9592a,
         type: 3}
       propertyPath: assetID
       value: Desk_303_1
->>>>>>> 2f8dd9f9
       objectReference: {fileID: 0}
     - target: {fileID: 2096605520978620077, guid: 358d26fab1c33bd41bab45c266a9592a,
         type: 3}
@@ -113,8 +109,6 @@
       objectReference: {fileID: 0}
     - target: {fileID: 2096605520978620079, guid: 358d26fab1c33bd41bab45c266a9592a,
         type: 3}
-<<<<<<< HEAD
-=======
       propertyPath: m_LocalPosition.x
       value: -1.71
       objectReference: {fileID: 0}
@@ -150,7 +144,6 @@
       objectReference: {fileID: 0}
     - target: {fileID: 2096605520978620079, guid: 358d26fab1c33bd41bab45c266a9592a,
         type: 3}
->>>>>>> 2f8dd9f9
       propertyPath: m_LocalEulerAnglesHint.x
       value: 0
       objectReference: {fileID: 0}
