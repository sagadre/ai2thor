--- conflicted
+++ resolved
@@ -8,40 +8,25 @@
     m_TransformParent: {fileID: 0}
     m_Modifications:
     - target: {fileID: 473676049952450156, guid: 1412fd9d93d50ba438183a0349f2a502,
-<<<<<<< HEAD
-=======
         type: 3}
       propertyPath: myParent
       value: 
       objectReference: {fileID: 7344573222267623719}
     - target: {fileID: 473676050016247932, guid: 1412fd9d93d50ba438183a0349f2a502,
->>>>>>> 2f8dd9f9
         type: 3}
       propertyPath: myParent
       value: 
       objectReference: {fileID: 7344573222267623719}
-<<<<<<< HEAD
-    - target: {fileID: 473676050016247932, guid: 1412fd9d93d50ba438183a0349f2a502,
-=======
     - target: {fileID: 473676050126685144, guid: 1412fd9d93d50ba438183a0349f2a502,
->>>>>>> 2f8dd9f9
         type: 3}
       propertyPath: myParent
       value: 
       objectReference: {fileID: 7344573222267623719}
-<<<<<<< HEAD
-    - target: {fileID: 473676050126685144, guid: 1412fd9d93d50ba438183a0349f2a502,
-        type: 3}
-      propertyPath: myParent
-      value: 
-      objectReference: {fileID: 7344573222267623719}
-=======
     - target: {fileID: 505616268310442405, guid: 1412fd9d93d50ba438183a0349f2a502,
         type: 3}
       propertyPath: assetID
       value: Desk_302_1
       objectReference: {fileID: 0}
->>>>>>> 2f8dd9f9
     - target: {fileID: 505616268310442405, guid: 1412fd9d93d50ba438183a0349f2a502,
         type: 3}
       propertyPath: BoundingBox
@@ -180,11 +165,7 @@
     - target: {fileID: 505616268310442406, guid: 1412fd9d93d50ba438183a0349f2a502,
         type: 3}
       propertyPath: m_Name
-<<<<<<< HEAD
-      value: Desk_302_Master
-=======
       value: Desk_302_1
->>>>>>> 2f8dd9f9
       objectReference: {fileID: 0}
     - target: {fileID: 505616268310442407, guid: 1412fd9d93d50ba438183a0349f2a502,
         type: 3}
@@ -193,8 +174,6 @@
       objectReference: {fileID: 0}
     - target: {fileID: 505616268310442407, guid: 1412fd9d93d50ba438183a0349f2a502,
         type: 3}
-<<<<<<< HEAD
-=======
       propertyPath: m_LocalPosition.x
       value: -1.009
       objectReference: {fileID: 0}
@@ -230,7 +209,6 @@
       objectReference: {fileID: 0}
     - target: {fileID: 505616268310442407, guid: 1412fd9d93d50ba438183a0349f2a502,
         type: 3}
->>>>>>> 2f8dd9f9
       propertyPath: m_LocalEulerAnglesHint.x
       value: 0
       objectReference: {fileID: 0}
