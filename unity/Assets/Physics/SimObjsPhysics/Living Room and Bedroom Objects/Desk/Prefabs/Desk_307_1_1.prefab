%YAML 1.1
%TAG !u! tag:unity3d.com,2011:
--- !u!1001 &8534421630890064210
PrefabInstance:
  m_ObjectHideFlags: 0
  serializedVersion: 2
  m_Modification:
    m_TransformParent: {fileID: 0}
    m_Modifications:
    - target: {fileID: 9666246386505936, guid: add6fc2944312bb44945d43c2b4ad225, type: 3}
      propertyPath: myParent
      value: 
      objectReference: {fileID: 8629204825036650560}
    - target: {fileID: 9958929537614464, guid: add6fc2944312bb44945d43c2b4ad225, type: 3}
      propertyPath: VisibilityPoints.Array.data[0]
      value: 
      objectReference: {fileID: 8634653059140171228}
    - target: {fileID: 9958929537614464, guid: add6fc2944312bb44945d43c2b4ad225, type: 3}
      propertyPath: VisibilityPoints.Array.data[1]
      value: 
      objectReference: {fileID: 8632029758764032878}
    - target: {fileID: 9958929537614464, guid: add6fc2944312bb44945d43c2b4ad225, type: 3}
      propertyPath: VisibilityPoints.Array.data[2]
      value: 
      objectReference: {fileID: 8632183879913006706}
    - target: {fileID: 9958929537614464, guid: add6fc2944312bb44945d43c2b4ad225, type: 3}
      propertyPath: VisibilityPoints.Array.data[3]
      value: 
      objectReference: {fileID: 8634597452846621668}
    - target: {fileID: 9958929537614464, guid: add6fc2944312bb44945d43c2b4ad225, type: 3}
      propertyPath: VisibilityPoints.Array.data[4]
      value: 
      objectReference: {fileID: 8632187447774656046}
    - target: {fileID: 9958929537614464, guid: add6fc2944312bb44945d43c2b4ad225, type: 3}
      propertyPath: VisibilityPoints.Array.data[5]
      value: 
      objectReference: {fileID: 8631791313187900720}
    - target: {fileID: 9958929537614464, guid: add6fc2944312bb44945d43c2b4ad225, type: 3}
      propertyPath: VisibilityPoints.Array.data[6]
      value: 
      objectReference: {fileID: 8631859082563490478}
    - target: {fileID: 9958929537614464, guid: add6fc2944312bb44945d43c2b4ad225, type: 3}
      propertyPath: VisibilityPoints.Array.data[7]
      value: 
      objectReference: {fileID: 8632061741509885562}
    - target: {fileID: 9958929537614464, guid: add6fc2944312bb44945d43c2b4ad225, type: 3}
      propertyPath: VisibilityPoints.Array.data[8]
      value: 
      objectReference: {fileID: 8634786712721095022}
    - target: {fileID: 9958929537614464, guid: add6fc2944312bb44945d43c2b4ad225, type: 3}
      propertyPath: ReceptacleTriggerBoxes.Array.data[0]
      value: 
      objectReference: {fileID: 8630807500800377970}
    - target: {fileID: 10011732185821766, guid: add6fc2944312bb44945d43c2b4ad225,
<<<<<<< HEAD
        type: 3}
      propertyPath: myParent
      value: 
      objectReference: {fileID: 8630392588996185171}
    - target: {fileID: 10011732299530269, guid: add6fc2944312bb44945d43c2b4ad225,
        type: 3}
      propertyPath: myParent
      value: 
      objectReference: {fileID: 8630392588226799974}
    - target: {fileID: 10011733465025772, guid: add6fc2944312bb44945d43c2b4ad225,
        type: 3}
      propertyPath: myParent
      value: 
      objectReference: {fileID: 8630392588624863228}
    - target: {fileID: 10011733838391366, guid: add6fc2944312bb44945d43c2b4ad225,
        type: 3}
      propertyPath: myParent
      value: 
      objectReference: {fileID: 8630392587159568198}
=======
        type: 3}
      propertyPath: myParent
      value: 
      objectReference: {fileID: 8630392588996185171}
    - target: {fileID: 10011732299530269, guid: add6fc2944312bb44945d43c2b4ad225,
        type: 3}
      propertyPath: myParent
      value: 
      objectReference: {fileID: 8630392588226799974}
    - target: {fileID: 10011733465025772, guid: add6fc2944312bb44945d43c2b4ad225,
        type: 3}
      propertyPath: myParent
      value: 
      objectReference: {fileID: 8630392588624863228}
    - target: {fileID: 10011733838391366, guid: add6fc2944312bb44945d43c2b4ad225,
        type: 3}
      propertyPath: myParent
      value: 
      objectReference: {fileID: 8630392587159568198}
    - target: {fileID: 123016747586668051, guid: add6fc2944312bb44945d43c2b4ad225,
        type: 3}
      propertyPath: assetID
      value: Desk_307_1_1
      objectReference: {fileID: 0}
>>>>>>> 2f8dd9f9
    - target: {fileID: 123016747586668051, guid: add6fc2944312bb44945d43c2b4ad225,
        type: 3}
      propertyPath: BoundingBox
      value: 
      objectReference: {fileID: 8630392587296270543}
    - target: {fileID: 123016747586668051, guid: add6fc2944312bb44945d43c2b4ad225,
        type: 3}
      propertyPath: VisibilityPoints.Array.data[0]
      value: 
      objectReference: {fileID: 8630392587407288805}
    - target: {fileID: 123016747586668051, guid: add6fc2944312bb44945d43c2b4ad225,
        type: 3}
      propertyPath: VisibilityPoints.Array.data[1]
      value: 
      objectReference: {fileID: 8630392587092629215}
    - target: {fileID: 123016747586668051, guid: add6fc2944312bb44945d43c2b4ad225,
        type: 3}
      propertyPath: VisibilityPoints.Array.data[2]
      value: 
      objectReference: {fileID: 8630392588109120460}
    - target: {fileID: 123016747586668051, guid: add6fc2944312bb44945d43c2b4ad225,
        type: 3}
      propertyPath: VisibilityPoints.Array.data[3]
      value: 
      objectReference: {fileID: 8630392588593322917}
    - target: {fileID: 123016747586668051, guid: add6fc2944312bb44945d43c2b4ad225,
        type: 3}
      propertyPath: VisibilityPoints.Array.data[4]
      value: 
      objectReference: {fileID: 8630392588121917790}
    - target: {fileID: 123016747586668051, guid: add6fc2944312bb44945d43c2b4ad225,
        type: 3}
      propertyPath: VisibilityPoints.Array.data[5]
      value: 
      objectReference: {fileID: 8630392587609223170}
    - target: {fileID: 123016747586668051, guid: add6fc2944312bb44945d43c2b4ad225,
        type: 3}
      propertyPath: VisibilityPoints.Array.data[6]
      value: 
      objectReference: {fileID: 8630392588426269972}
    - target: {fileID: 123016747586668051, guid: add6fc2944312bb44945d43c2b4ad225,
        type: 3}
      propertyPath: VisibilityPoints.Array.data[7]
      value: 
      objectReference: {fileID: 8630392588264612341}
    - target: {fileID: 123016747586668051, guid: add6fc2944312bb44945d43c2b4ad225,
        type: 3}
      propertyPath: VisibilityPoints.Array.data[8]
      value: 
      objectReference: {fileID: 8630392588305167555}
    - target: {fileID: 123016747586668051, guid: add6fc2944312bb44945d43c2b4ad225,
        type: 3}
      propertyPath: VisibilityPoints.Array.data[9]
      value: 
      objectReference: {fileID: 8630392587271767888}
    - target: {fileID: 123016747586668051, guid: add6fc2944312bb44945d43c2b4ad225,
        type: 3}
      propertyPath: VisibilityPoints.Array.data[10]
      value: 
      objectReference: {fileID: 8630392588715733658}
    - target: {fileID: 123016747586668051, guid: add6fc2944312bb44945d43c2b4ad225,
        type: 3}
      propertyPath: VisibilityPoints.Array.data[11]
      value: 
      objectReference: {fileID: 8630392588182459703}
    - target: {fileID: 123016747586668051, guid: add6fc2944312bb44945d43c2b4ad225,
        type: 3}
      propertyPath: VisibilityPoints.Array.data[12]
      value: 
      objectReference: {fileID: 8630392588278179172}
    - target: {fileID: 123016747586668051, guid: add6fc2944312bb44945d43c2b4ad225,
        type: 3}
      propertyPath: VisibilityPoints.Array.data[13]
      value: 
      objectReference: {fileID: 8630392588679901727}
    - target: {fileID: 123016747586668051, guid: add6fc2944312bb44945d43c2b4ad225,
        type: 3}
      propertyPath: VisibilityPoints.Array.data[14]
      value: 
      objectReference: {fileID: 8630392587323613440}
    - target: {fileID: 123016747586668051, guid: add6fc2944312bb44945d43c2b4ad225,
        type: 3}
      propertyPath: VisibilityPoints.Array.data[15]
      value: 
      objectReference: {fileID: 8630392586971073377}
    - target: {fileID: 123016747586668051, guid: add6fc2944312bb44945d43c2b4ad225,
        type: 3}
      propertyPath: VisibilityPoints.Array.data[16]
      value: 
      objectReference: {fileID: 8630392588863091491}
    - target: {fileID: 123016747586668051, guid: add6fc2944312bb44945d43c2b4ad225,
        type: 3}
      propertyPath: VisibilityPoints.Array.data[17]
      value: 
      objectReference: {fileID: 8630392588345879824}
    - target: {fileID: 123016747586668051, guid: add6fc2944312bb44945d43c2b4ad225,
        type: 3}
      propertyPath: VisibilityPoints.Array.data[18]
      value: 
      objectReference: {fileID: 8630392588667329271}
    - target: {fileID: 123016747586668051, guid: add6fc2944312bb44945d43c2b4ad225,
        type: 3}
      propertyPath: VisibilityPoints.Array.data[19]
      value: 
      objectReference: {fileID: 8630392587279984078}
    - target: {fileID: 123016747586668051, guid: add6fc2944312bb44945d43c2b4ad225,
        type: 3}
      propertyPath: VisibilityPoints.Array.data[20]
      value: 
      objectReference: {fileID: 8630392588214286316}
    - target: {fileID: 123016747586668051, guid: add6fc2944312bb44945d43c2b4ad225,
        type: 3}
      propertyPath: VisibilityPoints.Array.data[21]
      value: 
      objectReference: {fileID: 8630392587104861139}
    - target: {fileID: 123016747586668051, guid: add6fc2944312bb44945d43c2b4ad225,
        type: 3}
      propertyPath: VisibilityPoints.Array.data[22]
      value: 
      objectReference: {fileID: 8630392588703040006}
    - target: {fileID: 123016747586668051, guid: add6fc2944312bb44945d43c2b4ad225,
        type: 3}
      propertyPath: VisibilityPoints.Array.data[23]
      value: 
      objectReference: {fileID: 8630392587043442610}
    - target: {fileID: 123016747586668051, guid: add6fc2944312bb44945d43c2b4ad225,
        type: 3}
      propertyPath: VisibilityPoints.Array.data[24]
      value: 
      objectReference: {fileID: 8630392587127774053}
    - target: {fileID: 123016747586668051, guid: add6fc2944312bb44945d43c2b4ad225,
        type: 3}
      propertyPath: VisibilityPoints.Array.data[25]
      value: 
      objectReference: {fileID: 8630392587996093516}
    - target: {fileID: 123016747586668051, guid: add6fc2944312bb44945d43c2b4ad225,
        type: 3}
      propertyPath: VisibilityPoints.Array.data[26]
      value: 
      objectReference: {fileID: 8630392587911095832}
    - target: {fileID: 123016747586668051, guid: add6fc2944312bb44945d43c2b4ad225,
        type: 3}
      propertyPath: ReceptacleTriggerBoxes.Array.data[0]
      value: 
      objectReference: {fileID: 8629310564291596670}
    - target: {fileID: 123016747586668052, guid: add6fc2944312bb44945d43c2b4ad225,
        type: 3}
      propertyPath: m_Name
<<<<<<< HEAD
      value: Desk_307
=======
      value: Desk_307_1_1
>>>>>>> 2f8dd9f9
      objectReference: {fileID: 0}
    - target: {fileID: 123016747586668053, guid: add6fc2944312bb44945d43c2b4ad225,
        type: 3}
      propertyPath: m_RootOrder
      value: 0
      objectReference: {fileID: 0}
    - target: {fileID: 123016747586668053, guid: add6fc2944312bb44945d43c2b4ad225,
        type: 3}
<<<<<<< HEAD
=======
      propertyPath: m_LocalPosition.x
      value: -0.8692552
      objectReference: {fileID: 0}
    - target: {fileID: 123016747586668053, guid: add6fc2944312bb44945d43c2b4ad225,
        type: 3}
      propertyPath: m_LocalPosition.y
      value: -0.005
      objectReference: {fileID: 0}
    - target: {fileID: 123016747586668053, guid: add6fc2944312bb44945d43c2b4ad225,
        type: 3}
      propertyPath: m_LocalPosition.z
      value: -2.436
      objectReference: {fileID: 0}
    - target: {fileID: 123016747586668053, guid: add6fc2944312bb44945d43c2b4ad225,
        type: 3}
      propertyPath: m_LocalRotation.w
      value: 1
      objectReference: {fileID: 0}
    - target: {fileID: 123016747586668053, guid: add6fc2944312bb44945d43c2b4ad225,
        type: 3}
      propertyPath: m_LocalRotation.x
      value: -0
      objectReference: {fileID: 0}
    - target: {fileID: 123016747586668053, guid: add6fc2944312bb44945d43c2b4ad225,
        type: 3}
      propertyPath: m_LocalRotation.y
      value: -0
      objectReference: {fileID: 0}
    - target: {fileID: 123016747586668053, guid: add6fc2944312bb44945d43c2b4ad225,
        type: 3}
      propertyPath: m_LocalRotation.z
      value: -0
      objectReference: {fileID: 0}
    - target: {fileID: 123016747586668053, guid: add6fc2944312bb44945d43c2b4ad225,
        type: 3}
>>>>>>> 2f8dd9f9
      propertyPath: m_LocalEulerAnglesHint.x
      value: 0
      objectReference: {fileID: 0}
    - target: {fileID: 123016747586668053, guid: add6fc2944312bb44945d43c2b4ad225,
        type: 3}
      propertyPath: m_LocalEulerAnglesHint.y
      value: 0
      objectReference: {fileID: 0}
    - target: {fileID: 123016747586668053, guid: add6fc2944312bb44945d43c2b4ad225,
        type: 3}
      propertyPath: m_LocalEulerAnglesHint.z
      value: 0
      objectReference: {fileID: 0}
    - target: {fileID: 123016748670685232, guid: add6fc2944312bb44945d43c2b4ad225,
        type: 3}
      propertyPath: MyColliders.Array.data[0]
      value: 
      objectReference: {fileID: 8630392588027509353}
    - target: {fileID: 123016748670685232, guid: add6fc2944312bb44945d43c2b4ad225,
        type: 3}
      propertyPath: MyColliders.Array.data[1]
      value: 
      objectReference: {fileID: 8630392587205653430}
    - target: {fileID: 123016748670685232, guid: add6fc2944312bb44945d43c2b4ad225,
        type: 3}
      propertyPath: MyColliders.Array.data[2]
      value: 
      objectReference: {fileID: 8630392588516116319}
    - target: {fileID: 123016748670685232, guid: add6fc2944312bb44945d43c2b4ad225,
        type: 3}
      propertyPath: MyColliders.Array.data[3]
      value: 
      objectReference: {fileID: 8630392587561478120}
    - target: {fileID: 123016748670685232, guid: add6fc2944312bb44945d43c2b4ad225,
        type: 3}
      propertyPath: MyColliders.Array.data[4]
      value: 
      objectReference: {fileID: 8630392588282654638}
    - target: {fileID: 123016748670685232, guid: add6fc2944312bb44945d43c2b4ad225,
        type: 3}
      propertyPath: MyColliders.Array.data[5]
      value: 
      objectReference: {fileID: 8630392587308193026}
    - target: {fileID: 123016748670685232, guid: add6fc2944312bb44945d43c2b4ad225,
        type: 3}
      propertyPath: MyColliders.Array.data[6]
      value: 
      objectReference: {fileID: 8630392588751518157}
    - target: {fileID: 123016748670685232, guid: add6fc2944312bb44945d43c2b4ad225,
        type: 3}
      propertyPath: VisibilityPoints.Array.data[0]
      value: 
      objectReference: {fileID: 8630392587862048070}
    - target: {fileID: 123016748670685232, guid: add6fc2944312bb44945d43c2b4ad225,
        type: 3}
      propertyPath: VisibilityPoints.Array.data[1]
      value: 
      objectReference: {fileID: 8630392587282129647}
    - target: {fileID: 123016748670685232, guid: add6fc2944312bb44945d43c2b4ad225,
        type: 3}
      propertyPath: VisibilityPoints.Array.data[2]
      value: 
      objectReference: {fileID: 8630392587985010421}
    - target: {fileID: 123016748670685232, guid: add6fc2944312bb44945d43c2b4ad225,
        type: 3}
      propertyPath: VisibilityPoints.Array.data[3]
      value: 
      objectReference: {fileID: 8630392587526230795}
    - target: {fileID: 123016748670685232, guid: add6fc2944312bb44945d43c2b4ad225,
        type: 3}
      propertyPath: VisibilityPoints.Array.data[4]
      value: 
      objectReference: {fileID: 8630392589064598654}
    - target: {fileID: 123016748670685232, guid: add6fc2944312bb44945d43c2b4ad225,
        type: 3}
      propertyPath: VisibilityPoints.Array.data[5]
      value: 
      objectReference: {fileID: 8630392588535078876}
    - target: {fileID: 123016748670685232, guid: add6fc2944312bb44945d43c2b4ad225,
        type: 3}
      propertyPath: VisibilityPoints.Array.data[6]
      value: 
      objectReference: {fileID: 8630392588452640223}
    - target: {fileID: 123016748670685232, guid: add6fc2944312bb44945d43c2b4ad225,
        type: 3}
      propertyPath: VisibilityPoints.Array.data[7]
      value: 
      objectReference: {fileID: 8630392587586216857}
    - target: {fileID: 123016748670685232, guid: add6fc2944312bb44945d43c2b4ad225,
        type: 3}
      propertyPath: VisibilityPoints.Array.data[8]
      value: 
      objectReference: {fileID: 8630392587227270179}
    - target: {fileID: 123016748670685232, guid: add6fc2944312bb44945d43c2b4ad225,
        type: 3}
      propertyPath: ReceptacleTriggerBoxes.Array.data[0]
      value: 
      objectReference: {fileID: 8629310562350233893}
    - target: {fileID: 123016748670685234, guid: add6fc2944312bb44945d43c2b4ad225,
        type: 3}
      propertyPath: MovingParts.Array.data[0]
      value: 
      objectReference: {fileID: 8630392588226799974}
    - target: {fileID: 123016749338240682, guid: add6fc2944312bb44945d43c2b4ad225,
        type: 3}
      propertyPath: MyColliders.Array.data[0]
      value: 
      objectReference: {fileID: 8630392588553658310}
    - target: {fileID: 123016749338240682, guid: add6fc2944312bb44945d43c2b4ad225,
        type: 3}
      propertyPath: MyColliders.Array.data[1]
      value: 
      objectReference: {fileID: 8630392588924156049}
    - target: {fileID: 123016749338240682, guid: add6fc2944312bb44945d43c2b4ad225,
        type: 3}
      propertyPath: MyColliders.Array.data[2]
      value: 
      objectReference: {fileID: 8630392588919579337}
    - target: {fileID: 123016749338240682, guid: add6fc2944312bb44945d43c2b4ad225,
        type: 3}
      propertyPath: MyColliders.Array.data[3]
      value: 
      objectReference: {fileID: 8630392587101407148}
    - target: {fileID: 123016749338240682, guid: add6fc2944312bb44945d43c2b4ad225,
        type: 3}
      propertyPath: MyColliders.Array.data[4]
      value: 
      objectReference: {fileID: 8630392587549031507}
    - target: {fileID: 123016749338240682, guid: add6fc2944312bb44945d43c2b4ad225,
        type: 3}
      propertyPath: MyColliders.Array.data[5]
      value: 
      objectReference: {fileID: 8630392588452175674}
    - target: {fileID: 123016749338240682, guid: add6fc2944312bb44945d43c2b4ad225,
        type: 3}
      propertyPath: MyColliders.Array.data[6]
      value: 
      objectReference: {fileID: 8630392588601636666}
    - target: {fileID: 123016749338240682, guid: add6fc2944312bb44945d43c2b4ad225,
        type: 3}
      propertyPath: VisibilityPoints.Array.data[0]
      value: 
      objectReference: {fileID: 8630392587596550658}
    - target: {fileID: 123016749338240682, guid: add6fc2944312bb44945d43c2b4ad225,
        type: 3}
      propertyPath: VisibilityPoints.Array.data[1]
      value: 
      objectReference: {fileID: 8630392587605407045}
    - target: {fileID: 123016749338240682, guid: add6fc2944312bb44945d43c2b4ad225,
        type: 3}
      propertyPath: VisibilityPoints.Array.data[2]
      value: 
      objectReference: {fileID: 8630392587498612737}
    - target: {fileID: 123016749338240682, guid: add6fc2944312bb44945d43c2b4ad225,
        type: 3}
      propertyPath: VisibilityPoints.Array.data[3]
      value: 
      objectReference: {fileID: 8630392588485241199}
    - target: {fileID: 123016749338240682, guid: add6fc2944312bb44945d43c2b4ad225,
        type: 3}
      propertyPath: VisibilityPoints.Array.data[4]
      value: 
      objectReference: {fileID: 8630392588185691365}
    - target: {fileID: 123016749338240682, guid: add6fc2944312bb44945d43c2b4ad225,
        type: 3}
      propertyPath: VisibilityPoints.Array.data[5]
      value: 
      objectReference: {fileID: 8630392588615421226}
    - target: {fileID: 123016749338240682, guid: add6fc2944312bb44945d43c2b4ad225,
        type: 3}
      propertyPath: VisibilityPoints.Array.data[6]
      value: 
      objectReference: {fileID: 8630392589012891748}
    - target: {fileID: 123016749338240682, guid: add6fc2944312bb44945d43c2b4ad225,
        type: 3}
      propertyPath: VisibilityPoints.Array.data[7]
      value: 
      objectReference: {fileID: 8630392588704864859}
    - target: {fileID: 123016749338240682, guid: add6fc2944312bb44945d43c2b4ad225,
        type: 3}
      propertyPath: VisibilityPoints.Array.data[8]
      value: 
      objectReference: {fileID: 8630392587816742090}
    - target: {fileID: 123016749338240682, guid: add6fc2944312bb44945d43c2b4ad225,
        type: 3}
      propertyPath: ReceptacleTriggerBoxes.Array.data[0]
      value: 
      objectReference: {fileID: 8629310563582834132}
    - target: {fileID: 123016749338240684, guid: add6fc2944312bb44945d43c2b4ad225,
        type: 3}
      propertyPath: MovingParts.Array.data[0]
      value: 
      objectReference: {fileID: 8630392588624863228}
    - target: {fileID: 123016749440611597, guid: add6fc2944312bb44945d43c2b4ad225,
        type: 3}
      propertyPath: MyColliders.Array.data[0]
      value: 
      objectReference: {fileID: 8630392587415642637}
    - target: {fileID: 123016749440611597, guid: add6fc2944312bb44945d43c2b4ad225,
        type: 3}
      propertyPath: MyColliders.Array.data[1]
      value: 
      objectReference: {fileID: 8630392588815582068}
    - target: {fileID: 123016749440611597, guid: add6fc2944312bb44945d43c2b4ad225,
        type: 3}
      propertyPath: MyColliders.Array.data[2]
      value: 
      objectReference: {fileID: 8630392588178788844}
    - target: {fileID: 123016749440611597, guid: add6fc2944312bb44945d43c2b4ad225,
        type: 3}
      propertyPath: MyColliders.Array.data[3]
      value: 
      objectReference: {fileID: 8630392588478814676}
    - target: {fileID: 123016749440611597, guid: add6fc2944312bb44945d43c2b4ad225,
        type: 3}
      propertyPath: MyColliders.Array.data[4]
      value: 
      objectReference: {fileID: 8630392588315636902}
    - target: {fileID: 123016749440611597, guid: add6fc2944312bb44945d43c2b4ad225,
        type: 3}
      propertyPath: MyColliders.Array.data[5]
      value: 
      objectReference: {fileID: 8630392588925004372}
    - target: {fileID: 123016749440611597, guid: add6fc2944312bb44945d43c2b4ad225,
        type: 3}
      propertyPath: MyColliders.Array.data[6]
      value: 
      objectReference: {fileID: 8630392588633365136}
    - target: {fileID: 123016749440611597, guid: add6fc2944312bb44945d43c2b4ad225,
        type: 3}
      propertyPath: VisibilityPoints.Array.data[0]
      value: 
      objectReference: {fileID: 8630392588645261215}
    - target: {fileID: 123016749440611597, guid: add6fc2944312bb44945d43c2b4ad225,
        type: 3}
      propertyPath: VisibilityPoints.Array.data[1]
      value: 
      objectReference: {fileID: 8630392587692468318}
    - target: {fileID: 123016749440611597, guid: add6fc2944312bb44945d43c2b4ad225,
        type: 3}
      propertyPath: VisibilityPoints.Array.data[2]
      value: 
      objectReference: {fileID: 8630392587402863365}
    - target: {fileID: 123016749440611597, guid: add6fc2944312bb44945d43c2b4ad225,
        type: 3}
      propertyPath: VisibilityPoints.Array.data[3]
      value: 
      objectReference: {fileID: 8630392588240167936}
    - target: {fileID: 123016749440611597, guid: add6fc2944312bb44945d43c2b4ad225,
        type: 3}
      propertyPath: VisibilityPoints.Array.data[4]
      value: 
      objectReference: {fileID: 8630392588215569035}
    - target: {fileID: 123016749440611597, guid: add6fc2944312bb44945d43c2b4ad225,
        type: 3}
      propertyPath: VisibilityPoints.Array.data[5]
      value: 
      objectReference: {fileID: 8630392587483619332}
    - target: {fileID: 123016749440611597, guid: add6fc2944312bb44945d43c2b4ad225,
        type: 3}
      propertyPath: VisibilityPoints.Array.data[6]
      value: 
      objectReference: {fileID: 8630392587768054178}
    - target: {fileID: 123016749440611597, guid: add6fc2944312bb44945d43c2b4ad225,
        type: 3}
      propertyPath: VisibilityPoints.Array.data[7]
      value: 
      objectReference: {fileID: 8630392587228671428}
    - target: {fileID: 123016749440611597, guid: add6fc2944312bb44945d43c2b4ad225,
        type: 3}
      propertyPath: VisibilityPoints.Array.data[8]
      value: 
      objectReference: {fileID: 8630392587149475045}
    - target: {fileID: 123016749440611597, guid: add6fc2944312bb44945d43c2b4ad225,
        type: 3}
      propertyPath: ReceptacleTriggerBoxes.Array.data[0]
      value: 
      objectReference: {fileID: 8629310562706131838}
    - target: {fileID: 123016749440611599, guid: add6fc2944312bb44945d43c2b4ad225,
        type: 3}
      propertyPath: MovingParts.Array.data[0]
      value: 
      objectReference: {fileID: 8630392588996185171}
    m_RemovedComponents: []
  m_SourcePrefab: {fileID: 100100000, guid: add6fc2944312bb44945d43c2b4ad225, type: 3}
--- !u!1 &8629310564291596670 stripped
GameObject:
  m_CorrespondingSourceObject: {fileID: 121917686601803820, guid: add6fc2944312bb44945d43c2b4ad225,
    type: 3}
  m_PrefabInstance: {fileID: 8534421630890064210}
  m_PrefabAsset: {fileID: 0}
--- !u!4 &8630392587407288805 stripped
Transform:
  m_CorrespondingSourceObject: {fileID: 123016747833872567, guid: add6fc2944312bb44945d43c2b4ad225,
    type: 3}
  m_PrefabInstance: {fileID: 8534421630890064210}
  m_PrefabAsset: {fileID: 0}
--- !u!4 &8630392587092629215 stripped
Transform:
  m_CorrespondingSourceObject: {fileID: 123016747519225741, guid: add6fc2944312bb44945d43c2b4ad225,
    type: 3}
  m_PrefabInstance: {fileID: 8534421630890064210}
  m_PrefabAsset: {fileID: 0}
--- !u!4 &8630392588109120460 stripped
Transform:
  m_CorrespondingSourceObject: {fileID: 123016748821920414, guid: add6fc2944312bb44945d43c2b4ad225,
    type: 3}
  m_PrefabInstance: {fileID: 8534421630890064210}
  m_PrefabAsset: {fileID: 0}
--- !u!4 &8630392588593322917 stripped
Transform:
  m_CorrespondingSourceObject: {fileID: 123016749306634999, guid: add6fc2944312bb44945d43c2b4ad225,
    type: 3}
  m_PrefabInstance: {fileID: 8534421630890064210}
  m_PrefabAsset: {fileID: 0}
--- !u!4 &8630392588121917790 stripped
Transform:
  m_CorrespondingSourceObject: {fileID: 123016748834713612, guid: add6fc2944312bb44945d43c2b4ad225,
    type: 3}
  m_PrefabInstance: {fileID: 8534421630890064210}
  m_PrefabAsset: {fileID: 0}
--- !u!4 &8630392587609223170 stripped
Transform:
  m_CorrespondingSourceObject: {fileID: 123016748034165072, guid: add6fc2944312bb44945d43c2b4ad225,
    type: 3}
  m_PrefabInstance: {fileID: 8534421630890064210}
  m_PrefabAsset: {fileID: 0}
--- !u!4 &8630392588426269972 stripped
Transform:
  m_CorrespondingSourceObject: {fileID: 123016748870102086, guid: add6fc2944312bb44945d43c2b4ad225,
    type: 3}
  m_PrefabInstance: {fileID: 8534421630890064210}
  m_PrefabAsset: {fileID: 0}
--- !u!4 &8630392588264612341 stripped
Transform:
  m_CorrespondingSourceObject: {fileID: 123016748691724455, guid: add6fc2944312bb44945d43c2b4ad225,
    type: 3}
  m_PrefabInstance: {fileID: 8534421630890064210}
  m_PrefabAsset: {fileID: 0}
--- !u!4 &8630392588305167555 stripped
Transform:
  m_CorrespondingSourceObject: {fileID: 123016749016370577, guid: add6fc2944312bb44945d43c2b4ad225,
    type: 3}
  m_PrefabInstance: {fileID: 8534421630890064210}
  m_PrefabAsset: {fileID: 0}
--- !u!4 &8630392587271767888 stripped
Transform:
  m_CorrespondingSourceObject: {fileID: 123016747981946370, guid: add6fc2944312bb44945d43c2b4ad225,
    type: 3}
  m_PrefabInstance: {fileID: 8534421630890064210}
  m_PrefabAsset: {fileID: 0}
--- !u!4 &8630392588715733658 stripped
Transform:
  m_CorrespondingSourceObject: {fileID: 123016749142248392, guid: add6fc2944312bb44945d43c2b4ad225,
    type: 3}
  m_PrefabInstance: {fileID: 8534421630890064210}
  m_PrefabAsset: {fileID: 0}
--- !u!4 &8630392588182459703 stripped
Transform:
  m_CorrespondingSourceObject: {fileID: 123016748610563173, guid: add6fc2944312bb44945d43c2b4ad225,
    type: 3}
  m_PrefabInstance: {fileID: 8534421630890064210}
  m_PrefabAsset: {fileID: 0}
--- !u!4 &8630392588278179172 stripped
Transform:
  m_CorrespondingSourceObject: {fileID: 123016748988406838, guid: add6fc2944312bb44945d43c2b4ad225,
    type: 3}
  m_PrefabInstance: {fileID: 8534421630890064210}
  m_PrefabAsset: {fileID: 0}
--- !u!4 &8630392588679901727 stripped
Transform:
  m_CorrespondingSourceObject: {fileID: 123016749123717965, guid: add6fc2944312bb44945d43c2b4ad225,
    type: 3}
  m_PrefabInstance: {fileID: 8534421630890064210}
  m_PrefabAsset: {fileID: 0}
--- !u!4 &8630392587323613440 stripped
Transform:
  m_CorrespondingSourceObject: {fileID: 123016748018047058, guid: add6fc2944312bb44945d43c2b4ad225,
    type: 3}
  m_PrefabInstance: {fileID: 8534421630890064210}
  m_PrefabAsset: {fileID: 0}
--- !u!4 &8630392586971073377 stripped
Transform:
  m_CorrespondingSourceObject: {fileID: 123016747666108979, guid: add6fc2944312bb44945d43c2b4ad225,
    type: 3}
  m_PrefabInstance: {fileID: 8534421630890064210}
  m_PrefabAsset: {fileID: 0}
--- !u!4 &8630392588863091491 stripped
Transform:
  m_CorrespondingSourceObject: {fileID: 123016749573835377, guid: add6fc2944312bb44945d43c2b4ad225,
    type: 3}
  m_PrefabInstance: {fileID: 8534421630890064210}
  m_PrefabAsset: {fileID: 0}
--- !u!4 &8630392588345879824 stripped
Transform:
  m_CorrespondingSourceObject: {fileID: 123016749042472002, guid: add6fc2944312bb44945d43c2b4ad225,
    type: 3}
  m_PrefabInstance: {fileID: 8534421630890064210}
  m_PrefabAsset: {fileID: 0}
--- !u!4 &8630392588667329271 stripped
Transform:
  m_CorrespondingSourceObject: {fileID: 123016749362881445, guid: add6fc2944312bb44945d43c2b4ad225,
    type: 3}
  m_PrefabInstance: {fileID: 8534421630890064210}
  m_PrefabAsset: {fileID: 0}
--- !u!4 &8630392587279984078 stripped
Transform:
  m_CorrespondingSourceObject: {fileID: 123016747973368988, guid: add6fc2944312bb44945d43c2b4ad225,
    type: 3}
  m_PrefabInstance: {fileID: 8534421630890064210}
  m_PrefabAsset: {fileID: 0}
--- !u!4 &8630392588214286316 stripped
Transform:
  m_CorrespondingSourceObject: {fileID: 123016748641390270, guid: add6fc2944312bb44945d43c2b4ad225,
    type: 3}
  m_PrefabInstance: {fileID: 8534421630890064210}
  m_PrefabAsset: {fileID: 0}
--- !u!4 &8630392587104861139 stripped
Transform:
  m_CorrespondingSourceObject: {fileID: 123016747531895425, guid: add6fc2944312bb44945d43c2b4ad225,
    type: 3}
  m_PrefabInstance: {fileID: 8534421630890064210}
  m_PrefabAsset: {fileID: 0}
--- !u!4 &8630392588703040006 stripped
Transform:
  m_CorrespondingSourceObject: {fileID: 123016749130169172, guid: add6fc2944312bb44945d43c2b4ad225,
    type: 3}
  m_PrefabInstance: {fileID: 8534421630890064210}
  m_PrefabAsset: {fileID: 0}
--- !u!4 &8630392587043442610 stripped
Transform:
  m_CorrespondingSourceObject: {fileID: 123016747740509920, guid: add6fc2944312bb44945d43c2b4ad225,
    type: 3}
  m_PrefabInstance: {fileID: 8534421630890064210}
  m_PrefabAsset: {fileID: 0}
--- !u!4 &8630392587127774053 stripped
Transform:
  m_CorrespondingSourceObject: {fileID: 123016747555414583, guid: add6fc2944312bb44945d43c2b4ad225,
    type: 3}
  m_PrefabInstance: {fileID: 8534421630890064210}
  m_PrefabAsset: {fileID: 0}
--- !u!4 &8630392587996093516 stripped
Transform:
  m_CorrespondingSourceObject: {fileID: 123016748423669022, guid: add6fc2944312bb44945d43c2b4ad225,
    type: 3}
  m_PrefabInstance: {fileID: 8534421630890064210}
  m_PrefabAsset: {fileID: 0}
--- !u!4 &8630392587911095832 stripped
Transform:
  m_CorrespondingSourceObject: {fileID: 123016748336570186, guid: add6fc2944312bb44945d43c2b4ad225,
    type: 3}
  m_PrefabInstance: {fileID: 8534421630890064210}
  m_PrefabAsset: {fileID: 0}
--- !u!1 &8630392587296270543 stripped
GameObject:
  m_CorrespondingSourceObject: {fileID: 123016747990765981, guid: add6fc2944312bb44945d43c2b4ad225,
    type: 3}
  m_PrefabInstance: {fileID: 8534421630890064210}
  m_PrefabAsset: {fileID: 0}
--- !u!1 &8629204825036650560 stripped
GameObject:
  m_CorrespondingSourceObject: {fileID: 121952676513169682, guid: add6fc2944312bb44945d43c2b4ad225,
    type: 3}
  m_PrefabInstance: {fileID: 8534421630890064210}
  m_PrefabAsset: {fileID: 0}
--- !u!1 &8630807500800377970 stripped
GameObject:
  m_CorrespondingSourceObject: {fileID: 123447599849504032, guid: add6fc2944312bb44945d43c2b4ad225,
    type: 3}
  m_PrefabInstance: {fileID: 8534421630890064210}
  m_PrefabAsset: {fileID: 0}
--- !u!4 &8634653059140171228 stripped
Transform:
  m_CorrespondingSourceObject: {fileID: 118263972999105678, guid: add6fc2944312bb44945d43c2b4ad225,
    type: 3}
  m_PrefabInstance: {fileID: 8534421630890064210}
  m_PrefabAsset: {fileID: 0}
--- !u!4 &8632029758764032878 stripped
Transform:
  m_CorrespondingSourceObject: {fileID: 124827646590163516, guid: add6fc2944312bb44945d43c2b4ad225,
    type: 3}
  m_PrefabInstance: {fileID: 8534421630890064210}
  m_PrefabAsset: {fileID: 0}
--- !u!4 &8632183879913006706 stripped
Transform:
  m_CorrespondingSourceObject: {fileID: 124964725326733088, guid: add6fc2944312bb44945d43c2b4ad225,
    type: 3}
  m_PrefabInstance: {fileID: 8534421630890064210}
  m_PrefabAsset: {fileID: 0}
--- !u!4 &8634597452846621668 stripped
Transform:
  m_CorrespondingSourceObject: {fileID: 118250152727599798, guid: add6fc2944312bb44945d43c2b4ad225,
    type: 3}
  m_PrefabInstance: {fileID: 8534421630890064210}
  m_PrefabAsset: {fileID: 0}
--- !u!4 &8632187447774656046 stripped
Transform:
  m_CorrespondingSourceObject: {fileID: 124952891167149948, guid: add6fc2944312bb44945d43c2b4ad225,
    type: 3}
  m_PrefabInstance: {fileID: 8534421630890064210}
  m_PrefabAsset: {fileID: 0}
--- !u!4 &8631791313187900720 stripped
Transform:
  m_CorrespondingSourceObject: {fileID: 124433066067407970, guid: add6fc2944312bb44945d43c2b4ad225,
    type: 3}
  m_PrefabInstance: {fileID: 8534421630890064210}
  m_PrefabAsset: {fileID: 0}
--- !u!4 &8631859082563490478 stripped
Transform:
  m_CorrespondingSourceObject: {fileID: 124655325167070204, guid: add6fc2944312bb44945d43c2b4ad225,
    type: 3}
  m_PrefabInstance: {fileID: 8534421630890064210}
  m_PrefabAsset: {fileID: 0}
--- !u!4 &8632061741509885562 stripped
Transform:
  m_CorrespondingSourceObject: {fileID: 124804649461155624, guid: add6fc2944312bb44945d43c2b4ad225,
    type: 3}
  m_PrefabInstance: {fileID: 8534421630890064210}
  m_PrefabAsset: {fileID: 0}
--- !u!4 &8634786712721095022 stripped
Transform:
  m_CorrespondingSourceObject: {fileID: 118421274956152892, guid: add6fc2944312bb44945d43c2b4ad225,
    type: 3}
  m_PrefabInstance: {fileID: 8534421630890064210}
  m_PrefabAsset: {fileID: 0}
--- !u!1 &8630392588624863228 stripped
GameObject:
  m_CorrespondingSourceObject: {fileID: 123016749338240686, guid: add6fc2944312bb44945d43c2b4ad225,
    type: 3}
  m_PrefabInstance: {fileID: 8534421630890064210}
  m_PrefabAsset: {fileID: 0}
--- !u!1 &8629310563582834132 stripped
GameObject:
  m_CorrespondingSourceObject: {fileID: 121917685876247686, guid: add6fc2944312bb44945d43c2b4ad225,
    type: 3}
  m_PrefabInstance: {fileID: 8534421630890064210}
  m_PrefabAsset: {fileID: 0}
--- !u!65 &8630392588553658310 stripped
BoxCollider:
  m_CorrespondingSourceObject: {fileID: 123016749250193044, guid: add6fc2944312bb44945d43c2b4ad225,
    type: 3}
  m_PrefabInstance: {fileID: 8534421630890064210}
  m_PrefabAsset: {fileID: 0}
--- !u!65 &8630392588924156049 stripped
BoxCollider:
  m_CorrespondingSourceObject: {fileID: 123016749617529283, guid: add6fc2944312bb44945d43c2b4ad225,
    type: 3}
  m_PrefabInstance: {fileID: 8534421630890064210}
  m_PrefabAsset: {fileID: 0}
--- !u!65 &8630392588919579337 stripped
BoxCollider:
  m_CorrespondingSourceObject: {fileID: 123016749614078875, guid: add6fc2944312bb44945d43c2b4ad225,
    type: 3}
  m_PrefabInstance: {fileID: 8534421630890064210}
  m_PrefabAsset: {fileID: 0}
--- !u!65 &8630392587101407148 stripped
BoxCollider:
  m_CorrespondingSourceObject: {fileID: 123016747543740158, guid: add6fc2944312bb44945d43c2b4ad225,
    type: 3}
  m_PrefabInstance: {fileID: 8534421630890064210}
  m_PrefabAsset: {fileID: 0}
--- !u!65 &8630392587549031507 stripped
BoxCollider:
  m_CorrespondingSourceObject: {fileID: 123016748262393089, guid: add6fc2944312bb44945d43c2b4ad225,
    type: 3}
  m_PrefabInstance: {fileID: 8534421630890064210}
  m_PrefabAsset: {fileID: 0}
--- !u!65 &8630392588452175674 stripped
BoxCollider:
  m_CorrespondingSourceObject: {fileID: 123016748877719144, guid: add6fc2944312bb44945d43c2b4ad225,
    type: 3}
  m_PrefabInstance: {fileID: 8534421630890064210}
  m_PrefabAsset: {fileID: 0}
--- !u!65 &8630392588601636666 stripped
BoxCollider:
  m_CorrespondingSourceObject: {fileID: 123016749298683496, guid: add6fc2944312bb44945d43c2b4ad225,
    type: 3}
  m_PrefabInstance: {fileID: 8534421630890064210}
  m_PrefabAsset: {fileID: 0}
--- !u!4 &8630392587596550658 stripped
Transform:
  m_CorrespondingSourceObject: {fileID: 123016748290534224, guid: add6fc2944312bb44945d43c2b4ad225,
    type: 3}
  m_PrefabInstance: {fileID: 8534421630890064210}
  m_PrefabAsset: {fileID: 0}
--- !u!4 &8630392587605407045 stripped
Transform:
  m_CorrespondingSourceObject: {fileID: 123016748050861079, guid: add6fc2944312bb44945d43c2b4ad225,
    type: 3}
  m_PrefabInstance: {fileID: 8534421630890064210}
  m_PrefabAsset: {fileID: 0}
--- !u!4 &8630392587498612737 stripped
Transform:
  m_CorrespondingSourceObject: {fileID: 123016748211917139, guid: add6fc2944312bb44945d43c2b4ad225,
    type: 3}
  m_PrefabInstance: {fileID: 8534421630890064210}
  m_PrefabAsset: {fileID: 0}
--- !u!4 &8630392588485241199 stripped
Transform:
  m_CorrespondingSourceObject: {fileID: 123016748911759421, guid: add6fc2944312bb44945d43c2b4ad225,
    type: 3}
  m_PrefabInstance: {fileID: 8534421630890064210}
  m_PrefabAsset: {fileID: 0}
--- !u!4 &8630392588185691365 stripped
Transform:
  m_CorrespondingSourceObject: {fileID: 123016748611165623, guid: add6fc2944312bb44945d43c2b4ad225,
    type: 3}
  m_PrefabInstance: {fileID: 8534421630890064210}
  m_PrefabAsset: {fileID: 0}
--- !u!4 &8630392588615421226 stripped
Transform:
  m_CorrespondingSourceObject: {fileID: 123016749309932664, guid: add6fc2944312bb44945d43c2b4ad225,
    type: 3}
  m_PrefabInstance: {fileID: 8534421630890064210}
  m_PrefabAsset: {fileID: 0}
--- !u!4 &8630392589012891748 stripped
Transform:
  m_CorrespondingSourceObject: {fileID: 123016749457752374, guid: add6fc2944312bb44945d43c2b4ad225,
    type: 3}
  m_PrefabInstance: {fileID: 8534421630890064210}
  m_PrefabAsset: {fileID: 0}
--- !u!4 &8630392588704864859 stripped
Transform:
  m_CorrespondingSourceObject: {fileID: 123016749132440329, guid: add6fc2944312bb44945d43c2b4ad225,
    type: 3}
  m_PrefabInstance: {fileID: 8534421630890064210}
  m_PrefabAsset: {fileID: 0}
--- !u!4 &8630392587816742090 stripped
Transform:
  m_CorrespondingSourceObject: {fileID: 123016748510713240, guid: add6fc2944312bb44945d43c2b4ad225,
    type: 3}
  m_PrefabInstance: {fileID: 8534421630890064210}
  m_PrefabAsset: {fileID: 0}
--- !u!1 &8630392588226799974 stripped
GameObject:
  m_CorrespondingSourceObject: {fileID: 123016748670685236, guid: add6fc2944312bb44945d43c2b4ad225,
    type: 3}
  m_PrefabInstance: {fileID: 8534421630890064210}
  m_PrefabAsset: {fileID: 0}
--- !u!1 &8629310562350233893 stripped
GameObject:
  m_CorrespondingSourceObject: {fileID: 121917684927807607, guid: add6fc2944312bb44945d43c2b4ad225,
    type: 3}
  m_PrefabInstance: {fileID: 8534421630890064210}
  m_PrefabAsset: {fileID: 0}
--- !u!65 &8630392588027509353 stripped
BoxCollider:
  m_CorrespondingSourceObject: {fileID: 123016748723569467, guid: add6fc2944312bb44945d43c2b4ad225,
    type: 3}
  m_PrefabInstance: {fileID: 8534421630890064210}
  m_PrefabAsset: {fileID: 0}
--- !u!65 &8630392587205653430 stripped
BoxCollider:
  m_CorrespondingSourceObject: {fileID: 123016747901127396, guid: add6fc2944312bb44945d43c2b4ad225,
    type: 3}
  m_PrefabInstance: {fileID: 8534421630890064210}
  m_PrefabAsset: {fileID: 0}
--- !u!65 &8630392588516116319 stripped
BoxCollider:
  m_CorrespondingSourceObject: {fileID: 123016748943703565, guid: add6fc2944312bb44945d43c2b4ad225,
    type: 3}
  m_PrefabInstance: {fileID: 8534421630890064210}
  m_PrefabAsset: {fileID: 0}
--- !u!65 &8630392587561478120 stripped
BoxCollider:
  m_CorrespondingSourceObject: {fileID: 123016748258074298, guid: add6fc2944312bb44945d43c2b4ad225,
    type: 3}
  m_PrefabInstance: {fileID: 8534421630890064210}
  m_PrefabAsset: {fileID: 0}
--- !u!65 &8630392588282654638 stripped
BoxCollider:
  m_CorrespondingSourceObject: {fileID: 123016748979771132, guid: add6fc2944312bb44945d43c2b4ad225,
    type: 3}
  m_PrefabInstance: {fileID: 8534421630890064210}
  m_PrefabAsset: {fileID: 0}
--- !u!65 &8630392587308193026 stripped
BoxCollider:
  m_CorrespondingSourceObject: {fileID: 123016748004273232, guid: add6fc2944312bb44945d43c2b4ad225,
    type: 3}
  m_PrefabInstance: {fileID: 8534421630890064210}
  m_PrefabAsset: {fileID: 0}
--- !u!65 &8630392588751518157 stripped
BoxCollider:
  m_CorrespondingSourceObject: {fileID: 123016749178028191, guid: add6fc2944312bb44945d43c2b4ad225,
    type: 3}
  m_PrefabInstance: {fileID: 8534421630890064210}
  m_PrefabAsset: {fileID: 0}
--- !u!4 &8630392587862048070 stripped
Transform:
  m_CorrespondingSourceObject: {fileID: 123016748557583380, guid: add6fc2944312bb44945d43c2b4ad225,
    type: 3}
  m_PrefabInstance: {fileID: 8534421630890064210}
  m_PrefabAsset: {fileID: 0}
--- !u!4 &8630392587282129647 stripped
Transform:
  m_CorrespondingSourceObject: {fileID: 123016747992292285, guid: add6fc2944312bb44945d43c2b4ad225,
    type: 3}
  m_PrefabInstance: {fileID: 8534421630890064210}
  m_PrefabAsset: {fileID: 0}
--- !u!4 &8630392587985010421 stripped
Transform:
  m_CorrespondingSourceObject: {fileID: 123016748430395303, guid: add6fc2944312bb44945d43c2b4ad225,
    type: 3}
  m_PrefabInstance: {fileID: 8534421630890064210}
  m_PrefabAsset: {fileID: 0}
--- !u!1 &8630392587159568198 stripped
GameObject:
  m_CorrespondingSourceObject: {fileID: 123016747586668052, guid: add6fc2944312bb44945d43c2b4ad225,
    type: 3}
  m_PrefabInstance: {fileID: 8534421630890064210}
  m_PrefabAsset: {fileID: 0}
--- !u!4 &8630392589064598654 stripped
Transform:
  m_CorrespondingSourceObject: {fileID: 123016749506841900, guid: add6fc2944312bb44945d43c2b4ad225,
    type: 3}
  m_PrefabInstance: {fileID: 8534421630890064210}
  m_PrefabAsset: {fileID: 0}
--- !u!4 &8630392588535078876 stripped
Transform:
  m_CorrespondingSourceObject: {fileID: 123016748962195086, guid: add6fc2944312bb44945d43c2b4ad225,
    type: 3}
  m_PrefabInstance: {fileID: 8534421630890064210}
  m_PrefabAsset: {fileID: 0}
--- !u!4 &8630392588452640223 stripped
Transform:
  m_CorrespondingSourceObject: {fileID: 123016748881317005, guid: add6fc2944312bb44945d43c2b4ad225,
    type: 3}
  m_PrefabInstance: {fileID: 8534421630890064210}
  m_PrefabAsset: {fileID: 0}
--- !u!4 &8630392587586216857 stripped
Transform:
  m_CorrespondingSourceObject: {fileID: 123016748296379083, guid: add6fc2944312bb44945d43c2b4ad225,
    type: 3}
  m_PrefabInstance: {fileID: 8534421630890064210}
  m_PrefabAsset: {fileID: 0}
--- !u!4 &8630392587227270179 stripped
Transform:
  m_CorrespondingSourceObject: {fileID: 123016747921192305, guid: add6fc2944312bb44945d43c2b4ad225,
    type: 3}
  m_PrefabInstance: {fileID: 8534421630890064210}
  m_PrefabAsset: {fileID: 0}
--- !u!1 &8630392588996185171 stripped
GameObject:
  m_CorrespondingSourceObject: {fileID: 123016749440611585, guid: add6fc2944312bb44945d43c2b4ad225,
    type: 3}
  m_PrefabInstance: {fileID: 8534421630890064210}
  m_PrefabAsset: {fileID: 0}
--- !u!1 &8629310562706131838 stripped
GameObject:
  m_CorrespondingSourceObject: {fileID: 121917684999565868, guid: add6fc2944312bb44945d43c2b4ad225,
    type: 3}
  m_PrefabInstance: {fileID: 8534421630890064210}
  m_PrefabAsset: {fileID: 0}
--- !u!65 &8630392587415642637 stripped
BoxCollider:
  m_CorrespondingSourceObject: {fileID: 123016747858942815, guid: add6fc2944312bb44945d43c2b4ad225,
    type: 3}
  m_PrefabInstance: {fileID: 8534421630890064210}
  m_PrefabAsset: {fileID: 0}
--- !u!65 &8630392588815582068 stripped
BoxCollider:
  m_CorrespondingSourceObject: {fileID: 123016749512194598, guid: add6fc2944312bb44945d43c2b4ad225,
    type: 3}
  m_PrefabInstance: {fileID: 8534421630890064210}
  m_PrefabAsset: {fileID: 0}
--- !u!65 &8630392588178788844 stripped
BoxCollider:
  m_CorrespondingSourceObject: {fileID: 123016748605843646, guid: add6fc2944312bb44945d43c2b4ad225,
    type: 3}
  m_PrefabInstance: {fileID: 8534421630890064210}
  m_PrefabAsset: {fileID: 0}
--- !u!65 &8630392588478814676 stripped
BoxCollider:
  m_CorrespondingSourceObject: {fileID: 123016748922118278, guid: add6fc2944312bb44945d43c2b4ad225,
    type: 3}
  m_PrefabInstance: {fileID: 8534421630890064210}
  m_PrefabAsset: {fileID: 0}
--- !u!4 &8630392587526230795 stripped
Transform:
  m_CorrespondingSourceObject: {fileID: 123016748222311001, guid: add6fc2944312bb44945d43c2b4ad225,
    type: 3}
  m_PrefabInstance: {fileID: 8534421630890064210}
  m_PrefabAsset: {fileID: 0}
--- !u!65 &8630392588925004372 stripped
BoxCollider:
  m_CorrespondingSourceObject: {fileID: 123016749637784326, guid: add6fc2944312bb44945d43c2b4ad225,
    type: 3}
  m_PrefabInstance: {fileID: 8534421630890064210}
  m_PrefabAsset: {fileID: 0}
--- !u!65 &8630392588633365136 stripped
BoxCollider:
  m_CorrespondingSourceObject: {fileID: 123016749329900482, guid: add6fc2944312bb44945d43c2b4ad225,
    type: 3}
  m_PrefabInstance: {fileID: 8534421630890064210}
  m_PrefabAsset: {fileID: 0}
--- !u!4 &8630392588645261215 stripped
Transform:
  m_CorrespondingSourceObject: {fileID: 123016749355493069, guid: add6fc2944312bb44945d43c2b4ad225,
    type: 3}
  m_PrefabInstance: {fileID: 8534421630890064210}
  m_PrefabAsset: {fileID: 0}
--- !u!4 &8630392587692468318 stripped
Transform:
  m_CorrespondingSourceObject: {fileID: 123016748118987020, guid: add6fc2944312bb44945d43c2b4ad225,
    type: 3}
  m_PrefabInstance: {fileID: 8534421630890064210}
  m_PrefabAsset: {fileID: 0}
--- !u!4 &8630392587402863365 stripped
Transform:
  m_CorrespondingSourceObject: {fileID: 123016747846687319, guid: add6fc2944312bb44945d43c2b4ad225,
    type: 3}
  m_PrefabInstance: {fileID: 8534421630890064210}
  m_PrefabAsset: {fileID: 0}
--- !u!4 &8630392588240167936 stripped
Transform:
  m_CorrespondingSourceObject: {fileID: 123016748682485074, guid: add6fc2944312bb44945d43c2b4ad225,
    type: 3}
  m_PrefabInstance: {fileID: 8534421630890064210}
  m_PrefabAsset: {fileID: 0}
--- !u!4 &8630392588215569035 stripped
Transform:
  m_CorrespondingSourceObject: {fileID: 123016748644201433, guid: add6fc2944312bb44945d43c2b4ad225,
    type: 3}
  m_PrefabInstance: {fileID: 8534421630890064210}
  m_PrefabAsset: {fileID: 0}
--- !u!4 &8630392587483619332 stripped
Transform:
  m_CorrespondingSourceObject: {fileID: 123016748197517654, guid: add6fc2944312bb44945d43c2b4ad225,
    type: 3}
  m_PrefabInstance: {fileID: 8534421630890064210}
  m_PrefabAsset: {fileID: 0}
--- !u!4 &8630392587768054178 stripped
Transform:
  m_CorrespondingSourceObject: {fileID: 123016748479346928, guid: add6fc2944312bb44945d43c2b4ad225,
    type: 3}
  m_PrefabInstance: {fileID: 8534421630890064210}
  m_PrefabAsset: {fileID: 0}
--- !u!4 &8630392587228671428 stripped
Transform:
  m_CorrespondingSourceObject: {fileID: 123016747924149398, guid: add6fc2944312bb44945d43c2b4ad225,
    type: 3}
  m_PrefabInstance: {fileID: 8534421630890064210}
  m_PrefabAsset: {fileID: 0}
--- !u!4 &8630392587149475045 stripped
Transform:
  m_CorrespondingSourceObject: {fileID: 123016747592304055, guid: add6fc2944312bb44945d43c2b4ad225,
    type: 3}
  m_PrefabInstance: {fileID: 8534421630890064210}
  m_PrefabAsset: {fileID: 0}
--- !u!65 &8630392588315636902 stripped
BoxCollider:
  m_CorrespondingSourceObject: {fileID: 123016749010062836, guid: add6fc2944312bb44945d43c2b4ad225,
    type: 3}
  m_PrefabInstance: {fileID: 8534421630890064210}
  m_PrefabAsset: {fileID: 0}<|MERGE_RESOLUTION|>--- conflicted
+++ resolved
@@ -52,7 +52,6 @@
       value: 
       objectReference: {fileID: 8630807500800377970}
     - target: {fileID: 10011732185821766, guid: add6fc2944312bb44945d43c2b4ad225,
-<<<<<<< HEAD
         type: 3}
       propertyPath: myParent
       value: 
@@ -72,32 +71,11 @@
       propertyPath: myParent
       value: 
       objectReference: {fileID: 8630392587159568198}
-=======
-        type: 3}
-      propertyPath: myParent
-      value: 
-      objectReference: {fileID: 8630392588996185171}
-    - target: {fileID: 10011732299530269, guid: add6fc2944312bb44945d43c2b4ad225,
-        type: 3}
-      propertyPath: myParent
-      value: 
-      objectReference: {fileID: 8630392588226799974}
-    - target: {fileID: 10011733465025772, guid: add6fc2944312bb44945d43c2b4ad225,
-        type: 3}
-      propertyPath: myParent
-      value: 
-      objectReference: {fileID: 8630392588624863228}
-    - target: {fileID: 10011733838391366, guid: add6fc2944312bb44945d43c2b4ad225,
-        type: 3}
-      propertyPath: myParent
-      value: 
-      objectReference: {fileID: 8630392587159568198}
     - target: {fileID: 123016747586668051, guid: add6fc2944312bb44945d43c2b4ad225,
         type: 3}
       propertyPath: assetID
       value: Desk_307_1_1
       objectReference: {fileID: 0}
->>>>>>> 2f8dd9f9
     - target: {fileID: 123016747586668051, guid: add6fc2944312bb44945d43c2b4ad225,
         type: 3}
       propertyPath: BoundingBox
@@ -246,11 +224,7 @@
     - target: {fileID: 123016747586668052, guid: add6fc2944312bb44945d43c2b4ad225,
         type: 3}
       propertyPath: m_Name
-<<<<<<< HEAD
-      value: Desk_307
-=======
       value: Desk_307_1_1
->>>>>>> 2f8dd9f9
       objectReference: {fileID: 0}
     - target: {fileID: 123016747586668053, guid: add6fc2944312bb44945d43c2b4ad225,
         type: 3}
@@ -259,8 +233,6 @@
       objectReference: {fileID: 0}
     - target: {fileID: 123016747586668053, guid: add6fc2944312bb44945d43c2b4ad225,
         type: 3}
-<<<<<<< HEAD
-=======
       propertyPath: m_LocalPosition.x
       value: -0.8692552
       objectReference: {fileID: 0}
@@ -296,7 +268,6 @@
       objectReference: {fileID: 0}
     - target: {fileID: 123016747586668053, guid: add6fc2944312bb44945d43c2b4ad225,
         type: 3}
->>>>>>> 2f8dd9f9
       propertyPath: m_LocalEulerAnglesHint.x
       value: 0
       objectReference: {fileID: 0}
