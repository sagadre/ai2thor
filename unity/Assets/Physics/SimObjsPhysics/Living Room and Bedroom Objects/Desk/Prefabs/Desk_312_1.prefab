%YAML 1.1
%TAG !u! tag:unity3d.com,2011:
--- !u!1001 &4899159447054385425
PrefabInstance:
  m_ObjectHideFlags: 0
  serializedVersion: 2
  m_Modification:
    m_TransformParent: {fileID: 0}
    m_Modifications:
    - target: {fileID: 8388336197460550519, guid: bffc8894acb7f394b936451b2cf89002,
<<<<<<< HEAD
        type: 3}
      propertyPath: myParent
      value: 
      objectReference: {fileID: 3891829510090618210}
=======
        type: 3}
      propertyPath: myParent
      value: 
      objectReference: {fileID: 3891829510090618210}
    - target: {fileID: 8502727783828976718, guid: bffc8894acb7f394b936451b2cf89002,
        type: 3}
      propertyPath: assetID
      value: Desk_312_1
      objectReference: {fileID: 0}
>>>>>>> 2f8dd9f9
    - target: {fileID: 8502727783828976718, guid: bffc8894acb7f394b936451b2cf89002,
        type: 3}
      propertyPath: BoundingBox
      value: 
      objectReference: {fileID: 3891829510550651274}
    - target: {fileID: 8502727783828976718, guid: bffc8894acb7f394b936451b2cf89002,
        type: 3}
      propertyPath: VisibilityPoints.Array.data[0]
      value: 
      objectReference: {fileID: 3891829510552192771}
    - target: {fileID: 8502727783828976718, guid: bffc8894acb7f394b936451b2cf89002,
        type: 3}
      propertyPath: VisibilityPoints.Array.data[1]
      value: 
      objectReference: {fileID: 3891829509592015601}
    - target: {fileID: 8502727783828976718, guid: bffc8894acb7f394b936451b2cf89002,
        type: 3}
      propertyPath: VisibilityPoints.Array.data[2]
      value: 
      objectReference: {fileID: 3891829509670052221}
    - target: {fileID: 8502727783828976718, guid: bffc8894acb7f394b936451b2cf89002,
        type: 3}
      propertyPath: VisibilityPoints.Array.data[3]
      value: 
      objectReference: {fileID: 3891829510663691711}
    - target: {fileID: 8502727783828976718, guid: bffc8894acb7f394b936451b2cf89002,
        type: 3}
      propertyPath: VisibilityPoints.Array.data[4]
      value: 
      objectReference: {fileID: 3891829510539229159}
    - target: {fileID: 8502727783828976718, guid: bffc8894acb7f394b936451b2cf89002,
        type: 3}
      propertyPath: VisibilityPoints.Array.data[5]
      value: 
      objectReference: {fileID: 3891829508737931014}
    - target: {fileID: 8502727783828976718, guid: bffc8894acb7f394b936451b2cf89002,
        type: 3}
      propertyPath: VisibilityPoints.Array.data[6]
      value: 
      objectReference: {fileID: 3891829509065773654}
    - target: {fileID: 8502727783828976718, guid: bffc8894acb7f394b936451b2cf89002,
        type: 3}
      propertyPath: VisibilityPoints.Array.data[7]
      value: 
      objectReference: {fileID: 3891829509380564410}
    - target: {fileID: 8502727783828976718, guid: bffc8894acb7f394b936451b2cf89002,
        type: 3}
      propertyPath: VisibilityPoints.Array.data[8]
      value: 
      objectReference: {fileID: 3891829510024257042}
    - target: {fileID: 8502727783828976718, guid: bffc8894acb7f394b936451b2cf89002,
        type: 3}
      propertyPath: VisibilityPoints.Array.data[9]
      value: 
      objectReference: {fileID: 3891829508888022094}
    - target: {fileID: 8502727783828976718, guid: bffc8894acb7f394b936451b2cf89002,
        type: 3}
      propertyPath: VisibilityPoints.Array.data[10]
      value: 
      objectReference: {fileID: 3891829508960073084}
    - target: {fileID: 8502727783828976718, guid: bffc8894acb7f394b936451b2cf89002,
        type: 3}
      propertyPath: VisibilityPoints.Array.data[11]
      value: 
      objectReference: {fileID: 3891829510156485554}
    - target: {fileID: 8502727783828976718, guid: bffc8894acb7f394b936451b2cf89002,
        type: 3}
      propertyPath: VisibilityPoints.Array.data[12]
      value: 
      objectReference: {fileID: 3891829510277428728}
    - target: {fileID: 8502727783828976718, guid: bffc8894acb7f394b936451b2cf89002,
        type: 3}
      propertyPath: VisibilityPoints.Array.data[13]
      value: 
      objectReference: {fileID: 3891829510775747635}
    - target: {fileID: 8502727783828976718, guid: bffc8894acb7f394b936451b2cf89002,
        type: 3}
      propertyPath: VisibilityPoints.Array.data[14]
      value: 
      objectReference: {fileID: 3891829508864401842}
    - target: {fileID: 8502727783828976718, guid: bffc8894acb7f394b936451b2cf89002,
        type: 3}
      propertyPath: VisibilityPoints.Array.data[15]
      value: 
      objectReference: {fileID: 3891829509598698643}
    - target: {fileID: 8502727783828976718, guid: bffc8894acb7f394b936451b2cf89002,
        type: 3}
      propertyPath: VisibilityPoints.Array.data[16]
      value: 
      objectReference: {fileID: 3891829509850678696}
    - target: {fileID: 8502727783828976718, guid: bffc8894acb7f394b936451b2cf89002,
        type: 3}
      propertyPath: VisibilityPoints.Array.data[17]
      value: 
      objectReference: {fileID: 3891829509681130165}
    - target: {fileID: 8502727783828976718, guid: bffc8894acb7f394b936451b2cf89002,
        type: 3}
      propertyPath: VisibilityPoints.Array.data[18]
      value: 
      objectReference: {fileID: 3891829508875118347}
    - target: {fileID: 8502727783828976718, guid: bffc8894acb7f394b936451b2cf89002,
        type: 3}
      propertyPath: VisibilityPoints.Array.data[19]
      value: 
      objectReference: {fileID: 3891829510395815091}
    - target: {fileID: 8502727783828976718, guid: bffc8894acb7f394b936451b2cf89002,
        type: 3}
      propertyPath: VisibilityPoints.Array.data[20]
      value: 
      objectReference: {fileID: 3891829509371873248}
    - target: {fileID: 8502727783828976718, guid: bffc8894acb7f394b936451b2cf89002,
        type: 3}
      propertyPath: VisibilityPoints.Array.data[21]
      value: 
      objectReference: {fileID: 3891829509331512899}
    - target: {fileID: 8502727783828976718, guid: bffc8894acb7f394b936451b2cf89002,
        type: 3}
      propertyPath: VisibilityPoints.Array.data[22]
      value: 
      objectReference: {fileID: 3891829509713744348}
    - target: {fileID: 8502727783828976718, guid: bffc8894acb7f394b936451b2cf89002,
        type: 3}
      propertyPath: VisibilityPoints.Array.data[23]
      value: 
      objectReference: {fileID: 3891829509692489351}
    - target: {fileID: 8502727783828976718, guid: bffc8894acb7f394b936451b2cf89002,
        type: 3}
      propertyPath: VisibilityPoints.Array.data[24]
      value: 
      objectReference: {fileID: 3891829510224354940}
    - target: {fileID: 8502727783828976718, guid: bffc8894acb7f394b936451b2cf89002,
        type: 3}
      propertyPath: VisibilityPoints.Array.data[25]
      value: 
      objectReference: {fileID: 3891829509153136568}
    - target: {fileID: 8502727783828976718, guid: bffc8894acb7f394b936451b2cf89002,
        type: 3}
      propertyPath: VisibilityPoints.Array.data[26]
      value: 
      objectReference: {fileID: 3891829509827864203}
    - target: {fileID: 8502727783828976718, guid: bffc8894acb7f394b936451b2cf89002,
        type: 3}
      propertyPath: ReceptacleTriggerBoxes.Array.data[0]
      value: 
      objectReference: {fileID: 3892981689491382796}
    - target: {fileID: 8502727783828976752, guid: bffc8894acb7f394b936451b2cf89002,
        type: 3}
      propertyPath: m_RootOrder
      value: 0
      objectReference: {fileID: 0}
    - target: {fileID: 8502727783828976752, guid: bffc8894acb7f394b936451b2cf89002,
        type: 3}
<<<<<<< HEAD
=======
      propertyPath: m_LocalPosition.x
      value: 2.24363
      objectReference: {fileID: 0}
    - target: {fileID: 8502727783828976752, guid: bffc8894acb7f394b936451b2cf89002,
        type: 3}
      propertyPath: m_LocalPosition.y
      value: -0.002
      objectReference: {fileID: 0}
    - target: {fileID: 8502727783828976752, guid: bffc8894acb7f394b936451b2cf89002,
        type: 3}
      propertyPath: m_LocalPosition.z
      value: -1.578
      objectReference: {fileID: 0}
    - target: {fileID: 8502727783828976752, guid: bffc8894acb7f394b936451b2cf89002,
        type: 3}
      propertyPath: m_LocalRotation.w
      value: 1
      objectReference: {fileID: 0}
    - target: {fileID: 8502727783828976752, guid: bffc8894acb7f394b936451b2cf89002,
        type: 3}
      propertyPath: m_LocalRotation.x
      value: -0
      objectReference: {fileID: 0}
    - target: {fileID: 8502727783828976752, guid: bffc8894acb7f394b936451b2cf89002,
        type: 3}
      propertyPath: m_LocalRotation.y
      value: -0
      objectReference: {fileID: 0}
    - target: {fileID: 8502727783828976752, guid: bffc8894acb7f394b936451b2cf89002,
        type: 3}
      propertyPath: m_LocalRotation.z
      value: -0
      objectReference: {fileID: 0}
    - target: {fileID: 8502727783828976752, guid: bffc8894acb7f394b936451b2cf89002,
        type: 3}
>>>>>>> 2f8dd9f9
      propertyPath: m_LocalEulerAnglesHint.x
      value: 0
      objectReference: {fileID: 0}
    - target: {fileID: 8502727783828976752, guid: bffc8894acb7f394b936451b2cf89002,
        type: 3}
      propertyPath: m_LocalEulerAnglesHint.y
      value: 0
      objectReference: {fileID: 0}
    - target: {fileID: 8502727783828976752, guid: bffc8894acb7f394b936451b2cf89002,
        type: 3}
      propertyPath: m_LocalEulerAnglesHint.z
      value: 0
      objectReference: {fileID: 0}
    - target: {fileID: 8502727783828976755, guid: bffc8894acb7f394b936451b2cf89002,
        type: 3}
      propertyPath: m_Name
<<<<<<< HEAD
      value: Desk_312_Master
=======
      value: Desk_312_1
>>>>>>> 2f8dd9f9
      objectReference: {fileID: 0}
    m_RemovedComponents: []
  m_SourcePrefab: {fileID: 100100000, guid: bffc8894acb7f394b936451b2cf89002, type: 3}
--- !u!1 &3891829510090618210 stripped
GameObject:
  m_CorrespondingSourceObject: {fileID: 8502727783828976755, guid: bffc8894acb7f394b936451b2cf89002,
    type: 3}
  m_PrefabInstance: {fileID: 4899159447054385425}
  m_PrefabAsset: {fileID: 0}
--- !u!1 &3892981689491382796 stripped
GameObject:
  m_CorrespondingSourceObject: {fileID: 8501645694125663005, guid: bffc8894acb7f394b936451b2cf89002,
    type: 3}
  m_PrefabInstance: {fileID: 4899159447054385425}
  m_PrefabAsset: {fileID: 0}
--- !u!4 &3891829510552192771 stripped
Transform:
  m_CorrespondingSourceObject: {fileID: 8502727782964758034, guid: bffc8894acb7f394b936451b2cf89002,
    type: 3}
  m_PrefabInstance: {fileID: 4899159447054385425}
  m_PrefabAsset: {fileID: 0}
--- !u!4 &3891829509592015601 stripped
Transform:
  m_CorrespondingSourceObject: {fileID: 8502727784453399520, guid: bffc8894acb7f394b936451b2cf89002,
    type: 3}
  m_PrefabInstance: {fileID: 4899159447054385425}
  m_PrefabAsset: {fileID: 0}
--- !u!4 &3891829509670052221 stripped
Transform:
  m_CorrespondingSourceObject: {fileID: 8502727784247402604, guid: bffc8894acb7f394b936451b2cf89002,
    type: 3}
  m_PrefabInstance: {fileID: 4899159447054385425}
  m_PrefabAsset: {fileID: 0}
--- !u!4 &3891829510663691711 stripped
Transform:
  m_CorrespondingSourceObject: {fileID: 8502727783390174382, guid: bffc8894acb7f394b936451b2cf89002,
    type: 3}
  m_PrefabInstance: {fileID: 4899159447054385425}
  m_PrefabAsset: {fileID: 0}
--- !u!4 &3891829510539229159 stripped
Transform:
  m_CorrespondingSourceObject: {fileID: 8502727782969620214, guid: bffc8894acb7f394b936451b2cf89002,
    type: 3}
  m_PrefabInstance: {fileID: 4899159447054385425}
  m_PrefabAsset: {fileID: 0}
--- !u!4 &3891829508737931014 stripped
Transform:
  m_CorrespondingSourceObject: {fileID: 8502727784636356119, guid: bffc8894acb7f394b936451b2cf89002,
    type: 3}
  m_PrefabInstance: {fileID: 4899159447054385425}
  m_PrefabAsset: {fileID: 0}
--- !u!4 &3891829509065773654 stripped
Transform:
  m_CorrespondingSourceObject: {fileID: 8502727784979927879, guid: bffc8894acb7f394b936451b2cf89002,
    type: 3}
  m_PrefabInstance: {fileID: 4899159447054385425}
  m_PrefabAsset: {fileID: 0}
--- !u!4 &3891829509380564410 stripped
Transform:
  m_CorrespondingSourceObject: {fileID: 8502727783991993515, guid: bffc8894acb7f394b936451b2cf89002,
    type: 3}
  m_PrefabInstance: {fileID: 4899159447054385425}
  m_PrefabAsset: {fileID: 0}
--- !u!4 &3891829510024257042 stripped
Transform:
  m_CorrespondingSourceObject: {fileID: 8502727783490641667, guid: bffc8894acb7f394b936451b2cf89002,
    type: 3}
  m_PrefabInstance: {fileID: 4899159447054385425}
  m_PrefabAsset: {fileID: 0}
--- !u!4 &3891829508888022094 stripped
Transform:
  m_CorrespondingSourceObject: {fileID: 8502727784484457823, guid: bffc8894acb7f394b936451b2cf89002,
    type: 3}
  m_PrefabInstance: {fileID: 4899159447054385425}
  m_PrefabAsset: {fileID: 0}
--- !u!4 &3891829508960073084 stripped
Transform:
  m_CorrespondingSourceObject: {fileID: 8502727784557163629, guid: bffc8894acb7f394b936451b2cf89002,
    type: 3}
  m_PrefabInstance: {fileID: 4899159447054385425}
  m_PrefabAsset: {fileID: 0}
--- !u!4 &3891829510156485554 stripped
Transform:
  m_CorrespondingSourceObject: {fileID: 8502727783895499427, guid: bffc8894acb7f394b936451b2cf89002,
    type: 3}
  m_PrefabInstance: {fileID: 4899159447054385425}
  m_PrefabAsset: {fileID: 0}
--- !u!4 &3891829510277428728 stripped
Transform:
  m_CorrespondingSourceObject: {fileID: 8502727783776711913, guid: bffc8894acb7f394b936451b2cf89002,
    type: 3}
  m_PrefabInstance: {fileID: 4899159447054385425}
  m_PrefabAsset: {fileID: 0}
--- !u!4 &3891829510775747635 stripped
Transform:
  m_CorrespondingSourceObject: {fileID: 8502727783267874082, guid: bffc8894acb7f394b936451b2cf89002,
    type: 3}
  m_PrefabInstance: {fileID: 4899159447054385425}
  m_PrefabAsset: {fileID: 0}
--- !u!4 &3891829508864401842 stripped
Transform:
  m_CorrespondingSourceObject: {fileID: 8502727784510251171, guid: bffc8894acb7f394b936451b2cf89002,
    type: 3}
  m_PrefabInstance: {fileID: 4899159447054385425}
  m_PrefabAsset: {fileID: 0}
--- !u!4 &3891829509598698643 stripped
Transform:
  m_CorrespondingSourceObject: {fileID: 8502727784444878210, guid: bffc8894acb7f394b936451b2cf89002,
    type: 3}
  m_PrefabInstance: {fileID: 4899159447054385425}
  m_PrefabAsset: {fileID: 0}
--- !u!4 &3891829509850678696 stripped
Transform:
  m_CorrespondingSourceObject: {fileID: 8502727783655752889, guid: bffc8894acb7f394b936451b2cf89002,
    type: 3}
  m_PrefabInstance: {fileID: 4899159447054385425}
  m_PrefabAsset: {fileID: 0}
--- !u!4 &3891829509681130165 stripped
Transform:
  m_CorrespondingSourceObject: {fileID: 8502727784236329892, guid: bffc8894acb7f394b936451b2cf89002,
    type: 3}
  m_PrefabInstance: {fileID: 4899159447054385425}
  m_PrefabAsset: {fileID: 0}
--- !u!4 &3891829508875118347 stripped
Transform:
  m_CorrespondingSourceObject: {fileID: 8502727784505763354, guid: bffc8894acb7f394b936451b2cf89002,
    type: 3}
  m_PrefabInstance: {fileID: 4899159447054385425}
  m_PrefabAsset: {fileID: 0}
--- !u!4 &3891829510395815091 stripped
Transform:
  m_CorrespondingSourceObject: {fileID: 8502727783110895010, guid: bffc8894acb7f394b936451b2cf89002,
    type: 3}
  m_PrefabInstance: {fileID: 4899159447054385425}
  m_PrefabAsset: {fileID: 0}
--- !u!4 &3891829509371873248 stripped
Transform:
  m_CorrespondingSourceObject: {fileID: 8502727784011089649, guid: bffc8894acb7f394b936451b2cf89002,
    type: 3}
  m_PrefabInstance: {fileID: 4899159447054385425}
  m_PrefabAsset: {fileID: 0}
--- !u!4 &3891829509331512899 stripped
Transform:
  m_CorrespondingSourceObject: {fileID: 8502727784177299282, guid: bffc8894acb7f394b936451b2cf89002,
    type: 3}
  m_PrefabInstance: {fileID: 4899159447054385425}
  m_PrefabAsset: {fileID: 0}
--- !u!4 &3891829509713744348 stripped
Transform:
  m_CorrespondingSourceObject: {fileID: 8502727784340377805, guid: bffc8894acb7f394b936451b2cf89002,
    type: 3}
  m_PrefabInstance: {fileID: 4899159447054385425}
  m_PrefabAsset: {fileID: 0}
--- !u!4 &3891829509692489351 stripped
Transform:
  m_CorrespondingSourceObject: {fileID: 8502727784218984342, guid: bffc8894acb7f394b936451b2cf89002,
    type: 3}
  m_PrefabInstance: {fileID: 4899159447054385425}
  m_PrefabAsset: {fileID: 0}
--- !u!4 &3891829510224354940 stripped
Transform:
  m_CorrespondingSourceObject: {fileID: 8502727783693361005, guid: bffc8894acb7f394b936451b2cf89002,
    type: 3}
  m_PrefabInstance: {fileID: 4899159447054385425}
  m_PrefabAsset: {fileID: 0}
--- !u!4 &3891829509153136568 stripped
Transform:
  m_CorrespondingSourceObject: {fileID: 8502727784766480041, guid: bffc8894acb7f394b936451b2cf89002,
    type: 3}
  m_PrefabInstance: {fileID: 4899159447054385425}
  m_PrefabAsset: {fileID: 0}
--- !u!4 &3891829509827864203 stripped
Transform:
  m_CorrespondingSourceObject: {fileID: 8502727783544334234, guid: bffc8894acb7f394b936451b2cf89002,
    type: 3}
  m_PrefabInstance: {fileID: 4899159447054385425}
  m_PrefabAsset: {fileID: 0}
--- !u!1 &3891829510550651274 stripped
GameObject:
  m_CorrespondingSourceObject: {fileID: 8502727782964134043, guid: bffc8894acb7f394b936451b2cf89002,
    type: 3}
  m_PrefabInstance: {fileID: 4899159447054385425}
  m_PrefabAsset: {fileID: 0}<|MERGE_RESOLUTION|>--- conflicted
+++ resolved
@@ -8,12 +8,6 @@
     m_TransformParent: {fileID: 0}
     m_Modifications:
     - target: {fileID: 8388336197460550519, guid: bffc8894acb7f394b936451b2cf89002,
-<<<<<<< HEAD
-        type: 3}
-      propertyPath: myParent
-      value: 
-      objectReference: {fileID: 3891829510090618210}
-=======
         type: 3}
       propertyPath: myParent
       value: 
@@ -23,7 +17,6 @@
       propertyPath: assetID
       value: Desk_312_1
       objectReference: {fileID: 0}
->>>>>>> 2f8dd9f9
     - target: {fileID: 8502727783828976718, guid: bffc8894acb7f394b936451b2cf89002,
         type: 3}
       propertyPath: BoundingBox
@@ -176,8 +169,6 @@
       objectReference: {fileID: 0}
     - target: {fileID: 8502727783828976752, guid: bffc8894acb7f394b936451b2cf89002,
         type: 3}
-<<<<<<< HEAD
-=======
       propertyPath: m_LocalPosition.x
       value: 2.24363
       objectReference: {fileID: 0}
@@ -213,7 +204,6 @@
       objectReference: {fileID: 0}
     - target: {fileID: 8502727783828976752, guid: bffc8894acb7f394b936451b2cf89002,
         type: 3}
->>>>>>> 2f8dd9f9
       propertyPath: m_LocalEulerAnglesHint.x
       value: 0
       objectReference: {fileID: 0}
@@ -230,11 +220,7 @@
     - target: {fileID: 8502727783828976755, guid: bffc8894acb7f394b936451b2cf89002,
         type: 3}
       propertyPath: m_Name
-<<<<<<< HEAD
-      value: Desk_312_Master
-=======
       value: Desk_312_1
->>>>>>> 2f8dd9f9
       objectReference: {fileID: 0}
     m_RemovedComponents: []
   m_SourcePrefab: {fileID: 100100000, guid: bffc8894acb7f394b936451b2cf89002, type: 3}
