%YAML 1.1
%TAG !u! tag:unity3d.com,2011:
--- !u!1001 &1579466749508577250
PrefabInstance:
  m_ObjectHideFlags: 0
  serializedVersion: 2
  m_Modification:
    m_TransformParent: {fileID: 0}
    m_Modifications:
    - target: {fileID: 83610595, guid: 167c5cf25db63804eb864de119eeb7e2, type: 3}
      propertyPath: VisibilityPoints.Array.data[0]
      value: 
      objectReference: {fileID: 1579466747936698886}
    - target: {fileID: 83610595, guid: 167c5cf25db63804eb864de119eeb7e2, type: 3}
      propertyPath: VisibilityPoints.Array.data[1]
      value: 
      objectReference: {fileID: 1579466749608131180}
    - target: {fileID: 83610595, guid: 167c5cf25db63804eb864de119eeb7e2, type: 3}
      propertyPath: VisibilityPoints.Array.data[2]
      value: 
      objectReference: {fileID: 1579466749361735387}
    - target: {fileID: 83610595, guid: 167c5cf25db63804eb864de119eeb7e2, type: 3}
      propertyPath: VisibilityPoints.Array.data[3]
      value: 
      objectReference: {fileID: 1579466749034974911}
    - target: {fileID: 83610595, guid: 167c5cf25db63804eb864de119eeb7e2, type: 3}
      propertyPath: VisibilityPoints.Array.data[4]
      value: 
      objectReference: {fileID: 1579466749284364136}
    - target: {fileID: 83610595, guid: 167c5cf25db63804eb864de119eeb7e2, type: 3}
      propertyPath: VisibilityPoints.Array.data[5]
      value: 
      objectReference: {fileID: 1579466747993947286}
    - target: {fileID: 83610595, guid: 167c5cf25db63804eb864de119eeb7e2, type: 3}
      propertyPath: VisibilityPoints.Array.data[6]
      value: 
      objectReference: {fileID: 1579466748925116062}
    - target: {fileID: 83610595, guid: 167c5cf25db63804eb864de119eeb7e2, type: 3}
      propertyPath: VisibilityPoints.Array.data[7]
      value: 
      objectReference: {fileID: 1579466748425332157}
    - target: {fileID: 83610595, guid: 167c5cf25db63804eb864de119eeb7e2, type: 3}
      propertyPath: VisibilityPoints.Array.data[8]
      value: 
      objectReference: {fileID: 1579466749084043453}
    - target: {fileID: 83610595, guid: 167c5cf25db63804eb864de119eeb7e2, type: 3}
      propertyPath: ReceptacleTriggerBoxes.Array.data[0]
      value: 
      objectReference: {fileID: 1579466749250265797}
    - target: {fileID: 238287761, guid: 167c5cf25db63804eb864de119eeb7e2, type: 3}
      propertyPath: myParent
      value: 
      objectReference: {fileID: 1579466748645986413}
    - target: {fileID: 361928731, guid: 167c5cf25db63804eb864de119eeb7e2, type: 3}
      propertyPath: VisibilityPoints.Array.data[0]
      value: 
      objectReference: {fileID: 1579466749415210484}
    - target: {fileID: 361928731, guid: 167c5cf25db63804eb864de119eeb7e2, type: 3}
      propertyPath: VisibilityPoints.Array.data[1]
      value: 
      objectReference: {fileID: 1579466749026098818}
    - target: {fileID: 361928731, guid: 167c5cf25db63804eb864de119eeb7e2, type: 3}
      propertyPath: VisibilityPoints.Array.data[2]
      value: 
      objectReference: {fileID: 1579466747851643914}
    - target: {fileID: 361928731, guid: 167c5cf25db63804eb864de119eeb7e2, type: 3}
      propertyPath: VisibilityPoints.Array.data[3]
      value: 
      objectReference: {fileID: 1579466747839661096}
    - target: {fileID: 361928731, guid: 167c5cf25db63804eb864de119eeb7e2, type: 3}
      propertyPath: VisibilityPoints.Array.data[4]
      value: 
      objectReference: {fileID: 1579466749255733121}
    - target: {fileID: 361928731, guid: 167c5cf25db63804eb864de119eeb7e2, type: 3}
      propertyPath: VisibilityPoints.Array.data[5]
      value: 
      objectReference: {fileID: 1579466748782757413}
    - target: {fileID: 361928731, guid: 167c5cf25db63804eb864de119eeb7e2, type: 3}
      propertyPath: VisibilityPoints.Array.data[6]
      value: 
      objectReference: {fileID: 1579466748494585401}
    - target: {fileID: 361928731, guid: 167c5cf25db63804eb864de119eeb7e2, type: 3}
      propertyPath: VisibilityPoints.Array.data[7]
      value: 
      objectReference: {fileID: 1579466748355059523}
    - target: {fileID: 361928731, guid: 167c5cf25db63804eb864de119eeb7e2, type: 3}
      propertyPath: VisibilityPoints.Array.data[8]
      value: 
      objectReference: {fileID: 1579466749267919937}
    - target: {fileID: 361928731, guid: 167c5cf25db63804eb864de119eeb7e2, type: 3}
      propertyPath: ReceptacleTriggerBoxes.Array.data[0]
      value: 
      objectReference: {fileID: 1579466747973146915}
    - target: {fileID: 781129632, guid: 167c5cf25db63804eb864de119eeb7e2, type: 3}
      propertyPath: myParent
      value: 
      objectReference: {fileID: 1579466749113710236}
    - target: {fileID: 803518914, guid: 167c5cf25db63804eb864de119eeb7e2, type: 3}
      propertyPath: VisibilityPoints.Array.data[0]
      value: 
      objectReference: {fileID: 1579466748119808131}
    - target: {fileID: 803518914, guid: 167c5cf25db63804eb864de119eeb7e2, type: 3}
      propertyPath: VisibilityPoints.Array.data[1]
      value: 
      objectReference: {fileID: 1579466748312886591}
    - target: {fileID: 803518914, guid: 167c5cf25db63804eb864de119eeb7e2, type: 3}
      propertyPath: VisibilityPoints.Array.data[2]
      value: 
      objectReference: {fileID: 1579466749707465548}
    - target: {fileID: 803518914, guid: 167c5cf25db63804eb864de119eeb7e2, type: 3}
      propertyPath: VisibilityPoints.Array.data[3]
      value: 
      objectReference: {fileID: 1579466749252005638}
    - target: {fileID: 803518914, guid: 167c5cf25db63804eb864de119eeb7e2, type: 3}
      propertyPath: VisibilityPoints.Array.data[4]
      value: 
      objectReference: {fileID: 1579466748244545496}
    - target: {fileID: 803518914, guid: 167c5cf25db63804eb864de119eeb7e2, type: 3}
      propertyPath: VisibilityPoints.Array.data[5]
      value: 
      objectReference: {fileID: 1579466748477986036}
    - target: {fileID: 803518914, guid: 167c5cf25db63804eb864de119eeb7e2, type: 3}
      propertyPath: VisibilityPoints.Array.data[6]
      value: 
      objectReference: {fileID: 1579466749117576392}
    - target: {fileID: 803518914, guid: 167c5cf25db63804eb864de119eeb7e2, type: 3}
      propertyPath: VisibilityPoints.Array.data[7]
      value: 
      objectReference: {fileID: 1579466748450049026}
    - target: {fileID: 803518914, guid: 167c5cf25db63804eb864de119eeb7e2, type: 3}
      propertyPath: VisibilityPoints.Array.data[8]
      value: 
      objectReference: {fileID: 1579466749241702797}
    - target: {fileID: 803518914, guid: 167c5cf25db63804eb864de119eeb7e2, type: 3}
      propertyPath: ReceptacleTriggerBoxes.Array.data[0]
      value: 
      objectReference: {fileID: 1579466748772746702}
    - target: {fileID: 828736809, guid: 167c5cf25db63804eb864de119eeb7e2, type: 3}
      propertyPath: myParent
      value: 
      objectReference: {fileID: 1579466749559188482}
    - target: {fileID: 965300609, guid: 167c5cf25db63804eb864de119eeb7e2, type: 3}
      propertyPath: VisibilityPoints.Array.data[0]
      value: 
      objectReference: {fileID: 1579466749036104263}
    - target: {fileID: 965300609, guid: 167c5cf25db63804eb864de119eeb7e2, type: 3}
      propertyPath: VisibilityPoints.Array.data[1]
      value: 
      objectReference: {fileID: 1579466748040355271}
    - target: {fileID: 965300609, guid: 167c5cf25db63804eb864de119eeb7e2, type: 3}
      propertyPath: VisibilityPoints.Array.data[2]
      value: 
      objectReference: {fileID: 1579466747932031643}
    - target: {fileID: 965300609, guid: 167c5cf25db63804eb864de119eeb7e2, type: 3}
      propertyPath: VisibilityPoints.Array.data[3]
      value: 
      objectReference: {fileID: 1579466748322400544}
    - target: {fileID: 965300609, guid: 167c5cf25db63804eb864de119eeb7e2, type: 3}
      propertyPath: VisibilityPoints.Array.data[4]
      value: 
      objectReference: {fileID: 1579466748781066874}
    - target: {fileID: 965300609, guid: 167c5cf25db63804eb864de119eeb7e2, type: 3}
      propertyPath: VisibilityPoints.Array.data[5]
      value: 
      objectReference: {fileID: 1579466749104044199}
    - target: {fileID: 965300609, guid: 167c5cf25db63804eb864de119eeb7e2, type: 3}
      propertyPath: VisibilityPoints.Array.data[6]
      value: 
      objectReference: {fileID: 1579466748272882254}
    - target: {fileID: 965300609, guid: 167c5cf25db63804eb864de119eeb7e2, type: 3}
      propertyPath: VisibilityPoints.Array.data[7]
      value: 
      objectReference: {fileID: 1579466748820529285}
    - target: {fileID: 965300609, guid: 167c5cf25db63804eb864de119eeb7e2, type: 3}
      propertyPath: VisibilityPoints.Array.data[8]
      value: 
      objectReference: {fileID: 1579466749577249499}
    - target: {fileID: 965300609, guid: 167c5cf25db63804eb864de119eeb7e2, type: 3}
      propertyPath: ReceptacleTriggerBoxes.Array.data[0]
      value: 
      objectReference: {fileID: 1579466748861673596}
    - target: {fileID: 1301550431, guid: 167c5cf25db63804eb864de119eeb7e2, type: 3}
      propertyPath: VisibilityPoints.Array.data[0]
      value: 
      objectReference: {fileID: 1579466749621843368}
    - target: {fileID: 1301550431, guid: 167c5cf25db63804eb864de119eeb7e2, type: 3}
      propertyPath: VisibilityPoints.Array.data[1]
      value: 
      objectReference: {fileID: 1579466749169381116}
    - target: {fileID: 1301550431, guid: 167c5cf25db63804eb864de119eeb7e2, type: 3}
      propertyPath: VisibilityPoints.Array.data[2]
      value: 
      objectReference: {fileID: 1579466749047071309}
    - target: {fileID: 1301550431, guid: 167c5cf25db63804eb864de119eeb7e2, type: 3}
      propertyPath: VisibilityPoints.Array.data[3]
      value: 
      objectReference: {fileID: 1579466748551190298}
    - target: {fileID: 1301550431, guid: 167c5cf25db63804eb864de119eeb7e2, type: 3}
      propertyPath: VisibilityPoints.Array.data[4]
      value: 
      objectReference: {fileID: 1579466749640096586}
    - target: {fileID: 1301550431, guid: 167c5cf25db63804eb864de119eeb7e2, type: 3}
      propertyPath: VisibilityPoints.Array.data[5]
      value: 
      objectReference: {fileID: 1579466748591783951}
    - target: {fileID: 1301550431, guid: 167c5cf25db63804eb864de119eeb7e2, type: 3}
      propertyPath: VisibilityPoints.Array.data[6]
      value: 
      objectReference: {fileID: 1579466747820753436}
    - target: {fileID: 1301550431, guid: 167c5cf25db63804eb864de119eeb7e2, type: 3}
      propertyPath: VisibilityPoints.Array.data[7]
      value: 
      objectReference: {fileID: 1579466748365004262}
    - target: {fileID: 1301550431, guid: 167c5cf25db63804eb864de119eeb7e2, type: 3}
      propertyPath: VisibilityPoints.Array.data[8]
      value: 
      objectReference: {fileID: 1579466749126570703}
    - target: {fileID: 1301550431, guid: 167c5cf25db63804eb864de119eeb7e2, type: 3}
      propertyPath: ReceptacleTriggerBoxes.Array.data[0]
      value: 
      objectReference: {fileID: 1579466748758916285}
    - target: {fileID: 1420761953, guid: 167c5cf25db63804eb864de119eeb7e2, type: 3}
      propertyPath: myParent
      value: 
      objectReference: {fileID: 1579466748374807230}
    - target: {fileID: 1440473646, guid: 167c5cf25db63804eb864de119eeb7e2, type: 3}
      propertyPath: myParent
      value: 
      objectReference: {fileID: 1579466748872842845}
    - target: {fileID: 1567242130, guid: 167c5cf25db63804eb864de119eeb7e2, type: 3}
      propertyPath: VisibilityPoints.Array.data[0]
      value: 
      objectReference: {fileID: 1579466748928933575}
    - target: {fileID: 1567242130, guid: 167c5cf25db63804eb864de119eeb7e2, type: 3}
      propertyPath: VisibilityPoints.Array.data[1]
      value: 
      objectReference: {fileID: 1579466747909603575}
    - target: {fileID: 1567242130, guid: 167c5cf25db63804eb864de119eeb7e2, type: 3}
      propertyPath: VisibilityPoints.Array.data[2]
      value: 
      objectReference: {fileID: 1579466749402055651}
    - target: {fileID: 1567242130, guid: 167c5cf25db63804eb864de119eeb7e2, type: 3}
      propertyPath: VisibilityPoints.Array.data[3]
      value: 
      objectReference: {fileID: 1579466748227319074}
    - target: {fileID: 1567242130, guid: 167c5cf25db63804eb864de119eeb7e2, type: 3}
      propertyPath: VisibilityPoints.Array.data[4]
      value: 
      objectReference: {fileID: 1579466749816790911}
    - target: {fileID: 1567242130, guid: 167c5cf25db63804eb864de119eeb7e2, type: 3}
      propertyPath: VisibilityPoints.Array.data[5]
      value: 
      objectReference: {fileID: 1579466748273606695}
    - target: {fileID: 1567242130, guid: 167c5cf25db63804eb864de119eeb7e2, type: 3}
      propertyPath: VisibilityPoints.Array.data[6]
      value: 
      objectReference: {fileID: 1579466748660211241}
    - target: {fileID: 1567242130, guid: 167c5cf25db63804eb864de119eeb7e2, type: 3}
      propertyPath: VisibilityPoints.Array.data[7]
      value: 
      objectReference: {fileID: 1579466749830806520}
    - target: {fileID: 1567242130, guid: 167c5cf25db63804eb864de119eeb7e2, type: 3}
      propertyPath: VisibilityPoints.Array.data[8]
      value: 
      objectReference: {fileID: 1579466748334894936}
    - target: {fileID: 1567242130, guid: 167c5cf25db63804eb864de119eeb7e2, type: 3}
      propertyPath: ReceptacleTriggerBoxes.Array.data[0]
      value: 
      objectReference: {fileID: 1579466749404519533}
    - target: {fileID: 1703214787, guid: 167c5cf25db63804eb864de119eeb7e2, type: 3}
      propertyPath: myParent
      value: 
      objectReference: {fileID: 1579466749851303930}
    - target: {fileID: 5945330076847542349, guid: 167c5cf25db63804eb864de119eeb7e2,
        type: 3}
      propertyPath: MovingParts.Array.data[0]
      value: 
      objectReference: {fileID: 5145761247832995744}
    - target: {fileID: 5945330076847542350, guid: 167c5cf25db63804eb864de119eeb7e2,
        type: 3}
      propertyPath: MyColliders.Array.data[0]
      value: 
      objectReference: {fileID: 5145761246732636939}
    - target: {fileID: 5945330076847542350, guid: 167c5cf25db63804eb864de119eeb7e2,
        type: 3}
      propertyPath: MyColliders.Array.data[1]
      value: 
      objectReference: {fileID: 5145761246172424377}
    - target: {fileID: 5945330076847542350, guid: 167c5cf25db63804eb864de119eeb7e2,
        type: 3}
      propertyPath: MyColliders.Array.data[2]
      value: 
      objectReference: {fileID: 5145761246154873359}
    - target: {fileID: 5945330076847542350, guid: 167c5cf25db63804eb864de119eeb7e2,
        type: 3}
      propertyPath: MyColliders.Array.data[3]
      value: 
      objectReference: {fileID: 5145761247555867939}
    - target: {fileID: 5945330076847542350, guid: 167c5cf25db63804eb864de119eeb7e2,
        type: 3}
      propertyPath: MyColliders.Array.data[4]
      value: 
      objectReference: {fileID: 5145761246157692067}
    - target: {fileID: 5945330076847542350, guid: 167c5cf25db63804eb864de119eeb7e2,
        type: 3}
      propertyPath: MyColliders.Array.data[5]
      value: 
      objectReference: {fileID: 5145761247726839775}
    - target: {fileID: 5945330076847542350, guid: 167c5cf25db63804eb864de119eeb7e2,
        type: 3}
      propertyPath: VisibilityPoints.Array.data[0]
      value: 
      objectReference: {fileID: 5145761247617591536}
    - target: {fileID: 5945330076847542350, guid: 167c5cf25db63804eb864de119eeb7e2,
        type: 3}
      propertyPath: VisibilityPoints.Array.data[1]
      value: 
      objectReference: {fileID: 5145761246144586437}
    - target: {fileID: 5945330076847542350, guid: 167c5cf25db63804eb864de119eeb7e2,
        type: 3}
      propertyPath: VisibilityPoints.Array.data[2]
      value: 
      objectReference: {fileID: 5145761246987338117}
    - target: {fileID: 5945330076847542350, guid: 167c5cf25db63804eb864de119eeb7e2,
        type: 3}
      propertyPath: VisibilityPoints.Array.data[3]
      value: 
      objectReference: {fileID: 5145761247040453007}
    - target: {fileID: 5945330076847542350, guid: 167c5cf25db63804eb864de119eeb7e2,
        type: 3}
      propertyPath: VisibilityPoints.Array.data[4]
      value: 
      objectReference: {fileID: 5145761247721000849}
    - target: {fileID: 5945330076847542350, guid: 167c5cf25db63804eb864de119eeb7e2,
        type: 3}
      propertyPath: VisibilityPoints.Array.data[5]
      value: 
      objectReference: {fileID: 5145761248001867444}
    - target: {fileID: 5945330076847542350, guid: 167c5cf25db63804eb864de119eeb7e2,
        type: 3}
      propertyPath: VisibilityPoints.Array.data[6]
      value: 
      objectReference: {fileID: 5145761247869777140}
    - target: {fileID: 5945330076847542350, guid: 167c5cf25db63804eb864de119eeb7e2,
        type: 3}
      propertyPath: VisibilityPoints.Array.data[7]
      value: 
      objectReference: {fileID: 5145761246610474410}
    - target: {fileID: 5945330076847542350, guid: 167c5cf25db63804eb864de119eeb7e2,
        type: 3}
      propertyPath: VisibilityPoints.Array.data[8]
      value: 
      objectReference: {fileID: 5145761246203525821}
    - target: {fileID: 5945330076847542350, guid: 167c5cf25db63804eb864de119eeb7e2,
<<<<<<< HEAD
=======
        type: 3}
      propertyPath: VisibilityPoints.Array.data[9]
      value: 
      objectReference: {fileID: 5145761246716517972}
    - target: {fileID: 5945330076847542350, guid: 167c5cf25db63804eb864de119eeb7e2,
        type: 3}
      propertyPath: ReceptacleTriggerBoxes.Array.data[0]
      value: 
      objectReference: {fileID: 5146843611067774629}
    - target: {fileID: 5945330076878175444, guid: 167c5cf25db63804eb864de119eeb7e2,
        type: 3}
      propertyPath: m_Materials.Array.data[0]
      value: 
      objectReference: {fileID: 2100000, guid: dfdd348d86dde4af2b1d91021f279f6b, type: 2}
    - target: {fileID: 5945330077126275664, guid: 167c5cf25db63804eb864de119eeb7e2,
        type: 3}
      propertyPath: m_RootOrder
      value: 0
      objectReference: {fileID: 0}
    - target: {fileID: 5945330077126275664, guid: 167c5cf25db63804eb864de119eeb7e2,
        type: 3}
      propertyPath: m_LocalPosition.x
      value: 1.813
      objectReference: {fileID: 0}
    - target: {fileID: 5945330077126275664, guid: 167c5cf25db63804eb864de119eeb7e2,
        type: 3}
      propertyPath: m_LocalPosition.y
      value: -0.012
      objectReference: {fileID: 0}
    - target: {fileID: 5945330077126275664, guid: 167c5cf25db63804eb864de119eeb7e2,
        type: 3}
      propertyPath: m_LocalPosition.z
      value: -0.117
      objectReference: {fileID: 0}
    - target: {fileID: 5945330077126275664, guid: 167c5cf25db63804eb864de119eeb7e2,
        type: 3}
      propertyPath: m_LocalRotation.w
      value: -0.7071066
      objectReference: {fileID: 0}
    - target: {fileID: 5945330077126275664, guid: 167c5cf25db63804eb864de119eeb7e2,
        type: 3}
      propertyPath: m_LocalRotation.x
      value: -0
      objectReference: {fileID: 0}
    - target: {fileID: 5945330077126275664, guid: 167c5cf25db63804eb864de119eeb7e2,
>>>>>>> 2f8dd9f9
        type: 3}
      propertyPath: VisibilityPoints.Array.data[9]
      value: 
      objectReference: {fileID: 5145761246716517972}
    - target: {fileID: 5945330076847542350, guid: 167c5cf25db63804eb864de119eeb7e2,
        type: 3}
      propertyPath: ReceptacleTriggerBoxes.Array.data[0]
      value: 
      objectReference: {fileID: 5146843611067774629}
    - target: {fileID: 5945330076878175444, guid: 167c5cf25db63804eb864de119eeb7e2,
        type: 3}
<<<<<<< HEAD
      propertyPath: m_Materials.Array.data[0]
      value: 
      objectReference: {fileID: 2100000, guid: dfdd348d86dde4af2b1d91021f279f6b, type: 2}
    - target: {fileID: 5945330077126275664, guid: 167c5cf25db63804eb864de119eeb7e2,
        type: 3}
      propertyPath: m_RootOrder
      value: 0
      objectReference: {fileID: 0}
    - target: {fileID: 5945330077126275664, guid: 167c5cf25db63804eb864de119eeb7e2,
        type: 3}
=======
>>>>>>> 2f8dd9f9
      propertyPath: m_LocalEulerAnglesHint.x
      value: 0
      objectReference: {fileID: 0}
    - target: {fileID: 5945330077126275664, guid: 167c5cf25db63804eb864de119eeb7e2,
        type: 3}
      propertyPath: m_LocalEulerAnglesHint.y
      value: 270
      objectReference: {fileID: 0}
    - target: {fileID: 5945330077126275664, guid: 167c5cf25db63804eb864de119eeb7e2,
        type: 3}
      propertyPath: m_LocalEulerAnglesHint.z
      value: 0
      objectReference: {fileID: 0}
    - target: {fileID: 5945330077126275669, guid: 167c5cf25db63804eb864de119eeb7e2,
<<<<<<< HEAD
        type: 3}
      propertyPath: m_Name
=======
        type: 3}
      propertyPath: m_Name
      value: Desk_313_2
      objectReference: {fileID: 0}
    - target: {fileID: 5945330077126275671, guid: 167c5cf25db63804eb864de119eeb7e2,
        type: 3}
      propertyPath: assetID
>>>>>>> 2f8dd9f9
      value: Desk_313_2
      objectReference: {fileID: 0}
    - target: {fileID: 5945330077126275671, guid: 167c5cf25db63804eb864de119eeb7e2,
        type: 3}
      propertyPath: BoundingBox
      value: 
      objectReference: {fileID: 5145761246975650842}
    - target: {fileID: 5945330077126275671, guid: 167c5cf25db63804eb864de119eeb7e2,
        type: 3}
      propertyPath: MyColliders.Array.data[0]
      value: 
      objectReference: {fileID: 5145761246741683622}
    - target: {fileID: 5945330077126275671, guid: 167c5cf25db63804eb864de119eeb7e2,
        type: 3}
      propertyPath: MyColliders.Array.data[1]
      value: 
      objectReference: {fileID: 5145761247075952990}
    - target: {fileID: 5945330077126275671, guid: 167c5cf25db63804eb864de119eeb7e2,
        type: 3}
      propertyPath: MyColliders.Array.data[2]
      value: 
      objectReference: {fileID: 5145761246611733290}
    - target: {fileID: 5945330077126275671, guid: 167c5cf25db63804eb864de119eeb7e2,
        type: 3}
      propertyPath: MyColliders.Array.data[3]
      value: 
      objectReference: {fileID: 5145761246809671947}
    - target: {fileID: 5945330077126275671, guid: 167c5cf25db63804eb864de119eeb7e2,
        type: 3}
      propertyPath: MyColliders.Array.data[4]
      value: 
      objectReference: {fileID: 5145761247949149017}
    - target: {fileID: 5945330077126275671, guid: 167c5cf25db63804eb864de119eeb7e2,
        type: 3}
      propertyPath: MyColliders.Array.data[5]
      value: 
      objectReference: {fileID: 5145761246197630884}
    - target: {fileID: 5945330077126275671, guid: 167c5cf25db63804eb864de119eeb7e2,
        type: 3}
      propertyPath: MyColliders.Array.data[6]
      value: 
      objectReference: {fileID: 5145761247499431601}
    - target: {fileID: 5945330077126275671, guid: 167c5cf25db63804eb864de119eeb7e2,
        type: 3}
      propertyPath: MyColliders.Array.data[7]
      value: 
      objectReference: {fileID: 5145761246818624815}
    - target: {fileID: 5945330077126275671, guid: 167c5cf25db63804eb864de119eeb7e2,
        type: 3}
      propertyPath: MyColliders.Array.data[8]
      value: 
      objectReference: {fileID: 5145761247045517878}
    - target: {fileID: 5945330077126275671, guid: 167c5cf25db63804eb864de119eeb7e2,
        type: 3}
      propertyPath: MyColliders.Array.data[9]
      value: 
      objectReference: {fileID: 5145761246997068042}
    - target: {fileID: 5945330077126275671, guid: 167c5cf25db63804eb864de119eeb7e2,
        type: 3}
      propertyPath: MyColliders.Array.data[10]
      value: 
      objectReference: {fileID: 5145761246737173750}
    - target: {fileID: 5945330077126275671, guid: 167c5cf25db63804eb864de119eeb7e2,
        type: 3}
      propertyPath: MyColliders.Array.data[11]
      value: 
      objectReference: {fileID: 5145761247029093848}
    - target: {fileID: 5945330077126275671, guid: 167c5cf25db63804eb864de119eeb7e2,
        type: 3}
      propertyPath: MyColliders.Array.data[12]
      value: 
      objectReference: {fileID: 5145761246389475207}
    - target: {fileID: 5945330077126275671, guid: 167c5cf25db63804eb864de119eeb7e2,
        type: 3}
      propertyPath: MyColliders.Array.data[13]
      value: 
      objectReference: {fileID: 5145761247067893663}
    - target: {fileID: 5945330077126275671, guid: 167c5cf25db63804eb864de119eeb7e2,
        type: 3}
      propertyPath: MyColliders.Array.data[14]
      value: 
      objectReference: {fileID: 5145761248153634642}
    - target: {fileID: 5945330077126275671, guid: 167c5cf25db63804eb864de119eeb7e2,
        type: 3}
      propertyPath: VisibilityPoints.Array.data[0]
      value: 
      objectReference: {fileID: 5145761247333638547}
    - target: {fileID: 5945330077126275671, guid: 167c5cf25db63804eb864de119eeb7e2,
        type: 3}
      propertyPath: VisibilityPoints.Array.data[1]
      value: 
      objectReference: {fileID: 5145761246682476379}
    - target: {fileID: 5945330077126275671, guid: 167c5cf25db63804eb864de119eeb7e2,
        type: 3}
      propertyPath: VisibilityPoints.Array.data[2]
      value: 
      objectReference: {fileID: 5145761246886798641}
    - target: {fileID: 5945330077126275671, guid: 167c5cf25db63804eb864de119eeb7e2,
        type: 3}
      propertyPath: VisibilityPoints.Array.data[3]
      value: 
      objectReference: {fileID: 5145761246187476262}
    - target: {fileID: 5945330077126275671, guid: 167c5cf25db63804eb864de119eeb7e2,
        type: 3}
      propertyPath: VisibilityPoints.Array.data[4]
      value: 
      objectReference: {fileID: 5145761247644816113}
    - target: {fileID: 5945330077126275671, guid: 167c5cf25db63804eb864de119eeb7e2,
        type: 3}
      propertyPath: VisibilityPoints.Array.data[5]
      value: 
      objectReference: {fileID: 5145761246544876302}
    - target: {fileID: 5945330077126275671, guid: 167c5cf25db63804eb864de119eeb7e2,
        type: 3}
      propertyPath: VisibilityPoints.Array.data[6]
      value: 
      objectReference: {fileID: 5145761247625120537}
    - target: {fileID: 5945330077126275671, guid: 167c5cf25db63804eb864de119eeb7e2,
        type: 3}
      propertyPath: VisibilityPoints.Array.data[7]
      value: 
      objectReference: {fileID: 5145761247445227000}
    - target: {fileID: 5945330077126275671, guid: 167c5cf25db63804eb864de119eeb7e2,
        type: 3}
      propertyPath: VisibilityPoints.Array.data[8]
      value: 
      objectReference: {fileID: 5145761247984581665}
    - target: {fileID: 5945330077126275671, guid: 167c5cf25db63804eb864de119eeb7e2,
        type: 3}
      propertyPath: VisibilityPoints.Array.data[9]
      value: 
      objectReference: {fileID: 5145761246318694167}
    - target: {fileID: 5945330077126275671, guid: 167c5cf25db63804eb864de119eeb7e2,
        type: 3}
      propertyPath: VisibilityPoints.Array.data[10]
      value: 
      objectReference: {fileID: 5145761247054064954}
    - target: {fileID: 5945330077126275671, guid: 167c5cf25db63804eb864de119eeb7e2,
        type: 3}
      propertyPath: VisibilityPoints.Array.data[11]
      value: 
      objectReference: {fileID: 5145761246893869402}
    - target: {fileID: 5945330077126275671, guid: 167c5cf25db63804eb864de119eeb7e2,
        type: 3}
      propertyPath: VisibilityPoints.Array.data[12]
      value: 
      objectReference: {fileID: 5145761246827296594}
    - target: {fileID: 5945330077126275671, guid: 167c5cf25db63804eb864de119eeb7e2,
        type: 3}
      propertyPath: VisibilityPoints.Array.data[13]
      value: 
      objectReference: {fileID: 5145761248066704575}
    - target: {fileID: 5945330077126275671, guid: 167c5cf25db63804eb864de119eeb7e2,
        type: 3}
      propertyPath: VisibilityPoints.Array.data[14]
      value: 
      objectReference: {fileID: 5145761246868489910}
    - target: {fileID: 5945330077126275671, guid: 167c5cf25db63804eb864de119eeb7e2,
        type: 3}
      propertyPath: VisibilityPoints.Array.data[15]
      value: 
      objectReference: {fileID: 5145761247974141368}
    - target: {fileID: 5945330077126275671, guid: 167c5cf25db63804eb864de119eeb7e2,
        type: 3}
      propertyPath: VisibilityPoints.Array.data[16]
      value: 
      objectReference: {fileID: 5145761247820672082}
    - target: {fileID: 5945330077126275671, guid: 167c5cf25db63804eb864de119eeb7e2,
        type: 3}
      propertyPath: VisibilityPoints.Array.data[17]
      value: 
      objectReference: {fileID: 5145761247830092720}
    - target: {fileID: 5945330077126275671, guid: 167c5cf25db63804eb864de119eeb7e2,
        type: 3}
      propertyPath: VisibilityPoints.Array.data[18]
      value: 
      objectReference: {fileID: 5145761246417261392}
    - target: {fileID: 5945330077126275671, guid: 167c5cf25db63804eb864de119eeb7e2,
        type: 3}
      propertyPath: VisibilityPoints.Array.data[19]
      value: 
      objectReference: {fileID: 5145761247382200438}
    - target: {fileID: 5945330077126275671, guid: 167c5cf25db63804eb864de119eeb7e2,
        type: 3}
      propertyPath: VisibilityPoints.Array.data[20]
      value: 
      objectReference: {fileID: 5145761246044625893}
    - target: {fileID: 5945330077126275671, guid: 167c5cf25db63804eb864de119eeb7e2,
        type: 3}
      propertyPath: ReceptacleTriggerBoxes.Array.data[0]
      value: 
      objectReference: {fileID: 5146843611448988711}
    - target: {fileID: 5945330077261690849, guid: 167c5cf25db63804eb864de119eeb7e2,
        type: 3}
      propertyPath: m_Materials.Array.data[0]
      value: 
      objectReference: {fileID: 2100000, guid: dfdd348d86dde4af2b1d91021f279f6b, type: 2}
    - target: {fileID: 5945330077301310426, guid: 167c5cf25db63804eb864de119eeb7e2,
        type: 3}
      propertyPath: MovingParts.Array.data[0]
      value: 
      objectReference: {fileID: 5145761247278556221}
    - target: {fileID: 5945330077301310427, guid: 167c5cf25db63804eb864de119eeb7e2,
        type: 3}
      propertyPath: MyColliders.Array.data[0]
      value: 
      objectReference: {fileID: 5145761246068338538}
    - target: {fileID: 5945330077301310427, guid: 167c5cf25db63804eb864de119eeb7e2,
        type: 3}
      propertyPath: MyColliders.Array.data[1]
      value: 
      objectReference: {fileID: 5145761246061526351}
    - target: {fileID: 5945330077301310427, guid: 167c5cf25db63804eb864de119eeb7e2,
        type: 3}
      propertyPath: MyColliders.Array.data[2]
      value: 
      objectReference: {fileID: 5145761246224861950}
    - target: {fileID: 5945330077301310427, guid: 167c5cf25db63804eb864de119eeb7e2,
        type: 3}
      propertyPath: MyColliders.Array.data[3]
      value: 
      objectReference: {fileID: 5145761247750363741}
    - target: {fileID: 5945330077301310427, guid: 167c5cf25db63804eb864de119eeb7e2,
        type: 3}
      propertyPath: MyColliders.Array.data[4]
      value: 
      objectReference: {fileID: 5145761247256318939}
    - target: {fileID: 5945330077301310427, guid: 167c5cf25db63804eb864de119eeb7e2,
        type: 3}
      propertyPath: MyColliders.Array.data[5]
      value: 
      objectReference: {fileID: 5145761246154779238}
    - target: {fileID: 5945330077301310427, guid: 167c5cf25db63804eb864de119eeb7e2,
        type: 3}
      propertyPath: VisibilityPoints.Array.data[0]
      value: 
      objectReference: {fileID: 5145761246363089168}
    - target: {fileID: 5945330077301310427, guid: 167c5cf25db63804eb864de119eeb7e2,
        type: 3}
      propertyPath: VisibilityPoints.Array.data[1]
      value: 
      objectReference: {fileID: 5145761247072471310}
    - target: {fileID: 5945330077301310427, guid: 167c5cf25db63804eb864de119eeb7e2,
        type: 3}
      propertyPath: VisibilityPoints.Array.data[2]
      value: 
      objectReference: {fileID: 5145761247191158569}
    - target: {fileID: 5945330077301310427, guid: 167c5cf25db63804eb864de119eeb7e2,
        type: 3}
      propertyPath: VisibilityPoints.Array.data[3]
      value: 
      objectReference: {fileID: 5145761248044449472}
    - target: {fileID: 5945330077301310427, guid: 167c5cf25db63804eb864de119eeb7e2,
        type: 3}
      propertyPath: VisibilityPoints.Array.data[4]
      value: 
      objectReference: {fileID: 5145761247746045077}
    - target: {fileID: 5945330077301310427, guid: 167c5cf25db63804eb864de119eeb7e2,
        type: 3}
      propertyPath: VisibilityPoints.Array.data[5]
      value: 
      objectReference: {fileID: 5145761246382645653}
    - target: {fileID: 5945330077301310427, guid: 167c5cf25db63804eb864de119eeb7e2,
        type: 3}
      propertyPath: VisibilityPoints.Array.data[6]
      value: 
      objectReference: {fileID: 5145761247470389436}
    - target: {fileID: 5945330077301310427, guid: 167c5cf25db63804eb864de119eeb7e2,
        type: 3}
      propertyPath: VisibilityPoints.Array.data[7]
      value: 
      objectReference: {fileID: 5145761246887095082}
    - target: {fileID: 5945330077301310427, guid: 167c5cf25db63804eb864de119eeb7e2,
        type: 3}
      propertyPath: VisibilityPoints.Array.data[8]
      value: 
      objectReference: {fileID: 5145761247367631958}
    - target: {fileID: 5945330077301310427, guid: 167c5cf25db63804eb864de119eeb7e2,
        type: 3}
      propertyPath: VisibilityPoints.Array.data[9]
      value: 
      objectReference: {fileID: 5145761247157384653}
    - target: {fileID: 5945330077301310427, guid: 167c5cf25db63804eb864de119eeb7e2,
        type: 3}
      propertyPath: ReceptacleTriggerBoxes.Array.data[0]
      value: 
      objectReference: {fileID: 5146843610812970638}
    - target: {fileID: 5945330077400191578, guid: 167c5cf25db63804eb864de119eeb7e2,
        type: 3}
      propertyPath: m_Materials.Array.data[0]
      value: 
      objectReference: {fileID: 2100000, guid: dfdd348d86dde4af2b1d91021f279f6b, type: 2}
    - target: {fileID: 5945330077493701593, guid: 167c5cf25db63804eb864de119eeb7e2,
        type: 3}
      propertyPath: m_Materials.Array.data[0]
      value: 
      objectReference: {fileID: 2100000, guid: dfdd348d86dde4af2b1d91021f279f6b, type: 2}
    - target: {fileID: 5945330077679087029, guid: 167c5cf25db63804eb864de119eeb7e2,
        type: 3}
      propertyPath: MovingParts.Array.data[0]
      value: 
      objectReference: {fileID: 5145761247404100168}
    - target: {fileID: 5945330077679087030, guid: 167c5cf25db63804eb864de119eeb7e2,
        type: 3}
      propertyPath: MyColliders.Array.data[0]
      value: 
      objectReference: {fileID: 5145761247096732366}
    - target: {fileID: 5945330077679087030, guid: 167c5cf25db63804eb864de119eeb7e2,
        type: 3}
      propertyPath: MyColliders.Array.data[1]
      value: 
      objectReference: {fileID: 5145761246785057902}
    - target: {fileID: 5945330077679087030, guid: 167c5cf25db63804eb864de119eeb7e2,
        type: 3}
      propertyPath: MyColliders.Array.data[2]
      value: 
      objectReference: {fileID: 5145761246274763037}
    - target: {fileID: 5945330077679087030, guid: 167c5cf25db63804eb864de119eeb7e2,
        type: 3}
      propertyPath: MyColliders.Array.data[3]
      value: 
      objectReference: {fileID: 5145761247170208164}
    - target: {fileID: 5945330077679087030, guid: 167c5cf25db63804eb864de119eeb7e2,
        type: 3}
      propertyPath: MyColliders.Array.data[4]
      value: 
      objectReference: {fileID: 5145761247201023120}
    - target: {fileID: 5945330077679087030, guid: 167c5cf25db63804eb864de119eeb7e2,
        type: 3}
      propertyPath: MyColliders.Array.data[5]
      value: 
      objectReference: {fileID: 5145761247162720915}
    - target: {fileID: 5945330077679087030, guid: 167c5cf25db63804eb864de119eeb7e2,
        type: 3}
      propertyPath: VisibilityPoints.Array.data[0]
      value: 
      objectReference: {fileID: 5145761246669351162}
    - target: {fileID: 5945330077679087030, guid: 167c5cf25db63804eb864de119eeb7e2,
        type: 3}
      propertyPath: VisibilityPoints.Array.data[1]
      value: 
      objectReference: {fileID: 5145761246858984530}
    - target: {fileID: 5945330077679087030, guid: 167c5cf25db63804eb864de119eeb7e2,
        type: 3}
      propertyPath: VisibilityPoints.Array.data[2]
      value: 
      objectReference: {fileID: 5145761247729897998}
    - target: {fileID: 5945330077679087030, guid: 167c5cf25db63804eb864de119eeb7e2,
        type: 3}
      propertyPath: VisibilityPoints.Array.data[3]
      value: 
      objectReference: {fileID: 5145761246693074429}
    - target: {fileID: 5945330077679087030, guid: 167c5cf25db63804eb864de119eeb7e2,
        type: 3}
      propertyPath: VisibilityPoints.Array.data[4]
      value: 
      objectReference: {fileID: 5145761246700746201}
    - target: {fileID: 5945330077679087030, guid: 167c5cf25db63804eb864de119eeb7e2,
        type: 3}
      propertyPath: VisibilityPoints.Array.data[5]
      value: 
      objectReference: {fileID: 5145761246398518590}
    - target: {fileID: 5945330077679087030, guid: 167c5cf25db63804eb864de119eeb7e2,
        type: 3}
      propertyPath: VisibilityPoints.Array.data[6]
      value: 
      objectReference: {fileID: 5145761247516108444}
    - target: {fileID: 5945330077679087030, guid: 167c5cf25db63804eb864de119eeb7e2,
        type: 3}
      propertyPath: VisibilityPoints.Array.data[7]
      value: 
      objectReference: {fileID: 5145761246906321203}
    - target: {fileID: 5945330077679087030, guid: 167c5cf25db63804eb864de119eeb7e2,
        type: 3}
      propertyPath: VisibilityPoints.Array.data[8]
      value: 
      objectReference: {fileID: 5145761247780764826}
    - target: {fileID: 5945330077679087030, guid: 167c5cf25db63804eb864de119eeb7e2,
        type: 3}
      propertyPath: VisibilityPoints.Array.data[9]
      value: 
      objectReference: {fileID: 5145761247065596120}
    - target: {fileID: 5945330077679087030, guid: 167c5cf25db63804eb864de119eeb7e2,
        type: 3}
      propertyPath: ReceptacleTriggerBoxes.Array.data[0]
      value: 
      objectReference: {fileID: 5146843610576437681}
    - target: {fileID: 5945330077861772489, guid: 167c5cf25db63804eb864de119eeb7e2,
        type: 3}
      propertyPath: MovingParts.Array.data[0]
      value: 
      objectReference: {fileID: 5145761246718106412}
    - target: {fileID: 5945330077861772490, guid: 167c5cf25db63804eb864de119eeb7e2,
        type: 3}
      propertyPath: MyColliders.Array.data[0]
      value: 
      objectReference: {fileID: 5145761246221385900}
    - target: {fileID: 5945330077861772490, guid: 167c5cf25db63804eb864de119eeb7e2,
        type: 3}
      propertyPath: MyColliders.Array.data[1]
      value: 
      objectReference: {fileID: 5145761246205591487}
    - target: {fileID: 5945330077861772490, guid: 167c5cf25db63804eb864de119eeb7e2,
        type: 3}
      propertyPath: MyColliders.Array.data[2]
      value: 
      objectReference: {fileID: 5145761246869763313}
    - target: {fileID: 5945330077861772490, guid: 167c5cf25db63804eb864de119eeb7e2,
        type: 3}
      propertyPath: MyColliders.Array.data[3]
      value: 
      objectReference: {fileID: 5145761247395179363}
    - target: {fileID: 5945330077861772490, guid: 167c5cf25db63804eb864de119eeb7e2,
        type: 3}
      propertyPath: MyColliders.Array.data[4]
      value: 
      objectReference: {fileID: 5145761247343408867}
    - target: {fileID: 5945330077861772490, guid: 167c5cf25db63804eb864de119eeb7e2,
        type: 3}
      propertyPath: MyColliders.Array.data[5]
      value: 
      objectReference: {fileID: 5145761246514163482}
    - target: {fileID: 5945330077861772490, guid: 167c5cf25db63804eb864de119eeb7e2,
        type: 3}
      propertyPath: VisibilityPoints.Array.data[0]
      value: 
      objectReference: {fileID: 5145761247935561967}
    - target: {fileID: 5945330077861772490, guid: 167c5cf25db63804eb864de119eeb7e2,
        type: 3}
      propertyPath: VisibilityPoints.Array.data[1]
      value: 
      objectReference: {fileID: 5145761246624665060}
    - target: {fileID: 5945330077861772490, guid: 167c5cf25db63804eb864de119eeb7e2,
        type: 3}
      propertyPath: VisibilityPoints.Array.data[2]
      value: 
      objectReference: {fileID: 5145761246090801310}
    - target: {fileID: 5945330077861772490, guid: 167c5cf25db63804eb864de119eeb7e2,
        type: 3}
      propertyPath: VisibilityPoints.Array.data[3]
      value: 
      objectReference: {fileID: 5145761247515440294}
    - target: {fileID: 5945330077861772490, guid: 167c5cf25db63804eb864de119eeb7e2,
        type: 3}
      propertyPath: VisibilityPoints.Array.data[4]
      value: 
      objectReference: {fileID: 5145761247303925041}
    - target: {fileID: 5945330077861772490, guid: 167c5cf25db63804eb864de119eeb7e2,
        type: 3}
      propertyPath: VisibilityPoints.Array.data[5]
      value: 
      objectReference: {fileID: 5145761246243691156}
    - target: {fileID: 5945330077861772490, guid: 167c5cf25db63804eb864de119eeb7e2,
        type: 3}
      propertyPath: VisibilityPoints.Array.data[6]
      value: 
      objectReference: {fileID: 5145761247342495489}
    - target: {fileID: 5945330077861772490, guid: 167c5cf25db63804eb864de119eeb7e2,
        type: 3}
      propertyPath: VisibilityPoints.Array.data[7]
      value: 
      objectReference: {fileID: 5145761247225576167}
    - target: {fileID: 5945330077861772490, guid: 167c5cf25db63804eb864de119eeb7e2,
        type: 3}
      propertyPath: VisibilityPoints.Array.data[8]
      value: 
      objectReference: {fileID: 5145761247310850157}
    - target: {fileID: 5945330077861772490, guid: 167c5cf25db63804eb864de119eeb7e2,
        type: 3}
      propertyPath: VisibilityPoints.Array.data[9]
      value: 
      objectReference: {fileID: 5145761247837351220}
    - target: {fileID: 5945330077861772490, guid: 167c5cf25db63804eb864de119eeb7e2,
        type: 3}
      propertyPath: ReceptacleTriggerBoxes.Array.data[0]
      value: 
      objectReference: {fileID: 5146843611062077442}
    - target: {fileID: 5945330078433815381, guid: 167c5cf25db63804eb864de119eeb7e2,
        type: 3}
      propertyPath: m_Materials.Array.data[0]
      value: 
      objectReference: {fileID: 2100000, guid: dfdd348d86dde4af2b1d91021f279f6b, type: 2}
    - target: {fileID: 5945330078560581915, guid: 167c5cf25db63804eb864de119eeb7e2,
        type: 3}
      propertyPath: m_Materials.Array.data[0]
      value: 
      objectReference: {fileID: 2100000, guid: dfdd348d86dde4af2b1d91021f279f6b, type: 2}
    - target: {fileID: 5945330078699877350, guid: 167c5cf25db63804eb864de119eeb7e2,
        type: 3}
      propertyPath: m_Materials.Array.data[0]
      value: 
      objectReference: {fileID: 2100000, guid: dfdd348d86dde4af2b1d91021f279f6b, type: 2}
    - target: {fileID: 5945330078709756880, guid: 167c5cf25db63804eb864de119eeb7e2,
        type: 3}
      propertyPath: MovingParts.Array.data[0]
      value: 
      objectReference: {fileID: 5145761246541206583}
    - target: {fileID: 5945330078709756881, guid: 167c5cf25db63804eb864de119eeb7e2,
        type: 3}
      propertyPath: MyColliders.Array.data[0]
      value: 
      objectReference: {fileID: 5145761246628719519}
    - target: {fileID: 5945330078709756881, guid: 167c5cf25db63804eb864de119eeb7e2,
        type: 3}
      propertyPath: MyColliders.Array.data[1]
      value: 
      objectReference: {fileID: 5145761248145175337}
    - target: {fileID: 5945330078709756881, guid: 167c5cf25db63804eb864de119eeb7e2,
        type: 3}
      propertyPath: MyColliders.Array.data[2]
      value: 
      objectReference: {fileID: 5145761247585599681}
    - target: {fileID: 5945330078709756881, guid: 167c5cf25db63804eb864de119eeb7e2,
        type: 3}
      propertyPath: MyColliders.Array.data[3]
      value: 
      objectReference: {fileID: 5145761248052011471}
    - target: {fileID: 5945330078709756881, guid: 167c5cf25db63804eb864de119eeb7e2,
        type: 3}
      propertyPath: MyColliders.Array.data[4]
      value: 
      objectReference: {fileID: 5145761247244086039}
    - target: {fileID: 5945330078709756881, guid: 167c5cf25db63804eb864de119eeb7e2,
        type: 3}
      propertyPath: MyColliders.Array.data[5]
      value: 
      objectReference: {fileID: 5145761247290670214}
    - target: {fileID: 5945330078709756881, guid: 167c5cf25db63804eb864de119eeb7e2,
        type: 3}
      propertyPath: VisibilityPoints.Array.data[0]
      value: 
      objectReference: {fileID: 5145761247204530953}
    - target: {fileID: 5945330078709756881, guid: 167c5cf25db63804eb864de119eeb7e2,
        type: 3}
      propertyPath: VisibilityPoints.Array.data[1]
      value: 
      objectReference: {fileID: 5145761247568708353}
    - target: {fileID: 5945330078709756881, guid: 167c5cf25db63804eb864de119eeb7e2,
        type: 3}
      propertyPath: VisibilityPoints.Array.data[2]
      value: 
      objectReference: {fileID: 5145761246885225436}
    - target: {fileID: 5945330078709756881, guid: 167c5cf25db63804eb864de119eeb7e2,
        type: 3}
      propertyPath: VisibilityPoints.Array.data[3]
      value: 
      objectReference: {fileID: 5145761247496342446}
    - target: {fileID: 5945330078709756881, guid: 167c5cf25db63804eb864de119eeb7e2,
        type: 3}
      propertyPath: VisibilityPoints.Array.data[4]
      value: 
      objectReference: {fileID: 5145761247320130902}
    - target: {fileID: 5945330078709756881, guid: 167c5cf25db63804eb864de119eeb7e2,
        type: 3}
      propertyPath: VisibilityPoints.Array.data[5]
      value: 
      objectReference: {fileID: 5145761248054672890}
    - target: {fileID: 5945330078709756881, guid: 167c5cf25db63804eb864de119eeb7e2,
        type: 3}
      propertyPath: VisibilityPoints.Array.data[6]
      value: 
      objectReference: {fileID: 5145761247543448395}
    - target: {fileID: 5945330078709756881, guid: 167c5cf25db63804eb864de119eeb7e2,
        type: 3}
      propertyPath: VisibilityPoints.Array.data[7]
      value: 
      objectReference: {fileID: 5145761247634622263}
    - target: {fileID: 5945330078709756881, guid: 167c5cf25db63804eb864de119eeb7e2,
        type: 3}
      propertyPath: VisibilityPoints.Array.data[8]
      value: 
      objectReference: {fileID: 5145761247583171544}
    - target: {fileID: 5945330078709756881, guid: 167c5cf25db63804eb864de119eeb7e2,
        type: 3}
      propertyPath: VisibilityPoints.Array.data[9]
      value: 
      objectReference: {fileID: 5145761246680223984}
    - target: {fileID: 5945330078709756881, guid: 167c5cf25db63804eb864de119eeb7e2,
        type: 3}
      propertyPath: ReceptacleTriggerBoxes.Array.data[0]
      value: 
      objectReference: {fileID: 5146843610716704375}
    - target: {fileID: 5945330078770767153, guid: 167c5cf25db63804eb864de119eeb7e2,
        type: 3}
      propertyPath: MovingParts.Array.data[0]
      value: 
      objectReference: {fileID: 5145761246345970388}
    - target: {fileID: 5945330078770767154, guid: 167c5cf25db63804eb864de119eeb7e2,
        type: 3}
      propertyPath: MyColliders.Array.data[0]
      value: 
      objectReference: {fileID: 5145761246814069730}
    - target: {fileID: 5945330078770767154, guid: 167c5cf25db63804eb864de119eeb7e2,
        type: 3}
      propertyPath: MyColliders.Array.data[1]
      value: 
      objectReference: {fileID: 5145761248120553622}
    - target: {fileID: 5945330078770767154, guid: 167c5cf25db63804eb864de119eeb7e2,
        type: 3}
      propertyPath: MyColliders.Array.data[2]
      value: 
      objectReference: {fileID: 5145761247702445949}
    - target: {fileID: 5945330078770767154, guid: 167c5cf25db63804eb864de119eeb7e2,
        type: 3}
      propertyPath: MyColliders.Array.data[3]
      value: 
      objectReference: {fileID: 5145761246032082121}
    - target: {fileID: 5945330078770767154, guid: 167c5cf25db63804eb864de119eeb7e2,
        type: 3}
      propertyPath: MyColliders.Array.data[4]
      value: 
      objectReference: {fileID: 5145761247325970398}
    - target: {fileID: 5945330078770767154, guid: 167c5cf25db63804eb864de119eeb7e2,
        type: 3}
      propertyPath: MyColliders.Array.data[5]
      value: 
      objectReference: {fileID: 5145761247191213875}
    - target: {fileID: 5945330078770767154, guid: 167c5cf25db63804eb864de119eeb7e2,
        type: 3}
      propertyPath: VisibilityPoints.Array.data[0]
      value: 
      objectReference: {fileID: 5145761246458201462}
    - target: {fileID: 5945330078770767154, guid: 167c5cf25db63804eb864de119eeb7e2,
        type: 3}
      propertyPath: VisibilityPoints.Array.data[1]
      value: 
      objectReference: {fileID: 5145761247068741945}
    - target: {fileID: 5945330078770767154, guid: 167c5cf25db63804eb864de119eeb7e2,
        type: 3}
      propertyPath: VisibilityPoints.Array.data[2]
      value: 
      objectReference: {fileID: 5145761247645826504}
    - target: {fileID: 5945330078770767154, guid: 167c5cf25db63804eb864de119eeb7e2,
        type: 3}
      propertyPath: VisibilityPoints.Array.data[3]
      value: 
      objectReference: {fileID: 5145761246237167321}
    - target: {fileID: 5945330078770767154, guid: 167c5cf25db63804eb864de119eeb7e2,
        type: 3}
      propertyPath: VisibilityPoints.Array.data[4]
      value: 
      objectReference: {fileID: 5145761246497286687}
    - target: {fileID: 5945330078770767154, guid: 167c5cf25db63804eb864de119eeb7e2,
        type: 3}
      propertyPath: VisibilityPoints.Array.data[5]
      value: 
      objectReference: {fileID: 5145761246828294464}
    - target: {fileID: 5945330078770767154, guid: 167c5cf25db63804eb864de119eeb7e2,
        type: 3}
      propertyPath: VisibilityPoints.Array.data[6]
      value: 
      objectReference: {fileID: 5145761247119936387}
    - target: {fileID: 5945330078770767154, guid: 167c5cf25db63804eb864de119eeb7e2,
        type: 3}
      propertyPath: VisibilityPoints.Array.data[7]
      value: 
      objectReference: {fileID: 5145761246330428063}
    - target: {fileID: 5945330078770767154, guid: 167c5cf25db63804eb864de119eeb7e2,
        type: 3}
      propertyPath: VisibilityPoints.Array.data[8]
      value: 
      objectReference: {fileID: 5145761246852095571}
    - target: {fileID: 5945330078770767154, guid: 167c5cf25db63804eb864de119eeb7e2,
        type: 3}
      propertyPath: VisibilityPoints.Array.data[9]
      value: 
      objectReference: {fileID: 5145761247050173067}
    - target: {fileID: 5945330078770767154, guid: 167c5cf25db63804eb864de119eeb7e2,
        type: 3}
      propertyPath: ReceptacleTriggerBoxes.Array.data[0]
      value: 
      objectReference: {fileID: 5146843610886882555}
    - target: {fileID: 5986573349027918767, guid: 167c5cf25db63804eb864de119eeb7e2,
        type: 3}
      propertyPath: myParent
      value: 
      objectReference: {fileID: 5145761248124687799}
    - target: {fileID: 5986573349326164269, guid: 167c5cf25db63804eb864de119eeb7e2,
        type: 3}
      propertyPath: myParent
      value: 
      objectReference: {fileID: 5145761247832995744}
    - target: {fileID: 5986573349539554163, guid: 167c5cf25db63804eb864de119eeb7e2,
        type: 3}
      propertyPath: myParent
      value: 
      objectReference: {fileID: 5145761246345970388}
    - target: {fileID: 5986573349599842566, guid: 167c5cf25db63804eb864de119eeb7e2,
        type: 3}
      propertyPath: myParent
      value: 
      objectReference: {fileID: 5145761247278556221}
    - target: {fileID: 5986573349715636106, guid: 167c5cf25db63804eb864de119eeb7e2,
        type: 3}
      propertyPath: myParent
      value: 
      objectReference: {fileID: 5145761246718106412}
    - target: {fileID: 5986573349900461625, guid: 167c5cf25db63804eb864de119eeb7e2,
        type: 3}
      propertyPath: myParent
      value: 
      objectReference: {fileID: 5145761247404100168}
    - target: {fileID: 5986573350041086463, guid: 167c5cf25db63804eb864de119eeb7e2,
        type: 3}
      propertyPath: myParent
      value: 
      objectReference: {fileID: 5145761246541206583}
    m_RemovedComponents: []
  m_SourcePrefab: {fileID: 100100000, guid: 167c5cf25db63804eb864de119eeb7e2, type: 3}
--- !u!1 &5146843611448988711 stripped
GameObject:
  m_CorrespondingSourceObject: {fileID: 5946482539871351749, guid: 167c5cf25db63804eb864de119eeb7e2,
    type: 3}
  m_PrefabInstance: {fileID: 1579466749508577250}
  m_PrefabAsset: {fileID: 0}
--- !u!1 &5145761247278556221 stripped
GameObject:
  m_CorrespondingSourceObject: {fileID: 5945330077301310431, guid: 167c5cf25db63804eb864de119eeb7e2,
    type: 3}
  m_PrefabInstance: {fileID: 1579466749508577250}
  m_PrefabAsset: {fileID: 0}
--- !u!1 &5146843610812970638 stripped
GameObject:
  m_CorrespondingSourceObject: {fileID: 5946482540373152108, guid: 167c5cf25db63804eb864de119eeb7e2,
    type: 3}
  m_PrefabInstance: {fileID: 1579466749508577250}
  m_PrefabAsset: {fileID: 0}
--- !u!65 &5145761246068338538 stripped
BoxCollider:
  m_CorrespondingSourceObject: {fileID: 5945330078477977736, guid: 167c5cf25db63804eb864de119eeb7e2,
    type: 3}
  m_PrefabInstance: {fileID: 1579466749508577250}
  m_PrefabAsset: {fileID: 0}
--- !u!65 &5145761246061526351 stripped
BoxCollider:
  m_CorrespondingSourceObject: {fileID: 5945330078484798125, guid: 167c5cf25db63804eb864de119eeb7e2,
    type: 3}
  m_PrefabInstance: {fileID: 1579466749508577250}
  m_PrefabAsset: {fileID: 0}
--- !u!65 &5145761246224861950 stripped
BoxCollider:
  m_CorrespondingSourceObject: {fileID: 5945330078455672092, guid: 167c5cf25db63804eb864de119eeb7e2,
    type: 3}
  m_PrefabInstance: {fileID: 1579466749508577250}
  m_PrefabAsset: {fileID: 0}
--- !u!65 &5145761247750363741 stripped
BoxCollider:
  m_CorrespondingSourceObject: {fileID: 5945330076963732927, guid: 167c5cf25db63804eb864de119eeb7e2,
    type: 3}
  m_PrefabInstance: {fileID: 1579466749508577250}
  m_PrefabAsset: {fileID: 0}
--- !u!65 &5145761247256318939 stripped
BoxCollider:
  m_CorrespondingSourceObject: {fileID: 5945330077323555897, guid: 167c5cf25db63804eb864de119eeb7e2,
    type: 3}
  m_PrefabInstance: {fileID: 1579466749508577250}
  m_PrefabAsset: {fileID: 0}
--- !u!65 &5145761246154779238 stripped
BoxCollider:
  m_CorrespondingSourceObject: {fileID: 5945330078391537028, guid: 167c5cf25db63804eb864de119eeb7e2,
    type: 3}
  m_PrefabInstance: {fileID: 1579466749508577250}
  m_PrefabAsset: {fileID: 0}
--- !u!4 &5145761246363089168 stripped
Transform:
  m_CorrespondingSourceObject: {fileID: 5945330078854323954, guid: 167c5cf25db63804eb864de119eeb7e2,
    type: 3}
  m_PrefabInstance: {fileID: 1579466749508577250}
  m_PrefabAsset: {fileID: 0}
--- !u!4 &5145761247072471310 stripped
Transform:
  m_CorrespondingSourceObject: {fileID: 5945330078144933612, guid: 167c5cf25db63804eb864de119eeb7e2,
    type: 3}
  m_PrefabInstance: {fileID: 1579466749508577250}
  m_PrefabAsset: {fileID: 0}
--- !u!4 &5145761247191158569 stripped
Transform:
  m_CorrespondingSourceObject: {fileID: 5945330077522929867, guid: 167c5cf25db63804eb864de119eeb7e2,
    type: 3}
  m_PrefabInstance: {fileID: 1579466749508577250}
  m_PrefabAsset: {fileID: 0}
--- !u!4 &5145761248044449472 stripped
Transform:
  m_CorrespondingSourceObject: {fileID: 5945330077038745890, guid: 167c5cf25db63804eb864de119eeb7e2,
    type: 3}
  m_PrefabInstance: {fileID: 1579466749508577250}
  m_PrefabAsset: {fileID: 0}
--- !u!4 &5145761247746045077 stripped
Transform:
  m_CorrespondingSourceObject: {fileID: 5945330076934493047, guid: 167c5cf25db63804eb864de119eeb7e2,
    type: 3}
  m_PrefabInstance: {fileID: 1579466749508577250}
  m_PrefabAsset: {fileID: 0}
--- !u!4 &5145761246382645653 stripped
Transform:
  m_CorrespondingSourceObject: {fileID: 5945330078868309623, guid: 167c5cf25db63804eb864de119eeb7e2,
    type: 3}
  m_PrefabInstance: {fileID: 1579466749508577250}
  m_PrefabAsset: {fileID: 0}
--- !u!4 &5145761247470389436 stripped
Transform:
  m_CorrespondingSourceObject: {fileID: 5945330077747015518, guid: 167c5cf25db63804eb864de119eeb7e2,
    type: 3}
  m_PrefabInstance: {fileID: 1579466749508577250}
  m_PrefabAsset: {fileID: 0}
--- !u!4 &5145761246887095082 stripped
Transform:
  m_CorrespondingSourceObject: {fileID: 5945330078229646536, guid: 167c5cf25db63804eb864de119eeb7e2,
    type: 3}
  m_PrefabInstance: {fileID: 1579466749508577250}
  m_PrefabAsset: {fileID: 0}
--- !u!4 &5145761247367631958 stripped
Transform:
  m_CorrespondingSourceObject: {fileID: 5945330077715559348, guid: 167c5cf25db63804eb864de119eeb7e2,
    type: 3}
  m_PrefabInstance: {fileID: 1579466749508577250}
  m_PrefabAsset: {fileID: 0}
--- !u!4 &5145761247157384653 stripped
Transform:
  m_CorrespondingSourceObject: {fileID: 5945330077422490159, guid: 167c5cf25db63804eb864de119eeb7e2,
    type: 3}
  m_PrefabInstance: {fileID: 1579466749508577250}
  m_PrefabAsset: {fileID: 0}
--- !u!1 &5145761246541206583 stripped
GameObject:
  m_CorrespondingSourceObject: {fileID: 5945330078709756885, guid: 167c5cf25db63804eb864de119eeb7e2,
    type: 3}
  m_PrefabInstance: {fileID: 1579466749508577250}
  m_PrefabAsset: {fileID: 0}
--- !u!1 &5146843610716704375 stripped
GameObject:
  m_CorrespondingSourceObject: {fileID: 5946482539966097813, guid: 167c5cf25db63804eb864de119eeb7e2,
    type: 3}
  m_PrefabInstance: {fileID: 1579466749508577250}
  m_PrefabAsset: {fileID: 0}
--- !u!65 &5145761246628719519 stripped
BoxCollider:
  m_CorrespondingSourceObject: {fileID: 5945330078051814525, guid: 167c5cf25db63804eb864de119eeb7e2,
    type: 3}
  m_PrefabInstance: {fileID: 1579466749508577250}
  m_PrefabAsset: {fileID: 0}
--- !u!65 &5145761248145175337 stripped
BoxCollider:
  m_CorrespondingSourceObject: {fileID: 5945330077072233675, guid: 167c5cf25db63804eb864de119eeb7e2,
    type: 3}
  m_PrefabInstance: {fileID: 1579466749508577250}
  m_PrefabAsset: {fileID: 0}
--- !u!65 &5145761247585599681 stripped
BoxCollider:
  m_CorrespondingSourceObject: {fileID: 5945330077665355555, guid: 167c5cf25db63804eb864de119eeb7e2,
    type: 3}
  m_PrefabInstance: {fileID: 1579466749508577250}
  m_PrefabAsset: {fileID: 0}
--- !u!65 &5145761248052011471 stripped
BoxCollider:
  m_CorrespondingSourceObject: {fileID: 5945330077064726061, guid: 167c5cf25db63804eb864de119eeb7e2,
    type: 3}
  m_PrefabInstance: {fileID: 1579466749508577250}
  m_PrefabAsset: {fileID: 0}
--- !u!65 &5145761247244086039 stripped
BoxCollider:
  m_CorrespondingSourceObject: {fileID: 5945330077302230261, guid: 167c5cf25db63804eb864de119eeb7e2,
    type: 3}
  m_PrefabInstance: {fileID: 1579466749508577250}
  m_PrefabAsset: {fileID: 0}
--- !u!65 &5145761247290670214 stripped
BoxCollider:
  m_CorrespondingSourceObject: {fileID: 5945330077289208676, guid: 167c5cf25db63804eb864de119eeb7e2,
    type: 3}
  m_PrefabInstance: {fileID: 1579466749508577250}
  m_PrefabAsset: {fileID: 0}
--- !u!4 &5145761247204530953 stripped
Transform:
  m_CorrespondingSourceObject: {fileID: 5945330077476011243, guid: 167c5cf25db63804eb864de119eeb7e2,
    type: 3}
  m_PrefabInstance: {fileID: 1579466749508577250}
  m_PrefabAsset: {fileID: 0}
--- !u!4 &5145761247568708353 stripped
Transform:
  m_CorrespondingSourceObject: {fileID: 5945330077648692451, guid: 167c5cf25db63804eb864de119eeb7e2,
    type: 3}
  m_PrefabInstance: {fileID: 1579466749508577250}
  m_PrefabAsset: {fileID: 0}
--- !u!4 &5145761246885225436 stripped
Transform:
  m_CorrespondingSourceObject: {fileID: 5945330078231512126, guid: 167c5cf25db63804eb864de119eeb7e2,
    type: 3}
  m_PrefabInstance: {fileID: 1579466749508577250}
  m_PrefabAsset: {fileID: 0}
--- !u!4 &5145761247496342446 stripped
Transform:
  m_CorrespondingSourceObject: {fileID: 5945330077754616908, guid: 167c5cf25db63804eb864de119eeb7e2,
    type: 3}
  m_PrefabInstance: {fileID: 1579466749508577250}
  m_PrefabAsset: {fileID: 0}
--- !u!4 &5145761247320130902 stripped
Transform:
  m_CorrespondingSourceObject: {fileID: 5945330077393953460, guid: 167c5cf25db63804eb864de119eeb7e2,
    type: 3}
  m_PrefabInstance: {fileID: 1579466749508577250}
  m_PrefabAsset: {fileID: 0}
--- !u!4 &5145761248054672890 stripped
Transform:
  m_CorrespondingSourceObject: {fileID: 5945330077062076952, guid: 167c5cf25db63804eb864de119eeb7e2,
    type: 3}
  m_PrefabInstance: {fileID: 1579466749508577250}
  m_PrefabAsset: {fileID: 0}
--- !u!4 &5145761247543448395 stripped
Transform:
  m_CorrespondingSourceObject: {fileID: 5945330077539742889, guid: 167c5cf25db63804eb864de119eeb7e2,
    type: 3}
  m_PrefabInstance: {fileID: 1579466749508577250}
  m_PrefabAsset: {fileID: 0}
--- !u!4 &5145761247634622263 stripped
Transform:
  m_CorrespondingSourceObject: {fileID: 5945330076911689941, guid: 167c5cf25db63804eb864de119eeb7e2,
    type: 3}
  m_PrefabInstance: {fileID: 1579466749508577250}
  m_PrefabAsset: {fileID: 0}
--- !u!4 &5145761247583171544 stripped
Transform:
  m_CorrespondingSourceObject: {fileID: 5945330077667791930, guid: 167c5cf25db63804eb864de119eeb7e2,
    type: 3}
  m_PrefabInstance: {fileID: 1579466749508577250}
  m_PrefabAsset: {fileID: 0}
--- !u!4 &5145761246680223984 stripped
Transform:
  m_CorrespondingSourceObject: {fileID: 5945330078033868562, guid: 167c5cf25db63804eb864de119eeb7e2,
    type: 3}
  m_PrefabInstance: {fileID: 1579466749508577250}
  m_PrefabAsset: {fileID: 0}
--- !u!1 &5145761246718106412 stripped
GameObject:
  m_CorrespondingSourceObject: {fileID: 5945330077861772494, guid: 167c5cf25db63804eb864de119eeb7e2,
    type: 3}
  m_PrefabInstance: {fileID: 1579466749508577250}
  m_PrefabAsset: {fileID: 0}
--- !u!1 &5146843611062077442 stripped
GameObject:
  m_CorrespondingSourceObject: {fileID: 5946482540291813344, guid: 167c5cf25db63804eb864de119eeb7e2,
    type: 3}
  m_PrefabInstance: {fileID: 1579466749508577250}
  m_PrefabAsset: {fileID: 0}
--- !u!65 &5145761246221385900 stripped
BoxCollider:
  m_CorrespondingSourceObject: {fileID: 5945330078358480718, guid: 167c5cf25db63804eb864de119eeb7e2,
    type: 3}
  m_PrefabInstance: {fileID: 1579466749508577250}
  m_PrefabAsset: {fileID: 0}
--- !u!65 &5145761246205591487 stripped
BoxCollider:
  m_CorrespondingSourceObject: {fileID: 5945330078374287453, guid: 167c5cf25db63804eb864de119eeb7e2,
    type: 3}
  m_PrefabInstance: {fileID: 1579466749508577250}
  m_PrefabAsset: {fileID: 0}
--- !u!65 &5145761246869763313 stripped
BoxCollider:
  m_CorrespondingSourceObject: {fileID: 5945330078213427987, guid: 167c5cf25db63804eb864de119eeb7e2,
    type: 3}
  m_PrefabInstance: {fileID: 1579466749508577250}
  m_PrefabAsset: {fileID: 0}
--- !u!65 &5145761247395179363 stripped
BoxCollider:
  m_CorrespondingSourceObject: {fileID: 5945330077721562241, guid: 167c5cf25db63804eb864de119eeb7e2,
    type: 3}
  m_PrefabInstance: {fileID: 1579466749508577250}
  m_PrefabAsset: {fileID: 0}
--- !u!65 &5145761247343408867 stripped
BoxCollider:
  m_CorrespondingSourceObject: {fileID: 5945330077337129217, guid: 167c5cf25db63804eb864de119eeb7e2,
    type: 3}
  m_PrefabInstance: {fileID: 1579466749508577250}
  m_PrefabAsset: {fileID: 0}
--- !u!65 &5145761246514163482 stripped
BoxCollider:
  m_CorrespondingSourceObject: {fileID: 5945330078736795896, guid: 167c5cf25db63804eb864de119eeb7e2,
    type: 3}
  m_PrefabInstance: {fileID: 1579466749508577250}
  m_PrefabAsset: {fileID: 0}
--- !u!4 &5145761247935561967 stripped
Transform:
  m_CorrespondingSourceObject: {fileID: 5945330077147621133, guid: 167c5cf25db63804eb864de119eeb7e2,
    type: 3}
  m_PrefabInstance: {fileID: 1579466749508577250}
  m_PrefabAsset: {fileID: 0}
--- !u!4 &5145761246624665060 stripped
Transform:
  m_CorrespondingSourceObject: {fileID: 5945330078055868934, guid: 167c5cf25db63804eb864de119eeb7e2,
    type: 3}
  m_PrefabInstance: {fileID: 1579466749508577250}
  m_PrefabAsset: {fileID: 0}
--- !u!4 &5145761246090801310 stripped
Transform:
  m_CorrespondingSourceObject: {fileID: 5945330078589736828, guid: 167c5cf25db63804eb864de119eeb7e2,
    type: 3}
  m_PrefabInstance: {fileID: 1579466749508577250}
  m_PrefabAsset: {fileID: 0}
--- !u!4 &5145761247515440294 stripped
Transform:
  m_CorrespondingSourceObject: {fileID: 5945330077601305412, guid: 167c5cf25db63804eb864de119eeb7e2,
    type: 3}
  m_PrefabInstance: {fileID: 1579466749508577250}
  m_PrefabAsset: {fileID: 0}
--- !u!4 &5145761247303925041 stripped
Transform:
  m_CorrespondingSourceObject: {fileID: 5945330077376617171, guid: 167c5cf25db63804eb864de119eeb7e2,
    type: 3}
  m_PrefabInstance: {fileID: 1579466749508577250}
  m_PrefabAsset: {fileID: 0}
--- !u!4 &5145761246243691156 stripped
Transform:
  m_CorrespondingSourceObject: {fileID: 5945330078470405494, guid: 167c5cf25db63804eb864de119eeb7e2,
    type: 3}
  m_PrefabInstance: {fileID: 1579466749508577250}
  m_PrefabAsset: {fileID: 0}
--- !u!4 &5145761247342495489 stripped
Transform:
  m_CorrespondingSourceObject: {fileID: 5945330077338034403, guid: 167c5cf25db63804eb864de119eeb7e2,
    type: 3}
  m_PrefabInstance: {fileID: 1579466749508577250}
  m_PrefabAsset: {fileID: 0}
--- !u!4 &5145761247225576167 stripped
Transform:
  m_CorrespondingSourceObject: {fileID: 5945330077488520453, guid: 167c5cf25db63804eb864de119eeb7e2,
    type: 3}
  m_PrefabInstance: {fileID: 1579466749508577250}
  m_PrefabAsset: {fileID: 0}
--- !u!4 &5145761247310850157 stripped
Transform:
  m_CorrespondingSourceObject: {fileID: 5945330077369683855, guid: 167c5cf25db63804eb864de119eeb7e2,
    type: 3}
  m_PrefabInstance: {fileID: 1579466749508577250}
  m_PrefabAsset: {fileID: 0}
--- !u!4 &5145761247837351220 stripped
Transform:
  m_CorrespondingSourceObject: {fileID: 5945330076843182806, guid: 167c5cf25db63804eb864de119eeb7e2,
    type: 3}
  m_PrefabInstance: {fileID: 1579466749508577250}
  m_PrefabAsset: {fileID: 0}
--- !u!1 &5145761247832995744 stripped
GameObject:
  m_CorrespondingSourceObject: {fileID: 5945330076847542338, guid: 167c5cf25db63804eb864de119eeb7e2,
    type: 3}
  m_PrefabInstance: {fileID: 1579466749508577250}
  m_PrefabAsset: {fileID: 0}
--- !u!1 &5146843611067774629 stripped
GameObject:
  m_CorrespondingSourceObject: {fileID: 5946482539581477191, guid: 167c5cf25db63804eb864de119eeb7e2,
    type: 3}
  m_PrefabInstance: {fileID: 1579466749508577250}
  m_PrefabAsset: {fileID: 0}
--- !u!65 &5145761246732636939 stripped
BoxCollider:
  m_CorrespondingSourceObject: {fileID: 5945330077813683433, guid: 167c5cf25db63804eb864de119eeb7e2,
    type: 3}
  m_PrefabInstance: {fileID: 1579466749508577250}
  m_PrefabAsset: {fileID: 0}
--- !u!65 &5145761246172424377 stripped
BoxCollider:
  m_CorrespondingSourceObject: {fileID: 5945330078407446363, guid: 167c5cf25db63804eb864de119eeb7e2,
    type: 3}
  m_PrefabInstance: {fileID: 1579466749508577250}
  m_PrefabAsset: {fileID: 0}
--- !u!65 &5145761246154873359 stripped
BoxCollider:
  m_CorrespondingSourceObject: {fileID: 5945330078391451117, guid: 167c5cf25db63804eb864de119eeb7e2,
    type: 3}
  m_PrefabInstance: {fileID: 1579466749508577250}
  m_PrefabAsset: {fileID: 0}
--- !u!65 &5145761247555867939 stripped
BoxCollider:
  m_CorrespondingSourceObject: {fileID: 5945330077560877761, guid: 167c5cf25db63804eb864de119eeb7e2,
    type: 3}
  m_PrefabInstance: {fileID: 1579466749508577250}
  m_PrefabAsset: {fileID: 0}
--- !u!65 &5145761246157692067 stripped
BoxCollider:
  m_CorrespondingSourceObject: {fileID: 5945330078388632385, guid: 167c5cf25db63804eb864de119eeb7e2,
    type: 3}
  m_PrefabInstance: {fileID: 1579466749508577250}
  m_PrefabAsset: {fileID: 0}
--- !u!65 &5145761247726839775 stripped
BoxCollider:
  m_CorrespondingSourceObject: {fileID: 5945330076987244605, guid: 167c5cf25db63804eb864de119eeb7e2,
    type: 3}
  m_PrefabInstance: {fileID: 1579466749508577250}
  m_PrefabAsset: {fileID: 0}
--- !u!4 &5145761247617591536 stripped
Transform:
  m_CorrespondingSourceObject: {fileID: 5945330077633367826, guid: 167c5cf25db63804eb864de119eeb7e2,
    type: 3}
  m_PrefabInstance: {fileID: 1579466749508577250}
  m_PrefabAsset: {fileID: 0}
--- !u!4 &5145761246144586437 stripped
Transform:
  m_CorrespondingSourceObject: {fileID: 5945330078569497895, guid: 167c5cf25db63804eb864de119eeb7e2,
    type: 3}
  m_PrefabInstance: {fileID: 1579466749508577250}
  m_PrefabAsset: {fileID: 0}
--- !u!4 &5145761246987338117 stripped
Transform:
  m_CorrespondingSourceObject: {fileID: 5945330078129399399, guid: 167c5cf25db63804eb864de119eeb7e2,
    type: 3}
  m_PrefabInstance: {fileID: 1579466749508577250}
  m_PrefabAsset: {fileID: 0}
--- !u!4 &5145761247040453007 stripped
Transform:
  m_CorrespondingSourceObject: {fileID: 5945330078176960109, guid: 167c5cf25db63804eb864de119eeb7e2,
    type: 3}
  m_PrefabInstance: {fileID: 1579466749508577250}
  m_PrefabAsset: {fileID: 0}
--- !u!4 &5145761247721000849 stripped
Transform:
  m_CorrespondingSourceObject: {fileID: 5945330076993087603, guid: 167c5cf25db63804eb864de119eeb7e2,
    type: 3}
  m_PrefabInstance: {fileID: 1579466749508577250}
  m_PrefabAsset: {fileID: 0}
--- !u!4 &5145761248001867444 stripped
Transform:
  m_CorrespondingSourceObject: {fileID: 5945330077215545686, guid: 167c5cf25db63804eb864de119eeb7e2,
    type: 3}
  m_PrefabInstance: {fileID: 1579466749508577250}
  m_PrefabAsset: {fileID: 0}
--- !u!4 &5145761247869777140 stripped
Transform:
  m_CorrespondingSourceObject: {fileID: 5945330076810760982, guid: 167c5cf25db63804eb864de119eeb7e2,
    type: 3}
  m_PrefabInstance: {fileID: 1579466749508577250}
  m_PrefabAsset: {fileID: 0}
--- !u!4 &5145761246610474410 stripped
Transform:
  m_CorrespondingSourceObject: {fileID: 5945330077969392200, guid: 167c5cf25db63804eb864de119eeb7e2,
    type: 3}
  m_PrefabInstance: {fileID: 1579466749508577250}
  m_PrefabAsset: {fileID: 0}
--- !u!4 &5145761246203525821 stripped
Transform:
  m_CorrespondingSourceObject: {fileID: 5945330078342798687, guid: 167c5cf25db63804eb864de119eeb7e2,
    type: 3}
  m_PrefabInstance: {fileID: 1579466749508577250}
  m_PrefabAsset: {fileID: 0}
--- !u!4 &5145761246716517972 stripped
Transform:
  m_CorrespondingSourceObject: {fileID: 5945330077863360950, guid: 167c5cf25db63804eb864de119eeb7e2,
    type: 3}
  m_PrefabInstance: {fileID: 1579466749508577250}
  m_PrefabAsset: {fileID: 0}
--- !u!1 &5145761247404100168 stripped
GameObject:
  m_CorrespondingSourceObject: {fileID: 5945330077679087018, guid: 167c5cf25db63804eb864de119eeb7e2,
    type: 3}
  m_PrefabInstance: {fileID: 1579466749508577250}
  m_PrefabAsset: {fileID: 0}
--- !u!1 &5146843610576437681 stripped
GameObject:
  m_CorrespondingSourceObject: {fileID: 5946482540072805971, guid: 167c5cf25db63804eb864de119eeb7e2,
    type: 3}
  m_PrefabInstance: {fileID: 1579466749508577250}
  m_PrefabAsset: {fileID: 0}
--- !u!65 &5145761247096732366 stripped
BoxCollider:
  m_CorrespondingSourceObject: {fileID: 5945330077449592108, guid: 167c5cf25db63804eb864de119eeb7e2,
    type: 3}
  m_PrefabInstance: {fileID: 1579466749508577250}
  m_PrefabAsset: {fileID: 0}
--- !u!65 &5145761246785057902 stripped
BoxCollider:
  m_CorrespondingSourceObject: {fileID: 5945330077929034636, guid: 167c5cf25db63804eb864de119eeb7e2,
    type: 3}
  m_PrefabInstance: {fileID: 1579466749508577250}
  m_PrefabAsset: {fileID: 0}
--- !u!65 &5145761246274763037 stripped
BoxCollider:
  m_CorrespondingSourceObject: {fileID: 5945330078439333631, guid: 167c5cf25db63804eb864de119eeb7e2,
    type: 3}
  m_PrefabInstance: {fileID: 1579466749508577250}
  m_PrefabAsset: {fileID: 0}
--- !u!65 &5145761247170208164 stripped
BoxCollider:
  m_CorrespondingSourceObject: {fileID: 5945330077510321734, guid: 167c5cf25db63804eb864de119eeb7e2,
    type: 3}
  m_PrefabInstance: {fileID: 1579466749508577250}
  m_PrefabAsset: {fileID: 0}
--- !u!65 &5145761247201023120 stripped
BoxCollider:
  m_CorrespondingSourceObject: {fileID: 5945330077479514994, guid: 167c5cf25db63804eb864de119eeb7e2,
    type: 3}
  m_PrefabInstance: {fileID: 1579466749508577250}
  m_PrefabAsset: {fileID: 0}
--- !u!65 &5145761247162720915 stripped
BoxCollider:
  m_CorrespondingSourceObject: {fileID: 5945330077517809009, guid: 167c5cf25db63804eb864de119eeb7e2,
    type: 3}
  m_PrefabInstance: {fileID: 1579466749508577250}
  m_PrefabAsset: {fileID: 0}
--- !u!4 &5145761246669351162 stripped
Transform:
  m_CorrespondingSourceObject: {fileID: 5945330078011182872, guid: 167c5cf25db63804eb864de119eeb7e2,
    type: 3}
  m_PrefabInstance: {fileID: 1579466749508577250}
  m_PrefabAsset: {fileID: 0}
--- !u!4 &5145761246858984530 stripped
Transform:
  m_CorrespondingSourceObject: {fileID: 5945330078224210864, guid: 167c5cf25db63804eb864de119eeb7e2,
    type: 3}
  m_PrefabInstance: {fileID: 1579466749508577250}
  m_PrefabAsset: {fileID: 0}
--- !u!4 &5145761247729897998 stripped
Transform:
  m_CorrespondingSourceObject: {fileID: 5945330076984194540, guid: 167c5cf25db63804eb864de119eeb7e2,
    type: 3}
  m_PrefabInstance: {fileID: 1579466749508577250}
  m_PrefabAsset: {fileID: 0}
--- !u!4 &5145761246693074429 stripped
Transform:
  m_CorrespondingSourceObject: {fileID: 5945330077853237791, guid: 167c5cf25db63804eb864de119eeb7e2,
    type: 3}
  m_PrefabInstance: {fileID: 1579466749508577250}
  m_PrefabAsset: {fileID: 0}
--- !u!4 &5145761246700746201 stripped
Transform:
  m_CorrespondingSourceObject: {fileID: 5945330077845574203, guid: 167c5cf25db63804eb864de119eeb7e2,
    type: 3}
  m_PrefabInstance: {fileID: 1579466749508577250}
  m_PrefabAsset: {fileID: 0}
--- !u!4 &5145761246398518590 stripped
Transform:
  m_CorrespondingSourceObject: {fileID: 5945330078818890460, guid: 167c5cf25db63804eb864de119eeb7e2,
    type: 3}
  m_PrefabInstance: {fileID: 1579466749508577250}
  m_PrefabAsset: {fileID: 0}
--- !u!4 &5145761247516108444 stripped
Transform:
  m_CorrespondingSourceObject: {fileID: 5945330077600629118, guid: 167c5cf25db63804eb864de119eeb7e2,
    type: 3}
  m_PrefabInstance: {fileID: 1579466749508577250}
  m_PrefabAsset: {fileID: 0}
--- !u!4 &5145761246906321203 stripped
Transform:
  m_CorrespondingSourceObject: {fileID: 5945330078311083729, guid: 167c5cf25db63804eb864de119eeb7e2,
    type: 3}
  m_PrefabInstance: {fileID: 1579466749508577250}
  m_PrefabAsset: {fileID: 0}
--- !u!4 &5145761247780764826 stripped
Transform:
  m_CorrespondingSourceObject: {fileID: 5945330076765559672, guid: 167c5cf25db63804eb864de119eeb7e2,
    type: 3}
  m_PrefabInstance: {fileID: 1579466749508577250}
  m_PrefabAsset: {fileID: 0}
--- !u!4 &5145761247065596120 stripped
Transform:
  m_CorrespondingSourceObject: {fileID: 5945330078151804730, guid: 167c5cf25db63804eb864de119eeb7e2,
    type: 3}
  m_PrefabInstance: {fileID: 1579466749508577250}
  m_PrefabAsset: {fileID: 0}
--- !u!1 &5145761246345970388 stripped
GameObject:
  m_CorrespondingSourceObject: {fileID: 5945330078770767158, guid: 167c5cf25db63804eb864de119eeb7e2,
    type: 3}
  m_PrefabInstance: {fileID: 1579466749508577250}
  m_PrefabAsset: {fileID: 0}
--- !u!1 &5146843610886882555 stripped
GameObject:
  m_CorrespondingSourceObject: {fileID: 5946482540467004185, guid: 167c5cf25db63804eb864de119eeb7e2,
    type: 3}
  m_PrefabInstance: {fileID: 1579466749508577250}
  m_PrefabAsset: {fileID: 0}
--- !u!65 &5145761246814069730 stripped
BoxCollider:
  m_CorrespondingSourceObject: {fileID: 5945330077900014592, guid: 167c5cf25db63804eb864de119eeb7e2,
    type: 3}
  m_PrefabInstance: {fileID: 1579466749508577250}
  m_PrefabAsset: {fileID: 0}
--- !u!65 &5145761248120553622 stripped
BoxCollider:
  m_CorrespondingSourceObject: {fileID: 5945330077130401652, guid: 167c5cf25db63804eb864de119eeb7e2,
    type: 3}
  m_PrefabInstance: {fileID: 1579466749508577250}
  m_PrefabAsset: {fileID: 0}
--- !u!65 &5145761247702445949 stripped
BoxCollider:
  m_CorrespondingSourceObject: {fileID: 5945330076978088095, guid: 167c5cf25db63804eb864de119eeb7e2,
    type: 3}
  m_PrefabInstance: {fileID: 1579466749508577250}
  m_PrefabAsset: {fileID: 0}
--- !u!65 &5145761246032082121 stripped
BoxCollider:
  m_CorrespondingSourceObject: {fileID: 5945330078514238251, guid: 167c5cf25db63804eb864de119eeb7e2,
    type: 3}
  m_PrefabInstance: {fileID: 1579466749508577250}
  m_PrefabAsset: {fileID: 0}
--- !u!65 &5145761247325970398 stripped
BoxCollider:
  m_CorrespondingSourceObject: {fileID: 5945330077388126268, guid: 167c5cf25db63804eb864de119eeb7e2,
    type: 3}
  m_PrefabInstance: {fileID: 1579466749508577250}
  m_PrefabAsset: {fileID: 0}
--- !u!65 &5145761247191213875 stripped
BoxCollider:
  m_CorrespondingSourceObject: {fileID: 5945330077522870481, guid: 167c5cf25db63804eb864de119eeb7e2,
    type: 3}
  m_PrefabInstance: {fileID: 1579466749508577250}
  m_PrefabAsset: {fileID: 0}
--- !u!4 &5145761246458201462 stripped
Transform:
  m_CorrespondingSourceObject: {fileID: 5945330078624981652, guid: 167c5cf25db63804eb864de119eeb7e2,
    type: 3}
  m_PrefabInstance: {fileID: 1579466749508577250}
  m_PrefabAsset: {fileID: 0}
--- !u!4 &5145761247068741945 stripped
Transform:
  m_CorrespondingSourceObject: {fileID: 5945330078148658907, guid: 167c5cf25db63804eb864de119eeb7e2,
    type: 3}
  m_PrefabInstance: {fileID: 1579466749508577250}
  m_PrefabAsset: {fileID: 0}
--- !u!4 &5145761247645826504 stripped
Transform:
  m_CorrespondingSourceObject: {fileID: 5945330076900497962, guid: 167c5cf25db63804eb864de119eeb7e2,
    type: 3}
  m_PrefabInstance: {fileID: 1579466749508577250}
  m_PrefabAsset: {fileID: 0}
--- !u!4 &5145761246237167321 stripped
Transform:
  m_CorrespondingSourceObject: {fileID: 5945330078443366715, guid: 167c5cf25db63804eb864de119eeb7e2,
    type: 3}
  m_PrefabInstance: {fileID: 1579466749508577250}
  m_PrefabAsset: {fileID: 0}
--- !u!4 &5145761246497286687 stripped
Transform:
  m_CorrespondingSourceObject: {fileID: 5945330078720118269, guid: 167c5cf25db63804eb864de119eeb7e2,
    type: 3}
  m_PrefabInstance: {fileID: 1579466749508577250}
  m_PrefabAsset: {fileID: 0}
--- !u!4 &5145761246828294464 stripped
Transform:
  m_CorrespondingSourceObject: {fileID: 5945330078254896802, guid: 167c5cf25db63804eb864de119eeb7e2,
    type: 3}
  m_PrefabInstance: {fileID: 1579466749508577250}
  m_PrefabAsset: {fileID: 0}
--- !u!4 &5145761247119936387 stripped
Transform:
  m_CorrespondingSourceObject: {fileID: 5945330077459934305, guid: 167c5cf25db63804eb864de119eeb7e2,
    type: 3}
  m_PrefabInstance: {fileID: 1579466749508577250}
  m_PrefabAsset: {fileID: 0}
--- !u!4 &5145761246330428063 stripped
Transform:
  m_CorrespondingSourceObject: {fileID: 5945330078752767357, guid: 167c5cf25db63804eb864de119eeb7e2,
    type: 3}
  m_PrefabInstance: {fileID: 1579466749508577250}
  m_PrefabAsset: {fileID: 0}
--- !u!4 &5145761246852095571 stripped
Transform:
  m_CorrespondingSourceObject: {fileID: 5945330078264654257, guid: 167c5cf25db63804eb864de119eeb7e2,
    type: 3}
  m_PrefabInstance: {fileID: 1579466749508577250}
  m_PrefabAsset: {fileID: 0}
--- !u!4 &5145761247050173067 stripped
Transform:
  m_CorrespondingSourceObject: {fileID: 5945330078200786281, guid: 167c5cf25db63804eb864de119eeb7e2,
    type: 3}
  m_PrefabInstance: {fileID: 1579466749508577250}
  m_PrefabAsset: {fileID: 0}
--- !u!65 &5145761246741683622 stripped
BoxCollider:
  m_CorrespondingSourceObject: {fileID: 5945330077838195268, guid: 167c5cf25db63804eb864de119eeb7e2,
    type: 3}
  m_PrefabInstance: {fileID: 1579466749508577250}
  m_PrefabAsset: {fileID: 0}
--- !u!65 &5145761247075952990 stripped
BoxCollider:
  m_CorrespondingSourceObject: {fileID: 5945330078141451964, guid: 167c5cf25db63804eb864de119eeb7e2,
    type: 3}
  m_PrefabInstance: {fileID: 1579466749508577250}
  m_PrefabAsset: {fileID: 0}
--- !u!65 &5145761246611733290 stripped
BoxCollider:
  m_CorrespondingSourceObject: {fileID: 5945330077968145608, guid: 167c5cf25db63804eb864de119eeb7e2,
    type: 3}
  m_PrefabInstance: {fileID: 1579466749508577250}
  m_PrefabAsset: {fileID: 0}
--- !u!65 &5145761246809671947 stripped
BoxCollider:
  m_CorrespondingSourceObject: {fileID: 5945330077904416489, guid: 167c5cf25db63804eb864de119eeb7e2,
    type: 3}
  m_PrefabInstance: {fileID: 1579466749508577250}
  m_PrefabAsset: {fileID: 0}
--- !u!65 &5145761247949149017 stripped
BoxCollider:
  m_CorrespondingSourceObject: {fileID: 5945330077134042299, guid: 167c5cf25db63804eb864de119eeb7e2,
    type: 3}
  m_PrefabInstance: {fileID: 1579466749508577250}
  m_PrefabAsset: {fileID: 0}
--- !u!65 &5145761246197630884 stripped
BoxCollider:
  m_CorrespondingSourceObject: {fileID: 5945330078348681286, guid: 167c5cf25db63804eb864de119eeb7e2,
    type: 3}
  m_PrefabInstance: {fileID: 1579466749508577250}
  m_PrefabAsset: {fileID: 0}
--- !u!65 &5145761247499431601 stripped
BoxCollider:
  m_CorrespondingSourceObject: {fileID: 5945330077583755603, guid: 167c5cf25db63804eb864de119eeb7e2,
    type: 3}
  m_PrefabInstance: {fileID: 1579466749508577250}
  m_PrefabAsset: {fileID: 0}
--- !u!65 &5145761246818624815 stripped
BoxCollider:
  m_CorrespondingSourceObject: {fileID: 5945330077895459533, guid: 167c5cf25db63804eb864de119eeb7e2,
    type: 3}
  m_PrefabInstance: {fileID: 1579466749508577250}
  m_PrefabAsset: {fileID: 0}
--- !u!65 &5145761247045517878 stripped
BoxCollider:
  m_CorrespondingSourceObject: {fileID: 5945330078205437396, guid: 167c5cf25db63804eb864de119eeb7e2,
    type: 3}
  m_PrefabInstance: {fileID: 1579466749508577250}
  m_PrefabAsset: {fileID: 0}
--- !u!65 &5145761246997068042 stripped
BoxCollider:
  m_CorrespondingSourceObject: {fileID: 5945330078086127336, guid: 167c5cf25db63804eb864de119eeb7e2,
    type: 3}
  m_PrefabInstance: {fileID: 1579466749508577250}
  m_PrefabAsset: {fileID: 0}
--- !u!65 &5145761246737173750 stripped
BoxCollider:
  m_CorrespondingSourceObject: {fileID: 5945330077809142548, guid: 167c5cf25db63804eb864de119eeb7e2,
    type: 3}
  m_PrefabInstance: {fileID: 1579466749508577250}
  m_PrefabAsset: {fileID: 0}
--- !u!65 &5145761247029093848 stripped
BoxCollider:
  m_CorrespondingSourceObject: {fileID: 5945330078188307002, guid: 167c5cf25db63804eb864de119eeb7e2,
    type: 3}
  m_PrefabInstance: {fileID: 1579466749508577250}
  m_PrefabAsset: {fileID: 0}
--- !u!65 &5145761246389475207 stripped
BoxCollider:
  m_CorrespondingSourceObject: {fileID: 5945330078827933797, guid: 167c5cf25db63804eb864de119eeb7e2,
    type: 3}
  m_PrefabInstance: {fileID: 1579466749508577250}
  m_PrefabAsset: {fileID: 0}
--- !u!65 &5145761247067893663 stripped
BoxCollider:
  m_CorrespondingSourceObject: {fileID: 5945330078149511293, guid: 167c5cf25db63804eb864de119eeb7e2,
    type: 3}
  m_PrefabInstance: {fileID: 1579466749508577250}
  m_PrefabAsset: {fileID: 0}
--- !u!65 &5145761248153634642 stripped
BoxCollider:
  m_CorrespondingSourceObject: {fileID: 5945330077097320624, guid: 167c5cf25db63804eb864de119eeb7e2,
    type: 3}
  m_PrefabInstance: {fileID: 1579466749508577250}
  m_PrefabAsset: {fileID: 0}
--- !u!4 &5145761247333638547 stripped
Transform:
  m_CorrespondingSourceObject: {fileID: 5945330077346891377, guid: 167c5cf25db63804eb864de119eeb7e2,
    type: 3}
  m_PrefabInstance: {fileID: 1579466749508577250}
  m_PrefabAsset: {fileID: 0}
--- !u!4 &5145761246682476379 stripped
Transform:
  m_CorrespondingSourceObject: {fileID: 5945330078031612089, guid: 167c5cf25db63804eb864de119eeb7e2,
    type: 3}
  m_PrefabInstance: {fileID: 1579466749508577250}
  m_PrefabAsset: {fileID: 0}
--- !u!4 &5145761246886798641 stripped
Transform:
  m_CorrespondingSourceObject: {fileID: 5945330078229938899, guid: 167c5cf25db63804eb864de119eeb7e2,
    type: 3}
  m_PrefabInstance: {fileID: 1579466749508577250}
  m_PrefabAsset: {fileID: 0}
--- !u!4 &5145761246187476262 stripped
Transform:
  m_CorrespondingSourceObject: {fileID: 5945330078392398532, guid: 167c5cf25db63804eb864de119eeb7e2,
    type: 3}
  m_PrefabInstance: {fileID: 1579466749508577250}
  m_PrefabAsset: {fileID: 0}
--- !u!4 &5145761247644816113 stripped
Transform:
  m_CorrespondingSourceObject: {fileID: 5945330076901504275, guid: 167c5cf25db63804eb864de119eeb7e2,
    type: 3}
  m_PrefabInstance: {fileID: 1579466749508577250}
  m_PrefabAsset: {fileID: 0}
--- !u!4 &5145761246544876302 stripped
Transform:
  m_CorrespondingSourceObject: {fileID: 5945330078706087148, guid: 167c5cf25db63804eb864de119eeb7e2,
    type: 3}
  m_PrefabInstance: {fileID: 1579466749508577250}
  m_PrefabAsset: {fileID: 0}
--- !u!4 &5145761247625120537 stripped
Transform:
  m_CorrespondingSourceObject: {fileID: 5945330077625838843, guid: 167c5cf25db63804eb864de119eeb7e2,
    type: 3}
  m_PrefabInstance: {fileID: 1579466749508577250}
  m_PrefabAsset: {fileID: 0}
--- !u!4 &5145761247445227000 stripped
Transform:
  m_CorrespondingSourceObject: {fileID: 5945330077772182042, guid: 167c5cf25db63804eb864de119eeb7e2,
    type: 3}
  m_PrefabInstance: {fileID: 1579466749508577250}
  m_PrefabAsset: {fileID: 0}
--- !u!4 &5145761247984581665 stripped
Transform:
  m_CorrespondingSourceObject: {fileID: 5945330077266385859, guid: 167c5cf25db63804eb864de119eeb7e2,
    type: 3}
  m_PrefabInstance: {fileID: 1579466749508577250}
  m_PrefabAsset: {fileID: 0}
--- !u!4 &5145761246318694167 stripped
Transform:
  m_CorrespondingSourceObject: {fileID: 5945330078798047477, guid: 167c5cf25db63804eb864de119eeb7e2,
    type: 3}
  m_PrefabInstance: {fileID: 1579466749508577250}
  m_PrefabAsset: {fileID: 0}
--- !u!4 &5145761247054064954 stripped
Transform:
  m_CorrespondingSourceObject: {fileID: 5945330078196894424, guid: 167c5cf25db63804eb864de119eeb7e2,
    type: 3}
  m_PrefabInstance: {fileID: 1579466749508577250}
  m_PrefabAsset: {fileID: 0}
--- !u!4 &5145761246893869402 stripped
Transform:
  m_CorrespondingSourceObject: {fileID: 5945330078323535544, guid: 167c5cf25db63804eb864de119eeb7e2,
    type: 3}
  m_PrefabInstance: {fileID: 1579466749508577250}
  m_PrefabAsset: {fileID: 0}
--- !u!4 &5145761246827296594 stripped
Transform:
  m_CorrespondingSourceObject: {fileID: 5945330078255894704, guid: 167c5cf25db63804eb864de119eeb7e2,
    type: 3}
  m_PrefabInstance: {fileID: 1579466749508577250}
  m_PrefabAsset: {fileID: 0}
--- !u!4 &5145761248066704575 stripped
Transform:
  m_CorrespondingSourceObject: {fileID: 5945330077050041181, guid: 167c5cf25db63804eb864de119eeb7e2,
    type: 3}
  m_PrefabInstance: {fileID: 1579466749508577250}
  m_PrefabAsset: {fileID: 0}
--- !u!4 &5145761246868489910 stripped
Transform:
  m_CorrespondingSourceObject: {fileID: 5945330078214693204, guid: 167c5cf25db63804eb864de119eeb7e2,
    type: 3}
  m_PrefabInstance: {fileID: 1579466749508577250}
  m_PrefabAsset: {fileID: 0}
--- !u!4 &5145761247974141368 stripped
Transform:
  m_CorrespondingSourceObject: {fileID: 5945330077243263578, guid: 167c5cf25db63804eb864de119eeb7e2,
    type: 3}
  m_PrefabInstance: {fileID: 1579466749508577250}
  m_PrefabAsset: {fileID: 0}
--- !u!4 &5145761247820672082 stripped
Transform:
  m_CorrespondingSourceObject: {fileID: 5945330076759198640, guid: 167c5cf25db63804eb864de119eeb7e2,
    type: 3}
  m_PrefabInstance: {fileID: 1579466749508577250}
  m_PrefabAsset: {fileID: 0}
--- !u!4 &5145761247830092720 stripped
Transform:
  m_CorrespondingSourceObject: {fileID: 5945330076749778002, guid: 167c5cf25db63804eb864de119eeb7e2,
    type: 3}
  m_PrefabInstance: {fileID: 1579466749508577250}
  m_PrefabAsset: {fileID: 0}
--- !u!4 &5145761246417261392 stripped
Transform:
  m_CorrespondingSourceObject: {fileID: 5945330078833702066, guid: 167c5cf25db63804eb864de119eeb7e2,
    type: 3}
  m_PrefabInstance: {fileID: 1579466749508577250}
  m_PrefabAsset: {fileID: 0}
--- !u!4 &5145761247382200438 stripped
Transform:
  m_CorrespondingSourceObject: {fileID: 5945330077734537108, guid: 167c5cf25db63804eb864de119eeb7e2,
    type: 3}
  m_PrefabInstance: {fileID: 1579466749508577250}
  m_PrefabAsset: {fileID: 0}
--- !u!4 &5145761246044625893 stripped
Transform:
  m_CorrespondingSourceObject: {fileID: 5945330078535252999, guid: 167c5cf25db63804eb864de119eeb7e2,
    type: 3}
  m_PrefabInstance: {fileID: 1579466749508577250}
  m_PrefabAsset: {fileID: 0}
--- !u!1 &5145761246975650842 stripped
GameObject:
  m_CorrespondingSourceObject: {fileID: 5945330078107536376, guid: 167c5cf25db63804eb864de119eeb7e2,
    type: 3}
  m_PrefabInstance: {fileID: 1579466749508577250}
  m_PrefabAsset: {fileID: 0}
--- !u!1 &1579466749559188482 stripped
GameObject:
  m_CorrespondingSourceObject: {fileID: 83610592, guid: 167c5cf25db63804eb864de119eeb7e2,
    type: 3}
  m_PrefabInstance: {fileID: 1579466749508577250}
  m_PrefabAsset: {fileID: 0}
--- !u!1 &1579466749250265797 stripped
GameObject:
  m_CorrespondingSourceObject: {fileID: 828736807, guid: 167c5cf25db63804eb864de119eeb7e2,
    type: 3}
  m_PrefabInstance: {fileID: 1579466749508577250}
  m_PrefabAsset: {fileID: 0}
--- !u!4 &1579466747936698886 stripped
Transform:
  m_CorrespondingSourceObject: {fileID: 1739658724, guid: 167c5cf25db63804eb864de119eeb7e2,
    type: 3}
  m_PrefabInstance: {fileID: 1579466749508577250}
  m_PrefabAsset: {fileID: 0}
--- !u!4 &1579466749608131180 stripped
Transform:
  m_CorrespondingSourceObject: {fileID: 437329294, guid: 167c5cf25db63804eb864de119eeb7e2,
    type: 3}
  m_PrefabInstance: {fileID: 1579466749508577250}
  m_PrefabAsset: {fileID: 0}
--- !u!4 &1579466749361735387 stripped
Transform:
  m_CorrespondingSourceObject: {fileID: 146841913, guid: 167c5cf25db63804eb864de119eeb7e2,
    type: 3}
  m_PrefabInstance: {fileID: 1579466749508577250}
  m_PrefabAsset: {fileID: 0}
--- !u!4 &1579466749034974911 stripped
Transform:
  m_CorrespondingSourceObject: {fileID: 607824221, guid: 167c5cf25db63804eb864de119eeb7e2,
    type: 3}
  m_PrefabInstance: {fileID: 1579466749508577250}
  m_PrefabAsset: {fileID: 0}
--- !u!4 &1579466749284364136 stripped
Transform:
  m_CorrespondingSourceObject: {fileID: 928860298, guid: 167c5cf25db63804eb864de119eeb7e2,
    type: 3}
  m_PrefabInstance: {fileID: 1579466749508577250}
  m_PrefabAsset: {fileID: 0}
--- !u!4 &1579466747993947286 stripped
Transform:
  m_CorrespondingSourceObject: {fileID: 2051513204, guid: 167c5cf25db63804eb864de119eeb7e2,
    type: 3}
  m_PrefabInstance: {fileID: 1579466749508577250}
  m_PrefabAsset: {fileID: 0}
--- !u!4 &1579466748925116062 stripped
Transform:
  m_CorrespondingSourceObject: {fileID: 583473532, guid: 167c5cf25db63804eb864de119eeb7e2,
    type: 3}
  m_PrefabInstance: {fileID: 1579466749508577250}
  m_PrefabAsset: {fileID: 0}
--- !u!4 &1579466748425332157 stripped
Transform:
  m_CorrespondingSourceObject: {fileID: 1083245151, guid: 167c5cf25db63804eb864de119eeb7e2,
    type: 3}
  m_PrefabInstance: {fileID: 1579466749508577250}
  m_PrefabAsset: {fileID: 0}
--- !u!4 &1579466749084043453 stripped
Transform:
  m_CorrespondingSourceObject: {fileID: 994963295, guid: 167c5cf25db63804eb864de119eeb7e2,
    type: 3}
  m_PrefabInstance: {fileID: 1579466749508577250}
  m_PrefabAsset: {fileID: 0}
--- !u!1 &1579466748645986413 stripped
GameObject:
  m_CorrespondingSourceObject: {fileID: 1567242127, guid: 167c5cf25db63804eb864de119eeb7e2,
    type: 3}
  m_PrefabInstance: {fileID: 1579466749508577250}
  m_PrefabAsset: {fileID: 0}
--- !u!1 &1579466749404519533 stripped
GameObject:
  m_CorrespondingSourceObject: {fileID: 238287759, guid: 167c5cf25db63804eb864de119eeb7e2,
    type: 3}
  m_PrefabInstance: {fileID: 1579466749508577250}
  m_PrefabAsset: {fileID: 0}
--- !u!4 &1579466748928933575 stripped
Transform:
  m_CorrespondingSourceObject: {fileID: 579655973, guid: 167c5cf25db63804eb864de119eeb7e2,
    type: 3}
  m_PrefabInstance: {fileID: 1579466749508577250}
  m_PrefabAsset: {fileID: 0}
--- !u!1 &5145761248124687799 stripped
GameObject:
  m_CorrespondingSourceObject: {fileID: 5945330077126275669, guid: 167c5cf25db63804eb864de119eeb7e2,
    type: 3}
  m_PrefabInstance: {fileID: 1579466749508577250}
  m_PrefabAsset: {fileID: 0}
--- !u!4 &1579466749402055651 stripped
Transform:
  m_CorrespondingSourceObject: {fileID: 240739329, guid: 167c5cf25db63804eb864de119eeb7e2,
    type: 3}
  m_PrefabInstance: {fileID: 1579466749508577250}
  m_PrefabAsset: {fileID: 0}
--- !u!4 &1579466748227319074 stripped
Transform:
  m_CorrespondingSourceObject: {fileID: 1952355008, guid: 167c5cf25db63804eb864de119eeb7e2,
    type: 3}
  m_PrefabInstance: {fileID: 1579466749508577250}
  m_PrefabAsset: {fileID: 0}
--- !u!4 &1579466749816790911 stripped
Transform:
  m_CorrespondingSourceObject: {fileID: 396441757, guid: 167c5cf25db63804eb864de119eeb7e2,
    type: 3}
  m_PrefabInstance: {fileID: 1579466749508577250}
  m_PrefabAsset: {fileID: 0}
--- !u!4 &1579466748273606695 stripped
Transform:
  m_CorrespondingSourceObject: {fileID: 1268524997, guid: 167c5cf25db63804eb864de119eeb7e2,
    type: 3}
  m_PrefabInstance: {fileID: 1579466749508577250}
  m_PrefabAsset: {fileID: 0}
--- !u!4 &1579466748660211241 stripped
Transform:
  m_CorrespondingSourceObject: {fileID: 1385249227, guid: 167c5cf25db63804eb864de119eeb7e2,
    type: 3}
  m_PrefabInstance: {fileID: 1579466749508577250}
  m_PrefabAsset: {fileID: 0}
--- !u!4 &1579466749830806520 stripped
Transform:
  m_CorrespondingSourceObject: {fileID: 348871706, guid: 167c5cf25db63804eb864de119eeb7e2,
    type: 3}
  m_PrefabInstance: {fileID: 1579466749508577250}
  m_PrefabAsset: {fileID: 0}
--- !u!4 &1579466748334894936 stripped
Transform:
  m_CorrespondingSourceObject: {fileID: 1341458618, guid: 167c5cf25db63804eb864de119eeb7e2,
    type: 3}
  m_PrefabInstance: {fileID: 1579466749508577250}
  m_PrefabAsset: {fileID: 0}
--- !u!1 &1579466749851303930 stripped
GameObject:
  m_CorrespondingSourceObject: {fileID: 361928728, guid: 167c5cf25db63804eb864de119eeb7e2,
    type: 3}
  m_PrefabInstance: {fileID: 1579466749508577250}
  m_PrefabAsset: {fileID: 0}
--- !u!1 &1579466747973146915 stripped
GameObject:
  m_CorrespondingSourceObject: {fileID: 1703214785, guid: 167c5cf25db63804eb864de119eeb7e2,
    type: 3}
  m_PrefabInstance: {fileID: 1579466749508577250}
  m_PrefabAsset: {fileID: 0}
--- !u!4 &1579466749415210484 stripped
Transform:
  m_CorrespondingSourceObject: {fileID: 261151254, guid: 167c5cf25db63804eb864de119eeb7e2,
    type: 3}
  m_PrefabInstance: {fileID: 1579466749508577250}
  m_PrefabAsset: {fileID: 0}
--- !u!4 &1579466749026098818 stripped
Transform:
  m_CorrespondingSourceObject: {fileID: 616708448, guid: 167c5cf25db63804eb864de119eeb7e2,
    type: 3}
  m_PrefabInstance: {fileID: 1579466749508577250}
  m_PrefabAsset: {fileID: 0}
--- !u!4 &1579466747851643914 stripped
Transform:
  m_CorrespondingSourceObject: {fileID: 1656945640, guid: 167c5cf25db63804eb864de119eeb7e2,
    type: 3}
  m_PrefabInstance: {fileID: 1579466749508577250}
  m_PrefabAsset: {fileID: 0}
--- !u!4 &1579466747839661096 stripped
Transform:
  m_CorrespondingSourceObject: {fileID: 1836688330, guid: 167c5cf25db63804eb864de119eeb7e2,
    type: 3}
  m_PrefabInstance: {fileID: 1579466749508577250}
  m_PrefabAsset: {fileID: 0}
--- !u!4 &1579466749255733121 stripped
Transform:
  m_CorrespondingSourceObject: {fileID: 823273571, guid: 167c5cf25db63804eb864de119eeb7e2,
    type: 3}
  m_PrefabInstance: {fileID: 1579466749508577250}
  m_PrefabAsset: {fileID: 0}
--- !u!4 &1579466748782757413 stripped
Transform:
  m_CorrespondingSourceObject: {fileID: 1430462919, guid: 167c5cf25db63804eb864de119eeb7e2,
    type: 3}
  m_PrefabInstance: {fileID: 1579466749508577250}
  m_PrefabAsset: {fileID: 0}
--- !u!4 &1579466748494585401 stripped
Transform:
  m_CorrespondingSourceObject: {fileID: 1148221915, guid: 167c5cf25db63804eb864de119eeb7e2,
    type: 3}
  m_PrefabInstance: {fileID: 1579466749508577250}
  m_PrefabAsset: {fileID: 0}
--- !u!4 &1579466748355059523 stripped
Transform:
  m_CorrespondingSourceObject: {fileID: 1287747745, guid: 167c5cf25db63804eb864de119eeb7e2,
    type: 3}
  m_PrefabInstance: {fileID: 1579466749508577250}
  m_PrefabAsset: {fileID: 0}
--- !u!4 &1579466749267919937 stripped
Transform:
  m_CorrespondingSourceObject: {fileID: 911745955, guid: 167c5cf25db63804eb864de119eeb7e2,
    type: 3}
  m_PrefabInstance: {fileID: 1579466749508577250}
  m_PrefabAsset: {fileID: 0}
--- !u!1 &1579466748872842845 stripped
GameObject:
  m_CorrespondingSourceObject: {fileID: 803518911, guid: 167c5cf25db63804eb864de119eeb7e2,
    type: 3}
  m_PrefabInstance: {fileID: 1579466749508577250}
  m_PrefabAsset: {fileID: 0}
--- !u!1 &1579466748772746702 stripped
GameObject:
  m_CorrespondingSourceObject: {fileID: 1440473644, guid: 167c5cf25db63804eb864de119eeb7e2,
    type: 3}
  m_PrefabInstance: {fileID: 1579466749508577250}
  m_PrefabAsset: {fileID: 0}
--- !u!4 &1579466748119808131 stripped
Transform:
  m_CorrespondingSourceObject: {fileID: 1925652321, guid: 167c5cf25db63804eb864de119eeb7e2,
    type: 3}
  m_PrefabInstance: {fileID: 1579466749508577250}
  m_PrefabAsset: {fileID: 0}
--- !u!4 &1579466748312886591 stripped
Transform:
  m_CorrespondingSourceObject: {fileID: 1229257437, guid: 167c5cf25db63804eb864de119eeb7e2,
    type: 3}
  m_PrefabInstance: {fileID: 1579466749508577250}
  m_PrefabAsset: {fileID: 0}
--- !u!4 &1579466749707465548 stripped
Transform:
  m_CorrespondingSourceObject: {fileID: 472208558, guid: 167c5cf25db63804eb864de119eeb7e2,
    type: 3}
  m_PrefabInstance: {fileID: 1579466749508577250}
  m_PrefabAsset: {fileID: 0}
--- !u!4 &1579466749252005638 stripped
Transform:
  m_CorrespondingSourceObject: {fileID: 827001060, guid: 167c5cf25db63804eb864de119eeb7e2,
    type: 3}
  m_PrefabInstance: {fileID: 1579466749508577250}
  m_PrefabAsset: {fileID: 0}
--- !u!4 &1579466748244545496 stripped
Transform:
  m_CorrespondingSourceObject: {fileID: 1968678970, guid: 167c5cf25db63804eb864de119eeb7e2,
    type: 3}
  m_PrefabInstance: {fileID: 1579466749508577250}
  m_PrefabAsset: {fileID: 0}
--- !u!4 &1579466747909603575 stripped
Transform:
  m_CorrespondingSourceObject: {fileID: 1632528149, guid: 167c5cf25db63804eb864de119eeb7e2,
    type: 3}
  m_PrefabInstance: {fileID: 1579466749508577250}
  m_PrefabAsset: {fileID: 0}
--- !u!4 &1579466749117576392 stripped
Transform:
  m_CorrespondingSourceObject: {fileID: 961434410, guid: 167c5cf25db63804eb864de119eeb7e2,
    type: 3}
  m_PrefabInstance: {fileID: 1579466749508577250}
  m_PrefabAsset: {fileID: 0}
--- !u!4 &1579466748450049026 stripped
Transform:
  m_CorrespondingSourceObject: {fileID: 1092086752, guid: 167c5cf25db63804eb864de119eeb7e2,
    type: 3}
  m_PrefabInstance: {fileID: 1579466749508577250}
  m_PrefabAsset: {fileID: 0}
--- !u!4 &1579466749241702797 stripped
Transform:
  m_CorrespondingSourceObject: {fileID: 837312111, guid: 167c5cf25db63804eb864de119eeb7e2,
    type: 3}
  m_PrefabInstance: {fileID: 1579466749508577250}
  m_PrefabAsset: {fileID: 0}
--- !u!1 &1579466749113710236 stripped
GameObject:
  m_CorrespondingSourceObject: {fileID: 965300606, guid: 167c5cf25db63804eb864de119eeb7e2,
    type: 3}
  m_PrefabInstance: {fileID: 1579466749508577250}
  m_PrefabAsset: {fileID: 0}
--- !u!1 &1579466748861673596 stripped
GameObject:
  m_CorrespondingSourceObject: {fileID: 781129630, guid: 167c5cf25db63804eb864de119eeb7e2,
    type: 3}
  m_PrefabInstance: {fileID: 1579466749508577250}
  m_PrefabAsset: {fileID: 0}
--- !u!4 &1579466749036104263 stripped
Transform:
  m_CorrespondingSourceObject: {fileID: 606694821, guid: 167c5cf25db63804eb864de119eeb7e2,
    type: 3}
  m_PrefabInstance: {fileID: 1579466749508577250}
  m_PrefabAsset: {fileID: 0}
--- !u!4 &1579466748040355271 stripped
Transform:
  m_CorrespondingSourceObject: {fileID: 2038659621, guid: 167c5cf25db63804eb864de119eeb7e2,
    type: 3}
  m_PrefabInstance: {fileID: 1579466749508577250}
  m_PrefabAsset: {fileID: 0}
--- !u!4 &1579466747932031643 stripped
Transform:
  m_CorrespondingSourceObject: {fileID: 1744330105, guid: 167c5cf25db63804eb864de119eeb7e2,
    type: 3}
  m_PrefabInstance: {fileID: 1579466749508577250}
  m_PrefabAsset: {fileID: 0}
--- !u!4 &1579466748322400544 stripped
Transform:
  m_CorrespondingSourceObject: {fileID: 1320398530, guid: 167c5cf25db63804eb864de119eeb7e2,
    type: 3}
  m_PrefabInstance: {fileID: 1579466749508577250}
  m_PrefabAsset: {fileID: 0}
--- !u!4 &1579466748781066874 stripped
Transform:
  m_CorrespondingSourceObject: {fileID: 1432165784, guid: 167c5cf25db63804eb864de119eeb7e2,
    type: 3}
  m_PrefabInstance: {fileID: 1579466749508577250}
  m_PrefabAsset: {fileID: 0}
--- !u!4 &1579466749104044199 stripped
Transform:
  m_CorrespondingSourceObject: {fileID: 941416261, guid: 167c5cf25db63804eb864de119eeb7e2,
    type: 3}
  m_PrefabInstance: {fileID: 1579466749508577250}
  m_PrefabAsset: {fileID: 0}
--- !u!4 &1579466748272882254 stripped
Transform:
  m_CorrespondingSourceObject: {fileID: 1269257644, guid: 167c5cf25db63804eb864de119eeb7e2,
    type: 3}
  m_PrefabInstance: {fileID: 1579466749508577250}
  m_PrefabAsset: {fileID: 0}
--- !u!4 &1579466748820529285 stripped
Transform:
  m_CorrespondingSourceObject: {fileID: 721602407, guid: 167c5cf25db63804eb864de119eeb7e2,
    type: 3}
  m_PrefabInstance: {fileID: 1579466749508577250}
  m_PrefabAsset: {fileID: 0}
--- !u!4 &1579466749577249499 stripped
Transform:
  m_CorrespondingSourceObject: {fileID: 99099961, guid: 167c5cf25db63804eb864de119eeb7e2,
    type: 3}
  m_PrefabInstance: {fileID: 1579466749508577250}
  m_PrefabAsset: {fileID: 0}
--- !u!1 &1579466748374807230 stripped
GameObject:
  m_CorrespondingSourceObject: {fileID: 1301550428, guid: 167c5cf25db63804eb864de119eeb7e2,
    type: 3}
  m_PrefabInstance: {fileID: 1579466749508577250}
  m_PrefabAsset: {fileID: 0}
--- !u!1 &1579466748758916285 stripped
GameObject:
  m_CorrespondingSourceObject: {fileID: 1420761951, guid: 167c5cf25db63804eb864de119eeb7e2,
    type: 3}
  m_PrefabInstance: {fileID: 1579466749508577250}
  m_PrefabAsset: {fileID: 0}
--- !u!4 &1579466749621843368 stripped
Transform:
  m_CorrespondingSourceObject: {fileID: 457167434, guid: 167c5cf25db63804eb864de119eeb7e2,
    type: 3}
  m_PrefabInstance: {fileID: 1579466749508577250}
  m_PrefabAsset: {fileID: 0}
--- !u!4 &1579466749169381116 stripped
Transform:
  m_CorrespondingSourceObject: {fileID: 1010288926, guid: 167c5cf25db63804eb864de119eeb7e2,
    type: 3}
  m_PrefabInstance: {fileID: 1579466749508577250}
  m_PrefabAsset: {fileID: 0}
--- !u!4 &1579466749047071309 stripped
Transform:
  m_CorrespondingSourceObject: {fileID: 629278127, guid: 167c5cf25db63804eb864de119eeb7e2,
    type: 3}
  m_PrefabInstance: {fileID: 1579466749508577250}
  m_PrefabAsset: {fileID: 0}
--- !u!4 &1579466748551190298 stripped
Transform:
  m_CorrespondingSourceObject: {fileID: 1527820536, guid: 167c5cf25db63804eb864de119eeb7e2,
    type: 3}
  m_PrefabInstance: {fileID: 1579466749508577250}
  m_PrefabAsset: {fileID: 0}
--- !u!4 &1579466749640096586 stripped
Transform:
  m_CorrespondingSourceObject: {fileID: 405363880, guid: 167c5cf25db63804eb864de119eeb7e2,
    type: 3}
  m_PrefabInstance: {fileID: 1579466749508577250}
  m_PrefabAsset: {fileID: 0}
--- !u!4 &1579466748591783951 stripped
Transform:
  m_CorrespondingSourceObject: {fileID: 1587881965, guid: 167c5cf25db63804eb864de119eeb7e2,
    type: 3}
  m_PrefabInstance: {fileID: 1579466749508577250}
  m_PrefabAsset: {fileID: 0}
--- !u!4 &1579466747820753436 stripped
Transform:
  m_CorrespondingSourceObject: {fileID: 1822041598, guid: 167c5cf25db63804eb864de119eeb7e2,
    type: 3}
  m_PrefabInstance: {fileID: 1579466749508577250}
  m_PrefabAsset: {fileID: 0}
--- !u!4 &1579466748365004262 stripped
Transform:
  m_CorrespondingSourceObject: {fileID: 1277803012, guid: 167c5cf25db63804eb864de119eeb7e2,
    type: 3}
  m_PrefabInstance: {fileID: 1579466749508577250}
  m_PrefabAsset: {fileID: 0}
--- !u!4 &1579466749126570703 stripped
Transform:
  m_CorrespondingSourceObject: {fileID: 1053103405, guid: 167c5cf25db63804eb864de119eeb7e2,
    type: 3}
  m_PrefabInstance: {fileID: 1579466749508577250}
  m_PrefabAsset: {fileID: 0}
--- !u!4 &1579466748477986036 stripped
Transform:
  m_CorrespondingSourceObject: {fileID: 1198371606, guid: 167c5cf25db63804eb864de119eeb7e2,
    type: 3}
  m_PrefabInstance: {fileID: 1579466749508577250}
  m_PrefabAsset: {fileID: 0}<|MERGE_RESOLUTION|>--- conflicted
+++ resolved
@@ -352,8 +352,6 @@
       value: 
       objectReference: {fileID: 5145761246203525821}
     - target: {fileID: 5945330076847542350, guid: 167c5cf25db63804eb864de119eeb7e2,
-<<<<<<< HEAD
-=======
         type: 3}
       propertyPath: VisibilityPoints.Array.data[9]
       value: 
@@ -399,31 +397,17 @@
       value: -0
       objectReference: {fileID: 0}
     - target: {fileID: 5945330077126275664, guid: 167c5cf25db63804eb864de119eeb7e2,
->>>>>>> 2f8dd9f9
-        type: 3}
-      propertyPath: VisibilityPoints.Array.data[9]
-      value: 
-      objectReference: {fileID: 5145761246716517972}
-    - target: {fileID: 5945330076847542350, guid: 167c5cf25db63804eb864de119eeb7e2,
-        type: 3}
-      propertyPath: ReceptacleTriggerBoxes.Array.data[0]
-      value: 
-      objectReference: {fileID: 5146843611067774629}
-    - target: {fileID: 5945330076878175444, guid: 167c5cf25db63804eb864de119eeb7e2,
-        type: 3}
-<<<<<<< HEAD
-      propertyPath: m_Materials.Array.data[0]
-      value: 
-      objectReference: {fileID: 2100000, guid: dfdd348d86dde4af2b1d91021f279f6b, type: 2}
-    - target: {fileID: 5945330077126275664, guid: 167c5cf25db63804eb864de119eeb7e2,
-        type: 3}
-      propertyPath: m_RootOrder
-      value: 0
+        type: 3}
+      propertyPath: m_LocalRotation.y
+      value: 0.70710707
       objectReference: {fileID: 0}
     - target: {fileID: 5945330077126275664, guid: 167c5cf25db63804eb864de119eeb7e2,
         type: 3}
-=======
->>>>>>> 2f8dd9f9
+      propertyPath: m_LocalRotation.z
+      value: -0
+      objectReference: {fileID: 0}
+    - target: {fileID: 5945330077126275664, guid: 167c5cf25db63804eb864de119eeb7e2,
+        type: 3}
       propertyPath: m_LocalEulerAnglesHint.x
       value: 0
       objectReference: {fileID: 0}
@@ -438,10 +422,6 @@
       value: 0
       objectReference: {fileID: 0}
     - target: {fileID: 5945330077126275669, guid: 167c5cf25db63804eb864de119eeb7e2,
-<<<<<<< HEAD
-        type: 3}
-      propertyPath: m_Name
-=======
         type: 3}
       propertyPath: m_Name
       value: Desk_313_2
@@ -449,7 +429,6 @@
     - target: {fileID: 5945330077126275671, guid: 167c5cf25db63804eb864de119eeb7e2,
         type: 3}
       propertyPath: assetID
->>>>>>> 2f8dd9f9
       value: Desk_313_2
       objectReference: {fileID: 0}
     - target: {fileID: 5945330077126275671, guid: 167c5cf25db63804eb864de119eeb7e2,
