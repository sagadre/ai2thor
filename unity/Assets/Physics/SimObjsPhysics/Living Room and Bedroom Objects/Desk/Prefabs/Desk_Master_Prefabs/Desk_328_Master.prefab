--- conflicted
+++ resolved
@@ -513,8 +513,8 @@
   m_PrefabInstance: {fileID: 0}
   m_PrefabAsset: {fileID: 0}
   m_GameObject: {fileID: 3536216329449307441}
-  m_LocalRotation: {x: 0, y: 0, z: 0, w: 1}
-  m_LocalPosition: {x: 0, y: 0, z: 0}
+  m_LocalRotation: {x: 0, y: 0.7071068, z: 0, w: 0.70710677}
+  m_LocalPosition: {x: 2.493, y: 0.001, z: -1.585}
   m_LocalScale: {x: 1, y: 1, z: 1}
   m_Children:
   - {fileID: 3536216330905888648}
@@ -526,7 +526,7 @@
   - {fileID: 4525862154394865586}
   m_Father: {fileID: 0}
   m_RootOrder: 0
-  m_LocalEulerAnglesHint: {x: 0, y: 0, z: 0}
+  m_LocalEulerAnglesHint: {x: 0, y: 90.00001, z: 0}
 --- !u!114 &3536216329449307444
 MonoBehaviour:
   m_ObjectHideFlags: 0
@@ -540,10 +540,7 @@
   m_Name: 
   m_EditorClassIdentifier: 
   objectID: 
-<<<<<<< HEAD
-=======
   assetID: Desk_328_Master
->>>>>>> 2f8dd9f9
   Type: 128
   PrimaryProperty: 2
   SecondaryProperties: 07000000
@@ -1966,10 +1963,7 @@
   m_Name: 
   m_EditorClassIdentifier: 
   objectID: 
-<<<<<<< HEAD
-=======
   assetID: 
->>>>>>> 2f8dd9f9
   Type: 126
   PrimaryProperty: 1
   SecondaryProperties: 07000000
