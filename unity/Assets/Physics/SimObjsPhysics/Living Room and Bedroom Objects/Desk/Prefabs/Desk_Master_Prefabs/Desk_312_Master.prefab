%YAML 1.1
%TAG !u! tag:unity3d.com,2011:
--- !u!1 &15930668
GameObject:
  m_ObjectHideFlags: 0
  m_CorrespondingSourceObject: {fileID: 0}
  m_PrefabInstance: {fileID: 0}
  m_PrefabAsset: {fileID: 0}
  serializedVersion: 6
  m_Component:
  - component: {fileID: 15930669}
  - component: {fileID: 15930670}
  m_Layer: 8
  m_Name: Col (8)
  m_TagString: SimObjPhysics
  m_Icon: {fileID: 0}
  m_NavMeshLayer: 0
  m_StaticEditorFlags: 64
  m_IsActive: 1
--- !u!4 &15930669
Transform:
  m_ObjectHideFlags: 0
  m_CorrespondingSourceObject: {fileID: 0}
  m_PrefabInstance: {fileID: 0}
  m_PrefabAsset: {fileID: 0}
  m_GameObject: {fileID: 15930668}
  m_LocalRotation: {x: -0, y: -0, z: -0, w: 1}
  m_LocalPosition: {x: -0.666, y: 0.5266, z: 0}
  m_LocalScale: {x: 1, y: 0.46249998, z: 1}
  m_Children: []
  m_Father: {fileID: 1447862902}
  m_RootOrder: 8
  m_LocalEulerAnglesHint: {x: 0, y: 0, z: 0}
--- !u!65 &15930670
BoxCollider:
  m_ObjectHideFlags: 0
  m_CorrespondingSourceObject: {fileID: 0}
  m_PrefabInstance: {fileID: 0}
  m_PrefabAsset: {fileID: 0}
  m_GameObject: {fileID: 15930668}
  m_Material: {fileID: 13400000, guid: fbadbace65c2f3047a360036d374df4c, type: 2}
  m_IsTrigger: 1
  m_Enabled: 1
  serializedVersion: 2
  m_Size: {x: 0.42751646, y: 0.067741305, z: 0.6007628}
  m_Center: {x: -0.014530063, y: 0.0006258935, z: 0.023818761}
--- !u!1 &58893530
GameObject:
  m_ObjectHideFlags: 0
  m_CorrespondingSourceObject: {fileID: 0}
  m_PrefabInstance: {fileID: 0}
  m_PrefabAsset: {fileID: 0}
  serializedVersion: 6
  m_Component:
  - component: {fileID: 58893531}
  - component: {fileID: 58893532}
  m_Layer: 8
  m_Name: Col
  m_TagString: SimObjPhysics
  m_Icon: {fileID: 0}
  m_NavMeshLayer: 0
  m_StaticEditorFlags: 0
  m_IsActive: 1
--- !u!4 &58893531
Transform:
  m_ObjectHideFlags: 0
  m_CorrespondingSourceObject: {fileID: 0}
  m_PrefabInstance: {fileID: 0}
  m_PrefabAsset: {fileID: 0}
  m_GameObject: {fileID: 58893530}
  m_LocalRotation: {x: -0, y: -0, z: -0, w: 1}
  m_LocalPosition: {x: 0.018000007, y: -0.0952, z: 0}
  m_LocalScale: {x: 1, y: 0.0025000072, z: 1}
  m_Children: []
  m_Father: {fileID: 1495813409}
  m_RootOrder: 0
  m_LocalEulerAnglesHint: {x: 0, y: 0, z: 0}
--- !u!65 &58893532
BoxCollider:
  m_ObjectHideFlags: 0
  m_CorrespondingSourceObject: {fileID: 0}
  m_PrefabInstance: {fileID: 0}
  m_PrefabAsset: {fileID: 0}
  m_GameObject: {fileID: 58893530}
  m_Material: {fileID: 13400000, guid: fbadbace65c2f3047a360036d374df4c, type: 2}
  m_IsTrigger: 1
  m_Enabled: 1
  serializedVersion: 2
  m_Size: {x: 1, y: 1, z: 1}
  m_Center: {x: 0, y: 0, z: 0}
--- !u!1 &62434893
GameObject:
  m_ObjectHideFlags: 0
  m_CorrespondingSourceObject: {fileID: 0}
  m_PrefabInstance: {fileID: 0}
  m_PrefabAsset: {fileID: 0}
  serializedVersion: 6
  m_Component:
  - component: {fileID: 62434894}
  m_Layer: 8
  m_Name: vPoint (2)
  m_TagString: Untagged
  m_Icon: {fileID: 0}
  m_NavMeshLayer: 0
  m_StaticEditorFlags: 0
  m_IsActive: 1
--- !u!4 &62434894
Transform:
  m_ObjectHideFlags: 0
  m_CorrespondingSourceObject: {fileID: 0}
  m_PrefabInstance: {fileID: 0}
  m_PrefabAsset: {fileID: 0}
  m_GameObject: {fileID: 62434893}
  m_LocalRotation: {x: -0, y: -0, z: -0, w: 1}
  m_LocalPosition: {x: 0.017, y: -0.1459, z: 0}
  m_LocalScale: {x: 0.99999714, y: 1.0000008, z: 1.0000191}
  m_Children: []
  m_Father: {fileID: 1944885540}
  m_RootOrder: 2
  m_LocalEulerAnglesHint: {x: 0, y: 0, z: 0}
--- !u!1 &90621339
GameObject:
  m_ObjectHideFlags: 0
  m_CorrespondingSourceObject: {fileID: 0}
  m_PrefabInstance: {fileID: 0}
  m_PrefabAsset: {fileID: 0}
  serializedVersion: 6
  m_Component:
  - component: {fileID: 90621340}
  m_Layer: 8
  m_Name: vPoint (6)
  m_TagString: Untagged
  m_Icon: {fileID: 0}
  m_NavMeshLayer: 0
  m_StaticEditorFlags: 0
  m_IsActive: 1
--- !u!4 &90621340
Transform:
  m_ObjectHideFlags: 0
  m_CorrespondingSourceObject: {fileID: 0}
  m_PrefabInstance: {fileID: 0}
  m_PrefabAsset: {fileID: 0}
  m_GameObject: {fileID: 90621339}
  m_LocalRotation: {x: -0, y: -0, z: -0, w: 1}
  m_LocalPosition: {x: 0.022, y: 0.0531, z: 0}
  m_LocalScale: {x: 0.99999714, y: 1.0000008, z: 1.0000191}
  m_Children: []
  m_Father: {fileID: 1173777593}
  m_RootOrder: 6
  m_LocalEulerAnglesHint: {x: 0, y: 0, z: 0}
--- !u!1 &98117707
GameObject:
  m_ObjectHideFlags: 0
  m_CorrespondingSourceObject: {fileID: 0}
  m_PrefabInstance: {fileID: 0}
  m_PrefabAsset: {fileID: 0}
  serializedVersion: 6
  m_Component:
  - component: {fileID: 98117708}
  m_Layer: 8
  m_Name: vPoint (1)
  m_TagString: Untagged
  m_Icon: {fileID: 0}
  m_NavMeshLayer: 0
  m_StaticEditorFlags: 0
  m_IsActive: 1
--- !u!4 &98117708
Transform:
  m_ObjectHideFlags: 0
  m_CorrespondingSourceObject: {fileID: 0}
  m_PrefabInstance: {fileID: 0}
  m_PrefabAsset: {fileID: 0}
  m_GameObject: {fileID: 98117707}
  m_LocalRotation: {x: -0, y: -0, z: -0, w: 1}
  m_LocalPosition: {x: -0.471, y: -0.1481, z: 0}
  m_LocalScale: {x: 0.99999714, y: 1.0000008, z: 1.0000191}
  m_Children: []
  m_Father: {fileID: 1412004317}
  m_RootOrder: 1
  m_LocalEulerAnglesHint: {x: 0, y: 0, z: 0}
--- !u!1 &107611193
GameObject:
  m_ObjectHideFlags: 0
  m_CorrespondingSourceObject: {fileID: 0}
  m_PrefabInstance: {fileID: 0}
  m_PrefabAsset: {fileID: 0}
  serializedVersion: 6
  m_Component:
  - component: {fileID: 107611194}
  m_Layer: 0
  m_Name: TriggerColliders
  m_TagString: Untagged
  m_Icon: {fileID: 0}
  m_NavMeshLayer: 0
  m_StaticEditorFlags: 0
  m_IsActive: 1
--- !u!4 &107611194
Transform:
  m_ObjectHideFlags: 0
  m_CorrespondingSourceObject: {fileID: 0}
  m_PrefabInstance: {fileID: 0}
  m_PrefabAsset: {fileID: 0}
  m_GameObject: {fileID: 107611193}
  m_LocalRotation: {x: -0, y: -0, z: -0, w: 1}
  m_LocalPosition: {x: -0.00899601, y: -0.0309, z: 0.024700165}
  m_LocalScale: {x: 0.46224976, y: 1.3876351, z: 0.2798641}
  m_Children:
  - {fileID: 1963935559}
  m_Father: {fileID: 2070641048}
  m_RootOrder: 3
  m_LocalEulerAnglesHint: {x: 0, y: 0, z: 0}
--- !u!1 &121304248
GameObject:
  m_ObjectHideFlags: 0
  m_CorrespondingSourceObject: {fileID: 0}
  m_PrefabInstance: {fileID: 0}
  m_PrefabAsset: {fileID: 0}
  serializedVersion: 6
  m_Component:
  - component: {fileID: 121304249}
  m_Layer: 8
  m_Name: vPoint (27)
  m_TagString: Untagged
  m_Icon: {fileID: 0}
  m_NavMeshLayer: 0
  m_StaticEditorFlags: 64
  m_IsActive: 1
--- !u!4 &121304249
Transform:
  m_ObjectHideFlags: 0
  m_CorrespondingSourceObject: {fileID: 0}
  m_PrefabInstance: {fileID: 0}
  m_PrefabAsset: {fileID: 0}
  m_GameObject: {fileID: 121304248}
  m_LocalRotation: {x: -0, y: -0, z: -0, w: 1}
  m_LocalPosition: {x: -0.398, y: 1.116, z: 0.006}
  m_LocalScale: {x: 1, y: 1, z: 1}
  m_Children: []
  m_Father: {fileID: 8502727784707770075}
  m_RootOrder: 27
  m_LocalEulerAnglesHint: {x: 0, y: 0, z: 0}
--- !u!1 &138989970
GameObject:
  m_ObjectHideFlags: 0
  m_CorrespondingSourceObject: {fileID: 0}
  m_PrefabInstance: {fileID: 0}
  m_PrefabAsset: {fileID: 0}
  serializedVersion: 6
  m_Component:
  - component: {fileID: 138989971}
  - component: {fileID: 138989973}
  - component: {fileID: 138989972}
  m_Layer: 9
  m_Name: ReceptacleTriggerBox
  m_TagString: Receptacle
  m_Icon: {fileID: 0}
  m_NavMeshLayer: 0
  m_StaticEditorFlags: 0
  m_IsActive: 1
--- !u!4 &138989971
Transform:
  m_ObjectHideFlags: 0
  m_CorrespondingSourceObject: {fileID: 0}
  m_PrefabInstance: {fileID: 0}
  m_PrefabAsset: {fileID: 0}
  m_GameObject: {fileID: 138989970}
  m_LocalRotation: {x: -0, y: -0, z: -0, w: 1}
  m_LocalPosition: {x: -0.0009994507, y: -0.063899994, z: 0.024700165}
  m_LocalScale: {x: 0.46224976, y: 0.09613138, z: 0.2798641}
  m_Children: []
  m_Father: {fileID: 291202759}
  m_RootOrder: 0
  m_LocalEulerAnglesHint: {x: 0, y: 0, z: 0}
--- !u!65 &138989973
BoxCollider:
  m_ObjectHideFlags: 0
  m_CorrespondingSourceObject: {fileID: 0}
  m_PrefabInstance: {fileID: 0}
  m_PrefabAsset: {fileID: 0}
  m_GameObject: {fileID: 138989970}
  m_Material: {fileID: 0}
  m_IsTrigger: 1
  m_Enabled: 1
  serializedVersion: 2
  m_Size: {x: 1.0027109, y: 2.3470454, z: 1}
  m_Center: {x: 0.0013554664, y: 0.661038, z: 0}
--- !u!114 &138989972
MonoBehaviour:
  m_ObjectHideFlags: 0
  m_CorrespondingSourceObject: {fileID: 0}
  m_PrefabInstance: {fileID: 0}
  m_PrefabAsset: {fileID: 0}
  m_GameObject: {fileID: 138989970}
  m_Enabled: 1
  m_EditorHideFlags: 0
  m_Script: {fileID: 11500000, guid: 5122b08936ec54929891d19a8fac4755, type: 3}
  m_Name: 
  m_EditorClassIdentifier: 
  CurrentlyContains: []
  myParent: {fileID: 291202758}
--- !u!1 &141303489
GameObject:
  m_ObjectHideFlags: 0
  m_CorrespondingSourceObject: {fileID: 0}
  m_PrefabInstance: {fileID: 0}
  m_PrefabAsset: {fileID: 0}
  serializedVersion: 6
  m_Component:
  - component: {fileID: 141303490}
  m_Layer: 8
  m_Name: vPoint (1)
  m_TagString: Untagged
  m_Icon: {fileID: 0}
  m_NavMeshLayer: 0
  m_StaticEditorFlags: 0
  m_IsActive: 1
--- !u!4 &141303490
Transform:
  m_ObjectHideFlags: 0
  m_CorrespondingSourceObject: {fileID: 0}
  m_PrefabInstance: {fileID: 0}
  m_PrefabAsset: {fileID: 0}
  m_GameObject: {fileID: 141303489}
  m_LocalRotation: {x: -0, y: -0, z: -0, w: 1}
  m_LocalPosition: {x: -0.471, y: -0.1481, z: 0}
  m_LocalScale: {x: 0.99999714, y: 1.0000008, z: 1.0000191}
  m_Children: []
  m_Father: {fileID: 1173777593}
  m_RootOrder: 1
  m_LocalEulerAnglesHint: {x: 0, y: 0, z: 0}
--- !u!1 &161624974
GameObject:
  m_ObjectHideFlags: 0
  m_CorrespondingSourceObject: {fileID: 0}
  m_PrefabInstance: {fileID: 0}
  m_PrefabAsset: {fileID: 0}
  serializedVersion: 6
  m_Component:
  - component: {fileID: 161624975}
  m_Layer: 8
  m_Name: vPoint (2)
  m_TagString: Untagged
  m_Icon: {fileID: 0}
  m_NavMeshLayer: 0
  m_StaticEditorFlags: 0
  m_IsActive: 1
--- !u!4 &161624975
Transform:
  m_ObjectHideFlags: 0
  m_CorrespondingSourceObject: {fileID: 0}
  m_PrefabInstance: {fileID: 0}
  m_PrefabAsset: {fileID: 0}
  m_GameObject: {fileID: 161624974}
  m_LocalRotation: {x: -0, y: -0, z: -0, w: 1}
  m_LocalPosition: {x: 0.017, y: -0.1459, z: 0}
  m_LocalScale: {x: 0.99999714, y: 1.0000008, z: 1.0000191}
  m_Children: []
  m_Father: {fileID: 1201483111}
  m_RootOrder: 2
  m_LocalEulerAnglesHint: {x: 0, y: 0, z: 0}
--- !u!1 &183595104
GameObject:
  m_ObjectHideFlags: 0
  m_CorrespondingSourceObject: {fileID: 0}
  m_PrefabInstance: {fileID: 0}
  m_PrefabAsset: {fileID: 0}
  serializedVersion: 6
  m_Component:
  - component: {fileID: 183595105}
  m_Layer: 8
  m_Name: vPoint (7)
  m_TagString: Untagged
  m_Icon: {fileID: 0}
  m_NavMeshLayer: 0
  m_StaticEditorFlags: 0
  m_IsActive: 1
--- !u!4 &183595105
Transform:
  m_ObjectHideFlags: 0
  m_CorrespondingSourceObject: {fileID: 0}
  m_PrefabInstance: {fileID: 0}
  m_PrefabAsset: {fileID: 0}
  m_GameObject: {fileID: 183595104}
  m_LocalRotation: {x: -0, y: -0, z: -0, w: 1}
  m_LocalPosition: {x: 0.477, y: 0.0546, z: 0}
  m_LocalScale: {x: 0.99999714, y: 1.0000008, z: 1.0000191}
  m_Children: []
  m_Father: {fileID: 1201483111}
  m_RootOrder: 7
  m_LocalEulerAnglesHint: {x: 0, y: 0, z: 0}
--- !u!1 &189337866
GameObject:
  m_ObjectHideFlags: 0
  m_CorrespondingSourceObject: {fileID: 0}
  m_PrefabInstance: {fileID: 0}
  m_PrefabAsset: {fileID: 0}
  serializedVersion: 6
  m_Component:
  - component: {fileID: 189337867}
  - component: {fileID: 189337870}
  - component: {fileID: 189337869}
  - component: {fileID: 189337868}
  m_Layer: 11
  m_Name: FP301:PS_301_Shelf_1
  m_TagString: SimObjPhysics
  m_Icon: {fileID: 0}
  m_NavMeshLayer: 0
  m_StaticEditorFlags: 0
  m_IsActive: 1
--- !u!4 &189337867
Transform:
  m_ObjectHideFlags: 0
  m_CorrespondingSourceObject: {fileID: 0}
  m_PrefabInstance: {fileID: 0}
  m_PrefabAsset: {fileID: 0}
  m_GameObject: {fileID: 189337866}
  m_LocalRotation: {x: 0, y: 0, z: 0, w: 1}
  m_LocalPosition: {x: 0, y: 0, z: 0}
  m_LocalScale: {x: 1, y: 1, z: 1}
  m_Children: []
  m_Father: {fileID: 709952778}
  m_RootOrder: 1
  m_LocalEulerAnglesHint: {x: 0, y: 0, z: 0}
--- !u!33 &189337870
MeshFilter:
  m_ObjectHideFlags: 0
  m_CorrespondingSourceObject: {fileID: 0}
  m_PrefabInstance: {fileID: 0}
  m_PrefabAsset: {fileID: 0}
  m_GameObject: {fileID: 189337866}
  m_Mesh: {fileID: 4300144, guid: c42da60c418a547499e8159f4588a593, type: 3}
--- !u!23 &189337869
MeshRenderer:
  m_ObjectHideFlags: 0
  m_CorrespondingSourceObject: {fileID: 0}
  m_PrefabInstance: {fileID: 0}
  m_PrefabAsset: {fileID: 0}
  m_GameObject: {fileID: 189337866}
  m_Enabled: 1
  m_CastShadows: 1
  m_ReceiveShadows: 1
  m_DynamicOccludee: 1
  m_MotionVectors: 1
  m_LightProbeUsage: 1
  m_ReflectionProbeUsage: 1
  m_RayTracingMode: 2
  m_RenderingLayerMask: 1
  m_RendererPriority: 0
  m_Materials:
  - {fileID: 2100000, guid: 0ee5dc5dfb839a9469aee39e98202154, type: 2}
  m_StaticBatchInfo:
    firstSubMesh: 0
    subMeshCount: 0
  m_StaticBatchRoot: {fileID: 0}
  m_ProbeAnchor: {fileID: 0}
  m_LightProbeVolumeOverride: {fileID: 0}
  m_ScaleInLightmap: 1
  m_ReceiveGI: 1
  m_PreserveUVs: 0
  m_IgnoreNormalsForChartDetection: 0
  m_ImportantGI: 0
  m_StitchLightmapSeams: 0
  m_SelectedEditorRenderState: 3
  m_MinimumChartSize: 4
  m_AutoUVMaxDistance: 0.5
  m_AutoUVMaxAngle: 89
  m_LightmapParameters: {fileID: 0}
  m_SortingLayerID: 0
  m_SortingLayer: 0
  m_SortingOrder: 0
--- !u!64 &189337868
MeshCollider:
  m_ObjectHideFlags: 0
  m_CorrespondingSourceObject: {fileID: 0}
  m_PrefabInstance: {fileID: 0}
  m_PrefabAsset: {fileID: 0}
  m_GameObject: {fileID: 189337866}
  m_Material: {fileID: 0}
  m_IsTrigger: 0
  m_Enabled: 1
  serializedVersion: 4
  m_Convex: 0
  m_CookingOptions: 30
  m_Mesh: {fileID: 4300144, guid: c42da60c418a547499e8159f4588a593, type: 3}
--- !u!1 &193454029
GameObject:
  m_ObjectHideFlags: 0
  m_CorrespondingSourceObject: {fileID: 0}
  m_PrefabInstance: {fileID: 0}
  m_PrefabAsset: {fileID: 0}
  serializedVersion: 6
  m_Component:
  - component: {fileID: 193454030}
  m_Layer: 0
  m_Name: TriggerColliders
  m_TagString: Untagged
  m_Icon: {fileID: 0}
  m_NavMeshLayer: 0
  m_StaticEditorFlags: 0
  m_IsActive: 1
--- !u!4 &193454030
Transform:
  m_ObjectHideFlags: 0
  m_CorrespondingSourceObject: {fileID: 0}
  m_PrefabInstance: {fileID: 0}
  m_PrefabAsset: {fileID: 0}
  m_GameObject: {fileID: 193454029}
  m_LocalRotation: {x: -0, y: -0, z: -0, w: 1}
  m_LocalPosition: {x: -0.006, y: 0.068, z: 0}
  m_LocalScale: {x: 0.36876106, y: 1.7877184, z: 0.49955925}
  m_Children:
  - {fileID: 641233472}
  m_Father: {fileID: 2138891565}
  m_RootOrder: 3
  m_LocalEulerAnglesHint: {x: 0, y: 0, z: 0}
--- !u!1 &199759780
GameObject:
  m_ObjectHideFlags: 0
  m_CorrespondingSourceObject: {fileID: 0}
  m_PrefabInstance: {fileID: 0}
  m_PrefabAsset: {fileID: 0}
  serializedVersion: 6
  m_Component:
  - component: {fileID: 199759781}
  m_Layer: 8
  m_Name: vPoint
  m_TagString: Untagged
  m_Icon: {fileID: 0}
  m_NavMeshLayer: 0
  m_StaticEditorFlags: 0
  m_IsActive: 1
--- !u!4 &199759781
Transform:
  m_ObjectHideFlags: 0
  m_CorrespondingSourceObject: {fileID: 0}
  m_PrefabInstance: {fileID: 0}
  m_PrefabAsset: {fileID: 0}
  m_GameObject: {fileID: 199759780}
  m_LocalRotation: {x: -0, y: -0, z: -0, w: 1}
  m_LocalPosition: {x: 0.489, y: -0.1473, z: 0}
  m_LocalScale: {x: 1, y: 1, z: 1}
  m_Children: []
  m_Father: {fileID: 528674619}
  m_RootOrder: 0
  m_LocalEulerAnglesHint: {x: 0, y: 0, z: 0}
--- !u!1 &207166755
GameObject:
  m_ObjectHideFlags: 0
  m_CorrespondingSourceObject: {fileID: 0}
  m_PrefabInstance: {fileID: 0}
  m_PrefabAsset: {fileID: 0}
  serializedVersion: 6
  m_Component:
  - component: {fileID: 207166756}
  m_Layer: 8
  m_Name: vPoint (4)
  m_TagString: Untagged
  m_Icon: {fileID: 0}
  m_NavMeshLayer: 0
  m_StaticEditorFlags: 0
  m_IsActive: 1
--- !u!4 &207166756
Transform:
  m_ObjectHideFlags: 0
  m_CorrespondingSourceObject: {fileID: 0}
  m_PrefabInstance: {fileID: 0}
  m_PrefabAsset: {fileID: 0}
  m_GameObject: {fileID: 207166755}
  m_LocalRotation: {x: -0, y: -0, z: -0, w: 1}
  m_LocalPosition: {x: 0.454, y: -0.0379, z: 0}
  m_LocalScale: {x: 0.99999714, y: 1.0000008, z: 1.0000191}
  m_Children: []
  m_Father: {fileID: 1412004317}
  m_RootOrder: 4
  m_LocalEulerAnglesHint: {x: 0, y: 0, z: 0}
--- !u!1 &211188681
GameObject:
  m_ObjectHideFlags: 0
  m_CorrespondingSourceObject: {fileID: 0}
  m_PrefabInstance: {fileID: 0}
  m_PrefabAsset: {fileID: 0}
  serializedVersion: 6
  m_Component:
  - component: {fileID: 211188682}
  - component: {fileID: 211188683}
  m_Layer: 8
  m_Name: Col (1)
  m_TagString: SimObjPhysics
  m_Icon: {fileID: 0}
  m_NavMeshLayer: 0
  m_StaticEditorFlags: 64
  m_IsActive: 1
--- !u!4 &211188682
Transform:
  m_ObjectHideFlags: 0
  m_CorrespondingSourceObject: {fileID: 0}
  m_PrefabInstance: {fileID: 0}
  m_PrefabAsset: {fileID: 0}
  m_GameObject: {fileID: 211188681}
  m_LocalRotation: {x: -0, y: -0, z: -0, w: 1}
  m_LocalPosition: {x: 0, y: 0.6808, z: 0}
  m_LocalScale: {x: 1, y: 1, z: 1}
  m_Children: []
  m_Father: {fileID: 1447862902}
  m_RootOrder: 1
  m_LocalEulerAnglesHint: {x: 0, y: 0, z: 0}
--- !u!65 &211188683
BoxCollider:
  m_ObjectHideFlags: 0
  m_CorrespondingSourceObject: {fileID: 0}
  m_PrefabInstance: {fileID: 0}
  m_PrefabAsset: {fileID: 0}
  m_GameObject: {fileID: 211188681}
  m_Material: {fileID: 13400000, guid: fbadbace65c2f3047a360036d374df4c, type: 2}
  m_IsTrigger: 1
  m_Enabled: 1
  serializedVersion: 2
  m_Size: {x: 0.8923321, y: 0.067741305, z: 0.6007628}
  m_Center: {x: -0.025435686, y: 0.0006258935, z: 0.023818761}
--- !u!1 &228073449
GameObject:
  m_ObjectHideFlags: 0
  m_CorrespondingSourceObject: {fileID: 0}
  m_PrefabInstance: {fileID: 0}
  m_PrefabAsset: {fileID: 0}
  serializedVersion: 6
  m_Component:
  - component: {fileID: 228073450}
  m_Layer: 8
  m_Name: vPoint
  m_TagString: Untagged
  m_Icon: {fileID: 0}
  m_NavMeshLayer: 0
  m_StaticEditorFlags: 0
  m_IsActive: 1
--- !u!4 &228073450
Transform:
  m_ObjectHideFlags: 0
  m_CorrespondingSourceObject: {fileID: 0}
  m_PrefabInstance: {fileID: 0}
  m_PrefabAsset: {fileID: 0}
  m_GameObject: {fileID: 228073449}
  m_LocalRotation: {x: -0, y: -0, z: -0, w: 1}
  m_LocalPosition: {x: 0.489, y: -0.1473, z: 0}
  m_LocalScale: {x: 1, y: 1, z: 1}
  m_Children: []
  m_Father: {fileID: 1944885540}
  m_RootOrder: 0
  m_LocalEulerAnglesHint: {x: 0, y: 0, z: 0}
--- !u!1 &257792571
GameObject:
  m_ObjectHideFlags: 0
  m_CorrespondingSourceObject: {fileID: 0}
  m_PrefabInstance: {fileID: 0}
  m_PrefabAsset: {fileID: 0}
  serializedVersion: 6
  m_Component:
  - component: {fileID: 257792572}
  m_Layer: 8
  m_Name: vPoint (8)
  m_TagString: Untagged
  m_Icon: {fileID: 0}
  m_NavMeshLayer: 0
  m_StaticEditorFlags: 0
  m_IsActive: 1
--- !u!4 &257792572
Transform:
  m_ObjectHideFlags: 0
  m_CorrespondingSourceObject: {fileID: 0}
  m_PrefabInstance: {fileID: 0}
  m_PrefabAsset: {fileID: 0}
  m_GameObject: {fileID: 257792571}
  m_LocalRotation: {x: -0, y: -0, z: -0, w: 1}
  m_LocalPosition: {x: -0.463, y: 0.0581, z: 0}
  m_LocalScale: {x: 0.99999714, y: 1.0000008, z: 1.0000191}
  m_Children: []
  m_Father: {fileID: 1607395475}
  m_RootOrder: 8
  m_LocalEulerAnglesHint: {x: 0, y: 0, z: 0}
--- !u!1 &291202758
GameObject:
  m_ObjectHideFlags: 0
  m_CorrespondingSourceObject: {fileID: 0}
  m_PrefabInstance: {fileID: 0}
  m_PrefabAsset: {fileID: 0}
  serializedVersion: 6
  m_Component:
  - component: {fileID: 291202759}
  - component: {fileID: 291202761}
  - component: {fileID: 291202760}
  m_Layer: 8
  m_Name: Shelf (2)
  m_TagString: SimObjPhysics
  m_Icon: {fileID: 0}
  m_NavMeshLayer: 0
  m_StaticEditorFlags: 0
  m_IsActive: 1
--- !u!4 &291202759
Transform:
  m_ObjectHideFlags: 0
  m_CorrespondingSourceObject: {fileID: 0}
  m_PrefabInstance: {fileID: 0}
  m_PrefabAsset: {fileID: 0}
  m_GameObject: {fileID: 291202758}
  m_LocalRotation: {x: 0, y: -0, z: -0, w: 1}
  m_LocalPosition: {x: -0.41017333, y: 1.2492013, z: -0.16705506}
  m_LocalScale: {x: 1, y: 1, z: 1}
  m_Children:
  - {fileID: 138989971}
  - {fileID: 1997553648}
  - {fileID: 504448381}
  - {fileID: 1164024899}
  - {fileID: 1201483111}
  m_Father: {fileID: 8502727783828976752}
  m_RootOrder: 7
  m_LocalEulerAnglesHint: {x: 0, y: 0, z: 0}
--- !u!114 &291202761
MonoBehaviour:
  m_ObjectHideFlags: 0
  m_CorrespondingSourceObject: {fileID: 0}
  m_PrefabInstance: {fileID: 0}
  m_PrefabAsset: {fileID: 0}
  m_GameObject: {fileID: 291202758}
  m_Enabled: 1
  m_EditorHideFlags: 0
  m_Script: {fileID: 11500000, guid: b439f6e4ef5714ee2a3643acf37b7a9d, type: 3}
  m_Name: 
  m_EditorClassIdentifier: 
  objectID: 
<<<<<<< HEAD
=======
  assetID: 
>>>>>>> 2f8dd9f9
  Type: 126
  PrimaryProperty: 1
  SecondaryProperties: 07000000
  BoundingBox: {fileID: 0}
  VisibilityPoints:
  - {fileID: 896491082}
  - {fileID: 1913622719}
  - {fileID: 161624975}
  - {fileID: 1140074143}
  - {fileID: 1515437188}
  - {fileID: 1549115574}
  - {fileID: 815934423}
  - {fileID: 183595105}
  - {fileID: 1989715381}
  ReceptacleTriggerBoxes:
  - {fileID: 138989970}
  debugIsVisible: 0
  debugIsInteractable: 0
  isInAgentHand: 0
  MyColliders: []
  HFdynamicfriction: 0
  HFstaticfriction: 0
  HFbounciness: 0
  HFrbdrag: 0
  HFrbangulardrag: 0
  salientMaterials: 
  MySpawnPoints: []
  CurrentTemperature: 0
  HowManySecondsUntilRoomTemp: 10
  inMotion: 0
  numSimObjHit: 0
  numFloorHit: 0
  numStructureHit: 0
  lastVelocity: 0
  IsReceptacle: 0
  IsPickupable: 0
  IsMoveable: 0
  isStatic: 0
  IsToggleable: 0
  IsOpenable: 0
  IsBreakable: 0
  IsFillable: 0
  IsDirtyable: 0
  IsCookable: 0
  IsSliceable: 0
  isHeatSource: 0
  isColdSource: 0
  ContainedObjectReferences: []
  CurrentlyContains: []
--- !u!54 &291202760
Rigidbody:
  m_ObjectHideFlags: 0
  m_CorrespondingSourceObject: {fileID: 0}
  m_PrefabInstance: {fileID: 0}
  m_PrefabAsset: {fileID: 0}
  m_GameObject: {fileID: 291202758}
  serializedVersion: 2
  m_Mass: 1
  m_Drag: 0
  m_AngularDrag: 0.05
  m_UseGravity: 1
  m_IsKinematic: 1
  m_Interpolate: 0
  m_Constraints: 0
  m_CollisionDetection: 0
--- !u!1 &314478969
GameObject:
  m_ObjectHideFlags: 0
  m_CorrespondingSourceObject: {fileID: 0}
  m_PrefabInstance: {fileID: 0}
  m_PrefabAsset: {fileID: 0}
  serializedVersion: 6
  m_Component:
  - component: {fileID: 314478970}
  m_Layer: 8
  m_Name: vPoint (4)
  m_TagString: Untagged
  m_Icon: {fileID: 0}
  m_NavMeshLayer: 0
  m_StaticEditorFlags: 0
  m_IsActive: 1
--- !u!4 &314478970
Transform:
  m_ObjectHideFlags: 0
  m_CorrespondingSourceObject: {fileID: 0}
  m_PrefabInstance: {fileID: 0}
  m_PrefabAsset: {fileID: 0}
  m_GameObject: {fileID: 314478969}
  m_LocalRotation: {x: -0, y: -0, z: -0, w: 1}
  m_LocalPosition: {x: 0.454, y: -0.0379, z: 0}
  m_LocalScale: {x: 0.99999714, y: 1.0000008, z: 1.0000191}
  m_Children: []
  m_Father: {fileID: 1173777593}
  m_RootOrder: 4
  m_LocalEulerAnglesHint: {x: 0, y: 0, z: 0}
--- !u!1 &328893964
GameObject:
  m_ObjectHideFlags: 0
  m_CorrespondingSourceObject: {fileID: 0}
  m_PrefabInstance: {fileID: 0}
  m_PrefabAsset: {fileID: 0}
  serializedVersion: 6
  m_Component:
  - component: {fileID: 328893965}
  m_Layer: 8
  m_Name: vPoint (1)
  m_TagString: Untagged
  m_Icon: {fileID: 0}
  m_NavMeshLayer: 0
  m_StaticEditorFlags: 0
  m_IsActive: 1
--- !u!4 &328893965
Transform:
  m_ObjectHideFlags: 0
  m_CorrespondingSourceObject: {fileID: 0}
  m_PrefabInstance: {fileID: 0}
  m_PrefabAsset: {fileID: 0}
  m_GameObject: {fileID: 328893964}
  m_LocalRotation: {x: -0, y: -0, z: -0, w: 1}
  m_LocalPosition: {x: -0.471, y: -0.1481, z: 0}
  m_LocalScale: {x: 0.99999714, y: 1.0000008, z: 1.0000191}
  m_Children: []
  m_Father: {fileID: 1607395475}
  m_RootOrder: 1
  m_LocalEulerAnglesHint: {x: 0, y: 0, z: 0}
--- !u!1 &351206570
GameObject:
  m_ObjectHideFlags: 0
  m_CorrespondingSourceObject: {fileID: 0}
  m_PrefabInstance: {fileID: 0}
  m_PrefabAsset: {fileID: 0}
  serializedVersion: 6
  m_Component:
  - component: {fileID: 351206571}
  m_Layer: 8
  m_Name: vPoint (3)
  m_TagString: Untagged
  m_Icon: {fileID: 0}
  m_NavMeshLayer: 0
  m_StaticEditorFlags: 0
  m_IsActive: 1
--- !u!4 &351206571
Transform:
  m_ObjectHideFlags: 0
  m_CorrespondingSourceObject: {fileID: 0}
  m_PrefabInstance: {fileID: 0}
  m_PrefabAsset: {fileID: 0}
  m_GameObject: {fileID: 351206570}
  m_LocalRotation: {x: -0, y: -0, z: -0, w: 1}
  m_LocalPosition: {x: 0.016999854, y: -0.0383, z: 0}
  m_LocalScale: {x: 0.99999714, y: 1.0000008, z: 1.0000191}
  m_Children: []
  m_Father: {fileID: 1569715918}
  m_RootOrder: 3
  m_LocalEulerAnglesHint: {x: 0, y: 0, z: 0}
--- !u!1 &386089330
GameObject:
  m_ObjectHideFlags: 0
  m_CorrespondingSourceObject: {fileID: 0}
  m_PrefabInstance: {fileID: 0}
  m_PrefabAsset: {fileID: 0}
  serializedVersion: 6
  m_Component:
  - component: {fileID: 386089331}
  m_Layer: 0
  m_Name: Colliders
  m_TagString: Untagged
  m_Icon: {fileID: 0}
  m_NavMeshLayer: 0
  m_StaticEditorFlags: 0
  m_IsActive: 1
--- !u!4 &386089331
Transform:
  m_ObjectHideFlags: 0
  m_CorrespondingSourceObject: {fileID: 0}
  m_PrefabInstance: {fileID: 0}
  m_PrefabAsset: {fileID: 0}
  m_GameObject: {fileID: 386089330}
  m_LocalRotation: {x: -0, y: -0, z: -0, w: 1}
  m_LocalPosition: {x: 0, y: 0, z: 0}
  m_LocalScale: {x: 1, y: 1, z: 1}
  m_Children: []
  m_Father: {fileID: 2138891565}
  m_RootOrder: 2
  m_LocalEulerAnglesHint: {x: 0, y: 0, z: 0}
--- !u!1 &386376226
GameObject:
  m_ObjectHideFlags: 0
  m_CorrespondingSourceObject: {fileID: 0}
  m_PrefabInstance: {fileID: 0}
  m_PrefabAsset: {fileID: 0}
  serializedVersion: 6
  m_Component:
  - component: {fileID: 386376227}
  - component: {fileID: 386376228}
  m_Layer: 8
  m_Name: Col (3)
  m_TagString: SimObjPhysics
  m_Icon: {fileID: 0}
  m_NavMeshLayer: 0
  m_StaticEditorFlags: 64
  m_IsActive: 1
--- !u!4 &386376227
Transform:
  m_ObjectHideFlags: 0
  m_CorrespondingSourceObject: {fileID: 0}
  m_PrefabInstance: {fileID: 0}
  m_PrefabAsset: {fileID: 0}
  m_GameObject: {fileID: 386376226}
  m_LocalRotation: {x: -0, y: -0, z: -0, w: 1}
  m_LocalPosition: {x: -0.4503, y: 0.4691999, z: 0}
  m_LocalScale: {x: 1, y: 1, z: 1}
  m_Children: []
  m_Father: {fileID: 1447862902}
  m_RootOrder: 3
  m_LocalEulerAnglesHint: {x: 0, y: 0, z: 0}
--- !u!65 &386376228
BoxCollider:
  m_ObjectHideFlags: 0
  m_CorrespondingSourceObject: {fileID: 0}
  m_PrefabInstance: {fileID: 0}
  m_PrefabAsset: {fileID: 0}
  m_GameObject: {fileID: 386376226}
  m_Material: {fileID: 13400000, guid: fbadbace65c2f3047a360036d374df4c, type: 2}
  m_IsTrigger: 1
  m_Enabled: 1
  serializedVersion: 2
  m_Size: {x: 0.026570514, y: 0.7203075, z: 0.6007628}
  m_Center: {x: -0.02888348, y: -0.1140953, z: 0.023818761}
--- !u!1 &397565047
GameObject:
  m_ObjectHideFlags: 0
  m_CorrespondingSourceObject: {fileID: 0}
  m_PrefabInstance: {fileID: 0}
  m_PrefabAsset: {fileID: 0}
  serializedVersion: 6
  m_Component:
  - component: {fileID: 397565048}
  m_Layer: 8
  m_Name: vPoint (8)
  m_TagString: Untagged
  m_Icon: {fileID: 0}
  m_NavMeshLayer: 0
  m_StaticEditorFlags: 0
  m_IsActive: 1
--- !u!4 &397565048
Transform:
  m_ObjectHideFlags: 0
  m_CorrespondingSourceObject: {fileID: 0}
  m_PrefabInstance: {fileID: 0}
  m_PrefabAsset: {fileID: 0}
  m_GameObject: {fileID: 397565047}
  m_LocalRotation: {x: -0, y: -0, z: -0, w: 1}
  m_LocalPosition: {x: -0.463, y: 0.0581, z: 0}
  m_LocalScale: {x: 0.99999714, y: 1.0000008, z: 1.0000191}
  m_Children: []
  m_Father: {fileID: 528674619}
  m_RootOrder: 8
  m_LocalEulerAnglesHint: {x: 0, y: 0, z: 0}
--- !u!1 &410135600
GameObject:
  m_ObjectHideFlags: 0
  m_CorrespondingSourceObject: {fileID: 0}
  m_PrefabInstance: {fileID: 0}
  m_PrefabAsset: {fileID: 0}
  serializedVersion: 6
  m_Component:
  - component: {fileID: 410135601}
  m_Layer: 8
  m_Name: vPoint (35)
  m_TagString: Untagged
  m_Icon: {fileID: 0}
  m_NavMeshLayer: 0
  m_StaticEditorFlags: 64
  m_IsActive: 1
--- !u!4 &410135601
Transform:
  m_ObjectHideFlags: 0
  m_CorrespondingSourceObject: {fileID: 0}
  m_PrefabInstance: {fileID: 0}
  m_PrefabAsset: {fileID: 0}
  m_GameObject: {fileID: 410135600}
  m_LocalRotation: {x: -0, y: -0, z: -0, w: 1}
  m_LocalPosition: {x: -0.199, y: 1.372, z: -0.26500082}
  m_LocalScale: {x: 1, y: 1, z: 1}
  m_Children: []
  m_Father: {fileID: 8502727784707770075}
  m_RootOrder: 35
  m_LocalEulerAnglesHint: {x: 0, y: 0, z: 0}
--- !u!1 &414042634
GameObject:
  m_ObjectHideFlags: 0
  m_CorrespondingSourceObject: {fileID: 0}
  m_PrefabInstance: {fileID: 0}
  m_PrefabAsset: {fileID: 0}
  serializedVersion: 6
  m_Component:
  - component: {fileID: 414042635}
  m_Layer: 0
  m_Name: Colliders
  m_TagString: Untagged
  m_Icon: {fileID: 0}
  m_NavMeshLayer: 0
  m_StaticEditorFlags: 0
  m_IsActive: 1
--- !u!4 &414042635
Transform:
  m_ObjectHideFlags: 0
  m_CorrespondingSourceObject: {fileID: 0}
  m_PrefabInstance: {fileID: 0}
  m_PrefabAsset: {fileID: 0}
  m_GameObject: {fileID: 414042634}
  m_LocalRotation: {x: -0, y: -0, z: -0, w: 1}
  m_LocalPosition: {x: -0.0073, y: -0.0182, z: 0.0016002655}
  m_LocalScale: {x: 0.78414404, y: 1.3876351, z: 0.2800328}
  m_Children: []
  m_Father: {fileID: 1535350329}
  m_RootOrder: 2
  m_LocalEulerAnglesHint: {x: 0, y: 0, z: 0}
--- !u!1 &416906327
GameObject:
  m_ObjectHideFlags: 0
  m_CorrespondingSourceObject: {fileID: 0}
  m_PrefabInstance: {fileID: 0}
  m_PrefabAsset: {fileID: 0}
  serializedVersion: 6
  m_Component:
  - component: {fileID: 416906328}
  m_Layer: 8
  m_Name: vPoint (3)
  m_TagString: Untagged
  m_Icon: {fileID: 0}
  m_NavMeshLayer: 0
  m_StaticEditorFlags: 0
  m_IsActive: 1
--- !u!4 &416906328
Transform:
  m_ObjectHideFlags: 0
  m_CorrespondingSourceObject: {fileID: 0}
  m_PrefabInstance: {fileID: 0}
  m_PrefabAsset: {fileID: 0}
  m_GameObject: {fileID: 416906327}
  m_LocalRotation: {x: -0, y: -0, z: -0, w: 1}
  m_LocalPosition: {x: 0.016999854, y: -0.0383, z: 0}
  m_LocalScale: {x: 0.99999714, y: 1.0000008, z: 1.0000191}
  m_Children: []
  m_Father: {fileID: 528674619}
  m_RootOrder: 3
  m_LocalEulerAnglesHint: {x: 0, y: 0, z: 0}
--- !u!1 &417645153
GameObject:
  m_ObjectHideFlags: 0
  m_CorrespondingSourceObject: {fileID: 0}
  m_PrefabInstance: {fileID: 0}
  m_PrefabAsset: {fileID: 0}
  serializedVersion: 6
  m_Component:
  - component: {fileID: 417645154}
  m_Layer: 8
  m_Name: vPoint (38)
  m_TagString: Untagged
  m_Icon: {fileID: 0}
  m_NavMeshLayer: 0
  m_StaticEditorFlags: 64
  m_IsActive: 1
--- !u!4 &417645154
Transform:
  m_ObjectHideFlags: 0
  m_CorrespondingSourceObject: {fileID: 0}
  m_PrefabInstance: {fileID: 0}
  m_PrefabAsset: {fileID: 0}
  m_GameObject: {fileID: 417645153}
  m_LocalRotation: {x: -0, y: -0, z: -0, w: 1}
  m_LocalPosition: {x: -0.398, y: 1.368, z: -0.2649999}
  m_LocalScale: {x: 1, y: 1, z: 1}
  m_Children: []
  m_Father: {fileID: 8502727784707770075}
  m_RootOrder: 38
  m_LocalEulerAnglesHint: {x: 0, y: 0, z: 0}
--- !u!1 &429228823
GameObject:
  m_ObjectHideFlags: 0
  m_CorrespondingSourceObject: {fileID: 0}
  m_PrefabInstance: {fileID: 0}
  m_PrefabAsset: {fileID: 0}
  serializedVersion: 6
  m_Component:
  - component: {fileID: 429228824}
  m_Layer: 8
  m_Name: vPoint (36)
  m_TagString: Untagged
  m_Icon: {fileID: 0}
  m_NavMeshLayer: 0
  m_StaticEditorFlags: 64
  m_IsActive: 1
--- !u!4 &429228824
Transform:
  m_ObjectHideFlags: 0
  m_CorrespondingSourceObject: {fileID: 0}
  m_PrefabInstance: {fileID: 0}
  m_PrefabAsset: {fileID: 0}
  m_GameObject: {fileID: 429228823}
  m_LocalRotation: {x: -0, y: -0, z: -0, w: 1}
  m_LocalPosition: {x: -0.398, y: 1.116, z: -0.2649999}
  m_LocalScale: {x: 1, y: 1, z: 1}
  m_Children: []
  m_Father: {fileID: 8502727784707770075}
  m_RootOrder: 36
  m_LocalEulerAnglesHint: {x: 0, y: 0, z: 0}
--- !u!1 &431823416
GameObject:
  m_ObjectHideFlags: 0
  m_CorrespondingSourceObject: {fileID: 0}
  m_PrefabInstance: {fileID: 0}
  m_PrefabAsset: {fileID: 0}
  serializedVersion: 6
  m_Component:
  - component: {fileID: 431823417}
  - component: {fileID: 431823418}
  m_Layer: 8
  m_Name: Col
  m_TagString: SimObjPhysics
  m_Icon: {fileID: 0}
  m_NavMeshLayer: 0
  m_StaticEditorFlags: 64
  m_IsActive: 1
--- !u!4 &431823417
Transform:
  m_ObjectHideFlags: 0
  m_CorrespondingSourceObject: {fileID: 0}
  m_PrefabInstance: {fileID: 0}
  m_PrefabAsset: {fileID: 0}
  m_GameObject: {fileID: 431823416}
  m_LocalRotation: {x: -0, y: -0, z: -0, w: 1}
  m_LocalPosition: {x: 0, y: 0.729, z: 0}
  m_LocalScale: {x: 1, y: 1, z: 1}
  m_Children: []
  m_Father: {fileID: 1447862902}
  m_RootOrder: 0
  m_LocalEulerAnglesHint: {x: 0, y: 0, z: 0}
--- !u!65 &431823418
BoxCollider:
  m_ObjectHideFlags: 0
  m_CorrespondingSourceObject: {fileID: 0}
  m_PrefabInstance: {fileID: 0}
  m_PrefabAsset: {fileID: 0}
  m_GameObject: {fileID: 431823416}
  m_Material: {fileID: 13400000, guid: fbadbace65c2f3047a360036d374df4c, type: 2}
  m_IsTrigger: 1
  m_Enabled: 1
  serializedVersion: 2
  m_Size: {x: 1.3272908, y: 0.027392257, z: 0.6161503}
  m_Center: {x: -0.22869015, y: 0, z: 0.03151253}
--- !u!1 &432366044
GameObject:
  m_ObjectHideFlags: 0
  m_CorrespondingSourceObject: {fileID: 0}
  m_PrefabInstance: {fileID: 0}
  m_PrefabAsset: {fileID: 0}
  serializedVersion: 6
  m_Component:
  - component: {fileID: 432366045}
  m_Layer: 8
  m_Name: vPoint (2)
  m_TagString: Untagged
  m_Icon: {fileID: 0}
  m_NavMeshLayer: 0
  m_StaticEditorFlags: 0
  m_IsActive: 1
--- !u!4 &432366045
Transform:
  m_ObjectHideFlags: 0
  m_CorrespondingSourceObject: {fileID: 0}
  m_PrefabInstance: {fileID: 0}
  m_PrefabAsset: {fileID: 0}
  m_GameObject: {fileID: 432366044}
  m_LocalRotation: {x: -0, y: -0, z: -0, w: 1}
  m_LocalPosition: {x: 0.017, y: -0.1459, z: 0}
  m_LocalScale: {x: 0.99999714, y: 1.0000008, z: 1.0000191}
  m_Children: []
  m_Father: {fileID: 1569715918}
  m_RootOrder: 2
  m_LocalEulerAnglesHint: {x: 0, y: 0, z: 0}
--- !u!1 &469823700
GameObject:
  m_ObjectHideFlags: 0
  m_CorrespondingSourceObject: {fileID: 0}
  m_PrefabInstance: {fileID: 0}
  m_PrefabAsset: {fileID: 0}
  serializedVersion: 6
  m_Component:
  - component: {fileID: 469823701}
  - component: {fileID: 469823704}
  - component: {fileID: 469823703}
  - component: {fileID: 469823702}
  m_Layer: 11
  m_Name: FP301:PS_301_Shelf_1
  m_TagString: SimObjPhysics
  m_Icon: {fileID: 0}
  m_NavMeshLayer: 0
  m_StaticEditorFlags: 0
  m_IsActive: 1
--- !u!4 &469823701
Transform:
  m_ObjectHideFlags: 0
  m_CorrespondingSourceObject: {fileID: 0}
  m_PrefabInstance: {fileID: 0}
  m_PrefabAsset: {fileID: 0}
  m_GameObject: {fileID: 469823700}
  m_LocalRotation: {x: 0, y: 0, z: 0, w: 1}
  m_LocalPosition: {x: 0, y: 0, z: 0}
  m_LocalScale: {x: 1, y: 1, z: 1}
  m_Children: []
  m_Father: {fileID: 2070641048}
  m_RootOrder: 1
  m_LocalEulerAnglesHint: {x: 0, y: 0, z: 0}
--- !u!33 &469823704
MeshFilter:
  m_ObjectHideFlags: 0
  m_CorrespondingSourceObject: {fileID: 0}
  m_PrefabInstance: {fileID: 0}
  m_PrefabAsset: {fileID: 0}
  m_GameObject: {fileID: 469823700}
  m_Mesh: {fileID: 4300150, guid: c42da60c418a547499e8159f4588a593, type: 3}
--- !u!23 &469823703
MeshRenderer:
  m_ObjectHideFlags: 0
  m_CorrespondingSourceObject: {fileID: 0}
  m_PrefabInstance: {fileID: 0}
  m_PrefabAsset: {fileID: 0}
  m_GameObject: {fileID: 469823700}
  m_Enabled: 1
  m_CastShadows: 1
  m_ReceiveShadows: 1
  m_DynamicOccludee: 1
  m_MotionVectors: 1
  m_LightProbeUsage: 1
  m_ReflectionProbeUsage: 1
  m_RayTracingMode: 2
  m_RenderingLayerMask: 1
  m_RendererPriority: 0
  m_Materials:
  - {fileID: 2100000, guid: 0ee5dc5dfb839a9469aee39e98202154, type: 2}
  m_StaticBatchInfo:
    firstSubMesh: 0
    subMeshCount: 0
  m_StaticBatchRoot: {fileID: 0}
  m_ProbeAnchor: {fileID: 0}
  m_LightProbeVolumeOverride: {fileID: 0}
  m_ScaleInLightmap: 1
  m_ReceiveGI: 1
  m_PreserveUVs: 0
  m_IgnoreNormalsForChartDetection: 0
  m_ImportantGI: 0
  m_StitchLightmapSeams: 0
  m_SelectedEditorRenderState: 3
  m_MinimumChartSize: 4
  m_AutoUVMaxDistance: 0.5
  m_AutoUVMaxAngle: 89
  m_LightmapParameters: {fileID: 0}
  m_SortingLayerID: 0
  m_SortingLayer: 0
  m_SortingOrder: 0
--- !u!64 &469823702
MeshCollider:
  m_ObjectHideFlags: 0
  m_CorrespondingSourceObject: {fileID: 0}
  m_PrefabInstance: {fileID: 0}
  m_PrefabAsset: {fileID: 0}
  m_GameObject: {fileID: 469823700}
  m_Material: {fileID: 0}
  m_IsTrigger: 0
  m_Enabled: 1
  serializedVersion: 4
  m_Convex: 0
  m_CookingOptions: 30
  m_Mesh: {fileID: 4300150, guid: c42da60c418a547499e8159f4588a593, type: 3}
--- !u!1 &493430335
GameObject:
  m_ObjectHideFlags: 0
  m_CorrespondingSourceObject: {fileID: 0}
  m_PrefabInstance: {fileID: 0}
  m_PrefabAsset: {fileID: 0}
  serializedVersion: 6
  m_Component:
  - component: {fileID: 493430336}
  m_Layer: 8
  m_Name: vPoint (3)
  m_TagString: Untagged
  m_Icon: {fileID: 0}
  m_NavMeshLayer: 0
  m_StaticEditorFlags: 0
  m_IsActive: 1
--- !u!4 &493430336
Transform:
  m_ObjectHideFlags: 0
  m_CorrespondingSourceObject: {fileID: 0}
  m_PrefabInstance: {fileID: 0}
  m_PrefabAsset: {fileID: 0}
  m_GameObject: {fileID: 493430335}
  m_LocalRotation: {x: -0, y: -0, z: -0, w: 1}
  m_LocalPosition: {x: 0.016999854, y: -0.0383, z: 0}
  m_LocalScale: {x: 0.99999714, y: 1.0000008, z: 1.0000191}
  m_Children: []
  m_Father: {fileID: 1173777593}
  m_RootOrder: 3
  m_LocalEulerAnglesHint: {x: 0, y: 0, z: 0}
--- !u!1 &504448380
GameObject:
  m_ObjectHideFlags: 0
  m_CorrespondingSourceObject: {fileID: 0}
  m_PrefabInstance: {fileID: 0}
  m_PrefabAsset: {fileID: 0}
  serializedVersion: 6
  m_Component:
  - component: {fileID: 504448381}
  m_Layer: 0
  m_Name: Colliders
  m_TagString: Untagged
  m_Icon: {fileID: 0}
  m_NavMeshLayer: 0
  m_StaticEditorFlags: 0
  m_IsActive: 1
--- !u!4 &504448381
Transform:
  m_ObjectHideFlags: 0
  m_CorrespondingSourceObject: {fileID: 0}
  m_PrefabInstance: {fileID: 0}
  m_PrefabAsset: {fileID: 0}
  m_GameObject: {fileID: 504448380}
  m_LocalRotation: {x: -0, y: -0, z: -0, w: 1}
  m_LocalPosition: {x: -0.008296013, y: 0.0133, z: 0.024700165}
  m_LocalScale: {x: 0.46224976, y: 0.93331474, z: 0.2798641}
  m_Children: []
  m_Father: {fileID: 291202759}
  m_RootOrder: 2
  m_LocalEulerAnglesHint: {x: 0, y: 0, z: 0}
--- !u!1 &511895795
GameObject:
  m_ObjectHideFlags: 0
  m_CorrespondingSourceObject: {fileID: 0}
  m_PrefabInstance: {fileID: 0}
  m_PrefabAsset: {fileID: 0}
  serializedVersion: 6
  m_Component:
  - component: {fileID: 511895796}
  m_Layer: 8
  m_Name: vPoint (5)
  m_TagString: Untagged
  m_Icon: {fileID: 0}
  m_NavMeshLayer: 0
  m_StaticEditorFlags: 0
  m_IsActive: 1
--- !u!4 &511895796
Transform:
  m_ObjectHideFlags: 0
  m_CorrespondingSourceObject: {fileID: 0}
  m_PrefabInstance: {fileID: 0}
  m_PrefabAsset: {fileID: 0}
  m_GameObject: {fileID: 511895795}
  m_LocalRotation: {x: -0, y: -0, z: -0, w: 1}
  m_LocalPosition: {x: -0.462, y: -0.0387, z: 0}
  m_LocalScale: {x: 0.99999714, y: 1.0000008, z: 1.0000191}
  m_Children: []
  m_Father: {fileID: 1173777593}
  m_RootOrder: 5
  m_LocalEulerAnglesHint: {x: 0, y: 0, z: 0}
--- !u!1 &528674618
GameObject:
  m_ObjectHideFlags: 0
  m_CorrespondingSourceObject: {fileID: 0}
  m_PrefabInstance: {fileID: 0}
  m_PrefabAsset: {fileID: 0}
  serializedVersion: 6
  m_Component:
  - component: {fileID: 528674619}
  m_Layer: 0
  m_Name: VisibilityPoints
  m_TagString: Untagged
  m_Icon: {fileID: 0}
  m_NavMeshLayer: 0
  m_StaticEditorFlags: 0
  m_IsActive: 1
--- !u!4 &528674619
Transform:
  m_ObjectHideFlags: 0
  m_CorrespondingSourceObject: {fileID: 0}
  m_PrefabInstance: {fileID: 0}
  m_PrefabAsset: {fileID: 0}
  m_GameObject: {fileID: 528674618}
  m_LocalRotation: {x: -0, y: -0, z: -0, w: 1}
  m_LocalPosition: {x: 0, y: 0.0464, z: 0.23600006}
  m_LocalScale: {x: 0.38003546, y: 0.95529944, z: 0.119297735}
  m_Children:
  - {fileID: 199759781}
  - {fileID: 965831127}
  - {fileID: 1210859116}
  - {fileID: 416906328}
  - {fileID: 1707374481}
  - {fileID: 1169279405}
  - {fileID: 672330774}
  - {fileID: 1058528052}
  - {fileID: 397565048}
  m_Father: {fileID: 1008232747}
  m_RootOrder: 4
  m_LocalEulerAnglesHint: {x: 0, y: 0, z: 0}
--- !u!1 &532110050
GameObject:
  m_ObjectHideFlags: 0
  m_CorrespondingSourceObject: {fileID: 0}
  m_PrefabInstance: {fileID: 0}
  m_PrefabAsset: {fileID: 0}
  serializedVersion: 6
  m_Component:
  - component: {fileID: 532110051}
  m_Layer: 8
  m_Name: vPoint (8)
  m_TagString: Untagged
  m_Icon: {fileID: 0}
  m_NavMeshLayer: 0
  m_StaticEditorFlags: 0
  m_IsActive: 1
--- !u!4 &532110051
Transform:
  m_ObjectHideFlags: 0
  m_CorrespondingSourceObject: {fileID: 0}
  m_PrefabInstance: {fileID: 0}
  m_PrefabAsset: {fileID: 0}
  m_GameObject: {fileID: 532110050}
  m_LocalRotation: {x: -0, y: -0, z: -0, w: 1}
  m_LocalPosition: {x: -0.463, y: 0.0581, z: 0}
  m_LocalScale: {x: 0.99999714, y: 1.0000008, z: 1.0000191}
  m_Children: []
  m_Father: {fileID: 1173777593}
  m_RootOrder: 8
  m_LocalEulerAnglesHint: {x: 0, y: 0, z: 0}
--- !u!1 &556068541
GameObject:
  m_ObjectHideFlags: 0
  m_CorrespondingSourceObject: {fileID: 0}
  m_PrefabInstance: {fileID: 0}
  m_PrefabAsset: {fileID: 0}
  serializedVersion: 6
  m_Component:
  - component: {fileID: 556068542}
  m_Layer: 8
  m_Name: vPoint (29)
  m_TagString: Untagged
  m_Icon: {fileID: 0}
  m_NavMeshLayer: 0
  m_StaticEditorFlags: 64
  m_IsActive: 1
--- !u!4 &556068542
Transform:
  m_ObjectHideFlags: 0
  m_CorrespondingSourceObject: {fileID: 0}
  m_PrefabInstance: {fileID: 0}
  m_PrefabAsset: {fileID: 0}
  m_GameObject: {fileID: 556068541}
  m_LocalRotation: {x: -0, y: -0, z: -0, w: 1}
  m_LocalPosition: {x: -0.398, y: 1.368, z: 0.006}
  m_LocalScale: {x: 1, y: 1, z: 1}
  m_Children: []
  m_Father: {fileID: 8502727784707770075}
  m_RootOrder: 29
  m_LocalEulerAnglesHint: {x: 0, y: 0, z: 0}
--- !u!1 &595487067
GameObject:
  m_ObjectHideFlags: 0
  m_CorrespondingSourceObject: {fileID: 0}
  m_PrefabInstance: {fileID: 0}
  m_PrefabAsset: {fileID: 0}
  serializedVersion: 6
  m_Component:
  - component: {fileID: 595487068}
  m_Layer: 8
  m_Name: vPoint (5)
  m_TagString: Untagged
  m_Icon: {fileID: 0}
  m_NavMeshLayer: 0
  m_StaticEditorFlags: 0
  m_IsActive: 1
--- !u!4 &595487068
Transform:
  m_ObjectHideFlags: 0
  m_CorrespondingSourceObject: {fileID: 0}
  m_PrefabInstance: {fileID: 0}
  m_PrefabAsset: {fileID: 0}
  m_GameObject: {fileID: 595487067}
  m_LocalRotation: {x: -0, y: -0, z: -0, w: 1}
  m_LocalPosition: {x: -0.462, y: -0.0387, z: 0}
  m_LocalScale: {x: 0.99999714, y: 1.0000008, z: 1.0000191}
  m_Children: []
  m_Father: {fileID: 1569715918}
  m_RootOrder: 5
  m_LocalEulerAnglesHint: {x: 0, y: 0, z: 0}
--- !u!1 &619918746
GameObject:
  m_ObjectHideFlags: 0
  m_CorrespondingSourceObject: {fileID: 0}
  m_PrefabInstance: {fileID: 0}
  m_PrefabAsset: {fileID: 0}
  serializedVersion: 6
  m_Component:
  - component: {fileID: 619918747}
  m_Layer: 8
  m_Name: vPoint (5)
  m_TagString: Untagged
  m_Icon: {fileID: 0}
  m_NavMeshLayer: 0
  m_StaticEditorFlags: 0
  m_IsActive: 1
--- !u!4 &619918747
Transform:
  m_ObjectHideFlags: 0
  m_CorrespondingSourceObject: {fileID: 0}
  m_PrefabInstance: {fileID: 0}
  m_PrefabAsset: {fileID: 0}
  m_GameObject: {fileID: 619918746}
  m_LocalRotation: {x: -0, y: -0, z: -0, w: 1}
  m_LocalPosition: {x: -0.462, y: -0.0387, z: 0}
  m_LocalScale: {x: 0.99999714, y: 1.0000008, z: 1.0000191}
  m_Children: []
  m_Father: {fileID: 1412004317}
  m_RootOrder: 5
  m_LocalEulerAnglesHint: {x: 0, y: 0, z: 0}
--- !u!1 &622178334
GameObject:
  m_ObjectHideFlags: 0
  m_CorrespondingSourceObject: {fileID: 0}
  m_PrefabInstance: {fileID: 0}
  m_PrefabAsset: {fileID: 0}
  serializedVersion: 6
  m_Component:
  - component: {fileID: 622178335}
  - component: {fileID: 622178336}
  m_Layer: 8
  m_Name: Col
  m_TagString: SimObjPhysics
  m_Icon: {fileID: 0}
  m_NavMeshLayer: 0
  m_StaticEditorFlags: 0
  m_IsActive: 1
--- !u!4 &622178335
Transform:
  m_ObjectHideFlags: 0
  m_CorrespondingSourceObject: {fileID: 0}
  m_PrefabInstance: {fileID: 0}
  m_PrefabAsset: {fileID: 0}
  m_GameObject: {fileID: 622178334}
  m_LocalRotation: {x: -0, y: -0, z: -0, w: 1}
  m_LocalPosition: {x: 0.018000007, y: -0.0952, z: 0}
  m_LocalScale: {x: 1, y: 0.0025000072, z: 1}
  m_Children: []
  m_Father: {fileID: 1864966245}
  m_RootOrder: 0
  m_LocalEulerAnglesHint: {x: 0, y: 0, z: 0}
--- !u!65 &622178336
BoxCollider:
  m_ObjectHideFlags: 0
  m_CorrespondingSourceObject: {fileID: 0}
  m_PrefabInstance: {fileID: 0}
  m_PrefabAsset: {fileID: 0}
  m_GameObject: {fileID: 622178334}
  m_Material: {fileID: 13400000, guid: fbadbace65c2f3047a360036d374df4c, type: 2}
  m_IsTrigger: 1
  m_Enabled: 1
  serializedVersion: 2
  m_Size: {x: 1, y: 1, z: 1}
  m_Center: {x: 0, y: 0, z: 0}
--- !u!1 &641233471
GameObject:
  m_ObjectHideFlags: 0
  m_CorrespondingSourceObject: {fileID: 0}
  m_PrefabInstance: {fileID: 0}
  m_PrefabAsset: {fileID: 0}
  serializedVersion: 6
  m_Component:
  - component: {fileID: 641233472}
  - component: {fileID: 641233473}
  m_Layer: 8
  m_Name: Col
  m_TagString: SimObjPhysics
  m_Icon: {fileID: 0}
  m_NavMeshLayer: 0
  m_StaticEditorFlags: 0
  m_IsActive: 1
--- !u!4 &641233472
Transform:
  m_ObjectHideFlags: 0
  m_CorrespondingSourceObject: {fileID: 0}
  m_PrefabInstance: {fileID: 0}
  m_PrefabAsset: {fileID: 0}
  m_GameObject: {fileID: 641233471}
  m_LocalRotation: {x: -0, y: -0, z: -0, w: 1}
  m_LocalPosition: {x: 0.018000007, y: -0.0952, z: 0}
  m_LocalScale: {x: 1, y: 0.0025000072, z: 1}
  m_Children: []
  m_Father: {fileID: 193454030}
  m_RootOrder: 0
  m_LocalEulerAnglesHint: {x: 0, y: 0, z: 0}
--- !u!65 &641233473
BoxCollider:
  m_ObjectHideFlags: 0
  m_CorrespondingSourceObject: {fileID: 0}
  m_PrefabInstance: {fileID: 0}
  m_PrefabAsset: {fileID: 0}
  m_GameObject: {fileID: 641233471}
  m_Material: {fileID: 13400000, guid: fbadbace65c2f3047a360036d374df4c, type: 2}
  m_IsTrigger: 1
  m_Enabled: 1
  serializedVersion: 2
  m_Size: {x: 1, y: 1, z: 1}
  m_Center: {x: 0, y: 0, z: 0}
--- !u!1 &646092583
GameObject:
  m_ObjectHideFlags: 0
  m_CorrespondingSourceObject: {fileID: 0}
  m_PrefabInstance: {fileID: 0}
  m_PrefabAsset: {fileID: 0}
  serializedVersion: 6
  m_Component:
  - component: {fileID: 646092584}
  - component: {fileID: 646092585}
  m_Layer: 8
  m_Name: Col (5)
  m_TagString: SimObjPhysics
  m_Icon: {fileID: 0}
  m_NavMeshLayer: 0
  m_StaticEditorFlags: 64
  m_IsActive: 1
--- !u!4 &646092584
Transform:
  m_ObjectHideFlags: 0
  m_CorrespondingSourceObject: {fileID: 0}
  m_PrefabInstance: {fileID: 0}
  m_PrefabAsset: {fileID: 0}
  m_GameObject: {fileID: 646092583}
  m_LocalRotation: {x: -0, y: -0, z: -0, w: 1}
  m_LocalPosition: {x: -0.666, y: 0.023, z: 0}
  m_LocalScale: {x: 1, y: 1, z: 1}
  m_Children: []
  m_Father: {fileID: 1447862902}
  m_RootOrder: 5
  m_LocalEulerAnglesHint: {x: 0, y: 0, z: 0}
--- !u!65 &646092585
BoxCollider:
  m_ObjectHideFlags: 0
  m_CorrespondingSourceObject: {fileID: 0}
  m_PrefabInstance: {fileID: 0}
  m_PrefabAsset: {fileID: 0}
  m_GameObject: {fileID: 646092583}
  m_Material: {fileID: 13400000, guid: fbadbace65c2f3047a360036d374df4c, type: 2}
  m_IsTrigger: 1
  m_Enabled: 1
  serializedVersion: 2
  m_Size: {x: 0.42751646, y: 0.067741305, z: 0.6007628}
  m_Center: {x: -0.014530063, y: 0.0006258935, z: 0.023818761}
--- !u!1 &672330773
GameObject:
  m_ObjectHideFlags: 0
  m_CorrespondingSourceObject: {fileID: 0}
  m_PrefabInstance: {fileID: 0}
  m_PrefabAsset: {fileID: 0}
  serializedVersion: 6
  m_Component:
  - component: {fileID: 672330774}
  m_Layer: 8
  m_Name: vPoint (6)
  m_TagString: Untagged
  m_Icon: {fileID: 0}
  m_NavMeshLayer: 0
  m_StaticEditorFlags: 0
  m_IsActive: 1
--- !u!4 &672330774
Transform:
  m_ObjectHideFlags: 0
  m_CorrespondingSourceObject: {fileID: 0}
  m_PrefabInstance: {fileID: 0}
  m_PrefabAsset: {fileID: 0}
  m_GameObject: {fileID: 672330773}
  m_LocalRotation: {x: -0, y: -0, z: -0, w: 1}
  m_LocalPosition: {x: 0.022, y: 0.0531, z: 0}
  m_LocalScale: {x: 0.99999714, y: 1.0000008, z: 1.0000191}
  m_Children: []
  m_Father: {fileID: 528674619}
  m_RootOrder: 6
  m_LocalEulerAnglesHint: {x: 0, y: 0, z: 0}
--- !u!1 &673894582
GameObject:
  m_ObjectHideFlags: 0
  m_CorrespondingSourceObject: {fileID: 0}
  m_PrefabInstance: {fileID: 0}
  m_PrefabAsset: {fileID: 0}
  serializedVersion: 6
  m_Component:
  - component: {fileID: 673894583}
  - component: {fileID: 673894586}
  - component: {fileID: 673894585}
  - component: {fileID: 673894584}
  m_Layer: 11
  m_Name: FP301:PS_301_Shelf_1
  m_TagString: SimObjPhysics
  m_Icon: {fileID: 0}
  m_NavMeshLayer: 0
  m_StaticEditorFlags: 0
  m_IsActive: 1
--- !u!4 &673894583
Transform:
  m_ObjectHideFlags: 0
  m_CorrespondingSourceObject: {fileID: 0}
  m_PrefabInstance: {fileID: 0}
  m_PrefabAsset: {fileID: 0}
  m_GameObject: {fileID: 673894582}
  m_LocalRotation: {x: 0, y: 0, z: 0, w: 1}
  m_LocalPosition: {x: 0, y: 0, z: 0}
  m_LocalScale: {x: 1, y: 1, z: 1}
  m_Children: []
  m_Father: {fileID: 2138891565}
  m_RootOrder: 1
  m_LocalEulerAnglesHint: {x: 0, y: 0, z: 0}
--- !u!33 &673894586
MeshFilter:
  m_ObjectHideFlags: 0
  m_CorrespondingSourceObject: {fileID: 0}
  m_PrefabInstance: {fileID: 0}
  m_PrefabAsset: {fileID: 0}
  m_GameObject: {fileID: 673894582}
  m_Mesh: {fileID: 4300154, guid: c42da60c418a547499e8159f4588a593, type: 3}
--- !u!23 &673894585
MeshRenderer:
  m_ObjectHideFlags: 0
  m_CorrespondingSourceObject: {fileID: 0}
  m_PrefabInstance: {fileID: 0}
  m_PrefabAsset: {fileID: 0}
  m_GameObject: {fileID: 673894582}
  m_Enabled: 1
  m_CastShadows: 1
  m_ReceiveShadows: 1
  m_DynamicOccludee: 1
  m_MotionVectors: 1
  m_LightProbeUsage: 1
  m_ReflectionProbeUsage: 1
  m_RayTracingMode: 2
  m_RenderingLayerMask: 1
  m_RendererPriority: 0
  m_Materials:
  - {fileID: 2100000, guid: 0ee5dc5dfb839a9469aee39e98202154, type: 2}
  m_StaticBatchInfo:
    firstSubMesh: 0
    subMeshCount: 0
  m_StaticBatchRoot: {fileID: 0}
  m_ProbeAnchor: {fileID: 0}
  m_LightProbeVolumeOverride: {fileID: 0}
  m_ScaleInLightmap: 1
  m_ReceiveGI: 1
  m_PreserveUVs: 0
  m_IgnoreNormalsForChartDetection: 0
  m_ImportantGI: 0
  m_StitchLightmapSeams: 0
  m_SelectedEditorRenderState: 3
  m_MinimumChartSize: 4
  m_AutoUVMaxDistance: 0.5
  m_AutoUVMaxAngle: 89
  m_LightmapParameters: {fileID: 0}
  m_SortingLayerID: 0
  m_SortingLayer: 0
  m_SortingOrder: 0
--- !u!64 &673894584
MeshCollider:
  m_ObjectHideFlags: 0
  m_CorrespondingSourceObject: {fileID: 0}
  m_PrefabInstance: {fileID: 0}
  m_PrefabAsset: {fileID: 0}
  m_GameObject: {fileID: 673894582}
  m_Material: {fileID: 0}
  m_IsTrigger: 0
  m_Enabled: 1
  serializedVersion: 4
  m_Convex: 0
  m_CookingOptions: 30
  m_Mesh: {fileID: 4300154, guid: c42da60c418a547499e8159f4588a593, type: 3}
--- !u!1 &686940402
GameObject:
  m_ObjectHideFlags: 0
  m_CorrespondingSourceObject: {fileID: 0}
  m_PrefabInstance: {fileID: 0}
  m_PrefabAsset: {fileID: 0}
  serializedVersion: 6
  m_Component:
  - component: {fileID: 686940403}
  m_Layer: 8
  m_Name: vPoint (4)
  m_TagString: Untagged
  m_Icon: {fileID: 0}
  m_NavMeshLayer: 0
  m_StaticEditorFlags: 0
  m_IsActive: 1
--- !u!4 &686940403
Transform:
  m_ObjectHideFlags: 0
  m_CorrespondingSourceObject: {fileID: 0}
  m_PrefabInstance: {fileID: 0}
  m_PrefabAsset: {fileID: 0}
  m_GameObject: {fileID: 686940402}
  m_LocalRotation: {x: -0, y: -0, z: -0, w: 1}
  m_LocalPosition: {x: 0.454, y: -0.0379, z: 0}
  m_LocalScale: {x: 0.99999714, y: 1.0000008, z: 1.0000191}
  m_Children: []
  m_Father: {fileID: 1607395475}
  m_RootOrder: 4
  m_LocalEulerAnglesHint: {x: 0, y: 0, z: 0}
--- !u!1 &709952777
GameObject:
  m_ObjectHideFlags: 0
  m_CorrespondingSourceObject: {fileID: 0}
  m_PrefabInstance: {fileID: 0}
  m_PrefabAsset: {fileID: 0}
  serializedVersion: 6
  m_Component:
  - component: {fileID: 709952778}
  - component: {fileID: 709952780}
  - component: {fileID: 709952779}
  m_Layer: 8
  m_Name: Shelf (1)
  m_TagString: SimObjPhysics
  m_Icon: {fileID: 0}
  m_NavMeshLayer: 0
  m_StaticEditorFlags: 0
  m_IsActive: 1
--- !u!4 &709952778
Transform:
  m_ObjectHideFlags: 0
  m_CorrespondingSourceObject: {fileID: 0}
  m_PrefabInstance: {fileID: 0}
  m_PrefabAsset: {fileID: 0}
  m_GameObject: {fileID: 709952777}
  m_LocalRotation: {x: 0, y: -0, z: -0, w: 1}
  m_LocalPosition: {x: 0.24297424, y: 1.2491935, z: -0.14467528}
  m_LocalScale: {x: 1, y: 1, z: 1}
  m_Children:
  - {fileID: 1843705869}
  - {fileID: 189337867}
  - {fileID: 1952112731}
  - {fileID: 1864966245}
  - {fileID: 1569715918}
  m_Father: {fileID: 8502727783828976752}
  m_RootOrder: 6
  m_LocalEulerAnglesHint: {x: 0, y: 0, z: 0}
--- !u!114 &709952780
MonoBehaviour:
  m_ObjectHideFlags: 0
  m_CorrespondingSourceObject: {fileID: 0}
  m_PrefabInstance: {fileID: 0}
  m_PrefabAsset: {fileID: 0}
  m_GameObject: {fileID: 709952777}
  m_Enabled: 1
  m_EditorHideFlags: 0
  m_Script: {fileID: 11500000, guid: b439f6e4ef5714ee2a3643acf37b7a9d, type: 3}
  m_Name: 
  m_EditorClassIdentifier: 
  objectID: 
<<<<<<< HEAD
=======
  assetID: 
>>>>>>> 2f8dd9f9
  Type: 126
  PrimaryProperty: 1
  SecondaryProperties: 07000000
  BoundingBox: {fileID: 0}
  VisibilityPoints:
  - {fileID: 2071460118}
  - {fileID: 1832827265}
  - {fileID: 432366045}
  - {fileID: 351206571}
  - {fileID: 1136484931}
  - {fileID: 595487068}
  - {fileID: 1349970322}
  - {fileID: 1249348276}
  - {fileID: 1912052708}
  ReceptacleTriggerBoxes:
  - {fileID: 1843705868}
  debugIsVisible: 0
  debugIsInteractable: 0
  isInAgentHand: 0
  MyColliders: []
  HFdynamicfriction: 0
  HFstaticfriction: 0
  HFbounciness: 0
  HFrbdrag: 0
  HFrbangulardrag: 0
  salientMaterials: 
  MySpawnPoints: []
  CurrentTemperature: 0
  HowManySecondsUntilRoomTemp: 10
  inMotion: 0
  numSimObjHit: 0
  numFloorHit: 0
  numStructureHit: 0
  lastVelocity: 0
  IsReceptacle: 0
  IsPickupable: 0
  IsMoveable: 0
  isStatic: 0
  IsToggleable: 0
  IsOpenable: 0
  IsBreakable: 0
  IsFillable: 0
  IsDirtyable: 0
  IsCookable: 0
  IsSliceable: 0
  isHeatSource: 0
  isColdSource: 0
  ContainedObjectReferences: []
  CurrentlyContains: []
--- !u!54 &709952779
Rigidbody:
  m_ObjectHideFlags: 0
  m_CorrespondingSourceObject: {fileID: 0}
  m_PrefabInstance: {fileID: 0}
  m_PrefabAsset: {fileID: 0}
  m_GameObject: {fileID: 709952777}
  serializedVersion: 2
  m_Mass: 1
  m_Drag: 0
  m_AngularDrag: 0.05
  m_UseGravity: 1
  m_IsKinematic: 1
  m_Interpolate: 0
  m_Constraints: 0
  m_CollisionDetection: 0
--- !u!1 &747454371
GameObject:
  m_ObjectHideFlags: 0
  m_CorrespondingSourceObject: {fileID: 0}
  m_PrefabInstance: {fileID: 0}
  m_PrefabAsset: {fileID: 0}
  serializedVersion: 6
  m_Component:
  - component: {fileID: 747454372}
  - component: {fileID: 747454374}
  - component: {fileID: 747454373}
  m_Layer: 9
  m_Name: ReceptacleTriggerBox
  m_TagString: Receptacle
  m_Icon: {fileID: 0}
  m_NavMeshLayer: 0
  m_StaticEditorFlags: 0
  m_IsActive: 1
--- !u!4 &747454372
Transform:
  m_ObjectHideFlags: 0
  m_CorrespondingSourceObject: {fileID: 0}
  m_PrefabInstance: {fileID: 0}
  m_PrefabAsset: {fileID: 0}
  m_GameObject: {fileID: 747454371}
  m_LocalRotation: {x: -0, y: -0, z: -0, w: 1}
  m_LocalPosition: {x: 0.007296562, y: -0.059999466, z: 0}
  m_LocalScale: {x: 0.40537116, y: 0.09183729, z: 0.49657682}
  m_Children: []
  m_Father: {fileID: 2138891565}
  m_RootOrder: 0
  m_LocalEulerAnglesHint: {x: 0, y: 0, z: 0}
--- !u!65 &747454374
BoxCollider:
  m_ObjectHideFlags: 0
  m_CorrespondingSourceObject: {fileID: 0}
  m_PrefabInstance: {fileID: 0}
  m_PrefabAsset: {fileID: 0}
  m_GameObject: {fileID: 747454371}
  m_Material: {fileID: 0}
  m_IsTrigger: 1
  m_Enabled: 1
  serializedVersion: 2
  m_Size: {x: 1, y: 2.3247044, z: 1}
  m_Center: {x: 0, y: 0.66235155, z: 0}
--- !u!114 &747454373
MonoBehaviour:
  m_ObjectHideFlags: 0
  m_CorrespondingSourceObject: {fileID: 0}
  m_PrefabInstance: {fileID: 0}
  m_PrefabAsset: {fileID: 0}
  m_GameObject: {fileID: 747454371}
  m_Enabled: 1
  m_EditorHideFlags: 0
  m_Script: {fileID: 11500000, guid: 5122b08936ec54929891d19a8fac4755, type: 3}
  m_Name: 
  m_EditorClassIdentifier: 
  CurrentlyContains: []
  myParent: {fileID: 2138891564}
--- !u!1 &753416586
GameObject:
  m_ObjectHideFlags: 0
  m_CorrespondingSourceObject: {fileID: 0}
  m_PrefabInstance: {fileID: 0}
  m_PrefabAsset: {fileID: 0}
  serializedVersion: 6
  m_Component:
  - component: {fileID: 753416587}
  m_Layer: 8
  m_Name: vPoint (7)
  m_TagString: Untagged
  m_Icon: {fileID: 0}
  m_NavMeshLayer: 0
  m_StaticEditorFlags: 0
  m_IsActive: 1
--- !u!4 &753416587
Transform:
  m_ObjectHideFlags: 0
  m_CorrespondingSourceObject: {fileID: 0}
  m_PrefabInstance: {fileID: 0}
  m_PrefabAsset: {fileID: 0}
  m_GameObject: {fileID: 753416586}
  m_LocalRotation: {x: -0, y: -0, z: -0, w: 1}
  m_LocalPosition: {x: 0.477, y: 0.0546, z: 0}
  m_LocalScale: {x: 0.99999714, y: 1.0000008, z: 1.0000191}
  m_Children: []
  m_Father: {fileID: 1944885540}
  m_RootOrder: 7
  m_LocalEulerAnglesHint: {x: 0, y: 0, z: 0}
--- !u!1 &753617062
GameObject:
  m_ObjectHideFlags: 0
  m_CorrespondingSourceObject: {fileID: 0}
  m_PrefabInstance: {fileID: 0}
  m_PrefabAsset: {fileID: 0}
  serializedVersion: 6
  m_Component:
  - component: {fileID: 753617063}
  - component: {fileID: 753617064}
  m_Layer: 8
  m_Name: Col
  m_TagString: SimObjPhysics
  m_Icon: {fileID: 0}
  m_NavMeshLayer: 0
  m_StaticEditorFlags: 0
  m_IsActive: 1
--- !u!4 &753617063
Transform:
  m_ObjectHideFlags: 0
  m_CorrespondingSourceObject: {fileID: 0}
  m_PrefabInstance: {fileID: 0}
  m_PrefabAsset: {fileID: 0}
  m_GameObject: {fileID: 753617062}
  m_LocalRotation: {x: -0, y: -0, z: -0, w: 1}
  m_LocalPosition: {x: 0.018000007, y: -0.0952, z: 0}
  m_LocalScale: {x: 1, y: 0.0025000072, z: 1}
  m_Children: []
  m_Father: {fileID: 1353629989}
  m_RootOrder: 0
  m_LocalEulerAnglesHint: {x: 0, y: 0, z: 0}
--- !u!65 &753617064
BoxCollider:
  m_ObjectHideFlags: 0
  m_CorrespondingSourceObject: {fileID: 0}
  m_PrefabInstance: {fileID: 0}
  m_PrefabAsset: {fileID: 0}
  m_GameObject: {fileID: 753617062}
  m_Material: {fileID: 13400000, guid: fbadbace65c2f3047a360036d374df4c, type: 2}
  m_IsTrigger: 1
  m_Enabled: 1
  serializedVersion: 2
  m_Size: {x: 1, y: 1, z: 1}
  m_Center: {x: 0, y: 0, z: 0}
--- !u!1 &765018816
GameObject:
  m_ObjectHideFlags: 0
  m_CorrespondingSourceObject: {fileID: 0}
  m_PrefabInstance: {fileID: 0}
  m_PrefabAsset: {fileID: 0}
  serializedVersion: 6
  m_Component:
  - component: {fileID: 765018817}
  m_Layer: 8
  m_Name: vPoint (2)
  m_TagString: Untagged
  m_Icon: {fileID: 0}
  m_NavMeshLayer: 0
  m_StaticEditorFlags: 0
  m_IsActive: 1
--- !u!4 &765018817
Transform:
  m_ObjectHideFlags: 0
  m_CorrespondingSourceObject: {fileID: 0}
  m_PrefabInstance: {fileID: 0}
  m_PrefabAsset: {fileID: 0}
  m_GameObject: {fileID: 765018816}
  m_LocalRotation: {x: -0, y: -0, z: -0, w: 1}
  m_LocalPosition: {x: 0.017, y: -0.1459, z: 0}
  m_LocalScale: {x: 0.99999714, y: 1.0000008, z: 1.0000191}
  m_Children: []
  m_Father: {fileID: 1412004317}
  m_RootOrder: 2
  m_LocalEulerAnglesHint: {x: 0, y: 0, z: 0}
--- !u!1 &796272941
GameObject:
  m_ObjectHideFlags: 0
  m_CorrespondingSourceObject: {fileID: 0}
  m_PrefabInstance: {fileID: 0}
  m_PrefabAsset: {fileID: 0}
  serializedVersion: 6
  m_Component:
  - component: {fileID: 796272942}
  - component: {fileID: 796272943}
  m_Layer: 8
  m_Name: Col (4)
  m_TagString: SimObjPhysics
  m_Icon: {fileID: 0}
  m_NavMeshLayer: 0
  m_StaticEditorFlags: 64
  m_IsActive: 1
--- !u!4 &796272942
Transform:
  m_ObjectHideFlags: 0
  m_CorrespondingSourceObject: {fileID: 0}
  m_PrefabInstance: {fileID: 0}
  m_PrefabAsset: {fileID: 0}
  m_GameObject: {fileID: 796272941}
  m_LocalRotation: {x: -0, y: -0, z: -0, w: 1}
  m_LocalPosition: {x: -0.8491, y: 0.4691999, z: 0}
  m_LocalScale: {x: 1, y: 1, z: 1}
  m_Children: []
  m_Father: {fileID: 1447862902}
  m_RootOrder: 4
  m_LocalEulerAnglesHint: {x: 0, y: 0, z: 0}
--- !u!65 &796272943
BoxCollider:
  m_ObjectHideFlags: 0
  m_CorrespondingSourceObject: {fileID: 0}
  m_PrefabInstance: {fileID: 0}
  m_PrefabAsset: {fileID: 0}
  m_GameObject: {fileID: 796272941}
  m_Material: {fileID: 13400000, guid: fbadbace65c2f3047a360036d374df4c, type: 2}
  m_IsTrigger: 1
  m_Enabled: 1
  serializedVersion: 2
  m_Size: {x: 0.026570514, y: 0.7203075, z: 0.6007628}
  m_Center: {x: -0.02888348, y: -0.1140953, z: 0.023818761}
--- !u!1 &815934422
GameObject:
  m_ObjectHideFlags: 0
  m_CorrespondingSourceObject: {fileID: 0}
  m_PrefabInstance: {fileID: 0}
  m_PrefabAsset: {fileID: 0}
  serializedVersion: 6
  m_Component:
  - component: {fileID: 815934423}
  m_Layer: 8
  m_Name: vPoint (6)
  m_TagString: Untagged
  m_Icon: {fileID: 0}
  m_NavMeshLayer: 0
  m_StaticEditorFlags: 0
  m_IsActive: 1
--- !u!4 &815934423
Transform:
  m_ObjectHideFlags: 0
  m_CorrespondingSourceObject: {fileID: 0}
  m_PrefabInstance: {fileID: 0}
  m_PrefabAsset: {fileID: 0}
  m_GameObject: {fileID: 815934422}
  m_LocalRotation: {x: -0, y: -0, z: -0, w: 1}
  m_LocalPosition: {x: 0.022, y: 0.0531, z: 0}
  m_LocalScale: {x: 0.99999714, y: 1.0000008, z: 1.0000191}
  m_Children: []
  m_Father: {fileID: 1201483111}
  m_RootOrder: 6
  m_LocalEulerAnglesHint: {x: 0, y: 0, z: 0}
--- !u!1 &819056791
GameObject:
  m_ObjectHideFlags: 0
  m_CorrespondingSourceObject: {fileID: 0}
  m_PrefabInstance: {fileID: 0}
  m_PrefabAsset: {fileID: 0}
  serializedVersion: 6
  m_Component:
  - component: {fileID: 819056792}
  m_Layer: 8
  m_Name: vPoint (3)
  m_TagString: Untagged
  m_Icon: {fileID: 0}
  m_NavMeshLayer: 0
  m_StaticEditorFlags: 0
  m_IsActive: 1
--- !u!4 &819056792
Transform:
  m_ObjectHideFlags: 0
  m_CorrespondingSourceObject: {fileID: 0}
  m_PrefabInstance: {fileID: 0}
  m_PrefabAsset: {fileID: 0}
  m_GameObject: {fileID: 819056791}
  m_LocalRotation: {x: -0, y: -0, z: -0, w: 1}
  m_LocalPosition: {x: 0.016999854, y: -0.0383, z: 0}
  m_LocalScale: {x: 0.99999714, y: 1.0000008, z: 1.0000191}
  m_Children: []
  m_Father: {fileID: 1607395475}
  m_RootOrder: 3
  m_LocalEulerAnglesHint: {x: 0, y: 0, z: 0}
--- !u!1 &837551525
GameObject:
  m_ObjectHideFlags: 0
  m_CorrespondingSourceObject: {fileID: 0}
  m_PrefabInstance: {fileID: 0}
  m_PrefabAsset: {fileID: 0}
  serializedVersion: 6
  m_Component:
  - component: {fileID: 837551526}
  m_Layer: 8
  m_Name: vPoint (28)
  m_TagString: Untagged
  m_Icon: {fileID: 0}
  m_NavMeshLayer: 0
  m_StaticEditorFlags: 64
  m_IsActive: 1
--- !u!4 &837551526
Transform:
  m_ObjectHideFlags: 0
  m_CorrespondingSourceObject: {fileID: 0}
  m_PrefabInstance: {fileID: 0}
  m_PrefabAsset: {fileID: 0}
  m_GameObject: {fileID: 837551525}
  m_LocalRotation: {x: -0, y: -0, z: -0, w: 1}
  m_LocalPosition: {x: -0.88, y: 1.116, z: 0.006}
  m_LocalScale: {x: 1, y: 1, z: 1}
  m_Children: []
  m_Father: {fileID: 8502727784707770075}
  m_RootOrder: 28
  m_LocalEulerAnglesHint: {x: 0, y: 0, z: 0}
--- !u!1 &845932914
GameObject:
  m_ObjectHideFlags: 0
  m_CorrespondingSourceObject: {fileID: 0}
  m_PrefabInstance: {fileID: 0}
  m_PrefabAsset: {fileID: 0}
  serializedVersion: 6
  m_Component:
  - component: {fileID: 845932915}
  - component: {fileID: 845932916}
  m_Layer: 8
  m_Name: Col (13)
  m_TagString: SimObjPhysics
  m_Icon: {fileID: 0}
  m_NavMeshLayer: 0
  m_StaticEditorFlags: 64
  m_IsActive: 1
--- !u!4 &845932915
Transform:
  m_ObjectHideFlags: 0
  m_CorrespondingSourceObject: {fileID: 0}
  m_PrefabInstance: {fileID: 0}
  m_PrefabAsset: {fileID: 0}
  m_GameObject: {fileID: 845932914}
  m_LocalRotation: {x: -0, y: -0, z: -0, w: 1}
  m_LocalPosition: {x: -0.858, y: 1.2169998, z: 0}
  m_LocalScale: {x: 1, y: 1, z: 1}
  m_Children: []
  m_Father: {fileID: 1447862902}
  m_RootOrder: 13
  m_LocalEulerAnglesHint: {x: 0, y: 0, z: 0}
--- !u!65 &845932916
BoxCollider:
  m_ObjectHideFlags: 0
  m_CorrespondingSourceObject: {fileID: 0}
  m_PrefabInstance: {fileID: 0}
  m_PrefabAsset: {fileID: 0}
  m_GameObject: {fileID: 845932914}
  m_Material: {fileID: 13400000, guid: fbadbace65c2f3047a360036d374df4c, type: 2}
  m_IsTrigger: 1
  m_Enabled: 1
  serializedVersion: 2
  m_Size: {x: 0.019674927, y: 0.7459509, z: 0.308958}
  m_Center: {x: -0.025435686, y: -0.101273626, z: -0.122083634}
--- !u!1 &848336623
GameObject:
  m_ObjectHideFlags: 0
  m_CorrespondingSourceObject: {fileID: 0}
  m_PrefabInstance: {fileID: 0}
  m_PrefabAsset: {fileID: 0}
  serializedVersion: 6
  m_Component:
  - component: {fileID: 848336624}
  - component: {fileID: 848336625}
  m_Layer: 8
  m_Name: Col (7)
  m_TagString: SimObjPhysics
  m_Icon: {fileID: 0}
  m_NavMeshLayer: 0
  m_StaticEditorFlags: 64
  m_IsActive: 1
--- !u!4 &848336624
Transform:
  m_ObjectHideFlags: 0
  m_CorrespondingSourceObject: {fileID: 0}
  m_PrefabInstance: {fileID: 0}
  m_PrefabAsset: {fileID: 0}
  m_GameObject: {fileID: 848336623}
  m_LocalRotation: {x: -0, y: -0, z: -0, w: 1}
  m_LocalPosition: {x: -0.666, y: 0.2863, z: 0}
  m_LocalScale: {x: 1, y: 0.46250033, z: 1}
  m_Children: []
  m_Father: {fileID: 1447862902}
  m_RootOrder: 7
  m_LocalEulerAnglesHint: {x: 0, y: 0, z: 0}
--- !u!65 &848336625
BoxCollider:
  m_ObjectHideFlags: 0
  m_CorrespondingSourceObject: {fileID: 0}
  m_PrefabInstance: {fileID: 0}
  m_PrefabAsset: {fileID: 0}
  m_GameObject: {fileID: 848336623}
  m_Material: {fileID: 13400000, guid: fbadbace65c2f3047a360036d374df4c, type: 2}
  m_IsTrigger: 1
  m_Enabled: 1
  serializedVersion: 2
  m_Size: {x: 0.42751646, y: 0.067741305, z: 0.6007628}
  m_Center: {x: -0.014530063, y: 0.0006258935, z: 0.023818761}
--- !u!1 &891954131
GameObject:
  m_ObjectHideFlags: 0
  m_CorrespondingSourceObject: {fileID: 0}
  m_PrefabInstance: {fileID: 0}
  m_PrefabAsset: {fileID: 0}
  serializedVersion: 6
  m_Component:
  - component: {fileID: 891954132}
  m_Layer: 8
  m_Name: vPoint (5)
  m_TagString: Untagged
  m_Icon: {fileID: 0}
  m_NavMeshLayer: 0
  m_StaticEditorFlags: 0
  m_IsActive: 1
--- !u!4 &891954132
Transform:
  m_ObjectHideFlags: 0
  m_CorrespondingSourceObject: {fileID: 0}
  m_PrefabInstance: {fileID: 0}
  m_PrefabAsset: {fileID: 0}
  m_GameObject: {fileID: 891954131}
  m_LocalRotation: {x: -0, y: -0, z: -0, w: 1}
  m_LocalPosition: {x: -0.462, y: -0.0387, z: 0}
  m_LocalScale: {x: 0.99999714, y: 1.0000008, z: 1.0000191}
  m_Children: []
  m_Father: {fileID: 1607395475}
  m_RootOrder: 5
  m_LocalEulerAnglesHint: {x: 0, y: 0, z: 0}
--- !u!1 &896491081
GameObject:
  m_ObjectHideFlags: 0
  m_CorrespondingSourceObject: {fileID: 0}
  m_PrefabInstance: {fileID: 0}
  m_PrefabAsset: {fileID: 0}
  serializedVersion: 6
  m_Component:
  - component: {fileID: 896491082}
  m_Layer: 8
  m_Name: vPoint
  m_TagString: Untagged
  m_Icon: {fileID: 0}
  m_NavMeshLayer: 0
  m_StaticEditorFlags: 0
  m_IsActive: 1
--- !u!4 &896491082
Transform:
  m_ObjectHideFlags: 0
  m_CorrespondingSourceObject: {fileID: 0}
  m_PrefabInstance: {fileID: 0}
  m_PrefabAsset: {fileID: 0}
  m_GameObject: {fileID: 896491081}
  m_LocalRotation: {x: -0, y: -0, z: -0, w: 1}
  m_LocalPosition: {x: 0.489, y: -0.1473, z: 0}
  m_LocalScale: {x: 1, y: 1, z: 1}
  m_Children: []
  m_Father: {fileID: 1201483111}
  m_RootOrder: 0
  m_LocalEulerAnglesHint: {x: 0, y: 0, z: 0}
--- !u!1 &899488904
GameObject:
  m_ObjectHideFlags: 0
  m_CorrespondingSourceObject: {fileID: 0}
  m_PrefabInstance: {fileID: 0}
  m_PrefabAsset: {fileID: 0}
  serializedVersion: 6
  m_Component:
  - component: {fileID: 899488905}
  m_Layer: 8
  m_Name: vPoint (5)
  m_TagString: Untagged
  m_Icon: {fileID: 0}
  m_NavMeshLayer: 0
  m_StaticEditorFlags: 0
  m_IsActive: 1
--- !u!4 &899488905
Transform:
  m_ObjectHideFlags: 0
  m_CorrespondingSourceObject: {fileID: 0}
  m_PrefabInstance: {fileID: 0}
  m_PrefabAsset: {fileID: 0}
  m_GameObject: {fileID: 899488904}
  m_LocalRotation: {x: -0, y: -0, z: -0, w: 1}
  m_LocalPosition: {x: -0.462, y: -0.0387, z: 0}
  m_LocalScale: {x: 0.99999714, y: 1.0000008, z: 1.0000191}
  m_Children: []
  m_Father: {fileID: 1944885540}
  m_RootOrder: 5
  m_LocalEulerAnglesHint: {x: 0, y: 0, z: 0}
--- !u!1 &939550199
GameObject:
  m_ObjectHideFlags: 0
  m_CorrespondingSourceObject: {fileID: 0}
  m_PrefabInstance: {fileID: 0}
  m_PrefabAsset: {fileID: 0}
  serializedVersion: 6
  m_Component:
  - component: {fileID: 939550200}
  m_Layer: 8
  m_Name: vPoint
  m_TagString: Untagged
  m_Icon: {fileID: 0}
  m_NavMeshLayer: 0
  m_StaticEditorFlags: 0
  m_IsActive: 1
--- !u!4 &939550200
Transform:
  m_ObjectHideFlags: 0
  m_CorrespondingSourceObject: {fileID: 0}
  m_PrefabInstance: {fileID: 0}
  m_PrefabAsset: {fileID: 0}
  m_GameObject: {fileID: 939550199}
  m_LocalRotation: {x: -0, y: -0, z: -0, w: 1}
  m_LocalPosition: {x: 0.489, y: -0.1473, z: 0}
  m_LocalScale: {x: 1, y: 1, z: 1}
  m_Children: []
  m_Father: {fileID: 1607395475}
  m_RootOrder: 0
  m_LocalEulerAnglesHint: {x: 0, y: 0, z: 0}
--- !u!1 &965831126
GameObject:
  m_ObjectHideFlags: 0
  m_CorrespondingSourceObject: {fileID: 0}
  m_PrefabInstance: {fileID: 0}
  m_PrefabAsset: {fileID: 0}
  serializedVersion: 6
  m_Component:
  - component: {fileID: 965831127}
  m_Layer: 8
  m_Name: vPoint (1)
  m_TagString: Untagged
  m_Icon: {fileID: 0}
  m_NavMeshLayer: 0
  m_StaticEditorFlags: 0
  m_IsActive: 1
--- !u!4 &965831127
Transform:
  m_ObjectHideFlags: 0
  m_CorrespondingSourceObject: {fileID: 0}
  m_PrefabInstance: {fileID: 0}
  m_PrefabAsset: {fileID: 0}
  m_GameObject: {fileID: 965831126}
  m_LocalRotation: {x: -0, y: -0, z: -0, w: 1}
  m_LocalPosition: {x: -0.471, y: -0.1481, z: 0}
  m_LocalScale: {x: 0.99999714, y: 1.0000008, z: 1.0000191}
  m_Children: []
  m_Father: {fileID: 528674619}
  m_RootOrder: 1
  m_LocalEulerAnglesHint: {x: 0, y: 0, z: 0}
--- !u!1 &971774156
GameObject:
  m_ObjectHideFlags: 0
  m_CorrespondingSourceObject: {fileID: 0}
  m_PrefabInstance: {fileID: 0}
  m_PrefabAsset: {fileID: 0}
  serializedVersion: 6
  m_Component:
  - component: {fileID: 971774157}
  m_Layer: 8
  m_Name: vPoint (6)
  m_TagString: Untagged
  m_Icon: {fileID: 0}
  m_NavMeshLayer: 0
  m_StaticEditorFlags: 0
  m_IsActive: 1
--- !u!4 &971774157
Transform:
  m_ObjectHideFlags: 0
  m_CorrespondingSourceObject: {fileID: 0}
  m_PrefabInstance: {fileID: 0}
  m_PrefabAsset: {fileID: 0}
  m_GameObject: {fileID: 971774156}
  m_LocalRotation: {x: -0, y: -0, z: -0, w: 1}
  m_LocalPosition: {x: 0.022, y: 0.0531, z: 0}
  m_LocalScale: {x: 0.99999714, y: 1.0000008, z: 1.0000191}
  m_Children: []
  m_Father: {fileID: 1607395475}
  m_RootOrder: 6
  m_LocalEulerAnglesHint: {x: 0, y: 0, z: 0}
--- !u!1 &1008232746
GameObject:
  m_ObjectHideFlags: 0
  m_CorrespondingSourceObject: {fileID: 0}
  m_PrefabInstance: {fileID: 0}
  m_PrefabAsset: {fileID: 0}
  serializedVersion: 6
  m_Component:
  - component: {fileID: 1008232747}
  - component: {fileID: 1008232749}
  - component: {fileID: 1008232748}
  m_Layer: 8
  m_Name: Shelf (7)
  m_TagString: SimObjPhysics
  m_Icon: {fileID: 0}
  m_NavMeshLayer: 0
  m_StaticEditorFlags: 0
  m_IsActive: 1
--- !u!4 &1008232747
Transform:
  m_ObjectHideFlags: 0
  m_CorrespondingSourceObject: {fileID: 0}
  m_PrefabInstance: {fileID: 0}
  m_PrefabAsset: {fileID: 0}
  m_GameObject: {fileID: 1008232746}
  m_LocalRotation: {x: 0, y: -0, z: -0, w: 1}
  m_LocalPosition: {x: -0.44874877, y: 0.16925743, z: 0.014232177}
  m_LocalScale: {x: 1, y: 1, z: 1}
  m_Children:
  - {fileID: 2005326971}
  - {fileID: 2009521324}
  - {fileID: 1641181443}
  - {fileID: 1495813409}
  - {fileID: 528674619}
  m_Father: {fileID: 8502727783828976752}
  m_RootOrder: 12
  m_LocalEulerAnglesHint: {x: 0, y: 0, z: 0}
--- !u!114 &1008232749
MonoBehaviour:
  m_ObjectHideFlags: 0
  m_CorrespondingSourceObject: {fileID: 0}
  m_PrefabInstance: {fileID: 0}
  m_PrefabAsset: {fileID: 0}
  m_GameObject: {fileID: 1008232746}
  m_Enabled: 1
  m_EditorHideFlags: 0
  m_Script: {fileID: 11500000, guid: b439f6e4ef5714ee2a3643acf37b7a9d, type: 3}
  m_Name: 
  m_EditorClassIdentifier: 
  objectID: 
<<<<<<< HEAD
=======
  assetID: 
>>>>>>> 2f8dd9f9
  Type: 126
  PrimaryProperty: 1
  SecondaryProperties: 07000000
  BoundingBox: {fileID: 0}
  VisibilityPoints:
  - {fileID: 199759781}
  - {fileID: 965831127}
  - {fileID: 1210859116}
  - {fileID: 416906328}
  - {fileID: 1707374481}
  - {fileID: 1169279405}
  - {fileID: 672330774}
  - {fileID: 1058528052}
  - {fileID: 397565048}
  ReceptacleTriggerBoxes:
  - {fileID: 2005326970}
  debugIsVisible: 0
  debugIsInteractable: 0
  isInAgentHand: 0
  MyColliders: []
  HFdynamicfriction: 0
  HFstaticfriction: 0
  HFbounciness: 0
  HFrbdrag: 0
  HFrbangulardrag: 0
  salientMaterials: 
  MySpawnPoints: []
  CurrentTemperature: 0
  HowManySecondsUntilRoomTemp: 10
  inMotion: 0
  numSimObjHit: 0
  numFloorHit: 0
  numStructureHit: 0
  lastVelocity: 0
  IsReceptacle: 0
  IsPickupable: 0
  IsMoveable: 0
  isStatic: 0
  IsToggleable: 0
  IsOpenable: 0
  IsBreakable: 0
  IsFillable: 0
  IsDirtyable: 0
  IsCookable: 0
  IsSliceable: 0
  isHeatSource: 0
  isColdSource: 0
  ContainedObjectReferences: []
  CurrentlyContains: []
--- !u!54 &1008232748
Rigidbody:
  m_ObjectHideFlags: 0
  m_CorrespondingSourceObject: {fileID: 0}
  m_PrefabInstance: {fileID: 0}
  m_PrefabAsset: {fileID: 0}
  m_GameObject: {fileID: 1008232746}
  serializedVersion: 2
  m_Mass: 1
  m_Drag: 0
  m_AngularDrag: 0.05
  m_UseGravity: 1
  m_IsKinematic: 1
  m_Interpolate: 0
  m_Constraints: 0
  m_CollisionDetection: 0
--- !u!1 &1058528051
GameObject:
  m_ObjectHideFlags: 0
  m_CorrespondingSourceObject: {fileID: 0}
  m_PrefabInstance: {fileID: 0}
  m_PrefabAsset: {fileID: 0}
  serializedVersion: 6
  m_Component:
  - component: {fileID: 1058528052}
  m_Layer: 8
  m_Name: vPoint (7)
  m_TagString: Untagged
  m_Icon: {fileID: 0}
  m_NavMeshLayer: 0
  m_StaticEditorFlags: 0
  m_IsActive: 1
--- !u!4 &1058528052
Transform:
  m_ObjectHideFlags: 0
  m_CorrespondingSourceObject: {fileID: 0}
  m_PrefabInstance: {fileID: 0}
  m_PrefabAsset: {fileID: 0}
  m_GameObject: {fileID: 1058528051}
  m_LocalRotation: {x: -0, y: -0, z: -0, w: 1}
  m_LocalPosition: {x: 0.477, y: 0.0546, z: 0}
  m_LocalScale: {x: 0.99999714, y: 1.0000008, z: 1.0000191}
  m_Children: []
  m_Father: {fileID: 528674619}
  m_RootOrder: 7
  m_LocalEulerAnglesHint: {x: 0, y: 0, z: 0}
--- !u!1 &1065274781
GameObject:
  m_ObjectHideFlags: 0
  m_CorrespondingSourceObject: {fileID: 0}
  m_PrefabInstance: {fileID: 0}
  m_PrefabAsset: {fileID: 0}
  serializedVersion: 6
  m_Component:
  - component: {fileID: 1065274782}
  m_Layer: 8
  m_Name: vPoint (32)
  m_TagString: Untagged
  m_Icon: {fileID: 0}
  m_NavMeshLayer: 0
  m_StaticEditorFlags: 64
  m_IsActive: 1
--- !u!4 &1065274782
Transform:
  m_ObjectHideFlags: 0
  m_CorrespondingSourceObject: {fileID: 0}
  m_PrefabInstance: {fileID: 0}
  m_PrefabAsset: {fileID: 0}
  m_GameObject: {fileID: 1065274781}
  m_LocalRotation: {x: -0, y: -0, z: -0, w: 1}
  m_LocalPosition: {x: 0.4197, y: 1.116, z: -0.2649999}
  m_LocalScale: {x: 1, y: 1, z: 1}
  m_Children: []
  m_Father: {fileID: 8502727784707770075}
  m_RootOrder: 32
  m_LocalEulerAnglesHint: {x: 0, y: 0, z: 0}
--- !u!1 &1078966060
GameObject:
  m_ObjectHideFlags: 0
  m_CorrespondingSourceObject: {fileID: 0}
  m_PrefabInstance: {fileID: 0}
  m_PrefabAsset: {fileID: 0}
  serializedVersion: 6
  m_Component:
  - component: {fileID: 1078966061}
  m_Layer: 0
  m_Name: Colliders
  m_TagString: Untagged
  m_Icon: {fileID: 0}
  m_NavMeshLayer: 0
  m_StaticEditorFlags: 0
  m_IsActive: 1
--- !u!4 &1078966061
Transform:
  m_ObjectHideFlags: 0
  m_CorrespondingSourceObject: {fileID: 0}
  m_PrefabInstance: {fileID: 0}
  m_PrefabAsset: {fileID: 0}
  m_GameObject: {fileID: 1078966060}
  m_LocalRotation: {x: -0, y: -0, z: -0, w: 1}
  m_LocalPosition: {x: -0.00899601, y: -0.017739654, z: 0.024700165}
  m_LocalScale: {x: 0.46224976, y: 1.3876351, z: 0.2798641}
  m_Children: []
  m_Father: {fileID: 2070641048}
  m_RootOrder: 2
  m_LocalEulerAnglesHint: {x: 0, y: 0, z: 0}
--- !u!1 &1102658486
GameObject:
  m_ObjectHideFlags: 0
  m_CorrespondingSourceObject: {fileID: 0}
  m_PrefabInstance: {fileID: 0}
  m_PrefabAsset: {fileID: 0}
  serializedVersion: 6
  m_Component:
  - component: {fileID: 1102658487}
  - component: {fileID: 1102658489}
  - component: {fileID: 1102658488}
  m_Layer: 9
  m_Name: ReceptacleTriggerBox
  m_TagString: Receptacle
  m_Icon: {fileID: 0}
  m_NavMeshLayer: 0
  m_StaticEditorFlags: 0
  m_IsActive: 1
--- !u!4 &1102658487
Transform:
  m_ObjectHideFlags: 0
  m_CorrespondingSourceObject: {fileID: 0}
  m_PrefabInstance: {fileID: 0}
  m_PrefabAsset: {fileID: 0}
  m_GameObject: {fileID: 1102658486}
  m_LocalRotation: {x: -0, y: -0, z: -0, w: 1}
  m_LocalPosition: {x: -0.0017, y: -0.0964, z: 0.0247}
  m_LocalScale: {x: 0.46224976, y: 0.14292635, z: 0.2798641}
  m_Children: []
  m_Father: {fileID: 2070641048}
  m_RootOrder: 0
  m_LocalEulerAnglesHint: {x: 0, y: 0, z: 0}
--- !u!65 &1102658489
BoxCollider:
  m_ObjectHideFlags: 0
  m_CorrespondingSourceObject: {fileID: 0}
  m_PrefabInstance: {fileID: 0}
  m_PrefabAsset: {fileID: 0}
  m_GameObject: {fileID: 1102658486}
  m_Material: {fileID: 0}
  m_IsTrigger: 1
  m_Enabled: 1
  serializedVersion: 2
  m_Size: {x: 1, y: 2.334561, z: 1}
  m_Center: {x: 0, y: 0.6672801, z: 0}
--- !u!114 &1102658488
MonoBehaviour:
  m_ObjectHideFlags: 0
  m_CorrespondingSourceObject: {fileID: 0}
  m_PrefabInstance: {fileID: 0}
  m_PrefabAsset: {fileID: 0}
  m_GameObject: {fileID: 1102658486}
  m_Enabled: 1
  m_EditorHideFlags: 0
  m_Script: {fileID: 11500000, guid: 5122b08936ec54929891d19a8fac4755, type: 3}
  m_Name: 
  m_EditorClassIdentifier: 
  CurrentlyContains: []
  myParent: {fileID: 2070641047}
--- !u!1 &1133993315
GameObject:
  m_ObjectHideFlags: 0
  m_CorrespondingSourceObject: {fileID: 0}
  m_PrefabInstance: {fileID: 0}
  m_PrefabAsset: {fileID: 0}
  serializedVersion: 6
  m_Component:
  - component: {fileID: 1133993316}
  m_Layer: 8
  m_Name: vPoint (6)
  m_TagString: Untagged
  m_Icon: {fileID: 0}
  m_NavMeshLayer: 0
  m_StaticEditorFlags: 0
  m_IsActive: 1
--- !u!4 &1133993316
Transform:
  m_ObjectHideFlags: 0
  m_CorrespondingSourceObject: {fileID: 0}
  m_PrefabInstance: {fileID: 0}
  m_PrefabAsset: {fileID: 0}
  m_GameObject: {fileID: 1133993315}
  m_LocalRotation: {x: -0, y: -0, z: -0, w: 1}
  m_LocalPosition: {x: 0.022, y: 0.0531, z: 0}
  m_LocalScale: {x: 0.99999714, y: 1.0000008, z: 1.0000191}
  m_Children: []
  m_Father: {fileID: 1944885540}
  m_RootOrder: 6
  m_LocalEulerAnglesHint: {x: 0, y: 0, z: 0}
--- !u!1 &1136484930
GameObject:
  m_ObjectHideFlags: 0
  m_CorrespondingSourceObject: {fileID: 0}
  m_PrefabInstance: {fileID: 0}
  m_PrefabAsset: {fileID: 0}
  serializedVersion: 6
  m_Component:
  - component: {fileID: 1136484931}
  m_Layer: 8
  m_Name: vPoint (4)
  m_TagString: Untagged
  m_Icon: {fileID: 0}
  m_NavMeshLayer: 0
  m_StaticEditorFlags: 0
  m_IsActive: 1
--- !u!4 &1136484931
Transform:
  m_ObjectHideFlags: 0
  m_CorrespondingSourceObject: {fileID: 0}
  m_PrefabInstance: {fileID: 0}
  m_PrefabAsset: {fileID: 0}
  m_GameObject: {fileID: 1136484930}
  m_LocalRotation: {x: -0, y: -0, z: -0, w: 1}
  m_LocalPosition: {x: 0.454, y: -0.0379, z: 0}
  m_LocalScale: {x: 0.99999714, y: 1.0000008, z: 1.0000191}
  m_Children: []
  m_Father: {fileID: 1569715918}
  m_RootOrder: 4
  m_LocalEulerAnglesHint: {x: 0, y: 0, z: 0}
--- !u!1 &1140074142
GameObject:
  m_ObjectHideFlags: 0
  m_CorrespondingSourceObject: {fileID: 0}
  m_PrefabInstance: {fileID: 0}
  m_PrefabAsset: {fileID: 0}
  serializedVersion: 6
  m_Component:
  - component: {fileID: 1140074143}
  m_Layer: 8
  m_Name: vPoint (3)
  m_TagString: Untagged
  m_Icon: {fileID: 0}
  m_NavMeshLayer: 0
  m_StaticEditorFlags: 0
  m_IsActive: 1
--- !u!4 &1140074143
Transform:
  m_ObjectHideFlags: 0
  m_CorrespondingSourceObject: {fileID: 0}
  m_PrefabInstance: {fileID: 0}
  m_PrefabAsset: {fileID: 0}
  m_GameObject: {fileID: 1140074142}
  m_LocalRotation: {x: -0, y: -0, z: -0, w: 1}
  m_LocalPosition: {x: 0.016999854, y: -0.0383, z: 0}
  m_LocalScale: {x: 0.99999714, y: 1.0000008, z: 1.0000191}
  m_Children: []
  m_Father: {fileID: 1201483111}
  m_RootOrder: 3
  m_LocalEulerAnglesHint: {x: 0, y: 0, z: 0}
--- !u!1 &1164024898
GameObject:
  m_ObjectHideFlags: 0
  m_CorrespondingSourceObject: {fileID: 0}
  m_PrefabInstance: {fileID: 0}
  m_PrefabAsset: {fileID: 0}
  serializedVersion: 6
  m_Component:
  - component: {fileID: 1164024899}
  m_Layer: 0
  m_Name: TriggerColliders
  m_TagString: Untagged
  m_Icon: {fileID: 0}
  m_NavMeshLayer: 0
  m_StaticEditorFlags: 0
  m_IsActive: 1
--- !u!4 &1164024899
Transform:
  m_ObjectHideFlags: 0
  m_CorrespondingSourceObject: {fileID: 0}
  m_PrefabInstance: {fileID: 0}
  m_PrefabAsset: {fileID: 0}
  m_GameObject: {fileID: 1164024898}
  m_LocalRotation: {x: -0, y: -0, z: -0, w: 1}
  m_LocalPosition: {x: -0.008296013, y: -0.026560076, z: 0.024700165}
  m_LocalScale: {x: 0.46224976, y: 0.93331474, z: 0.2798641}
  m_Children:
  - {fileID: 1825774794}
  m_Father: {fileID: 291202759}
  m_RootOrder: 3
  m_LocalEulerAnglesHint: {x: 0, y: 0, z: 0}
--- !u!1 &1169279404
GameObject:
  m_ObjectHideFlags: 0
  m_CorrespondingSourceObject: {fileID: 0}
  m_PrefabInstance: {fileID: 0}
  m_PrefabAsset: {fileID: 0}
  serializedVersion: 6
  m_Component:
  - component: {fileID: 1169279405}
  m_Layer: 8
  m_Name: vPoint (5)
  m_TagString: Untagged
  m_Icon: {fileID: 0}
  m_NavMeshLayer: 0
  m_StaticEditorFlags: 0
  m_IsActive: 1
--- !u!4 &1169279405
Transform:
  m_ObjectHideFlags: 0
  m_CorrespondingSourceObject: {fileID: 0}
  m_PrefabInstance: {fileID: 0}
  m_PrefabAsset: {fileID: 0}
  m_GameObject: {fileID: 1169279404}
  m_LocalRotation: {x: -0, y: -0, z: -0, w: 1}
  m_LocalPosition: {x: -0.462, y: -0.0387, z: 0}
  m_LocalScale: {x: 0.99999714, y: 1.0000008, z: 1.0000191}
  m_Children: []
  m_Father: {fileID: 528674619}
  m_RootOrder: 5
  m_LocalEulerAnglesHint: {x: 0, y: 0, z: 0}
--- !u!1 &1173777592
GameObject:
  m_ObjectHideFlags: 0
  m_CorrespondingSourceObject: {fileID: 0}
  m_PrefabInstance: {fileID: 0}
  m_PrefabAsset: {fileID: 0}
  serializedVersion: 6
  m_Component:
  - component: {fileID: 1173777593}
  m_Layer: 0
  m_Name: VisibilityPoints
  m_TagString: Untagged
  m_Icon: {fileID: 0}
  m_NavMeshLayer: 0
  m_StaticEditorFlags: 0
  m_IsActive: 1
--- !u!4 &1173777593
Transform:
  m_ObjectHideFlags: 0
  m_CorrespondingSourceObject: {fileID: 0}
  m_PrefabInstance: {fileID: 0}
  m_PrefabAsset: {fileID: 0}
  m_GameObject: {fileID: 1173777592}
  m_LocalRotation: {x: -0, y: -0, z: -0, w: 1}
  m_LocalPosition: {x: -0.007300377, y: 0.08566618, z: 0.0016002655}
  m_LocalScale: {x: 0.78414404, y: 1.3876351, z: 0.2800328}
  m_Children:
  - {fileID: 1965122869}
  - {fileID: 141303490}
  - {fileID: 1693770316}
  - {fileID: 493430336}
  - {fileID: 314478970}
  - {fileID: 511895796}
  - {fileID: 90621340}
  - {fileID: 1787528006}
  - {fileID: 532110051}
  m_Father: {fileID: 1535350329}
  m_RootOrder: 4
  m_LocalEulerAnglesHint: {x: 0, y: 0, z: 0}
--- !u!1 &1201483110
GameObject:
  m_ObjectHideFlags: 0
  m_CorrespondingSourceObject: {fileID: 0}
  m_PrefabInstance: {fileID: 0}
  m_PrefabAsset: {fileID: 0}
  serializedVersion: 6
  m_Component:
  - component: {fileID: 1201483111}
  m_Layer: 0
  m_Name: VisibilityPoints
  m_TagString: Untagged
  m_Icon: {fileID: 0}
  m_NavMeshLayer: 0
  m_StaticEditorFlags: 0
  m_IsActive: 1
--- !u!4 &1201483111
Transform:
  m_ObjectHideFlags: 0
  m_CorrespondingSourceObject: {fileID: 0}
  m_PrefabInstance: {fileID: 0}
  m_PrefabAsset: {fileID: 0}
  m_GameObject: {fileID: 1201483110}
  m_LocalRotation: {x: -0, y: -0, z: -0, w: 1}
  m_LocalPosition: {x: -0.008296013, y: 0.014, z: 0.024700165}
  m_LocalScale: {x: 0.46224976, y: 0.93331474, z: 0.2798641}
  m_Children:
  - {fileID: 896491082}
  - {fileID: 1913622719}
  - {fileID: 161624975}
  - {fileID: 1140074143}
  - {fileID: 1515437188}
  - {fileID: 1549115574}
  - {fileID: 815934423}
  - {fileID: 183595105}
  - {fileID: 1989715381}
  m_Father: {fileID: 291202759}
  m_RootOrder: 4
  m_LocalEulerAnglesHint: {x: 0, y: 0, z: 0}
--- !u!1 &1204366648
GameObject:
  m_ObjectHideFlags: 0
  m_CorrespondingSourceObject: {fileID: 0}
  m_PrefabInstance: {fileID: 0}
  m_PrefabAsset: {fileID: 0}
  serializedVersion: 6
  m_Component:
  - component: {fileID: 1204366649}
  - component: {fileID: 1204366652}
  - component: {fileID: 1204366651}
  - component: {fileID: 1204366650}
  m_Layer: 11
  m_Name: FP301:PS_301_Shelf_1
  m_TagString: SimObjPhysics
  m_Icon: {fileID: 0}
  m_NavMeshLayer: 0
  m_StaticEditorFlags: 0
  m_IsActive: 1
--- !u!4 &1204366649
Transform:
  m_ObjectHideFlags: 0
  m_CorrespondingSourceObject: {fileID: 0}
  m_PrefabInstance: {fileID: 0}
  m_PrefabAsset: {fileID: 0}
  m_GameObject: {fileID: 1204366648}
  m_LocalRotation: {x: 0, y: 0, z: 0, w: 1}
  m_LocalPosition: {x: 0, y: 0, z: 0}
  m_LocalScale: {x: 1, y: 1, z: 1}
  m_Children: []
  m_Father: {fileID: 1535350329}
  m_RootOrder: 1
  m_LocalEulerAnglesHint: {x: 0, y: 0, z: 0}
--- !u!33 &1204366652
MeshFilter:
  m_ObjectHideFlags: 0
  m_CorrespondingSourceObject: {fileID: 0}
  m_PrefabInstance: {fileID: 0}
  m_PrefabAsset: {fileID: 0}
  m_GameObject: {fileID: 1204366648}
  m_Mesh: {fileID: 4300148, guid: c42da60c418a547499e8159f4588a593, type: 3}
--- !u!23 &1204366651
MeshRenderer:
  m_ObjectHideFlags: 0
  m_CorrespondingSourceObject: {fileID: 0}
  m_PrefabInstance: {fileID: 0}
  m_PrefabAsset: {fileID: 0}
  m_GameObject: {fileID: 1204366648}
  m_Enabled: 1
  m_CastShadows: 1
  m_ReceiveShadows: 1
  m_DynamicOccludee: 1
  m_MotionVectors: 1
  m_LightProbeUsage: 1
  m_ReflectionProbeUsage: 1
  m_RayTracingMode: 2
  m_RenderingLayerMask: 1
  m_RendererPriority: 0
  m_Materials:
  - {fileID: 2100000, guid: 0ee5dc5dfb839a9469aee39e98202154, type: 2}
  m_StaticBatchInfo:
    firstSubMesh: 0
    subMeshCount: 0
  m_StaticBatchRoot: {fileID: 0}
  m_ProbeAnchor: {fileID: 0}
  m_LightProbeVolumeOverride: {fileID: 0}
  m_ScaleInLightmap: 1
  m_ReceiveGI: 1
  m_PreserveUVs: 0
  m_IgnoreNormalsForChartDetection: 0
  m_ImportantGI: 0
  m_StitchLightmapSeams: 0
  m_SelectedEditorRenderState: 3
  m_MinimumChartSize: 4
  m_AutoUVMaxDistance: 0.5
  m_AutoUVMaxAngle: 89
  m_LightmapParameters: {fileID: 0}
  m_SortingLayerID: 0
  m_SortingLayer: 0
  m_SortingOrder: 0
--- !u!64 &1204366650
MeshCollider:
  m_ObjectHideFlags: 0
  m_CorrespondingSourceObject: {fileID: 0}
  m_PrefabInstance: {fileID: 0}
  m_PrefabAsset: {fileID: 0}
  m_GameObject: {fileID: 1204366648}
  m_Material: {fileID: 0}
  m_IsTrigger: 0
  m_Enabled: 1
  serializedVersion: 4
  m_Convex: 0
  m_CookingOptions: 30
  m_Mesh: {fileID: 4300148, guid: c42da60c418a547499e8159f4588a593, type: 3}
--- !u!1 &1210859115
GameObject:
  m_ObjectHideFlags: 0
  m_CorrespondingSourceObject: {fileID: 0}
  m_PrefabInstance: {fileID: 0}
  m_PrefabAsset: {fileID: 0}
  serializedVersion: 6
  m_Component:
  - component: {fileID: 1210859116}
  m_Layer: 8
  m_Name: vPoint (2)
  m_TagString: Untagged
  m_Icon: {fileID: 0}
  m_NavMeshLayer: 0
  m_StaticEditorFlags: 0
  m_IsActive: 1
--- !u!4 &1210859116
Transform:
  m_ObjectHideFlags: 0
  m_CorrespondingSourceObject: {fileID: 0}
  m_PrefabInstance: {fileID: 0}
  m_PrefabAsset: {fileID: 0}
  m_GameObject: {fileID: 1210859115}
  m_LocalRotation: {x: -0, y: -0, z: -0, w: 1}
  m_LocalPosition: {x: 0.017, y: -0.1459, z: 0}
  m_LocalScale: {x: 0.99999714, y: 1.0000008, z: 1.0000191}
  m_Children: []
  m_Father: {fileID: 528674619}
  m_RootOrder: 2
  m_LocalEulerAnglesHint: {x: 0, y: 0, z: 0}
--- !u!1 &1219089475
GameObject:
  m_ObjectHideFlags: 0
  m_CorrespondingSourceObject: {fileID: 0}
  m_PrefabInstance: {fileID: 0}
  m_PrefabAsset: {fileID: 0}
  serializedVersion: 6
  m_Component:
  - component: {fileID: 1219089476}
  m_Layer: 8
  m_Name: vPoint (7)
  m_TagString: Untagged
  m_Icon: {fileID: 0}
  m_NavMeshLayer: 0
  m_StaticEditorFlags: 0
  m_IsActive: 1
--- !u!4 &1219089476
Transform:
  m_ObjectHideFlags: 0
  m_CorrespondingSourceObject: {fileID: 0}
  m_PrefabInstance: {fileID: 0}
  m_PrefabAsset: {fileID: 0}
  m_GameObject: {fileID: 1219089475}
  m_LocalRotation: {x: -0, y: -0, z: -0, w: 1}
  m_LocalPosition: {x: 0.477, y: 0.0546, z: 0}
  m_LocalScale: {x: 0.99999714, y: 1.0000008, z: 1.0000191}
  m_Children: []
  m_Father: {fileID: 1412004317}
  m_RootOrder: 7
  m_LocalEulerAnglesHint: {x: 0, y: 0, z: 0}
--- !u!1 &1241703340
GameObject:
  m_ObjectHideFlags: 0
  m_CorrespondingSourceObject: {fileID: 0}
  m_PrefabInstance: {fileID: 0}
  m_PrefabAsset: {fileID: 0}
  serializedVersion: 6
  m_Component:
  - component: {fileID: 1241703341}
  m_Layer: 8
  m_Name: vPoint (6)
  m_TagString: Untagged
  m_Icon: {fileID: 0}
  m_NavMeshLayer: 0
  m_StaticEditorFlags: 0
  m_IsActive: 1
--- !u!4 &1241703341
Transform:
  m_ObjectHideFlags: 0
  m_CorrespondingSourceObject: {fileID: 0}
  m_PrefabInstance: {fileID: 0}
  m_PrefabAsset: {fileID: 0}
  m_GameObject: {fileID: 1241703340}
  m_LocalRotation: {x: -0, y: -0, z: -0, w: 1}
  m_LocalPosition: {x: 0.022, y: 0.0531, z: 0}
  m_LocalScale: {x: 0.99999714, y: 1.0000008, z: 1.0000191}
  m_Children: []
  m_Father: {fileID: 1412004317}
  m_RootOrder: 6
  m_LocalEulerAnglesHint: {x: 0, y: 0, z: 0}
--- !u!1 &1249348275
GameObject:
  m_ObjectHideFlags: 0
  m_CorrespondingSourceObject: {fileID: 0}
  m_PrefabInstance: {fileID: 0}
  m_PrefabAsset: {fileID: 0}
  serializedVersion: 6
  m_Component:
  - component: {fileID: 1249348276}
  m_Layer: 8
  m_Name: vPoint (7)
  m_TagString: Untagged
  m_Icon: {fileID: 0}
  m_NavMeshLayer: 0
  m_StaticEditorFlags: 0
  m_IsActive: 1
--- !u!4 &1249348276
Transform:
  m_ObjectHideFlags: 0
  m_CorrespondingSourceObject: {fileID: 0}
  m_PrefabInstance: {fileID: 0}
  m_PrefabAsset: {fileID: 0}
  m_GameObject: {fileID: 1249348275}
  m_LocalRotation: {x: -0, y: -0, z: -0, w: 1}
  m_LocalPosition: {x: 0.477, y: 0.0546, z: 0}
  m_LocalScale: {x: 0.99999714, y: 1.0000008, z: 1.0000191}
  m_Children: []
  m_Father: {fileID: 1569715918}
  m_RootOrder: 7
  m_LocalEulerAnglesHint: {x: 0, y: 0, z: 0}
--- !u!1 &1264554042
GameObject:
  m_ObjectHideFlags: 0
  m_CorrespondingSourceObject: {fileID: 0}
  m_PrefabInstance: {fileID: 0}
  m_PrefabAsset: {fileID: 0}
  serializedVersion: 6
  m_Component:
  - component: {fileID: 1264554043}
  - component: {fileID: 1264554044}
  m_Layer: 8
  m_Name: Col (9)
  m_TagString: SimObjPhysics
  m_Icon: {fileID: 0}
  m_NavMeshLayer: 0
  m_StaticEditorFlags: 64
  m_IsActive: 1
--- !u!4 &1264554043
Transform:
  m_ObjectHideFlags: 0
  m_CorrespondingSourceObject: {fileID: 0}
  m_PrefabInstance: {fileID: 0}
  m_PrefabAsset: {fileID: 0}
  m_GameObject: {fileID: 1264554042}
  m_LocalRotation: {x: -0, y: -0, z: -0, w: 1}
  m_LocalPosition: {x: -0.256, y: 1.115, z: 0}
  m_LocalScale: {x: 1, y: 0.46249998, z: 1}
  m_Children: []
  m_Father: {fileID: 1447862902}
  m_RootOrder: 9
  m_LocalEulerAnglesHint: {x: 0, y: 0, z: 0}
--- !u!65 &1264554044
BoxCollider:
  m_ObjectHideFlags: 0
  m_CorrespondingSourceObject: {fileID: 0}
  m_PrefabInstance: {fileID: 0}
  m_PrefabAsset: {fileID: 0}
  m_GameObject: {fileID: 1264554042}
  m_Material: {fileID: 13400000, guid: fbadbace65c2f3047a360036d374df4c, type: 2}
  m_IsTrigger: 1
  m_Enabled: 1
  serializedVersion: 2
  m_Size: {x: 1.3206114, y: 0.067741305, z: 0.30926007}
  m_Center: {x: 0.025226057, y: 0.0006258931, z: -0.121932596}
--- !u!1 &1282172768
GameObject:
  m_ObjectHideFlags: 0
  m_CorrespondingSourceObject: {fileID: 0}
  m_PrefabInstance: {fileID: 0}
  m_PrefabAsset: {fileID: 0}
  serializedVersion: 6
  m_Component:
  - component: {fileID: 1282172769}
  - component: {fileID: 1282172771}
  - component: {fileID: 1282172770}
  m_Layer: 8
  m_Name: Shelf (5)
  m_TagString: SimObjPhysics
  m_Icon: {fileID: 0}
  m_NavMeshLayer: 0
  m_StaticEditorFlags: 0
  m_IsActive: 1
--- !u!4 &1282172769
Transform:
  m_ObjectHideFlags: 0
  m_CorrespondingSourceObject: {fileID: 0}
  m_PrefabInstance: {fileID: 0}
  m_PrefabAsset: {fileID: 0}
  m_GameObject: {fileID: 1282172768}
  m_LocalRotation: {x: 0, y: -0, z: -0, w: 1}
  m_LocalPosition: {x: -0.44874877, y: 0.6273239, z: 0.014390258}
  m_LocalScale: {x: 1, y: 1, z: 1}
  m_Children:
  - {fileID: 1934072881}
  - {fileID: 1865156619}
  - {fileID: 1834945374}
  - {fileID: 1903476650}
  - {fileID: 1944885540}
  m_Father: {fileID: 8502727783828976752}
  m_RootOrder: 10
  m_LocalEulerAnglesHint: {x: 0, y: 0, z: 0}
--- !u!114 &1282172771
MonoBehaviour:
  m_ObjectHideFlags: 0
  m_CorrespondingSourceObject: {fileID: 0}
  m_PrefabInstance: {fileID: 0}
  m_PrefabAsset: {fileID: 0}
  m_GameObject: {fileID: 1282172768}
  m_Enabled: 1
  m_EditorHideFlags: 0
  m_Script: {fileID: 11500000, guid: b439f6e4ef5714ee2a3643acf37b7a9d, type: 3}
  m_Name: 
  m_EditorClassIdentifier: 
  objectID: 
<<<<<<< HEAD
=======
  assetID: 
>>>>>>> 2f8dd9f9
  Type: 126
  PrimaryProperty: 1
  SecondaryProperties: 07000000
  BoundingBox: {fileID: 0}
  VisibilityPoints:
  - {fileID: 228073450}
  - {fileID: 2143332927}
  - {fileID: 62434894}
  - {fileID: 1403618116}
  - {fileID: 1953557628}
  - {fileID: 899488905}
  - {fileID: 1133993316}
  - {fileID: 753416587}
  - {fileID: 1555451309}
  ReceptacleTriggerBoxes:
  - {fileID: 1934072880}
  debugIsVisible: 0
  debugIsInteractable: 0
  isInAgentHand: 0
  MyColliders: []
  HFdynamicfriction: 0
  HFstaticfriction: 0
  HFbounciness: 0
  HFrbdrag: 0
  HFrbangulardrag: 0
  salientMaterials: 
  MySpawnPoints: []
  CurrentTemperature: 0
  HowManySecondsUntilRoomTemp: 10
  inMotion: 0
  numSimObjHit: 0
  numFloorHit: 0
  numStructureHit: 0
  lastVelocity: 0
  IsReceptacle: 0
  IsPickupable: 0
  IsMoveable: 0
  isStatic: 0
  IsToggleable: 0
  IsOpenable: 0
  IsBreakable: 0
  IsFillable: 0
  IsDirtyable: 0
  IsCookable: 0
  IsSliceable: 0
  isHeatSource: 0
  isColdSource: 0
  ContainedObjectReferences: []
  CurrentlyContains: []
--- !u!54 &1282172770
Rigidbody:
  m_ObjectHideFlags: 0
  m_CorrespondingSourceObject: {fileID: 0}
  m_PrefabInstance: {fileID: 0}
  m_PrefabAsset: {fileID: 0}
  m_GameObject: {fileID: 1282172768}
  serializedVersion: 2
  m_Mass: 1
  m_Drag: 0
  m_AngularDrag: 0.05
  m_UseGravity: 1
  m_IsKinematic: 1
  m_Interpolate: 0
  m_Constraints: 0
  m_CollisionDetection: 0
--- !u!1 &1289744614
GameObject:
  m_ObjectHideFlags: 0
  m_CorrespondingSourceObject: {fileID: 0}
  m_PrefabInstance: {fileID: 0}
  m_PrefabAsset: {fileID: 0}
  serializedVersion: 6
  m_Component:
  - component: {fileID: 1289744615}
  - component: {fileID: 1289744616}
  m_Layer: 8
  m_Name: Col (10)
  m_TagString: SimObjPhysics
  m_Icon: {fileID: 0}
  m_NavMeshLayer: 0
  m_StaticEditorFlags: 64
  m_IsActive: 1
--- !u!4 &1289744615
Transform:
  m_ObjectHideFlags: 0
  m_CorrespondingSourceObject: {fileID: 0}
  m_PrefabInstance: {fileID: 0}
  m_PrefabAsset: {fileID: 0}
  m_GameObject: {fileID: 1289744614}
  m_LocalRotation: {x: -0, y: -0, z: -0, w: 1}
  m_LocalPosition: {x: -0.25600004, y: 0.753, z: 0}
  m_LocalScale: {x: 1, y: 0.46249998, z: 1}
  m_Children: []
  m_Father: {fileID: 1447862902}
  m_RootOrder: 10
  m_LocalEulerAnglesHint: {x: 0, y: 0, z: 0}
--- !u!65 &1289744616
BoxCollider:
  m_ObjectHideFlags: 0
  m_CorrespondingSourceObject: {fileID: 0}
  m_PrefabInstance: {fileID: 0}
  m_PrefabAsset: {fileID: 0}
  m_GameObject: {fileID: 1289744614}
  m_Material: {fileID: 13400000, guid: fbadbace65c2f3047a360036d374df4c, type: 2}
  m_IsTrigger: 1
  m_Enabled: 1
  serializedVersion: 2
  m_Size: {x: 1.3206114, y: 0.067741305, z: 0.3100292}
  m_Center: {x: 0.025226057, y: 0.0006258931, z: -0.12154803}
--- !u!1 &1331523298
GameObject:
  m_ObjectHideFlags: 0
  m_CorrespondingSourceObject: {fileID: 0}
  m_PrefabInstance: {fileID: 0}
  m_PrefabAsset: {fileID: 0}
  serializedVersion: 6
  m_Component:
  - component: {fileID: 1331523299}
  m_Layer: 8
  m_Name: vPoint (33)
  m_TagString: Untagged
  m_Icon: {fileID: 0}
  m_NavMeshLayer: 0
  m_StaticEditorFlags: 64
  m_IsActive: 1
--- !u!4 &1331523299
Transform:
  m_ObjectHideFlags: 0
  m_CorrespondingSourceObject: {fileID: 0}
  m_PrefabInstance: {fileID: 0}
  m_PrefabAsset: {fileID: 0}
  m_GameObject: {fileID: 1331523298}
  m_LocalRotation: {x: -0, y: -0, z: -0, w: 1}
  m_LocalPosition: {x: 0.4196999, y: 1.4712995, z: -0.26500082}
  m_LocalScale: {x: 1, y: 1, z: 1}
  m_Children: []
  m_Father: {fileID: 8502727784707770075}
  m_RootOrder: 33
  m_LocalEulerAnglesHint: {x: 0, y: 0, z: 0}
--- !u!1 &1349970321
GameObject:
  m_ObjectHideFlags: 0
  m_CorrespondingSourceObject: {fileID: 0}
  m_PrefabInstance: {fileID: 0}
  m_PrefabAsset: {fileID: 0}
  serializedVersion: 6
  m_Component:
  - component: {fileID: 1349970322}
  m_Layer: 8
  m_Name: vPoint (6)
  m_TagString: Untagged
  m_Icon: {fileID: 0}
  m_NavMeshLayer: 0
  m_StaticEditorFlags: 0
  m_IsActive: 1
--- !u!4 &1349970322
Transform:
  m_ObjectHideFlags: 0
  m_CorrespondingSourceObject: {fileID: 0}
  m_PrefabInstance: {fileID: 0}
  m_PrefabAsset: {fileID: 0}
  m_GameObject: {fileID: 1349970321}
  m_LocalRotation: {x: -0, y: -0, z: -0, w: 1}
  m_LocalPosition: {x: 0.022, y: 0.0531, z: 0}
  m_LocalScale: {x: 0.99999714, y: 1.0000008, z: 1.0000191}
  m_Children: []
  m_Father: {fileID: 1569715918}
  m_RootOrder: 6
  m_LocalEulerAnglesHint: {x: 0, y: 0, z: 0}
--- !u!1 &1353629988
GameObject:
  m_ObjectHideFlags: 0
  m_CorrespondingSourceObject: {fileID: 0}
  m_PrefabInstance: {fileID: 0}
  m_PrefabAsset: {fileID: 0}
  serializedVersion: 6
  m_Component:
  - component: {fileID: 1353629989}
  m_Layer: 0
  m_Name: TriggerColliders
  m_TagString: Untagged
  m_Icon: {fileID: 0}
  m_NavMeshLayer: 0
  m_StaticEditorFlags: 0
  m_IsActive: 1
--- !u!4 &1353629989
Transform:
  m_ObjectHideFlags: 0
  m_CorrespondingSourceObject: {fileID: 0}
  m_PrefabInstance: {fileID: 0}
  m_PrefabAsset: {fileID: 0}
  m_GameObject: {fileID: 1353629988}
  m_LocalRotation: {x: -0, y: -0, z: -0, w: 1}
  m_LocalPosition: {x: -0.013, y: -0.03156062, z: 0.0016002655}
  m_LocalScale: {x: 0.78414404, y: 1.3876351, z: 0.2800328}
  m_Children:
  - {fileID: 753617063}
  m_Father: {fileID: 1535350329}
  m_RootOrder: 3
  m_LocalEulerAnglesHint: {x: 0, y: 0, z: 0}
--- !u!1 &1403618115
GameObject:
  m_ObjectHideFlags: 0
  m_CorrespondingSourceObject: {fileID: 0}
  m_PrefabInstance: {fileID: 0}
  m_PrefabAsset: {fileID: 0}
  serializedVersion: 6
  m_Component:
  - component: {fileID: 1403618116}
  m_Layer: 8
  m_Name: vPoint (3)
  m_TagString: Untagged
  m_Icon: {fileID: 0}
  m_NavMeshLayer: 0
  m_StaticEditorFlags: 0
  m_IsActive: 1
--- !u!4 &1403618116
Transform:
  m_ObjectHideFlags: 0
  m_CorrespondingSourceObject: {fileID: 0}
  m_PrefabInstance: {fileID: 0}
  m_PrefabAsset: {fileID: 0}
  m_GameObject: {fileID: 1403618115}
  m_LocalRotation: {x: -0, y: -0, z: -0, w: 1}
  m_LocalPosition: {x: 0.016999854, y: -0.0383, z: 0}
  m_LocalScale: {x: 0.99999714, y: 1.0000008, z: 1.0000191}
  m_Children: []
  m_Father: {fileID: 1944885540}
  m_RootOrder: 3
  m_LocalEulerAnglesHint: {x: 0, y: 0, z: 0}
--- !u!1 &1412004316
GameObject:
  m_ObjectHideFlags: 0
  m_CorrespondingSourceObject: {fileID: 0}
  m_PrefabInstance: {fileID: 0}
  m_PrefabAsset: {fileID: 0}
  serializedVersion: 6
  m_Component:
  - component: {fileID: 1412004317}
  m_Layer: 0
  m_Name: VisibilityPoints
  m_TagString: Untagged
  m_Icon: {fileID: 0}
  m_NavMeshLayer: 0
  m_StaticEditorFlags: 0
  m_IsActive: 1
--- !u!4 &1412004317
Transform:
  m_ObjectHideFlags: 0
  m_CorrespondingSourceObject: {fileID: 0}
  m_PrefabInstance: {fileID: 0}
  m_PrefabAsset: {fileID: 0}
  m_GameObject: {fileID: 1412004316}
  m_LocalRotation: {x: -0, y: -0, z: -0, w: 1}
  m_LocalPosition: {x: -0.00899601, y: 0.086126804, z: 0.024700165}
  m_LocalScale: {x: 0.46224976, y: 1.3876351, z: 0.2798641}
  m_Children:
  - {fileID: 1678572792}
  - {fileID: 98117708}
  - {fileID: 765018817}
  - {fileID: 1679972228}
  - {fileID: 207166756}
  - {fileID: 619918747}
  - {fileID: 1241703341}
  - {fileID: 1219089476}
  - {fileID: 1589474682}
  m_Father: {fileID: 2070641048}
  m_RootOrder: 4
  m_LocalEulerAnglesHint: {x: 0, y: 0, z: 0}
--- !u!1 &1432972002
GameObject:
  m_ObjectHideFlags: 0
  m_CorrespondingSourceObject: {fileID: 0}
  m_PrefabInstance: {fileID: 0}
  m_PrefabAsset: {fileID: 0}
  serializedVersion: 6
  m_Component:
  - component: {fileID: 1432972003}
  - component: {fileID: 1432972004}
  m_Layer: 8
  m_Name: Col
  m_TagString: SimObjPhysics
  m_Icon: {fileID: 0}
  m_NavMeshLayer: 0
  m_StaticEditorFlags: 0
  m_IsActive: 1
--- !u!4 &1432972003
Transform:
  m_ObjectHideFlags: 0
  m_CorrespondingSourceObject: {fileID: 0}
  m_PrefabInstance: {fileID: 0}
  m_PrefabAsset: {fileID: 0}
  m_GameObject: {fileID: 1432972002}
  m_LocalRotation: {x: -0, y: -0, z: -0, w: 1}
  m_LocalPosition: {x: 0.018000007, y: -0.0952, z: 0}
  m_LocalScale: {x: 1, y: 0.0025000072, z: 1}
  m_Children: []
  m_Father: {fileID: 1903476650}
  m_RootOrder: 0
  m_LocalEulerAnglesHint: {x: 0, y: 0, z: 0}
--- !u!65 &1432972004
BoxCollider:
  m_ObjectHideFlags: 0
  m_CorrespondingSourceObject: {fileID: 0}
  m_PrefabInstance: {fileID: 0}
  m_PrefabAsset: {fileID: 0}
  m_GameObject: {fileID: 1432972002}
  m_Material: {fileID: 13400000, guid: fbadbace65c2f3047a360036d374df4c, type: 2}
  m_IsTrigger: 1
  m_Enabled: 1
  serializedVersion: 2
  m_Size: {x: 1, y: 1, z: 1}
  m_Center: {x: 0, y: 0, z: 0}
--- !u!1 &1447862901
GameObject:
  m_ObjectHideFlags: 0
  m_CorrespondingSourceObject: {fileID: 0}
  m_PrefabInstance: {fileID: 0}
  m_PrefabAsset: {fileID: 0}
  serializedVersion: 6
  m_Component:
  - component: {fileID: 1447862902}
  m_Layer: 0
  m_Name: TriggerColliders
  m_TagString: Untagged
  m_Icon: {fileID: 0}
  m_NavMeshLayer: 0
  m_StaticEditorFlags: 64
  m_IsActive: 1
--- !u!4 &1447862902
Transform:
  m_ObjectHideFlags: 0
  m_CorrespondingSourceObject: {fileID: 0}
  m_PrefabInstance: {fileID: 0}
  m_PrefabAsset: {fileID: 0}
  m_GameObject: {fileID: 1447862901}
  m_LocalRotation: {x: -0, y: -0, z: -0, w: 1}
  m_LocalPosition: {x: 0.23099995, y: 0.008000374, z: -0.031000137}
  m_LocalScale: {x: 1, y: 1, z: 1}
  m_Children:
  - {fileID: 431823417}
  - {fileID: 211188682}
  - {fileID: 1918902562}
  - {fileID: 386376227}
  - {fileID: 796272942}
  - {fileID: 646092584}
  - {fileID: 1575397371}
  - {fileID: 848336624}
  - {fileID: 15930669}
  - {fileID: 1264554043}
  - {fileID: 1289744615}
  - {fileID: 1874553323}
  - {fileID: 1469050221}
  - {fileID: 845932915}
  - {fileID: 2082545126}
  - {fileID: 2101439953}
  m_Father: {fileID: 8502727783828976752}
  m_RootOrder: 13
  m_LocalEulerAnglesHint: {x: 0, y: 0, z: 0}
--- !u!1 &1469050220
GameObject:
  m_ObjectHideFlags: 0
  m_CorrespondingSourceObject: {fileID: 0}
  m_PrefabInstance: {fileID: 0}
  m_PrefabAsset: {fileID: 0}
  serializedVersion: 6
  m_Component:
  - component: {fileID: 1469050221}
  - component: {fileID: 1469050222}
  m_Layer: 8
  m_Name: Col (12)
  m_TagString: SimObjPhysics
  m_Icon: {fileID: 0}
  m_NavMeshLayer: 0
  m_StaticEditorFlags: 64
  m_IsActive: 1
--- !u!4 &1469050221
Transform:
  m_ObjectHideFlags: 0
  m_CorrespondingSourceObject: {fileID: 0}
  m_PrefabInstance: {fileID: 0}
  m_PrefabAsset: {fileID: 0}
  m_GameObject: {fileID: 1469050220}
  m_LocalRotation: {x: -0, y: -0, z: -0, w: 1}
  m_LocalPosition: {x: 0.447, y: 1.217, z: 0}
  m_LocalScale: {x: 1, y: 1, z: 1}
  m_Children: []
  m_Father: {fileID: 1447862902}
  m_RootOrder: 12
  m_LocalEulerAnglesHint: {x: 0, y: 0, z: 0}
--- !u!65 &1469050222
BoxCollider:
  m_ObjectHideFlags: 0
  m_CorrespondingSourceObject: {fileID: 0}
  m_PrefabInstance: {fileID: 0}
  m_PrefabAsset: {fileID: 0}
  m_GameObject: {fileID: 1469050220}
  m_Material: {fileID: 13400000, guid: fbadbace65c2f3047a360036d374df4c, type: 2}
  m_IsTrigger: 1
  m_Enabled: 1
  serializedVersion: 2
  m_Size: {x: 0.019674927, y: 0.7459509, z: 0.308958}
  m_Center: {x: -0.025435686, y: -0.101273626, z: -0.122083634}
--- !u!1 &1495813408
GameObject:
  m_ObjectHideFlags: 0
  m_CorrespondingSourceObject: {fileID: 0}
  m_PrefabInstance: {fileID: 0}
  m_PrefabAsset: {fileID: 0}
  serializedVersion: 6
  m_Component:
  - component: {fileID: 1495813409}
  m_Layer: 0
  m_Name: TriggerColliders
  m_TagString: Untagged
  m_Icon: {fileID: 0}
  m_NavMeshLayer: 0
  m_StaticEditorFlags: 0
  m_IsActive: 1
--- !u!4 &1495813409
Transform:
  m_ObjectHideFlags: 0
  m_CorrespondingSourceObject: {fileID: 0}
  m_PrefabInstance: {fileID: 0}
  m_PrefabAsset: {fileID: 0}
  m_GameObject: {fileID: 1495813408}
  m_LocalRotation: {x: -0, y: -0, z: -0, w: 1}
  m_LocalPosition: {x: -0.006000519, y: 0.068000436, z: 0}
  m_LocalScale: {x: 0.36876106, y: 1.7877184, z: 0.49955925}
  m_Children:
  - {fileID: 58893531}
  m_Father: {fileID: 1008232747}
  m_RootOrder: 3
  m_LocalEulerAnglesHint: {x: 0, y: 0, z: 0}
--- !u!1 &1515437187
GameObject:
  m_ObjectHideFlags: 0
  m_CorrespondingSourceObject: {fileID: 0}
  m_PrefabInstance: {fileID: 0}
  m_PrefabAsset: {fileID: 0}
  serializedVersion: 6
  m_Component:
  - component: {fileID: 1515437188}
  m_Layer: 8
  m_Name: vPoint (4)
  m_TagString: Untagged
  m_Icon: {fileID: 0}
  m_NavMeshLayer: 0
  m_StaticEditorFlags: 0
  m_IsActive: 1
--- !u!4 &1515437188
Transform:
  m_ObjectHideFlags: 0
  m_CorrespondingSourceObject: {fileID: 0}
  m_PrefabInstance: {fileID: 0}
  m_PrefabAsset: {fileID: 0}
  m_GameObject: {fileID: 1515437187}
  m_LocalRotation: {x: -0, y: -0, z: -0, w: 1}
  m_LocalPosition: {x: 0.454, y: -0.0379, z: 0}
  m_LocalScale: {x: 0.99999714, y: 1.0000008, z: 1.0000191}
  m_Children: []
  m_Father: {fileID: 1201483111}
  m_RootOrder: 4
  m_LocalEulerAnglesHint: {x: 0, y: 0, z: 0}
--- !u!1 &1529807208
GameObject:
  m_ObjectHideFlags: 0
  m_CorrespondingSourceObject: {fileID: 0}
  m_PrefabInstance: {fileID: 0}
  m_PrefabAsset: {fileID: 0}
  serializedVersion: 6
  m_Component:
  - component: {fileID: 1529807209}
  m_Layer: 8
  m_Name: vPoint (7)
  m_TagString: Untagged
  m_Icon: {fileID: 0}
  m_NavMeshLayer: 0
  m_StaticEditorFlags: 0
  m_IsActive: 1
--- !u!4 &1529807209
Transform:
  m_ObjectHideFlags: 0
  m_CorrespondingSourceObject: {fileID: 0}
  m_PrefabInstance: {fileID: 0}
  m_PrefabAsset: {fileID: 0}
  m_GameObject: {fileID: 1529807208}
  m_LocalRotation: {x: -0, y: -0, z: -0, w: 1}
  m_LocalPosition: {x: 0.477, y: 0.0546, z: 0}
  m_LocalScale: {x: 0.99999714, y: 1.0000008, z: 1.0000191}
  m_Children: []
  m_Father: {fileID: 1607395475}
  m_RootOrder: 7
  m_LocalEulerAnglesHint: {x: 0, y: 0, z: 0}
--- !u!1 &1535350328
GameObject:
  m_ObjectHideFlags: 0
  m_CorrespondingSourceObject: {fileID: 0}
  m_PrefabInstance: {fileID: 0}
  m_PrefabAsset: {fileID: 0}
  serializedVersion: 6
  m_Component:
  - component: {fileID: 1535350329}
  - component: {fileID: 1535350331}
  - component: {fileID: 1535350330}
  m_Layer: 8
  m_Name: Shelf (3)
  m_TagString: SimObjPhysics
  m_Icon: {fileID: 0}
  m_NavMeshLayer: 0
  m_StaticEditorFlags: 0
  m_IsActive: 1
--- !u!4 &1535350329
Transform:
  m_ObjectHideFlags: 0
  m_CorrespondingSourceObject: {fileID: 0}
  m_PrefabInstance: {fileID: 0}
  m_PrefabAsset: {fileID: 0}
  m_GameObject: {fileID: 1535350328}
  m_LocalRotation: {x: 0, y: -0, z: -0, w: 1}
  m_LocalPosition: {x: 0.24297424, y: 0.94182616, z: -0.1447821}
  m_LocalScale: {x: 1, y: 1, z: 1}
  m_Children:
  - {fileID: 2004446901}
  - {fileID: 1204366649}
  - {fileID: 414042635}
  - {fileID: 1353629989}
  - {fileID: 1173777593}
  m_Father: {fileID: 8502727783828976752}
  m_RootOrder: 8
  m_LocalEulerAnglesHint: {x: 0, y: 0, z: 0}
--- !u!114 &1535350331
MonoBehaviour:
  m_ObjectHideFlags: 0
  m_CorrespondingSourceObject: {fileID: 0}
  m_PrefabInstance: {fileID: 0}
  m_PrefabAsset: {fileID: 0}
  m_GameObject: {fileID: 1535350328}
  m_Enabled: 1
  m_EditorHideFlags: 0
  m_Script: {fileID: 11500000, guid: b439f6e4ef5714ee2a3643acf37b7a9d, type: 3}
  m_Name: 
  m_EditorClassIdentifier: 
  objectID: 
<<<<<<< HEAD
=======
  assetID: 
>>>>>>> 2f8dd9f9
  Type: 126
  PrimaryProperty: 1
  SecondaryProperties: 07000000
  BoundingBox: {fileID: 0}
  VisibilityPoints:
  - {fileID: 1965122869}
  - {fileID: 141303490}
  - {fileID: 1693770316}
  - {fileID: 493430336}
  - {fileID: 314478970}
  - {fileID: 511895796}
  - {fileID: 90621340}
  - {fileID: 1787528006}
  - {fileID: 532110051}
  ReceptacleTriggerBoxes:
  - {fileID: 2004446900}
  debugIsVisible: 0
  debugIsInteractable: 0
  isInAgentHand: 0
  MyColliders: []
  HFdynamicfriction: 0
  HFstaticfriction: 0
  HFbounciness: 0
  HFrbdrag: 0
  HFrbangulardrag: 0
  salientMaterials: 
  MySpawnPoints: []
  CurrentTemperature: 0
  HowManySecondsUntilRoomTemp: 10
  inMotion: 0
  numSimObjHit: 0
  numFloorHit: 0
  numStructureHit: 0
  lastVelocity: 0
  IsReceptacle: 0
  IsPickupable: 0
  IsMoveable: 0
  isStatic: 0
  IsToggleable: 0
  IsOpenable: 0
  IsBreakable: 0
  IsFillable: 0
  IsDirtyable: 0
  IsCookable: 0
  IsSliceable: 0
  isHeatSource: 0
  isColdSource: 0
  ContainedObjectReferences: []
  CurrentlyContains: []
--- !u!54 &1535350330
Rigidbody:
  m_ObjectHideFlags: 0
  m_CorrespondingSourceObject: {fileID: 0}
  m_PrefabInstance: {fileID: 0}
  m_PrefabAsset: {fileID: 0}
  m_GameObject: {fileID: 1535350328}
  serializedVersion: 2
  m_Mass: 1
  m_Drag: 0
  m_AngularDrag: 0.05
  m_UseGravity: 1
  m_IsKinematic: 1
  m_Interpolate: 0
  m_Constraints: 0
  m_CollisionDetection: 0
--- !u!1 &1549115573
GameObject:
  m_ObjectHideFlags: 0
  m_CorrespondingSourceObject: {fileID: 0}
  m_PrefabInstance: {fileID: 0}
  m_PrefabAsset: {fileID: 0}
  serializedVersion: 6
  m_Component:
  - component: {fileID: 1549115574}
  m_Layer: 8
  m_Name: vPoint (5)
  m_TagString: Untagged
  m_Icon: {fileID: 0}
  m_NavMeshLayer: 0
  m_StaticEditorFlags: 0
  m_IsActive: 1
--- !u!4 &1549115574
Transform:
  m_ObjectHideFlags: 0
  m_CorrespondingSourceObject: {fileID: 0}
  m_PrefabInstance: {fileID: 0}
  m_PrefabAsset: {fileID: 0}
  m_GameObject: {fileID: 1549115573}
  m_LocalRotation: {x: -0, y: -0, z: -0, w: 1}
  m_LocalPosition: {x: -0.462, y: -0.0387, z: 0}
  m_LocalScale: {x: 0.99999714, y: 1.0000008, z: 1.0000191}
  m_Children: []
  m_Father: {fileID: 1201483111}
  m_RootOrder: 5
  m_LocalEulerAnglesHint: {x: 0, y: 0, z: 0}
--- !u!1 &1555451308
GameObject:
  m_ObjectHideFlags: 0
  m_CorrespondingSourceObject: {fileID: 0}
  m_PrefabInstance: {fileID: 0}
  m_PrefabAsset: {fileID: 0}
  serializedVersion: 6
  m_Component:
  - component: {fileID: 1555451309}
  m_Layer: 8
  m_Name: vPoint (8)
  m_TagString: Untagged
  m_Icon: {fileID: 0}
  m_NavMeshLayer: 0
  m_StaticEditorFlags: 0
  m_IsActive: 1
--- !u!4 &1555451309
Transform:
  m_ObjectHideFlags: 0
  m_CorrespondingSourceObject: {fileID: 0}
  m_PrefabInstance: {fileID: 0}
  m_PrefabAsset: {fileID: 0}
  m_GameObject: {fileID: 1555451308}
  m_LocalRotation: {x: -0, y: -0, z: -0, w: 1}
  m_LocalPosition: {x: -0.463, y: 0.0581, z: 0}
  m_LocalScale: {x: 0.99999714, y: 1.0000008, z: 1.0000191}
  m_Children: []
  m_Father: {fileID: 1944885540}
  m_RootOrder: 8
  m_LocalEulerAnglesHint: {x: 0, y: 0, z: 0}
--- !u!1 &1569715917
GameObject:
  m_ObjectHideFlags: 0
  m_CorrespondingSourceObject: {fileID: 0}
  m_PrefabInstance: {fileID: 0}
  m_PrefabAsset: {fileID: 0}
  serializedVersion: 6
  m_Component:
  - component: {fileID: 1569715918}
  m_Layer: 0
  m_Name: VisibilityPoints
  m_TagString: Untagged
  m_Icon: {fileID: 0}
  m_NavMeshLayer: 0
  m_StaticEditorFlags: 0
  m_IsActive: 1
--- !u!4 &1569715918
Transform:
  m_ObjectHideFlags: 0
  m_CorrespondingSourceObject: {fileID: 0}
  m_PrefabInstance: {fileID: 0}
  m_PrefabAsset: {fileID: 0}
  m_GameObject: {fileID: 1569715917}
  m_LocalRotation: {x: -0, y: -0, z: -0, w: 1}
  m_LocalPosition: {x: -0.0149002075, y: 0.05286646, z: 0.0016002655}
  m_LocalScale: {x: 0.78426653, y: 0.93331474, z: 0.2800328}
  m_Children:
  - {fileID: 2071460118}
  - {fileID: 1832827265}
  - {fileID: 432366045}
  - {fileID: 351206571}
  - {fileID: 1136484931}
  - {fileID: 595487068}
  - {fileID: 1349970322}
  - {fileID: 1249348276}
  - {fileID: 1912052708}
  m_Father: {fileID: 709952778}
  m_RootOrder: 4
  m_LocalEulerAnglesHint: {x: 0, y: 0, z: 0}
--- !u!1 &1575397370
GameObject:
  m_ObjectHideFlags: 0
  m_CorrespondingSourceObject: {fileID: 0}
  m_PrefabInstance: {fileID: 0}
  m_PrefabAsset: {fileID: 0}
  serializedVersion: 6
  m_Component:
  - component: {fileID: 1575397371}
  - component: {fileID: 1575397372}
  m_Layer: 8
  m_Name: Col (6)
  m_TagString: SimObjPhysics
  m_Icon: {fileID: 0}
  m_NavMeshLayer: 0
  m_StaticEditorFlags: 64
  m_IsActive: 1
--- !u!4 &1575397371
Transform:
  m_ObjectHideFlags: 0
  m_CorrespondingSourceObject: {fileID: 0}
  m_PrefabInstance: {fileID: 0}
  m_PrefabAsset: {fileID: 0}
  m_GameObject: {fileID: 1575397370}
  m_LocalRotation: {x: -0, y: -0, z: -0, w: 1}
  m_LocalPosition: {x: -0.666, y: 0.367, z: -0.274}
  m_LocalScale: {x: 1, y: 1, z: 1}
  m_Children: []
  m_Father: {fileID: 1447862902}
  m_RootOrder: 6
  m_LocalEulerAnglesHint: {x: 0, y: 0, z: 0}
--- !u!65 &1575397372
BoxCollider:
  m_ObjectHideFlags: 0
  m_CorrespondingSourceObject: {fileID: 0}
  m_PrefabInstance: {fileID: 0}
  m_PrefabAsset: {fileID: 0}
  m_GameObject: {fileID: 1575397370}
  m_Material: {fileID: 13400000, guid: fbadbace65c2f3047a360036d374df4c, type: 2}
  m_IsTrigger: 1
  m_Enabled: 1
  serializedVersion: 2
  m_Size: {x: 0.42751646, y: 0.7242248, z: 0.074209005}
  m_Center: {x: -0.014530063, y: -0.009041905, z: 0.034920588}
--- !u!1 &1589474681
GameObject:
  m_ObjectHideFlags: 0
  m_CorrespondingSourceObject: {fileID: 0}
  m_PrefabInstance: {fileID: 0}
  m_PrefabAsset: {fileID: 0}
  serializedVersion: 6
  m_Component:
  - component: {fileID: 1589474682}
  m_Layer: 8
  m_Name: vPoint (8)
  m_TagString: Untagged
  m_Icon: {fileID: 0}
  m_NavMeshLayer: 0
  m_StaticEditorFlags: 0
  m_IsActive: 1
--- !u!4 &1589474682
Transform:
  m_ObjectHideFlags: 0
  m_CorrespondingSourceObject: {fileID: 0}
  m_PrefabInstance: {fileID: 0}
  m_PrefabAsset: {fileID: 0}
  m_GameObject: {fileID: 1589474681}
  m_LocalRotation: {x: -0, y: -0, z: -0, w: 1}
  m_LocalPosition: {x: -0.463, y: 0.0581, z: 0}
  m_LocalScale: {x: 0.99999714, y: 1.0000008, z: 1.0000191}
  m_Children: []
  m_Father: {fileID: 1412004317}
  m_RootOrder: 8
  m_LocalEulerAnglesHint: {x: 0, y: 0, z: 0}
--- !u!1 &1607395474
GameObject:
  m_ObjectHideFlags: 0
  m_CorrespondingSourceObject: {fileID: 0}
  m_PrefabInstance: {fileID: 0}
  m_PrefabAsset: {fileID: 0}
  serializedVersion: 6
  m_Component:
  - component: {fileID: 1607395475}
  m_Layer: 0
  m_Name: VisibilityPoints
  m_TagString: Untagged
  m_Icon: {fileID: 0}
  m_NavMeshLayer: 0
  m_StaticEditorFlags: 0
  m_IsActive: 1
--- !u!4 &1607395475
Transform:
  m_ObjectHideFlags: 0
  m_CorrespondingSourceObject: {fileID: 0}
  m_PrefabInstance: {fileID: 0}
  m_PrefabAsset: {fileID: 0}
  m_GameObject: {fileID: 1607395474}
  m_LocalRotation: {x: -0, y: -0, z: -0, w: 1}
  m_LocalPosition: {x: 0, y: 0.043, z: 0.236}
  m_LocalScale: {x: 0.37528503, y: 0.9529167, z: 0.119297735}
  m_Children:
  - {fileID: 939550200}
  - {fileID: 328893965}
  - {fileID: 1938110320}
  - {fileID: 819056792}
  - {fileID: 686940403}
  - {fileID: 891954132}
  - {fileID: 971774157}
  - {fileID: 1529807209}
  - {fileID: 257792572}
  m_Father: {fileID: 2138891565}
  m_RootOrder: 4
  m_LocalEulerAnglesHint: {x: 0, y: 0, z: 0}
--- !u!1 &1641181442
GameObject:
  m_ObjectHideFlags: 0
  m_CorrespondingSourceObject: {fileID: 0}
  m_PrefabInstance: {fileID: 0}
  m_PrefabAsset: {fileID: 0}
  serializedVersion: 6
  m_Component:
  - component: {fileID: 1641181443}
  m_Layer: 0
  m_Name: Colliders
  m_TagString: Untagged
  m_Icon: {fileID: 0}
  m_NavMeshLayer: 0
  m_StaticEditorFlags: 0
  m_IsActive: 1
--- !u!4 &1641181443
Transform:
  m_ObjectHideFlags: 0
  m_CorrespondingSourceObject: {fileID: 0}
  m_PrefabInstance: {fileID: 0}
  m_PrefabAsset: {fileID: 0}
  m_GameObject: {fileID: 1641181442}
  m_LocalRotation: {x: -0, y: -0, z: -0, w: 1}
  m_LocalPosition: {x: 0, y: 0, z: 0}
  m_LocalScale: {x: 1, y: 1, z: 1}
  m_Children: []
  m_Father: {fileID: 1008232747}
  m_RootOrder: 2
  m_LocalEulerAnglesHint: {x: 0, y: 0, z: 0}
--- !u!1 &1661105472
GameObject:
  m_ObjectHideFlags: 0
  m_CorrespondingSourceObject: {fileID: 0}
  m_PrefabInstance: {fileID: 0}
  m_PrefabAsset: {fileID: 0}
  serializedVersion: 6
  m_Component:
  - component: {fileID: 1661105473}
  m_Layer: 8
  m_Name: vPoint (31)
  m_TagString: Untagged
  m_Icon: {fileID: 0}
  m_NavMeshLayer: 0
  m_StaticEditorFlags: 64
  m_IsActive: 1
--- !u!4 &1661105473
Transform:
  m_ObjectHideFlags: 0
  m_CorrespondingSourceObject: {fileID: 0}
  m_PrefabInstance: {fileID: 0}
  m_PrefabAsset: {fileID: 0}
  m_GameObject: {fileID: 1661105472}
  m_LocalRotation: {x: -0, y: -0, z: -0, w: 1}
  m_LocalPosition: {x: 0.013, y: 1.368, z: 0.006}
  m_LocalScale: {x: 1, y: 1, z: 1}
  m_Children: []
  m_Father: {fileID: 8502727784707770075}
  m_RootOrder: 31
  m_LocalEulerAnglesHint: {x: 0, y: 0, z: 0}
--- !u!1 &1677802671
GameObject:
  m_ObjectHideFlags: 0
  m_CorrespondingSourceObject: {fileID: 0}
  m_PrefabInstance: {fileID: 0}
  m_PrefabAsset: {fileID: 0}
  serializedVersion: 6
  m_Component:
  - component: {fileID: 1677802672}
  m_Layer: 8
  m_Name: vPoint (37)
  m_TagString: Untagged
  m_Icon: {fileID: 0}
  m_NavMeshLayer: 0
  m_StaticEditorFlags: 64
  m_IsActive: 1
--- !u!4 &1677802672
Transform:
  m_ObjectHideFlags: 0
  m_CorrespondingSourceObject: {fileID: 0}
  m_PrefabInstance: {fileID: 0}
  m_PrefabAsset: {fileID: 0}
  m_GameObject: {fileID: 1677802671}
  m_LocalRotation: {x: -0, y: -0, z: -0, w: 1}
  m_LocalPosition: {x: -0.88, y: 1.116, z: -0.2649999}
  m_LocalScale: {x: 1, y: 1, z: 1}
  m_Children: []
  m_Father: {fileID: 8502727784707770075}
  m_RootOrder: 37
  m_LocalEulerAnglesHint: {x: 0, y: 0, z: 0}
--- !u!1 &1678572791
GameObject:
  m_ObjectHideFlags: 0
  m_CorrespondingSourceObject: {fileID: 0}
  m_PrefabInstance: {fileID: 0}
  m_PrefabAsset: {fileID: 0}
  serializedVersion: 6
  m_Component:
  - component: {fileID: 1678572792}
  m_Layer: 8
  m_Name: vPoint
  m_TagString: Untagged
  m_Icon: {fileID: 0}
  m_NavMeshLayer: 0
  m_StaticEditorFlags: 0
  m_IsActive: 1
--- !u!4 &1678572792
Transform:
  m_ObjectHideFlags: 0
  m_CorrespondingSourceObject: {fileID: 0}
  m_PrefabInstance: {fileID: 0}
  m_PrefabAsset: {fileID: 0}
  m_GameObject: {fileID: 1678572791}
  m_LocalRotation: {x: -0, y: -0, z: -0, w: 1}
  m_LocalPosition: {x: 0.489, y: -0.1473, z: 0}
  m_LocalScale: {x: 1, y: 1, z: 1}
  m_Children: []
  m_Father: {fileID: 1412004317}
  m_RootOrder: 0
  m_LocalEulerAnglesHint: {x: 0, y: 0, z: 0}
--- !u!1 &1679972227
GameObject:
  m_ObjectHideFlags: 0
  m_CorrespondingSourceObject: {fileID: 0}
  m_PrefabInstance: {fileID: 0}
  m_PrefabAsset: {fileID: 0}
  serializedVersion: 6
  m_Component:
  - component: {fileID: 1679972228}
  m_Layer: 8
  m_Name: vPoint (3)
  m_TagString: Untagged
  m_Icon: {fileID: 0}
  m_NavMeshLayer: 0
  m_StaticEditorFlags: 0
  m_IsActive: 1
--- !u!4 &1679972228
Transform:
  m_ObjectHideFlags: 0
  m_CorrespondingSourceObject: {fileID: 0}
  m_PrefabInstance: {fileID: 0}
  m_PrefabAsset: {fileID: 0}
  m_GameObject: {fileID: 1679972227}
  m_LocalRotation: {x: -0, y: -0, z: -0, w: 1}
  m_LocalPosition: {x: 0.016999854, y: -0.0383, z: 0}
  m_LocalScale: {x: 0.99999714, y: 1.0000008, z: 1.0000191}
  m_Children: []
  m_Father: {fileID: 1412004317}
  m_RootOrder: 3
  m_LocalEulerAnglesHint: {x: 0, y: 0, z: 0}
--- !u!1 &1693770315
GameObject:
  m_ObjectHideFlags: 0
  m_CorrespondingSourceObject: {fileID: 0}
  m_PrefabInstance: {fileID: 0}
  m_PrefabAsset: {fileID: 0}
  serializedVersion: 6
  m_Component:
  - component: {fileID: 1693770316}
  m_Layer: 8
  m_Name: vPoint (2)
  m_TagString: Untagged
  m_Icon: {fileID: 0}
  m_NavMeshLayer: 0
  m_StaticEditorFlags: 0
  m_IsActive: 1
--- !u!4 &1693770316
Transform:
  m_ObjectHideFlags: 0
  m_CorrespondingSourceObject: {fileID: 0}
  m_PrefabInstance: {fileID: 0}
  m_PrefabAsset: {fileID: 0}
  m_GameObject: {fileID: 1693770315}
  m_LocalRotation: {x: -0, y: -0, z: -0, w: 1}
  m_LocalPosition: {x: 0.017, y: -0.1459, z: 0}
  m_LocalScale: {x: 0.99999714, y: 1.0000008, z: 1.0000191}
  m_Children: []
  m_Father: {fileID: 1173777593}
  m_RootOrder: 2
  m_LocalEulerAnglesHint: {x: 0, y: 0, z: 0}
--- !u!1 &1707374480
GameObject:
  m_ObjectHideFlags: 0
  m_CorrespondingSourceObject: {fileID: 0}
  m_PrefabInstance: {fileID: 0}
  m_PrefabAsset: {fileID: 0}
  serializedVersion: 6
  m_Component:
  - component: {fileID: 1707374481}
  m_Layer: 8
  m_Name: vPoint (4)
  m_TagString: Untagged
  m_Icon: {fileID: 0}
  m_NavMeshLayer: 0
  m_StaticEditorFlags: 0
  m_IsActive: 1
--- !u!4 &1707374481
Transform:
  m_ObjectHideFlags: 0
  m_CorrespondingSourceObject: {fileID: 0}
  m_PrefabInstance: {fileID: 0}
  m_PrefabAsset: {fileID: 0}
  m_GameObject: {fileID: 1707374480}
  m_LocalRotation: {x: -0, y: -0, z: -0, w: 1}
  m_LocalPosition: {x: 0.454, y: -0.0379, z: 0}
  m_LocalScale: {x: 0.99999714, y: 1.0000008, z: 1.0000191}
  m_Children: []
  m_Father: {fileID: 528674619}
  m_RootOrder: 4
  m_LocalEulerAnglesHint: {x: 0, y: 0, z: 0}
--- !u!1 &1724760198
GameObject:
  m_ObjectHideFlags: 0
  m_CorrespondingSourceObject: {fileID: 0}
  m_PrefabInstance: {fileID: 0}
  m_PrefabAsset: {fileID: 0}
  serializedVersion: 6
  m_Component:
  - component: {fileID: 1724760199}
  m_Layer: 8
  m_Name: vPoint (39)
  m_TagString: Untagged
  m_Icon: {fileID: 0}
  m_NavMeshLayer: 0
  m_StaticEditorFlags: 64
  m_IsActive: 1
--- !u!4 &1724760199
Transform:
  m_ObjectHideFlags: 0
  m_CorrespondingSourceObject: {fileID: 0}
  m_PrefabInstance: {fileID: 0}
  m_PrefabAsset: {fileID: 0}
  m_GameObject: {fileID: 1724760198}
  m_LocalRotation: {x: -0, y: -0, z: -0, w: 1}
  m_LocalPosition: {x: 0.012999296, y: 1.116, z: -0.265}
  m_LocalScale: {x: 1, y: 1, z: 1}
  m_Children: []
  m_Father: {fileID: 8502727784707770075}
  m_RootOrder: 39
  m_LocalEulerAnglesHint: {x: 0, y: 0, z: 0}
--- !u!1 &1787528005
GameObject:
  m_ObjectHideFlags: 0
  m_CorrespondingSourceObject: {fileID: 0}
  m_PrefabInstance: {fileID: 0}
  m_PrefabAsset: {fileID: 0}
  serializedVersion: 6
  m_Component:
  - component: {fileID: 1787528006}
  m_Layer: 8
  m_Name: vPoint (7)
  m_TagString: Untagged
  m_Icon: {fileID: 0}
  m_NavMeshLayer: 0
  m_StaticEditorFlags: 0
  m_IsActive: 1
--- !u!4 &1787528006
Transform:
  m_ObjectHideFlags: 0
  m_CorrespondingSourceObject: {fileID: 0}
  m_PrefabInstance: {fileID: 0}
  m_PrefabAsset: {fileID: 0}
  m_GameObject: {fileID: 1787528005}
  m_LocalRotation: {x: -0, y: -0, z: -0, w: 1}
  m_LocalPosition: {x: 0.477, y: 0.0546, z: 0}
  m_LocalScale: {x: 0.99999714, y: 1.0000008, z: 1.0000191}
  m_Children: []
  m_Father: {fileID: 1173777593}
  m_RootOrder: 7
  m_LocalEulerAnglesHint: {x: 0, y: 0, z: 0}
--- !u!1 &1825774793
GameObject:
  m_ObjectHideFlags: 0
  m_CorrespondingSourceObject: {fileID: 0}
  m_PrefabInstance: {fileID: 0}
  m_PrefabAsset: {fileID: 0}
  serializedVersion: 6
  m_Component:
  - component: {fileID: 1825774794}
  - component: {fileID: 1825774795}
  m_Layer: 8
  m_Name: Col
  m_TagString: SimObjPhysics
  m_Icon: {fileID: 0}
  m_NavMeshLayer: 0
  m_StaticEditorFlags: 0
  m_IsActive: 1
--- !u!4 &1825774794
Transform:
  m_ObjectHideFlags: 0
  m_CorrespondingSourceObject: {fileID: 0}
  m_PrefabInstance: {fileID: 0}
  m_PrefabAsset: {fileID: 0}
  m_GameObject: {fileID: 1825774793}
  m_LocalRotation: {x: -0, y: -0, z: -0, w: 1}
  m_LocalPosition: {x: 0.018000007, y: -0.0952, z: 0}
  m_LocalScale: {x: 1, y: 0.0025000072, z: 1}
  m_Children: []
  m_Father: {fileID: 1164024899}
  m_RootOrder: 0
  m_LocalEulerAnglesHint: {x: 0, y: 0, z: 0}
--- !u!65 &1825774795
BoxCollider:
  m_ObjectHideFlags: 0
  m_CorrespondingSourceObject: {fileID: 0}
  m_PrefabInstance: {fileID: 0}
  m_PrefabAsset: {fileID: 0}
  m_GameObject: {fileID: 1825774793}
  m_Material: {fileID: 13400000, guid: fbadbace65c2f3047a360036d374df4c, type: 2}
  m_IsTrigger: 1
  m_Enabled: 1
  serializedVersion: 2
  m_Size: {x: 1, y: 1, z: 1}
  m_Center: {x: 0, y: 0, z: 0}
--- !u!1 &1832827264
GameObject:
  m_ObjectHideFlags: 0
  m_CorrespondingSourceObject: {fileID: 0}
  m_PrefabInstance: {fileID: 0}
  m_PrefabAsset: {fileID: 0}
  serializedVersion: 6
  m_Component:
  - component: {fileID: 1832827265}
  m_Layer: 8
  m_Name: vPoint (1)
  m_TagString: Untagged
  m_Icon: {fileID: 0}
  m_NavMeshLayer: 0
  m_StaticEditorFlags: 0
  m_IsActive: 1
--- !u!4 &1832827265
Transform:
  m_ObjectHideFlags: 0
  m_CorrespondingSourceObject: {fileID: 0}
  m_PrefabInstance: {fileID: 0}
  m_PrefabAsset: {fileID: 0}
  m_GameObject: {fileID: 1832827264}
  m_LocalRotation: {x: -0, y: -0, z: -0, w: 1}
  m_LocalPosition: {x: -0.471, y: -0.1481, z: 0}
  m_LocalScale: {x: 0.99999714, y: 1.0000008, z: 1.0000191}
  m_Children: []
  m_Father: {fileID: 1569715918}
  m_RootOrder: 1
  m_LocalEulerAnglesHint: {x: 0, y: 0, z: 0}
--- !u!1 &1834945373
GameObject:
  m_ObjectHideFlags: 0
  m_CorrespondingSourceObject: {fileID: 0}
  m_PrefabInstance: {fileID: 0}
  m_PrefabAsset: {fileID: 0}
  serializedVersion: 6
  m_Component:
  - component: {fileID: 1834945374}
  m_Layer: 0
  m_Name: Colliders
  m_TagString: Untagged
  m_Icon: {fileID: 0}
  m_NavMeshLayer: 0
  m_StaticEditorFlags: 0
  m_IsActive: 1
--- !u!4 &1834945374
Transform:
  m_ObjectHideFlags: 0
  m_CorrespondingSourceObject: {fileID: 0}
  m_PrefabInstance: {fileID: 0}
  m_PrefabAsset: {fileID: 0}
  m_GameObject: {fileID: 1834945373}
  m_LocalRotation: {x: -0, y: -0, z: -0, w: 1}
  m_LocalPosition: {x: 0, y: 0, z: 0}
  m_LocalScale: {x: 1, y: 1, z: 1}
  m_Children: []
  m_Father: {fileID: 1282172769}
  m_RootOrder: 2
  m_LocalEulerAnglesHint: {x: 0, y: 0, z: 0}
--- !u!1 &1843705868
GameObject:
  m_ObjectHideFlags: 0
  m_CorrespondingSourceObject: {fileID: 0}
  m_PrefabInstance: {fileID: 0}
  m_PrefabAsset: {fileID: 0}
  serializedVersion: 6
  m_Component:
  - component: {fileID: 1843705869}
  - component: {fileID: 1843705871}
  - component: {fileID: 1843705870}
  m_Layer: 9
  m_Name: ReceptacleTriggerBox
  m_TagString: Receptacle
  m_Icon: {fileID: 0}
  m_NavMeshLayer: 0
  m_StaticEditorFlags: 0
  m_IsActive: 1
--- !u!4 &1843705869
Transform:
  m_ObjectHideFlags: 0
  m_CorrespondingSourceObject: {fileID: 0}
  m_PrefabInstance: {fileID: 0}
  m_PrefabAsset: {fileID: 0}
  m_GameObject: {fileID: 1843705868}
  m_LocalRotation: {x: -0, y: -0, z: -0, w: 1}
  m_LocalPosition: {x: -0.0076036453, y: -0.063899994, z: 0.0016002655}
  m_LocalScale: {x: 0.78426653, y: 0.09613138, z: 0.2800328}
  m_Children: []
  m_Father: {fileID: 709952778}
  m_RootOrder: 0
  m_LocalEulerAnglesHint: {x: 0, y: 0, z: 0}
--- !u!65 &1843705871
BoxCollider:
  m_ObjectHideFlags: 0
  m_CorrespondingSourceObject: {fileID: 0}
  m_PrefabInstance: {fileID: 0}
  m_PrefabAsset: {fileID: 0}
  m_GameObject: {fileID: 1843705868}
  m_Material: {fileID: 0}
  m_IsTrigger: 1
  m_Enabled: 1
  serializedVersion: 2
  m_Size: {x: 1.008033, y: 2.3591385, z: 1}
  m_Center: {x: 0.010039894, y: 0.65499145, z: 0}
--- !u!114 &1843705870
MonoBehaviour:
  m_ObjectHideFlags: 0
  m_CorrespondingSourceObject: {fileID: 0}
  m_PrefabInstance: {fileID: 0}
  m_PrefabAsset: {fileID: 0}
  m_GameObject: {fileID: 1843705868}
  m_Enabled: 1
  m_EditorHideFlags: 0
  m_Script: {fileID: 11500000, guid: 5122b08936ec54929891d19a8fac4755, type: 3}
  m_Name: 
  m_EditorClassIdentifier: 
  CurrentlyContains: []
  myParent: {fileID: 709952777}
--- !u!1 &1862667776
GameObject:
  m_ObjectHideFlags: 0
  m_CorrespondingSourceObject: {fileID: 0}
  m_PrefabInstance: {fileID: 0}
  m_PrefabAsset: {fileID: 0}
  serializedVersion: 6
  m_Component:
  - component: {fileID: 1862667777}
  m_Layer: 8
  m_Name: vPoint (34)
  m_TagString: Untagged
  m_Icon: {fileID: 0}
  m_NavMeshLayer: 0
  m_StaticEditorFlags: 64
  m_IsActive: 1
--- !u!4 &1862667777
Transform:
  m_ObjectHideFlags: 0
  m_CorrespondingSourceObject: {fileID: 0}
  m_PrefabInstance: {fileID: 0}
  m_PrefabAsset: {fileID: 0}
  m_GameObject: {fileID: 1862667776}
  m_LocalRotation: {x: -0, y: -0, z: -0, w: 1}
  m_LocalPosition: {x: -0.886, y: 1.4712994, z: -0.26500082}
  m_LocalScale: {x: 1, y: 1, z: 1}
  m_Children: []
  m_Father: {fileID: 8502727784707770075}
  m_RootOrder: 34
  m_LocalEulerAnglesHint: {x: 0, y: 0, z: 0}
--- !u!1 &1864068804
GameObject:
  m_ObjectHideFlags: 0
  m_CorrespondingSourceObject: {fileID: 0}
  m_PrefabInstance: {fileID: 0}
  m_PrefabAsset: {fileID: 0}
  serializedVersion: 6
  m_Component:
  - component: {fileID: 1864068805}
  m_Layer: 8
  m_Name: vPoint (40)
  m_TagString: Untagged
  m_Icon: {fileID: 0}
  m_NavMeshLayer: 0
  m_StaticEditorFlags: 64
  m_IsActive: 1
--- !u!4 &1864068805
Transform:
  m_ObjectHideFlags: 0
  m_CorrespondingSourceObject: {fileID: 0}
  m_PrefabInstance: {fileID: 0}
  m_PrefabAsset: {fileID: 0}
  m_GameObject: {fileID: 1864068804}
  m_LocalRotation: {x: -0, y: -0, z: -0, w: 1}
  m_LocalPosition: {x: 0.013, y: 1.368, z: -0.2649999}
  m_LocalScale: {x: 1, y: 1, z: 1}
  m_Children: []
  m_Father: {fileID: 8502727784707770075}
  m_RootOrder: 40
  m_LocalEulerAnglesHint: {x: 0, y: 0, z: 0}
--- !u!1 &1864966244
GameObject:
  m_ObjectHideFlags: 0
  m_CorrespondingSourceObject: {fileID: 0}
  m_PrefabInstance: {fileID: 0}
  m_PrefabAsset: {fileID: 0}
  serializedVersion: 6
  m_Component:
  - component: {fileID: 1864966245}
  m_Layer: 0
  m_Name: TriggerColliders
  m_TagString: Untagged
  m_Icon: {fileID: 0}
  m_NavMeshLayer: 0
  m_StaticEditorFlags: 0
  m_IsActive: 1
--- !u!4 &1864966245
Transform:
  m_ObjectHideFlags: 0
  m_CorrespondingSourceObject: {fileID: 0}
  m_PrefabInstance: {fileID: 0}
  m_PrefabAsset: {fileID: 0}
  m_GameObject: {fileID: 1864966244}
  m_LocalRotation: {x: -0, y: -0, z: -0, w: 1}
  m_LocalPosition: {x: -0.0149002075, y: -0.022899985, z: 0.0016002655}
  m_LocalScale: {x: 0.78426653, y: 0.93331474, z: 0.2800328}
  m_Children:
  - {fileID: 622178335}
  m_Father: {fileID: 709952778}
  m_RootOrder: 3
  m_LocalEulerAnglesHint: {x: 0, y: 0, z: 0}
--- !u!1 &1865156618
GameObject:
  m_ObjectHideFlags: 0
  m_CorrespondingSourceObject: {fileID: 0}
  m_PrefabInstance: {fileID: 0}
  m_PrefabAsset: {fileID: 0}
  serializedVersion: 6
  m_Component:
  - component: {fileID: 1865156619}
  - component: {fileID: 1865156622}
  - component: {fileID: 1865156621}
  - component: {fileID: 1865156620}
  m_Layer: 11
  m_Name: FP301:PS_301_Shelf_1
  m_TagString: SimObjPhysics
  m_Icon: {fileID: 0}
  m_NavMeshLayer: 0
  m_StaticEditorFlags: 0
  m_IsActive: 1
--- !u!4 &1865156619
Transform:
  m_ObjectHideFlags: 0
  m_CorrespondingSourceObject: {fileID: 0}
  m_PrefabInstance: {fileID: 0}
  m_PrefabAsset: {fileID: 0}
  m_GameObject: {fileID: 1865156618}
  m_LocalRotation: {x: 0, y: 0, z: 0, w: 1}
  m_LocalPosition: {x: 0, y: 0, z: 0}
  m_LocalScale: {x: 1, y: 1, z: 1}
  m_Children: []
  m_Father: {fileID: 1282172769}
  m_RootOrder: 1
  m_LocalEulerAnglesHint: {x: 0, y: 0, z: 0}
--- !u!33 &1865156622
MeshFilter:
  m_ObjectHideFlags: 0
  m_CorrespondingSourceObject: {fileID: 0}
  m_PrefabInstance: {fileID: 0}
  m_PrefabAsset: {fileID: 0}
  m_GameObject: {fileID: 1865156618}
  m_Mesh: {fileID: 4300152, guid: c42da60c418a547499e8159f4588a593, type: 3}
--- !u!23 &1865156621
MeshRenderer:
  m_ObjectHideFlags: 0
  m_CorrespondingSourceObject: {fileID: 0}
  m_PrefabInstance: {fileID: 0}
  m_PrefabAsset: {fileID: 0}
  m_GameObject: {fileID: 1865156618}
  m_Enabled: 1
  m_CastShadows: 1
  m_ReceiveShadows: 1
  m_DynamicOccludee: 1
  m_MotionVectors: 1
  m_LightProbeUsage: 1
  m_ReflectionProbeUsage: 1
  m_RayTracingMode: 2
  m_RenderingLayerMask: 1
  m_RendererPriority: 0
  m_Materials:
  - {fileID: 2100000, guid: 0ee5dc5dfb839a9469aee39e98202154, type: 2}
  m_StaticBatchInfo:
    firstSubMesh: 0
    subMeshCount: 0
  m_StaticBatchRoot: {fileID: 0}
  m_ProbeAnchor: {fileID: 0}
  m_LightProbeVolumeOverride: {fileID: 0}
  m_ScaleInLightmap: 1
  m_ReceiveGI: 1
  m_PreserveUVs: 0
  m_IgnoreNormalsForChartDetection: 0
  m_ImportantGI: 0
  m_StitchLightmapSeams: 0
  m_SelectedEditorRenderState: 3
  m_MinimumChartSize: 4
  m_AutoUVMaxDistance: 0.5
  m_AutoUVMaxAngle: 89
  m_LightmapParameters: {fileID: 0}
  m_SortingLayerID: 0
  m_SortingLayer: 0
  m_SortingOrder: 0
--- !u!64 &1865156620
MeshCollider:
  m_ObjectHideFlags: 0
  m_CorrespondingSourceObject: {fileID: 0}
  m_PrefabInstance: {fileID: 0}
  m_PrefabAsset: {fileID: 0}
  m_GameObject: {fileID: 1865156618}
  m_Material: {fileID: 0}
  m_IsTrigger: 0
  m_Enabled: 1
  serializedVersion: 4
  m_Convex: 0
  m_CookingOptions: 30
  m_Mesh: {fileID: 4300152, guid: c42da60c418a547499e8159f4588a593, type: 3}
--- !u!1 &1874553322
GameObject:
  m_ObjectHideFlags: 0
  m_CorrespondingSourceObject: {fileID: 0}
  m_PrefabInstance: {fileID: 0}
  m_PrefabAsset: {fileID: 0}
  serializedVersion: 6
  m_Component:
  - component: {fileID: 1874553323}
  - component: {fileID: 1874553324}
  m_Layer: 8
  m_Name: Col (11)
  m_TagString: SimObjPhysics
  m_Icon: {fileID: 0}
  m_NavMeshLayer: 0
  m_StaticEditorFlags: 64
  m_IsActive: 1
--- !u!4 &1874553323
Transform:
  m_ObjectHideFlags: 0
  m_CorrespondingSourceObject: {fileID: 0}
  m_PrefabInstance: {fileID: 0}
  m_PrefabAsset: {fileID: 0}
  m_GameObject: {fileID: 1874553322}
  m_LocalRotation: {x: -0, y: -0, z: -0, w: 1}
  m_LocalPosition: {x: -0.25600004, y: 1.3707, z: 0}
  m_LocalScale: {x: 1, y: 0.46249998, z: 1}
  m_Children: []
  m_Father: {fileID: 1447862902}
  m_RootOrder: 11
  m_LocalEulerAnglesHint: {x: 0, y: 0, z: 0}
--- !u!65 &1874553324
BoxCollider:
  m_ObjectHideFlags: 0
  m_CorrespondingSourceObject: {fileID: 0}
  m_PrefabInstance: {fileID: 0}
  m_PrefabAsset: {fileID: 0}
  m_GameObject: {fileID: 1874553322}
  m_Material: {fileID: 13400000, guid: fbadbace65c2f3047a360036d374df4c, type: 2}
  m_IsTrigger: 1
  m_Enabled: 1
  serializedVersion: 2
  m_Size: {x: 1.3206114, y: 0.067741305, z: 0.30926007}
  m_Center: {x: 0.025226057, y: 0.0006258931, z: -0.121932596}
--- !u!1 &1903476649
GameObject:
  m_ObjectHideFlags: 0
  m_CorrespondingSourceObject: {fileID: 0}
  m_PrefabInstance: {fileID: 0}
  m_PrefabAsset: {fileID: 0}
  serializedVersion: 6
  m_Component:
  - component: {fileID: 1903476650}
  m_Layer: 0
  m_Name: TriggerColliders
  m_TagString: Untagged
  m_Icon: {fileID: 0}
  m_NavMeshLayer: 0
  m_StaticEditorFlags: 0
  m_IsActive: 1
--- !u!4 &1903476650
Transform:
  m_ObjectHideFlags: 0
  m_CorrespondingSourceObject: {fileID: 0}
  m_PrefabInstance: {fileID: 0}
  m_PrefabAsset: {fileID: 0}
  m_GameObject: {fileID: 1903476649}
  m_LocalRotation: {x: -0, y: -0, z: -0, w: 1}
  m_LocalPosition: {x: -0.006000519, y: 0.093, z: 0}
  m_LocalScale: {x: 0.36876106, y: 1.7877184, z: 0.49955925}
  m_Children:
  - {fileID: 1432972003}
  m_Father: {fileID: 1282172769}
  m_RootOrder: 3
  m_LocalEulerAnglesHint: {x: 0, y: 0, z: 0}
--- !u!1 &1912052707
GameObject:
  m_ObjectHideFlags: 0
  m_CorrespondingSourceObject: {fileID: 0}
  m_PrefabInstance: {fileID: 0}
  m_PrefabAsset: {fileID: 0}
  serializedVersion: 6
  m_Component:
  - component: {fileID: 1912052708}
  m_Layer: 8
  m_Name: vPoint (8)
  m_TagString: Untagged
  m_Icon: {fileID: 0}
  m_NavMeshLayer: 0
  m_StaticEditorFlags: 0
  m_IsActive: 1
--- !u!4 &1912052708
Transform:
  m_ObjectHideFlags: 0
  m_CorrespondingSourceObject: {fileID: 0}
  m_PrefabInstance: {fileID: 0}
  m_PrefabAsset: {fileID: 0}
  m_GameObject: {fileID: 1912052707}
  m_LocalRotation: {x: -0, y: -0, z: -0, w: 1}
  m_LocalPosition: {x: -0.463, y: 0.0581, z: 0}
  m_LocalScale: {x: 0.99999714, y: 1.0000008, z: 1.0000191}
  m_Children: []
  m_Father: {fileID: 1569715918}
  m_RootOrder: 8
  m_LocalEulerAnglesHint: {x: 0, y: 0, z: 0}
--- !u!1 &1913622718
GameObject:
  m_ObjectHideFlags: 0
  m_CorrespondingSourceObject: {fileID: 0}
  m_PrefabInstance: {fileID: 0}
  m_PrefabAsset: {fileID: 0}
  serializedVersion: 6
  m_Component:
  - component: {fileID: 1913622719}
  m_Layer: 8
  m_Name: vPoint (1)
  m_TagString: Untagged
  m_Icon: {fileID: 0}
  m_NavMeshLayer: 0
  m_StaticEditorFlags: 0
  m_IsActive: 1
--- !u!4 &1913622719
Transform:
  m_ObjectHideFlags: 0
  m_CorrespondingSourceObject: {fileID: 0}
  m_PrefabInstance: {fileID: 0}
  m_PrefabAsset: {fileID: 0}
  m_GameObject: {fileID: 1913622718}
  m_LocalRotation: {x: -0, y: -0, z: -0, w: 1}
  m_LocalPosition: {x: -0.471, y: -0.1481, z: 0}
  m_LocalScale: {x: 0.99999714, y: 1.0000008, z: 1.0000191}
  m_Children: []
  m_Father: {fileID: 1201483111}
  m_RootOrder: 1
  m_LocalEulerAnglesHint: {x: 0, y: 0, z: 0}
--- !u!1 &1918902561
GameObject:
  m_ObjectHideFlags: 0
  m_CorrespondingSourceObject: {fileID: 0}
  m_PrefabInstance: {fileID: 0}
  m_PrefabAsset: {fileID: 0}
  serializedVersion: 6
  m_Component:
  - component: {fileID: 1918902562}
  - component: {fileID: 1918902563}
  m_Layer: 8
  m_Name: Col (2)
  m_TagString: SimObjPhysics
  m_Icon: {fileID: 0}
  m_NavMeshLayer: 0
  m_StaticEditorFlags: 64
  m_IsActive: 1
--- !u!4 &1918902562
Transform:
  m_ObjectHideFlags: 0
  m_CorrespondingSourceObject: {fileID: 0}
  m_PrefabInstance: {fileID: 0}
  m_PrefabAsset: {fileID: 0}
  m_GameObject: {fileID: 1918902561}
  m_LocalRotation: {x: -0, y: -0, z: -0, w: 1}
  m_LocalPosition: {x: 0.4377, y: 0.4692, z: 0}
  m_LocalScale: {x: 1, y: 1, z: 1}
  m_Children: []
  m_Father: {fileID: 1447862902}
  m_RootOrder: 2
  m_LocalEulerAnglesHint: {x: 0, y: 0, z: 0}
--- !u!65 &1918902563
BoxCollider:
  m_ObjectHideFlags: 0
  m_CorrespondingSourceObject: {fileID: 0}
  m_PrefabInstance: {fileID: 0}
  m_PrefabAsset: {fileID: 0}
  m_GameObject: {fileID: 1918902561}
  m_Material: {fileID: 13400000, guid: fbadbace65c2f3047a360036d374df4c, type: 2}
  m_IsTrigger: 1
  m_Enabled: 1
  serializedVersion: 2
  m_Size: {x: 0.019674927, y: 0.7203075, z: 0.6007628}
  m_Center: {x: -0.025435686, y: -0.1140953, z: 0.023818761}
--- !u!1 &1934072880
GameObject:
  m_ObjectHideFlags: 0
  m_CorrespondingSourceObject: {fileID: 0}
  m_PrefabInstance: {fileID: 0}
  m_PrefabAsset: {fileID: 0}
  serializedVersion: 6
  m_Component:
  - component: {fileID: 1934072881}
  - component: {fileID: 1934072883}
  - component: {fileID: 1934072882}
  m_Layer: 9
  m_Name: ReceptacleTriggerBox
  m_TagString: Receptacle
  m_Icon: {fileID: 0}
  m_NavMeshLayer: 0
  m_StaticEditorFlags: 0
  m_IsActive: 1
--- !u!4 &1934072881
Transform:
  m_ObjectHideFlags: 0
  m_CorrespondingSourceObject: {fileID: 0}
  m_PrefabInstance: {fileID: 0}
  m_PrefabAsset: {fileID: 0}
  m_GameObject: {fileID: 1934072880}
  m_LocalRotation: {x: -0, y: -0, z: -0, w: 1}
  m_LocalPosition: {x: 0.007296562, y: -0.059999466, z: 0}
  m_LocalScale: {x: 0.40537116, y: 0.09183729, z: 0.49657682}
  m_Children: []
  m_Father: {fileID: 1282172769}
  m_RootOrder: 0
  m_LocalEulerAnglesHint: {x: 0, y: 0, z: 0}
--- !u!65 &1934072883
BoxCollider:
  m_ObjectHideFlags: 0
  m_CorrespondingSourceObject: {fileID: 0}
  m_PrefabInstance: {fileID: 0}
  m_PrefabAsset: {fileID: 0}
  m_GameObject: {fileID: 1934072880}
  m_Material: {fileID: 0}
  m_IsTrigger: 1
  m_Enabled: 1
  serializedVersion: 2
  m_Size: {x: 1, y: 1.7824496, z: 1}
  m_Center: {x: 0, y: 0.6574202, z: 0}
--- !u!114 &1934072882
MonoBehaviour:
  m_ObjectHideFlags: 0
  m_CorrespondingSourceObject: {fileID: 0}
  m_PrefabInstance: {fileID: 0}
  m_PrefabAsset: {fileID: 0}
  m_GameObject: {fileID: 1934072880}
  m_Enabled: 1
  m_EditorHideFlags: 0
  m_Script: {fileID: 11500000, guid: 5122b08936ec54929891d19a8fac4755, type: 3}
  m_Name: 
  m_EditorClassIdentifier: 
  CurrentlyContains: []
  myParent: {fileID: 1282172768}
--- !u!1 &1938110319
GameObject:
  m_ObjectHideFlags: 0
  m_CorrespondingSourceObject: {fileID: 0}
  m_PrefabInstance: {fileID: 0}
  m_PrefabAsset: {fileID: 0}
  serializedVersion: 6
  m_Component:
  - component: {fileID: 1938110320}
  m_Layer: 8
  m_Name: vPoint (2)
  m_TagString: Untagged
  m_Icon: {fileID: 0}
  m_NavMeshLayer: 0
  m_StaticEditorFlags: 0
  m_IsActive: 1
--- !u!4 &1938110320
Transform:
  m_ObjectHideFlags: 0
  m_CorrespondingSourceObject: {fileID: 0}
  m_PrefabInstance: {fileID: 0}
  m_PrefabAsset: {fileID: 0}
  m_GameObject: {fileID: 1938110319}
  m_LocalRotation: {x: -0, y: -0, z: -0, w: 1}
  m_LocalPosition: {x: 0.017, y: -0.1459, z: 0}
  m_LocalScale: {x: 0.99999714, y: 1.0000008, z: 1.0000191}
  m_Children: []
  m_Father: {fileID: 1607395475}
  m_RootOrder: 2
  m_LocalEulerAnglesHint: {x: 0, y: 0, z: 0}
--- !u!1 &1944885539
GameObject:
  m_ObjectHideFlags: 0
  m_CorrespondingSourceObject: {fileID: 0}
  m_PrefabInstance: {fileID: 0}
  m_PrefabAsset: {fileID: 0}
  serializedVersion: 6
  m_Component:
  - component: {fileID: 1944885540}
  m_Layer: 0
  m_Name: VisibilityPoints
  m_TagString: Untagged
  m_Icon: {fileID: 0}
  m_NavMeshLayer: 0
  m_StaticEditorFlags: 0
  m_IsActive: 1
--- !u!4 &1944885540
Transform:
  m_ObjectHideFlags: 0
  m_CorrespondingSourceObject: {fileID: 0}
  m_PrefabInstance: {fileID: 0}
  m_PrefabAsset: {fileID: 0}
  m_GameObject: {fileID: 1944885539}
  m_LocalRotation: {x: -0, y: -0, z: -0, w: 1}
  m_LocalPosition: {x: 0, y: 0.032000065, z: 0.23600006}
  m_LocalScale: {x: 0.38003546, y: 0.69318783, z: 0.119297735}
  m_Children:
  - {fileID: 228073450}
  - {fileID: 2143332927}
  - {fileID: 62434894}
  - {fileID: 1403618116}
  - {fileID: 1953557628}
  - {fileID: 899488905}
  - {fileID: 1133993316}
  - {fileID: 753416587}
  - {fileID: 1555451309}
  m_Father: {fileID: 1282172769}
  m_RootOrder: 4
  m_LocalEulerAnglesHint: {x: 0, y: 0, z: 0}
--- !u!1 &1952112730
GameObject:
  m_ObjectHideFlags: 0
  m_CorrespondingSourceObject: {fileID: 0}
  m_PrefabInstance: {fileID: 0}
  m_PrefabAsset: {fileID: 0}
  serializedVersion: 6
  m_Component:
  - component: {fileID: 1952112731}
  m_Layer: 0
  m_Name: Colliders
  m_TagString: Untagged
  m_Icon: {fileID: 0}
  m_NavMeshLayer: 0
  m_StaticEditorFlags: 0
  m_IsActive: 1
--- !u!4 &1952112731
Transform:
  m_ObjectHideFlags: 0
  m_CorrespondingSourceObject: {fileID: 0}
  m_PrefabInstance: {fileID: 0}
  m_PrefabAsset: {fileID: 0}
  m_GameObject: {fileID: 1952112730}
  m_LocalRotation: {x: -0, y: -0, z: -0, w: 1}
  m_LocalPosition: {x: -0.0149, y: -0.0229, z: 0.0016}
  m_LocalScale: {x: 0.78426653, y: 0.93331474, z: 0.2800328}
  m_Children: []
  m_Father: {fileID: 709952778}
  m_RootOrder: 2
  m_LocalEulerAnglesHint: {x: 0, y: 0, z: 0}
--- !u!1 &1953557627
GameObject:
  m_ObjectHideFlags: 0
  m_CorrespondingSourceObject: {fileID: 0}
  m_PrefabInstance: {fileID: 0}
  m_PrefabAsset: {fileID: 0}
  serializedVersion: 6
  m_Component:
  - component: {fileID: 1953557628}
  m_Layer: 8
  m_Name: vPoint (4)
  m_TagString: Untagged
  m_Icon: {fileID: 0}
  m_NavMeshLayer: 0
  m_StaticEditorFlags: 0
  m_IsActive: 1
--- !u!4 &1953557628
Transform:
  m_ObjectHideFlags: 0
  m_CorrespondingSourceObject: {fileID: 0}
  m_PrefabInstance: {fileID: 0}
  m_PrefabAsset: {fileID: 0}
  m_GameObject: {fileID: 1953557627}
  m_LocalRotation: {x: -0, y: -0, z: -0, w: 1}
  m_LocalPosition: {x: 0.454, y: -0.0379, z: 0}
  m_LocalScale: {x: 0.99999714, y: 1.0000008, z: 1.0000191}
  m_Children: []
  m_Father: {fileID: 1944885540}
  m_RootOrder: 4
  m_LocalEulerAnglesHint: {x: 0, y: 0, z: 0}
--- !u!1 &1963935558
GameObject:
  m_ObjectHideFlags: 0
  m_CorrespondingSourceObject: {fileID: 0}
  m_PrefabInstance: {fileID: 0}
  m_PrefabAsset: {fileID: 0}
  serializedVersion: 6
  m_Component:
  - component: {fileID: 1963935559}
  - component: {fileID: 1963935560}
  m_Layer: 8
  m_Name: Col
  m_TagString: SimObjPhysics
  m_Icon: {fileID: 0}
  m_NavMeshLayer: 0
  m_StaticEditorFlags: 0
  m_IsActive: 1
--- !u!4 &1963935559
Transform:
  m_ObjectHideFlags: 0
  m_CorrespondingSourceObject: {fileID: 0}
  m_PrefabInstance: {fileID: 0}
  m_PrefabAsset: {fileID: 0}
  m_GameObject: {fileID: 1963935558}
  m_LocalRotation: {x: -0, y: -0, z: -0, w: 1}
  m_LocalPosition: {x: 0.018000007, y: -0.0952, z: 0}
  m_LocalScale: {x: 1, y: 0.0025000072, z: 1}
  m_Children: []
  m_Father: {fileID: 107611194}
  m_RootOrder: 0
  m_LocalEulerAnglesHint: {x: 0, y: 0, z: 0}
--- !u!65 &1963935560
BoxCollider:
  m_ObjectHideFlags: 0
  m_CorrespondingSourceObject: {fileID: 0}
  m_PrefabInstance: {fileID: 0}
  m_PrefabAsset: {fileID: 0}
  m_GameObject: {fileID: 1963935558}
  m_Material: {fileID: 13400000, guid: fbadbace65c2f3047a360036d374df4c, type: 2}
  m_IsTrigger: 1
  m_Enabled: 1
  serializedVersion: 2
  m_Size: {x: 1, y: 1, z: 1}
  m_Center: {x: 0, y: 0, z: 0}
--- !u!1 &1965122868
GameObject:
  m_ObjectHideFlags: 0
  m_CorrespondingSourceObject: {fileID: 0}
  m_PrefabInstance: {fileID: 0}
  m_PrefabAsset: {fileID: 0}
  serializedVersion: 6
  m_Component:
  - component: {fileID: 1965122869}
  m_Layer: 8
  m_Name: vPoint
  m_TagString: Untagged
  m_Icon: {fileID: 0}
  m_NavMeshLayer: 0
  m_StaticEditorFlags: 0
  m_IsActive: 1
--- !u!4 &1965122869
Transform:
  m_ObjectHideFlags: 0
  m_CorrespondingSourceObject: {fileID: 0}
  m_PrefabInstance: {fileID: 0}
  m_PrefabAsset: {fileID: 0}
  m_GameObject: {fileID: 1965122868}
  m_LocalRotation: {x: -0, y: -0, z: -0, w: 1}
  m_LocalPosition: {x: 0.489, y: -0.1473, z: 0}
  m_LocalScale: {x: 1, y: 1, z: 1}
  m_Children: []
  m_Father: {fileID: 1173777593}
  m_RootOrder: 0
  m_LocalEulerAnglesHint: {x: 0, y: 0, z: 0}
--- !u!1 &1989715380
GameObject:
  m_ObjectHideFlags: 0
  m_CorrespondingSourceObject: {fileID: 0}
  m_PrefabInstance: {fileID: 0}
  m_PrefabAsset: {fileID: 0}
  serializedVersion: 6
  m_Component:
  - component: {fileID: 1989715381}
  m_Layer: 8
  m_Name: vPoint (8)
  m_TagString: Untagged
  m_Icon: {fileID: 0}
  m_NavMeshLayer: 0
  m_StaticEditorFlags: 0
  m_IsActive: 1
--- !u!4 &1989715381
Transform:
  m_ObjectHideFlags: 0
  m_CorrespondingSourceObject: {fileID: 0}
  m_PrefabInstance: {fileID: 0}
  m_PrefabAsset: {fileID: 0}
  m_GameObject: {fileID: 1989715380}
  m_LocalRotation: {x: -0, y: -0, z: -0, w: 1}
  m_LocalPosition: {x: -0.463, y: 0.0581, z: 0}
  m_LocalScale: {x: 0.99999714, y: 1.0000008, z: 1.0000191}
  m_Children: []
  m_Father: {fileID: 1201483111}
  m_RootOrder: 8
  m_LocalEulerAnglesHint: {x: 0, y: 0, z: 0}
--- !u!1 &1997553647
GameObject:
  m_ObjectHideFlags: 0
  m_CorrespondingSourceObject: {fileID: 0}
  m_PrefabInstance: {fileID: 0}
  m_PrefabAsset: {fileID: 0}
  serializedVersion: 6
  m_Component:
  - component: {fileID: 1997553648}
  - component: {fileID: 1997553651}
  - component: {fileID: 1997553650}
  - component: {fileID: 1997553649}
  m_Layer: 11
  m_Name: FP301:PS_301_Shelf_1
  m_TagString: SimObjPhysics
  m_Icon: {fileID: 0}
  m_NavMeshLayer: 0
  m_StaticEditorFlags: 0
  m_IsActive: 1
--- !u!4 &1997553648
Transform:
  m_ObjectHideFlags: 0
  m_CorrespondingSourceObject: {fileID: 0}
  m_PrefabInstance: {fileID: 0}
  m_PrefabAsset: {fileID: 0}
  m_GameObject: {fileID: 1997553647}
  m_LocalRotation: {x: 0, y: 0, z: 0, w: 1}
  m_LocalPosition: {x: 0, y: 0, z: 0}
  m_LocalScale: {x: 1, y: 1, z: 1}
  m_Children: []
  m_Father: {fileID: 291202759}
  m_RootOrder: 1
  m_LocalEulerAnglesHint: {x: 0, y: 0, z: 0}
--- !u!33 &1997553651
MeshFilter:
  m_ObjectHideFlags: 0
  m_CorrespondingSourceObject: {fileID: 0}
  m_PrefabInstance: {fileID: 0}
  m_PrefabAsset: {fileID: 0}
  m_GameObject: {fileID: 1997553647}
  m_Mesh: {fileID: 4300146, guid: c42da60c418a547499e8159f4588a593, type: 3}
--- !u!23 &1997553650
MeshRenderer:
  m_ObjectHideFlags: 0
  m_CorrespondingSourceObject: {fileID: 0}
  m_PrefabInstance: {fileID: 0}
  m_PrefabAsset: {fileID: 0}
  m_GameObject: {fileID: 1997553647}
  m_Enabled: 1
  m_CastShadows: 1
  m_ReceiveShadows: 1
  m_DynamicOccludee: 1
  m_MotionVectors: 1
  m_LightProbeUsage: 1
  m_ReflectionProbeUsage: 1
  m_RayTracingMode: 2
  m_RenderingLayerMask: 1
  m_RendererPriority: 0
  m_Materials:
  - {fileID: 2100000, guid: 0ee5dc5dfb839a9469aee39e98202154, type: 2}
  m_StaticBatchInfo:
    firstSubMesh: 0
    subMeshCount: 0
  m_StaticBatchRoot: {fileID: 0}
  m_ProbeAnchor: {fileID: 0}
  m_LightProbeVolumeOverride: {fileID: 0}
  m_ScaleInLightmap: 1
  m_ReceiveGI: 1
  m_PreserveUVs: 0
  m_IgnoreNormalsForChartDetection: 0
  m_ImportantGI: 0
  m_StitchLightmapSeams: 0
  m_SelectedEditorRenderState: 3
  m_MinimumChartSize: 4
  m_AutoUVMaxDistance: 0.5
  m_AutoUVMaxAngle: 89
  m_LightmapParameters: {fileID: 0}
  m_SortingLayerID: 0
  m_SortingLayer: 0
  m_SortingOrder: 0
--- !u!64 &1997553649
MeshCollider:
  m_ObjectHideFlags: 0
  m_CorrespondingSourceObject: {fileID: 0}
  m_PrefabInstance: {fileID: 0}
  m_PrefabAsset: {fileID: 0}
  m_GameObject: {fileID: 1997553647}
  m_Material: {fileID: 0}
  m_IsTrigger: 0
  m_Enabled: 1
  serializedVersion: 4
  m_Convex: 0
  m_CookingOptions: 30
  m_Mesh: {fileID: 4300146, guid: c42da60c418a547499e8159f4588a593, type: 3}
--- !u!1 &1998533544
GameObject:
  m_ObjectHideFlags: 0
  m_CorrespondingSourceObject: {fileID: 0}
  m_PrefabInstance: {fileID: 0}
  m_PrefabAsset: {fileID: 0}
  serializedVersion: 6
  m_Component:
  - component: {fileID: 1998533545}
  m_Layer: 8
  m_Name: vPoint (30)
  m_TagString: Untagged
  m_Icon: {fileID: 0}
  m_NavMeshLayer: 0
  m_StaticEditorFlags: 64
  m_IsActive: 1
--- !u!4 &1998533545
Transform:
  m_ObjectHideFlags: 0
  m_CorrespondingSourceObject: {fileID: 0}
  m_PrefabInstance: {fileID: 0}
  m_PrefabAsset: {fileID: 0}
  m_GameObject: {fileID: 1998533544}
  m_LocalRotation: {x: -0, y: -0, z: -0, w: 1}
  m_LocalPosition: {x: 0.012999296, y: 1.116, z: 0.006}
  m_LocalScale: {x: 1, y: 1, z: 1}
  m_Children: []
  m_Father: {fileID: 8502727784707770075}
  m_RootOrder: 30
  m_LocalEulerAnglesHint: {x: 0, y: 0, z: 0}
--- !u!1 &2004446900
GameObject:
  m_ObjectHideFlags: 0
  m_CorrespondingSourceObject: {fileID: 0}
  m_PrefabInstance: {fileID: 0}
  m_PrefabAsset: {fileID: 0}
  serializedVersion: 6
  m_Component:
  - component: {fileID: 2004446901}
  - component: {fileID: 2004446903}
  - component: {fileID: 2004446902}
  m_Layer: 9
  m_Name: ReceptacleTriggerBox
  m_TagString: Receptacle
  m_Icon: {fileID: 0}
  m_NavMeshLayer: 0
  m_StaticEditorFlags: 0
  m_IsActive: 1
--- !u!4 &2004446901
Transform:
  m_ObjectHideFlags: 0
  m_CorrespondingSourceObject: {fileID: 0}
  m_PrefabInstance: {fileID: 0}
  m_PrefabAsset: {fileID: 0}
  m_GameObject: {fileID: 2004446900}
  m_LocalRotation: {x: -0, y: -0, z: -0, w: 1}
  m_LocalPosition: {x: -0.0000038146973, y: -0.09685993, z: 0.0016002655}
  m_LocalScale: {x: 0.78414404, y: 0.14292635, z: 0.2800328}
  m_Children: []
  m_Father: {fileID: 1535350329}
  m_RootOrder: 0
  m_LocalEulerAnglesHint: {x: 0, y: 0, z: 0}
--- !u!65 &2004446903
BoxCollider:
  m_ObjectHideFlags: 0
  m_CorrespondingSourceObject: {fileID: 0}
  m_PrefabInstance: {fileID: 0}
  m_PrefabAsset: {fileID: 0}
  m_GameObject: {fileID: 2004446900}
  m_Material: {fileID: 0}
  m_IsTrigger: 1
  m_Enabled: 1
  serializedVersion: 2
  m_Size: {x: 1, y: 2.334561, z: 1}
  m_Center: {x: 0, y: 0.6672801, z: 0}
--- !u!114 &2004446902
MonoBehaviour:
  m_ObjectHideFlags: 0
  m_CorrespondingSourceObject: {fileID: 0}
  m_PrefabInstance: {fileID: 0}
  m_PrefabAsset: {fileID: 0}
  m_GameObject: {fileID: 2004446900}
  m_Enabled: 1
  m_EditorHideFlags: 0
  m_Script: {fileID: 11500000, guid: 5122b08936ec54929891d19a8fac4755, type: 3}
  m_Name: 
  m_EditorClassIdentifier: 
  CurrentlyContains: []
  myParent: {fileID: 1535350328}
--- !u!1 &2005326970
GameObject:
  m_ObjectHideFlags: 0
  m_CorrespondingSourceObject: {fileID: 0}
  m_PrefabInstance: {fileID: 0}
  m_PrefabAsset: {fileID: 0}
  serializedVersion: 6
  m_Component:
  - component: {fileID: 2005326971}
  - component: {fileID: 2005326973}
  - component: {fileID: 2005326972}
  m_Layer: 9
  m_Name: ReceptacleTriggerBox
  m_TagString: Receptacle
  m_Icon: {fileID: 0}
  m_NavMeshLayer: 0
  m_StaticEditorFlags: 0
  m_IsActive: 1
--- !u!4 &2005326971
Transform:
  m_ObjectHideFlags: 0
  m_CorrespondingSourceObject: {fileID: 0}
  m_PrefabInstance: {fileID: 0}
  m_PrefabAsset: {fileID: 0}
  m_GameObject: {fileID: 2005326970}
  m_LocalRotation: {x: -0, y: -0, z: -0, w: 1}
  m_LocalPosition: {x: 0.007296562, y: -0.06, z: 0}
  m_LocalScale: {x: 0.40537116, y: 0.09183729, z: 0.49657682}
  m_Children: []
  m_Father: {fileID: 1008232747}
  m_RootOrder: 0
  m_LocalEulerAnglesHint: {x: 0, y: 0, z: 0}
--- !u!65 &2005326973
BoxCollider:
  m_ObjectHideFlags: 0
  m_CorrespondingSourceObject: {fileID: 0}
  m_PrefabInstance: {fileID: 0}
  m_PrefabAsset: {fileID: 0}
  m_GameObject: {fileID: 2005326970}
  m_Material: {fileID: 0}
  m_IsTrigger: 1
  m_Enabled: 1
  serializedVersion: 2
  m_Size: {x: 1, y: 2.334561, z: 1}
  m_Center: {x: 0, y: 0.6672801, z: 0}
--- !u!114 &2005326972
MonoBehaviour:
  m_ObjectHideFlags: 0
  m_CorrespondingSourceObject: {fileID: 0}
  m_PrefabInstance: {fileID: 0}
  m_PrefabAsset: {fileID: 0}
  m_GameObject: {fileID: 2005326970}
  m_Enabled: 1
  m_EditorHideFlags: 0
  m_Script: {fileID: 11500000, guid: 5122b08936ec54929891d19a8fac4755, type: 3}
  m_Name: 
  m_EditorClassIdentifier: 
  CurrentlyContains: []
  myParent: {fileID: 1008232746}
--- !u!1 &2009521323
GameObject:
  m_ObjectHideFlags: 0
  m_CorrespondingSourceObject: {fileID: 0}
  m_PrefabInstance: {fileID: 0}
  m_PrefabAsset: {fileID: 0}
  serializedVersion: 6
  m_Component:
  - component: {fileID: 2009521324}
  - component: {fileID: 2009521327}
  - component: {fileID: 2009521326}
  - component: {fileID: 2009521325}
  m_Layer: 11
  m_Name: FP301:PS_301_Shelf_1
  m_TagString: SimObjPhysics
  m_Icon: {fileID: 0}
  m_NavMeshLayer: 0
  m_StaticEditorFlags: 0
  m_IsActive: 1
--- !u!4 &2009521324
Transform:
  m_ObjectHideFlags: 0
  m_CorrespondingSourceObject: {fileID: 0}
  m_PrefabInstance: {fileID: 0}
  m_PrefabAsset: {fileID: 0}
  m_GameObject: {fileID: 2009521323}
  m_LocalRotation: {x: 0, y: 0, z: 0, w: 1}
  m_LocalPosition: {x: 0, y: 0, z: 0}
  m_LocalScale: {x: 1, y: 1, z: 1}
  m_Children: []
  m_Father: {fileID: 1008232747}
  m_RootOrder: 1
  m_LocalEulerAnglesHint: {x: 0, y: 0, z: 0}
--- !u!33 &2009521327
MeshFilter:
  m_ObjectHideFlags: 0
  m_CorrespondingSourceObject: {fileID: 0}
  m_PrefabInstance: {fileID: 0}
  m_PrefabAsset: {fileID: 0}
  m_GameObject: {fileID: 2009521323}
  m_Mesh: {fileID: 4300332, guid: c42da60c418a547499e8159f4588a593, type: 3}
--- !u!23 &2009521326
MeshRenderer:
  m_ObjectHideFlags: 0
  m_CorrespondingSourceObject: {fileID: 0}
  m_PrefabInstance: {fileID: 0}
  m_PrefabAsset: {fileID: 0}
  m_GameObject: {fileID: 2009521323}
  m_Enabled: 1
  m_CastShadows: 1
  m_ReceiveShadows: 1
  m_DynamicOccludee: 1
  m_MotionVectors: 1
  m_LightProbeUsage: 1
  m_ReflectionProbeUsage: 1
  m_RayTracingMode: 2
  m_RenderingLayerMask: 1
  m_RendererPriority: 0
  m_Materials:
  - {fileID: 2100000, guid: 0ee5dc5dfb839a9469aee39e98202154, type: 2}
  m_StaticBatchInfo:
    firstSubMesh: 0
    subMeshCount: 0
  m_StaticBatchRoot: {fileID: 0}
  m_ProbeAnchor: {fileID: 0}
  m_LightProbeVolumeOverride: {fileID: 0}
  m_ScaleInLightmap: 1
  m_ReceiveGI: 1
  m_PreserveUVs: 0
  m_IgnoreNormalsForChartDetection: 0
  m_ImportantGI: 0
  m_StitchLightmapSeams: 0
  m_SelectedEditorRenderState: 3
  m_MinimumChartSize: 4
  m_AutoUVMaxDistance: 0.5
  m_AutoUVMaxAngle: 89
  m_LightmapParameters: {fileID: 0}
  m_SortingLayerID: 0
  m_SortingLayer: 0
  m_SortingOrder: 0
--- !u!64 &2009521325
MeshCollider:
  m_ObjectHideFlags: 0
  m_CorrespondingSourceObject: {fileID: 0}
  m_PrefabInstance: {fileID: 0}
  m_PrefabAsset: {fileID: 0}
  m_GameObject: {fileID: 2009521323}
  m_Material: {fileID: 0}
  m_IsTrigger: 0
  m_Enabled: 1
  serializedVersion: 4
  m_Convex: 0
  m_CookingOptions: 30
  m_Mesh: {fileID: 4300332, guid: c42da60c418a547499e8159f4588a593, type: 3}
--- !u!1 &2070641047
GameObject:
  m_ObjectHideFlags: 0
  m_CorrespondingSourceObject: {fileID: 0}
  m_PrefabInstance: {fileID: 0}
  m_PrefabAsset: {fileID: 0}
  serializedVersion: 6
  m_Component:
  - component: {fileID: 2070641048}
  - component: {fileID: 2070641050}
  - component: {fileID: 2070641049}
  m_Layer: 8
  m_Name: Shelf (4)
  m_TagString: SimObjPhysics
  m_Icon: {fileID: 0}
  m_NavMeshLayer: 0
  m_StaticEditorFlags: 0
  m_IsActive: 1
--- !u!4 &2070641048
Transform:
  m_ObjectHideFlags: 0
  m_CorrespondingSourceObject: {fileID: 0}
  m_PrefabInstance: {fileID: 0}
  m_PrefabAsset: {fileID: 0}
  m_GameObject: {fileID: 2070641047}
  m_LocalRotation: {x: 0, y: -0, z: -0, w: 1}
  m_LocalPosition: {x: -0.41017333, y: 0.9418339, z: -0.166}
  m_LocalScale: {x: 1, y: 1, z: 1}
  m_Children:
  - {fileID: 1102658487}
  - {fileID: 469823701}
  - {fileID: 1078966061}
  - {fileID: 107611194}
  - {fileID: 1412004317}
  m_Father: {fileID: 8502727783828976752}
  m_RootOrder: 9
  m_LocalEulerAnglesHint: {x: 0, y: 0, z: 0}
--- !u!114 &2070641050
MonoBehaviour:
  m_ObjectHideFlags: 0
  m_CorrespondingSourceObject: {fileID: 0}
  m_PrefabInstance: {fileID: 0}
  m_PrefabAsset: {fileID: 0}
  m_GameObject: {fileID: 2070641047}
  m_Enabled: 1
  m_EditorHideFlags: 0
  m_Script: {fileID: 11500000, guid: b439f6e4ef5714ee2a3643acf37b7a9d, type: 3}
  m_Name: 
  m_EditorClassIdentifier: 
  objectID: 
<<<<<<< HEAD
=======
  assetID: 
>>>>>>> 2f8dd9f9
  Type: 126
  PrimaryProperty: 1
  SecondaryProperties: 07000000
  BoundingBox: {fileID: 0}
  VisibilityPoints:
  - {fileID: 1678572792}
  - {fileID: 98117708}
  - {fileID: 765018817}
  - {fileID: 1679972228}
  - {fileID: 207166756}
  - {fileID: 619918747}
  - {fileID: 1241703341}
  - {fileID: 1219089476}
  - {fileID: 1589474682}
  ReceptacleTriggerBoxes:
  - {fileID: 1102658486}
  debugIsVisible: 0
  debugIsInteractable: 0
  isInAgentHand: 0
  MyColliders: []
  HFdynamicfriction: 0
  HFstaticfriction: 0
  HFbounciness: 0
  HFrbdrag: 0
  HFrbangulardrag: 0
  salientMaterials: 
  MySpawnPoints: []
  CurrentTemperature: 0
  HowManySecondsUntilRoomTemp: 10
  inMotion: 0
  numSimObjHit: 0
  numFloorHit: 0
  numStructureHit: 0
  lastVelocity: 0
  IsReceptacle: 0
  IsPickupable: 0
  IsMoveable: 0
  isStatic: 0
  IsToggleable: 0
  IsOpenable: 0
  IsBreakable: 0
  IsFillable: 0
  IsDirtyable: 0
  IsCookable: 0
  IsSliceable: 0
  isHeatSource: 0
  isColdSource: 0
  ContainedObjectReferences: []
  CurrentlyContains: []
--- !u!54 &2070641049
Rigidbody:
  m_ObjectHideFlags: 0
  m_CorrespondingSourceObject: {fileID: 0}
  m_PrefabInstance: {fileID: 0}
  m_PrefabAsset: {fileID: 0}
  m_GameObject: {fileID: 2070641047}
  serializedVersion: 2
  m_Mass: 1
  m_Drag: 0
  m_AngularDrag: 0.05
  m_UseGravity: 1
  m_IsKinematic: 1
  m_Interpolate: 0
  m_Constraints: 0
  m_CollisionDetection: 0
--- !u!1 &2071460117
GameObject:
  m_ObjectHideFlags: 0
  m_CorrespondingSourceObject: {fileID: 0}
  m_PrefabInstance: {fileID: 0}
  m_PrefabAsset: {fileID: 0}
  serializedVersion: 6
  m_Component:
  - component: {fileID: 2071460118}
  m_Layer: 8
  m_Name: vPoint
  m_TagString: Untagged
  m_Icon: {fileID: 0}
  m_NavMeshLayer: 0
  m_StaticEditorFlags: 0
  m_IsActive: 1
--- !u!4 &2071460118
Transform:
  m_ObjectHideFlags: 0
  m_CorrespondingSourceObject: {fileID: 0}
  m_PrefabInstance: {fileID: 0}
  m_PrefabAsset: {fileID: 0}
  m_GameObject: {fileID: 2071460117}
  m_LocalRotation: {x: -0, y: -0, z: -0, w: 1}
  m_LocalPosition: {x: 0.489, y: -0.1473, z: 0}
  m_LocalScale: {x: 1, y: 1, z: 1}
  m_Children: []
  m_Father: {fileID: 1569715918}
  m_RootOrder: 0
  m_LocalEulerAnglesHint: {x: 0, y: 0, z: 0}
--- !u!1 &2082545125
GameObject:
  m_ObjectHideFlags: 0
  m_CorrespondingSourceObject: {fileID: 0}
  m_PrefabInstance: {fileID: 0}
  m_PrefabAsset: {fileID: 0}
  serializedVersion: 6
  m_Component:
  - component: {fileID: 2082545126}
  - component: {fileID: 2082545127}
  m_Layer: 8
  m_Name: Col (14)
  m_TagString: SimObjPhysics
  m_Icon: {fileID: 0}
  m_NavMeshLayer: 0
  m_StaticEditorFlags: 64
  m_IsActive: 1
--- !u!4 &2082545126
Transform:
  m_ObjectHideFlags: 0
  m_CorrespondingSourceObject: {fileID: 0}
  m_PrefabInstance: {fileID: 0}
  m_PrefabAsset: {fileID: 0}
  m_GameObject: {fileID: 2082545125}
  m_LocalRotation: {x: -0, y: -0, z: -0, w: 1}
  m_LocalPosition: {x: -0.199, y: 1.2169998, z: 0}
  m_LocalScale: {x: 1, y: 1, z: 1}
  m_Children: []
  m_Father: {fileID: 1447862902}
  m_RootOrder: 14
  m_LocalEulerAnglesHint: {x: 0, y: 0, z: 0}
--- !u!65 &2082545127
BoxCollider:
  m_ObjectHideFlags: 0
  m_CorrespondingSourceObject: {fileID: 0}
  m_PrefabInstance: {fileID: 0}
  m_PrefabAsset: {fileID: 0}
  m_GameObject: {fileID: 2082545125}
  m_Material: {fileID: 13400000, guid: fbadbace65c2f3047a360036d374df4c, type: 2}
  m_IsTrigger: 1
  m_Enabled: 1
  serializedVersion: 2
  m_Size: {x: 1.3235173, y: 0.6406171, z: 0.023174703}
  m_Center: {x: -0.030754328, y: -0.15394053, z: -0.26497528}
--- !u!1 &2101439952
GameObject:
  m_ObjectHideFlags: 0
  m_CorrespondingSourceObject: {fileID: 0}
  m_PrefabInstance: {fileID: 0}
  m_PrefabAsset: {fileID: 0}
  serializedVersion: 6
  m_Component:
  - component: {fileID: 2101439953}
  - component: {fileID: 2101439954}
  m_Layer: 8
  m_Name: Col (15)
  m_TagString: SimObjPhysics
  m_Icon: {fileID: 0}
  m_NavMeshLayer: 0
  m_StaticEditorFlags: 64
  m_IsActive: 1
--- !u!4 &2101439953
Transform:
  m_ObjectHideFlags: 0
  m_CorrespondingSourceObject: {fileID: 0}
  m_PrefabInstance: {fileID: 0}
  m_PrefabAsset: {fileID: 0}
  m_GameObject: {fileID: 2101439952}
  m_LocalRotation: {x: -0, y: -0, z: -0, w: 1}
  m_LocalPosition: {x: -0.367, y: 1.213, z: 0}
  m_LocalScale: {x: 1, y: 1, z: 1}
  m_Children: []
  m_Father: {fileID: 1447862902}
  m_RootOrder: 15
  m_LocalEulerAnglesHint: {x: 0, y: 0, z: 0}
--- !u!65 &2101439954
BoxCollider:
  m_ObjectHideFlags: 0
  m_CorrespondingSourceObject: {fileID: 0}
  m_PrefabInstance: {fileID: 0}
  m_PrefabAsset: {fileID: 0}
  m_GameObject: {fileID: 2101439952}
  m_Material: {fileID: 13400000, guid: fbadbace65c2f3047a360036d374df4c, type: 2}
  m_IsTrigger: 1
  m_Enabled: 1
  serializedVersion: 2
  m_Size: {x: 0.026570514, y: 0.64384097, z: 0.30816096}
  m_Center: {x: -0.02888348, y: -0.15232858, z: -0.12248215}
--- !u!1 &2138891564
GameObject:
  m_ObjectHideFlags: 0
  m_CorrespondingSourceObject: {fileID: 0}
  m_PrefabInstance: {fileID: 0}
  m_PrefabAsset: {fileID: 0}
  serializedVersion: 6
  m_Component:
  - component: {fileID: 2138891565}
  - component: {fileID: 2138891567}
  - component: {fileID: 2138891566}
  m_Layer: 8
  m_Name: Shelf (6)
  m_TagString: SimObjPhysics
  m_Icon: {fileID: 0}
  m_NavMeshLayer: 0
  m_StaticEditorFlags: 0
  m_IsActive: 1
--- !u!4 &2138891565
Transform:
  m_ObjectHideFlags: 0
  m_CorrespondingSourceObject: {fileID: 0}
  m_PrefabInstance: {fileID: 0}
  m_PrefabAsset: {fileID: 0}
  m_GameObject: {fileID: 2138891564}
  m_LocalRotation: {x: 0, y: -0, z: -0, w: 1}
  m_LocalPosition: {x: -0.44874877, y: 0.41181365, z: 0.014315795}
  m_LocalScale: {x: 1, y: 1, z: 1}
  m_Children:
  - {fileID: 747454372}
  - {fileID: 673894583}
  - {fileID: 386089331}
  - {fileID: 193454030}
  - {fileID: 1607395475}
  m_Father: {fileID: 8502727783828976752}
  m_RootOrder: 11
  m_LocalEulerAnglesHint: {x: 0, y: 0, z: 0}
--- !u!114 &2138891567
MonoBehaviour:
  m_ObjectHideFlags: 0
  m_CorrespondingSourceObject: {fileID: 0}
  m_PrefabInstance: {fileID: 0}
  m_PrefabAsset: {fileID: 0}
  m_GameObject: {fileID: 2138891564}
  m_Enabled: 1
  m_EditorHideFlags: 0
  m_Script: {fileID: 11500000, guid: b439f6e4ef5714ee2a3643acf37b7a9d, type: 3}
  m_Name: 
  m_EditorClassIdentifier: 
  objectID: 
<<<<<<< HEAD
=======
  assetID: 
>>>>>>> 2f8dd9f9
  Type: 126
  PrimaryProperty: 1
  SecondaryProperties: 07000000
  BoundingBox: {fileID: 0}
  VisibilityPoints:
  - {fileID: 939550200}
  - {fileID: 328893965}
  - {fileID: 1938110320}
  - {fileID: 819056792}
  - {fileID: 686940403}
  - {fileID: 891954132}
  - {fileID: 971774157}
  - {fileID: 1529807209}
  - {fileID: 257792572}
  ReceptacleTriggerBoxes:
  - {fileID: 747454371}
  debugIsVisible: 0
  debugIsInteractable: 0
  isInAgentHand: 0
  MyColliders: []
  HFdynamicfriction: 0
  HFstaticfriction: 0
  HFbounciness: 0
  HFrbdrag: 0
  HFrbangulardrag: 0
  salientMaterials: 
  MySpawnPoints: []
  CurrentTemperature: 0
  HowManySecondsUntilRoomTemp: 10
  inMotion: 0
  numSimObjHit: 0
  numFloorHit: 0
  numStructureHit: 0
  lastVelocity: 0
  IsReceptacle: 0
  IsPickupable: 0
  IsMoveable: 0
  isStatic: 0
  IsToggleable: 0
  IsOpenable: 0
  IsBreakable: 0
  IsFillable: 0
  IsDirtyable: 0
  IsCookable: 0
  IsSliceable: 0
  isHeatSource: 0
  isColdSource: 0
  ContainedObjectReferences: []
  CurrentlyContains: []
--- !u!54 &2138891566
Rigidbody:
  m_ObjectHideFlags: 0
  m_CorrespondingSourceObject: {fileID: 0}
  m_PrefabInstance: {fileID: 0}
  m_PrefabAsset: {fileID: 0}
  m_GameObject: {fileID: 2138891564}
  serializedVersion: 2
  m_Mass: 1
  m_Drag: 0
  m_AngularDrag: 0.05
  m_UseGravity: 1
  m_IsKinematic: 1
  m_Interpolate: 0
  m_Constraints: 0
  m_CollisionDetection: 0
--- !u!1 &2143332926
GameObject:
  m_ObjectHideFlags: 0
  m_CorrespondingSourceObject: {fileID: 0}
  m_PrefabInstance: {fileID: 0}
  m_PrefabAsset: {fileID: 0}
  serializedVersion: 6
  m_Component:
  - component: {fileID: 2143332927}
  m_Layer: 8
  m_Name: vPoint (1)
  m_TagString: Untagged
  m_Icon: {fileID: 0}
  m_NavMeshLayer: 0
  m_StaticEditorFlags: 0
  m_IsActive: 1
--- !u!4 &2143332927
Transform:
  m_ObjectHideFlags: 0
  m_CorrespondingSourceObject: {fileID: 0}
  m_PrefabInstance: {fileID: 0}
  m_PrefabAsset: {fileID: 0}
  m_GameObject: {fileID: 2143332926}
  m_LocalRotation: {x: -0, y: -0, z: -0, w: 1}
  m_LocalPosition: {x: -0.471, y: -0.1481, z: 0}
  m_LocalScale: {x: 0.99999714, y: 1.0000008, z: 1.0000191}
  m_Children: []
  m_Father: {fileID: 1944885540}
  m_RootOrder: 1
  m_LocalEulerAnglesHint: {x: 0, y: 0, z: 0}
--- !u!1 &6361494499085350
GameObject:
  m_ObjectHideFlags: 0
  m_CorrespondingSourceObject: {fileID: 0}
  m_PrefabInstance: {fileID: 0}
  m_PrefabAsset: {fileID: 0}
  serializedVersion: 6
  m_Component:
  - component: {fileID: 5261167027315581981}
  - component: {fileID: 7190872215640102541}
  - component: {fileID: 3817124944673732647}
  - component: {fileID: 9051714856563689396}
  m_Layer: 11
  m_Name: FP307:PS_307_Shelf_1
  m_TagString: SimObjPhysics
  m_Icon: {fileID: 0}
  m_NavMeshLayer: 0
  m_StaticEditorFlags: 0
  m_IsActive: 1
--- !u!4 &5261167027315581981
Transform:
  m_ObjectHideFlags: 0
  m_CorrespondingSourceObject: {fileID: 0}
  m_PrefabInstance: {fileID: 0}
  m_PrefabAsset: {fileID: 0}
  m_GameObject: {fileID: 6361494499085350}
  m_LocalRotation: {x: 0, y: 0, z: 0, w: 1}
  m_LocalPosition: {x: 0, y: 0, z: 0}
  m_LocalScale: {x: 1, y: 1, z: 1}
  m_Children: []
  m_Father: {fileID: 1042419637288705539}
  m_RootOrder: 1
  m_LocalEulerAnglesHint: {x: 0, y: 0, z: 0}
--- !u!33 &7190872215640102541
MeshFilter:
  m_ObjectHideFlags: 0
  m_CorrespondingSourceObject: {fileID: 0}
  m_PrefabInstance: {fileID: 0}
  m_PrefabAsset: {fileID: 0}
  m_GameObject: {fileID: 6361494499085350}
  m_Mesh: {fileID: 4300142, guid: c42da60c418a547499e8159f4588a593, type: 3}
--- !u!23 &3817124944673732647
MeshRenderer:
  m_ObjectHideFlags: 0
  m_CorrespondingSourceObject: {fileID: 0}
  m_PrefabInstance: {fileID: 0}
  m_PrefabAsset: {fileID: 0}
  m_GameObject: {fileID: 6361494499085350}
  m_Enabled: 1
  m_CastShadows: 1
  m_ReceiveShadows: 1
  m_DynamicOccludee: 1
  m_MotionVectors: 1
  m_LightProbeUsage: 1
  m_ReflectionProbeUsage: 1
  m_RayTracingMode: 2
  m_RenderingLayerMask: 1
  m_RendererPriority: 0
  m_Materials:
  - {fileID: 2100000, guid: 0ee5dc5dfb839a9469aee39e98202154, type: 2}
  m_StaticBatchInfo:
    firstSubMesh: 0
    subMeshCount: 0
  m_StaticBatchRoot: {fileID: 0}
  m_ProbeAnchor: {fileID: 0}
  m_LightProbeVolumeOverride: {fileID: 0}
  m_ScaleInLightmap: 1
  m_ReceiveGI: 1
  m_PreserveUVs: 0
  m_IgnoreNormalsForChartDetection: 0
  m_ImportantGI: 0
  m_StitchLightmapSeams: 0
  m_SelectedEditorRenderState: 3
  m_MinimumChartSize: 4
  m_AutoUVMaxDistance: 0.5
  m_AutoUVMaxAngle: 89
  m_LightmapParameters: {fileID: 0}
  m_SortingLayerID: 0
  m_SortingLayer: 0
  m_SortingOrder: 0
--- !u!64 &9051714856563689396
MeshCollider:
  m_ObjectHideFlags: 0
  m_CorrespondingSourceObject: {fileID: 0}
  m_PrefabInstance: {fileID: 0}
  m_PrefabAsset: {fileID: 0}
  m_GameObject: {fileID: 6361494499085350}
  m_Material: {fileID: 0}
  m_IsTrigger: 0
  m_Enabled: 1
  serializedVersion: 4
  m_Convex: 0
  m_CookingOptions: 30
  m_Mesh: {fileID: 4300142, guid: c42da60c418a547499e8159f4588a593, type: 3}
--- !u!1 &242523753377903891
GameObject:
  m_ObjectHideFlags: 0
  m_CorrespondingSourceObject: {fileID: 0}
  m_PrefabInstance: {fileID: 0}
  m_PrefabAsset: {fileID: 0}
  serializedVersion: 6
  m_Component:
  - component: {fileID: 8054202718573377262}
  m_Layer: 8
  m_Name: vPoint (8)
  m_TagString: Untagged
  m_Icon: {fileID: 0}
  m_NavMeshLayer: 0
  m_StaticEditorFlags: 0
  m_IsActive: 1
--- !u!4 &8054202718573377262
Transform:
  m_ObjectHideFlags: 0
  m_CorrespondingSourceObject: {fileID: 0}
  m_PrefabInstance: {fileID: 0}
  m_PrefabAsset: {fileID: 0}
  m_GameObject: {fileID: 242523753377903891}
  m_LocalRotation: {x: -0, y: -0, z: -0, w: 1}
  m_LocalPosition: {x: -0.463, y: 0.0581, z: 0}
  m_LocalScale: {x: 0.99999714, y: 1.0000008, z: 1.0000191}
  m_Children: []
  m_Father: {fileID: 9011968867640932423}
  m_RootOrder: 8
  m_LocalEulerAnglesHint: {x: 0, y: 0, z: 0}
--- !u!1 &939832000744879570
GameObject:
  m_ObjectHideFlags: 0
  m_CorrespondingSourceObject: {fileID: 0}
  m_PrefabInstance: {fileID: 0}
  m_PrefabAsset: {fileID: 0}
  serializedVersion: 6
  m_Component:
  - component: {fileID: 8732992574303434760}
  m_Layer: 8
  m_Name: vPoint (12)
  m_TagString: Untagged
  m_Icon: {fileID: 0}
  m_NavMeshLayer: 0
  m_StaticEditorFlags: 0
  m_IsActive: 1
--- !u!4 &8732992574303434760
Transform:
  m_ObjectHideFlags: 0
  m_CorrespondingSourceObject: {fileID: 0}
  m_PrefabInstance: {fileID: 0}
  m_PrefabAsset: {fileID: 0}
  m_GameObject: {fileID: 939832000744879570}
  m_LocalRotation: {x: -0, y: -0, z: -0, w: 1}
  m_LocalPosition: {x: -0.247, y: -0.1459, z: 0}
  m_LocalScale: {x: 0.99999714, y: 1.0000008, z: 1.0000191}
  m_Children: []
  m_Father: {fileID: 9011968867640932423}
  m_RootOrder: 12
  m_LocalEulerAnglesHint: {x: 0, y: 0, z: 0}
--- !u!1 &1426331819463246650
GameObject:
  m_ObjectHideFlags: 0
  m_CorrespondingSourceObject: {fileID: 0}
  m_PrefabInstance: {fileID: 0}
  m_PrefabAsset: {fileID: 0}
  serializedVersion: 6
  m_Component:
  - component: {fileID: 6045149473029883113}
  m_Layer: 8
  m_Name: vPoint (7)
  m_TagString: Untagged
  m_Icon: {fileID: 0}
  m_NavMeshLayer: 0
  m_StaticEditorFlags: 0
  m_IsActive: 1
--- !u!4 &6045149473029883113
Transform:
  m_ObjectHideFlags: 0
  m_CorrespondingSourceObject: {fileID: 0}
  m_PrefabInstance: {fileID: 0}
  m_PrefabAsset: {fileID: 0}
  m_GameObject: {fileID: 1426331819463246650}
  m_LocalRotation: {x: -0, y: -0, z: -0, w: 1}
  m_LocalPosition: {x: 0.477, y: 0.0546, z: 0}
  m_LocalScale: {x: 0.99999714, y: 1.0000008, z: 1.0000191}
  m_Children: []
  m_Father: {fileID: 9011968867640932423}
  m_RootOrder: 7
  m_LocalEulerAnglesHint: {x: 0, y: 0, z: 0}
--- !u!1 &1724795506302433630
GameObject:
  m_ObjectHideFlags: 0
  m_CorrespondingSourceObject: {fileID: 0}
  m_PrefabInstance: {fileID: 0}
  m_PrefabAsset: {fileID: 0}
  serializedVersion: 6
  m_Component:
  - component: {fileID: 3948451140005421393}
  m_Layer: 8
  m_Name: vPoint (3)
  m_TagString: Untagged
  m_Icon: {fileID: 0}
  m_NavMeshLayer: 0
  m_StaticEditorFlags: 0
  m_IsActive: 1
--- !u!4 &3948451140005421393
Transform:
  m_ObjectHideFlags: 0
  m_CorrespondingSourceObject: {fileID: 0}
  m_PrefabInstance: {fileID: 0}
  m_PrefabAsset: {fileID: 0}
  m_GameObject: {fileID: 1724795506302433630}
  m_LocalRotation: {x: -0, y: -0, z: -0, w: 1}
  m_LocalPosition: {x: 0.016999854, y: -0.0383, z: 0}
  m_LocalScale: {x: 0.99999714, y: 1.0000008, z: 1.0000191}
  m_Children: []
  m_Father: {fileID: 9011968867640932423}
  m_RootOrder: 3
  m_LocalEulerAnglesHint: {x: 0, y: 0, z: 0}
--- !u!1 &3011100615384377592
GameObject:
  m_ObjectHideFlags: 0
  m_CorrespondingSourceObject: {fileID: 0}
  m_PrefabInstance: {fileID: 0}
  m_PrefabAsset: {fileID: 0}
  serializedVersion: 6
  m_Component:
  - component: {fileID: 9011968867640932423}
  m_Layer: 0
  m_Name: VisibilityPoints
  m_TagString: Untagged
  m_Icon: {fileID: 0}
  m_NavMeshLayer: 0
  m_StaticEditorFlags: 0
  m_IsActive: 1
--- !u!4 &9011968867640932423
Transform:
  m_ObjectHideFlags: 0
  m_CorrespondingSourceObject: {fileID: 0}
  m_PrefabInstance: {fileID: 0}
  m_PrefabAsset: {fileID: 0}
  m_GameObject: {fileID: 3011100615384377592}
  m_LocalRotation: {x: -0, y: -0, z: -0, w: 1}
  m_LocalPosition: {x: -0.029000014, y: 0.019531727, z: 0.1138122}
  m_LocalScale: {x: 1.2908459, y: 0.45855606, z: 0.25714594}
  m_Children:
  - {fileID: 7364186964851448390}
  - {fileID: 3603659023495848613}
  - {fileID: 7171516771461399198}
  - {fileID: 3948451140005421393}
  - {fileID: 9083289104472911145}
  - {fileID: 1741751309301655135}
  - {fileID: 9090356285156520613}
  - {fileID: 6045149473029883113}
  - {fileID: 8054202718573377262}
  - {fileID: 758685781430694851}
  - {fileID: 7575153032086385024}
  - {fileID: 5938715364140171924}
  - {fileID: 8732992574303434760}
  - {fileID: 1703048963522191942}
  - {fileID: 2001936431691783166}
  m_Father: {fileID: 1042419637288705539}
  m_RootOrder: 3
  m_LocalEulerAnglesHint: {x: 0, y: 0, z: 0}
--- !u!1 &3183546553179813011
GameObject:
  m_ObjectHideFlags: 0
  m_CorrespondingSourceObject: {fileID: 0}
  m_PrefabInstance: {fileID: 0}
  m_PrefabAsset: {fileID: 0}
  serializedVersion: 6
  m_Component:
  - component: {fileID: 1741751309301655135}
  m_Layer: 8
  m_Name: vPoint (5)
  m_TagString: Untagged
  m_Icon: {fileID: 0}
  m_NavMeshLayer: 0
  m_StaticEditorFlags: 0
  m_IsActive: 1
--- !u!4 &1741751309301655135
Transform:
  m_ObjectHideFlags: 0
  m_CorrespondingSourceObject: {fileID: 0}
  m_PrefabInstance: {fileID: 0}
  m_PrefabAsset: {fileID: 0}
  m_GameObject: {fileID: 3183546553179813011}
  m_LocalRotation: {x: -0, y: -0, z: -0, w: 1}
  m_LocalPosition: {x: -0.462, y: -0.0387, z: 0}
  m_LocalScale: {x: 0.99999714, y: 1.0000008, z: 1.0000191}
  m_Children: []
  m_Father: {fileID: 9011968867640932423}
  m_RootOrder: 5
  m_LocalEulerAnglesHint: {x: 0, y: 0, z: 0}
--- !u!1 &3483853907691020063
GameObject:
  m_ObjectHideFlags: 0
  m_CorrespondingSourceObject: {fileID: 0}
  m_PrefabInstance: {fileID: 0}
  m_PrefabAsset: {fileID: 0}
  serializedVersion: 6
  m_Component:
  - component: {fileID: 9090356285156520613}
  m_Layer: 8
  m_Name: vPoint (6)
  m_TagString: Untagged
  m_Icon: {fileID: 0}
  m_NavMeshLayer: 0
  m_StaticEditorFlags: 0
  m_IsActive: 1
--- !u!4 &9090356285156520613
Transform:
  m_ObjectHideFlags: 0
  m_CorrespondingSourceObject: {fileID: 0}
  m_PrefabInstance: {fileID: 0}
  m_PrefabAsset: {fileID: 0}
  m_GameObject: {fileID: 3483853907691020063}
  m_LocalRotation: {x: -0, y: -0, z: -0, w: 1}
  m_LocalPosition: {x: 0.022, y: 0.0531, z: 0}
  m_LocalScale: {x: 0.99999714, y: 1.0000008, z: 1.0000191}
  m_Children: []
  m_Father: {fileID: 9011968867640932423}
  m_RootOrder: 6
  m_LocalEulerAnglesHint: {x: 0, y: 0, z: 0}
--- !u!1 &3828905425576897046
GameObject:
  m_ObjectHideFlags: 0
  m_CorrespondingSourceObject: {fileID: 0}
  m_PrefabInstance: {fileID: 0}
  m_PrefabAsset: {fileID: 0}
  serializedVersion: 6
  m_Component:
  - component: {fileID: 758685781430694851}
  m_Layer: 8
  m_Name: vPoint (9)
  m_TagString: Untagged
  m_Icon: {fileID: 0}
  m_NavMeshLayer: 0
  m_StaticEditorFlags: 0
  m_IsActive: 1
--- !u!4 &758685781430694851
Transform:
  m_ObjectHideFlags: 0
  m_CorrespondingSourceObject: {fileID: 0}
  m_PrefabInstance: {fileID: 0}
  m_PrefabAsset: {fileID: 0}
  m_GameObject: {fileID: 3828905425576897046}
  m_LocalRotation: {x: -0, y: -0, z: -0, w: 1}
  m_LocalPosition: {x: 0.23300014, y: -0.1459, z: 0}
  m_LocalScale: {x: 0.99999714, y: 1.0000008, z: 1.0000191}
  m_Children: []
  m_Father: {fileID: 9011968867640932423}
  m_RootOrder: 9
  m_LocalEulerAnglesHint: {x: 0, y: 0, z: 0}
--- !u!1 &4009729664151299585
GameObject:
  m_ObjectHideFlags: 0
  m_CorrespondingSourceObject: {fileID: 0}
  m_PrefabInstance: {fileID: 0}
  m_PrefabAsset: {fileID: 0}
  serializedVersion: 6
  m_Component:
  - component: {fileID: 9083289104472911145}
  m_Layer: 8
  m_Name: vPoint (4)
  m_TagString: Untagged
  m_Icon: {fileID: 0}
  m_NavMeshLayer: 0
  m_StaticEditorFlags: 0
  m_IsActive: 1
--- !u!4 &9083289104472911145
Transform:
  m_ObjectHideFlags: 0
  m_CorrespondingSourceObject: {fileID: 0}
  m_PrefabInstance: {fileID: 0}
  m_PrefabAsset: {fileID: 0}
  m_GameObject: {fileID: 4009729664151299585}
  m_LocalRotation: {x: -0, y: -0, z: -0, w: 1}
  m_LocalPosition: {x: 0.4838, y: -0.0379, z: 0}
  m_LocalScale: {x: 0.99999714, y: 1.0000008, z: 1.0000191}
  m_Children: []
  m_Father: {fileID: 9011968867640932423}
  m_RootOrder: 4
  m_LocalEulerAnglesHint: {x: 0, y: 0, z: 0}
--- !u!1 &4126769130607890626
GameObject:
  m_ObjectHideFlags: 0
  m_CorrespondingSourceObject: {fileID: 0}
  m_PrefabInstance: {fileID: 0}
  m_PrefabAsset: {fileID: 0}
  serializedVersion: 6
  m_Component:
  - component: {fileID: 9100428201316929012}
  m_Layer: 0
  m_Name: TriggerColliders
  m_TagString: Untagged
  m_Icon: {fileID: 0}
  m_NavMeshLayer: 0
  m_StaticEditorFlags: 0
  m_IsActive: 1
--- !u!4 &9100428201316929012
Transform:
  m_ObjectHideFlags: 0
  m_CorrespondingSourceObject: {fileID: 0}
  m_PrefabInstance: {fileID: 0}
  m_PrefabAsset: {fileID: 0}
  m_GameObject: {fileID: 4126769130607890626}
  m_LocalRotation: {x: -0, y: -0, z: -0, w: 1}
  m_LocalPosition: {x: -0.029000044, y: -0.011999965, z: -0.000000074505806}
  m_LocalScale: {x: 1.2908459, y: 0.45855606, z: 0.25714594}
  m_Children: []
  m_Father: {fileID: 1042419637288705539}
  m_RootOrder: 4
  m_LocalEulerAnglesHint: {x: 0, y: 0, z: 0}
--- !u!1 &4694016498308353308
GameObject:
  m_ObjectHideFlags: 0
  m_CorrespondingSourceObject: {fileID: 0}
  m_PrefabInstance: {fileID: 0}
  m_PrefabAsset: {fileID: 0}
  serializedVersion: 6
  m_Component:
  - component: {fileID: 2001936431691783166}
  m_Layer: 8
  m_Name: vPoint (14)
  m_TagString: Untagged
  m_Icon: {fileID: 0}
  m_NavMeshLayer: 0
  m_StaticEditorFlags: 0
  m_IsActive: 1
--- !u!4 &2001936431691783166
Transform:
  m_ObjectHideFlags: 0
  m_CorrespondingSourceObject: {fileID: 0}
  m_PrefabInstance: {fileID: 0}
  m_PrefabAsset: {fileID: 0}
  m_GameObject: {fileID: 4694016498308353308}
  m_LocalRotation: {x: -0, y: -0, z: -0, w: 1}
  m_LocalPosition: {x: -0.24199985, y: 0.0531, z: 0}
  m_LocalScale: {x: 0.99999714, y: 1.0000008, z: 1.0000191}
  m_Children: []
  m_Father: {fileID: 9011968867640932423}
  m_RootOrder: 14
  m_LocalEulerAnglesHint: {x: 0, y: 0, z: 0}
--- !u!1 &4831073922335624820
GameObject:
  m_ObjectHideFlags: 0
  m_CorrespondingSourceObject: {fileID: 0}
  m_PrefabInstance: {fileID: 0}
  m_PrefabAsset: {fileID: 0}
  serializedVersion: 6
  m_Component:
  - component: {fileID: 1703048963522191942}
  m_Layer: 8
  m_Name: vPoint (13)
  m_TagString: Untagged
  m_Icon: {fileID: 0}
  m_NavMeshLayer: 0
  m_StaticEditorFlags: 0
  m_IsActive: 1
--- !u!4 &1703048963522191942
Transform:
  m_ObjectHideFlags: 0
  m_CorrespondingSourceObject: {fileID: 0}
  m_PrefabInstance: {fileID: 0}
  m_PrefabAsset: {fileID: 0}
  m_GameObject: {fileID: 4831073922335624820}
  m_LocalRotation: {x: -0, y: -0, z: -0, w: 1}
  m_LocalPosition: {x: -0.247, y: -0.0383, z: 0}
  m_LocalScale: {x: 0.99999714, y: 1.0000008, z: 1.0000191}
  m_Children: []
  m_Father: {fileID: 9011968867640932423}
  m_RootOrder: 13
  m_LocalEulerAnglesHint: {x: 0, y: 0, z: 0}
--- !u!1 &4841761073999050788
GameObject:
  m_ObjectHideFlags: 0
  m_CorrespondingSourceObject: {fileID: 0}
  m_PrefabInstance: {fileID: 0}
  m_PrefabAsset: {fileID: 0}
  serializedVersion: 6
  m_Component:
  - component: {fileID: 7171516771461399198}
  m_Layer: 8
  m_Name: vPoint (2)
  m_TagString: Untagged
  m_Icon: {fileID: 0}
  m_NavMeshLayer: 0
  m_StaticEditorFlags: 0
  m_IsActive: 1
--- !u!4 &7171516771461399198
Transform:
  m_ObjectHideFlags: 0
  m_CorrespondingSourceObject: {fileID: 0}
  m_PrefabInstance: {fileID: 0}
  m_PrefabAsset: {fileID: 0}
  m_GameObject: {fileID: 4841761073999050788}
  m_LocalRotation: {x: -0, y: -0, z: -0, w: 1}
  m_LocalPosition: {x: 0.017, y: -0.1459, z: 0}
  m_LocalScale: {x: 0.99999714, y: 1.0000008, z: 1.0000191}
  m_Children: []
  m_Father: {fileID: 9011968867640932423}
  m_RootOrder: 2
  m_LocalEulerAnglesHint: {x: 0, y: 0, z: 0}
--- !u!1 &4911562425932343010
GameObject:
  m_ObjectHideFlags: 0
  m_CorrespondingSourceObject: {fileID: 0}
  m_PrefabInstance: {fileID: 0}
  m_PrefabAsset: {fileID: 0}
  serializedVersion: 6
  m_Component:
  - component: {fileID: 8466016243260164759}
  m_Layer: 0
  m_Name: Colliders
  m_TagString: Untagged
  m_Icon: {fileID: 0}
  m_NavMeshLayer: 0
  m_StaticEditorFlags: 0
  m_IsActive: 1
--- !u!4 &8466016243260164759
Transform:
  m_ObjectHideFlags: 0
  m_CorrespondingSourceObject: {fileID: 0}
  m_PrefabInstance: {fileID: 0}
  m_PrefabAsset: {fileID: 0}
  m_GameObject: {fileID: 4911562425932343010}
  m_LocalRotation: {x: -0, y: -0, z: -0, w: 1}
  m_LocalPosition: {x: -0.029, y: -0.012, z: -0.000000007450581}
  m_LocalScale: {x: 1.2908459, y: 0.45855606, z: 0.25714594}
  m_Children: []
  m_Father: {fileID: 1042419637288705539}
  m_RootOrder: 2
  m_LocalEulerAnglesHint: {x: 0, y: 0, z: 0}
--- !u!1 &5508745990191663025
GameObject:
  m_ObjectHideFlags: 0
  m_CorrespondingSourceObject: {fileID: 0}
  m_PrefabInstance: {fileID: 0}
  m_PrefabAsset: {fileID: 0}
  serializedVersion: 6
  m_Component:
  - component: {fileID: 1042419637288705539}
  - component: {fileID: 4624979704656227314}
  - component: {fileID: 3492442620662135300}
  m_Layer: 8
  m_Name: Shelf
  m_TagString: SimObjPhysics
  m_Icon: {fileID: 0}
  m_NavMeshLayer: 0
  m_StaticEditorFlags: 0
  m_IsActive: 1
--- !u!4 &1042419637288705539
Transform:
  m_ObjectHideFlags: 0
  m_CorrespondingSourceObject: {fileID: 0}
  m_PrefabInstance: {fileID: 0}
  m_PrefabAsset: {fileID: 0}
  m_GameObject: {fileID: 5508745990191663025}
  m_LocalRotation: {x: -0, y: -0, z: -0, w: 1}
  m_LocalPosition: {x: 0, y: 1.4398, z: -0.152}
  m_LocalScale: {x: 1, y: 1, z: 1}
  m_Children:
  - {fileID: 2150881814703750712}
  - {fileID: 5261167027315581981}
  - {fileID: 8466016243260164759}
  - {fileID: 9011968867640932423}
  - {fileID: 9100428201316929012}
  m_Father: {fileID: 8502727783828976752}
  m_RootOrder: 5
  m_LocalEulerAnglesHint: {x: 0, y: 0, z: 0}
--- !u!114 &4624979704656227314
MonoBehaviour:
  m_ObjectHideFlags: 0
  m_CorrespondingSourceObject: {fileID: 0}
  m_PrefabInstance: {fileID: 0}
  m_PrefabAsset: {fileID: 0}
  m_GameObject: {fileID: 5508745990191663025}
  m_Enabled: 1
  m_EditorHideFlags: 0
  m_Script: {fileID: 11500000, guid: b439f6e4ef5714ee2a3643acf37b7a9d, type: 3}
  m_Name: 
  m_EditorClassIdentifier: 
  objectID: 
<<<<<<< HEAD
=======
  assetID: 
>>>>>>> 2f8dd9f9
  Type: 126
  PrimaryProperty: 1
  SecondaryProperties: 07000000
  BoundingBox: {fileID: 0}
  VisibilityPoints:
  - {fileID: 7364186964851448390}
  - {fileID: 3603659023495848613}
  - {fileID: 7171516771461399198}
  - {fileID: 3948451140005421393}
  - {fileID: 9083289104472911145}
  - {fileID: 1741751309301655135}
  - {fileID: 9090356285156520613}
  - {fileID: 6045149473029883113}
  - {fileID: 8054202718573377262}
  - {fileID: 758685781430694851}
  - {fileID: 7575153032086385024}
  - {fileID: 5938715364140171924}
  - {fileID: 8732992574303434760}
  - {fileID: 1703048963522191942}
  - {fileID: 2001936431691783166}
  ReceptacleTriggerBoxes:
  - {fileID: 8233348261127384158}
  debugIsVisible: 0
  debugIsInteractable: 0
  isInAgentHand: 0
  MyColliders: []
  HFdynamicfriction: 0
  HFstaticfriction: 0
  HFbounciness: 0
  HFrbdrag: 0
  HFrbangulardrag: 0
  salientMaterials: 
  MySpawnPoints: []
  CurrentTemperature: 0
  HowManySecondsUntilRoomTemp: 10
  inMotion: 0
  numSimObjHit: 0
  numFloorHit: 0
  numStructureHit: 0
  lastVelocity: 0
  IsReceptacle: 0
  IsPickupable: 0
  IsMoveable: 0
  isStatic: 0
  IsToggleable: 0
  IsOpenable: 0
  IsBreakable: 0
  IsFillable: 0
  IsDirtyable: 0
  IsCookable: 0
  IsSliceable: 0
  isHeatSource: 0
  isColdSource: 0
  ContainedObjectReferences: []
  CurrentlyContains: []
--- !u!54 &3492442620662135300
Rigidbody:
  m_ObjectHideFlags: 0
  m_CorrespondingSourceObject: {fileID: 0}
  m_PrefabInstance: {fileID: 0}
  m_PrefabAsset: {fileID: 0}
  m_GameObject: {fileID: 5508745990191663025}
  serializedVersion: 2
  m_Mass: 1
  m_Drag: 0
  m_AngularDrag: 0.05
  m_UseGravity: 1
  m_IsKinematic: 1
  m_Interpolate: 0
  m_Constraints: 0
  m_CollisionDetection: 0
--- !u!1 &7447520354484406142
GameObject:
  m_ObjectHideFlags: 0
  m_CorrespondingSourceObject: {fileID: 0}
  m_PrefabInstance: {fileID: 0}
  m_PrefabAsset: {fileID: 0}
  serializedVersion: 6
  m_Component:
  - component: {fileID: 3603659023495848613}
  m_Layer: 8
  m_Name: vPoint (1)
  m_TagString: Untagged
  m_Icon: {fileID: 0}
  m_NavMeshLayer: 0
  m_StaticEditorFlags: 0
  m_IsActive: 1
--- !u!4 &3603659023495848613
Transform:
  m_ObjectHideFlags: 0
  m_CorrespondingSourceObject: {fileID: 0}
  m_PrefabInstance: {fileID: 0}
  m_PrefabAsset: {fileID: 0}
  m_GameObject: {fileID: 7447520354484406142}
  m_LocalRotation: {x: -0, y: -0, z: -0, w: 1}
  m_LocalPosition: {x: -0.471, y: -0.1481, z: 0}
  m_LocalScale: {x: 0.99999714, y: 1.0000008, z: 1.0000191}
  m_Children: []
  m_Father: {fileID: 9011968867640932423}
  m_RootOrder: 1
  m_LocalEulerAnglesHint: {x: 0, y: 0, z: 0}
--- !u!1 &8039335446734906396
GameObject:
  m_ObjectHideFlags: 0
  m_CorrespondingSourceObject: {fileID: 0}
  m_PrefabInstance: {fileID: 0}
  m_PrefabAsset: {fileID: 0}
  serializedVersion: 6
  m_Component:
  - component: {fileID: 7364186964851448390}
  m_Layer: 8
  m_Name: vPoint
  m_TagString: Untagged
  m_Icon: {fileID: 0}
  m_NavMeshLayer: 0
  m_StaticEditorFlags: 0
  m_IsActive: 1
--- !u!4 &7364186964851448390
Transform:
  m_ObjectHideFlags: 0
  m_CorrespondingSourceObject: {fileID: 0}
  m_PrefabInstance: {fileID: 0}
  m_PrefabAsset: {fileID: 0}
  m_GameObject: {fileID: 8039335446734906396}
  m_LocalRotation: {x: -0, y: -0, z: -0, w: 1}
  m_LocalPosition: {x: 0.489, y: -0.1473, z: 0}
  m_LocalScale: {x: 1, y: 1, z: 1}
  m_Children: []
  m_Father: {fileID: 9011968867640932423}
  m_RootOrder: 0
  m_LocalEulerAnglesHint: {x: 0, y: 0, z: 0}
--- !u!1 &8233348261127384158
GameObject:
  m_ObjectHideFlags: 0
  m_CorrespondingSourceObject: {fileID: 0}
  m_PrefabInstance: {fileID: 0}
  m_PrefabAsset: {fileID: 0}
  serializedVersion: 6
  m_Component:
  - component: {fileID: 2150881814703750712}
  - component: {fileID: 3472943872668900169}
  - component: {fileID: 7637936341749577691}
  m_Layer: 9
  m_Name: ReceptacleTriggerBox
  m_TagString: Receptacle
  m_Icon: {fileID: 0}
  m_NavMeshLayer: 0
  m_StaticEditorFlags: 0
  m_IsActive: 1
--- !u!4 &2150881814703750712
Transform:
  m_ObjectHideFlags: 0
  m_CorrespondingSourceObject: {fileID: 0}
  m_PrefabInstance: {fileID: 0}
  m_PrefabAsset: {fileID: 0}
  m_GameObject: {fileID: 8233348261127384158}
  m_LocalRotation: {x: -0, y: -0, z: -0, w: 1}
  m_LocalPosition: {x: -0.0015990008, y: -0.0358795, z: 0}
  m_LocalScale: {x: 1.2908459, y: 0.047231253, z: 0.25714594}
  m_Children: []
  m_Father: {fileID: 1042419637288705539}
  m_RootOrder: 0
  m_LocalEulerAnglesHint: {x: 0, y: 0, z: 0}
--- !u!65 &3472943872668900169
BoxCollider:
  m_ObjectHideFlags: 0
  m_CorrespondingSourceObject: {fileID: 0}
  m_PrefabInstance: {fileID: 0}
  m_PrefabAsset: {fileID: 0}
  m_GameObject: {fileID: 8233348261127384158}
  m_Material: {fileID: 0}
  m_IsTrigger: 1
  m_Enabled: 1
  serializedVersion: 2
  m_Size: {x: 1, y: 2.334561, z: 1}
  m_Center: {x: 0, y: 0.6672801, z: 0}
--- !u!114 &7637936341749577691
MonoBehaviour:
  m_ObjectHideFlags: 0
  m_CorrespondingSourceObject: {fileID: 0}
  m_PrefabInstance: {fileID: 0}
  m_PrefabAsset: {fileID: 0}
  m_GameObject: {fileID: 8233348261127384158}
  m_Enabled: 1
  m_EditorHideFlags: 0
  m_Script: {fileID: 11500000, guid: 5122b08936ec54929891d19a8fac4755, type: 3}
  m_Name: 
  m_EditorClassIdentifier: 
  CurrentlyContains: []
  myParent: {fileID: 5508745990191663025}
--- !u!1 &8502727782910742240
GameObject:
  m_ObjectHideFlags: 0
  m_CorrespondingSourceObject: {fileID: 0}
  m_PrefabInstance: {fileID: 0}
  m_PrefabAsset: {fileID: 0}
  serializedVersion: 6
  m_Component:
  - component: {fileID: 8502727782910742241}
  - component: {fileID: 8502727782910742270}
  m_Layer: 8
  m_Name: Col (12)
  m_TagString: SimObjPhysics
  m_Icon: {fileID: 0}
  m_NavMeshLayer: 0
  m_StaticEditorFlags: 64
  m_IsActive: 1
--- !u!4 &8502727782910742241
Transform:
  m_ObjectHideFlags: 0
  m_CorrespondingSourceObject: {fileID: 0}
  m_PrefabInstance: {fileID: 0}
  m_PrefabAsset: {fileID: 0}
  m_GameObject: {fileID: 8502727782910742240}
  m_LocalRotation: {x: -0, y: -0, z: -0, w: 1}
  m_LocalPosition: {x: 0.447, y: 1.217, z: 0}
  m_LocalScale: {x: 1, y: 1, z: 1}
  m_Children: []
  m_Father: {fileID: 8502727783292896486}
  m_RootOrder: 12
  m_LocalEulerAnglesHint: {x: 0, y: 0, z: 0}
--- !u!65 &8502727782910742270
BoxCollider:
  m_ObjectHideFlags: 0
  m_CorrespondingSourceObject: {fileID: 0}
  m_PrefabInstance: {fileID: 0}
  m_PrefabAsset: {fileID: 0}
  m_GameObject: {fileID: 8502727782910742240}
  m_Material: {fileID: 13400000, guid: fbadbace65c2f3047a360036d374df4c, type: 2}
  m_IsTrigger: 0
  m_Enabled: 1
  serializedVersion: 2
  m_Size: {x: 0.019674927, y: 0.7459509, z: 0.308958}
  m_Center: {x: -0.025435686, y: -0.101273626, z: -0.122083634}
--- !u!1 &8502727782964134043
GameObject:
  m_ObjectHideFlags: 0
  m_CorrespondingSourceObject: {fileID: 0}
  m_PrefabInstance: {fileID: 0}
  m_PrefabAsset: {fileID: 0}
  serializedVersion: 6
  m_Component:
  - component: {fileID: 8502727782964134040}
  - component: {fileID: 8502727782964134041}
  m_Layer: 9
  m_Name: BoundingBox
  m_TagString: Untagged
  m_Icon: {fileID: 0}
  m_NavMeshLayer: 0
  m_StaticEditorFlags: 64
  m_IsActive: 1
--- !u!4 &8502727782964134040
Transform:
  m_ObjectHideFlags: 0
  m_CorrespondingSourceObject: {fileID: 0}
  m_PrefabInstance: {fileID: 0}
  m_PrefabAsset: {fileID: 0}
  m_GameObject: {fileID: 8502727782964134043}
  m_LocalRotation: {x: -0, y: -0, z: -0, w: 1}
  m_LocalPosition: {x: 0, y: 0, z: 0}
  m_LocalScale: {x: 1, y: 1, z: 1}
  m_Children: []
  m_Father: {fileID: 8502727783828976752}
  m_RootOrder: 4
  m_LocalEulerAnglesHint: {x: 0, y: 0, z: 0}
--- !u!65 &8502727782964134041
BoxCollider:
  m_ObjectHideFlags: 0
  m_CorrespondingSourceObject: {fileID: 0}
  m_PrefabInstance: {fileID: 0}
  m_PrefabAsset: {fileID: 0}
  m_GameObject: {fileID: 8502727782964134043}
  m_Material: {fileID: 0}
  m_IsTrigger: 0
  m_Enabled: 0
  serializedVersion: 2
  m_Size: {x: 1.3608809, y: 1.5183189, z: 0.6539774}
  m_Center: {x: -0.0047860146, y: 0.7454697, z: 0.0058836937}
--- !u!1 &8502727782964758037
GameObject:
  m_ObjectHideFlags: 0
  m_CorrespondingSourceObject: {fileID: 0}
  m_PrefabInstance: {fileID: 0}
  m_PrefabAsset: {fileID: 0}
  serializedVersion: 6
  m_Component:
  - component: {fileID: 8502727782964758034}
  m_Layer: 8
  m_Name: vPoint
  m_TagString: Untagged
  m_Icon: {fileID: 0}
  m_NavMeshLayer: 0
  m_StaticEditorFlags: 64
  m_IsActive: 1
--- !u!4 &8502727782964758034
Transform:
  m_ObjectHideFlags: 0
  m_CorrespondingSourceObject: {fileID: 0}
  m_PrefabInstance: {fileID: 0}
  m_PrefabAsset: {fileID: 0}
  m_GameObject: {fileID: 8502727782964758037}
  m_LocalRotation: {x: -0, y: -0, z: -0, w: 1}
  m_LocalPosition: {x: 0.419, y: 0.73, z: -0.2588}
  m_LocalScale: {x: 1, y: 1, z: 1}
  m_Children: []
  m_Father: {fileID: 8502727784707770075}
  m_RootOrder: 0
  m_LocalEulerAnglesHint: {x: 0, y: 0, z: 0}
--- !u!1 &8502727782969620217
GameObject:
  m_ObjectHideFlags: 0
  m_CorrespondingSourceObject: {fileID: 0}
  m_PrefabInstance: {fileID: 0}
  m_PrefabAsset: {fileID: 0}
  serializedVersion: 6
  m_Component:
  - component: {fileID: 8502727782969620214}
  m_Layer: 8
  m_Name: vPoint (4)
  m_TagString: Untagged
  m_Icon: {fileID: 0}
  m_NavMeshLayer: 0
  m_StaticEditorFlags: 64
  m_IsActive: 1
--- !u!4 &8502727782969620214
Transform:
  m_ObjectHideFlags: 0
  m_CorrespondingSourceObject: {fileID: 0}
  m_PrefabInstance: {fileID: 0}
  m_PrefabAsset: {fileID: 0}
  m_GameObject: {fileID: 8502727782969620217}
  m_LocalRotation: {x: -0, y: -0, z: -0, w: 1}
  m_LocalPosition: {x: -0.8740001, y: 0.73, z: 0.318}
  m_LocalScale: {x: 1, y: 1, z: 1}
  m_Children: []
  m_Father: {fileID: 8502727784707770075}
  m_RootOrder: 4
  m_LocalEulerAnglesHint: {x: 0, y: 0, z: 0}
--- !u!1 &8502727782993322090
GameObject:
  m_ObjectHideFlags: 0
  m_CorrespondingSourceObject: {fileID: 0}
  m_PrefabInstance: {fileID: 0}
  m_PrefabAsset: {fileID: 0}
  serializedVersion: 6
  m_Component:
  - component: {fileID: 8502727782993322091}
  - component: {fileID: 8502727782993322088}
  m_Layer: 8
  m_Name: Col (11)
  m_TagString: SimObjPhysics
  m_Icon: {fileID: 0}
  m_NavMeshLayer: 0
  m_StaticEditorFlags: 64
  m_IsActive: 1
--- !u!4 &8502727782993322091
Transform:
  m_ObjectHideFlags: 0
  m_CorrespondingSourceObject: {fileID: 0}
  m_PrefabInstance: {fileID: 0}
  m_PrefabAsset: {fileID: 0}
  m_GameObject: {fileID: 8502727782993322090}
  m_LocalRotation: {x: -0, y: -0, z: -0, w: 1}
  m_LocalPosition: {x: -0.25600004, y: 1.3707, z: 0}
  m_LocalScale: {x: 1, y: 0.46249998, z: 1}
  m_Children: []
  m_Father: {fileID: 8502727783292896486}
  m_RootOrder: 11
  m_LocalEulerAnglesHint: {x: 0, y: 0, z: 0}
--- !u!65 &8502727782993322088
BoxCollider:
  m_ObjectHideFlags: 0
  m_CorrespondingSourceObject: {fileID: 0}
  m_PrefabInstance: {fileID: 0}
  m_PrefabAsset: {fileID: 0}
  m_GameObject: {fileID: 8502727782993322090}
  m_Material: {fileID: 13400000, guid: fbadbace65c2f3047a360036d374df4c, type: 2}
  m_IsTrigger: 0
  m_Enabled: 1
  serializedVersion: 2
  m_Size: {x: 1.3206114, y: 0.067741305, z: 0.30926007}
  m_Center: {x: 0.025226057, y: 0.0006258931, z: -0.121932596}
--- !u!1 &8502727783049028039
GameObject:
  m_ObjectHideFlags: 0
  m_CorrespondingSourceObject: {fileID: 0}
  m_PrefabInstance: {fileID: 0}
  m_PrefabAsset: {fileID: 0}
  serializedVersion: 6
  m_Component:
  - component: {fileID: 8502727783049028036}
  - component: {fileID: 8502727783049028037}
  m_Layer: 8
  m_Name: Col (1)
  m_TagString: SimObjPhysics
  m_Icon: {fileID: 0}
  m_NavMeshLayer: 0
  m_StaticEditorFlags: 64
  m_IsActive: 1
--- !u!4 &8502727783049028036
Transform:
  m_ObjectHideFlags: 0
  m_CorrespondingSourceObject: {fileID: 0}
  m_PrefabInstance: {fileID: 0}
  m_PrefabAsset: {fileID: 0}
  m_GameObject: {fileID: 8502727783049028039}
  m_LocalRotation: {x: -0, y: -0, z: -0, w: 1}
  m_LocalPosition: {x: 0, y: 0.6808, z: 0}
  m_LocalScale: {x: 1, y: 1, z: 1}
  m_Children: []
  m_Father: {fileID: 8502727783292896486}
  m_RootOrder: 1
  m_LocalEulerAnglesHint: {x: 0, y: 0, z: 0}
--- !u!65 &8502727783049028037
BoxCollider:
  m_ObjectHideFlags: 0
  m_CorrespondingSourceObject: {fileID: 0}
  m_PrefabInstance: {fileID: 0}
  m_PrefabAsset: {fileID: 0}
  m_GameObject: {fileID: 8502727783049028039}
  m_Material: {fileID: 13400000, guid: fbadbace65c2f3047a360036d374df4c, type: 2}
  m_IsTrigger: 0
  m_Enabled: 1
  serializedVersion: 2
  m_Size: {x: 0.8923321, y: 0.067741305, z: 0.6007628}
  m_Center: {x: -0.025435686, y: 0.0006258935, z: 0.023818761}
--- !u!1 &8502727783072963041
GameObject:
  m_ObjectHideFlags: 0
  m_CorrespondingSourceObject: {fileID: 0}
  m_PrefabInstance: {fileID: 0}
  m_PrefabAsset: {fileID: 0}
  serializedVersion: 6
  m_Component:
  - component: {fileID: 8502727783072963070}
  - component: {fileID: 8502727783072963071}
  m_Layer: 8
  m_Name: Col (10)
  m_TagString: SimObjPhysics
  m_Icon: {fileID: 0}
  m_NavMeshLayer: 0
  m_StaticEditorFlags: 64
  m_IsActive: 1
--- !u!4 &8502727783072963070
Transform:
  m_ObjectHideFlags: 0
  m_CorrespondingSourceObject: {fileID: 0}
  m_PrefabInstance: {fileID: 0}
  m_PrefabAsset: {fileID: 0}
  m_GameObject: {fileID: 8502727783072963041}
  m_LocalRotation: {x: -0, y: -0, z: -0, w: 1}
  m_LocalPosition: {x: -0.25600004, y: 0.753, z: 0}
  m_LocalScale: {x: 1, y: 0.46249998, z: 1}
  m_Children: []
  m_Father: {fileID: 8502727783292896486}
  m_RootOrder: 10
  m_LocalEulerAnglesHint: {x: 0, y: 0, z: 0}
--- !u!65 &8502727783072963071
BoxCollider:
  m_ObjectHideFlags: 0
  m_CorrespondingSourceObject: {fileID: 0}
  m_PrefabInstance: {fileID: 0}
  m_PrefabAsset: {fileID: 0}
  m_GameObject: {fileID: 8502727783072963041}
  m_Material: {fileID: 13400000, guid: fbadbace65c2f3047a360036d374df4c, type: 2}
  m_IsTrigger: 0
  m_Enabled: 1
  serializedVersion: 2
  m_Size: {x: 1.3206114, y: 0.067741305, z: 0.3100292}
  m_Center: {x: 0.025226057, y: 0.0006258931, z: -0.12154803}
--- !u!1 &8502727783091889019
GameObject:
  m_ObjectHideFlags: 0
  m_CorrespondingSourceObject: {fileID: 0}
  m_PrefabInstance: {fileID: 0}
  m_PrefabAsset: {fileID: 0}
  serializedVersion: 6
  m_Component:
  - component: {fileID: 8502727783091889016}
  - component: {fileID: 8502727783091889017}
  m_Layer: 8
  m_Name: Col (13)
  m_TagString: SimObjPhysics
  m_Icon: {fileID: 0}
  m_NavMeshLayer: 0
  m_StaticEditorFlags: 64
  m_IsActive: 1
--- !u!4 &8502727783091889016
Transform:
  m_ObjectHideFlags: 0
  m_CorrespondingSourceObject: {fileID: 0}
  m_PrefabInstance: {fileID: 0}
  m_PrefabAsset: {fileID: 0}
  m_GameObject: {fileID: 8502727783091889019}
  m_LocalRotation: {x: -0, y: -0, z: -0, w: 1}
  m_LocalPosition: {x: -0.858, y: 1.2169998, z: 0}
  m_LocalScale: {x: 1, y: 1, z: 1}
  m_Children: []
  m_Father: {fileID: 8502727783292896486}
  m_RootOrder: 13
  m_LocalEulerAnglesHint: {x: 0, y: 0, z: 0}
--- !u!65 &8502727783091889017
BoxCollider:
  m_ObjectHideFlags: 0
  m_CorrespondingSourceObject: {fileID: 0}
  m_PrefabInstance: {fileID: 0}
  m_PrefabAsset: {fileID: 0}
  m_GameObject: {fileID: 8502727783091889019}
  m_Material: {fileID: 13400000, guid: fbadbace65c2f3047a360036d374df4c, type: 2}
  m_IsTrigger: 0
  m_Enabled: 1
  serializedVersion: 2
  m_Size: {x: 0.019674927, y: 0.7459509, z: 0.308958}
  m_Center: {x: -0.025435686, y: -0.101273626, z: -0.122083634}
--- !u!1 &8502727783110895013
GameObject:
  m_ObjectHideFlags: 0
  m_CorrespondingSourceObject: {fileID: 0}
  m_PrefabInstance: {fileID: 0}
  m_PrefabAsset: {fileID: 0}
  serializedVersion: 6
  m_Component:
  - component: {fileID: 8502727783110895010}
  m_Layer: 8
  m_Name: vPoint (19)
  m_TagString: Untagged
  m_Icon: {fileID: 0}
  m_NavMeshLayer: 0
  m_StaticEditorFlags: 64
  m_IsActive: 1
--- !u!4 &8502727783110895010
Transform:
  m_ObjectHideFlags: 0
  m_CorrespondingSourceObject: {fileID: 0}
  m_PrefabInstance: {fileID: 0}
  m_PrefabAsset: {fileID: 0}
  m_GameObject: {fileID: 8502727783110895013}
  m_LocalRotation: {x: -0, y: -0, z: -0, w: 1}
  m_LocalPosition: {x: -0.881, y: 0.43, z: -0.13800001}
  m_LocalScale: {x: 1, y: 1, z: 1}
  m_Children: []
  m_Father: {fileID: 8502727784707770075}
  m_RootOrder: 19
  m_LocalEulerAnglesHint: {x: 0, y: 0, z: 0}
--- !u!1 &8502727783157233673
GameObject:
  m_ObjectHideFlags: 0
  m_CorrespondingSourceObject: {fileID: 0}
  m_PrefabInstance: {fileID: 0}
  m_PrefabAsset: {fileID: 0}
  serializedVersion: 6
  m_Component:
  - component: {fileID: 8502727783157233670}
  - component: {fileID: 8502727783157233671}
  m_Layer: 8
  m_Name: Col
  m_TagString: SimObjPhysics
  m_Icon: {fileID: 0}
  m_NavMeshLayer: 0
  m_StaticEditorFlags: 64
  m_IsActive: 1
--- !u!4 &8502727783157233670
Transform:
  m_ObjectHideFlags: 0
  m_CorrespondingSourceObject: {fileID: 0}
  m_PrefabInstance: {fileID: 0}
  m_PrefabAsset: {fileID: 0}
  m_GameObject: {fileID: 8502727783157233673}
  m_LocalRotation: {x: -0, y: -0, z: -0, w: 1}
  m_LocalPosition: {x: 0, y: 0.729, z: 0}
  m_LocalScale: {x: 1, y: 1, z: 1}
  m_Children: []
  m_Father: {fileID: 8502727783292896486}
  m_RootOrder: 0
  m_LocalEulerAnglesHint: {x: 0, y: 0, z: 0}
--- !u!65 &8502727783157233671
BoxCollider:
  m_ObjectHideFlags: 0
  m_CorrespondingSourceObject: {fileID: 0}
  m_PrefabInstance: {fileID: 0}
  m_PrefabAsset: {fileID: 0}
  m_GameObject: {fileID: 8502727783157233673}
  m_Material: {fileID: 13400000, guid: fbadbace65c2f3047a360036d374df4c, type: 2}
  m_IsTrigger: 0
  m_Enabled: 1
  serializedVersion: 2
  m_Size: {x: 1.3272908, y: 0.027392257, z: 0.6161503}
  m_Center: {x: -0.22869015, y: 0, z: 0.03151253}
--- !u!1 &8502727783267874085
GameObject:
  m_ObjectHideFlags: 0
  m_CorrespondingSourceObject: {fileID: 0}
  m_PrefabInstance: {fileID: 0}
  m_PrefabAsset: {fileID: 0}
  serializedVersion: 6
  m_Component:
  - component: {fileID: 8502727783267874082}
  m_Layer: 8
  m_Name: vPoint (13)
  m_TagString: Untagged
  m_Icon: {fileID: 0}
  m_NavMeshLayer: 0
  m_StaticEditorFlags: 64
  m_IsActive: 1
--- !u!4 &8502727783267874082
Transform:
  m_ObjectHideFlags: 0
  m_CorrespondingSourceObject: {fileID: 0}
  m_PrefabInstance: {fileID: 0}
  m_PrefabAsset: {fileID: 0}
  m_GameObject: {fileID: 8502727783267874085}
  m_LocalRotation: {x: -0, y: -0, z: -0, w: 1}
  m_LocalPosition: {x: 0.41499996, y: 0.035000086, z: -0.206}
  m_LocalScale: {x: 1, y: 1, z: 1}
  m_Children: []
  m_Father: {fileID: 8502727784707770075}
  m_RootOrder: 13
  m_LocalEulerAnglesHint: {x: 0, y: 0, z: 0}
--- !u!1 &8502727783292896489
GameObject:
  m_ObjectHideFlags: 0
  m_CorrespondingSourceObject: {fileID: 0}
  m_PrefabInstance: {fileID: 0}
  m_PrefabAsset: {fileID: 0}
  serializedVersion: 6
  m_Component:
  - component: {fileID: 8502727783292896486}
  m_Layer: 0
  m_Name: Colliders
  m_TagString: Untagged
  m_Icon: {fileID: 0}
  m_NavMeshLayer: 0
  m_StaticEditorFlags: 64
  m_IsActive: 1
--- !u!4 &8502727783292896486
Transform:
  m_ObjectHideFlags: 0
  m_CorrespondingSourceObject: {fileID: 0}
  m_PrefabInstance: {fileID: 0}
  m_PrefabAsset: {fileID: 0}
  m_GameObject: {fileID: 8502727783292896489}
  m_LocalRotation: {x: -0, y: -0, z: -0, w: 1}
  m_LocalPosition: {x: 0.231, y: 0.008, z: -0.031}
  m_LocalScale: {x: 1, y: 1, z: 1}
  m_Children:
  - {fileID: 8502727783157233670}
  - {fileID: 8502727783049028036}
  - {fileID: 8502727784284186429}
  - {fileID: 8502727784227927113}
  - {fileID: 8502727783846305327}
  - {fileID: 8502727784086770416}
  - {fileID: 8502727783520180704}
  - {fileID: 8502727784209084775}
  - {fileID: 8502727783504291983}
  - {fileID: 8502727784683304538}
  - {fileID: 8502727783072963070}
  - {fileID: 8502727782993322091}
  - {fileID: 8502727782910742241}
  - {fileID: 8502727783091889016}
  - {fileID: 8502727784196251107}
  - {fileID: 8502727784149044333}
  m_Father: {fileID: 8502727783828976752}
  m_RootOrder: 2
  m_LocalEulerAnglesHint: {x: 0, y: 0, z: 0}
--- !u!1 &8502727783390175057
GameObject:
  m_ObjectHideFlags: 0
  m_CorrespondingSourceObject: {fileID: 0}
  m_PrefabInstance: {fileID: 0}
  m_PrefabAsset: {fileID: 0}
  serializedVersion: 6
  m_Component:
  - component: {fileID: 8502727783390174382}
  m_Layer: 8
  m_Name: vPoint (3)
  m_TagString: Untagged
  m_Icon: {fileID: 0}
  m_NavMeshLayer: 0
  m_StaticEditorFlags: 64
  m_IsActive: 1
--- !u!4 &8502727783390174382
Transform:
  m_ObjectHideFlags: 0
  m_CorrespondingSourceObject: {fileID: 0}
  m_PrefabInstance: {fileID: 0}
  m_PrefabAsset: {fileID: 0}
  m_GameObject: {fileID: 8502727783390175057}
  m_LocalRotation: {x: -0, y: -0, z: -0, w: 1}
  m_LocalPosition: {x: -0.874, y: 0.73, z: 0.026499987}
  m_LocalScale: {x: 1, y: 1, z: 1}
  m_Children: []
  m_Father: {fileID: 8502727784707770075}
  m_RootOrder: 3
  m_LocalEulerAnglesHint: {x: 0, y: 0, z: 0}
--- !u!1 &8502727783490641666
GameObject:
  m_ObjectHideFlags: 0
  m_CorrespondingSourceObject: {fileID: 0}
  m_PrefabInstance: {fileID: 0}
  m_PrefabAsset: {fileID: 0}
  serializedVersion: 6
  m_Component:
  - component: {fileID: 8502727783490641667}
  m_Layer: 8
  m_Name: vPoint (8)
  m_TagString: Untagged
  m_Icon: {fileID: 0}
  m_NavMeshLayer: 0
  m_StaticEditorFlags: 64
  m_IsActive: 1
--- !u!4 &8502727783490641667
Transform:
  m_ObjectHideFlags: 0
  m_CorrespondingSourceObject: {fileID: 0}
  m_PrefabInstance: {fileID: 0}
  m_PrefabAsset: {fileID: 0}
  m_GameObject: {fileID: 8502727783490641666}
  m_LocalRotation: {x: -0, y: -0, z: -0, w: 1}
  m_LocalPosition: {x: -0.575, y: 0.73, z: 0.32800007}
  m_LocalScale: {x: 1, y: 1, z: 1}
  m_Children: []
  m_Father: {fileID: 8502727784707770075}
  m_RootOrder: 8
  m_LocalEulerAnglesHint: {x: 0, y: 0, z: 0}
--- !u!1 &8502727783504291982
GameObject:
  m_ObjectHideFlags: 0
  m_CorrespondingSourceObject: {fileID: 0}
  m_PrefabInstance: {fileID: 0}
  m_PrefabAsset: {fileID: 0}
  serializedVersion: 6
  m_Component:
  - component: {fileID: 8502727783504291983}
  - component: {fileID: 8502727783504291980}
  m_Layer: 8
  m_Name: Col (8)
  m_TagString: SimObjPhysics
  m_Icon: {fileID: 0}
  m_NavMeshLayer: 0
  m_StaticEditorFlags: 64
  m_IsActive: 1
--- !u!4 &8502727783504291983
Transform:
  m_ObjectHideFlags: 0
  m_CorrespondingSourceObject: {fileID: 0}
  m_PrefabInstance: {fileID: 0}
  m_PrefabAsset: {fileID: 0}
  m_GameObject: {fileID: 8502727783504291982}
  m_LocalRotation: {x: -0, y: -0, z: -0, w: 1}
  m_LocalPosition: {x: -0.666, y: 0.5266, z: 0}
  m_LocalScale: {x: 1, y: 0.46249998, z: 1}
  m_Children: []
  m_Father: {fileID: 8502727783292896486}
  m_RootOrder: 8
  m_LocalEulerAnglesHint: {x: 0, y: 0, z: 0}
--- !u!65 &8502727783504291980
BoxCollider:
  m_ObjectHideFlags: 0
  m_CorrespondingSourceObject: {fileID: 0}
  m_PrefabInstance: {fileID: 0}
  m_PrefabAsset: {fileID: 0}
  m_GameObject: {fileID: 8502727783504291982}
  m_Material: {fileID: 13400000, guid: fbadbace65c2f3047a360036d374df4c, type: 2}
  m_IsTrigger: 0
  m_Enabled: 1
  serializedVersion: 2
  m_Size: {x: 0.42751646, y: 0.067741305, z: 0.6007628}
  m_Center: {x: -0.014530063, y: 0.0006258935, z: 0.023818761}
--- !u!1 &8502727783520180707
GameObject:
  m_ObjectHideFlags: 0
  m_CorrespondingSourceObject: {fileID: 0}
  m_PrefabInstance: {fileID: 0}
  m_PrefabAsset: {fileID: 0}
  serializedVersion: 6
  m_Component:
  - component: {fileID: 8502727783520180704}
  - component: {fileID: 8502727783520180705}
  m_Layer: 8
  m_Name: Col (6)
  m_TagString: SimObjPhysics
  m_Icon: {fileID: 0}
  m_NavMeshLayer: 0
  m_StaticEditorFlags: 64
  m_IsActive: 1
--- !u!4 &8502727783520180704
Transform:
  m_ObjectHideFlags: 0
  m_CorrespondingSourceObject: {fileID: 0}
  m_PrefabInstance: {fileID: 0}
  m_PrefabAsset: {fileID: 0}
  m_GameObject: {fileID: 8502727783520180707}
  m_LocalRotation: {x: -0, y: -0, z: -0, w: 1}
  m_LocalPosition: {x: -0.666, y: 0.367, z: -0.274}
  m_LocalScale: {x: 1, y: 1, z: 1}
  m_Children: []
  m_Father: {fileID: 8502727783292896486}
  m_RootOrder: 6
  m_LocalEulerAnglesHint: {x: 0, y: 0, z: 0}
--- !u!65 &8502727783520180705
BoxCollider:
  m_ObjectHideFlags: 0
  m_CorrespondingSourceObject: {fileID: 0}
  m_PrefabInstance: {fileID: 0}
  m_PrefabAsset: {fileID: 0}
  m_GameObject: {fileID: 8502727783520180707}
  m_Material: {fileID: 13400000, guid: fbadbace65c2f3047a360036d374df4c, type: 2}
  m_IsTrigger: 0
  m_Enabled: 1
  serializedVersion: 2
  m_Size: {x: 0.42751646, y: 0.7242248, z: 0.074209005}
  m_Center: {x: -0.014530063, y: -0.009041905, z: 0.034920588}
--- !u!1 &8502727783544334237
GameObject:
  m_ObjectHideFlags: 0
  m_CorrespondingSourceObject: {fileID: 0}
  m_PrefabInstance: {fileID: 0}
  m_PrefabAsset: {fileID: 0}
  serializedVersion: 6
  m_Component:
  - component: {fileID: 8502727783544334234}
  m_Layer: 8
  m_Name: vPoint (26)
  m_TagString: Untagged
  m_Icon: {fileID: 0}
  m_NavMeshLayer: 0
  m_StaticEditorFlags: 64
  m_IsActive: 1
--- !u!4 &8502727783544334234
Transform:
  m_ObjectHideFlags: 0
  m_CorrespondingSourceObject: {fileID: 0}
  m_PrefabInstance: {fileID: 0}
  m_PrefabAsset: {fileID: 0}
  m_GameObject: {fileID: 8502727783544334237}
  m_LocalRotation: {x: -0, y: -0, z: -0, w: 1}
  m_LocalPosition: {x: -0.47500002, y: 0.058, z: -0.12800002}
  m_LocalScale: {x: 1, y: 1, z: 1}
  m_Children: []
  m_Father: {fileID: 8502727784707770075}
  m_RootOrder: 26
  m_LocalEulerAnglesHint: {x: 0, y: 0, z: 0}
--- !u!1 &8502727783655752888
GameObject:
  m_ObjectHideFlags: 0
  m_CorrespondingSourceObject: {fileID: 0}
  m_PrefabInstance: {fileID: 0}
  m_PrefabAsset: {fileID: 0}
  serializedVersion: 6
  m_Component:
  - component: {fileID: 8502727783655752889}
  m_Layer: 8
  m_Name: vPoint (16)
  m_TagString: Untagged
  m_Icon: {fileID: 0}
  m_NavMeshLayer: 0
  m_StaticEditorFlags: 64
  m_IsActive: 1
--- !u!4 &8502727783655752889
Transform:
  m_ObjectHideFlags: 0
  m_CorrespondingSourceObject: {fileID: 0}
  m_PrefabInstance: {fileID: 0}
  m_PrefabAsset: {fileID: 0}
  m_GameObject: {fileID: 8502727783655752888}
  m_LocalRotation: {x: -0, y: -0, z: -0, w: 1}
  m_LocalPosition: {x: 0.4196999, y: 1.4712995, z: 0.0059990883}
  m_LocalScale: {x: 1, y: 1, z: 1}
  m_Children: []
  m_Father: {fileID: 8502727784707770075}
  m_RootOrder: 16
  m_LocalEulerAnglesHint: {x: 0, y: 0, z: 0}
--- !u!1 &8502727783693361004
GameObject:
  m_ObjectHideFlags: 0
  m_CorrespondingSourceObject: {fileID: 0}
  m_PrefabInstance: {fileID: 0}
  m_PrefabAsset: {fileID: 0}
  serializedVersion: 6
  m_Component:
  - component: {fileID: 8502727783693361005}
  m_Layer: 8
  m_Name: vPoint (24)
  m_TagString: Untagged
  m_Icon: {fileID: 0}
  m_NavMeshLayer: 0
  m_StaticEditorFlags: 64
  m_IsActive: 1
--- !u!4 &8502727783693361005
Transform:
  m_ObjectHideFlags: 0
  m_CorrespondingSourceObject: {fileID: 0}
  m_PrefabInstance: {fileID: 0}
  m_PrefabAsset: {fileID: 0}
  m_GameObject: {fileID: 8502727783693361004}
  m_LocalRotation: {x: -0, y: -0, z: -0, w: 1}
  m_LocalPosition: {x: -0.47500002, y: 0.562, z: 0.26200008}
  m_LocalScale: {x: 1, y: 1, z: 1}
  m_Children: []
  m_Father: {fileID: 8502727784707770075}
  m_RootOrder: 24
  m_LocalEulerAnglesHint: {x: 0, y: 0, z: 0}
--- !u!1 &8502727783776711912
GameObject:
  m_ObjectHideFlags: 0
  m_CorrespondingSourceObject: {fileID: 0}
  m_PrefabInstance: {fileID: 0}
  m_PrefabAsset: {fileID: 0}
  serializedVersion: 6
  m_Component:
  - component: {fileID: 8502727783776711913}
  m_Layer: 8
  m_Name: vPoint (12)
  m_TagString: Untagged
  m_Icon: {fileID: 0}
  m_NavMeshLayer: 0
  m_StaticEditorFlags: 64
  m_IsActive: 1
--- !u!4 &8502727783776711913
Transform:
  m_ObjectHideFlags: 0
  m_CorrespondingSourceObject: {fileID: 0}
  m_PrefabInstance: {fileID: 0}
  m_PrefabAsset: {fileID: 0}
  m_GameObject: {fileID: 8502727783776711912}
  m_LocalRotation: {x: -0, y: -0, z: -0, w: 1}
  m_LocalPosition: {x: 0.41499996, y: 0.035, z: 0.29699993}
  m_LocalScale: {x: 1, y: 1, z: 1}
  m_Children: []
  m_Father: {fileID: 8502727784707770075}
  m_RootOrder: 12
  m_LocalEulerAnglesHint: {x: 0, y: 0, z: 0}
--- !u!1 &8502727783828976755
GameObject:
  m_ObjectHideFlags: 0
  m_CorrespondingSourceObject: {fileID: 0}
  m_PrefabInstance: {fileID: 0}
  m_PrefabAsset: {fileID: 0}
  serializedVersion: 6
  m_Component:
  - component: {fileID: 8502727783828976752}
  - component: {fileID: 8502727783828976718}
  - component: {fileID: 8502727783828976753}
  m_Layer: 8
  m_Name: Desk_312_Master
  m_TagString: SimObjPhysics
  m_Icon: {fileID: 0}
  m_NavMeshLayer: 0
  m_StaticEditorFlags: 64
  m_IsActive: 1
--- !u!4 &8502727783828976752
Transform:
  m_ObjectHideFlags: 0
  m_CorrespondingSourceObject: {fileID: 0}
  m_PrefabInstance: {fileID: 0}
  m_PrefabAsset: {fileID: 0}
  m_GameObject: {fileID: 8502727783828976755}
  m_LocalRotation: {x: 0, y: 0, z: 0, w: 1}
  m_LocalPosition: {x: 0, y: 0, z: 0}
  m_LocalScale: {x: 1, y: 1, z: 1}
  m_Children:
  - {fileID: 8502727784526589840}
  - {fileID: 8498533708137905375}
  - {fileID: 8502727783292896486}
  - {fileID: 8502727784707770075}
  - {fileID: 8502727782964134040}
  - {fileID: 1042419637288705539}
  - {fileID: 709952778}
  - {fileID: 291202759}
  - {fileID: 1535350329}
  - {fileID: 2070641048}
  - {fileID: 1282172769}
  - {fileID: 2138891565}
  - {fileID: 1008232747}
  - {fileID: 1447862902}
  m_Father: {fileID: 0}
  m_RootOrder: 0
  m_LocalEulerAnglesHint: {x: 0, y: 0, z: 0}
--- !u!114 &8502727783828976718
MonoBehaviour:
  m_ObjectHideFlags: 0
  m_CorrespondingSourceObject: {fileID: 0}
  m_PrefabInstance: {fileID: 0}
  m_PrefabAsset: {fileID: 0}
  m_GameObject: {fileID: 8502727783828976755}
  m_Enabled: 1
  m_EditorHideFlags: 0
  m_Script: {fileID: 11500000, guid: b439f6e4ef5714ee2a3643acf37b7a9d, type: 3}
  m_Name: 
  m_EditorClassIdentifier: 
  objectID: 
<<<<<<< HEAD
=======
  assetID: Desk_312_Master
>>>>>>> 2f8dd9f9
  Type: 128
  PrimaryProperty: 2
  SecondaryProperties: 07000000
  BoundingBox: {fileID: 8502727782964134043}
  VisibilityPoints:
  - {fileID: 8502727782964758034}
  - {fileID: 8502727784453399520}
  - {fileID: 8502727784247402604}
  - {fileID: 8502727783390174382}
  - {fileID: 8502727782969620214}
  - {fileID: 8502727784636356119}
  - {fileID: 8502727784979927879}
  - {fileID: 8502727783991993515}
  - {fileID: 8502727783490641667}
  - {fileID: 8502727784484457823}
  - {fileID: 8502727784557163629}
  - {fileID: 8502727783895499427}
  - {fileID: 8502727783776711913}
  - {fileID: 8502727783267874082}
  - {fileID: 8502727784510251171}
  - {fileID: 8502727784444878210}
  - {fileID: 8502727783655752889}
  - {fileID: 8502727784236329892}
  - {fileID: 8502727784505763354}
  - {fileID: 8502727783110895010}
  - {fileID: 8502727784011089649}
  - {fileID: 8502727784177299282}
  - {fileID: 8502727784340377805}
  - {fileID: 8502727784218984342}
  - {fileID: 8502727783693361005}
  - {fileID: 8502727784766480041}
  - {fileID: 8502727783544334234}
  - {fileID: 121304249}
  - {fileID: 837551526}
  - {fileID: 556068542}
  - {fileID: 1998533545}
  - {fileID: 1661105473}
  - {fileID: 1065274782}
  - {fileID: 1331523299}
  - {fileID: 1862667777}
  - {fileID: 410135601}
  - {fileID: 429228824}
  - {fileID: 1677802672}
  - {fileID: 417645154}
  - {fileID: 1724760199}
  - {fileID: 1864068805}
  ReceptacleTriggerBoxes:
  - {fileID: 8501645694125663005}
  debugIsVisible: 0
  debugIsInteractable: 0
  isInAgentHand: 0
  MyColliders:
  - {fileID: 8502727783157233671}
  - {fileID: 8502727783049028037}
  - {fileID: 8502727784284186426}
  - {fileID: 8502727784227927110}
  - {fileID: 8502727783846305324}
  - {fileID: 8502727784086770417}
  - {fileID: 8502727783520180705}
  - {fileID: 8502727784209084772}
  - {fileID: 8502727783504291980}
  - {fileID: 8502727784683304539}
  - {fileID: 8502727783072963071}
  - {fileID: 8502727782993322088}
  - {fileID: 8502727782910742270}
  - {fileID: 8502727783091889017}
  - {fileID: 8502727784196251104}
  - {fileID: 8502727784149044330}
  HFdynamicfriction: 1.2
  HFstaticfriction: 1.2
  HFbounciness: 0
  HFrbdrag: 0.4
  HFrbangulardrag: 0.15
  salientMaterials: 01000000
  MySpawnPoints: []
  CurrentTemperature: 0
  HowManySecondsUntilRoomTemp: 10
  inMotion: 0
  numSimObjHit: 0
  numFloorHit: 0
  numStructureHit: 0
  lastVelocity: 0
  IsReceptacle: 0
  IsPickupable: 0
  IsMoveable: 0
  isStatic: 0
  IsToggleable: 0
  IsOpenable: 0
  IsBreakable: 0
  IsFillable: 0
  IsDirtyable: 0
  IsCookable: 0
  IsSliceable: 0
  isHeatSource: 0
  isColdSource: 0
  ContainedObjectReferences: []
  CurrentlyContains: []
--- !u!54 &8502727783828976753
Rigidbody:
  m_ObjectHideFlags: 0
  m_CorrespondingSourceObject: {fileID: 0}
  m_PrefabInstance: {fileID: 0}
  m_PrefabAsset: {fileID: 0}
  m_GameObject: {fileID: 8502727783828976755}
  serializedVersion: 2
  m_Mass: 34
  m_Drag: 0.1
  m_AngularDrag: 0.05
  m_UseGravity: 1
  m_IsKinematic: 0
  m_Interpolate: 0
  m_Constraints: 0
  m_CollisionDetection: 0
--- !u!1 &8502727783846305326
GameObject:
  m_ObjectHideFlags: 0
  m_CorrespondingSourceObject: {fileID: 0}
  m_PrefabInstance: {fileID: 0}
  m_PrefabAsset: {fileID: 0}
  serializedVersion: 6
  m_Component:
  - component: {fileID: 8502727783846305327}
  - component: {fileID: 8502727783846305324}
  m_Layer: 8
  m_Name: Col (4)
  m_TagString: SimObjPhysics
  m_Icon: {fileID: 0}
  m_NavMeshLayer: 0
  m_StaticEditorFlags: 64
  m_IsActive: 1
--- !u!4 &8502727783846305327
Transform:
  m_ObjectHideFlags: 0
  m_CorrespondingSourceObject: {fileID: 0}
  m_PrefabInstance: {fileID: 0}
  m_PrefabAsset: {fileID: 0}
  m_GameObject: {fileID: 8502727783846305326}
  m_LocalRotation: {x: -0, y: -0, z: -0, w: 1}
  m_LocalPosition: {x: -0.8491, y: 0.4691999, z: 0}
  m_LocalScale: {x: 1, y: 1, z: 1}
  m_Children: []
  m_Father: {fileID: 8502727783292896486}
  m_RootOrder: 4
  m_LocalEulerAnglesHint: {x: 0, y: 0, z: 0}
--- !u!65 &8502727783846305324
BoxCollider:
  m_ObjectHideFlags: 0
  m_CorrespondingSourceObject: {fileID: 0}
  m_PrefabInstance: {fileID: 0}
  m_PrefabAsset: {fileID: 0}
  m_GameObject: {fileID: 8502727783846305326}
  m_Material: {fileID: 13400000, guid: fbadbace65c2f3047a360036d374df4c, type: 2}
  m_IsTrigger: 0
  m_Enabled: 1
  serializedVersion: 2
  m_Size: {x: 0.026570514, y: 0.7203075, z: 0.6007628}
  m_Center: {x: -0.02888348, y: -0.1140953, z: 0.023818761}
--- !u!1 &8502727783895499426
GameObject:
  m_ObjectHideFlags: 0
  m_CorrespondingSourceObject: {fileID: 0}
  m_PrefabInstance: {fileID: 0}
  m_PrefabAsset: {fileID: 0}
  serializedVersion: 6
  m_Component:
  - component: {fileID: 8502727783895499427}
  m_Layer: 8
  m_Name: vPoint (11)
  m_TagString: Untagged
  m_Icon: {fileID: 0}
  m_NavMeshLayer: 0
  m_StaticEditorFlags: 64
  m_IsActive: 1
--- !u!4 &8502727783895499427
Transform:
  m_ObjectHideFlags: 0
  m_CorrespondingSourceObject: {fileID: 0}
  m_PrefabInstance: {fileID: 0}
  m_PrefabAsset: {fileID: 0}
  m_GameObject: {fileID: 8502727783895499426}
  m_LocalRotation: {x: -0, y: -0, z: -0, w: 1}
  m_LocalPosition: {x: 0.415, y: 0.399, z: 0.297}
  m_LocalScale: {x: 1, y: 1, z: 1}
  m_Children: []
  m_Father: {fileID: 8502727784707770075}
  m_RootOrder: 11
  m_LocalEulerAnglesHint: {x: 0, y: 0, z: 0}
--- !u!1 &8502727783991993514
GameObject:
  m_ObjectHideFlags: 0
  m_CorrespondingSourceObject: {fileID: 0}
  m_PrefabInstance: {fileID: 0}
  m_PrefabAsset: {fileID: 0}
  serializedVersion: 6
  m_Component:
  - component: {fileID: 8502727783991993515}
  m_Layer: 8
  m_Name: vPoint (7)
  m_TagString: Untagged
  m_Icon: {fileID: 0}
  m_NavMeshLayer: 0
  m_StaticEditorFlags: 64
  m_IsActive: 1
--- !u!4 &8502727783991993515
Transform:
  m_ObjectHideFlags: 0
  m_CorrespondingSourceObject: {fileID: 0}
  m_PrefabInstance: {fileID: 0}
  m_PrefabAsset: {fileID: 0}
  m_GameObject: {fileID: 8502727783991993514}
  m_LocalRotation: {x: -0, y: -0, z: -0, w: 1}
  m_LocalPosition: {x: 0.137, y: 0.73, z: 0.32800007}
  m_LocalScale: {x: 1, y: 1, z: 1}
  m_Children: []
  m_Father: {fileID: 8502727784707770075}
  m_RootOrder: 7
  m_LocalEulerAnglesHint: {x: 0, y: 0, z: 0}
--- !u!1 &8502727784011089648
GameObject:
  m_ObjectHideFlags: 0
  m_CorrespondingSourceObject: {fileID: 0}
  m_PrefabInstance: {fileID: 0}
  m_PrefabAsset: {fileID: 0}
  serializedVersion: 6
  m_Component:
  - component: {fileID: 8502727784011089649}
  m_Layer: 8
  m_Name: vPoint (20)
  m_TagString: Untagged
  m_Icon: {fileID: 0}
  m_NavMeshLayer: 0
  m_StaticEditorFlags: 64
  m_IsActive: 1
--- !u!4 &8502727784011089649
Transform:
  m_ObjectHideFlags: 0
  m_CorrespondingSourceObject: {fileID: 0}
  m_PrefabInstance: {fileID: 0}
  m_PrefabAsset: {fileID: 0}
  m_GameObject: {fileID: 8502727784011089648}
  m_LocalRotation: {x: -0, y: -0, z: -0, w: 1}
  m_LocalPosition: {x: -0.88100004, y: 0.058, z: -0.13800001}
  m_LocalScale: {x: 1, y: 1, z: 1}
  m_Children: []
  m_Father: {fileID: 8502727784707770075}
  m_RootOrder: 20
  m_LocalEulerAnglesHint: {x: 0, y: 0, z: 0}
--- !u!1 &8502727784086770419
GameObject:
  m_ObjectHideFlags: 0
  m_CorrespondingSourceObject: {fileID: 0}
  m_PrefabInstance: {fileID: 0}
  m_PrefabAsset: {fileID: 0}
  serializedVersion: 6
  m_Component:
  - component: {fileID: 8502727784086770416}
  - component: {fileID: 8502727784086770417}
  m_Layer: 8
  m_Name: Col (5)
  m_TagString: SimObjPhysics
  m_Icon: {fileID: 0}
  m_NavMeshLayer: 0
  m_StaticEditorFlags: 64
  m_IsActive: 1
--- !u!4 &8502727784086770416
Transform:
  m_ObjectHideFlags: 0
  m_CorrespondingSourceObject: {fileID: 0}
  m_PrefabInstance: {fileID: 0}
  m_PrefabAsset: {fileID: 0}
  m_GameObject: {fileID: 8502727784086770419}
  m_LocalRotation: {x: -0, y: -0, z: -0, w: 1}
  m_LocalPosition: {x: -0.666, y: 0.023, z: 0}
  m_LocalScale: {x: 1, y: 1, z: 1}
  m_Children: []
  m_Father: {fileID: 8502727783292896486}
  m_RootOrder: 5
  m_LocalEulerAnglesHint: {x: 0, y: 0, z: 0}
--- !u!65 &8502727784086770417
BoxCollider:
  m_ObjectHideFlags: 0
  m_CorrespondingSourceObject: {fileID: 0}
  m_PrefabInstance: {fileID: 0}
  m_PrefabAsset: {fileID: 0}
  m_GameObject: {fileID: 8502727784086770419}
  m_Material: {fileID: 13400000, guid: fbadbace65c2f3047a360036d374df4c, type: 2}
  m_IsTrigger: 0
  m_Enabled: 1
  serializedVersion: 2
  m_Size: {x: 0.42751646, y: 0.067741305, z: 0.6007628}
  m_Center: {x: -0.014530063, y: 0.0006258935, z: 0.023818761}
--- !u!1 &8502727784149044332
GameObject:
  m_ObjectHideFlags: 0
  m_CorrespondingSourceObject: {fileID: 0}
  m_PrefabInstance: {fileID: 0}
  m_PrefabAsset: {fileID: 0}
  serializedVersion: 6
  m_Component:
  - component: {fileID: 8502727784149044333}
  - component: {fileID: 8502727784149044330}
  m_Layer: 8
  m_Name: Col (15)
  m_TagString: SimObjPhysics
  m_Icon: {fileID: 0}
  m_NavMeshLayer: 0
  m_StaticEditorFlags: 64
  m_IsActive: 1
--- !u!4 &8502727784149044333
Transform:
  m_ObjectHideFlags: 0
  m_CorrespondingSourceObject: {fileID: 0}
  m_PrefabInstance: {fileID: 0}
  m_PrefabAsset: {fileID: 0}
  m_GameObject: {fileID: 8502727784149044332}
  m_LocalRotation: {x: -0, y: -0, z: -0, w: 1}
  m_LocalPosition: {x: -0.367, y: 1.213, z: 0}
  m_LocalScale: {x: 1, y: 1, z: 1}
  m_Children: []
  m_Father: {fileID: 8502727783292896486}
  m_RootOrder: 15
  m_LocalEulerAnglesHint: {x: 0, y: 0, z: 0}
--- !u!65 &8502727784149044330
BoxCollider:
  m_ObjectHideFlags: 0
  m_CorrespondingSourceObject: {fileID: 0}
  m_PrefabInstance: {fileID: 0}
  m_PrefabAsset: {fileID: 0}
  m_GameObject: {fileID: 8502727784149044332}
  m_Material: {fileID: 13400000, guid: fbadbace65c2f3047a360036d374df4c, type: 2}
  m_IsTrigger: 0
  m_Enabled: 1
  serializedVersion: 2
  m_Size: {x: 0.026570514, y: 0.64384097, z: 0.30816096}
  m_Center: {x: -0.02888348, y: -0.15232858, z: -0.12248215}
--- !u!1 &8502727784177299285
GameObject:
  m_ObjectHideFlags: 0
  m_CorrespondingSourceObject: {fileID: 0}
  m_PrefabInstance: {fileID: 0}
  m_PrefabAsset: {fileID: 0}
  serializedVersion: 6
  m_Component:
  - component: {fileID: 8502727784177299282}
  m_Layer: 8
  m_Name: vPoint (21)
  m_TagString: Untagged
  m_Icon: {fileID: 0}
  m_NavMeshLayer: 0
  m_StaticEditorFlags: 64
  m_IsActive: 1
--- !u!4 &8502727784177299282
Transform:
  m_ObjectHideFlags: 0
  m_CorrespondingSourceObject: {fileID: 0}
  m_PrefabInstance: {fileID: 0}
  m_PrefabAsset: {fileID: 0}
  m_GameObject: {fileID: 8502727784177299285}
  m_LocalRotation: {x: -0, y: -0, z: -0, w: 1}
  m_LocalPosition: {x: -0.88100004, y: 0.638, z: 0.275}
  m_LocalScale: {x: 1, y: 1, z: 1}
  m_Children: []
  m_Father: {fileID: 8502727784707770075}
  m_RootOrder: 21
  m_LocalEulerAnglesHint: {x: 0, y: 0, z: 0}
--- !u!1 &8502727784196251106
GameObject:
  m_ObjectHideFlags: 0
  m_CorrespondingSourceObject: {fileID: 0}
  m_PrefabInstance: {fileID: 0}
  m_PrefabAsset: {fileID: 0}
  serializedVersion: 6
  m_Component:
  - component: {fileID: 8502727784196251107}
  - component: {fileID: 8502727784196251104}
  m_Layer: 8
  m_Name: Col (14)
  m_TagString: SimObjPhysics
  m_Icon: {fileID: 0}
  m_NavMeshLayer: 0
  m_StaticEditorFlags: 64
  m_IsActive: 1
--- !u!4 &8502727784196251107
Transform:
  m_ObjectHideFlags: 0
  m_CorrespondingSourceObject: {fileID: 0}
  m_PrefabInstance: {fileID: 0}
  m_PrefabAsset: {fileID: 0}
  m_GameObject: {fileID: 8502727784196251106}
  m_LocalRotation: {x: -0, y: -0, z: -0, w: 1}
  m_LocalPosition: {x: -0.199, y: 1.2169998, z: 0}
  m_LocalScale: {x: 1, y: 1, z: 1}
  m_Children: []
  m_Father: {fileID: 8502727783292896486}
  m_RootOrder: 14
  m_LocalEulerAnglesHint: {x: 0, y: 0, z: 0}
--- !u!65 &8502727784196251104
BoxCollider:
  m_ObjectHideFlags: 0
  m_CorrespondingSourceObject: {fileID: 0}
  m_PrefabInstance: {fileID: 0}
  m_PrefabAsset: {fileID: 0}
  m_GameObject: {fileID: 8502727784196251106}
  m_Material: {fileID: 13400000, guid: fbadbace65c2f3047a360036d374df4c, type: 2}
  m_IsTrigger: 0
  m_Enabled: 1
  serializedVersion: 2
  m_Size: {x: 1.3235173, y: 0.6406171, z: 0.023174703}
  m_Center: {x: -0.030754328, y: -0.15394053, z: -0.26497528}
--- !u!1 &8502727784209084774
GameObject:
  m_ObjectHideFlags: 0
  m_CorrespondingSourceObject: {fileID: 0}
  m_PrefabInstance: {fileID: 0}
  m_PrefabAsset: {fileID: 0}
  serializedVersion: 6
  m_Component:
  - component: {fileID: 8502727784209084775}
  - component: {fileID: 8502727784209084772}
  m_Layer: 8
  m_Name: Col (7)
  m_TagString: SimObjPhysics
  m_Icon: {fileID: 0}
  m_NavMeshLayer: 0
  m_StaticEditorFlags: 64
  m_IsActive: 1
--- !u!4 &8502727784209084775
Transform:
  m_ObjectHideFlags: 0
  m_CorrespondingSourceObject: {fileID: 0}
  m_PrefabInstance: {fileID: 0}
  m_PrefabAsset: {fileID: 0}
  m_GameObject: {fileID: 8502727784209084774}
  m_LocalRotation: {x: -0, y: -0, z: -0, w: 1}
  m_LocalPosition: {x: -0.666, y: 0.2863, z: 0}
  m_LocalScale: {x: 1, y: 0.46250033, z: 1}
  m_Children: []
  m_Father: {fileID: 8502727783292896486}
  m_RootOrder: 7
  m_LocalEulerAnglesHint: {x: 0, y: 0, z: 0}
--- !u!65 &8502727784209084772
BoxCollider:
  m_ObjectHideFlags: 0
  m_CorrespondingSourceObject: {fileID: 0}
  m_PrefabInstance: {fileID: 0}
  m_PrefabAsset: {fileID: 0}
  m_GameObject: {fileID: 8502727784209084774}
  m_Material: {fileID: 13400000, guid: fbadbace65c2f3047a360036d374df4c, type: 2}
  m_IsTrigger: 0
  m_Enabled: 1
  serializedVersion: 2
  m_Size: {x: 0.42751646, y: 0.067741305, z: 0.6007628}
  m_Center: {x: -0.014530063, y: 0.0006258935, z: 0.023818761}
--- !u!1 &8502727784218984345
GameObject:
  m_ObjectHideFlags: 0
  m_CorrespondingSourceObject: {fileID: 0}
  m_PrefabInstance: {fileID: 0}
  m_PrefabAsset: {fileID: 0}
  serializedVersion: 6
  m_Component:
  - component: {fileID: 8502727784218984342}
  m_Layer: 8
  m_Name: vPoint (23)
  m_TagString: Untagged
  m_Icon: {fileID: 0}
  m_NavMeshLayer: 0
  m_StaticEditorFlags: 64
  m_IsActive: 1
--- !u!4 &8502727784218984342
Transform:
  m_ObjectHideFlags: 0
  m_CorrespondingSourceObject: {fileID: 0}
  m_PrefabInstance: {fileID: 0}
  m_PrefabAsset: {fileID: 0}
  m_GameObject: {fileID: 8502727784218984345}
  m_LocalRotation: {x: -0, y: -0, z: -0, w: 1}
  m_LocalPosition: {x: -0.475, y: 0.058000088, z: 0.26200008}
  m_LocalScale: {x: 1, y: 1, z: 1}
  m_Children: []
  m_Father: {fileID: 8502727784707770075}
  m_RootOrder: 23
  m_LocalEulerAnglesHint: {x: 0, y: 0, z: 0}
--- !u!1 &8502727784227927112
GameObject:
  m_ObjectHideFlags: 0
  m_CorrespondingSourceObject: {fileID: 0}
  m_PrefabInstance: {fileID: 0}
  m_PrefabAsset: {fileID: 0}
  serializedVersion: 6
  m_Component:
  - component: {fileID: 8502727784227927113}
  - component: {fileID: 8502727784227927110}
  m_Layer: 8
  m_Name: Col (3)
  m_TagString: SimObjPhysics
  m_Icon: {fileID: 0}
  m_NavMeshLayer: 0
  m_StaticEditorFlags: 64
  m_IsActive: 1
--- !u!4 &8502727784227927113
Transform:
  m_ObjectHideFlags: 0
  m_CorrespondingSourceObject: {fileID: 0}
  m_PrefabInstance: {fileID: 0}
  m_PrefabAsset: {fileID: 0}
  m_GameObject: {fileID: 8502727784227927112}
  m_LocalRotation: {x: -0, y: -0, z: -0, w: 1}
  m_LocalPosition: {x: -0.4503, y: 0.4691999, z: 0}
  m_LocalScale: {x: 1, y: 1, z: 1}
  m_Children: []
  m_Father: {fileID: 8502727783292896486}
  m_RootOrder: 3
  m_LocalEulerAnglesHint: {x: 0, y: 0, z: 0}
--- !u!65 &8502727784227927110
BoxCollider:
  m_ObjectHideFlags: 0
  m_CorrespondingSourceObject: {fileID: 0}
  m_PrefabInstance: {fileID: 0}
  m_PrefabAsset: {fileID: 0}
  m_GameObject: {fileID: 8502727784227927112}
  m_Material: {fileID: 13400000, guid: fbadbace65c2f3047a360036d374df4c, type: 2}
  m_IsTrigger: 0
  m_Enabled: 1
  serializedVersion: 2
  m_Size: {x: 0.026570514, y: 0.7203075, z: 0.6007628}
  m_Center: {x: -0.02888348, y: -0.1140953, z: 0.023818761}
--- !u!1 &8502727784236329895
GameObject:
  m_ObjectHideFlags: 0
  m_CorrespondingSourceObject: {fileID: 0}
  m_PrefabInstance: {fileID: 0}
  m_PrefabAsset: {fileID: 0}
  serializedVersion: 6
  m_Component:
  - component: {fileID: 8502727784236329892}
  m_Layer: 8
  m_Name: vPoint (17)
  m_TagString: Untagged
  m_Icon: {fileID: 0}
  m_NavMeshLayer: 0
  m_StaticEditorFlags: 64
  m_IsActive: 1
--- !u!4 &8502727784236329892
Transform:
  m_ObjectHideFlags: 0
  m_CorrespondingSourceObject: {fileID: 0}
  m_PrefabInstance: {fileID: 0}
  m_PrefabAsset: {fileID: 0}
  m_GameObject: {fileID: 8502727784236329895}
  m_LocalRotation: {x: -0, y: -0, z: -0, w: 1}
  m_LocalPosition: {x: -0.886, y: 1.4712994, z: 0.0059990883}
  m_LocalScale: {x: 1, y: 1, z: 1}
  m_Children: []
  m_Father: {fileID: 8502727784707770075}
  m_RootOrder: 17
  m_LocalEulerAnglesHint: {x: 0, y: 0, z: 0}
--- !u!1 &8502727784247402607
GameObject:
  m_ObjectHideFlags: 0
  m_CorrespondingSourceObject: {fileID: 0}
  m_PrefabInstance: {fileID: 0}
  m_PrefabAsset: {fileID: 0}
  serializedVersion: 6
  m_Component:
  - component: {fileID: 8502727784247402604}
  m_Layer: 8
  m_Name: vPoint (2)
  m_TagString: Untagged
  m_Icon: {fileID: 0}
  m_NavMeshLayer: 0
  m_StaticEditorFlags: 64
  m_IsActive: 1
--- !u!4 &8502727784247402604
Transform:
  m_ObjectHideFlags: 0
  m_CorrespondingSourceObject: {fileID: 0}
  m_PrefabInstance: {fileID: 0}
  m_PrefabAsset: {fileID: 0}
  m_GameObject: {fileID: 8502727784247402607}
  m_LocalRotation: {x: -0, y: -0, z: -0, w: 1}
  m_LocalPosition: {x: 0.4189999, y: 0.73, z: 0.0265}
  m_LocalScale: {x: 1, y: 1, z: 1}
  m_Children: []
  m_Father: {fileID: 8502727784707770075}
  m_RootOrder: 2
  m_LocalEulerAnglesHint: {x: 0, y: 0, z: 0}
--- !u!1 &8502727784284186428
GameObject:
  m_ObjectHideFlags: 0
  m_CorrespondingSourceObject: {fileID: 0}
  m_PrefabInstance: {fileID: 0}
  m_PrefabAsset: {fileID: 0}
  serializedVersion: 6
  m_Component:
  - component: {fileID: 8502727784284186429}
  - component: {fileID: 8502727784284186426}
  m_Layer: 8
  m_Name: Col (2)
  m_TagString: SimObjPhysics
  m_Icon: {fileID: 0}
  m_NavMeshLayer: 0
  m_StaticEditorFlags: 64
  m_IsActive: 1
--- !u!4 &8502727784284186429
Transform:
  m_ObjectHideFlags: 0
  m_CorrespondingSourceObject: {fileID: 0}
  m_PrefabInstance: {fileID: 0}
  m_PrefabAsset: {fileID: 0}
  m_GameObject: {fileID: 8502727784284186428}
  m_LocalRotation: {x: -0, y: -0, z: -0, w: 1}
  m_LocalPosition: {x: 0.4377, y: 0.4692, z: 0}
  m_LocalScale: {x: 1, y: 1, z: 1}
  m_Children: []
  m_Father: {fileID: 8502727783292896486}
  m_RootOrder: 2
  m_LocalEulerAnglesHint: {x: 0, y: 0, z: 0}
--- !u!65 &8502727784284186426
BoxCollider:
  m_ObjectHideFlags: 0
  m_CorrespondingSourceObject: {fileID: 0}
  m_PrefabInstance: {fileID: 0}
  m_PrefabAsset: {fileID: 0}
  m_GameObject: {fileID: 8502727784284186428}
  m_Material: {fileID: 13400000, guid: fbadbace65c2f3047a360036d374df4c, type: 2}
  m_IsTrigger: 0
  m_Enabled: 1
  serializedVersion: 2
  m_Size: {x: 0.019674927, y: 0.7203075, z: 0.6007628}
  m_Center: {x: -0.025435686, y: -0.1140953, z: 0.023818761}
--- !u!1 &8502727784340377804
GameObject:
  m_ObjectHideFlags: 0
  m_CorrespondingSourceObject: {fileID: 0}
  m_PrefabInstance: {fileID: 0}
  m_PrefabAsset: {fileID: 0}
  serializedVersion: 6
  m_Component:
  - component: {fileID: 8502727784340377805}
  m_Layer: 8
  m_Name: vPoint (22)
  m_TagString: Untagged
  m_Icon: {fileID: 0}
  m_NavMeshLayer: 0
  m_StaticEditorFlags: 64
  m_IsActive: 1
--- !u!4 &8502727784340377805
Transform:
  m_ObjectHideFlags: 0
  m_CorrespondingSourceObject: {fileID: 0}
  m_PrefabInstance: {fileID: 0}
  m_PrefabAsset: {fileID: 0}
  m_GameObject: {fileID: 8502727784340377804}
  m_LocalRotation: {x: -0, y: -0, z: -0, w: 1}
  m_LocalPosition: {x: -0.88100004, y: 0.058, z: 0.262}
  m_LocalScale: {x: 1, y: 1, z: 1}
  m_Children: []
  m_Father: {fileID: 8502727784707770075}
  m_RootOrder: 22
  m_LocalEulerAnglesHint: {x: 0, y: 0, z: 0}
--- !u!1 &8502727784444878213
GameObject:
  m_ObjectHideFlags: 0
  m_CorrespondingSourceObject: {fileID: 0}
  m_PrefabInstance: {fileID: 0}
  m_PrefabAsset: {fileID: 0}
  serializedVersion: 6
  m_Component:
  - component: {fileID: 8502727784444878210}
  m_Layer: 8
  m_Name: vPoint (15)
  m_TagString: Untagged
  m_Icon: {fileID: 0}
  m_NavMeshLayer: 0
  m_StaticEditorFlags: 64
  m_IsActive: 1
--- !u!4 &8502727784444878210
Transform:
  m_ObjectHideFlags: 0
  m_CorrespondingSourceObject: {fileID: 0}
  m_PrefabInstance: {fileID: 0}
  m_PrefabAsset: {fileID: 0}
  m_GameObject: {fileID: 8502727784444878213}
  m_LocalRotation: {x: -0, y: -0, z: -0, w: 1}
  m_LocalPosition: {x: 0.4197, y: 1.116, z: 0.006}
  m_LocalScale: {x: 1, y: 1, z: 1}
  m_Children: []
  m_Father: {fileID: 8502727784707770075}
  m_RootOrder: 15
  m_LocalEulerAnglesHint: {x: 0, y: 0, z: 0}
--- !u!1 &8502727784453399523
GameObject:
  m_ObjectHideFlags: 0
  m_CorrespondingSourceObject: {fileID: 0}
  m_PrefabInstance: {fileID: 0}
  m_PrefabAsset: {fileID: 0}
  serializedVersion: 6
  m_Component:
  - component: {fileID: 8502727784453399520}
  m_Layer: 8
  m_Name: vPoint (1)
  m_TagString: Untagged
  m_Icon: {fileID: 0}
  m_NavMeshLayer: 0
  m_StaticEditorFlags: 64
  m_IsActive: 1
--- !u!4 &8502727784453399520
Transform:
  m_ObjectHideFlags: 0
  m_CorrespondingSourceObject: {fileID: 0}
  m_PrefabInstance: {fileID: 0}
  m_PrefabAsset: {fileID: 0}
  m_GameObject: {fileID: 8502727784453399523}
  m_LocalRotation: {x: -0, y: -0, z: -0, w: 1}
  m_LocalPosition: {x: 0.4189999, y: 0.73, z: 0.3209}
  m_LocalScale: {x: 1, y: 1, z: 1}
  m_Children: []
  m_Father: {fileID: 8502727784707770075}
  m_RootOrder: 1
  m_LocalEulerAnglesHint: {x: 0, y: 0, z: 0}
--- !u!1 &8502727784484457822
GameObject:
  m_ObjectHideFlags: 0
  m_CorrespondingSourceObject: {fileID: 0}
  m_PrefabInstance: {fileID: 0}
  m_PrefabAsset: {fileID: 0}
  serializedVersion: 6
  m_Component:
  - component: {fileID: 8502727784484457823}
  m_Layer: 8
  m_Name: vPoint (9)
  m_TagString: Untagged
  m_Icon: {fileID: 0}
  m_NavMeshLayer: 0
  m_StaticEditorFlags: 64
  m_IsActive: 1
--- !u!4 &8502727784484457823
Transform:
  m_ObjectHideFlags: 0
  m_CorrespondingSourceObject: {fileID: 0}
  m_PrefabInstance: {fileID: 0}
  m_PrefabAsset: {fileID: 0}
  m_GameObject: {fileID: 8502727784484457822}
  m_LocalRotation: {x: -0, y: -0, z: -0, w: 1}
  m_LocalPosition: {x: -0.485, y: 0.73, z: 0.06}
  m_LocalScale: {x: 1, y: 1, z: 1}
  m_Children: []
  m_Father: {fileID: 8502727784707770075}
  m_RootOrder: 9
  m_LocalEulerAnglesHint: {x: 0, y: 0, z: 0}
--- !u!1 &8502727784505763357
GameObject:
  m_ObjectHideFlags: 0
  m_CorrespondingSourceObject: {fileID: 0}
  m_PrefabInstance: {fileID: 0}
  m_PrefabAsset: {fileID: 0}
  serializedVersion: 6
  m_Component:
  - component: {fileID: 8502727784505763354}
  m_Layer: 8
  m_Name: vPoint (18)
  m_TagString: Untagged
  m_Icon: {fileID: 0}
  m_NavMeshLayer: 0
  m_StaticEditorFlags: 64
  m_IsActive: 1
--- !u!4 &8502727784505763354
Transform:
  m_ObjectHideFlags: 0
  m_CorrespondingSourceObject: {fileID: 0}
  m_PrefabInstance: {fileID: 0}
  m_PrefabAsset: {fileID: 0}
  m_GameObject: {fileID: 8502727784505763357}
  m_LocalRotation: {x: -0, y: -0, z: -0, w: 1}
  m_LocalPosition: {x: -0.199, y: 1.372, z: 0.0059990883}
  m_LocalScale: {x: 1, y: 1, z: 1}
  m_Children: []
  m_Father: {fileID: 8502727784707770075}
  m_RootOrder: 18
  m_LocalEulerAnglesHint: {x: 0, y: 0, z: 0}
--- !u!1 &8502727784510251170
GameObject:
  m_ObjectHideFlags: 0
  m_CorrespondingSourceObject: {fileID: 0}
  m_PrefabInstance: {fileID: 0}
  m_PrefabAsset: {fileID: 0}
  serializedVersion: 6
  m_Component:
  - component: {fileID: 8502727784510251171}
  m_Layer: 8
  m_Name: vPoint (14)
  m_TagString: Untagged
  m_Icon: {fileID: 0}
  m_NavMeshLayer: 0
  m_StaticEditorFlags: 64
  m_IsActive: 1
--- !u!4 &8502727784510251171
Transform:
  m_ObjectHideFlags: 0
  m_CorrespondingSourceObject: {fileID: 0}
  m_PrefabInstance: {fileID: 0}
  m_PrefabAsset: {fileID: 0}
  m_GameObject: {fileID: 8502727784510251170}
  m_LocalRotation: {x: -0, y: -0, z: -0, w: 1}
  m_LocalPosition: {x: 0.41499996, y: 0.405, z: -0.20600009}
  m_LocalScale: {x: 1, y: 1, z: 1}
  m_Children: []
  m_Father: {fileID: 8502727784707770075}
  m_RootOrder: 14
  m_LocalEulerAnglesHint: {x: 0, y: 0, z: 0}
--- !u!1 &8502727784526589843
GameObject:
  m_ObjectHideFlags: 0
  m_CorrespondingSourceObject: {fileID: 0}
  m_PrefabInstance: {fileID: 0}
  m_PrefabAsset: {fileID: 0}
  serializedVersion: 6
  m_Component:
  - component: {fileID: 8502727784526589840}
  - component: {fileID: 8502727784526589934}
  - component: {fileID: 8502727784526589841}
  m_Layer: 0
  m_Name: DeskMesh
  m_TagString: Untagged
  m_Icon: {fileID: 0}
  m_NavMeshLayer: 0
  m_StaticEditorFlags: 64
  m_IsActive: 1
--- !u!4 &8502727784526589840
Transform:
  m_ObjectHideFlags: 0
  m_CorrespondingSourceObject: {fileID: 0}
  m_PrefabInstance: {fileID: 0}
  m_PrefabAsset: {fileID: 0}
  m_GameObject: {fileID: 8502727784526589843}
  m_LocalRotation: {x: -0, y: -0, z: -0, w: 1}
  m_LocalPosition: {x: 0, y: 0, z: 0}
  m_LocalScale: {x: 1, y: 1, z: 1}
  m_Children: []
  m_Father: {fileID: 8502727783828976752}
  m_RootOrder: 0
  m_LocalEulerAnglesHint: {x: 0, y: 0, z: 0}
--- !u!33 &8502727784526589934
MeshFilter:
  m_ObjectHideFlags: 0
  m_CorrespondingSourceObject: {fileID: 0}
  m_PrefabInstance: {fileID: 0}
  m_PrefabAsset: {fileID: 0}
  m_GameObject: {fileID: 8502727784526589843}
  m_Mesh: {fileID: 4300140, guid: c42da60c418a547499e8159f4588a593, type: 3}
--- !u!23 &8502727784526589841
MeshRenderer:
  m_ObjectHideFlags: 0
  m_CorrespondingSourceObject: {fileID: 0}
  m_PrefabInstance: {fileID: 0}
  m_PrefabAsset: {fileID: 0}
  m_GameObject: {fileID: 8502727784526589843}
  m_Enabled: 1
  m_CastShadows: 1
  m_ReceiveShadows: 1
  m_DynamicOccludee: 1
  m_MotionVectors: 1
  m_LightProbeUsage: 1
  m_ReflectionProbeUsage: 1
  m_RayTracingMode: 2
  m_RenderingLayerMask: 1
  m_RendererPriority: 0
  m_Materials:
  - {fileID: 2100000, guid: b5ca49d4d55f547918cd20905f47610c, type: 2}
  m_StaticBatchInfo:
    firstSubMesh: 0
    subMeshCount: 0
  m_StaticBatchRoot: {fileID: 0}
  m_ProbeAnchor: {fileID: 0}
  m_LightProbeVolumeOverride: {fileID: 0}
  m_ScaleInLightmap: 1
  m_ReceiveGI: 1
  m_PreserveUVs: 0
  m_IgnoreNormalsForChartDetection: 0
  m_ImportantGI: 0
  m_StitchLightmapSeams: 0
  m_SelectedEditorRenderState: 3
  m_MinimumChartSize: 4
  m_AutoUVMaxDistance: 0.5
  m_AutoUVMaxAngle: 89
  m_LightmapParameters: {fileID: 0}
  m_SortingLayerID: 0
  m_SortingLayer: 0
  m_SortingOrder: 0
--- !u!1 &8502727784557163628
GameObject:
  m_ObjectHideFlags: 0
  m_CorrespondingSourceObject: {fileID: 0}
  m_PrefabInstance: {fileID: 0}
  m_PrefabAsset: {fileID: 0}
  serializedVersion: 6
  m_Component:
  - component: {fileID: 8502727784557163629}
  m_Layer: 8
  m_Name: vPoint (10)
  m_TagString: Untagged
  m_Icon: {fileID: 0}
  m_NavMeshLayer: 0
  m_StaticEditorFlags: 64
  m_IsActive: 1
--- !u!4 &8502727784557163629
Transform:
  m_ObjectHideFlags: 0
  m_CorrespondingSourceObject: {fileID: 0}
  m_PrefabInstance: {fileID: 0}
  m_PrefabAsset: {fileID: 0}
  m_GameObject: {fileID: 8502727784557163628}
  m_LocalRotation: {x: -0, y: -0, z: -0, w: 1}
  m_LocalPosition: {x: 0.067, y: 0.73, z: 0.072}
  m_LocalScale: {x: 1, y: 1, z: 1}
  m_Children: []
  m_Father: {fileID: 8502727784707770075}
  m_RootOrder: 10
  m_LocalEulerAnglesHint: {x: 0, y: 0, z: 0}
--- !u!1 &8502727784636356118
GameObject:
  m_ObjectHideFlags: 0
  m_CorrespondingSourceObject: {fileID: 0}
  m_PrefabInstance: {fileID: 0}
  m_PrefabAsset: {fileID: 0}
  serializedVersion: 6
  m_Component:
  - component: {fileID: 8502727784636356119}
  m_Layer: 8
  m_Name: vPoint (5)
  m_TagString: Untagged
  m_Icon: {fileID: 0}
  m_NavMeshLayer: 0
  m_StaticEditorFlags: 64
  m_IsActive: 1
--- !u!4 &8502727784636356119
Transform:
  m_ObjectHideFlags: 0
  m_CorrespondingSourceObject: {fileID: 0}
  m_PrefabInstance: {fileID: 0}
  m_PrefabAsset: {fileID: 0}
  m_GameObject: {fileID: 8502727784636356118}
  m_LocalRotation: {x: -0, y: -0, z: -0, w: 1}
  m_LocalPosition: {x: -0.8740001, y: 0.73, z: -0.244}
  m_LocalScale: {x: 1, y: 1, z: 1}
  m_Children: []
  m_Father: {fileID: 8502727784707770075}
  m_RootOrder: 5
  m_LocalEulerAnglesHint: {x: 0, y: 0, z: 0}
--- !u!1 &8502727784683304541
GameObject:
  m_ObjectHideFlags: 0
  m_CorrespondingSourceObject: {fileID: 0}
  m_PrefabInstance: {fileID: 0}
  m_PrefabAsset: {fileID: 0}
  serializedVersion: 6
  m_Component:
  - component: {fileID: 8502727784683304538}
  - component: {fileID: 8502727784683304539}
  m_Layer: 8
  m_Name: Col (9)
  m_TagString: SimObjPhysics
  m_Icon: {fileID: 0}
  m_NavMeshLayer: 0
  m_StaticEditorFlags: 64
  m_IsActive: 1
--- !u!4 &8502727784683304538
Transform:
  m_ObjectHideFlags: 0
  m_CorrespondingSourceObject: {fileID: 0}
  m_PrefabInstance: {fileID: 0}
  m_PrefabAsset: {fileID: 0}
  m_GameObject: {fileID: 8502727784683304541}
  m_LocalRotation: {x: -0, y: -0, z: -0, w: 1}
  m_LocalPosition: {x: -0.256, y: 1.115, z: 0}
  m_LocalScale: {x: 1, y: 0.46249998, z: 1}
  m_Children: []
  m_Father: {fileID: 8502727783292896486}
  m_RootOrder: 9
  m_LocalEulerAnglesHint: {x: 0, y: 0, z: 0}
--- !u!65 &8502727784683304539
BoxCollider:
  m_ObjectHideFlags: 0
  m_CorrespondingSourceObject: {fileID: 0}
  m_PrefabInstance: {fileID: 0}
  m_PrefabAsset: {fileID: 0}
  m_GameObject: {fileID: 8502727784683304541}
  m_Material: {fileID: 13400000, guid: fbadbace65c2f3047a360036d374df4c, type: 2}
  m_IsTrigger: 0
  m_Enabled: 1
  serializedVersion: 2
  m_Size: {x: 1.3206114, y: 0.067741305, z: 0.30926007}
  m_Center: {x: 0.025226057, y: 0.0006258931, z: -0.121932596}
--- !u!1 &8502727784707770074
GameObject:
  m_ObjectHideFlags: 0
  m_CorrespondingSourceObject: {fileID: 0}
  m_PrefabInstance: {fileID: 0}
  m_PrefabAsset: {fileID: 0}
  serializedVersion: 6
  m_Component:
  - component: {fileID: 8502727784707770075}
  m_Layer: 0
  m_Name: VisibilityPoints
  m_TagString: Untagged
  m_Icon: {fileID: 0}
  m_NavMeshLayer: 0
  m_StaticEditorFlags: 64
  m_IsActive: 1
--- !u!4 &8502727784707770075
Transform:
  m_ObjectHideFlags: 0
  m_CorrespondingSourceObject: {fileID: 0}
  m_PrefabInstance: {fileID: 0}
  m_PrefabAsset: {fileID: 0}
  m_GameObject: {fileID: 8502727784707770074}
  m_LocalRotation: {x: -0, y: -0, z: -0, w: 1}
  m_LocalPosition: {x: 0.23099995, y: 0.008000374, z: -0.031000137}
  m_LocalScale: {x: 1, y: 1, z: 1}
  m_Children:
  - {fileID: 8502727782964758034}
  - {fileID: 8502727784453399520}
  - {fileID: 8502727784247402604}
  - {fileID: 8502727783390174382}
  - {fileID: 8502727782969620214}
  - {fileID: 8502727784636356119}
  - {fileID: 8502727784979927879}
  - {fileID: 8502727783991993515}
  - {fileID: 8502727783490641667}
  - {fileID: 8502727784484457823}
  - {fileID: 8502727784557163629}
  - {fileID: 8502727783895499427}
  - {fileID: 8502727783776711913}
  - {fileID: 8502727783267874082}
  - {fileID: 8502727784510251171}
  - {fileID: 8502727784444878210}
  - {fileID: 8502727783655752889}
  - {fileID: 8502727784236329892}
  - {fileID: 8502727784505763354}
  - {fileID: 8502727783110895010}
  - {fileID: 8502727784011089649}
  - {fileID: 8502727784177299282}
  - {fileID: 8502727784340377805}
  - {fileID: 8502727784218984342}
  - {fileID: 8502727783693361005}
  - {fileID: 8502727784766480041}
  - {fileID: 8502727783544334234}
  - {fileID: 121304249}
  - {fileID: 837551526}
  - {fileID: 556068542}
  - {fileID: 1998533545}
  - {fileID: 1661105473}
  - {fileID: 1065274782}
  - {fileID: 1331523299}
  - {fileID: 1862667777}
  - {fileID: 410135601}
  - {fileID: 429228824}
  - {fileID: 1677802672}
  - {fileID: 417645154}
  - {fileID: 1724760199}
  - {fileID: 1864068805}
  m_Father: {fileID: 8502727783828976752}
  m_RootOrder: 3
  m_LocalEulerAnglesHint: {x: 0, y: 0, z: 0}
--- !u!1 &8502727784766480040
GameObject:
  m_ObjectHideFlags: 0
  m_CorrespondingSourceObject: {fileID: 0}
  m_PrefabInstance: {fileID: 0}
  m_PrefabAsset: {fileID: 0}
  serializedVersion: 6
  m_Component:
  - component: {fileID: 8502727784766480041}
  m_Layer: 8
  m_Name: vPoint (25)
  m_TagString: Untagged
  m_Icon: {fileID: 0}
  m_NavMeshLayer: 0
  m_StaticEditorFlags: 64
  m_IsActive: 1
--- !u!4 &8502727784766480041
Transform:
  m_ObjectHideFlags: 0
  m_CorrespondingSourceObject: {fileID: 0}
  m_PrefabInstance: {fileID: 0}
  m_PrefabAsset: {fileID: 0}
  m_GameObject: {fileID: 8502727784766480040}
  m_LocalRotation: {x: -0, y: -0, z: -0, w: 1}
  m_LocalPosition: {x: -0.47500002, y: 0.42200065, z: -0.128}
  m_LocalScale: {x: 1, y: 1, z: 1}
  m_Children: []
  m_Father: {fileID: 8502727784707770075}
  m_RootOrder: 25
  m_LocalEulerAnglesHint: {x: 0, y: 0, z: 0}
--- !u!1 &8502727784979927878
GameObject:
  m_ObjectHideFlags: 0
  m_CorrespondingSourceObject: {fileID: 0}
  m_PrefabInstance: {fileID: 0}
  m_PrefabAsset: {fileID: 0}
  serializedVersion: 6
  m_Component:
  - component: {fileID: 8502727784979927879}
  m_Layer: 8
  m_Name: vPoint (6)
  m_TagString: Untagged
  m_Icon: {fileID: 0}
  m_NavMeshLayer: 0
  m_StaticEditorFlags: 64
  m_IsActive: 1
--- !u!4 &8502727784979927879
Transform:
  m_ObjectHideFlags: 0
  m_CorrespondingSourceObject: {fileID: 0}
  m_PrefabInstance: {fileID: 0}
  m_PrefabAsset: {fileID: 0}
  m_GameObject: {fileID: 8502727784979927878}
  m_LocalRotation: {x: -0, y: -0, z: -0, w: 1}
  m_LocalPosition: {x: -0.157, y: 0.73, z: 0.328}
  m_LocalScale: {x: 1, y: 1, z: 1}
  m_Children: []
  m_Father: {fileID: 8502727784707770075}
  m_RootOrder: 6
  m_LocalEulerAnglesHint: {x: 0, y: 0, z: 0}
--- !u!1 &8734927461909617824
GameObject:
  m_ObjectHideFlags: 0
  m_CorrespondingSourceObject: {fileID: 0}
  m_PrefabInstance: {fileID: 0}
  m_PrefabAsset: {fileID: 0}
  serializedVersion: 6
  m_Component:
  - component: {fileID: 5938715364140171924}
  m_Layer: 8
  m_Name: vPoint (11)
  m_TagString: Untagged
  m_Icon: {fileID: 0}
  m_NavMeshLayer: 0
  m_StaticEditorFlags: 0
  m_IsActive: 1
--- !u!4 &5938715364140171924
Transform:
  m_ObjectHideFlags: 0
  m_CorrespondingSourceObject: {fileID: 0}
  m_PrefabInstance: {fileID: 0}
  m_PrefabAsset: {fileID: 0}
  m_GameObject: {fileID: 8734927461909617824}
  m_LocalRotation: {x: -0, y: -0, z: -0, w: 1}
  m_LocalPosition: {x: 0.23800014, y: 0.0531, z: 0}
  m_LocalScale: {x: 0.99999714, y: 1.0000008, z: 1.0000191}
  m_Children: []
  m_Father: {fileID: 9011968867640932423}
  m_RootOrder: 11
  m_LocalEulerAnglesHint: {x: 0, y: 0, z: 0}
--- !u!1 &9175893109760005324
GameObject:
  m_ObjectHideFlags: 0
  m_CorrespondingSourceObject: {fileID: 0}
  m_PrefabInstance: {fileID: 0}
  m_PrefabAsset: {fileID: 0}
  serializedVersion: 6
  m_Component:
  - component: {fileID: 7575153032086385024}
  m_Layer: 8
  m_Name: vPoint (10)
  m_TagString: Untagged
  m_Icon: {fileID: 0}
  m_NavMeshLayer: 0
  m_StaticEditorFlags: 0
  m_IsActive: 1
--- !u!4 &7575153032086385024
Transform:
  m_ObjectHideFlags: 0
  m_CorrespondingSourceObject: {fileID: 0}
  m_PrefabInstance: {fileID: 0}
  m_PrefabAsset: {fileID: 0}
  m_GameObject: {fileID: 9175893109760005324}
  m_LocalRotation: {x: -0, y: -0, z: -0, w: 1}
  m_LocalPosition: {x: 0.233, y: -0.0383, z: 0}
  m_LocalScale: {x: 0.99999714, y: 1.0000008, z: 1.0000191}
  m_Children: []
  m_Father: {fileID: 9011968867640932423}
  m_RootOrder: 10
  m_LocalEulerAnglesHint: {x: 0, y: 0, z: 0}
--- !u!1001 &8502727783172178251
PrefabInstance:
  m_ObjectHideFlags: 0
  serializedVersion: 2
  m_Modification:
    m_TransformParent: {fileID: 8502727783828976752}
    m_Modifications:
    - target: {fileID: 1170333579371094, guid: 6877aba5a696347dbb6c01f851f2da28, type: 3}
      propertyPath: m_Name
      value: ReceptacleTriggerBox
      objectReference: {fileID: 0}
    - target: {fileID: 1170333579371094, guid: 6877aba5a696347dbb6c01f851f2da28, type: 3}
      propertyPath: m_StaticEditorFlags
      value: 64
      objectReference: {fileID: 0}
    - target: {fileID: 4251536333782420, guid: 6877aba5a696347dbb6c01f851f2da28, type: 3}
      propertyPath: m_RootOrder
      value: 1
      objectReference: {fileID: 0}
    - target: {fileID: 4251536333782420, guid: 6877aba5a696347dbb6c01f851f2da28, type: 3}
      propertyPath: m_LocalPosition.x
      value: 0.229
      objectReference: {fileID: 0}
    - target: {fileID: 4251536333782420, guid: 6877aba5a696347dbb6c01f851f2da28, type: 3}
      propertyPath: m_LocalPosition.y
      value: 0.752
      objectReference: {fileID: 0}
    - target: {fileID: 4251536333782420, guid: 6877aba5a696347dbb6c01f851f2da28, type: 3}
      propertyPath: m_LocalPosition.z
      value: -0.029
      objectReference: {fileID: 0}
    - target: {fileID: 4251536333782420, guid: 6877aba5a696347dbb6c01f851f2da28, type: 3}
      propertyPath: m_LocalRotation.w
      value: 1
      objectReference: {fileID: 0}
    - target: {fileID: 4251536333782420, guid: 6877aba5a696347dbb6c01f851f2da28, type: 3}
      propertyPath: m_LocalRotation.x
      value: -0
      objectReference: {fileID: 0}
    - target: {fileID: 4251536333782420, guid: 6877aba5a696347dbb6c01f851f2da28, type: 3}
      propertyPath: m_LocalRotation.y
      value: -0
      objectReference: {fileID: 0}
    - target: {fileID: 4251536333782420, guid: 6877aba5a696347dbb6c01f851f2da28, type: 3}
      propertyPath: m_LocalRotation.z
      value: -0
      objectReference: {fileID: 0}
    - target: {fileID: 4251536333782420, guid: 6877aba5a696347dbb6c01f851f2da28, type: 3}
      propertyPath: m_LocalEulerAnglesHint.x
      value: 0
      objectReference: {fileID: 0}
    - target: {fileID: 4251536333782420, guid: 6877aba5a696347dbb6c01f851f2da28, type: 3}
      propertyPath: m_LocalEulerAnglesHint.y
      value: 0
      objectReference: {fileID: 0}
    - target: {fileID: 4251536333782420, guid: 6877aba5a696347dbb6c01f851f2da28, type: 3}
      propertyPath: m_LocalEulerAnglesHint.z
      value: 0
      objectReference: {fileID: 0}
    - target: {fileID: 65569799956894354, guid: 6877aba5a696347dbb6c01f851f2da28,
        type: 3}
      propertyPath: m_Size.x
      value: 2.62952
      objectReference: {fileID: 0}
    - target: {fileID: 65569799956894354, guid: 6877aba5a696347dbb6c01f851f2da28,
        type: 3}
      propertyPath: m_Size.y
      value: 0.25767183
      objectReference: {fileID: 0}
    - target: {fileID: 65569799956894354, guid: 6877aba5a696347dbb6c01f851f2da28,
        type: 3}
      propertyPath: m_Size.z
      value: 0.61391556
      objectReference: {fileID: 0}
    - target: {fileID: 65569799956894354, guid: 6877aba5a696347dbb6c01f851f2da28,
        type: 3}
      propertyPath: m_Center.x
      value: -0.4570644
      objectReference: {fileID: 0}
    - target: {fileID: 65569799956894354, guid: 6877aba5a696347dbb6c01f851f2da28,
        type: 3}
      propertyPath: m_Center.y
      value: 0.12883592
      objectReference: {fileID: 0}
    - target: {fileID: 65569799956894354, guid: 6877aba5a696347dbb6c01f851f2da28,
        type: 3}
      propertyPath: m_Center.z
      value: 0.36491114
      objectReference: {fileID: 0}
    - target: {fileID: 114448760657764924, guid: 6877aba5a696347dbb6c01f851f2da28,
        type: 3}
      propertyPath: myParent
      value: 
      objectReference: {fileID: 8502727783828976755}
    m_RemovedComponents: []
  m_SourcePrefab: {fileID: 100100000, guid: 6877aba5a696347dbb6c01f851f2da28, type: 3}
--- !u!4 &8498533708137905375 stripped
Transform:
  m_CorrespondingSourceObject: {fileID: 4251536333782420, guid: 6877aba5a696347dbb6c01f851f2da28,
    type: 3}
  m_PrefabInstance: {fileID: 8502727783172178251}
  m_PrefabAsset: {fileID: 0}
--- !u!1 &8501645694125663005 stripped
GameObject:
  m_CorrespondingSourceObject: {fileID: 1170333579371094, guid: 6877aba5a696347dbb6c01f851f2da28,
    type: 3}
  m_PrefabInstance: {fileID: 8502727783172178251}
  m_PrefabAsset: {fileID: 0}<|MERGE_RESOLUTION|>--- conflicted
+++ resolved
@@ -727,10 +727,7 @@
   m_Name: 
   m_EditorClassIdentifier: 
   objectID: 
-<<<<<<< HEAD
-=======
   assetID: 
->>>>>>> 2f8dd9f9
   Type: 126
   PrimaryProperty: 1
   SecondaryProperties: 07000000
@@ -1893,10 +1890,7 @@
   m_Name: 
   m_EditorClassIdentifier: 
   objectID: 
-<<<<<<< HEAD
-=======
   assetID: 
->>>>>>> 2f8dd9f9
   Type: 126
   PrimaryProperty: 1
   SecondaryProperties: 07000000
@@ -2577,10 +2571,7 @@
   m_Name: 
   m_EditorClassIdentifier: 
   objectID: 
-<<<<<<< HEAD
-=======
   assetID: 
->>>>>>> 2f8dd9f9
   Type: 126
   PrimaryProperty: 1
   SecondaryProperties: 07000000
@@ -3332,10 +3323,7 @@
   m_Name: 
   m_EditorClassIdentifier: 
   objectID: 
-<<<<<<< HEAD
-=======
   assetID: 
->>>>>>> 2f8dd9f9
   Type: 126
   PrimaryProperty: 1
   SecondaryProperties: 07000000
@@ -3880,10 +3868,7 @@
   m_Name: 
   m_EditorClassIdentifier: 
   objectID: 
-<<<<<<< HEAD
-=======
   assetID: 
->>>>>>> 2f8dd9f9
   Type: 126
   PrimaryProperty: 1
   SecondaryProperties: 07000000
@@ -5636,10 +5621,7 @@
   m_Name: 
   m_EditorClassIdentifier: 
   objectID: 
-<<<<<<< HEAD
-=======
   assetID: 
->>>>>>> 2f8dd9f9
   Type: 126
   PrimaryProperty: 1
   SecondaryProperties: 07000000
@@ -5873,10 +5855,7 @@
   m_Name: 
   m_EditorClassIdentifier: 
   objectID: 
-<<<<<<< HEAD
-=======
   assetID: 
->>>>>>> 2f8dd9f9
   Type: 126
   PrimaryProperty: 1
   SecondaryProperties: 07000000
@@ -6551,10 +6530,7 @@
   m_Name: 
   m_EditorClassIdentifier: 
   objectID: 
-<<<<<<< HEAD
-=======
   assetID: 
->>>>>>> 2f8dd9f9
   Type: 126
   PrimaryProperty: 1
   SecondaryProperties: 07000000
@@ -7513,7 +7489,7 @@
   m_PrefabAsset: {fileID: 0}
   m_GameObject: {fileID: 8502727783828976755}
   m_LocalRotation: {x: 0, y: 0, z: 0, w: 1}
-  m_LocalPosition: {x: 0, y: 0, z: 0}
+  m_LocalPosition: {x: 2.24363, y: -0.002, z: -1.578}
   m_LocalScale: {x: 1, y: 1, z: 1}
   m_Children:
   - {fileID: 8502727784526589840}
@@ -7546,10 +7522,7 @@
   m_Name: 
   m_EditorClassIdentifier: 
   objectID: 
-<<<<<<< HEAD
-=======
   assetID: Desk_312_Master
->>>>>>> 2f8dd9f9
   Type: 128
   PrimaryProperty: 2
   SecondaryProperties: 07000000
