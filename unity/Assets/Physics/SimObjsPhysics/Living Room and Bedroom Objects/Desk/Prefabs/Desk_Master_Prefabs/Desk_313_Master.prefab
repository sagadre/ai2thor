--- conflicted
+++ resolved
@@ -205,10 +205,7 @@
   m_Name: 
   m_EditorClassIdentifier: 
   objectID: 
-<<<<<<< HEAD
-=======
   assetID: 
->>>>>>> 2f8dd9f9
   Type: 126
   PrimaryProperty: 1
   SecondaryProperties: 07000000
@@ -611,10 +608,7 @@
   m_Name: 
   m_EditorClassIdentifier: 
   objectID: 
-<<<<<<< HEAD
-=======
   assetID: 
->>>>>>> 2f8dd9f9
   Type: 126
   PrimaryProperty: 1
   SecondaryProperties: 07000000
@@ -1292,10 +1286,7 @@
   m_Name: 
   m_EditorClassIdentifier: 
   objectID: 
-<<<<<<< HEAD
-=======
   assetID: 
->>>>>>> 2f8dd9f9
   Type: 126
   PrimaryProperty: 1
   SecondaryProperties: 07000000
@@ -1932,10 +1923,7 @@
   m_Name: 
   m_EditorClassIdentifier: 
   objectID: 
-<<<<<<< HEAD
-=======
   assetID: 
->>>>>>> 2f8dd9f9
   Type: 126
   PrimaryProperty: 1
   SecondaryProperties: 07000000
@@ -2665,10 +2653,7 @@
   m_Name: 
   m_EditorClassIdentifier: 
   objectID: 
-<<<<<<< HEAD
-=======
   assetID: 
->>>>>>> 2f8dd9f9
   Type: 126
   PrimaryProperty: 1
   SecondaryProperties: 07000000
@@ -3201,10 +3186,7 @@
   m_Name: 
   m_EditorClassIdentifier: 
   objectID: 
-<<<<<<< HEAD
-=======
   assetID: 
->>>>>>> 2f8dd9f9
   Type: 126
   PrimaryProperty: 1
   SecondaryProperties: 07000000
@@ -4980,10 +4962,7 @@
   m_Name: 
   m_EditorClassIdentifier: 
   objectID: 
-<<<<<<< HEAD
-=======
   assetID: 
->>>>>>> 2f8dd9f9
   Type: 95
   PrimaryProperty: 1
   SecondaryProperties: 0700000008000000
@@ -6059,8 +6038,8 @@
   m_PrefabInstance: {fileID: 0}
   m_PrefabAsset: {fileID: 0}
   m_GameObject: {fileID: 5945330077126275669}
-  m_LocalRotation: {x: 0, y: 0, z: 0, w: 1}
-  m_LocalPosition: {x: 0, y: 0, z: 0}
+  m_LocalRotation: {x: 0, y: 1, z: -0, w: -0.0000001872535}
+  m_LocalPosition: {x: 0.633, y: -0.037, z: -1.63}
   m_LocalScale: {x: 1, y: 1, z: 1}
   m_Children:
   - {fileID: 5948433271295634439}
@@ -6083,7 +6062,7 @@
   - {fileID: 1392777863749872312}
   m_Father: {fileID: 0}
   m_RootOrder: 0
-  m_LocalEulerAnglesHint: {x: 0, y: 0, z: 0}
+  m_LocalEulerAnglesHint: {x: 0, y: 180.00002, z: 0}
 --- !u!114 &5945330077126275671
 MonoBehaviour:
   m_ObjectHideFlags: 0
@@ -6097,10 +6076,7 @@
   m_Name: 
   m_EditorClassIdentifier: 
   objectID: 
-<<<<<<< HEAD
-=======
   assetID: Desk_313_Master
->>>>>>> 2f8dd9f9
   Type: 128
   PrimaryProperty: 2
   SecondaryProperties: 07000000
@@ -6702,10 +6678,7 @@
   m_Name: 
   m_EditorClassIdentifier: 
   objectID: 
-<<<<<<< HEAD
-=======
   assetID: 
->>>>>>> 2f8dd9f9
   Type: 95
   PrimaryProperty: 1
   SecondaryProperties: 0700000008000000
@@ -8576,10 +8549,7 @@
   m_Name: 
   m_EditorClassIdentifier: 
   objectID: 
-<<<<<<< HEAD
-=======
   assetID: 
->>>>>>> 2f8dd9f9
   Type: 95
   PrimaryProperty: 1
   SecondaryProperties: 0700000008000000
@@ -9411,10 +9381,7 @@
   m_Name: 
   m_EditorClassIdentifier: 
   objectID: 
-<<<<<<< HEAD
-=======
   assetID: 
->>>>>>> 2f8dd9f9
   Type: 95
   PrimaryProperty: 1
   SecondaryProperties: 0700000008000000
@@ -12750,10 +12717,7 @@
   m_Name: 
   m_EditorClassIdentifier: 
   objectID: 
-<<<<<<< HEAD
-=======
   assetID: 
->>>>>>> 2f8dd9f9
   Type: 95
   PrimaryProperty: 1
   SecondaryProperties: 0700000008000000
@@ -13168,10 +13132,7 @@
   m_Name: 
   m_EditorClassIdentifier: 
   objectID: 
-<<<<<<< HEAD
-=======
   assetID: 
->>>>>>> 2f8dd9f9
   Type: 95
   PrimaryProperty: 1
   SecondaryProperties: 0700000008000000
