%YAML 1.1
%TAG !u! tag:unity3d.com,2011:
--- !u!1 &77648871
GameObject:
  m_ObjectHideFlags: 0
  m_CorrespondingSourceObject: {fileID: 0}
  m_PrefabInstance: {fileID: 0}
  m_PrefabAsset: {fileID: 0}
  serializedVersion: 6
  m_Component:
  - component: {fileID: 77648872}
  - component: {fileID: 77648873}
  m_Layer: 8
  m_Name: Col (4)
  m_TagString: SimObjPhysics
  m_Icon: {fileID: 0}
  m_NavMeshLayer: 0
  m_StaticEditorFlags: 64
  m_IsActive: 1
--- !u!4 &77648872
Transform:
  m_ObjectHideFlags: 0
  m_CorrespondingSourceObject: {fileID: 0}
  m_PrefabInstance: {fileID: 0}
  m_PrefabAsset: {fileID: 0}
  m_GameObject: {fileID: 77648871}
  m_LocalRotation: {x: -0, y: -0, z: -0, w: 1}
  m_LocalPosition: {x: 0.374, y: 0.912, z: 0}
  m_LocalScale: {x: 1, y: 1, z: 1}
  m_Children: []
  m_Father: {fileID: 363693012}
  m_RootOrder: 4
  m_LocalEulerAnglesHint: {x: 0, y: 0, z: 0}
--- !u!65 &77648873
BoxCollider:
  m_ObjectHideFlags: 0
  m_CorrespondingSourceObject: {fileID: 0}
  m_PrefabInstance: {fileID: 0}
  m_PrefabAsset: {fileID: 0}
  m_GameObject: {fileID: 77648871}
  m_Material: {fileID: 13400000, guid: fbadbace65c2f3047a360036d374df4c, type: 2}
  m_IsTrigger: 1
  m_Enabled: 1
  serializedVersion: 2
  m_Size: {x: 0.82301056, y: 0.10117811, z: 0.64929867}
  m_Center: {x: -0.11504072, y: 0.0020897686, z: -0.031048775}
--- !u!1 &146655317
GameObject:
  m_ObjectHideFlags: 0
  m_CorrespondingSourceObject: {fileID: 0}
  m_PrefabInstance: {fileID: 0}
  m_PrefabAsset: {fileID: 0}
  serializedVersion: 6
  m_Component:
  - component: {fileID: 146655318}
  - component: {fileID: 146655319}
  m_Layer: 8
  m_Name: Col (10)
  m_TagString: SimObjPhysics
  m_Icon: {fileID: 0}
  m_NavMeshLayer: 0
  m_StaticEditorFlags: 64
  m_IsActive: 1
--- !u!4 &146655318
Transform:
  m_ObjectHideFlags: 0
  m_CorrespondingSourceObject: {fileID: 0}
  m_PrefabInstance: {fileID: 0}
  m_PrefabAsset: {fileID: 0}
  m_GameObject: {fileID: 146655317}
  m_LocalRotation: {x: -0, y: -0, z: -0, w: 1}
  m_LocalPosition: {x: -0.5365, y: 0.3794, z: -0.0386}
  m_LocalScale: {x: 1, y: 0.711498, z: 1.8895311}
  m_Children: []
  m_Father: {fileID: 5068305744674554047}
  m_RootOrder: 10
  m_LocalEulerAnglesHint: {x: 0, y: 0, z: 0}
--- !u!65 &146655319
BoxCollider:
  m_ObjectHideFlags: 0
  m_CorrespondingSourceObject: {fileID: 0}
  m_PrefabInstance: {fileID: 0}
  m_PrefabAsset: {fileID: 0}
  m_GameObject: {fileID: 146655317}
  m_Material: {fileID: 13400000, guid: fbadbace65c2f3047a360036d374df4c, type: 2}
  m_IsTrigger: 0
  m_Enabled: 1
  serializedVersion: 2
  m_Size: {x: 0.78107405, y: 0.03907457, z: 0.3366316}
  m_Center: {x: 0, y: 0, z: 0}
--- !u!1 &255411286
GameObject:
  m_ObjectHideFlags: 0
  m_CorrespondingSourceObject: {fileID: 0}
  m_PrefabInstance: {fileID: 0}
  m_PrefabAsset: {fileID: 0}
  serializedVersion: 6
  m_Component:
  - component: {fileID: 255411287}
  - component: {fileID: 255411288}
  m_Layer: 8
  m_Name: Col (1)
  m_TagString: SimObjPhysics
  m_Icon: {fileID: 0}
  m_NavMeshLayer: 0
  m_StaticEditorFlags: 64
  m_IsActive: 1
--- !u!4 &255411287
Transform:
  m_ObjectHideFlags: 0
  m_CorrespondingSourceObject: {fileID: 0}
  m_PrefabInstance: {fileID: 0}
  m_PrefabAsset: {fileID: 0}
  m_GameObject: {fileID: 255411286}
  m_LocalRotation: {x: -0, y: -0, z: -0, w: 1}
  m_LocalPosition: {x: 0.6734, y: 0.968, z: 0}
  m_LocalScale: {x: 0.6875001, y: 1, z: 1}
  m_Children: []
  m_Father: {fileID: 363693012}
  m_RootOrder: 1
  m_LocalEulerAnglesHint: {x: 0, y: 0, z: 0}
--- !u!65 &255411288
BoxCollider:
  m_ObjectHideFlags: 0
  m_CorrespondingSourceObject: {fileID: 0}
  m_PrefabInstance: {fileID: 0}
  m_PrefabAsset: {fileID: 0}
  m_GameObject: {fileID: 255411286}
  m_Material: {fileID: 13400000, guid: fbadbace65c2f3047a360036d374df4c, type: 2}
  m_IsTrigger: 1
  m_Enabled: 1
  serializedVersion: 2
  m_Size: {x: 0.05657962, y: 0.98442924, z: 0.64929867}
  m_Center: {x: 0, y: -0.484816, z: -0.031048775}
--- !u!1 &363693011
GameObject:
  m_ObjectHideFlags: 0
  m_CorrespondingSourceObject: {fileID: 0}
  m_PrefabInstance: {fileID: 0}
  m_PrefabAsset: {fileID: 0}
  serializedVersion: 6
  m_Component:
  - component: {fileID: 363693012}
  m_Layer: 0
  m_Name: TriggerColliders
  m_TagString: Untagged
  m_Icon: {fileID: 0}
  m_NavMeshLayer: 0
  m_StaticEditorFlags: 64
  m_IsActive: 1
--- !u!4 &363693012
Transform:
  m_ObjectHideFlags: 0
  m_CorrespondingSourceObject: {fileID: 0}
  m_PrefabInstance: {fileID: 0}
  m_PrefabAsset: {fileID: 0}
  m_GameObject: {fileID: 363693011}
  m_LocalRotation: {x: -0, y: -0, z: -0, w: 1}
  m_LocalPosition: {x: 0.12099981, y: 0.010499954, z: 0.032999992}
  m_LocalScale: {x: 1, y: 1, z: 1}
  m_Children:
  - {fileID: 1664578532}
  - {fileID: 255411287}
  - {fileID: 2101622562}
  - {fileID: 468140022}
  - {fileID: 77648872}
  - {fileID: 882108515}
  - {fileID: 790940688}
  - {fileID: 800786493}
  - {fileID: 1958152335}
  - {fileID: 2136700688}
  - {fileID: 1850847198}
  - {fileID: 1056663844}
  m_Father: {fileID: 5068305744912415082}
  m_RootOrder: 9
  m_LocalEulerAnglesHint: {x: 0, y: 0, z: 0}
--- !u!1 &468140021
GameObject:
  m_ObjectHideFlags: 0
  m_CorrespondingSourceObject: {fileID: 0}
  m_PrefabInstance: {fileID: 0}
  m_PrefabAsset: {fileID: 0}
  serializedVersion: 6
  m_Component:
  - component: {fileID: 468140022}
  - component: {fileID: 468140023}
  m_Layer: 8
  m_Name: Col (3)
  m_TagString: SimObjPhysics
  m_Icon: {fileID: 0}
  m_NavMeshLayer: 0
  m_StaticEditorFlags: 64
  m_IsActive: 1
--- !u!4 &468140022
Transform:
  m_ObjectHideFlags: 0
  m_CorrespondingSourceObject: {fileID: 0}
  m_PrefabInstance: {fileID: 0}
  m_PrefabAsset: {fileID: 0}
  m_GameObject: {fileID: 468140021}
  m_LocalRotation: {x: -0, y: -0, z: -0, w: 1}
  m_LocalPosition: {x: -0.146, y: 0.968, z: 0}
  m_LocalScale: {x: 0.6875, y: 1, z: 1}
  m_Children: []
  m_Father: {fileID: 363693012}
  m_RootOrder: 3
  m_LocalEulerAnglesHint: {x: 0, y: 0, z: 0}
--- !u!65 &468140023
BoxCollider:
  m_ObjectHideFlags: 0
  m_CorrespondingSourceObject: {fileID: 0}
  m_PrefabInstance: {fileID: 0}
  m_PrefabAsset: {fileID: 0}
  m_GameObject: {fileID: 468140021}
  m_Material: {fileID: 13400000, guid: fbadbace65c2f3047a360036d374df4c, type: 2}
  m_IsTrigger: 1
  m_Enabled: 1
  serializedVersion: 2
  m_Size: {x: 0.041804228, y: 0.98442924, z: 0.64929867}
  m_Center: {x: -0.018863678, y: -0.484816, z: -0.031048775}
--- !u!1 &790940687
GameObject:
  m_ObjectHideFlags: 0
  m_CorrespondingSourceObject: {fileID: 0}
  m_PrefabInstance: {fileID: 0}
  m_PrefabAsset: {fileID: 0}
  serializedVersion: 6
  m_Component:
  - component: {fileID: 790940688}
  - component: {fileID: 790940689}
  m_Layer: 8
  m_Name: Col (6)
  m_TagString: SimObjPhysics
  m_Icon: {fileID: 0}
  m_NavMeshLayer: 0
  m_StaticEditorFlags: 64
  m_IsActive: 1
--- !u!4 &790940688
Transform:
  m_ObjectHideFlags: 0
  m_CorrespondingSourceObject: {fileID: 0}
  m_PrefabInstance: {fileID: 0}
  m_PrefabAsset: {fileID: 0}
  m_GameObject: {fileID: 790940687}
  m_LocalRotation: {x: -0, y: -0, z: -0, w: 1}
  m_LocalPosition: {x: 0.374, y: 1.501, z: -0.186}
  m_LocalScale: {x: 1, y: 1, z: 1}
  m_Children: []
  m_Father: {fileID: 363693012}
  m_RootOrder: 6
  m_LocalEulerAnglesHint: {x: 0, y: 0, z: 0}
--- !u!65 &790940689
BoxCollider:
  m_ObjectHideFlags: 0
  m_CorrespondingSourceObject: {fileID: 0}
  m_PrefabInstance: {fileID: 0}
  m_PrefabAsset: {fileID: 0}
  m_GameObject: {fileID: 790940687}
  m_Material: {fileID: 13400000, guid: fbadbace65c2f3047a360036d374df4c, type: 2}
  m_IsTrigger: 1
  m_Enabled: 1
  serializedVersion: 2
  m_Size: {x: 1.5852945, y: 0.03907457, z: 0.32892856}
  m_Center: {x: -0.49618268, y: 0.008180186, z: -0.0032055825}
--- !u!1 &800786492
GameObject:
  m_ObjectHideFlags: 0
  m_CorrespondingSourceObject: {fileID: 0}
  m_PrefabInstance: {fileID: 0}
  m_PrefabAsset: {fileID: 0}
  serializedVersion: 6
  m_Component:
  - component: {fileID: 800786493}
  - component: {fileID: 800786494}
  m_Layer: 8
  m_Name: Col (7)
  m_TagString: SimObjPhysics
  m_Icon: {fileID: 0}
  m_NavMeshLayer: 0
  m_StaticEditorFlags: 64
  m_IsActive: 1
--- !u!4 &800786493
Transform:
  m_ObjectHideFlags: 0
  m_CorrespondingSourceObject: {fileID: 0}
  m_PrefabInstance: {fileID: 0}
  m_PrefabAsset: {fileID: 0}
  m_GameObject: {fileID: 800786492}
  m_LocalRotation: {x: -0, y: -0, z: -0, w: 1}
  m_LocalPosition: {x: 0.374, y: 1.115, z: -0.201}
  m_LocalScale: {x: 1, y: 1, z: 1}
  m_Children: []
  m_Father: {fileID: 363693012}
  m_RootOrder: 7
  m_LocalEulerAnglesHint: {x: 0, y: 0, z: 0}
--- !u!65 &800786494
BoxCollider:
  m_ObjectHideFlags: 0
  m_CorrespondingSourceObject: {fileID: 0}
  m_PrefabInstance: {fileID: 0}
  m_PrefabAsset: {fileID: 0}
  m_GameObject: {fileID: 800786492}
  m_Material: {fileID: 13400000, guid: fbadbace65c2f3047a360036d374df4c, type: 2}
  m_IsTrigger: 1
  m_Enabled: 1
  serializedVersion: 2
  m_Size: {x: 0.031340837, y: 0.65523803, z: 0.34093636}
  m_Center: {x: 0.28079414, y: 0.18036407, z: 0.009413034}
--- !u!1 &882108514
GameObject:
  m_ObjectHideFlags: 0
  m_CorrespondingSourceObject: {fileID: 0}
  m_PrefabInstance: {fileID: 0}
  m_PrefabAsset: {fileID: 0}
  serializedVersion: 6
  m_Component:
  - component: {fileID: 882108515}
  - component: {fileID: 882108516}
  m_Layer: 8
  m_Name: Col (5)
  m_TagString: SimObjPhysics
  m_Icon: {fileID: 0}
  m_NavMeshLayer: 0
  m_StaticEditorFlags: 64
  m_IsActive: 1
--- !u!4 &882108515
Transform:
  m_ObjectHideFlags: 0
  m_CorrespondingSourceObject: {fileID: 0}
  m_PrefabInstance: {fileID: 0}
  m_PrefabAsset: {fileID: 0}
  m_GameObject: {fileID: 882108514}
  m_LocalRotation: {x: -0, y: -0, z: -0, w: 1}
  m_LocalPosition: {x: 0.374, y: 1.115, z: -0.3582}
  m_LocalScale: {x: 1, y: 1, z: 1}
  m_Children: []
  m_Father: {fileID: 363693012}
  m_RootOrder: 5
  m_LocalEulerAnglesHint: {x: 0, y: 0, z: 0}
--- !u!65 &882108516
BoxCollider:
  m_ObjectHideFlags: 0
  m_CorrespondingSourceObject: {fileID: 0}
  m_PrefabInstance: {fileID: 0}
  m_PrefabAsset: {fileID: 0}
  m_GameObject: {fileID: 882108514}
  m_Material: {fileID: 13400000, guid: fbadbace65c2f3047a360036d374df4c, type: 2}
  m_IsTrigger: 1
  m_Enabled: 1
  serializedVersion: 2
  m_Size: {x: 1.5852945, y: 0.65523803, z: 0.021867275}
  m_Center: {x: -0.49618268, y: 0.18036407, z: 0.0031915903}
--- !u!1 &975922022
GameObject:
  m_ObjectHideFlags: 0
  m_CorrespondingSourceObject: {fileID: 0}
  m_PrefabInstance: {fileID: 0}
  m_PrefabAsset: {fileID: 0}
  serializedVersion: 6
  m_Component:
  - component: {fileID: 975922023}
  - component: {fileID: 975922024}
  m_Layer: 8
  m_Name: Col (9)
  m_TagString: SimObjPhysics
  m_Icon: {fileID: 0}
  m_NavMeshLayer: 0
  m_StaticEditorFlags: 64
  m_IsActive: 1
--- !u!4 &975922023
Transform:
  m_ObjectHideFlags: 0
  m_CorrespondingSourceObject: {fileID: 0}
  m_PrefabInstance: {fileID: 0}
  m_PrefabAsset: {fileID: 0}
  m_GameObject: {fileID: 975922022}
  m_LocalRotation: {x: -0, y: -0, z: -0, w: 1}
  m_LocalPosition: {x: -0.5365, y: 0.7022, z: -0.0386}
  m_LocalScale: {x: 1, y: 0.711498, z: 1.8895311}
  m_Children: []
  m_Father: {fileID: 5068305744674554047}
  m_RootOrder: 9
  m_LocalEulerAnglesHint: {x: 0, y: 0, z: 0}
--- !u!65 &975922024
BoxCollider:
  m_ObjectHideFlags: 0
  m_CorrespondingSourceObject: {fileID: 0}
  m_PrefabInstance: {fileID: 0}
  m_PrefabAsset: {fileID: 0}
  m_GameObject: {fileID: 975922022}
  m_Material: {fileID: 13400000, guid: fbadbace65c2f3047a360036d374df4c, type: 2}
  m_IsTrigger: 0
  m_Enabled: 1
  serializedVersion: 2
  m_Size: {x: 0.78107405, y: 0.03907457, z: 0.3366316}
  m_Center: {x: 0, y: 0, z: 0}
--- !u!1 &1056663843
GameObject:
  m_ObjectHideFlags: 0
  m_CorrespondingSourceObject: {fileID: 0}
  m_PrefabInstance: {fileID: 0}
  m_PrefabAsset: {fileID: 0}
  serializedVersion: 6
  m_Component:
  - component: {fileID: 1056663844}
  - component: {fileID: 1056663845}
  m_Layer: 8
  m_Name: Col (11)
  m_TagString: SimObjPhysics
  m_Icon: {fileID: 0}
  m_NavMeshLayer: 0
  m_StaticEditorFlags: 64
  m_IsActive: 1
--- !u!4 &1056663844
Transform:
  m_ObjectHideFlags: 0
  m_CorrespondingSourceObject: {fileID: 0}
  m_PrefabInstance: {fileID: 0}
  m_PrefabAsset: {fileID: 0}
  m_GameObject: {fileID: 1056663843}
  m_LocalRotation: {x: -0, y: -0, z: -0, w: 1}
  m_LocalPosition: {x: -0.5365, y: 0.0269, z: -0.0386}
  m_LocalScale: {x: 1, y: 1.9250469, z: 1.8895311}
  m_Children: []
  m_Father: {fileID: 363693012}
  m_RootOrder: 11
  m_LocalEulerAnglesHint: {x: 0, y: 0, z: 0}
--- !u!65 &1056663845
BoxCollider:
  m_ObjectHideFlags: 0
  m_CorrespondingSourceObject: {fileID: 0}
  m_PrefabInstance: {fileID: 0}
  m_PrefabAsset: {fileID: 0}
  m_GameObject: {fileID: 1056663843}
  m_Material: {fileID: 13400000, guid: fbadbace65c2f3047a360036d374df4c, type: 2}
  m_IsTrigger: 1
  m_Enabled: 1
  serializedVersion: 2
  m_Size: {x: 0.78107405, y: 0.03907457, z: 0.3366316}
  m_Center: {x: 0, y: 0, z: 0}
--- !u!1 &1664578531
GameObject:
  m_ObjectHideFlags: 0
  m_CorrespondingSourceObject: {fileID: 0}
  m_PrefabInstance: {fileID: 0}
  m_PrefabAsset: {fileID: 0}
  serializedVersion: 6
  m_Component:
  - component: {fileID: 1664578532}
  - component: {fileID: 1664578533}
  m_Layer: 8
  m_Name: Col
  m_TagString: SimObjPhysics
  m_Icon: {fileID: 0}
  m_NavMeshLayer: 0
  m_StaticEditorFlags: 64
  m_IsActive: 1
--- !u!4 &1664578532
Transform:
  m_ObjectHideFlags: 0
  m_CorrespondingSourceObject: {fileID: 0}
  m_PrefabInstance: {fileID: 0}
  m_PrefabAsset: {fileID: 0}
  m_GameObject: {fileID: 1664578531}
  m_LocalRotation: {x: -0, y: -0, z: -0, w: 1}
  m_LocalPosition: {x: 0, y: 0.968, z: 0}
  m_LocalScale: {x: 1, y: 1, z: 1}
  m_Children: []
  m_Father: {fileID: 363693012}
  m_RootOrder: 0
  m_LocalEulerAnglesHint: {x: 0, y: 0, z: 0}
--- !u!65 &1664578533
BoxCollider:
  m_ObjectHideFlags: 0
  m_CorrespondingSourceObject: {fileID: 0}
  m_PrefabInstance: {fileID: 0}
  m_PrefabAsset: {fileID: 0}
  m_GameObject: {fileID: 1664578531}
  m_Material: {fileID: 13400000, guid: fbadbace65c2f3047a360036d374df4c, type: 2}
  m_IsTrigger: 1
  m_Enabled: 1
  serializedVersion: 2
  m_Size: {x: 1.6213179, y: 0.03649205, z: 0.64929867}
  m_Center: {x: -0.11908361, y: -0.0108474195, z: -0.031048775}
--- !u!1 &1850847197
GameObject:
  m_ObjectHideFlags: 0
  m_CorrespondingSourceObject: {fileID: 0}
  m_PrefabInstance: {fileID: 0}
  m_PrefabAsset: {fileID: 0}
  serializedVersion: 6
  m_Component:
  - component: {fileID: 1850847198}
  - component: {fileID: 1850847199}
  m_Layer: 8
  m_Name: Col (10)
  m_TagString: SimObjPhysics
  m_Icon: {fileID: 0}
  m_NavMeshLayer: 0
  m_StaticEditorFlags: 64
  m_IsActive: 1
--- !u!4 &1850847198
Transform:
  m_ObjectHideFlags: 0
  m_CorrespondingSourceObject: {fileID: 0}
  m_PrefabInstance: {fileID: 0}
  m_PrefabAsset: {fileID: 0}
  m_GameObject: {fileID: 1850847197}
  m_LocalRotation: {x: -0, y: -0, z: -0, w: 1}
  m_LocalPosition: {x: -0.5365, y: 0.3794, z: -0.0386}
  m_LocalScale: {x: 1, y: 0.711498, z: 1.8895311}
  m_Children: []
  m_Father: {fileID: 363693012}
  m_RootOrder: 10
  m_LocalEulerAnglesHint: {x: 0, y: 0, z: 0}
--- !u!65 &1850847199
BoxCollider:
  m_ObjectHideFlags: 0
  m_CorrespondingSourceObject: {fileID: 0}
  m_PrefabInstance: {fileID: 0}
  m_PrefabAsset: {fileID: 0}
  m_GameObject: {fileID: 1850847197}
  m_Material: {fileID: 13400000, guid: fbadbace65c2f3047a360036d374df4c, type: 2}
  m_IsTrigger: 1
  m_Enabled: 1
  serializedVersion: 2
  m_Size: {x: 0.78107405, y: 0.03907457, z: 0.3366316}
  m_Center: {x: 0, y: 0, z: 0}
--- !u!1 &1958152334
GameObject:
  m_ObjectHideFlags: 0
  m_CorrespondingSourceObject: {fileID: 0}
  m_PrefabInstance: {fileID: 0}
  m_PrefabAsset: {fileID: 0}
  serializedVersion: 6
  m_Component:
  - component: {fileID: 1958152335}
  - component: {fileID: 1958152336}
  m_Layer: 8
  m_Name: Col (8)
  m_TagString: SimObjPhysics
  m_Icon: {fileID: 0}
  m_NavMeshLayer: 0
  m_StaticEditorFlags: 64
  m_IsActive: 1
--- !u!4 &1958152335
Transform:
  m_ObjectHideFlags: 0
  m_CorrespondingSourceObject: {fileID: 0}
  m_PrefabInstance: {fileID: 0}
  m_PrefabAsset: {fileID: 0}
  m_GameObject: {fileID: 1958152334}
  m_LocalRotation: {x: -0, y: -0, z: -0, w: 1}
  m_LocalPosition: {x: -1.184, y: 1.115, z: -0.20099998}
  m_LocalScale: {x: 1, y: 1, z: 1}
  m_Children: []
  m_Father: {fileID: 363693012}
  m_RootOrder: 8
  m_LocalEulerAnglesHint: {x: 0, y: 0, z: 0}
--- !u!65 &1958152336
BoxCollider:
  m_ObjectHideFlags: 0
  m_CorrespondingSourceObject: {fileID: 0}
  m_PrefabInstance: {fileID: 0}
  m_PrefabAsset: {fileID: 0}
  m_GameObject: {fileID: 1958152334}
  m_Material: {fileID: 13400000, guid: fbadbace65c2f3047a360036d374df4c, type: 2}
  m_IsTrigger: 1
  m_Enabled: 1
  serializedVersion: 2
  m_Size: {x: 0.031340837, y: 0.65523803, z: 0.34093636}
  m_Center: {x: 0.28079414, y: 0.18036407, z: 0.009413034}
--- !u!1 &2056452884
GameObject:
  m_ObjectHideFlags: 0
  m_CorrespondingSourceObject: {fileID: 0}
  m_PrefabInstance: {fileID: 0}
  m_PrefabAsset: {fileID: 0}
  serializedVersion: 6
  m_Component:
  - component: {fileID: 2056452885}
  - component: {fileID: 2056452886}
  m_Layer: 8
  m_Name: Col (11)
  m_TagString: SimObjPhysics
  m_Icon: {fileID: 0}
  m_NavMeshLayer: 0
  m_StaticEditorFlags: 64
  m_IsActive: 1
--- !u!4 &2056452885
Transform:
  m_ObjectHideFlags: 0
  m_CorrespondingSourceObject: {fileID: 0}
  m_PrefabInstance: {fileID: 0}
  m_PrefabAsset: {fileID: 0}
  m_GameObject: {fileID: 2056452884}
  m_LocalRotation: {x: -0, y: -0, z: -0, w: 1}
  m_LocalPosition: {x: -0.5365, y: 0.0269, z: -0.0386}
  m_LocalScale: {x: 1, y: 1.9250469, z: 1.8895311}
  m_Children: []
  m_Father: {fileID: 5068305744674554047}
  m_RootOrder: 11
  m_LocalEulerAnglesHint: {x: 0, y: 0, z: 0}
--- !u!65 &2056452886
BoxCollider:
  m_ObjectHideFlags: 0
  m_CorrespondingSourceObject: {fileID: 0}
  m_PrefabInstance: {fileID: 0}
  m_PrefabAsset: {fileID: 0}
  m_GameObject: {fileID: 2056452884}
  m_Material: {fileID: 13400000, guid: fbadbace65c2f3047a360036d374df4c, type: 2}
  m_IsTrigger: 0
  m_Enabled: 1
  serializedVersion: 2
  m_Size: {x: 0.78107405, y: 0.03907457, z: 0.3366316}
  m_Center: {x: 0, y: 0, z: 0}
--- !u!1 &2101622561
GameObject:
  m_ObjectHideFlags: 0
  m_CorrespondingSourceObject: {fileID: 0}
  m_PrefabInstance: {fileID: 0}
  m_PrefabAsset: {fileID: 0}
  serializedVersion: 6
  m_Component:
  - component: {fileID: 2101622562}
  - component: {fileID: 2101622563}
  m_Layer: 8
  m_Name: Col (2)
  m_TagString: SimObjPhysics
  m_Icon: {fileID: 0}
  m_NavMeshLayer: 0
  m_StaticEditorFlags: 64
  m_IsActive: 1
--- !u!4 &2101622562
Transform:
  m_ObjectHideFlags: 0
  m_CorrespondingSourceObject: {fileID: 0}
  m_PrefabInstance: {fileID: 0}
  m_PrefabAsset: {fileID: 0}
  m_GameObject: {fileID: 2101622561}
  m_LocalRotation: {x: -0, y: -0, z: -0, w: 1}
  m_LocalPosition: {x: -0.923, y: 0.968, z: 0}
  m_LocalScale: {x: 0.6875, y: 1, z: 1}
  m_Children: []
  m_Father: {fileID: 363693012}
  m_RootOrder: 2
  m_LocalEulerAnglesHint: {x: 0, y: 0, z: 0}
--- !u!65 &2101622563
BoxCollider:
  m_ObjectHideFlags: 0
  m_CorrespondingSourceObject: {fileID: 0}
  m_PrefabInstance: {fileID: 0}
  m_PrefabAsset: {fileID: 0}
  m_GameObject: {fileID: 2101622561}
  m_Material: {fileID: 13400000, guid: fbadbace65c2f3047a360036d374df4c, type: 2}
  m_IsTrigger: 1
  m_Enabled: 1
  serializedVersion: 2
  m_Size: {x: 0.04215867, y: 0.98442924, z: 0.64929867}
  m_Center: {x: 0.0072104824, y: -0.484816, z: -0.031048775}
--- !u!1 &2136700687
GameObject:
  m_ObjectHideFlags: 0
  m_CorrespondingSourceObject: {fileID: 0}
  m_PrefabInstance: {fileID: 0}
  m_PrefabAsset: {fileID: 0}
  serializedVersion: 6
  m_Component:
  - component: {fileID: 2136700688}
  - component: {fileID: 2136700689}
  m_Layer: 8
  m_Name: Col (9)
  m_TagString: SimObjPhysics
  m_Icon: {fileID: 0}
  m_NavMeshLayer: 0
  m_StaticEditorFlags: 64
  m_IsActive: 1
--- !u!4 &2136700688
Transform:
  m_ObjectHideFlags: 0
  m_CorrespondingSourceObject: {fileID: 0}
  m_PrefabInstance: {fileID: 0}
  m_PrefabAsset: {fileID: 0}
  m_GameObject: {fileID: 2136700687}
  m_LocalRotation: {x: -0, y: -0, z: -0, w: 1}
  m_LocalPosition: {x: -0.5365, y: 0.7022, z: -0.0386}
  m_LocalScale: {x: 1, y: 0.711498, z: 1.8895311}
  m_Children: []
  m_Father: {fileID: 363693012}
  m_RootOrder: 9
  m_LocalEulerAnglesHint: {x: 0, y: 0, z: 0}
--- !u!65 &2136700689
BoxCollider:
  m_ObjectHideFlags: 0
  m_CorrespondingSourceObject: {fileID: 0}
  m_PrefabInstance: {fileID: 0}
  m_PrefabAsset: {fileID: 0}
  m_GameObject: {fileID: 2136700687}
  m_Material: {fileID: 13400000, guid: fbadbace65c2f3047a360036d374df4c, type: 2}
  m_IsTrigger: 1
  m_Enabled: 1
  serializedVersion: 2
  m_Size: {x: 0.78107405, y: 0.03907457, z: 0.3366316}
  m_Center: {x: 0, y: 0, z: 0}
--- !u!1 &482177956473353982
GameObject:
  m_ObjectHideFlags: 0
  m_CorrespondingSourceObject: {fileID: 0}
  m_PrefabInstance: {fileID: 0}
  m_PrefabAsset: {fileID: 0}
  serializedVersion: 6
  m_Component:
  - component: {fileID: 482177956473056030}
  - component: {fileID: 482177956474383088}
  - component: {fileID: 482177956475349296}
  - component: {fileID: 482177956473353981}
  m_Layer: 11
  m_Name: FP304:PS_304_Shelf_1
  m_TagString: SimObjPhysics
  m_Icon: {fileID: 0}
  m_NavMeshLayer: 0
  m_StaticEditorFlags: 0
  m_IsActive: 1
--- !u!4 &482177956473056030
Transform:
  m_ObjectHideFlags: 0
  m_CorrespondingSourceObject: {fileID: 0}
  m_PrefabInstance: {fileID: 0}
  m_PrefabAsset: {fileID: 0}
  m_GameObject: {fileID: 482177956473353982}
  m_LocalRotation: {x: 0, y: 0, z: 0, w: 1}
  m_LocalPosition: {x: 0, y: 0, z: 0}
  m_LocalScale: {x: 1, y: 1, z: 1}
  m_Children: []
  m_Father: {fileID: 5069185024639814720}
  m_RootOrder: 1
  m_LocalEulerAnglesHint: {x: 0, y: 0, z: 0}
--- !u!33 &482177956474383088
MeshFilter:
  m_ObjectHideFlags: 0
  m_CorrespondingSourceObject: {fileID: 0}
  m_PrefabInstance: {fileID: 0}
  m_PrefabAsset: {fileID: 0}
  m_GameObject: {fileID: 482177956473353982}
  m_Mesh: {fileID: 4300060, guid: c42da60c418a547499e8159f4588a593, type: 3}
--- !u!23 &482177956475349296
MeshRenderer:
  m_ObjectHideFlags: 0
  m_CorrespondingSourceObject: {fileID: 0}
  m_PrefabInstance: {fileID: 0}
  m_PrefabAsset: {fileID: 0}
  m_GameObject: {fileID: 482177956473353982}
  m_Enabled: 1
  m_CastShadows: 1
  m_ReceiveShadows: 1
  m_DynamicOccludee: 1
  m_MotionVectors: 1
  m_LightProbeUsage: 1
  m_ReflectionProbeUsage: 1
  m_RayTracingMode: 2
  m_RenderingLayerMask: 1
  m_RendererPriority: 0
  m_Materials:
  - {fileID: 2100000, guid: 0ee5dc5dfb839a9469aee39e98202154, type: 2}
  m_StaticBatchInfo:
    firstSubMesh: 0
    subMeshCount: 0
  m_StaticBatchRoot: {fileID: 0}
  m_ProbeAnchor: {fileID: 0}
  m_LightProbeVolumeOverride: {fileID: 0}
  m_ScaleInLightmap: 1
  m_ReceiveGI: 1
  m_PreserveUVs: 0
  m_IgnoreNormalsForChartDetection: 0
  m_ImportantGI: 0
  m_StitchLightmapSeams: 0
  m_SelectedEditorRenderState: 3
  m_MinimumChartSize: 4
  m_AutoUVMaxDistance: 0.5
  m_AutoUVMaxAngle: 89
  m_LightmapParameters: {fileID: 0}
  m_SortingLayerID: 0
  m_SortingLayer: 0
  m_SortingOrder: 0
--- !u!64 &482177956473353981
MeshCollider:
  m_ObjectHideFlags: 0
  m_CorrespondingSourceObject: {fileID: 0}
  m_PrefabInstance: {fileID: 0}
  m_PrefabAsset: {fileID: 0}
  m_GameObject: {fileID: 482177956473353982}
  m_Material: {fileID: 0}
  m_IsTrigger: 0
  m_Enabled: 1
  serializedVersion: 4
  m_Convex: 0
  m_CookingOptions: 30
  m_Mesh: {fileID: 4300060, guid: c42da60c418a547499e8159f4588a593, type: 3}
--- !u!1 &5066733212090989390
GameObject:
  m_ObjectHideFlags: 0
  m_CorrespondingSourceObject: {fileID: 0}
  m_PrefabInstance: {fileID: 0}
  m_PrefabAsset: {fileID: 0}
  serializedVersion: 6
  m_Component:
  - component: {fileID: 5064066674611096248}
  m_Layer: 8
  m_Name: vPoint (3)
  m_TagString: Untagged
  m_Icon: {fileID: 0}
  m_NavMeshLayer: 0
  m_StaticEditorFlags: 0
  m_IsActive: 1
--- !u!4 &5064066674611096248
Transform:
  m_ObjectHideFlags: 0
  m_CorrespondingSourceObject: {fileID: 0}
  m_PrefabInstance: {fileID: 0}
  m_PrefabAsset: {fileID: 0}
  m_GameObject: {fileID: 5066733212090989390}
  m_LocalRotation: {x: -0, y: -0, z: -0, w: 1}
  m_LocalPosition: {x: 0.016999854, y: -0.0383, z: 0}
  m_LocalScale: {x: 0.99999714, y: 1.0000008, z: 1.0000191}
  m_Children: []
  m_Father: {fileID: 5069021271637701682}
  m_RootOrder: 3
  m_LocalEulerAnglesHint: {x: 0, y: 0, z: 0}
--- !u!1 &5067164060342035438
GameObject:
  m_ObjectHideFlags: 0
  m_CorrespondingSourceObject: {fileID: 0}
  m_PrefabInstance: {fileID: 0}
  m_PrefabAsset: {fileID: 0}
  serializedVersion: 6
  m_Component:
  - component: {fileID: 5069013505255771950}
  m_Layer: 8
  m_Name: vPoint (2)
  m_TagString: Untagged
  m_Icon: {fileID: 0}
  m_NavMeshLayer: 0
  m_StaticEditorFlags: 0
  m_IsActive: 1
--- !u!4 &5069013505255771950
Transform:
  m_ObjectHideFlags: 0
  m_CorrespondingSourceObject: {fileID: 0}
  m_PrefabInstance: {fileID: 0}
  m_PrefabAsset: {fileID: 0}
  m_GameObject: {fileID: 5067164060342035438}
  m_LocalRotation: {x: -0, y: -0, z: -0, w: 1}
  m_LocalPosition: {x: 0.017, y: -0.1459, z: 0}
  m_LocalScale: {x: 0.99999714, y: 1.0000008, z: 1.0000191}
  m_Children: []
  m_Father: {fileID: 5069021271637701682}
  m_RootOrder: 2
  m_LocalEulerAnglesHint: {x: 0, y: 0, z: 0}
--- !u!1 &5067241707693248796
GameObject:
  m_ObjectHideFlags: 0
  m_CorrespondingSourceObject: {fileID: 0}
  m_PrefabInstance: {fileID: 0}
  m_PrefabAsset: {fileID: 0}
  serializedVersion: 6
  m_Component:
  - component: {fileID: 5069185024639814720}
  - component: {fileID: 5170228835199652494}
  - component: {fileID: 5086799588918913718}
  m_Layer: 8
  m_Name: Shelf
  m_TagString: SimObjPhysics
  m_Icon: {fileID: 0}
  m_NavMeshLayer: 0
  m_StaticEditorFlags: 0
  m_IsActive: 1
--- !u!4 &5069185024639814720
Transform:
  m_ObjectHideFlags: 0
  m_CorrespondingSourceObject: {fileID: 0}
  m_PrefabInstance: {fileID: 0}
  m_PrefabAsset: {fileID: 0}
  m_GameObject: {fileID: 5067241707693248796}
  m_LocalRotation: {x: 0, y: -0, z: -0, w: 1}
  m_LocalPosition: {x: 0.9969109, y: 0.009021847, z: 1.4469332}
  m_LocalScale: {x: 1, y: 1, z: 1}
  m_Children:
  - {fileID: 5069009757441343140}
  - {fileID: 482177956473056030}
  - {fileID: 5069053677518700160}
  - {fileID: 5063816514610183896}
  - {fileID: 5069021271637701682}
  m_Father: {fileID: 5068305744912415082}
  m_RootOrder: 7
  m_LocalEulerAnglesHint: {x: 0, y: 0, z: 0}
--- !u!114 &5170228835199652494
MonoBehaviour:
  m_ObjectHideFlags: 0
  m_CorrespondingSourceObject: {fileID: 0}
  m_PrefabInstance: {fileID: 0}
  m_PrefabAsset: {fileID: 0}
  m_GameObject: {fileID: 5067241707693248796}
  m_Enabled: 1
  m_EditorHideFlags: 0
  m_Script: {fileID: 11500000, guid: b439f6e4ef5714ee2a3643acf37b7a9d, type: 3}
  m_Name: 
  m_EditorClassIdentifier: 
  objectID: 
<<<<<<< HEAD
=======
  assetID: 
>>>>>>> 2f8dd9f9
  Type: 126
  PrimaryProperty: 1
  SecondaryProperties: 07000000
  BoundingBox: {fileID: 0}
  VisibilityPoints:
  - {fileID: 5064049671533943936}
  - {fileID: 5068885189338843698}
  - {fileID: 5069013505255771950}
  - {fileID: 5064066674611096248}
  - {fileID: 5069045276284378994}
  - {fileID: 5069123652094714988}
  - {fileID: 5069341755792554994}
  - {fileID: 5068892668752516902}
  - {fileID: 5064158872533209138}
  ReceptacleTriggerBoxes:
  - {fileID: 5068138221842935086}
  debugIsVisible: 0
  debugIsInteractable: 0
  isInAgentHand: 0
  MyColliders: []
  HFdynamicfriction: 0
  HFstaticfriction: 0
  HFbounciness: 0
  HFrbdrag: 0
  HFrbangulardrag: 0
  salientMaterials: 
  MySpawnPoints: []
  CurrentTemperature: 0
  HowManySecondsUntilRoomTemp: 10
  inMotion: 0
  numSimObjHit: 0
  numFloorHit: 0
  numStructureHit: 0
  lastVelocity: 0
  IsReceptacle: 0
  IsPickupable: 0
  IsMoveable: 0
  isStatic: 0
  IsToggleable: 0
  IsOpenable: 0
  IsBreakable: 0
  IsFillable: 0
  IsDirtyable: 0
  IsCookable: 0
  IsSliceable: 0
  isHeatSource: 0
  isColdSource: 0
  ContainedObjectReferences: []
  CurrentlyContains: []
--- !u!54 &5086799588918913718
Rigidbody:
  m_ObjectHideFlags: 0
  m_CorrespondingSourceObject: {fileID: 0}
  m_PrefabInstance: {fileID: 0}
  m_PrefabAsset: {fileID: 0}
  m_GameObject: {fileID: 5067241707693248796}
  serializedVersion: 2
  m_Mass: 1
  m_Drag: 0
  m_AngularDrag: 0.05
  m_UseGravity: 1
  m_IsKinematic: 1
  m_Interpolate: 0
  m_Constraints: 0
  m_CollisionDetection: 0
--- !u!1 &5067289842835105754
GameObject:
  m_ObjectHideFlags: 0
  m_CorrespondingSourceObject: {fileID: 0}
  m_PrefabInstance: {fileID: 0}
  m_PrefabAsset: {fileID: 0}
  serializedVersion: 6
  m_Component:
  - component: {fileID: 5068890221029815686}
  - component: {fileID: 5093916225414665028}
  m_Layer: 8
  m_Name: Col
  m_TagString: SimObjPhysics
  m_Icon: {fileID: 0}
  m_NavMeshLayer: 0
  m_StaticEditorFlags: 0
  m_IsActive: 1
--- !u!4 &5068890221029815686
Transform:
  m_ObjectHideFlags: 0
  m_CorrespondingSourceObject: {fileID: 0}
  m_PrefabInstance: {fileID: 0}
  m_PrefabAsset: {fileID: 0}
  m_GameObject: {fileID: 5067289842835105754}
  m_LocalRotation: {x: -0, y: -0, z: -0, w: 1}
  m_LocalPosition: {x: 0.018000007, y: -0.0952, z: 0}
  m_LocalScale: {x: 1, y: 0.0025000072, z: 1}
  m_Children: []
  m_Father: {fileID: 5063816514610183896}
  m_RootOrder: 0
  m_LocalEulerAnglesHint: {x: 0, y: 0, z: 0}
--- !u!65 &5093916225414665028
BoxCollider:
  m_ObjectHideFlags: 0
  m_CorrespondingSourceObject: {fileID: 0}
  m_PrefabInstance: {fileID: 0}
  m_PrefabAsset: {fileID: 0}
  m_GameObject: {fileID: 5067289842835105754}
  m_Material: {fileID: 13400000, guid: fbadbace65c2f3047a360036d374df4c, type: 2}
  m_IsTrigger: 1
  m_Enabled: 1
  serializedVersion: 2
  m_Size: {x: 1, y: 1, z: 1}
  m_Center: {x: 0, y: 0, z: 0}
--- !u!1 &5067316544909468972
GameObject:
  m_ObjectHideFlags: 0
  m_CorrespondingSourceObject: {fileID: 0}
  m_PrefabInstance: {fileID: 0}
  m_PrefabAsset: {fileID: 0}
  serializedVersion: 6
  m_Component:
  - component: {fileID: 5064049671533943936}
  m_Layer: 8
  m_Name: vPoint
  m_TagString: Untagged
  m_Icon: {fileID: 0}
  m_NavMeshLayer: 0
  m_StaticEditorFlags: 0
  m_IsActive: 1
--- !u!4 &5064049671533943936
Transform:
  m_ObjectHideFlags: 0
  m_CorrespondingSourceObject: {fileID: 0}
  m_PrefabInstance: {fileID: 0}
  m_PrefabAsset: {fileID: 0}
  m_GameObject: {fileID: 5067316544909468972}
  m_LocalRotation: {x: -0, y: -0, z: -0, w: 1}
  m_LocalPosition: {x: 0.489, y: -0.1473, z: 0}
  m_LocalScale: {x: 1, y: 1, z: 1}
  m_Children: []
  m_Father: {fileID: 5069021271637701682}
  m_RootOrder: 0
  m_LocalEulerAnglesHint: {x: 0, y: 0, z: 0}
--- !u!1 &5067352446321541696
GameObject:
  m_ObjectHideFlags: 0
  m_CorrespondingSourceObject: {fileID: 0}
  m_PrefabInstance: {fileID: 0}
  m_PrefabAsset: {fileID: 0}
  serializedVersion: 6
  m_Component:
  - component: {fileID: 5063816514610183896}
  m_Layer: 0
  m_Name: TriggerColliders
  m_TagString: Untagged
  m_Icon: {fileID: 0}
  m_NavMeshLayer: 0
  m_StaticEditorFlags: 0
  m_IsActive: 1
--- !u!4 &5063816514610183896
Transform:
  m_ObjectHideFlags: 0
  m_CorrespondingSourceObject: {fileID: 0}
  m_PrefabInstance: {fileID: 0}
  m_PrefabAsset: {fileID: 0}
  m_GameObject: {fileID: 5067352446321541696}
  m_LocalRotation: {x: -0, y: -0, z: -0, w: 1}
  m_LocalPosition: {x: -1.0284014, y: 1.5840156, z: -1.5984001}
  m_LocalScale: {x: 1.5411575, y: 0.5867234, z: 0.31315657}
  m_Children:
  - {fileID: 5068890221029815686}
  m_Father: {fileID: 5069185024639814720}
  m_RootOrder: 3
  m_LocalEulerAnglesHint: {x: 0, y: 0, z: 0}
--- !u!1 &5067404077178539602
GameObject:
  m_ObjectHideFlags: 0
  m_CorrespondingSourceObject: {fileID: 0}
  m_PrefabInstance: {fileID: 0}
  m_PrefabAsset: {fileID: 0}
  serializedVersion: 6
  m_Component:
  - component: {fileID: 5068892668752516902}
  m_Layer: 8
  m_Name: vPoint (7)
  m_TagString: Untagged
  m_Icon: {fileID: 0}
  m_NavMeshLayer: 0
  m_StaticEditorFlags: 0
  m_IsActive: 1
--- !u!4 &5068892668752516902
Transform:
  m_ObjectHideFlags: 0
  m_CorrespondingSourceObject: {fileID: 0}
  m_PrefabInstance: {fileID: 0}
  m_PrefabAsset: {fileID: 0}
  m_GameObject: {fileID: 5067404077178539602}
  m_LocalRotation: {x: -0, y: -0, z: -0, w: 1}
  m_LocalPosition: {x: 0.477, y: 0.0546, z: 0}
  m_LocalScale: {x: 0.99999714, y: 1.0000008, z: 1.0000191}
  m_Children: []
  m_Father: {fileID: 5069021271637701682}
  m_RootOrder: 7
  m_LocalEulerAnglesHint: {x: 0, y: 0, z: 0}
--- !u!1 &5067422829150461922
GameObject:
  m_ObjectHideFlags: 0
  m_CorrespondingSourceObject: {fileID: 0}
  m_PrefabInstance: {fileID: 0}
  m_PrefabAsset: {fileID: 0}
  serializedVersion: 6
  m_Component:
  - component: {fileID: 5069123652094714988}
  m_Layer: 8
  m_Name: vPoint (5)
  m_TagString: Untagged
  m_Icon: {fileID: 0}
  m_NavMeshLayer: 0
  m_StaticEditorFlags: 0
  m_IsActive: 1
--- !u!4 &5069123652094714988
Transform:
  m_ObjectHideFlags: 0
  m_CorrespondingSourceObject: {fileID: 0}
  m_PrefabInstance: {fileID: 0}
  m_PrefabAsset: {fileID: 0}
  m_GameObject: {fileID: 5067422829150461922}
  m_LocalRotation: {x: -0, y: -0, z: -0, w: 1}
  m_LocalPosition: {x: -0.462, y: -0.0387, z: 0}
  m_LocalScale: {x: 0.99999714, y: 1.0000008, z: 1.0000191}
  m_Children: []
  m_Father: {fileID: 5069021271637701682}
  m_RootOrder: 5
  m_LocalEulerAnglesHint: {x: 0, y: 0, z: 0}
--- !u!1 &5067458825431962628
GameObject:
  m_ObjectHideFlags: 0
  m_CorrespondingSourceObject: {fileID: 0}
  m_PrefabInstance: {fileID: 0}
  m_PrefabAsset: {fileID: 0}
  serializedVersion: 6
  m_Component:
  - component: {fileID: 5069053677518700160}
  m_Layer: 0
  m_Name: Colliders
  m_TagString: Untagged
  m_Icon: {fileID: 0}
  m_NavMeshLayer: 0
  m_StaticEditorFlags: 0
  m_IsActive: 1
--- !u!4 &5069053677518700160
Transform:
  m_ObjectHideFlags: 0
  m_CorrespondingSourceObject: {fileID: 0}
  m_PrefabInstance: {fileID: 0}
  m_PrefabAsset: {fileID: 0}
  m_GameObject: {fileID: 5067458825431962628}
  m_LocalRotation: {x: -0, y: -0, z: -0, w: 1}
  m_LocalPosition: {x: -1.0284014, y: 1.5840156, z: -1.5984001}
  m_LocalScale: {x: 1.5411575, y: 0.5867234, z: 0.31315657}
  m_Children: []
  m_Father: {fileID: 5069185024639814720}
  m_RootOrder: 2
  m_LocalEulerAnglesHint: {x: 0, y: 0, z: 0}
--- !u!1 &5067471319151276864
GameObject:
  m_ObjectHideFlags: 0
  m_CorrespondingSourceObject: {fileID: 0}
  m_PrefabInstance: {fileID: 0}
  m_PrefabAsset: {fileID: 0}
  serializedVersion: 6
  m_Component:
  - component: {fileID: 5069341755792554994}
  m_Layer: 8
  m_Name: vPoint (6)
  m_TagString: Untagged
  m_Icon: {fileID: 0}
  m_NavMeshLayer: 0
  m_StaticEditorFlags: 0
  m_IsActive: 1
--- !u!4 &5069341755792554994
Transform:
  m_ObjectHideFlags: 0
  m_CorrespondingSourceObject: {fileID: 0}
  m_PrefabInstance: {fileID: 0}
  m_PrefabAsset: {fileID: 0}
  m_GameObject: {fileID: 5067471319151276864}
  m_LocalRotation: {x: -0, y: -0, z: -0, w: 1}
  m_LocalPosition: {x: 0.022, y: 0.0531, z: 0}
  m_LocalScale: {x: 0.99999714, y: 1.0000008, z: 1.0000191}
  m_Children: []
  m_Father: {fileID: 5069021271637701682}
  m_RootOrder: 6
  m_LocalEulerAnglesHint: {x: 0, y: 0, z: 0}
--- !u!1 &5067565249530769478
GameObject:
  m_ObjectHideFlags: 0
  m_CorrespondingSourceObject: {fileID: 0}
  m_PrefabInstance: {fileID: 0}
  m_PrefabAsset: {fileID: 0}
  serializedVersion: 6
  m_Component:
  - component: {fileID: 5068885189338843698}
  m_Layer: 8
  m_Name: vPoint (1)
  m_TagString: Untagged
  m_Icon: {fileID: 0}
  m_NavMeshLayer: 0
  m_StaticEditorFlags: 0
  m_IsActive: 1
--- !u!4 &5068885189338843698
Transform:
  m_ObjectHideFlags: 0
  m_CorrespondingSourceObject: {fileID: 0}
  m_PrefabInstance: {fileID: 0}
  m_PrefabAsset: {fileID: 0}
  m_GameObject: {fileID: 5067565249530769478}
  m_LocalRotation: {x: -0, y: -0, z: -0, w: 1}
  m_LocalPosition: {x: -0.471, y: -0.1481, z: 0}
  m_LocalScale: {x: 0.99999714, y: 1.0000008, z: 1.0000191}
  m_Children: []
  m_Father: {fileID: 5069021271637701682}
  m_RootOrder: 1
  m_LocalEulerAnglesHint: {x: 0, y: 0, z: 0}
--- !u!1 &5067589069395252252
GameObject:
  m_ObjectHideFlags: 0
  m_CorrespondingSourceObject: {fileID: 0}
  m_PrefabInstance: {fileID: 0}
  m_PrefabAsset: {fileID: 0}
  serializedVersion: 6
  m_Component:
  - component: {fileID: 5064158872533209138}
  m_Layer: 8
  m_Name: vPoint (8)
  m_TagString: Untagged
  m_Icon: {fileID: 0}
  m_NavMeshLayer: 0
  m_StaticEditorFlags: 0
  m_IsActive: 1
--- !u!4 &5064158872533209138
Transform:
  m_ObjectHideFlags: 0
  m_CorrespondingSourceObject: {fileID: 0}
  m_PrefabInstance: {fileID: 0}
  m_PrefabAsset: {fileID: 0}
  m_GameObject: {fileID: 5067589069395252252}
  m_LocalRotation: {x: -0, y: -0, z: -0, w: 1}
  m_LocalPosition: {x: -0.463, y: 0.0581, z: 0}
  m_LocalScale: {x: 0.99999714, y: 1.0000008, z: 1.0000191}
  m_Children: []
  m_Father: {fileID: 5069021271637701682}
  m_RootOrder: 8
  m_LocalEulerAnglesHint: {x: 0, y: 0, z: 0}
--- !u!1 &5067597327704919206
GameObject:
  m_ObjectHideFlags: 0
  m_CorrespondingSourceObject: {fileID: 0}
  m_PrefabInstance: {fileID: 0}
  m_PrefabAsset: {fileID: 0}
  serializedVersion: 6
  m_Component:
  - component: {fileID: 5069045276284378994}
  m_Layer: 8
  m_Name: vPoint (4)
  m_TagString: Untagged
  m_Icon: {fileID: 0}
  m_NavMeshLayer: 0
  m_StaticEditorFlags: 0
  m_IsActive: 1
--- !u!4 &5069045276284378994
Transform:
  m_ObjectHideFlags: 0
  m_CorrespondingSourceObject: {fileID: 0}
  m_PrefabInstance: {fileID: 0}
  m_PrefabAsset: {fileID: 0}
  m_GameObject: {fileID: 5067597327704919206}
  m_LocalRotation: {x: -0, y: -0, z: -0, w: 1}
  m_LocalPosition: {x: 0.454, y: -0.0379, z: 0}
  m_LocalScale: {x: 0.99999714, y: 1.0000008, z: 1.0000191}
  m_Children: []
  m_Father: {fileID: 5069021271637701682}
  m_RootOrder: 4
  m_LocalEulerAnglesHint: {x: 0, y: 0, z: 0}
--- !u!1 &5068138221842935086
GameObject:
  m_ObjectHideFlags: 0
  m_CorrespondingSourceObject: {fileID: 0}
  m_PrefabInstance: {fileID: 0}
  m_PrefabAsset: {fileID: 0}
  serializedVersion: 6
  m_Component:
  - component: {fileID: 5069009757441343140}
  - component: {fileID: 5097544727600000170}
  - component: {fileID: 5170520818438736094}
  m_Layer: 9
  m_Name: ReceptacleTriggerBox
  m_TagString: Receptacle
  m_Icon: {fileID: 0}
  m_NavMeshLayer: 0
  m_StaticEditorFlags: 0
  m_IsActive: 1
--- !u!4 &5069009757441343140
Transform:
  m_ObjectHideFlags: 0
  m_CorrespondingSourceObject: {fileID: 0}
  m_PrefabInstance: {fileID: 0}
  m_PrefabAsset: {fileID: 0}
  m_GameObject: {fileID: 5068138221842935086}
  m_LocalRotation: {x: -0, y: -0, z: -0, w: 1}
  m_LocalPosition: {x: -1.001, y: 1.5582, z: -1.5984}
  m_LocalScale: {x: 1.5411575, y: 0.060432483, z: 0.31315657}
  m_Children: []
  m_Father: {fileID: 5069185024639814720}
  m_RootOrder: 0
  m_LocalEulerAnglesHint: {x: 0, y: 0, z: 0}
--- !u!65 &5097544727600000170
BoxCollider:
  m_ObjectHideFlags: 0
  m_CorrespondingSourceObject: {fileID: 0}
  m_PrefabInstance: {fileID: 0}
  m_PrefabAsset: {fileID: 0}
  m_GameObject: {fileID: 5068138221842935086}
  m_Material: {fileID: 0}
  m_IsTrigger: 1
  m_Enabled: 1
  serializedVersion: 2
  m_Size: {x: 1, y: 2.334561, z: 1}
  m_Center: {x: 0, y: 0.6672801, z: 0}
--- !u!114 &5170520818438736094
MonoBehaviour:
  m_ObjectHideFlags: 0
  m_CorrespondingSourceObject: {fileID: 0}
  m_PrefabInstance: {fileID: 0}
  m_PrefabAsset: {fileID: 0}
  m_GameObject: {fileID: 5068138221842935086}
  m_Enabled: 1
  m_EditorHideFlags: 0
  m_Script: {fileID: 11500000, guid: 5122b08936ec54929891d19a8fac4755, type: 3}
  m_Name: 
  m_EditorClassIdentifier: 
  CurrentlyContains: []
  myParent: {fileID: 5067241707693248796}
--- !u!1 &5068199723485502900
GameObject:
  m_ObjectHideFlags: 0
  m_CorrespondingSourceObject: {fileID: 0}
  m_PrefabInstance: {fileID: 0}
  m_PrefabAsset: {fileID: 0}
  serializedVersion: 6
  m_Component:
  - component: {fileID: 5069021271637701682}
  m_Layer: 0
  m_Name: VisibilityPoints
  m_TagString: Untagged
  m_Icon: {fileID: 0}
  m_NavMeshLayer: 0
  m_StaticEditorFlags: 0
  m_IsActive: 1
--- !u!4 &5069021271637701682
Transform:
  m_ObjectHideFlags: 0
  m_CorrespondingSourceObject: {fileID: 0}
  m_PrefabInstance: {fileID: 0}
  m_PrefabAsset: {fileID: 0}
  m_GameObject: {fileID: 5068199723485502900}
  m_LocalRotation: {x: -0, y: -0, z: -0, w: 1}
  m_LocalPosition: {x: -1.0284014, y: 1.6181042, z: -1.457}
  m_LocalScale: {x: 1.5411575, y: 0.5867234, z: 0.31315657}
  m_Children:
  - {fileID: 5064049671533943936}
  - {fileID: 5068885189338843698}
  - {fileID: 5069013505255771950}
  - {fileID: 5064066674611096248}
  - {fileID: 5069045276284378994}
  - {fileID: 5069123652094714988}
  - {fileID: 5069341755792554994}
  - {fileID: 5068892668752516902}
  - {fileID: 5064158872533209138}
  m_Father: {fileID: 5069185024639814720}
  m_RootOrder: 4
  m_LocalEulerAnglesHint: {x: 0, y: 0, z: 0}
--- !u!1 &5068305743646914578
GameObject:
  m_ObjectHideFlags: 0
  m_CorrespondingSourceObject: {fileID: 0}
  m_PrefabInstance: {fileID: 0}
  m_PrefabAsset: {fileID: 0}
  serializedVersion: 6
  m_Component:
  - component: {fileID: 5068305743646914577}
  m_Layer: 0
  m_Name: Colliders
  m_TagString: Untagged
  m_Icon: {fileID: 0}
  m_NavMeshLayer: 0
  m_StaticEditorFlags: 64
  m_IsActive: 1
--- !u!4 &5068305743646914577
Transform:
  m_ObjectHideFlags: 0
  m_CorrespondingSourceObject: {fileID: 0}
  m_PrefabInstance: {fileID: 0}
  m_PrefabAsset: {fileID: 0}
  m_GameObject: {fileID: 5068305743646914578}
  m_LocalRotation: {x: -0, y: -0, z: -0, w: 1}
  m_LocalPosition: {x: 0, y: 0, z: 0}
  m_LocalScale: {x: 1, y: 1, z: 1}
  m_Children:
  - {fileID: 5068305744484475003}
  - {fileID: 5068305744880893576}
  - {fileID: 5068305745194892960}
  - {fileID: 5068305744504301553}
  - {fileID: 5068305744380284053}
  - {fileID: 5068305745107031561}
  m_Father: {fileID: 5068305744280372711}
  m_RootOrder: 2
  m_LocalEulerAnglesHint: {x: 0, y: 0, z: 0}
--- !u!1 &5068305743670986107
GameObject:
  m_ObjectHideFlags: 0
  m_CorrespondingSourceObject: {fileID: 0}
  m_PrefabInstance: {fileID: 0}
  m_PrefabAsset: {fileID: 0}
  serializedVersion: 6
  m_Component:
  - component: {fileID: 5068305743670986106}
  m_Layer: 8
  m_Name: vPoint (3)
  m_TagString: Untagged
  m_Icon: {fileID: 0}
  m_NavMeshLayer: 0
  m_StaticEditorFlags: 64
  m_IsActive: 1
--- !u!4 &5068305743670986106
Transform:
  m_ObjectHideFlags: 0
  m_CorrespondingSourceObject: {fileID: 0}
  m_PrefabInstance: {fileID: 0}
  m_PrefabAsset: {fileID: 0}
  m_GameObject: {fileID: 5068305743670986107}
  m_LocalRotation: {x: -0, y: -0, z: -0, w: 1}
  m_LocalPosition: {x: 0.3592, y: 0.1066, z: 0.18919992}
  m_LocalScale: {x: 1, y: 1, z: 1}
  m_Children: []
  m_Father: {fileID: 5068305744910742750}
  m_RootOrder: 3
  m_LocalEulerAnglesHint: {x: 0, y: 0, z: 0}
--- !u!1 &5068305743683585072
GameObject:
  m_ObjectHideFlags: 0
  m_CorrespondingSourceObject: {fileID: 0}
  m_PrefabInstance: {fileID: 0}
  m_PrefabAsset: {fileID: 0}
  serializedVersion: 6
  m_Component:
  - component: {fileID: 5068305743683585071}
  - component: {fileID: 5068305743683585070}
  m_Layer: 8
  m_Name: Col (1)
  m_TagString: SimObjPhysics
  m_Icon: {fileID: 0}
  m_NavMeshLayer: 0
  m_StaticEditorFlags: 64
  m_IsActive: 1
--- !u!4 &5068305743683585071
Transform:
  m_ObjectHideFlags: 0
  m_CorrespondingSourceObject: {fileID: 0}
  m_PrefabInstance: {fileID: 0}
  m_PrefabAsset: {fileID: 0}
  m_GameObject: {fileID: 5068305743683585072}
  m_LocalRotation: {x: -0, y: -0, z: -0, w: 1}
  m_LocalPosition: {x: 0.6734, y: 0.968, z: 0}
  m_LocalScale: {x: 0.6875001, y: 1, z: 1}
  m_Children: []
  m_Father: {fileID: 5068305744674554047}
  m_RootOrder: 1
  m_LocalEulerAnglesHint: {x: 0, y: 0, z: 0}
--- !u!65 &5068305743683585070
BoxCollider:
  m_ObjectHideFlags: 0
  m_CorrespondingSourceObject: {fileID: 0}
  m_PrefabInstance: {fileID: 0}
  m_PrefabAsset: {fileID: 0}
  m_GameObject: {fileID: 5068305743683585072}
  m_Material: {fileID: 13400000, guid: fbadbace65c2f3047a360036d374df4c, type: 2}
  m_IsTrigger: 0
  m_Enabled: 1
  serializedVersion: 2
  m_Size: {x: 0.05657962, y: 0.98442924, z: 0.64929867}
  m_Center: {x: 0, y: -0.484816, z: -0.031048775}
--- !u!1 &5068305743702743415
GameObject:
  m_ObjectHideFlags: 0
  m_CorrespondingSourceObject: {fileID: 0}
  m_PrefabInstance: {fileID: 0}
  m_PrefabAsset: {fileID: 0}
  serializedVersion: 6
  m_Component:
  - component: {fileID: 5068305743702743414}
  m_Layer: 0
  m_Name: TriggerColliders
  m_TagString: Untagged
  m_Icon: {fileID: 0}
  m_NavMeshLayer: 0
  m_StaticEditorFlags: 64
  m_IsActive: 1
--- !u!4 &5068305743702743414
Transform:
  m_ObjectHideFlags: 0
  m_CorrespondingSourceObject: {fileID: 0}
  m_PrefabInstance: {fileID: 0}
  m_PrefabAsset: {fileID: 0}
  m_GameObject: {fileID: 5068305743702743415}
  m_LocalRotation: {x: -0, y: -0, z: -0, w: 1}
  m_LocalPosition: {x: 0, y: 0, z: 0}
  m_LocalScale: {x: 1, y: 1.325, z: 1}
  m_Children:
  - {fileID: 5068305745439803523}
  - {fileID: 5068305745258289446}
  - {fileID: 5068305744441490874}
  - {fileID: 5068305745121136211}
  - {fileID: 5068305745630306756}
  - {fileID: 5068305744200175987}
  m_Father: {fileID: 5068305744024020017}
  m_RootOrder: 4
  m_LocalEulerAnglesHint: {x: 0, y: 0, z: 0}
--- !u!1 &5068305743717834021
GameObject:
  m_ObjectHideFlags: 0
  m_CorrespondingSourceObject: {fileID: 0}
  m_PrefabInstance: {fileID: 0}
  m_PrefabAsset: {fileID: 0}
  serializedVersion: 6
  m_Component:
  - component: {fileID: 5068305743717834020}
  - component: {fileID: 5068305743717834019}
  m_Layer: 8
  m_Name: Col
  m_TagString: SimObjPhysics
  m_Icon: {fileID: 0}
  m_NavMeshLayer: 0
  m_StaticEditorFlags: 64
  m_IsActive: 1
--- !u!4 &5068305743717834020
Transform:
  m_ObjectHideFlags: 0
  m_CorrespondingSourceObject: {fileID: 0}
  m_PrefabInstance: {fileID: 0}
  m_PrefabAsset: {fileID: 0}
  m_GameObject: {fileID: 5068305743717834021}
  m_LocalRotation: {x: -0, y: -0, z: -0, w: 1}
  m_LocalPosition: {x: 0, y: 0, z: 0}
  m_LocalScale: {x: 1, y: 1, z: 1}
  m_Children: []
  m_Father: {fileID: 5068305744728454870}
  m_RootOrder: 0
  m_LocalEulerAnglesHint: {x: 0, y: 0, z: 0}
--- !u!65 &5068305743717834019
BoxCollider:
  m_ObjectHideFlags: 0
  m_CorrespondingSourceObject: {fileID: 0}
  m_PrefabInstance: {fileID: 0}
  m_PrefabAsset: {fileID: 0}
  m_GameObject: {fileID: 5068305743717834021}
  m_Material: {fileID: 13400000, guid: fbadbace65c2f3047a360036d374df4c, type: 2}
  m_IsTrigger: 1
  m_Enabled: 1
  serializedVersion: 2
  m_Size: {x: 0.7176094, y: 0.012175888, z: 0.3841609}
  m_Center: {x: 0, y: -0.100817606, z: -0.0064415485}
--- !u!1 &5068305743750408886
GameObject:
  m_ObjectHideFlags: 0
  m_CorrespondingSourceObject: {fileID: 0}
  m_PrefabInstance: {fileID: 0}
  m_PrefabAsset: {fileID: 0}
  serializedVersion: 6
  m_Component:
  - component: {fileID: 5068305743750408885}
  - component: {fileID: 5068305743750408884}
  m_Layer: 8
  m_Name: Col (1)
  m_TagString: SimObjPhysics
  m_Icon: {fileID: 0}
  m_NavMeshLayer: 0
  m_StaticEditorFlags: 64
  m_IsActive: 1
--- !u!4 &5068305743750408885
Transform:
  m_ObjectHideFlags: 0
  m_CorrespondingSourceObject: {fileID: 0}
  m_PrefabInstance: {fileID: 0}
  m_PrefabAsset: {fileID: 0}
  m_GameObject: {fileID: 5068305743750408886}
  m_LocalRotation: {x: -0, y: -0, z: -0, w: 1}
  m_LocalPosition: {x: 0, y: 0, z: 0}
  m_LocalScale: {x: 1, y: 1, z: 1}
  m_Children: []
  m_Father: {fileID: 5068305745119451035}
  m_RootOrder: 1
  m_LocalEulerAnglesHint: {x: 0, y: 0, z: 0}
--- !u!65 &5068305743750408884
BoxCollider:
  m_ObjectHideFlags: 0
  m_CorrespondingSourceObject: {fileID: 0}
  m_PrefabInstance: {fileID: 0}
  m_PrefabAsset: {fileID: 0}
  m_GameObject: {fileID: 5068305743750408886}
  m_Material: {fileID: 13400000, guid: fbadbace65c2f3047a360036d374df4c, type: 2}
  m_IsTrigger: 1
  m_Enabled: 1
  serializedVersion: 2
  m_Size: {x: 0.7176094, y: 0.21445832, z: 0.011943251}
  m_Center: {x: 0, y: 0.00032360852, z: -0.19255038}
--- !u!1 &5068305743775880975
GameObject:
  m_ObjectHideFlags: 0
  m_CorrespondingSourceObject: {fileID: 0}
  m_PrefabInstance: {fileID: 0}
  m_PrefabAsset: {fileID: 0}
  serializedVersion: 6
  m_Component:
  - component: {fileID: 5068305743775880974}
  - component: {fileID: 5068305743775880973}
  m_Layer: 8
  m_Name: Col (7)
  m_TagString: SimObjPhysics
  m_Icon: {fileID: 0}
  m_NavMeshLayer: 0
  m_StaticEditorFlags: 64
  m_IsActive: 1
--- !u!4 &5068305743775880974
Transform:
  m_ObjectHideFlags: 0
  m_CorrespondingSourceObject: {fileID: 0}
  m_PrefabInstance: {fileID: 0}
  m_PrefabAsset: {fileID: 0}
  m_GameObject: {fileID: 5068305743775880975}
  m_LocalRotation: {x: -0, y: -0, z: -0, w: 1}
  m_LocalPosition: {x: 0.374, y: 1.115, z: -0.201}
  m_LocalScale: {x: 1, y: 1, z: 1}
  m_Children: []
  m_Father: {fileID: 5068305744674554047}
  m_RootOrder: 7
  m_LocalEulerAnglesHint: {x: 0, y: 0, z: 0}
--- !u!65 &5068305743775880973
BoxCollider:
  m_ObjectHideFlags: 0
  m_CorrespondingSourceObject: {fileID: 0}
  m_PrefabInstance: {fileID: 0}
  m_PrefabAsset: {fileID: 0}
  m_GameObject: {fileID: 5068305743775880975}
  m_Material: {fileID: 13400000, guid: fbadbace65c2f3047a360036d374df4c, type: 2}
  m_IsTrigger: 0
  m_Enabled: 1
  serializedVersion: 2
  m_Size: {x: 0.031340837, y: 0.65523803, z: 0.34093636}
  m_Center: {x: 0.28079414, y: 0.18036407, z: 0.009413034}
--- !u!1 &5068305743918577303
GameObject:
  m_ObjectHideFlags: 0
  m_CorrespondingSourceObject: {fileID: 0}
  m_PrefabInstance: {fileID: 0}
  m_PrefabAsset: {fileID: 0}
  serializedVersion: 6
  m_Component:
  - component: {fileID: 5068305743918577302}
  m_Layer: 8
  m_Name: vPoint (3)
  m_TagString: Untagged
  m_Icon: {fileID: 0}
  m_NavMeshLayer: 0
  m_StaticEditorFlags: 64
  m_IsActive: 1
--- !u!4 &5068305743918577302
Transform:
  m_ObjectHideFlags: 0
  m_CorrespondingSourceObject: {fileID: 0}
  m_PrefabInstance: {fileID: 0}
  m_PrefabAsset: {fileID: 0}
  m_GameObject: {fileID: 5068305743918577303}
  m_LocalRotation: {x: -0, y: -0, z: -0, w: 1}
  m_LocalPosition: {x: 0.3592, y: 0.1066, z: 0.18919992}
  m_LocalScale: {x: 1, y: 1, z: 1}
  m_Children: []
  m_Father: {fileID: 5068305745001413789}
  m_RootOrder: 3
  m_LocalEulerAnglesHint: {x: 0, y: 0, z: 0}
--- !u!1 &5068305743921503418
GameObject:
  m_ObjectHideFlags: 0
  m_CorrespondingSourceObject: {fileID: 0}
  m_PrefabInstance: {fileID: 0}
  m_PrefabAsset: {fileID: 0}
  serializedVersion: 6
  m_Component:
  - component: {fileID: 5068305743921503417}
  m_Layer: 8
  m_Name: vPoint
  m_TagString: Untagged
  m_Icon: {fileID: 0}
  m_NavMeshLayer: 0
  m_StaticEditorFlags: 64
  m_IsActive: 1
--- !u!4 &5068305743921503417
Transform:
  m_ObjectHideFlags: 0
  m_CorrespondingSourceObject: {fileID: 0}
  m_PrefabInstance: {fileID: 0}
  m_PrefabAsset: {fileID: 0}
  m_GameObject: {fileID: 5068305743921503418}
  m_LocalRotation: {x: -0, y: -0, z: -0, w: 1}
  m_LocalPosition: {x: 0, y: 0.0152, z: 0}
  m_LocalScale: {x: 1, y: 1, z: 1}
  m_Children: []
  m_Father: {fileID: 5068305745001413789}
  m_RootOrder: 0
  m_LocalEulerAnglesHint: {x: 0, y: 0, z: 0}
--- !u!1 &5068305743939862011
GameObject:
  m_ObjectHideFlags: 0
  m_CorrespondingSourceObject: {fileID: 0}
  m_PrefabInstance: {fileID: 0}
  m_PrefabAsset: {fileID: 0}
  serializedVersion: 6
  m_Component:
  - component: {fileID: 5068305743939862010}
  - component: {fileID: 5068305743939862009}
  m_Layer: 8
  m_Name: Col (3)
  m_TagString: SimObjPhysics
  m_Icon: {fileID: 0}
  m_NavMeshLayer: 0
  m_StaticEditorFlags: 64
  m_IsActive: 1
--- !u!4 &5068305743939862010
Transform:
  m_ObjectHideFlags: 0
  m_CorrespondingSourceObject: {fileID: 0}
  m_PrefabInstance: {fileID: 0}
  m_PrefabAsset: {fileID: 0}
  m_GameObject: {fileID: 5068305743939862011}
  m_LocalRotation: {x: -0, y: -0, z: -0, w: 1}
  m_LocalPosition: {x: -0.146, y: 0.968, z: 0}
  m_LocalScale: {x: 0.6875, y: 1, z: 1}
  m_Children: []
  m_Father: {fileID: 5068305744674554047}
  m_RootOrder: 3
  m_LocalEulerAnglesHint: {x: 0, y: 0, z: 0}
--- !u!65 &5068305743939862009
BoxCollider:
  m_ObjectHideFlags: 0
  m_CorrespondingSourceObject: {fileID: 0}
  m_PrefabInstance: {fileID: 0}
  m_PrefabAsset: {fileID: 0}
  m_GameObject: {fileID: 5068305743939862011}
  m_Material: {fileID: 13400000, guid: fbadbace65c2f3047a360036d374df4c, type: 2}
  m_IsTrigger: 0
  m_Enabled: 1
  serializedVersion: 2
  m_Size: {x: 0.041804228, y: 0.98442924, z: 0.64929867}
  m_Center: {x: -0.018863678, y: -0.484816, z: -0.031048775}
--- !u!1 &5068305744019665569
GameObject:
  m_ObjectHideFlags: 0
  m_CorrespondingSourceObject: {fileID: 0}
  m_PrefabInstance: {fileID: 0}
  m_PrefabAsset: {fileID: 0}
  serializedVersion: 6
  m_Component:
  - component: {fileID: 5068305744019665568}
  - component: {fileID: 5068305744019668318}
  - component: {fileID: 5068305744019668319}
  m_Layer: 0
  m_Name: DrawerMesh
  m_TagString: Untagged
  m_Icon: {fileID: 0}
  m_NavMeshLayer: 0
  m_StaticEditorFlags: 64
  m_IsActive: 1
--- !u!4 &5068305744019665568
Transform:
  m_ObjectHideFlags: 0
  m_CorrespondingSourceObject: {fileID: 0}
  m_PrefabInstance: {fileID: 0}
  m_PrefabAsset: {fileID: 0}
  m_GameObject: {fileID: 5068305744019665569}
  m_LocalRotation: {x: -0, y: -0, z: -0, w: 1}
  m_LocalPosition: {x: 0, y: 0, z: 0}
  m_LocalScale: {x: 1, y: 1, z: 1}
  m_Children: []
  m_Father: {fileID: 5068305744024020017}
  m_RootOrder: 1
  m_LocalEulerAnglesHint: {x: 0, y: 0, z: 0}
--- !u!33 &5068305744019668318
MeshFilter:
  m_ObjectHideFlags: 0
  m_CorrespondingSourceObject: {fileID: 0}
  m_PrefabInstance: {fileID: 0}
  m_PrefabAsset: {fileID: 0}
  m_GameObject: {fileID: 5068305744019665569}
  m_Mesh: {fileID: 4300066, guid: c42da60c418a547499e8159f4588a593, type: 3}
--- !u!23 &5068305744019668319
MeshRenderer:
  m_ObjectHideFlags: 0
  m_CorrespondingSourceObject: {fileID: 0}
  m_PrefabInstance: {fileID: 0}
  m_PrefabAsset: {fileID: 0}
  m_GameObject: {fileID: 5068305744019665569}
  m_Enabled: 1
  m_CastShadows: 1
  m_ReceiveShadows: 1
  m_DynamicOccludee: 1
  m_MotionVectors: 1
  m_LightProbeUsage: 1
  m_ReflectionProbeUsage: 1
  m_RayTracingMode: 2
  m_RenderingLayerMask: 1
  m_RendererPriority: 0
  m_Materials:
  - {fileID: 2100000, guid: 7db7a2f718cc149a2b67d2c7e99ee0f2, type: 2}
  m_StaticBatchInfo:
    firstSubMesh: 0
    subMeshCount: 0
  m_StaticBatchRoot: {fileID: 0}
  m_ProbeAnchor: {fileID: 0}
  m_LightProbeVolumeOverride: {fileID: 0}
  m_ScaleInLightmap: 1
  m_ReceiveGI: 1
  m_PreserveUVs: 0
  m_IgnoreNormalsForChartDetection: 0
  m_ImportantGI: 0
  m_StitchLightmapSeams: 0
  m_SelectedEditorRenderState: 3
  m_MinimumChartSize: 4
  m_AutoUVMaxDistance: 0.5
  m_AutoUVMaxAngle: 89
  m_LightmapParameters: {fileID: 0}
  m_SortingLayerID: 0
  m_SortingLayer: 0
  m_SortingOrder: 0
--- !u!1 &5068305744024020018
GameObject:
  m_ObjectHideFlags: 0
  m_CorrespondingSourceObject: {fileID: 0}
  m_PrefabInstance: {fileID: 0}
  m_PrefabAsset: {fileID: 0}
  serializedVersion: 6
  m_Component:
  - component: {fileID: 5068305744024020017}
  - component: {fileID: 5068305744024020014}
  - component: {fileID: 5068305744024020015}
  - component: {fileID: 5068305744024020016}
  - component: {fileID: 6351179931034748343}
  - component: {fileID: 1921719691546740366}
  m_Layer: 8
  m_Name: Drawer (3)
  m_TagString: SimObjPhysics
  m_Icon: {fileID: 0}
  m_NavMeshLayer: 0
  m_StaticEditorFlags: 64
  m_IsActive: 1
--- !u!4 &5068305744024020017
Transform:
  m_ObjectHideFlags: 0
  m_CorrespondingSourceObject: {fileID: 0}
  m_PrefabInstance: {fileID: 0}
  m_PrefabAsset: {fileID: 0}
  m_GameObject: {fileID: 5068305744024020018}
  m_LocalRotation: {x: -0, y: -0, z: -0, w: 1}
  m_LocalPosition: {x: -0.41647118, y: 0.226836, z: 0.10795474}
  m_LocalScale: {x: 1, y: 1, z: 1}
  m_Children:
  - {fileID: 5069126318222920548}
  - {fileID: 5068305744019665568}
  - {fileID: 5068305744811943572}
  - {fileID: 5068305744827631578}
  - {fileID: 5068305743702743414}
  m_Father: {fileID: 5068305744912415082}
  m_RootOrder: 4
  m_LocalEulerAnglesHint: {x: 0, y: 0, z: 0}
--- !u!114 &5068305744024020014
MonoBehaviour:
  m_ObjectHideFlags: 0
  m_CorrespondingSourceObject: {fileID: 0}
  m_PrefabInstance: {fileID: 0}
  m_PrefabAsset: {fileID: 0}
  m_GameObject: {fileID: 5068305744024020018}
  m_Enabled: 1
  m_EditorHideFlags: 0
  m_Script: {fileID: 11500000, guid: b439f6e4ef5714ee2a3643acf37b7a9d, type: 3}
  m_Name: 
  m_EditorClassIdentifier: 
  objectID: 
<<<<<<< HEAD
=======
  assetID: 
>>>>>>> 2f8dd9f9
  Type: 95
  PrimaryProperty: 1
  SecondaryProperties: 0700000008000000
  BoundingBox: {fileID: 0}
  VisibilityPoints:
  - {fileID: 5068305744309169211}
  - {fileID: 5068305744495259709}
  - {fileID: 5068305745580752826}
  - {fileID: 5068305744599395544}
  - {fileID: 5068305745107852922}
  - {fileID: 5068305744066595414}
  - {fileID: 5068305744035405331}
  - {fileID: 5068305744376861357}
  - {fileID: 5068305745428790378}
  ReceptacleTriggerBoxes:
  - {fileID: 5067135968833311910}
  debugIsVisible: 0
  debugIsInteractable: 0
  isInAgentHand: 0
  MyColliders:
  - {fileID: 5068305744577732852}
  - {fileID: 5068305744465399354}
  - {fileID: 5068305744808577499}
  - {fileID: 5068305744245014343}
  - {fileID: 5068305745475212721}
  - {fileID: 5068305745570753148}
  HFdynamicfriction: 0
  HFstaticfriction: 0
  HFbounciness: 0
  HFrbdrag: 0
  HFrbangulardrag: 0
  salientMaterials: 
  MySpawnPoints: []
  CurrentTemperature: 0
  HowManySecondsUntilRoomTemp: 10
  inMotion: 0
  numSimObjHit: 0
  numFloorHit: 0
  numStructureHit: 0
  lastVelocity: 0
  IsReceptacle: 0
  IsPickupable: 0
  IsMoveable: 0
  isStatic: 0
  IsToggleable: 0
  IsOpenable: 0
  IsBreakable: 0
  IsFillable: 0
  IsDirtyable: 0
  IsCookable: 0
  IsSliceable: 0
  isHeatSource: 0
  isColdSource: 0
  ContainedObjectReferences: []
  CurrentlyContains: []
--- !u!54 &5068305744024020015
Rigidbody:
  m_ObjectHideFlags: 0
  m_CorrespondingSourceObject: {fileID: 0}
  m_PrefabInstance: {fileID: 0}
  m_PrefabAsset: {fileID: 0}
  m_GameObject: {fileID: 5068305744024020018}
  serializedVersion: 2
  m_Mass: 1
  m_Drag: 0
  m_AngularDrag: 0.05
  m_UseGravity: 1
  m_IsKinematic: 1
  m_Interpolate: 0
  m_Constraints: 0
  m_CollisionDetection: 0
--- !u!114 &5068305744024020016
MonoBehaviour:
  m_ObjectHideFlags: 0
  m_CorrespondingSourceObject: {fileID: 0}
  m_PrefabInstance: {fileID: 0}
  m_PrefabAsset: {fileID: 0}
  m_GameObject: {fileID: 5068305744024020018}
  m_Enabled: 1
  m_EditorHideFlags: 0
  m_Script: {fileID: 11500000, guid: b9f742cdae0124730b5b59765384368a, type: 3}
  m_Name: 
  m_EditorClassIdentifier: 
  MovingParts:
  - {fileID: 5068305744024020018}
  openPositions:
  - {x: -0.4164711, y: 0.226836, z: 0.46}
  closedPositions:
  - {x: -0.4164711, y: 0.226836, z: 0.1079547}
  animationTime: 0.2
  triggerEnabled: 1
  currentOpenness: 1
  IgnoreTheseObjects: []
  isOpen: 0
  isCurrentlyResetting: 1
  movementType: 0
--- !u!114 &6351179931034748343
MonoBehaviour:
  m_ObjectHideFlags: 0
  m_CorrespondingSourceObject: {fileID: 0}
  m_PrefabInstance: {fileID: 0}
  m_PrefabAsset: {fileID: 0}
  m_GameObject: {fileID: 5068305744024020018}
  m_Enabled: 1
  m_EditorHideFlags: 0
  m_Script: {fileID: 11500000, guid: 9c309bad17f9d440784734c019a3a674, type: 3}
  m_Name: 
  m_EditorClassIdentifier: 
  myColliders: []
  objectToIgnoreCollisionsWith: {fileID: 5068305744912415083}
--- !u!1773428102 &1921719691546740366
ParentConstraint:
  m_ObjectHideFlags: 0
  m_CorrespondingSourceObject: {fileID: 0}
  m_PrefabInstance: {fileID: 0}
  m_PrefabAsset: {fileID: 0}
  m_GameObject: {fileID: 5068305744024020018}
  m_Enabled: 1
  m_Weight: 1
  m_TranslationAtRest: {x: -0.41647118, y: 0.226836, z: 0.10795474}
  m_RotationAtRest: {x: 0, y: 0, z: 0}
  m_TranslationOffsets:
  - {x: -0.41647118, y: 0.226836, z: 0.10795474}
  m_RotationOffsets:
  - {x: 0, y: 0, z: 0}
  m_AffectTranslationX: 0
  m_AffectTranslationY: 0
  m_AffectTranslationZ: 0
  m_AffectRotationX: 1
  m_AffectRotationY: 1
  m_AffectRotationZ: 1
  m_IsContraintActive: 1
  m_IsLocked: 0
  m_Sources:
  - sourceTransform: {fileID: 5068305744912415082}
    weight: 1
--- !u!1 &5068305744024905876
GameObject:
  m_ObjectHideFlags: 0
  m_CorrespondingSourceObject: {fileID: 0}
  m_PrefabInstance: {fileID: 0}
  m_PrefabAsset: {fileID: 0}
  serializedVersion: 6
  m_Component:
  - component: {fileID: 5068305744024905875}
  m_Layer: 8
  m_Name: vPoint (7)
  m_TagString: Untagged
  m_Icon: {fileID: 0}
  m_NavMeshLayer: 0
  m_StaticEditorFlags: 64
  m_IsActive: 1
--- !u!4 &5068305744024905875
Transform:
  m_ObjectHideFlags: 0
  m_CorrespondingSourceObject: {fileID: 0}
  m_PrefabInstance: {fileID: 0}
  m_PrefabAsset: {fileID: 0}
  m_GameObject: {fileID: 5068305744024905876}
  m_LocalRotation: {x: -0, y: -0, z: -0, w: 1}
  m_LocalPosition: {x: -0.3569, y: 0.099699974, z: -0.1413}
  m_LocalScale: {x: 1, y: 1, z: 1}
  m_Children: []
  m_Father: {fileID: 5068305745001413789}
  m_RootOrder: 7
  m_LocalEulerAnglesHint: {x: 0, y: 0, z: 0}
--- !u!1 &5068305744035405332
GameObject:
  m_ObjectHideFlags: 0
  m_CorrespondingSourceObject: {fileID: 0}
  m_PrefabInstance: {fileID: 0}
  m_PrefabAsset: {fileID: 0}
  serializedVersion: 6
  m_Component:
  - component: {fileID: 5068305744035405331}
  m_Layer: 8
  m_Name: vPoint (6)
  m_TagString: Untagged
  m_Icon: {fileID: 0}
  m_NavMeshLayer: 0
  m_StaticEditorFlags: 64
  m_IsActive: 1
--- !u!4 &5068305744035405331
Transform:
  m_ObjectHideFlags: 0
  m_CorrespondingSourceObject: {fileID: 0}
  m_PrefabInstance: {fileID: 0}
  m_PrefabAsset: {fileID: 0}
  m_GameObject: {fileID: 5068305744035405332}
  m_LocalRotation: {x: -0, y: -0, z: -0, w: 1}
  m_LocalPosition: {x: 0.35580003, y: 0.1039, z: -0.16700006}
  m_LocalScale: {x: 1, y: 1, z: 1}
  m_Children: []
  m_Father: {fileID: 5068305744827631578}
  m_RootOrder: 6
  m_LocalEulerAnglesHint: {x: 0, y: 0, z: 0}
--- !u!1 &5068305744059965747
GameObject:
  m_ObjectHideFlags: 0
  m_CorrespondingSourceObject: {fileID: 0}
  m_PrefabInstance: {fileID: 0}
  m_PrefabAsset: {fileID: 0}
  serializedVersion: 6
  m_Component:
  - component: {fileID: 5068305744059965746}
  - component: {fileID: 5068305744059965745}
  m_Layer: 8
  m_Name: Col (2)
  m_TagString: SimObjPhysics
  m_Icon: {fileID: 0}
  m_NavMeshLayer: 0
  m_StaticEditorFlags: 64
  m_IsActive: 1
--- !u!4 &5068305744059965746
Transform:
  m_ObjectHideFlags: 0
  m_CorrespondingSourceObject: {fileID: 0}
  m_PrefabInstance: {fileID: 0}
  m_PrefabAsset: {fileID: 0}
  m_GameObject: {fileID: 5068305744059965747}
  m_LocalRotation: {x: -0, y: -0, z: -0, w: 1}
  m_LocalPosition: {x: 0, y: 0, z: 0}
  m_LocalScale: {x: 1, y: 1, z: 1}
  m_Children: []
  m_Father: {fileID: 5068305744728454870}
  m_RootOrder: 2
  m_LocalEulerAnglesHint: {x: 0, y: 0, z: 0}
--- !u!65 &5068305744059965745
BoxCollider:
  m_ObjectHideFlags: 0
  m_CorrespondingSourceObject: {fileID: 0}
  m_PrefabInstance: {fileID: 0}
  m_PrefabAsset: {fileID: 0}
  m_GameObject: {fileID: 5068305744059965747}
  m_Material: {fileID: 13400000, guid: fbadbace65c2f3047a360036d374df4c, type: 2}
  m_IsTrigger: 1
  m_Enabled: 1
  serializedVersion: 2
  m_Size: {x: 0.7176094, y: 0.21445832, z: 0.013310194}
  m_Center: {x: 0, y: 0.00032360852, z: 0.17898381}
--- !u!1 &5068305744066595415
GameObject:
  m_ObjectHideFlags: 0
  m_CorrespondingSourceObject: {fileID: 0}
  m_PrefabInstance: {fileID: 0}
  m_PrefabAsset: {fileID: 0}
  serializedVersion: 6
  m_Component:
  - component: {fileID: 5068305744066595414}
  m_Layer: 8
  m_Name: vPoint (5)
  m_TagString: Untagged
  m_Icon: {fileID: 0}
  m_NavMeshLayer: 0
  m_StaticEditorFlags: 64
  m_IsActive: 1
--- !u!4 &5068305744066595414
Transform:
  m_ObjectHideFlags: 0
  m_CorrespondingSourceObject: {fileID: 0}
  m_PrefabInstance: {fileID: 0}
  m_PrefabAsset: {fileID: 0}
  m_GameObject: {fileID: 5068305744066595415}
  m_LocalRotation: {x: -0, y: -0, z: -0, w: 1}
  m_LocalPosition: {x: 0.3558, y: -0.0955, z: -0.16700006}
  m_LocalScale: {x: 1, y: 1, z: 1}
  m_Children: []
  m_Father: {fileID: 5068305744827631578}
  m_RootOrder: 5
  m_LocalEulerAnglesHint: {x: 0, y: 0, z: 0}
--- !u!1 &5068305744091042780
GameObject:
  m_ObjectHideFlags: 0
  m_CorrespondingSourceObject: {fileID: 0}
  m_PrefabInstance: {fileID: 0}
  m_PrefabAsset: {fileID: 0}
  serializedVersion: 6
  m_Component:
  - component: {fileID: 5068305744091042779}
  - component: {fileID: 5068305744091042778}
  m_Layer: 8
  m_Name: Col (5)
  m_TagString: SimObjPhysics
  m_Icon: {fileID: 0}
  m_NavMeshLayer: 0
  m_StaticEditorFlags: 64
  m_IsActive: 1
--- !u!4 &5068305744091042779
Transform:
  m_ObjectHideFlags: 0
  m_CorrespondingSourceObject: {fileID: 0}
  m_PrefabInstance: {fileID: 0}
  m_PrefabAsset: {fileID: 0}
  m_GameObject: {fileID: 5068305744091042780}
  m_LocalRotation: {x: -0, y: -0, z: -0, w: 1}
  m_LocalPosition: {x: 0.374, y: 1.115, z: -0.3582}
  m_LocalScale: {x: 1, y: 1, z: 1}
  m_Children: []
  m_Father: {fileID: 5068305744674554047}
  m_RootOrder: 5
  m_LocalEulerAnglesHint: {x: 0, y: 0, z: 0}
--- !u!65 &5068305744091042778
BoxCollider:
  m_ObjectHideFlags: 0
  m_CorrespondingSourceObject: {fileID: 0}
  m_PrefabInstance: {fileID: 0}
  m_PrefabAsset: {fileID: 0}
  m_GameObject: {fileID: 5068305744091042780}
  m_Material: {fileID: 13400000, guid: fbadbace65c2f3047a360036d374df4c, type: 2}
  m_IsTrigger: 0
  m_Enabled: 1
  serializedVersion: 2
  m_Size: {x: 1.5852945, y: 0.65523803, z: 0.021867275}
  m_Center: {x: -0.49618268, y: 0.18036407, z: 0.0031915903}
--- !u!1 &5068305744101980391
GameObject:
  m_ObjectHideFlags: 0
  m_CorrespondingSourceObject: {fileID: 0}
  m_PrefabInstance: {fileID: 0}
  m_PrefabAsset: {fileID: 0}
  serializedVersion: 6
  m_Component:
  - component: {fileID: 5068305744101980390}
  - component: {fileID: 5068305744101980389}
  m_Layer: 8
  m_Name: Col
  m_TagString: SimObjPhysics
  m_Icon: {fileID: 0}
  m_NavMeshLayer: 0
  m_StaticEditorFlags: 64
  m_IsActive: 1
--- !u!4 &5068305744101980390
Transform:
  m_ObjectHideFlags: 0
  m_CorrespondingSourceObject: {fileID: 0}
  m_PrefabInstance: {fileID: 0}
  m_PrefabAsset: {fileID: 0}
  m_GameObject: {fileID: 5068305744101980391}
  m_LocalRotation: {x: -0, y: -0, z: -0, w: 1}
  m_LocalPosition: {x: 0, y: 0, z: 0}
  m_LocalScale: {x: 1, y: 1, z: 1}
  m_Children: []
  m_Father: {fileID: 5068305745273612108}
  m_RootOrder: 0
  m_LocalEulerAnglesHint: {x: 0, y: 0, z: 0}
--- !u!65 &5068305744101980389
BoxCollider:
  m_ObjectHideFlags: 0
  m_CorrespondingSourceObject: {fileID: 0}
  m_PrefabInstance: {fileID: 0}
  m_PrefabAsset: {fileID: 0}
  m_GameObject: {fileID: 5068305744101980391}
  m_Material: {fileID: 13400000, guid: fbadbace65c2f3047a360036d374df4c, type: 2}
  m_IsTrigger: 0
  m_Enabled: 1
  serializedVersion: 2
  m_Size: {x: 0.7176094, y: 0.012175888, z: 0.3841609}
  m_Center: {x: 0, y: -0.100817606, z: -0.0064415485}
--- !u!1 &5068305744145976240
GameObject:
  m_ObjectHideFlags: 0
  m_CorrespondingSourceObject: {fileID: 0}
  m_PrefabInstance: {fileID: 0}
  m_PrefabAsset: {fileID: 0}
  serializedVersion: 6
  m_Component:
  - component: {fileID: 5068305744145976239}
  - component: {fileID: 5068305744145976238}
  m_Layer: 8
  m_Name: Col
  m_TagString: SimObjPhysics
  m_Icon: {fileID: 0}
  m_NavMeshLayer: 0
  m_StaticEditorFlags: 64
  m_IsActive: 1
--- !u!4 &5068305744145976239
Transform:
  m_ObjectHideFlags: 0
  m_CorrespondingSourceObject: {fileID: 0}
  m_PrefabInstance: {fileID: 0}
  m_PrefabAsset: {fileID: 0}
  m_GameObject: {fileID: 5068305744145976240}
  m_LocalRotation: {x: -0, y: -0, z: -0, w: 1}
  m_LocalPosition: {x: 0, y: 0, z: 0}
  m_LocalScale: {x: 1, y: 1, z: 1}
  m_Children: []
  m_Father: {fileID: 5068305745119451035}
  m_RootOrder: 0
  m_LocalEulerAnglesHint: {x: 0, y: 0, z: 0}
--- !u!65 &5068305744145976238
BoxCollider:
  m_ObjectHideFlags: 0
  m_CorrespondingSourceObject: {fileID: 0}
  m_PrefabInstance: {fileID: 0}
  m_PrefabAsset: {fileID: 0}
  m_GameObject: {fileID: 5068305744145976240}
  m_Material: {fileID: 13400000, guid: fbadbace65c2f3047a360036d374df4c, type: 2}
  m_IsTrigger: 1
  m_Enabled: 1
  serializedVersion: 2
  m_Size: {x: 0.7176094, y: 0.012175888, z: 0.3841609}
  m_Center: {x: 0, y: -0.100817606, z: -0.0064415485}
--- !u!1 &5068305744196165511
GameObject:
  m_ObjectHideFlags: 0
  m_CorrespondingSourceObject: {fileID: 0}
  m_PrefabInstance: {fileID: 0}
  m_PrefabAsset: {fileID: 0}
  serializedVersion: 6
  m_Component:
  - component: {fileID: 5068305744196165510}
  - component: {fileID: 5068305744196165509}
  m_Layer: 8
  m_Name: Col (4)
  m_TagString: SimObjPhysics
  m_Icon: {fileID: 0}
  m_NavMeshLayer: 0
  m_StaticEditorFlags: 64
  m_IsActive: 1
--- !u!4 &5068305744196165510
Transform:
  m_ObjectHideFlags: 0
  m_CorrespondingSourceObject: {fileID: 0}
  m_PrefabInstance: {fileID: 0}
  m_PrefabAsset: {fileID: 0}
  m_GameObject: {fileID: 5068305744196165511}
  m_LocalRotation: {x: -0, y: -0, z: -0, w: 1}
  m_LocalPosition: {x: 0.374, y: 0.912, z: 0}
  m_LocalScale: {x: 1, y: 1, z: 1}
  m_Children: []
  m_Father: {fileID: 5068305744674554047}
  m_RootOrder: 4
  m_LocalEulerAnglesHint: {x: 0, y: 0, z: 0}
--- !u!65 &5068305744196165509
BoxCollider:
  m_ObjectHideFlags: 0
  m_CorrespondingSourceObject: {fileID: 0}
  m_PrefabInstance: {fileID: 0}
  m_PrefabAsset: {fileID: 0}
  m_GameObject: {fileID: 5068305744196165511}
  m_Material: {fileID: 13400000, guid: fbadbace65c2f3047a360036d374df4c, type: 2}
  m_IsTrigger: 0
  m_Enabled: 1
  serializedVersion: 2
  m_Size: {x: 0.82301056, y: 0.10117811, z: 0.64929867}
  m_Center: {x: -0.11504072, y: 0.0020897686, z: -0.031048775}
--- !u!1 &5068305744200175988
GameObject:
  m_ObjectHideFlags: 0
  m_CorrespondingSourceObject: {fileID: 0}
  m_PrefabInstance: {fileID: 0}
  m_PrefabAsset: {fileID: 0}
  serializedVersion: 6
  m_Component:
  - component: {fileID: 5068305744200175987}
  - component: {fileID: 5068305744200175986}
  m_Layer: 8
  m_Name: Col (5)
  m_TagString: SimObjPhysics
  m_Icon: {fileID: 0}
  m_NavMeshLayer: 0
  m_StaticEditorFlags: 64
  m_IsActive: 1
--- !u!4 &5068305744200175987
Transform:
  m_ObjectHideFlags: 0
  m_CorrespondingSourceObject: {fileID: 0}
  m_PrefabInstance: {fileID: 0}
  m_PrefabAsset: {fileID: 0}
  m_GameObject: {fileID: 5068305744200175988}
  m_LocalRotation: {x: -0, y: -0, z: -0, w: 1}
  m_LocalPosition: {x: 0, y: 0, z: 0.0098}
  m_LocalScale: {x: 1, y: 1, z: 1}
  m_Children: []
  m_Father: {fileID: 5068305743702743414}
  m_RootOrder: 5
  m_LocalEulerAnglesHint: {x: 0, y: 0, z: 0}
--- !u!65 &5068305744200175986
BoxCollider:
  m_ObjectHideFlags: 0
  m_CorrespondingSourceObject: {fileID: 0}
  m_PrefabInstance: {fileID: 0}
  m_PrefabAsset: {fileID: 0}
  m_GameObject: {fileID: 5068305744200175988}
  m_Material: {fileID: 13400000, guid: fbadbace65c2f3047a360036d374df4c, type: 2}
  m_IsTrigger: 1
  m_Enabled: 1
  serializedVersion: 2
  m_Size: {x: 0.7438078, y: 0.23547217, z: 0.015268087}
  m_Center: {x: 0, y: 0.00032360852, z: 0.17996275}
--- !u!1 &5068305744205243103
GameObject:
  m_ObjectHideFlags: 0
  m_CorrespondingSourceObject: {fileID: 0}
  m_PrefabInstance: {fileID: 0}
  m_PrefabAsset: {fileID: 0}
  serializedVersion: 6
  m_Component:
  - component: {fileID: 5068305744205243102}
  m_Layer: 8
  m_Name: vPoint (1)
  m_TagString: Untagged
  m_Icon: {fileID: 0}
  m_NavMeshLayer: 0
  m_StaticEditorFlags: 64
  m_IsActive: 1
--- !u!4 &5068305744205243102
Transform:
  m_ObjectHideFlags: 0
  m_CorrespondingSourceObject: {fileID: 0}
  m_PrefabInstance: {fileID: 0}
  m_PrefabAsset: {fileID: 0}
  m_GameObject: {fileID: 5068305744205243103}
  m_LocalRotation: {x: -0, y: -0, z: -0, w: 1}
  m_LocalPosition: {x: -0.3608, y: 0.1089, z: 0.1892}
  m_LocalScale: {x: 1, y: 1, z: 1}
  m_Children: []
  m_Father: {fileID: 5068305744910742750}
  m_RootOrder: 1
  m_LocalEulerAnglesHint: {x: 0, y: 0, z: 0}
--- !u!1 &5068305744221841273
GameObject:
  m_ObjectHideFlags: 0
  m_CorrespondingSourceObject: {fileID: 0}
  m_PrefabInstance: {fileID: 0}
  m_PrefabAsset: {fileID: 0}
  serializedVersion: 6
  m_Component:
  - component: {fileID: 5068305744221841272}
  m_Layer: 8
  m_Name: vPoint (2)
  m_TagString: Untagged
  m_Icon: {fileID: 0}
  m_NavMeshLayer: 0
  m_StaticEditorFlags: 64
  m_IsActive: 1
--- !u!4 &5068305744221841272
Transform:
  m_ObjectHideFlags: 0
  m_CorrespondingSourceObject: {fileID: 0}
  m_PrefabInstance: {fileID: 0}
  m_PrefabAsset: {fileID: 0}
  m_GameObject: {fileID: 5068305744221841273}
  m_LocalRotation: {x: -0, y: -0, z: -0, w: 1}
  m_LocalPosition: {x: -0.3602, y: -0.109, z: 0.18919992}
  m_LocalScale: {x: 1, y: 1, z: 1}
  m_Children: []
  m_Father: {fileID: 5068305744910742750}
  m_RootOrder: 2
  m_LocalEulerAnglesHint: {x: 0, y: 0, z: 0}
--- !u!1 &5068305744230558759
GameObject:
  m_ObjectHideFlags: 0
  m_CorrespondingSourceObject: {fileID: 0}
  m_PrefabInstance: {fileID: 0}
  m_PrefabAsset: {fileID: 0}
  serializedVersion: 6
  m_Component:
  - component: {fileID: 5068305744230558758}
  m_Layer: 8
  m_Name: vPoint (5)
  m_TagString: Untagged
  m_Icon: {fileID: 0}
  m_NavMeshLayer: 0
  m_StaticEditorFlags: 64
  m_IsActive: 1
--- !u!4 &5068305744230558758
Transform:
  m_ObjectHideFlags: 0
  m_CorrespondingSourceObject: {fileID: 0}
  m_PrefabInstance: {fileID: 0}
  m_PrefabAsset: {fileID: 0}
  m_GameObject: {fileID: 5068305744230558759}
  m_LocalRotation: {x: -0, y: -0, z: -0, w: 1}
  m_LocalPosition: {x: 0.3545, y: 0.0997, z: -0.1413}
  m_LocalScale: {x: 1, y: 1, z: 1}
  m_Children: []
  m_Father: {fileID: 5068305745001413789}
  m_RootOrder: 5
  m_LocalEulerAnglesHint: {x: 0, y: 0, z: 0}
--- !u!1 &5068305744245014345
GameObject:
  m_ObjectHideFlags: 0
  m_CorrespondingSourceObject: {fileID: 0}
  m_PrefabInstance: {fileID: 0}
  m_PrefabAsset: {fileID: 0}
  serializedVersion: 6
  m_Component:
  - component: {fileID: 5068305744245014344}
  - component: {fileID: 5068305744245014343}
  m_Layer: 8
  m_Name: Col (3)
  m_TagString: SimObjPhysics
  m_Icon: {fileID: 0}
  m_NavMeshLayer: 0
  m_StaticEditorFlags: 64
  m_IsActive: 1
--- !u!4 &5068305744245014344
Transform:
  m_ObjectHideFlags: 0
  m_CorrespondingSourceObject: {fileID: 0}
  m_PrefabInstance: {fileID: 0}
  m_PrefabAsset: {fileID: 0}
  m_GameObject: {fileID: 5068305744245014345}
  m_LocalRotation: {x: -0, y: -0, z: -0, w: 1}
  m_LocalPosition: {x: 0, y: 0, z: 0}
  m_LocalScale: {x: 1, y: 1, z: 1}
  m_Children: []
  m_Father: {fileID: 5068305744811943572}
  m_RootOrder: 3
  m_LocalEulerAnglesHint: {x: 0, y: 0, z: 0}
--- !u!65 &5068305744245014343
BoxCollider:
  m_ObjectHideFlags: 0
  m_CorrespondingSourceObject: {fileID: 0}
  m_PrefabInstance: {fileID: 0}
  m_PrefabAsset: {fileID: 0}
  m_GameObject: {fileID: 5068305744245014345}
  m_Material: {fileID: 13400000, guid: fbadbace65c2f3047a360036d374df4c, type: 2}
  m_IsTrigger: 0
  m_Enabled: 1
  serializedVersion: 2
  m_Size: {x: 0.0114610195, y: 0.21445832, z: 0.3841609}
  m_Center: {x: -0.3530742, y: 0.00032360852, z: -0.0064415485}
--- !u!1 &5068305744252605885
GameObject:
  m_ObjectHideFlags: 0
  m_CorrespondingSourceObject: {fileID: 0}
  m_PrefabInstance: {fileID: 0}
  m_PrefabAsset: {fileID: 0}
  serializedVersion: 6
  m_Component:
  - component: {fileID: 5068305744252605884}
  m_Layer: 8
  m_Name: vPoint (5)
  m_TagString: Untagged
  m_Icon: {fileID: 0}
  m_NavMeshLayer: 0
  m_StaticEditorFlags: 64
  m_IsActive: 1
--- !u!4 &5068305744252605884
Transform:
  m_ObjectHideFlags: 0
  m_CorrespondingSourceObject: {fileID: 0}
  m_PrefabInstance: {fileID: 0}
  m_PrefabAsset: {fileID: 0}
  m_GameObject: {fileID: 5068305744252605885}
  m_LocalRotation: {x: -0, y: -0, z: -0, w: 1}
  m_LocalPosition: {x: 0.3555, y: -0.0896, z: -0.1688}
  m_LocalScale: {x: 1, y: 1, z: 1}
  m_Children: []
  m_Father: {fileID: 5068305744910742750}
  m_RootOrder: 5
  m_LocalEulerAnglesHint: {x: 0, y: 0, z: 0}
--- !u!1 &5068305744262580857
GameObject:
  m_ObjectHideFlags: 0
  m_CorrespondingSourceObject: {fileID: 0}
  m_PrefabInstance: {fileID: 0}
  m_PrefabAsset: {fileID: 0}
  serializedVersion: 6
  m_Component:
  - component: {fileID: 5068305744262580856}
  - component: {fileID: 5068305744262580854}
  - component: {fileID: 5068305744262580855}
  m_Layer: 0
  m_Name: DrawerMesh
  m_TagString: Untagged
  m_Icon: {fileID: 0}
  m_NavMeshLayer: 0
  m_StaticEditorFlags: 64
  m_IsActive: 1
--- !u!4 &5068305744262580856
Transform:
  m_ObjectHideFlags: 0
  m_CorrespondingSourceObject: {fileID: 0}
  m_PrefabInstance: {fileID: 0}
  m_PrefabAsset: {fileID: 0}
  m_GameObject: {fileID: 5068305744262580857}
  m_LocalRotation: {x: -0, y: -0, z: -0, w: 1}
  m_LocalPosition: {x: 0, y: 0, z: 0}
  m_LocalScale: {x: 1, y: 1, z: 1}
  m_Children: []
  m_Father: {fileID: 5068305745357367448}
  m_RootOrder: 1
  m_LocalEulerAnglesHint: {x: 0, y: 0, z: 0}
--- !u!33 &5068305744262580854
MeshFilter:
  m_ObjectHideFlags: 0
  m_CorrespondingSourceObject: {fileID: 0}
  m_PrefabInstance: {fileID: 0}
  m_PrefabAsset: {fileID: 0}
  m_GameObject: {fileID: 5068305744262580857}
  m_Mesh: {fileID: 4300064, guid: c42da60c418a547499e8159f4588a593, type: 3}
--- !u!23 &5068305744262580855
MeshRenderer:
  m_ObjectHideFlags: 0
  m_CorrespondingSourceObject: {fileID: 0}
  m_PrefabInstance: {fileID: 0}
  m_PrefabAsset: {fileID: 0}
  m_GameObject: {fileID: 5068305744262580857}
  m_Enabled: 1
  m_CastShadows: 1
  m_ReceiveShadows: 1
  m_DynamicOccludee: 1
  m_MotionVectors: 1
  m_LightProbeUsage: 1
  m_ReflectionProbeUsage: 1
  m_RayTracingMode: 2
  m_RenderingLayerMask: 1
  m_RendererPriority: 0
  m_Materials:
  - {fileID: 2100000, guid: 7db7a2f718cc149a2b67d2c7e99ee0f2, type: 2}
  m_StaticBatchInfo:
    firstSubMesh: 0
    subMeshCount: 0
  m_StaticBatchRoot: {fileID: 0}
  m_ProbeAnchor: {fileID: 0}
  m_LightProbeVolumeOverride: {fileID: 0}
  m_ScaleInLightmap: 1
  m_ReceiveGI: 1
  m_PreserveUVs: 0
  m_IgnoreNormalsForChartDetection: 0
  m_ImportantGI: 0
  m_StitchLightmapSeams: 0
  m_SelectedEditorRenderState: 3
  m_MinimumChartSize: 4
  m_AutoUVMaxDistance: 0.5
  m_AutoUVMaxAngle: 89
  m_LightmapParameters: {fileID: 0}
  m_SortingLayerID: 0
  m_SortingLayer: 0
  m_SortingOrder: 0
--- !u!1 &5068305744280372712
GameObject:
  m_ObjectHideFlags: 0
  m_CorrespondingSourceObject: {fileID: 0}
  m_PrefabInstance: {fileID: 0}
  m_PrefabAsset: {fileID: 0}
  serializedVersion: 6
  m_Component:
  - component: {fileID: 5068305744280372711}
  - component: {fileID: 5068305744280372708}
  - component: {fileID: 5068305744280372709}
  - component: {fileID: 5068305744280372710}
  - component: {fileID: 6078848447159624447}
  - component: {fileID: 1490196643960918222}
  m_Layer: 8
  m_Name: Drawer (1)
  m_TagString: SimObjPhysics
  m_Icon: {fileID: 0}
  m_NavMeshLayer: 0
  m_StaticEditorFlags: 64
  m_IsActive: 1
--- !u!4 &5068305744280372711
Transform:
  m_ObjectHideFlags: 0
  m_CorrespondingSourceObject: {fileID: 0}
  m_PrefabInstance: {fileID: 0}
  m_PrefabAsset: {fileID: 0}
  m_GameObject: {fileID: 5068305744280372712}
  m_LocalRotation: {x: -0, y: -0, z: -0, w: 1}
  m_LocalPosition: {x: -0.41647118, y: 0.84059715, z: 0.10816693}
  m_LocalScale: {x: 1, y: 1, z: 1}
  m_Children:
  - {fileID: 5069126317973287246}
  - {fileID: 5068305745025569949}
  - {fileID: 5068305743646914577}
  - {fileID: 5068305745001413789}
  - {fileID: 5068305745119451035}
  m_Father: {fileID: 5068305744912415082}
  m_RootOrder: 2
  m_LocalEulerAnglesHint: {x: 0, y: 0, z: 0}
--- !u!114 &5068305744280372708
MonoBehaviour:
  m_ObjectHideFlags: 0
  m_CorrespondingSourceObject: {fileID: 0}
  m_PrefabInstance: {fileID: 0}
  m_PrefabAsset: {fileID: 0}
  m_GameObject: {fileID: 5068305744280372712}
  m_Enabled: 1
  m_EditorHideFlags: 0
  m_Script: {fileID: 11500000, guid: b439f6e4ef5714ee2a3643acf37b7a9d, type: 3}
  m_Name: 
  m_EditorClassIdentifier: 
  objectID: 
<<<<<<< HEAD
=======
  assetID: 
>>>>>>> 2f8dd9f9
  Type: 95
  PrimaryProperty: 1
  SecondaryProperties: 0700000008000000
  BoundingBox: {fileID: 0}
  VisibilityPoints:
  - {fileID: 5068305743921503417}
  - {fileID: 5068305745172858239}
  - {fileID: 5068305744883629531}
  - {fileID: 5068305743918577302}
  - {fileID: 5068305745512131912}
  - {fileID: 5068305744230558758}
  - {fileID: 5068305744488131897}
  - {fileID: 5068305744024905875}
  - {fileID: 5068305744983988965}
  ReceptacleTriggerBoxes:
  - {fileID: 5067135968747286156}
  debugIsVisible: 0
  debugIsInteractable: 0
  isInAgentHand: 0
  MyColliders:
  - {fileID: 5068305744484475002}
  - {fileID: 5068305744880893575}
  - {fileID: 5068305745194891615}
  - {fileID: 5068305744504301552}
  - {fileID: 5068305744380284052}
  - {fileID: 5068305745107031560}
  HFdynamicfriction: 0
  HFstaticfriction: 0
  HFbounciness: 0
  HFrbdrag: 0
  HFrbangulardrag: 0
  salientMaterials: 
  MySpawnPoints: []
  CurrentTemperature: 0
  HowManySecondsUntilRoomTemp: 10
  inMotion: 0
  numSimObjHit: 0
  numFloorHit: 0
  numStructureHit: 0
  lastVelocity: 0
  IsReceptacle: 0
  IsPickupable: 0
  IsMoveable: 0
  isStatic: 0
  IsToggleable: 0
  IsOpenable: 0
  IsBreakable: 0
  IsFillable: 0
  IsDirtyable: 0
  IsCookable: 0
  IsSliceable: 0
  isHeatSource: 0
  isColdSource: 0
  ContainedObjectReferences: []
  CurrentlyContains: []
--- !u!54 &5068305744280372709
Rigidbody:
  m_ObjectHideFlags: 0
  m_CorrespondingSourceObject: {fileID: 0}
  m_PrefabInstance: {fileID: 0}
  m_PrefabAsset: {fileID: 0}
  m_GameObject: {fileID: 5068305744280372712}
  serializedVersion: 2
  m_Mass: 1
  m_Drag: 0
  m_AngularDrag: 0.05
  m_UseGravity: 1
  m_IsKinematic: 1
  m_Interpolate: 0
  m_Constraints: 0
  m_CollisionDetection: 0
--- !u!114 &5068305744280372710
MonoBehaviour:
  m_ObjectHideFlags: 0
  m_CorrespondingSourceObject: {fileID: 0}
  m_PrefabInstance: {fileID: 0}
  m_PrefabAsset: {fileID: 0}
  m_GameObject: {fileID: 5068305744280372712}
  m_Enabled: 1
  m_EditorHideFlags: 0
  m_Script: {fileID: 11500000, guid: b9f742cdae0124730b5b59765384368a, type: 3}
  m_Name: 
  m_EditorClassIdentifier: 
  MovingParts:
  - {fileID: 5068305744280372712}
  openPositions:
  - {x: -0.4164711, y: 0.8405972, z: 0.46}
  closedPositions:
  - {x: -0.4164711, y: 0.8405972, z: 0.1081669}
  animationTime: 0.2
  triggerEnabled: 1
  currentOpenness: 1
  IgnoreTheseObjects: []
  isOpen: 0
  isCurrentlyResetting: 1
  movementType: 0
--- !u!114 &6078848447159624447
MonoBehaviour:
  m_ObjectHideFlags: 0
  m_CorrespondingSourceObject: {fileID: 0}
  m_PrefabInstance: {fileID: 0}
  m_PrefabAsset: {fileID: 0}
  m_GameObject: {fileID: 5068305744280372712}
  m_Enabled: 1
  m_EditorHideFlags: 0
  m_Script: {fileID: 11500000, guid: 9c309bad17f9d440784734c019a3a674, type: 3}
  m_Name: 
  m_EditorClassIdentifier: 
  myColliders: []
  objectToIgnoreCollisionsWith: {fileID: 5068305744912415083}
--- !u!1773428102 &1490196643960918222
ParentConstraint:
  m_ObjectHideFlags: 0
  m_CorrespondingSourceObject: {fileID: 0}
  m_PrefabInstance: {fileID: 0}
  m_PrefabAsset: {fileID: 0}
  m_GameObject: {fileID: 5068305744280372712}
  m_Enabled: 1
  m_Weight: 1
  m_TranslationAtRest: {x: -0.41647118, y: 0.84059715, z: 0.10816693}
  m_RotationAtRest: {x: 0, y: 0, z: 0}
  m_TranslationOffsets:
  - {x: -0.41647118, y: 0.84059715, z: 0.10816693}
  m_RotationOffsets:
  - {x: 0, y: 0, z: 0}
  m_AffectTranslationX: 0
  m_AffectTranslationY: 0
  m_AffectTranslationZ: 0
  m_AffectRotationX: 1
  m_AffectRotationY: 1
  m_AffectRotationZ: 1
  m_IsContraintActive: 1
  m_IsLocked: 0
  m_Sources:
  - sourceTransform: {fileID: 5068305744912415082}
    weight: 1
--- !u!1 &5068305744309169212
GameObject:
  m_ObjectHideFlags: 0
  m_CorrespondingSourceObject: {fileID: 0}
  m_PrefabInstance: {fileID: 0}
  m_PrefabAsset: {fileID: 0}
  serializedVersion: 6
  m_Component:
  - component: {fileID: 5068305744309169211}
  m_Layer: 8
  m_Name: vPoint
  m_TagString: Untagged
  m_Icon: {fileID: 0}
  m_NavMeshLayer: 0
  m_StaticEditorFlags: 64
  m_IsActive: 1
--- !u!4 &5068305744309169211
Transform:
  m_ObjectHideFlags: 0
  m_CorrespondingSourceObject: {fileID: 0}
  m_PrefabInstance: {fileID: 0}
  m_PrefabAsset: {fileID: 0}
  m_GameObject: {fileID: 5068305744309169212}
  m_LocalRotation: {x: -0, y: -0, z: -0, w: 1}
  m_LocalPosition: {x: 0, y: 0.0152, z: 0}
  m_LocalScale: {x: 1, y: 1, z: 1}
  m_Children: []
  m_Father: {fileID: 5068305744827631578}
  m_RootOrder: 0
  m_LocalEulerAnglesHint: {x: 0, y: 0, z: 0}
--- !u!1 &5068305744317667087
GameObject:
  m_ObjectHideFlags: 0
  m_CorrespondingSourceObject: {fileID: 0}
  m_PrefabInstance: {fileID: 0}
  m_PrefabAsset: {fileID: 0}
  serializedVersion: 6
  m_Component:
  - component: {fileID: 5068305744317667086}
  - component: {fileID: 5068305744317667085}
  m_Layer: 8
  m_Name: Col (5)
  m_TagString: SimObjPhysics
  m_Icon: {fileID: 0}
  m_NavMeshLayer: 0
  m_StaticEditorFlags: 64
  m_IsActive: 1
--- !u!4 &5068305744317667086
Transform:
  m_ObjectHideFlags: 0
  m_CorrespondingSourceObject: {fileID: 0}
  m_PrefabInstance: {fileID: 0}
  m_PrefabAsset: {fileID: 0}
  m_GameObject: {fileID: 5068305744317667087}
  m_LocalRotation: {x: -0, y: -0, z: -0, w: 1}
  m_LocalPosition: {x: 0, y: 0, z: 0.0098}
  m_LocalScale: {x: 1, y: 1, z: 1}
  m_Children: []
  m_Father: {fileID: 5068305745273612108}
  m_RootOrder: 5
  m_LocalEulerAnglesHint: {x: 0, y: 0, z: 0}
--- !u!65 &5068305744317667085
BoxCollider:
  m_ObjectHideFlags: 0
  m_CorrespondingSourceObject: {fileID: 0}
  m_PrefabInstance: {fileID: 0}
  m_PrefabAsset: {fileID: 0}
  m_GameObject: {fileID: 5068305744317667087}
  m_Material: {fileID: 13400000, guid: fbadbace65c2f3047a360036d374df4c, type: 2}
  m_IsTrigger: 0
  m_Enabled: 1
  serializedVersion: 2
  m_Size: {x: 0.7438078, y: 0.23547217, z: 0.015268087}
  m_Center: {x: 0, y: 0.00032360852, z: 0.17996275}
--- !u!1 &5068305744325173370
GameObject:
  m_ObjectHideFlags: 0
  m_CorrespondingSourceObject: {fileID: 0}
  m_PrefabInstance: {fileID: 0}
  m_PrefabAsset: {fileID: 0}
  serializedVersion: 6
  m_Component:
  - component: {fileID: 5068305744325173369}
  m_Layer: 8
  m_Name: vPoint
  m_TagString: Untagged
  m_Icon: {fileID: 0}
  m_NavMeshLayer: 0
  m_StaticEditorFlags: 64
  m_IsActive: 1
--- !u!4 &5068305744325173369
Transform:
  m_ObjectHideFlags: 0
  m_CorrespondingSourceObject: {fileID: 0}
  m_PrefabInstance: {fileID: 0}
  m_PrefabAsset: {fileID: 0}
  m_GameObject: {fileID: 5068305744325173370}
  m_LocalRotation: {x: -0, y: -0, z: -0, w: 1}
  m_LocalPosition: {x: 0.6764, y: 0.964, z: 0.279}
  m_LocalScale: {x: 1, y: 1, z: 1}
  m_Children: []
  m_Father: {fileID: 5068305744662729676}
  m_RootOrder: 0
  m_LocalEulerAnglesHint: {x: 0, y: 0, z: 0}
--- !u!1 &5068305744367189604
GameObject:
  m_ObjectHideFlags: 0
  m_CorrespondingSourceObject: {fileID: 0}
  m_PrefabInstance: {fileID: 0}
  m_PrefabAsset: {fileID: 0}
  serializedVersion: 6
  m_Component:
  - component: {fileID: 5068305744367189603}
  m_Layer: 8
  m_Name: vPoint (17)
  m_TagString: Untagged
  m_Icon: {fileID: 0}
  m_NavMeshLayer: 0
  m_StaticEditorFlags: 64
  m_IsActive: 1
--- !u!4 &5068305744367189603
Transform:
  m_ObjectHideFlags: 0
  m_CorrespondingSourceObject: {fileID: 0}
  m_PrefabInstance: {fileID: 0}
  m_PrefabAsset: {fileID: 0}
  m_GameObject: {fileID: 5068305744367189604}
  m_LocalRotation: {x: -0, y: -0, z: -0, w: 1}
  m_LocalPosition: {x: -0.56, y: 1.0187, z: -0.3563}
  m_LocalScale: {x: 1, y: 1, z: 1}
  m_Children: []
  m_Father: {fileID: 5068305744662729676}
  m_RootOrder: 11
  m_LocalEulerAnglesHint: {x: 0, y: 0, z: 0}
--- !u!1 &5068305744376861358
GameObject:
  m_ObjectHideFlags: 0
  m_CorrespondingSourceObject: {fileID: 0}
  m_PrefabInstance: {fileID: 0}
  m_PrefabAsset: {fileID: 0}
  serializedVersion: 6
  m_Component:
  - component: {fileID: 5068305744376861357}
  m_Layer: 8
  m_Name: vPoint (7)
  m_TagString: Untagged
  m_Icon: {fileID: 0}
  m_NavMeshLayer: 0
  m_StaticEditorFlags: 64
  m_IsActive: 1
--- !u!4 &5068305744376861357
Transform:
  m_ObjectHideFlags: 0
  m_CorrespondingSourceObject: {fileID: 0}
  m_PrefabInstance: {fileID: 0}
  m_PrefabAsset: {fileID: 0}
  m_GameObject: {fileID: 5068305744376861358}
  m_LocalRotation: {x: -0, y: -0, z: -0, w: 1}
  m_LocalPosition: {x: -0.35610008, y: -0.09549999, z: -0.16700006}
  m_LocalScale: {x: 1, y: 1, z: 1}
  m_Children: []
  m_Father: {fileID: 5068305744827631578}
  m_RootOrder: 7
  m_LocalEulerAnglesHint: {x: 0, y: 0, z: 0}
--- !u!1 &5068305744380284054
GameObject:
  m_ObjectHideFlags: 0
  m_CorrespondingSourceObject: {fileID: 0}
  m_PrefabInstance: {fileID: 0}
  m_PrefabAsset: {fileID: 0}
  serializedVersion: 6
  m_Component:
  - component: {fileID: 5068305744380284053}
  - component: {fileID: 5068305744380284052}
  m_Layer: 8
  m_Name: Col (4)
  m_TagString: SimObjPhysics
  m_Icon: {fileID: 0}
  m_NavMeshLayer: 0
  m_StaticEditorFlags: 64
  m_IsActive: 1
--- !u!4 &5068305744380284053
Transform:
  m_ObjectHideFlags: 0
  m_CorrespondingSourceObject: {fileID: 0}
  m_PrefabInstance: {fileID: 0}
  m_PrefabAsset: {fileID: 0}
  m_GameObject: {fileID: 5068305744380284054}
  m_LocalRotation: {x: -0, y: -0, z: -0, w: 1}
  m_LocalPosition: {x: 0, y: 0, z: 0}
  m_LocalScale: {x: 1, y: 1, z: 1}
  m_Children: []
  m_Father: {fileID: 5068305743646914577}
  m_RootOrder: 4
  m_LocalEulerAnglesHint: {x: 0, y: 0, z: 0}
--- !u!65 &5068305744380284052
BoxCollider:
  m_ObjectHideFlags: 0
  m_CorrespondingSourceObject: {fileID: 0}
  m_PrefabInstance: {fileID: 0}
  m_PrefabAsset: {fileID: 0}
  m_GameObject: {fileID: 5068305744380284054}
  m_Material: {fileID: 13400000, guid: fbadbace65c2f3047a360036d374df4c, type: 2}
  m_IsTrigger: 0
  m_Enabled: 1
  serializedVersion: 2
  m_Size: {x: 0.008850455, y: 0.21445832, z: 0.3841609}
  m_Center: {x: 0.35437948, y: 0.00032360852, z: -0.0064415485}
--- !u!1 &5068305744409071482
GameObject:
  m_ObjectHideFlags: 0
  m_CorrespondingSourceObject: {fileID: 0}
  m_PrefabInstance: {fileID: 0}
  m_PrefabAsset: {fileID: 0}
  serializedVersion: 6
  m_Component:
  - component: {fileID: 5068305744409071481}
  - component: {fileID: 5068305744409071480}
  m_Layer: 8
  m_Name: Col (4)
  m_TagString: SimObjPhysics
  m_Icon: {fileID: 0}
  m_NavMeshLayer: 0
  m_StaticEditorFlags: 64
  m_IsActive: 1
--- !u!4 &5068305744409071481
Transform:
  m_ObjectHideFlags: 0
  m_CorrespondingSourceObject: {fileID: 0}
  m_PrefabInstance: {fileID: 0}
  m_PrefabAsset: {fileID: 0}
  m_GameObject: {fileID: 5068305744409071482}
  m_LocalRotation: {x: -0, y: -0, z: -0, w: 1}
  m_LocalPosition: {x: 0, y: 0, z: 0}
  m_LocalScale: {x: 1, y: 1, z: 1}
  m_Children: []
  m_Father: {fileID: 5068305745119451035}
  m_RootOrder: 4
  m_LocalEulerAnglesHint: {x: 0, y: 0, z: 0}
--- !u!65 &5068305744409071480
BoxCollider:
  m_ObjectHideFlags: 0
  m_CorrespondingSourceObject: {fileID: 0}
  m_PrefabInstance: {fileID: 0}
  m_PrefabAsset: {fileID: 0}
  m_GameObject: {fileID: 5068305744409071482}
  m_Material: {fileID: 13400000, guid: fbadbace65c2f3047a360036d374df4c, type: 2}
  m_IsTrigger: 1
  m_Enabled: 1
  serializedVersion: 2
  m_Size: {x: 0.008850455, y: 0.21445832, z: 0.3841609}
  m_Center: {x: 0.35437948, y: 0.00032360852, z: -0.0064415485}
--- !u!1 &5068305744441490875
GameObject:
  m_ObjectHideFlags: 0
  m_CorrespondingSourceObject: {fileID: 0}
  m_PrefabInstance: {fileID: 0}
  m_PrefabAsset: {fileID: 0}
  serializedVersion: 6
  m_Component:
  - component: {fileID: 5068305744441490874}
  - component: {fileID: 5068305744441490873}
  m_Layer: 8
  m_Name: Col (2)
  m_TagString: SimObjPhysics
  m_Icon: {fileID: 0}
  m_NavMeshLayer: 0
  m_StaticEditorFlags: 64
  m_IsActive: 1
--- !u!4 &5068305744441490874
Transform:
  m_ObjectHideFlags: 0
  m_CorrespondingSourceObject: {fileID: 0}
  m_PrefabInstance: {fileID: 0}
  m_PrefabAsset: {fileID: 0}
  m_GameObject: {fileID: 5068305744441490875}
  m_LocalRotation: {x: -0, y: -0, z: -0, w: 1}
  m_LocalPosition: {x: 0, y: 0, z: 0}
  m_LocalScale: {x: 1, y: 1, z: 1}
  m_Children: []
  m_Father: {fileID: 5068305743702743414}
  m_RootOrder: 2
  m_LocalEulerAnglesHint: {x: 0, y: 0, z: 0}
--- !u!65 &5068305744441490873
BoxCollider:
  m_ObjectHideFlags: 0
  m_CorrespondingSourceObject: {fileID: 0}
  m_PrefabInstance: {fileID: 0}
  m_PrefabAsset: {fileID: 0}
  m_GameObject: {fileID: 5068305744441490875}
  m_Material: {fileID: 13400000, guid: fbadbace65c2f3047a360036d374df4c, type: 2}
  m_IsTrigger: 1
  m_Enabled: 1
  serializedVersion: 2
  m_Size: {x: 0.7176094, y: 0.21445832, z: 0.013310194}
  m_Center: {x: 0, y: 0.00032360852, z: 0.17898381}
--- !u!1 &5068305744465399356
GameObject:
  m_ObjectHideFlags: 0
  m_CorrespondingSourceObject: {fileID: 0}
  m_PrefabInstance: {fileID: 0}
  m_PrefabAsset: {fileID: 0}
  serializedVersion: 6
  m_Component:
  - component: {fileID: 5068305744465399355}
  - component: {fileID: 5068305744465399354}
  m_Layer: 8
  m_Name: Col (1)
  m_TagString: SimObjPhysics
  m_Icon: {fileID: 0}
  m_NavMeshLayer: 0
  m_StaticEditorFlags: 64
  m_IsActive: 1
--- !u!4 &5068305744465399355
Transform:
  m_ObjectHideFlags: 0
  m_CorrespondingSourceObject: {fileID: 0}
  m_PrefabInstance: {fileID: 0}
  m_PrefabAsset: {fileID: 0}
  m_GameObject: {fileID: 5068305744465399356}
  m_LocalRotation: {x: -0, y: -0, z: -0, w: 1}
  m_LocalPosition: {x: 0, y: 0, z: 0}
  m_LocalScale: {x: 1, y: 1, z: 1}
  m_Children: []
  m_Father: {fileID: 5068305744811943572}
  m_RootOrder: 1
  m_LocalEulerAnglesHint: {x: 0, y: 0, z: 0}
--- !u!65 &5068305744465399354
BoxCollider:
  m_ObjectHideFlags: 0
  m_CorrespondingSourceObject: {fileID: 0}
  m_PrefabInstance: {fileID: 0}
  m_PrefabAsset: {fileID: 0}
  m_GameObject: {fileID: 5068305744465399356}
  m_Material: {fileID: 13400000, guid: fbadbace65c2f3047a360036d374df4c, type: 2}
  m_IsTrigger: 0
  m_Enabled: 1
  serializedVersion: 2
  m_Size: {x: 0.7176094, y: 0.21445832, z: 0.011943251}
  m_Center: {x: 0, y: 0.00032360852, z: -0.19255038}
--- !u!1 &5068305744472584870
GameObject:
  m_ObjectHideFlags: 0
  m_CorrespondingSourceObject: {fileID: 0}
  m_PrefabInstance: {fileID: 0}
  m_PrefabAsset: {fileID: 0}
  serializedVersion: 6
  m_Component:
  - component: {fileID: 5068305744472584869}
  - component: {fileID: 5068305744472584868}
  m_Layer: 8
  m_Name: Col (2)
  m_TagString: SimObjPhysics
  m_Icon: {fileID: 0}
  m_NavMeshLayer: 0
  m_StaticEditorFlags: 64
  m_IsActive: 1
--- !u!4 &5068305744472584869
Transform:
  m_ObjectHideFlags: 0
  m_CorrespondingSourceObject: {fileID: 0}
  m_PrefabInstance: {fileID: 0}
  m_PrefabAsset: {fileID: 0}
  m_GameObject: {fileID: 5068305744472584870}
  m_LocalRotation: {x: -0, y: -0, z: -0, w: 1}
  m_LocalPosition: {x: 0, y: 0, z: 0}
  m_LocalScale: {x: 1, y: 1, z: 1}
  m_Children: []
  m_Father: {fileID: 5068305745119451035}
  m_RootOrder: 2
  m_LocalEulerAnglesHint: {x: 0, y: 0, z: 0}
--- !u!65 &5068305744472584868
BoxCollider:
  m_ObjectHideFlags: 0
  m_CorrespondingSourceObject: {fileID: 0}
  m_PrefabInstance: {fileID: 0}
  m_PrefabAsset: {fileID: 0}
  m_GameObject: {fileID: 5068305744472584870}
  m_Material: {fileID: 13400000, guid: fbadbace65c2f3047a360036d374df4c, type: 2}
  m_IsTrigger: 1
  m_Enabled: 1
  serializedVersion: 2
  m_Size: {x: 0.7176094, y: 0.21445832, z: 0.013310194}
  m_Center: {x: 0, y: 0.00032360852, z: 0.17898381}
--- !u!1 &5068305744477468834
GameObject:
  m_ObjectHideFlags: 0
  m_CorrespondingSourceObject: {fileID: 0}
  m_PrefabInstance: {fileID: 0}
  m_PrefabAsset: {fileID: 0}
  serializedVersion: 6
  m_Component:
  - component: {fileID: 5068305744477468833}
  m_Layer: 8
  m_Name: vPoint (6)
  m_TagString: Untagged
  m_Icon: {fileID: 0}
  m_NavMeshLayer: 0
  m_StaticEditorFlags: 64
  m_IsActive: 1
--- !u!4 &5068305744477468833
Transform:
  m_ObjectHideFlags: 0
  m_CorrespondingSourceObject: {fileID: 0}
  m_PrefabInstance: {fileID: 0}
  m_PrefabAsset: {fileID: 0}
  m_GameObject: {fileID: 5068305744477468834}
  m_LocalRotation: {x: -0, y: -0, z: -0, w: 1}
  m_LocalPosition: {x: 0.35549998, y: 0.1009, z: -0.1688}
  m_LocalScale: {x: 1, y: 1, z: 1}
  m_Children: []
  m_Father: {fileID: 5068305744910742750}
  m_RootOrder: 6
  m_LocalEulerAnglesHint: {x: 0, y: 0, z: 0}
--- !u!1 &5068305744484475004
GameObject:
  m_ObjectHideFlags: 0
  m_CorrespondingSourceObject: {fileID: 0}
  m_PrefabInstance: {fileID: 0}
  m_PrefabAsset: {fileID: 0}
  serializedVersion: 6
  m_Component:
  - component: {fileID: 5068305744484475003}
  - component: {fileID: 5068305744484475002}
  m_Layer: 8
  m_Name: Col
  m_TagString: SimObjPhysics
  m_Icon: {fileID: 0}
  m_NavMeshLayer: 0
  m_StaticEditorFlags: 64
  m_IsActive: 1
--- !u!4 &5068305744484475003
Transform:
  m_ObjectHideFlags: 0
  m_CorrespondingSourceObject: {fileID: 0}
  m_PrefabInstance: {fileID: 0}
  m_PrefabAsset: {fileID: 0}
  m_GameObject: {fileID: 5068305744484475004}
  m_LocalRotation: {x: -0, y: -0, z: -0, w: 1}
  m_LocalPosition: {x: 0, y: 0, z: 0}
  m_LocalScale: {x: 1, y: 1, z: 1}
  m_Children: []
  m_Father: {fileID: 5068305743646914577}
  m_RootOrder: 0
  m_LocalEulerAnglesHint: {x: 0, y: 0, z: 0}
--- !u!65 &5068305744484475002
BoxCollider:
  m_ObjectHideFlags: 0
  m_CorrespondingSourceObject: {fileID: 0}
  m_PrefabInstance: {fileID: 0}
  m_PrefabAsset: {fileID: 0}
  m_GameObject: {fileID: 5068305744484475004}
  m_Material: {fileID: 13400000, guid: fbadbace65c2f3047a360036d374df4c, type: 2}
  m_IsTrigger: 0
  m_Enabled: 1
  serializedVersion: 2
  m_Size: {x: 0.7176094, y: 0.012175888, z: 0.3841609}
  m_Center: {x: 0, y: -0.100817606, z: -0.0064415485}
--- !u!1 &5068305744488131898
GameObject:
  m_ObjectHideFlags: 0
  m_CorrespondingSourceObject: {fileID: 0}
  m_PrefabInstance: {fileID: 0}
  m_PrefabAsset: {fileID: 0}
  serializedVersion: 6
  m_Component:
  - component: {fileID: 5068305744488131897}
  m_Layer: 8
  m_Name: vPoint (6)
  m_TagString: Untagged
  m_Icon: {fileID: 0}
  m_NavMeshLayer: 0
  m_StaticEditorFlags: 64
  m_IsActive: 1
--- !u!4 &5068305744488131897
Transform:
  m_ObjectHideFlags: 0
  m_CorrespondingSourceObject: {fileID: 0}
  m_PrefabInstance: {fileID: 0}
  m_PrefabAsset: {fileID: 0}
  m_GameObject: {fileID: 5068305744488131898}
  m_LocalRotation: {x: -0, y: -0, z: -0, w: 1}
  m_LocalPosition: {x: 0.35450006, y: -0.09, z: -0.1413}
  m_LocalScale: {x: 1, y: 1, z: 1}
  m_Children: []
  m_Father: {fileID: 5068305745001413789}
  m_RootOrder: 6
  m_LocalEulerAnglesHint: {x: 0, y: 0, z: 0}
--- !u!1 &5068305744495259710
GameObject:
  m_ObjectHideFlags: 0
  m_CorrespondingSourceObject: {fileID: 0}
  m_PrefabInstance: {fileID: 0}
  m_PrefabAsset: {fileID: 0}
  serializedVersion: 6
  m_Component:
  - component: {fileID: 5068305744495259709}
  m_Layer: 8
  m_Name: vPoint (1)
  m_TagString: Untagged
  m_Icon: {fileID: 0}
  m_NavMeshLayer: 0
  m_StaticEditorFlags: 64
  m_IsActive: 1
--- !u!4 &5068305744495259709
Transform:
  m_ObjectHideFlags: 0
  m_CorrespondingSourceObject: {fileID: 0}
  m_PrefabInstance: {fileID: 0}
  m_PrefabAsset: {fileID: 0}
  m_GameObject: {fileID: 5068305744495259710}
  m_LocalRotation: {x: -0, y: -0, z: -0, w: 1}
  m_LocalPosition: {x: -0.3608, y: 0.1089, z: 0.1892}
  m_LocalScale: {x: 1, y: 1, z: 1}
  m_Children: []
  m_Father: {fileID: 5068305744827631578}
  m_RootOrder: 1
  m_LocalEulerAnglesHint: {x: 0, y: 0, z: 0}
--- !u!1 &5068305744502725260
GameObject:
  m_ObjectHideFlags: 0
  m_CorrespondingSourceObject: {fileID: 0}
  m_PrefabInstance: {fileID: 0}
  m_PrefabAsset: {fileID: 0}
  serializedVersion: 6
  m_Component:
  - component: {fileID: 5068305744502725259}
  - component: {fileID: 5068305744502725258}
  m_Layer: 8
  m_Name: Col (2)
  m_TagString: SimObjPhysics
  m_Icon: {fileID: 0}
  m_NavMeshLayer: 0
  m_StaticEditorFlags: 64
  m_IsActive: 1
--- !u!4 &5068305744502725259
Transform:
  m_ObjectHideFlags: 0
  m_CorrespondingSourceObject: {fileID: 0}
  m_PrefabInstance: {fileID: 0}
  m_PrefabAsset: {fileID: 0}
  m_GameObject: {fileID: 5068305744502725260}
  m_LocalRotation: {x: -0, y: -0, z: -0, w: 1}
  m_LocalPosition: {x: -0.923, y: 0.968, z: 0}
  m_LocalScale: {x: 0.6875, y: 1, z: 1}
  m_Children: []
  m_Father: {fileID: 5068305744674554047}
  m_RootOrder: 2
  m_LocalEulerAnglesHint: {x: 0, y: 0, z: 0}
--- !u!65 &5068305744502725258
BoxCollider:
  m_ObjectHideFlags: 0
  m_CorrespondingSourceObject: {fileID: 0}
  m_PrefabInstance: {fileID: 0}
  m_PrefabAsset: {fileID: 0}
  m_GameObject: {fileID: 5068305744502725260}
  m_Material: {fileID: 13400000, guid: fbadbace65c2f3047a360036d374df4c, type: 2}
  m_IsTrigger: 0
  m_Enabled: 1
  serializedVersion: 2
  m_Size: {x: 0.04215867, y: 0.98442924, z: 0.64929867}
  m_Center: {x: 0.0072104824, y: -0.484816, z: -0.031048775}
--- !u!1 &5068305744504301554
GameObject:
  m_ObjectHideFlags: 0
  m_CorrespondingSourceObject: {fileID: 0}
  m_PrefabInstance: {fileID: 0}
  m_PrefabAsset: {fileID: 0}
  serializedVersion: 6
  m_Component:
  - component: {fileID: 5068305744504301553}
  - component: {fileID: 5068305744504301552}
  m_Layer: 8
  m_Name: Col (3)
  m_TagString: SimObjPhysics
  m_Icon: {fileID: 0}
  m_NavMeshLayer: 0
  m_StaticEditorFlags: 64
  m_IsActive: 1
--- !u!4 &5068305744504301553
Transform:
  m_ObjectHideFlags: 0
  m_CorrespondingSourceObject: {fileID: 0}
  m_PrefabInstance: {fileID: 0}
  m_PrefabAsset: {fileID: 0}
  m_GameObject: {fileID: 5068305744504301554}
  m_LocalRotation: {x: -0, y: -0, z: -0, w: 1}
  m_LocalPosition: {x: 0, y: 0, z: 0}
  m_LocalScale: {x: 1, y: 1, z: 1}
  m_Children: []
  m_Father: {fileID: 5068305743646914577}
  m_RootOrder: 3
  m_LocalEulerAnglesHint: {x: 0, y: 0, z: 0}
--- !u!65 &5068305744504301552
BoxCollider:
  m_ObjectHideFlags: 0
  m_CorrespondingSourceObject: {fileID: 0}
  m_PrefabInstance: {fileID: 0}
  m_PrefabAsset: {fileID: 0}
  m_GameObject: {fileID: 5068305744504301554}
  m_Material: {fileID: 13400000, guid: fbadbace65c2f3047a360036d374df4c, type: 2}
  m_IsTrigger: 0
  m_Enabled: 1
  serializedVersion: 2
  m_Size: {x: 0.0114610195, y: 0.21445832, z: 0.3841609}
  m_Center: {x: -0.3530742, y: 0.00032360852, z: -0.0064415485}
--- !u!1 &5068305744544502095
GameObject:
  m_ObjectHideFlags: 0
  m_CorrespondingSourceObject: {fileID: 0}
  m_PrefabInstance: {fileID: 0}
  m_PrefabAsset: {fileID: 0}
  serializedVersion: 6
  m_Component:
  - component: {fileID: 5068305744544502094}
  m_Layer: 8
  m_Name: vPoint (19)
  m_TagString: Untagged
  m_Icon: {fileID: 0}
  m_NavMeshLayer: 0
  m_StaticEditorFlags: 64
  m_IsActive: 1
--- !u!4 &5068305744544502094
Transform:
  m_ObjectHideFlags: 0
  m_CorrespondingSourceObject: {fileID: 0}
  m_PrefabInstance: {fileID: 0}
  m_PrefabAsset: {fileID: 0}
  m_GameObject: {fileID: 5068305744544502095}
  m_LocalRotation: {x: -0, y: -0, z: -0, w: 1}
  m_LocalPosition: {x: 0.385, y: 1.0187, z: -0.3563}
  m_LocalScale: {x: 1, y: 1, z: 1}
  m_Children: []
  m_Father: {fileID: 5068305744662729676}
  m_RootOrder: 13
  m_LocalEulerAnglesHint: {x: 0, y: 0, z: 0}
--- !u!1 &5068305744577732854
GameObject:
  m_ObjectHideFlags: 0
  m_CorrespondingSourceObject: {fileID: 0}
  m_PrefabInstance: {fileID: 0}
  m_PrefabAsset: {fileID: 0}
  serializedVersion: 6
  m_Component:
  - component: {fileID: 5068305744577732853}
  - component: {fileID: 5068305744577732852}
  m_Layer: 8
  m_Name: Col
  m_TagString: SimObjPhysics
  m_Icon: {fileID: 0}
  m_NavMeshLayer: 0
  m_StaticEditorFlags: 64
  m_IsActive: 1
--- !u!4 &5068305744577732853
Transform:
  m_ObjectHideFlags: 0
  m_CorrespondingSourceObject: {fileID: 0}
  m_PrefabInstance: {fileID: 0}
  m_PrefabAsset: {fileID: 0}
  m_GameObject: {fileID: 5068305744577732854}
  m_LocalRotation: {x: -0, y: -0, z: -0, w: 1}
  m_LocalPosition: {x: 0, y: 0, z: 0}
  m_LocalScale: {x: 1, y: 1, z: 1}
  m_Children: []
  m_Father: {fileID: 5068305744811943572}
  m_RootOrder: 0
  m_LocalEulerAnglesHint: {x: 0, y: 0, z: 0}
--- !u!65 &5068305744577732852
BoxCollider:
  m_ObjectHideFlags: 0
  m_CorrespondingSourceObject: {fileID: 0}
  m_PrefabInstance: {fileID: 0}
  m_PrefabAsset: {fileID: 0}
  m_GameObject: {fileID: 5068305744577732854}
  m_Material: {fileID: 13400000, guid: fbadbace65c2f3047a360036d374df4c, type: 2}
  m_IsTrigger: 0
  m_Enabled: 1
  serializedVersion: 2
  m_Size: {x: 0.7176094, y: 0.012175888, z: 0.3841609}
  m_Center: {x: 0, y: -0.100817606, z: -0.0064415485}
--- !u!1 &5068305744590582965
GameObject:
  m_ObjectHideFlags: 0
  m_CorrespondingSourceObject: {fileID: 0}
  m_PrefabInstance: {fileID: 0}
  m_PrefabAsset: {fileID: 0}
  serializedVersion: 6
  m_Component:
  - component: {fileID: 5068305744590582964}
  - component: {fileID: 5068305744590582963}
  m_Layer: 8
  m_Name: Col (6)
  m_TagString: SimObjPhysics
  m_Icon: {fileID: 0}
  m_NavMeshLayer: 0
  m_StaticEditorFlags: 64
  m_IsActive: 1
--- !u!4 &5068305744590582964
Transform:
  m_ObjectHideFlags: 0
  m_CorrespondingSourceObject: {fileID: 0}
  m_PrefabInstance: {fileID: 0}
  m_PrefabAsset: {fileID: 0}
  m_GameObject: {fileID: 5068305744590582965}
  m_LocalRotation: {x: -0, y: -0, z: -0, w: 1}
  m_LocalPosition: {x: 0.374, y: 1.501, z: -0.186}
  m_LocalScale: {x: 1, y: 1, z: 1}
  m_Children: []
  m_Father: {fileID: 5068305744674554047}
  m_RootOrder: 6
  m_LocalEulerAnglesHint: {x: 0, y: 0, z: 0}
--- !u!65 &5068305744590582963
BoxCollider:
  m_ObjectHideFlags: 0
  m_CorrespondingSourceObject: {fileID: 0}
  m_PrefabInstance: {fileID: 0}
  m_PrefabAsset: {fileID: 0}
  m_GameObject: {fileID: 5068305744590582965}
  m_Material: {fileID: 13400000, guid: fbadbace65c2f3047a360036d374df4c, type: 2}
  m_IsTrigger: 0
  m_Enabled: 1
  serializedVersion: 2
  m_Size: {x: 1.5852945, y: 0.03907457, z: 0.32892856}
  m_Center: {x: -0.49618268, y: 0.008180186, z: -0.0032055825}
--- !u!1 &5068305744599395545
GameObject:
  m_ObjectHideFlags: 0
  m_CorrespondingSourceObject: {fileID: 0}
  m_PrefabInstance: {fileID: 0}
  m_PrefabAsset: {fileID: 0}
  serializedVersion: 6
  m_Component:
  - component: {fileID: 5068305744599395544}
  m_Layer: 8
  m_Name: vPoint (3)
  m_TagString: Untagged
  m_Icon: {fileID: 0}
  m_NavMeshLayer: 0
  m_StaticEditorFlags: 64
  m_IsActive: 1
--- !u!4 &5068305744599395544
Transform:
  m_ObjectHideFlags: 0
  m_CorrespondingSourceObject: {fileID: 0}
  m_PrefabInstance: {fileID: 0}
  m_PrefabAsset: {fileID: 0}
  m_GameObject: {fileID: 5068305744599395545}
  m_LocalRotation: {x: -0, y: -0, z: -0, w: 1}
  m_LocalPosition: {x: 0.3592, y: 0.1066, z: 0.18919992}
  m_LocalScale: {x: 1, y: 1, z: 1}
  m_Children: []
  m_Father: {fileID: 5068305744827631578}
  m_RootOrder: 3
  m_LocalEulerAnglesHint: {x: 0, y: 0, z: 0}
--- !u!1 &5068305744662729677
GameObject:
  m_ObjectHideFlags: 0
  m_CorrespondingSourceObject: {fileID: 0}
  m_PrefabInstance: {fileID: 0}
  m_PrefabAsset: {fileID: 0}
  serializedVersion: 6
  m_Component:
  - component: {fileID: 5068305744662729676}
  m_Layer: 0
  m_Name: VisibilityPoints
  m_TagString: Untagged
  m_Icon: {fileID: 0}
  m_NavMeshLayer: 0
  m_StaticEditorFlags: 64
  m_IsActive: 1
--- !u!4 &5068305744662729676
Transform:
  m_ObjectHideFlags: 0
  m_CorrespondingSourceObject: {fileID: 0}
  m_PrefabInstance: {fileID: 0}
  m_PrefabAsset: {fileID: 0}
  m_GameObject: {fileID: 5068305744662729677}
  m_LocalRotation: {x: -0, y: -0, z: -0, w: 1}
  m_LocalPosition: {x: 0.12099981, y: 0.010499954, z: 0.032999992}
  m_LocalScale: {x: 1, y: 1, z: 1}
  m_Children:
  - {fileID: 5068305744325173369}
  - {fileID: 5068305744752842220}
  - {fileID: 5068305745360265412}
  - {fileID: 5068305744793487096}
  - {fileID: 5068305745395341307}
  - {fileID: 5068305745277696929}
  - {fileID: 5068305744701215431}
  - {fileID: 5068305744896842552}
  - {fileID: 5068305745016057521}
  - {fileID: 5068305745613759288}
  - {fileID: 5068305745451966833}
  - {fileID: 5068305744367189603}
  - {fileID: 5068305744692348672}
  - {fileID: 5068305744544502094}
  m_Father: {fileID: 5068305744912415082}
  m_RootOrder: 6
  m_LocalEulerAnglesHint: {x: 0, y: 0, z: 0}
--- !u!1 &5068305744666844133
GameObject:
  m_ObjectHideFlags: 0
  m_CorrespondingSourceObject: {fileID: 0}
  m_PrefabInstance: {fileID: 0}
  m_PrefabAsset: {fileID: 0}
  serializedVersion: 6
  m_Component:
  - component: {fileID: 5068305744666844132}
  - component: {fileID: 5068305744666844131}
  m_Layer: 8
  m_Name: Col (2)
  m_TagString: SimObjPhysics
  m_Icon: {fileID: 0}
  m_NavMeshLayer: 0
  m_StaticEditorFlags: 64
  m_IsActive: 1
--- !u!4 &5068305744666844132
Transform:
  m_ObjectHideFlags: 0
  m_CorrespondingSourceObject: {fileID: 0}
  m_PrefabInstance: {fileID: 0}
  m_PrefabAsset: {fileID: 0}
  m_GameObject: {fileID: 5068305744666844133}
  m_LocalRotation: {x: -0, y: -0, z: -0, w: 1}
  m_LocalPosition: {x: 0, y: 0, z: 0}
  m_LocalScale: {x: 1, y: 1, z: 1}
  m_Children: []
  m_Father: {fileID: 5068305745273612108}
  m_RootOrder: 2
  m_LocalEulerAnglesHint: {x: 0, y: 0, z: 0}
--- !u!65 &5068305744666844131
BoxCollider:
  m_ObjectHideFlags: 0
  m_CorrespondingSourceObject: {fileID: 0}
  m_PrefabInstance: {fileID: 0}
  m_PrefabAsset: {fileID: 0}
  m_GameObject: {fileID: 5068305744666844133}
  m_Material: {fileID: 13400000, guid: fbadbace65c2f3047a360036d374df4c, type: 2}
  m_IsTrigger: 0
  m_Enabled: 1
  serializedVersion: 2
  m_Size: {x: 0.7176094, y: 0.21445832, z: 0.013310194}
  m_Center: {x: 0, y: 0.00032360852, z: 0.17898381}
--- !u!1 &5068305744674553984
GameObject:
  m_ObjectHideFlags: 0
  m_CorrespondingSourceObject: {fileID: 0}
  m_PrefabInstance: {fileID: 0}
  m_PrefabAsset: {fileID: 0}
  serializedVersion: 6
  m_Component:
  - component: {fileID: 5068305744674554047}
  m_Layer: 0
  m_Name: Colliders
  m_TagString: Untagged
  m_Icon: {fileID: 0}
  m_NavMeshLayer: 0
  m_StaticEditorFlags: 64
  m_IsActive: 1
--- !u!4 &5068305744674554047
Transform:
  m_ObjectHideFlags: 0
  m_CorrespondingSourceObject: {fileID: 0}
  m_PrefabInstance: {fileID: 0}
  m_PrefabAsset: {fileID: 0}
  m_GameObject: {fileID: 5068305744674553984}
  m_LocalRotation: {x: -0, y: -0, z: -0, w: 1}
  m_LocalPosition: {x: 0.12099981, y: 0.010499954, z: 0.032999992}
  m_LocalScale: {x: 1, y: 1, z: 1}
  m_Children:
  - {fileID: 5068305745403298245}
  - {fileID: 5068305743683585071}
  - {fileID: 5068305744502725259}
  - {fileID: 5068305743939862010}
  - {fileID: 5068305744196165510}
  - {fileID: 5068305744091042779}
  - {fileID: 5068305744590582964}
  - {fileID: 5068305743775880974}
  - {fileID: 5068305745569460491}
  - {fileID: 975922023}
  - {fileID: 146655318}
  - {fileID: 2056452885}
  m_Father: {fileID: 5068305744912415082}
  m_RootOrder: 5
  m_LocalEulerAnglesHint: {x: 0, y: 0, z: 0}
--- !u!1 &5068305744692348673
GameObject:
  m_ObjectHideFlags: 0
  m_CorrespondingSourceObject: {fileID: 0}
  m_PrefabInstance: {fileID: 0}
  m_PrefabAsset: {fileID: 0}
  serializedVersion: 6
  m_Component:
  - component: {fileID: 5068305744692348672}
  m_Layer: 8
  m_Name: vPoint (18)
  m_TagString: Untagged
  m_Icon: {fileID: 0}
  m_NavMeshLayer: 0
  m_StaticEditorFlags: 64
  m_IsActive: 1
--- !u!4 &5068305744692348672
Transform:
  m_ObjectHideFlags: 0
  m_CorrespondingSourceObject: {fileID: 0}
  m_PrefabInstance: {fileID: 0}
  m_PrefabAsset: {fileID: 0}
  m_GameObject: {fileID: 5068305744692348673}
  m_LocalRotation: {x: -0, y: -0, z: -0, w: 1}
  m_LocalPosition: {x: -0.145, y: 1.0187, z: -0.3563}
  m_LocalScale: {x: 1, y: 1, z: 1}
  m_Children: []
  m_Father: {fileID: 5068305744662729676}
  m_RootOrder: 12
  m_LocalEulerAnglesHint: {x: 0, y: 0, z: 0}
--- !u!1 &5068305744701215432
GameObject:
  m_ObjectHideFlags: 0
  m_CorrespondingSourceObject: {fileID: 0}
  m_PrefabInstance: {fileID: 0}
  m_PrefabAsset: {fileID: 0}
  serializedVersion: 6
  m_Component:
  - component: {fileID: 5068305744701215431}
  m_Layer: 8
  m_Name: vPoint (6)
  m_TagString: Untagged
  m_Icon: {fileID: 0}
  m_NavMeshLayer: 0
  m_StaticEditorFlags: 64
  m_IsActive: 1
--- !u!4 &5068305744701215431
Transform:
  m_ObjectHideFlags: 0
  m_CorrespondingSourceObject: {fileID: 0}
  m_PrefabInstance: {fileID: 0}
  m_PrefabAsset: {fileID: 0}
  m_GameObject: {fileID: 5068305744701215432}
  m_LocalRotation: {x: -0, y: -0, z: -0, w: 1}
  m_LocalPosition: {x: 0.666, y: 0.964, z: -0.352}
  m_LocalScale: {x: 1, y: 1, z: 1}
  m_Children: []
  m_Father: {fileID: 5068305744662729676}
  m_RootOrder: 6
  m_LocalEulerAnglesHint: {x: 0, y: 0, z: 0}
--- !u!1 &5068305744728454871
GameObject:
  m_ObjectHideFlags: 0
  m_CorrespondingSourceObject: {fileID: 0}
  m_PrefabInstance: {fileID: 0}
  m_PrefabAsset: {fileID: 0}
  serializedVersion: 6
  m_Component:
  - component: {fileID: 5068305744728454870}
  m_Layer: 0
  m_Name: TriggerColliders
  m_TagString: Untagged
  m_Icon: {fileID: 0}
  m_NavMeshLayer: 0
  m_StaticEditorFlags: 64
  m_IsActive: 1
--- !u!4 &5068305744728454870
Transform:
  m_ObjectHideFlags: 0
  m_CorrespondingSourceObject: {fileID: 0}
  m_PrefabInstance: {fileID: 0}
  m_PrefabAsset: {fileID: 0}
  m_GameObject: {fileID: 5068305744728454871}
  m_LocalRotation: {x: -0, y: -0, z: -0, w: 1}
  m_LocalPosition: {x: 0, y: 0, z: 0}
  m_LocalScale: {x: 1, y: 1.325, z: 1}
  m_Children:
  - {fileID: 5068305743717834020}
  - {fileID: 5068305745298934408}
  - {fileID: 5068305744059965746}
  - {fileID: 5068305745070698246}
  - {fileID: 5068305744736413709}
  - {fileID: 5068305745572877677}
  m_Father: {fileID: 5068305745357367448}
  m_RootOrder: 4
  m_LocalEulerAnglesHint: {x: 0, y: 0, z: 0}
--- !u!1 &5068305744736413710
GameObject:
  m_ObjectHideFlags: 0
  m_CorrespondingSourceObject: {fileID: 0}
  m_PrefabInstance: {fileID: 0}
  m_PrefabAsset: {fileID: 0}
  serializedVersion: 6
  m_Component:
  - component: {fileID: 5068305744736413709}
  - component: {fileID: 5068305744736413708}
  m_Layer: 8
  m_Name: Col (4)
  m_TagString: SimObjPhysics
  m_Icon: {fileID: 0}
  m_NavMeshLayer: 0
  m_StaticEditorFlags: 64
  m_IsActive: 1
--- !u!4 &5068305744736413709
Transform:
  m_ObjectHideFlags: 0
  m_CorrespondingSourceObject: {fileID: 0}
  m_PrefabInstance: {fileID: 0}
  m_PrefabAsset: {fileID: 0}
  m_GameObject: {fileID: 5068305744736413710}
  m_LocalRotation: {x: -0, y: -0, z: -0, w: 1}
  m_LocalPosition: {x: 0, y: 0, z: 0}
  m_LocalScale: {x: 1, y: 1, z: 1}
  m_Children: []
  m_Father: {fileID: 5068305744728454870}
  m_RootOrder: 4
  m_LocalEulerAnglesHint: {x: 0, y: 0, z: 0}
--- !u!65 &5068305744736413708
BoxCollider:
  m_ObjectHideFlags: 0
  m_CorrespondingSourceObject: {fileID: 0}
  m_PrefabInstance: {fileID: 0}
  m_PrefabAsset: {fileID: 0}
  m_GameObject: {fileID: 5068305744736413710}
  m_Material: {fileID: 13400000, guid: fbadbace65c2f3047a360036d374df4c, type: 2}
  m_IsTrigger: 1
  m_Enabled: 1
  serializedVersion: 2
  m_Size: {x: 0.008850455, y: 0.21445832, z: 0.3841609}
  m_Center: {x: 0.35437948, y: 0.00032360852, z: -0.0064415485}
--- !u!1 &5068305744752842221
GameObject:
  m_ObjectHideFlags: 0
  m_CorrespondingSourceObject: {fileID: 0}
  m_PrefabInstance: {fileID: 0}
  m_PrefabAsset: {fileID: 0}
  serializedVersion: 6
  m_Component:
  - component: {fileID: 5068305744752842220}
  m_Layer: 8
  m_Name: vPoint (1)
  m_TagString: Untagged
  m_Icon: {fileID: 0}
  m_NavMeshLayer: 0
  m_StaticEditorFlags: 64
  m_IsActive: 1
--- !u!4 &5068305744752842220
Transform:
  m_ObjectHideFlags: 0
  m_CorrespondingSourceObject: {fileID: 0}
  m_PrefabInstance: {fileID: 0}
  m_PrefabAsset: {fileID: 0}
  m_GameObject: {fileID: 5068305744752842221}
  m_LocalRotation: {x: -0, y: -0, z: -0, w: 1}
  m_LocalPosition: {x: 0.249, y: 0.964, z: 0.27900004}
  m_LocalScale: {x: 1, y: 1, z: 1}
  m_Children: []
  m_Father: {fileID: 5068305744662729676}
  m_RootOrder: 1
  m_LocalEulerAnglesHint: {x: 0, y: 0, z: 0}
--- !u!1 &5068305744793487097
GameObject:
  m_ObjectHideFlags: 0
  m_CorrespondingSourceObject: {fileID: 0}
  m_PrefabInstance: {fileID: 0}
  m_PrefabAsset: {fileID: 0}
  serializedVersion: 6
  m_Component:
  - component: {fileID: 5068305744793487096}
  m_Layer: 8
  m_Name: vPoint (3)
  m_TagString: Untagged
  m_Icon: {fileID: 0}
  m_NavMeshLayer: 0
  m_StaticEditorFlags: 64
  m_IsActive: 1
--- !u!4 &5068305744793487096
Transform:
  m_ObjectHideFlags: 0
  m_CorrespondingSourceObject: {fileID: 0}
  m_PrefabInstance: {fileID: 0}
  m_PrefabAsset: {fileID: 0}
  m_GameObject: {fileID: 5068305744793487097}
  m_LocalRotation: {x: -0, y: -0, z: -0, w: 1}
  m_LocalPosition: {x: -0.56, y: 0.964, z: 0.27900004}
  m_LocalScale: {x: 1, y: 1, z: 1}
  m_Children: []
  m_Father: {fileID: 5068305744662729676}
  m_RootOrder: 3
  m_LocalEulerAnglesHint: {x: 0, y: 0, z: 0}
--- !u!1 &5068305744808577501
GameObject:
  m_ObjectHideFlags: 0
  m_CorrespondingSourceObject: {fileID: 0}
  m_PrefabInstance: {fileID: 0}
  m_PrefabAsset: {fileID: 0}
  serializedVersion: 6
  m_Component:
  - component: {fileID: 5068305744808577500}
  - component: {fileID: 5068305744808577499}
  m_Layer: 8
  m_Name: Col (2)
  m_TagString: SimObjPhysics
  m_Icon: {fileID: 0}
  m_NavMeshLayer: 0
  m_StaticEditorFlags: 64
  m_IsActive: 1
--- !u!4 &5068305744808577500
Transform:
  m_ObjectHideFlags: 0
  m_CorrespondingSourceObject: {fileID: 0}
  m_PrefabInstance: {fileID: 0}
  m_PrefabAsset: {fileID: 0}
  m_GameObject: {fileID: 5068305744808577501}
  m_LocalRotation: {x: -0, y: -0, z: -0, w: 1}
  m_LocalPosition: {x: 0, y: 0, z: 0}
  m_LocalScale: {x: 1, y: 1, z: 1}
  m_Children: []
  m_Father: {fileID: 5068305744811943572}
  m_RootOrder: 2
  m_LocalEulerAnglesHint: {x: 0, y: 0, z: 0}
--- !u!65 &5068305744808577499
BoxCollider:
  m_ObjectHideFlags: 0
  m_CorrespondingSourceObject: {fileID: 0}
  m_PrefabInstance: {fileID: 0}
  m_PrefabAsset: {fileID: 0}
  m_GameObject: {fileID: 5068305744808577501}
  m_Material: {fileID: 13400000, guid: fbadbace65c2f3047a360036d374df4c, type: 2}
  m_IsTrigger: 0
  m_Enabled: 1
  serializedVersion: 2
  m_Size: {x: 0.7176094, y: 0.21445832, z: 0.013310194}
  m_Center: {x: 0, y: 0.00032360852, z: 0.17898381}
--- !u!1 &5068305744811943573
GameObject:
  m_ObjectHideFlags: 0
  m_CorrespondingSourceObject: {fileID: 0}
  m_PrefabInstance: {fileID: 0}
  m_PrefabAsset: {fileID: 0}
  serializedVersion: 6
  m_Component:
  - component: {fileID: 5068305744811943572}
  m_Layer: 0
  m_Name: Colliders
  m_TagString: Untagged
  m_Icon: {fileID: 0}
  m_NavMeshLayer: 0
  m_StaticEditorFlags: 64
  m_IsActive: 1
--- !u!4 &5068305744811943572
Transform:
  m_ObjectHideFlags: 0
  m_CorrespondingSourceObject: {fileID: 0}
  m_PrefabInstance: {fileID: 0}
  m_PrefabAsset: {fileID: 0}
  m_GameObject: {fileID: 5068305744811943573}
  m_LocalRotation: {x: -0, y: -0, z: -0, w: 1}
  m_LocalPosition: {x: 0, y: 0, z: 0}
  m_LocalScale: {x: 1, y: 1.325, z: 1}
  m_Children:
  - {fileID: 5068305744577732853}
  - {fileID: 5068305744465399355}
  - {fileID: 5068305744808577500}
  - {fileID: 5068305744245014344}
  - {fileID: 5068305745475212722}
  - {fileID: 5068305745570753149}
  m_Father: {fileID: 5068305744024020017}
  m_RootOrder: 2
  m_LocalEulerAnglesHint: {x: 0, y: 0, z: 0}
--- !u!1 &5068305744827631579
GameObject:
  m_ObjectHideFlags: 0
  m_CorrespondingSourceObject: {fileID: 0}
  m_PrefabInstance: {fileID: 0}
  m_PrefabAsset: {fileID: 0}
  serializedVersion: 6
  m_Component:
  - component: {fileID: 5068305744827631578}
  m_Layer: 0
  m_Name: VisibilityPoints
  m_TagString: Untagged
  m_Icon: {fileID: 0}
  m_NavMeshLayer: 0
  m_StaticEditorFlags: 64
  m_IsActive: 1
--- !u!4 &5068305744827631578
Transform:
  m_ObjectHideFlags: 0
  m_CorrespondingSourceObject: {fileID: 0}
  m_PrefabInstance: {fileID: 0}
  m_PrefabAsset: {fileID: 0}
  m_GameObject: {fileID: 5068305744827631579}
  m_LocalRotation: {x: -0, y: -0, z: -0, w: 1}
  m_LocalPosition: {x: 0, y: 0, z: 0}
  m_LocalScale: {x: 1, y: 1.325, z: 1}
  m_Children:
  - {fileID: 5068305744309169211}
  - {fileID: 5068305744495259709}
  - {fileID: 5068305745580752826}
  - {fileID: 5068305744599395544}
  - {fileID: 5068305745107852922}
  - {fileID: 5068305744066595414}
  - {fileID: 5068305744035405331}
  - {fileID: 5068305744376861357}
  - {fileID: 5068305745428790378}
  m_Father: {fileID: 5068305744024020017}
  m_RootOrder: 3
  m_LocalEulerAnglesHint: {x: 0, y: 0, z: 0}
--- !u!1 &5068305744880893577
GameObject:
  m_ObjectHideFlags: 0
  m_CorrespondingSourceObject: {fileID: 0}
  m_PrefabInstance: {fileID: 0}
  m_PrefabAsset: {fileID: 0}
  serializedVersion: 6
  m_Component:
  - component: {fileID: 5068305744880893576}
  - component: {fileID: 5068305744880893575}
  m_Layer: 8
  m_Name: Col (1)
  m_TagString: SimObjPhysics
  m_Icon: {fileID: 0}
  m_NavMeshLayer: 0
  m_StaticEditorFlags: 64
  m_IsActive: 1
--- !u!4 &5068305744880893576
Transform:
  m_ObjectHideFlags: 0
  m_CorrespondingSourceObject: {fileID: 0}
  m_PrefabInstance: {fileID: 0}
  m_PrefabAsset: {fileID: 0}
  m_GameObject: {fileID: 5068305744880893577}
  m_LocalRotation: {x: -0, y: -0, z: -0, w: 1}
  m_LocalPosition: {x: 0, y: 0, z: 0}
  m_LocalScale: {x: 1, y: 1, z: 1}
  m_Children: []
  m_Father: {fileID: 5068305743646914577}
  m_RootOrder: 1
  m_LocalEulerAnglesHint: {x: 0, y: 0, z: 0}
--- !u!65 &5068305744880893575
BoxCollider:
  m_ObjectHideFlags: 0
  m_CorrespondingSourceObject: {fileID: 0}
  m_PrefabInstance: {fileID: 0}
  m_PrefabAsset: {fileID: 0}
  m_GameObject: {fileID: 5068305744880893577}
  m_Material: {fileID: 13400000, guid: fbadbace65c2f3047a360036d374df4c, type: 2}
  m_IsTrigger: 0
  m_Enabled: 1
  serializedVersion: 2
  m_Size: {x: 0.7176094, y: 0.21445832, z: 0.011943251}
  m_Center: {x: 0, y: 0.00032360852, z: -0.19255038}
--- !u!1 &5068305744883629532
GameObject:
  m_ObjectHideFlags: 0
  m_CorrespondingSourceObject: {fileID: 0}
  m_PrefabInstance: {fileID: 0}
  m_PrefabAsset: {fileID: 0}
  serializedVersion: 6
  m_Component:
  - component: {fileID: 5068305744883629531}
  m_Layer: 8
  m_Name: vPoint (2)
  m_TagString: Untagged
  m_Icon: {fileID: 0}
  m_NavMeshLayer: 0
  m_StaticEditorFlags: 64
  m_IsActive: 1
--- !u!4 &5068305744883629531
Transform:
  m_ObjectHideFlags: 0
  m_CorrespondingSourceObject: {fileID: 0}
  m_PrefabInstance: {fileID: 0}
  m_PrefabAsset: {fileID: 0}
  m_GameObject: {fileID: 5068305744883629532}
  m_LocalRotation: {x: -0, y: -0, z: -0, w: 1}
  m_LocalPosition: {x: -0.3602, y: -0.109, z: 0.18919992}
  m_LocalScale: {x: 1, y: 1, z: 1}
  m_Children: []
  m_Father: {fileID: 5068305745001413789}
  m_RootOrder: 2
  m_LocalEulerAnglesHint: {x: 0, y: 0, z: 0}
--- !u!1 &5068305744896842553
GameObject:
  m_ObjectHideFlags: 0
  m_CorrespondingSourceObject: {fileID: 0}
  m_PrefabInstance: {fileID: 0}
  m_PrefabAsset: {fileID: 0}
  serializedVersion: 6
  m_Component:
  - component: {fileID: 5068305744896842552}
  m_Layer: 8
  m_Name: vPoint (13)
  m_TagString: Untagged
  m_Icon: {fileID: 0}
  m_NavMeshLayer: 0
  m_StaticEditorFlags: 64
  m_IsActive: 1
--- !u!4 &5068305744896842552
Transform:
  m_ObjectHideFlags: 0
  m_CorrespondingSourceObject: {fileID: 0}
  m_PrefabInstance: {fileID: 0}
  m_PrefabAsset: {fileID: 0}
  m_GameObject: {fileID: 5068305744896842553}
  m_LocalRotation: {x: -0, y: -0, z: -0, w: 1}
  m_LocalPosition: {x: 0.6764, y: 0.08, z: 0.25}
  m_LocalScale: {x: 1, y: 1, z: 1}
  m_Children: []
  m_Father: {fileID: 5068305744662729676}
  m_RootOrder: 7
  m_LocalEulerAnglesHint: {x: 0, y: 0, z: 0}
--- !u!1 &5068305744910742751
GameObject:
  m_ObjectHideFlags: 0
  m_CorrespondingSourceObject: {fileID: 0}
  m_PrefabInstance: {fileID: 0}
  m_PrefabAsset: {fileID: 0}
  serializedVersion: 6
  m_Component:
  - component: {fileID: 5068305744910742750}
  m_Layer: 0
  m_Name: VisibilityPoints
  m_TagString: Untagged
  m_Icon: {fileID: 0}
  m_NavMeshLayer: 0
  m_StaticEditorFlags: 64
  m_IsActive: 1
--- !u!4 &5068305744910742750
Transform:
  m_ObjectHideFlags: 0
  m_CorrespondingSourceObject: {fileID: 0}
  m_PrefabInstance: {fileID: 0}
  m_PrefabAsset: {fileID: 0}
  m_GameObject: {fileID: 5068305744910742751}
  m_LocalRotation: {x: -0, y: -0, z: -0, w: 1}
  m_LocalPosition: {x: 0, y: 0, z: 0}
  m_LocalScale: {x: 1, y: 1.325, z: 1}
  m_Children:
  - {fileID: 5068305745567043202}
  - {fileID: 5068305744205243102}
  - {fileID: 5068305744221841272}
  - {fileID: 5068305743670986106}
  - {fileID: 5068305745576316581}
  - {fileID: 5068305744252605884}
  - {fileID: 5068305744477468833}
  - {fileID: 5068305744985333144}
  - {fileID: 5068305745114451423}
  m_Father: {fileID: 5068305745357367448}
  m_RootOrder: 3
  m_LocalEulerAnglesHint: {x: 0, y: 0, z: 0}
--- !u!1 &5068305744912415083
GameObject:
  m_ObjectHideFlags: 0
  m_CorrespondingSourceObject: {fileID: 0}
  m_PrefabInstance: {fileID: 0}
  m_PrefabAsset: {fileID: 0}
  serializedVersion: 6
  m_Component:
  - component: {fileID: 5068305744912415082}
  - component: {fileID: 5068305744912415080}
  - component: {fileID: 5068305744912415081}
  m_Layer: 8
  m_Name: Desk_304_Master
  m_TagString: SimObjPhysics
  m_Icon: {fileID: 0}
  m_NavMeshLayer: 0
  m_StaticEditorFlags: 64
  m_IsActive: 1
--- !u!4 &5068305744912415082
Transform:
  m_ObjectHideFlags: 0
  m_CorrespondingSourceObject: {fileID: 0}
  m_PrefabInstance: {fileID: 0}
  m_PrefabAsset: {fileID: 0}
  m_GameObject: {fileID: 5068305744912415083}
  m_LocalRotation: {x: 0, y: 0, z: 0, w: 1}
  m_LocalPosition: {x: 0, y: 0, z: 0}
  m_LocalScale: {x: 1, y: 1, z: 1}
  m_Children:
  - {fileID: 5069126317292748160}
  - {fileID: 5068305745201669495}
  - {fileID: 5068305744280372711}
  - {fileID: 5068305745357367448}
  - {fileID: 5068305744024020017}
  - {fileID: 5068305744674554047}
  - {fileID: 5068305744662729676}
  - {fileID: 5069185024639814720}
  - {fileID: 5068305745189650066}
  - {fileID: 363693012}
  m_Father: {fileID: 0}
  m_RootOrder: 0
  m_LocalEulerAnglesHint: {x: 0, y: 0, z: 0}
--- !u!114 &5068305744912415080
MonoBehaviour:
  m_ObjectHideFlags: 0
  m_CorrespondingSourceObject: {fileID: 0}
  m_PrefabInstance: {fileID: 0}
  m_PrefabAsset: {fileID: 0}
  m_GameObject: {fileID: 5068305744912415083}
  m_Enabled: 1
  m_EditorHideFlags: 0
  m_Script: {fileID: 11500000, guid: b439f6e4ef5714ee2a3643acf37b7a9d, type: 3}
  m_Name: 
  m_EditorClassIdentifier: 
  objectID: 
<<<<<<< HEAD
=======
  assetID: Desk_304_Master
>>>>>>> 2f8dd9f9
  Type: 128
  PrimaryProperty: 2
  SecondaryProperties: 07000000
  BoundingBox: {fileID: 5068305745189650067}
  VisibilityPoints:
  - {fileID: 5068305744325173369}
  - {fileID: 5068305744752842220}
  - {fileID: 5068305745360265412}
  - {fileID: 5068305744793487096}
  - {fileID: 5068305745395341307}
  - {fileID: 5068305745277696929}
  - {fileID: 5068305744701215431}
  - {fileID: 5068305744896842552}
  - {fileID: 5068305745016057521}
  - {fileID: 5068305745613759288}
  - {fileID: 5068305745451966833}
  - {fileID: 5068305744367189603}
  - {fileID: 5068305744692348672}
  - {fileID: 5068305744544502094}
  ReceptacleTriggerBoxes:
  - {fileID: 5067135969497031234}
  debugIsVisible: 0
  debugIsInteractable: 0
  isInAgentHand: 0
  MyColliders:
  - {fileID: 5068305745403298244}
  - {fileID: 5068305743683585070}
  - {fileID: 5068305744502725258}
  - {fileID: 5068305743939862009}
  - {fileID: 5068305744196165509}
  - {fileID: 5068305744091042778}
  - {fileID: 5068305744590582963}
  - {fileID: 5068305743775880973}
  - {fileID: 5068305745569460490}
  - {fileID: 975922024}
  - {fileID: 146655319}
  - {fileID: 2056452886}
  HFdynamicfriction: 1.2
  HFstaticfriction: 1.2
  HFbounciness: 0
  HFrbdrag: 0.4
  HFrbangulardrag: 0.15
  salientMaterials: 01000000
  MySpawnPoints: []
  CurrentTemperature: 0
  HowManySecondsUntilRoomTemp: 10
  inMotion: 0
  numSimObjHit: 0
  numFloorHit: 0
  numStructureHit: 0
  lastVelocity: 0
  IsReceptacle: 0
  IsPickupable: 0
  IsMoveable: 0
  isStatic: 0
  IsToggleable: 0
  IsOpenable: 0
  IsBreakable: 0
  IsFillable: 0
  IsDirtyable: 0
  IsCookable: 0
  IsSliceable: 0
  isHeatSource: 0
  isColdSource: 0
  ContainedObjectReferences: []
  CurrentlyContains: []
--- !u!54 &5068305744912415081
Rigidbody:
  m_ObjectHideFlags: 0
  m_CorrespondingSourceObject: {fileID: 0}
  m_PrefabInstance: {fileID: 0}
  m_PrefabAsset: {fileID: 0}
  m_GameObject: {fileID: 5068305744912415083}
  serializedVersion: 2
  m_Mass: 34
  m_Drag: 0.1
  m_AngularDrag: 0.05
  m_UseGravity: 1
  m_IsKinematic: 0
  m_Interpolate: 0
  m_Constraints: 0
  m_CollisionDetection: 0
--- !u!1 &5068305744983988966
GameObject:
  m_ObjectHideFlags: 0
  m_CorrespondingSourceObject: {fileID: 0}
  m_PrefabInstance: {fileID: 0}
  m_PrefabAsset: {fileID: 0}
  serializedVersion: 6
  m_Component:
  - component: {fileID: 5068305744983988965}
  m_Layer: 8
  m_Name: vPoint (8)
  m_TagString: Untagged
  m_Icon: {fileID: 0}
  m_NavMeshLayer: 0
  m_StaticEditorFlags: 64
  m_IsActive: 1
--- !u!4 &5068305744983988965
Transform:
  m_ObjectHideFlags: 0
  m_CorrespondingSourceObject: {fileID: 0}
  m_PrefabInstance: {fileID: 0}
  m_PrefabAsset: {fileID: 0}
  m_GameObject: {fileID: 5068305744983988966}
  m_LocalRotation: {x: -0, y: -0, z: -0, w: 1}
  m_LocalPosition: {x: -0.35689998, y: -0.09000003, z: -0.1413}
  m_LocalScale: {x: 1, y: 1, z: 1}
  m_Children: []
  m_Father: {fileID: 5068305745001413789}
  m_RootOrder: 8
  m_LocalEulerAnglesHint: {x: 0, y: 0, z: 0}
--- !u!1 &5068305744985333145
GameObject:
  m_ObjectHideFlags: 0
  m_CorrespondingSourceObject: {fileID: 0}
  m_PrefabInstance: {fileID: 0}
  m_PrefabAsset: {fileID: 0}
  serializedVersion: 6
  m_Component:
  - component: {fileID: 5068305744985333144}
  m_Layer: 8
  m_Name: vPoint (7)
  m_TagString: Untagged
  m_Icon: {fileID: 0}
  m_NavMeshLayer: 0
  m_StaticEditorFlags: 64
  m_IsActive: 1
--- !u!4 &5068305744985333144
Transform:
  m_ObjectHideFlags: 0
  m_CorrespondingSourceObject: {fileID: 0}
  m_PrefabInstance: {fileID: 0}
  m_PrefabAsset: {fileID: 0}
  m_GameObject: {fileID: 5068305744985333145}
  m_LocalRotation: {x: -0, y: -0, z: -0, w: 1}
  m_LocalPosition: {x: -0.3557, y: -0.08959999, z: -0.1688}
  m_LocalScale: {x: 1, y: 1, z: 1}
  m_Children: []
  m_Father: {fileID: 5068305744910742750}
  m_RootOrder: 7
  m_LocalEulerAnglesHint: {x: 0, y: 0, z: 0}
--- !u!1 &5068305745001413790
GameObject:
  m_ObjectHideFlags: 0
  m_CorrespondingSourceObject: {fileID: 0}
  m_PrefabInstance: {fileID: 0}
  m_PrefabAsset: {fileID: 0}
  serializedVersion: 6
  m_Component:
  - component: {fileID: 5068305745001413789}
  m_Layer: 0
  m_Name: VisibilityPoints
  m_TagString: Untagged
  m_Icon: {fileID: 0}
  m_NavMeshLayer: 0
  m_StaticEditorFlags: 64
  m_IsActive: 1
--- !u!4 &5068305745001413789
Transform:
  m_ObjectHideFlags: 0
  m_CorrespondingSourceObject: {fileID: 0}
  m_PrefabInstance: {fileID: 0}
  m_PrefabAsset: {fileID: 0}
  m_GameObject: {fileID: 5068305745001413790}
  m_LocalRotation: {x: -0, y: -0, z: -0, w: 1}
  m_LocalPosition: {x: 0, y: 0, z: 0}
  m_LocalScale: {x: 1, y: 1, z: 1}
  m_Children:
  - {fileID: 5068305743921503417}
  - {fileID: 5068305745172858239}
  - {fileID: 5068305744883629531}
  - {fileID: 5068305743918577302}
  - {fileID: 5068305745512131912}
  - {fileID: 5068305744230558758}
  - {fileID: 5068305744488131897}
  - {fileID: 5068305744024905875}
  - {fileID: 5068305744983988965}
  m_Father: {fileID: 5068305744280372711}
  m_RootOrder: 3
  m_LocalEulerAnglesHint: {x: 0, y: 0, z: 0}
--- !u!1 &5068305745016057522
GameObject:
  m_ObjectHideFlags: 0
  m_CorrespondingSourceObject: {fileID: 0}
  m_PrefabInstance: {fileID: 0}
  m_PrefabAsset: {fileID: 0}
  serializedVersion: 6
  m_Component:
  - component: {fileID: 5068305745016057521}
  m_Layer: 8
  m_Name: vPoint (14)
  m_TagString: Untagged
  m_Icon: {fileID: 0}
  m_NavMeshLayer: 0
  m_StaticEditorFlags: 64
  m_IsActive: 1
--- !u!4 &5068305745016057521
Transform:
  m_ObjectHideFlags: 0
  m_CorrespondingSourceObject: {fileID: 0}
  m_PrefabInstance: {fileID: 0}
  m_PrefabAsset: {fileID: 0}
  m_GameObject: {fileID: 5068305745016057522}
  m_LocalRotation: {x: -0, y: -0, z: -0, w: 1}
  m_LocalPosition: {x: 0.6764, y: 0.08, z: -0.32}
  m_LocalScale: {x: 1, y: 1, z: 1}
  m_Children: []
  m_Father: {fileID: 5068305744662729676}
  m_RootOrder: 8
  m_LocalEulerAnglesHint: {x: 0, y: 0, z: 0}
--- !u!1 &5068305745025569950
GameObject:
  m_ObjectHideFlags: 0
  m_CorrespondingSourceObject: {fileID: 0}
  m_PrefabInstance: {fileID: 0}
  m_PrefabAsset: {fileID: 0}
  serializedVersion: 6
  m_Component:
  - component: {fileID: 5068305745025569949}
  - component: {fileID: 5068305745025569947}
  - component: {fileID: 5068305745025569948}
  m_Layer: 0
  m_Name: DrawerMesh
  m_TagString: Untagged
  m_Icon: {fileID: 0}
  m_NavMeshLayer: 0
  m_StaticEditorFlags: 64
  m_IsActive: 1
--- !u!4 &5068305745025569949
Transform:
  m_ObjectHideFlags: 0
  m_CorrespondingSourceObject: {fileID: 0}
  m_PrefabInstance: {fileID: 0}
  m_PrefabAsset: {fileID: 0}
  m_GameObject: {fileID: 5068305745025569950}
  m_LocalRotation: {x: -0, y: -0, z: -0, w: 1}
  m_LocalPosition: {x: 0, y: 0, z: 0}
  m_LocalScale: {x: 1, y: 1, z: 1}
  m_Children: []
  m_Father: {fileID: 5068305744280372711}
  m_RootOrder: 1
  m_LocalEulerAnglesHint: {x: 0, y: 0, z: 0}
--- !u!33 &5068305745025569947
MeshFilter:
  m_ObjectHideFlags: 0
  m_CorrespondingSourceObject: {fileID: 0}
  m_PrefabInstance: {fileID: 0}
  m_PrefabAsset: {fileID: 0}
  m_GameObject: {fileID: 5068305745025569950}
  m_Mesh: {fileID: 4300062, guid: c42da60c418a547499e8159f4588a593, type: 3}
--- !u!23 &5068305745025569948
MeshRenderer:
  m_ObjectHideFlags: 0
  m_CorrespondingSourceObject: {fileID: 0}
  m_PrefabInstance: {fileID: 0}
  m_PrefabAsset: {fileID: 0}
  m_GameObject: {fileID: 5068305745025569950}
  m_Enabled: 1
  m_CastShadows: 1
  m_ReceiveShadows: 1
  m_DynamicOccludee: 1
  m_MotionVectors: 1
  m_LightProbeUsage: 1
  m_ReflectionProbeUsage: 1
  m_RayTracingMode: 2
  m_RenderingLayerMask: 1
  m_RendererPriority: 0
  m_Materials:
  - {fileID: 2100000, guid: 7db7a2f718cc149a2b67d2c7e99ee0f2, type: 2}
  m_StaticBatchInfo:
    firstSubMesh: 0
    subMeshCount: 0
  m_StaticBatchRoot: {fileID: 0}
  m_ProbeAnchor: {fileID: 0}
  m_LightProbeVolumeOverride: {fileID: 0}
  m_ScaleInLightmap: 1
  m_ReceiveGI: 1
  m_PreserveUVs: 0
  m_IgnoreNormalsForChartDetection: 0
  m_ImportantGI: 0
  m_StitchLightmapSeams: 0
  m_SelectedEditorRenderState: 3
  m_MinimumChartSize: 4
  m_AutoUVMaxDistance: 0.5
  m_AutoUVMaxAngle: 89
  m_LightmapParameters: {fileID: 0}
  m_SortingLayerID: 0
  m_SortingLayer: 0
  m_SortingOrder: 0
--- !u!1 &5068305745066497095
GameObject:
  m_ObjectHideFlags: 0
  m_CorrespondingSourceObject: {fileID: 0}
  m_PrefabInstance: {fileID: 0}
  m_PrefabAsset: {fileID: 0}
  serializedVersion: 6
  m_Component:
  - component: {fileID: 5068305745066497094}
  - component: {fileID: 5068305745066497093}
  m_Layer: 8
  m_Name: Col (3)
  m_TagString: SimObjPhysics
  m_Icon: {fileID: 0}
  m_NavMeshLayer: 0
  m_StaticEditorFlags: 64
  m_IsActive: 1
--- !u!4 &5068305745066497094
Transform:
  m_ObjectHideFlags: 0
  m_CorrespondingSourceObject: {fileID: 0}
  m_PrefabInstance: {fileID: 0}
  m_PrefabAsset: {fileID: 0}
  m_GameObject: {fileID: 5068305745066497095}
  m_LocalRotation: {x: -0, y: -0, z: -0, w: 1}
  m_LocalPosition: {x: 0, y: 0, z: 0}
  m_LocalScale: {x: 1, y: 1, z: 1}
  m_Children: []
  m_Father: {fileID: 5068305745273612108}
  m_RootOrder: 3
  m_LocalEulerAnglesHint: {x: 0, y: 0, z: 0}
--- !u!65 &5068305745066497093
BoxCollider:
  m_ObjectHideFlags: 0
  m_CorrespondingSourceObject: {fileID: 0}
  m_PrefabInstance: {fileID: 0}
  m_PrefabAsset: {fileID: 0}
  m_GameObject: {fileID: 5068305745066497095}
  m_Material: {fileID: 13400000, guid: fbadbace65c2f3047a360036d374df4c, type: 2}
  m_IsTrigger: 0
  m_Enabled: 1
  serializedVersion: 2
  m_Size: {x: 0.0114610195, y: 0.21445832, z: 0.3841609}
  m_Center: {x: -0.3530742, y: 0.00032360852, z: -0.0064415485}
--- !u!1 &5068305745070698247
GameObject:
  m_ObjectHideFlags: 0
  m_CorrespondingSourceObject: {fileID: 0}
  m_PrefabInstance: {fileID: 0}
  m_PrefabAsset: {fileID: 0}
  serializedVersion: 6
  m_Component:
  - component: {fileID: 5068305745070698246}
  - component: {fileID: 5068305745070698245}
  m_Layer: 8
  m_Name: Col (3)
  m_TagString: SimObjPhysics
  m_Icon: {fileID: 0}
  m_NavMeshLayer: 0
  m_StaticEditorFlags: 64
  m_IsActive: 1
--- !u!4 &5068305745070698246
Transform:
  m_ObjectHideFlags: 0
  m_CorrespondingSourceObject: {fileID: 0}
  m_PrefabInstance: {fileID: 0}
  m_PrefabAsset: {fileID: 0}
  m_GameObject: {fileID: 5068305745070698247}
  m_LocalRotation: {x: -0, y: -0, z: -0, w: 1}
  m_LocalPosition: {x: 0, y: 0, z: 0}
  m_LocalScale: {x: 1, y: 1, z: 1}
  m_Children: []
  m_Father: {fileID: 5068305744728454870}
  m_RootOrder: 3
  m_LocalEulerAnglesHint: {x: 0, y: 0, z: 0}
--- !u!65 &5068305745070698245
BoxCollider:
  m_ObjectHideFlags: 0
  m_CorrespondingSourceObject: {fileID: 0}
  m_PrefabInstance: {fileID: 0}
  m_PrefabAsset: {fileID: 0}
  m_GameObject: {fileID: 5068305745070698247}
  m_Material: {fileID: 13400000, guid: fbadbace65c2f3047a360036d374df4c, type: 2}
  m_IsTrigger: 1
  m_Enabled: 1
  serializedVersion: 2
  m_Size: {x: 0.0114610195, y: 0.21445832, z: 0.3841609}
  m_Center: {x: -0.3530742, y: 0.00032360852, z: -0.0064415485}
--- !u!1 &5068305745107031562
GameObject:
  m_ObjectHideFlags: 0
  m_CorrespondingSourceObject: {fileID: 0}
  m_PrefabInstance: {fileID: 0}
  m_PrefabAsset: {fileID: 0}
  serializedVersion: 6
  m_Component:
  - component: {fileID: 5068305745107031561}
  - component: {fileID: 5068305745107031560}
  m_Layer: 8
  m_Name: Col (5)
  m_TagString: SimObjPhysics
  m_Icon: {fileID: 0}
  m_NavMeshLayer: 0
  m_StaticEditorFlags: 64
  m_IsActive: 1
--- !u!4 &5068305745107031561
Transform:
  m_ObjectHideFlags: 0
  m_CorrespondingSourceObject: {fileID: 0}
  m_PrefabInstance: {fileID: 0}
  m_PrefabAsset: {fileID: 0}
  m_GameObject: {fileID: 5068305745107031562}
  m_LocalRotation: {x: -0, y: -0, z: -0, w: 1}
  m_LocalPosition: {x: 0, y: 0, z: 0.0098}
  m_LocalScale: {x: 1, y: 1, z: 1}
  m_Children: []
  m_Father: {fileID: 5068305743646914577}
  m_RootOrder: 5
  m_LocalEulerAnglesHint: {x: 0, y: 0, z: 0}
--- !u!65 &5068305745107031560
BoxCollider:
  m_ObjectHideFlags: 0
  m_CorrespondingSourceObject: {fileID: 0}
  m_PrefabInstance: {fileID: 0}
  m_PrefabAsset: {fileID: 0}
  m_GameObject: {fileID: 5068305745107031562}
  m_Material: {fileID: 13400000, guid: fbadbace65c2f3047a360036d374df4c, type: 2}
  m_IsTrigger: 0
  m_Enabled: 1
  serializedVersion: 2
  m_Size: {x: 0.7438078, y: 0.23547217, z: 0.015268087}
  m_Center: {x: 0, y: 0.00032360852, z: 0.17996275}
--- !u!1 &5068305745107852923
GameObject:
  m_ObjectHideFlags: 0
  m_CorrespondingSourceObject: {fileID: 0}
  m_PrefabInstance: {fileID: 0}
  m_PrefabAsset: {fileID: 0}
  serializedVersion: 6
  m_Component:
  - component: {fileID: 5068305745107852922}
  m_Layer: 8
  m_Name: vPoint (4)
  m_TagString: Untagged
  m_Icon: {fileID: 0}
  m_NavMeshLayer: 0
  m_StaticEditorFlags: 64
  m_IsActive: 1
--- !u!4 &5068305745107852922
Transform:
  m_ObjectHideFlags: 0
  m_CorrespondingSourceObject: {fileID: 0}
  m_PrefabInstance: {fileID: 0}
  m_PrefabAsset: {fileID: 0}
  m_GameObject: {fileID: 5068305745107852923}
  m_LocalRotation: {x: -0, y: -0, z: -0, w: 1}
  m_LocalPosition: {x: 0.3574, y: -0.106, z: 0.18919992}
  m_LocalScale: {x: 1, y: 1, z: 1}
  m_Children: []
  m_Father: {fileID: 5068305744827631578}
  m_RootOrder: 4
  m_LocalEulerAnglesHint: {x: 0, y: 0, z: 0}
--- !u!1 &5068305745114451232
GameObject:
  m_ObjectHideFlags: 0
  m_CorrespondingSourceObject: {fileID: 0}
  m_PrefabInstance: {fileID: 0}
  m_PrefabAsset: {fileID: 0}
  serializedVersion: 6
  m_Component:
  - component: {fileID: 5068305745114451423}
  m_Layer: 8
  m_Name: vPoint (8)
  m_TagString: Untagged
  m_Icon: {fileID: 0}
  m_NavMeshLayer: 0
  m_StaticEditorFlags: 64
  m_IsActive: 1
--- !u!4 &5068305745114451423
Transform:
  m_ObjectHideFlags: 0
  m_CorrespondingSourceObject: {fileID: 0}
  m_PrefabInstance: {fileID: 0}
  m_PrefabAsset: {fileID: 0}
  m_GameObject: {fileID: 5068305745114451232}
  m_LocalRotation: {x: -0, y: -0, z: -0, w: 1}
  m_LocalPosition: {x: -0.35570002, y: 0.100899994, z: -0.1688}
  m_LocalScale: {x: 1, y: 1, z: 1}
  m_Children: []
  m_Father: {fileID: 5068305744910742750}
  m_RootOrder: 8
  m_LocalEulerAnglesHint: {x: 0, y: 0, z: 0}
--- !u!1 &5068305745119451036
GameObject:
  m_ObjectHideFlags: 0
  m_CorrespondingSourceObject: {fileID: 0}
  m_PrefabInstance: {fileID: 0}
  m_PrefabAsset: {fileID: 0}
  serializedVersion: 6
  m_Component:
  - component: {fileID: 5068305745119451035}
  m_Layer: 0
  m_Name: TriggerColliders
  m_TagString: Untagged
  m_Icon: {fileID: 0}
  m_NavMeshLayer: 0
  m_StaticEditorFlags: 64
  m_IsActive: 1
--- !u!4 &5068305745119451035
Transform:
  m_ObjectHideFlags: 0
  m_CorrespondingSourceObject: {fileID: 0}
  m_PrefabInstance: {fileID: 0}
  m_PrefabAsset: {fileID: 0}
  m_GameObject: {fileID: 5068305745119451036}
  m_LocalRotation: {x: -0, y: -0, z: -0, w: 1}
  m_LocalPosition: {x: 0, y: 0, z: 0.000000059604645}
  m_LocalScale: {x: 1, y: 1, z: 1}
  m_Children:
  - {fileID: 5068305744145976239}
  - {fileID: 5068305743750408885}
  - {fileID: 5068305744472584869}
  - {fileID: 5068305745644107318}
  - {fileID: 5068305744409071481}
  - {fileID: 5068305745203328213}
  m_Father: {fileID: 5068305744280372711}
  m_RootOrder: 4
  m_LocalEulerAnglesHint: {x: 0, y: 0, z: 0}
--- !u!1 &5068305745121136212
GameObject:
  m_ObjectHideFlags: 0
  m_CorrespondingSourceObject: {fileID: 0}
  m_PrefabInstance: {fileID: 0}
  m_PrefabAsset: {fileID: 0}
  serializedVersion: 6
  m_Component:
  - component: {fileID: 5068305745121136211}
  - component: {fileID: 5068305745121136210}
  m_Layer: 8
  m_Name: Col (3)
  m_TagString: SimObjPhysics
  m_Icon: {fileID: 0}
  m_NavMeshLayer: 0
  m_StaticEditorFlags: 64
  m_IsActive: 1
--- !u!4 &5068305745121136211
Transform:
  m_ObjectHideFlags: 0
  m_CorrespondingSourceObject: {fileID: 0}
  m_PrefabInstance: {fileID: 0}
  m_PrefabAsset: {fileID: 0}
  m_GameObject: {fileID: 5068305745121136212}
  m_LocalRotation: {x: -0, y: -0, z: -0, w: 1}
  m_LocalPosition: {x: 0, y: 0, z: 0}
  m_LocalScale: {x: 1, y: 1, z: 1}
  m_Children: []
  m_Father: {fileID: 5068305743702743414}
  m_RootOrder: 3
  m_LocalEulerAnglesHint: {x: 0, y: 0, z: 0}
--- !u!65 &5068305745121136210
BoxCollider:
  m_ObjectHideFlags: 0
  m_CorrespondingSourceObject: {fileID: 0}
  m_PrefabInstance: {fileID: 0}
  m_PrefabAsset: {fileID: 0}
  m_GameObject: {fileID: 5068305745121136212}
  m_Material: {fileID: 13400000, guid: fbadbace65c2f3047a360036d374df4c, type: 2}
  m_IsTrigger: 1
  m_Enabled: 1
  serializedVersion: 2
  m_Size: {x: 0.0114610195, y: 0.21445832, z: 0.3841609}
  m_Center: {x: -0.3530742, y: 0.00032360852, z: -0.0064415485}
--- !u!1 &5068305745172858176
GameObject:
  m_ObjectHideFlags: 0
  m_CorrespondingSourceObject: {fileID: 0}
  m_PrefabInstance: {fileID: 0}
  m_PrefabAsset: {fileID: 0}
  serializedVersion: 6
  m_Component:
  - component: {fileID: 5068305745172858239}
  m_Layer: 8
  m_Name: vPoint (1)
  m_TagString: Untagged
  m_Icon: {fileID: 0}
  m_NavMeshLayer: 0
  m_StaticEditorFlags: 64
  m_IsActive: 1
--- !u!4 &5068305745172858239
Transform:
  m_ObjectHideFlags: 0
  m_CorrespondingSourceObject: {fileID: 0}
  m_PrefabInstance: {fileID: 0}
  m_PrefabAsset: {fileID: 0}
  m_GameObject: {fileID: 5068305745172858176}
  m_LocalRotation: {x: -0, y: -0, z: -0, w: 1}
  m_LocalPosition: {x: -0.3608, y: 0.1089, z: 0.1892}
  m_LocalScale: {x: 1, y: 1, z: 1}
  m_Children: []
  m_Father: {fileID: 5068305745001413789}
  m_RootOrder: 1
  m_LocalEulerAnglesHint: {x: 0, y: 0, z: 0}
--- !u!1 &5068305745189650067
GameObject:
  m_ObjectHideFlags: 0
  m_CorrespondingSourceObject: {fileID: 0}
  m_PrefabInstance: {fileID: 0}
  m_PrefabAsset: {fileID: 0}
  serializedVersion: 6
  m_Component:
  - component: {fileID: 5068305745189650066}
  - component: {fileID: 5068305745189650065}
  m_Layer: 9
  m_Name: BoundingBox
  m_TagString: Untagged
  m_Icon: {fileID: 0}
  m_NavMeshLayer: 0
  m_StaticEditorFlags: 64
  m_IsActive: 1
--- !u!4 &5068305745189650066
Transform:
  m_ObjectHideFlags: 0
  m_CorrespondingSourceObject: {fileID: 0}
  m_PrefabInstance: {fileID: 0}
  m_PrefabAsset: {fileID: 0}
  m_GameObject: {fileID: 5068305745189650067}
  m_LocalRotation: {x: -0, y: -0, z: -0, w: 1}
  m_LocalPosition: {x: 0, y: 0, z: 0}
  m_LocalScale: {x: 1, y: 1, z: 1}
  m_Children: []
  m_Father: {fileID: 5068305744912415082}
  m_RootOrder: 8
  m_LocalEulerAnglesHint: {x: 0, y: 0, z: 0}
--- !u!65 &5068305745189650065
BoxCollider:
  m_ObjectHideFlags: 0
  m_CorrespondingSourceObject: {fileID: 0}
  m_PrefabInstance: {fileID: 0}
  m_PrefabAsset: {fileID: 0}
  m_GameObject: {fileID: 5068305745189650067}
  m_Material: {fileID: 0}
  m_IsTrigger: 0
  m_Enabled: 0
  serializedVersion: 2
  m_Size: {x: 1.6355505, y: 1.7200713, z: 0.7042551}
  m_Center: {x: -0.0066189766, y: 0.838382, z: -0.004078388}
--- !u!1 &5068305745194892961
GameObject:
  m_ObjectHideFlags: 0
  m_CorrespondingSourceObject: {fileID: 0}
  m_PrefabInstance: {fileID: 0}
  m_PrefabAsset: {fileID: 0}
  serializedVersion: 6
  m_Component:
  - component: {fileID: 5068305745194892960}
  - component: {fileID: 5068305745194891615}
  m_Layer: 8
  m_Name: Col (2)
  m_TagString: SimObjPhysics
  m_Icon: {fileID: 0}
  m_NavMeshLayer: 0
  m_StaticEditorFlags: 64
  m_IsActive: 1
--- !u!4 &5068305745194892960
Transform:
  m_ObjectHideFlags: 0
  m_CorrespondingSourceObject: {fileID: 0}
  m_PrefabInstance: {fileID: 0}
  m_PrefabAsset: {fileID: 0}
  m_GameObject: {fileID: 5068305745194892961}
  m_LocalRotation: {x: -0, y: -0, z: -0, w: 1}
  m_LocalPosition: {x: 0, y: 0, z: 0}
  m_LocalScale: {x: 1, y: 1, z: 1}
  m_Children: []
  m_Father: {fileID: 5068305743646914577}
  m_RootOrder: 2
  m_LocalEulerAnglesHint: {x: 0, y: 0, z: 0}
--- !u!65 &5068305745194891615
BoxCollider:
  m_ObjectHideFlags: 0
  m_CorrespondingSourceObject: {fileID: 0}
  m_PrefabInstance: {fileID: 0}
  m_PrefabAsset: {fileID: 0}
  m_GameObject: {fileID: 5068305745194892961}
  m_Material: {fileID: 13400000, guid: fbadbace65c2f3047a360036d374df4c, type: 2}
  m_IsTrigger: 0
  m_Enabled: 1
  serializedVersion: 2
  m_Size: {x: 0.7176094, y: 0.21445832, z: 0.013310194}
  m_Center: {x: 0, y: 0.00032360852, z: 0.17898381}
--- !u!1 &5068305745201669496
GameObject:
  m_ObjectHideFlags: 0
  m_CorrespondingSourceObject: {fileID: 0}
  m_PrefabInstance: {fileID: 0}
  m_PrefabAsset: {fileID: 0}
  serializedVersion: 6
  m_Component:
  - component: {fileID: 5068305745201669495}
  - component: {fileID: 5068305745201669493}
  - component: {fileID: 5068305745201669494}
  m_Layer: 0
  m_Name: DeskMesh
  m_TagString: Untagged
  m_Icon: {fileID: 0}
  m_NavMeshLayer: 0
  m_StaticEditorFlags: 64
  m_IsActive: 1
--- !u!4 &5068305745201669495
Transform:
  m_ObjectHideFlags: 0
  m_CorrespondingSourceObject: {fileID: 0}
  m_PrefabInstance: {fileID: 0}
  m_PrefabAsset: {fileID: 0}
  m_GameObject: {fileID: 5068305745201669496}
  m_LocalRotation: {x: -0, y: -0, z: -0, w: 1}
  m_LocalPosition: {x: 0, y: 0, z: 0}
  m_LocalScale: {x: 1, y: 1, z: 1}
  m_Children: []
  m_Father: {fileID: 5068305744912415082}
  m_RootOrder: 1
  m_LocalEulerAnglesHint: {x: 0, y: 0, z: 0}
--- !u!33 &5068305745201669493
MeshFilter:
  m_ObjectHideFlags: 0
  m_CorrespondingSourceObject: {fileID: 0}
  m_PrefabInstance: {fileID: 0}
  m_PrefabAsset: {fileID: 0}
  m_GameObject: {fileID: 5068305745201669496}
  m_Mesh: {fileID: 4300058, guid: c42da60c418a547499e8159f4588a593, type: 3}
--- !u!23 &5068305745201669494
MeshRenderer:
  m_ObjectHideFlags: 0
  m_CorrespondingSourceObject: {fileID: 0}
  m_PrefabInstance: {fileID: 0}
  m_PrefabAsset: {fileID: 0}
  m_GameObject: {fileID: 5068305745201669496}
  m_Enabled: 1
  m_CastShadows: 1
  m_ReceiveShadows: 1
  m_DynamicOccludee: 1
  m_MotionVectors: 1
  m_LightProbeUsage: 1
  m_ReflectionProbeUsage: 1
  m_RayTracingMode: 2
  m_RenderingLayerMask: 1
  m_RendererPriority: 0
  m_Materials:
  - {fileID: 2100000, guid: 7db7a2f718cc149a2b67d2c7e99ee0f2, type: 2}
  m_StaticBatchInfo:
    firstSubMesh: 0
    subMeshCount: 0
  m_StaticBatchRoot: {fileID: 0}
  m_ProbeAnchor: {fileID: 0}
  m_LightProbeVolumeOverride: {fileID: 0}
  m_ScaleInLightmap: 1
  m_ReceiveGI: 1
  m_PreserveUVs: 0
  m_IgnoreNormalsForChartDetection: 0
  m_ImportantGI: 0
  m_StitchLightmapSeams: 0
  m_SelectedEditorRenderState: 3
  m_MinimumChartSize: 4
  m_AutoUVMaxDistance: 0.5
  m_AutoUVMaxAngle: 89
  m_LightmapParameters: {fileID: 0}
  m_SortingLayerID: 0
  m_SortingLayer: 0
  m_SortingOrder: 0
--- !u!1 &5068305745203328214
GameObject:
  m_ObjectHideFlags: 0
  m_CorrespondingSourceObject: {fileID: 0}
  m_PrefabInstance: {fileID: 0}
  m_PrefabAsset: {fileID: 0}
  serializedVersion: 6
  m_Component:
  - component: {fileID: 5068305745203328213}
  - component: {fileID: 5068305745203328212}
  m_Layer: 8
  m_Name: Col (5)
  m_TagString: SimObjPhysics
  m_Icon: {fileID: 0}
  m_NavMeshLayer: 0
  m_StaticEditorFlags: 64
  m_IsActive: 1
--- !u!4 &5068305745203328213
Transform:
  m_ObjectHideFlags: 0
  m_CorrespondingSourceObject: {fileID: 0}
  m_PrefabInstance: {fileID: 0}
  m_PrefabAsset: {fileID: 0}
  m_GameObject: {fileID: 5068305745203328214}
  m_LocalRotation: {x: -0, y: -0, z: -0, w: 1}
  m_LocalPosition: {x: 0, y: 0, z: 0.0098}
  m_LocalScale: {x: 1, y: 1, z: 1}
  m_Children: []
  m_Father: {fileID: 5068305745119451035}
  m_RootOrder: 5
  m_LocalEulerAnglesHint: {x: 0, y: 0, z: 0}
--- !u!65 &5068305745203328212
BoxCollider:
  m_ObjectHideFlags: 0
  m_CorrespondingSourceObject: {fileID: 0}
  m_PrefabInstance: {fileID: 0}
  m_PrefabAsset: {fileID: 0}
  m_GameObject: {fileID: 5068305745203328214}
  m_Material: {fileID: 13400000, guid: fbadbace65c2f3047a360036d374df4c, type: 2}
  m_IsTrigger: 1
  m_Enabled: 1
  serializedVersion: 2
  m_Size: {x: 0.7438078, y: 0.23547217, z: 0.015268087}
  m_Center: {x: 0, y: 0.00032360852, z: 0.17996275}
--- !u!1 &5068305745236534567
GameObject:
  m_ObjectHideFlags: 0
  m_CorrespondingSourceObject: {fileID: 0}
  m_PrefabInstance: {fileID: 0}
  m_PrefabAsset: {fileID: 0}
  serializedVersion: 6
  m_Component:
  - component: {fileID: 5068305745236534566}
  - component: {fileID: 5068305745236534565}
  m_Layer: 8
  m_Name: Col (4)
  m_TagString: SimObjPhysics
  m_Icon: {fileID: 0}
  m_NavMeshLayer: 0
  m_StaticEditorFlags: 64
  m_IsActive: 1
--- !u!4 &5068305745236534566
Transform:
  m_ObjectHideFlags: 0
  m_CorrespondingSourceObject: {fileID: 0}
  m_PrefabInstance: {fileID: 0}
  m_PrefabAsset: {fileID: 0}
  m_GameObject: {fileID: 5068305745236534567}
  m_LocalRotation: {x: -0, y: -0, z: -0, w: 1}
  m_LocalPosition: {x: 0, y: 0, z: 0}
  m_LocalScale: {x: 1, y: 1, z: 1}
  m_Children: []
  m_Father: {fileID: 5068305745273612108}
  m_RootOrder: 4
  m_LocalEulerAnglesHint: {x: 0, y: 0, z: 0}
--- !u!65 &5068305745236534565
BoxCollider:
  m_ObjectHideFlags: 0
  m_CorrespondingSourceObject: {fileID: 0}
  m_PrefabInstance: {fileID: 0}
  m_PrefabAsset: {fileID: 0}
  m_GameObject: {fileID: 5068305745236534567}
  m_Material: {fileID: 13400000, guid: fbadbace65c2f3047a360036d374df4c, type: 2}
  m_IsTrigger: 0
  m_Enabled: 1
  serializedVersion: 2
  m_Size: {x: 0.008850455, y: 0.21445832, z: 0.3841609}
  m_Center: {x: 0.35437948, y: 0.00032360852, z: -0.0064415485}
--- !u!1 &5068305745258289447
GameObject:
  m_ObjectHideFlags: 0
  m_CorrespondingSourceObject: {fileID: 0}
  m_PrefabInstance: {fileID: 0}
  m_PrefabAsset: {fileID: 0}
  serializedVersion: 6
  m_Component:
  - component: {fileID: 5068305745258289446}
  - component: {fileID: 5068305745258289445}
  m_Layer: 8
  m_Name: Col (1)
  m_TagString: SimObjPhysics
  m_Icon: {fileID: 0}
  m_NavMeshLayer: 0
  m_StaticEditorFlags: 64
  m_IsActive: 1
--- !u!4 &5068305745258289446
Transform:
  m_ObjectHideFlags: 0
  m_CorrespondingSourceObject: {fileID: 0}
  m_PrefabInstance: {fileID: 0}
  m_PrefabAsset: {fileID: 0}
  m_GameObject: {fileID: 5068305745258289447}
  m_LocalRotation: {x: -0, y: -0, z: -0, w: 1}
  m_LocalPosition: {x: 0, y: 0, z: 0}
  m_LocalScale: {x: 1, y: 1, z: 1}
  m_Children: []
  m_Father: {fileID: 5068305743702743414}
  m_RootOrder: 1
  m_LocalEulerAnglesHint: {x: 0, y: 0, z: 0}
--- !u!65 &5068305745258289445
BoxCollider:
  m_ObjectHideFlags: 0
  m_CorrespondingSourceObject: {fileID: 0}
  m_PrefabInstance: {fileID: 0}
  m_PrefabAsset: {fileID: 0}
  m_GameObject: {fileID: 5068305745258289447}
  m_Material: {fileID: 13400000, guid: fbadbace65c2f3047a360036d374df4c, type: 2}
  m_IsTrigger: 1
  m_Enabled: 1
  serializedVersion: 2
  m_Size: {x: 0.7176094, y: 0.21445832, z: 0.011943251}
  m_Center: {x: 0, y: 0.00032360852, z: -0.19255038}
--- !u!1 &5068305745273612109
GameObject:
  m_ObjectHideFlags: 0
  m_CorrespondingSourceObject: {fileID: 0}
  m_PrefabInstance: {fileID: 0}
  m_PrefabAsset: {fileID: 0}
  serializedVersion: 6
  m_Component:
  - component: {fileID: 5068305745273612108}
  m_Layer: 0
  m_Name: Colliders
  m_TagString: Untagged
  m_Icon: {fileID: 0}
  m_NavMeshLayer: 0
  m_StaticEditorFlags: 64
  m_IsActive: 1
--- !u!4 &5068305745273612108
Transform:
  m_ObjectHideFlags: 0
  m_CorrespondingSourceObject: {fileID: 0}
  m_PrefabInstance: {fileID: 0}
  m_PrefabAsset: {fileID: 0}
  m_GameObject: {fileID: 5068305745273612109}
  m_LocalRotation: {x: -0, y: -0, z: -0, w: 1}
  m_LocalPosition: {x: 0, y: 0, z: 0}
  m_LocalScale: {x: 1, y: 1.325, z: 1}
  m_Children:
  - {fileID: 5068305744101980390}
  - {fileID: 5068305745325712305}
  - {fileID: 5068305744666844132}
  - {fileID: 5068305745066497094}
  - {fileID: 5068305745236534566}
  - {fileID: 5068305744317667086}
  m_Father: {fileID: 5068305745357367448}
  m_RootOrder: 2
  m_LocalEulerAnglesHint: {x: 0, y: 0, z: 0}
--- !u!1 &5068305745277696930
GameObject:
  m_ObjectHideFlags: 0
  m_CorrespondingSourceObject: {fileID: 0}
  m_PrefabInstance: {fileID: 0}
  m_PrefabAsset: {fileID: 0}
  serializedVersion: 6
  m_Component:
  - component: {fileID: 5068305745277696929}
  m_Layer: 8
  m_Name: vPoint (5)
  m_TagString: Untagged
  m_Icon: {fileID: 0}
  m_NavMeshLayer: 0
  m_StaticEditorFlags: 64
  m_IsActive: 1
--- !u!4 &5068305745277696929
Transform:
  m_ObjectHideFlags: 0
  m_CorrespondingSourceObject: {fileID: 0}
  m_PrefabInstance: {fileID: 0}
  m_PrefabAsset: {fileID: 0}
  m_GameObject: {fileID: 5068305745277696930}
  m_LocalRotation: {x: -0, y: -0, z: -0, w: 1}
  m_LocalPosition: {x: -0.914, y: 0.964, z: -0.348}
  m_LocalScale: {x: 1, y: 1, z: 1}
  m_Children: []
  m_Father: {fileID: 5068305744662729676}
  m_RootOrder: 5
  m_LocalEulerAnglesHint: {x: 0, y: 0, z: 0}
--- !u!1 &5068305745298934409
GameObject:
  m_ObjectHideFlags: 0
  m_CorrespondingSourceObject: {fileID: 0}
  m_PrefabInstance: {fileID: 0}
  m_PrefabAsset: {fileID: 0}
  serializedVersion: 6
  m_Component:
  - component: {fileID: 5068305745298934408}
  - component: {fileID: 5068305745298934407}
  m_Layer: 8
  m_Name: Col (1)
  m_TagString: SimObjPhysics
  m_Icon: {fileID: 0}
  m_NavMeshLayer: 0
  m_StaticEditorFlags: 64
  m_IsActive: 1
--- !u!4 &5068305745298934408
Transform:
  m_ObjectHideFlags: 0
  m_CorrespondingSourceObject: {fileID: 0}
  m_PrefabInstance: {fileID: 0}
  m_PrefabAsset: {fileID: 0}
  m_GameObject: {fileID: 5068305745298934409}
  m_LocalRotation: {x: -0, y: -0, z: -0, w: 1}
  m_LocalPosition: {x: 0, y: 0, z: 0}
  m_LocalScale: {x: 1, y: 1, z: 1}
  m_Children: []
  m_Father: {fileID: 5068305744728454870}
  m_RootOrder: 1
  m_LocalEulerAnglesHint: {x: 0, y: 0, z: 0}
--- !u!65 &5068305745298934407
BoxCollider:
  m_ObjectHideFlags: 0
  m_CorrespondingSourceObject: {fileID: 0}
  m_PrefabInstance: {fileID: 0}
  m_PrefabAsset: {fileID: 0}
  m_GameObject: {fileID: 5068305745298934409}
  m_Material: {fileID: 13400000, guid: fbadbace65c2f3047a360036d374df4c, type: 2}
  m_IsTrigger: 1
  m_Enabled: 1
  serializedVersion: 2
  m_Size: {x: 0.7176094, y: 0.21445832, z: 0.011943251}
  m_Center: {x: 0, y: 0.00032360852, z: -0.19255038}
--- !u!1 &5068305745325712306
GameObject:
  m_ObjectHideFlags: 0
  m_CorrespondingSourceObject: {fileID: 0}
  m_PrefabInstance: {fileID: 0}
  m_PrefabAsset: {fileID: 0}
  serializedVersion: 6
  m_Component:
  - component: {fileID: 5068305745325712305}
  - component: {fileID: 5068305745325712304}
  m_Layer: 8
  m_Name: Col (1)
  m_TagString: SimObjPhysics
  m_Icon: {fileID: 0}
  m_NavMeshLayer: 0
  m_StaticEditorFlags: 64
  m_IsActive: 1
--- !u!4 &5068305745325712305
Transform:
  m_ObjectHideFlags: 0
  m_CorrespondingSourceObject: {fileID: 0}
  m_PrefabInstance: {fileID: 0}
  m_PrefabAsset: {fileID: 0}
  m_GameObject: {fileID: 5068305745325712306}
  m_LocalRotation: {x: -0, y: -0, z: -0, w: 1}
  m_LocalPosition: {x: 0, y: 0, z: 0}
  m_LocalScale: {x: 1, y: 1, z: 1}
  m_Children: []
  m_Father: {fileID: 5068305745273612108}
  m_RootOrder: 1
  m_LocalEulerAnglesHint: {x: 0, y: 0, z: 0}
--- !u!65 &5068305745325712304
BoxCollider:
  m_ObjectHideFlags: 0
  m_CorrespondingSourceObject: {fileID: 0}
  m_PrefabInstance: {fileID: 0}
  m_PrefabAsset: {fileID: 0}
  m_GameObject: {fileID: 5068305745325712306}
  m_Material: {fileID: 13400000, guid: fbadbace65c2f3047a360036d374df4c, type: 2}
  m_IsTrigger: 0
  m_Enabled: 1
  serializedVersion: 2
  m_Size: {x: 0.7176094, y: 0.21445832, z: 0.011943251}
  m_Center: {x: 0, y: 0.00032360852, z: -0.19255038}
--- !u!1 &5068305745357367449
GameObject:
  m_ObjectHideFlags: 0
  m_CorrespondingSourceObject: {fileID: 0}
  m_PrefabInstance: {fileID: 0}
  m_PrefabAsset: {fileID: 0}
  serializedVersion: 6
  m_Component:
  - component: {fileID: 5068305745357367448}
  - component: {fileID: 5068305745357367445}
  - component: {fileID: 5068305745357367446}
  - component: {fileID: 5068305745357367447}
  - component: {fileID: 9182239765559983842}
  - component: {fileID: 2958798030090593710}
  m_Layer: 8
  m_Name: Drawer (2)
  m_TagString: SimObjPhysics
  m_Icon: {fileID: 0}
  m_NavMeshLayer: 0
  m_StaticEditorFlags: 64
  m_IsActive: 1
--- !u!4 &5068305745357367448
Transform:
  m_ObjectHideFlags: 0
  m_CorrespondingSourceObject: {fileID: 0}
  m_PrefabInstance: {fileID: 0}
  m_PrefabAsset: {fileID: 0}
  m_GameObject: {fileID: 5068305745357367449}
  m_LocalRotation: {x: -0, y: -0, z: -0, w: 1}
  m_LocalPosition: {x: -0.41647118, y: 0.55183613, z: 0.108067036}
  m_LocalScale: {x: 1, y: 1, z: 1}
  m_Children:
  - {fileID: 5069126316940212187}
  - {fileID: 5068305744262580856}
  - {fileID: 5068305745273612108}
  - {fileID: 5068305744910742750}
  - {fileID: 5068305744728454870}
  m_Father: {fileID: 5068305744912415082}
  m_RootOrder: 3
  m_LocalEulerAnglesHint: {x: 0, y: 0, z: 0}
--- !u!114 &5068305745357367445
MonoBehaviour:
  m_ObjectHideFlags: 0
  m_CorrespondingSourceObject: {fileID: 0}
  m_PrefabInstance: {fileID: 0}
  m_PrefabAsset: {fileID: 0}
  m_GameObject: {fileID: 5068305745357367449}
  m_Enabled: 1
  m_EditorHideFlags: 0
  m_Script: {fileID: 11500000, guid: b439f6e4ef5714ee2a3643acf37b7a9d, type: 3}
  m_Name: 
  m_EditorClassIdentifier: 
  objectID: 
<<<<<<< HEAD
=======
  assetID: 
>>>>>>> 2f8dd9f9
  Type: 95
  PrimaryProperty: 1
  SecondaryProperties: 0700000008000000
  BoundingBox: {fileID: 0}
  VisibilityPoints:
  - {fileID: 5068305745567043202}
  - {fileID: 5068305744205243102}
  - {fileID: 5068305744221841272}
  - {fileID: 5068305743670986106}
  - {fileID: 5068305745576316581}
  - {fileID: 5068305744252605884}
  - {fileID: 5068305744477468833}
  - {fileID: 5068305744985333144}
  - {fileID: 5068305745114451423}
  ReceptacleTriggerBoxes:
  - {fileID: 5067135969848125465}
  debugIsVisible: 0
  debugIsInteractable: 0
  isInAgentHand: 0
  MyColliders:
  - {fileID: 5068305744101980389}
  - {fileID: 5068305745325712304}
  - {fileID: 5068305744666844131}
  - {fileID: 5068305745066497093}
  - {fileID: 5068305745236534565}
  - {fileID: 5068305744317667085}
  HFdynamicfriction: 0
  HFstaticfriction: 0
  HFbounciness: 0
  HFrbdrag: 0
  HFrbangulardrag: 0
  salientMaterials: 
  MySpawnPoints: []
  CurrentTemperature: 0
  HowManySecondsUntilRoomTemp: 10
  inMotion: 0
  numSimObjHit: 0
  numFloorHit: 0
  numStructureHit: 0
  lastVelocity: 0
  IsReceptacle: 0
  IsPickupable: 0
  IsMoveable: 0
  isStatic: 0
  IsToggleable: 0
  IsOpenable: 0
  IsBreakable: 0
  IsFillable: 0
  IsDirtyable: 0
  IsCookable: 0
  IsSliceable: 0
  isHeatSource: 0
  isColdSource: 0
  ContainedObjectReferences: []
  CurrentlyContains: []
--- !u!54 &5068305745357367446
Rigidbody:
  m_ObjectHideFlags: 0
  m_CorrespondingSourceObject: {fileID: 0}
  m_PrefabInstance: {fileID: 0}
  m_PrefabAsset: {fileID: 0}
  m_GameObject: {fileID: 5068305745357367449}
  serializedVersion: 2
  m_Mass: 1
  m_Drag: 0
  m_AngularDrag: 0.05
  m_UseGravity: 1
  m_IsKinematic: 1
  m_Interpolate: 0
  m_Constraints: 0
  m_CollisionDetection: 0
--- !u!114 &5068305745357367447
MonoBehaviour:
  m_ObjectHideFlags: 0
  m_CorrespondingSourceObject: {fileID: 0}
  m_PrefabInstance: {fileID: 0}
  m_PrefabAsset: {fileID: 0}
  m_GameObject: {fileID: 5068305745357367449}
  m_Enabled: 1
  m_EditorHideFlags: 0
  m_Script: {fileID: 11500000, guid: b9f742cdae0124730b5b59765384368a, type: 3}
  m_Name: 
  m_EditorClassIdentifier: 
  MovingParts:
  - {fileID: 5068305745357367449}
  openPositions:
  - {x: -0.4164711, y: 0.5518361, z: 0.46}
  closedPositions:
  - {x: -0.4164711, y: 0.5518361, z: 0.1080671}
  animationTime: 0.2
  triggerEnabled: 1
  currentOpenness: 1
  IgnoreTheseObjects: []
  isOpen: 0
  isCurrentlyResetting: 1
  movementType: 0
--- !u!114 &9182239765559983842
MonoBehaviour:
  m_ObjectHideFlags: 0
  m_CorrespondingSourceObject: {fileID: 0}
  m_PrefabInstance: {fileID: 0}
  m_PrefabAsset: {fileID: 0}
  m_GameObject: {fileID: 5068305745357367449}
  m_Enabled: 1
  m_EditorHideFlags: 0
  m_Script: {fileID: 11500000, guid: 9c309bad17f9d440784734c019a3a674, type: 3}
  m_Name: 
  m_EditorClassIdentifier: 
  myColliders: []
  objectToIgnoreCollisionsWith: {fileID: 5068305744912415083}
--- !u!1773428102 &2958798030090593710
ParentConstraint:
  m_ObjectHideFlags: 0
  m_CorrespondingSourceObject: {fileID: 0}
  m_PrefabInstance: {fileID: 0}
  m_PrefabAsset: {fileID: 0}
  m_GameObject: {fileID: 5068305745357367449}
  m_Enabled: 1
  m_Weight: 1
  m_TranslationAtRest: {x: -0.41647118, y: 0.55183613, z: 0.108067036}
  m_RotationAtRest: {x: 0, y: 0, z: 0}
  m_TranslationOffsets:
  - {x: -0.41647118, y: 0.55183613, z: 0.108067036}
  m_RotationOffsets:
  - {x: 0, y: 0, z: 0}
  m_AffectTranslationX: 0
  m_AffectTranslationY: 0
  m_AffectTranslationZ: 0
  m_AffectRotationX: 1
  m_AffectRotationY: 1
  m_AffectRotationZ: 1
  m_IsContraintActive: 1
  m_IsLocked: 0
  m_Sources:
  - sourceTransform: {fileID: 5068305744912415082}
    weight: 1
--- !u!1 &5068305745360265413
GameObject:
  m_ObjectHideFlags: 0
  m_CorrespondingSourceObject: {fileID: 0}
  m_PrefabInstance: {fileID: 0}
  m_PrefabAsset: {fileID: 0}
  serializedVersion: 6
  m_Component:
  - component: {fileID: 5068305745360265412}
  m_Layer: 8
  m_Name: vPoint (2)
  m_TagString: Untagged
  m_Icon: {fileID: 0}
  m_NavMeshLayer: 0
  m_StaticEditorFlags: 64
  m_IsActive: 1
--- !u!4 &5068305745360265412
Transform:
  m_ObjectHideFlags: 0
  m_CorrespondingSourceObject: {fileID: 0}
  m_PrefabInstance: {fileID: 0}
  m_PrefabAsset: {fileID: 0}
  m_GameObject: {fileID: 5068305745360265413}
  m_LocalRotation: {x: -0, y: -0, z: -0, w: 1}
  m_LocalPosition: {x: -0.153, y: 0.964, z: 0.27900004}
  m_LocalScale: {x: 1, y: 1, z: 1}
  m_Children: []
  m_Father: {fileID: 5068305744662729676}
  m_RootOrder: 2
  m_LocalEulerAnglesHint: {x: 0, y: 0, z: 0}
--- !u!1 &5068305745395341308
GameObject:
  m_ObjectHideFlags: 0
  m_CorrespondingSourceObject: {fileID: 0}
  m_PrefabInstance: {fileID: 0}
  m_PrefabAsset: {fileID: 0}
  serializedVersion: 6
  m_Component:
  - component: {fileID: 5068305745395341307}
  m_Layer: 8
  m_Name: vPoint (4)
  m_TagString: Untagged
  m_Icon: {fileID: 0}
  m_NavMeshLayer: 0
  m_StaticEditorFlags: 64
  m_IsActive: 1
--- !u!4 &5068305745395341307
Transform:
  m_ObjectHideFlags: 0
  m_CorrespondingSourceObject: {fileID: 0}
  m_PrefabInstance: {fileID: 0}
  m_PrefabAsset: {fileID: 0}
  m_GameObject: {fileID: 5068305745395341308}
  m_LocalRotation: {x: -0, y: -0, z: -0, w: 1}
  m_LocalPosition: {x: -0.921, y: 0.964, z: 0.27900004}
  m_LocalScale: {x: 1, y: 1, z: 1}
  m_Children: []
  m_Father: {fileID: 5068305744662729676}
  m_RootOrder: 4
  m_LocalEulerAnglesHint: {x: 0, y: 0, z: 0}
--- !u!1 &5068305745403298246
GameObject:
  m_ObjectHideFlags: 0
  m_CorrespondingSourceObject: {fileID: 0}
  m_PrefabInstance: {fileID: 0}
  m_PrefabAsset: {fileID: 0}
  serializedVersion: 6
  m_Component:
  - component: {fileID: 5068305745403298245}
  - component: {fileID: 5068305745403298244}
  m_Layer: 8
  m_Name: Col
  m_TagString: SimObjPhysics
  m_Icon: {fileID: 0}
  m_NavMeshLayer: 0
  m_StaticEditorFlags: 64
  m_IsActive: 1
--- !u!4 &5068305745403298245
Transform:
  m_ObjectHideFlags: 0
  m_CorrespondingSourceObject: {fileID: 0}
  m_PrefabInstance: {fileID: 0}
  m_PrefabAsset: {fileID: 0}
  m_GameObject: {fileID: 5068305745403298246}
  m_LocalRotation: {x: -0, y: -0, z: -0, w: 1}
  m_LocalPosition: {x: 0, y: 0.968, z: 0}
  m_LocalScale: {x: 1, y: 1, z: 1}
  m_Children: []
  m_Father: {fileID: 5068305744674554047}
  m_RootOrder: 0
  m_LocalEulerAnglesHint: {x: 0, y: 0, z: 0}
--- !u!65 &5068305745403298244
BoxCollider:
  m_ObjectHideFlags: 0
  m_CorrespondingSourceObject: {fileID: 0}
  m_PrefabInstance: {fileID: 0}
  m_PrefabAsset: {fileID: 0}
  m_GameObject: {fileID: 5068305745403298246}
  m_Material: {fileID: 13400000, guid: fbadbace65c2f3047a360036d374df4c, type: 2}
  m_IsTrigger: 0
  m_Enabled: 1
  serializedVersion: 2
  m_Size: {x: 1.6213179, y: 0.03649205, z: 0.64929867}
  m_Center: {x: -0.11908361, y: -0.0108474195, z: -0.031048775}
--- !u!1 &5068305745428790379
GameObject:
  m_ObjectHideFlags: 0
  m_CorrespondingSourceObject: {fileID: 0}
  m_PrefabInstance: {fileID: 0}
  m_PrefabAsset: {fileID: 0}
  serializedVersion: 6
  m_Component:
  - component: {fileID: 5068305745428790378}
  m_Layer: 8
  m_Name: vPoint (8)
  m_TagString: Untagged
  m_Icon: {fileID: 0}
  m_NavMeshLayer: 0
  m_StaticEditorFlags: 64
  m_IsActive: 1
--- !u!4 &5068305745428790378
Transform:
  m_ObjectHideFlags: 0
  m_CorrespondingSourceObject: {fileID: 0}
  m_PrefabInstance: {fileID: 0}
  m_PrefabAsset: {fileID: 0}
  m_GameObject: {fileID: 5068305745428790379}
  m_LocalRotation: {x: -0, y: -0, z: -0, w: 1}
  m_LocalPosition: {x: -0.3561, y: 0.103899986, z: -0.167}
  m_LocalScale: {x: 1, y: 1, z: 1}
  m_Children: []
  m_Father: {fileID: 5068305744827631578}
  m_RootOrder: 8
  m_LocalEulerAnglesHint: {x: 0, y: 0, z: 0}
--- !u!1 &5068305745439803524
GameObject:
  m_ObjectHideFlags: 0
  m_CorrespondingSourceObject: {fileID: 0}
  m_PrefabInstance: {fileID: 0}
  m_PrefabAsset: {fileID: 0}
  serializedVersion: 6
  m_Component:
  - component: {fileID: 5068305745439803523}
  - component: {fileID: 5068305745439803522}
  m_Layer: 8
  m_Name: Col
  m_TagString: SimObjPhysics
  m_Icon: {fileID: 0}
  m_NavMeshLayer: 0
  m_StaticEditorFlags: 64
  m_IsActive: 1
--- !u!4 &5068305745439803523
Transform:
  m_ObjectHideFlags: 0
  m_CorrespondingSourceObject: {fileID: 0}
  m_PrefabInstance: {fileID: 0}
  m_PrefabAsset: {fileID: 0}
  m_GameObject: {fileID: 5068305745439803524}
  m_LocalRotation: {x: -0, y: -0, z: -0, w: 1}
  m_LocalPosition: {x: 0, y: 0, z: 0}
  m_LocalScale: {x: 1, y: 1, z: 1}
  m_Children: []
  m_Father: {fileID: 5068305743702743414}
  m_RootOrder: 0
  m_LocalEulerAnglesHint: {x: 0, y: 0, z: 0}
--- !u!65 &5068305745439803522
BoxCollider:
  m_ObjectHideFlags: 0
  m_CorrespondingSourceObject: {fileID: 0}
  m_PrefabInstance: {fileID: 0}
  m_PrefabAsset: {fileID: 0}
  m_GameObject: {fileID: 5068305745439803524}
  m_Material: {fileID: 13400000, guid: fbadbace65c2f3047a360036d374df4c, type: 2}
  m_IsTrigger: 1
  m_Enabled: 1
  serializedVersion: 2
  m_Size: {x: 0.7176094, y: 0.012175888, z: 0.3841609}
  m_Center: {x: 0, y: -0.100817606, z: -0.0064415485}
--- !u!1 &5068305745451966834
GameObject:
  m_ObjectHideFlags: 0
  m_CorrespondingSourceObject: {fileID: 0}
  m_PrefabInstance: {fileID: 0}
  m_PrefabAsset: {fileID: 0}
  serializedVersion: 6
  m_Component:
  - component: {fileID: 5068305745451966833}
  m_Layer: 8
  m_Name: vPoint (16)
  m_TagString: Untagged
  m_Icon: {fileID: 0}
  m_NavMeshLayer: 0
  m_StaticEditorFlags: 64
  m_IsActive: 1
--- !u!4 &5068305745451966833
Transform:
  m_ObjectHideFlags: 0
  m_CorrespondingSourceObject: {fileID: 0}
  m_PrefabInstance: {fileID: 0}
  m_PrefabAsset: {fileID: 0}
  m_GameObject: {fileID: 5068305745451966834}
  m_LocalRotation: {x: -0, y: -0, z: -0, w: 1}
  m_LocalPosition: {x: -0.914, y: 0.08, z: 0.269}
  m_LocalScale: {x: 1, y: 1, z: 1}
  m_Children: []
  m_Father: {fileID: 5068305744662729676}
  m_RootOrder: 10
  m_LocalEulerAnglesHint: {x: 0, y: 0, z: 0}
--- !u!1 &5068305745475212723
GameObject:
  m_ObjectHideFlags: 0
  m_CorrespondingSourceObject: {fileID: 0}
  m_PrefabInstance: {fileID: 0}
  m_PrefabAsset: {fileID: 0}
  serializedVersion: 6
  m_Component:
  - component: {fileID: 5068305745475212722}
  - component: {fileID: 5068305745475212721}
  m_Layer: 8
  m_Name: Col (4)
  m_TagString: SimObjPhysics
  m_Icon: {fileID: 0}
  m_NavMeshLayer: 0
  m_StaticEditorFlags: 64
  m_IsActive: 1
--- !u!4 &5068305745475212722
Transform:
  m_ObjectHideFlags: 0
  m_CorrespondingSourceObject: {fileID: 0}
  m_PrefabInstance: {fileID: 0}
  m_PrefabAsset: {fileID: 0}
  m_GameObject: {fileID: 5068305745475212723}
  m_LocalRotation: {x: -0, y: -0, z: -0, w: 1}
  m_LocalPosition: {x: 0, y: 0, z: 0}
  m_LocalScale: {x: 1, y: 1, z: 1}
  m_Children: []
  m_Father: {fileID: 5068305744811943572}
  m_RootOrder: 4
  m_LocalEulerAnglesHint: {x: 0, y: 0, z: 0}
--- !u!65 &5068305745475212721
BoxCollider:
  m_ObjectHideFlags: 0
  m_CorrespondingSourceObject: {fileID: 0}
  m_PrefabInstance: {fileID: 0}
  m_PrefabAsset: {fileID: 0}
  m_GameObject: {fileID: 5068305745475212723}
  m_Material: {fileID: 13400000, guid: fbadbace65c2f3047a360036d374df4c, type: 2}
  m_IsTrigger: 0
  m_Enabled: 1
  serializedVersion: 2
  m_Size: {x: 0.008850455, y: 0.21445832, z: 0.3841609}
  m_Center: {x: 0.35437948, y: 0.00032360852, z: -0.0064415485}
--- !u!1 &5068305745512131913
GameObject:
  m_ObjectHideFlags: 0
  m_CorrespondingSourceObject: {fileID: 0}
  m_PrefabInstance: {fileID: 0}
  m_PrefabAsset: {fileID: 0}
  serializedVersion: 6
  m_Component:
  - component: {fileID: 5068305745512131912}
  m_Layer: 8
  m_Name: vPoint (4)
  m_TagString: Untagged
  m_Icon: {fileID: 0}
  m_NavMeshLayer: 0
  m_StaticEditorFlags: 64
  m_IsActive: 1
--- !u!4 &5068305745512131912
Transform:
  m_ObjectHideFlags: 0
  m_CorrespondingSourceObject: {fileID: 0}
  m_PrefabInstance: {fileID: 0}
  m_PrefabAsset: {fileID: 0}
  m_GameObject: {fileID: 5068305745512131913}
  m_LocalRotation: {x: -0, y: -0, z: -0, w: 1}
  m_LocalPosition: {x: 0.3574, y: -0.106, z: 0.18919992}
  m_LocalScale: {x: 1, y: 1, z: 1}
  m_Children: []
  m_Father: {fileID: 5068305745001413789}
  m_RootOrder: 4
  m_LocalEulerAnglesHint: {x: 0, y: 0, z: 0}
--- !u!1 &5068305745567043203
GameObject:
  m_ObjectHideFlags: 0
  m_CorrespondingSourceObject: {fileID: 0}
  m_PrefabInstance: {fileID: 0}
  m_PrefabAsset: {fileID: 0}
  serializedVersion: 6
  m_Component:
  - component: {fileID: 5068305745567043202}
  m_Layer: 8
  m_Name: vPoint
  m_TagString: Untagged
  m_Icon: {fileID: 0}
  m_NavMeshLayer: 0
  m_StaticEditorFlags: 64
  m_IsActive: 1
--- !u!4 &5068305745567043202
Transform:
  m_ObjectHideFlags: 0
  m_CorrespondingSourceObject: {fileID: 0}
  m_PrefabInstance: {fileID: 0}
  m_PrefabAsset: {fileID: 0}
  m_GameObject: {fileID: 5068305745567043203}
  m_LocalRotation: {x: -0, y: -0, z: -0, w: 1}
  m_LocalPosition: {x: 0, y: 0.0152, z: 0}
  m_LocalScale: {x: 1, y: 1, z: 1}
  m_Children: []
  m_Father: {fileID: 5068305744910742750}
  m_RootOrder: 0
  m_LocalEulerAnglesHint: {x: 0, y: 0, z: 0}
--- !u!1 &5068305745569460492
GameObject:
  m_ObjectHideFlags: 0
  m_CorrespondingSourceObject: {fileID: 0}
  m_PrefabInstance: {fileID: 0}
  m_PrefabAsset: {fileID: 0}
  serializedVersion: 6
  m_Component:
  - component: {fileID: 5068305745569460491}
  - component: {fileID: 5068305745569460490}
  m_Layer: 8
  m_Name: Col (8)
  m_TagString: SimObjPhysics
  m_Icon: {fileID: 0}
  m_NavMeshLayer: 0
  m_StaticEditorFlags: 64
  m_IsActive: 1
--- !u!4 &5068305745569460491
Transform:
  m_ObjectHideFlags: 0
  m_CorrespondingSourceObject: {fileID: 0}
  m_PrefabInstance: {fileID: 0}
  m_PrefabAsset: {fileID: 0}
  m_GameObject: {fileID: 5068305745569460492}
  m_LocalRotation: {x: -0, y: -0, z: -0, w: 1}
  m_LocalPosition: {x: -1.184, y: 1.115, z: -0.20099998}
  m_LocalScale: {x: 1, y: 1, z: 1}
  m_Children: []
  m_Father: {fileID: 5068305744674554047}
  m_RootOrder: 8
  m_LocalEulerAnglesHint: {x: 0, y: 0, z: 0}
--- !u!65 &5068305745569460490
BoxCollider:
  m_ObjectHideFlags: 0
  m_CorrespondingSourceObject: {fileID: 0}
  m_PrefabInstance: {fileID: 0}
  m_PrefabAsset: {fileID: 0}
  m_GameObject: {fileID: 5068305745569460492}
  m_Material: {fileID: 13400000, guid: fbadbace65c2f3047a360036d374df4c, type: 2}
  m_IsTrigger: 0
  m_Enabled: 1
  serializedVersion: 2
  m_Size: {x: 0.031340837, y: 0.65523803, z: 0.34093636}
  m_Center: {x: 0.28079414, y: 0.18036407, z: 0.009413034}
--- !u!1 &5068305745570753150
GameObject:
  m_ObjectHideFlags: 0
  m_CorrespondingSourceObject: {fileID: 0}
  m_PrefabInstance: {fileID: 0}
  m_PrefabAsset: {fileID: 0}
  serializedVersion: 6
  m_Component:
  - component: {fileID: 5068305745570753149}
  - component: {fileID: 5068305745570753148}
  m_Layer: 8
  m_Name: Col (5)
  m_TagString: SimObjPhysics
  m_Icon: {fileID: 0}
  m_NavMeshLayer: 0
  m_StaticEditorFlags: 64
  m_IsActive: 1
--- !u!4 &5068305745570753149
Transform:
  m_ObjectHideFlags: 0
  m_CorrespondingSourceObject: {fileID: 0}
  m_PrefabInstance: {fileID: 0}
  m_PrefabAsset: {fileID: 0}
  m_GameObject: {fileID: 5068305745570753150}
  m_LocalRotation: {x: -0, y: -0, z: -0, w: 1}
  m_LocalPosition: {x: 0, y: 0, z: 0.0098}
  m_LocalScale: {x: 1, y: 1, z: 1}
  m_Children: []
  m_Father: {fileID: 5068305744811943572}
  m_RootOrder: 5
  m_LocalEulerAnglesHint: {x: 0, y: 0, z: 0}
--- !u!65 &5068305745570753148
BoxCollider:
  m_ObjectHideFlags: 0
  m_CorrespondingSourceObject: {fileID: 0}
  m_PrefabInstance: {fileID: 0}
  m_PrefabAsset: {fileID: 0}
  m_GameObject: {fileID: 5068305745570753150}
  m_Material: {fileID: 13400000, guid: fbadbace65c2f3047a360036d374df4c, type: 2}
  m_IsTrigger: 0
  m_Enabled: 1
  serializedVersion: 2
  m_Size: {x: 0.7438078, y: 0.23547217, z: 0.015268087}
  m_Center: {x: 0, y: 0.00032360852, z: 0.17996275}
--- !u!1 &5068305745572877678
GameObject:
  m_ObjectHideFlags: 0
  m_CorrespondingSourceObject: {fileID: 0}
  m_PrefabInstance: {fileID: 0}
  m_PrefabAsset: {fileID: 0}
  serializedVersion: 6
  m_Component:
  - component: {fileID: 5068305745572877677}
  - component: {fileID: 5068305745572877676}
  m_Layer: 8
  m_Name: Col (5)
  m_TagString: SimObjPhysics
  m_Icon: {fileID: 0}
  m_NavMeshLayer: 0
  m_StaticEditorFlags: 64
  m_IsActive: 1
--- !u!4 &5068305745572877677
Transform:
  m_ObjectHideFlags: 0
  m_CorrespondingSourceObject: {fileID: 0}
  m_PrefabInstance: {fileID: 0}
  m_PrefabAsset: {fileID: 0}
  m_GameObject: {fileID: 5068305745572877678}
  m_LocalRotation: {x: -0, y: -0, z: -0, w: 1}
  m_LocalPosition: {x: 0, y: 0, z: 0.0098}
  m_LocalScale: {x: 1, y: 1, z: 1}
  m_Children: []
  m_Father: {fileID: 5068305744728454870}
  m_RootOrder: 5
  m_LocalEulerAnglesHint: {x: 0, y: 0, z: 0}
--- !u!65 &5068305745572877676
BoxCollider:
  m_ObjectHideFlags: 0
  m_CorrespondingSourceObject: {fileID: 0}
  m_PrefabInstance: {fileID: 0}
  m_PrefabAsset: {fileID: 0}
  m_GameObject: {fileID: 5068305745572877678}
  m_Material: {fileID: 13400000, guid: fbadbace65c2f3047a360036d374df4c, type: 2}
  m_IsTrigger: 1
  m_Enabled: 1
  serializedVersion: 2
  m_Size: {x: 0.7438078, y: 0.23547217, z: 0.015268087}
  m_Center: {x: 0, y: 0.00032360852, z: 0.17996275}
--- !u!1 &5068305745576316582
GameObject:
  m_ObjectHideFlags: 0
  m_CorrespondingSourceObject: {fileID: 0}
  m_PrefabInstance: {fileID: 0}
  m_PrefabAsset: {fileID: 0}
  serializedVersion: 6
  m_Component:
  - component: {fileID: 5068305745576316581}
  m_Layer: 8
  m_Name: vPoint (4)
  m_TagString: Untagged
  m_Icon: {fileID: 0}
  m_NavMeshLayer: 0
  m_StaticEditorFlags: 64
  m_IsActive: 1
--- !u!4 &5068305745576316581
Transform:
  m_ObjectHideFlags: 0
  m_CorrespondingSourceObject: {fileID: 0}
  m_PrefabInstance: {fileID: 0}
  m_PrefabAsset: {fileID: 0}
  m_GameObject: {fileID: 5068305745576316582}
  m_LocalRotation: {x: -0, y: -0, z: -0, w: 1}
  m_LocalPosition: {x: 0.3574, y: -0.106, z: 0.18919992}
  m_LocalScale: {x: 1, y: 1, z: 1}
  m_Children: []
  m_Father: {fileID: 5068305744910742750}
  m_RootOrder: 4
  m_LocalEulerAnglesHint: {x: 0, y: 0, z: 0}
--- !u!1 &5068305745580752827
GameObject:
  m_ObjectHideFlags: 0
  m_CorrespondingSourceObject: {fileID: 0}
  m_PrefabInstance: {fileID: 0}
  m_PrefabAsset: {fileID: 0}
  serializedVersion: 6
  m_Component:
  - component: {fileID: 5068305745580752826}
  m_Layer: 8
  m_Name: vPoint (2)
  m_TagString: Untagged
  m_Icon: {fileID: 0}
  m_NavMeshLayer: 0
  m_StaticEditorFlags: 64
  m_IsActive: 1
--- !u!4 &5068305745580752826
Transform:
  m_ObjectHideFlags: 0
  m_CorrespondingSourceObject: {fileID: 0}
  m_PrefabInstance: {fileID: 0}
  m_PrefabAsset: {fileID: 0}
  m_GameObject: {fileID: 5068305745580752827}
  m_LocalRotation: {x: -0, y: -0, z: -0, w: 1}
  m_LocalPosition: {x: -0.3602, y: -0.109, z: 0.18919992}
  m_LocalScale: {x: 1, y: 1, z: 1}
  m_Children: []
  m_Father: {fileID: 5068305744827631578}
  m_RootOrder: 2
  m_LocalEulerAnglesHint: {x: 0, y: 0, z: 0}
--- !u!1 &5068305745613759289
GameObject:
  m_ObjectHideFlags: 0
  m_CorrespondingSourceObject: {fileID: 0}
  m_PrefabInstance: {fileID: 0}
  m_PrefabAsset: {fileID: 0}
  serializedVersion: 6
  m_Component:
  - component: {fileID: 5068305745613759288}
  m_Layer: 8
  m_Name: vPoint (15)
  m_TagString: Untagged
  m_Icon: {fileID: 0}
  m_NavMeshLayer: 0
  m_StaticEditorFlags: 64
  m_IsActive: 1
--- !u!4 &5068305745613759288
Transform:
  m_ObjectHideFlags: 0
  m_CorrespondingSourceObject: {fileID: 0}
  m_PrefabInstance: {fileID: 0}
  m_PrefabAsset: {fileID: 0}
  m_GameObject: {fileID: 5068305745613759289}
  m_LocalRotation: {x: -0, y: -0, z: -0, w: 1}
  m_LocalPosition: {x: -0.914, y: 0.08, z: -0.31999993}
  m_LocalScale: {x: 1, y: 1, z: 1}
  m_Children: []
  m_Father: {fileID: 5068305744662729676}
  m_RootOrder: 9
  m_LocalEulerAnglesHint: {x: 0, y: 0, z: 0}
--- !u!1 &5068305745630306757
GameObject:
  m_ObjectHideFlags: 0
  m_CorrespondingSourceObject: {fileID: 0}
  m_PrefabInstance: {fileID: 0}
  m_PrefabAsset: {fileID: 0}
  serializedVersion: 6
  m_Component:
  - component: {fileID: 5068305745630306756}
  - component: {fileID: 5068305745630306755}
  m_Layer: 8
  m_Name: Col (4)
  m_TagString: SimObjPhysics
  m_Icon: {fileID: 0}
  m_NavMeshLayer: 0
  m_StaticEditorFlags: 64
  m_IsActive: 1
--- !u!4 &5068305745630306756
Transform:
  m_ObjectHideFlags: 0
  m_CorrespondingSourceObject: {fileID: 0}
  m_PrefabInstance: {fileID: 0}
  m_PrefabAsset: {fileID: 0}
  m_GameObject: {fileID: 5068305745630306757}
  m_LocalRotation: {x: -0, y: -0, z: -0, w: 1}
  m_LocalPosition: {x: 0, y: 0, z: 0}
  m_LocalScale: {x: 1, y: 1, z: 1}
  m_Children: []
  m_Father: {fileID: 5068305743702743414}
  m_RootOrder: 4
  m_LocalEulerAnglesHint: {x: 0, y: 0, z: 0}
--- !u!65 &5068305745630306755
BoxCollider:
  m_ObjectHideFlags: 0
  m_CorrespondingSourceObject: {fileID: 0}
  m_PrefabInstance: {fileID: 0}
  m_PrefabAsset: {fileID: 0}
  m_GameObject: {fileID: 5068305745630306757}
  m_Material: {fileID: 13400000, guid: fbadbace65c2f3047a360036d374df4c, type: 2}
  m_IsTrigger: 1
  m_Enabled: 1
  serializedVersion: 2
  m_Size: {x: 0.008850455, y: 0.21445832, z: 0.3841609}
  m_Center: {x: 0.35437948, y: 0.00032360852, z: -0.0064415485}
--- !u!1 &5068305745644107319
GameObject:
  m_ObjectHideFlags: 0
  m_CorrespondingSourceObject: {fileID: 0}
  m_PrefabInstance: {fileID: 0}
  m_PrefabAsset: {fileID: 0}
  serializedVersion: 6
  m_Component:
  - component: {fileID: 5068305745644107318}
  - component: {fileID: 5068305745644107317}
  m_Layer: 8
  m_Name: Col (3)
  m_TagString: SimObjPhysics
  m_Icon: {fileID: 0}
  m_NavMeshLayer: 0
  m_StaticEditorFlags: 64
  m_IsActive: 1
--- !u!4 &5068305745644107318
Transform:
  m_ObjectHideFlags: 0
  m_CorrespondingSourceObject: {fileID: 0}
  m_PrefabInstance: {fileID: 0}
  m_PrefabAsset: {fileID: 0}
  m_GameObject: {fileID: 5068305745644107319}
  m_LocalRotation: {x: -0, y: -0, z: -0, w: 1}
  m_LocalPosition: {x: 0, y: 0, z: 0}
  m_LocalScale: {x: 1, y: 1, z: 1}
  m_Children: []
  m_Father: {fileID: 5068305745119451035}
  m_RootOrder: 3
  m_LocalEulerAnglesHint: {x: 0, y: 0, z: 0}
--- !u!65 &5068305745644107317
BoxCollider:
  m_ObjectHideFlags: 0
  m_CorrespondingSourceObject: {fileID: 0}
  m_PrefabInstance: {fileID: 0}
  m_PrefabAsset: {fileID: 0}
  m_GameObject: {fileID: 5068305745644107319}
  m_Material: {fileID: 13400000, guid: fbadbace65c2f3047a360036d374df4c, type: 2}
  m_IsTrigger: 1
  m_Enabled: 1
  serializedVersion: 2
  m_Size: {x: 0.0114610195, y: 0.21445832, z: 0.3841609}
  m_Center: {x: -0.3530742, y: 0.00032360852, z: -0.0064415485}
--- !u!1001 &5068305743804697818
PrefabInstance:
  m_ObjectHideFlags: 0
  serializedVersion: 2
  m_Modification:
    m_TransformParent: {fileID: 5068305744280372711}
    m_Modifications:
    - target: {fileID: 1170333579371094, guid: 6877aba5a696347dbb6c01f851f2da28, type: 3}
      propertyPath: m_Name
      value: ReceptacleTriggerBox
      objectReference: {fileID: 0}
    - target: {fileID: 1170333579371094, guid: 6877aba5a696347dbb6c01f851f2da28, type: 3}
      propertyPath: m_StaticEditorFlags
      value: 64
      objectReference: {fileID: 0}
    - target: {fileID: 4251536333782420, guid: 6877aba5a696347dbb6c01f851f2da28, type: 3}
      propertyPath: m_RootOrder
      value: 0
      objectReference: {fileID: 0}
    - target: {fileID: 4251536333782420, guid: 6877aba5a696347dbb6c01f851f2da28, type: 3}
      propertyPath: m_LocalPosition.x
      value: 0
      objectReference: {fileID: 0}
    - target: {fileID: 4251536333782420, guid: 6877aba5a696347dbb6c01f851f2da28, type: 3}
      propertyPath: m_LocalPosition.y
      value: 0
      objectReference: {fileID: 0}
    - target: {fileID: 4251536333782420, guid: 6877aba5a696347dbb6c01f851f2da28, type: 3}
      propertyPath: m_LocalPosition.z
      value: 0
      objectReference: {fileID: 0}
    - target: {fileID: 4251536333782420, guid: 6877aba5a696347dbb6c01f851f2da28, type: 3}
      propertyPath: m_LocalRotation.w
      value: 1
      objectReference: {fileID: 0}
    - target: {fileID: 4251536333782420, guid: 6877aba5a696347dbb6c01f851f2da28, type: 3}
      propertyPath: m_LocalRotation.x
      value: -0
      objectReference: {fileID: 0}
    - target: {fileID: 4251536333782420, guid: 6877aba5a696347dbb6c01f851f2da28, type: 3}
      propertyPath: m_LocalRotation.y
      value: -0
      objectReference: {fileID: 0}
    - target: {fileID: 4251536333782420, guid: 6877aba5a696347dbb6c01f851f2da28, type: 3}
      propertyPath: m_LocalRotation.z
      value: -0
      objectReference: {fileID: 0}
    - target: {fileID: 4251536333782420, guid: 6877aba5a696347dbb6c01f851f2da28, type: 3}
      propertyPath: m_LocalEulerAnglesHint.x
      value: 0
      objectReference: {fileID: 0}
    - target: {fileID: 4251536333782420, guid: 6877aba5a696347dbb6c01f851f2da28, type: 3}
      propertyPath: m_LocalEulerAnglesHint.y
      value: 0
      objectReference: {fileID: 0}
    - target: {fileID: 4251536333782420, guid: 6877aba5a696347dbb6c01f851f2da28, type: 3}
      propertyPath: m_LocalEulerAnglesHint.z
      value: 0
      objectReference: {fileID: 0}
    - target: {fileID: 65569799956894354, guid: 6877aba5a696347dbb6c01f851f2da28,
        type: 3}
      propertyPath: m_Size.x
      value: 1.3951535
      objectReference: {fileID: 0}
    - target: {fileID: 65569799956894354, guid: 6877aba5a696347dbb6c01f851f2da28,
        type: 3}
      propertyPath: m_Size.y
      value: 0.40593487
      objectReference: {fileID: 0}
    - target: {fileID: 65569799956894354, guid: 6877aba5a696347dbb6c01f851f2da28,
        type: 3}
      propertyPath: m_Size.z
      value: 0.72073126
      objectReference: {fileID: 0}
    - target: {fileID: 65569799956894354, guid: 6877aba5a696347dbb6c01f851f2da28,
        type: 3}
      propertyPath: m_Center.y
      value: 0.013592929
      objectReference: {fileID: 0}
    - target: {fileID: 65569799956894354, guid: 6877aba5a696347dbb6c01f851f2da28,
        type: 3}
      propertyPath: m_Center.z
      value: -0.014307737
      objectReference: {fileID: 0}
    - target: {fileID: 114448760657764924, guid: 6877aba5a696347dbb6c01f851f2da28,
        type: 3}
      propertyPath: myParent
      value: 
      objectReference: {fileID: 5068305744280372712}
    m_RemovedComponents: []
  m_SourcePrefab: {fileID: 100100000, guid: 6877aba5a696347dbb6c01f851f2da28, type: 3}
--- !u!4 &5069126317973287246 stripped
Transform:
  m_CorrespondingSourceObject: {fileID: 4251536333782420, guid: 6877aba5a696347dbb6c01f851f2da28,
    type: 3}
  m_PrefabInstance: {fileID: 5068305743804697818}
  m_PrefabAsset: {fileID: 0}
--- !u!1 &5067135968747286156 stripped
GameObject:
  m_CorrespondingSourceObject: {fileID: 1170333579371094, guid: 6877aba5a696347dbb6c01f851f2da28,
    type: 3}
  m_PrefabInstance: {fileID: 5068305743804697818}
  m_PrefabAsset: {fileID: 0}
--- !u!1001 &5068305744058545904
PrefabInstance:
  m_ObjectHideFlags: 0
  serializedVersion: 2
  m_Modification:
    m_TransformParent: {fileID: 5068305744024020017}
    m_Modifications:
    - target: {fileID: 1170333579371094, guid: 6877aba5a696347dbb6c01f851f2da28, type: 3}
      propertyPath: m_Name
      value: ReceptacleTriggerBox
      objectReference: {fileID: 0}
    - target: {fileID: 1170333579371094, guid: 6877aba5a696347dbb6c01f851f2da28, type: 3}
      propertyPath: m_StaticEditorFlags
      value: 64
      objectReference: {fileID: 0}
    - target: {fileID: 4251536333782420, guid: 6877aba5a696347dbb6c01f851f2da28, type: 3}
      propertyPath: m_RootOrder
      value: 0
      objectReference: {fileID: 0}
    - target: {fileID: 4251536333782420, guid: 6877aba5a696347dbb6c01f851f2da28, type: 3}
      propertyPath: m_LocalScale.y
      value: 0.6625
      objectReference: {fileID: 0}
    - target: {fileID: 4251536333782420, guid: 6877aba5a696347dbb6c01f851f2da28, type: 3}
      propertyPath: m_LocalPosition.x
      value: 0
      objectReference: {fileID: 0}
    - target: {fileID: 4251536333782420, guid: 6877aba5a696347dbb6c01f851f2da28, type: 3}
      propertyPath: m_LocalPosition.y
      value: 0
      objectReference: {fileID: 0}
    - target: {fileID: 4251536333782420, guid: 6877aba5a696347dbb6c01f851f2da28, type: 3}
      propertyPath: m_LocalPosition.z
      value: 0
      objectReference: {fileID: 0}
    - target: {fileID: 4251536333782420, guid: 6877aba5a696347dbb6c01f851f2da28, type: 3}
      propertyPath: m_LocalRotation.w
      value: 1
      objectReference: {fileID: 0}
    - target: {fileID: 4251536333782420, guid: 6877aba5a696347dbb6c01f851f2da28, type: 3}
      propertyPath: m_LocalRotation.x
      value: -0
      objectReference: {fileID: 0}
    - target: {fileID: 4251536333782420, guid: 6877aba5a696347dbb6c01f851f2da28, type: 3}
      propertyPath: m_LocalRotation.y
      value: -0
      objectReference: {fileID: 0}
    - target: {fileID: 4251536333782420, guid: 6877aba5a696347dbb6c01f851f2da28, type: 3}
      propertyPath: m_LocalRotation.z
      value: -0
      objectReference: {fileID: 0}
    - target: {fileID: 4251536333782420, guid: 6877aba5a696347dbb6c01f851f2da28, type: 3}
      propertyPath: m_LocalEulerAnglesHint.x
      value: 0
      objectReference: {fileID: 0}
    - target: {fileID: 4251536333782420, guid: 6877aba5a696347dbb6c01f851f2da28, type: 3}
      propertyPath: m_LocalEulerAnglesHint.y
      value: 0
      objectReference: {fileID: 0}
    - target: {fileID: 4251536333782420, guid: 6877aba5a696347dbb6c01f851f2da28, type: 3}
      propertyPath: m_LocalEulerAnglesHint.z
      value: 0
      objectReference: {fileID: 0}
    - target: {fileID: 65569799956894354, guid: 6877aba5a696347dbb6c01f851f2da28,
        type: 3}
      propertyPath: m_Size.x
      value: 1.3951535
      objectReference: {fileID: 0}
    - target: {fileID: 65569799956894354, guid: 6877aba5a696347dbb6c01f851f2da28,
        type: 3}
      propertyPath: m_Size.y
      value: 0.40593487
      objectReference: {fileID: 0}
    - target: {fileID: 65569799956894354, guid: 6877aba5a696347dbb6c01f851f2da28,
        type: 3}
      propertyPath: m_Size.z
      value: 0.72073126
      objectReference: {fileID: 0}
    - target: {fileID: 65569799956894354, guid: 6877aba5a696347dbb6c01f851f2da28,
        type: 3}
      propertyPath: m_Center.y
      value: 0.013592929
      objectReference: {fileID: 0}
    - target: {fileID: 65569799956894354, guid: 6877aba5a696347dbb6c01f851f2da28,
        type: 3}
      propertyPath: m_Center.z
      value: -0.014307737
      objectReference: {fileID: 0}
    - target: {fileID: 114448760657764924, guid: 6877aba5a696347dbb6c01f851f2da28,
        type: 3}
      propertyPath: myParent
      value: 
      objectReference: {fileID: 5068305744024020018}
    m_RemovedComponents: []
  m_SourcePrefab: {fileID: 100100000, guid: 6877aba5a696347dbb6c01f851f2da28, type: 3}
--- !u!1 &5067135968833311910 stripped
GameObject:
  m_CorrespondingSourceObject: {fileID: 1170333579371094, guid: 6877aba5a696347dbb6c01f851f2da28,
    type: 3}
  m_PrefabInstance: {fileID: 5068305744058545904}
  m_PrefabAsset: {fileID: 0}
--- !u!4 &5069126318222920548 stripped
Transform:
  m_CorrespondingSourceObject: {fileID: 4251536333782420, guid: 6877aba5a696347dbb6c01f851f2da28,
    type: 3}
  m_PrefabInstance: {fileID: 5068305744058545904}
  m_PrefabAsset: {fileID: 0}
--- !u!1001 &5068305744722247700
PrefabInstance:
  m_ObjectHideFlags: 0
  serializedVersion: 2
  m_Modification:
    m_TransformParent: {fileID: 5068305744912415082}
    m_Modifications:
    - target: {fileID: 1170333579371094, guid: 6877aba5a696347dbb6c01f851f2da28, type: 3}
      propertyPath: m_Name
      value: ReceptacleTriggerBox
      objectReference: {fileID: 0}
    - target: {fileID: 1170333579371094, guid: 6877aba5a696347dbb6c01f851f2da28, type: 3}
      propertyPath: m_StaticEditorFlags
      value: 64
      objectReference: {fileID: 0}
    - target: {fileID: 4251536333782420, guid: 6877aba5a696347dbb6c01f851f2da28, type: 3}
      propertyPath: m_RootOrder
      value: 0
      objectReference: {fileID: 0}
    - target: {fileID: 4251536333782420, guid: 6877aba5a696347dbb6c01f851f2da28, type: 3}
      propertyPath: m_LocalPosition.x
      value: 0.121
      objectReference: {fileID: 0}
    - target: {fileID: 4251536333782420, guid: 6877aba5a696347dbb6c01f851f2da28, type: 3}
      propertyPath: m_LocalPosition.y
      value: 0.985
      objectReference: {fileID: 0}
    - target: {fileID: 4251536333782420, guid: 6877aba5a696347dbb6c01f851f2da28, type: 3}
      propertyPath: m_LocalPosition.z
      value: 0.033
      objectReference: {fileID: 0}
    - target: {fileID: 4251536333782420, guid: 6877aba5a696347dbb6c01f851f2da28, type: 3}
      propertyPath: m_LocalRotation.w
      value: 1
      objectReference: {fileID: 0}
    - target: {fileID: 4251536333782420, guid: 6877aba5a696347dbb6c01f851f2da28, type: 3}
      propertyPath: m_LocalRotation.x
      value: -0
      objectReference: {fileID: 0}
    - target: {fileID: 4251536333782420, guid: 6877aba5a696347dbb6c01f851f2da28, type: 3}
      propertyPath: m_LocalRotation.y
      value: -0
      objectReference: {fileID: 0}
    - target: {fileID: 4251536333782420, guid: 6877aba5a696347dbb6c01f851f2da28, type: 3}
      propertyPath: m_LocalRotation.z
      value: -0
      objectReference: {fileID: 0}
    - target: {fileID: 4251536333782420, guid: 6877aba5a696347dbb6c01f851f2da28, type: 3}
      propertyPath: m_LocalEulerAnglesHint.x
      value: 0
      objectReference: {fileID: 0}
    - target: {fileID: 4251536333782420, guid: 6877aba5a696347dbb6c01f851f2da28, type: 3}
      propertyPath: m_LocalEulerAnglesHint.y
      value: 0
      objectReference: {fileID: 0}
    - target: {fileID: 4251536333782420, guid: 6877aba5a696347dbb6c01f851f2da28, type: 3}
      propertyPath: m_LocalEulerAnglesHint.z
      value: 0
      objectReference: {fileID: 0}
    - target: {fileID: 65569799956894354, guid: 6877aba5a696347dbb6c01f851f2da28,
        type: 3}
      propertyPath: m_Size.x
      value: 3.2422724
      objectReference: {fileID: 0}
    - target: {fileID: 65569799956894354, guid: 6877aba5a696347dbb6c01f851f2da28,
        type: 3}
      propertyPath: m_Size.y
      value: 0.5400137
      objectReference: {fileID: 0}
    - target: {fileID: 65569799956894354, guid: 6877aba5a696347dbb6c01f851f2da28,
        type: 3}
      propertyPath: m_Size.z
      value: 1.2996638
      objectReference: {fileID: 0}
    - target: {fileID: 65569799956894354, guid: 6877aba5a696347dbb6c01f851f2da28,
        type: 3}
      propertyPath: m_Center.x
      value: -0.23890829
      objectReference: {fileID: 0}
    - target: {fileID: 65569799956894354, guid: 6877aba5a696347dbb6c01f851f2da28,
        type: 3}
      propertyPath: m_Center.y
      value: 0.27000684
      objectReference: {fileID: 0}
    - target: {fileID: 65569799956894354, guid: 6877aba5a696347dbb6c01f851f2da28,
        type: 3}
      propertyPath: m_Center.z
      value: -0.06551731
      objectReference: {fileID: 0}
    - target: {fileID: 114448760657764924, guid: 6877aba5a696347dbb6c01f851f2da28,
        type: 3}
      propertyPath: myParent
      value: 
      objectReference: {fileID: 5068305744912415083}
    m_RemovedComponents: []
  m_SourcePrefab: {fileID: 100100000, guid: 6877aba5a696347dbb6c01f851f2da28, type: 3}
--- !u!1 &5067135969497031234 stripped
GameObject:
  m_CorrespondingSourceObject: {fileID: 1170333579371094, guid: 6877aba5a696347dbb6c01f851f2da28,
    type: 3}
  m_PrefabInstance: {fileID: 5068305744722247700}
  m_PrefabAsset: {fileID: 0}
--- !u!4 &5069126317292748160 stripped
Transform:
  m_CorrespondingSourceObject: {fileID: 4251536333782420, guid: 6877aba5a696347dbb6c01f851f2da28,
    type: 3}
  m_PrefabInstance: {fileID: 5068305744722247700}
  m_PrefabAsset: {fileID: 0}
--- !u!1001 &5068305744905013839
PrefabInstance:
  m_ObjectHideFlags: 0
  serializedVersion: 2
  m_Modification:
    m_TransformParent: {fileID: 5068305745357367448}
    m_Modifications:
    - target: {fileID: 1170333579371094, guid: 6877aba5a696347dbb6c01f851f2da28, type: 3}
      propertyPath: m_Name
      value: ReceptacleTriggerBox
      objectReference: {fileID: 0}
    - target: {fileID: 1170333579371094, guid: 6877aba5a696347dbb6c01f851f2da28, type: 3}
      propertyPath: m_StaticEditorFlags
      value: 64
      objectReference: {fileID: 0}
    - target: {fileID: 4251536333782420, guid: 6877aba5a696347dbb6c01f851f2da28, type: 3}
      propertyPath: m_RootOrder
      value: 0
      objectReference: {fileID: 0}
    - target: {fileID: 4251536333782420, guid: 6877aba5a696347dbb6c01f851f2da28, type: 3}
      propertyPath: m_LocalScale.y
      value: 0.6625
      objectReference: {fileID: 0}
    - target: {fileID: 4251536333782420, guid: 6877aba5a696347dbb6c01f851f2da28, type: 3}
      propertyPath: m_LocalPosition.x
      value: 0
      objectReference: {fileID: 0}
    - target: {fileID: 4251536333782420, guid: 6877aba5a696347dbb6c01f851f2da28, type: 3}
      propertyPath: m_LocalPosition.y
      value: 0
      objectReference: {fileID: 0}
    - target: {fileID: 4251536333782420, guid: 6877aba5a696347dbb6c01f851f2da28, type: 3}
      propertyPath: m_LocalPosition.z
      value: 0
      objectReference: {fileID: 0}
    - target: {fileID: 4251536333782420, guid: 6877aba5a696347dbb6c01f851f2da28, type: 3}
      propertyPath: m_LocalRotation.w
      value: 1
      objectReference: {fileID: 0}
    - target: {fileID: 4251536333782420, guid: 6877aba5a696347dbb6c01f851f2da28, type: 3}
      propertyPath: m_LocalRotation.x
      value: -0
      objectReference: {fileID: 0}
    - target: {fileID: 4251536333782420, guid: 6877aba5a696347dbb6c01f851f2da28, type: 3}
      propertyPath: m_LocalRotation.y
      value: -0
      objectReference: {fileID: 0}
    - target: {fileID: 4251536333782420, guid: 6877aba5a696347dbb6c01f851f2da28, type: 3}
      propertyPath: m_LocalRotation.z
      value: -0
      objectReference: {fileID: 0}
    - target: {fileID: 4251536333782420, guid: 6877aba5a696347dbb6c01f851f2da28, type: 3}
      propertyPath: m_LocalEulerAnglesHint.x
      value: 0
      objectReference: {fileID: 0}
    - target: {fileID: 4251536333782420, guid: 6877aba5a696347dbb6c01f851f2da28, type: 3}
      propertyPath: m_LocalEulerAnglesHint.y
      value: 0
      objectReference: {fileID: 0}
    - target: {fileID: 4251536333782420, guid: 6877aba5a696347dbb6c01f851f2da28, type: 3}
      propertyPath: m_LocalEulerAnglesHint.z
      value: 0
      objectReference: {fileID: 0}
    - target: {fileID: 65569799956894354, guid: 6877aba5a696347dbb6c01f851f2da28,
        type: 3}
      propertyPath: m_Size.x
      value: 1.3951535
      objectReference: {fileID: 0}
    - target: {fileID: 65569799956894354, guid: 6877aba5a696347dbb6c01f851f2da28,
        type: 3}
      propertyPath: m_Size.y
      value: 0.40593487
      objectReference: {fileID: 0}
    - target: {fileID: 65569799956894354, guid: 6877aba5a696347dbb6c01f851f2da28,
        type: 3}
      propertyPath: m_Size.z
      value: 0.72073126
      objectReference: {fileID: 0}
    - target: {fileID: 65569799956894354, guid: 6877aba5a696347dbb6c01f851f2da28,
        type: 3}
      propertyPath: m_Center.y
      value: 0.013592929
      objectReference: {fileID: 0}
    - target: {fileID: 65569799956894354, guid: 6877aba5a696347dbb6c01f851f2da28,
        type: 3}
      propertyPath: m_Center.z
      value: -0.014307737
      objectReference: {fileID: 0}
    - target: {fileID: 114448760657764924, guid: 6877aba5a696347dbb6c01f851f2da28,
        type: 3}
      propertyPath: myParent
      value: 
      objectReference: {fileID: 5068305745357367449}
    m_RemovedComponents: []
  m_SourcePrefab: {fileID: 100100000, guid: 6877aba5a696347dbb6c01f851f2da28, type: 3}
--- !u!4 &5069126316940212187 stripped
Transform:
  m_CorrespondingSourceObject: {fileID: 4251536333782420, guid: 6877aba5a696347dbb6c01f851f2da28,
    type: 3}
  m_PrefabInstance: {fileID: 5068305744905013839}
  m_PrefabAsset: {fileID: 0}
--- !u!1 &5067135969848125465 stripped
GameObject:
  m_CorrespondingSourceObject: {fileID: 1170333579371094, guid: 6877aba5a696347dbb6c01f851f2da28,
    type: 3}
  m_PrefabInstance: {fileID: 5068305744905013839}
  m_PrefabAsset: {fileID: 0}<|MERGE_RESOLUTION|>--- conflicted
+++ resolved
@@ -906,10 +906,7 @@
   m_Name: 
   m_EditorClassIdentifier: 
   objectID: 
-<<<<<<< HEAD
-=======
   assetID: 
->>>>>>> 2f8dd9f9
   Type: 126
   PrimaryProperty: 1
   SecondaryProperties: 07000000
@@ -1902,10 +1899,7 @@
   m_Name: 
   m_EditorClassIdentifier: 
   objectID: 
-<<<<<<< HEAD
-=======
   assetID: 
->>>>>>> 2f8dd9f9
   Type: 95
   PrimaryProperty: 1
   SecondaryProperties: 0700000008000000
@@ -2692,10 +2686,7 @@
   m_Name: 
   m_EditorClassIdentifier: 
   objectID: 
-<<<<<<< HEAD
-=======
   assetID: 
->>>>>>> 2f8dd9f9
   Type: 95
   PrimaryProperty: 1
   SecondaryProperties: 0700000008000000
@@ -4204,7 +4195,7 @@
   m_PrefabAsset: {fileID: 0}
   m_GameObject: {fileID: 5068305744912415083}
   m_LocalRotation: {x: 0, y: 0, z: 0, w: 1}
-  m_LocalPosition: {x: 0, y: 0, z: 0}
+  m_LocalPosition: {x: -0.876, y: 0, z: -1.411}
   m_LocalScale: {x: 1, y: 1, z: 1}
   m_Children:
   - {fileID: 5069126317292748160}
@@ -4233,10 +4224,7 @@
   m_Name: 
   m_EditorClassIdentifier: 
   objectID: 
-<<<<<<< HEAD
-=======
   assetID: Desk_304_Master
->>>>>>> 2f8dd9f9
   Type: 128
   PrimaryProperty: 2
   SecondaryProperties: 07000000
@@ -5335,10 +5323,7 @@
   m_Name: 
   m_EditorClassIdentifier: 
   objectID: 
-<<<<<<< HEAD
-=======
   assetID: 
->>>>>>> 2f8dd9f9
   Type: 95
   PrimaryProperty: 1
   SecondaryProperties: 0700000008000000
