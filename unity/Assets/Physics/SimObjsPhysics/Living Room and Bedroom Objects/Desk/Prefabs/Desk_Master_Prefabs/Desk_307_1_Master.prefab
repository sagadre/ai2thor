%YAML 1.1
%TAG !u! tag:unity3d.com,2011:
--- !u!1 &180254861
GameObject:
  m_ObjectHideFlags: 0
  m_CorrespondingSourceObject: {fileID: 0}
  m_PrefabInstance: {fileID: 0}
  m_PrefabAsset: {fileID: 0}
  serializedVersion: 6
  m_Component:
  - component: {fileID: 180254862}
  - component: {fileID: 180254863}
  m_Layer: 8
  m_Name: Col (6)
  m_TagString: SimObjPhysics
  m_Icon: {fileID: 0}
  m_NavMeshLayer: 0
  m_StaticEditorFlags: 64
  m_IsActive: 1
--- !u!4 &180254862
Transform:
  m_ObjectHideFlags: 0
  m_CorrespondingSourceObject: {fileID: 0}
  m_PrefabInstance: {fileID: 0}
  m_PrefabAsset: {fileID: 0}
  m_GameObject: {fileID: 180254861}
  m_LocalRotation: {x: -0, y: -0, z: -0, w: 1}
  m_LocalPosition: {x: 0.652, y: 1.2920997, z: 0}
  m_LocalScale: {x: 1, y: 1, z: 1}
  m_Children: []
  m_Father: {fileID: 1569515021}
  m_RootOrder: 6
  m_LocalEulerAnglesHint: {x: 0, y: 0, z: 0}
--- !u!65 &180254863
BoxCollider:
  m_ObjectHideFlags: 0
  m_CorrespondingSourceObject: {fileID: 0}
  m_PrefabInstance: {fileID: 0}
  m_PrefabAsset: {fileID: 0}
  m_GameObject: {fileID: 180254861}
  m_Material: {fileID: 13400000, guid: fbadbace65c2f3047a360036d374df4c, type: 2}
  m_IsTrigger: 1
  m_Enabled: 1
  serializedVersion: 2
  m_Size: {x: 0.022304684, y: 0.5817814, z: 0.29181814}
  m_Center: {x: 0.0007671863, y: -0.16099453, z: -0.106322765}
--- !u!1 &373674445
GameObject:
  m_ObjectHideFlags: 0
  m_CorrespondingSourceObject: {fileID: 0}
  m_PrefabInstance: {fileID: 0}
  m_PrefabAsset: {fileID: 0}
  serializedVersion: 6
  m_Component:
  - component: {fileID: 373674446}
  - component: {fileID: 373674447}
  m_Layer: 8
  m_Name: Col (9)
  m_TagString: SimObjPhysics
  m_Icon: {fileID: 0}
  m_NavMeshLayer: 0
  m_StaticEditorFlags: 64
  m_IsActive: 1
--- !u!4 &373674446
Transform:
  m_ObjectHideFlags: 0
  m_CorrespondingSourceObject: {fileID: 0}
  m_PrefabInstance: {fileID: 0}
  m_PrefabAsset: {fileID: 0}
  m_GameObject: {fileID: 373674445}
  m_LocalRotation: {x: -0, y: -0, z: -0, w: 1}
  m_LocalPosition: {x: 0.665, y: 0.544, z: 0}
  m_LocalScale: {x: 1, y: 1, z: 1}
  m_Children: []
  m_Father: {fileID: 1569515021}
  m_RootOrder: 9
  m_LocalEulerAnglesHint: {x: 0, y: 0, z: 0}
--- !u!65 &373674447
BoxCollider:
  m_ObjectHideFlags: 0
  m_CorrespondingSourceObject: {fileID: 0}
  m_PrefabInstance: {fileID: 0}
  m_PrefabAsset: {fileID: 0}
  m_GameObject: {fileID: 373674445}
  m_Material: {fileID: 13400000, guid: fbadbace65c2f3047a360036d374df4c, type: 2}
  m_IsTrigger: 1
  m_Enabled: 1
  serializedVersion: 2
  m_Size: {x: 0.022304684, y: 0.84742707, z: 0.54057074}
  m_Center: {x: 0.0007671863, y: -0.11656222, z: 0.018053532}
--- !u!1 &385192840
GameObject:
  m_ObjectHideFlags: 0
  m_CorrespondingSourceObject: {fileID: 0}
  m_PrefabInstance: {fileID: 0}
  m_PrefabAsset: {fileID: 0}
  serializedVersion: 6
  m_Component:
  - component: {fileID: 385192841}
  - component: {fileID: 385192842}
  m_Layer: 8
  m_Name: Col (4)
  m_TagString: SimObjPhysics
  m_Icon: {fileID: 0}
  m_NavMeshLayer: 0
  m_StaticEditorFlags: 64
  m_IsActive: 1
--- !u!4 &385192841
Transform:
  m_ObjectHideFlags: 0
  m_CorrespondingSourceObject: {fileID: 0}
  m_PrefabInstance: {fileID: 0}
  m_PrefabAsset: {fileID: 0}
  m_GameObject: {fileID: 385192840}
  m_LocalRotation: {x: -0, y: -0, z: -0, w: 1}
  m_LocalPosition: {x: 0, y: 1.2921, z: 0}
  m_LocalScale: {x: 1, y: 1, z: 1}
  m_Children: []
  m_Father: {fileID: 1569515021}
  m_RootOrder: 4
  m_LocalEulerAnglesHint: {x: 0, y: 0, z: 0}
--- !u!65 &385192842
BoxCollider:
  m_ObjectHideFlags: 0
  m_CorrespondingSourceObject: {fileID: 0}
  m_PrefabInstance: {fileID: 0}
  m_PrefabAsset: {fileID: 0}
  m_GameObject: {fileID: 385192840}
  m_Material: {fileID: 13400000, guid: fbadbace65c2f3047a360036d374df4c, type: 2}
  m_IsTrigger: 1
  m_Enabled: 1
  serializedVersion: 2
  m_Size: {x: 1.56765, y: 0.068697445, z: 0.2809686}
  m_Center: {x: -0.12303656, y: 0.032119993, z: -0.1059055}
--- !u!1 &604840446
GameObject:
  m_ObjectHideFlags: 0
  m_CorrespondingSourceObject: {fileID: 0}
  m_PrefabInstance: {fileID: 0}
  m_PrefabAsset: {fileID: 0}
  serializedVersion: 6
  m_Component:
  - component: {fileID: 604840447}
  - component: {fileID: 604840448}
  m_Layer: 8
  m_Name: Col (7)
  m_TagString: SimObjPhysics
  m_Icon: {fileID: 0}
  m_NavMeshLayer: 0
  m_StaticEditorFlags: 64
  m_IsActive: 1
--- !u!4 &604840447
Transform:
  m_ObjectHideFlags: 0
  m_CorrespondingSourceObject: {fileID: 0}
  m_PrefabInstance: {fileID: 0}
  m_PrefabAsset: {fileID: 0}
  m_GameObject: {fileID: 604840446}
  m_LocalRotation: {x: -0, y: -0, z: -0, w: 1}
  m_LocalPosition: {x: -0.159, y: 1.2920997, z: 0}
  m_LocalScale: {x: 1, y: 1, z: 1}
  m_Children: []
  m_Father: {fileID: 1569515021}
  m_RootOrder: 7
  m_LocalEulerAnglesHint: {x: 0, y: 0, z: 0}
--- !u!65 &604840448
BoxCollider:
  m_ObjectHideFlags: 0
  m_CorrespondingSourceObject: {fileID: 0}
  m_PrefabInstance: {fileID: 0}
  m_PrefabAsset: {fileID: 0}
  m_GameObject: {fileID: 604840446}
  m_Material: {fileID: 13400000, guid: fbadbace65c2f3047a360036d374df4c, type: 2}
  m_IsTrigger: 1
  m_Enabled: 1
  serializedVersion: 2
  m_Size: {x: 1.5790782, y: 0.5817814, z: 0.018473148}
  m_Center: {x: 0.030932426, y: -0.16099453, z: -0.24299526}
--- !u!1 &636759253
GameObject:
  m_ObjectHideFlags: 0
  m_CorrespondingSourceObject: {fileID: 0}
  m_PrefabInstance: {fileID: 0}
  m_PrefabAsset: {fileID: 0}
  serializedVersion: 6
  m_Component:
  - component: {fileID: 636759254}
  - component: {fileID: 636759255}
  m_Layer: 8
  m_Name: Col (3)
  m_TagString: SimObjPhysics
  m_Icon: {fileID: 0}
  m_NavMeshLayer: 0
  m_StaticEditorFlags: 64
  m_IsActive: 1
--- !u!4 &636759254
Transform:
  m_ObjectHideFlags: 0
  m_CorrespondingSourceObject: {fileID: 0}
  m_PrefabInstance: {fileID: 0}
  m_PrefabAsset: {fileID: 0}
  m_GameObject: {fileID: 636759253}
  m_LocalRotation: {x: -0, y: -0, z: -0, w: 1}
  m_LocalPosition: {x: 0, y: 0.81, z: 0}
  m_LocalScale: {x: 1, y: 1, z: 1}
  m_Children: []
  m_Father: {fileID: 1569515021}
  m_RootOrder: 3
  m_LocalEulerAnglesHint: {x: 0, y: 0, z: 0}
--- !u!65 &636759255
BoxCollider:
  m_ObjectHideFlags: 0
  m_CorrespondingSourceObject: {fileID: 0}
  m_PrefabInstance: {fileID: 0}
  m_PrefabAsset: {fileID: 0}
  m_GameObject: {fileID: 636759253}
  m_Material: {fileID: 13400000, guid: fbadbace65c2f3047a360036d374df4c, type: 2}
  m_IsTrigger: 1
  m_Enabled: 1
  serializedVersion: 2
  m_Size: {x: 1.618325, y: 0.02869907, z: 0.5507211}
  m_Center: {x: -0.119114995, y: 0.03568554, z: 0.028970748}
--- !u!1 &694235293
GameObject:
  m_ObjectHideFlags: 0
  m_CorrespondingSourceObject: {fileID: 0}
  m_PrefabInstance: {fileID: 0}
  m_PrefabAsset: {fileID: 0}
  serializedVersion: 6
  m_Component:
  - component: {fileID: 694235294}
  - component: {fileID: 694235295}
  m_Layer: 8
  m_Name: Col (5)
  m_TagString: SimObjPhysics
  m_Icon: {fileID: 0}
  m_NavMeshLayer: 0
  m_StaticEditorFlags: 64
  m_IsActive: 1
--- !u!4 &694235294
Transform:
  m_ObjectHideFlags: 0
  m_CorrespondingSourceObject: {fileID: 0}
  m_PrefabInstance: {fileID: 0}
  m_PrefabAsset: {fileID: 0}
  m_GameObject: {fileID: 694235293}
  m_LocalRotation: {x: -0, y: -0, z: -0, w: 1}
  m_LocalPosition: {x: -0.906, y: 1.2920997, z: 0}
  m_LocalScale: {x: 1, y: 1, z: 1}
  m_Children: []
  m_Father: {fileID: 1569515021}
  m_RootOrder: 5
  m_LocalEulerAnglesHint: {x: 0, y: 0, z: 0}
--- !u!65 &694235295
BoxCollider:
  m_ObjectHideFlags: 0
  m_CorrespondingSourceObject: {fileID: 0}
  m_PrefabInstance: {fileID: 0}
  m_PrefabAsset: {fileID: 0}
  m_GameObject: {fileID: 694235293}
  m_Material: {fileID: 13400000, guid: fbadbace65c2f3047a360036d374df4c, type: 2}
  m_IsTrigger: 1
  m_Enabled: 1
  serializedVersion: 2
  m_Size: {x: 0.022304684, y: 0.5817814, z: 0.29181814}
  m_Center: {x: 0.0007671863, y: -0.16099453, z: -0.106322765}
--- !u!1 &698352941
GameObject:
  m_ObjectHideFlags: 0
  m_CorrespondingSourceObject: {fileID: 0}
  m_PrefabInstance: {fileID: 0}
  m_PrefabAsset: {fileID: 0}
  serializedVersion: 6
  m_Component:
  - component: {fileID: 698352942}
  - component: {fileID: 698352943}
  m_Layer: 8
  m_Name: Col (10)
  m_TagString: SimObjPhysics
  m_Icon: {fileID: 0}
  m_NavMeshLayer: 0
  m_StaticEditorFlags: 64
  m_IsActive: 1
--- !u!4 &698352942
Transform:
  m_ObjectHideFlags: 0
  m_CorrespondingSourceObject: {fileID: 0}
  m_PrefabInstance: {fileID: 0}
  m_PrefabAsset: {fileID: 0}
  m_GameObject: {fileID: 698352941}
  m_LocalRotation: {x: -0, y: -0, z: -0, w: 1}
  m_LocalPosition: {x: -0.16, y: 0.5439999, z: 0}
  m_LocalScale: {x: 1, y: 1, z: 1}
  m_Children: []
  m_Father: {fileID: 1569515021}
  m_RootOrder: 10
  m_LocalEulerAnglesHint: {x: 0, y: 0, z: 0}
--- !u!65 &698352943
BoxCollider:
  m_ObjectHideFlags: 0
  m_CorrespondingSourceObject: {fileID: 0}
  m_PrefabInstance: {fileID: 0}
  m_PrefabAsset: {fileID: 0}
  m_GameObject: {fileID: 698352941}
  m_Material: {fileID: 13400000, guid: fbadbace65c2f3047a360036d374df4c, type: 2}
  m_IsTrigger: 1
  m_Enabled: 1
  serializedVersion: 2
  m_Size: {x: 0.022304684, y: 0.84742707, z: 0.54057074}
  m_Center: {x: 0.0007671863, y: -0.11656222, z: 0.018053532}
--- !u!1 &865466809
GameObject:
  m_ObjectHideFlags: 0
  m_CorrespondingSourceObject: {fileID: 0}
  m_PrefabInstance: {fileID: 0}
  m_PrefabAsset: {fileID: 0}
  serializedVersion: 6
  m_Component:
  - component: {fileID: 865466810}
  - component: {fileID: 865466811}
  m_Layer: 8
  m_Name: Col (13)
  m_TagString: SimObjPhysics
  m_Icon: {fileID: 0}
  m_NavMeshLayer: 0
  m_StaticEditorFlags: 64
  m_IsActive: 1
--- !u!4 &865466810
Transform:
  m_ObjectHideFlags: 0
  m_CorrespondingSourceObject: {fileID: 0}
  m_PrefabInstance: {fileID: 0}
  m_PrefabAsset: {fileID: 0}
  m_GameObject: {fileID: 865466809}
  m_LocalRotation: {x: -0, y: -0, z: -0, w: 1}
  m_LocalPosition: {x: 0.295, y: 0.776, z: 0}
  m_LocalScale: {x: 1, y: 1, z: 1}
  m_Children: []
  m_Father: {fileID: 1569515021}
  m_RootOrder: 13
  m_LocalEulerAnglesHint: {x: 0, y: 0, z: 0}
--- !u!65 &865466811
BoxCollider:
  m_ObjectHideFlags: 0
  m_CorrespondingSourceObject: {fileID: 0}
  m_PrefabInstance: {fileID: 0}
  m_PrefabAsset: {fileID: 0}
  m_GameObject: {fileID: 865466809}
  m_Material: {fileID: 13400000, guid: fbadbace65c2f3047a360036d374df4c, type: 2}
  m_IsTrigger: 1
  m_Enabled: 1
  serializedVersion: 2
  m_Size: {x: 0.8079631, y: 0.079832554, z: 0.5370752}
  m_Center: {x: -0.034379274, y: 0.026552439, z: 0.022147804}
--- !u!1 &915935461
GameObject:
  m_ObjectHideFlags: 0
  m_CorrespondingSourceObject: {fileID: 0}
  m_PrefabInstance: {fileID: 0}
  m_PrefabAsset: {fileID: 0}
  serializedVersion: 6
  m_Component:
  - component: {fileID: 915935462}
  - component: {fileID: 915935463}
  m_Layer: 8
  m_Name: Col (8)
  m_TagString: SimObjPhysics
  m_Icon: {fileID: 0}
  m_NavMeshLayer: 0
  m_StaticEditorFlags: 64
  m_IsActive: 1
--- !u!4 &915935462
Transform:
  m_ObjectHideFlags: 0
  m_CorrespondingSourceObject: {fileID: 0}
  m_PrefabInstance: {fileID: 0}
  m_PrefabAsset: {fileID: 0}
  m_GameObject: {fileID: 915935461}
  m_LocalRotation: {x: -0, y: -0, z: -0, w: 1}
  m_LocalPosition: {x: -0.15900004, y: 0.589, z: 0}
  m_LocalScale: {x: 1, y: 1, z: 1}
  m_Children: []
  m_Father: {fileID: 1569515021}
  m_RootOrder: 8
  m_LocalEulerAnglesHint: {x: 0, y: 0, z: 0}
--- !u!65 &915935463
BoxCollider:
  m_ObjectHideFlags: 0
  m_CorrespondingSourceObject: {fileID: 0}
  m_PrefabInstance: {fileID: 0}
  m_PrefabAsset: {fileID: 0}
  m_GameObject: {fileID: 915935461}
  m_Material: {fileID: 13400000, guid: fbadbace65c2f3047a360036d374df4c, type: 2}
  m_IsTrigger: 1
  m_Enabled: 1
  serializedVersion: 2
  m_Size: {x: 0.77325153, y: 0.8512964, z: 0.06252837}
  m_Center: {x: -0.3719809, y: -0.16099453, z: -0.21448886}
--- !u!1 &1194258504
GameObject:
  m_ObjectHideFlags: 0
  m_CorrespondingSourceObject: {fileID: 0}
  m_PrefabInstance: {fileID: 0}
  m_PrefabAsset: {fileID: 0}
  serializedVersion: 6
  m_Component:
  - component: {fileID: 1194258505}
  - component: {fileID: 1194258506}
  m_Layer: 8
  m_Name: Col (2)
  m_TagString: SimObjPhysics
  m_Icon: {fileID: 0}
  m_NavMeshLayer: 0
  m_StaticEditorFlags: 64
  m_IsActive: 1
--- !u!4 &1194258505
Transform:
  m_ObjectHideFlags: 0
  m_CorrespondingSourceObject: {fileID: 0}
  m_PrefabInstance: {fileID: 0}
  m_PrefabAsset: {fileID: 0}
  m_GameObject: {fileID: 1194258504}
  m_LocalRotation: {x: -0, y: -0, z: -0, w: 1}
  m_LocalPosition: {x: 0, y: 0.587, z: 0}
  m_LocalScale: {x: 1, y: 1, z: 1}
  m_Children: []
  m_Father: {fileID: 1569515021}
  m_RootOrder: 2
  m_LocalEulerAnglesHint: {x: 0, y: 0, z: 0}
--- !u!65 &1194258506
BoxCollider:
  m_ObjectHideFlags: 0
  m_CorrespondingSourceObject: {fileID: 0}
  m_PrefabInstance: {fileID: 0}
  m_PrefabAsset: {fileID: 0}
  m_GameObject: {fileID: 1194258504}
  m_Material: {fileID: 13400000, guid: fbadbace65c2f3047a360036d374df4c, type: 2}
  m_IsTrigger: 1
  m_Enabled: 1
  serializedVersion: 2
  m_Size: {x: 0.7818209, y: 0.02869907, z: 0.53819865}
  m_Center: {x: -0.53736705, y: 0.03568554, z: 0.022709519}
--- !u!1 &1315116458
GameObject:
  m_ObjectHideFlags: 0
  m_CorrespondingSourceObject: {fileID: 0}
  m_PrefabInstance: {fileID: 0}
  m_PrefabAsset: {fileID: 0}
  serializedVersion: 6
  m_Component:
  - component: {fileID: 1315116459}
  - component: {fileID: 1315116460}
  m_Layer: 8
  m_Name: Col (11)
  m_TagString: SimObjPhysics
  m_Icon: {fileID: 0}
  m_NavMeshLayer: 0
  m_StaticEditorFlags: 64
  m_IsActive: 1
--- !u!4 &1315116459
Transform:
  m_ObjectHideFlags: 0
  m_CorrespondingSourceObject: {fileID: 0}
  m_PrefabInstance: {fileID: 0}
  m_PrefabAsset: {fileID: 0}
  m_GameObject: {fileID: 1315116458}
  m_LocalRotation: {x: -0, y: -0, z: -0, w: 1}
  m_LocalPosition: {x: -0.914, y: 0.5439999, z: 0}
  m_LocalScale: {x: 1, y: 1, z: 1}
  m_Children: []
  m_Father: {fileID: 1569515021}
  m_RootOrder: 11
  m_LocalEulerAnglesHint: {x: 0, y: 0, z: 0}
--- !u!65 &1315116460
BoxCollider:
  m_ObjectHideFlags: 0
  m_CorrespondingSourceObject: {fileID: 0}
  m_PrefabInstance: {fileID: 0}
  m_PrefabAsset: {fileID: 0}
  m_GameObject: {fileID: 1315116458}
  m_Material: {fileID: 13400000, guid: fbadbace65c2f3047a360036d374df4c, type: 2}
  m_IsTrigger: 1
  m_Enabled: 1
  serializedVersion: 2
  m_Size: {x: 0.022304684, y: 0.84742707, z: 0.54057074}
  m_Center: {x: 0.0007671863, y: -0.11656222, z: 0.018053532}
--- !u!1 &1317891768
GameObject:
  m_ObjectHideFlags: 0
  m_CorrespondingSourceObject: {fileID: 0}
  m_PrefabInstance: {fileID: 0}
  m_PrefabAsset: {fileID: 0}
  serializedVersion: 6
  m_Component:
  - component: {fileID: 1317891769}
  - component: {fileID: 1317891770}
  m_Layer: 8
  m_Name: Col (1)
  m_TagString: SimObjPhysics
  m_Icon: {fileID: 0}
  m_NavMeshLayer: 0
  m_StaticEditorFlags: 64
  m_IsActive: 1
--- !u!4 &1317891769
Transform:
  m_ObjectHideFlags: 0
  m_CorrespondingSourceObject: {fileID: 0}
  m_PrefabInstance: {fileID: 0}
  m_PrefabAsset: {fileID: 0}
  m_GameObject: {fileID: 1317891768}
  m_LocalRotation: {x: -0, y: -0, z: -0, w: 1}
  m_LocalPosition: {x: 0, y: 0.305, z: 0}
  m_LocalScale: {x: 1, y: 1, z: 1}
  m_Children: []
  m_Father: {fileID: 1569515021}
  m_RootOrder: 1
  m_LocalEulerAnglesHint: {x: 0, y: 0, z: 0}
--- !u!65 &1317891770
BoxCollider:
  m_ObjectHideFlags: 0
  m_CorrespondingSourceObject: {fileID: 0}
  m_PrefabInstance: {fileID: 0}
  m_PrefabAsset: {fileID: 0}
  m_GameObject: {fileID: 1317891768}
  m_Material: {fileID: 13400000, guid: fbadbace65c2f3047a360036d374df4c, type: 2}
  m_IsTrigger: 1
  m_Enabled: 1
  serializedVersion: 2
  m_Size: {x: 0.7818209, y: 0.02869907, z: 0.53819865}
  m_Center: {x: -0.53736705, y: 0.03568554, z: 0.022709519}
--- !u!1 &1569411863
GameObject:
  m_ObjectHideFlags: 0
  m_CorrespondingSourceObject: {fileID: 0}
  m_PrefabInstance: {fileID: 0}
  m_PrefabAsset: {fileID: 0}
  serializedVersion: 6
  m_Component:
  - component: {fileID: 1569411864}
  - component: {fileID: 1569411865}
  m_Layer: 8
  m_Name: Col (12)
  m_TagString: SimObjPhysics
  m_Icon: {fileID: 0}
  m_NavMeshLayer: 0
  m_StaticEditorFlags: 64
  m_IsActive: 1
--- !u!4 &1569411864
Transform:
  m_ObjectHideFlags: 0
  m_CorrespondingSourceObject: {fileID: 0}
  m_PrefabInstance: {fileID: 0}
  m_PrefabAsset: {fileID: 0}
  m_GameObject: {fileID: 1569411863}
  m_LocalRotation: {x: -0, y: -0, z: -0, w: 1}
  m_LocalPosition: {x: 0.631, y: 0.512, z: 0}
  m_LocalScale: {x: 1, y: 1, z: 1}
  m_Children: []
  m_Father: {fileID: 1569515021}
  m_RootOrder: 12
  m_LocalEulerAnglesHint: {x: 0, y: 0, z: 0}
--- !u!65 &1569411865
BoxCollider:
  m_ObjectHideFlags: 0
  m_CorrespondingSourceObject: {fileID: 0}
  m_PrefabInstance: {fileID: 0}
  m_PrefabAsset: {fileID: 0}
  m_GameObject: {fileID: 1569411863}
  m_Material: {fileID: 13400000, guid: fbadbace65c2f3047a360036d374df4c, type: 2}
  m_IsTrigger: 1
  m_Enabled: 1
  serializedVersion: 2
  m_Size: {x: 0.8365679, y: 0.074940175, z: 0.020696163}
  m_Center: {x: -0.37829477, y: -0.16099453, z: -0.23540497}
--- !u!1 &1569515020
GameObject:
  m_ObjectHideFlags: 0
  m_CorrespondingSourceObject: {fileID: 0}
  m_PrefabInstance: {fileID: 0}
  m_PrefabAsset: {fileID: 0}
  serializedVersion: 6
  m_Component:
  - component: {fileID: 1569515021}
  m_Layer: 0
  m_Name: TriggerColliders
  m_TagString: Untagged
  m_Icon: {fileID: 0}
  m_NavMeshLayer: 0
  m_StaticEditorFlags: 64
  m_IsActive: 1
--- !u!4 &1569515021
Transform:
  m_ObjectHideFlags: 0
  m_CorrespondingSourceObject: {fileID: 0}
  m_PrefabInstance: {fileID: 0}
  m_PrefabAsset: {fileID: 0}
  m_GameObject: {fileID: 1569515020}
  m_LocalRotation: {x: -0, y: -0, z: -0, w: 1}
  m_LocalPosition: {x: 0.11800003, y: 0, z: -0.028999805}
  m_LocalScale: {x: 1, y: 1, z: 1}
  m_Children:
  - {fileID: 1775670562}
  - {fileID: 1317891769}
  - {fileID: 1194258505}
  - {fileID: 636759254}
  - {fileID: 385192841}
  - {fileID: 694235294}
  - {fileID: 180254862}
  - {fileID: 604840447}
  - {fileID: 915935462}
  - {fileID: 373674446}
  - {fileID: 698352942}
  - {fileID: 1315116459}
  - {fileID: 1569411864}
  - {fileID: 865466810}
  m_Father: {fileID: 123016747586668053}
  m_RootOrder: 9
  m_LocalEulerAnglesHint: {x: 0, y: 0, z: 0}
--- !u!1 &1775670561
GameObject:
  m_ObjectHideFlags: 0
  m_CorrespondingSourceObject: {fileID: 0}
  m_PrefabInstance: {fileID: 0}
  m_PrefabAsset: {fileID: 0}
  serializedVersion: 6
  m_Component:
  - component: {fileID: 1775670562}
  - component: {fileID: 1775670563}
  m_Layer: 8
  m_Name: Col
  m_TagString: SimObjPhysics
  m_Icon: {fileID: 0}
  m_NavMeshLayer: 0
  m_StaticEditorFlags: 64
  m_IsActive: 1
--- !u!4 &1775670562
Transform:
  m_ObjectHideFlags: 0
  m_CorrespondingSourceObject: {fileID: 0}
  m_PrefabInstance: {fileID: 0}
  m_PrefabAsset: {fileID: 0}
  m_GameObject: {fileID: 1775670561}
  m_LocalRotation: {x: -0, y: -0, z: -0, w: 1}
  m_LocalPosition: {x: 0, y: 0, z: 0}
  m_LocalScale: {x: 1, y: 1, z: 1}
  m_Children: []
  m_Father: {fileID: 1569515021}
  m_RootOrder: 0
  m_LocalEulerAnglesHint: {x: 0, y: 0, z: 0}
--- !u!65 &1775670563
BoxCollider:
  m_ObjectHideFlags: 0
  m_CorrespondingSourceObject: {fileID: 0}
  m_PrefabInstance: {fileID: 0}
  m_PrefabAsset: {fileID: 0}
  m_GameObject: {fileID: 1775670561}
  m_Material: {fileID: 13400000, guid: fbadbace65c2f3047a360036d374df4c, type: 2}
  m_IsTrigger: 1
  m_Enabled: 1
  serializedVersion: 2
  m_Size: {x: 0.7818209, y: 0.07137108, z: 0.53819865}
  m_Center: {x: -0.53736705, y: 0.03568554, z: 0.022709519}
--- !u!1 &121611313723606026
GameObject:
  m_ObjectHideFlags: 0
  m_CorrespondingSourceObject: {fileID: 0}
  m_PrefabInstance: {fileID: 0}
  m_PrefabAsset: {fileID: 0}
  serializedVersion: 6
  m_Component:
  - component: {fileID: 124925798233927310}
  m_Layer: 0
  m_Name: Colliders
  m_TagString: Untagged
  m_Icon: {fileID: 0}
  m_NavMeshLayer: 0
  m_StaticEditorFlags: 0
  m_IsActive: 1
--- !u!4 &124925798233927310
Transform:
  m_ObjectHideFlags: 0
  m_CorrespondingSourceObject: {fileID: 0}
  m_PrefabInstance: {fileID: 0}
  m_PrefabAsset: {fileID: 0}
  m_GameObject: {fileID: 121611313723606026}
  m_LocalRotation: {x: -0, y: -0, z: -0, w: 1}
  m_LocalPosition: {x: -0.026401013, y: 0.021779537, z: -0.000000007450581}
  m_LocalScale: {x: 1.52228, y: 0.542715, z: 0.25714594}
  m_Children: []
  m_Father: {fileID: 124529314292210766}
  m_RootOrder: 2
  m_LocalEulerAnglesHint: {x: 0, y: 0, z: 0}
--- !u!1 &121645682449158124
GameObject:
  m_ObjectHideFlags: 0
  m_CorrespondingSourceObject: {fileID: 0}
  m_PrefabInstance: {fileID: 0}
  m_PrefabAsset: {fileID: 0}
  serializedVersion: 6
  m_Component:
  - component: {fileID: 124433066067407970}
  m_Layer: 8
  m_Name: vPoint (5)
  m_TagString: Untagged
  m_Icon: {fileID: 0}
  m_NavMeshLayer: 0
  m_StaticEditorFlags: 0
  m_IsActive: 1
--- !u!4 &124433066067407970
Transform:
  m_ObjectHideFlags: 0
  m_CorrespondingSourceObject: {fileID: 0}
  m_PrefabInstance: {fileID: 0}
  m_PrefabAsset: {fileID: 0}
  m_GameObject: {fileID: 121645682449158124}
  m_LocalRotation: {x: -0, y: -0, z: -0, w: 1}
  m_LocalPosition: {x: -0.462, y: -0.0387, z: 0}
  m_LocalScale: {x: 0.99999714, y: 1.0000008, z: 1.0000191}
  m_Children: []
  m_Father: {fileID: 124959295409054780}
  m_RootOrder: 5
  m_LocalEulerAnglesHint: {x: 0, y: 0, z: 0}
--- !u!1 &121666478523522652
GameObject:
  m_ObjectHideFlags: 0
  m_CorrespondingSourceObject: {fileID: 0}
  m_PrefabInstance: {fileID: 0}
  m_PrefabAsset: {fileID: 0}
  serializedVersion: 6
  m_Component:
  - component: {fileID: 124804649461155624}
  m_Layer: 8
  m_Name: vPoint (7)
  m_TagString: Untagged
  m_Icon: {fileID: 0}
  m_NavMeshLayer: 0
  m_StaticEditorFlags: 0
  m_IsActive: 1
--- !u!4 &124804649461155624
Transform:
  m_ObjectHideFlags: 0
  m_CorrespondingSourceObject: {fileID: 0}
  m_PrefabInstance: {fileID: 0}
  m_PrefabAsset: {fileID: 0}
  m_GameObject: {fileID: 121666478523522652}
  m_LocalRotation: {x: -0, y: -0, z: -0, w: 1}
  m_LocalPosition: {x: 0.477, y: 0.0546, z: 0}
  m_LocalScale: {x: 0.99999714, y: 1.0000008, z: 1.0000191}
  m_Children: []
  m_Father: {fileID: 124959295409054780}
  m_RootOrder: 7
  m_LocalEulerAnglesHint: {x: 0, y: 0, z: 0}
--- !u!1 &121720870495167310
GameObject:
  m_ObjectHideFlags: 0
  m_CorrespondingSourceObject: {fileID: 0}
  m_PrefabInstance: {fileID: 0}
  m_PrefabAsset: {fileID: 0}
  serializedVersion: 6
  m_Component:
  - component: {fileID: 124655325167070204}
  m_Layer: 8
  m_Name: vPoint (6)
  m_TagString: Untagged
  m_Icon: {fileID: 0}
  m_NavMeshLayer: 0
  m_StaticEditorFlags: 0
  m_IsActive: 1
--- !u!4 &124655325167070204
Transform:
  m_ObjectHideFlags: 0
  m_CorrespondingSourceObject: {fileID: 0}
  m_PrefabInstance: {fileID: 0}
  m_PrefabAsset: {fileID: 0}
  m_GameObject: {fileID: 121720870495167310}
  m_LocalRotation: {x: -0, y: -0, z: -0, w: 1}
  m_LocalPosition: {x: 0.022, y: 0.0531, z: 0}
  m_LocalScale: {x: 0.99999714, y: 1.0000008, z: 1.0000191}
  m_Children: []
  m_Father: {fileID: 124959295409054780}
  m_RootOrder: 6
  m_LocalEulerAnglesHint: {x: 0, y: 0, z: 0}
--- !u!1 &121745919221990418
GameObject:
  m_ObjectHideFlags: 0
  m_CorrespondingSourceObject: {fileID: 0}
  m_PrefabInstance: {fileID: 0}
  m_PrefabAsset: {fileID: 0}
  serializedVersion: 6
  m_Component:
  - component: {fileID: 118421274956152892}
  m_Layer: 8
  m_Name: vPoint (8)
  m_TagString: Untagged
  m_Icon: {fileID: 0}
  m_NavMeshLayer: 0
  m_StaticEditorFlags: 0
  m_IsActive: 1
--- !u!4 &118421274956152892
Transform:
  m_ObjectHideFlags: 0
  m_CorrespondingSourceObject: {fileID: 0}
  m_PrefabInstance: {fileID: 0}
  m_PrefabAsset: {fileID: 0}
  m_GameObject: {fileID: 121745919221990418}
  m_LocalRotation: {x: -0, y: -0, z: -0, w: 1}
  m_LocalPosition: {x: -0.463, y: 0.0581, z: 0}
  m_LocalScale: {x: 0.99999714, y: 1.0000008, z: 1.0000191}
  m_Children: []
  m_Father: {fileID: 124959295409054780}
  m_RootOrder: 8
  m_LocalEulerAnglesHint: {x: 0, y: 0, z: 0}
--- !u!1 &121754179154893992
GameObject:
  m_ObjectHideFlags: 0
  m_CorrespondingSourceObject: {fileID: 0}
  m_PrefabInstance: {fileID: 0}
  m_PrefabAsset: {fileID: 0}
  serializedVersion: 6
  m_Component:
  - component: {fileID: 124952891167149948}
  m_Layer: 8
  m_Name: vPoint (4)
  m_TagString: Untagged
  m_Icon: {fileID: 0}
  m_NavMeshLayer: 0
  m_StaticEditorFlags: 0
  m_IsActive: 1
--- !u!4 &124952891167149948
Transform:
  m_ObjectHideFlags: 0
  m_CorrespondingSourceObject: {fileID: 0}
  m_PrefabInstance: {fileID: 0}
  m_PrefabAsset: {fileID: 0}
  m_GameObject: {fileID: 121754179154893992}
  m_LocalRotation: {x: -0, y: -0, z: -0, w: 1}
  m_LocalPosition: {x: 0.454, y: -0.0379, z: 0}
  m_LocalScale: {x: 0.99999714, y: 1.0000008, z: 1.0000191}
  m_Children: []
  m_Father: {fileID: 124959295409054780}
  m_RootOrder: 4
  m_LocalEulerAnglesHint: {x: 0, y: 0, z: 0}
--- !u!1 &121788035712245832
GameObject:
  m_ObjectHideFlags: 0
  m_CorrespondingSourceObject: {fileID: 0}
  m_PrefabInstance: {fileID: 0}
  m_PrefabAsset: {fileID: 0}
  serializedVersion: 6
  m_Component:
  - component: {fileID: 124827646590163516}
  m_Layer: 8
  m_Name: vPoint (1)
  m_TagString: Untagged
  m_Icon: {fileID: 0}
  m_NavMeshLayer: 0
  m_StaticEditorFlags: 0
  m_IsActive: 1
--- !u!4 &124827646590163516
Transform:
  m_ObjectHideFlags: 0
  m_CorrespondingSourceObject: {fileID: 0}
  m_PrefabInstance: {fileID: 0}
  m_PrefabAsset: {fileID: 0}
  m_GameObject: {fileID: 121788035712245832}
  m_LocalRotation: {x: -0, y: -0, z: -0, w: 1}
  m_LocalPosition: {x: -0.471, y: -0.1481, z: 0}
  m_LocalScale: {x: 0.99999714, y: 1.0000008, z: 1.0000191}
  m_Children: []
  m_Father: {fileID: 124959295409054780}
  m_RootOrder: 1
  m_LocalEulerAnglesHint: {x: 0, y: 0, z: 0}
--- !u!1 &121906091967673312
GameObject:
  m_ObjectHideFlags: 0
  m_CorrespondingSourceObject: {fileID: 0}
  m_PrefabInstance: {fileID: 0}
  m_PrefabAsset: {fileID: 0}
  serializedVersion: 6
  m_Component:
  - component: {fileID: 124964725326733088}
  m_Layer: 8
  m_Name: vPoint (2)
  m_TagString: Untagged
  m_Icon: {fileID: 0}
  m_NavMeshLayer: 0
  m_StaticEditorFlags: 0
  m_IsActive: 1
--- !u!4 &124964725326733088
Transform:
  m_ObjectHideFlags: 0
  m_CorrespondingSourceObject: {fileID: 0}
  m_PrefabInstance: {fileID: 0}
  m_PrefabAsset: {fileID: 0}
  m_GameObject: {fileID: 121906091967673312}
  m_LocalRotation: {x: -0, y: -0, z: -0, w: 1}
  m_LocalPosition: {x: 0.017, y: -0.1459, z: 0}
  m_LocalScale: {x: 0.99999714, y: 1.0000008, z: 1.0000191}
  m_Children: []
  m_Father: {fileID: 124959295409054780}
  m_RootOrder: 2
  m_LocalEulerAnglesHint: {x: 0, y: 0, z: 0}
--- !u!1 &121952676513169682
GameObject:
  m_ObjectHideFlags: 0
  m_CorrespondingSourceObject: {fileID: 0}
  m_PrefabInstance: {fileID: 0}
  m_PrefabAsset: {fileID: 0}
  serializedVersion: 6
  m_Component:
  - component: {fileID: 124529314292210766}
  - component: {fileID: 9958929537614464}
  - component: {fileID: 104927949919959736}
  m_Layer: 8
  m_Name: Shelf
  m_TagString: SimObjPhysics
  m_Icon: {fileID: 0}
  m_NavMeshLayer: 0
  m_StaticEditorFlags: 0
  m_IsActive: 1
--- !u!4 &124529314292210766
Transform:
  m_ObjectHideFlags: 0
  m_CorrespondingSourceObject: {fileID: 0}
  m_PrefabInstance: {fileID: 0}
  m_PrefabAsset: {fileID: 0}
  m_GameObject: {fileID: 121952676513169682}
  m_LocalRotation: {x: 0, y: -0, z: -0, w: 1}
  m_LocalPosition: {x: -0.0055621336, y: 1.3879937, z: -0.1273349}
  m_LocalScale: {x: 1, y: 1, z: 1}
  m_Children:
  - {fileID: 124846972441456298}
  - {fileID: 8578441488460586746}
  - {fileID: 124925798233927310}
  - {fileID: 118637742756785878}
  - {fileID: 124959295409054780}
  m_Father: {fileID: 123016747586668053}
  m_RootOrder: 5
  m_LocalEulerAnglesHint: {x: 0, y: 0, z: 0}
--- !u!114 &9958929537614464
MonoBehaviour:
  m_ObjectHideFlags: 0
  m_CorrespondingSourceObject: {fileID: 0}
  m_PrefabInstance: {fileID: 0}
  m_PrefabAsset: {fileID: 0}
  m_GameObject: {fileID: 121952676513169682}
  m_Enabled: 1
  m_EditorHideFlags: 0
  m_Script: {fileID: 11500000, guid: b439f6e4ef5714ee2a3643acf37b7a9d, type: 3}
  m_Name: 
  m_EditorClassIdentifier: 
  objectID: 
<<<<<<< HEAD
=======
  assetID: 
>>>>>>> 2f8dd9f9
  Type: 126
  PrimaryProperty: 1
  SecondaryProperties: 07000000
  BoundingBox: {fileID: 0}
  VisibilityPoints:
  - {fileID: 118263972999105678}
  - {fileID: 124827646590163516}
  - {fileID: 124964725326733088}
  - {fileID: 118250152727599798}
  - {fileID: 124952891167149948}
  - {fileID: 124433066067407970}
  - {fileID: 124655325167070204}
  - {fileID: 124804649461155624}
  - {fileID: 118421274956152892}
  ReceptacleTriggerBoxes:
  - {fileID: 123447599849504032}
  debugIsVisible: 0
  debugIsInteractable: 0
  isInAgentHand: 0
  MyColliders: []
  HFdynamicfriction: 0
  HFstaticfriction: 0
  HFbounciness: 0
  HFrbdrag: 0
  HFrbangulardrag: 0
  salientMaterials: 
  MySpawnPoints: []
  CurrentTemperature: 0
  HowManySecondsUntilRoomTemp: 10
  inMotion: 0
  numSimObjHit: 0
  numFloorHit: 0
  numStructureHit: 0
  lastVelocity: 0
  IsReceptacle: 0
  IsPickupable: 0
  IsMoveable: 0
  isStatic: 0
  IsToggleable: 0
  IsOpenable: 0
  IsBreakable: 0
  IsFillable: 0
  IsDirtyable: 0
  IsCookable: 0
  IsSliceable: 0
  isHeatSource: 0
  isColdSource: 0
  ContainedObjectReferences: []
  CurrentlyContains: []
--- !u!54 &104927949919959736
Rigidbody:
  m_ObjectHideFlags: 0
  m_CorrespondingSourceObject: {fileID: 0}
  m_PrefabInstance: {fileID: 0}
  m_PrefabAsset: {fileID: 0}
  m_GameObject: {fileID: 121952676513169682}
  serializedVersion: 2
  m_Mass: 1
  m_Drag: 0
  m_AngularDrag: 0.05
  m_UseGravity: 1
  m_IsKinematic: 1
  m_Interpolate: 0
  m_Constraints: 0
  m_CollisionDetection: 0
--- !u!1 &122036585748870434
GameObject:
  m_ObjectHideFlags: 0
  m_CorrespondingSourceObject: {fileID: 0}
  m_PrefabInstance: {fileID: 0}
  m_PrefabAsset: {fileID: 0}
  serializedVersion: 6
  m_Component:
  - component: {fileID: 118263972999105678}
  m_Layer: 8
  m_Name: vPoint
  m_TagString: Untagged
  m_Icon: {fileID: 0}
  m_NavMeshLayer: 0
  m_StaticEditorFlags: 0
  m_IsActive: 1
--- !u!4 &118263972999105678
Transform:
  m_ObjectHideFlags: 0
  m_CorrespondingSourceObject: {fileID: 0}
  m_PrefabInstance: {fileID: 0}
  m_PrefabAsset: {fileID: 0}
  m_GameObject: {fileID: 122036585748870434}
  m_LocalRotation: {x: -0, y: -0, z: -0, w: 1}
  m_LocalPosition: {x: 0.489, y: -0.1473, z: 0}
  m_LocalScale: {x: 1, y: 1, z: 1}
  m_Children: []
  m_Father: {fileID: 124959295409054780}
  m_RootOrder: 0
  m_LocalEulerAnglesHint: {x: 0, y: 0, z: 0}
--- !u!1 &122045171146815444
GameObject:
  m_ObjectHideFlags: 0
  m_CorrespondingSourceObject: {fileID: 0}
  m_PrefabInstance: {fileID: 0}
  m_PrefabAsset: {fileID: 0}
  serializedVersion: 6
  m_Component:
  - component: {fileID: 124806529979164040}
  - component: {fileID: 95156121623380810}
  m_Layer: 8
  m_Name: Col
  m_TagString: SimObjPhysics
  m_Icon: {fileID: 0}
  m_NavMeshLayer: 0
  m_StaticEditorFlags: 0
  m_IsActive: 1
--- !u!4 &124806529979164040
Transform:
  m_ObjectHideFlags: 0
  m_CorrespondingSourceObject: {fileID: 0}
  m_PrefabInstance: {fileID: 0}
  m_PrefabAsset: {fileID: 0}
  m_GameObject: {fileID: 122045171146815444}
  m_LocalRotation: {x: -0, y: -0, z: -0, w: 1}
  m_LocalPosition: {x: 0.018000007, y: -0.0952, z: 0}
  m_LocalScale: {x: 1, y: 0.0025000072, z: 1}
  m_Children: []
  m_Father: {fileID: 118637742756785878}
  m_RootOrder: 0
  m_LocalEulerAnglesHint: {x: 0, y: 0, z: 0}
--- !u!65 &95156121623380810
BoxCollider:
  m_ObjectHideFlags: 0
  m_CorrespondingSourceObject: {fileID: 0}
  m_PrefabInstance: {fileID: 0}
  m_PrefabAsset: {fileID: 0}
  m_GameObject: {fileID: 122045171146815444}
  m_Material: {fileID: 13400000, guid: fbadbace65c2f3047a360036d374df4c, type: 2}
  m_IsTrigger: 1
  m_Enabled: 1
  serializedVersion: 2
  m_Size: {x: 1, y: 1, z: 1}
  m_Center: {x: 0, y: 0, z: 0}
--- !u!1 &122138286064112206
GameObject:
  m_ObjectHideFlags: 0
  m_CorrespondingSourceObject: {fileID: 0}
  m_PrefabInstance: {fileID: 0}
  m_PrefabAsset: {fileID: 0}
  serializedVersion: 6
  m_Component:
  - component: {fileID: 118637742756785878}
  m_Layer: 0
  m_Name: TriggerColliders
  m_TagString: Untagged
  m_Icon: {fileID: 0}
  m_NavMeshLayer: 0
  m_StaticEditorFlags: 0
  m_IsActive: 1
--- !u!4 &118637742756785878
Transform:
  m_ObjectHideFlags: 0
  m_CorrespondingSourceObject: {fileID: 0}
  m_PrefabInstance: {fileID: 0}
  m_PrefabAsset: {fileID: 0}
  m_GameObject: {fileID: 122138286064112206}
  m_LocalRotation: {x: -0, y: -0, z: -0, w: 1}
  m_LocalPosition: {x: -0.026401013, y: 0.021779537, z: -0.000000007450581}
  m_LocalScale: {x: 1.52228, y: 0.542715, z: 0.25714594}
  m_Children:
  - {fileID: 124806529979164040}
  m_Father: {fileID: 124529314292210766}
  m_RootOrder: 3
  m_LocalEulerAnglesHint: {x: 0, y: 0, z: 0}
--- !u!1 &122601244018289472
GameObject:
  m_ObjectHideFlags: 0
  m_CorrespondingSourceObject: {fileID: 0}
  m_PrefabInstance: {fileID: 0}
  m_PrefabAsset: {fileID: 0}
  serializedVersion: 6
  m_Component:
  - component: {fileID: 118250152727599798}
  m_Layer: 8
  m_Name: vPoint (3)
  m_TagString: Untagged
  m_Icon: {fileID: 0}
  m_NavMeshLayer: 0
  m_StaticEditorFlags: 0
  m_IsActive: 1
--- !u!4 &118250152727599798
Transform:
  m_ObjectHideFlags: 0
  m_CorrespondingSourceObject: {fileID: 0}
  m_PrefabInstance: {fileID: 0}
  m_PrefabAsset: {fileID: 0}
  m_GameObject: {fileID: 122601244018289472}
  m_LocalRotation: {x: -0, y: -0, z: -0, w: 1}
  m_LocalPosition: {x: 0.016999854, y: -0.0383, z: 0}
  m_LocalScale: {x: 0.99999714, y: 1.0000008, z: 1.0000191}
  m_Children: []
  m_Father: {fileID: 124959295409054780}
  m_RootOrder: 3
  m_LocalEulerAnglesHint: {x: 0, y: 0, z: 0}
--- !u!1 &123016747517674869
GameObject:
  m_ObjectHideFlags: 0
  m_CorrespondingSourceObject: {fileID: 0}
  m_PrefabInstance: {fileID: 0}
  m_PrefabAsset: {fileID: 0}
  serializedVersion: 6
  m_Component:
  - component: {fileID: 123016747517674866}
  - component: {fileID: 123016747517674867}
  m_Layer: 8
  m_Name: Col
  m_TagString: SimObjPhysics
  m_Icon: {fileID: 0}
  m_NavMeshLayer: 0
  m_StaticEditorFlags: 64
  m_IsActive: 1
--- !u!4 &123016747517674866
Transform:
  m_ObjectHideFlags: 0
  m_CorrespondingSourceObject: {fileID: 0}
  m_PrefabInstance: {fileID: 0}
  m_PrefabAsset: {fileID: 0}
  m_GameObject: {fileID: 123016747517674869}
  m_LocalRotation: {x: -0, y: -0, z: -0, w: 1}
  m_LocalPosition: {x: 0, y: -0.0369, z: 0}
  m_LocalScale: {x: 1, y: 1, z: 1}
  m_Children: []
  m_Father: {fileID: 123016747894439146}
  m_RootOrder: 0
  m_LocalEulerAnglesHint: {x: 0, y: 0, z: 0}
--- !u!65 &123016747517674867
BoxCollider:
  m_ObjectHideFlags: 0
  m_CorrespondingSourceObject: {fileID: 0}
  m_PrefabInstance: {fileID: 0}
  m_PrefabAsset: {fileID: 0}
  m_GameObject: {fileID: 123016747517674869}
  m_Material: {fileID: 13400000, guid: fbadbace65c2f3047a360036d374df4c, type: 2}
  m_IsTrigger: 1
  m_Enabled: 1
  serializedVersion: 2
  m_Size: {x: 0.7234609, y: 0.011159897, z: 0.32025117}
  m_Center: {x: 0, y: -0.08819771, z: -0.0061320364}
--- !u!1 &123016747519225740
GameObject:
  m_ObjectHideFlags: 0
  m_CorrespondingSourceObject: {fileID: 0}
  m_PrefabInstance: {fileID: 0}
  m_PrefabAsset: {fileID: 0}
  serializedVersion: 6
  m_Component:
  - component: {fileID: 123016747519225741}
  m_Layer: 8
  m_Name: vPoint (1)
  m_TagString: Untagged
  m_Icon: {fileID: 0}
  m_NavMeshLayer: 0
  m_StaticEditorFlags: 64
  m_IsActive: 1
--- !u!4 &123016747519225741
Transform:
  m_ObjectHideFlags: 0
  m_CorrespondingSourceObject: {fileID: 0}
  m_PrefabInstance: {fileID: 0}
  m_PrefabAsset: {fileID: 0}
  m_GameObject: {fileID: 123016747519225740}
  m_LocalRotation: {x: -0, y: -0, z: -0, w: 1}
  m_LocalPosition: {x: 0.6685, y: 0.84899974, z: -0.231}
  m_LocalScale: {x: 1, y: 1, z: 1}
  m_Children: []
  m_Father: {fileID: 123016748412675679}
  m_RootOrder: 1
  m_LocalEulerAnglesHint: {x: 0, y: 0, z: 0}
--- !u!1 &123016747531895424
GameObject:
  m_ObjectHideFlags: 0
  m_CorrespondingSourceObject: {fileID: 0}
  m_PrefabInstance: {fileID: 0}
  m_PrefabAsset: {fileID: 0}
  serializedVersion: 6
  m_Component:
  - component: {fileID: 123016747531895425}
  m_Layer: 8
  m_Name: vPoint (21)
  m_TagString: Untagged
  m_Icon: {fileID: 0}
  m_NavMeshLayer: 0
  m_StaticEditorFlags: 64
  m_IsActive: 1
--- !u!4 &123016747531895425
Transform:
  m_ObjectHideFlags: 0
  m_CorrespondingSourceObject: {fileID: 0}
  m_PrefabInstance: {fileID: 0}
  m_PrefabAsset: {fileID: 0}
  m_GameObject: {fileID: 123016747531895424}
  m_LocalRotation: {x: -0, y: -0, z: -0, w: 1}
  m_LocalPosition: {x: 0.65, y: 1.103, z: -0.101}
  m_LocalScale: {x: 1, y: 1, z: 1}
  m_Children: []
  m_Father: {fileID: 123016748412675679}
  m_RootOrder: 21
  m_LocalEulerAnglesHint: {x: 0, y: 0, z: 0}
--- !u!1 &123016747543740144
GameObject:
  m_ObjectHideFlags: 0
  m_CorrespondingSourceObject: {fileID: 0}
  m_PrefabInstance: {fileID: 0}
  m_PrefabAsset: {fileID: 0}
  serializedVersion: 6
  m_Component:
  - component: {fileID: 123016747543740145}
  - component: {fileID: 123016747543740158}
  m_Layer: 8
  m_Name: Col (3)
  m_TagString: SimObjPhysics
  m_Icon: {fileID: 0}
  m_NavMeshLayer: 0
  m_StaticEditorFlags: 64
  m_IsActive: 1
--- !u!4 &123016747543740145
Transform:
  m_ObjectHideFlags: 0
  m_CorrespondingSourceObject: {fileID: 0}
  m_PrefabInstance: {fileID: 0}
  m_PrefabAsset: {fileID: 0}
  m_GameObject: {fileID: 123016747543740144}
  m_LocalRotation: {x: -0, y: -0, z: -0, w: 1}
  m_LocalPosition: {x: 0, y: 0, z: 0}
  m_LocalScale: {x: 1, y: 1, z: 1}
  m_Children: []
  m_Father: {fileID: 123016748046704983}
  m_RootOrder: 3
  m_LocalEulerAnglesHint: {x: 0, y: 0, z: 0}
--- !u!65 &123016747543740158
BoxCollider:
  m_ObjectHideFlags: 0
  m_CorrespondingSourceObject: {fileID: 0}
  m_PrefabInstance: {fileID: 0}
  m_PrefabAsset: {fileID: 0}
  m_GameObject: {fileID: 123016747543740144}
  m_Material: {fileID: 13400000, guid: fbadbace65c2f3047a360036d374df4c, type: 2}
  m_IsTrigger: 0
  m_Enabled: 1
  serializedVersion: 2
  m_Size: {x: 0.012547612, y: 0.25272164, z: 0.32025117}
  m_Center: {x: -0.35545665, y: -0.005923435, z: -0.0061320364}
--- !u!1 &123016747554927984
GameObject:
  m_ObjectHideFlags: 0
  m_CorrespondingSourceObject: {fileID: 0}
  m_PrefabInstance: {fileID: 0}
  m_PrefabAsset: {fileID: 0}
  serializedVersion: 6
  m_Component:
  - component: {fileID: 123016747554927985}
  - component: {fileID: 123016747554927998}
  m_Layer: 8
  m_Name: Col (2)
  m_TagString: SimObjPhysics
  m_Icon: {fileID: 0}
  m_NavMeshLayer: 0
  m_StaticEditorFlags: 64
  m_IsActive: 1
--- !u!4 &123016747554927985
Transform:
  m_ObjectHideFlags: 0
  m_CorrespondingSourceObject: {fileID: 0}
  m_PrefabInstance: {fileID: 0}
  m_PrefabAsset: {fileID: 0}
  m_GameObject: {fileID: 123016747554927984}
  m_LocalRotation: {x: -0, y: -0, z: -0, w: 1}
  m_LocalPosition: {x: 0, y: 0.587, z: 0}
  m_LocalScale: {x: 1, y: 1, z: 1}
  m_Children: []
  m_Father: {fileID: 123016747803452116}
  m_RootOrder: 2
  m_LocalEulerAnglesHint: {x: 0, y: 0, z: 0}
--- !u!65 &123016747554927998
BoxCollider:
  m_ObjectHideFlags: 0
  m_CorrespondingSourceObject: {fileID: 0}
  m_PrefabInstance: {fileID: 0}
  m_PrefabAsset: {fileID: 0}
  m_GameObject: {fileID: 123016747554927984}
  m_Material: {fileID: 13400000, guid: fbadbace65c2f3047a360036d374df4c, type: 2}
  m_IsTrigger: 0
  m_Enabled: 1
  serializedVersion: 2
  m_Size: {x: 0.7818209, y: 0.02869907, z: 0.53819865}
  m_Center: {x: -0.53736705, y: 0.03568554, z: 0.022709519}
--- !u!1 &123016747555414582
GameObject:
  m_ObjectHideFlags: 0
  m_CorrespondingSourceObject: {fileID: 0}
  m_PrefabInstance: {fileID: 0}
  m_PrefabAsset: {fileID: 0}
  serializedVersion: 6
  m_Component:
  - component: {fileID: 123016747555414583}
  m_Layer: 8
  m_Name: vPoint (24)
  m_TagString: Untagged
  m_Icon: {fileID: 0}
  m_NavMeshLayer: 0
  m_StaticEditorFlags: 64
  m_IsActive: 1
--- !u!4 &123016747555414583
Transform:
  m_ObjectHideFlags: 0
  m_CorrespondingSourceObject: {fileID: 0}
  m_PrefabInstance: {fileID: 0}
  m_PrefabAsset: {fileID: 0}
  m_GameObject: {fileID: 123016747555414582}
  m_LocalRotation: {x: -0, y: -0, z: -0, w: 1}
  m_LocalPosition: {x: -0.89, y: 1.319, z: -0.10100007}
  m_LocalScale: {x: 1, y: 1, z: 1}
  m_Children: []
  m_Father: {fileID: 123016748412675679}
  m_RootOrder: 24
  m_LocalEulerAnglesHint: {x: 0, y: 0, z: 0}
--- !u!1 &123016747581672755
GameObject:
  m_ObjectHideFlags: 0
  m_CorrespondingSourceObject: {fileID: 0}
  m_PrefabInstance: {fileID: 0}
  m_PrefabAsset: {fileID: 0}
  serializedVersion: 6
  m_Component:
  - component: {fileID: 123016747581672752}
  - component: {fileID: 123016747581672753}
  m_Layer: 8
  m_Name: Col (1)
  m_TagString: SimObjPhysics
  m_Icon: {fileID: 0}
  m_NavMeshLayer: 0
  m_StaticEditorFlags: 64
  m_IsActive: 1
--- !u!4 &123016747581672752
Transform:
  m_ObjectHideFlags: 0
  m_CorrespondingSourceObject: {fileID: 0}
  m_PrefabInstance: {fileID: 0}
  m_PrefabAsset: {fileID: 0}
  m_GameObject: {fileID: 123016747581672755}
  m_LocalRotation: {x: -0, y: -0, z: -0, w: 1}
  m_LocalPosition: {x: 0, y: 0, z: 0}
  m_LocalScale: {x: 1, y: 1, z: 1}
  m_Children: []
  m_Father: {fileID: 123016749334306467}
  m_RootOrder: 1
  m_LocalEulerAnglesHint: {x: 0, y: 0, z: 0}
--- !u!65 &123016747581672753
BoxCollider:
  m_ObjectHideFlags: 0
  m_CorrespondingSourceObject: {fileID: 0}
  m_PrefabInstance: {fileID: 0}
  m_PrefabAsset: {fileID: 0}
  m_GameObject: {fileID: 123016747581672755}
  m_Material: {fileID: 13400000, guid: fbadbace65c2f3047a360036d374df4c, type: 2}
  m_IsTrigger: 1
  m_Enabled: 1
  serializedVersion: 2
  m_Size: {x: 0.7234609, y: 0.18695402, z: 0.008737564}
  m_Center: {x: 0, y: -0.00030064583, z: -0.16188884}
--- !u!1 &123016747586668052
GameObject:
  m_ObjectHideFlags: 0
  m_CorrespondingSourceObject: {fileID: 0}
  m_PrefabInstance: {fileID: 0}
  m_PrefabAsset: {fileID: 0}
  serializedVersion: 6
  m_Component:
  - component: {fileID: 123016747586668053}
  - component: {fileID: 123016747586668051}
  - component: {fileID: 123016747586668050}
  m_Layer: 8
  m_Name: Desk_307_1_Master
  m_TagString: SimObjPhysics
  m_Icon: {fileID: 0}
  m_NavMeshLayer: 0
  m_StaticEditorFlags: 64
  m_IsActive: 1
--- !u!4 &123016747586668053
Transform:
  m_ObjectHideFlags: 0
  m_CorrespondingSourceObject: {fileID: 0}
  m_PrefabInstance: {fileID: 0}
  m_PrefabAsset: {fileID: 0}
  m_GameObject: {fileID: 123016747586668052}
  m_LocalRotation: {x: 0, y: 0, z: 0, w: 1}
  m_LocalPosition: {x: 0, y: 0, z: 0}
  m_LocalScale: {x: 1, y: 1, z: 1}
  m_Children:
  - {fileID: 124431365911623662}
  - {fileID: 123016749360733865}
  - {fileID: 123016747803452116}
  - {fileID: 123016748412675679}
  - {fileID: 123016747990765978}
  - {fileID: 124529314292210766}
  - {fileID: 123016749338240687}
  - {fileID: 123016748670685237}
  - {fileID: 123016749440611598}
  - {fileID: 1569515021}
  m_Father: {fileID: 0}
  m_RootOrder: 0
  m_LocalEulerAnglesHint: {x: 0, y: 0, z: 0}
--- !u!114 &123016747586668051
MonoBehaviour:
  m_ObjectHideFlags: 0
  m_CorrespondingSourceObject: {fileID: 0}
  m_PrefabInstance: {fileID: 0}
  m_PrefabAsset: {fileID: 0}
  m_GameObject: {fileID: 123016747586668052}
  m_Enabled: 1
  m_EditorHideFlags: 0
  m_Script: {fileID: 11500000, guid: b439f6e4ef5714ee2a3643acf37b7a9d, type: 3}
  m_Name: 
  m_EditorClassIdentifier: 
  objectID: 
<<<<<<< HEAD
=======
  assetID: Desk_307_1_Master
>>>>>>> 2f8dd9f9
  Type: 128
  PrimaryProperty: 2
  SecondaryProperties: 07000000
  BoundingBox: {fileID: 123016747990765981}
  VisibilityPoints:
  - {fileID: 123016747833872567}
  - {fileID: 123016747519225741}
  - {fileID: 123016748821920414}
  - {fileID: 123016749306634999}
  - {fileID: 123016748834713612}
  - {fileID: 123016748034165072}
  - {fileID: 123016748870102086}
  - {fileID: 123016748691724455}
  - {fileID: 123016749016370577}
  - {fileID: 123016747981946370}
  - {fileID: 123016749142248392}
  - {fileID: 123016748610563173}
  - {fileID: 123016748988406838}
  - {fileID: 123016749123717965}
  - {fileID: 123016748018047058}
  - {fileID: 123016747666108979}
  - {fileID: 123016749573835377}
  - {fileID: 123016749042472002}
  - {fileID: 123016749362881445}
  - {fileID: 123016747973368988}
  - {fileID: 123016748641390270}
  - {fileID: 123016747531895425}
  - {fileID: 123016749130169172}
  - {fileID: 123016747740509920}
  - {fileID: 123016747555414583}
  - {fileID: 123016748423669022}
  - {fileID: 123016748336570186}
  ReceptacleTriggerBoxes:
  - {fileID: 121917686601803820}
  debugIsVisible: 0
  debugIsInteractable: 0
  isInAgentHand: 0
  MyColliders:
  - {fileID: 123016749474484997}
  - {fileID: 123016747604838265}
  - {fileID: 123016747554927998}
  - {fileID: 123016749469644346}
  - {fileID: 123016748474877709}
  - {fileID: 123016749409069564}
  - {fileID: 123016747622320973}
  - {fileID: 123016749123115630}
  - {fileID: 123016747621315816}
  - {fileID: 123016749253541104}
  - {fileID: 123016748772923768}
  - {fileID: 123016748734098840}
  - {fileID: 123016749474818178}
  - {fileID: 123016749514385272}
  HFdynamicfriction: 1.2
  HFstaticfriction: 1.2
  HFbounciness: 0
  HFrbdrag: 0.4
  HFrbangulardrag: 0.15
  salientMaterials: 01000000
  MySpawnPoints: []
  CurrentTemperature: 0
  HowManySecondsUntilRoomTemp: 10
  inMotion: 0
  numSimObjHit: 0
  numFloorHit: 0
  numStructureHit: 0
  lastVelocity: 0
  IsReceptacle: 0
  IsPickupable: 0
  IsMoveable: 0
  isStatic: 0
  IsToggleable: 0
  IsOpenable: 0
  IsBreakable: 0
  IsFillable: 0
  IsDirtyable: 0
  IsCookable: 0
  IsSliceable: 0
  isHeatSource: 0
  isColdSource: 0
  ContainedObjectReferences: []
  CurrentlyContains: []
--- !u!54 &123016747586668050
Rigidbody:
  m_ObjectHideFlags: 0
  m_CorrespondingSourceObject: {fileID: 0}
  m_PrefabInstance: {fileID: 0}
  m_PrefabAsset: {fileID: 0}
  m_GameObject: {fileID: 123016747586668052}
  serializedVersion: 2
  m_Mass: 34
  m_Drag: 0.1
  m_AngularDrag: 0.05
  m_UseGravity: 1
  m_IsKinematic: 0
  m_Interpolate: 0
  m_Constraints: 0
  m_CollisionDetection: 0
--- !u!1 &123016747592304054
GameObject:
  m_ObjectHideFlags: 0
  m_CorrespondingSourceObject: {fileID: 0}
  m_PrefabInstance: {fileID: 0}
  m_PrefabAsset: {fileID: 0}
  serializedVersion: 6
  m_Component:
  - component: {fileID: 123016747592304055}
  m_Layer: 8
  m_Name: vPoint (8)
  m_TagString: Untagged
  m_Icon: {fileID: 0}
  m_NavMeshLayer: 0
  m_StaticEditorFlags: 64
  m_IsActive: 1
--- !u!4 &123016747592304055
Transform:
  m_ObjectHideFlags: 0
  m_CorrespondingSourceObject: {fileID: 0}
  m_PrefabInstance: {fileID: 0}
  m_PrefabAsset: {fileID: 0}
  m_GameObject: {fileID: 123016747592304054}
  m_LocalRotation: {x: -0, y: -0, z: -0, w: 1}
  m_LocalPosition: {x: 0.35720003, y: -0.08990002, z: -0.10890004}
  m_LocalScale: {x: 1, y: 1, z: 1}
  m_Children: []
  m_Father: {fileID: 123016749380608711}
  m_RootOrder: 8
  m_LocalEulerAnglesHint: {x: 0, y: 0, z: 0}
--- !u!1 &123016747604838267
GameObject:
  m_ObjectHideFlags: 0
  m_CorrespondingSourceObject: {fileID: 0}
  m_PrefabInstance: {fileID: 0}
  m_PrefabAsset: {fileID: 0}
  serializedVersion: 6
  m_Component:
  - component: {fileID: 123016747604838264}
  - component: {fileID: 123016747604838265}
  m_Layer: 8
  m_Name: Col (1)
  m_TagString: SimObjPhysics
  m_Icon: {fileID: 0}
  m_NavMeshLayer: 0
  m_StaticEditorFlags: 64
  m_IsActive: 1
--- !u!4 &123016747604838264
Transform:
  m_ObjectHideFlags: 0
  m_CorrespondingSourceObject: {fileID: 0}
  m_PrefabInstance: {fileID: 0}
  m_PrefabAsset: {fileID: 0}
  m_GameObject: {fileID: 123016747604838267}
  m_LocalRotation: {x: -0, y: -0, z: -0, w: 1}
  m_LocalPosition: {x: 0, y: 0.305, z: 0}
  m_LocalScale: {x: 1, y: 1, z: 1}
  m_Children: []
  m_Father: {fileID: 123016747803452116}
  m_RootOrder: 1
  m_LocalEulerAnglesHint: {x: 0, y: 0, z: 0}
--- !u!65 &123016747604838265
BoxCollider:
  m_ObjectHideFlags: 0
  m_CorrespondingSourceObject: {fileID: 0}
  m_PrefabInstance: {fileID: 0}
  m_PrefabAsset: {fileID: 0}
  m_GameObject: {fileID: 123016747604838267}
  m_Material: {fileID: 13400000, guid: fbadbace65c2f3047a360036d374df4c, type: 2}
  m_IsTrigger: 0
  m_Enabled: 1
  serializedVersion: 2
  m_Size: {x: 0.7818209, y: 0.02869907, z: 0.53819865}
  m_Center: {x: -0.53736705, y: 0.03568554, z: 0.022709519}
--- !u!1 &123016747621315818
GameObject:
  m_ObjectHideFlags: 0
  m_CorrespondingSourceObject: {fileID: 0}
  m_PrefabInstance: {fileID: 0}
  m_PrefabAsset: {fileID: 0}
  serializedVersion: 6
  m_Component:
  - component: {fileID: 123016747621315819}
  - component: {fileID: 123016747621315816}
  m_Layer: 8
  m_Name: Col (8)
  m_TagString: SimObjPhysics
  m_Icon: {fileID: 0}
  m_NavMeshLayer: 0
  m_StaticEditorFlags: 64
  m_IsActive: 1
--- !u!4 &123016747621315819
Transform:
  m_ObjectHideFlags: 0
  m_CorrespondingSourceObject: {fileID: 0}
  m_PrefabInstance: {fileID: 0}
  m_PrefabAsset: {fileID: 0}
  m_GameObject: {fileID: 123016747621315818}
  m_LocalRotation: {x: -0, y: -0, z: -0, w: 1}
  m_LocalPosition: {x: -0.15900004, y: 0.589, z: 0}
  m_LocalScale: {x: 1, y: 1, z: 1}
  m_Children: []
  m_Father: {fileID: 123016747803452116}
  m_RootOrder: 8
  m_LocalEulerAnglesHint: {x: 0, y: 0, z: 0}
--- !u!65 &123016747621315816
BoxCollider:
  m_ObjectHideFlags: 0
  m_CorrespondingSourceObject: {fileID: 0}
  m_PrefabInstance: {fileID: 0}
  m_PrefabAsset: {fileID: 0}
  m_GameObject: {fileID: 123016747621315818}
  m_Material: {fileID: 13400000, guid: fbadbace65c2f3047a360036d374df4c, type: 2}
  m_IsTrigger: 0
  m_Enabled: 1
  serializedVersion: 2
  m_Size: {x: 0.77325153, y: 0.8512964, z: 0.06252837}
  m_Center: {x: -0.3719809, y: -0.16099453, z: -0.21448886}
--- !u!1 &123016747622320975
GameObject:
  m_ObjectHideFlags: 0
  m_CorrespondingSourceObject: {fileID: 0}
  m_PrefabInstance: {fileID: 0}
  m_PrefabAsset: {fileID: 0}
  serializedVersion: 6
  m_Component:
  - component: {fileID: 123016747622320972}
  - component: {fileID: 123016747622320973}
  m_Layer: 8
  m_Name: Col (6)
  m_TagString: SimObjPhysics
  m_Icon: {fileID: 0}
  m_NavMeshLayer: 0
  m_StaticEditorFlags: 64
  m_IsActive: 1
--- !u!4 &123016747622320972
Transform:
  m_ObjectHideFlags: 0
  m_CorrespondingSourceObject: {fileID: 0}
  m_PrefabInstance: {fileID: 0}
  m_PrefabAsset: {fileID: 0}
  m_GameObject: {fileID: 123016747622320975}
  m_LocalRotation: {x: -0, y: -0, z: -0, w: 1}
  m_LocalPosition: {x: 0.652, y: 1.2920997, z: 0}
  m_LocalScale: {x: 1, y: 1, z: 1}
  m_Children: []
  m_Father: {fileID: 123016747803452116}
  m_RootOrder: 6
  m_LocalEulerAnglesHint: {x: 0, y: 0, z: 0}
--- !u!65 &123016747622320973
BoxCollider:
  m_ObjectHideFlags: 0
  m_CorrespondingSourceObject: {fileID: 0}
  m_PrefabInstance: {fileID: 0}
  m_PrefabAsset: {fileID: 0}
  m_GameObject: {fileID: 123016747622320975}
  m_Material: {fileID: 13400000, guid: fbadbace65c2f3047a360036d374df4c, type: 2}
  m_IsTrigger: 0
  m_Enabled: 1
  serializedVersion: 2
  m_Size: {x: 0.022304684, y: 0.5817814, z: 0.29181814}
  m_Center: {x: 0.0007671863, y: -0.16099453, z: -0.106322765}
--- !u!1 &123016747660583226
GameObject:
  m_ObjectHideFlags: 0
  m_CorrespondingSourceObject: {fileID: 0}
  m_PrefabInstance: {fileID: 0}
  m_PrefabAsset: {fileID: 0}
  serializedVersion: 6
  m_Component:
  - component: {fileID: 123016747660583227}
  - component: {fileID: 123016747660583224}
  m_Layer: 8
  m_Name: Col (5)
  m_TagString: SimObjPhysics
  m_Icon: {fileID: 0}
  m_NavMeshLayer: 0
  m_StaticEditorFlags: 64
  m_IsActive: 1
--- !u!4 &123016747660583227
Transform:
  m_ObjectHideFlags: 0
  m_CorrespondingSourceObject: {fileID: 0}
  m_PrefabInstance: {fileID: 0}
  m_PrefabAsset: {fileID: 0}
  m_GameObject: {fileID: 123016747660583226}
  m_LocalRotation: {x: -0, y: -0, z: -0, w: 1}
  m_LocalPosition: {x: 0, y: 0, z: 0}
  m_LocalScale: {x: 1, y: 1, z: 1}
  m_Children: []
  m_Father: {fileID: 123016749027675275}
  m_RootOrder: 5
  m_LocalEulerAnglesHint: {x: 0, y: 0, z: 0}
--- !u!65 &123016747660583224
BoxCollider:
  m_ObjectHideFlags: 0
  m_CorrespondingSourceObject: {fileID: 0}
  m_PrefabInstance: {fileID: 0}
  m_PrefabAsset: {fileID: 0}
  m_GameObject: {fileID: 123016747660583226}
  m_Material: {fileID: 13400000, guid: fbadbace65c2f3047a360036d374df4c, type: 2}
  m_IsTrigger: 1
  m_Enabled: 1
  serializedVersion: 2
  m_Size: {x: 0.7234609, y: 0.2530197, z: 0.00804919}
  m_Center: {x: 0, y: -0.0057358146, z: 0.14996895}
--- !u!1 &123016747666108978
GameObject:
  m_ObjectHideFlags: 0
  m_CorrespondingSourceObject: {fileID: 0}
  m_PrefabInstance: {fileID: 0}
  m_PrefabAsset: {fileID: 0}
  serializedVersion: 6
  m_Component:
  - component: {fileID: 123016747666108979}
  m_Layer: 8
  m_Name: vPoint (15)
  m_TagString: Untagged
  m_Icon: {fileID: 0}
  m_NavMeshLayer: 0
  m_StaticEditorFlags: 64
  m_IsActive: 1
--- !u!4 &123016747666108979
Transform:
  m_ObjectHideFlags: 0
  m_CorrespondingSourceObject: {fileID: 0}
  m_PrefabInstance: {fileID: 0}
  m_PrefabAsset: {fileID: 0}
  m_GameObject: {fileID: 123016747666108978}
  m_LocalRotation: {x: -0, y: -0, z: -0, w: 1}
  m_LocalPosition: {x: -0.15999997, y: 0.02399993, z: 0.279}
  m_LocalScale: {x: 1, y: 1, z: 1}
  m_Children: []
  m_Father: {fileID: 123016748412675679}
  m_RootOrder: 15
  m_LocalEulerAnglesHint: {x: 0, y: 0, z: 0}
--- !u!1 &123016747740509923
GameObject:
  m_ObjectHideFlags: 0
  m_CorrespondingSourceObject: {fileID: 0}
  m_PrefabInstance: {fileID: 0}
  m_PrefabAsset: {fileID: 0}
  serializedVersion: 6
  m_Component:
  - component: {fileID: 123016747740509920}
  m_Layer: 8
  m_Name: vPoint (23)
  m_TagString: Untagged
  m_Icon: {fileID: 0}
  m_NavMeshLayer: 0
  m_StaticEditorFlags: 64
  m_IsActive: 1
--- !u!4 &123016747740509920
Transform:
  m_ObjectHideFlags: 0
  m_CorrespondingSourceObject: {fileID: 0}
  m_PrefabInstance: {fileID: 0}
  m_PrefabAsset: {fileID: 0}
  m_GameObject: {fileID: 123016747740509923}
  m_LocalRotation: {x: -0, y: -0, z: -0, w: 1}
  m_LocalPosition: {x: 0.618, y: 1.319, z: -0.10100007}
  m_LocalScale: {x: 1, y: 1, z: 1}
  m_Children: []
  m_Father: {fileID: 123016748412675679}
  m_RootOrder: 23
  m_LocalEulerAnglesHint: {x: 0, y: 0, z: 0}
--- !u!1 &123016747803452119
GameObject:
  m_ObjectHideFlags: 0
  m_CorrespondingSourceObject: {fileID: 0}
  m_PrefabInstance: {fileID: 0}
  m_PrefabAsset: {fileID: 0}
  serializedVersion: 6
  m_Component:
  - component: {fileID: 123016747803452116}
  m_Layer: 0
  m_Name: Colliders
  m_TagString: Untagged
  m_Icon: {fileID: 0}
  m_NavMeshLayer: 0
  m_StaticEditorFlags: 64
  m_IsActive: 1
--- !u!4 &123016747803452116
Transform:
  m_ObjectHideFlags: 0
  m_CorrespondingSourceObject: {fileID: 0}
  m_PrefabInstance: {fileID: 0}
  m_PrefabAsset: {fileID: 0}
  m_GameObject: {fileID: 123016747803452119}
  m_LocalRotation: {x: -0, y: -0, z: -0, w: 1}
  m_LocalPosition: {x: 0.11800003, y: 0, z: -0.028999805}
  m_LocalScale: {x: 1, y: 1, z: 1}
  m_Children:
  - {fileID: 123016749474484996}
  - {fileID: 123016747604838264}
  - {fileID: 123016747554927985}
  - {fileID: 123016749469644349}
  - {fileID: 123016748474877708}
  - {fileID: 123016749409069567}
  - {fileID: 123016747622320972}
  - {fileID: 123016749123115617}
  - {fileID: 123016747621315819}
  - {fileID: 123016749253541107}
  - {fileID: 123016748772923771}
  - {fileID: 123016748734098843}
  - {fileID: 123016749474818181}
  - {fileID: 123016749514385275}
  m_Father: {fileID: 123016747586668053}
  m_RootOrder: 2
  m_LocalEulerAnglesHint: {x: 0, y: 0, z: 0}
--- !u!1 &123016747816270910
GameObject:
  m_ObjectHideFlags: 0
  m_CorrespondingSourceObject: {fileID: 0}
  m_PrefabInstance: {fileID: 0}
  m_PrefabAsset: {fileID: 0}
  serializedVersion: 6
  m_Component:
  - component: {fileID: 123016747816270911}
  - component: {fileID: 123016747816270908}
  m_Layer: 8
  m_Name: Col (6)
  m_TagString: SimObjPhysics
  m_Icon: {fileID: 0}
  m_NavMeshLayer: 0
  m_StaticEditorFlags: 64
  m_IsActive: 1
--- !u!4 &123016747816270911
Transform:
  m_ObjectHideFlags: 0
  m_CorrespondingSourceObject: {fileID: 0}
  m_PrefabInstance: {fileID: 0}
  m_PrefabAsset: {fileID: 0}
  m_GameObject: {fileID: 123016747816270910}
  m_LocalRotation: {x: -0, y: -0, z: -0, w: 1}
  m_LocalPosition: {x: 0, y: 0, z: 0.0102}
  m_LocalScale: {x: 1, y: 1, z: 1}
  m_Children: []
  m_Father: {fileID: 123016747894439146}
  m_RootOrder: 6
  m_LocalEulerAnglesHint: {x: 0, y: 0, z: 0}
--- !u!65 &123016747816270908
BoxCollider:
  m_ObjectHideFlags: 0
  m_CorrespondingSourceObject: {fileID: 0}
  m_PrefabInstance: {fileID: 0}
  m_PrefabAsset: {fileID: 0}
  m_GameObject: {fileID: 123016747816270910}
  m_Material: {fileID: 13400000, guid: fbadbace65c2f3047a360036d374df4c, type: 2}
  m_IsTrigger: 1
  m_Enabled: 1
  serializedVersion: 2
  m_Size: {x: 0.7396932, y: 0.27044705, z: 0.01184836}
  m_Center: {x: 0, y: -0.006160155, z: 0.14996895}
--- !u!1 &123016747833872566
GameObject:
  m_ObjectHideFlags: 0
  m_CorrespondingSourceObject: {fileID: 0}
  m_PrefabInstance: {fileID: 0}
  m_PrefabAsset: {fileID: 0}
  serializedVersion: 6
  m_Component:
  - component: {fileID: 123016747833872567}
  m_Layer: 8
  m_Name: vPoint
  m_TagString: Untagged
  m_Icon: {fileID: 0}
  m_NavMeshLayer: 0
  m_StaticEditorFlags: 64
  m_IsActive: 1
--- !u!4 &123016747833872567
Transform:
  m_ObjectHideFlags: 0
  m_CorrespondingSourceObject: {fileID: 0}
  m_PrefabInstance: {fileID: 0}
  m_PrefabAsset: {fileID: 0}
  m_GameObject: {fileID: 123016747833872566}
  m_LocalRotation: {x: -0, y: -0, z: -0, w: 1}
  m_LocalPosition: {x: 0.6685, y: 0.849, z: 0.285}
  m_LocalScale: {x: 1, y: 1, z: 1}
  m_Children: []
  m_Father: {fileID: 123016748412675679}
  m_RootOrder: 0
  m_LocalEulerAnglesHint: {x: 0, y: 0, z: 0}
--- !u!1 &123016747846687318
GameObject:
  m_ObjectHideFlags: 0
  m_CorrespondingSourceObject: {fileID: 0}
  m_PrefabInstance: {fileID: 0}
  m_PrefabAsset: {fileID: 0}
  serializedVersion: 6
  m_Component:
  - component: {fileID: 123016747846687319}
  m_Layer: 8
  m_Name: vPoint (2)
  m_TagString: Untagged
  m_Icon: {fileID: 0}
  m_NavMeshLayer: 0
  m_StaticEditorFlags: 64
  m_IsActive: 1
--- !u!4 &123016747846687319
Transform:
  m_ObjectHideFlags: 0
  m_CorrespondingSourceObject: {fileID: 0}
  m_PrefabInstance: {fileID: 0}
  m_PrefabAsset: {fileID: 0}
  m_GameObject: {fileID: 123016747846687318}
  m_LocalRotation: {x: -0, y: -0, z: -0, w: 1}
  m_LocalPosition: {x: 0.3607, y: -0.0973, z: 0.16140008}
  m_LocalScale: {x: 1, y: 1, z: 1}
  m_Children: []
  m_Father: {fileID: 123016749380608711}
  m_RootOrder: 2
  m_LocalEulerAnglesHint: {x: 0, y: 0, z: 0}
--- !u!1 &123016747858942801
GameObject:
  m_ObjectHideFlags: 0
  m_CorrespondingSourceObject: {fileID: 0}
  m_PrefabInstance: {fileID: 0}
  m_PrefabAsset: {fileID: 0}
  serializedVersion: 6
  m_Component:
  - component: {fileID: 123016747858942814}
  - component: {fileID: 123016747858942815}
  m_Layer: 8
  m_Name: Col
  m_TagString: SimObjPhysics
  m_Icon: {fileID: 0}
  m_NavMeshLayer: 0
  m_StaticEditorFlags: 64
  m_IsActive: 1
--- !u!4 &123016747858942814
Transform:
  m_ObjectHideFlags: 0
  m_CorrespondingSourceObject: {fileID: 0}
  m_PrefabInstance: {fileID: 0}
  m_PrefabAsset: {fileID: 0}
  m_GameObject: {fileID: 123016747858942801}
  m_LocalRotation: {x: -0, y: -0, z: -0, w: 1}
  m_LocalPosition: {x: 0, y: 0, z: 0}
  m_LocalScale: {x: 1, y: 1, z: 1}
  m_Children: []
  m_Father: {fileID: 123016748689065094}
  m_RootOrder: 0
  m_LocalEulerAnglesHint: {x: 0, y: 0, z: 0}
--- !u!65 &123016747858942815
BoxCollider:
  m_ObjectHideFlags: 0
  m_CorrespondingSourceObject: {fileID: 0}
  m_PrefabInstance: {fileID: 0}
  m_PrefabAsset: {fileID: 0}
  m_GameObject: {fileID: 123016747858942801}
  m_Material: {fileID: 13400000, guid: fbadbace65c2f3047a360036d374df4c, type: 2}
  m_IsTrigger: 0
  m_Enabled: 1
  serializedVersion: 2
  m_Size: {x: 0.7234609, y: 0.011159897, z: 0.32025117}
  m_Center: {x: 0, y: -0.08819771, z: -0.0061320364}
--- !u!1 &123016747894439149
GameObject:
  m_ObjectHideFlags: 0
  m_CorrespondingSourceObject: {fileID: 0}
  m_PrefabInstance: {fileID: 0}
  m_PrefabAsset: {fileID: 0}
  serializedVersion: 6
  m_Component:
  - component: {fileID: 123016747894439146}
  m_Layer: 0
  m_Name: TriggerColliders
  m_TagString: Untagged
  m_Icon: {fileID: 0}
  m_NavMeshLayer: 0
  m_StaticEditorFlags: 64
  m_IsActive: 1
--- !u!4 &123016747894439146
Transform:
  m_ObjectHideFlags: 0
  m_CorrespondingSourceObject: {fileID: 0}
  m_PrefabInstance: {fileID: 0}
  m_PrefabAsset: {fileID: 0}
  m_GameObject: {fileID: 123016747894439149}
  m_LocalRotation: {x: -0, y: -0, z: -0, w: 1}
  m_LocalPosition: {x: 0, y: 0, z: 0}
  m_LocalScale: {x: 1, y: 1, z: 1}
  m_Children:
  - {fileID: 123016747517674866}
  - {fileID: 123016749442815187}
  - {fileID: 123016749532889419}
  - {fileID: 123016747982568229}
  - {fileID: 123016749278753869}
  - {fileID: 123016748655182342}
  - {fileID: 123016747816270911}
  m_Father: {fileID: 123016748670685237}
  m_RootOrder: 4
  m_LocalEulerAnglesHint: {x: 0, y: 0, z: 0}
--- !u!1 &123016747901127398
GameObject:
  m_ObjectHideFlags: 0
  m_CorrespondingSourceObject: {fileID: 0}
  m_PrefabInstance: {fileID: 0}
  m_PrefabAsset: {fileID: 0}
  serializedVersion: 6
  m_Component:
  - component: {fileID: 123016747901127399}
  - component: {fileID: 123016747901127396}
  m_Layer: 8
  m_Name: Col (1)
  m_TagString: SimObjPhysics
  m_Icon: {fileID: 0}
  m_NavMeshLayer: 0
  m_StaticEditorFlags: 64
  m_IsActive: 1
--- !u!4 &123016747901127399
Transform:
  m_ObjectHideFlags: 0
  m_CorrespondingSourceObject: {fileID: 0}
  m_PrefabInstance: {fileID: 0}
  m_PrefabAsset: {fileID: 0}
  m_GameObject: {fileID: 123016747901127398}
  m_LocalRotation: {x: -0, y: -0, z: -0, w: 1}
  m_LocalPosition: {x: 0, y: 0, z: 0}
  m_LocalScale: {x: 1, y: 1, z: 1}
  m_Children: []
  m_Father: {fileID: 123016748822896349}
  m_RootOrder: 1
  m_LocalEulerAnglesHint: {x: 0, y: 0, z: 0}
--- !u!65 &123016747901127396
BoxCollider:
  m_ObjectHideFlags: 0
  m_CorrespondingSourceObject: {fileID: 0}
  m_PrefabInstance: {fileID: 0}
  m_PrefabAsset: {fileID: 0}
  m_GameObject: {fileID: 123016747901127398}
  m_Material: {fileID: 13400000, guid: fbadbace65c2f3047a360036d374df4c, type: 2}
  m_IsTrigger: 0
  m_Enabled: 1
  serializedVersion: 2
  m_Size: {x: 0.7234609, y: 0.2514442, z: 0.008737564}
  m_Center: {x: 0, y: -0.005516842, z: -0.16188884}
--- !u!1 &123016747921192304
GameObject:
  m_ObjectHideFlags: 0
  m_CorrespondingSourceObject: {fileID: 0}
  m_PrefabInstance: {fileID: 0}
  m_PrefabAsset: {fileID: 0}
  serializedVersion: 6
  m_Component:
  - component: {fileID: 123016747921192305}
  m_Layer: 8
  m_Name: vPoint (8)
  m_TagString: Untagged
  m_Icon: {fileID: 0}
  m_NavMeshLayer: 0
  m_StaticEditorFlags: 64
  m_IsActive: 1
--- !u!4 &123016747921192305
Transform:
  m_ObjectHideFlags: 0
  m_CorrespondingSourceObject: {fileID: 0}
  m_PrefabInstance: {fileID: 0}
  m_PrefabAsset: {fileID: 0}
  m_GameObject: {fileID: 123016747921192304}
  m_LocalRotation: {x: -0, y: -0, z: -0, w: 1}
  m_LocalPosition: {x: 0.35909998, y: -0.0908, z: -0.1173}
  m_LocalScale: {x: 1, y: 1, z: 1}
  m_Children: []
  m_Father: {fileID: 123016748774120067}
  m_RootOrder: 8
  m_LocalEulerAnglesHint: {x: 0, y: 0, z: 0}
--- !u!1 &123016747924149385
GameObject:
  m_ObjectHideFlags: 0
  m_CorrespondingSourceObject: {fileID: 0}
  m_PrefabInstance: {fileID: 0}
  m_PrefabAsset: {fileID: 0}
  serializedVersion: 6
  m_Component:
  - component: {fileID: 123016747924149398}
  m_Layer: 8
  m_Name: vPoint (7)
  m_TagString: Untagged
  m_Icon: {fileID: 0}
  m_NavMeshLayer: 0
  m_StaticEditorFlags: 64
  m_IsActive: 1
--- !u!4 &123016747924149398
Transform:
  m_ObjectHideFlags: 0
  m_CorrespondingSourceObject: {fileID: 0}
  m_PrefabInstance: {fileID: 0}
  m_PrefabAsset: {fileID: 0}
  m_GameObject: {fileID: 123016747924149385}
  m_LocalRotation: {x: -0, y: -0, z: -0, w: 1}
  m_LocalPosition: {x: 0.3572, y: 0.0898, z: -0.10890004}
  m_LocalScale: {x: 1, y: 1, z: 1}
  m_Children: []
  m_Father: {fileID: 123016749380608711}
  m_RootOrder: 7
  m_LocalEulerAnglesHint: {x: 0, y: 0, z: 0}
--- !u!1 &123016747937786604
GameObject:
  m_ObjectHideFlags: 0
  m_CorrespondingSourceObject: {fileID: 0}
  m_PrefabInstance: {fileID: 0}
  m_PrefabAsset: {fileID: 0}
  serializedVersion: 6
  m_Component:
  - component: {fileID: 123016747937786605}
  - component: {fileID: 123016747937786602}
  m_Layer: 8
  m_Name: Col
  m_TagString: SimObjPhysics
  m_Icon: {fileID: 0}
  m_NavMeshLayer: 0
  m_StaticEditorFlags: 64
  m_IsActive: 1
--- !u!4 &123016747937786605
Transform:
  m_ObjectHideFlags: 0
  m_CorrespondingSourceObject: {fileID: 0}
  m_PrefabInstance: {fileID: 0}
  m_PrefabAsset: {fileID: 0}
  m_GameObject: {fileID: 123016747937786604}
  m_LocalRotation: {x: -0, y: -0, z: -0, w: 1}
  m_LocalPosition: {x: 0, y: -0.0369, z: 0}
  m_LocalScale: {x: 1, y: 1, z: 1}
  m_Children: []
  m_Father: {fileID: 123016749027675275}
  m_RootOrder: 0
  m_LocalEulerAnglesHint: {x: 0, y: 0, z: 0}
--- !u!65 &123016747937786602
BoxCollider:
  m_ObjectHideFlags: 0
  m_CorrespondingSourceObject: {fileID: 0}
  m_PrefabInstance: {fileID: 0}
  m_PrefabAsset: {fileID: 0}
  m_GameObject: {fileID: 123016747937786604}
  m_Material: {fileID: 13400000, guid: fbadbace65c2f3047a360036d374df4c, type: 2}
  m_IsTrigger: 1
  m_Enabled: 1
  serializedVersion: 2
  m_Size: {x: 0.7234609, y: 0.011159897, z: 0.32025117}
  m_Center: {x: 0, y: -0.08819771, z: -0.0061320364}
--- !u!1 &123016747973368991
GameObject:
  m_ObjectHideFlags: 0
  m_CorrespondingSourceObject: {fileID: 0}
  m_PrefabInstance: {fileID: 0}
  m_PrefabAsset: {fileID: 0}
  serializedVersion: 6
  m_Component:
  - component: {fileID: 123016747973368988}
  m_Layer: 8
  m_Name: vPoint (19)
  m_TagString: Untagged
  m_Icon: {fileID: 0}
  m_NavMeshLayer: 0
  m_StaticEditorFlags: 64
  m_IsActive: 1
--- !u!4 &123016747973368988
Transform:
  m_ObjectHideFlags: 0
  m_CorrespondingSourceObject: {fileID: 0}
  m_PrefabInstance: {fileID: 0}
  m_PrefabAsset: {fileID: 0}
  m_GameObject: {fileID: 123016747973368991}
  m_LocalRotation: {x: -0, y: -0, z: -0, w: 1}
  m_LocalPosition: {x: 0.666, y: 0.43299985, z: 0.276}
  m_LocalScale: {x: 1, y: 1, z: 1}
  m_Children: []
  m_Father: {fileID: 123016748412675679}
  m_RootOrder: 19
  m_LocalEulerAnglesHint: {x: 0, y: 0, z: 0}
--- !u!1 &123016747981946373
GameObject:
  m_ObjectHideFlags: 0
  m_CorrespondingSourceObject: {fileID: 0}
  m_PrefabInstance: {fileID: 0}
  m_PrefabAsset: {fileID: 0}
  serializedVersion: 6
  m_Component:
  - component: {fileID: 123016747981946370}
  m_Layer: 8
  m_Name: vPoint (9)
  m_TagString: Untagged
  m_Icon: {fileID: 0}
  m_NavMeshLayer: 0
  m_StaticEditorFlags: 64
  m_IsActive: 1
--- !u!4 &123016747981946370
Transform:
  m_ObjectHideFlags: 0
  m_CorrespondingSourceObject: {fileID: 0}
  m_PrefabInstance: {fileID: 0}
  m_PrefabAsset: {fileID: 0}
  m_GameObject: {fileID: 123016747981946373}
  m_LocalRotation: {x: -0, y: -0, z: -0, w: 1}
  m_LocalPosition: {x: -0.147, y: 0.84899974, z: 0.29200006}
  m_LocalScale: {x: 1, y: 1, z: 1}
  m_Children: []
  m_Father: {fileID: 123016748412675679}
  m_RootOrder: 9
  m_LocalEulerAnglesHint: {x: 0, y: 0, z: 0}
--- !u!1 &123016747982568228
GameObject:
  m_ObjectHideFlags: 0
  m_CorrespondingSourceObject: {fileID: 0}
  m_PrefabInstance: {fileID: 0}
  m_PrefabAsset: {fileID: 0}
  serializedVersion: 6
  m_Component:
  - component: {fileID: 123016747982568229}
  - component: {fileID: 123016747982568226}
  m_Layer: 8
  m_Name: Col (3)
  m_TagString: SimObjPhysics
  m_Icon: {fileID: 0}
  m_NavMeshLayer: 0
  m_StaticEditorFlags: 64
  m_IsActive: 1
--- !u!4 &123016747982568229
Transform:
  m_ObjectHideFlags: 0
  m_CorrespondingSourceObject: {fileID: 0}
  m_PrefabInstance: {fileID: 0}
  m_PrefabAsset: {fileID: 0}
  m_GameObject: {fileID: 123016747982568228}
  m_LocalRotation: {x: -0, y: -0, z: -0, w: 1}
  m_LocalPosition: {x: 0, y: 0, z: 0}
  m_LocalScale: {x: 1, y: 1, z: 1}
  m_Children: []
  m_Father: {fileID: 123016747894439146}
  m_RootOrder: 3
  m_LocalEulerAnglesHint: {x: 0, y: 0, z: 0}
--- !u!65 &123016747982568226
BoxCollider:
  m_ObjectHideFlags: 0
  m_CorrespondingSourceObject: {fileID: 0}
  m_PrefabInstance: {fileID: 0}
  m_PrefabAsset: {fileID: 0}
  m_GameObject: {fileID: 123016747982568228}
  m_Material: {fileID: 13400000, guid: fbadbace65c2f3047a360036d374df4c, type: 2}
  m_IsTrigger: 1
  m_Enabled: 1
  serializedVersion: 2
  m_Size: {x: 0.012547612, y: 0.25272164, z: 0.32025117}
  m_Center: {x: -0.35545665, y: -0.005923435, z: -0.0061320364}
--- !u!1 &123016747990765981
GameObject:
  m_ObjectHideFlags: 0
  m_CorrespondingSourceObject: {fileID: 0}
  m_PrefabInstance: {fileID: 0}
  m_PrefabAsset: {fileID: 0}
  serializedVersion: 6
  m_Component:
  - component: {fileID: 123016747990765978}
  - component: {fileID: 123016747990765979}
  m_Layer: 9
  m_Name: BoundingBox
  m_TagString: Untagged
  m_Icon: {fileID: 0}
  m_NavMeshLayer: 0
  m_StaticEditorFlags: 64
  m_IsActive: 1
--- !u!4 &123016747990765978
Transform:
  m_ObjectHideFlags: 0
  m_CorrespondingSourceObject: {fileID: 0}
  m_PrefabInstance: {fileID: 0}
  m_PrefabAsset: {fileID: 0}
  m_GameObject: {fileID: 123016747990765981}
  m_LocalRotation: {x: -0, y: -0, z: -0, w: 1}
  m_LocalPosition: {x: 0, y: 0, z: 0}
  m_LocalScale: {x: 1, y: 1, z: 1}
  m_Children: []
  m_Father: {fileID: 123016747586668053}
  m_RootOrder: 4
  m_LocalEulerAnglesHint: {x: 0, y: 0, z: 0}
--- !u!65 &123016747990765979
BoxCollider:
  m_ObjectHideFlags: 0
  m_CorrespondingSourceObject: {fileID: 0}
  m_PrefabInstance: {fileID: 0}
  m_PrefabAsset: {fileID: 0}
  m_GameObject: {fileID: 123016747990765981}
  m_Material: {fileID: 0}
  m_IsTrigger: 0
  m_Enabled: 0
  serializedVersion: 2
  m_Size: {x: 1.6529584, y: 1.5232191, z: 0.58161163}
  m_Center: {x: -0.007272005, y: 0.7424865, z: 0.000626564}
--- !u!1 &123016747992292284
GameObject:
  m_ObjectHideFlags: 0
  m_CorrespondingSourceObject: {fileID: 0}
  m_PrefabInstance: {fileID: 0}
  m_PrefabAsset: {fileID: 0}
  serializedVersion: 6
  m_Component:
  - component: {fileID: 123016747992292285}
  m_Layer: 8
  m_Name: vPoint (1)
  m_TagString: Untagged
  m_Icon: {fileID: 0}
  m_NavMeshLayer: 0
  m_StaticEditorFlags: 64
  m_IsActive: 1
--- !u!4 &123016747992292285
Transform:
  m_ObjectHideFlags: 0
  m_CorrespondingSourceObject: {fileID: 0}
  m_PrefabInstance: {fileID: 0}
  m_PrefabAsset: {fileID: 0}
  m_GameObject: {fileID: 123016747992292284}
  m_LocalRotation: {x: -0, y: -0, z: -0, w: 1}
  m_LocalPosition: {x: 0.3619, y: 0.0937, z: 0.16140008}
  m_LocalScale: {x: 1, y: 1, z: 1}
  m_Children: []
  m_Father: {fileID: 123016748774120067}
  m_RootOrder: 1
  m_LocalEulerAnglesHint: {x: 0, y: 0, z: 0}
--- !u!1 &123016748004273234
GameObject:
  m_ObjectHideFlags: 0
  m_CorrespondingSourceObject: {fileID: 0}
  m_PrefabInstance: {fileID: 0}
  m_PrefabAsset: {fileID: 0}
  serializedVersion: 6
  m_Component:
  - component: {fileID: 123016748004273235}
  - component: {fileID: 123016748004273232}
  m_Layer: 8
  m_Name: Col (5)
  m_TagString: SimObjPhysics
  m_Icon: {fileID: 0}
  m_NavMeshLayer: 0
  m_StaticEditorFlags: 64
  m_IsActive: 1
--- !u!4 &123016748004273235
Transform:
  m_ObjectHideFlags: 0
  m_CorrespondingSourceObject: {fileID: 0}
  m_PrefabInstance: {fileID: 0}
  m_PrefabAsset: {fileID: 0}
  m_GameObject: {fileID: 123016748004273234}
  m_LocalRotation: {x: -0, y: -0, z: -0, w: 1}
  m_LocalPosition: {x: 0, y: 0, z: 0}
  m_LocalScale: {x: 1, y: 1, z: 1}
  m_Children: []
  m_Father: {fileID: 123016748822896349}
  m_RootOrder: 5
  m_LocalEulerAnglesHint: {x: 0, y: 0, z: 0}
--- !u!65 &123016748004273232
BoxCollider:
  m_ObjectHideFlags: 0
  m_CorrespondingSourceObject: {fileID: 0}
  m_PrefabInstance: {fileID: 0}
  m_PrefabAsset: {fileID: 0}
  m_GameObject: {fileID: 123016748004273234}
  m_Material: {fileID: 13400000, guid: fbadbace65c2f3047a360036d374df4c, type: 2}
  m_IsTrigger: 0
  m_Enabled: 1
  serializedVersion: 2
  m_Size: {x: 0.7234609, y: 0.2530197, z: 0.00804919}
  m_Center: {x: 0, y: -0.0057358146, z: 0.14996895}
--- !u!1 &123016748018047061
GameObject:
  m_ObjectHideFlags: 0
  m_CorrespondingSourceObject: {fileID: 0}
  m_PrefabInstance: {fileID: 0}
  m_PrefabAsset: {fileID: 0}
  serializedVersion: 6
  m_Component:
  - component: {fileID: 123016748018047058}
  m_Layer: 8
  m_Name: vPoint (14)
  m_TagString: Untagged
  m_Icon: {fileID: 0}
  m_NavMeshLayer: 0
  m_StaticEditorFlags: 64
  m_IsActive: 1
--- !u!4 &123016748018047058
Transform:
  m_ObjectHideFlags: 0
  m_CorrespondingSourceObject: {fileID: 0}
  m_PrefabInstance: {fileID: 0}
  m_PrefabAsset: {fileID: 0}
  m_GameObject: {fileID: 123016748018047061}
  m_LocalRotation: {x: -0, y: -0, z: -0, w: 1}
  m_LocalPosition: {x: -0.16, y: 0.02399993, z: -0.23000002}
  m_LocalScale: {x: 1, y: 1, z: 1}
  m_Children: []
  m_Father: {fileID: 123016748412675679}
  m_RootOrder: 14
  m_LocalEulerAnglesHint: {x: 0, y: 0, z: 0}
--- !u!1 &123016748034165075
GameObject:
  m_ObjectHideFlags: 0
  m_CorrespondingSourceObject: {fileID: 0}
  m_PrefabInstance: {fileID: 0}
  m_PrefabAsset: {fileID: 0}
  serializedVersion: 6
  m_Component:
  - component: {fileID: 123016748034165072}
  m_Layer: 8
  m_Name: vPoint (5)
  m_TagString: Untagged
  m_Icon: {fileID: 0}
  m_NavMeshLayer: 0
  m_StaticEditorFlags: 64
  m_IsActive: 1
--- !u!4 &123016748034165072
Transform:
  m_ObjectHideFlags: 0
  m_CorrespondingSourceObject: {fileID: 0}
  m_PrefabInstance: {fileID: 0}
  m_PrefabAsset: {fileID: 0}
  m_GameObject: {fileID: 123016748034165075}
  m_LocalRotation: {x: -0, y: -0, z: -0, w: 1}
  m_LocalPosition: {x: -0.922, y: 0.84899974, z: -0.23099995}
  m_LocalScale: {x: 1, y: 1, z: 1}
  m_Children: []
  m_Father: {fileID: 123016748412675679}
  m_RootOrder: 5
  m_LocalEulerAnglesHint: {x: 0, y: 0, z: 0}
--- !u!1 &123016748046704982
GameObject:
  m_ObjectHideFlags: 0
  m_CorrespondingSourceObject: {fileID: 0}
  m_PrefabInstance: {fileID: 0}
  m_PrefabAsset: {fileID: 0}
  serializedVersion: 6
  m_Component:
  - component: {fileID: 123016748046704983}
  m_Layer: 0
  m_Name: Colliders
  m_TagString: Untagged
  m_Icon: {fileID: 0}
  m_NavMeshLayer: 0
  m_StaticEditorFlags: 64
  m_IsActive: 1
--- !u!4 &123016748046704983
Transform:
  m_ObjectHideFlags: 0
  m_CorrespondingSourceObject: {fileID: 0}
  m_PrefabInstance: {fileID: 0}
  m_PrefabAsset: {fileID: 0}
  m_GameObject: {fileID: 123016748046704982}
  m_LocalRotation: {x: -0, y: -0, z: -0, w: 1}
  m_LocalPosition: {x: 0, y: 0, z: 0}
  m_LocalScale: {x: 1, y: 1, z: 1}
  m_Children:
  - {fileID: 123016749250193047}
  - {fileID: 123016749617529282}
  - {fileID: 123016749614078874}
  - {fileID: 123016747543740145}
  - {fileID: 123016748262393088}
  - {fileID: 123016748877719147}
  - {fileID: 123016749298683499}
  m_Father: {fileID: 123016749338240687}
  m_RootOrder: 2
  m_LocalEulerAnglesHint: {x: 0, y: 0, z: 0}
--- !u!1 &123016748050861078
GameObject:
  m_ObjectHideFlags: 0
  m_CorrespondingSourceObject: {fileID: 0}
  m_PrefabInstance: {fileID: 0}
  m_PrefabAsset: {fileID: 0}
  serializedVersion: 6
  m_Component:
  - component: {fileID: 123016748050861079}
  m_Layer: 8
  m_Name: vPoint (1)
  m_TagString: Untagged
  m_Icon: {fileID: 0}
  m_NavMeshLayer: 0
  m_StaticEditorFlags: 64
  m_IsActive: 1
--- !u!4 &123016748050861079
Transform:
  m_ObjectHideFlags: 0
  m_CorrespondingSourceObject: {fileID: 0}
  m_PrefabInstance: {fileID: 0}
  m_PrefabAsset: {fileID: 0}
  m_GameObject: {fileID: 123016748050861078}
  m_LocalRotation: {x: -0, y: -0, z: -0, w: 1}
  m_LocalPosition: {x: 0.3619, y: 0.0937, z: 0.16140008}
  m_LocalScale: {x: 1, y: 1, z: 1}
  m_Children: []
  m_Father: {fileID: 123016749316933495}
  m_RootOrder: 1
  m_LocalEulerAnglesHint: {x: 0, y: 0, z: 0}
--- !u!1 &123016748118987023
GameObject:
  m_ObjectHideFlags: 0
  m_CorrespondingSourceObject: {fileID: 0}
  m_PrefabInstance: {fileID: 0}
  m_PrefabAsset: {fileID: 0}
  serializedVersion: 6
  m_Component:
  - component: {fileID: 123016748118987020}
  m_Layer: 8
  m_Name: vPoint (1)
  m_TagString: Untagged
  m_Icon: {fileID: 0}
  m_NavMeshLayer: 0
  m_StaticEditorFlags: 64
  m_IsActive: 1
--- !u!4 &123016748118987020
Transform:
  m_ObjectHideFlags: 0
  m_CorrespondingSourceObject: {fileID: 0}
  m_PrefabInstance: {fileID: 0}
  m_PrefabAsset: {fileID: 0}
  m_GameObject: {fileID: 123016748118987023}
  m_LocalRotation: {x: -0, y: -0, z: -0, w: 1}
  m_LocalPosition: {x: 0.3619, y: 0.0937, z: 0.16140008}
  m_LocalScale: {x: 1, y: 1, z: 1}
  m_Children: []
  m_Father: {fileID: 123016749380608711}
  m_RootOrder: 1
  m_LocalEulerAnglesHint: {x: 0, y: 0, z: 0}
--- !u!1 &123016748159624898
GameObject:
  m_ObjectHideFlags: 0
  m_CorrespondingSourceObject: {fileID: 0}
  m_PrefabInstance: {fileID: 0}
  m_PrefabAsset: {fileID: 0}
  serializedVersion: 6
  m_Component:
  - component: {fileID: 123016748159624899}
  - component: {fileID: 123016748159624896}
  m_Layer: 8
  m_Name: Col (6)
  m_TagString: SimObjPhysics
  m_Icon: {fileID: 0}
  m_NavMeshLayer: 0
  m_StaticEditorFlags: 64
  m_IsActive: 1
--- !u!4 &123016748159624899
Transform:
  m_ObjectHideFlags: 0
  m_CorrespondingSourceObject: {fileID: 0}
  m_PrefabInstance: {fileID: 0}
  m_PrefabAsset: {fileID: 0}
  m_GameObject: {fileID: 123016748159624898}
  m_LocalRotation: {x: -0, y: -0, z: -0, w: 1}
  m_LocalPosition: {x: 0, y: 0, z: 0.0102}
  m_LocalScale: {x: 1, y: 1, z: 1}
  m_Children: []
  m_Father: {fileID: 123016749027675275}
  m_RootOrder: 6
  m_LocalEulerAnglesHint: {x: 0, y: 0, z: 0}
--- !u!65 &123016748159624896
BoxCollider:
  m_ObjectHideFlags: 0
  m_CorrespondingSourceObject: {fileID: 0}
  m_PrefabInstance: {fileID: 0}
  m_PrefabAsset: {fileID: 0}
  m_GameObject: {fileID: 123016748159624898}
  m_Material: {fileID: 13400000, guid: fbadbace65c2f3047a360036d374df4c, type: 2}
  m_IsTrigger: 1
  m_Enabled: 1
  serializedVersion: 2
  m_Size: {x: 0.7396932, y: 0.27044705, z: 0.01184836}
  m_Center: {x: 0, y: -0.006160155, z: 0.14996895}
--- !u!1 &123016748197517641
GameObject:
  m_ObjectHideFlags: 0
  m_CorrespondingSourceObject: {fileID: 0}
  m_PrefabInstance: {fileID: 0}
  m_PrefabAsset: {fileID: 0}
  serializedVersion: 6
  m_Component:
  - component: {fileID: 123016748197517654}
  m_Layer: 8
  m_Name: vPoint (5)
  m_TagString: Untagged
  m_Icon: {fileID: 0}
  m_NavMeshLayer: 0
  m_StaticEditorFlags: 64
  m_IsActive: 1
--- !u!4 &123016748197517654
Transform:
  m_ObjectHideFlags: 0
  m_CorrespondingSourceObject: {fileID: 0}
  m_PrefabInstance: {fileID: 0}
  m_PrefabAsset: {fileID: 0}
  m_GameObject: {fileID: 123016748197517641}
  m_LocalRotation: {x: -0, y: -0, z: -0, w: 1}
  m_LocalPosition: {x: -0.3551, y: 0.0898, z: -0.1089}
  m_LocalScale: {x: 1, y: 1, z: 1}
  m_Children: []
  m_Father: {fileID: 123016749380608711}
  m_RootOrder: 5
  m_LocalEulerAnglesHint: {x: 0, y: 0, z: 0}
--- !u!1 &123016748211917138
GameObject:
  m_ObjectHideFlags: 0
  m_CorrespondingSourceObject: {fileID: 0}
  m_PrefabInstance: {fileID: 0}
  m_PrefabAsset: {fileID: 0}
  serializedVersion: 6
  m_Component:
  - component: {fileID: 123016748211917139}
  m_Layer: 8
  m_Name: vPoint (2)
  m_TagString: Untagged
  m_Icon: {fileID: 0}
  m_NavMeshLayer: 0
  m_StaticEditorFlags: 64
  m_IsActive: 1
--- !u!4 &123016748211917139
Transform:
  m_ObjectHideFlags: 0
  m_CorrespondingSourceObject: {fileID: 0}
  m_PrefabInstance: {fileID: 0}
  m_PrefabAsset: {fileID: 0}
  m_GameObject: {fileID: 123016748211917138}
  m_LocalRotation: {x: -0, y: -0, z: -0, w: 1}
  m_LocalPosition: {x: 0.3607, y: -0.0973, z: 0.16140008}
  m_LocalScale: {x: 1, y: 1, z: 1}
  m_Children: []
  m_Father: {fileID: 123016749316933495}
  m_RootOrder: 2
  m_LocalEulerAnglesHint: {x: 0, y: 0, z: 0}
--- !u!1 &123016748222311000
GameObject:
  m_ObjectHideFlags: 0
  m_CorrespondingSourceObject: {fileID: 0}
  m_PrefabInstance: {fileID: 0}
  m_PrefabAsset: {fileID: 0}
  serializedVersion: 6
  m_Component:
  - component: {fileID: 123016748222311001}
  m_Layer: 8
  m_Name: vPoint (3)
  m_TagString: Untagged
  m_Icon: {fileID: 0}
  m_NavMeshLayer: 0
  m_StaticEditorFlags: 64
  m_IsActive: 1
--- !u!4 &123016748222311001
Transform:
  m_ObjectHideFlags: 0
  m_CorrespondingSourceObject: {fileID: 0}
  m_PrefabInstance: {fileID: 0}
  m_PrefabAsset: {fileID: 0}
  m_GameObject: {fileID: 123016748222311000}
  m_LocalRotation: {x: -0, y: -0, z: -0, w: 1}
  m_LocalPosition: {x: -0.3649, y: -0.0979, z: 0.16140008}
  m_LocalScale: {x: 1, y: 1, z: 1}
  m_Children: []
  m_Father: {fileID: 123016748774120067}
  m_RootOrder: 3
  m_LocalEulerAnglesHint: {x: 0, y: 0, z: 0}
--- !u!1 &123016748258074300
GameObject:
  m_ObjectHideFlags: 0
  m_CorrespondingSourceObject: {fileID: 0}
  m_PrefabInstance: {fileID: 0}
  m_PrefabAsset: {fileID: 0}
  serializedVersion: 6
  m_Component:
  - component: {fileID: 123016748258074301}
  - component: {fileID: 123016748258074298}
  m_Layer: 8
  m_Name: Col (3)
  m_TagString: SimObjPhysics
  m_Icon: {fileID: 0}
  m_NavMeshLayer: 0
  m_StaticEditorFlags: 64
  m_IsActive: 1
--- !u!4 &123016748258074301
Transform:
  m_ObjectHideFlags: 0
  m_CorrespondingSourceObject: {fileID: 0}
  m_PrefabInstance: {fileID: 0}
  m_PrefabAsset: {fileID: 0}
  m_GameObject: {fileID: 123016748258074300}
  m_LocalRotation: {x: -0, y: -0, z: -0, w: 1}
  m_LocalPosition: {x: 0, y: 0, z: 0}
  m_LocalScale: {x: 1, y: 1, z: 1}
  m_Children: []
  m_Father: {fileID: 123016748822896349}
  m_RootOrder: 3
  m_LocalEulerAnglesHint: {x: 0, y: 0, z: 0}
--- !u!65 &123016748258074298
BoxCollider:
  m_ObjectHideFlags: 0
  m_CorrespondingSourceObject: {fileID: 0}
  m_PrefabInstance: {fileID: 0}
  m_PrefabAsset: {fileID: 0}
  m_GameObject: {fileID: 123016748258074300}
  m_Material: {fileID: 13400000, guid: fbadbace65c2f3047a360036d374df4c, type: 2}
  m_IsTrigger: 0
  m_Enabled: 1
  serializedVersion: 2
  m_Size: {x: 0.012547612, y: 0.25272164, z: 0.32025117}
  m_Center: {x: -0.35545665, y: -0.005923435, z: -0.0061320364}
--- !u!1 &123016748262393091
GameObject:
  m_ObjectHideFlags: 0
  m_CorrespondingSourceObject: {fileID: 0}
  m_PrefabInstance: {fileID: 0}
  m_PrefabAsset: {fileID: 0}
  serializedVersion: 6
  m_Component:
  - component: {fileID: 123016748262393088}
  - component: {fileID: 123016748262393089}
  m_Layer: 8
  m_Name: Col (4)
  m_TagString: SimObjPhysics
  m_Icon: {fileID: 0}
  m_NavMeshLayer: 0
  m_StaticEditorFlags: 64
  m_IsActive: 1
--- !u!4 &123016748262393088
Transform:
  m_ObjectHideFlags: 0
  m_CorrespondingSourceObject: {fileID: 0}
  m_PrefabInstance: {fileID: 0}
  m_PrefabAsset: {fileID: 0}
  m_GameObject: {fileID: 123016748262393091}
  m_LocalRotation: {x: -0, y: -0, z: -0, w: 1}
  m_LocalPosition: {x: 0, y: 0, z: 0}
  m_LocalScale: {x: 1, y: 1, z: 1}
  m_Children: []
  m_Father: {fileID: 123016748046704983}
  m_RootOrder: 4
  m_LocalEulerAnglesHint: {x: 0, y: 0, z: 0}
--- !u!65 &123016748262393089
BoxCollider:
  m_ObjectHideFlags: 0
  m_CorrespondingSourceObject: {fileID: 0}
  m_PrefabInstance: {fileID: 0}
  m_PrefabAsset: {fileID: 0}
  m_GameObject: {fileID: 123016748262393091}
  m_Material: {fileID: 13400000, guid: fbadbace65c2f3047a360036d374df4c, type: 2}
  m_IsTrigger: 0
  m_Enabled: 1
  serializedVersion: 2
  m_Size: {x: 0.013079405, y: 0.25303274, z: 0.32025117}
  m_Center: {x: 0.35519075, y: -0.0054056942, z: -0.0061320364}
--- !u!1 &123016748290534227
GameObject:
  m_ObjectHideFlags: 0
  m_CorrespondingSourceObject: {fileID: 0}
  m_PrefabInstance: {fileID: 0}
  m_PrefabAsset: {fileID: 0}
  serializedVersion: 6
  m_Component:
  - component: {fileID: 123016748290534224}
  m_Layer: 8
  m_Name: vPoint
  m_TagString: Untagged
  m_Icon: {fileID: 0}
  m_NavMeshLayer: 0
  m_StaticEditorFlags: 64
  m_IsActive: 1
--- !u!4 &123016748290534224
Transform:
  m_ObjectHideFlags: 0
  m_CorrespondingSourceObject: {fileID: 0}
  m_PrefabInstance: {fileID: 0}
  m_PrefabAsset: {fileID: 0}
  m_GameObject: {fileID: 123016748290534227}
  m_LocalRotation: {x: -0, y: -0, z: -0, w: 1}
  m_LocalPosition: {x: 0, y: 0, z: -0.01899989}
  m_LocalScale: {x: 1, y: 1, z: 1}
  m_Children: []
  m_Father: {fileID: 123016749316933495}
  m_RootOrder: 0
  m_LocalEulerAnglesHint: {x: 0, y: 0, z: 0}
--- !u!1 &123016748296379082
GameObject:
  m_ObjectHideFlags: 0
  m_CorrespondingSourceObject: {fileID: 0}
  m_PrefabInstance: {fileID: 0}
  m_PrefabAsset: {fileID: 0}
  serializedVersion: 6
  m_Component:
  - component: {fileID: 123016748296379083}
  m_Layer: 8
  m_Name: vPoint (7)
  m_TagString: Untagged
  m_Icon: {fileID: 0}
  m_NavMeshLayer: 0
  m_StaticEditorFlags: 64
  m_IsActive: 1
--- !u!4 &123016748296379083
Transform:
  m_ObjectHideFlags: 0
  m_CorrespondingSourceObject: {fileID: 0}
  m_PrefabInstance: {fileID: 0}
  m_PrefabAsset: {fileID: 0}
  m_GameObject: {fileID: 123016748296379082}
  m_LocalRotation: {x: -0, y: -0, z: -0, w: 1}
  m_LocalPosition: {x: 0.3591, y: 0.092099994, z: -0.1173}
  m_LocalScale: {x: 1, y: 1, z: 1}
  m_Children: []
  m_Father: {fileID: 123016748774120067}
  m_RootOrder: 7
  m_LocalEulerAnglesHint: {x: 0, y: 0, z: 0}
--- !u!1 &123016748336570189
GameObject:
  m_ObjectHideFlags: 0
  m_CorrespondingSourceObject: {fileID: 0}
  m_PrefabInstance: {fileID: 0}
  m_PrefabAsset: {fileID: 0}
  serializedVersion: 6
  m_Component:
  - component: {fileID: 123016748336570186}
  m_Layer: 8
  m_Name: vPoint (26)
  m_TagString: Untagged
  m_Icon: {fileID: 0}
  m_NavMeshLayer: 0
  m_StaticEditorFlags: 64
  m_IsActive: 1
--- !u!4 &123016748336570186
Transform:
  m_ObjectHideFlags: 0
  m_CorrespondingSourceObject: {fileID: 0}
  m_PrefabInstance: {fileID: 0}
  m_PrefabAsset: {fileID: 0}
  m_GameObject: {fileID: 123016748336570189}
  m_LocalRotation: {x: -0, y: -0, z: -0, w: 1}
  m_LocalPosition: {x: 0.166, y: 1.319, z: -0.10100007}
  m_LocalScale: {x: 1, y: 1, z: 1}
  m_Children: []
  m_Father: {fileID: 123016748412675679}
  m_RootOrder: 26
  m_LocalEulerAnglesHint: {x: 0, y: 0, z: 0}
--- !u!1 &123016748398193628
GameObject:
  m_ObjectHideFlags: 0
  m_CorrespondingSourceObject: {fileID: 0}
  m_PrefabInstance: {fileID: 0}
  m_PrefabAsset: {fileID: 0}
  serializedVersion: 6
  m_Component:
  - component: {fileID: 123016748398193629}
  - component: {fileID: 123016748398193626}
  m_Layer: 8
  m_Name: Col (5)
  m_TagString: SimObjPhysics
  m_Icon: {fileID: 0}
  m_NavMeshLayer: 0
  m_StaticEditorFlags: 64
  m_IsActive: 1
--- !u!4 &123016748398193629
Transform:
  m_ObjectHideFlags: 0
  m_CorrespondingSourceObject: {fileID: 0}
  m_PrefabInstance: {fileID: 0}
  m_PrefabAsset: {fileID: 0}
  m_GameObject: {fileID: 123016748398193628}
  m_LocalRotation: {x: -0, y: -0, z: -0, w: 1}
  m_LocalPosition: {x: 0, y: 0, z: 0}
  m_LocalScale: {x: 1, y: 1, z: 1}
  m_Children: []
  m_Father: {fileID: 123016749334306467}
  m_RootOrder: 5
  m_LocalEulerAnglesHint: {x: 0, y: 0, z: 0}
--- !u!65 &123016748398193626
BoxCollider:
  m_ObjectHideFlags: 0
  m_CorrespondingSourceObject: {fileID: 0}
  m_PrefabInstance: {fileID: 0}
  m_PrefabAsset: {fileID: 0}
  m_GameObject: {fileID: 123016748398193628}
  m_Material: {fileID: 13400000, guid: fbadbace65c2f3047a360036d374df4c, type: 2}
  m_IsTrigger: 1
  m_Enabled: 1
  serializedVersion: 2
  m_Size: {x: 0.7234609, y: 0.18695402, z: 0.00804919}
  m_Center: {x: 0, y: -0.00030064583, z: 0.14996895}
--- !u!1 &123016748412675678
GameObject:
  m_ObjectHideFlags: 0
  m_CorrespondingSourceObject: {fileID: 0}
  m_PrefabInstance: {fileID: 0}
  m_PrefabAsset: {fileID: 0}
  serializedVersion: 6
  m_Component:
  - component: {fileID: 123016748412675679}
  m_Layer: 0
  m_Name: VisibilityPoints
  m_TagString: Untagged
  m_Icon: {fileID: 0}
  m_NavMeshLayer: 0
  m_StaticEditorFlags: 64
  m_IsActive: 1
--- !u!4 &123016748412675679
Transform:
  m_ObjectHideFlags: 0
  m_CorrespondingSourceObject: {fileID: 0}
  m_PrefabInstance: {fileID: 0}
  m_PrefabAsset: {fileID: 0}
  m_GameObject: {fileID: 123016748412675678}
  m_LocalRotation: {x: -0, y: -0, z: -0, w: 1}
  m_LocalPosition: {x: 0.11800003, y: 0, z: -0.028999805}
  m_LocalScale: {x: 1, y: 1, z: 1}
  m_Children:
  - {fileID: 123016747833872567}
  - {fileID: 123016747519225741}
  - {fileID: 123016748821920414}
  - {fileID: 123016749306634999}
  - {fileID: 123016748834713612}
  - {fileID: 123016748034165072}
  - {fileID: 123016748870102086}
  - {fileID: 123016748691724455}
  - {fileID: 123016749016370577}
  - {fileID: 123016747981946370}
  - {fileID: 123016749142248392}
  - {fileID: 123016748610563173}
  - {fileID: 123016748988406838}
  - {fileID: 123016749123717965}
  - {fileID: 123016748018047058}
  - {fileID: 123016747666108979}
  - {fileID: 123016749573835377}
  - {fileID: 123016749042472002}
  - {fileID: 123016749362881445}
  - {fileID: 123016747973368988}
  - {fileID: 123016748641390270}
  - {fileID: 123016747531895425}
  - {fileID: 123016749130169172}
  - {fileID: 123016747740509920}
  - {fileID: 123016747555414583}
  - {fileID: 123016748423669022}
  - {fileID: 123016748336570186}
  m_Father: {fileID: 123016747586668053}
  m_RootOrder: 3
  m_LocalEulerAnglesHint: {x: 0, y: 0, z: 0}
--- !u!1 &123016748423669009
GameObject:
  m_ObjectHideFlags: 0
  m_CorrespondingSourceObject: {fileID: 0}
  m_PrefabInstance: {fileID: 0}
  m_PrefabAsset: {fileID: 0}
  serializedVersion: 6
  m_Component:
  - component: {fileID: 123016748423669022}
  m_Layer: 8
  m_Name: vPoint (25)
  m_TagString: Untagged
  m_Icon: {fileID: 0}
  m_NavMeshLayer: 0
  m_StaticEditorFlags: 64
  m_IsActive: 1
--- !u!4 &123016748423669022
Transform:
  m_ObjectHideFlags: 0
  m_CorrespondingSourceObject: {fileID: 0}
  m_PrefabInstance: {fileID: 0}
  m_PrefabAsset: {fileID: 0}
  m_GameObject: {fileID: 123016748423669009}
  m_LocalRotation: {x: -0, y: -0, z: -0, w: 1}
  m_LocalPosition: {x: -0.435, y: 1.319, z: -0.10100007}
  m_LocalScale: {x: 1, y: 1, z: 1}
  m_Children: []
  m_Father: {fileID: 123016748412675679}
  m_RootOrder: 25
  m_LocalEulerAnglesHint: {x: 0, y: 0, z: 0}
--- !u!1 &123016748425354110
GameObject:
  m_ObjectHideFlags: 0
  m_CorrespondingSourceObject: {fileID: 0}
  m_PrefabInstance: {fileID: 0}
  m_PrefabAsset: {fileID: 0}
  serializedVersion: 6
  m_Component:
  - component: {fileID: 123016748425354111}
  - component: {fileID: 123016748425354108}
  m_Layer: 8
  m_Name: Col (4)
  m_TagString: SimObjPhysics
  m_Icon: {fileID: 0}
  m_NavMeshLayer: 0
  m_StaticEditorFlags: 64
  m_IsActive: 1
--- !u!4 &123016748425354111
Transform:
  m_ObjectHideFlags: 0
  m_CorrespondingSourceObject: {fileID: 0}
  m_PrefabInstance: {fileID: 0}
  m_PrefabAsset: {fileID: 0}
  m_GameObject: {fileID: 123016748425354110}
  m_LocalRotation: {x: -0, y: -0, z: -0, w: 1}
  m_LocalPosition: {x: 0, y: 0, z: 0}
  m_LocalScale: {x: 1, y: 1, z: 1}
  m_Children: []
  m_Father: {fileID: 123016749334306467}
  m_RootOrder: 4
  m_LocalEulerAnglesHint: {x: 0, y: 0, z: 0}
--- !u!65 &123016748425354108
BoxCollider:
  m_ObjectHideFlags: 0
  m_CorrespondingSourceObject: {fileID: 0}
  m_PrefabInstance: {fileID: 0}
  m_PrefabAsset: {fileID: 0}
  m_GameObject: {fileID: 123016748425354110}
  m_Material: {fileID: 13400000, guid: fbadbace65c2f3047a360036d374df4c, type: 2}
  m_IsTrigger: 1
  m_Enabled: 1
  serializedVersion: 2
  m_Size: {x: 0.013079405, y: 0.18695402, z: 0.32025117}
  m_Center: {x: 0.35519075, y: -0.00030064583, z: -0.0061320364}
--- !u!1 &123016748430395302
GameObject:
  m_ObjectHideFlags: 0
  m_CorrespondingSourceObject: {fileID: 0}
  m_PrefabInstance: {fileID: 0}
  m_PrefabAsset: {fileID: 0}
  serializedVersion: 6
  m_Component:
  - component: {fileID: 123016748430395303}
  m_Layer: 8
  m_Name: vPoint (2)
  m_TagString: Untagged
  m_Icon: {fileID: 0}
  m_NavMeshLayer: 0
  m_StaticEditorFlags: 64
  m_IsActive: 1
--- !u!4 &123016748430395303
Transform:
  m_ObjectHideFlags: 0
  m_CorrespondingSourceObject: {fileID: 0}
  m_PrefabInstance: {fileID: 0}
  m_PrefabAsset: {fileID: 0}
  m_GameObject: {fileID: 123016748430395302}
  m_LocalRotation: {x: -0, y: -0, z: -0, w: 1}
  m_LocalPosition: {x: 0.3607, y: -0.0973, z: 0.16140008}
  m_LocalScale: {x: 1, y: 1, z: 1}
  m_Children: []
  m_Father: {fileID: 123016748774120067}
  m_RootOrder: 2
  m_LocalEulerAnglesHint: {x: 0, y: 0, z: 0}
--- !u!1 &123016748474877711
GameObject:
  m_ObjectHideFlags: 0
  m_CorrespondingSourceObject: {fileID: 0}
  m_PrefabInstance: {fileID: 0}
  m_PrefabAsset: {fileID: 0}
  serializedVersion: 6
  m_Component:
  - component: {fileID: 123016748474877708}
  - component: {fileID: 123016748474877709}
  m_Layer: 8
  m_Name: Col (4)
  m_TagString: SimObjPhysics
  m_Icon: {fileID: 0}
  m_NavMeshLayer: 0
  m_StaticEditorFlags: 64
  m_IsActive: 1
--- !u!4 &123016748474877708
Transform:
  m_ObjectHideFlags: 0
  m_CorrespondingSourceObject: {fileID: 0}
  m_PrefabInstance: {fileID: 0}
  m_PrefabAsset: {fileID: 0}
  m_GameObject: {fileID: 123016748474877711}
  m_LocalRotation: {x: -0, y: -0, z: -0, w: 1}
  m_LocalPosition: {x: 0, y: 1.2921, z: 0}
  m_LocalScale: {x: 1, y: 1, z: 1}
  m_Children: []
  m_Father: {fileID: 123016747803452116}
  m_RootOrder: 4
  m_LocalEulerAnglesHint: {x: 0, y: 0, z: 0}
--- !u!65 &123016748474877709
BoxCollider:
  m_ObjectHideFlags: 0
  m_CorrespondingSourceObject: {fileID: 0}
  m_PrefabInstance: {fileID: 0}
  m_PrefabAsset: {fileID: 0}
  m_GameObject: {fileID: 123016748474877711}
  m_Material: {fileID: 13400000, guid: fbadbace65c2f3047a360036d374df4c, type: 2}
  m_IsTrigger: 0
  m_Enabled: 1
  serializedVersion: 2
  m_Size: {x: 1.56765, y: 0.068697445, z: 0.2809686}
  m_Center: {x: -0.12303656, y: 0.032119993, z: -0.1059055}
--- !u!1 &123016748479346931
GameObject:
  m_ObjectHideFlags: 0
  m_CorrespondingSourceObject: {fileID: 0}
  m_PrefabInstance: {fileID: 0}
  m_PrefabAsset: {fileID: 0}
  serializedVersion: 6
  m_Component:
  - component: {fileID: 123016748479346928}
  m_Layer: 8
  m_Name: vPoint (6)
  m_TagString: Untagged
  m_Icon: {fileID: 0}
  m_NavMeshLayer: 0
  m_StaticEditorFlags: 64
  m_IsActive: 1
--- !u!4 &123016748479346928
Transform:
  m_ObjectHideFlags: 0
  m_CorrespondingSourceObject: {fileID: 0}
  m_PrefabInstance: {fileID: 0}
  m_PrefabAsset: {fileID: 0}
  m_GameObject: {fileID: 123016748479346931}
  m_LocalRotation: {x: -0, y: -0, z: -0, w: 1}
  m_LocalPosition: {x: -0.35510004, y: -0.0899, z: -0.10890004}
  m_LocalScale: {x: 1, y: 1, z: 1}
  m_Children: []
  m_Father: {fileID: 123016749380608711}
  m_RootOrder: 6
  m_LocalEulerAnglesHint: {x: 0, y: 0, z: 0}
--- !u!1 &123016748510713243
GameObject:
  m_ObjectHideFlags: 0
  m_CorrespondingSourceObject: {fileID: 0}
  m_PrefabInstance: {fileID: 0}
  m_PrefabAsset: {fileID: 0}
  serializedVersion: 6
  m_Component:
  - component: {fileID: 123016748510713240}
  m_Layer: 8
  m_Name: vPoint (8)
  m_TagString: Untagged
  m_Icon: {fileID: 0}
  m_NavMeshLayer: 0
  m_StaticEditorFlags: 64
  m_IsActive: 1
--- !u!4 &123016748510713240
Transform:
  m_ObjectHideFlags: 0
  m_CorrespondingSourceObject: {fileID: 0}
  m_PrefabInstance: {fileID: 0}
  m_PrefabAsset: {fileID: 0}
  m_GameObject: {fileID: 123016748510713243}
  m_LocalRotation: {x: -0, y: -0, z: -0, w: 1}
  m_LocalPosition: {x: 0.35660005, y: -0.08920001, z: -0.1198}
  m_LocalScale: {x: 1, y: 1, z: 1}
  m_Children: []
  m_Father: {fileID: 123016749316933495}
  m_RootOrder: 8
  m_LocalEulerAnglesHint: {x: 0, y: 0, z: 0}
--- !u!1 &123016748556978750
GameObject:
  m_ObjectHideFlags: 0
  m_CorrespondingSourceObject: {fileID: 0}
  m_PrefabInstance: {fileID: 0}
  m_PrefabAsset: {fileID: 0}
  serializedVersion: 6
  m_Component:
  - component: {fileID: 123016748556978751}
  - component: {fileID: 123016748556978748}
  m_Layer: 8
  m_Name: Col (6)
  m_TagString: SimObjPhysics
  m_Icon: {fileID: 0}
  m_NavMeshLayer: 0
  m_StaticEditorFlags: 64
  m_IsActive: 1
--- !u!4 &123016748556978751
Transform:
  m_ObjectHideFlags: 0
  m_CorrespondingSourceObject: {fileID: 0}
  m_PrefabInstance: {fileID: 0}
  m_PrefabAsset: {fileID: 0}
  m_GameObject: {fileID: 123016748556978750}
  m_LocalRotation: {x: -0, y: -0, z: -0, w: 1}
  m_LocalPosition: {x: 0, y: 0, z: 0.0102}
  m_LocalScale: {x: 1, y: 1, z: 1}
  m_Children: []
  m_Father: {fileID: 123016749334306467}
  m_RootOrder: 6
  m_LocalEulerAnglesHint: {x: 0, y: 0, z: 0}
--- !u!65 &123016748556978748
BoxCollider:
  m_ObjectHideFlags: 0
  m_CorrespondingSourceObject: {fileID: 0}
  m_PrefabInstance: {fileID: 0}
  m_PrefabAsset: {fileID: 0}
  m_GameObject: {fileID: 123016748556978750}
  m_Material: {fileID: 13400000, guid: fbadbace65c2f3047a360036d374df4c, type: 2}
  m_IsTrigger: 1
  m_Enabled: 1
  serializedVersion: 2
  m_Size: {x: 0.7396932, y: 0.20555255, z: 0.01184836}
  m_Center: {x: 0, y: -0.00030064583, z: 0.14996895}
--- !u!1 &123016748557583383
GameObject:
  m_ObjectHideFlags: 0
  m_CorrespondingSourceObject: {fileID: 0}
  m_PrefabInstance: {fileID: 0}
  m_PrefabAsset: {fileID: 0}
  serializedVersion: 6
  m_Component:
  - component: {fileID: 123016748557583380}
  m_Layer: 8
  m_Name: vPoint
  m_TagString: Untagged
  m_Icon: {fileID: 0}
  m_NavMeshLayer: 0
  m_StaticEditorFlags: 64
  m_IsActive: 1
--- !u!4 &123016748557583380
Transform:
  m_ObjectHideFlags: 0
  m_CorrespondingSourceObject: {fileID: 0}
  m_PrefabInstance: {fileID: 0}
  m_PrefabAsset: {fileID: 0}
  m_GameObject: {fileID: 123016748557583383}
  m_LocalRotation: {x: -0, y: -0, z: -0, w: 1}
  m_LocalPosition: {x: 0, y: 0, z: -0.019}
  m_LocalScale: {x: 1, y: 1, z: 1}
  m_Children: []
  m_Father: {fileID: 123016748774120067}
  m_RootOrder: 0
  m_LocalEulerAnglesHint: {x: 0, y: 0, z: 0}
--- !u!1 &123016748569103026
GameObject:
  m_ObjectHideFlags: 0
  m_CorrespondingSourceObject: {fileID: 0}
  m_PrefabInstance: {fileID: 0}
  m_PrefabAsset: {fileID: 0}
  serializedVersion: 6
  m_Component:
  - component: {fileID: 123016748569103027}
  - component: {fileID: 123016748569103025}
  - component: {fileID: 123016748569103024}
  m_Layer: 0
  m_Name: DrawerMesh
  m_TagString: Untagged
  m_Icon: {fileID: 0}
  m_NavMeshLayer: 0
  m_StaticEditorFlags: 64
  m_IsActive: 1
--- !u!4 &123016748569103027
Transform:
  m_ObjectHideFlags: 0
  m_CorrespondingSourceObject: {fileID: 0}
  m_PrefabInstance: {fileID: 0}
  m_PrefabAsset: {fileID: 0}
  m_GameObject: {fileID: 123016748569103026}
  m_LocalRotation: {x: -0, y: -0, z: -0, w: 1}
  m_LocalPosition: {x: 0, y: 0, z: 0}
  m_LocalScale: {x: 1, y: 1, z: 1}
  m_Children: []
  m_Father: {fileID: 123016748670685237}
  m_RootOrder: 0
  m_LocalEulerAnglesHint: {x: 0, y: 0, z: 0}
--- !u!33 &123016748569103025
MeshFilter:
  m_ObjectHideFlags: 0
  m_CorrespondingSourceObject: {fileID: 0}
  m_PrefabInstance: {fileID: 0}
  m_PrefabAsset: {fileID: 0}
  m_GameObject: {fileID: 123016748569103026}
  m_Mesh: {fileID: 4300084, guid: c42da60c418a547499e8159f4588a593, type: 3}
--- !u!23 &123016748569103024
MeshRenderer:
  m_ObjectHideFlags: 0
  m_CorrespondingSourceObject: {fileID: 0}
  m_PrefabInstance: {fileID: 0}
  m_PrefabAsset: {fileID: 0}
  m_GameObject: {fileID: 123016748569103026}
  m_Enabled: 1
  m_CastShadows: 1
  m_ReceiveShadows: 1
  m_DynamicOccludee: 1
  m_MotionVectors: 1
  m_LightProbeUsage: 1
  m_ReflectionProbeUsage: 1
  m_RayTracingMode: 2
  m_RenderingLayerMask: 1
  m_RendererPriority: 0
  m_Materials:
  - {fileID: 2100000, guid: 7db7a2f718cc149a2b67d2c7e99ee0f2, type: 2}
  m_StaticBatchInfo:
    firstSubMesh: 0
    subMeshCount: 0
  m_StaticBatchRoot: {fileID: 0}
  m_ProbeAnchor: {fileID: 0}
  m_LightProbeVolumeOverride: {fileID: 0}
  m_ScaleInLightmap: 1
  m_ReceiveGI: 1
  m_PreserveUVs: 0
  m_IgnoreNormalsForChartDetection: 0
  m_ImportantGI: 0
  m_StitchLightmapSeams: 0
  m_SelectedEditorRenderState: 3
  m_MinimumChartSize: 4
  m_AutoUVMaxDistance: 0.5
  m_AutoUVMaxAngle: 89
  m_LightmapParameters: {fileID: 0}
  m_SortingLayerID: 0
  m_SortingLayer: 0
  m_SortingOrder: 0
--- !u!1 &123016748605843632
GameObject:
  m_ObjectHideFlags: 0
  m_CorrespondingSourceObject: {fileID: 0}
  m_PrefabInstance: {fileID: 0}
  m_PrefabAsset: {fileID: 0}
  serializedVersion: 6
  m_Component:
  - component: {fileID: 123016748605843633}
  - component: {fileID: 123016748605843646}
  m_Layer: 8
  m_Name: Col (2)
  m_TagString: SimObjPhysics
  m_Icon: {fileID: 0}
  m_NavMeshLayer: 0
  m_StaticEditorFlags: 64
  m_IsActive: 1
--- !u!4 &123016748605843633
Transform:
  m_ObjectHideFlags: 0
  m_CorrespondingSourceObject: {fileID: 0}
  m_PrefabInstance: {fileID: 0}
  m_PrefabAsset: {fileID: 0}
  m_GameObject: {fileID: 123016748605843632}
  m_LocalRotation: {x: -0, y: -0, z: -0, w: 1}
  m_LocalPosition: {x: 0, y: 0, z: 0}
  m_LocalScale: {x: 1, y: 1, z: 1}
  m_Children: []
  m_Father: {fileID: 123016748689065094}
  m_RootOrder: 2
  m_LocalEulerAnglesHint: {x: 0, y: 0, z: 0}
--- !u!65 &123016748605843646
BoxCollider:
  m_ObjectHideFlags: 0
  m_CorrespondingSourceObject: {fileID: 0}
  m_PrefabInstance: {fileID: 0}
  m_PrefabAsset: {fileID: 0}
  m_GameObject: {fileID: 123016748605843632}
  m_Material: {fileID: 13400000, guid: fbadbace65c2f3047a360036d374df4c, type: 2}
  m_IsTrigger: 0
  m_Enabled: 1
  serializedVersion: 2
  m_Size: {x: 0.7234609, y: 0.18695402, z: 0.00820297}
  m_Center: {x: 0, y: -0.00030064583, z: 0.14989206}
--- !u!1 &123016748610563172
GameObject:
  m_ObjectHideFlags: 0
  m_CorrespondingSourceObject: {fileID: 0}
  m_PrefabInstance: {fileID: 0}
  m_PrefabAsset: {fileID: 0}
  serializedVersion: 6
  m_Component:
  - component: {fileID: 123016748610563173}
  m_Layer: 8
  m_Name: vPoint (11)
  m_TagString: Untagged
  m_Icon: {fileID: 0}
  m_NavMeshLayer: 0
  m_StaticEditorFlags: 64
  m_IsActive: 1
--- !u!4 &123016748610563173
Transform:
  m_ObjectHideFlags: 0
  m_CorrespondingSourceObject: {fileID: 0}
  m_PrefabInstance: {fileID: 0}
  m_PrefabAsset: {fileID: 0}
  m_GameObject: {fileID: 123016748610563172}
  m_LocalRotation: {x: -0, y: -0, z: -0, w: 1}
  m_LocalPosition: {x: -0.917, y: 0.42499995, z: 0.0039999485}
  m_LocalScale: {x: 1, y: 1, z: 1}
  m_Children: []
  m_Father: {fileID: 123016748412675679}
  m_RootOrder: 11
  m_LocalEulerAnglesHint: {x: 0, y: 0, z: 0}
--- !u!1 &123016748611165622
GameObject:
  m_ObjectHideFlags: 0
  m_CorrespondingSourceObject: {fileID: 0}
  m_PrefabInstance: {fileID: 0}
  m_PrefabAsset: {fileID: 0}
  serializedVersion: 6
  m_Component:
  - component: {fileID: 123016748611165623}
  m_Layer: 8
  m_Name: vPoint (4)
  m_TagString: Untagged
  m_Icon: {fileID: 0}
  m_NavMeshLayer: 0
  m_StaticEditorFlags: 64
  m_IsActive: 1
--- !u!4 &123016748611165623
Transform:
  m_ObjectHideFlags: 0
  m_CorrespondingSourceObject: {fileID: 0}
  m_PrefabInstance: {fileID: 0}
  m_PrefabAsset: {fileID: 0}
  m_GameObject: {fileID: 123016748611165622}
  m_LocalRotation: {x: -0, y: -0, z: -0, w: 1}
  m_LocalPosition: {x: -0.3649, y: 0.095, z: 0.16140008}
  m_LocalScale: {x: 1, y: 1, z: 1}
  m_Children: []
  m_Father: {fileID: 123016749316933495}
  m_RootOrder: 4
  m_LocalEulerAnglesHint: {x: 0, y: 0, z: 0}
--- !u!1 &123016748641390257
GameObject:
  m_ObjectHideFlags: 0
  m_CorrespondingSourceObject: {fileID: 0}
  m_PrefabInstance: {fileID: 0}
  m_PrefabAsset: {fileID: 0}
  serializedVersion: 6
  m_Component:
  - component: {fileID: 123016748641390270}
  m_Layer: 8
  m_Name: vPoint (20)
  m_TagString: Untagged
  m_Icon: {fileID: 0}
  m_NavMeshLayer: 0
  m_StaticEditorFlags: 64
  m_IsActive: 1
--- !u!4 &123016748641390270
Transform:
  m_ObjectHideFlags: 0
  m_CorrespondingSourceObject: {fileID: 0}
  m_PrefabInstance: {fileID: 0}
  m_PrefabAsset: {fileID: 0}
  m_GameObject: {fileID: 123016748641390257}
  m_LocalRotation: {x: -0, y: -0, z: -0, w: 1}
  m_LocalPosition: {x: 0.238, y: 0.347, z: -0.235}
  m_LocalScale: {x: 1, y: 1, z: 1}
  m_Children: []
  m_Father: {fileID: 123016748412675679}
  m_RootOrder: 20
  m_LocalEulerAnglesHint: {x: 0, y: 0, z: 0}
--- !u!1 &123016748644201432
GameObject:
  m_ObjectHideFlags: 0
  m_CorrespondingSourceObject: {fileID: 0}
  m_PrefabInstance: {fileID: 0}
  m_PrefabAsset: {fileID: 0}
  serializedVersion: 6
  m_Component:
  - component: {fileID: 123016748644201433}
  m_Layer: 8
  m_Name: vPoint (4)
  m_TagString: Untagged
  m_Icon: {fileID: 0}
  m_NavMeshLayer: 0
  m_StaticEditorFlags: 64
  m_IsActive: 1
--- !u!4 &123016748644201433
Transform:
  m_ObjectHideFlags: 0
  m_CorrespondingSourceObject: {fileID: 0}
  m_PrefabInstance: {fileID: 0}
  m_PrefabAsset: {fileID: 0}
  m_GameObject: {fileID: 123016748644201432}
  m_LocalRotation: {x: -0, y: -0, z: -0, w: 1}
  m_LocalPosition: {x: -0.3649, y: 0.095, z: 0.16140008}
  m_LocalScale: {x: 1, y: 1, z: 1}
  m_Children: []
  m_Father: {fileID: 123016749380608711}
  m_RootOrder: 4
  m_LocalEulerAnglesHint: {x: 0, y: 0, z: 0}
--- !u!1 &123016748655182457
GameObject:
  m_ObjectHideFlags: 0
  m_CorrespondingSourceObject: {fileID: 0}
  m_PrefabInstance: {fileID: 0}
  m_PrefabAsset: {fileID: 0}
  serializedVersion: 6
  m_Component:
  - component: {fileID: 123016748655182342}
  - component: {fileID: 123016748655182343}
  m_Layer: 8
  m_Name: Col (5)
  m_TagString: SimObjPhysics
  m_Icon: {fileID: 0}
  m_NavMeshLayer: 0
  m_StaticEditorFlags: 64
  m_IsActive: 1
--- !u!4 &123016748655182342
Transform:
  m_ObjectHideFlags: 0
  m_CorrespondingSourceObject: {fileID: 0}
  m_PrefabInstance: {fileID: 0}
  m_PrefabAsset: {fileID: 0}
  m_GameObject: {fileID: 123016748655182457}
  m_LocalRotation: {x: -0, y: -0, z: -0, w: 1}
  m_LocalPosition: {x: 0, y: 0, z: 0}
  m_LocalScale: {x: 1, y: 1, z: 1}
  m_Children: []
  m_Father: {fileID: 123016747894439146}
  m_RootOrder: 5
  m_LocalEulerAnglesHint: {x: 0, y: 0, z: 0}
--- !u!65 &123016748655182343
BoxCollider:
  m_ObjectHideFlags: 0
  m_CorrespondingSourceObject: {fileID: 0}
  m_PrefabInstance: {fileID: 0}
  m_PrefabAsset: {fileID: 0}
  m_GameObject: {fileID: 123016748655182457}
  m_Material: {fileID: 13400000, guid: fbadbace65c2f3047a360036d374df4c, type: 2}
  m_IsTrigger: 1
  m_Enabled: 1
  serializedVersion: 2
  m_Size: {x: 0.7234609, y: 0.2530197, z: 0.00804919}
  m_Center: {x: 0, y: -0.0057358146, z: 0.14996895}
--- !u!1 &123016748670685236
GameObject:
  m_ObjectHideFlags: 0
  m_CorrespondingSourceObject: {fileID: 0}
  m_PrefabInstance: {fileID: 0}
  m_PrefabAsset: {fileID: 0}
  serializedVersion: 6
  m_Component:
  - component: {fileID: 123016748670685237}
  - component: {fileID: 123016748670685232}
  - component: {fileID: 123016748670685235}
  - component: {fileID: 123016748670685234}
  - component: {fileID: 4167776738124057900}
  - component: {fileID: 6041268840222763713}
  m_Layer: 8
  m_Name: Drawer (3)
  m_TagString: SimObjPhysics
  m_Icon: {fileID: 0}
  m_NavMeshLayer: 0
  m_StaticEditorFlags: 64
  m_IsActive: 1
--- !u!4 &123016748670685237
Transform:
  m_ObjectHideFlags: 0
  m_CorrespondingSourceObject: {fileID: 0}
  m_PrefabInstance: {fileID: 0}
  m_PrefabAsset: {fileID: 0}
  m_GameObject: {fileID: 123016748670685236}
  m_LocalRotation: {x: -0, y: -0, z: -0, w: 1}
  m_LocalPosition: {x: -0.4164709, y: 0.19753094, z: 0.09082413}
  m_LocalScale: {x: 1, y: 1, z: 1}
  m_Children:
  - {fileID: 123016748569103027}
  - {fileID: 124431367862558645}
  - {fileID: 123016748822896349}
  - {fileID: 123016748774120067}
  - {fileID: 123016747894439146}
  m_Father: {fileID: 123016747586668053}
  m_RootOrder: 7
  m_LocalEulerAnglesHint: {x: 0, y: 0, z: 0}
--- !u!114 &123016748670685232
MonoBehaviour:
  m_ObjectHideFlags: 0
  m_CorrespondingSourceObject: {fileID: 0}
  m_PrefabInstance: {fileID: 0}
  m_PrefabAsset: {fileID: 0}
  m_GameObject: {fileID: 123016748670685236}
  m_Enabled: 1
  m_EditorHideFlags: 0
  m_Script: {fileID: 11500000, guid: b439f6e4ef5714ee2a3643acf37b7a9d, type: 3}
  m_Name: 
  m_EditorClassIdentifier: 
  objectID: 
<<<<<<< HEAD
=======
  assetID: 
>>>>>>> 2f8dd9f9
  Type: 95
  PrimaryProperty: 1
  SecondaryProperties: 0700000008000000
  BoundingBox: {fileID: 0}
  VisibilityPoints:
  - {fileID: 123016748557583380}
  - {fileID: 123016747992292285}
  - {fileID: 123016748430395303}
  - {fileID: 123016748222311001}
  - {fileID: 123016749506841900}
  - {fileID: 123016748962195086}
  - {fileID: 123016748881317005}
  - {fileID: 123016748296379083}
  - {fileID: 123016747921192305}
  ReceptacleTriggerBoxes:
  - {fileID: 121917684927807607}
  debugIsVisible: 0
  debugIsInteractable: 0
  isInAgentHand: 0
  MyColliders:
  - {fileID: 123016748723569467}
  - {fileID: 123016747901127396}
  - {fileID: 123016748943703565}
  - {fileID: 123016748258074298}
  - {fileID: 123016748979771132}
  - {fileID: 123016748004273232}
  - {fileID: 123016749178028191}
  HFdynamicfriction: 0
  HFstaticfriction: 0
  HFbounciness: 0
  HFrbdrag: 0
  HFrbangulardrag: 0
  salientMaterials: 
  MySpawnPoints: []
  CurrentTemperature: 0
  HowManySecondsUntilRoomTemp: 10
  inMotion: 0
  numSimObjHit: 0
  numFloorHit: 0
  numStructureHit: 0
  lastVelocity: 0
  IsReceptacle: 0
  IsPickupable: 0
  IsMoveable: 0
  isStatic: 0
  IsToggleable: 0
  IsOpenable: 0
  IsBreakable: 0
  IsFillable: 0
  IsDirtyable: 0
  IsCookable: 0
  IsSliceable: 0
  isHeatSource: 0
  isColdSource: 0
  ContainedObjectReferences: []
  CurrentlyContains: []
--- !u!54 &123016748670685235
Rigidbody:
  m_ObjectHideFlags: 0
  m_CorrespondingSourceObject: {fileID: 0}
  m_PrefabInstance: {fileID: 0}
  m_PrefabAsset: {fileID: 0}
  m_GameObject: {fileID: 123016748670685236}
  serializedVersion: 2
  m_Mass: 1
  m_Drag: 0
  m_AngularDrag: 0.05
  m_UseGravity: 1
  m_IsKinematic: 1
  m_Interpolate: 0
  m_Constraints: 0
  m_CollisionDetection: 0
--- !u!114 &123016748670685234
MonoBehaviour:
  m_ObjectHideFlags: 0
  m_CorrespondingSourceObject: {fileID: 0}
  m_PrefabInstance: {fileID: 0}
  m_PrefabAsset: {fileID: 0}
  m_GameObject: {fileID: 123016748670685236}
  m_Enabled: 1
  m_EditorHideFlags: 0
  m_Script: {fileID: 11500000, guid: b9f742cdae0124730b5b59765384368a, type: 3}
  m_Name: 
  m_EditorClassIdentifier: 
  MovingParts:
  - {fileID: 123016748670685236}
  openPositions:
  - {x: -0.4164709, y: 0.1975309, z: 0.385}
  closedPositions:
  - {x: -0.4164709, y: 0.1975309, z: 0.09082409}
  animationTime: 0.2
  triggerEnabled: 1
  currentOpenness: 1
  IgnoreTheseObjects: []
  isOpen: 0
  isCurrentlyResetting: 1
  movementType: 0
--- !u!114 &4167776738124057900
MonoBehaviour:
  m_ObjectHideFlags: 0
  m_CorrespondingSourceObject: {fileID: 0}
  m_PrefabInstance: {fileID: 0}
  m_PrefabAsset: {fileID: 0}
  m_GameObject: {fileID: 123016748670685236}
  m_Enabled: 1
  m_EditorHideFlags: 0
  m_Script: {fileID: 11500000, guid: 9c309bad17f9d440784734c019a3a674, type: 3}
  m_Name: 
  m_EditorClassIdentifier: 
  myColliders: []
  objectToIgnoreCollisionsWith: {fileID: 123016747586668052}
--- !u!1773428102 &6041268840222763713
ParentConstraint:
  m_ObjectHideFlags: 0
  m_CorrespondingSourceObject: {fileID: 0}
  m_PrefabInstance: {fileID: 0}
  m_PrefabAsset: {fileID: 0}
  m_GameObject: {fileID: 123016748670685236}
  m_Enabled: 1
  m_Weight: 1
  m_TranslationAtRest: {x: -0.4164709, y: 0.19753094, z: 0.09082413}
  m_RotationAtRest: {x: 0, y: 0, z: 0}
  m_TranslationOffsets:
  - {x: -0.4164709, y: 0.19753094, z: 0.09082413}
  m_RotationOffsets:
  - {x: 0, y: 0, z: 0}
  m_AffectTranslationX: 0
  m_AffectTranslationY: 0
  m_AffectTranslationZ: 0
  m_AffectRotationX: 1
  m_AffectRotationY: 1
  m_AffectRotationZ: 1
  m_IsContraintActive: 1
  m_IsLocked: 0
  m_Sources:
  - sourceTransform: {fileID: 123016747586668053}
    weight: 1
--- !u!1 &123016748682485077
GameObject:
  m_ObjectHideFlags: 0
  m_CorrespondingSourceObject: {fileID: 0}
  m_PrefabInstance: {fileID: 0}
  m_PrefabAsset: {fileID: 0}
  serializedVersion: 6
  m_Component:
  - component: {fileID: 123016748682485074}
  m_Layer: 8
  m_Name: vPoint (3)
  m_TagString: Untagged
  m_Icon: {fileID: 0}
  m_NavMeshLayer: 0
  m_StaticEditorFlags: 64
  m_IsActive: 1
--- !u!4 &123016748682485074
Transform:
  m_ObjectHideFlags: 0
  m_CorrespondingSourceObject: {fileID: 0}
  m_PrefabInstance: {fileID: 0}
  m_PrefabAsset: {fileID: 0}
  m_GameObject: {fileID: 123016748682485077}
  m_LocalRotation: {x: -0, y: -0, z: -0, w: 1}
  m_LocalPosition: {x: -0.3649, y: -0.0979, z: 0.16140008}
  m_LocalScale: {x: 1, y: 1, z: 1}
  m_Children: []
  m_Father: {fileID: 123016749380608711}
  m_RootOrder: 3
  m_LocalEulerAnglesHint: {x: 0, y: 0, z: 0}
--- !u!1 &123016748689065209
GameObject:
  m_ObjectHideFlags: 0
  m_CorrespondingSourceObject: {fileID: 0}
  m_PrefabInstance: {fileID: 0}
  m_PrefabAsset: {fileID: 0}
  serializedVersion: 6
  m_Component:
  - component: {fileID: 123016748689065094}
  m_Layer: 0
  m_Name: Colliders
  m_TagString: Untagged
  m_Icon: {fileID: 0}
  m_NavMeshLayer: 0
  m_StaticEditorFlags: 64
  m_IsActive: 1
--- !u!4 &123016748689065094
Transform:
  m_ObjectHideFlags: 0
  m_CorrespondingSourceObject: {fileID: 0}
  m_PrefabInstance: {fileID: 0}
  m_PrefabAsset: {fileID: 0}
  m_GameObject: {fileID: 123016748689065209}
  m_LocalRotation: {x: -0, y: -0, z: -0, w: 1}
  m_LocalPosition: {x: 0, y: 0, z: 0}
  m_LocalScale: {x: 1, y: 1, z: 1}
  m_Children:
  - {fileID: 123016747858942814}
  - {fileID: 123016749512194585}
  - {fileID: 123016748605843633}
  - {fileID: 123016748922118393}
  - {fileID: 123016749010062839}
  - {fileID: 123016749637784441}
  - {fileID: 123016749329900485}
  m_Father: {fileID: 123016749440611598}
  m_RootOrder: 2
  m_LocalEulerAnglesHint: {x: 0, y: 0, z: 0}
--- !u!1 &123016748691724454
GameObject:
  m_ObjectHideFlags: 0
  m_CorrespondingSourceObject: {fileID: 0}
  m_PrefabInstance: {fileID: 0}
  m_PrefabAsset: {fileID: 0}
  serializedVersion: 6
  m_Component:
  - component: {fileID: 123016748691724455}
  m_Layer: 8
  m_Name: vPoint (7)
  m_TagString: Untagged
  m_Icon: {fileID: 0}
  m_NavMeshLayer: 0
  m_StaticEditorFlags: 64
  m_IsActive: 1
--- !u!4 &123016748691724455
Transform:
  m_ObjectHideFlags: 0
  m_CorrespondingSourceObject: {fileID: 0}
  m_PrefabInstance: {fileID: 0}
  m_PrefabAsset: {fileID: 0}
  m_GameObject: {fileID: 123016748691724454}
  m_LocalRotation: {x: -0, y: -0, z: -0, w: 1}
  m_LocalPosition: {x: -0.585, y: 0.84899974, z: 0.29200006}
  m_LocalScale: {x: 1, y: 1, z: 1}
  m_Children: []
  m_Father: {fileID: 123016748412675679}
  m_RootOrder: 7
  m_LocalEulerAnglesHint: {x: 0, y: 0, z: 0}
--- !u!1 &123016748723569469
GameObject:
  m_ObjectHideFlags: 0
  m_CorrespondingSourceObject: {fileID: 0}
  m_PrefabInstance: {fileID: 0}
  m_PrefabAsset: {fileID: 0}
  serializedVersion: 6
  m_Component:
  - component: {fileID: 123016748723569466}
  - component: {fileID: 123016748723569467}
  m_Layer: 8
  m_Name: Col
  m_TagString: SimObjPhysics
  m_Icon: {fileID: 0}
  m_NavMeshLayer: 0
  m_StaticEditorFlags: 64
  m_IsActive: 1
--- !u!4 &123016748723569466
Transform:
  m_ObjectHideFlags: 0
  m_CorrespondingSourceObject: {fileID: 0}
  m_PrefabInstance: {fileID: 0}
  m_PrefabAsset: {fileID: 0}
  m_GameObject: {fileID: 123016748723569469}
  m_LocalRotation: {x: -0, y: -0, z: -0, w: 1}
  m_LocalPosition: {x: 0, y: -0.0369, z: 0}
  m_LocalScale: {x: 1, y: 1, z: 1}
  m_Children: []
  m_Father: {fileID: 123016748822896349}
  m_RootOrder: 0
  m_LocalEulerAnglesHint: {x: 0, y: 0, z: 0}
--- !u!65 &123016748723569467
BoxCollider:
  m_ObjectHideFlags: 0
  m_CorrespondingSourceObject: {fileID: 0}
  m_PrefabInstance: {fileID: 0}
  m_PrefabAsset: {fileID: 0}
  m_GameObject: {fileID: 123016748723569469}
  m_Material: {fileID: 13400000, guid: fbadbace65c2f3047a360036d374df4c, type: 2}
  m_IsTrigger: 0
  m_Enabled: 1
  serializedVersion: 2
  m_Size: {x: 0.7234609, y: 0.011159897, z: 0.32025117}
  m_Center: {x: 0, y: -0.08819771, z: -0.0061320364}
--- !u!1 &123016748734098842
GameObject:
  m_ObjectHideFlags: 0
  m_CorrespondingSourceObject: {fileID: 0}
  m_PrefabInstance: {fileID: 0}
  m_PrefabAsset: {fileID: 0}
  serializedVersion: 6
  m_Component:
  - component: {fileID: 123016748734098843}
  - component: {fileID: 123016748734098840}
  m_Layer: 8
  m_Name: Col (11)
  m_TagString: SimObjPhysics
  m_Icon: {fileID: 0}
  m_NavMeshLayer: 0
  m_StaticEditorFlags: 64
  m_IsActive: 1
--- !u!4 &123016748734098843
Transform:
  m_ObjectHideFlags: 0
  m_CorrespondingSourceObject: {fileID: 0}
  m_PrefabInstance: {fileID: 0}
  m_PrefabAsset: {fileID: 0}
  m_GameObject: {fileID: 123016748734098842}
  m_LocalRotation: {x: -0, y: -0, z: -0, w: 1}
  m_LocalPosition: {x: -0.914, y: 0.5439999, z: 0}
  m_LocalScale: {x: 1, y: 1, z: 1}
  m_Children: []
  m_Father: {fileID: 123016747803452116}
  m_RootOrder: 11
  m_LocalEulerAnglesHint: {x: 0, y: 0, z: 0}
--- !u!65 &123016748734098840
BoxCollider:
  m_ObjectHideFlags: 0
  m_CorrespondingSourceObject: {fileID: 0}
  m_PrefabInstance: {fileID: 0}
  m_PrefabAsset: {fileID: 0}
  m_GameObject: {fileID: 123016748734098842}
  m_Material: {fileID: 13400000, guid: fbadbace65c2f3047a360036d374df4c, type: 2}
  m_IsTrigger: 0
  m_Enabled: 1
  serializedVersion: 2
  m_Size: {x: 0.022304684, y: 0.84742707, z: 0.54057074}
  m_Center: {x: 0.0007671863, y: -0.11656222, z: 0.018053532}
--- !u!1 &123016748748993782
GameObject:
  m_ObjectHideFlags: 0
  m_CorrespondingSourceObject: {fileID: 0}
  m_PrefabInstance: {fileID: 0}
  m_PrefabAsset: {fileID: 0}
  serializedVersion: 6
  m_Component:
  - component: {fileID: 123016748748993783}
  - component: {fileID: 123016748748993780}
  m_Layer: 8
  m_Name: Col (2)
  m_TagString: SimObjPhysics
  m_Icon: {fileID: 0}
  m_NavMeshLayer: 0
  m_StaticEditorFlags: 64
  m_IsActive: 1
--- !u!4 &123016748748993783
Transform:
  m_ObjectHideFlags: 0
  m_CorrespondingSourceObject: {fileID: 0}
  m_PrefabInstance: {fileID: 0}
  m_PrefabAsset: {fileID: 0}
  m_GameObject: {fileID: 123016748748993782}
  m_LocalRotation: {x: -0, y: -0, z: -0, w: 1}
  m_LocalPosition: {x: 0, y: 0, z: 0}
  m_LocalScale: {x: 1, y: 1, z: 1}
  m_Children: []
  m_Father: {fileID: 123016749334306467}
  m_RootOrder: 2
  m_LocalEulerAnglesHint: {x: 0, y: 0, z: 0}
--- !u!65 &123016748748993780
BoxCollider:
  m_ObjectHideFlags: 0
  m_CorrespondingSourceObject: {fileID: 0}
  m_PrefabInstance: {fileID: 0}
  m_PrefabAsset: {fileID: 0}
  m_GameObject: {fileID: 123016748748993782}
  m_Material: {fileID: 13400000, guid: fbadbace65c2f3047a360036d374df4c, type: 2}
  m_IsTrigger: 1
  m_Enabled: 1
  serializedVersion: 2
  m_Size: {x: 0.7234609, y: 0.18695402, z: 0.00820297}
  m_Center: {x: 0, y: -0.00030064583, z: 0.14989206}
--- !u!1 &123016748772923770
GameObject:
  m_ObjectHideFlags: 0
  m_CorrespondingSourceObject: {fileID: 0}
  m_PrefabInstance: {fileID: 0}
  m_PrefabAsset: {fileID: 0}
  serializedVersion: 6
  m_Component:
  - component: {fileID: 123016748772923771}
  - component: {fileID: 123016748772923768}
  m_Layer: 8
  m_Name: Col (10)
  m_TagString: SimObjPhysics
  m_Icon: {fileID: 0}
  m_NavMeshLayer: 0
  m_StaticEditorFlags: 64
  m_IsActive: 1
--- !u!4 &123016748772923771
Transform:
  m_ObjectHideFlags: 0
  m_CorrespondingSourceObject: {fileID: 0}
  m_PrefabInstance: {fileID: 0}
  m_PrefabAsset: {fileID: 0}
  m_GameObject: {fileID: 123016748772923770}
  m_LocalRotation: {x: -0, y: -0, z: -0, w: 1}
  m_LocalPosition: {x: -0.16, y: 0.5439999, z: 0}
  m_LocalScale: {x: 1, y: 1, z: 1}
  m_Children: []
  m_Father: {fileID: 123016747803452116}
  m_RootOrder: 10
  m_LocalEulerAnglesHint: {x: 0, y: 0, z: 0}
--- !u!65 &123016748772923768
BoxCollider:
  m_ObjectHideFlags: 0
  m_CorrespondingSourceObject: {fileID: 0}
  m_PrefabInstance: {fileID: 0}
  m_PrefabAsset: {fileID: 0}
  m_GameObject: {fileID: 123016748772923770}
  m_Material: {fileID: 13400000, guid: fbadbace65c2f3047a360036d374df4c, type: 2}
  m_IsTrigger: 0
  m_Enabled: 1
  serializedVersion: 2
  m_Size: {x: 0.022304684, y: 0.84742707, z: 0.54057074}
  m_Center: {x: 0.0007671863, y: -0.11656222, z: 0.018053532}
--- !u!1 &123016748774120066
GameObject:
  m_ObjectHideFlags: 0
  m_CorrespondingSourceObject: {fileID: 0}
  m_PrefabInstance: {fileID: 0}
  m_PrefabAsset: {fileID: 0}
  serializedVersion: 6
  m_Component:
  - component: {fileID: 123016748774120067}
  m_Layer: 0
  m_Name: VisibilityPoints
  m_TagString: Untagged
  m_Icon: {fileID: 0}
  m_NavMeshLayer: 0
  m_StaticEditorFlags: 64
  m_IsActive: 1
--- !u!4 &123016748774120067
Transform:
  m_ObjectHideFlags: 0
  m_CorrespondingSourceObject: {fileID: 0}
  m_PrefabInstance: {fileID: 0}
  m_PrefabAsset: {fileID: 0}
  m_GameObject: {fileID: 123016748774120066}
  m_LocalRotation: {x: -0, y: -0, z: -0, w: 1}
  m_LocalPosition: {x: 0, y: -0.0045, z: 0}
  m_LocalScale: {x: 1, y: 1.3125005, z: 1}
  m_Children:
  - {fileID: 123016748557583380}
  - {fileID: 123016747992292285}
  - {fileID: 123016748430395303}
  - {fileID: 123016748222311001}
  - {fileID: 123016749506841900}
  - {fileID: 123016748962195086}
  - {fileID: 123016748881317005}
  - {fileID: 123016748296379083}
  - {fileID: 123016747921192305}
  m_Father: {fileID: 123016748670685237}
  m_RootOrder: 3
  m_LocalEulerAnglesHint: {x: 0, y: 0, z: 0}
--- !u!1 &123016748821920401
GameObject:
  m_ObjectHideFlags: 0
  m_CorrespondingSourceObject: {fileID: 0}
  m_PrefabInstance: {fileID: 0}
  m_PrefabAsset: {fileID: 0}
  serializedVersion: 6
  m_Component:
  - component: {fileID: 123016748821920414}
  m_Layer: 8
  m_Name: vPoint (2)
  m_TagString: Untagged
  m_Icon: {fileID: 0}
  m_NavMeshLayer: 0
  m_StaticEditorFlags: 64
  m_IsActive: 1
--- !u!4 &123016748821920414
Transform:
  m_ObjectHideFlags: 0
  m_CorrespondingSourceObject: {fileID: 0}
  m_PrefabInstance: {fileID: 0}
  m_PrefabAsset: {fileID: 0}
  m_GameObject: {fileID: 123016748821920401}
  m_LocalRotation: {x: -0, y: -0, z: -0, w: 1}
  m_LocalPosition: {x: 0.273, y: 0.84899974, z: -0.23099995}
  m_LocalScale: {x: 1, y: 1, z: 1}
  m_Children: []
  m_Father: {fileID: 123016748412675679}
  m_RootOrder: 2
  m_LocalEulerAnglesHint: {x: 0, y: 0, z: 0}
--- !u!1 &123016748822896348
GameObject:
  m_ObjectHideFlags: 0
  m_CorrespondingSourceObject: {fileID: 0}
  m_PrefabInstance: {fileID: 0}
  m_PrefabAsset: {fileID: 0}
  serializedVersion: 6
  m_Component:
  - component: {fileID: 123016748822896349}
  m_Layer: 0
  m_Name: Colliders
  m_TagString: Untagged
  m_Icon: {fileID: 0}
  m_NavMeshLayer: 0
  m_StaticEditorFlags: 64
  m_IsActive: 1
--- !u!4 &123016748822896349
Transform:
  m_ObjectHideFlags: 0
  m_CorrespondingSourceObject: {fileID: 0}
  m_PrefabInstance: {fileID: 0}
  m_PrefabAsset: {fileID: 0}
  m_GameObject: {fileID: 123016748822896348}
  m_LocalRotation: {x: -0, y: -0, z: -0, w: 1}
  m_LocalPosition: {x: 0, y: 0, z: 0}
  m_LocalScale: {x: 1, y: 1, z: 1}
  m_Children:
  - {fileID: 123016748723569466}
  - {fileID: 123016747901127399}
  - {fileID: 123016748943703564}
  - {fileID: 123016748258074301}
  - {fileID: 123016748979771135}
  - {fileID: 123016748004273235}
  - {fileID: 123016749178028190}
  m_Father: {fileID: 123016748670685237}
  m_RootOrder: 2
  m_LocalEulerAnglesHint: {x: 0, y: 0, z: 0}
--- !u!1 &123016748834713615
GameObject:
  m_ObjectHideFlags: 0
  m_CorrespondingSourceObject: {fileID: 0}
  m_PrefabInstance: {fileID: 0}
  m_PrefabAsset: {fileID: 0}
  serializedVersion: 6
  m_Component:
  - component: {fileID: 123016748834713612}
  m_Layer: 8
  m_Name: vPoint (4)
  m_TagString: Untagged
  m_Icon: {fileID: 0}
  m_NavMeshLayer: 0
  m_StaticEditorFlags: 64
  m_IsActive: 1
--- !u!4 &123016748834713612
Transform:
  m_ObjectHideFlags: 0
  m_CorrespondingSourceObject: {fileID: 0}
  m_PrefabInstance: {fileID: 0}
  m_PrefabAsset: {fileID: 0}
  m_GameObject: {fileID: 123016748834713615}
  m_LocalRotation: {x: -0, y: -0, z: -0, w: 1}
  m_LocalPosition: {x: -0.576, y: 0.84899974, z: -0.23099995}
  m_LocalScale: {x: 1, y: 1, z: 1}
  m_Children: []
  m_Father: {fileID: 123016748412675679}
  m_RootOrder: 4
  m_LocalEulerAnglesHint: {x: 0, y: 0, z: 0}
--- !u!1 &123016748870102201
GameObject:
  m_ObjectHideFlags: 0
  m_CorrespondingSourceObject: {fileID: 0}
  m_PrefabInstance: {fileID: 0}
  m_PrefabAsset: {fileID: 0}
  serializedVersion: 6
  m_Component:
  - component: {fileID: 123016748870102086}
  m_Layer: 8
  m_Name: vPoint (6)
  m_TagString: Untagged
  m_Icon: {fileID: 0}
  m_NavMeshLayer: 0
  m_StaticEditorFlags: 64
  m_IsActive: 1
--- !u!4 &123016748870102086
Transform:
  m_ObjectHideFlags: 0
  m_CorrespondingSourceObject: {fileID: 0}
  m_PrefabInstance: {fileID: 0}
  m_PrefabAsset: {fileID: 0}
  m_GameObject: {fileID: 123016748870102201}
  m_LocalRotation: {x: -0, y: -0, z: -0, w: 1}
  m_LocalPosition: {x: -0.92200005, y: 0.84899974, z: 0.292}
  m_LocalScale: {x: 1, y: 1, z: 1}
  m_Children: []
  m_Father: {fileID: 123016748412675679}
  m_RootOrder: 6
  m_LocalEulerAnglesHint: {x: 0, y: 0, z: 0}
--- !u!1 &123016748877719146
GameObject:
  m_ObjectHideFlags: 0
  m_CorrespondingSourceObject: {fileID: 0}
  m_PrefabInstance: {fileID: 0}
  m_PrefabAsset: {fileID: 0}
  serializedVersion: 6
  m_Component:
  - component: {fileID: 123016748877719147}
  - component: {fileID: 123016748877719144}
  m_Layer: 8
  m_Name: Col (5)
  m_TagString: SimObjPhysics
  m_Icon: {fileID: 0}
  m_NavMeshLayer: 0
  m_StaticEditorFlags: 64
  m_IsActive: 1
--- !u!4 &123016748877719147
Transform:
  m_ObjectHideFlags: 0
  m_CorrespondingSourceObject: {fileID: 0}
  m_PrefabInstance: {fileID: 0}
  m_PrefabAsset: {fileID: 0}
  m_GameObject: {fileID: 123016748877719146}
  m_LocalRotation: {x: -0, y: -0, z: -0, w: 1}
  m_LocalPosition: {x: 0, y: 0, z: 0}
  m_LocalScale: {x: 1, y: 1, z: 1}
  m_Children: []
  m_Father: {fileID: 123016748046704983}
  m_RootOrder: 5
  m_LocalEulerAnglesHint: {x: 0, y: 0, z: 0}
--- !u!65 &123016748877719144
BoxCollider:
  m_ObjectHideFlags: 0
  m_CorrespondingSourceObject: {fileID: 0}
  m_PrefabInstance: {fileID: 0}
  m_PrefabAsset: {fileID: 0}
  m_GameObject: {fileID: 123016748877719146}
  m_Material: {fileID: 13400000, guid: fbadbace65c2f3047a360036d374df4c, type: 2}
  m_IsTrigger: 0
  m_Enabled: 1
  serializedVersion: 2
  m_Size: {x: 0.7234609, y: 0.2530197, z: 0.00804919}
  m_Center: {x: 0, y: -0.0057358146, z: 0.14996895}
--- !u!1 &123016748881317004
GameObject:
  m_ObjectHideFlags: 0
  m_CorrespondingSourceObject: {fileID: 0}
  m_PrefabInstance: {fileID: 0}
  m_PrefabAsset: {fileID: 0}
  serializedVersion: 6
  m_Component:
  - component: {fileID: 123016748881317005}
  m_Layer: 8
  m_Name: vPoint (6)
  m_TagString: Untagged
  m_Icon: {fileID: 0}
  m_NavMeshLayer: 0
  m_StaticEditorFlags: 64
  m_IsActive: 1
--- !u!4 &123016748881317005
Transform:
  m_ObjectHideFlags: 0
  m_CorrespondingSourceObject: {fileID: 0}
  m_PrefabInstance: {fileID: 0}
  m_PrefabAsset: {fileID: 0}
  m_GameObject: {fileID: 123016748881317004}
  m_LocalRotation: {x: -0, y: -0, z: -0, w: 1}
  m_LocalPosition: {x: -0.35520005, y: -0.0908, z: -0.1173}
  m_LocalScale: {x: 1, y: 1, z: 1}
  m_Children: []
  m_Father: {fileID: 123016748774120067}
  m_RootOrder: 6
  m_LocalEulerAnglesHint: {x: 0, y: 0, z: 0}
--- !u!1 &123016748911759420
GameObject:
  m_ObjectHideFlags: 0
  m_CorrespondingSourceObject: {fileID: 0}
  m_PrefabInstance: {fileID: 0}
  m_PrefabAsset: {fileID: 0}
  serializedVersion: 6
  m_Component:
  - component: {fileID: 123016748911759421}
  m_Layer: 8
  m_Name: vPoint (3)
  m_TagString: Untagged
  m_Icon: {fileID: 0}
  m_NavMeshLayer: 0
  m_StaticEditorFlags: 64
  m_IsActive: 1
--- !u!4 &123016748911759421
Transform:
  m_ObjectHideFlags: 0
  m_CorrespondingSourceObject: {fileID: 0}
  m_PrefabInstance: {fileID: 0}
  m_PrefabAsset: {fileID: 0}
  m_GameObject: {fileID: 123016748911759420}
  m_LocalRotation: {x: -0, y: -0, z: -0, w: 1}
  m_LocalPosition: {x: -0.3649, y: -0.0979, z: 0.16140008}
  m_LocalScale: {x: 1, y: 1, z: 1}
  m_Children: []
  m_Father: {fileID: 123016749316933495}
  m_RootOrder: 3
  m_LocalEulerAnglesHint: {x: 0, y: 0, z: 0}
--- !u!1 &123016748922118392
GameObject:
  m_ObjectHideFlags: 0
  m_CorrespondingSourceObject: {fileID: 0}
  m_PrefabInstance: {fileID: 0}
  m_PrefabAsset: {fileID: 0}
  serializedVersion: 6
  m_Component:
  - component: {fileID: 123016748922118393}
  - component: {fileID: 123016748922118278}
  m_Layer: 8
  m_Name: Col (3)
  m_TagString: SimObjPhysics
  m_Icon: {fileID: 0}
  m_NavMeshLayer: 0
  m_StaticEditorFlags: 64
  m_IsActive: 1
--- !u!4 &123016748922118393
Transform:
  m_ObjectHideFlags: 0
  m_CorrespondingSourceObject: {fileID: 0}
  m_PrefabInstance: {fileID: 0}
  m_PrefabAsset: {fileID: 0}
  m_GameObject: {fileID: 123016748922118392}
  m_LocalRotation: {x: -0, y: -0, z: -0, w: 1}
  m_LocalPosition: {x: 0, y: 0, z: 0}
  m_LocalScale: {x: 1, y: 1, z: 1}
  m_Children: []
  m_Father: {fileID: 123016748689065094}
  m_RootOrder: 3
  m_LocalEulerAnglesHint: {x: 0, y: 0, z: 0}
--- !u!65 &123016748922118278
BoxCollider:
  m_ObjectHideFlags: 0
  m_CorrespondingSourceObject: {fileID: 0}
  m_PrefabInstance: {fileID: 0}
  m_PrefabAsset: {fileID: 0}
  m_GameObject: {fileID: 123016748922118392}
  m_Material: {fileID: 13400000, guid: fbadbace65c2f3047a360036d374df4c, type: 2}
  m_IsTrigger: 0
  m_Enabled: 1
  serializedVersion: 2
  m_Size: {x: 0.012547612, y: 0.18695402, z: 0.32025117}
  m_Center: {x: -0.35545665, y: -0.00030064583, z: -0.0061320364}
--- !u!1 &123016748929821447
GameObject:
  m_ObjectHideFlags: 0
  m_CorrespondingSourceObject: {fileID: 0}
  m_PrefabInstance: {fileID: 0}
  m_PrefabAsset: {fileID: 0}
  serializedVersion: 6
  m_Component:
  - component: {fileID: 123016748929821444}
  - component: {fileID: 123016748929821445}
  m_Layer: 8
  m_Name: Col
  m_TagString: SimObjPhysics
  m_Icon: {fileID: 0}
  m_NavMeshLayer: 0
  m_StaticEditorFlags: 64
  m_IsActive: 1
--- !u!4 &123016748929821444
Transform:
  m_ObjectHideFlags: 0
  m_CorrespondingSourceObject: {fileID: 0}
  m_PrefabInstance: {fileID: 0}
  m_PrefabAsset: {fileID: 0}
  m_GameObject: {fileID: 123016748929821447}
  m_LocalRotation: {x: -0, y: -0, z: -0, w: 1}
  m_LocalPosition: {x: 0, y: 0, z: 0}
  m_LocalScale: {x: 1, y: 1, z: 1}
  m_Children: []
  m_Father: {fileID: 123016749334306467}
  m_RootOrder: 0
  m_LocalEulerAnglesHint: {x: 0, y: 0, z: 0}
--- !u!65 &123016748929821445
BoxCollider:
  m_ObjectHideFlags: 0
  m_CorrespondingSourceObject: {fileID: 0}
  m_PrefabInstance: {fileID: 0}
  m_PrefabAsset: {fileID: 0}
  m_GameObject: {fileID: 123016748929821447}
  m_Material: {fileID: 13400000, guid: fbadbace65c2f3047a360036d374df4c, type: 2}
  m_IsTrigger: 1
  m_Enabled: 1
  serializedVersion: 2
  m_Size: {x: 0.7234609, y: 0.011159897, z: 0.32025117}
  m_Center: {x: 0, y: -0.08819771, z: -0.0061320364}
--- !u!1 &123016748943703567
GameObject:
  m_ObjectHideFlags: 0
  m_CorrespondingSourceObject: {fileID: 0}
  m_PrefabInstance: {fileID: 0}
  m_PrefabAsset: {fileID: 0}
  serializedVersion: 6
  m_Component:
  - component: {fileID: 123016748943703564}
  - component: {fileID: 123016748943703565}
  m_Layer: 8
  m_Name: Col (2)
  m_TagString: SimObjPhysics
  m_Icon: {fileID: 0}
  m_NavMeshLayer: 0
  m_StaticEditorFlags: 64
  m_IsActive: 1
--- !u!4 &123016748943703564
Transform:
  m_ObjectHideFlags: 0
  m_CorrespondingSourceObject: {fileID: 0}
  m_PrefabInstance: {fileID: 0}
  m_PrefabAsset: {fileID: 0}
  m_GameObject: {fileID: 123016748943703567}
  m_LocalRotation: {x: -0, y: -0, z: -0, w: 1}
  m_LocalPosition: {x: 0, y: 0, z: 0}
  m_LocalScale: {x: 1, y: 1, z: 1}
  m_Children: []
  m_Father: {fileID: 123016748822896349}
  m_RootOrder: 2
  m_LocalEulerAnglesHint: {x: 0, y: 0, z: 0}
--- !u!65 &123016748943703565
BoxCollider:
  m_ObjectHideFlags: 0
  m_CorrespondingSourceObject: {fileID: 0}
  m_PrefabInstance: {fileID: 0}
  m_PrefabAsset: {fileID: 0}
  m_GameObject: {fileID: 123016748943703567}
  m_Material: {fileID: 13400000, guid: fbadbace65c2f3047a360036d374df4c, type: 2}
  m_IsTrigger: 0
  m_Enabled: 1
  serializedVersion: 2
  m_Size: {x: 0.7234609, y: 0.25306514, z: 0.00820297}
  m_Center: {x: 0, y: -0.0054638535, z: 0.14989206}
--- !u!1 &123016748952730475
GameObject:
  m_ObjectHideFlags: 0
  m_CorrespondingSourceObject: {fileID: 0}
  m_PrefabInstance: {fileID: 0}
  m_PrefabAsset: {fileID: 0}
  serializedVersion: 6
  m_Component:
  - component: {fileID: 123016748952730472}
  - component: {fileID: 123016748952730473}
  m_Layer: 8
  m_Name: Col (3)
  m_TagString: SimObjPhysics
  m_Icon: {fileID: 0}
  m_NavMeshLayer: 0
  m_StaticEditorFlags: 64
  m_IsActive: 1
--- !u!4 &123016748952730472
Transform:
  m_ObjectHideFlags: 0
  m_CorrespondingSourceObject: {fileID: 0}
  m_PrefabInstance: {fileID: 0}
  m_PrefabAsset: {fileID: 0}
  m_GameObject: {fileID: 123016748952730475}
  m_LocalRotation: {x: -0, y: -0, z: -0, w: 1}
  m_LocalPosition: {x: 0, y: 0, z: 0}
  m_LocalScale: {x: 1, y: 1, z: 1}
  m_Children: []
  m_Father: {fileID: 123016749334306467}
  m_RootOrder: 3
  m_LocalEulerAnglesHint: {x: 0, y: 0, z: 0}
--- !u!65 &123016748952730473
BoxCollider:
  m_ObjectHideFlags: 0
  m_CorrespondingSourceObject: {fileID: 0}
  m_PrefabInstance: {fileID: 0}
  m_PrefabAsset: {fileID: 0}
  m_GameObject: {fileID: 123016748952730475}
  m_Material: {fileID: 13400000, guid: fbadbace65c2f3047a360036d374df4c, type: 2}
  m_IsTrigger: 1
  m_Enabled: 1
  serializedVersion: 2
  m_Size: {x: 0.012547612, y: 0.18695402, z: 0.32025117}
  m_Center: {x: -0.35545665, y: -0.00030064583, z: -0.0061320364}
--- !u!1 &123016748962195073
GameObject:
  m_ObjectHideFlags: 0
  m_CorrespondingSourceObject: {fileID: 0}
  m_PrefabInstance: {fileID: 0}
  m_PrefabAsset: {fileID: 0}
  serializedVersion: 6
  m_Component:
  - component: {fileID: 123016748962195086}
  m_Layer: 8
  m_Name: vPoint (5)
  m_TagString: Untagged
  m_Icon: {fileID: 0}
  m_NavMeshLayer: 0
  m_StaticEditorFlags: 64
  m_IsActive: 1
--- !u!4 &123016748962195086
Transform:
  m_ObjectHideFlags: 0
  m_CorrespondingSourceObject: {fileID: 0}
  m_PrefabInstance: {fileID: 0}
  m_PrefabAsset: {fileID: 0}
  m_GameObject: {fileID: 123016748962195073}
  m_LocalRotation: {x: -0, y: -0, z: -0, w: 1}
  m_LocalPosition: {x: -0.3552, y: 0.0921, z: -0.1173}
  m_LocalScale: {x: 1, y: 1, z: 1}
  m_Children: []
  m_Father: {fileID: 123016748774120067}
  m_RootOrder: 5
  m_LocalEulerAnglesHint: {x: 0, y: 0, z: 0}
--- !u!1 &123016748963246875
GameObject:
  m_ObjectHideFlags: 0
  m_CorrespondingSourceObject: {fileID: 0}
  m_PrefabInstance: {fileID: 0}
  m_PrefabAsset: {fileID: 0}
  serializedVersion: 6
  m_Component:
  - component: {fileID: 123016748963246872}
  - component: {fileID: 123016748963246886}
  - component: {fileID: 123016748963246873}
  m_Layer: 0
  m_Name: DrawerMesh
  m_TagString: Untagged
  m_Icon: {fileID: 0}
  m_NavMeshLayer: 0
  m_StaticEditorFlags: 64
  m_IsActive: 1
--- !u!4 &123016748963246872
Transform:
  m_ObjectHideFlags: 0
  m_CorrespondingSourceObject: {fileID: 0}
  m_PrefabInstance: {fileID: 0}
  m_PrefabAsset: {fileID: 0}
  m_GameObject: {fileID: 123016748963246875}
  m_LocalRotation: {x: -0, y: -0, z: -0, w: 1}
  m_LocalPosition: {x: 0, y: 0, z: 0}
  m_LocalScale: {x: 1, y: 1, z: 1}
  m_Children: []
  m_Father: {fileID: 123016749440611598}
  m_RootOrder: 1
  m_LocalEulerAnglesHint: {x: 0, y: 0, z: 0}
--- !u!33 &123016748963246886
MeshFilter:
  m_ObjectHideFlags: 0
  m_CorrespondingSourceObject: {fileID: 0}
  m_PrefabInstance: {fileID: 0}
  m_PrefabAsset: {fileID: 0}
  m_GameObject: {fileID: 123016748963246875}
  m_Mesh: {fileID: 4300080, guid: c42da60c418a547499e8159f4588a593, type: 3}
--- !u!23 &123016748963246873
MeshRenderer:
  m_ObjectHideFlags: 0
  m_CorrespondingSourceObject: {fileID: 0}
  m_PrefabInstance: {fileID: 0}
  m_PrefabAsset: {fileID: 0}
  m_GameObject: {fileID: 123016748963246875}
  m_Enabled: 1
  m_CastShadows: 1
  m_ReceiveShadows: 1
  m_DynamicOccludee: 1
  m_MotionVectors: 1
  m_LightProbeUsage: 1
  m_ReflectionProbeUsage: 1
  m_RayTracingMode: 2
  m_RenderingLayerMask: 1
  m_RendererPriority: 0
  m_Materials:
  - {fileID: 2100000, guid: 7db7a2f718cc149a2b67d2c7e99ee0f2, type: 2}
  m_StaticBatchInfo:
    firstSubMesh: 0
    subMeshCount: 0
  m_StaticBatchRoot: {fileID: 0}
  m_ProbeAnchor: {fileID: 0}
  m_LightProbeVolumeOverride: {fileID: 0}
  m_ScaleInLightmap: 1
  m_ReceiveGI: 1
  m_PreserveUVs: 0
  m_IgnoreNormalsForChartDetection: 0
  m_ImportantGI: 0
  m_StitchLightmapSeams: 0
  m_SelectedEditorRenderState: 3
  m_MinimumChartSize: 4
  m_AutoUVMaxDistance: 0.5
  m_AutoUVMaxAngle: 89
  m_LightmapParameters: {fileID: 0}
  m_SortingLayerID: 0
  m_SortingLayer: 0
  m_SortingOrder: 0
--- !u!1 &123016748979771134
GameObject:
  m_ObjectHideFlags: 0
  m_CorrespondingSourceObject: {fileID: 0}
  m_PrefabInstance: {fileID: 0}
  m_PrefabAsset: {fileID: 0}
  serializedVersion: 6
  m_Component:
  - component: {fileID: 123016748979771135}
  - component: {fileID: 123016748979771132}
  m_Layer: 8
  m_Name: Col (4)
  m_TagString: SimObjPhysics
  m_Icon: {fileID: 0}
  m_NavMeshLayer: 0
  m_StaticEditorFlags: 64
  m_IsActive: 1
--- !u!4 &123016748979771135
Transform:
  m_ObjectHideFlags: 0
  m_CorrespondingSourceObject: {fileID: 0}
  m_PrefabInstance: {fileID: 0}
  m_PrefabAsset: {fileID: 0}
  m_GameObject: {fileID: 123016748979771134}
  m_LocalRotation: {x: -0, y: -0, z: -0, w: 1}
  m_LocalPosition: {x: 0, y: 0, z: 0}
  m_LocalScale: {x: 1, y: 1, z: 1}
  m_Children: []
  m_Father: {fileID: 123016748822896349}
  m_RootOrder: 4
  m_LocalEulerAnglesHint: {x: 0, y: 0, z: 0}
--- !u!65 &123016748979771132
BoxCollider:
  m_ObjectHideFlags: 0
  m_CorrespondingSourceObject: {fileID: 0}
  m_PrefabInstance: {fileID: 0}
  m_PrefabAsset: {fileID: 0}
  m_GameObject: {fileID: 123016748979771134}
  m_Material: {fileID: 13400000, guid: fbadbace65c2f3047a360036d374df4c, type: 2}
  m_IsTrigger: 0
  m_Enabled: 1
  serializedVersion: 2
  m_Size: {x: 0.013079405, y: 0.25303274, z: 0.32025117}
  m_Center: {x: 0.35519075, y: -0.0054056942, z: -0.0061320364}
--- !u!1 &123016748986546375
GameObject:
  m_ObjectHideFlags: 0
  m_CorrespondingSourceObject: {fileID: 0}
  m_PrefabInstance: {fileID: 0}
  m_PrefabAsset: {fileID: 0}
  serializedVersion: 6
  m_Component:
  - component: {fileID: 123016748986546372}
  - component: {fileID: 123016748986546373}
  m_Layer: 8
  m_Name: Col (1)
  m_TagString: SimObjPhysics
  m_Icon: {fileID: 0}
  m_NavMeshLayer: 0
  m_StaticEditorFlags: 64
  m_IsActive: 1
--- !u!4 &123016748986546372
Transform:
  m_ObjectHideFlags: 0
  m_CorrespondingSourceObject: {fileID: 0}
  m_PrefabInstance: {fileID: 0}
  m_PrefabAsset: {fileID: 0}
  m_GameObject: {fileID: 123016748986546375}
  m_LocalRotation: {x: -0, y: -0, z: -0, w: 1}
  m_LocalPosition: {x: 0, y: 0, z: 0}
  m_LocalScale: {x: 1, y: 1, z: 1}
  m_Children: []
  m_Father: {fileID: 123016749027675275}
  m_RootOrder: 1
  m_LocalEulerAnglesHint: {x: 0, y: 0, z: 0}
--- !u!65 &123016748986546373
BoxCollider:
  m_ObjectHideFlags: 0
  m_CorrespondingSourceObject: {fileID: 0}
  m_PrefabInstance: {fileID: 0}
  m_PrefabAsset: {fileID: 0}
  m_GameObject: {fileID: 123016748986546375}
  m_Material: {fileID: 13400000, guid: fbadbace65c2f3047a360036d374df4c, type: 2}
  m_IsTrigger: 1
  m_Enabled: 1
  serializedVersion: 2
  m_Size: {x: 0.7234609, y: 0.2514442, z: 0.008737564}
  m_Center: {x: 0, y: -0.005516842, z: -0.16188884}
--- !u!1 &123016748988406825
GameObject:
  m_ObjectHideFlags: 0
  m_CorrespondingSourceObject: {fileID: 0}
  m_PrefabInstance: {fileID: 0}
  m_PrefabAsset: {fileID: 0}
  serializedVersion: 6
  m_Component:
  - component: {fileID: 123016748988406838}
  m_Layer: 8
  m_Name: vPoint (12)
  m_TagString: Untagged
  m_Icon: {fileID: 0}
  m_NavMeshLayer: 0
  m_StaticEditorFlags: 64
  m_IsActive: 1
--- !u!4 &123016748988406838
Transform:
  m_ObjectHideFlags: 0
  m_CorrespondingSourceObject: {fileID: 0}
  m_PrefabInstance: {fileID: 0}
  m_PrefabAsset: {fileID: 0}
  m_GameObject: {fileID: 123016748988406825}
  m_LocalRotation: {x: -0, y: -0, z: -0, w: 1}
  m_LocalPosition: {x: -0.91699994, y: 0.024, z: 0.278}
  m_LocalScale: {x: 1, y: 1, z: 1}
  m_Children: []
  m_Father: {fileID: 123016748412675679}
  m_RootOrder: 12
  m_LocalEulerAnglesHint: {x: 0, y: 0, z: 0}
--- !u!1 &123016749010062838
GameObject:
  m_ObjectHideFlags: 0
  m_CorrespondingSourceObject: {fileID: 0}
  m_PrefabInstance: {fileID: 0}
  m_PrefabAsset: {fileID: 0}
  serializedVersion: 6
  m_Component:
  - component: {fileID: 123016749010062839}
  - component: {fileID: 123016749010062836}
  m_Layer: 8
  m_Name: Col (4)
  m_TagString: SimObjPhysics
  m_Icon: {fileID: 0}
  m_NavMeshLayer: 0
  m_StaticEditorFlags: 64
  m_IsActive: 1
--- !u!4 &123016749010062839
Transform:
  m_ObjectHideFlags: 0
  m_CorrespondingSourceObject: {fileID: 0}
  m_PrefabInstance: {fileID: 0}
  m_PrefabAsset: {fileID: 0}
  m_GameObject: {fileID: 123016749010062838}
  m_LocalRotation: {x: -0, y: -0, z: -0, w: 1}
  m_LocalPosition: {x: 0, y: 0, z: 0}
  m_LocalScale: {x: 1, y: 1, z: 1}
  m_Children: []
  m_Father: {fileID: 123016748689065094}
  m_RootOrder: 4
  m_LocalEulerAnglesHint: {x: 0, y: 0, z: 0}
--- !u!65 &123016749010062836
BoxCollider:
  m_ObjectHideFlags: 0
  m_CorrespondingSourceObject: {fileID: 0}
  m_PrefabInstance: {fileID: 0}
  m_PrefabAsset: {fileID: 0}
  m_GameObject: {fileID: 123016749010062838}
  m_Material: {fileID: 13400000, guid: fbadbace65c2f3047a360036d374df4c, type: 2}
  m_IsTrigger: 0
  m_Enabled: 1
  serializedVersion: 2
  m_Size: {x: 0.013079405, y: 0.18695402, z: 0.32025117}
  m_Center: {x: 0.35519075, y: -0.00030064583, z: -0.0061320364}
--- !u!1 &123016749016370576
GameObject:
  m_ObjectHideFlags: 0
  m_CorrespondingSourceObject: {fileID: 0}
  m_PrefabInstance: {fileID: 0}
  m_PrefabAsset: {fileID: 0}
  serializedVersion: 6
  m_Component:
  - component: {fileID: 123016749016370577}
  m_Layer: 8
  m_Name: vPoint (8)
  m_TagString: Untagged
  m_Icon: {fileID: 0}
  m_NavMeshLayer: 0
  m_StaticEditorFlags: 64
  m_IsActive: 1
--- !u!4 &123016749016370577
Transform:
  m_ObjectHideFlags: 0
  m_CorrespondingSourceObject: {fileID: 0}
  m_PrefabInstance: {fileID: 0}
  m_PrefabAsset: {fileID: 0}
  m_GameObject: {fileID: 123016749016370576}
  m_LocalRotation: {x: -0, y: -0, z: -0, w: 1}
  m_LocalPosition: {x: 0.282, y: 0.84899974, z: 0.29200006}
  m_LocalScale: {x: 1, y: 1, z: 1}
  m_Children: []
  m_Father: {fileID: 123016748412675679}
  m_RootOrder: 8
  m_LocalEulerAnglesHint: {x: 0, y: 0, z: 0}
--- !u!1 &123016749027675274
GameObject:
  m_ObjectHideFlags: 0
  m_CorrespondingSourceObject: {fileID: 0}
  m_PrefabInstance: {fileID: 0}
  m_PrefabAsset: {fileID: 0}
  serializedVersion: 6
  m_Component:
  - component: {fileID: 123016749027675275}
  m_Layer: 0
  m_Name: TriggerColliders
  m_TagString: Untagged
  m_Icon: {fileID: 0}
  m_NavMeshLayer: 0
  m_StaticEditorFlags: 64
  m_IsActive: 1
--- !u!4 &123016749027675275
Transform:
  m_ObjectHideFlags: 0
  m_CorrespondingSourceObject: {fileID: 0}
  m_PrefabInstance: {fileID: 0}
  m_PrefabAsset: {fileID: 0}
  m_GameObject: {fileID: 123016749027675274}
  m_LocalRotation: {x: -0, y: -0, z: -0, w: 1}
  m_LocalPosition: {x: 0, y: 0, z: 0}
  m_LocalScale: {x: 1, y: 1, z: 1}
  m_Children:
  - {fileID: 123016747937786605}
  - {fileID: 123016748986546372}
  - {fileID: 123016749165748448}
  - {fileID: 123016749512315474}
  - {fileID: 123016749104645845}
  - {fileID: 123016747660583227}
  - {fileID: 123016748159624899}
  m_Father: {fileID: 123016749338240687}
  m_RootOrder: 4
  m_LocalEulerAnglesHint: {x: 0, y: 0, z: 0}
--- !u!1 &123016749042472005
GameObject:
  m_ObjectHideFlags: 0
  m_CorrespondingSourceObject: {fileID: 0}
  m_PrefabInstance: {fileID: 0}
  m_PrefabAsset: {fileID: 0}
  serializedVersion: 6
  m_Component:
  - component: {fileID: 123016749042472002}
  m_Layer: 8
  m_Name: vPoint (17)
  m_TagString: Untagged
  m_Icon: {fileID: 0}
  m_NavMeshLayer: 0
  m_StaticEditorFlags: 64
  m_IsActive: 1
--- !u!4 &123016749042472002
Transform:
  m_ObjectHideFlags: 0
  m_CorrespondingSourceObject: {fileID: 0}
  m_PrefabInstance: {fileID: 0}
  m_PrefabAsset: {fileID: 0}
  m_GameObject: {fileID: 123016749042472005}
  m_LocalRotation: {x: -0, y: -0, z: -0, w: 1}
  m_LocalPosition: {x: 0.666, y: 0.02399993, z: -0.23}
  m_LocalScale: {x: 1, y: 1, z: 1}
  m_Children: []
  m_Father: {fileID: 123016748412675679}
  m_RootOrder: 17
  m_LocalEulerAnglesHint: {x: 0, y: 0, z: 0}
--- !u!1 &123016749104645844
GameObject:
  m_ObjectHideFlags: 0
  m_CorrespondingSourceObject: {fileID: 0}
  m_PrefabInstance: {fileID: 0}
  m_PrefabAsset: {fileID: 0}
  serializedVersion: 6
  m_Component:
  - component: {fileID: 123016749104645845}
  - component: {fileID: 123016749104645842}
  m_Layer: 8
  m_Name: Col (4)
  m_TagString: SimObjPhysics
  m_Icon: {fileID: 0}
  m_NavMeshLayer: 0
  m_StaticEditorFlags: 64
  m_IsActive: 1
--- !u!4 &123016749104645845
Transform:
  m_ObjectHideFlags: 0
  m_CorrespondingSourceObject: {fileID: 0}
  m_PrefabInstance: {fileID: 0}
  m_PrefabAsset: {fileID: 0}
  m_GameObject: {fileID: 123016749104645844}
  m_LocalRotation: {x: -0, y: -0, z: -0, w: 1}
  m_LocalPosition: {x: 0, y: 0, z: 0}
  m_LocalScale: {x: 1, y: 1, z: 1}
  m_Children: []
  m_Father: {fileID: 123016749027675275}
  m_RootOrder: 4
  m_LocalEulerAnglesHint: {x: 0, y: 0, z: 0}
--- !u!65 &123016749104645842
BoxCollider:
  m_ObjectHideFlags: 0
  m_CorrespondingSourceObject: {fileID: 0}
  m_PrefabInstance: {fileID: 0}
  m_PrefabAsset: {fileID: 0}
  m_GameObject: {fileID: 123016749104645844}
  m_Material: {fileID: 13400000, guid: fbadbace65c2f3047a360036d374df4c, type: 2}
  m_IsTrigger: 1
  m_Enabled: 1
  serializedVersion: 2
  m_Size: {x: 0.013079405, y: 0.25303274, z: 0.32025117}
  m_Center: {x: 0.35519075, y: -0.0054056942, z: -0.0061320364}
--- !u!1 &123016749123115616
GameObject:
  m_ObjectHideFlags: 0
  m_CorrespondingSourceObject: {fileID: 0}
  m_PrefabInstance: {fileID: 0}
  m_PrefabAsset: {fileID: 0}
  serializedVersion: 6
  m_Component:
  - component: {fileID: 123016749123115617}
  - component: {fileID: 123016749123115630}
  m_Layer: 8
  m_Name: Col (7)
  m_TagString: SimObjPhysics
  m_Icon: {fileID: 0}
  m_NavMeshLayer: 0
  m_StaticEditorFlags: 64
  m_IsActive: 1
--- !u!4 &123016749123115617
Transform:
  m_ObjectHideFlags: 0
  m_CorrespondingSourceObject: {fileID: 0}
  m_PrefabInstance: {fileID: 0}
  m_PrefabAsset: {fileID: 0}
  m_GameObject: {fileID: 123016749123115616}
  m_LocalRotation: {x: -0, y: -0, z: -0, w: 1}
  m_LocalPosition: {x: -0.159, y: 1.2920997, z: 0}
  m_LocalScale: {x: 1, y: 1, z: 1}
  m_Children: []
  m_Father: {fileID: 123016747803452116}
  m_RootOrder: 7
  m_LocalEulerAnglesHint: {x: 0, y: 0, z: 0}
--- !u!65 &123016749123115630
BoxCollider:
  m_ObjectHideFlags: 0
  m_CorrespondingSourceObject: {fileID: 0}
  m_PrefabInstance: {fileID: 0}
  m_PrefabAsset: {fileID: 0}
  m_GameObject: {fileID: 123016749123115616}
  m_Material: {fileID: 13400000, guid: fbadbace65c2f3047a360036d374df4c, type: 2}
  m_IsTrigger: 0
  m_Enabled: 1
  serializedVersion: 2
  m_Size: {x: 1.5790782, y: 0.5817814, z: 0.018473148}
  m_Center: {x: 0.030932426, y: -0.16099453, z: -0.24299526}
--- !u!1 &123016749123717964
GameObject:
  m_ObjectHideFlags: 0
  m_CorrespondingSourceObject: {fileID: 0}
  m_PrefabInstance: {fileID: 0}
  m_PrefabAsset: {fileID: 0}
  serializedVersion: 6
  m_Component:
  - component: {fileID: 123016749123717965}
  m_Layer: 8
  m_Name: vPoint (13)
  m_TagString: Untagged
  m_Icon: {fileID: 0}
  m_NavMeshLayer: 0
  m_StaticEditorFlags: 64
  m_IsActive: 1
--- !u!4 &123016749123717965
Transform:
  m_ObjectHideFlags: 0
  m_CorrespondingSourceObject: {fileID: 0}
  m_PrefabInstance: {fileID: 0}
  m_PrefabAsset: {fileID: 0}
  m_GameObject: {fileID: 123016749123717964}
  m_LocalRotation: {x: -0, y: -0, z: -0, w: 1}
  m_LocalPosition: {x: -0.91699994, y: 0.02399993, z: -0.23}
  m_LocalScale: {x: 1, y: 1, z: 1}
  m_Children: []
  m_Father: {fileID: 123016748412675679}
  m_RootOrder: 13
  m_LocalEulerAnglesHint: {x: 0, y: 0, z: 0}
--- !u!1 &123016749130169175
GameObject:
  m_ObjectHideFlags: 0
  m_CorrespondingSourceObject: {fileID: 0}
  m_PrefabInstance: {fileID: 0}
  m_PrefabAsset: {fileID: 0}
  serializedVersion: 6
  m_Component:
  - component: {fileID: 123016749130169172}
  m_Layer: 8
  m_Name: vPoint (22)
  m_TagString: Untagged
  m_Icon: {fileID: 0}
  m_NavMeshLayer: 0
  m_StaticEditorFlags: 64
  m_IsActive: 1
--- !u!4 &123016749130169172
Transform:
  m_ObjectHideFlags: 0
  m_CorrespondingSourceObject: {fileID: 0}
  m_PrefabInstance: {fileID: 0}
  m_PrefabAsset: {fileID: 0}
  m_GameObject: {fileID: 123016749130169175}
  m_LocalRotation: {x: -0, y: -0, z: -0, w: 1}
  m_LocalPosition: {x: -0.908, y: 1.1029999, z: -0.10100007}
  m_LocalScale: {x: 1, y: 1, z: 1}
  m_Children: []
  m_Father: {fileID: 123016748412675679}
  m_RootOrder: 22
  m_LocalEulerAnglesHint: {x: 0, y: 0, z: 0}
--- !u!1 &123016749132440328
GameObject:
  m_ObjectHideFlags: 0
  m_CorrespondingSourceObject: {fileID: 0}
  m_PrefabInstance: {fileID: 0}
  m_PrefabAsset: {fileID: 0}
  serializedVersion: 6
  m_Component:
  - component: {fileID: 123016749132440329}
  m_Layer: 8
  m_Name: vPoint (7)
  m_TagString: Untagged
  m_Icon: {fileID: 0}
  m_NavMeshLayer: 0
  m_StaticEditorFlags: 64
  m_IsActive: 1
--- !u!4 &123016749132440329
Transform:
  m_ObjectHideFlags: 0
  m_CorrespondingSourceObject: {fileID: 0}
  m_PrefabInstance: {fileID: 0}
  m_PrefabAsset: {fileID: 0}
  m_GameObject: {fileID: 123016749132440328}
  m_LocalRotation: {x: -0, y: -0, z: -0, w: 1}
  m_LocalPosition: {x: 0.3566, y: 0.08780002, z: -0.1198}
  m_LocalScale: {x: 1, y: 1, z: 1}
  m_Children: []
  m_Father: {fileID: 123016749316933495}
  m_RootOrder: 7
  m_LocalEulerAnglesHint: {x: 0, y: 0, z: 0}
--- !u!1 &123016749142248395
GameObject:
  m_ObjectHideFlags: 0
  m_CorrespondingSourceObject: {fileID: 0}
  m_PrefabInstance: {fileID: 0}
  m_PrefabAsset: {fileID: 0}
  serializedVersion: 6
  m_Component:
  - component: {fileID: 123016749142248392}
  m_Layer: 8
  m_Name: vPoint (10)
  m_TagString: Untagged
  m_Icon: {fileID: 0}
  m_NavMeshLayer: 0
  m_StaticEditorFlags: 64
  m_IsActive: 1
--- !u!4 &123016749142248392
Transform:
  m_ObjectHideFlags: 0
  m_CorrespondingSourceObject: {fileID: 0}
  m_PrefabInstance: {fileID: 0}
  m_PrefabAsset: {fileID: 0}
  m_GameObject: {fileID: 123016749142248395}
  m_LocalRotation: {x: -0, y: -0, z: -0, w: 1}
  m_LocalPosition: {x: -0.156, y: 0.425, z: 0.004}
  m_LocalScale: {x: 1, y: 1, z: 1}
  m_Children: []
  m_Father: {fileID: 123016748412675679}
  m_RootOrder: 10
  m_LocalEulerAnglesHint: {x: 0, y: 0, z: 0}
--- !u!1 &123016749165748451
GameObject:
  m_ObjectHideFlags: 0
  m_CorrespondingSourceObject: {fileID: 0}
  m_PrefabInstance: {fileID: 0}
  m_PrefabAsset: {fileID: 0}
  serializedVersion: 6
  m_Component:
  - component: {fileID: 123016749165748448}
  - component: {fileID: 123016749165748449}
  m_Layer: 8
  m_Name: Col (2)
  m_TagString: SimObjPhysics
  m_Icon: {fileID: 0}
  m_NavMeshLayer: 0
  m_StaticEditorFlags: 64
  m_IsActive: 1
--- !u!4 &123016749165748448
Transform:
  m_ObjectHideFlags: 0
  m_CorrespondingSourceObject: {fileID: 0}
  m_PrefabInstance: {fileID: 0}
  m_PrefabAsset: {fileID: 0}
  m_GameObject: {fileID: 123016749165748451}
  m_LocalRotation: {x: -0, y: -0, z: -0, w: 1}
  m_LocalPosition: {x: 0, y: 0, z: 0}
  m_LocalScale: {x: 1, y: 1, z: 1}
  m_Children: []
  m_Father: {fileID: 123016749027675275}
  m_RootOrder: 2
  m_LocalEulerAnglesHint: {x: 0, y: 0, z: 0}
--- !u!65 &123016749165748449
BoxCollider:
  m_ObjectHideFlags: 0
  m_CorrespondingSourceObject: {fileID: 0}
  m_PrefabInstance: {fileID: 0}
  m_PrefabAsset: {fileID: 0}
  m_GameObject: {fileID: 123016749165748451}
  m_Material: {fileID: 13400000, guid: fbadbace65c2f3047a360036d374df4c, type: 2}
  m_IsTrigger: 1
  m_Enabled: 1
  serializedVersion: 2
  m_Size: {x: 0.7234609, y: 0.25306514, z: 0.00820297}
  m_Center: {x: 0, y: -0.0054638535, z: 0.14989206}
--- !u!1 &123016749178028177
GameObject:
  m_ObjectHideFlags: 0
  m_CorrespondingSourceObject: {fileID: 0}
  m_PrefabInstance: {fileID: 0}
  m_PrefabAsset: {fileID: 0}
  serializedVersion: 6
  m_Component:
  - component: {fileID: 123016749178028190}
  - component: {fileID: 123016749178028191}
  m_Layer: 8
  m_Name: Col (6)
  m_TagString: SimObjPhysics
  m_Icon: {fileID: 0}
  m_NavMeshLayer: 0
  m_StaticEditorFlags: 64
  m_IsActive: 1
--- !u!4 &123016749178028190
Transform:
  m_ObjectHideFlags: 0
  m_CorrespondingSourceObject: {fileID: 0}
  m_PrefabInstance: {fileID: 0}
  m_PrefabAsset: {fileID: 0}
  m_GameObject: {fileID: 123016749178028177}
  m_LocalRotation: {x: -0, y: -0, z: -0, w: 1}
  m_LocalPosition: {x: 0, y: 0, z: 0.0102}
  m_LocalScale: {x: 1, y: 1, z: 1}
  m_Children: []
  m_Father: {fileID: 123016748822896349}
  m_RootOrder: 6
  m_LocalEulerAnglesHint: {x: 0, y: 0, z: 0}
--- !u!65 &123016749178028191
BoxCollider:
  m_ObjectHideFlags: 0
  m_CorrespondingSourceObject: {fileID: 0}
  m_PrefabInstance: {fileID: 0}
  m_PrefabAsset: {fileID: 0}
  m_GameObject: {fileID: 123016749178028177}
  m_Material: {fileID: 13400000, guid: fbadbace65c2f3047a360036d374df4c, type: 2}
  m_IsTrigger: 0
  m_Enabled: 1
  serializedVersion: 2
  m_Size: {x: 0.7396932, y: 0.27044705, z: 0.01184836}
  m_Center: {x: 0, y: -0.006160155, z: 0.14996895}
--- !u!1 &123016749250193046
GameObject:
  m_ObjectHideFlags: 0
  m_CorrespondingSourceObject: {fileID: 0}
  m_PrefabInstance: {fileID: 0}
  m_PrefabAsset: {fileID: 0}
  serializedVersion: 6
  m_Component:
  - component: {fileID: 123016749250193047}
  - component: {fileID: 123016749250193044}
  m_Layer: 8
  m_Name: Col
  m_TagString: SimObjPhysics
  m_Icon: {fileID: 0}
  m_NavMeshLayer: 0
  m_StaticEditorFlags: 64
  m_IsActive: 1
--- !u!4 &123016749250193047
Transform:
  m_ObjectHideFlags: 0
  m_CorrespondingSourceObject: {fileID: 0}
  m_PrefabInstance: {fileID: 0}
  m_PrefabAsset: {fileID: 0}
  m_GameObject: {fileID: 123016749250193046}
  m_LocalRotation: {x: -0, y: -0, z: -0, w: 1}
  m_LocalPosition: {x: 0, y: -0.0369, z: 0}
  m_LocalScale: {x: 1, y: 1, z: 1}
  m_Children: []
  m_Father: {fileID: 123016748046704983}
  m_RootOrder: 0
  m_LocalEulerAnglesHint: {x: 0, y: 0, z: 0}
--- !u!65 &123016749250193044
BoxCollider:
  m_ObjectHideFlags: 0
  m_CorrespondingSourceObject: {fileID: 0}
  m_PrefabInstance: {fileID: 0}
  m_PrefabAsset: {fileID: 0}
  m_GameObject: {fileID: 123016749250193046}
  m_Material: {fileID: 13400000, guid: fbadbace65c2f3047a360036d374df4c, type: 2}
  m_IsTrigger: 0
  m_Enabled: 1
  serializedVersion: 2
  m_Size: {x: 0.7234609, y: 0.011159897, z: 0.32025117}
  m_Center: {x: 0, y: -0.08819771, z: -0.0061320364}
--- !u!1 &123016749253541106
GameObject:
  m_ObjectHideFlags: 0
  m_CorrespondingSourceObject: {fileID: 0}
  m_PrefabInstance: {fileID: 0}
  m_PrefabAsset: {fileID: 0}
  serializedVersion: 6
  m_Component:
  - component: {fileID: 123016749253541107}
  - component: {fileID: 123016749253541104}
  m_Layer: 8
  m_Name: Col (9)
  m_TagString: SimObjPhysics
  m_Icon: {fileID: 0}
  m_NavMeshLayer: 0
  m_StaticEditorFlags: 64
  m_IsActive: 1
--- !u!4 &123016749253541107
Transform:
  m_ObjectHideFlags: 0
  m_CorrespondingSourceObject: {fileID: 0}
  m_PrefabInstance: {fileID: 0}
  m_PrefabAsset: {fileID: 0}
  m_GameObject: {fileID: 123016749253541106}
  m_LocalRotation: {x: -0, y: -0, z: -0, w: 1}
  m_LocalPosition: {x: 0.665, y: 0.544, z: 0}
  m_LocalScale: {x: 1, y: 1, z: 1}
  m_Children: []
  m_Father: {fileID: 123016747803452116}
  m_RootOrder: 9
  m_LocalEulerAnglesHint: {x: 0, y: 0, z: 0}
--- !u!65 &123016749253541104
BoxCollider:
  m_ObjectHideFlags: 0
  m_CorrespondingSourceObject: {fileID: 0}
  m_PrefabInstance: {fileID: 0}
  m_PrefabAsset: {fileID: 0}
  m_GameObject: {fileID: 123016749253541106}
  m_Material: {fileID: 13400000, guid: fbadbace65c2f3047a360036d374df4c, type: 2}
  m_IsTrigger: 0
  m_Enabled: 1
  serializedVersion: 2
  m_Size: {x: 0.022304684, y: 0.84742707, z: 0.54057074}
  m_Center: {x: 0.0007671863, y: -0.11656222, z: 0.018053532}
--- !u!1 &123016749278753868
GameObject:
  m_ObjectHideFlags: 0
  m_CorrespondingSourceObject: {fileID: 0}
  m_PrefabInstance: {fileID: 0}
  m_PrefabAsset: {fileID: 0}
  serializedVersion: 6
  m_Component:
  - component: {fileID: 123016749278753869}
  - component: {fileID: 123016749278753866}
  m_Layer: 8
  m_Name: Col (4)
  m_TagString: SimObjPhysics
  m_Icon: {fileID: 0}
  m_NavMeshLayer: 0
  m_StaticEditorFlags: 64
  m_IsActive: 1
--- !u!4 &123016749278753869
Transform:
  m_ObjectHideFlags: 0
  m_CorrespondingSourceObject: {fileID: 0}
  m_PrefabInstance: {fileID: 0}
  m_PrefabAsset: {fileID: 0}
  m_GameObject: {fileID: 123016749278753868}
  m_LocalRotation: {x: -0, y: -0, z: -0, w: 1}
  m_LocalPosition: {x: 0, y: 0, z: 0}
  m_LocalScale: {x: 1, y: 1, z: 1}
  m_Children: []
  m_Father: {fileID: 123016747894439146}
  m_RootOrder: 4
  m_LocalEulerAnglesHint: {x: 0, y: 0, z: 0}
--- !u!65 &123016749278753866
BoxCollider:
  m_ObjectHideFlags: 0
  m_CorrespondingSourceObject: {fileID: 0}
  m_PrefabInstance: {fileID: 0}
  m_PrefabAsset: {fileID: 0}
  m_GameObject: {fileID: 123016749278753868}
  m_Material: {fileID: 13400000, guid: fbadbace65c2f3047a360036d374df4c, type: 2}
  m_IsTrigger: 1
  m_Enabled: 1
  serializedVersion: 2
  m_Size: {x: 0.013079405, y: 0.25303274, z: 0.32025117}
  m_Center: {x: 0.35519075, y: -0.0054056942, z: -0.0061320364}
--- !u!1 &123016749298683498
GameObject:
  m_ObjectHideFlags: 0
  m_CorrespondingSourceObject: {fileID: 0}
  m_PrefabInstance: {fileID: 0}
  m_PrefabAsset: {fileID: 0}
  serializedVersion: 6
  m_Component:
  - component: {fileID: 123016749298683499}
  - component: {fileID: 123016749298683496}
  m_Layer: 8
  m_Name: Col (6)
  m_TagString: SimObjPhysics
  m_Icon: {fileID: 0}
  m_NavMeshLayer: 0
  m_StaticEditorFlags: 64
  m_IsActive: 1
--- !u!4 &123016749298683499
Transform:
  m_ObjectHideFlags: 0
  m_CorrespondingSourceObject: {fileID: 0}
  m_PrefabInstance: {fileID: 0}
  m_PrefabAsset: {fileID: 0}
  m_GameObject: {fileID: 123016749298683498}
  m_LocalRotation: {x: -0, y: -0, z: -0, w: 1}
  m_LocalPosition: {x: 0, y: 0, z: 0.0102}
  m_LocalScale: {x: 1, y: 1, z: 1}
  m_Children: []
  m_Father: {fileID: 123016748046704983}
  m_RootOrder: 6
  m_LocalEulerAnglesHint: {x: 0, y: 0, z: 0}
--- !u!65 &123016749298683496
BoxCollider:
  m_ObjectHideFlags: 0
  m_CorrespondingSourceObject: {fileID: 0}
  m_PrefabInstance: {fileID: 0}
  m_PrefabAsset: {fileID: 0}
  m_GameObject: {fileID: 123016749298683498}
  m_Material: {fileID: 13400000, guid: fbadbace65c2f3047a360036d374df4c, type: 2}
  m_IsTrigger: 0
  m_Enabled: 1
  serializedVersion: 2
  m_Size: {x: 0.7396932, y: 0.27044705, z: 0.01184836}
  m_Center: {x: 0, y: -0.006160155, z: 0.14996895}
--- !u!1 &123016749306634998
GameObject:
  m_ObjectHideFlags: 0
  m_CorrespondingSourceObject: {fileID: 0}
  m_PrefabInstance: {fileID: 0}
  m_PrefabAsset: {fileID: 0}
  serializedVersion: 6
  m_Component:
  - component: {fileID: 123016749306634999}
  m_Layer: 8
  m_Name: vPoint (3)
  m_TagString: Untagged
  m_Icon: {fileID: 0}
  m_NavMeshLayer: 0
  m_StaticEditorFlags: 64
  m_IsActive: 1
--- !u!4 &123016749306634999
Transform:
  m_ObjectHideFlags: 0
  m_CorrespondingSourceObject: {fileID: 0}
  m_PrefabInstance: {fileID: 0}
  m_PrefabAsset: {fileID: 0}
  m_GameObject: {fileID: 123016749306634998}
  m_LocalRotation: {x: -0, y: -0, z: -0, w: 1}
  m_LocalPosition: {x: -0.151, y: 0.84899974, z: -0.23099995}
  m_LocalScale: {x: 1, y: 1, z: 1}
  m_Children: []
  m_Father: {fileID: 123016748412675679}
  m_RootOrder: 3
  m_LocalEulerAnglesHint: {x: 0, y: 0, z: 0}
--- !u!1 &123016749309932667
GameObject:
  m_ObjectHideFlags: 0
  m_CorrespondingSourceObject: {fileID: 0}
  m_PrefabInstance: {fileID: 0}
  m_PrefabAsset: {fileID: 0}
  serializedVersion: 6
  m_Component:
  - component: {fileID: 123016749309932664}
  m_Layer: 8
  m_Name: vPoint (5)
  m_TagString: Untagged
  m_Icon: {fileID: 0}
  m_NavMeshLayer: 0
  m_StaticEditorFlags: 64
  m_IsActive: 1
--- !u!4 &123016749309932664
Transform:
  m_ObjectHideFlags: 0
  m_CorrespondingSourceObject: {fileID: 0}
  m_PrefabInstance: {fileID: 0}
  m_PrefabAsset: {fileID: 0}
  m_GameObject: {fileID: 123016749309932667}
  m_LocalRotation: {x: -0, y: -0, z: -0, w: 1}
  m_LocalPosition: {x: -0.358, y: 0.0878, z: -0.1198}
  m_LocalScale: {x: 1, y: 1, z: 1}
  m_Children: []
  m_Father: {fileID: 123016749316933495}
  m_RootOrder: 5
  m_LocalEulerAnglesHint: {x: 0, y: 0, z: 0}
--- !u!1 &123016749316933494
GameObject:
  m_ObjectHideFlags: 0
  m_CorrespondingSourceObject: {fileID: 0}
  m_PrefabInstance: {fileID: 0}
  m_PrefabAsset: {fileID: 0}
  serializedVersion: 6
  m_Component:
  - component: {fileID: 123016749316933495}
  m_Layer: 0
  m_Name: VisibilityPoints
  m_TagString: Untagged
  m_Icon: {fileID: 0}
  m_NavMeshLayer: 0
  m_StaticEditorFlags: 64
  m_IsActive: 1
--- !u!4 &123016749316933495
Transform:
  m_ObjectHideFlags: 0
  m_CorrespondingSourceObject: {fileID: 0}
  m_PrefabInstance: {fileID: 0}
  m_PrefabAsset: {fileID: 0}
  m_GameObject: {fileID: 123016749316933494}
  m_LocalRotation: {x: -0, y: -0, z: -0, w: 1}
  m_LocalPosition: {x: 0, y: -0.0045, z: 0}
  m_LocalScale: {x: 1, y: 1.3125005, z: 1}
  m_Children:
  - {fileID: 123016748290534224}
  - {fileID: 123016748050861079}
  - {fileID: 123016748211917139}
  - {fileID: 123016748911759421}
  - {fileID: 123016748611165623}
  - {fileID: 123016749309932664}
  - {fileID: 123016749457752374}
  - {fileID: 123016749132440329}
  - {fileID: 123016748510713240}
  m_Father: {fileID: 123016749338240687}
  m_RootOrder: 3
  m_LocalEulerAnglesHint: {x: 0, y: 0, z: 0}
--- !u!1 &123016749329900484
GameObject:
  m_ObjectHideFlags: 0
  m_CorrespondingSourceObject: {fileID: 0}
  m_PrefabInstance: {fileID: 0}
  m_PrefabAsset: {fileID: 0}
  serializedVersion: 6
  m_Component:
  - component: {fileID: 123016749329900485}
  - component: {fileID: 123016749329900482}
  m_Layer: 8
  m_Name: Col (6)
  m_TagString: SimObjPhysics
  m_Icon: {fileID: 0}
  m_NavMeshLayer: 0
  m_StaticEditorFlags: 64
  m_IsActive: 1
--- !u!4 &123016749329900485
Transform:
  m_ObjectHideFlags: 0
  m_CorrespondingSourceObject: {fileID: 0}
  m_PrefabInstance: {fileID: 0}
  m_PrefabAsset: {fileID: 0}
  m_GameObject: {fileID: 123016749329900484}
  m_LocalRotation: {x: -0, y: -0, z: -0, w: 1}
  m_LocalPosition: {x: 0, y: 0, z: 0.0102}
  m_LocalScale: {x: 1, y: 1, z: 1}
  m_Children: []
  m_Father: {fileID: 123016748689065094}
  m_RootOrder: 6
  m_LocalEulerAnglesHint: {x: 0, y: 0, z: 0}
--- !u!65 &123016749329900482
BoxCollider:
  m_ObjectHideFlags: 0
  m_CorrespondingSourceObject: {fileID: 0}
  m_PrefabInstance: {fileID: 0}
  m_PrefabAsset: {fileID: 0}
  m_GameObject: {fileID: 123016749329900484}
  m_Material: {fileID: 13400000, guid: fbadbace65c2f3047a360036d374df4c, type: 2}
  m_IsTrigger: 0
  m_Enabled: 1
  serializedVersion: 2
  m_Size: {x: 0.7396932, y: 0.20555255, z: 0.01184836}
  m_Center: {x: 0, y: -0.00030064583, z: 0.14996895}
--- !u!1 &123016749334306466
GameObject:
  m_ObjectHideFlags: 0
  m_CorrespondingSourceObject: {fileID: 0}
  m_PrefabInstance: {fileID: 0}
  m_PrefabAsset: {fileID: 0}
  serializedVersion: 6
  m_Component:
  - component: {fileID: 123016749334306467}
  m_Layer: 0
  m_Name: TriggerColliders
  m_TagString: Untagged
  m_Icon: {fileID: 0}
  m_NavMeshLayer: 0
  m_StaticEditorFlags: 64
  m_IsActive: 1
--- !u!4 &123016749334306467
Transform:
  m_ObjectHideFlags: 0
  m_CorrespondingSourceObject: {fileID: 0}
  m_PrefabInstance: {fileID: 0}
  m_PrefabAsset: {fileID: 0}
  m_GameObject: {fileID: 123016749334306466}
  m_LocalRotation: {x: -0, y: -0, z: -0, w: 1}
  m_LocalPosition: {x: 0, y: 0, z: 0}
  m_LocalScale: {x: 1, y: 1, z: 1}
  m_Children:
  - {fileID: 123016748929821444}
  - {fileID: 123016747581672752}
  - {fileID: 123016748748993783}
  - {fileID: 123016748952730472}
  - {fileID: 123016748425354111}
  - {fileID: 123016748398193629}
  - {fileID: 123016748556978751}
  m_Father: {fileID: 123016749440611598}
  m_RootOrder: 4
  m_LocalEulerAnglesHint: {x: 0, y: 0, z: 0}
--- !u!1 &123016749338240686
GameObject:
  m_ObjectHideFlags: 0
  m_CorrespondingSourceObject: {fileID: 0}
  m_PrefabInstance: {fileID: 0}
  m_PrefabAsset: {fileID: 0}
  serializedVersion: 6
  m_Component:
  - component: {fileID: 123016749338240687}
  - component: {fileID: 123016749338240682}
  - component: {fileID: 123016749338240685}
  - component: {fileID: 123016749338240684}
  - component: {fileID: 9220829666912078235}
  - component: {fileID: 8846294513125525611}
  m_Layer: 8
  m_Name: Drawer (2)
  m_TagString: SimObjPhysics
  m_Icon: {fileID: 0}
  m_NavMeshLayer: 0
  m_StaticEditorFlags: 64
  m_IsActive: 1
--- !u!4 &123016749338240687
Transform:
  m_ObjectHideFlags: 0
  m_CorrespondingSourceObject: {fileID: 0}
  m_PrefabInstance: {fileID: 0}
  m_PrefabAsset: {fileID: 0}
  m_GameObject: {fileID: 123016749338240686}
  m_LocalRotation: {x: -0, y: -0, z: -0, w: 1}
  m_LocalPosition: {x: -0.4164709, y: 0.4805071, z: 0.09082413}
  m_LocalScale: {x: 1, y: 1, z: 1}
  m_Children:
  - {fileID: 123016749386163241}
  - {fileID: 124431366712791876}
  - {fileID: 123016748046704983}
  - {fileID: 123016749316933495}
  - {fileID: 123016749027675275}
  m_Father: {fileID: 123016747586668053}
  m_RootOrder: 6
  m_LocalEulerAnglesHint: {x: 0, y: 0, z: 0}
--- !u!114 &123016749338240682
MonoBehaviour:
  m_ObjectHideFlags: 0
  m_CorrespondingSourceObject: {fileID: 0}
  m_PrefabInstance: {fileID: 0}
  m_PrefabAsset: {fileID: 0}
  m_GameObject: {fileID: 123016749338240686}
  m_Enabled: 1
  m_EditorHideFlags: 0
  m_Script: {fileID: 11500000, guid: b439f6e4ef5714ee2a3643acf37b7a9d, type: 3}
  m_Name: 
  m_EditorClassIdentifier: 
  objectID: 
<<<<<<< HEAD
=======
  assetID: 
>>>>>>> 2f8dd9f9
  Type: 95
  PrimaryProperty: 1
  SecondaryProperties: 0700000008000000
  BoundingBox: {fileID: 0}
  VisibilityPoints:
  - {fileID: 123016748290534224}
  - {fileID: 123016748050861079}
  - {fileID: 123016748211917139}
  - {fileID: 123016748911759421}
  - {fileID: 123016748611165623}
  - {fileID: 123016749309932664}
  - {fileID: 123016749457752374}
  - {fileID: 123016749132440329}
  - {fileID: 123016748510713240}
  ReceptacleTriggerBoxes:
  - {fileID: 121917685876247686}
  debugIsVisible: 0
  debugIsInteractable: 0
  isInAgentHand: 0
  MyColliders:
  - {fileID: 123016749250193044}
  - {fileID: 123016749617529283}
  - {fileID: 123016749614078875}
  - {fileID: 123016747543740158}
  - {fileID: 123016748262393089}
  - {fileID: 123016748877719144}
  - {fileID: 123016749298683496}
  HFdynamicfriction: 0
  HFstaticfriction: 0
  HFbounciness: 0
  HFrbdrag: 0
  HFrbangulardrag: 0
  salientMaterials: 
  MySpawnPoints: []
  CurrentTemperature: 0
  HowManySecondsUntilRoomTemp: 10
  inMotion: 0
  numSimObjHit: 0
  numFloorHit: 0
  numStructureHit: 0
  lastVelocity: 0
  IsReceptacle: 0
  IsPickupable: 0
  IsMoveable: 0
  isStatic: 0
  IsToggleable: 0
  IsOpenable: 0
  IsBreakable: 0
  IsFillable: 0
  IsDirtyable: 0
  IsCookable: 0
  IsSliceable: 0
  isHeatSource: 0
  isColdSource: 0
  ContainedObjectReferences: []
  CurrentlyContains: []
--- !u!54 &123016749338240685
Rigidbody:
  m_ObjectHideFlags: 0
  m_CorrespondingSourceObject: {fileID: 0}
  m_PrefabInstance: {fileID: 0}
  m_PrefabAsset: {fileID: 0}
  m_GameObject: {fileID: 123016749338240686}
  serializedVersion: 2
  m_Mass: 1
  m_Drag: 0
  m_AngularDrag: 0.05
  m_UseGravity: 1
  m_IsKinematic: 1
  m_Interpolate: 0
  m_Constraints: 0
  m_CollisionDetection: 0
--- !u!114 &123016749338240684
MonoBehaviour:
  m_ObjectHideFlags: 0
  m_CorrespondingSourceObject: {fileID: 0}
  m_PrefabInstance: {fileID: 0}
  m_PrefabAsset: {fileID: 0}
  m_GameObject: {fileID: 123016749338240686}
  m_Enabled: 1
  m_EditorHideFlags: 0
  m_Script: {fileID: 11500000, guid: b9f742cdae0124730b5b59765384368a, type: 3}
  m_Name: 
  m_EditorClassIdentifier: 
  MovingParts:
  - {fileID: 123016749338240686}
  openPositions:
  - {x: -0.4164709, y: 0.4805071, z: 0.385}
  closedPositions:
  - {x: -0.4164709, y: 0.4805071, z: 0.09082409}
  animationTime: 0.2
  triggerEnabled: 1
  currentOpenness: 1
  IgnoreTheseObjects: []
  isOpen: 0
  isCurrentlyResetting: 1
  movementType: 0
--- !u!114 &9220829666912078235
MonoBehaviour:
  m_ObjectHideFlags: 0
  m_CorrespondingSourceObject: {fileID: 0}
  m_PrefabInstance: {fileID: 0}
  m_PrefabAsset: {fileID: 0}
  m_GameObject: {fileID: 123016749338240686}
  m_Enabled: 1
  m_EditorHideFlags: 0
  m_Script: {fileID: 11500000, guid: 9c309bad17f9d440784734c019a3a674, type: 3}
  m_Name: 
  m_EditorClassIdentifier: 
  myColliders: []
  objectToIgnoreCollisionsWith: {fileID: 123016747586668052}
--- !u!1773428102 &8846294513125525611
ParentConstraint:
  m_ObjectHideFlags: 0
  m_CorrespondingSourceObject: {fileID: 0}
  m_PrefabInstance: {fileID: 0}
  m_PrefabAsset: {fileID: 0}
  m_GameObject: {fileID: 123016749338240686}
  m_Enabled: 1
  m_Weight: 1
  m_TranslationAtRest: {x: -0.4164709, y: 0.4805071, z: 0.09082413}
  m_RotationAtRest: {x: 0, y: 0, z: 0}
  m_TranslationOffsets:
  - {x: -0.4164709, y: 0.4805071, z: 0.09082413}
  m_RotationOffsets:
  - {x: 0, y: 0, z: 0}
  m_AffectTranslationX: 0
  m_AffectTranslationY: 0
  m_AffectTranslationZ: 0
  m_AffectRotationX: 1
  m_AffectRotationY: 1
  m_AffectRotationZ: 1
  m_IsContraintActive: 1
  m_IsLocked: 0
  m_Sources:
  - sourceTransform: {fileID: 123016747586668053}
    weight: 1
--- !u!1 &123016749355493068
GameObject:
  m_ObjectHideFlags: 0
  m_CorrespondingSourceObject: {fileID: 0}
  m_PrefabInstance: {fileID: 0}
  m_PrefabAsset: {fileID: 0}
  serializedVersion: 6
  m_Component:
  - component: {fileID: 123016749355493069}
  m_Layer: 8
  m_Name: vPoint
  m_TagString: Untagged
  m_Icon: {fileID: 0}
  m_NavMeshLayer: 0
  m_StaticEditorFlags: 64
  m_IsActive: 1
--- !u!4 &123016749355493069
Transform:
  m_ObjectHideFlags: 0
  m_CorrespondingSourceObject: {fileID: 0}
  m_PrefabInstance: {fileID: 0}
  m_PrefabAsset: {fileID: 0}
  m_GameObject: {fileID: 123016749355493068}
  m_LocalRotation: {x: -0, y: -0, z: -0, w: 1}
  m_LocalPosition: {x: 0, y: 0, z: -0.01899989}
  m_LocalScale: {x: 1, y: 1, z: 1}
  m_Children: []
  m_Father: {fileID: 123016749380608711}
  m_RootOrder: 0
  m_LocalEulerAnglesHint: {x: 0, y: 0, z: 0}
--- !u!1 &123016749360733864
GameObject:
  m_ObjectHideFlags: 0
  m_CorrespondingSourceObject: {fileID: 0}
  m_PrefabInstance: {fileID: 0}
  m_PrefabAsset: {fileID: 0}
  serializedVersion: 6
  m_Component:
  - component: {fileID: 123016749360733865}
  - component: {fileID: 123016749360733879}
  - component: {fileID: 123016749360733878}
  m_Layer: 0
  m_Name: DeskMesh
  m_TagString: Untagged
  m_Icon: {fileID: 0}
  m_NavMeshLayer: 0
  m_StaticEditorFlags: 64
  m_IsActive: 1
--- !u!4 &123016749360733865
Transform:
  m_ObjectHideFlags: 0
  m_CorrespondingSourceObject: {fileID: 0}
  m_PrefabInstance: {fileID: 0}
  m_PrefabAsset: {fileID: 0}
  m_GameObject: {fileID: 123016749360733864}
  m_LocalRotation: {x: -0, y: -0, z: -0, w: 1}
  m_LocalPosition: {x: 0, y: 0, z: 0}
  m_LocalScale: {x: 1, y: 1, z: 1}
  m_Children: []
  m_Father: {fileID: 123016747586668053}
  m_RootOrder: 1
  m_LocalEulerAnglesHint: {x: 0, y: 0, z: 0}
--- !u!33 &123016749360733879
MeshFilter:
  m_ObjectHideFlags: 0
  m_CorrespondingSourceObject: {fileID: 0}
  m_PrefabInstance: {fileID: 0}
  m_PrefabAsset: {fileID: 0}
  m_GameObject: {fileID: 123016749360733864}
  m_Mesh: {fileID: 4300078, guid: c42da60c418a547499e8159f4588a593, type: 3}
--- !u!23 &123016749360733878
MeshRenderer:
  m_ObjectHideFlags: 0
  m_CorrespondingSourceObject: {fileID: 0}
  m_PrefabInstance: {fileID: 0}
  m_PrefabAsset: {fileID: 0}
  m_GameObject: {fileID: 123016749360733864}
  m_Enabled: 1
  m_CastShadows: 1
  m_ReceiveShadows: 1
  m_DynamicOccludee: 1
  m_MotionVectors: 1
  m_LightProbeUsage: 1
  m_ReflectionProbeUsage: 1
  m_RayTracingMode: 2
  m_RenderingLayerMask: 1
  m_RendererPriority: 0
  m_Materials:
  - {fileID: 2100000, guid: 0266289fe559d4a5bb7b94326ed3cd75, type: 2}
  m_StaticBatchInfo:
    firstSubMesh: 0
    subMeshCount: 0
  m_StaticBatchRoot: {fileID: 0}
  m_ProbeAnchor: {fileID: 0}
  m_LightProbeVolumeOverride: {fileID: 0}
  m_ScaleInLightmap: 1
  m_ReceiveGI: 1
  m_PreserveUVs: 0
  m_IgnoreNormalsForChartDetection: 0
  m_ImportantGI: 0
  m_StitchLightmapSeams: 0
  m_SelectedEditorRenderState: 3
  m_MinimumChartSize: 4
  m_AutoUVMaxDistance: 0.5
  m_AutoUVMaxAngle: 89
  m_LightmapParameters: {fileID: 0}
  m_SortingLayerID: 0
  m_SortingLayer: 0
  m_SortingOrder: 0
--- !u!1 &123016749362881444
GameObject:
  m_ObjectHideFlags: 0
  m_CorrespondingSourceObject: {fileID: 0}
  m_PrefabInstance: {fileID: 0}
  m_PrefabAsset: {fileID: 0}
  serializedVersion: 6
  m_Component:
  - component: {fileID: 123016749362881445}
  m_Layer: 8
  m_Name: vPoint (18)
  m_TagString: Untagged
  m_Icon: {fileID: 0}
  m_NavMeshLayer: 0
  m_StaticEditorFlags: 64
  m_IsActive: 1
--- !u!4 &123016749362881445
Transform:
  m_ObjectHideFlags: 0
  m_CorrespondingSourceObject: {fileID: 0}
  m_PrefabInstance: {fileID: 0}
  m_PrefabAsset: {fileID: 0}
  m_GameObject: {fileID: 123016749362881444}
  m_LocalRotation: {x: -0, y: -0, z: -0, w: 1}
  m_LocalPosition: {x: 0.666, y: 0.433, z: -0.23000002}
  m_LocalScale: {x: 1, y: 1, z: 1}
  m_Children: []
  m_Father: {fileID: 123016748412675679}
  m_RootOrder: 18
  m_LocalEulerAnglesHint: {x: 0, y: 0, z: 0}
--- !u!1 &123016749380608710
GameObject:
  m_ObjectHideFlags: 0
  m_CorrespondingSourceObject: {fileID: 0}
  m_PrefabInstance: {fileID: 0}
  m_PrefabAsset: {fileID: 0}
  serializedVersion: 6
  m_Component:
  - component: {fileID: 123016749380608711}
  m_Layer: 0
  m_Name: VisibilityPoints
  m_TagString: Untagged
  m_Icon: {fileID: 0}
  m_NavMeshLayer: 0
  m_StaticEditorFlags: 64
  m_IsActive: 1
--- !u!4 &123016749380608711
Transform:
  m_ObjectHideFlags: 0
  m_CorrespondingSourceObject: {fileID: 0}
  m_PrefabInstance: {fileID: 0}
  m_PrefabAsset: {fileID: 0}
  m_GameObject: {fileID: 123016749380608710}
  m_LocalRotation: {x: -0, y: -0, z: -0, w: 1}
  m_LocalPosition: {x: 0, y: 0, z: 0}
  m_LocalScale: {x: 1, y: 1, z: 1}
  m_Children:
  - {fileID: 123016749355493069}
  - {fileID: 123016748118987020}
  - {fileID: 123016747846687319}
  - {fileID: 123016748682485074}
  - {fileID: 123016748644201433}
  - {fileID: 123016748197517654}
  - {fileID: 123016748479346928}
  - {fileID: 123016747924149398}
  - {fileID: 123016747592304055}
  m_Father: {fileID: 123016749440611598}
  m_RootOrder: 3
  m_LocalEulerAnglesHint: {x: 0, y: 0, z: 0}
--- !u!1 &123016749386163240
GameObject:
  m_ObjectHideFlags: 0
  m_CorrespondingSourceObject: {fileID: 0}
  m_PrefabInstance: {fileID: 0}
  m_PrefabAsset: {fileID: 0}
  serializedVersion: 6
  m_Component:
  - component: {fileID: 123016749386163241}
  - component: {fileID: 123016749386163255}
  - component: {fileID: 123016749386163254}
  m_Layer: 0
  m_Name: DrawerMesh
  m_TagString: Untagged
  m_Icon: {fileID: 0}
  m_NavMeshLayer: 0
  m_StaticEditorFlags: 64
  m_IsActive: 1
--- !u!4 &123016749386163241
Transform:
  m_ObjectHideFlags: 0
  m_CorrespondingSourceObject: {fileID: 0}
  m_PrefabInstance: {fileID: 0}
  m_PrefabAsset: {fileID: 0}
  m_GameObject: {fileID: 123016749386163240}
  m_LocalRotation: {x: -0, y: -0, z: -0, w: 1}
  m_LocalPosition: {x: 0, y: 0, z: 0}
  m_LocalScale: {x: 1, y: 1, z: 1}
  m_Children: []
  m_Father: {fileID: 123016749338240687}
  m_RootOrder: 0
  m_LocalEulerAnglesHint: {x: 0, y: 0, z: 0}
--- !u!33 &123016749386163255
MeshFilter:
  m_ObjectHideFlags: 0
  m_CorrespondingSourceObject: {fileID: 0}
  m_PrefabInstance: {fileID: 0}
  m_PrefabAsset: {fileID: 0}
  m_GameObject: {fileID: 123016749386163240}
  m_Mesh: {fileID: 4300082, guid: c42da60c418a547499e8159f4588a593, type: 3}
--- !u!23 &123016749386163254
MeshRenderer:
  m_ObjectHideFlags: 0
  m_CorrespondingSourceObject: {fileID: 0}
  m_PrefabInstance: {fileID: 0}
  m_PrefabAsset: {fileID: 0}
  m_GameObject: {fileID: 123016749386163240}
  m_Enabled: 1
  m_CastShadows: 1
  m_ReceiveShadows: 1
  m_DynamicOccludee: 1
  m_MotionVectors: 1
  m_LightProbeUsage: 1
  m_ReflectionProbeUsage: 1
  m_RayTracingMode: 2
  m_RenderingLayerMask: 1
  m_RendererPriority: 0
  m_Materials:
  - {fileID: 2100000, guid: 7db7a2f718cc149a2b67d2c7e99ee0f2, type: 2}
  m_StaticBatchInfo:
    firstSubMesh: 0
    subMeshCount: 0
  m_StaticBatchRoot: {fileID: 0}
  m_ProbeAnchor: {fileID: 0}
  m_LightProbeVolumeOverride: {fileID: 0}
  m_ScaleInLightmap: 1
  m_ReceiveGI: 1
  m_PreserveUVs: 0
  m_IgnoreNormalsForChartDetection: 0
  m_ImportantGI: 0
  m_StitchLightmapSeams: 0
  m_SelectedEditorRenderState: 3
  m_MinimumChartSize: 4
  m_AutoUVMaxDistance: 0.5
  m_AutoUVMaxAngle: 89
  m_LightmapParameters: {fileID: 0}
  m_SortingLayerID: 0
  m_SortingLayer: 0
  m_SortingOrder: 0
--- !u!1 &123016749409069566
GameObject:
  m_ObjectHideFlags: 0
  m_CorrespondingSourceObject: {fileID: 0}
  m_PrefabInstance: {fileID: 0}
  m_PrefabAsset: {fileID: 0}
  serializedVersion: 6
  m_Component:
  - component: {fileID: 123016749409069567}
  - component: {fileID: 123016749409069564}
  m_Layer: 8
  m_Name: Col (5)
  m_TagString: SimObjPhysics
  m_Icon: {fileID: 0}
  m_NavMeshLayer: 0
  m_StaticEditorFlags: 64
  m_IsActive: 1
--- !u!4 &123016749409069567
Transform:
  m_ObjectHideFlags: 0
  m_CorrespondingSourceObject: {fileID: 0}
  m_PrefabInstance: {fileID: 0}
  m_PrefabAsset: {fileID: 0}
  m_GameObject: {fileID: 123016749409069566}
  m_LocalRotation: {x: -0, y: -0, z: -0, w: 1}
  m_LocalPosition: {x: -0.906, y: 1.2920997, z: 0}
  m_LocalScale: {x: 1, y: 1, z: 1}
  m_Children: []
  m_Father: {fileID: 123016747803452116}
  m_RootOrder: 5
  m_LocalEulerAnglesHint: {x: 0, y: 0, z: 0}
--- !u!65 &123016749409069564
BoxCollider:
  m_ObjectHideFlags: 0
  m_CorrespondingSourceObject: {fileID: 0}
  m_PrefabInstance: {fileID: 0}
  m_PrefabAsset: {fileID: 0}
  m_GameObject: {fileID: 123016749409069566}
  m_Material: {fileID: 13400000, guid: fbadbace65c2f3047a360036d374df4c, type: 2}
  m_IsTrigger: 0
  m_Enabled: 1
  serializedVersion: 2
  m_Size: {x: 0.022304684, y: 0.5817814, z: 0.29181814}
  m_Center: {x: 0.0007671863, y: -0.16099453, z: -0.106322765}
--- !u!1 &123016749440611585
GameObject:
  m_ObjectHideFlags: 0
  m_CorrespondingSourceObject: {fileID: 0}
  m_PrefabInstance: {fileID: 0}
  m_PrefabAsset: {fileID: 0}
  serializedVersion: 6
  m_Component:
  - component: {fileID: 123016749440611598}
  - component: {fileID: 123016749440611597}
  - component: {fileID: 123016749440611596}
  - component: {fileID: 123016749440611599}
  - component: {fileID: 41572346227515591}
  - component: {fileID: 4998120420800501058}
  m_Layer: 8
  m_Name: Drawer (1)
  m_TagString: SimObjPhysics
  m_Icon: {fileID: 0}
  m_NavMeshLayer: 0
  m_StaticEditorFlags: 64
  m_IsActive: 1
--- !u!4 &123016749440611598
Transform:
  m_ObjectHideFlags: 0
  m_CorrespondingSourceObject: {fileID: 0}
  m_PrefabInstance: {fileID: 0}
  m_PrefabAsset: {fileID: 0}
  m_GameObject: {fileID: 123016749440611585}
  m_LocalRotation: {x: -0, y: -0, z: -0, w: 1}
  m_LocalPosition: {x: -0.4164709, y: 0.73193014, z: 0.09082413}
  m_LocalScale: {x: 1, y: 1, z: 1}
  m_Children:
  - {fileID: 124431367580970478}
  - {fileID: 123016748963246872}
  - {fileID: 123016748689065094}
  - {fileID: 123016749380608711}
  - {fileID: 123016749334306467}
  m_Father: {fileID: 123016747586668053}
  m_RootOrder: 8
  m_LocalEulerAnglesHint: {x: 0, y: 0, z: 0}
--- !u!114 &123016749440611597
MonoBehaviour:
  m_ObjectHideFlags: 0
  m_CorrespondingSourceObject: {fileID: 0}
  m_PrefabInstance: {fileID: 0}
  m_PrefabAsset: {fileID: 0}
  m_GameObject: {fileID: 123016749440611585}
  m_Enabled: 1
  m_EditorHideFlags: 0
  m_Script: {fileID: 11500000, guid: b439f6e4ef5714ee2a3643acf37b7a9d, type: 3}
  m_Name: 
  m_EditorClassIdentifier: 
  objectID: 
<<<<<<< HEAD
=======
  assetID: 
>>>>>>> 2f8dd9f9
  Type: 95
  PrimaryProperty: 1
  SecondaryProperties: 0700000008000000
  BoundingBox: {fileID: 0}
  VisibilityPoints:
  - {fileID: 123016749355493069}
  - {fileID: 123016748118987020}
  - {fileID: 123016747846687319}
  - {fileID: 123016748682485074}
  - {fileID: 123016748644201433}
  - {fileID: 123016748197517654}
  - {fileID: 123016748479346928}
  - {fileID: 123016747924149398}
  - {fileID: 123016747592304055}
  ReceptacleTriggerBoxes:
  - {fileID: 121917684999565868}
  debugIsVisible: 0
  debugIsInteractable: 0
  isInAgentHand: 0
  MyColliders:
  - {fileID: 123016747858942815}
  - {fileID: 123016749512194598}
  - {fileID: 123016748605843646}
  - {fileID: 123016748922118278}
  - {fileID: 123016749010062836}
  - {fileID: 123016749637784326}
  - {fileID: 123016749329900482}
  HFdynamicfriction: 0
  HFstaticfriction: 0
  HFbounciness: 0
  HFrbdrag: 0
  HFrbangulardrag: 0
  salientMaterials: 
  MySpawnPoints: []
  CurrentTemperature: 0
  HowManySecondsUntilRoomTemp: 10
  inMotion: 0
  numSimObjHit: 0
  numFloorHit: 0
  numStructureHit: 0
  lastVelocity: 0
  IsReceptacle: 0
  IsPickupable: 0
  IsMoveable: 0
  isStatic: 0
  IsToggleable: 0
  IsOpenable: 0
  IsBreakable: 0
  IsFillable: 0
  IsDirtyable: 0
  IsCookable: 0
  IsSliceable: 0
  isHeatSource: 0
  isColdSource: 0
  ContainedObjectReferences: []
  CurrentlyContains: []
--- !u!54 &123016749440611596
Rigidbody:
  m_ObjectHideFlags: 0
  m_CorrespondingSourceObject: {fileID: 0}
  m_PrefabInstance: {fileID: 0}
  m_PrefabAsset: {fileID: 0}
  m_GameObject: {fileID: 123016749440611585}
  serializedVersion: 2
  m_Mass: 1
  m_Drag: 0
  m_AngularDrag: 0.05
  m_UseGravity: 1
  m_IsKinematic: 1
  m_Interpolate: 0
  m_Constraints: 0
  m_CollisionDetection: 0
--- !u!114 &123016749440611599
MonoBehaviour:
  m_ObjectHideFlags: 0
  m_CorrespondingSourceObject: {fileID: 0}
  m_PrefabInstance: {fileID: 0}
  m_PrefabAsset: {fileID: 0}
  m_GameObject: {fileID: 123016749440611585}
  m_Enabled: 1
  m_EditorHideFlags: 0
  m_Script: {fileID: 11500000, guid: b9f742cdae0124730b5b59765384368a, type: 3}
  m_Name: 
  m_EditorClassIdentifier: 
  MovingParts:
  - {fileID: 123016749440611585}
  openPositions:
  - {x: -0.4164709, y: 0.7319301, z: 0.385}
  closedPositions:
  - {x: -0.4164709, y: 0.7319301, z: 0.09082409}
  animationTime: 0.2
  triggerEnabled: 1
  currentOpenness: 1
  IgnoreTheseObjects: []
  isOpen: 0
  isCurrentlyResetting: 1
  movementType: 0
--- !u!114 &41572346227515591
MonoBehaviour:
  m_ObjectHideFlags: 0
  m_CorrespondingSourceObject: {fileID: 0}
  m_PrefabInstance: {fileID: 0}
  m_PrefabAsset: {fileID: 0}
  m_GameObject: {fileID: 123016749440611585}
  m_Enabled: 1
  m_EditorHideFlags: 0
  m_Script: {fileID: 11500000, guid: 9c309bad17f9d440784734c019a3a674, type: 3}
  m_Name: 
  m_EditorClassIdentifier: 
  myColliders: []
  objectToIgnoreCollisionsWith: {fileID: 123016747586668052}
--- !u!1773428102 &4998120420800501058
ParentConstraint:
  m_ObjectHideFlags: 0
  m_CorrespondingSourceObject: {fileID: 0}
  m_PrefabInstance: {fileID: 0}
  m_PrefabAsset: {fileID: 0}
  m_GameObject: {fileID: 123016749440611585}
  m_Enabled: 1
  m_Weight: 1
  m_TranslationAtRest: {x: -0.4164709, y: 0.73193014, z: 0.09082413}
  m_RotationAtRest: {x: 0, y: 0, z: 0}
  m_TranslationOffsets:
  - {x: -0.4164709, y: 0.73193014, z: 0.09082413}
  m_RotationOffsets:
  - {x: 0, y: 0, z: 0}
  m_AffectTranslationX: 0
  m_AffectTranslationY: 0
  m_AffectTranslationZ: 0
  m_AffectRotationX: 1
  m_AffectRotationY: 1
  m_AffectRotationZ: 1
  m_IsContraintActive: 1
  m_IsLocked: 0
  m_Sources:
  - sourceTransform: {fileID: 123016747586668053}
    weight: 1
--- !u!1 &123016749442815186
GameObject:
  m_ObjectHideFlags: 0
  m_CorrespondingSourceObject: {fileID: 0}
  m_PrefabInstance: {fileID: 0}
  m_PrefabAsset: {fileID: 0}
  serializedVersion: 6
  m_Component:
  - component: {fileID: 123016749442815187}
  - component: {fileID: 123016749442815184}
  m_Layer: 8
  m_Name: Col (1)
  m_TagString: SimObjPhysics
  m_Icon: {fileID: 0}
  m_NavMeshLayer: 0
  m_StaticEditorFlags: 64
  m_IsActive: 1
--- !u!4 &123016749442815187
Transform:
  m_ObjectHideFlags: 0
  m_CorrespondingSourceObject: {fileID: 0}
  m_PrefabInstance: {fileID: 0}
  m_PrefabAsset: {fileID: 0}
  m_GameObject: {fileID: 123016749442815186}
  m_LocalRotation: {x: -0, y: -0, z: -0, w: 1}
  m_LocalPosition: {x: 0, y: 0, z: 0}
  m_LocalScale: {x: 1, y: 1, z: 1}
  m_Children: []
  m_Father: {fileID: 123016747894439146}
  m_RootOrder: 1
  m_LocalEulerAnglesHint: {x: 0, y: 0, z: 0}
--- !u!65 &123016749442815184
BoxCollider:
  m_ObjectHideFlags: 0
  m_CorrespondingSourceObject: {fileID: 0}
  m_PrefabInstance: {fileID: 0}
  m_PrefabAsset: {fileID: 0}
  m_GameObject: {fileID: 123016749442815186}
  m_Material: {fileID: 13400000, guid: fbadbace65c2f3047a360036d374df4c, type: 2}
  m_IsTrigger: 1
  m_Enabled: 1
  serializedVersion: 2
  m_Size: {x: 0.7234609, y: 0.2514442, z: 0.008737564}
  m_Center: {x: 0, y: -0.005516842, z: -0.16188884}
--- !u!1 &123016749457752361
GameObject:
  m_ObjectHideFlags: 0
  m_CorrespondingSourceObject: {fileID: 0}
  m_PrefabInstance: {fileID: 0}
  m_PrefabAsset: {fileID: 0}
  serializedVersion: 6
  m_Component:
  - component: {fileID: 123016749457752374}
  m_Layer: 8
  m_Name: vPoint (6)
  m_TagString: Untagged
  m_Icon: {fileID: 0}
  m_NavMeshLayer: 0
  m_StaticEditorFlags: 64
  m_IsActive: 1
--- !u!4 &123016749457752374
Transform:
  m_ObjectHideFlags: 0
  m_CorrespondingSourceObject: {fileID: 0}
  m_PrefabInstance: {fileID: 0}
  m_PrefabAsset: {fileID: 0}
  m_GameObject: {fileID: 123016749457752361}
  m_LocalRotation: {x: -0, y: -0, z: -0, w: 1}
  m_LocalPosition: {x: -0.35800004, y: -0.0892, z: -0.1198}
  m_LocalScale: {x: 1, y: 1, z: 1}
  m_Children: []
  m_Father: {fileID: 123016749316933495}
  m_RootOrder: 6
  m_LocalEulerAnglesHint: {x: 0, y: 0, z: 0}
--- !u!1 &123016749469644348
GameObject:
  m_ObjectHideFlags: 0
  m_CorrespondingSourceObject: {fileID: 0}
  m_PrefabInstance: {fileID: 0}
  m_PrefabAsset: {fileID: 0}
  serializedVersion: 6
  m_Component:
  - component: {fileID: 123016749469644349}
  - component: {fileID: 123016749469644346}
  m_Layer: 8
  m_Name: Col (3)
  m_TagString: SimObjPhysics
  m_Icon: {fileID: 0}
  m_NavMeshLayer: 0
  m_StaticEditorFlags: 64
  m_IsActive: 1
--- !u!4 &123016749469644349
Transform:
  m_ObjectHideFlags: 0
  m_CorrespondingSourceObject: {fileID: 0}
  m_PrefabInstance: {fileID: 0}
  m_PrefabAsset: {fileID: 0}
  m_GameObject: {fileID: 123016749469644348}
  m_LocalRotation: {x: -0, y: -0, z: -0, w: 1}
  m_LocalPosition: {x: 0, y: 0.81, z: 0}
  m_LocalScale: {x: 1, y: 1, z: 1}
  m_Children: []
  m_Father: {fileID: 123016747803452116}
  m_RootOrder: 3
  m_LocalEulerAnglesHint: {x: 0, y: 0, z: 0}
--- !u!65 &123016749469644346
BoxCollider:
  m_ObjectHideFlags: 0
  m_CorrespondingSourceObject: {fileID: 0}
  m_PrefabInstance: {fileID: 0}
  m_PrefabAsset: {fileID: 0}
  m_GameObject: {fileID: 123016749469644348}
  m_Material: {fileID: 13400000, guid: fbadbace65c2f3047a360036d374df4c, type: 2}
  m_IsTrigger: 0
  m_Enabled: 1
  serializedVersion: 2
  m_Size: {x: 1.618325, y: 0.02869907, z: 0.5507211}
  m_Center: {x: -0.119114995, y: 0.03568554, z: 0.028970748}
--- !u!1 &123016749474484999
GameObject:
  m_ObjectHideFlags: 0
  m_CorrespondingSourceObject: {fileID: 0}
  m_PrefabInstance: {fileID: 0}
  m_PrefabAsset: {fileID: 0}
  serializedVersion: 6
  m_Component:
  - component: {fileID: 123016749474484996}
  - component: {fileID: 123016749474484997}
  m_Layer: 8
  m_Name: Col
  m_TagString: SimObjPhysics
  m_Icon: {fileID: 0}
  m_NavMeshLayer: 0
  m_StaticEditorFlags: 64
  m_IsActive: 1
--- !u!4 &123016749474484996
Transform:
  m_ObjectHideFlags: 0
  m_CorrespondingSourceObject: {fileID: 0}
  m_PrefabInstance: {fileID: 0}
  m_PrefabAsset: {fileID: 0}
  m_GameObject: {fileID: 123016749474484999}
  m_LocalRotation: {x: -0, y: -0, z: -0, w: 1}
  m_LocalPosition: {x: 0, y: 0, z: 0}
  m_LocalScale: {x: 1, y: 1, z: 1}
  m_Children: []
  m_Father: {fileID: 123016747803452116}
  m_RootOrder: 0
  m_LocalEulerAnglesHint: {x: 0, y: 0, z: 0}
--- !u!65 &123016749474484997
BoxCollider:
  m_ObjectHideFlags: 0
  m_CorrespondingSourceObject: {fileID: 0}
  m_PrefabInstance: {fileID: 0}
  m_PrefabAsset: {fileID: 0}
  m_GameObject: {fileID: 123016749474484999}
  m_Material: {fileID: 13400000, guid: fbadbace65c2f3047a360036d374df4c, type: 2}
  m_IsTrigger: 0
  m_Enabled: 1
  serializedVersion: 2
  m_Size: {x: 0.7818209, y: 0.07137108, z: 0.53819865}
  m_Center: {x: -0.53736705, y: 0.03568554, z: 0.022709519}
--- !u!1 &123016749474818180
GameObject:
  m_ObjectHideFlags: 0
  m_CorrespondingSourceObject: {fileID: 0}
  m_PrefabInstance: {fileID: 0}
  m_PrefabAsset: {fileID: 0}
  serializedVersion: 6
  m_Component:
  - component: {fileID: 123016749474818181}
  - component: {fileID: 123016749474818178}
  m_Layer: 8
  m_Name: Col (12)
  m_TagString: SimObjPhysics
  m_Icon: {fileID: 0}
  m_NavMeshLayer: 0
  m_StaticEditorFlags: 64
  m_IsActive: 1
--- !u!4 &123016749474818181
Transform:
  m_ObjectHideFlags: 0
  m_CorrespondingSourceObject: {fileID: 0}
  m_PrefabInstance: {fileID: 0}
  m_PrefabAsset: {fileID: 0}
  m_GameObject: {fileID: 123016749474818180}
  m_LocalRotation: {x: -0, y: -0, z: -0, w: 1}
  m_LocalPosition: {x: 0.631, y: 0.512, z: 0}
  m_LocalScale: {x: 1, y: 1, z: 1}
  m_Children: []
  m_Father: {fileID: 123016747803452116}
  m_RootOrder: 12
  m_LocalEulerAnglesHint: {x: 0, y: 0, z: 0}
--- !u!65 &123016749474818178
BoxCollider:
  m_ObjectHideFlags: 0
  m_CorrespondingSourceObject: {fileID: 0}
  m_PrefabInstance: {fileID: 0}
  m_PrefabAsset: {fileID: 0}
  m_GameObject: {fileID: 123016749474818180}
  m_Material: {fileID: 13400000, guid: fbadbace65c2f3047a360036d374df4c, type: 2}
  m_IsTrigger: 0
  m_Enabled: 1
  serializedVersion: 2
  m_Size: {x: 0.8365679, y: 0.074940175, z: 0.020696163}
  m_Center: {x: -0.37829477, y: -0.16099453, z: -0.23540497}
--- !u!1 &123016749506841903
GameObject:
  m_ObjectHideFlags: 0
  m_CorrespondingSourceObject: {fileID: 0}
  m_PrefabInstance: {fileID: 0}
  m_PrefabAsset: {fileID: 0}
  serializedVersion: 6
  m_Component:
  - component: {fileID: 123016749506841900}
  m_Layer: 8
  m_Name: vPoint (4)
  m_TagString: Untagged
  m_Icon: {fileID: 0}
  m_NavMeshLayer: 0
  m_StaticEditorFlags: 64
  m_IsActive: 1
--- !u!4 &123016749506841900
Transform:
  m_ObjectHideFlags: 0
  m_CorrespondingSourceObject: {fileID: 0}
  m_PrefabInstance: {fileID: 0}
  m_PrefabAsset: {fileID: 0}
  m_GameObject: {fileID: 123016749506841903}
  m_LocalRotation: {x: -0, y: -0, z: -0, w: 1}
  m_LocalPosition: {x: -0.3649, y: 0.095, z: 0.16140008}
  m_LocalScale: {x: 1, y: 1, z: 1}
  m_Children: []
  m_Father: {fileID: 123016748774120067}
  m_RootOrder: 4
  m_LocalEulerAnglesHint: {x: 0, y: 0, z: 0}
--- !u!1 &123016749512194584
GameObject:
  m_ObjectHideFlags: 0
  m_CorrespondingSourceObject: {fileID: 0}
  m_PrefabInstance: {fileID: 0}
  m_PrefabAsset: {fileID: 0}
  serializedVersion: 6
  m_Component:
  - component: {fileID: 123016749512194585}
  - component: {fileID: 123016749512194598}
  m_Layer: 8
  m_Name: Col (1)
  m_TagString: SimObjPhysics
  m_Icon: {fileID: 0}
  m_NavMeshLayer: 0
  m_StaticEditorFlags: 64
  m_IsActive: 1
--- !u!4 &123016749512194585
Transform:
  m_ObjectHideFlags: 0
  m_CorrespondingSourceObject: {fileID: 0}
  m_PrefabInstance: {fileID: 0}
  m_PrefabAsset: {fileID: 0}
  m_GameObject: {fileID: 123016749512194584}
  m_LocalRotation: {x: -0, y: -0, z: -0, w: 1}
  m_LocalPosition: {x: 0, y: 0, z: 0}
  m_LocalScale: {x: 1, y: 1, z: 1}
  m_Children: []
  m_Father: {fileID: 123016748689065094}
  m_RootOrder: 1
  m_LocalEulerAnglesHint: {x: 0, y: 0, z: 0}
--- !u!65 &123016749512194598
BoxCollider:
  m_ObjectHideFlags: 0
  m_CorrespondingSourceObject: {fileID: 0}
  m_PrefabInstance: {fileID: 0}
  m_PrefabAsset: {fileID: 0}
  m_GameObject: {fileID: 123016749512194584}
  m_Material: {fileID: 13400000, guid: fbadbace65c2f3047a360036d374df4c, type: 2}
  m_IsTrigger: 0
  m_Enabled: 1
  serializedVersion: 2
  m_Size: {x: 0.7234609, y: 0.18695402, z: 0.008737564}
  m_Center: {x: 0, y: -0.00030064583, z: -0.16188884}
--- !u!1 &123016749512315477
GameObject:
  m_ObjectHideFlags: 0
  m_CorrespondingSourceObject: {fileID: 0}
  m_PrefabInstance: {fileID: 0}
  m_PrefabAsset: {fileID: 0}
  serializedVersion: 6
  m_Component:
  - component: {fileID: 123016749512315474}
  - component: {fileID: 123016749512315475}
  m_Layer: 8
  m_Name: Col (3)
  m_TagString: SimObjPhysics
  m_Icon: {fileID: 0}
  m_NavMeshLayer: 0
  m_StaticEditorFlags: 64
  m_IsActive: 1
--- !u!4 &123016749512315474
Transform:
  m_ObjectHideFlags: 0
  m_CorrespondingSourceObject: {fileID: 0}
  m_PrefabInstance: {fileID: 0}
  m_PrefabAsset: {fileID: 0}
  m_GameObject: {fileID: 123016749512315477}
  m_LocalRotation: {x: -0, y: -0, z: -0, w: 1}
  m_LocalPosition: {x: 0, y: 0, z: 0}
  m_LocalScale: {x: 1, y: 1, z: 1}
  m_Children: []
  m_Father: {fileID: 123016749027675275}
  m_RootOrder: 3
  m_LocalEulerAnglesHint: {x: 0, y: 0, z: 0}
--- !u!65 &123016749512315475
BoxCollider:
  m_ObjectHideFlags: 0
  m_CorrespondingSourceObject: {fileID: 0}
  m_PrefabInstance: {fileID: 0}
  m_PrefabAsset: {fileID: 0}
  m_GameObject: {fileID: 123016749512315477}
  m_Material: {fileID: 13400000, guid: fbadbace65c2f3047a360036d374df4c, type: 2}
  m_IsTrigger: 1
  m_Enabled: 1
  serializedVersion: 2
  m_Size: {x: 0.012547612, y: 0.25272164, z: 0.32025117}
  m_Center: {x: -0.35545665, y: -0.005923435, z: -0.0061320364}
--- !u!1 &123016749514385274
GameObject:
  m_ObjectHideFlags: 0
  m_CorrespondingSourceObject: {fileID: 0}
  m_PrefabInstance: {fileID: 0}
  m_PrefabAsset: {fileID: 0}
  serializedVersion: 6
  m_Component:
  - component: {fileID: 123016749514385275}
  - component: {fileID: 123016749514385272}
  m_Layer: 8
  m_Name: Col (13)
  m_TagString: SimObjPhysics
  m_Icon: {fileID: 0}
  m_NavMeshLayer: 0
  m_StaticEditorFlags: 64
  m_IsActive: 1
--- !u!4 &123016749514385275
Transform:
  m_ObjectHideFlags: 0
  m_CorrespondingSourceObject: {fileID: 0}
  m_PrefabInstance: {fileID: 0}
  m_PrefabAsset: {fileID: 0}
  m_GameObject: {fileID: 123016749514385274}
  m_LocalRotation: {x: -0, y: -0, z: -0, w: 1}
  m_LocalPosition: {x: 0.295, y: 0.776, z: 0}
  m_LocalScale: {x: 1, y: 1, z: 1}
  m_Children: []
  m_Father: {fileID: 123016747803452116}
  m_RootOrder: 13
  m_LocalEulerAnglesHint: {x: 0, y: 0, z: 0}
--- !u!65 &123016749514385272
BoxCollider:
  m_ObjectHideFlags: 0
  m_CorrespondingSourceObject: {fileID: 0}
  m_PrefabInstance: {fileID: 0}
  m_PrefabAsset: {fileID: 0}
  m_GameObject: {fileID: 123016749514385274}
  m_Material: {fileID: 13400000, guid: fbadbace65c2f3047a360036d374df4c, type: 2}
  m_IsTrigger: 0
  m_Enabled: 1
  serializedVersion: 2
  m_Size: {x: 0.8079631, y: 0.079832554, z: 0.5370752}
  m_Center: {x: -0.034379274, y: 0.026552439, z: 0.022147804}
--- !u!1 &123016749532889418
GameObject:
  m_ObjectHideFlags: 0
  m_CorrespondingSourceObject: {fileID: 0}
  m_PrefabInstance: {fileID: 0}
  m_PrefabAsset: {fileID: 0}
  serializedVersion: 6
  m_Component:
  - component: {fileID: 123016749532889419}
  - component: {fileID: 123016749532889416}
  m_Layer: 8
  m_Name: Col (2)
  m_TagString: SimObjPhysics
  m_Icon: {fileID: 0}
  m_NavMeshLayer: 0
  m_StaticEditorFlags: 64
  m_IsActive: 1
--- !u!4 &123016749532889419
Transform:
  m_ObjectHideFlags: 0
  m_CorrespondingSourceObject: {fileID: 0}
  m_PrefabInstance: {fileID: 0}
  m_PrefabAsset: {fileID: 0}
  m_GameObject: {fileID: 123016749532889418}
  m_LocalRotation: {x: -0, y: -0, z: -0, w: 1}
  m_LocalPosition: {x: 0, y: 0, z: 0}
  m_LocalScale: {x: 1, y: 1, z: 1}
  m_Children: []
  m_Father: {fileID: 123016747894439146}
  m_RootOrder: 2
  m_LocalEulerAnglesHint: {x: 0, y: 0, z: 0}
--- !u!65 &123016749532889416
BoxCollider:
  m_ObjectHideFlags: 0
  m_CorrespondingSourceObject: {fileID: 0}
  m_PrefabInstance: {fileID: 0}
  m_PrefabAsset: {fileID: 0}
  m_GameObject: {fileID: 123016749532889418}
  m_Material: {fileID: 13400000, guid: fbadbace65c2f3047a360036d374df4c, type: 2}
  m_IsTrigger: 1
  m_Enabled: 1
  serializedVersion: 2
  m_Size: {x: 0.7234609, y: 0.25306514, z: 0.00820297}
  m_Center: {x: 0, y: -0.0054638535, z: 0.14989206}
--- !u!1 &123016749573835376
GameObject:
  m_ObjectHideFlags: 0
  m_CorrespondingSourceObject: {fileID: 0}
  m_PrefabInstance: {fileID: 0}
  m_PrefabAsset: {fileID: 0}
  serializedVersion: 6
  m_Component:
  - component: {fileID: 123016749573835377}
  m_Layer: 8
  m_Name: vPoint (16)
  m_TagString: Untagged
  m_Icon: {fileID: 0}
  m_NavMeshLayer: 0
  m_StaticEditorFlags: 64
  m_IsActive: 1
--- !u!4 &123016749573835377
Transform:
  m_ObjectHideFlags: 0
  m_CorrespondingSourceObject: {fileID: 0}
  m_PrefabInstance: {fileID: 0}
  m_PrefabAsset: {fileID: 0}
  m_GameObject: {fileID: 123016749573835376}
  m_LocalRotation: {x: -0, y: -0, z: -0, w: 1}
  m_LocalPosition: {x: 0.666, y: 0.02399993, z: 0.27900004}
  m_LocalScale: {x: 1, y: 1, z: 1}
  m_Children: []
  m_Father: {fileID: 123016748412675679}
  m_RootOrder: 16
  m_LocalEulerAnglesHint: {x: 0, y: 0, z: 0}
--- !u!1 &123016749614078877
GameObject:
  m_ObjectHideFlags: 0
  m_CorrespondingSourceObject: {fileID: 0}
  m_PrefabInstance: {fileID: 0}
  m_PrefabAsset: {fileID: 0}
  serializedVersion: 6
  m_Component:
  - component: {fileID: 123016749614078874}
  - component: {fileID: 123016749614078875}
  m_Layer: 8
  m_Name: Col (2)
  m_TagString: SimObjPhysics
  m_Icon: {fileID: 0}
  m_NavMeshLayer: 0
  m_StaticEditorFlags: 64
  m_IsActive: 1
--- !u!4 &123016749614078874
Transform:
  m_ObjectHideFlags: 0
  m_CorrespondingSourceObject: {fileID: 0}
  m_PrefabInstance: {fileID: 0}
  m_PrefabAsset: {fileID: 0}
  m_GameObject: {fileID: 123016749614078877}
  m_LocalRotation: {x: -0, y: -0, z: -0, w: 1}
  m_LocalPosition: {x: 0, y: 0, z: 0}
  m_LocalScale: {x: 1, y: 1, z: 1}
  m_Children: []
  m_Father: {fileID: 123016748046704983}
  m_RootOrder: 2
  m_LocalEulerAnglesHint: {x: 0, y: 0, z: 0}
--- !u!65 &123016749614078875
BoxCollider:
  m_ObjectHideFlags: 0
  m_CorrespondingSourceObject: {fileID: 0}
  m_PrefabInstance: {fileID: 0}
  m_PrefabAsset: {fileID: 0}
  m_GameObject: {fileID: 123016749614078877}
  m_Material: {fileID: 13400000, guid: fbadbace65c2f3047a360036d374df4c, type: 2}
  m_IsTrigger: 0
  m_Enabled: 1
  serializedVersion: 2
  m_Size: {x: 0.7234609, y: 0.25306514, z: 0.00820297}
  m_Center: {x: 0, y: -0.0054638535, z: 0.14989206}
--- !u!1 &123016749617529285
GameObject:
  m_ObjectHideFlags: 0
  m_CorrespondingSourceObject: {fileID: 0}
  m_PrefabInstance: {fileID: 0}
  m_PrefabAsset: {fileID: 0}
  serializedVersion: 6
  m_Component:
  - component: {fileID: 123016749617529282}
  - component: {fileID: 123016749617529283}
  m_Layer: 8
  m_Name: Col (1)
  m_TagString: SimObjPhysics
  m_Icon: {fileID: 0}
  m_NavMeshLayer: 0
  m_StaticEditorFlags: 64
  m_IsActive: 1
--- !u!4 &123016749617529282
Transform:
  m_ObjectHideFlags: 0
  m_CorrespondingSourceObject: {fileID: 0}
  m_PrefabInstance: {fileID: 0}
  m_PrefabAsset: {fileID: 0}
  m_GameObject: {fileID: 123016749617529285}
  m_LocalRotation: {x: -0, y: -0, z: -0, w: 1}
  m_LocalPosition: {x: 0, y: 0, z: 0}
  m_LocalScale: {x: 1, y: 1, z: 1}
  m_Children: []
  m_Father: {fileID: 123016748046704983}
  m_RootOrder: 1
  m_LocalEulerAnglesHint: {x: 0, y: 0, z: 0}
--- !u!65 &123016749617529283
BoxCollider:
  m_ObjectHideFlags: 0
  m_CorrespondingSourceObject: {fileID: 0}
  m_PrefabInstance: {fileID: 0}
  m_PrefabAsset: {fileID: 0}
  m_GameObject: {fileID: 123016749617529285}
  m_Material: {fileID: 13400000, guid: fbadbace65c2f3047a360036d374df4c, type: 2}
  m_IsTrigger: 0
  m_Enabled: 1
  serializedVersion: 2
  m_Size: {x: 0.7234609, y: 0.2514442, z: 0.008737564}
  m_Center: {x: 0, y: -0.005516842, z: -0.16188884}
--- !u!1 &123016749637784440
GameObject:
  m_ObjectHideFlags: 0
  m_CorrespondingSourceObject: {fileID: 0}
  m_PrefabInstance: {fileID: 0}
  m_PrefabAsset: {fileID: 0}
  serializedVersion: 6
  m_Component:
  - component: {fileID: 123016749637784441}
  - component: {fileID: 123016749637784326}
  m_Layer: 8
  m_Name: Col (5)
  m_TagString: SimObjPhysics
  m_Icon: {fileID: 0}
  m_NavMeshLayer: 0
  m_StaticEditorFlags: 64
  m_IsActive: 1
--- !u!4 &123016749637784441
Transform:
  m_ObjectHideFlags: 0
  m_CorrespondingSourceObject: {fileID: 0}
  m_PrefabInstance: {fileID: 0}
  m_PrefabAsset: {fileID: 0}
  m_GameObject: {fileID: 123016749637784440}
  m_LocalRotation: {x: -0, y: -0, z: -0, w: 1}
  m_LocalPosition: {x: 0, y: 0, z: 0}
  m_LocalScale: {x: 1, y: 1, z: 1}
  m_Children: []
  m_Father: {fileID: 123016748689065094}
  m_RootOrder: 5
  m_LocalEulerAnglesHint: {x: 0, y: 0, z: 0}
--- !u!65 &123016749637784326
BoxCollider:
  m_ObjectHideFlags: 0
  m_CorrespondingSourceObject: {fileID: 0}
  m_PrefabInstance: {fileID: 0}
  m_PrefabAsset: {fileID: 0}
  m_GameObject: {fileID: 123016749637784440}
  m_Material: {fileID: 13400000, guid: fbadbace65c2f3047a360036d374df4c, type: 2}
  m_IsTrigger: 0
  m_Enabled: 1
  serializedVersion: 2
  m_Size: {x: 0.7234609, y: 0.18695402, z: 0.00804919}
  m_Center: {x: 0, y: -0.00030064583, z: 0.14996895}
--- !u!1 &123447599849504032
GameObject:
  m_ObjectHideFlags: 0
  m_CorrespondingSourceObject: {fileID: 0}
  m_PrefabInstance: {fileID: 0}
  m_PrefabAsset: {fileID: 0}
  serializedVersion: 6
  m_Component:
  - component: {fileID: 124846972441456298}
  - component: {fileID: 98282902913236132}
  - component: {fileID: 9666246386505936}
  m_Layer: 9
  m_Name: ReceptacleTriggerBox
  m_TagString: Receptacle
  m_Icon: {fileID: 0}
  m_NavMeshLayer: 0
  m_StaticEditorFlags: 0
  m_IsActive: 1
--- !u!4 &124846972441456298
Transform:
  m_ObjectHideFlags: 0
  m_CorrespondingSourceObject: {fileID: 0}
  m_PrefabInstance: {fileID: 0}
  m_PrefabAsset: {fileID: 0}
  m_GameObject: {fileID: 123447599849504032}
  m_LocalRotation: {x: -0, y: -0, z: -0, w: 1}
  m_LocalPosition: {x: 0.001, y: -0.0021, z: -0}
  m_LocalScale: {x: 1.52228, y: 0.055899624, z: 0.25714594}
  m_Children: []
  m_Father: {fileID: 124529314292210766}
  m_RootOrder: 0
  m_LocalEulerAnglesHint: {x: 0, y: 0, z: 0}
--- !u!65 &98282902913236132
BoxCollider:
  m_ObjectHideFlags: 0
  m_CorrespondingSourceObject: {fileID: 0}
  m_PrefabInstance: {fileID: 0}
  m_PrefabAsset: {fileID: 0}
  m_GameObject: {fileID: 123447599849504032}
  m_Material: {fileID: 0}
  m_IsTrigger: 1
  m_Enabled: 1
  serializedVersion: 2
  m_Size: {x: 1, y: 2.334561, z: 1}
  m_Center: {x: 0, y: 0.6672801, z: 0}
--- !u!114 &9666246386505936
MonoBehaviour:
  m_ObjectHideFlags: 0
  m_CorrespondingSourceObject: {fileID: 0}
  m_PrefabInstance: {fileID: 0}
  m_PrefabAsset: {fileID: 0}
  m_GameObject: {fileID: 123447599849504032}
  m_Enabled: 1
  m_EditorHideFlags: 0
  m_Script: {fileID: 11500000, guid: 5122b08936ec54929891d19a8fac4755, type: 3}
  m_Name: 
  m_EditorClassIdentifier: 
  CurrentlyContains: []
  myParent: {fileID: 121952676513169682}
--- !u!1 &123544320777539002
GameObject:
  m_ObjectHideFlags: 0
  m_CorrespondingSourceObject: {fileID: 0}
  m_PrefabInstance: {fileID: 0}
  m_PrefabAsset: {fileID: 0}
  serializedVersion: 6
  m_Component:
  - component: {fileID: 124959295409054780}
  m_Layer: 0
  m_Name: VisibilityPoints
  m_TagString: Untagged
  m_Icon: {fileID: 0}
  m_NavMeshLayer: 0
  m_StaticEditorFlags: 0
  m_IsActive: 1
--- !u!4 &124959295409054780
Transform:
  m_ObjectHideFlags: 0
  m_CorrespondingSourceObject: {fileID: 0}
  m_PrefabInstance: {fileID: 0}
  m_PrefabAsset: {fileID: 0}
  m_GameObject: {fileID: 123544320777539002}
  m_LocalRotation: {x: -0, y: -0, z: -0, w: 1}
  m_LocalPosition: {x: -0.026401013, y: 0.05331123, z: 0.1138122}
  m_LocalScale: {x: 1.52228, y: 0.542715, z: 0.25714594}
  m_Children:
  - {fileID: 118263972999105678}
  - {fileID: 124827646590163516}
  - {fileID: 124964725326733088}
  - {fileID: 118250152727599798}
  - {fileID: 124952891167149948}
  - {fileID: 124433066067407970}
  - {fileID: 124655325167070204}
  - {fileID: 124804649461155624}
  - {fileID: 118421274956152892}
  m_Father: {fileID: 124529314292210766}
  m_RootOrder: 4
  m_LocalEulerAnglesHint: {x: 0, y: 0, z: 0}
--- !u!1 &8578441488460743386
GameObject:
  m_ObjectHideFlags: 0
  m_CorrespondingSourceObject: {fileID: 0}
  m_PrefabInstance: {fileID: 0}
  m_PrefabAsset: {fileID: 0}
  serializedVersion: 6
  m_Component:
  - component: {fileID: 8578441488460586746}
  - component: {fileID: 8578441488459816656}
  - component: {fileID: 8578441488458816784}
  - component: {fileID: 8578441488460743387}
  m_Layer: 11
  m_Name: FP307:PS_307_Shelf_1
  m_TagString: SimObjPhysics
  m_Icon: {fileID: 0}
  m_NavMeshLayer: 0
  m_StaticEditorFlags: 0
  m_IsActive: 1
--- !u!4 &8578441488460586746
Transform:
  m_ObjectHideFlags: 0
  m_CorrespondingSourceObject: {fileID: 0}
  m_PrefabInstance: {fileID: 0}
  m_PrefabAsset: {fileID: 0}
  m_GameObject: {fileID: 8578441488460743386}
  m_LocalRotation: {x: 0, y: 0, z: 0, w: 1}
  m_LocalPosition: {x: 0, y: 0, z: 0}
  m_LocalScale: {x: 1, y: 1, z: 1}
  m_Children: []
  m_Father: {fileID: 124529314292210766}
  m_RootOrder: 1
  m_LocalEulerAnglesHint: {x: 0, y: 0, z: 0}
--- !u!33 &8578441488459816656
MeshFilter:
  m_ObjectHideFlags: 0
  m_CorrespondingSourceObject: {fileID: 0}
  m_PrefabInstance: {fileID: 0}
  m_PrefabAsset: {fileID: 0}
  m_GameObject: {fileID: 8578441488460743386}
  m_Mesh: {fileID: 4300278, guid: c42da60c418a547499e8159f4588a593, type: 3}
--- !u!23 &8578441488458816784
MeshRenderer:
  m_ObjectHideFlags: 0
  m_CorrespondingSourceObject: {fileID: 0}
  m_PrefabInstance: {fileID: 0}
  m_PrefabAsset: {fileID: 0}
  m_GameObject: {fileID: 8578441488460743386}
  m_Enabled: 1
  m_CastShadows: 1
  m_ReceiveShadows: 1
  m_DynamicOccludee: 1
  m_MotionVectors: 1
  m_LightProbeUsage: 1
  m_ReflectionProbeUsage: 1
  m_RayTracingMode: 2
  m_RenderingLayerMask: 1
  m_RendererPriority: 0
  m_Materials:
  - {fileID: 2100000, guid: 0ee5dc5dfb839a9469aee39e98202154, type: 2}
  m_StaticBatchInfo:
    firstSubMesh: 0
    subMeshCount: 0
  m_StaticBatchRoot: {fileID: 0}
  m_ProbeAnchor: {fileID: 0}
  m_LightProbeVolumeOverride: {fileID: 0}
  m_ScaleInLightmap: 1
  m_ReceiveGI: 1
  m_PreserveUVs: 0
  m_IgnoreNormalsForChartDetection: 0
  m_ImportantGI: 0
  m_StitchLightmapSeams: 0
  m_SelectedEditorRenderState: 3
  m_MinimumChartSize: 4
  m_AutoUVMaxDistance: 0.5
  m_AutoUVMaxAngle: 89
  m_LightmapParameters: {fileID: 0}
  m_SortingLayerID: 0
  m_SortingLayer: 0
  m_SortingOrder: 0
--- !u!64 &8578441488460743387
MeshCollider:
  m_ObjectHideFlags: 0
  m_CorrespondingSourceObject: {fileID: 0}
  m_PrefabInstance: {fileID: 0}
  m_PrefabAsset: {fileID: 0}
  m_GameObject: {fileID: 8578441488460743386}
  m_Material: {fileID: 0}
  m_IsTrigger: 0
  m_Enabled: 1
  serializedVersion: 4
  m_Convex: 0
  m_CookingOptions: 30
  m_Mesh: {fileID: 4300278, guid: c42da60c418a547499e8159f4588a593, type: 3}
--- !u!1001 &123016747643150881
PrefabInstance:
  m_ObjectHideFlags: 0
  serializedVersion: 2
  m_Modification:
    m_TransformParent: {fileID: 123016748670685237}
    m_Modifications:
    - target: {fileID: 1170333579371094, guid: 6877aba5a696347dbb6c01f851f2da28, type: 3}
      propertyPath: m_Name
      value: ReceptacleTriggerBox
      objectReference: {fileID: 0}
    - target: {fileID: 1170333579371094, guid: 6877aba5a696347dbb6c01f851f2da28, type: 3}
      propertyPath: m_StaticEditorFlags
      value: 64
      objectReference: {fileID: 0}
    - target: {fileID: 4251536333782420, guid: 6877aba5a696347dbb6c01f851f2da28, type: 3}
      propertyPath: m_RootOrder
      value: 1
      objectReference: {fileID: 0}
    - target: {fileID: 4251536333782420, guid: 6877aba5a696347dbb6c01f851f2da28, type: 3}
      propertyPath: m_LocalPosition.x
      value: 0
      objectReference: {fileID: 0}
    - target: {fileID: 4251536333782420, guid: 6877aba5a696347dbb6c01f851f2da28, type: 3}
      propertyPath: m_LocalPosition.y
      value: -0.0356
      objectReference: {fileID: 0}
    - target: {fileID: 4251536333782420, guid: 6877aba5a696347dbb6c01f851f2da28, type: 3}
      propertyPath: m_LocalPosition.z
      value: 0
      objectReference: {fileID: 0}
    - target: {fileID: 4251536333782420, guid: 6877aba5a696347dbb6c01f851f2da28, type: 3}
      propertyPath: m_LocalRotation.w
      value: 1
      objectReference: {fileID: 0}
    - target: {fileID: 4251536333782420, guid: 6877aba5a696347dbb6c01f851f2da28, type: 3}
      propertyPath: m_LocalRotation.x
      value: -0
      objectReference: {fileID: 0}
    - target: {fileID: 4251536333782420, guid: 6877aba5a696347dbb6c01f851f2da28, type: 3}
      propertyPath: m_LocalRotation.y
      value: -0
      objectReference: {fileID: 0}
    - target: {fileID: 4251536333782420, guid: 6877aba5a696347dbb6c01f851f2da28, type: 3}
      propertyPath: m_LocalRotation.z
      value: -0
      objectReference: {fileID: 0}
    - target: {fileID: 4251536333782420, guid: 6877aba5a696347dbb6c01f851f2da28, type: 3}
      propertyPath: m_LocalEulerAnglesHint.x
      value: 0
      objectReference: {fileID: 0}
    - target: {fileID: 4251536333782420, guid: 6877aba5a696347dbb6c01f851f2da28, type: 3}
      propertyPath: m_LocalEulerAnglesHint.y
      value: 0
      objectReference: {fileID: 0}
    - target: {fileID: 4251536333782420, guid: 6877aba5a696347dbb6c01f851f2da28, type: 3}
      propertyPath: m_LocalEulerAnglesHint.z
      value: 0
      objectReference: {fileID: 0}
    - target: {fileID: 65569799956894354, guid: 6877aba5a696347dbb6c01f851f2da28,
        type: 3}
      propertyPath: m_Size.x
      value: 1.3931916
      objectReference: {fileID: 0}
    - target: {fileID: 65569799956894354, guid: 6877aba5a696347dbb6c01f851f2da28,
        type: 3}
      propertyPath: m_Size.y
      value: 0.47718635
      objectReference: {fileID: 0}
    - target: {fileID: 65569799956894354, guid: 6877aba5a696347dbb6c01f851f2da28,
        type: 3}
      propertyPath: m_Size.z
      value: 0.6059015
      objectReference: {fileID: 0}
    - target: {fileID: 65569799956894354, guid: 6877aba5a696347dbb6c01f851f2da28,
        type: 3}
      propertyPath: m_Center.y
      value: 0.07283585
      objectReference: {fileID: 0}
    - target: {fileID: 65569799956894354, guid: 6877aba5a696347dbb6c01f851f2da28,
        type: 3}
      propertyPath: m_Center.z
      value: -0.013232589
      objectReference: {fileID: 0}
    - target: {fileID: 114448760657764924, guid: 6877aba5a696347dbb6c01f851f2da28,
        type: 3}
      propertyPath: myParent
      value: 
      objectReference: {fileID: 123016748670685236}
    m_RemovedComponents: []
  m_SourcePrefab: {fileID: 100100000, guid: 6877aba5a696347dbb6c01f851f2da28, type: 3}
--- !u!4 &124431367862558645 stripped
Transform:
  m_CorrespondingSourceObject: {fileID: 4251536333782420, guid: 6877aba5a696347dbb6c01f851f2da28,
    type: 3}
  m_PrefabInstance: {fileID: 123016747643150881}
  m_PrefabAsset: {fileID: 0}
--- !u!1 &121917684927807607 stripped
GameObject:
  m_CorrespondingSourceObject: {fileID: 1170333579371094, guid: 6877aba5a696347dbb6c01f851f2da28,
    type: 3}
  m_PrefabInstance: {fileID: 123016747643150881}
  m_PrefabAsset: {fileID: 0}
--- !u!1001 &123016747891085434
PrefabInstance:
  m_ObjectHideFlags: 0
  serializedVersion: 2
  m_Modification:
    m_TransformParent: {fileID: 123016749440611598}
    m_Modifications:
    - target: {fileID: 1170333579371094, guid: 6877aba5a696347dbb6c01f851f2da28, type: 3}
      propertyPath: m_Name
      value: ReceptacleTriggerBox
      objectReference: {fileID: 0}
    - target: {fileID: 1170333579371094, guid: 6877aba5a696347dbb6c01f851f2da28, type: 3}
      propertyPath: m_StaticEditorFlags
      value: 64
      objectReference: {fileID: 0}
    - target: {fileID: 4251536333782420, guid: 6877aba5a696347dbb6c01f851f2da28, type: 3}
      propertyPath: m_RootOrder
      value: 0
      objectReference: {fileID: 0}
    - target: {fileID: 4251536333782420, guid: 6877aba5a696347dbb6c01f851f2da28, type: 3}
      propertyPath: m_LocalPosition.x
      value: 0
      objectReference: {fileID: 0}
    - target: {fileID: 4251536333782420, guid: 6877aba5a696347dbb6c01f851f2da28, type: 3}
      propertyPath: m_LocalPosition.y
      value: 0
      objectReference: {fileID: 0}
    - target: {fileID: 4251536333782420, guid: 6877aba5a696347dbb6c01f851f2da28, type: 3}
      propertyPath: m_LocalPosition.z
      value: 0
      objectReference: {fileID: 0}
    - target: {fileID: 4251536333782420, guid: 6877aba5a696347dbb6c01f851f2da28, type: 3}
      propertyPath: m_LocalRotation.w
      value: 1
      objectReference: {fileID: 0}
    - target: {fileID: 4251536333782420, guid: 6877aba5a696347dbb6c01f851f2da28, type: 3}
      propertyPath: m_LocalRotation.x
      value: -0
      objectReference: {fileID: 0}
    - target: {fileID: 4251536333782420, guid: 6877aba5a696347dbb6c01f851f2da28, type: 3}
      propertyPath: m_LocalRotation.y
      value: -0
      objectReference: {fileID: 0}
    - target: {fileID: 4251536333782420, guid: 6877aba5a696347dbb6c01f851f2da28, type: 3}
      propertyPath: m_LocalRotation.z
      value: -0
      objectReference: {fileID: 0}
    - target: {fileID: 4251536333782420, guid: 6877aba5a696347dbb6c01f851f2da28, type: 3}
      propertyPath: m_LocalEulerAnglesHint.x
      value: 0
      objectReference: {fileID: 0}
    - target: {fileID: 4251536333782420, guid: 6877aba5a696347dbb6c01f851f2da28, type: 3}
      propertyPath: m_LocalEulerAnglesHint.y
      value: 0
      objectReference: {fileID: 0}
    - target: {fileID: 4251536333782420, guid: 6877aba5a696347dbb6c01f851f2da28, type: 3}
      propertyPath: m_LocalEulerAnglesHint.z
      value: 0
      objectReference: {fileID: 0}
    - target: {fileID: 65569799956894354, guid: 6877aba5a696347dbb6c01f851f2da28,
        type: 3}
      propertyPath: m_Size.x
      value: 1.3931916
      objectReference: {fileID: 0}
    - target: {fileID: 65569799956894354, guid: 6877aba5a696347dbb6c01f851f2da28,
        type: 3}
      propertyPath: m_Size.y
      value: 0.35285583
      objectReference: {fileID: 0}
    - target: {fileID: 65569799956894354, guid: 6877aba5a696347dbb6c01f851f2da28,
        type: 3}
      propertyPath: m_Size.z
      value: 0.6059015
      objectReference: {fileID: 0}
    - target: {fileID: 65569799956894354, guid: 6877aba5a696347dbb6c01f851f2da28,
        type: 3}
      propertyPath: m_Center.y
      value: 0.010670587
      objectReference: {fileID: 0}
    - target: {fileID: 65569799956894354, guid: 6877aba5a696347dbb6c01f851f2da28,
        type: 3}
      propertyPath: m_Center.z
      value: -0.013232589
      objectReference: {fileID: 0}
    - target: {fileID: 114448760657764924, guid: 6877aba5a696347dbb6c01f851f2da28,
        type: 3}
      propertyPath: myParent
      value: 
      objectReference: {fileID: 123016749440611585}
    m_RemovedComponents: []
  m_SourcePrefab: {fileID: 100100000, guid: 6877aba5a696347dbb6c01f851f2da28, type: 3}
--- !u!4 &124431367580970478 stripped
Transform:
  m_CorrespondingSourceObject: {fileID: 4251536333782420, guid: 6877aba5a696347dbb6c01f851f2da28,
    type: 3}
  m_PrefabInstance: {fileID: 123016747891085434}
  m_PrefabAsset: {fileID: 0}
--- !u!1 &121917684999565868 stripped
GameObject:
  m_CorrespondingSourceObject: {fileID: 1170333579371094, guid: 6877aba5a696347dbb6c01f851f2da28,
    type: 3}
  m_PrefabInstance: {fileID: 123016747891085434}
  m_PrefabAsset: {fileID: 0}
--- !u!1001 &123016748625145552
PrefabInstance:
  m_ObjectHideFlags: 0
  serializedVersion: 2
  m_Modification:
    m_TransformParent: {fileID: 123016749338240687}
    m_Modifications:
    - target: {fileID: 1170333579371094, guid: 6877aba5a696347dbb6c01f851f2da28, type: 3}
      propertyPath: m_Name
      value: ReceptacleTriggerBox
      objectReference: {fileID: 0}
    - target: {fileID: 1170333579371094, guid: 6877aba5a696347dbb6c01f851f2da28, type: 3}
      propertyPath: m_StaticEditorFlags
      value: 64
      objectReference: {fileID: 0}
    - target: {fileID: 4251536333782420, guid: 6877aba5a696347dbb6c01f851f2da28, type: 3}
      propertyPath: m_RootOrder
      value: 1
      objectReference: {fileID: 0}
    - target: {fileID: 4251536333782420, guid: 6877aba5a696347dbb6c01f851f2da28, type: 3}
      propertyPath: m_LocalPosition.x
      value: 0
      objectReference: {fileID: 0}
    - target: {fileID: 4251536333782420, guid: 6877aba5a696347dbb6c01f851f2da28, type: 3}
      propertyPath: m_LocalPosition.y
      value: -0.0356
      objectReference: {fileID: 0}
    - target: {fileID: 4251536333782420, guid: 6877aba5a696347dbb6c01f851f2da28, type: 3}
      propertyPath: m_LocalPosition.z
      value: 0
      objectReference: {fileID: 0}
    - target: {fileID: 4251536333782420, guid: 6877aba5a696347dbb6c01f851f2da28, type: 3}
      propertyPath: m_LocalRotation.w
      value: 1
      objectReference: {fileID: 0}
    - target: {fileID: 4251536333782420, guid: 6877aba5a696347dbb6c01f851f2da28, type: 3}
      propertyPath: m_LocalRotation.x
      value: -0
      objectReference: {fileID: 0}
    - target: {fileID: 4251536333782420, guid: 6877aba5a696347dbb6c01f851f2da28, type: 3}
      propertyPath: m_LocalRotation.y
      value: -0
      objectReference: {fileID: 0}
    - target: {fileID: 4251536333782420, guid: 6877aba5a696347dbb6c01f851f2da28, type: 3}
      propertyPath: m_LocalRotation.z
      value: -0
      objectReference: {fileID: 0}
    - target: {fileID: 4251536333782420, guid: 6877aba5a696347dbb6c01f851f2da28, type: 3}
      propertyPath: m_LocalEulerAnglesHint.x
      value: 0
      objectReference: {fileID: 0}
    - target: {fileID: 4251536333782420, guid: 6877aba5a696347dbb6c01f851f2da28, type: 3}
      propertyPath: m_LocalEulerAnglesHint.y
      value: 0
      objectReference: {fileID: 0}
    - target: {fileID: 4251536333782420, guid: 6877aba5a696347dbb6c01f851f2da28, type: 3}
      propertyPath: m_LocalEulerAnglesHint.z
      value: 0
      objectReference: {fileID: 0}
    - target: {fileID: 65569799956894354, guid: 6877aba5a696347dbb6c01f851f2da28,
        type: 3}
      propertyPath: m_Size.x
      value: 1.3931916
      objectReference: {fileID: 0}
    - target: {fileID: 65569799956894354, guid: 6877aba5a696347dbb6c01f851f2da28,
        type: 3}
      propertyPath: m_Size.y
      value: 0.46986225
      objectReference: {fileID: 0}
    - target: {fileID: 65569799956894354, guid: 6877aba5a696347dbb6c01f851f2da28,
        type: 3}
      propertyPath: m_Size.z
      value: 0.6059015
      objectReference: {fileID: 0}
    - target: {fileID: 65569799956894354, guid: 6877aba5a696347dbb6c01f851f2da28,
        type: 3}
      propertyPath: m_Center.y
      value: 0.0691738
      objectReference: {fileID: 0}
    - target: {fileID: 65569799956894354, guid: 6877aba5a696347dbb6c01f851f2da28,
        type: 3}
      propertyPath: m_Center.z
      value: -0.013232589
      objectReference: {fileID: 0}
    - target: {fileID: 114448760657764924, guid: 6877aba5a696347dbb6c01f851f2da28,
        type: 3}
      propertyPath: myParent
      value: 
      objectReference: {fileID: 123016749338240686}
    m_RemovedComponents: []
  m_SourcePrefab: {fileID: 100100000, guid: 6877aba5a696347dbb6c01f851f2da28, type: 3}
--- !u!4 &124431366712791876 stripped
Transform:
  m_CorrespondingSourceObject: {fileID: 4251536333782420, guid: 6877aba5a696347dbb6c01f851f2da28,
    type: 3}
  m_PrefabInstance: {fileID: 123016748625145552}
  m_PrefabAsset: {fileID: 0}
--- !u!1 &121917685876247686 stripped
GameObject:
  m_CorrespondingSourceObject: {fileID: 1170333579371094, guid: 6877aba5a696347dbb6c01f851f2da28,
    type: 3}
  m_PrefabInstance: {fileID: 123016748625145552}
  m_PrefabAsset: {fileID: 0}
--- !u!1001 &123016749459737210
PrefabInstance:
  m_ObjectHideFlags: 0
  serializedVersion: 2
  m_Modification:
    m_TransformParent: {fileID: 123016747586668053}
    m_Modifications:
    - target: {fileID: 1170333579371094, guid: 6877aba5a696347dbb6c01f851f2da28, type: 3}
      propertyPath: m_Name
      value: ReceptacleTriggerBox
      objectReference: {fileID: 0}
    - target: {fileID: 1170333579371094, guid: 6877aba5a696347dbb6c01f851f2da28, type: 3}
      propertyPath: m_StaticEditorFlags
      value: 64
      objectReference: {fileID: 0}
    - target: {fileID: 4251536333782420, guid: 6877aba5a696347dbb6c01f851f2da28, type: 3}
      propertyPath: m_RootOrder
      value: 0
      objectReference: {fileID: 0}
    - target: {fileID: 4251536333782420, guid: 6877aba5a696347dbb6c01f851f2da28, type: 3}
      propertyPath: m_LocalPosition.x
      value: 0.118
      objectReference: {fileID: 0}
    - target: {fileID: 4251536333782420, guid: 6877aba5a696347dbb6c01f851f2da28, type: 3}
      propertyPath: m_LocalPosition.y
      value: 0.86
      objectReference: {fileID: 0}
    - target: {fileID: 4251536333782420, guid: 6877aba5a696347dbb6c01f851f2da28, type: 3}
      propertyPath: m_LocalPosition.z
      value: -0.029
      objectReference: {fileID: 0}
    - target: {fileID: 4251536333782420, guid: 6877aba5a696347dbb6c01f851f2da28, type: 3}
      propertyPath: m_LocalRotation.w
      value: 1
      objectReference: {fileID: 0}
    - target: {fileID: 4251536333782420, guid: 6877aba5a696347dbb6c01f851f2da28, type: 3}
      propertyPath: m_LocalRotation.x
      value: -0
      objectReference: {fileID: 0}
    - target: {fileID: 4251536333782420, guid: 6877aba5a696347dbb6c01f851f2da28, type: 3}
      propertyPath: m_LocalRotation.y
      value: -0
      objectReference: {fileID: 0}
    - target: {fileID: 4251536333782420, guid: 6877aba5a696347dbb6c01f851f2da28, type: 3}
      propertyPath: m_LocalRotation.z
      value: -0
      objectReference: {fileID: 0}
    - target: {fileID: 4251536333782420, guid: 6877aba5a696347dbb6c01f851f2da28, type: 3}
      propertyPath: m_LocalEulerAnglesHint.x
      value: 0
      objectReference: {fileID: 0}
    - target: {fileID: 4251536333782420, guid: 6877aba5a696347dbb6c01f851f2da28, type: 3}
      propertyPath: m_LocalEulerAnglesHint.y
      value: 0
      objectReference: {fileID: 0}
    - target: {fileID: 4251536333782420, guid: 6877aba5a696347dbb6c01f851f2da28, type: 3}
      propertyPath: m_LocalEulerAnglesHint.z
      value: 0
      objectReference: {fileID: 0}
    - target: {fileID: 65569799956894354, guid: 6877aba5a696347dbb6c01f851f2da28,
        type: 3}
      propertyPath: m_Size.x
      value: 3.2225475
      objectReference: {fileID: 0}
    - target: {fileID: 65569799956894354, guid: 6877aba5a696347dbb6c01f851f2da28,
        type: 3}
      propertyPath: m_Size.y
      value: 0.20908737
      objectReference: {fileID: 0}
    - target: {fileID: 65569799956894354, guid: 6877aba5a696347dbb6c01f851f2da28,
        type: 3}
      propertyPath: m_Center.x
      value: -0.24272656
      objectReference: {fileID: 0}
    - target: {fileID: 65569799956894354, guid: 6877aba5a696347dbb6c01f851f2da28,
        type: 3}
      propertyPath: m_Center.y
      value: 0.104543686
      objectReference: {fileID: 0}
    - target: {fileID: 114448760657764924, guid: 6877aba5a696347dbb6c01f851f2da28,
        type: 3}
      propertyPath: myParent
      value: 
      objectReference: {fileID: 123016747586668052}
    m_RemovedComponents: []
  m_SourcePrefab: {fileID: 100100000, guid: 6877aba5a696347dbb6c01f851f2da28, type: 3}
--- !u!4 &124431365911623662 stripped
Transform:
  m_CorrespondingSourceObject: {fileID: 4251536333782420, guid: 6877aba5a696347dbb6c01f851f2da28,
    type: 3}
  m_PrefabInstance: {fileID: 123016749459737210}
  m_PrefabAsset: {fileID: 0}
--- !u!1 &121917686601803820 stripped
GameObject:
  m_CorrespondingSourceObject: {fileID: 1170333579371094, guid: 6877aba5a696347dbb6c01f851f2da28,
    type: 3}
  m_PrefabInstance: {fileID: 123016749459737210}
  m_PrefabAsset: {fileID: 0}<|MERGE_RESOLUTION|>--- conflicted
+++ resolved
@@ -950,10 +950,7 @@
   m_Name: 
   m_EditorClassIdentifier: 
   objectID: 
-<<<<<<< HEAD
-=======
   assetID: 
->>>>>>> 2f8dd9f9
   Type: 126
   PrimaryProperty: 1
   SecondaryProperties: 07000000
@@ -1446,7 +1443,7 @@
   m_PrefabAsset: {fileID: 0}
   m_GameObject: {fileID: 123016747586668052}
   m_LocalRotation: {x: 0, y: 0, z: 0, w: 1}
-  m_LocalPosition: {x: 0, y: 0, z: 0}
+  m_LocalPosition: {x: -0.8692552, y: -0.005, z: -2.436}
   m_LocalScale: {x: 1, y: 1, z: 1}
   m_Children:
   - {fileID: 124431365911623662}
@@ -1475,10 +1472,7 @@
   m_Name: 
   m_EditorClassIdentifier: 
   objectID: 
-<<<<<<< HEAD
-=======
   assetID: Desk_307_1_Master
->>>>>>> 2f8dd9f9
   Type: 128
   PrimaryProperty: 2
   SecondaryProperties: 07000000
@@ -3633,10 +3627,7 @@
   m_Name: 
   m_EditorClassIdentifier: 
   objectID: 
-<<<<<<< HEAD
-=======
   assetID: 
->>>>>>> 2f8dd9f9
   Type: 95
   PrimaryProperty: 1
   SecondaryProperties: 0700000008000000
@@ -5566,10 +5557,7 @@
   m_Name: 
   m_EditorClassIdentifier: 
   objectID: 
-<<<<<<< HEAD
-=======
   assetID: 
->>>>>>> 2f8dd9f9
   Type: 95
   PrimaryProperty: 1
   SecondaryProperties: 0700000008000000
@@ -6061,10 +6049,7 @@
   m_Name: 
   m_EditorClassIdentifier: 
   objectID: 
-<<<<<<< HEAD
-=======
   assetID: 
->>>>>>> 2f8dd9f9
   Type: 95
   PrimaryProperty: 1
   SecondaryProperties: 0700000008000000
