--- conflicted
+++ resolved
@@ -868,10 +868,7 @@
   m_Name: 
   m_EditorClassIdentifier: 
   objectID: 
-<<<<<<< HEAD
-=======
   assetID: 
->>>>>>> 2f8dd9f9
   Type: 95
   PrimaryProperty: 1
   SecondaryProperties: 0700000008000000
@@ -2315,7 +2312,7 @@
   m_PrefabAsset: {fileID: 0}
   m_GameObject: {fileID: 3956939431324697477}
   m_LocalRotation: {x: 0, y: 0, z: 0, w: 1}
-  m_LocalPosition: {x: 0, y: 0, z: 0}
+  m_LocalPosition: {x: 1.19, y: 0, z: 1.299}
   m_LocalScale: {x: 1, y: 1, z: 1}
   m_Children:
   - {fileID: 3956066809070548012}
@@ -2344,10 +2341,7 @@
   m_Name: 
   m_EditorClassIdentifier: 
   objectID: 
-<<<<<<< HEAD
-=======
   assetID: Desk_305_Master
->>>>>>> 2f8dd9f9
   Type: 128
   PrimaryProperty: 2
   SecondaryProperties: 07000000
@@ -3145,10 +3139,7 @@
   m_Name: 
   m_EditorClassIdentifier: 
   objectID: 
-<<<<<<< HEAD
-=======
   assetID: 
->>>>>>> 2f8dd9f9
   Type: 95
   PrimaryProperty: 1
   SecondaryProperties: 0700000008000000
@@ -3654,10 +3645,7 @@
   m_Name: 
   m_EditorClassIdentifier: 
   objectID: 
-<<<<<<< HEAD
-=======
   assetID: 
->>>>>>> 2f8dd9f9
   Type: 95
   PrimaryProperty: 1
   SecondaryProperties: 0700000008000000
@@ -6097,10 +6085,7 @@
   m_Name: 
   m_EditorClassIdentifier: 
   objectID: 
-<<<<<<< HEAD
-=======
   assetID: 
->>>>>>> 2f8dd9f9
   Type: 126
   PrimaryProperty: 1
   SecondaryProperties: 07000000
