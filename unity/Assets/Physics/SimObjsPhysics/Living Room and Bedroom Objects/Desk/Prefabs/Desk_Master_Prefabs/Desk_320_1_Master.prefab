--- conflicted
+++ resolved
@@ -214,10 +214,7 @@
   m_Name: 
   m_EditorClassIdentifier: 
   objectID: 
-<<<<<<< HEAD
-=======
   assetID: 
->>>>>>> 2f8dd9f9
   Type: 126
   PrimaryProperty: 1
   SecondaryProperties: 07000000
@@ -333,10 +330,7 @@
   m_Name: 
   m_EditorClassIdentifier: 
   objectID: 
-<<<<<<< HEAD
-=======
   assetID: 
->>>>>>> 2f8dd9f9
   Type: 126
   PrimaryProperty: 1
   SecondaryProperties: 07000000
@@ -452,10 +446,7 @@
   m_Name: 
   m_EditorClassIdentifier: 
   objectID: 
-<<<<<<< HEAD
-=======
   assetID: 
->>>>>>> 2f8dd9f9
   Type: 126
   PrimaryProperty: 1
   SecondaryProperties: 07000000
@@ -571,10 +562,7 @@
   m_Name: 
   m_EditorClassIdentifier: 
   objectID: 
-<<<<<<< HEAD
-=======
   assetID: 
->>>>>>> 2f8dd9f9
   Type: 126
   PrimaryProperty: 1
   SecondaryProperties: 07000000
@@ -3538,7 +3526,7 @@
   m_PrefabAsset: {fileID: 0}
   m_GameObject: {fileID: 677302524723931888}
   m_LocalRotation: {x: 0, y: 0, z: 0, w: 1}
-  m_LocalPosition: {x: 0, y: 0, z: 0}
+  m_LocalPosition: {x: -1.722, y: 0.008, z: 1.114394}
   m_LocalScale: {x: 1, y: 1, z: 1}
   m_Children:
   - {fileID: 678171836616811995}
@@ -3568,10 +3556,7 @@
   m_Name: 
   m_EditorClassIdentifier: 
   objectID: 
-<<<<<<< HEAD
-=======
   assetID: Desk_320_1_Master
->>>>>>> 2f8dd9f9
   Type: 128
   PrimaryProperty: 2
   SecondaryProperties: 07000000
