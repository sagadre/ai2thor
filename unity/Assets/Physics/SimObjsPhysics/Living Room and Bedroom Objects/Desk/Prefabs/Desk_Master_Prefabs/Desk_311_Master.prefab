--- conflicted
+++ resolved
@@ -765,7 +765,7 @@
   m_PrefabAsset: {fileID: 0}
   m_GameObject: {fileID: 511836098587601499}
   m_LocalRotation: {x: 0, y: 0, z: 0, w: 1}
-  m_LocalPosition: {x: 0, y: 0, z: 0}
+  m_LocalPosition: {x: 2.576072, y: 0.002390523, z: 3.053905}
   m_LocalScale: {x: 1, y: 1, z: 1}
   m_Children:
   - {fileID: 510440059346531308}
@@ -790,10 +790,7 @@
   m_Name: 
   m_EditorClassIdentifier: 
   objectID: 
-<<<<<<< HEAD
-=======
   assetID: Desk_311_Master
->>>>>>> 2f8dd9f9
   Type: 128
   PrimaryProperty: 2
   SecondaryProperties: 07000000
