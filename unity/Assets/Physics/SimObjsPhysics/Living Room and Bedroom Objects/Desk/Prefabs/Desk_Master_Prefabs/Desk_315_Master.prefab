--- conflicted
+++ resolved
@@ -979,7 +979,7 @@
   m_PrefabAsset: {fileID: 0}
   m_GameObject: {fileID: 6903286445299633887}
   m_LocalRotation: {x: 0, y: 0, z: 0, w: 1}
-  m_LocalPosition: {x: 0, y: 0, z: 0}
+  m_LocalPosition: {x: -0.862, y: 0.013150229, z: -4.029}
   m_LocalScale: {x: 1, y: 1, z: 1}
   m_Children:
   - {fileID: 6900214802503385705}
@@ -1004,10 +1004,7 @@
   m_Name: 
   m_EditorClassIdentifier: 
   objectID: 
-<<<<<<< HEAD
-=======
   assetID: Desk_315_Master
->>>>>>> 2f8dd9f9
   Type: 128
   PrimaryProperty: 2
   SecondaryProperties: 07000000
