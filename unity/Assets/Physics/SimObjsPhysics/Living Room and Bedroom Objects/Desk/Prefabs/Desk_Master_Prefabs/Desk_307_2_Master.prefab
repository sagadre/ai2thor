--- conflicted
+++ resolved
@@ -726,7 +726,7 @@
   m_PrefabAsset: {fileID: 0}
   m_GameObject: {fileID: 5044537204777744969}
   m_LocalRotation: {x: 0, y: 0, z: 0, w: 1}
-  m_LocalPosition: {x: 0, y: 0, z: 0}
+  m_LocalPosition: {x: 0.246, y: -0.003, z: -2.381}
   m_LocalScale: {x: 1, y: 1, z: 1}
   m_Children:
   - {fileID: 5048202457779509992}
@@ -751,10 +751,7 @@
   m_Name: 
   m_EditorClassIdentifier: 
   objectID: 
-<<<<<<< HEAD
-=======
   assetID: Desk_307_2_Master
->>>>>>> 2f8dd9f9
   Type: 128
   PrimaryProperty: 2
   SecondaryProperties: 07000000
