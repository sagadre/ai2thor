%YAML 1.1
%TAG !u! tag:unity3d.com,2011:
--- !u!1001 &5673459739043375772
PrefabInstance:
  m_ObjectHideFlags: 0
  serializedVersion: 2
  m_Modification:
    m_TransformParent: {fileID: 0}
    m_Modifications:
    - target: {fileID: 3790054183418602309, guid: 682678a4da279c74f82e05eb405591a2,
        type: 3}
      propertyPath: MovingParts.Array.data[0]
      value: 
      objectReference: {fileID: 8801396660723798475}
    - target: {fileID: 3790054183418602311, guid: 682678a4da279c74f82e05eb405591a2,
        type: 3}
      propertyPath: VisibilityPoints.Array.data[0]
      value: 
      objectReference: {fileID: 8801396661435458905}
    - target: {fileID: 3790054183418602311, guid: 682678a4da279c74f82e05eb405591a2,
        type: 3}
      propertyPath: VisibilityPoints.Array.data[1]
      value: 
      objectReference: {fileID: 8801396661868326291}
    - target: {fileID: 3790054183418602311, guid: 682678a4da279c74f82e05eb405591a2,
        type: 3}
      propertyPath: VisibilityPoints.Array.data[2]
      value: 
      objectReference: {fileID: 8801396660628505609}
    - target: {fileID: 3790054183418602311, guid: 682678a4da279c74f82e05eb405591a2,
        type: 3}
      propertyPath: VisibilityPoints.Array.data[3]
      value: 
      objectReference: {fileID: 8801396661661354844}
    - target: {fileID: 3790054183418602311, guid: 682678a4da279c74f82e05eb405591a2,
        type: 3}
      propertyPath: VisibilityPoints.Array.data[4]
      value: 
      objectReference: {fileID: 8801396660740449702}
    - target: {fileID: 3790054183418602311, guid: 682678a4da279c74f82e05eb405591a2,
        type: 3}
      propertyPath: VisibilityPoints.Array.data[5]
      value: 
      objectReference: {fileID: 8801396660906866284}
    - target: {fileID: 3790054183418602311, guid: 682678a4da279c74f82e05eb405591a2,
        type: 3}
      propertyPath: VisibilityPoints.Array.data[6]
      value: 
      objectReference: {fileID: 8801396661183045179}
    - target: {fileID: 3790054183418602311, guid: 682678a4da279c74f82e05eb405591a2,
        type: 3}
      propertyPath: VisibilityPoints.Array.data[7]
      value: 
      objectReference: {fileID: 8801396660850916459}
    - target: {fileID: 3790054183418602311, guid: 682678a4da279c74f82e05eb405591a2,
        type: 3}
      propertyPath: VisibilityPoints.Array.data[8]
      value: 
      objectReference: {fileID: 8801396661618786089}
    - target: {fileID: 3790054183418602311, guid: 682678a4da279c74f82e05eb405591a2,
        type: 3}
      propertyPath: VisibilityPoints.Array.data[9]
      value: 
      objectReference: {fileID: 8801396661912694640}
    - target: {fileID: 3790054183418602311, guid: 682678a4da279c74f82e05eb405591a2,
        type: 3}
      propertyPath: VisibilityPoints.Array.data[10]
      value: 
      objectReference: {fileID: 8801396660551251148}
    - target: {fileID: 3790054183418602311, guid: 682678a4da279c74f82e05eb405591a2,
        type: 3}
      propertyPath: ReceptacleTriggerBoxes.Array.data[0]
      value: 
      objectReference: {fileID: 8800314907806720465}
    - target: {fileID: 3790054183475440645, guid: 682678a4da279c74f82e05eb405591a2,
        type: 3}
      propertyPath: MovingParts.Array.data[0]
      value: 
      objectReference: {fileID: 8801396662030838373}
    - target: {fileID: 3790054183475440647, guid: 682678a4da279c74f82e05eb405591a2,
        type: 3}
      propertyPath: VisibilityPoints.Array.data[0]
      value: 
      objectReference: {fileID: 8801396661347789056}
    - target: {fileID: 3790054183475440647, guid: 682678a4da279c74f82e05eb405591a2,
        type: 3}
      propertyPath: VisibilityPoints.Array.data[1]
      value: 
      objectReference: {fileID: 8801396661174385954}
    - target: {fileID: 3790054183475440647, guid: 682678a4da279c74f82e05eb405591a2,
        type: 3}
      propertyPath: VisibilityPoints.Array.data[2]
      value: 
      objectReference: {fileID: 8801396662409203422}
    - target: {fileID: 3790054183475440647, guid: 682678a4da279c74f82e05eb405591a2,
        type: 3}
      propertyPath: VisibilityPoints.Array.data[3]
      value: 
      objectReference: {fileID: 8801396662427782112}
    - target: {fileID: 3790054183475440647, guid: 682678a4da279c74f82e05eb405591a2,
        type: 3}
      propertyPath: VisibilityPoints.Array.data[4]
      value: 
      objectReference: {fileID: 8801396661854853261}
    - target: {fileID: 3790054183475440647, guid: 682678a4da279c74f82e05eb405591a2,
        type: 3}
      propertyPath: VisibilityPoints.Array.data[5]
      value: 
      objectReference: {fileID: 8801396661763440570}
    - target: {fileID: 3790054183475440647, guid: 682678a4da279c74f82e05eb405591a2,
        type: 3}
      propertyPath: VisibilityPoints.Array.data[6]
      value: 
      objectReference: {fileID: 8801396661390500892}
    - target: {fileID: 3790054183475440647, guid: 682678a4da279c74f82e05eb405591a2,
        type: 3}
      propertyPath: VisibilityPoints.Array.data[7]
      value: 
      objectReference: {fileID: 8801396661408922447}
    - target: {fileID: 3790054183475440647, guid: 682678a4da279c74f82e05eb405591a2,
        type: 3}
      propertyPath: VisibilityPoints.Array.data[8]
      value: 
      objectReference: {fileID: 8801396661539378623}
    - target: {fileID: 3790054183475440647, guid: 682678a4da279c74f82e05eb405591a2,
        type: 3}
      propertyPath: VisibilityPoints.Array.data[9]
      value: 
      objectReference: {fileID: 8801396661025305937}
    - target: {fileID: 3790054183475440647, guid: 682678a4da279c74f82e05eb405591a2,
        type: 3}
      propertyPath: ReceptacleTriggerBoxes.Array.data[0]
      value: 
      objectReference: {fileID: 8800314907107537428}
<<<<<<< HEAD
=======
    - target: {fileID: 3790054184029282633, guid: 682678a4da279c74f82e05eb405591a2,
        type: 3}
      propertyPath: assetID
      value: Desk_310_1
      objectReference: {fileID: 0}
>>>>>>> 2f8dd9f9
    - target: {fileID: 3790054184029282633, guid: 682678a4da279c74f82e05eb405591a2,
        type: 3}
      propertyPath: BoundingBox
      value: 
      objectReference: {fileID: 8801396660723451144}
    - target: {fileID: 3790054184029282633, guid: 682678a4da279c74f82e05eb405591a2,
        type: 3}
      propertyPath: VisibilityPoints.Array.data[0]
      value: 
      objectReference: {fileID: 8801396660955909000}
    - target: {fileID: 3790054184029282633, guid: 682678a4da279c74f82e05eb405591a2,
        type: 3}
      propertyPath: VisibilityPoints.Array.data[1]
      value: 
      objectReference: {fileID: 8801396662055074503}
    - target: {fileID: 3790054184029282633, guid: 682678a4da279c74f82e05eb405591a2,
        type: 3}
      propertyPath: VisibilityPoints.Array.data[2]
      value: 
      objectReference: {fileID: 8801396660716937990}
    - target: {fileID: 3790054184029282633, guid: 682678a4da279c74f82e05eb405591a2,
        type: 3}
      propertyPath: VisibilityPoints.Array.data[3]
      value: 
      objectReference: {fileID: 8801396662116483883}
    - target: {fileID: 3790054184029282633, guid: 682678a4da279c74f82e05eb405591a2,
        type: 3}
      propertyPath: VisibilityPoints.Array.data[4]
      value: 
      objectReference: {fileID: 8801396662335886268}
    - target: {fileID: 3790054184029282633, guid: 682678a4da279c74f82e05eb405591a2,
        type: 3}
      propertyPath: VisibilityPoints.Array.data[5]
      value: 
      objectReference: {fileID: 8801396662532616421}
    - target: {fileID: 3790054184029282633, guid: 682678a4da279c74f82e05eb405591a2,
        type: 3}
      propertyPath: VisibilityPoints.Array.data[6]
      value: 
      objectReference: {fileID: 8801396660829468803}
    - target: {fileID: 3790054184029282633, guid: 682678a4da279c74f82e05eb405591a2,
        type: 3}
      propertyPath: VisibilityPoints.Array.data[7]
      value: 
      objectReference: {fileID: 8801396660748010270}
    - target: {fileID: 3790054184029282633, guid: 682678a4da279c74f82e05eb405591a2,
        type: 3}
      propertyPath: VisibilityPoints.Array.data[8]
      value: 
      objectReference: {fileID: 8801396662418168756}
    - target: {fileID: 3790054184029282633, guid: 682678a4da279c74f82e05eb405591a2,
        type: 3}
      propertyPath: VisibilityPoints.Array.data[9]
      value: 
      objectReference: {fileID: 8801396660739502078}
    - target: {fileID: 3790054184029282633, guid: 682678a4da279c74f82e05eb405591a2,
        type: 3}
      propertyPath: VisibilityPoints.Array.data[10]
      value: 
      objectReference: {fileID: 8801396661731056335}
    - target: {fileID: 3790054184029282633, guid: 682678a4da279c74f82e05eb405591a2,
        type: 3}
      propertyPath: VisibilityPoints.Array.data[11]
      value: 
      objectReference: {fileID: 8801396660607185406}
    - target: {fileID: 3790054184029282633, guid: 682678a4da279c74f82e05eb405591a2,
        type: 3}
      propertyPath: VisibilityPoints.Array.data[12]
      value: 
      objectReference: {fileID: 8801396660994946737}
    - target: {fileID: 3790054184029282633, guid: 682678a4da279c74f82e05eb405591a2,
        type: 3}
      propertyPath: VisibilityPoints.Array.data[13]
      value: 
      objectReference: {fileID: 8801396661731674232}
    - target: {fileID: 3790054184029282633, guid: 682678a4da279c74f82e05eb405591a2,
        type: 3}
      propertyPath: VisibilityPoints.Array.data[14]
      value: 
      objectReference: {fileID: 8801396661726240123}
    - target: {fileID: 3790054184029282633, guid: 682678a4da279c74f82e05eb405591a2,
        type: 3}
      propertyPath: VisibilityPoints.Array.data[15]
      value: 
      objectReference: {fileID: 8801396660621348950}
    - target: {fileID: 3790054184029282633, guid: 682678a4da279c74f82e05eb405591a2,
        type: 3}
      propertyPath: VisibilityPoints.Array.data[16]
      value: 
      objectReference: {fileID: 8801396660750971941}
    - target: {fileID: 3790054184029282633, guid: 682678a4da279c74f82e05eb405591a2,
        type: 3}
      propertyPath: VisibilityPoints.Array.data[17]
      value: 
      objectReference: {fileID: 8801396661963876875}
    - target: {fileID: 3790054184029282633, guid: 682678a4da279c74f82e05eb405591a2,
        type: 3}
      propertyPath: VisibilityPoints.Array.data[18]
      value: 
      objectReference: {fileID: 8801396661417851549}
    - target: {fileID: 3790054184029282633, guid: 682678a4da279c74f82e05eb405591a2,
        type: 3}
      propertyPath: VisibilityPoints.Array.data[19]
      value: 
      objectReference: {fileID: 8801396662540814472}
    - target: {fileID: 3790054184029282633, guid: 682678a4da279c74f82e05eb405591a2,
        type: 3}
      propertyPath: VisibilityPoints.Array.data[20]
      value: 
      objectReference: {fileID: 8801396662245628939}
    - target: {fileID: 3790054184029282633, guid: 682678a4da279c74f82e05eb405591a2,
        type: 3}
      propertyPath: ReceptacleTriggerBoxes.Array.data[0]
      value: 
      objectReference: {fileID: 8800314907140418698}
    - target: {fileID: 3790054184029282633, guid: 682678a4da279c74f82e05eb405591a2,
        type: 3}
      propertyPath: ReceptacleTriggerBoxes.Array.data[1]
      value: 
      objectReference: {fileID: 8800314906853335306}
    - target: {fileID: 3790054184029282638, guid: 682678a4da279c74f82e05eb405591a2,
<<<<<<< HEAD
        type: 3}
      propertyPath: m_Name
      value: Desk_310_Master
      objectReference: {fileID: 0}
    - target: {fileID: 3790054184029282639, guid: 682678a4da279c74f82e05eb405591a2,
        type: 3}
      propertyPath: m_RootOrder
      value: 0
      objectReference: {fileID: 0}
    - target: {fileID: 3790054184029282639, guid: 682678a4da279c74f82e05eb405591a2,
        type: 3}
      propertyPath: m_LocalEulerAnglesHint.x
      value: 0
      objectReference: {fileID: 0}
    - target: {fileID: 3790054184029282639, guid: 682678a4da279c74f82e05eb405591a2,
        type: 3}
      propertyPath: m_LocalEulerAnglesHint.y
      value: 0
      objectReference: {fileID: 0}
    - target: {fileID: 3790054184029282639, guid: 682678a4da279c74f82e05eb405591a2,
        type: 3}
      propertyPath: m_LocalEulerAnglesHint.z
      value: 0
      objectReference: {fileID: 0}
    - target: {fileID: 3790054184533619469, guid: 682678a4da279c74f82e05eb405591a2,
        type: 3}
      propertyPath: MovingParts.Array.data[0]
      value: 
      objectReference: {fileID: 8801396662296633894}
    - target: {fileID: 3790054184533619471, guid: 682678a4da279c74f82e05eb405591a2,
        type: 3}
      propertyPath: VisibilityPoints.Array.data[0]
      value: 
      objectReference: {fileID: 8801396662522553303}
    - target: {fileID: 3790054184533619471, guid: 682678a4da279c74f82e05eb405591a2,
        type: 3}
      propertyPath: VisibilityPoints.Array.data[1]
      value: 
      objectReference: {fileID: 8801396662522553303}
    - target: {fileID: 3790054184533619471, guid: 682678a4da279c74f82e05eb405591a2,
        type: 3}
      propertyPath: VisibilityPoints.Array.data[2]
      value: 
      objectReference: {fileID: 8801396661699199891}
    - target: {fileID: 3790054184533619471, guid: 682678a4da279c74f82e05eb405591a2,
        type: 3}
      propertyPath: VisibilityPoints.Array.data[3]
      value: 
      objectReference: {fileID: 8801396661941171636}
    - target: {fileID: 3790054184533619471, guid: 682678a4da279c74f82e05eb405591a2,
        type: 3}
      propertyPath: VisibilityPoints.Array.data[4]
      value: 
      objectReference: {fileID: 8801396660708341529}
    - target: {fileID: 3790054184533619471, guid: 682678a4da279c74f82e05eb405591a2,
        type: 3}
      propertyPath: VisibilityPoints.Array.data[5]
      value: 
      objectReference: {fileID: 8801396661996577420}
    - target: {fileID: 3790054184533619471, guid: 682678a4da279c74f82e05eb405591a2,
        type: 3}
      propertyPath: VisibilityPoints.Array.data[6]
      value: 
      objectReference: {fileID: 8801396661061215369}
    - target: {fileID: 3790054184533619471, guid: 682678a4da279c74f82e05eb405591a2,
        type: 3}
      propertyPath: VisibilityPoints.Array.data[7]
      value: 
      objectReference: {fileID: 8801396662478565187}
    - target: {fileID: 3790054184533619471, guid: 682678a4da279c74f82e05eb405591a2,
        type: 3}
      propertyPath: VisibilityPoints.Array.data[8]
      value: 
      objectReference: {fileID: 8801396660878355259}
    - target: {fileID: 3790054184533619471, guid: 682678a4da279c74f82e05eb405591a2,
        type: 3}
      propertyPath: VisibilityPoints.Array.data[9]
      value: 
      objectReference: {fileID: 8801396661385287522}
    - target: {fileID: 3790054184533619471, guid: 682678a4da279c74f82e05eb405591a2,
        type: 3}
      propertyPath: VisibilityPoints.Array.data[10]
      value: 
      objectReference: {fileID: 8801396661781853609}
    - target: {fileID: 3790054184533619471, guid: 682678a4da279c74f82e05eb405591a2,
        type: 3}
      propertyPath: ReceptacleTriggerBoxes.Array.data[0]
      value: 
      objectReference: {fileID: 8800314907733368236}
    - target: {fileID: 3790054185001365253, guid: 682678a4da279c74f82e05eb405591a2,
=======
        type: 3}
      propertyPath: m_Name
      value: Desk_310_1
      objectReference: {fileID: 0}
    - target: {fileID: 3790054184029282639, guid: 682678a4da279c74f82e05eb405591a2,
>>>>>>> 2f8dd9f9
        type: 3}
      propertyPath: m_RootOrder
      value: 0
      objectReference: {fileID: 0}
    - target: {fileID: 3790054184029282639, guid: 682678a4da279c74f82e05eb405591a2,
        type: 3}
      propertyPath: m_LocalPosition.x
      value: -0.96239376
      objectReference: {fileID: 0}
    - target: {fileID: 3790054184029282639, guid: 682678a4da279c74f82e05eb405591a2,
        type: 3}
      propertyPath: m_LocalPosition.y
      value: -0.002
      objectReference: {fileID: 0}
    - target: {fileID: 3790054184029282639, guid: 682678a4da279c74f82e05eb405591a2,
        type: 3}
      propertyPath: m_LocalPosition.z
      value: -2.056
      objectReference: {fileID: 0}
    - target: {fileID: 3790054184029282639, guid: 682678a4da279c74f82e05eb405591a2,
        type: 3}
      propertyPath: m_LocalRotation.w
      value: 1
      objectReference: {fileID: 0}
    - target: {fileID: 3790054184029282639, guid: 682678a4da279c74f82e05eb405591a2,
        type: 3}
      propertyPath: m_LocalRotation.x
      value: -0
      objectReference: {fileID: 0}
    - target: {fileID: 3790054184029282639, guid: 682678a4da279c74f82e05eb405591a2,
        type: 3}
      propertyPath: m_LocalRotation.y
      value: -0
      objectReference: {fileID: 0}
    - target: {fileID: 3790054184029282639, guid: 682678a4da279c74f82e05eb405591a2,
        type: 3}
      propertyPath: m_LocalRotation.z
      value: -0
      objectReference: {fileID: 0}
    - target: {fileID: 3790054184029282639, guid: 682678a4da279c74f82e05eb405591a2,
        type: 3}
      propertyPath: m_LocalEulerAnglesHint.x
      value: 0
      objectReference: {fileID: 0}
    - target: {fileID: 3790054184029282639, guid: 682678a4da279c74f82e05eb405591a2,
        type: 3}
      propertyPath: m_LocalEulerAnglesHint.y
      value: 0
      objectReference: {fileID: 0}
    - target: {fileID: 3790054184029282639, guid: 682678a4da279c74f82e05eb405591a2,
        type: 3}
      propertyPath: m_LocalEulerAnglesHint.z
      value: 0
      objectReference: {fileID: 0}
    - target: {fileID: 3790054184533619469, guid: 682678a4da279c74f82e05eb405591a2,
        type: 3}
      propertyPath: MovingParts.Array.data[0]
      value: 
<<<<<<< HEAD
      objectReference: {fileID: 8801396661859264174}
    - target: {fileID: 3823099483532872487, guid: 682678a4da279c74f82e05eb405591a2,
        type: 3}
      propertyPath: myParent
      value: 
      objectReference: {fileID: 8801396661685258695}
    - target: {fileID: 3823099483593750362, guid: 682678a4da279c74f82e05eb405591a2,
=======
      objectReference: {fileID: 8801396662296633894}
    - target: {fileID: 3790054184533619471, guid: 682678a4da279c74f82e05eb405591a2,
>>>>>>> 2f8dd9f9
        type: 3}
      propertyPath: myParent
      value: 
      objectReference: {fileID: 8801396660655806879}
    - target: {fileID: 3823099483830881454, guid: 682678a4da279c74f82e05eb405591a2,
        type: 3}
      propertyPath: myParent
      value: 
      objectReference: {fileID: 8801396661119354245}
    - target: {fileID: 3823099484741651452, guid: 682678a4da279c74f82e05eb405591a2,
        type: 3}
      propertyPath: myParent
      value: 
<<<<<<< HEAD
=======
      objectReference: {fileID: 8801396661699199891}
    - target: {fileID: 3790054184533619471, guid: 682678a4da279c74f82e05eb405591a2,
        type: 3}
      propertyPath: VisibilityPoints.Array.data[3]
      value: 
      objectReference: {fileID: 8801396661941171636}
    - target: {fileID: 3790054184533619471, guid: 682678a4da279c74f82e05eb405591a2,
        type: 3}
      propertyPath: VisibilityPoints.Array.data[4]
      value: 
      objectReference: {fileID: 8801396660708341529}
    - target: {fileID: 3790054184533619471, guid: 682678a4da279c74f82e05eb405591a2,
        type: 3}
      propertyPath: VisibilityPoints.Array.data[5]
      value: 
      objectReference: {fileID: 8801396661996577420}
    - target: {fileID: 3790054184533619471, guid: 682678a4da279c74f82e05eb405591a2,
        type: 3}
      propertyPath: VisibilityPoints.Array.data[6]
      value: 
      objectReference: {fileID: 8801396661061215369}
    - target: {fileID: 3790054184533619471, guid: 682678a4da279c74f82e05eb405591a2,
        type: 3}
      propertyPath: VisibilityPoints.Array.data[7]
      value: 
      objectReference: {fileID: 8801396662478565187}
    - target: {fileID: 3790054184533619471, guid: 682678a4da279c74f82e05eb405591a2,
        type: 3}
      propertyPath: VisibilityPoints.Array.data[8]
      value: 
      objectReference: {fileID: 8801396660878355259}
    - target: {fileID: 3790054184533619471, guid: 682678a4da279c74f82e05eb405591a2,
        type: 3}
      propertyPath: VisibilityPoints.Array.data[9]
      value: 
      objectReference: {fileID: 8801396661385287522}
    - target: {fileID: 3790054184533619471, guid: 682678a4da279c74f82e05eb405591a2,
        type: 3}
      propertyPath: VisibilityPoints.Array.data[10]
      value: 
      objectReference: {fileID: 8801396661781853609}
    - target: {fileID: 3790054184533619471, guid: 682678a4da279c74f82e05eb405591a2,
        type: 3}
      propertyPath: ReceptacleTriggerBoxes.Array.data[0]
      value: 
      objectReference: {fileID: 8800314907733368236}
    - target: {fileID: 3790054185001365253, guid: 682678a4da279c74f82e05eb405591a2,
        type: 3}
      propertyPath: VisibilityPoints.Array.data[0]
      value: 
      objectReference: {fileID: 8801396661703542749}
    - target: {fileID: 3790054185001365253, guid: 682678a4da279c74f82e05eb405591a2,
        type: 3}
      propertyPath: VisibilityPoints.Array.data[1]
      value: 
      objectReference: {fileID: 8801396661254337188}
    - target: {fileID: 3790054185001365253, guid: 682678a4da279c74f82e05eb405591a2,
        type: 3}
      propertyPath: VisibilityPoints.Array.data[2]
      value: 
      objectReference: {fileID: 8801396662235239905}
    - target: {fileID: 3790054185001365253, guid: 682678a4da279c74f82e05eb405591a2,
        type: 3}
      propertyPath: VisibilityPoints.Array.data[3]
      value: 
      objectReference: {fileID: 8801396661354803695}
    - target: {fileID: 3790054185001365253, guid: 682678a4da279c74f82e05eb405591a2,
        type: 3}
      propertyPath: VisibilityPoints.Array.data[4]
      value: 
      objectReference: {fileID: 8801396661465717388}
    - target: {fileID: 3790054185001365253, guid: 682678a4da279c74f82e05eb405591a2,
        type: 3}
      propertyPath: VisibilityPoints.Array.data[5]
      value: 
      objectReference: {fileID: 8801396661407301753}
    - target: {fileID: 3790054185001365253, guid: 682678a4da279c74f82e05eb405591a2,
        type: 3}
      propertyPath: VisibilityPoints.Array.data[6]
      value: 
      objectReference: {fileID: 8801396660928507554}
    - target: {fileID: 3790054185001365253, guid: 682678a4da279c74f82e05eb405591a2,
        type: 3}
      propertyPath: VisibilityPoints.Array.data[7]
      value: 
      objectReference: {fileID: 8801396661352684770}
    - target: {fileID: 3790054185001365253, guid: 682678a4da279c74f82e05eb405591a2,
        type: 3}
      propertyPath: VisibilityPoints.Array.data[8]
      value: 
      objectReference: {fileID: 8801396661360045702}
    - target: {fileID: 3790054185001365253, guid: 682678a4da279c74f82e05eb405591a2,
        type: 3}
      propertyPath: VisibilityPoints.Array.data[9]
      value: 
      objectReference: {fileID: 8801396661672524188}
    - target: {fileID: 3790054185001365253, guid: 682678a4da279c74f82e05eb405591a2,
        type: 3}
      propertyPath: ReceptacleTriggerBoxes.Array.data[0]
      value: 
      objectReference: {fileID: 8800314907500750424}
    - target: {fileID: 3790054185001365275, guid: 682678a4da279c74f82e05eb405591a2,
        type: 3}
      propertyPath: MovingParts.Array.data[0]
      value: 
      objectReference: {fileID: 8801396661859264174}
    - target: {fileID: 3823099483532872487, guid: 682678a4da279c74f82e05eb405591a2,
        type: 3}
      propertyPath: myParent
      value: 
      objectReference: {fileID: 8801396661685258695}
    - target: {fileID: 3823099483593750362, guid: 682678a4da279c74f82e05eb405591a2,
        type: 3}
      propertyPath: myParent
      value: 
      objectReference: {fileID: 8801396660655806879}
    - target: {fileID: 3823099483830881454, guid: 682678a4da279c74f82e05eb405591a2,
        type: 3}
      propertyPath: myParent
      value: 
      objectReference: {fileID: 8801396661119354245}
    - target: {fileID: 3823099484741651452, guid: 682678a4da279c74f82e05eb405591a2,
        type: 3}
      propertyPath: myParent
      value: 
>>>>>>> 2f8dd9f9
      objectReference: {fileID: 8801396662299085778}
    - target: {fileID: 3823099485534144124, guid: 682678a4da279c74f82e05eb405591a2,
        type: 3}
      propertyPath: myParent
      value: 
      objectReference: {fileID: 8801396662299085778}
    - target: {fileID: 3823099485566277858, guid: 682678a4da279c74f82e05eb405591a2,
        type: 3}
      propertyPath: myParent
      value: 
      objectReference: {fileID: 8801396661711554183}
    - target: {fileID: 3823152219335887819, guid: 682678a4da279c74f82e05eb405591a2,
        type: 3}
      propertyPath: VisibilityPoints.Array.data[0]
      value: 
      objectReference: {fileID: 8806213759511195481}
    - target: {fileID: 3823152219335887819, guid: 682678a4da279c74f82e05eb405591a2,
        type: 3}
      propertyPath: VisibilityPoints.Array.data[1]
      value: 
      objectReference: {fileID: 8803031629898676715}
    - target: {fileID: 3823152219335887819, guid: 682678a4da279c74f82e05eb405591a2,
        type: 3}
      propertyPath: VisibilityPoints.Array.data[2]
      value: 
      objectReference: {fileID: 8802895100914515191}
    - target: {fileID: 3823152219335887819, guid: 682678a4da279c74f82e05eb405591a2,
        type: 3}
      propertyPath: VisibilityPoints.Array.data[3]
      value: 
      objectReference: {fileID: 8806163818984126817}
    - target: {fileID: 3823152219335887819, guid: 682678a4da279c74f82e05eb405591a2,
        type: 3}
      propertyPath: VisibilityPoints.Array.data[4]
      value: 
      objectReference: {fileID: 8802909217450749099}
    - target: {fileID: 3823152219335887819, guid: 682678a4da279c74f82e05eb405591a2,
        type: 3}
      propertyPath: VisibilityPoints.Array.data[5]
      value: 
      objectReference: {fileID: 8803358062179407797}
    - target: {fileID: 3823152219335887819, guid: 682678a4da279c74f82e05eb405591a2,
        type: 3}
      propertyPath: VisibilityPoints.Array.data[6]
      value: 
      objectReference: {fileID: 8803132021098760235}
    - target: {fileID: 3823152219335887819, guid: 682678a4da279c74f82e05eb405591a2,
        type: 3}
      propertyPath: VisibilityPoints.Array.data[7]
      value: 
      objectReference: {fileID: 8803052518209217791}
    - target: {fileID: 3823152219335887819, guid: 682678a4da279c74f82e05eb405591a2,
        type: 3}
      propertyPath: VisibilityPoints.Array.data[8]
      value: 
      objectReference: {fileID: 8806062502847226859}
    - target: {fileID: 3823152219335887819, guid: 682678a4da279c74f82e05eb405591a2,
        type: 3}
      propertyPath: ReceptacleTriggerBoxes.Array.data[0]
      value: 
      objectReference: {fileID: 8802090055295540983}
    - target: {fileID: 3823457409523782043, guid: 682678a4da279c74f82e05eb405591a2,
        type: 3}
      propertyPath: myParent
      value: 
      objectReference: {fileID: 8800209478205907653}
    m_RemovedComponents: []
  m_SourcePrefab: {fileID: 100100000, guid: 682678a4da279c74f82e05eb405591a2, type: 3}
--- !u!1 &8800314907140418698 stripped
GameObject:
  m_CorrespondingSourceObject: {fileID: 3791136274195465750, guid: 682678a4da279c74f82e05eb405591a2,
    type: 3}
  m_PrefabInstance: {fileID: 5673459739043375772}
  m_PrefabAsset: {fileID: 0}
--- !u!1 &8800314906853335306 stripped
GameObject:
  m_CorrespondingSourceObject: {fileID: 3791136273947184022, guid: 682678a4da279c74f82e05eb405591a2,
    type: 3}
  m_PrefabInstance: {fileID: 5673459739043375772}
  m_PrefabAsset: {fileID: 0}
--- !u!4 &8801396660955909000 stripped
Transform:
  m_CorrespondingSourceObject: {fileID: 3790054184837914900, guid: 682678a4da279c74f82e05eb405591a2,
    type: 3}
  m_PrefabInstance: {fileID: 5673459739043375772}
  m_PrefabAsset: {fileID: 0}
--- !u!4 &8801396662055074503 stripped
Transform:
  m_CorrespondingSourceObject: {fileID: 3790054184056836187, guid: 682678a4da279c74f82e05eb405591a2,
    type: 3}
  m_PrefabInstance: {fileID: 5673459739043375772}
  m_PrefabAsset: {fileID: 0}
--- !u!4 &8801396660716937990 stripped
Transform:
  m_CorrespondingSourceObject: {fileID: 3790054184867236250, guid: 682678a4da279c74f82e05eb405591a2,
    type: 3}
  m_PrefabInstance: {fileID: 5673459739043375772}
  m_PrefabAsset: {fileID: 0}
--- !u!4 &8801396662116483883 stripped
Transform:
  m_CorrespondingSourceObject: {fileID: 3790054184152869303, guid: 682678a4da279c74f82e05eb405591a2,
    type: 3}
  m_PrefabInstance: {fileID: 5673459739043375772}
  m_PrefabAsset: {fileID: 0}
--- !u!4 &8801396662335886268 stripped
Transform:
  m_CorrespondingSourceObject: {fileID: 3790054184338848032, guid: 682678a4da279c74f82e05eb405591a2,
    type: 3}
  m_PrefabInstance: {fileID: 5673459739043375772}
  m_PrefabAsset: {fileID: 0}
--- !u!4 &8801396662532616421 stripped
Transform:
  m_CorrespondingSourceObject: {fileID: 3790054184267127417, guid: 682678a4da279c74f82e05eb405591a2,
    type: 3}
  m_PrefabInstance: {fileID: 5673459739043375772}
  m_PrefabAsset: {fileID: 0}
--- !u!4 &8801396660829468803 stripped
Transform:
  m_CorrespondingSourceObject: {fileID: 3790054184743965215, guid: 682678a4da279c74f82e05eb405591a2,
    type: 3}
  m_PrefabInstance: {fileID: 5673459739043375772}
  m_PrefabAsset: {fileID: 0}
--- !u!4 &8801396660748010270 stripped
Transform:
  m_CorrespondingSourceObject: {fileID: 3790054184894130562, guid: 682678a4da279c74f82e05eb405591a2,
    type: 3}
  m_PrefabInstance: {fileID: 5673459739043375772}
  m_PrefabAsset: {fileID: 0}
--- !u!4 &8801396662418168756 stripped
Transform:
  m_CorrespondingSourceObject: {fileID: 3790054184449437992, guid: 682678a4da279c74f82e05eb405591a2,
    type: 3}
  m_PrefabInstance: {fileID: 5673459739043375772}
  m_PrefabAsset: {fileID: 0}
--- !u!4 &8801396660739502078 stripped
Transform:
  m_CorrespondingSourceObject: {fileID: 3790054184918107490, guid: 682678a4da279c74f82e05eb405591a2,
    type: 3}
  m_PrefabInstance: {fileID: 5673459739043375772}
  m_PrefabAsset: {fileID: 0}
--- !u!4 &8801396661731056335 stripped
Transform:
  m_CorrespondingSourceObject: {fileID: 3790054183464398931, guid: 682678a4da279c74f82e05eb405591a2,
    type: 3}
  m_PrefabInstance: {fileID: 5673459739043375772}
  m_PrefabAsset: {fileID: 0}
--- !u!4 &8801396660607185406 stripped
Transform:
  m_CorrespondingSourceObject: {fileID: 3790054184521685858, guid: 682678a4da279c74f82e05eb405591a2,
    type: 3}
  m_PrefabInstance: {fileID: 5673459739043375772}
  m_PrefabAsset: {fileID: 0}
--- !u!4 &8801396660994946737 stripped
Transform:
  m_CorrespondingSourceObject: {fileID: 3790054185140001837, guid: 682678a4da279c74f82e05eb405591a2,
    type: 3}
  m_PrefabInstance: {fileID: 5673459739043375772}
  m_PrefabAsset: {fileID: 0}
--- !u!4 &8801396661731674232 stripped
Transform:
  m_CorrespondingSourceObject: {fileID: 3790054183466066660, guid: 682678a4da279c74f82e05eb405591a2,
    type: 3}
  m_PrefabInstance: {fileID: 5673459739043375772}
  m_PrefabAsset: {fileID: 0}
--- !u!4 &8801396661726240123 stripped
Transform:
  m_CorrespondingSourceObject: {fileID: 3790054183460763623, guid: 682678a4da279c74f82e05eb405591a2,
    type: 3}
  m_PrefabInstance: {fileID: 5673459739043375772}
  m_PrefabAsset: {fileID: 0}
--- !u!4 &8801396660621348950 stripped
Transform:
  m_CorrespondingSourceObject: {fileID: 3790054184499034826, guid: 682678a4da279c74f82e05eb405591a2,
    type: 3}
  m_PrefabInstance: {fileID: 5673459739043375772}
  m_PrefabAsset: {fileID: 0}
--- !u!4 &8801396660750971941 stripped
Transform:
  m_CorrespondingSourceObject: {fileID: 3790054184900353721, guid: 682678a4da279c74f82e05eb405591a2,
    type: 3}
  m_PrefabInstance: {fileID: 5673459739043375772}
  m_PrefabAsset: {fileID: 0}
--- !u!4 &8801396661963876875 stripped
Transform:
  m_CorrespondingSourceObject: {fileID: 3790054183693140119, guid: 682678a4da279c74f82e05eb405591a2,
    type: 3}
  m_PrefabInstance: {fileID: 5673459739043375772}
  m_PrefabAsset: {fileID: 0}
--- !u!4 &8801396661417851549 stripped
Transform:
  m_CorrespondingSourceObject: {fileID: 3790054185298792449, guid: 682678a4da279c74f82e05eb405591a2,
    type: 3}
  m_PrefabInstance: {fileID: 5673459739043375772}
  m_PrefabAsset: {fileID: 0}
--- !u!4 &8801396662540814472 stripped
Transform:
  m_CorrespondingSourceObject: {fileID: 3790054184307712532, guid: 682678a4da279c74f82e05eb405591a2,
    type: 3}
  m_PrefabInstance: {fileID: 5673459739043375772}
  m_PrefabAsset: {fileID: 0}
--- !u!4 &8801396662245628939 stripped
Transform:
  m_CorrespondingSourceObject: {fileID: 3790054184009381527, guid: 682678a4da279c74f82e05eb405591a2,
    type: 3}
  m_PrefabInstance: {fileID: 5673459739043375772}
  m_PrefabAsset: {fileID: 0}
--- !u!1 &8801396660723451144 stripped
GameObject:
  m_CorrespondingSourceObject: {fileID: 3790054184868523924, guid: 682678a4da279c74f82e05eb405591a2,
    type: 3}
  m_PrefabInstance: {fileID: 5673459739043375772}
  m_PrefabAsset: {fileID: 0}
--- !u!1 &8800209478205907653 stripped
GameObject:
  m_CorrespondingSourceObject: {fileID: 3791101214005135449, guid: 682678a4da279c74f82e05eb405591a2,
    type: 3}
  m_PrefabInstance: {fileID: 5673459739043375772}
  m_PrefabAsset: {fileID: 0}
--- !u!1 &8802090055295540983 stripped
GameObject:
  m_CorrespondingSourceObject: {fileID: 3790733290119017579, guid: 682678a4da279c74f82e05eb405591a2,
    type: 3}
  m_PrefabInstance: {fileID: 5673459739043375772}
  m_PrefabAsset: {fileID: 0}
--- !u!4 &8806213759511195481 stripped
Transform:
  m_CorrespondingSourceObject: {fileID: 3785795912538473925, guid: 682678a4da279c74f82e05eb405591a2,
    type: 3}
  m_PrefabInstance: {fileID: 5673459739043375772}
  m_PrefabAsset: {fileID: 0}
--- !u!4 &8803031629898676715 stripped
Transform:
  m_CorrespondingSourceObject: {fileID: 3789369186422772599, guid: 682678a4da279c74f82e05eb405591a2,
    type: 3}
  m_PrefabInstance: {fileID: 5673459739043375772}
  m_PrefabAsset: {fileID: 0}
--- !u!4 &8802895100914515191 stripped
Transform:
  m_CorrespondingSourceObject: {fileID: 3789224823387854443, guid: 682678a4da279c74f82e05eb405591a2,
    type: 3}
  m_PrefabInstance: {fileID: 5673459739043375772}
  m_PrefabAsset: {fileID: 0}
--- !u!4 &8806163818984126817 stripped
Transform:
  m_CorrespondingSourceObject: {fileID: 3785815092828509181, guid: 682678a4da279c74f82e05eb405591a2,
    type: 3}
  m_PrefabInstance: {fileID: 5673459739043375772}
  m_PrefabAsset: {fileID: 0}
--- !u!4 &8802909217450749099 stripped
Transform:
  m_CorrespondingSourceObject: {fileID: 3789245659698218551, guid: 682678a4da279c74f82e05eb405591a2,
    type: 3}
  m_PrefabInstance: {fileID: 5673459739043375772}
  m_PrefabAsset: {fileID: 0}
--- !u!4 &8803358062179407797 stripped
Transform:
  m_CorrespondingSourceObject: {fileID: 3789746174767889705, guid: 682678a4da279c74f82e05eb405591a2,
    type: 3}
  m_PrefabInstance: {fileID: 5673459739043375772}
  m_PrefabAsset: {fileID: 0}
--- !u!4 &8803132021098760235 stripped
Transform:
  m_CorrespondingSourceObject: {fileID: 3789546524377899703, guid: 682678a4da279c74f82e05eb405591a2,
    type: 3}
  m_PrefabInstance: {fileID: 5673459739043375772}
  m_PrefabAsset: {fileID: 0}
--- !u!4 &8803052518209217791 stripped
Transform:
  m_CorrespondingSourceObject: {fileID: 3789378920703250019, guid: 682678a4da279c74f82e05eb405591a2,
    type: 3}
  m_PrefabInstance: {fileID: 5673459739043375772}
  m_PrefabAsset: {fileID: 0}
--- !u!4 &8806062502847226859 stripped
Transform:
  m_CorrespondingSourceObject: {fileID: 3785634624742459767, guid: 682678a4da279c74f82e05eb405591a2,
    type: 3}
  m_PrefabInstance: {fileID: 5673459739043375772}
  m_PrefabAsset: {fileID: 0}
--- !u!1 &8801396661119354245 stripped
GameObject:
  m_CorrespondingSourceObject: {fileID: 3790054185001365273, guid: 682678a4da279c74f82e05eb405591a2,
    type: 3}
  m_PrefabInstance: {fileID: 5673459739043375772}
  m_PrefabAsset: {fileID: 0}
--- !u!1 &8800314907500750424 stripped
GameObject:
  m_CorrespondingSourceObject: {fileID: 3791136272676883652, guid: 682678a4da279c74f82e05eb405591a2,
    type: 3}
  m_PrefabInstance: {fileID: 5673459739043375772}
  m_PrefabAsset: {fileID: 0}
--- !u!1 &8801396661859264174 stripped
GameObject:
  m_CorrespondingSourceObject: {fileID: 3790054183856966706, guid: 682678a4da279c74f82e05eb405591a2,
    type: 3}
  m_PrefabInstance: {fileID: 5673459739043375772}
  m_PrefabAsset: {fileID: 0}
--- !u!4 &8801396661703542749 stripped
Transform:
  m_CorrespondingSourceObject: {fileID: 3790054183467429185, guid: 682678a4da279c74f82e05eb405591a2,
    type: 3}
  m_PrefabInstance: {fileID: 5673459739043375772}
  m_PrefabAsset: {fileID: 0}
--- !u!4 &8801396661254337188 stripped
Transform:
  m_CorrespondingSourceObject: {fileID: 3790054185403586616, guid: 682678a4da279c74f82e05eb405591a2,
    type: 3}
  m_PrefabInstance: {fileID: 5673459739043375772}
  m_PrefabAsset: {fileID: 0}
--- !u!4 &8801396662235239905 stripped
Transform:
  m_CorrespondingSourceObject: {fileID: 3790054183969636221, guid: 682678a4da279c74f82e05eb405591a2,
    type: 3}
  m_PrefabInstance: {fileID: 5673459739043375772}
  m_PrefabAsset: {fileID: 0}
--- !u!4 &8801396661354803695 stripped
Transform:
  m_CorrespondingSourceObject: {fileID: 3790054185504185203, guid: 682678a4da279c74f82e05eb405591a2,
    type: 3}
  m_PrefabInstance: {fileID: 5673459739043375772}
  m_PrefabAsset: {fileID: 0}
--- !u!4 &8801396661465717388 stripped
Transform:
  m_CorrespondingSourceObject: {fileID: 3790054185342349328, guid: 682678a4da279c74f82e05eb405591a2,
    type: 3}
  m_PrefabInstance: {fileID: 5673459739043375772}
  m_PrefabAsset: {fileID: 0}
--- !u!4 &8801396661407301753 stripped
Transform:
  m_CorrespondingSourceObject: {fileID: 3790054185317493477, guid: 682678a4da279c74f82e05eb405591a2,
    type: 3}
  m_PrefabInstance: {fileID: 5673459739043375772}
  m_PrefabAsset: {fileID: 0}
--- !u!4 &8801396660928507554 stripped
Transform:
  m_CorrespondingSourceObject: {fileID: 3790054184806171710, guid: 682678a4da279c74f82e05eb405591a2,
    type: 3}
  m_PrefabInstance: {fileID: 5673459739043375772}
  m_PrefabAsset: {fileID: 0}
--- !u!4 &8801396661352684770 stripped
Transform:
  m_CorrespondingSourceObject: {fileID: 3790054185497884286, guid: 682678a4da279c74f82e05eb405591a2,
    type: 3}
  m_PrefabInstance: {fileID: 5673459739043375772}
  m_PrefabAsset: {fileID: 0}
--- !u!4 &8801396661360045702 stripped
Transform:
  m_CorrespondingSourceObject: {fileID: 3790054185505227802, guid: 682678a4da279c74f82e05eb405591a2,
    type: 3}
  m_PrefabInstance: {fileID: 5673459739043375772}
  m_PrefabAsset: {fileID: 0}
--- !u!4 &8801396661672524188 stripped
Transform:
  m_CorrespondingSourceObject: {fileID: 3790054183439536896, guid: 682678a4da279c74f82e05eb405591a2,
    type: 3}
  m_PrefabInstance: {fileID: 5673459739043375772}
  m_PrefabAsset: {fileID: 0}
--- !u!1 &8801396660655806879 stripped
GameObject:
  m_CorrespondingSourceObject: {fileID: 3790054184533619459, guid: 682678a4da279c74f82e05eb405591a2,
    type: 3}
  m_PrefabInstance: {fileID: 5673459739043375772}
  m_PrefabAsset: {fileID: 0}
--- !u!1 &8800314907733368236 stripped
GameObject:
  m_CorrespondingSourceObject: {fileID: 3791136272914626352, guid: 682678a4da279c74f82e05eb405591a2,
    type: 3}
  m_PrefabInstance: {fileID: 5673459739043375772}
  m_PrefabAsset: {fileID: 0}
--- !u!1 &8801396662296633894 stripped
GameObject:
  m_CorrespondingSourceObject: {fileID: 3790054184025770170, guid: 682678a4da279c74f82e05eb405591a2,
    type: 3}
  m_PrefabInstance: {fileID: 5673459739043375772}
  m_PrefabAsset: {fileID: 0}
--- !u!4 &8801396660708341529 stripped
Transform:
  m_CorrespondingSourceObject: {fileID: 3790054184892325253, guid: 682678a4da279c74f82e05eb405591a2,
    type: 3}
  m_PrefabInstance: {fileID: 5673459739043375772}
  m_PrefabAsset: {fileID: 0}
--- !u!4 &8801396662522553303 stripped
Transform:
  m_CorrespondingSourceObject: {fileID: 3790054184286292299, guid: 682678a4da279c74f82e05eb405591a2,
    type: 3}
  m_PrefabInstance: {fileID: 5673459739043375772}
  m_PrefabAsset: {fileID: 0}
--- !u!4 &8801396661699199891 stripped
Transform:
  m_CorrespondingSourceObject: {fileID: 3790054183429400847, guid: 682678a4da279c74f82e05eb405591a2,
    type: 3}
  m_PrefabInstance: {fileID: 5673459739043375772}
  m_PrefabAsset: {fileID: 0}
--- !u!4 &8801396661941171636 stripped
Transform:
  m_CorrespondingSourceObject: {fileID: 3790054183708057384, guid: 682678a4da279c74f82e05eb405591a2,
    type: 3}
  m_PrefabInstance: {fileID: 5673459739043375772}
  m_PrefabAsset: {fileID: 0}
--- !u!4 &8801396661996577420 stripped
Transform:
  m_CorrespondingSourceObject: {fileID: 3790054183729907728, guid: 682678a4da279c74f82e05eb405591a2,
    type: 3}
  m_PrefabInstance: {fileID: 5673459739043375772}
  m_PrefabAsset: {fileID: 0}
--- !u!4 &8801396661385287522 stripped
Transform:
  m_CorrespondingSourceObject: {fileID: 3790054185261923838, guid: 682678a4da279c74f82e05eb405591a2,
    type: 3}
  m_PrefabInstance: {fileID: 5673459739043375772}
  m_PrefabAsset: {fileID: 0}
--- !u!4 &8801396661061215369 stripped
Transform:
  m_CorrespondingSourceObject: {fileID: 3790054185210596885, guid: 682678a4da279c74f82e05eb405591a2,
    type: 3}
  m_PrefabInstance: {fileID: 5673459739043375772}
  m_PrefabAsset: {fileID: 0}
--- !u!4 &8801396660878355259 stripped
Transform:
  m_CorrespondingSourceObject: {fileID: 3790054184789705127, guid: 682678a4da279c74f82e05eb405591a2,
    type: 3}
  m_PrefabInstance: {fileID: 5673459739043375772}
  m_PrefabAsset: {fileID: 0}
--- !u!4 &8801396662478565187 stripped
Transform:
  m_CorrespondingSourceObject: {fileID: 3790054184246494687, guid: 682678a4da279c74f82e05eb405591a2,
    type: 3}
  m_PrefabInstance: {fileID: 5673459739043375772}
  m_PrefabAsset: {fileID: 0}
--- !u!4 &8801396661781853609 stripped
Transform:
  m_CorrespondingSourceObject: {fileID: 3790054183818354485, guid: 682678a4da279c74f82e05eb405591a2,
    type: 3}
  m_PrefabInstance: {fileID: 5673459739043375772}
  m_PrefabAsset: {fileID: 0}
--- !u!1 &8801396661711554183 stripped
GameObject:
  m_CorrespondingSourceObject: {fileID: 3790054183475440667, guid: 682678a4da279c74f82e05eb405591a2,
    type: 3}
  m_PrefabInstance: {fileID: 5673459739043375772}
  m_PrefabAsset: {fileID: 0}
--- !u!1 &8800314907107537428 stripped
GameObject:
  m_CorrespondingSourceObject: {fileID: 3791136274162718856, guid: 682678a4da279c74f82e05eb405591a2,
    type: 3}
  m_PrefabInstance: {fileID: 5673459739043375772}
  m_PrefabAsset: {fileID: 0}
--- !u!1 &8801396662030838373 stripped
GameObject:
  m_CorrespondingSourceObject: {fileID: 3790054183760101625, guid: 682678a4da279c74f82e05eb405591a2,
    type: 3}
  m_PrefabInstance: {fileID: 5673459739043375772}
  m_PrefabAsset: {fileID: 0}
--- !u!4 &8801396661347789056 stripped
Transform:
  m_CorrespondingSourceObject: {fileID: 3790054185527444380, guid: 682678a4da279c74f82e05eb405591a2,
    type: 3}
  m_PrefabInstance: {fileID: 5673459739043375772}
  m_PrefabAsset: {fileID: 0}
--- !u!4 &8801396661174385954 stripped
Transform:
  m_CorrespondingSourceObject: {fileID: 3790054185088751550, guid: 682678a4da279c74f82e05eb405591a2,
    type: 3}
  m_PrefabInstance: {fileID: 5673459739043375772}
  m_PrefabAsset: {fileID: 0}
--- !u!1 &8801396662299085778 stripped
GameObject:
  m_CorrespondingSourceObject: {fileID: 3790054184029282638, guid: 682678a4da279c74f82e05eb405591a2,
    type: 3}
  m_PrefabInstance: {fileID: 5673459739043375772}
  m_PrefabAsset: {fileID: 0}
--- !u!4 &8801396662427782112 stripped
Transform:
  m_CorrespondingSourceObject: {fileID: 3790054184430608764, guid: 682678a4da279c74f82e05eb405591a2,
    type: 3}
  m_PrefabInstance: {fileID: 5673459739043375772}
  m_PrefabAsset: {fileID: 0}
--- !u!4 &8801396661854853261 stripped
Transform:
  m_CorrespondingSourceObject: {fileID: 3790054183852569105, guid: 682678a4da279c74f82e05eb405591a2,
    type: 3}
  m_PrefabInstance: {fileID: 5673459739043375772}
  m_PrefabAsset: {fileID: 0}
--- !u!4 &8801396661763440570 stripped
Transform:
  m_CorrespondingSourceObject: {fileID: 3790054183493621030, guid: 682678a4da279c74f82e05eb405591a2,
    type: 3}
  m_PrefabInstance: {fileID: 5673459739043375772}
  m_PrefabAsset: {fileID: 0}
--- !u!4 &8801396661390500892 stripped
Transform:
  m_CorrespondingSourceObject: {fileID: 3790054185267121792, guid: 682678a4da279c74f82e05eb405591a2,
    type: 3}
  m_PrefabInstance: {fileID: 5673459739043375772}
  m_PrefabAsset: {fileID: 0}
--- !u!4 &8801396661408922447 stripped
Transform:
  m_CorrespondingSourceObject: {fileID: 3790054185324466643, guid: 682678a4da279c74f82e05eb405591a2,
    type: 3}
  m_PrefabInstance: {fileID: 5673459739043375772}
  m_PrefabAsset: {fileID: 0}
--- !u!4 &8801396661539378623 stripped
Transform:
  m_CorrespondingSourceObject: {fileID: 3790054183574716195, guid: 682678a4da279c74f82e05eb405591a2,
    type: 3}
  m_PrefabInstance: {fileID: 5673459739043375772}
  m_PrefabAsset: {fileID: 0}
--- !u!4 &8801396661025305937 stripped
Transform:
  m_CorrespondingSourceObject: {fileID: 3790054185170493389, guid: 682678a4da279c74f82e05eb405591a2,
    type: 3}
  m_PrefabInstance: {fileID: 5673459739043375772}
  m_PrefabAsset: {fileID: 0}
--- !u!1 &8801396661685258695 stripped
GameObject:
  m_CorrespondingSourceObject: {fileID: 3790054183418602331, guid: 682678a4da279c74f82e05eb405591a2,
    type: 3}
  m_PrefabInstance: {fileID: 5673459739043375772}
  m_PrefabAsset: {fileID: 0}
--- !u!1 &8800314907806720465 stripped
GameObject:
  m_CorrespondingSourceObject: {fileID: 3791136272983903053, guid: 682678a4da279c74f82e05eb405591a2,
    type: 3}
  m_PrefabInstance: {fileID: 5673459739043375772}
  m_PrefabAsset: {fileID: 0}
--- !u!1 &8801396660723798475 stripped
GameObject:
  m_CorrespondingSourceObject: {fileID: 3790054184874244951, guid: 682678a4da279c74f82e05eb405591a2,
    type: 3}
  m_PrefabInstance: {fileID: 5673459739043375772}
  m_PrefabAsset: {fileID: 0}
--- !u!4 &8801396662409203422 stripped
Transform:
  m_CorrespondingSourceObject: {fileID: 3790054184441390146, guid: 682678a4da279c74f82e05eb405591a2,
    type: 3}
  m_PrefabInstance: {fileID: 5673459739043375772}
  m_PrefabAsset: {fileID: 0}
--- !u!4 &8801396661868326291 stripped
Transform:
  m_CorrespondingSourceObject: {fileID: 3790054183866025743, guid: 682678a4da279c74f82e05eb405591a2,
    type: 3}
  m_PrefabInstance: {fileID: 5673459739043375772}
  m_PrefabAsset: {fileID: 0}
--- !u!4 &8801396660628505609 stripped
Transform:
  m_CorrespondingSourceObject: {fileID: 3790054184544071317, guid: 682678a4da279c74f82e05eb405591a2,
    type: 3}
  m_PrefabInstance: {fileID: 5673459739043375772}
  m_PrefabAsset: {fileID: 0}
--- !u!4 &8801396661661354844 stripped
Transform:
  m_CorrespondingSourceObject: {fileID: 3790054183391683008, guid: 682678a4da279c74f82e05eb405591a2,
    type: 3}
  m_PrefabInstance: {fileID: 5673459739043375772}
  m_PrefabAsset: {fileID: 0}
--- !u!4 &8801396660740449702 stripped
Transform:
  m_CorrespondingSourceObject: {fileID: 3790054184919191354, guid: 682678a4da279c74f82e05eb405591a2,
    type: 3}
  m_PrefabInstance: {fileID: 5673459739043375772}
  m_PrefabAsset: {fileID: 0}
--- !u!4 &8801396660906866284 stripped
Transform:
  m_CorrespondingSourceObject: {fileID: 3790054184817040624, guid: 682678a4da279c74f82e05eb405591a2,
    type: 3}
  m_PrefabInstance: {fileID: 5673459739043375772}
  m_PrefabAsset: {fileID: 0}
--- !u!4 &8801396661183045179 stripped
Transform:
  m_CorrespondingSourceObject: {fileID: 3790054185063871655, guid: 682678a4da279c74f82e05eb405591a2,
    type: 3}
  m_PrefabInstance: {fileID: 5673459739043375772}
  m_PrefabAsset: {fileID: 0}
--- !u!4 &8801396660850916459 stripped
Transform:
  m_CorrespondingSourceObject: {fileID: 3790054184732776183, guid: 682678a4da279c74f82e05eb405591a2,
    type: 3}
  m_PrefabInstance: {fileID: 5673459739043375772}
  m_PrefabAsset: {fileID: 0}
--- !u!4 &8801396661618786089 stripped
Transform:
  m_CorrespondingSourceObject: {fileID: 3790054183620679093, guid: 682678a4da279c74f82e05eb405591a2,
    type: 3}
  m_PrefabInstance: {fileID: 5673459739043375772}
  m_PrefabAsset: {fileID: 0}
--- !u!4 &8801396661912694640 stripped
Transform:
  m_CorrespondingSourceObject: {fileID: 3790054183679575532, guid: 682678a4da279c74f82e05eb405591a2,
    type: 3}
  m_PrefabInstance: {fileID: 5673459739043375772}
  m_PrefabAsset: {fileID: 0}
--- !u!4 &8801396660551251148 stripped
Transform:
  m_CorrespondingSourceObject: {fileID: 3790054184697355856, guid: 682678a4da279c74f82e05eb405591a2,
    type: 3}
  m_PrefabInstance: {fileID: 5673459739043375772}
  m_PrefabAsset: {fileID: 0}
--- !u!4 &8801396661435458905 stripped
Transform:
  m_CorrespondingSourceObject: {fileID: 3790054185345634245, guid: 682678a4da279c74f82e05eb405591a2,
    type: 3}
  m_PrefabInstance: {fileID: 5673459739043375772}
  m_PrefabAsset: {fileID: 0}<|MERGE_RESOLUTION|>--- conflicted
+++ resolved
@@ -132,14 +132,11 @@
       propertyPath: ReceptacleTriggerBoxes.Array.data[0]
       value: 
       objectReference: {fileID: 8800314907107537428}
-<<<<<<< HEAD
-=======
     - target: {fileID: 3790054184029282633, guid: 682678a4da279c74f82e05eb405591a2,
         type: 3}
       propertyPath: assetID
       value: Desk_310_1
       objectReference: {fileID: 0}
->>>>>>> 2f8dd9f9
     - target: {fileID: 3790054184029282633, guid: 682678a4da279c74f82e05eb405591a2,
         type: 3}
       propertyPath: BoundingBox
@@ -261,10 +258,9 @@
       value: 
       objectReference: {fileID: 8800314906853335306}
     - target: {fileID: 3790054184029282638, guid: 682678a4da279c74f82e05eb405591a2,
-<<<<<<< HEAD
         type: 3}
       propertyPath: m_Name
-      value: Desk_310_Master
+      value: Desk_310_1
       objectReference: {fileID: 0}
     - target: {fileID: 3790054184029282639, guid: 682678a4da279c74f82e05eb405591a2,
         type: 3}
@@ -273,6 +269,41 @@
       objectReference: {fileID: 0}
     - target: {fileID: 3790054184029282639, guid: 682678a4da279c74f82e05eb405591a2,
         type: 3}
+      propertyPath: m_LocalPosition.x
+      value: -0.96239376
+      objectReference: {fileID: 0}
+    - target: {fileID: 3790054184029282639, guid: 682678a4da279c74f82e05eb405591a2,
+        type: 3}
+      propertyPath: m_LocalPosition.y
+      value: -0.002
+      objectReference: {fileID: 0}
+    - target: {fileID: 3790054184029282639, guid: 682678a4da279c74f82e05eb405591a2,
+        type: 3}
+      propertyPath: m_LocalPosition.z
+      value: -2.056
+      objectReference: {fileID: 0}
+    - target: {fileID: 3790054184029282639, guid: 682678a4da279c74f82e05eb405591a2,
+        type: 3}
+      propertyPath: m_LocalRotation.w
+      value: 1
+      objectReference: {fileID: 0}
+    - target: {fileID: 3790054184029282639, guid: 682678a4da279c74f82e05eb405591a2,
+        type: 3}
+      propertyPath: m_LocalRotation.x
+      value: -0
+      objectReference: {fileID: 0}
+    - target: {fileID: 3790054184029282639, guid: 682678a4da279c74f82e05eb405591a2,
+        type: 3}
+      propertyPath: m_LocalRotation.y
+      value: -0
+      objectReference: {fileID: 0}
+    - target: {fileID: 3790054184029282639, guid: 682678a4da279c74f82e05eb405591a2,
+        type: 3}
+      propertyPath: m_LocalRotation.z
+      value: -0
+      objectReference: {fileID: 0}
+    - target: {fileID: 3790054184029282639, guid: 682678a4da279c74f82e05eb405591a2,
+        type: 3}
       propertyPath: m_LocalEulerAnglesHint.x
       value: 0
       objectReference: {fileID: 0}
@@ -352,72 +383,64 @@
       value: 
       objectReference: {fileID: 8800314907733368236}
     - target: {fileID: 3790054185001365253, guid: 682678a4da279c74f82e05eb405591a2,
-=======
-        type: 3}
-      propertyPath: m_Name
-      value: Desk_310_1
-      objectReference: {fileID: 0}
-    - target: {fileID: 3790054184029282639, guid: 682678a4da279c74f82e05eb405591a2,
->>>>>>> 2f8dd9f9
-        type: 3}
-      propertyPath: m_RootOrder
-      value: 0
-      objectReference: {fileID: 0}
-    - target: {fileID: 3790054184029282639, guid: 682678a4da279c74f82e05eb405591a2,
-        type: 3}
-      propertyPath: m_LocalPosition.x
-      value: -0.96239376
-      objectReference: {fileID: 0}
-    - target: {fileID: 3790054184029282639, guid: 682678a4da279c74f82e05eb405591a2,
-        type: 3}
-      propertyPath: m_LocalPosition.y
-      value: -0.002
-      objectReference: {fileID: 0}
-    - target: {fileID: 3790054184029282639, guid: 682678a4da279c74f82e05eb405591a2,
-        type: 3}
-      propertyPath: m_LocalPosition.z
-      value: -2.056
-      objectReference: {fileID: 0}
-    - target: {fileID: 3790054184029282639, guid: 682678a4da279c74f82e05eb405591a2,
-        type: 3}
-      propertyPath: m_LocalRotation.w
-      value: 1
-      objectReference: {fileID: 0}
-    - target: {fileID: 3790054184029282639, guid: 682678a4da279c74f82e05eb405591a2,
-        type: 3}
-      propertyPath: m_LocalRotation.x
-      value: -0
-      objectReference: {fileID: 0}
-    - target: {fileID: 3790054184029282639, guid: 682678a4da279c74f82e05eb405591a2,
-        type: 3}
-      propertyPath: m_LocalRotation.y
-      value: -0
-      objectReference: {fileID: 0}
-    - target: {fileID: 3790054184029282639, guid: 682678a4da279c74f82e05eb405591a2,
-        type: 3}
-      propertyPath: m_LocalRotation.z
-      value: -0
-      objectReference: {fileID: 0}
-    - target: {fileID: 3790054184029282639, guid: 682678a4da279c74f82e05eb405591a2,
-        type: 3}
-      propertyPath: m_LocalEulerAnglesHint.x
-      value: 0
-      objectReference: {fileID: 0}
-    - target: {fileID: 3790054184029282639, guid: 682678a4da279c74f82e05eb405591a2,
-        type: 3}
-      propertyPath: m_LocalEulerAnglesHint.y
-      value: 0
-      objectReference: {fileID: 0}
-    - target: {fileID: 3790054184029282639, guid: 682678a4da279c74f82e05eb405591a2,
-        type: 3}
-      propertyPath: m_LocalEulerAnglesHint.z
-      value: 0
-      objectReference: {fileID: 0}
-    - target: {fileID: 3790054184533619469, guid: 682678a4da279c74f82e05eb405591a2,
+        type: 3}
+      propertyPath: VisibilityPoints.Array.data[0]
+      value: 
+      objectReference: {fileID: 8801396661703542749}
+    - target: {fileID: 3790054185001365253, guid: 682678a4da279c74f82e05eb405591a2,
+        type: 3}
+      propertyPath: VisibilityPoints.Array.data[1]
+      value: 
+      objectReference: {fileID: 8801396661254337188}
+    - target: {fileID: 3790054185001365253, guid: 682678a4da279c74f82e05eb405591a2,
+        type: 3}
+      propertyPath: VisibilityPoints.Array.data[2]
+      value: 
+      objectReference: {fileID: 8801396662235239905}
+    - target: {fileID: 3790054185001365253, guid: 682678a4da279c74f82e05eb405591a2,
+        type: 3}
+      propertyPath: VisibilityPoints.Array.data[3]
+      value: 
+      objectReference: {fileID: 8801396661354803695}
+    - target: {fileID: 3790054185001365253, guid: 682678a4da279c74f82e05eb405591a2,
+        type: 3}
+      propertyPath: VisibilityPoints.Array.data[4]
+      value: 
+      objectReference: {fileID: 8801396661465717388}
+    - target: {fileID: 3790054185001365253, guid: 682678a4da279c74f82e05eb405591a2,
+        type: 3}
+      propertyPath: VisibilityPoints.Array.data[5]
+      value: 
+      objectReference: {fileID: 8801396661407301753}
+    - target: {fileID: 3790054185001365253, guid: 682678a4da279c74f82e05eb405591a2,
+        type: 3}
+      propertyPath: VisibilityPoints.Array.data[6]
+      value: 
+      objectReference: {fileID: 8801396660928507554}
+    - target: {fileID: 3790054185001365253, guid: 682678a4da279c74f82e05eb405591a2,
+        type: 3}
+      propertyPath: VisibilityPoints.Array.data[7]
+      value: 
+      objectReference: {fileID: 8801396661352684770}
+    - target: {fileID: 3790054185001365253, guid: 682678a4da279c74f82e05eb405591a2,
+        type: 3}
+      propertyPath: VisibilityPoints.Array.data[8]
+      value: 
+      objectReference: {fileID: 8801396661360045702}
+    - target: {fileID: 3790054185001365253, guid: 682678a4da279c74f82e05eb405591a2,
+        type: 3}
+      propertyPath: VisibilityPoints.Array.data[9]
+      value: 
+      objectReference: {fileID: 8801396661672524188}
+    - target: {fileID: 3790054185001365253, guid: 682678a4da279c74f82e05eb405591a2,
+        type: 3}
+      propertyPath: ReceptacleTriggerBoxes.Array.data[0]
+      value: 
+      objectReference: {fileID: 8800314907500750424}
+    - target: {fileID: 3790054185001365275, guid: 682678a4da279c74f82e05eb405591a2,
         type: 3}
       propertyPath: MovingParts.Array.data[0]
       value: 
-<<<<<<< HEAD
       objectReference: {fileID: 8801396661859264174}
     - target: {fileID: 3823099483532872487, guid: 682678a4da279c74f82e05eb405591a2,
         type: 3}
@@ -425,10 +448,6 @@
       value: 
       objectReference: {fileID: 8801396661685258695}
     - target: {fileID: 3823099483593750362, guid: 682678a4da279c74f82e05eb405591a2,
-=======
-      objectReference: {fileID: 8801396662296633894}
-    - target: {fileID: 3790054184533619471, guid: 682678a4da279c74f82e05eb405591a2,
->>>>>>> 2f8dd9f9
         type: 3}
       propertyPath: myParent
       value: 
@@ -442,134 +461,6 @@
         type: 3}
       propertyPath: myParent
       value: 
-<<<<<<< HEAD
-=======
-      objectReference: {fileID: 8801396661699199891}
-    - target: {fileID: 3790054184533619471, guid: 682678a4da279c74f82e05eb405591a2,
-        type: 3}
-      propertyPath: VisibilityPoints.Array.data[3]
-      value: 
-      objectReference: {fileID: 8801396661941171636}
-    - target: {fileID: 3790054184533619471, guid: 682678a4da279c74f82e05eb405591a2,
-        type: 3}
-      propertyPath: VisibilityPoints.Array.data[4]
-      value: 
-      objectReference: {fileID: 8801396660708341529}
-    - target: {fileID: 3790054184533619471, guid: 682678a4da279c74f82e05eb405591a2,
-        type: 3}
-      propertyPath: VisibilityPoints.Array.data[5]
-      value: 
-      objectReference: {fileID: 8801396661996577420}
-    - target: {fileID: 3790054184533619471, guid: 682678a4da279c74f82e05eb405591a2,
-        type: 3}
-      propertyPath: VisibilityPoints.Array.data[6]
-      value: 
-      objectReference: {fileID: 8801396661061215369}
-    - target: {fileID: 3790054184533619471, guid: 682678a4da279c74f82e05eb405591a2,
-        type: 3}
-      propertyPath: VisibilityPoints.Array.data[7]
-      value: 
-      objectReference: {fileID: 8801396662478565187}
-    - target: {fileID: 3790054184533619471, guid: 682678a4da279c74f82e05eb405591a2,
-        type: 3}
-      propertyPath: VisibilityPoints.Array.data[8]
-      value: 
-      objectReference: {fileID: 8801396660878355259}
-    - target: {fileID: 3790054184533619471, guid: 682678a4da279c74f82e05eb405591a2,
-        type: 3}
-      propertyPath: VisibilityPoints.Array.data[9]
-      value: 
-      objectReference: {fileID: 8801396661385287522}
-    - target: {fileID: 3790054184533619471, guid: 682678a4da279c74f82e05eb405591a2,
-        type: 3}
-      propertyPath: VisibilityPoints.Array.data[10]
-      value: 
-      objectReference: {fileID: 8801396661781853609}
-    - target: {fileID: 3790054184533619471, guid: 682678a4da279c74f82e05eb405591a2,
-        type: 3}
-      propertyPath: ReceptacleTriggerBoxes.Array.data[0]
-      value: 
-      objectReference: {fileID: 8800314907733368236}
-    - target: {fileID: 3790054185001365253, guid: 682678a4da279c74f82e05eb405591a2,
-        type: 3}
-      propertyPath: VisibilityPoints.Array.data[0]
-      value: 
-      objectReference: {fileID: 8801396661703542749}
-    - target: {fileID: 3790054185001365253, guid: 682678a4da279c74f82e05eb405591a2,
-        type: 3}
-      propertyPath: VisibilityPoints.Array.data[1]
-      value: 
-      objectReference: {fileID: 8801396661254337188}
-    - target: {fileID: 3790054185001365253, guid: 682678a4da279c74f82e05eb405591a2,
-        type: 3}
-      propertyPath: VisibilityPoints.Array.data[2]
-      value: 
-      objectReference: {fileID: 8801396662235239905}
-    - target: {fileID: 3790054185001365253, guid: 682678a4da279c74f82e05eb405591a2,
-        type: 3}
-      propertyPath: VisibilityPoints.Array.data[3]
-      value: 
-      objectReference: {fileID: 8801396661354803695}
-    - target: {fileID: 3790054185001365253, guid: 682678a4da279c74f82e05eb405591a2,
-        type: 3}
-      propertyPath: VisibilityPoints.Array.data[4]
-      value: 
-      objectReference: {fileID: 8801396661465717388}
-    - target: {fileID: 3790054185001365253, guid: 682678a4da279c74f82e05eb405591a2,
-        type: 3}
-      propertyPath: VisibilityPoints.Array.data[5]
-      value: 
-      objectReference: {fileID: 8801396661407301753}
-    - target: {fileID: 3790054185001365253, guid: 682678a4da279c74f82e05eb405591a2,
-        type: 3}
-      propertyPath: VisibilityPoints.Array.data[6]
-      value: 
-      objectReference: {fileID: 8801396660928507554}
-    - target: {fileID: 3790054185001365253, guid: 682678a4da279c74f82e05eb405591a2,
-        type: 3}
-      propertyPath: VisibilityPoints.Array.data[7]
-      value: 
-      objectReference: {fileID: 8801396661352684770}
-    - target: {fileID: 3790054185001365253, guid: 682678a4da279c74f82e05eb405591a2,
-        type: 3}
-      propertyPath: VisibilityPoints.Array.data[8]
-      value: 
-      objectReference: {fileID: 8801396661360045702}
-    - target: {fileID: 3790054185001365253, guid: 682678a4da279c74f82e05eb405591a2,
-        type: 3}
-      propertyPath: VisibilityPoints.Array.data[9]
-      value: 
-      objectReference: {fileID: 8801396661672524188}
-    - target: {fileID: 3790054185001365253, guid: 682678a4da279c74f82e05eb405591a2,
-        type: 3}
-      propertyPath: ReceptacleTriggerBoxes.Array.data[0]
-      value: 
-      objectReference: {fileID: 8800314907500750424}
-    - target: {fileID: 3790054185001365275, guid: 682678a4da279c74f82e05eb405591a2,
-        type: 3}
-      propertyPath: MovingParts.Array.data[0]
-      value: 
-      objectReference: {fileID: 8801396661859264174}
-    - target: {fileID: 3823099483532872487, guid: 682678a4da279c74f82e05eb405591a2,
-        type: 3}
-      propertyPath: myParent
-      value: 
-      objectReference: {fileID: 8801396661685258695}
-    - target: {fileID: 3823099483593750362, guid: 682678a4da279c74f82e05eb405591a2,
-        type: 3}
-      propertyPath: myParent
-      value: 
-      objectReference: {fileID: 8801396660655806879}
-    - target: {fileID: 3823099483830881454, guid: 682678a4da279c74f82e05eb405591a2,
-        type: 3}
-      propertyPath: myParent
-      value: 
-      objectReference: {fileID: 8801396661119354245}
-    - target: {fileID: 3823099484741651452, guid: 682678a4da279c74f82e05eb405591a2,
-        type: 3}
-      propertyPath: myParent
-      value: 
->>>>>>> 2f8dd9f9
       objectReference: {fileID: 8801396662299085778}
     - target: {fileID: 3823099485534144124, guid: 682678a4da279c74f82e05eb405591a2,
         type: 3}
