%YAML 1.1
%TAG !u! tag:unity3d.com,2011:
--- !u!1001 &8810151214006798810
PrefabInstance:
  m_ObjectHideFlags: 0
  serializedVersion: 2
  m_Modification:
    m_TransformParent: {fileID: 0}
    m_Modifications:
    - target: {fileID: 5385948821165859266, guid: eadec9b97213d024889676f64e2c0947,
<<<<<<< HEAD
        type: 3}
      propertyPath: myParent
      value: 
      objectReference: {fileID: 3561887731208974810}
    - target: {fileID: 5385948822068523457, guid: eadec9b97213d024889676f64e2c0947,
=======
        type: 3}
      propertyPath: myParent
      value: 
      objectReference: {fileID: 3561887731208974810}
    - target: {fileID: 5385948822068523457, guid: eadec9b97213d024889676f64e2c0947,
        type: 3}
      propertyPath: myParent
      value: 
      objectReference: {fileID: 3561887731961160153}
    - target: {fileID: 5386161198824187117, guid: eadec9b97213d024889676f64e2c0947,
        type: 3}
      propertyPath: myParent
      value: 
      objectReference: {fileID: 3560682927764379472}
    - target: {fileID: 5386178826986683282, guid: eadec9b97213d024889676f64e2c0947,
        type: 3}
      propertyPath: VisibilityPoints.Array.data[0]
      value: 
      objectReference: {fileID: 3565501949235641414}
    - target: {fileID: 5386178826986683282, guid: eadec9b97213d024889676f64e2c0947,
        type: 3}
      propertyPath: VisibilityPoints.Array.data[1]
      value: 
      objectReference: {fileID: 3559083132040129268}
    - target: {fileID: 5386178826986683282, guid: eadec9b97213d024889676f64e2c0947,
        type: 3}
      propertyPath: VisibilityPoints.Array.data[2]
      value: 
      objectReference: {fileID: 3559228627775942632}
    - target: {fileID: 5386178826986683282, guid: eadec9b97213d024889676f64e2c0947,
        type: 3}
      propertyPath: VisibilityPoints.Array.data[3]
      value: 
      objectReference: {fileID: 3565450909108890238}
    - target: {fileID: 5386178826986683282, guid: eadec9b97213d024889676f64e2c0947,
        type: 3}
      propertyPath: VisibilityPoints.Array.data[4]
      value: 
      objectReference: {fileID: 3559240820598816692}
    - target: {fileID: 5386178826986683282, guid: eadec9b97213d024889676f64e2c0947,
        type: 3}
      propertyPath: VisibilityPoints.Array.data[5]
      value: 
      objectReference: {fileID: 3559266902682567850}
    - target: {fileID: 5386178826986683282, guid: eadec9b97213d024889676f64e2c0947,
        type: 3}
      propertyPath: VisibilityPoints.Array.data[6]
      value: 
      objectReference: {fileID: 3559462249712065332}
    - target: {fileID: 5386178826986683282, guid: eadec9b97213d024889676f64e2c0947,
        type: 3}
      propertyPath: VisibilityPoints.Array.data[7]
      value: 
      objectReference: {fileID: 3559102096194320352}
    - target: {fileID: 5386178826986683282, guid: eadec9b97213d024889676f64e2c0947,
        type: 3}
      propertyPath: VisibilityPoints.Array.data[8]
      value: 
      objectReference: {fileID: 3565631342839197940}
    - target: {fileID: 5386178826986683282, guid: eadec9b97213d024889676f64e2c0947,
        type: 3}
      propertyPath: ReceptacleTriggerBoxes.Array.data[0]
      value: 
      objectReference: {fileID: 3560534919767051752}
    - target: {fileID: 5386178827713047441, guid: eadec9b97213d024889676f64e2c0947,
        type: 3}
      propertyPath: VisibilityPoints.Array.data[0]
      value: 
      objectReference: {fileID: 3565501948527553605}
    - target: {fileID: 5386178827713047441, guid: eadec9b97213d024889676f64e2c0947,
        type: 3}
      propertyPath: VisibilityPoints.Array.data[1]
      value: 
      objectReference: {fileID: 3559083130751269623}
    - target: {fileID: 5386178827713047441, guid: eadec9b97213d024889676f64e2c0947,
        type: 3}
      propertyPath: VisibilityPoints.Array.data[2]
      value: 
      objectReference: {fileID: 3559228626503860203}
    - target: {fileID: 5386178827713047441, guid: eadec9b97213d024889676f64e2c0947,
        type: 3}
      propertyPath: VisibilityPoints.Array.data[3]
      value: 
      objectReference: {fileID: 3565450909826873981}
    - target: {fileID: 5386178827713047441, guid: eadec9b97213d024889676f64e2c0947,
        type: 3}
      propertyPath: VisibilityPoints.Array.data[4]
      value: 
      objectReference: {fileID: 3559240821843242935}
    - target: {fileID: 5386178827713047441, guid: eadec9b97213d024889676f64e2c0947,
        type: 3}
      propertyPath: VisibilityPoints.Array.data[5]
      value: 
      objectReference: {fileID: 3559266901939360937}
    - target: {fileID: 5386178827713047441, guid: eadec9b97213d024889676f64e2c0947,
        type: 3}
      propertyPath: VisibilityPoints.Array.data[6]
      value: 
      objectReference: {fileID: 3559462251101784887}
    - target: {fileID: 5386178827713047441, guid: eadec9b97213d024889676f64e2c0947,
        type: 3}
      propertyPath: VisibilityPoints.Array.data[7]
      value: 
      objectReference: {fileID: 3559102095453267939}
    - target: {fileID: 5386178827713047441, guid: eadec9b97213d024889676f64e2c0947,
        type: 3}
      propertyPath: VisibilityPoints.Array.data[8]
      value: 
      objectReference: {fileID: 3565631343548719351}
    - target: {fileID: 5386178827713047441, guid: eadec9b97213d024889676f64e2c0947,
        type: 3}
      propertyPath: ReceptacleTriggerBoxes.Array.data[0]
      value: 
      objectReference: {fileID: 3560534920499781099}
    - target: {fileID: 5416114667773468298, guid: eadec9b97213d024889676f64e2c0947,
        type: 3}
      propertyPath: m_Name
      value: Desk_326_1
      objectReference: {fileID: 0}
    - target: {fileID: 5416114667773468301, guid: eadec9b97213d024889676f64e2c0947,
        type: 3}
      propertyPath: m_RootOrder
      value: 0
      objectReference: {fileID: 0}
    - target: {fileID: 5416114667773468301, guid: eadec9b97213d024889676f64e2c0947,
>>>>>>> 2f8dd9f9
        type: 3}
      propertyPath: myParent
      value: 
      objectReference: {fileID: 3561887731961160153}
    - target: {fileID: 5386161198824187117, guid: eadec9b97213d024889676f64e2c0947,
        type: 3}
      propertyPath: myParent
      value: 
      objectReference: {fileID: 3560682927764379472}
    - target: {fileID: 5386178826986683282, guid: eadec9b97213d024889676f64e2c0947,
        type: 3}
      propertyPath: VisibilityPoints.Array.data[0]
      value: 
      objectReference: {fileID: 3565501949235641414}
    - target: {fileID: 5386178826986683282, guid: eadec9b97213d024889676f64e2c0947,
        type: 3}
<<<<<<< HEAD
      propertyPath: VisibilityPoints.Array.data[1]
      value: 
      objectReference: {fileID: 3559083132040129268}
    - target: {fileID: 5386178826986683282, guid: eadec9b97213d024889676f64e2c0947,
=======
      propertyPath: m_LocalRotation.w
      value: 1
      objectReference: {fileID: 0}
    - target: {fileID: 5416114667773468301, guid: eadec9b97213d024889676f64e2c0947,
        type: 3}
      propertyPath: m_LocalRotation.x
      value: -0
      objectReference: {fileID: 0}
    - target: {fileID: 5416114667773468301, guid: eadec9b97213d024889676f64e2c0947,
>>>>>>> 2f8dd9f9
        type: 3}
      propertyPath: VisibilityPoints.Array.data[2]
      value: 
      objectReference: {fileID: 3559228627775942632}
    - target: {fileID: 5386178826986683282, guid: eadec9b97213d024889676f64e2c0947,
        type: 3}
      propertyPath: VisibilityPoints.Array.data[3]
      value: 
      objectReference: {fileID: 3565450909108890238}
    - target: {fileID: 5386178826986683282, guid: eadec9b97213d024889676f64e2c0947,
        type: 3}
      propertyPath: VisibilityPoints.Array.data[4]
      value: 
      objectReference: {fileID: 3559240820598816692}
    - target: {fileID: 5386178826986683282, guid: eadec9b97213d024889676f64e2c0947,
        type: 3}
      propertyPath: VisibilityPoints.Array.data[5]
      value: 
      objectReference: {fileID: 3559266902682567850}
    - target: {fileID: 5386178826986683282, guid: eadec9b97213d024889676f64e2c0947,
        type: 3}
      propertyPath: VisibilityPoints.Array.data[6]
      value: 
      objectReference: {fileID: 3559462249712065332}
    - target: {fileID: 5386178826986683282, guid: eadec9b97213d024889676f64e2c0947,
        type: 3}
<<<<<<< HEAD
      propertyPath: VisibilityPoints.Array.data[7]
      value: 
      objectReference: {fileID: 3559102096194320352}
    - target: {fileID: 5386178826986683282, guid: eadec9b97213d024889676f64e2c0947,
        type: 3}
      propertyPath: VisibilityPoints.Array.data[8]
      value: 
      objectReference: {fileID: 3565631342839197940}
    - target: {fileID: 5386178826986683282, guid: eadec9b97213d024889676f64e2c0947,
        type: 3}
      propertyPath: ReceptacleTriggerBoxes.Array.data[0]
      value: 
      objectReference: {fileID: 3560534919767051752}
    - target: {fileID: 5386178827713047441, guid: eadec9b97213d024889676f64e2c0947,
        type: 3}
      propertyPath: VisibilityPoints.Array.data[0]
      value: 
      objectReference: {fileID: 3565501948527553605}
    - target: {fileID: 5386178827713047441, guid: eadec9b97213d024889676f64e2c0947,
        type: 3}
      propertyPath: VisibilityPoints.Array.data[1]
      value: 
      objectReference: {fileID: 3559083130751269623}
    - target: {fileID: 5386178827713047441, guid: eadec9b97213d024889676f64e2c0947,
        type: 3}
      propertyPath: VisibilityPoints.Array.data[2]
      value: 
      objectReference: {fileID: 3559228626503860203}
    - target: {fileID: 5386178827713047441, guid: eadec9b97213d024889676f64e2c0947,
        type: 3}
      propertyPath: VisibilityPoints.Array.data[3]
      value: 
      objectReference: {fileID: 3565450909826873981}
    - target: {fileID: 5386178827713047441, guid: eadec9b97213d024889676f64e2c0947,
        type: 3}
      propertyPath: VisibilityPoints.Array.data[4]
      value: 
      objectReference: {fileID: 3559240821843242935}
    - target: {fileID: 5386178827713047441, guid: eadec9b97213d024889676f64e2c0947,
        type: 3}
      propertyPath: VisibilityPoints.Array.data[5]
      value: 
      objectReference: {fileID: 3559266901939360937}
    - target: {fileID: 5386178827713047441, guid: eadec9b97213d024889676f64e2c0947,
        type: 3}
      propertyPath: VisibilityPoints.Array.data[6]
      value: 
      objectReference: {fileID: 3559462251101784887}
    - target: {fileID: 5386178827713047441, guid: eadec9b97213d024889676f64e2c0947,
        type: 3}
      propertyPath: VisibilityPoints.Array.data[7]
      value: 
      objectReference: {fileID: 3559102095453267939}
    - target: {fileID: 5386178827713047441, guid: eadec9b97213d024889676f64e2c0947,
        type: 3}
      propertyPath: VisibilityPoints.Array.data[8]
      value: 
      objectReference: {fileID: 3565631343548719351}
    - target: {fileID: 5386178827713047441, guid: eadec9b97213d024889676f64e2c0947,
        type: 3}
      propertyPath: ReceptacleTriggerBoxes.Array.data[0]
      value: 
      objectReference: {fileID: 3560534920499781099}
    - target: {fileID: 5416114667773468298, guid: eadec9b97213d024889676f64e2c0947,
        type: 3}
      propertyPath: m_Name
      value: Desk_326_Master
      objectReference: {fileID: 0}
    - target: {fileID: 5416114667773468301, guid: eadec9b97213d024889676f64e2c0947,
        type: 3}
      propertyPath: m_RootOrder
      value: 0
      objectReference: {fileID: 0}
    - target: {fileID: 5416114667773468301, guid: eadec9b97213d024889676f64e2c0947,
        type: 3}
=======
>>>>>>> 2f8dd9f9
      propertyPath: m_LocalEulerAnglesHint.x
      value: 0
      objectReference: {fileID: 0}
    - target: {fileID: 5416114667773468301, guid: eadec9b97213d024889676f64e2c0947,
        type: 3}
      propertyPath: m_LocalEulerAnglesHint.y
      value: 0
      objectReference: {fileID: 0}
    - target: {fileID: 5416114667773468301, guid: eadec9b97213d024889676f64e2c0947,
        type: 3}
      propertyPath: m_LocalEulerAnglesHint.z
      value: 0
      objectReference: {fileID: 0}
    - target: {fileID: 5416114667773468303, guid: eadec9b97213d024889676f64e2c0947,
        type: 3}
      propertyPath: assetID
      value: Desk_326_1
      objectReference: {fileID: 0}
    - target: {fileID: 5416114667773468303, guid: eadec9b97213d024889676f64e2c0947,
        type: 3}
      propertyPath: BoundingBox
      value: 
      objectReference: {fileID: 3560682927512251889}
    - target: {fileID: 5416114667773468303, guid: eadec9b97213d024889676f64e2c0947,
        type: 3}
      propertyPath: VisibilityPoints.Array.data[0]
      value: 
      objectReference: {fileID: 3560682926769116463}
    - target: {fileID: 5416114667773468303, guid: eadec9b97213d024889676f64e2c0947,
        type: 3}
      propertyPath: VisibilityPoints.Array.data[1]
      value: 
      objectReference: {fileID: 3560682926079514851}
    - target: {fileID: 5416114667773468303, guid: eadec9b97213d024889676f64e2c0947,
        type: 3}
      propertyPath: VisibilityPoints.Array.data[2]
      value: 
      objectReference: {fileID: 3560682926334632268}
    - target: {fileID: 5416114667773468303, guid: eadec9b97213d024889676f64e2c0947,
        type: 3}
      propertyPath: VisibilityPoints.Array.data[3]
      value: 
      objectReference: {fileID: 3560682927657403065}
    - target: {fileID: 5416114667773468303, guid: eadec9b97213d024889676f64e2c0947,
        type: 3}
      propertyPath: VisibilityPoints.Array.data[4]
      value: 
      objectReference: {fileID: 3560682927806863529}
    - target: {fileID: 5416114667773468303, guid: eadec9b97213d024889676f64e2c0947,
        type: 3}
      propertyPath: VisibilityPoints.Array.data[5]
      value: 
      objectReference: {fileID: 3560682927432653116}
    - target: {fileID: 5416114667773468303, guid: eadec9b97213d024889676f64e2c0947,
        type: 3}
      propertyPath: VisibilityPoints.Array.data[6]
      value: 
      objectReference: {fileID: 3560682927987780348}
    - target: {fileID: 5416114667773468303, guid: eadec9b97213d024889676f64e2c0947,
        type: 3}
      propertyPath: VisibilityPoints.Array.data[7]
      value: 
      objectReference: {fileID: 3560682927353768614}
    - target: {fileID: 5416114667773468303, guid: eadec9b97213d024889676f64e2c0947,
        type: 3}
      propertyPath: VisibilityPoints.Array.data[8]
      value: 
      objectReference: {fileID: 3560682927561895806}
    - target: {fileID: 5416114667773468303, guid: eadec9b97213d024889676f64e2c0947,
        type: 3}
      propertyPath: VisibilityPoints.Array.data[9]
      value: 
      objectReference: {fileID: 3560682927421157059}
    - target: {fileID: 5416114667773468303, guid: eadec9b97213d024889676f64e2c0947,
        type: 3}
      propertyPath: VisibilityPoints.Array.data[10]
      value: 
      objectReference: {fileID: 3560682928065853088}
    - target: {fileID: 5416114667773468303, guid: eadec9b97213d024889676f64e2c0947,
        type: 3}
      propertyPath: VisibilityPoints.Array.data[11]
      value: 
      objectReference: {fileID: 3560682926736099368}
    - target: {fileID: 5416114667773468303, guid: eadec9b97213d024889676f64e2c0947,
        type: 3}
      propertyPath: VisibilityPoints.Array.data[12]
      value: 
      objectReference: {fileID: 3560682927262780834}
    - target: {fileID: 5416114667773468303, guid: eadec9b97213d024889676f64e2c0947,
        type: 3}
      propertyPath: VisibilityPoints.Array.data[13]
      value: 
      objectReference: {fileID: 3560682927318377926}
    - target: {fileID: 5416114667773468303, guid: eadec9b97213d024889676f64e2c0947,
        type: 3}
      propertyPath: VisibilityPoints.Array.data[14]
      value: 
      objectReference: {fileID: 3560682926903376294}
    - target: {fileID: 5416114667773468303, guid: eadec9b97213d024889676f64e2c0947,
        type: 3}
      propertyPath: VisibilityPoints.Array.data[15]
      value: 
      objectReference: {fileID: 3560682927553813636}
    - target: {fileID: 5416114667773468303, guid: eadec9b97213d024889676f64e2c0947,
        type: 3}
      propertyPath: VisibilityPoints.Array.data[16]
      value: 
      objectReference: {fileID: 3560682926962611256}
    - target: {fileID: 5416114667773468303, guid: eadec9b97213d024889676f64e2c0947,
        type: 3}
      propertyPath: VisibilityPoints.Array.data[17]
      value: 
      objectReference: {fileID: 3560682926163018450}
    - target: {fileID: 5416114667773468303, guid: eadec9b97213d024889676f64e2c0947,
        type: 3}
      propertyPath: VisibilityPoints.Array.data[18]
      value: 
      objectReference: {fileID: 3560682926215505955}
    - target: {fileID: 5416114667773468303, guid: eadec9b97213d024889676f64e2c0947,
        type: 3}
      propertyPath: VisibilityPoints.Array.data[19]
      value: 
      objectReference: {fileID: 3560682927283385742}
    - target: {fileID: 5416114667773468303, guid: eadec9b97213d024889676f64e2c0947,
        type: 3}
      propertyPath: VisibilityPoints.Array.data[20]
      value: 
      objectReference: {fileID: 3560682926259008084}
    - target: {fileID: 5416114667773468303, guid: eadec9b97213d024889676f64e2c0947,
        type: 3}
      propertyPath: VisibilityPoints.Array.data[21]
      value: 
      objectReference: {fileID: 3560682926158021468}
    - target: {fileID: 5416114667773468303, guid: eadec9b97213d024889676f64e2c0947,
        type: 3}
      propertyPath: VisibilityPoints.Array.data[22]
      value: 
      objectReference: {fileID: 3560682926894856479}
    - target: {fileID: 5416114667773468303, guid: eadec9b97213d024889676f64e2c0947,
        type: 3}
      propertyPath: VisibilityPoints.Array.data[23]
      value: 
      objectReference: {fileID: 3560682926219286392}
    - target: {fileID: 5416114667773468303, guid: eadec9b97213d024889676f64e2c0947,
        type: 3}
      propertyPath: VisibilityPoints.Array.data[24]
      value: 
      objectReference: {fileID: 3560682927694865390}
    - target: {fileID: 5416114667773468303, guid: eadec9b97213d024889676f64e2c0947,
        type: 3}
      propertyPath: VisibilityPoints.Array.data[25]
      value: 
      objectReference: {fileID: 3560682926050145142}
    - target: {fileID: 5416114667773468303, guid: eadec9b97213d024889676f64e2c0947,
        type: 3}
      propertyPath: VisibilityPoints.Array.data[26]
      value: 
      objectReference: {fileID: 3560682927510511606}
    - target: {fileID: 5416114667773468303, guid: eadec9b97213d024889676f64e2c0947,
        type: 3}
      propertyPath: VisibilityPoints.Array.data[27]
      value: 
      objectReference: {fileID: 3560682926687060315}
    - target: {fileID: 5416114667773468303, guid: eadec9b97213d024889676f64e2c0947,
        type: 3}
      propertyPath: VisibilityPoints.Array.data[28]
      value: 
      objectReference: {fileID: 3560682927066394171}
    - target: {fileID: 5416114667773468303, guid: eadec9b97213d024889676f64e2c0947,
        type: 3}
      propertyPath: VisibilityPoints.Array.data[29]
      value: 
      objectReference: {fileID: 3560682927372243345}
    - target: {fileID: 5416114667773468303, guid: eadec9b97213d024889676f64e2c0947,
        type: 3}
      propertyPath: VisibilityPoints.Array.data[30]
      value: 
      objectReference: {fileID: 3560682927193105730}
    - target: {fileID: 5416114667773468303, guid: eadec9b97213d024889676f64e2c0947,
        type: 3}
      propertyPath: VisibilityPoints.Array.data[31]
      value: 
      objectReference: {fileID: 3560682926673454107}
    - target: {fileID: 5416114667773468303, guid: eadec9b97213d024889676f64e2c0947,
        type: 3}
      propertyPath: VisibilityPoints.Array.data[32]
      value: 
      objectReference: {fileID: 3560682927147308623}
    - target: {fileID: 5416114667773468303, guid: eadec9b97213d024889676f64e2c0947,
        type: 3}
      propertyPath: VisibilityPoints.Array.data[33]
      value: 
      objectReference: {fileID: 3560682927866918337}
    - target: {fileID: 5416114667773468303, guid: eadec9b97213d024889676f64e2c0947,
        type: 3}
      propertyPath: ReceptacleTriggerBoxes.Array.data[0]
      value: 
      objectReference: {fileID: 3561852698830269789}
    m_RemovedComponents: []
  m_SourcePrefab: {fileID: 100100000, guid: eadec9b97213d024889676f64e2c0947, type: 3}
--- !u!1 &3561852698830269789 stripped
GameObject:
  m_CorrespondingSourceObject: {fileID: 5417214563480331399, guid: eadec9b97213d024889676f64e2c0947,
    type: 3}
  m_PrefabInstance: {fileID: 8810151214006798810}
  m_PrefabAsset: {fileID: 0}
--- !u!4 &3560682926769116463 stripped
Transform:
  m_CorrespondingSourceObject: {fileID: 5416114668915989749, guid: eadec9b97213d024889676f64e2c0947,
    type: 3}
  m_PrefabInstance: {fileID: 8810151214006798810}
  m_PrefabAsset: {fileID: 0}
--- !u!4 &3560682926079514851 stripped
Transform:
  m_CorrespondingSourceObject: {fileID: 5416114668498227513, guid: eadec9b97213d024889676f64e2c0947,
    type: 3}
  m_PrefabInstance: {fileID: 8810151214006798810}
  m_PrefabAsset: {fileID: 0}
--- !u!4 &3560682926334632268 stripped
Transform:
  m_CorrespondingSourceObject: {fileID: 5416114668213332118, guid: eadec9b97213d024889676f64e2c0947,
    type: 3}
  m_PrefabInstance: {fileID: 8810151214006798810}
  m_PrefabAsset: {fileID: 0}
--- !u!4 &3560682927657403065 stripped
Transform:
  m_CorrespondingSourceObject: {fileID: 5416114667926539107, guid: eadec9b97213d024889676f64e2c0947,
    type: 3}
  m_PrefabInstance: {fileID: 8810151214006798810}
  m_PrefabAsset: {fileID: 0}
--- !u!4 &3560682927806863529 stripped
Transform:
  m_CorrespondingSourceObject: {fileID: 5416114667814900083, guid: eadec9b97213d024889676f64e2c0947,
    type: 3}
  m_PrefabInstance: {fileID: 8810151214006798810}
  m_PrefabAsset: {fileID: 0}
--- !u!4 &3560682927432653116 stripped
Transform:
  m_CorrespondingSourceObject: {fileID: 5416114667165700326, guid: eadec9b97213d024889676f64e2c0947,
    type: 3}
  m_PrefabInstance: {fileID: 8810151214006798810}
  m_PrefabAsset: {fileID: 0}
--- !u!4 &3560682927987780348 stripped
Transform:
  m_CorrespondingSourceObject: {fileID: 5416114667461829414, guid: eadec9b97213d024889676f64e2c0947,
    type: 3}
  m_PrefabInstance: {fileID: 8810151214006798810}
  m_PrefabAsset: {fileID: 0}
--- !u!4 &3560682927353768614 stripped
Transform:
  m_CorrespondingSourceObject: {fileID: 5416114667093369724, guid: eadec9b97213d024889676f64e2c0947,
    type: 3}
  m_PrefabInstance: {fileID: 8810151214006798810}
  m_PrefabAsset: {fileID: 0}
--- !u!4 &3560682927561895806 stripped
Transform:
  m_CorrespondingSourceObject: {fileID: 5416114667032798884, guid: eadec9b97213d024889676f64e2c0947,
    type: 3}
  m_PrefabInstance: {fileID: 8810151214006798810}
  m_PrefabAsset: {fileID: 0}
--- !u!4 &3560682927421157059 stripped
Transform:
  m_CorrespondingSourceObject: {fileID: 5416114667160758041, guid: eadec9b97213d024889676f64e2c0947,
    type: 3}
  m_PrefabInstance: {fileID: 8810151214006798810}
  m_PrefabAsset: {fileID: 0}
--- !u!4 &3560682928065853088 stripped
Transform:
  m_CorrespondingSourceObject: {fileID: 5416114667539119994, guid: eadec9b97213d024889676f64e2c0947,
    type: 3}
  m_PrefabInstance: {fileID: 8810151214006798810}
  m_PrefabAsset: {fileID: 0}
--- !u!4 &3560682926736099368 stripped
Transform:
  m_CorrespondingSourceObject: {fileID: 5416114668886114802, guid: eadec9b97213d024889676f64e2c0947,
    type: 3}
  m_PrefabInstance: {fileID: 8810151214006798810}
  m_PrefabAsset: {fileID: 0}
--- !u!4 &3560682927262780834 stripped
Transform:
  m_CorrespondingSourceObject: {fileID: 5416114667264263288, guid: eadec9b97213d024889676f64e2c0947,
    type: 3}
  m_PrefabInstance: {fileID: 8810151214006798810}
  m_PrefabAsset: {fileID: 0}
--- !u!4 &3560682927318377926 stripped
Transform:
  m_CorrespondingSourceObject: {fileID: 5416114667057982492, guid: eadec9b97213d024889676f64e2c0947,
    type: 3}
  m_PrefabInstance: {fileID: 8810151214006798810}
  m_PrefabAsset: {fileID: 0}
--- !u!4 &3560682926903376294 stripped
Transform:
  m_CorrespondingSourceObject: {fileID: 5416114668781809788, guid: eadec9b97213d024889676f64e2c0947,
    type: 3}
  m_PrefabInstance: {fileID: 8810151214006798810}
  m_PrefabAsset: {fileID: 0}
--- !u!4 &3560682927553813636 stripped
Transform:
  m_CorrespondingSourceObject: {fileID: 5416114667028125022, guid: eadec9b97213d024889676f64e2c0947,
    type: 3}
  m_PrefabInstance: {fileID: 8810151214006798810}
  m_PrefabAsset: {fileID: 0}
--- !u!4 &3560682926962611256 stripped
Transform:
  m_CorrespondingSourceObject: {fileID: 5416114668575759842, guid: eadec9b97213d024889676f64e2c0947,
    type: 3}
  m_PrefabInstance: {fileID: 8810151214006798810}
  m_PrefabAsset: {fileID: 0}
--- !u!4 &3560682926163018450 stripped
Transform:
  m_CorrespondingSourceObject: {fileID: 5416114668318280456, guid: eadec9b97213d024889676f64e2c0947,
    type: 3}
  m_PrefabInstance: {fileID: 8810151214006798810}
  m_PrefabAsset: {fileID: 0}
--- !u!4 &3560682926215505955 stripped
Transform:
  m_CorrespondingSourceObject: {fileID: 5416114668362375673, guid: eadec9b97213d024889676f64e2c0947,
    type: 3}
  m_PrefabInstance: {fileID: 8810151214006798810}
  m_PrefabAsset: {fileID: 0}
--- !u!4 &3560682927283385742 stripped
Transform:
  m_CorrespondingSourceObject: {fileID: 5416114667294309460, guid: eadec9b97213d024889676f64e2c0947,
    type: 3}
  m_PrefabInstance: {fileID: 8810151214006798810}
  m_PrefabAsset: {fileID: 0}
--- !u!4 &3560682926259008084 stripped
Transform:
  m_CorrespondingSourceObject: {fileID: 5416114668138494862, guid: eadec9b97213d024889676f64e2c0947,
    type: 3}
  m_PrefabInstance: {fileID: 8810151214006798810}
  m_PrefabAsset: {fileID: 0}
--- !u!4 &3560682926158021468 stripped
Transform:
  m_CorrespondingSourceObject: {fileID: 5416114668305943174, guid: eadec9b97213d024889676f64e2c0947,
    type: 3}
  m_PrefabInstance: {fileID: 8810151214006798810}
  m_PrefabAsset: {fileID: 0}
--- !u!4 &3560682926894856479 stripped
Transform:
  m_CorrespondingSourceObject: {fileID: 5416114668773552325, guid: eadec9b97213d024889676f64e2c0947,
    type: 3}
  m_PrefabInstance: {fileID: 8810151214006798810}
  m_PrefabAsset: {fileID: 0}
--- !u!4 &3560682926219286392 stripped
Transform:
  m_CorrespondingSourceObject: {fileID: 5416114668374810274, guid: eadec9b97213d024889676f64e2c0947,
    type: 3}
  m_PrefabInstance: {fileID: 8810151214006798810}
  m_PrefabAsset: {fileID: 0}
--- !u!4 &3560682927694865390 stripped
Transform:
  m_CorrespondingSourceObject: {fileID: 5416114667973438004, guid: eadec9b97213d024889676f64e2c0947,
    type: 3}
  m_PrefabInstance: {fileID: 8810151214006798810}
  m_PrefabAsset: {fileID: 0}
--- !u!4 &3560682926050145142 stripped
Transform:
  m_CorrespondingSourceObject: {fileID: 5416114668477250220, guid: eadec9b97213d024889676f64e2c0947,
    type: 3}
  m_PrefabInstance: {fileID: 8810151214006798810}
  m_PrefabAsset: {fileID: 0}
--- !u!4 &3560682927510511606 stripped
Transform:
  m_CorrespondingSourceObject: {fileID: 5416114666983511596, guid: eadec9b97213d024889676f64e2c0947,
    type: 3}
  m_PrefabInstance: {fileID: 8810151214006798810}
  m_PrefabAsset: {fileID: 0}
--- !u!4 &3560682926687060315 stripped
Transform:
  m_CorrespondingSourceObject: {fileID: 5416114668833933441, guid: eadec9b97213d024889676f64e2c0947,
    type: 3}
  m_PrefabInstance: {fileID: 8810151214006798810}
  m_PrefabAsset: {fileID: 0}
--- !u!4 &3560682927066394171 stripped
Transform:
  m_CorrespondingSourceObject: {fileID: 5416114667343652833, guid: eadec9b97213d024889676f64e2c0947,
    type: 3}
  m_PrefabInstance: {fileID: 8810151214006798810}
  m_PrefabAsset: {fileID: 0}
--- !u!4 &3560682927372243345 stripped
Transform:
  m_CorrespondingSourceObject: {fileID: 5416114667104245835, guid: eadec9b97213d024889676f64e2c0947,
    type: 3}
  m_PrefabInstance: {fileID: 8810151214006798810}
  m_PrefabAsset: {fileID: 0}
--- !u!4 &3560682927193105730 stripped
Transform:
  m_CorrespondingSourceObject: {fileID: 5416114667204291736, guid: eadec9b97213d024889676f64e2c0947,
    type: 3}
  m_PrefabInstance: {fileID: 8810151214006798810}
  m_PrefabAsset: {fileID: 0}
--- !u!4 &3560682926673454107 stripped
Transform:
  m_CorrespondingSourceObject: {fileID: 5416114668830813633, guid: eadec9b97213d024889676f64e2c0947,
    type: 3}
  m_PrefabInstance: {fileID: 8810151214006798810}
  m_PrefabAsset: {fileID: 0}
--- !u!4 &3560682927147308623 stripped
Transform:
  m_CorrespondingSourceObject: {fileID: 5416114667417493397, guid: eadec9b97213d024889676f64e2c0947,
    type: 3}
  m_PrefabInstance: {fileID: 8810151214006798810}
  m_PrefabAsset: {fileID: 0}
--- !u!4 &3560682927866918337 stripped
Transform:
  m_CorrespondingSourceObject: {fileID: 5416114667599969307, guid: eadec9b97213d024889676f64e2c0947,
    type: 3}
  m_PrefabInstance: {fileID: 8810151214006798810}
  m_PrefabAsset: {fileID: 0}
--- !u!1 &3560682927512251889 stripped
GameObject:
  m_CorrespondingSourceObject: {fileID: 5416114666985251883, guid: eadec9b97213d024889676f64e2c0947,
    type: 3}
  m_PrefabInstance: {fileID: 8810151214006798810}
  m_PrefabAsset: {fileID: 0}
--- !u!1 &3561887731208974810 stripped
GameObject:
  m_CorrespondingSourceObject: {fileID: 5417179289660585984, guid: eadec9b97213d024889676f64e2c0947,
    type: 3}
  m_PrefabInstance: {fileID: 8810151214006798810}
  m_PrefabAsset: {fileID: 0}
--- !u!1 &3560534919767051752 stripped
GameObject:
  m_CorrespondingSourceObject: {fileID: 5416280576251184178, guid: eadec9b97213d024889676f64e2c0947,
    type: 3}
  m_PrefabInstance: {fileID: 8810151214006798810}
  m_PrefabAsset: {fileID: 0}
--- !u!4 &3565501949235641414 stripped
Transform:
  m_CorrespondingSourceObject: {fileID: 5420298721281521052, guid: eadec9b97213d024889676f64e2c0947,
    type: 3}
  m_PrefabInstance: {fileID: 8810151214006798810}
  m_PrefabAsset: {fileID: 0}
--- !u!4 &3559083132040129268 stripped
Transform:
  m_CorrespondingSourceObject: {fileID: 5415462663680172846, guid: eadec9b97213d024889676f64e2c0947,
    type: 3}
  m_PrefabInstance: {fileID: 8810151214006798810}
  m_PrefabAsset: {fileID: 0}
--- !u!4 &3559228627775942632 stripped
Transform:
  m_CorrespondingSourceObject: {fileID: 5415325997243721266, guid: eadec9b97213d024889676f64e2c0947,
    type: 3}
  m_PrefabInstance: {fileID: 8810151214006798810}
  m_PrefabAsset: {fileID: 0}
--- !u!4 &3565450909108890238 stripped
Transform:
  m_CorrespondingSourceObject: {fileID: 5420354211107660708, guid: eadec9b97213d024889676f64e2c0947,
    type: 3}
  m_PrefabInstance: {fileID: 8810151214006798810}
  m_PrefabAsset: {fileID: 0}
--- !u!4 &3559240820598816692 stripped
Transform:
  m_CorrespondingSourceObject: {fileID: 5415305267263223406, guid: eadec9b97213d024889676f64e2c0947,
    type: 3}
  m_PrefabInstance: {fileID: 8810151214006798810}
  m_PrefabAsset: {fileID: 0}
--- !u!4 &3559266902682567850 stripped
Transform:
  m_CorrespondingSourceObject: {fileID: 5415296777285340528, guid: eadec9b97213d024889676f64e2c0947,
    type: 3}
  m_PrefabInstance: {fileID: 8810151214006798810}
  m_PrefabAsset: {fileID: 0}
--- !u!1 &3560682927764379472 stripped
GameObject:
  m_CorrespondingSourceObject: {fileID: 5416114667773468298, guid: eadec9b97213d024889676f64e2c0947,
    type: 3}
  m_PrefabInstance: {fileID: 8810151214006798810}
  m_PrefabAsset: {fileID: 0}
--- !u!4 &3559102096194320352 stripped
Transform:
  m_CorrespondingSourceObject: {fileID: 5415448423989558842, guid: eadec9b97213d024889676f64e2c0947,
    type: 3}
  m_PrefabInstance: {fileID: 8810151214006798810}
  m_PrefabAsset: {fileID: 0}
--- !u!4 &3565631342839197940 stripped
Transform:
  m_CorrespondingSourceObject: {fileID: 5420182247057127726, guid: eadec9b97213d024889676f64e2c0947,
    type: 3}
  m_PrefabInstance: {fileID: 8810151214006798810}
  m_PrefabAsset: {fileID: 0}
--- !u!1 &3561887731961160153 stripped
GameObject:
  m_CorrespondingSourceObject: {fileID: 5417179288791672835, guid: eadec9b97213d024889676f64e2c0947,
    type: 3}
  m_PrefabInstance: {fileID: 8810151214006798810}
  m_PrefabAsset: {fileID: 0}
--- !u!1 &3560534920499781099 stripped
GameObject:
  m_CorrespondingSourceObject: {fileID: 5416280575367009329, guid: eadec9b97213d024889676f64e2c0947,
    type: 3}
  m_PrefabInstance: {fileID: 8810151214006798810}
  m_PrefabAsset: {fileID: 0}
--- !u!4 &3565501948527553605 stripped
Transform:
  m_CorrespondingSourceObject: {fileID: 5420298722173560223, guid: eadec9b97213d024889676f64e2c0947,
    type: 3}
  m_PrefabInstance: {fileID: 8810151214006798810}
  m_PrefabAsset: {fileID: 0}
--- !u!4 &3559083130751269623 stripped
Transform:
  m_CorrespondingSourceObject: {fileID: 5415462665086153517, guid: eadec9b97213d024889676f64e2c0947,
    type: 3}
  m_PrefabInstance: {fileID: 8810151214006798810}
  m_PrefabAsset: {fileID: 0}
--- !u!4 &3559462249712065332 stripped
Transform:
  m_CorrespondingSourceObject: {fileID: 5415070403357446894, guid: eadec9b97213d024889676f64e2c0947,
    type: 3}
  m_PrefabInstance: {fileID: 8810151214006798810}
  m_PrefabAsset: {fileID: 0}
--- !u!4 &3565450909826873981 stripped
Transform:
  m_CorrespondingSourceObject: {fileID: 5420354210204545959, guid: eadec9b97213d024889676f64e2c0947,
    type: 3}
  m_PrefabInstance: {fileID: 8810151214006798810}
  m_PrefabAsset: {fileID: 0}
--- !u!4 &3559240821843242935 stripped
Transform:
  m_CorrespondingSourceObject: {fileID: 5415305265833780845, guid: eadec9b97213d024889676f64e2c0947,
    type: 3}
  m_PrefabInstance: {fileID: 8810151214006798810}
  m_PrefabAsset: {fileID: 0}
--- !u!4 &3559266901939360937 stripped
Transform:
  m_CorrespondingSourceObject: {fileID: 5415296778146454899, guid: eadec9b97213d024889676f64e2c0947,
    type: 3}
  m_PrefabInstance: {fileID: 8810151214006798810}
  m_PrefabAsset: {fileID: 0}
--- !u!4 &3559462251101784887 stripped
Transform:
  m_CorrespondingSourceObject: {fileID: 5415070402052326125, guid: eadec9b97213d024889676f64e2c0947,
    type: 3}
  m_PrefabInstance: {fileID: 8810151214006798810}
  m_PrefabAsset: {fileID: 0}
--- !u!4 &3559102095453267939 stripped
Transform:
  m_CorrespondingSourceObject: {fileID: 5415448424848633401, guid: eadec9b97213d024889676f64e2c0947,
    type: 3}
  m_PrefabInstance: {fileID: 8810151214006798810}
  m_PrefabAsset: {fileID: 0}
--- !u!4 &3565631343548719351 stripped
Transform:
  m_CorrespondingSourceObject: {fileID: 5420182246162327853, guid: eadec9b97213d024889676f64e2c0947,
    type: 3}
  m_PrefabInstance: {fileID: 8810151214006798810}
  m_PrefabAsset: {fileID: 0}
--- !u!4 &3559228626503860203 stripped
Transform:
  m_CorrespondingSourceObject: {fileID: 5415325998666479153, guid: eadec9b97213d024889676f64e2c0947,
    type: 3}
  m_PrefabInstance: {fileID: 8810151214006798810}
  m_PrefabAsset: {fileID: 0}<|MERGE_RESOLUTION|>--- conflicted
+++ resolved
@@ -8,18 +8,11 @@
     m_TransformParent: {fileID: 0}
     m_Modifications:
     - target: {fileID: 5385948821165859266, guid: eadec9b97213d024889676f64e2c0947,
-<<<<<<< HEAD
         type: 3}
       propertyPath: myParent
       value: 
       objectReference: {fileID: 3561887731208974810}
     - target: {fileID: 5385948822068523457, guid: eadec9b97213d024889676f64e2c0947,
-=======
-        type: 3}
-      propertyPath: myParent
-      value: 
-      objectReference: {fileID: 3561887731208974810}
-    - target: {fileID: 5385948822068523457, guid: eadec9b97213d024889676f64e2c0947,
         type: 3}
       propertyPath: myParent
       value: 
@@ -140,29 +133,22 @@
       value: 0
       objectReference: {fileID: 0}
     - target: {fileID: 5416114667773468301, guid: eadec9b97213d024889676f64e2c0947,
->>>>>>> 2f8dd9f9
-        type: 3}
-      propertyPath: myParent
-      value: 
-      objectReference: {fileID: 3561887731961160153}
-    - target: {fileID: 5386161198824187117, guid: eadec9b97213d024889676f64e2c0947,
-        type: 3}
-      propertyPath: myParent
-      value: 
-      objectReference: {fileID: 3560682927764379472}
-    - target: {fileID: 5386178826986683282, guid: eadec9b97213d024889676f64e2c0947,
-        type: 3}
-      propertyPath: VisibilityPoints.Array.data[0]
-      value: 
-      objectReference: {fileID: 3565501949235641414}
-    - target: {fileID: 5386178826986683282, guid: eadec9b97213d024889676f64e2c0947,
-        type: 3}
-<<<<<<< HEAD
-      propertyPath: VisibilityPoints.Array.data[1]
-      value: 
-      objectReference: {fileID: 3559083132040129268}
-    - target: {fileID: 5386178826986683282, guid: eadec9b97213d024889676f64e2c0947,
-=======
+        type: 3}
+      propertyPath: m_LocalPosition.x
+      value: 3.158
+      objectReference: {fileID: 0}
+    - target: {fileID: 5416114667773468301, guid: eadec9b97213d024889676f64e2c0947,
+        type: 3}
+      propertyPath: m_LocalPosition.y
+      value: -0.005
+      objectReference: {fileID: 0}
+    - target: {fileID: 5416114667773468301, guid: eadec9b97213d024889676f64e2c0947,
+        type: 3}
+      propertyPath: m_LocalPosition.z
+      value: -1.415
+      objectReference: {fileID: 0}
+    - target: {fileID: 5416114667773468301, guid: eadec9b97213d024889676f64e2c0947,
+        type: 3}
       propertyPath: m_LocalRotation.w
       value: 1
       objectReference: {fileID: 0}
@@ -172,111 +158,17 @@
       value: -0
       objectReference: {fileID: 0}
     - target: {fileID: 5416114667773468301, guid: eadec9b97213d024889676f64e2c0947,
->>>>>>> 2f8dd9f9
-        type: 3}
-      propertyPath: VisibilityPoints.Array.data[2]
-      value: 
-      objectReference: {fileID: 3559228627775942632}
-    - target: {fileID: 5386178826986683282, guid: eadec9b97213d024889676f64e2c0947,
-        type: 3}
-      propertyPath: VisibilityPoints.Array.data[3]
-      value: 
-      objectReference: {fileID: 3565450909108890238}
-    - target: {fileID: 5386178826986683282, guid: eadec9b97213d024889676f64e2c0947,
-        type: 3}
-      propertyPath: VisibilityPoints.Array.data[4]
-      value: 
-      objectReference: {fileID: 3559240820598816692}
-    - target: {fileID: 5386178826986683282, guid: eadec9b97213d024889676f64e2c0947,
-        type: 3}
-      propertyPath: VisibilityPoints.Array.data[5]
-      value: 
-      objectReference: {fileID: 3559266902682567850}
-    - target: {fileID: 5386178826986683282, guid: eadec9b97213d024889676f64e2c0947,
-        type: 3}
-      propertyPath: VisibilityPoints.Array.data[6]
-      value: 
-      objectReference: {fileID: 3559462249712065332}
-    - target: {fileID: 5386178826986683282, guid: eadec9b97213d024889676f64e2c0947,
-        type: 3}
-<<<<<<< HEAD
-      propertyPath: VisibilityPoints.Array.data[7]
-      value: 
-      objectReference: {fileID: 3559102096194320352}
-    - target: {fileID: 5386178826986683282, guid: eadec9b97213d024889676f64e2c0947,
-        type: 3}
-      propertyPath: VisibilityPoints.Array.data[8]
-      value: 
-      objectReference: {fileID: 3565631342839197940}
-    - target: {fileID: 5386178826986683282, guid: eadec9b97213d024889676f64e2c0947,
-        type: 3}
-      propertyPath: ReceptacleTriggerBoxes.Array.data[0]
-      value: 
-      objectReference: {fileID: 3560534919767051752}
-    - target: {fileID: 5386178827713047441, guid: eadec9b97213d024889676f64e2c0947,
-        type: 3}
-      propertyPath: VisibilityPoints.Array.data[0]
-      value: 
-      objectReference: {fileID: 3565501948527553605}
-    - target: {fileID: 5386178827713047441, guid: eadec9b97213d024889676f64e2c0947,
-        type: 3}
-      propertyPath: VisibilityPoints.Array.data[1]
-      value: 
-      objectReference: {fileID: 3559083130751269623}
-    - target: {fileID: 5386178827713047441, guid: eadec9b97213d024889676f64e2c0947,
-        type: 3}
-      propertyPath: VisibilityPoints.Array.data[2]
-      value: 
-      objectReference: {fileID: 3559228626503860203}
-    - target: {fileID: 5386178827713047441, guid: eadec9b97213d024889676f64e2c0947,
-        type: 3}
-      propertyPath: VisibilityPoints.Array.data[3]
-      value: 
-      objectReference: {fileID: 3565450909826873981}
-    - target: {fileID: 5386178827713047441, guid: eadec9b97213d024889676f64e2c0947,
-        type: 3}
-      propertyPath: VisibilityPoints.Array.data[4]
-      value: 
-      objectReference: {fileID: 3559240821843242935}
-    - target: {fileID: 5386178827713047441, guid: eadec9b97213d024889676f64e2c0947,
-        type: 3}
-      propertyPath: VisibilityPoints.Array.data[5]
-      value: 
-      objectReference: {fileID: 3559266901939360937}
-    - target: {fileID: 5386178827713047441, guid: eadec9b97213d024889676f64e2c0947,
-        type: 3}
-      propertyPath: VisibilityPoints.Array.data[6]
-      value: 
-      objectReference: {fileID: 3559462251101784887}
-    - target: {fileID: 5386178827713047441, guid: eadec9b97213d024889676f64e2c0947,
-        type: 3}
-      propertyPath: VisibilityPoints.Array.data[7]
-      value: 
-      objectReference: {fileID: 3559102095453267939}
-    - target: {fileID: 5386178827713047441, guid: eadec9b97213d024889676f64e2c0947,
-        type: 3}
-      propertyPath: VisibilityPoints.Array.data[8]
-      value: 
-      objectReference: {fileID: 3565631343548719351}
-    - target: {fileID: 5386178827713047441, guid: eadec9b97213d024889676f64e2c0947,
-        type: 3}
-      propertyPath: ReceptacleTriggerBoxes.Array.data[0]
-      value: 
-      objectReference: {fileID: 3560534920499781099}
-    - target: {fileID: 5416114667773468298, guid: eadec9b97213d024889676f64e2c0947,
-        type: 3}
-      propertyPath: m_Name
-      value: Desk_326_Master
-      objectReference: {fileID: 0}
-    - target: {fileID: 5416114667773468301, guid: eadec9b97213d024889676f64e2c0947,
-        type: 3}
-      propertyPath: m_RootOrder
-      value: 0
-      objectReference: {fileID: 0}
-    - target: {fileID: 5416114667773468301, guid: eadec9b97213d024889676f64e2c0947,
-        type: 3}
-=======
->>>>>>> 2f8dd9f9
+        type: 3}
+      propertyPath: m_LocalRotation.y
+      value: -0
+      objectReference: {fileID: 0}
+    - target: {fileID: 5416114667773468301, guid: eadec9b97213d024889676f64e2c0947,
+        type: 3}
+      propertyPath: m_LocalRotation.z
+      value: -0
+      objectReference: {fileID: 0}
+    - target: {fileID: 5416114667773468301, guid: eadec9b97213d024889676f64e2c0947,
+        type: 3}
       propertyPath: m_LocalEulerAnglesHint.x
       value: 0
       objectReference: {fileID: 0}
