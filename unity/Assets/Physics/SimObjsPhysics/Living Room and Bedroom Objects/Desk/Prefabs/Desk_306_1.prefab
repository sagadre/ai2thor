%YAML 1.1
%TAG !u! tag:unity3d.com,2011:
--- !u!1001 &3898978094954762631
PrefabInstance:
  m_ObjectHideFlags: 0
  serializedVersion: 2
  m_Modification:
    m_TransformParent: {fileID: 0}
    m_Modifications:
    - target: {fileID: 8668208165752111668, guid: a461807fd2f1b7147bedaf32117c1241,
        type: 3}
      propertyPath: m_RootOrder
      value: 0
      objectReference: {fileID: 0}
    - target: {fileID: 8668208165752111668, guid: a461807fd2f1b7147bedaf32117c1241,
        type: 3}
<<<<<<< HEAD
=======
      propertyPath: m_LocalPosition.x
      value: -0.527
      objectReference: {fileID: 0}
    - target: {fileID: 8668208165752111668, guid: a461807fd2f1b7147bedaf32117c1241,
        type: 3}
      propertyPath: m_LocalPosition.y
      value: -0.003
      objectReference: {fileID: 0}
    - target: {fileID: 8668208165752111668, guid: a461807fd2f1b7147bedaf32117c1241,
        type: 3}
      propertyPath: m_LocalPosition.z
      value: -1.532
      objectReference: {fileID: 0}
    - target: {fileID: 8668208165752111668, guid: a461807fd2f1b7147bedaf32117c1241,
        type: 3}
      propertyPath: m_LocalRotation.w
      value: 1
      objectReference: {fileID: 0}
    - target: {fileID: 8668208165752111668, guid: a461807fd2f1b7147bedaf32117c1241,
        type: 3}
      propertyPath: m_LocalRotation.x
      value: -0
      objectReference: {fileID: 0}
    - target: {fileID: 8668208165752111668, guid: a461807fd2f1b7147bedaf32117c1241,
        type: 3}
      propertyPath: m_LocalRotation.y
      value: -0
      objectReference: {fileID: 0}
    - target: {fileID: 8668208165752111668, guid: a461807fd2f1b7147bedaf32117c1241,
        type: 3}
      propertyPath: m_LocalRotation.z
      value: -0
      objectReference: {fileID: 0}
    - target: {fileID: 8668208165752111668, guid: a461807fd2f1b7147bedaf32117c1241,
        type: 3}
>>>>>>> 2f8dd9f9
      propertyPath: m_LocalEulerAnglesHint.x
      value: 0
      objectReference: {fileID: 0}
    - target: {fileID: 8668208165752111668, guid: a461807fd2f1b7147bedaf32117c1241,
        type: 3}
      propertyPath: m_LocalEulerAnglesHint.y
      value: 0
      objectReference: {fileID: 0}
    - target: {fileID: 8668208165752111668, guid: a461807fd2f1b7147bedaf32117c1241,
        type: 3}
      propertyPath: m_LocalEulerAnglesHint.z
      value: 0
      objectReference: {fileID: 0}
    - target: {fileID: 8668208165752111669, guid: a461807fd2f1b7147bedaf32117c1241,
        type: 3}
      propertyPath: m_Name
<<<<<<< HEAD
      value: Desk_306_Master
=======
      value: Desk_306_1
      objectReference: {fileID: 0}
    - target: {fileID: 8668208165752111674, guid: a461807fd2f1b7147bedaf32117c1241,
        type: 3}
      propertyPath: assetID
      value: Desk_306_1
>>>>>>> 2f8dd9f9
      objectReference: {fileID: 0}
    - target: {fileID: 8668208165752111674, guid: a461807fd2f1b7147bedaf32117c1241,
        type: 3}
      propertyPath: BoundingBox
      value: 
      objectReference: {fileID: 5643109898567243739}
    - target: {fileID: 8668208165752111674, guid: a461807fd2f1b7147bedaf32117c1241,
        type: 3}
      propertyPath: MyColliders.Array.size
      value: 8
      objectReference: {fileID: 0}
    - target: {fileID: 8668208165752111674, guid: a461807fd2f1b7147bedaf32117c1241,
        type: 3}
      propertyPath: MyColliders.Array.data[0]
      value: 
      objectReference: {fileID: 5643109897201800952}
    - target: {fileID: 8668208165752111674, guid: a461807fd2f1b7147bedaf32117c1241,
        type: 3}
      propertyPath: MyColliders.Array.data[1]
      value: 
      objectReference: {fileID: 5643109898609624289}
    - target: {fileID: 8668208165752111674, guid: a461807fd2f1b7147bedaf32117c1241,
        type: 3}
      propertyPath: MyColliders.Array.data[2]
      value: 
      objectReference: {fileID: 5643109897075244549}
    - target: {fileID: 8668208165752111674, guid: a461807fd2f1b7147bedaf32117c1241,
        type: 3}
      propertyPath: MyColliders.Array.data[3]
      value: 
      objectReference: {fileID: 5643109898426235930}
    - target: {fileID: 8668208165752111674, guid: a461807fd2f1b7147bedaf32117c1241,
        type: 3}
      propertyPath: MyColliders.Array.data[4]
      value: 
      objectReference: {fileID: 5643109896894246472}
    - target: {fileID: 8668208165752111674, guid: a461807fd2f1b7147bedaf32117c1241,
        type: 3}
      propertyPath: MyColliders.Array.data[5]
      value: 
      objectReference: {fileID: 5643109897401763567}
    - target: {fileID: 8668208165752111674, guid: a461807fd2f1b7147bedaf32117c1241,
        type: 3}
      propertyPath: MyColliders.Array.data[6]
      value: 
      objectReference: {fileID: 5643109898902570660}
    - target: {fileID: 8668208165752111674, guid: a461807fd2f1b7147bedaf32117c1241,
        type: 3}
      propertyPath: MyColliders.Array.data[7]
      value: 
      objectReference: {fileID: 5643109897577908241}
    - target: {fileID: 8668208165752111674, guid: a461807fd2f1b7147bedaf32117c1241,
        type: 3}
      propertyPath: VisibilityPoints.Array.data[0]
      value: 
      objectReference: {fileID: 5643109898749275635}
    - target: {fileID: 8668208165752111674, guid: a461807fd2f1b7147bedaf32117c1241,
        type: 3}
      propertyPath: VisibilityPoints.Array.data[1]
      value: 
      objectReference: {fileID: 5643109896895778507}
    - target: {fileID: 8668208165752111674, guid: a461807fd2f1b7147bedaf32117c1241,
        type: 3}
      propertyPath: VisibilityPoints.Array.data[2]
      value: 
      objectReference: {fileID: 5643109898175415757}
    - target: {fileID: 8668208165752111674, guid: a461807fd2f1b7147bedaf32117c1241,
        type: 3}
      propertyPath: VisibilityPoints.Array.data[3]
      value: 
      objectReference: {fileID: 5643109897359020658}
    - target: {fileID: 8668208165752111674, guid: a461807fd2f1b7147bedaf32117c1241,
        type: 3}
      propertyPath: VisibilityPoints.Array.data[4]
      value: 
      objectReference: {fileID: 5643109897535200076}
    - target: {fileID: 8668208165752111674, guid: a461807fd2f1b7147bedaf32117c1241,
        type: 3}
      propertyPath: VisibilityPoints.Array.data[5]
      value: 
      objectReference: {fileID: 5643109897696332609}
    - target: {fileID: 8668208165752111674, guid: a461807fd2f1b7147bedaf32117c1241,
        type: 3}
      propertyPath: VisibilityPoints.Array.data[6]
      value: 
      objectReference: {fileID: 5643109897884970018}
    - target: {fileID: 8668208165752111674, guid: a461807fd2f1b7147bedaf32117c1241,
        type: 3}
      propertyPath: VisibilityPoints.Array.data[7]
      value: 
      objectReference: {fileID: 5643109898817959955}
    - target: {fileID: 8668208165752111674, guid: a461807fd2f1b7147bedaf32117c1241,
        type: 3}
      propertyPath: VisibilityPoints.Array.data[8]
      value: 
      objectReference: {fileID: 5643109897489681113}
    - target: {fileID: 8668208165752111674, guid: a461807fd2f1b7147bedaf32117c1241,
        type: 3}
      propertyPath: VisibilityPoints.Array.data[9]
      value: 
      objectReference: {fileID: 5643109898822178483}
    - target: {fileID: 8668208165752111674, guid: a461807fd2f1b7147bedaf32117c1241,
        type: 3}
      propertyPath: ReceptacleTriggerBoxes.Array.data[0]
      value: 
      objectReference: {fileID: 5644262558338795641}
    - target: {fileID: 8668208167239528241, guid: a461807fd2f1b7147bedaf32117c1241,
        type: 3}
      propertyPath: VisibilityPoints.Array.data[0]
      value: 
      objectReference: {fileID: 5643109898594360138}
    - target: {fileID: 8668208167239528241, guid: a461807fd2f1b7147bedaf32117c1241,
        type: 3}
      propertyPath: VisibilityPoints.Array.data[1]
      value: 
      objectReference: {fileID: 5643109897245609353}
    - target: {fileID: 8668208167239528241, guid: a461807fd2f1b7147bedaf32117c1241,
        type: 3}
      propertyPath: VisibilityPoints.Array.data[2]
      value: 
      objectReference: {fileID: 5643109898316538820}
    - target: {fileID: 8668208167239528241, guid: a461807fd2f1b7147bedaf32117c1241,
        type: 3}
      propertyPath: VisibilityPoints.Array.data[3]
      value: 
      objectReference: {fileID: 5643109899005069395}
    - target: {fileID: 8668208167239528241, guid: a461807fd2f1b7147bedaf32117c1241,
        type: 3}
      propertyPath: VisibilityPoints.Array.data[4]
      value: 
      objectReference: {fileID: 5643109898243126286}
    - target: {fileID: 8668208167239528241, guid: a461807fd2f1b7147bedaf32117c1241,
        type: 3}
      propertyPath: ReceptacleTriggerBoxes.Array.data[0]
      value: 
      objectReference: {fileID: 5644262557188092882}
    - target: {fileID: 8668208167239528243, guid: a461807fd2f1b7147bedaf32117c1241,
        type: 3}
      propertyPath: MovingParts.Array.data[0]
      value: 
      objectReference: {fileID: 5643109897277898410}
    - target: {fileID: 8668208167385887777, guid: a461807fd2f1b7147bedaf32117c1241,
        type: 3}
      propertyPath: VisibilityPoints.Array.data[0]
      value: 
      objectReference: {fileID: 5643109897006348188}
    - target: {fileID: 8668208167385887777, guid: a461807fd2f1b7147bedaf32117c1241,
        type: 3}
      propertyPath: VisibilityPoints.Array.data[1]
      value: 
      objectReference: {fileID: 5643109898277401328}
    - target: {fileID: 8668208167385887777, guid: a461807fd2f1b7147bedaf32117c1241,
        type: 3}
      propertyPath: VisibilityPoints.Array.data[2]
      value: 
      objectReference: {fileID: 5643109897082107140}
    - target: {fileID: 8668208167385887777, guid: a461807fd2f1b7147bedaf32117c1241,
        type: 3}
      propertyPath: VisibilityPoints.Array.data[3]
      value: 
      objectReference: {fileID: 5643109897300461539}
    - target: {fileID: 8668208167385887777, guid: a461807fd2f1b7147bedaf32117c1241,
        type: 3}
      propertyPath: VisibilityPoints.Array.data[4]
      value: 
      objectReference: {fileID: 5643109897730861293}
    - target: {fileID: 8668208167385887777, guid: a461807fd2f1b7147bedaf32117c1241,
        type: 3}
      propertyPath: ReceptacleTriggerBoxes.Array.data[0]
      value: 
      objectReference: {fileID: 5644262558442637693}
    - target: {fileID: 8668208167385887779, guid: a461807fd2f1b7147bedaf32117c1241,
        type: 3}
      propertyPath: MovingParts.Array.data[0]
      value: 
      objectReference: {fileID: 5643109896894424538}
    - target: {fileID: 8668208167624161820, guid: a461807fd2f1b7147bedaf32117c1241,
        type: 3}
      propertyPath: MovingParts.Array.data[0]
      value: 
      objectReference: {fileID: 5643109897125915545}
    - target: {fileID: 8668208167624162274, guid: a461807fd2f1b7147bedaf32117c1241,
        type: 3}
      propertyPath: VisibilityPoints.Array.data[0]
      value: 
      objectReference: {fileID: 5643109898605303985}
    - target: {fileID: 8668208167624162274, guid: a461807fd2f1b7147bedaf32117c1241,
        type: 3}
      propertyPath: VisibilityPoints.Array.data[1]
      value: 
      objectReference: {fileID: 5643109897117383816}
    - target: {fileID: 8668208167624162274, guid: a461807fd2f1b7147bedaf32117c1241,
        type: 3}
      propertyPath: VisibilityPoints.Array.data[2]
      value: 
      objectReference: {fileID: 5643109896942047048}
    - target: {fileID: 8668208167624162274, guid: a461807fd2f1b7147bedaf32117c1241,
        type: 3}
      propertyPath: VisibilityPoints.Array.data[3]
      value: 
      objectReference: {fileID: 5643109897491681976}
    - target: {fileID: 8668208167624162274, guid: a461807fd2f1b7147bedaf32117c1241,
        type: 3}
      propertyPath: VisibilityPoints.Array.data[4]
      value: 
      objectReference: {fileID: 5643109898602425196}
    - target: {fileID: 8668208167624162274, guid: a461807fd2f1b7147bedaf32117c1241,
        type: 3}
      propertyPath: ReceptacleTriggerBoxes.Array.data[0]
      value: 
      objectReference: {fileID: 5644262556755826954}
    - target: {fileID: 8781231937172084880, guid: a461807fd2f1b7147bedaf32117c1241,
        type: 3}
      propertyPath: myParent
      value: 
      objectReference: {fileID: 5643109896894424538}
    - target: {fileID: 8781231937259149716, guid: a461807fd2f1b7147bedaf32117c1241,
        type: 3}
      propertyPath: myParent
      value: 
      objectReference: {fileID: 5643109898993882034}
    - target: {fileID: 8781231938394137151, guid: a461807fd2f1b7147bedaf32117c1241,
        type: 3}
      propertyPath: myParent
      value: 
      objectReference: {fileID: 5643109897277898410}
    - target: {fileID: 8781231938826389735, guid: a461807fd2f1b7147bedaf32117c1241,
        type: 3}
      propertyPath: myParent
      value: 
      objectReference: {fileID: 5643109897125915545}
    m_RemovedComponents: []
  m_SourcePrefab: {fileID: 100100000, guid: a461807fd2f1b7147bedaf32117c1241, type: 3}
--- !u!1 &5644262558338795641 stripped
GameObject:
  m_CorrespondingSourceObject: {fileID: 8669289709540514302, guid: a461807fd2f1b7147bedaf32117c1241,
    type: 3}
  m_PrefabInstance: {fileID: 3898978094954762631}
  m_PrefabAsset: {fileID: 0}
--- !u!65 &5643109897201800952 stripped
BoxCollider:
  m_CorrespondingSourceObject: {fileID: 8668208167181256575, guid: a461807fd2f1b7147bedaf32117c1241,
    type: 3}
  m_PrefabInstance: {fileID: 3898978094954762631}
  m_PrefabAsset: {fileID: 0}
--- !u!65 &5643109898609624289 stripped
BoxCollider:
  m_CorrespondingSourceObject: {fileID: 8668208165903455590, guid: a461807fd2f1b7147bedaf32117c1241,
    type: 3}
  m_PrefabInstance: {fileID: 3898978094954762631}
  m_PrefabAsset: {fileID: 0}
--- !u!65 &5643109897075244549 stripped
BoxCollider:
  m_CorrespondingSourceObject: {fileID: 8668208167574302594, guid: a461807fd2f1b7147bedaf32117c1241,
    type: 3}
  m_PrefabInstance: {fileID: 3898978094954762631}
  m_PrefabAsset: {fileID: 0}
--- !u!65 &5643109898426235930 stripped
BoxCollider:
  m_CorrespondingSourceObject: {fileID: 8668208166256864669, guid: a461807fd2f1b7147bedaf32117c1241,
    type: 3}
  m_PrefabInstance: {fileID: 3898978094954762631}
  m_PrefabAsset: {fileID: 0}
--- !u!65 &5643109896894246472 stripped
BoxCollider:
  m_CorrespondingSourceObject: {fileID: 8668208167384104911, guid: a461807fd2f1b7147bedaf32117c1241,
    type: 3}
  m_PrefabInstance: {fileID: 3898978094954762631}
  m_PrefabAsset: {fileID: 0}
--- !u!65 &5643109897401763567 stripped
BoxCollider:
  m_CorrespondingSourceObject: {fileID: 8668208167379883880, guid: a461807fd2f1b7147bedaf32117c1241,
    type: 3}
  m_PrefabInstance: {fileID: 3898978094954762631}
  m_PrefabAsset: {fileID: 0}
--- !u!65 &5643109898902570660 stripped
BoxCollider:
  m_CorrespondingSourceObject: {fileID: 8668208165644064547, guid: a461807fd2f1b7147bedaf32117c1241,
    type: 3}
  m_PrefabInstance: {fileID: 3898978094954762631}
  m_PrefabAsset: {fileID: 0}
--- !u!65 &5643109897577908241 stripped
BoxCollider:
  m_CorrespondingSourceObject: {fileID: 8668208167002413462, guid: a461807fd2f1b7147bedaf32117c1241,
    type: 3}
  m_PrefabInstance: {fileID: 3898978094954762631}
  m_PrefabAsset: {fileID: 0}
--- !u!4 &5643109898749275635 stripped
Transform:
  m_CorrespondingSourceObject: {fileID: 8668208166036454516, guid: a461807fd2f1b7147bedaf32117c1241,
    type: 3}
  m_PrefabInstance: {fileID: 3898978094954762631}
  m_PrefabAsset: {fileID: 0}
--- !u!4 &5643109896895778507 stripped
Transform:
  m_CorrespondingSourceObject: {fileID: 8668208167386619724, guid: a461807fd2f1b7147bedaf32117c1241,
    type: 3}
  m_PrefabInstance: {fileID: 3898978094954762631}
  m_PrefabAsset: {fileID: 0}
--- !u!4 &5643109898175415757 stripped
Transform:
  m_CorrespondingSourceObject: {fileID: 8668208166543184970, guid: a461807fd2f1b7147bedaf32117c1241,
    type: 3}
  m_PrefabInstance: {fileID: 3898978094954762631}
  m_PrefabAsset: {fileID: 0}
--- !u!4 &5643109897359020658 stripped
Transform:
  m_CorrespondingSourceObject: {fileID: 8668208167321961461, guid: a461807fd2f1b7147bedaf32117c1241,
    type: 3}
  m_PrefabInstance: {fileID: 3898978094954762631}
  m_PrefabAsset: {fileID: 0}
--- !u!4 &5643109897535200076 stripped
Transform:
  m_CorrespondingSourceObject: {fileID: 8668208166978013899, guid: a461807fd2f1b7147bedaf32117c1241,
    type: 3}
  m_PrefabInstance: {fileID: 3898978094954762631}
  m_PrefabAsset: {fileID: 0}
--- !u!4 &5643109897696332609 stripped
Transform:
  m_CorrespondingSourceObject: {fileID: 8668208166583966406, guid: a461807fd2f1b7147bedaf32117c1241,
    type: 3}
  m_PrefabInstance: {fileID: 3898978094954762631}
  m_PrefabAsset: {fileID: 0}
--- !u!4 &5643109897884970018 stripped
Transform:
  m_CorrespondingSourceObject: {fileID: 8668208166764445093, guid: a461807fd2f1b7147bedaf32117c1241,
    type: 3}
  m_PrefabInstance: {fileID: 3898978094954762631}
  m_PrefabAsset: {fileID: 0}
--- !u!4 &5643109898817959955 stripped
Transform:
  m_CorrespondingSourceObject: {fileID: 8668208165558823316, guid: a461807fd2f1b7147bedaf32117c1241,
    type: 3}
  m_PrefabInstance: {fileID: 3898978094954762631}
  m_PrefabAsset: {fileID: 0}
--- !u!4 &5643109897489681113 stripped
Transform:
  m_CorrespondingSourceObject: {fileID: 8668208166922869598, guid: a461807fd2f1b7147bedaf32117c1241,
    type: 3}
  m_PrefabInstance: {fileID: 3898978094954762631}
  m_PrefabAsset: {fileID: 0}
--- !u!4 &5643109898822178483 stripped
Transform:
  m_CorrespondingSourceObject: {fileID: 8668208165554718516, guid: a461807fd2f1b7147bedaf32117c1241,
    type: 3}
  m_PrefabInstance: {fileID: 3898978094954762631}
  m_PrefabAsset: {fileID: 0}
--- !u!1 &5643109898567243739 stripped
GameObject:
  m_CorrespondingSourceObject: {fileID: 8668208165845304924, guid: a461807fd2f1b7147bedaf32117c1241,
    type: 3}
  m_PrefabInstance: {fileID: 3898978094954762631}
  m_PrefabAsset: {fileID: 0}
--- !u!1 &5643109897277898410 stripped
GameObject:
  m_CorrespondingSourceObject: {fileID: 8668208167239528237, guid: a461807fd2f1b7147bedaf32117c1241,
    type: 3}
  m_PrefabInstance: {fileID: 3898978094954762631}
  m_PrefabAsset: {fileID: 0}
--- !u!1 &5644262557188092882 stripped
GameObject:
  m_CorrespondingSourceObject: {fileID: 8669289710561337941, guid: a461807fd2f1b7147bedaf32117c1241,
    type: 3}
  m_PrefabInstance: {fileID: 3898978094954762631}
  m_PrefabAsset: {fileID: 0}
--- !u!4 &5643109898594360138 stripped
Transform:
  m_CorrespondingSourceObject: {fileID: 8668208165889493709, guid: a461807fd2f1b7147bedaf32117c1241,
    type: 3}
  m_PrefabInstance: {fileID: 3898978094954762631}
  m_PrefabAsset: {fileID: 0}
--- !u!4 &5643109897245609353 stripped
Transform:
  m_CorrespondingSourceObject: {fileID: 8668208167200365582, guid: a461807fd2f1b7147bedaf32117c1241,
    type: 3}
  m_PrefabInstance: {fileID: 3898978094954762631}
  m_PrefabAsset: {fileID: 0}
--- !u!4 &5643109898316538820 stripped
Transform:
  m_CorrespondingSourceObject: {fileID: 8668208166131675715, guid: a461807fd2f1b7147bedaf32117c1241,
    type: 3}
  m_PrefabInstance: {fileID: 3898978094954762631}
  m_PrefabAsset: {fileID: 0}
--- !u!4 &5643109899005069395 stripped
Transform:
  m_CorrespondingSourceObject: {fileID: 8668208165747087828, guid: a461807fd2f1b7147bedaf32117c1241,
    type: 3}
  m_PrefabInstance: {fileID: 3898978094954762631}
  m_PrefabAsset: {fileID: 0}
--- !u!4 &5643109898243126286 stripped
Transform:
  m_CorrespondingSourceObject: {fileID: 8668208166066677129, guid: a461807fd2f1b7147bedaf32117c1241,
    type: 3}
  m_PrefabInstance: {fileID: 3898978094954762631}
  m_PrefabAsset: {fileID: 0}
--- !u!1 &5643109897125915545 stripped
GameObject:
  m_CorrespondingSourceObject: {fileID: 8668208167624161822, guid: a461807fd2f1b7147bedaf32117c1241,
    type: 3}
  m_PrefabInstance: {fileID: 3898978094954762631}
  m_PrefabAsset: {fileID: 0}
--- !u!1 &5644262556755826954 stripped
GameObject:
  m_CorrespondingSourceObject: {fileID: 8669289711194785933, guid: a461807fd2f1b7147bedaf32117c1241,
    type: 3}
  m_PrefabInstance: {fileID: 3898978094954762631}
  m_PrefabAsset: {fileID: 0}
--- !u!4 &5643109898605303985 stripped
Transform:
  m_CorrespondingSourceObject: {fileID: 8668208165874223414, guid: a461807fd2f1b7147bedaf32117c1241,
    type: 3}
  m_PrefabInstance: {fileID: 3898978094954762631}
  m_PrefabAsset: {fileID: 0}
--- !u!4 &5643109897117383816 stripped
Transform:
  m_CorrespondingSourceObject: {fileID: 8668208167632694543, guid: a461807fd2f1b7147bedaf32117c1241,
    type: 3}
  m_PrefabInstance: {fileID: 3898978094954762631}
  m_PrefabAsset: {fileID: 0}
--- !u!1 &5643109898993882034 stripped
GameObject:
  m_CorrespondingSourceObject: {fileID: 8668208165752111669, guid: a461807fd2f1b7147bedaf32117c1241,
    type: 3}
  m_PrefabInstance: {fileID: 3898978094954762631}
  m_PrefabAsset: {fileID: 0}
--- !u!4 &5643109897491681976 stripped
Transform:
  m_CorrespondingSourceObject: {fileID: 8668208166925058879, guid: a461807fd2f1b7147bedaf32117c1241,
    type: 3}
  m_PrefabInstance: {fileID: 3898978094954762631}
  m_PrefabAsset: {fileID: 0}
--- !u!4 &5643109898602425196 stripped
Transform:
  m_CorrespondingSourceObject: {fileID: 8668208165881314027, guid: a461807fd2f1b7147bedaf32117c1241,
    type: 3}
  m_PrefabInstance: {fileID: 3898978094954762631}
  m_PrefabAsset: {fileID: 0}
--- !u!1 &5643109896894424538 stripped
GameObject:
  m_CorrespondingSourceObject: {fileID: 8668208167385887837, guid: a461807fd2f1b7147bedaf32117c1241,
    type: 3}
  m_PrefabInstance: {fileID: 3898978094954762631}
  m_PrefabAsset: {fileID: 0}
--- !u!1 &5644262558442637693 stripped
GameObject:
  m_CorrespondingSourceObject: {fileID: 8669289709669456122, guid: a461807fd2f1b7147bedaf32117c1241,
    type: 3}
  m_PrefabInstance: {fileID: 3898978094954762631}
  m_PrefabAsset: {fileID: 0}
--- !u!4 &5643109896942047048 stripped
Transform:
  m_CorrespondingSourceObject: {fileID: 8668208167441014479, guid: a461807fd2f1b7147bedaf32117c1241,
    type: 3}
  m_PrefabInstance: {fileID: 3898978094954762631}
  m_PrefabAsset: {fileID: 0}
--- !u!4 &5643109898277401328 stripped
Transform:
  m_CorrespondingSourceObject: {fileID: 8668208166101476215, guid: a461807fd2f1b7147bedaf32117c1241,
    type: 3}
  m_PrefabInstance: {fileID: 3898978094954762631}
  m_PrefabAsset: {fileID: 0}
--- !u!4 &5643109897082107140 stripped
Transform:
  m_CorrespondingSourceObject: {fileID: 8668208167598892163, guid: a461807fd2f1b7147bedaf32117c1241,
    type: 3}
  m_PrefabInstance: {fileID: 3898978094954762631}
  m_PrefabAsset: {fileID: 0}
--- !u!4 &5643109897300461539 stripped
Transform:
  m_CorrespondingSourceObject: {fileID: 8668208167279859300, guid: a461807fd2f1b7147bedaf32117c1241,
    type: 3}
  m_PrefabInstance: {fileID: 3898978094954762631}
  m_PrefabAsset: {fileID: 0}
--- !u!4 &5643109897730861293 stripped
Transform:
  m_CorrespondingSourceObject: {fileID: 8668208166618790250, guid: a461807fd2f1b7147bedaf32117c1241,
    type: 3}
  m_PrefabInstance: {fileID: 3898978094954762631}
  m_PrefabAsset: {fileID: 0}
--- !u!4 &5643109897006348188 stripped
Transform:
  m_CorrespondingSourceObject: {fileID: 8668208167504782875, guid: a461807fd2f1b7147bedaf32117c1241,
    type: 3}
  m_PrefabInstance: {fileID: 3898978094954762631}
  m_PrefabAsset: {fileID: 0}<|MERGE_RESOLUTION|>--- conflicted
+++ resolved
@@ -14,8 +14,6 @@
       objectReference: {fileID: 0}
     - target: {fileID: 8668208165752111668, guid: a461807fd2f1b7147bedaf32117c1241,
         type: 3}
-<<<<<<< HEAD
-=======
       propertyPath: m_LocalPosition.x
       value: -0.527
       objectReference: {fileID: 0}
@@ -51,7 +49,6 @@
       objectReference: {fileID: 0}
     - target: {fileID: 8668208165752111668, guid: a461807fd2f1b7147bedaf32117c1241,
         type: 3}
->>>>>>> 2f8dd9f9
       propertyPath: m_LocalEulerAnglesHint.x
       value: 0
       objectReference: {fileID: 0}
@@ -68,16 +65,12 @@
     - target: {fileID: 8668208165752111669, guid: a461807fd2f1b7147bedaf32117c1241,
         type: 3}
       propertyPath: m_Name
-<<<<<<< HEAD
-      value: Desk_306_Master
-=======
       value: Desk_306_1
       objectReference: {fileID: 0}
     - target: {fileID: 8668208165752111674, guid: a461807fd2f1b7147bedaf32117c1241,
         type: 3}
       propertyPath: assetID
       value: Desk_306_1
->>>>>>> 2f8dd9f9
       objectReference: {fileID: 0}
     - target: {fileID: 8668208165752111674, guid: a461807fd2f1b7147bedaf32117c1241,
         type: 3}
