%YAML 1.1
%TAG !u! tag:unity3d.com,2011:
--- !u!1 &6857250093798706075
GameObject:
  m_ObjectHideFlags: 0
  m_CorrespondingSourceObject: {fileID: 0}
  m_PrefabInstance: {fileID: 0}
  m_PrefabAsset: {fileID: 0}
  serializedVersion: 6
  m_Component:
  - component: {fileID: 6857250093798706074}
  m_Layer: 8
  m_Name: vPoint (9)
  m_TagString: Untagged
  m_Icon: {fileID: 0}
  m_NavMeshLayer: 0
  m_StaticEditorFlags: 64
  m_IsActive: 1
--- !u!4 &6857250093798706074
Transform:
  m_ObjectHideFlags: 0
  m_CorrespondingSourceObject: {fileID: 0}
  m_PrefabInstance: {fileID: 0}
  m_PrefabAsset: {fileID: 0}
  m_GameObject: {fileID: 6857250093798706075}
  m_LocalRotation: {x: -0, y: -0, z: -0, w: 1}
  m_LocalPosition: {x: 0.47000003, y: -0.007, z: 0.001999855}
  m_LocalScale: {x: 1, y: 1, z: 1}
  m_Children: []
  m_Father: {fileID: 6857250095203210559}
  m_RootOrder: 9
  m_LocalEulerAnglesHint: {x: 0, y: 0, z: 0}
--- !u!1 &6857250093822155528
GameObject:
  m_ObjectHideFlags: 0
  m_CorrespondingSourceObject: {fileID: 0}
  m_PrefabInstance: {fileID: 0}
  m_PrefabAsset: {fileID: 0}
  serializedVersion: 6
  m_Component:
  - component: {fileID: 6857250093822155531}
  m_Layer: 8
  m_Name: vPoint (7)
  m_TagString: Untagged
  m_Icon: {fileID: 0}
  m_NavMeshLayer: 0
  m_StaticEditorFlags: 64
  m_IsActive: 1
--- !u!4 &6857250093822155531
Transform:
  m_ObjectHideFlags: 0
  m_CorrespondingSourceObject: {fileID: 0}
  m_PrefabInstance: {fileID: 0}
  m_PrefabAsset: {fileID: 0}
  m_GameObject: {fileID: 6857250093822155528}
  m_LocalRotation: {x: -0, y: -0, z: -0, w: 1}
  m_LocalPosition: {x: 0.47000003, y: -0.007, z: 0.8579998}
  m_LocalScale: {x: 1, y: 1, z: 1}
  m_Children: []
  m_Father: {fileID: 6857250095203210559}
  m_RootOrder: 7
  m_LocalEulerAnglesHint: {x: 0, y: 0, z: 0}
--- !u!1 &6857250093990677774
GameObject:
  m_ObjectHideFlags: 0
  m_CorrespondingSourceObject: {fileID: 0}
  m_PrefabInstance: {fileID: 0}
  m_PrefabAsset: {fileID: 0}
  serializedVersion: 6
  m_Component:
  - component: {fileID: 6857250093990677902}
  - component: {fileID: 6857250093990677936}
  - component: {fileID: 6857250093990677937}
  m_Layer: 0
  m_Name: Mesh
  m_TagString: Untagged
  m_Icon: {fileID: 0}
  m_NavMeshLayer: 0
  m_StaticEditorFlags: 64
  m_IsActive: 1
--- !u!4 &6857250093990677902
Transform:
  m_ObjectHideFlags: 0
  m_CorrespondingSourceObject: {fileID: 0}
  m_PrefabInstance: {fileID: 0}
  m_PrefabAsset: {fileID: 0}
  m_GameObject: {fileID: 6857250093990677774}
  m_LocalRotation: {x: 0, y: 0, z: 0, w: 1}
  m_LocalPosition: {x: 0, y: 0, z: 0}
  m_LocalScale: {x: 1, y: 1, z: 1}
  m_Children: []
  m_Father: {fileID: 6857250094643939186}
  m_RootOrder: 1
  m_LocalEulerAnglesHint: {x: 0, y: 0, z: 0}
--- !u!33 &6857250093990677936
MeshFilter:
  m_ObjectHideFlags: 0
  m_CorrespondingSourceObject: {fileID: 0}
  m_PrefabInstance: {fileID: 0}
  m_PrefabAsset: {fileID: 0}
  m_GameObject: {fileID: 6857250093990677774}
  m_Mesh: {fileID: 4300040, guid: aa4dd68553aeb6a47a33a2321fb1314b, type: 3}
--- !u!23 &6857250093990677937
MeshRenderer:
  m_ObjectHideFlags: 0
  m_CorrespondingSourceObject: {fileID: 0}
  m_PrefabInstance: {fileID: 0}
  m_PrefabAsset: {fileID: 0}
  m_GameObject: {fileID: 6857250093990677774}
  m_Enabled: 1
  m_CastShadows: 1
  m_ReceiveShadows: 1
  m_DynamicOccludee: 1
  m_MotionVectors: 1
  m_LightProbeUsage: 1
  m_ReflectionProbeUsage: 1
  m_RayTracingMode: 2
  m_RenderingLayerMask: 1
  m_RendererPriority: 0
  m_Materials:
  - {fileID: 2100000, guid: be84101b15a484beba61a1d0b4030573, type: 2}
  - {fileID: 2100000, guid: 095a4e6155a7043939b026a6042f7263, type: 2}
  m_StaticBatchInfo:
    firstSubMesh: 0
    subMeshCount: 0
  m_StaticBatchRoot: {fileID: 0}
  m_ProbeAnchor: {fileID: 0}
  m_LightProbeVolumeOverride: {fileID: 0}
  m_ScaleInLightmap: 1
  m_ReceiveGI: 1
  m_PreserveUVs: 0
  m_IgnoreNormalsForChartDetection: 0
  m_ImportantGI: 0
  m_StitchLightmapSeams: 0
  m_SelectedEditorRenderState: 3
  m_MinimumChartSize: 4
  m_AutoUVMaxDistance: 0.5
  m_AutoUVMaxAngle: 89
  m_LightmapParameters: {fileID: 0}
  m_SortingLayerID: 0
  m_SortingLayer: 0
  m_SortingOrder: 0
--- !u!1 &6857250094108392783
GameObject:
  m_ObjectHideFlags: 0
  m_CorrespondingSourceObject: {fileID: 0}
  m_PrefabInstance: {fileID: 0}
  m_PrefabAsset: {fileID: 0}
  serializedVersion: 6
  m_Component:
  - component: {fileID: 6857250094108392782}
  - component: {fileID: 6857250094108392817}
  m_Layer: 8
  m_Name: Col (5)
  m_TagString: SimObjPhysics
  m_Icon: {fileID: 0}
  m_NavMeshLayer: 0
  m_StaticEditorFlags: 64
  m_IsActive: 1
--- !u!4 &6857250094108392782
Transform:
  m_ObjectHideFlags: 0
  m_CorrespondingSourceObject: {fileID: 0}
  m_PrefabInstance: {fileID: 0}
  m_PrefabAsset: {fileID: 0}
  m_GameObject: {fileID: 6857250094108392783}
  m_LocalRotation: {x: -0, y: -0, z: -0, w: 1}
  m_LocalPosition: {x: -0.431, y: 0.183, z: 0.002}
  m_LocalScale: {x: 0.11084, y: 5.6376777, z: 0.06281}
  m_Children: []
  m_Father: {fileID: 6857250095439514121}
  m_RootOrder: 5
  m_LocalEulerAnglesHint: {x: 0, y: 0, z: 0}
--- !u!65 &6857250094108392817
BoxCollider:
  m_ObjectHideFlags: 0
  m_CorrespondingSourceObject: {fileID: 0}
  m_PrefabInstance: {fileID: 0}
  m_PrefabAsset: {fileID: 0}
  m_GameObject: {fileID: 6857250094108392783}
  m_Material: {fileID: 13400000, guid: 9da434b8f7868e84085e043a213669c5, type: 2}
  m_IsTrigger: 0
  m_Enabled: 1
  serializedVersion: 2
  m_Size: {x: 0.9829028, y: 0.06704156, z: 1.7662446}
  m_Center: {x: 0, y: 0.0009265123, z: 0}
--- !u!1 &6857250094253724405
GameObject:
  m_ObjectHideFlags: 0
  m_CorrespondingSourceObject: {fileID: 0}
  m_PrefabInstance: {fileID: 0}
  m_PrefabAsset: {fileID: 0}
  serializedVersion: 6
  m_Component:
  - component: {fileID: 6857250094253724404}
  - component: {fileID: 6857250094253724407}
  m_Layer: 8
  m_Name: Col (1)
  m_TagString: SimObjPhysics
  m_Icon: {fileID: 0}
  m_NavMeshLayer: 0
  m_StaticEditorFlags: 64
  m_IsActive: 1
--- !u!4 &6857250094253724404
Transform:
  m_ObjectHideFlags: 0
  m_CorrespondingSourceObject: {fileID: 0}
  m_PrefabInstance: {fileID: 0}
  m_PrefabAsset: {fileID: 0}
  m_GameObject: {fileID: 6857250094253724405}
  m_LocalRotation: {x: -0, y: -0, z: -0, w: 1}
  m_LocalPosition: {x: 0.4309, y: 0.193, z: 0}
  m_LocalScale: {x: 0.11083799, y: 5.237501, z: 0.06281288}
  m_Children: []
  m_Father: {fileID: 6857250095439514121}
  m_RootOrder: 1
  m_LocalEulerAnglesHint: {x: 0, y: 0, z: 0}
--- !u!65 &6857250094253724407
BoxCollider:
  m_ObjectHideFlags: 0
  m_CorrespondingSourceObject: {fileID: 0}
  m_PrefabInstance: {fileID: 0}
  m_PrefabAsset: {fileID: 0}
  m_GameObject: {fileID: 6857250094253724405}
  m_Material: {fileID: 13400000, guid: 9da434b8f7868e84085e043a213669c5, type: 2}
  m_IsTrigger: 0
  m_Enabled: 1
  serializedVersion: 2
  m_Size: {x: 0.9829029, y: 0.0712693, z: 1.7662407}
  m_Center: {x: 0, y: -0.0011873394, z: 0}
--- !u!1 &6857250094299014425
GameObject:
  m_ObjectHideFlags: 0
  m_CorrespondingSourceObject: {fileID: 0}
  m_PrefabInstance: {fileID: 0}
  m_PrefabAsset: {fileID: 0}
  serializedVersion: 6
  m_Component:
  - component: {fileID: 6857250094299014424}
  m_Layer: 8
  m_Name: vPoint (8)
  m_TagString: Untagged
  m_Icon: {fileID: 0}
  m_NavMeshLayer: 0
  m_StaticEditorFlags: 64
  m_IsActive: 1
--- !u!4 &6857250094299014424
Transform:
  m_ObjectHideFlags: 0
  m_CorrespondingSourceObject: {fileID: 0}
  m_PrefabInstance: {fileID: 0}
  m_PrefabAsset: {fileID: 0}
  m_GameObject: {fileID: 6857250094299014425}
  m_LocalRotation: {x: -0, y: -0, z: -0, w: 1}
  m_LocalPosition: {x: -0.4690001, y: -0.007, z: 0.001999855}
  m_LocalScale: {x: 1, y: 1, z: 1}
  m_Children: []
  m_Father: {fileID: 6857250095203210559}
  m_RootOrder: 8
  m_LocalEulerAnglesHint: {x: 0, y: 0, z: 0}
--- !u!1 &6857250094392604124
GameObject:
  m_ObjectHideFlags: 0
  m_CorrespondingSourceObject: {fileID: 0}
  m_PrefabInstance: {fileID: 0}
  m_PrefabAsset: {fileID: 0}
  serializedVersion: 6
  m_Component:
  - component: {fileID: 6857250094392604127}
  m_Layer: 8
  m_Name: vPoint (1)
  m_TagString: Untagged
  m_Icon: {fileID: 0}
  m_NavMeshLayer: 0
  m_StaticEditorFlags: 64
  m_IsActive: 1
--- !u!4 &6857250094392604127
Transform:
  m_ObjectHideFlags: 0
  m_CorrespondingSourceObject: {fileID: 0}
  m_PrefabInstance: {fileID: 0}
  m_PrefabAsset: {fileID: 0}
  m_GameObject: {fileID: 6857250094392604124}
  m_LocalRotation: {x: -0, y: -0, z: -0, w: 1}
  m_LocalPosition: {x: 0.47, y: 0.383, z: 0.8579998}
  m_LocalScale: {x: 1, y: 1, z: 1}
  m_Children: []
  m_Father: {fileID: 6857250095203210559}
  m_RootOrder: 1
  m_LocalEulerAnglesHint: {x: 0, y: 0, z: 0}
--- !u!1 &6857250094404201423
GameObject:
  m_ObjectHideFlags: 0
  m_CorrespondingSourceObject: {fileID: 0}
  m_PrefabInstance: {fileID: 0}
  m_PrefabAsset: {fileID: 0}
  serializedVersion: 6
  m_Component:
  - component: {fileID: 6857250094404201422}
  m_Layer: 8
  m_Name: vPoint (4)
  m_TagString: Untagged
  m_Icon: {fileID: 0}
  m_NavMeshLayer: 0
  m_StaticEditorFlags: 64
  m_IsActive: 1
--- !u!4 &6857250094404201422
Transform:
  m_ObjectHideFlags: 0
  m_CorrespondingSourceObject: {fileID: 0}
  m_PrefabInstance: {fileID: 0}
  m_PrefabAsset: {fileID: 0}
  m_GameObject: {fileID: 6857250094404201423}
  m_LocalRotation: {x: -0, y: -0, z: -0, w: 1}
  m_LocalPosition: {x: -0.4690001, y: 0.383, z: -0.85800004}
  m_LocalScale: {x: 1, y: 1, z: 1}
  m_Children: []
  m_Father: {fileID: 6857250095203210559}
  m_RootOrder: 4
  m_LocalEulerAnglesHint: {x: 0, y: 0, z: 0}
--- !u!1 &6857250094518167454
GameObject:
  m_ObjectHideFlags: 0
  m_CorrespondingSourceObject: {fileID: 0}
  m_PrefabInstance: {fileID: 0}
  m_PrefabAsset: {fileID: 0}
  serializedVersion: 6
  m_Component:
  - component: {fileID: 6857250094518167425}
  m_Layer: 8
  m_Name: vPoint (6)
  m_TagString: Untagged
  m_Icon: {fileID: 0}
  m_NavMeshLayer: 0
  m_StaticEditorFlags: 64
  m_IsActive: 1
--- !u!4 &6857250094518167425
Transform:
  m_ObjectHideFlags: 0
  m_CorrespondingSourceObject: {fileID: 0}
  m_PrefabInstance: {fileID: 0}
  m_PrefabAsset: {fileID: 0}
  m_GameObject: {fileID: 6857250094518167454}
  m_LocalRotation: {x: -0, y: -0, z: -0, w: 1}
  m_LocalPosition: {x: -0.4690001, y: -0.007, z: 0.8579998}
  m_LocalScale: {x: 1, y: 1, z: 1}
  m_Children: []
  m_Father: {fileID: 6857250095203210559}
  m_RootOrder: 6
  m_LocalEulerAnglesHint: {x: 0, y: 0, z: 0}
--- !u!1 &6857250094533506205
GameObject:
  m_ObjectHideFlags: 0
  m_CorrespondingSourceObject: {fileID: 0}
  m_PrefabInstance: {fileID: 0}
  m_PrefabAsset: {fileID: 0}
  serializedVersion: 6
  m_Component:
  - component: {fileID: 6857250094533506204}
  m_Layer: 8
  m_Name: vPoint (5)
  m_TagString: Untagged
  m_Icon: {fileID: 0}
  m_NavMeshLayer: 0
  m_StaticEditorFlags: 64
  m_IsActive: 1
--- !u!4 &6857250094533506204
Transform:
  m_ObjectHideFlags: 0
  m_CorrespondingSourceObject: {fileID: 0}
  m_PrefabInstance: {fileID: 0}
  m_PrefabAsset: {fileID: 0}
  m_GameObject: {fileID: 6857250094533506205}
  m_LocalRotation: {x: -0, y: -0, z: -0, w: 1}
  m_LocalPosition: {x: 0.47000003, y: 0.383, z: -0.858}
  m_LocalScale: {x: 1, y: 1, z: 1}
  m_Children: []
  m_Father: {fileID: 6857250095203210559}
  m_RootOrder: 5
  m_LocalEulerAnglesHint: {x: 0, y: 0, z: 0}
--- !u!1 &6857250094643939187
GameObject:
  m_ObjectHideFlags: 0
  m_CorrespondingSourceObject: {fileID: 0}
  m_PrefabInstance: {fileID: 0}
  m_PrefabAsset: {fileID: 0}
  serializedVersion: 6
  m_Component:
  - component: {fileID: 6857250094643939186}
  - component: {fileID: 6857250094643939188}
  - component: {fileID: 6857250094643939189}
  m_Layer: 8
  m_Name: Coffee_Table_214_Master
  m_TagString: SimObjPhysics
  m_Icon: {fileID: 0}
  m_NavMeshLayer: 0
  m_StaticEditorFlags: 64
  m_IsActive: 1
--- !u!4 &6857250094643939186
Transform:
  m_ObjectHideFlags: 0
  m_CorrespondingSourceObject: {fileID: 0}
  m_PrefabInstance: {fileID: 0}
  m_PrefabAsset: {fileID: 0}
  m_GameObject: {fileID: 6857250094643939187}
  m_LocalRotation: {x: 0, y: 0, z: 0, w: 1}
  m_LocalPosition: {x: 0, y: 0, z: 0}
  m_LocalScale: {x: 1, y: 1, z: 1}
  m_Children:
  - {fileID: 6856380920595927667}
  - {fileID: 6857250093990677902}
  - {fileID: 6857250095439514121}
  - {fileID: 6857250095203210559}
  - {fileID: 6857250095697081424}
  m_Father: {fileID: 0}
  m_RootOrder: 0
  m_LocalEulerAnglesHint: {x: 0, y: 0, z: 0}
--- !u!114 &6857250094643939188
MonoBehaviour:
  m_ObjectHideFlags: 0
  m_CorrespondingSourceObject: {fileID: 0}
  m_PrefabInstance: {fileID: 0}
  m_PrefabAsset: {fileID: 0}
  m_GameObject: {fileID: 6857250094643939187}
  m_Enabled: 1
  m_EditorHideFlags: 0
  m_Script: {fileID: 11500000, guid: b439f6e4ef5714ee2a3643acf37b7a9d, type: 3}
  m_Name: 
  m_EditorClassIdentifier: 
  objectID: 
<<<<<<< HEAD
=======
  assetID: Coffee_Table_214_Master
>>>>>>> 2f8dd9f9
  Type: 148
  PrimaryProperty: 2
  SecondaryProperties: 07000000
  BoundingBox: {fileID: 6857250095697081425}
  VisibilityPoints:
  - {fileID: 6857250095105469693}
  - {fileID: 6857250094392604127}
  - {fileID: 6857250095634269542}
  - {fileID: 6857250095720373619}
  - {fileID: 6857250094404201422}
  - {fileID: 6857250094533506204}
  - {fileID: 6857250094518167425}
  - {fileID: 6857250093822155531}
  - {fileID: 6857250094299014424}
  - {fileID: 6857250093798706074}
  - {fileID: 6857250095566048158}
  - {fileID: 6857250095634086244}
  ReceptacleTriggerBoxes:
  - {fileID: 6858402551843917233}
  debugIsVisible: 0
  debugIsInteractable: 0
  isInAgentHand: 0
  MyColliders: []
  HFdynamicfriction: 1.2
  HFstaticfriction: 1.2
  HFbounciness: 0
  HFrbdrag: 0.4
  HFrbangulardrag: 0.15
  salientMaterials: 00000000
  MySpawnPoints: []
  CurrentTemperature: 0
  HowManySecondsUntilRoomTemp: 10
  inMotion: 0
  numSimObjHit: 0
  numFloorHit: 0
  numStructureHit: 0
  lastVelocity: 0
  IsReceptacle: 0
  IsPickupable: 0
  IsMoveable: 0
  isStatic: 0
  IsToggleable: 0
  IsOpenable: 0
  IsBreakable: 0
  IsFillable: 0
  IsDirtyable: 0
  IsCookable: 0
  IsSliceable: 0
  isHeatSource: 0
  isColdSource: 0
  ContainedObjectReferences: []
  CurrentlyContains: []
--- !u!54 &6857250094643939189
Rigidbody:
  m_ObjectHideFlags: 0
  m_CorrespondingSourceObject: {fileID: 0}
  m_PrefabInstance: {fileID: 0}
  m_PrefabAsset: {fileID: 0}
  m_GameObject: {fileID: 6857250094643939187}
  serializedVersion: 2
  m_Mass: 11
  m_Drag: 0.1
  m_AngularDrag: 0.05
  m_UseGravity: 1
  m_IsKinematic: 0
  m_Interpolate: 0
  m_Constraints: 0
  m_CollisionDetection: 0
--- !u!1 &6857250095105469690
GameObject:
  m_ObjectHideFlags: 0
  m_CorrespondingSourceObject: {fileID: 0}
  m_PrefabInstance: {fileID: 0}
  m_PrefabAsset: {fileID: 0}
  serializedVersion: 6
  m_Component:
  - component: {fileID: 6857250095105469693}
  m_Layer: 8
  m_Name: vPoint
  m_TagString: Untagged
  m_Icon: {fileID: 0}
  m_NavMeshLayer: 0
  m_StaticEditorFlags: 64
  m_IsActive: 1
--- !u!4 &6857250095105469693
Transform:
  m_ObjectHideFlags: 0
  m_CorrespondingSourceObject: {fileID: 0}
  m_PrefabInstance: {fileID: 0}
  m_PrefabAsset: {fileID: 0}
  m_GameObject: {fileID: 6857250095105469690}
  m_LocalRotation: {x: -0, y: -0, z: -0, w: 1}
  m_LocalPosition: {x: -0.469, y: 0.383, z: 0.858}
  m_LocalScale: {x: 1, y: 1, z: 1}
  m_Children: []
  m_Father: {fileID: 6857250095203210559}
  m_RootOrder: 0
  m_LocalEulerAnglesHint: {x: 0, y: 0, z: 0}
--- !u!1 &6857250095203210556
GameObject:
  m_ObjectHideFlags: 0
  m_CorrespondingSourceObject: {fileID: 0}
  m_PrefabInstance: {fileID: 0}
  m_PrefabAsset: {fileID: 0}
  serializedVersion: 6
  m_Component:
  - component: {fileID: 6857250095203210559}
  m_Layer: 0
  m_Name: VisibilityPoints
  m_TagString: Untagged
  m_Icon: {fileID: 0}
  m_NavMeshLayer: 0
  m_StaticEditorFlags: 64
  m_IsActive: 1
--- !u!4 &6857250095203210559
Transform:
  m_ObjectHideFlags: 0
  m_CorrespondingSourceObject: {fileID: 0}
  m_PrefabInstance: {fileID: 0}
  m_PrefabAsset: {fileID: 0}
  m_GameObject: {fileID: 6857250095203210556}
  m_LocalRotation: {x: -0, y: -0.7071067, z: -0, w: 0.70710695}
  m_LocalPosition: {x: 0.002, y: 0.024, z: -0.002}
  m_LocalScale: {x: 1, y: 1, z: 1}
  m_Children:
  - {fileID: 6857250095105469693}
  - {fileID: 6857250094392604127}
  - {fileID: 6857250095634269542}
  - {fileID: 6857250095720373619}
  - {fileID: 6857250094404201422}
  - {fileID: 6857250094533506204}
  - {fileID: 6857250094518167425}
  - {fileID: 6857250093822155531}
  - {fileID: 6857250094299014424}
  - {fileID: 6857250093798706074}
  - {fileID: 6857250095566048158}
  - {fileID: 6857250095634086244}
  m_Father: {fileID: 6857250094643939186}
  m_RootOrder: 3
  m_LocalEulerAnglesHint: {x: 0, y: -90.00001, z: 0}
--- !u!1 &6857250095388398072
GameObject:
  m_ObjectHideFlags: 0
  m_CorrespondingSourceObject: {fileID: 0}
  m_PrefabInstance: {fileID: 0}
  m_PrefabAsset: {fileID: 0}
  serializedVersion: 6
  m_Component:
  - component: {fileID: 6857250095388398075}
  - component: {fileID: 6857250095388398074}
  m_Layer: 8
  m_Name: Col (2)
  m_TagString: SimObjPhysics
  m_Icon: {fileID: 0}
  m_NavMeshLayer: 0
  m_StaticEditorFlags: 64
  m_IsActive: 1
--- !u!4 &6857250095388398075
Transform:
  m_ObjectHideFlags: 0
  m_CorrespondingSourceObject: {fileID: 0}
  m_PrefabInstance: {fileID: 0}
  m_PrefabAsset: {fileID: 0}
  m_GameObject: {fileID: 6857250095388398072}
  m_LocalRotation: {x: -0, y: -0, z: -0, w: 1}
  m_LocalPosition: {x: 0.4309001, y: 0.193, z: -0.818}
  m_LocalScale: {x: 0.11084, y: 5.2374997, z: 0.06281}
  m_Children: []
  m_Father: {fileID: 6857250095439514121}
  m_RootOrder: 2
  m_LocalEulerAnglesHint: {x: 0, y: 0, z: 0}
--- !u!65 &6857250095388398074
BoxCollider:
  m_ObjectHideFlags: 0
  m_CorrespondingSourceObject: {fileID: 0}
  m_PrefabInstance: {fileID: 0}
  m_PrefabAsset: {fileID: 0}
  m_GameObject: {fileID: 6857250095388398072}
  m_Material: {fileID: 13400000, guid: 9da434b8f7868e84085e043a213669c5, type: 2}
  m_IsTrigger: 0
  m_Enabled: 1
  serializedVersion: 2
  m_Size: {x: 0.9829029, y: 0.0712693, z: 1.7662407}
  m_Center: {x: 0, y: -0.0011873394, z: 0}
--- !u!1 &6857250095391742865
GameObject:
  m_ObjectHideFlags: 0
  m_CorrespondingSourceObject: {fileID: 0}
  m_PrefabInstance: {fileID: 0}
  m_PrefabAsset: {fileID: 0}
  serializedVersion: 6
  m_Component:
  - component: {fileID: 6857250095391742864}
  - component: {fileID: 6857250095391742867}
  m_Layer: 8
  m_Name: Col (4)
  m_TagString: SimObjPhysics
  m_Icon: {fileID: 0}
  m_NavMeshLayer: 0
  m_StaticEditorFlags: 64
  m_IsActive: 1
--- !u!4 &6857250095391742864
Transform:
  m_ObjectHideFlags: 0
  m_CorrespondingSourceObject: {fileID: 0}
  m_PrefabInstance: {fileID: 0}
  m_PrefabAsset: {fileID: 0}
  m_GameObject: {fileID: 6857250095391742865}
  m_LocalRotation: {x: -0, y: -0, z: -0, w: 1}
  m_LocalPosition: {x: -0.431, y: 0.183, z: -0.82}
  m_LocalScale: {x: 0.11084, y: 5.6376777, z: 0.06281}
  m_Children: []
  m_Father: {fileID: 6857250095439514121}
  m_RootOrder: 4
  m_LocalEulerAnglesHint: {x: 0, y: 0, z: 0}
--- !u!65 &6857250095391742867
BoxCollider:
  m_ObjectHideFlags: 0
  m_CorrespondingSourceObject: {fileID: 0}
  m_PrefabInstance: {fileID: 0}
  m_PrefabAsset: {fileID: 0}
  m_GameObject: {fileID: 6857250095391742865}
  m_Material: {fileID: 13400000, guid: 9da434b8f7868e84085e043a213669c5, type: 2}
  m_IsTrigger: 0
  m_Enabled: 1
  serializedVersion: 2
  m_Size: {x: 0.9829028, y: 0.067041576, z: 1.7662439}
  m_Center: {x: 0, y: 0.00092652085, z: 0}
--- !u!1 &6857250095421684550
GameObject:
  m_ObjectHideFlags: 0
  m_CorrespondingSourceObject: {fileID: 0}
  m_PrefabInstance: {fileID: 0}
  m_PrefabAsset: {fileID: 0}
  serializedVersion: 6
  m_Component:
  - component: {fileID: 6857250095421684553}
  - component: {fileID: 6857250095421684552}
  m_Layer: 8
  m_Name: Col (6)
  m_TagString: SimObjPhysics
  m_Icon: {fileID: 0}
  m_NavMeshLayer: 0
  m_StaticEditorFlags: 64
  m_IsActive: 1
--- !u!4 &6857250095421684553
Transform:
  m_ObjectHideFlags: 0
  m_CorrespondingSourceObject: {fileID: 0}
  m_PrefabInstance: {fileID: 0}
  m_PrefabAsset: {fileID: 0}
  m_GameObject: {fileID: 6857250095421684550}
  m_LocalRotation: {x: -0, y: -0, z: -0, w: 1}
  m_LocalPosition: {x: -0.431, y: 0.183, z: 0.822}
  m_LocalScale: {x: 0.11084, y: 5.6376777, z: 0.06281}
  m_Children: []
  m_Father: {fileID: 6857250095439514121}
  m_RootOrder: 6
  m_LocalEulerAnglesHint: {x: 0, y: 0, z: 0}
--- !u!65 &6857250095421684552
BoxCollider:
  m_ObjectHideFlags: 0
  m_CorrespondingSourceObject: {fileID: 0}
  m_PrefabInstance: {fileID: 0}
  m_PrefabAsset: {fileID: 0}
  m_GameObject: {fileID: 6857250095421684550}
  m_Material: {fileID: 13400000, guid: 9da434b8f7868e84085e043a213669c5, type: 2}
  m_IsTrigger: 0
  m_Enabled: 1
  serializedVersion: 2
  m_Size: {x: 0.9829028, y: 0.06704157, z: 1.7662433}
  m_Center: {x: 0, y: 0.00092651515, z: 0}
--- !u!1 &6857250095439514118
GameObject:
  m_ObjectHideFlags: 0
  m_CorrespondingSourceObject: {fileID: 0}
  m_PrefabInstance: {fileID: 0}
  m_PrefabAsset: {fileID: 0}
  serializedVersion: 6
  m_Component:
  - component: {fileID: 6857250095439514121}
  m_Layer: 0
  m_Name: Colliders
  m_TagString: Untagged
  m_Icon: {fileID: 0}
  m_NavMeshLayer: 0
  m_StaticEditorFlags: 64
  m_IsActive: 1
--- !u!4 &6857250095439514121
Transform:
  m_ObjectHideFlags: 0
  m_CorrespondingSourceObject: {fileID: 0}
  m_PrefabInstance: {fileID: 0}
  m_PrefabAsset: {fileID: 0}
  m_GameObject: {fileID: 6857250095439514118}
  m_LocalRotation: {x: -0, y: -0.7071067, z: -0, w: 0.70710695}
  m_LocalPosition: {x: 0, y: 0, z: 0}
  m_LocalScale: {x: 1, y: 1, z: 1}
  m_Children:
  - {fileID: 6857250095496328967}
  - {fileID: 6857250094253724404}
  - {fileID: 6857250095388398075}
  - {fileID: 6857250095474027152}
  - {fileID: 6857250095391742864}
  - {fileID: 6857250094108392782}
  - {fileID: 6857250095421684553}
  m_Father: {fileID: 6857250094643939186}
  m_RootOrder: 2
  m_LocalEulerAnglesHint: {x: 0, y: -90.00001, z: 0}
--- !u!1 &6857250095474027153
GameObject:
  m_ObjectHideFlags: 0
  m_CorrespondingSourceObject: {fileID: 0}
  m_PrefabInstance: {fileID: 0}
  m_PrefabAsset: {fileID: 0}
  serializedVersion: 6
  m_Component:
  - component: {fileID: 6857250095474027152}
  - component: {fileID: 6857250095474027155}
  m_Layer: 8
  m_Name: Col (3)
  m_TagString: SimObjPhysics
  m_Icon: {fileID: 0}
  m_NavMeshLayer: 0
  m_StaticEditorFlags: 64
  m_IsActive: 1
--- !u!4 &6857250095474027152
Transform:
  m_ObjectHideFlags: 0
  m_CorrespondingSourceObject: {fileID: 0}
  m_PrefabInstance: {fileID: 0}
  m_PrefabAsset: {fileID: 0}
  m_GameObject: {fileID: 6857250095474027153}
  m_LocalRotation: {x: -0, y: -0, z: -0, w: 1}
  m_LocalPosition: {x: 0.4309001, y: 0.193, z: 0.825}
  m_LocalScale: {x: 0.11084, y: 5.2374997, z: 0.06281}
  m_Children: []
  m_Father: {fileID: 6857250095439514121}
  m_RootOrder: 3
  m_LocalEulerAnglesHint: {x: 0, y: 0, z: 0}
--- !u!65 &6857250095474027155
BoxCollider:
  m_ObjectHideFlags: 0
  m_CorrespondingSourceObject: {fileID: 0}
  m_PrefabInstance: {fileID: 0}
  m_PrefabAsset: {fileID: 0}
  m_GameObject: {fileID: 6857250095474027153}
  m_Material: {fileID: 13400000, guid: 9da434b8f7868e84085e043a213669c5, type: 2}
  m_IsTrigger: 0
  m_Enabled: 1
  serializedVersion: 2
  m_Size: {x: 0.9829029, y: 0.0712693, z: 1.7662407}
  m_Center: {x: 0, y: -0.0011873394, z: 0}
--- !u!1 &6857250095496328964
GameObject:
  m_ObjectHideFlags: 0
  m_CorrespondingSourceObject: {fileID: 0}
  m_PrefabInstance: {fileID: 0}
  m_PrefabAsset: {fileID: 0}
  serializedVersion: 6
  m_Component:
  - component: {fileID: 6857250095496328967}
  - component: {fileID: 6857250095496328966}
  m_Layer: 8
  m_Name: Col
  m_TagString: SimObjPhysics
  m_Icon: {fileID: 0}
  m_NavMeshLayer: 0
  m_StaticEditorFlags: 64
  m_IsActive: 1
--- !u!4 &6857250095496328967
Transform:
  m_ObjectHideFlags: 0
  m_CorrespondingSourceObject: {fileID: 0}
  m_PrefabInstance: {fileID: 0}
  m_PrefabAsset: {fileID: 0}
  m_GameObject: {fileID: 6857250095496328964}
  m_LocalRotation: {x: -0, y: -0, z: -0, w: 1}
  m_LocalPosition: {x: 0, y: 0.406, z: 0}
  m_LocalScale: {x: 1, y: 1, z: 1}
  m_Children: []
  m_Father: {fileID: 6857250095439514121}
  m_RootOrder: 0
  m_LocalEulerAnglesHint: {x: 0, y: 0, z: 0}
--- !u!65 &6857250095496328966
BoxCollider:
  m_ObjectHideFlags: 0
  m_CorrespondingSourceObject: {fileID: 0}
  m_PrefabInstance: {fileID: 0}
  m_PrefabAsset: {fileID: 0}
  m_GameObject: {fileID: 6857250095496328964}
  m_Material: {fileID: 13400000, guid: 9da434b8f7868e84085e043a213669c5, type: 2}
  m_IsTrigger: 0
  m_Enabled: 1
  serializedVersion: 2
  m_Size: {x: 0.9829029, y: 0.0712693, z: 1.7662407}
  m_Center: {x: 0, y: -0.0011873394, z: 0}
--- !u!1 &6857250095566048159
GameObject:
  m_ObjectHideFlags: 0
  m_CorrespondingSourceObject: {fileID: 0}
  m_PrefabInstance: {fileID: 0}
  m_PrefabAsset: {fileID: 0}
  serializedVersion: 6
  m_Component:
  - component: {fileID: 6857250095566048158}
  m_Layer: 8
  m_Name: vPoint (10)
  m_TagString: Untagged
  m_Icon: {fileID: 0}
  m_NavMeshLayer: 0
  m_StaticEditorFlags: 64
  m_IsActive: 1
--- !u!4 &6857250095566048158
Transform:
  m_ObjectHideFlags: 0
  m_CorrespondingSourceObject: {fileID: 0}
  m_PrefabInstance: {fileID: 0}
  m_PrefabAsset: {fileID: 0}
  m_GameObject: {fileID: 6857250095566048159}
  m_LocalRotation: {x: -0, y: -0, z: -0, w: 1}
  m_LocalPosition: {x: -0.4690001, y: -0.007, z: -0.85800004}
  m_LocalScale: {x: 1, y: 1, z: 1}
  m_Children: []
  m_Father: {fileID: 6857250095203210559}
  m_RootOrder: 10
  m_LocalEulerAnglesHint: {x: 0, y: 0, z: 0}
--- !u!1 &6857250095634086245
GameObject:
  m_ObjectHideFlags: 0
  m_CorrespondingSourceObject: {fileID: 0}
  m_PrefabInstance: {fileID: 0}
  m_PrefabAsset: {fileID: 0}
  serializedVersion: 6
  m_Component:
  - component: {fileID: 6857250095634086244}
  m_Layer: 8
  m_Name: vPoint (11)
  m_TagString: Untagged
  m_Icon: {fileID: 0}
  m_NavMeshLayer: 0
  m_StaticEditorFlags: 64
  m_IsActive: 1
--- !u!4 &6857250095634086244
Transform:
  m_ObjectHideFlags: 0
  m_CorrespondingSourceObject: {fileID: 0}
  m_PrefabInstance: {fileID: 0}
  m_PrefabAsset: {fileID: 0}
  m_GameObject: {fileID: 6857250095634086245}
  m_LocalRotation: {x: -0, y: -0, z: -0, w: 1}
  m_LocalPosition: {x: 0.47000003, y: -0.007, z: -0.85800004}
  m_LocalScale: {x: 1, y: 1, z: 1}
  m_Children: []
  m_Father: {fileID: 6857250095203210559}
  m_RootOrder: 11
  m_LocalEulerAnglesHint: {x: 0, y: 0, z: 0}
--- !u!1 &6857250095634269543
GameObject:
  m_ObjectHideFlags: 0
  m_CorrespondingSourceObject: {fileID: 0}
  m_PrefabInstance: {fileID: 0}
  m_PrefabAsset: {fileID: 0}
  serializedVersion: 6
  m_Component:
  - component: {fileID: 6857250095634269542}
  m_Layer: 8
  m_Name: vPoint (2)
  m_TagString: Untagged
  m_Icon: {fileID: 0}
  m_NavMeshLayer: 0
  m_StaticEditorFlags: 64
  m_IsActive: 1
--- !u!4 &6857250095634269542
Transform:
  m_ObjectHideFlags: 0
  m_CorrespondingSourceObject: {fileID: 0}
  m_PrefabInstance: {fileID: 0}
  m_PrefabAsset: {fileID: 0}
  m_GameObject: {fileID: 6857250095634269543}
  m_LocalRotation: {x: -0, y: -0, z: -0, w: 1}
  m_LocalPosition: {x: -0.4690001, y: 0.383, z: 0.002}
  m_LocalScale: {x: 1, y: 1, z: 1}
  m_Children: []
  m_Father: {fileID: 6857250095203210559}
  m_RootOrder: 2
  m_LocalEulerAnglesHint: {x: 0, y: 0, z: 0}
--- !u!1 &6857250095697081425
GameObject:
  m_ObjectHideFlags: 0
  m_CorrespondingSourceObject: {fileID: 0}
  m_PrefabInstance: {fileID: 0}
  m_PrefabAsset: {fileID: 0}
  serializedVersion: 6
  m_Component:
  - component: {fileID: 6857250095697081424}
  - component: {fileID: 6857250095697081427}
  m_Layer: 9
  m_Name: BoundingBox
  m_TagString: Untagged
  m_Icon: {fileID: 0}
  m_NavMeshLayer: 0
  m_StaticEditorFlags: 64
  m_IsActive: 1
--- !u!4 &6857250095697081424
Transform:
  m_ObjectHideFlags: 0
  m_CorrespondingSourceObject: {fileID: 0}
  m_PrefabInstance: {fileID: 0}
  m_PrefabAsset: {fileID: 0}
  m_GameObject: {fileID: 6857250095697081425}
  m_LocalRotation: {x: -0, y: -0, z: -0, w: 1}
  m_LocalPosition: {x: 0, y: 0, z: 0}
  m_LocalScale: {x: 1, y: 1, z: 1}
  m_Children: []
  m_Father: {fileID: 6857250094643939186}
  m_RootOrder: 4
  m_LocalEulerAnglesHint: {x: 0, y: 0, z: 0}
--- !u!65 &6857250095697081427
BoxCollider:
  m_ObjectHideFlags: 0
  m_CorrespondingSourceObject: {fileID: 0}
  m_PrefabInstance: {fileID: 0}
  m_PrefabAsset: {fileID: 0}
  m_GameObject: {fileID: 6857250095697081425}
  m_Material: {fileID: 0}
  m_IsTrigger: 0
  m_Enabled: 0
  serializedVersion: 2
  m_Size: {x: 1.7986356, y: 0.58052444, z: 1.0108836}
  m_Center: {x: 0, y: 0.27596092, z: 0}
--- !u!1 &6857250095720373616
GameObject:
  m_ObjectHideFlags: 0
  m_CorrespondingSourceObject: {fileID: 0}
  m_PrefabInstance: {fileID: 0}
  m_PrefabAsset: {fileID: 0}
  serializedVersion: 6
  m_Component:
  - component: {fileID: 6857250095720373619}
  m_Layer: 8
  m_Name: vPoint (3)
  m_TagString: Untagged
  m_Icon: {fileID: 0}
  m_NavMeshLayer: 0
  m_StaticEditorFlags: 64
  m_IsActive: 1
--- !u!4 &6857250095720373619
Transform:
  m_ObjectHideFlags: 0
  m_CorrespondingSourceObject: {fileID: 0}
  m_PrefabInstance: {fileID: 0}
  m_PrefabAsset: {fileID: 0}
  m_GameObject: {fileID: 6857250095720373616}
  m_LocalRotation: {x: -0, y: -0, z: -0, w: 1}
  m_LocalPosition: {x: 0.47000003, y: 0.383, z: 0.001999855}
  m_LocalScale: {x: 1, y: 1, z: 1}
  m_Children: []
  m_Father: {fileID: 6857250095203210559}
  m_RootOrder: 3
  m_LocalEulerAnglesHint: {x: 0, y: 0, z: 0}
--- !u!1001 &6857250093919006695
PrefabInstance:
  m_ObjectHideFlags: 0
  serializedVersion: 2
  m_Modification:
    m_TransformParent: {fileID: 6857250094643939186}
    m_Modifications:
    - target: {fileID: 1170333579371094, guid: 6877aba5a696347dbb6c01f851f2da28, type: 3}
      propertyPath: m_Name
      value: ReceptacleTriggerBox
      objectReference: {fileID: 0}
    - target: {fileID: 1170333579371094, guid: 6877aba5a696347dbb6c01f851f2da28, type: 3}
      propertyPath: m_StaticEditorFlags
      value: 64
      objectReference: {fileID: 0}
    - target: {fileID: 4251536333782420, guid: 6877aba5a696347dbb6c01f851f2da28, type: 3}
      propertyPath: m_RootOrder
      value: 0
      objectReference: {fileID: 0}
    - target: {fileID: 4251536333782420, guid: 6877aba5a696347dbb6c01f851f2da28, type: 3}
      propertyPath: m_LocalScale.z
      value: 0.49375
      objectReference: {fileID: 0}
    - target: {fileID: 4251536333782420, guid: 6877aba5a696347dbb6c01f851f2da28, type: 3}
      propertyPath: m_LocalPosition.x
      value: 0
      objectReference: {fileID: 0}
    - target: {fileID: 4251536333782420, guid: 6877aba5a696347dbb6c01f851f2da28, type: 3}
      propertyPath: m_LocalPosition.y
      value: 0.441
      objectReference: {fileID: 0}
    - target: {fileID: 4251536333782420, guid: 6877aba5a696347dbb6c01f851f2da28, type: 3}
      propertyPath: m_LocalPosition.z
      value: 0
      objectReference: {fileID: 0}
    - target: {fileID: 4251536333782420, guid: 6877aba5a696347dbb6c01f851f2da28, type: 3}
      propertyPath: m_LocalRotation.w
      value: 0.70710695
      objectReference: {fileID: 0}
    - target: {fileID: 4251536333782420, guid: 6877aba5a696347dbb6c01f851f2da28, type: 3}
      propertyPath: m_LocalRotation.x
      value: -0
      objectReference: {fileID: 0}
    - target: {fileID: 4251536333782420, guid: 6877aba5a696347dbb6c01f851f2da28, type: 3}
      propertyPath: m_LocalRotation.y
      value: -0.7071067
      objectReference: {fileID: 0}
    - target: {fileID: 4251536333782420, guid: 6877aba5a696347dbb6c01f851f2da28, type: 3}
      propertyPath: m_LocalRotation.z
      value: -0
      objectReference: {fileID: 0}
    - target: {fileID: 4251536333782420, guid: 6877aba5a696347dbb6c01f851f2da28, type: 3}
      propertyPath: m_LocalEulerAnglesHint.x
      value: 0
      objectReference: {fileID: 0}
    - target: {fileID: 4251536333782420, guid: 6877aba5a696347dbb6c01f851f2da28, type: 3}
      propertyPath: m_LocalEulerAnglesHint.y
      value: -90.00001
      objectReference: {fileID: 0}
    - target: {fileID: 4251536333782420, guid: 6877aba5a696347dbb6c01f851f2da28, type: 3}
      propertyPath: m_LocalEulerAnglesHint.z
      value: 0
      objectReference: {fileID: 0}
    - target: {fileID: 65569799956894354, guid: 6877aba5a696347dbb6c01f851f2da28,
        type: 3}
      propertyPath: m_Size.x
      value: 1.962223
      objectReference: {fileID: 0}
    - target: {fileID: 65569799956894354, guid: 6877aba5a696347dbb6c01f851f2da28,
        type: 3}
      propertyPath: m_Size.y
      value: 0.22567439
      objectReference: {fileID: 0}
    - target: {fileID: 65569799956894354, guid: 6877aba5a696347dbb6c01f851f2da28,
        type: 3}
      propertyPath: m_Size.z
      value: 3.5442705
      objectReference: {fileID: 0}
    - target: {fileID: 65569799956894354, guid: 6877aba5a696347dbb6c01f851f2da28,
        type: 3}
      propertyPath: m_Center.y
      value: 0.112837195
      objectReference: {fileID: 0}
    - target: {fileID: 114448760657764924, guid: 6877aba5a696347dbb6c01f851f2da28,
        type: 3}
      propertyPath: myParent
      value: 
      objectReference: {fileID: 6857250094643939187}
    m_RemovedComponents: []
  m_SourcePrefab: {fileID: 100100000, guid: 6877aba5a696347dbb6c01f851f2da28, type: 3}
--- !u!4 &6856380920595927667 stripped
Transform:
  m_CorrespondingSourceObject: {fileID: 4251536333782420, guid: 6877aba5a696347dbb6c01f851f2da28,
    type: 3}
  m_PrefabInstance: {fileID: 6857250093919006695}
  m_PrefabAsset: {fileID: 0}
--- !u!1 &6858402551843917233 stripped
GameObject:
  m_CorrespondingSourceObject: {fileID: 1170333579371094, guid: 6877aba5a696347dbb6c01f851f2da28,
    type: 3}
  m_PrefabInstance: {fileID: 6857250093919006695}
  m_PrefabAsset: {fileID: 0}<|MERGE_RESOLUTION|>--- conflicted
+++ resolved
@@ -404,7 +404,7 @@
   m_PrefabAsset: {fileID: 0}
   m_GameObject: {fileID: 6857250094643939187}
   m_LocalRotation: {x: 0, y: 0, z: 0, w: 1}
-  m_LocalPosition: {x: 0, y: 0, z: 0}
+  m_LocalPosition: {x: -2.6480348, y: 0.0187, z: 4.058023}
   m_LocalScale: {x: 1, y: 1, z: 1}
   m_Children:
   - {fileID: 6856380920595927667}
@@ -428,10 +428,7 @@
   m_Name: 
   m_EditorClassIdentifier: 
   objectID: 
-<<<<<<< HEAD
-=======
   assetID: Coffee_Table_214_Master
->>>>>>> 2f8dd9f9
   Type: 148
   PrimaryProperty: 2
   SecondaryProperties: 07000000
