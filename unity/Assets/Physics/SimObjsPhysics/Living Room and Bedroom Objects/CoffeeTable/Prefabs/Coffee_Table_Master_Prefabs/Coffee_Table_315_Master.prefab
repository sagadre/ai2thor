--- conflicted
+++ resolved
@@ -955,10 +955,7 @@
   m_Name: 
   m_EditorClassIdentifier: 
   objectID: 
-<<<<<<< HEAD
-=======
   assetID: 
->>>>>>> 2f8dd9f9
   Type: 95
   PrimaryProperty: 1
   SecondaryProperties: 0700000008000000
@@ -2931,7 +2928,7 @@
   m_PrefabAsset: {fileID: 0}
   m_GameObject: {fileID: 862419908575177997}
   m_LocalRotation: {x: 0, y: 0, z: 0, w: 1}
-  m_LocalPosition: {x: 0, y: 0, z: 0}
+  m_LocalPosition: {x: -0.503, y: 0.288, z: -3.991}
   m_LocalScale: {x: 1, y: 1, z: 1}
   m_Children:
   - {fileID: 862419908235113152}
@@ -2962,10 +2959,7 @@
   m_Name: 
   m_EditorClassIdentifier: 
   objectID: 
-<<<<<<< HEAD
-=======
   assetID: Coffee_Table_315_Master
->>>>>>> 2f8dd9f9
   Type: 148
   PrimaryProperty: 2
   SecondaryProperties: 07000000
@@ -3209,10 +3203,7 @@
   m_Name: 
   m_EditorClassIdentifier: 
   objectID: 
-<<<<<<< HEAD
-=======
   assetID: 
->>>>>>> 2f8dd9f9
   Type: 95
   PrimaryProperty: 1
   SecondaryProperties: 0700000008000000
@@ -3839,10 +3830,7 @@
   m_Name: 
   m_EditorClassIdentifier: 
   objectID: 
-<<<<<<< HEAD
-=======
   assetID: 
->>>>>>> 2f8dd9f9
   Type: 95
   PrimaryProperty: 1
   SecondaryProperties: 0700000008000000
@@ -4147,10 +4135,7 @@
   m_Name: 
   m_EditorClassIdentifier: 
   objectID: 
-<<<<<<< HEAD
-=======
   assetID: 
->>>>>>> 2f8dd9f9
   Type: 95
   PrimaryProperty: 1
   SecondaryProperties: 0700000008000000
@@ -5759,10 +5744,7 @@
   m_Name: 
   m_EditorClassIdentifier: 
   objectID: 
-<<<<<<< HEAD
-=======
   assetID: 
->>>>>>> 2f8dd9f9
   Type: 95
   PrimaryProperty: 1
   SecondaryProperties: 0700000008000000
@@ -6869,10 +6851,7 @@
   m_Name: 
   m_EditorClassIdentifier: 
   objectID: 
-<<<<<<< HEAD
-=======
   assetID: 
->>>>>>> 2f8dd9f9
   Type: 95
   PrimaryProperty: 1
   SecondaryProperties: 0700000008000000
