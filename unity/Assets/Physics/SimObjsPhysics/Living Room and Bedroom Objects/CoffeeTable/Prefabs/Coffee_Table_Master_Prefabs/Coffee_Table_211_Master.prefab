%YAML 1.1
%TAG !u! tag:unity3d.com,2011:
--- !u!1 &70707661
GameObject:
  m_ObjectHideFlags: 0
  m_CorrespondingSourceObject: {fileID: 0}
  m_PrefabInstance: {fileID: 0}
  m_PrefabAsset: {fileID: 0}
  serializedVersion: 6
  m_Component:
  - component: {fileID: 70707662}
  m_Layer: 8
  m_Name: vPoint (12)
  m_TagString: Untagged
  m_Icon: {fileID: 0}
  m_NavMeshLayer: 0
  m_StaticEditorFlags: 0
  m_IsActive: 1
--- !u!4 &70707662
Transform:
  m_ObjectHideFlags: 0
  m_CorrespondingSourceObject: {fileID: 0}
  m_PrefabInstance: {fileID: 0}
  m_PrefabAsset: {fileID: 0}
  m_GameObject: {fileID: 70707661}
  m_LocalRotation: {x: -0, y: -0, z: -0, w: 1}
  m_LocalPosition: {x: -0.259, y: -0.1459, z: -0.47699994}
  m_LocalScale: {x: 0.99999714, y: 1.0000008, z: 1.0000191}
  m_Children: []
  m_Father: {fileID: 4216377085597097}
  m_RootOrder: 12
  m_LocalEulerAnglesHint: {x: 0, y: 0, z: 0}
--- !u!1 &136188531
GameObject:
  m_ObjectHideFlags: 0
  m_CorrespondingSourceObject: {fileID: 0}
  m_PrefabInstance: {fileID: 0}
  m_PrefabAsset: {fileID: 0}
  serializedVersion: 6
  m_Component:
  - component: {fileID: 136188532}
  m_Layer: 8
  m_Name: vPoint (19)
  m_TagString: Untagged
  m_Icon: {fileID: 0}
  m_NavMeshLayer: 0
  m_StaticEditorFlags: 0
  m_IsActive: 1
--- !u!4 &136188532
Transform:
  m_ObjectHideFlags: 0
  m_CorrespondingSourceObject: {fileID: 0}
  m_PrefabInstance: {fileID: 0}
  m_PrefabAsset: {fileID: 0}
  m_GameObject: {fileID: 136188531}
  m_LocalRotation: {x: -0, y: -0, z: -0, w: 1}
  m_LocalPosition: {x: 0.496, y: -0.0379, z: 0.47100025}
  m_LocalScale: {x: 0.99999714, y: 1.0000008, z: 1.0000191}
  m_Children: []
  m_Father: {fileID: 4216377085597097}
  m_RootOrder: 19
  m_LocalEulerAnglesHint: {x: 0, y: 0, z: 0}
--- !u!1 &252952938
GameObject:
  m_ObjectHideFlags: 0
  m_CorrespondingSourceObject: {fileID: 0}
  m_PrefabInstance: {fileID: 0}
  m_PrefabAsset: {fileID: 0}
  serializedVersion: 6
  m_Component:
  - component: {fileID: 252952939}
  m_Layer: 8
  m_Name: vPoint (31)
  m_TagString: Untagged
  m_Icon: {fileID: 0}
  m_NavMeshLayer: 0
  m_StaticEditorFlags: 0
  m_IsActive: 1
--- !u!4 &252952939
Transform:
  m_ObjectHideFlags: 0
  m_CorrespondingSourceObject: {fileID: 0}
  m_PrefabInstance: {fileID: 0}
  m_PrefabAsset: {fileID: 0}
  m_GameObject: {fileID: 252952938}
  m_LocalRotation: {x: -0, y: -0, z: -0, w: 1}
  m_LocalPosition: {x: 0.496, y: -0.0379, z: 0.187}
  m_LocalScale: {x: 0.99999714, y: 1.0000008, z: 1.0000191}
  m_Children: []
  m_Father: {fileID: 4216377085597097}
  m_RootOrder: 31
  m_LocalEulerAnglesHint: {x: 0, y: 0, z: 0}
--- !u!1 &361388443
GameObject:
  m_ObjectHideFlags: 0
  m_CorrespondingSourceObject: {fileID: 0}
  m_PrefabInstance: {fileID: 0}
  m_PrefabAsset: {fileID: 0}
  serializedVersion: 6
  m_Component:
  - component: {fileID: 361388444}
  m_Layer: 8
  m_Name: vPoint (30)
  m_TagString: Untagged
  m_Icon: {fileID: 0}
  m_NavMeshLayer: 0
  m_StaticEditorFlags: 0
  m_IsActive: 1
--- !u!4 &361388444
Transform:
  m_ObjectHideFlags: 0
  m_CorrespondingSourceObject: {fileID: 0}
  m_PrefabInstance: {fileID: 0}
  m_PrefabAsset: {fileID: 0}
  m_GameObject: {fileID: 361388443}
  m_LocalRotation: {x: -0, y: -0, z: -0, w: 1}
  m_LocalPosition: {x: 0.489, y: -0.1473, z: 0.18700051}
  m_LocalScale: {x: 1, y: 1, z: 1}
  m_Children: []
  m_Father: {fileID: 4216377085597097}
  m_RootOrder: 30
  m_LocalEulerAnglesHint: {x: 0, y: 0, z: 0}
--- !u!1 &374869859
GameObject:
  m_ObjectHideFlags: 0
  m_CorrespondingSourceObject: {fileID: 0}
  m_PrefabInstance: {fileID: 0}
  m_PrefabAsset: {fileID: 0}
  serializedVersion: 6
  m_Component:
  - component: {fileID: 374869860}
  m_Layer: 8
  m_Name: vPoint (23)
  m_TagString: Untagged
  m_Icon: {fileID: 0}
  m_NavMeshLayer: 0
  m_StaticEditorFlags: 0
  m_IsActive: 1
--- !u!4 &374869860
Transform:
  m_ObjectHideFlags: 0
  m_CorrespondingSourceObject: {fileID: 0}
  m_PrefabInstance: {fileID: 0}
  m_PrefabAsset: {fileID: 0}
  m_GameObject: {fileID: 374869859}
  m_LocalRotation: {x: -0, y: -0, z: -0, w: 1}
  m_LocalPosition: {x: -0.463, y: 0.0581, z: 0.47100025}
  m_LocalScale: {x: 0.99999714, y: 1.0000008, z: 1.0000191}
  m_Children: []
  m_Father: {fileID: 4216377085597097}
  m_RootOrder: 23
  m_LocalEulerAnglesHint: {x: 0, y: 0, z: 0}
--- !u!1 &403820890
GameObject:
  m_ObjectHideFlags: 0
  m_CorrespondingSourceObject: {fileID: 0}
  m_PrefabInstance: {fileID: 0}
  m_PrefabAsset: {fileID: 0}
  serializedVersion: 6
  m_Component:
  - component: {fileID: 403820891}
  m_Layer: 8
  m_Name: vPoint (11)
  m_TagString: Untagged
  m_Icon: {fileID: 0}
  m_NavMeshLayer: 0
  m_StaticEditorFlags: 0
  m_IsActive: 1
--- !u!4 &403820891
Transform:
  m_ObjectHideFlags: 0
  m_CorrespondingSourceObject: {fileID: 0}
  m_PrefabInstance: {fileID: 0}
  m_PrefabAsset: {fileID: 0}
  m_GameObject: {fileID: 403820890}
  m_LocalRotation: {x: -0, y: -0, z: -0, w: 1}
  m_LocalPosition: {x: 0.28, y: 0.0531, z: -0.47699994}
  m_LocalScale: {x: 0.99999714, y: 1.0000008, z: 1.0000191}
  m_Children: []
  m_Father: {fileID: 4216377085597097}
  m_RootOrder: 11
  m_LocalEulerAnglesHint: {x: 0, y: 0, z: 0}
--- !u!1 &713325930
GameObject:
  m_ObjectHideFlags: 0
  m_CorrespondingSourceObject: {fileID: 0}
  m_PrefabInstance: {fileID: 0}
  m_PrefabAsset: {fileID: 0}
  serializedVersion: 6
  m_Component:
  - component: {fileID: 713325931}
  m_Layer: 8
  m_Name: vPoint (16)
  m_TagString: Untagged
  m_Icon: {fileID: 0}
  m_NavMeshLayer: 0
  m_StaticEditorFlags: 0
  m_IsActive: 1
--- !u!4 &713325931
Transform:
  m_ObjectHideFlags: 0
  m_CorrespondingSourceObject: {fileID: 0}
  m_PrefabInstance: {fileID: 0}
  m_PrefabAsset: {fileID: 0}
  m_GameObject: {fileID: 713325930}
  m_LocalRotation: {x: -0, y: -0, z: -0, w: 1}
  m_LocalPosition: {x: -0.471, y: -0.1481, z: 0.47100025}
  m_LocalScale: {x: 0.99999714, y: 1.0000008, z: 1.0000191}
  m_Children: []
  m_Father: {fileID: 4216377085597097}
  m_RootOrder: 16
  m_LocalEulerAnglesHint: {x: 0, y: 0, z: 0}
--- !u!1 &743513201
GameObject:
  m_ObjectHideFlags: 0
  m_CorrespondingSourceObject: {fileID: 0}
  m_PrefabInstance: {fileID: 0}
  m_PrefabAsset: {fileID: 0}
  serializedVersion: 6
  m_Component:
  - component: {fileID: 743513202}
  m_Layer: 8
  m_Name: vPoint (41)
  m_TagString: Untagged
  m_Icon: {fileID: 0}
  m_NavMeshLayer: 0
  m_StaticEditorFlags: 0
  m_IsActive: 1
--- !u!4 &743513202
Transform:
  m_ObjectHideFlags: 0
  m_CorrespondingSourceObject: {fileID: 0}
  m_PrefabInstance: {fileID: 0}
  m_PrefabAsset: {fileID: 0}
  m_GameObject: {fileID: 743513201}
  m_LocalRotation: {x: -0, y: -0, z: -0, w: 1}
  m_LocalPosition: {x: -0.4659997, y: 0.0546, z: -0.14299971}
  m_LocalScale: {x: 0.99999714, y: 1.0000008, z: 1.0000191}
  m_Children: []
  m_Father: {fileID: 4216377085597097}
  m_RootOrder: 41
  m_LocalEulerAnglesHint: {x: 0, y: 0, z: 0}
--- !u!1 &769999016
GameObject:
  m_ObjectHideFlags: 0
  m_CorrespondingSourceObject: {fileID: 0}
  m_PrefabInstance: {fileID: 0}
  m_PrefabAsset: {fileID: 0}
  serializedVersion: 6
  m_Component:
  - component: {fileID: 769999017}
  m_Layer: 8
  m_Name: vPoint (26)
  m_TagString: Untagged
  m_Icon: {fileID: 0}
  m_NavMeshLayer: 0
  m_StaticEditorFlags: 0
  m_IsActive: 1
--- !u!4 &769999017
Transform:
  m_ObjectHideFlags: 0
  m_CorrespondingSourceObject: {fileID: 0}
  m_PrefabInstance: {fileID: 0}
  m_PrefabAsset: {fileID: 0}
  m_GameObject: {fileID: 769999016}
  m_LocalRotation: {x: -0, y: -0, z: -0, w: 1}
  m_LocalPosition: {x: 0.28, y: 0.0531, z: 0.47100025}
  m_LocalScale: {x: 0.99999714, y: 1.0000008, z: 1.0000191}
  m_Children: []
  m_Father: {fileID: 4216377085597097}
  m_RootOrder: 26
  m_LocalEulerAnglesHint: {x: 0, y: 0, z: 0}
--- !u!1 &778707567
GameObject:
  m_ObjectHideFlags: 0
  m_CorrespondingSourceObject: {fileID: 0}
  m_PrefabInstance: {fileID: 0}
  m_PrefabAsset: {fileID: 0}
  serializedVersion: 6
  m_Component:
  - component: {fileID: 778707568}
  m_Layer: 8
  m_Name: vPoint (22)
  m_TagString: Untagged
  m_Icon: {fileID: 0}
  m_NavMeshLayer: 0
  m_StaticEditorFlags: 0
  m_IsActive: 1
--- !u!4 &778707568
Transform:
  m_ObjectHideFlags: 0
  m_CorrespondingSourceObject: {fileID: 0}
  m_PrefabInstance: {fileID: 0}
  m_PrefabAsset: {fileID: 0}
  m_GameObject: {fileID: 778707567}
  m_LocalRotation: {x: -0, y: -0, z: -0, w: 1}
  m_LocalPosition: {x: 0.493, y: 0.0546, z: 0.4710002}
  m_LocalScale: {x: 0.99999714, y: 1.0000008, z: 1.0000191}
  m_Children: []
  m_Father: {fileID: 4216377085597097}
  m_RootOrder: 22
  m_LocalEulerAnglesHint: {x: 0, y: 0, z: 0}
--- !u!1 &933131926
GameObject:
  m_ObjectHideFlags: 0
  m_CorrespondingSourceObject: {fileID: 0}
  m_PrefabInstance: {fileID: 0}
  m_PrefabAsset: {fileID: 0}
  serializedVersion: 6
  m_Component:
  - component: {fileID: 933131927}
  m_Layer: 8
  m_Name: vPoint (35)
  m_TagString: Untagged
  m_Icon: {fileID: 0}
  m_NavMeshLayer: 0
  m_StaticEditorFlags: 0
  m_IsActive: 1
--- !u!4 &933131927
Transform:
  m_ObjectHideFlags: 0
  m_CorrespondingSourceObject: {fileID: 0}
  m_PrefabInstance: {fileID: 0}
  m_PrefabAsset: {fileID: 0}
  m_GameObject: {fileID: 933131926}
  m_LocalRotation: {x: -0, y: -0, z: -0, w: 1}
  m_LocalPosition: {x: 0.493, y: 0.0546, z: -0.14299971}
  m_LocalScale: {x: 0.99999714, y: 1.0000008, z: 1.0000191}
  m_Children: []
  m_Father: {fileID: 4216377085597097}
  m_RootOrder: 35
  m_LocalEulerAnglesHint: {x: 0, y: 0, z: 0}
--- !u!1 &958436831
GameObject:
  m_ObjectHideFlags: 0
  m_CorrespondingSourceObject: {fileID: 0}
  m_PrefabInstance: {fileID: 0}
  m_PrefabAsset: {fileID: 0}
  serializedVersion: 6
  m_Component:
  - component: {fileID: 958436832}
  m_Layer: 8
  m_Name: vPoint (28)
  m_TagString: Untagged
  m_Icon: {fileID: 0}
  m_NavMeshLayer: 0
  m_StaticEditorFlags: 0
  m_IsActive: 1
--- !u!4 &958436832
Transform:
  m_ObjectHideFlags: 0
  m_CorrespondingSourceObject: {fileID: 0}
  m_PrefabInstance: {fileID: 0}
  m_PrefabAsset: {fileID: 0}
  m_GameObject: {fileID: 958436831}
  m_LocalRotation: {x: -0, y: -0, z: -0, w: 1}
  m_LocalPosition: {x: -0.25899965, y: -0.0383, z: 0.47100025}
  m_LocalScale: {x: 0.99999714, y: 1.0000008, z: 1.0000191}
  m_Children: []
  m_Father: {fileID: 4216377085597097}
  m_RootOrder: 28
  m_LocalEulerAnglesHint: {x: 0, y: 0, z: 0}
--- !u!1 &1018103168
GameObject:
  m_ObjectHideFlags: 0
  m_CorrespondingSourceObject: {fileID: 0}
  m_PrefabInstance: {fileID: 0}
  m_PrefabAsset: {fileID: 0}
  serializedVersion: 6
  m_Component:
  - component: {fileID: 1018103169}
  m_Layer: 8
  m_Name: vPoint (32)
  m_TagString: Untagged
  m_Icon: {fileID: 0}
  m_NavMeshLayer: 0
  m_StaticEditorFlags: 0
  m_IsActive: 1
--- !u!4 &1018103169
Transform:
  m_ObjectHideFlags: 0
  m_CorrespondingSourceObject: {fileID: 0}
  m_PrefabInstance: {fileID: 0}
  m_PrefabAsset: {fileID: 0}
  m_GameObject: {fileID: 1018103168}
  m_LocalRotation: {x: -0, y: -0, z: -0, w: 1}
  m_LocalPosition: {x: 0.493, y: 0.0546, z: 0.18700045}
  m_LocalScale: {x: 0.99999714, y: 1.0000008, z: 1.0000191}
  m_Children: []
  m_Father: {fileID: 4216377085597097}
  m_RootOrder: 32
  m_LocalEulerAnglesHint: {x: 0, y: 0, z: 0}
--- !u!1 &1057094675
GameObject:
  m_ObjectHideFlags: 0
  m_CorrespondingSourceObject: {fileID: 0}
  m_PrefabInstance: {fileID: 0}
  m_PrefabAsset: {fileID: 0}
  serializedVersion: 6
  m_Component:
  - component: {fileID: 1057094676}
  m_Layer: 8
  m_Name: vPoint (13)
  m_TagString: Untagged
  m_Icon: {fileID: 0}
  m_NavMeshLayer: 0
  m_StaticEditorFlags: 0
  m_IsActive: 1
--- !u!4 &1057094676
Transform:
  m_ObjectHideFlags: 0
  m_CorrespondingSourceObject: {fileID: 0}
  m_PrefabInstance: {fileID: 0}
  m_PrefabAsset: {fileID: 0}
  m_GameObject: {fileID: 1057094675}
  m_LocalRotation: {x: -0, y: -0, z: -0, w: 1}
  m_LocalPosition: {x: -0.25899965, y: -0.0383, z: -0.47699994}
  m_LocalScale: {x: 0.99999714, y: 1.0000008, z: 1.0000191}
  m_Children: []
  m_Father: {fileID: 4216377085597097}
  m_RootOrder: 13
  m_LocalEulerAnglesHint: {x: 0, y: 0, z: 0}
--- !u!1 &1092883673
GameObject:
  m_ObjectHideFlags: 0
  m_CorrespondingSourceObject: {fileID: 0}
  m_PrefabInstance: {fileID: 0}
  m_PrefabAsset: {fileID: 0}
  serializedVersion: 6
  m_Component:
  - component: {fileID: 1092883674}
  m_Layer: 8
  m_Name: vPoint (36)
  m_TagString: Untagged
  m_Icon: {fileID: 0}
  m_NavMeshLayer: 0
  m_StaticEditorFlags: 0
  m_IsActive: 1
--- !u!4 &1092883674
Transform:
  m_ObjectHideFlags: 0
  m_CorrespondingSourceObject: {fileID: 0}
  m_PrefabInstance: {fileID: 0}
  m_PrefabAsset: {fileID: 0}
  m_GameObject: {fileID: 1092883673}
  m_LocalRotation: {x: -0, y: -0, z: -0, w: 1}
  m_LocalPosition: {x: -0.4699997, y: -0.1473, z: 0.18700051}
  m_LocalScale: {x: 1, y: 1, z: 1}
  m_Children: []
  m_Father: {fileID: 4216377085597097}
  m_RootOrder: 36
  m_LocalEulerAnglesHint: {x: 0, y: 0, z: 0}
--- !u!1 &1098538228
GameObject:
  m_ObjectHideFlags: 0
  m_CorrespondingSourceObject: {fileID: 0}
  m_PrefabInstance: {fileID: 0}
  m_PrefabAsset: {fileID: 0}
  serializedVersion: 6
  m_Component:
  - component: {fileID: 1098538229}
  m_Layer: 8
  m_Name: vPoint (29)
  m_TagString: Untagged
  m_Icon: {fileID: 0}
  m_NavMeshLayer: 0
  m_StaticEditorFlags: 0
  m_IsActive: 1
--- !u!4 &1098538229
Transform:
  m_ObjectHideFlags: 0
  m_CorrespondingSourceObject: {fileID: 0}
  m_PrefabInstance: {fileID: 0}
  m_PrefabAsset: {fileID: 0}
  m_GameObject: {fileID: 1098538228}
  m_LocalRotation: {x: -0, y: -0, z: -0, w: 1}
  m_LocalPosition: {x: -0.25399935, y: 0.0531, z: 0.471}
  m_LocalScale: {x: 0.99999714, y: 1.0000008, z: 1.0000191}
  m_Children: []
  m_Father: {fileID: 4216377085597097}
  m_RootOrder: 29
  m_LocalEulerAnglesHint: {x: 0, y: 0, z: 0}
--- !u!1 &1099027423
GameObject:
  m_ObjectHideFlags: 0
  m_CorrespondingSourceObject: {fileID: 0}
  m_PrefabInstance: {fileID: 0}
  m_PrefabAsset: {fileID: 0}
  serializedVersion: 6
  m_Component:
  - component: {fileID: 1099027424}
  m_Layer: 8
  m_Name: vPoint (17)
  m_TagString: Untagged
  m_Icon: {fileID: 0}
  m_NavMeshLayer: 0
  m_StaticEditorFlags: 0
  m_IsActive: 1
--- !u!4 &1099027424
Transform:
  m_ObjectHideFlags: 0
  m_CorrespondingSourceObject: {fileID: 0}
  m_PrefabInstance: {fileID: 0}
  m_PrefabAsset: {fileID: 0}
  m_GameObject: {fileID: 1099027423}
  m_LocalRotation: {x: -0, y: -0, z: -0, w: 1}
  m_LocalPosition: {x: 0.017, y: -0.1459, z: 0.47100025}
  m_LocalScale: {x: 0.99999714, y: 1.0000008, z: 1.0000191}
  m_Children: []
  m_Father: {fileID: 4216377085597097}
  m_RootOrder: 17
  m_LocalEulerAnglesHint: {x: 0, y: 0, z: 0}
--- !u!1 &1179069143
GameObject:
  m_ObjectHideFlags: 0
  m_CorrespondingSourceObject: {fileID: 0}
  m_PrefabInstance: {fileID: 0}
  m_PrefabAsset: {fileID: 0}
  serializedVersion: 6
  m_Component:
  - component: {fileID: 1179069144}
  m_Layer: 8
  m_Name: vPoint (18)
  m_TagString: Untagged
  m_Icon: {fileID: 0}
  m_NavMeshLayer: 0
  m_StaticEditorFlags: 0
  m_IsActive: 1
--- !u!4 &1179069144
Transform:
  m_ObjectHideFlags: 0
  m_CorrespondingSourceObject: {fileID: 0}
  m_PrefabInstance: {fileID: 0}
  m_PrefabAsset: {fileID: 0}
  m_GameObject: {fileID: 1179069143}
  m_LocalRotation: {x: -0, y: -0, z: -0, w: 1}
  m_LocalPosition: {x: 0.016999854, y: -0.0383, z: 0.47100025}
  m_LocalScale: {x: 0.99999714, y: 1.0000008, z: 1.0000191}
  m_Children: []
  m_Father: {fileID: 4216377085597097}
  m_RootOrder: 18
  m_LocalEulerAnglesHint: {x: 0, y: 0, z: 0}
--- !u!1 &1195969963
GameObject:
  m_ObjectHideFlags: 0
  m_CorrespondingSourceObject: {fileID: 0}
  m_PrefabInstance: {fileID: 0}
  m_PrefabAsset: {fileID: 0}
  serializedVersion: 6
  m_Component:
  - component: {fileID: 1195969964}
  m_Layer: 8
  m_Name: vPoint (33)
  m_TagString: Untagged
  m_Icon: {fileID: 0}
  m_NavMeshLayer: 0
  m_StaticEditorFlags: 0
  m_IsActive: 1
--- !u!4 &1195969964
Transform:
  m_ObjectHideFlags: 0
  m_CorrespondingSourceObject: {fileID: 0}
  m_PrefabInstance: {fileID: 0}
  m_PrefabAsset: {fileID: 0}
  m_GameObject: {fileID: 1195969963}
  m_LocalRotation: {x: -0, y: -0, z: -0, w: 1}
  m_LocalPosition: {x: 0.489, y: -0.1473, z: -0.14299965}
  m_LocalScale: {x: 1, y: 1, z: 1}
  m_Children: []
  m_Father: {fileID: 4216377085597097}
  m_RootOrder: 33
  m_LocalEulerAnglesHint: {x: 0, y: 0, z: 0}
--- !u!1 &1299510714
GameObject:
  m_ObjectHideFlags: 0
  m_CorrespondingSourceObject: {fileID: 0}
  m_PrefabInstance: {fileID: 0}
  m_PrefabAsset: {fileID: 0}
  serializedVersion: 6
  m_Component:
  - component: {fileID: 1299510715}
  m_Layer: 8
  m_Name: vPoint (25)
  m_TagString: Untagged
  m_Icon: {fileID: 0}
  m_NavMeshLayer: 0
  m_StaticEditorFlags: 0
  m_IsActive: 1
--- !u!4 &1299510715
Transform:
  m_ObjectHideFlags: 0
  m_CorrespondingSourceObject: {fileID: 0}
  m_PrefabInstance: {fileID: 0}
  m_PrefabAsset: {fileID: 0}
  m_GameObject: {fileID: 1299510714}
  m_LocalRotation: {x: -0, y: -0, z: -0, w: 1}
  m_LocalPosition: {x: 0.2749997, y: -0.0383, z: 0.47100025}
  m_LocalScale: {x: 0.99999714, y: 1.0000008, z: 1.0000191}
  m_Children: []
  m_Father: {fileID: 4216377085597097}
  m_RootOrder: 25
  m_LocalEulerAnglesHint: {x: 0, y: 0, z: 0}
--- !u!1 &1322450269
GameObject:
  m_ObjectHideFlags: 0
  m_CorrespondingSourceObject: {fileID: 0}
  m_PrefabInstance: {fileID: 0}
  m_PrefabAsset: {fileID: 0}
  serializedVersion: 6
  m_Component:
  - component: {fileID: 1322450270}
  m_Layer: 8
  m_Name: vPoint (9)
  m_TagString: Untagged
  m_Icon: {fileID: 0}
  m_NavMeshLayer: 0
  m_StaticEditorFlags: 0
  m_IsActive: 1
--- !u!4 &1322450270
Transform:
  m_ObjectHideFlags: 0
  m_CorrespondingSourceObject: {fileID: 0}
  m_PrefabInstance: {fileID: 0}
  m_PrefabAsset: {fileID: 0}
  m_GameObject: {fileID: 1322450269}
  m_LocalRotation: {x: -0, y: -0, z: -0, w: 1}
  m_LocalPosition: {x: 0.27499986, y: -0.1459, z: -0.47699994}
  m_LocalScale: {x: 0.99999714, y: 1.0000008, z: 1.0000191}
  m_Children: []
  m_Father: {fileID: 4216377085597097}
  m_RootOrder: 9
  m_LocalEulerAnglesHint: {x: 0, y: 0, z: 0}
--- !u!1 &1495543221
GameObject:
  m_ObjectHideFlags: 0
  m_CorrespondingSourceObject: {fileID: 0}
  m_PrefabInstance: {fileID: 0}
  m_PrefabAsset: {fileID: 0}
  serializedVersion: 6
  m_Component:
  - component: {fileID: 1495543222}
  m_Layer: 8
  m_Name: vPoint (39)
  m_TagString: Untagged
  m_Icon: {fileID: 0}
  m_NavMeshLayer: 0
  m_StaticEditorFlags: 0
  m_IsActive: 1
--- !u!4 &1495543222
Transform:
  m_ObjectHideFlags: 0
  m_CorrespondingSourceObject: {fileID: 0}
  m_PrefabInstance: {fileID: 0}
  m_PrefabAsset: {fileID: 0}
  m_GameObject: {fileID: 1495543221}
  m_LocalRotation: {x: -0, y: -0, z: -0, w: 1}
  m_LocalPosition: {x: -0.47, y: -0.1473, z: -0.14299965}
  m_LocalScale: {x: 1, y: 1, z: 1}
  m_Children: []
  m_Father: {fileID: 4216377085597097}
  m_RootOrder: 39
  m_LocalEulerAnglesHint: {x: 0, y: 0, z: 0}
--- !u!1 &1530162811
GameObject:
  m_ObjectHideFlags: 0
  m_CorrespondingSourceObject: {fileID: 0}
  m_PrefabInstance: {fileID: 0}
  m_PrefabAsset: {fileID: 0}
  serializedVersion: 6
  m_Component:
  - component: {fileID: 1530162812}
  m_Layer: 8
  m_Name: vPoint (21)
  m_TagString: Untagged
  m_Icon: {fileID: 0}
  m_NavMeshLayer: 0
  m_StaticEditorFlags: 0
  m_IsActive: 1
--- !u!4 &1530162812
Transform:
  m_ObjectHideFlags: 0
  m_CorrespondingSourceObject: {fileID: 0}
  m_PrefabInstance: {fileID: 0}
  m_PrefabAsset: {fileID: 0}
  m_GameObject: {fileID: 1530162811}
  m_LocalRotation: {x: -0, y: -0, z: -0, w: 1}
  m_LocalPosition: {x: 0.022, y: 0.0531, z: 0.47100025}
  m_LocalScale: {x: 0.99999714, y: 1.0000008, z: 1.0000191}
  m_Children: []
  m_Father: {fileID: 4216377085597097}
  m_RootOrder: 21
  m_LocalEulerAnglesHint: {x: 0, y: 0, z: 0}
--- !u!1 &1682677285
GameObject:
  m_ObjectHideFlags: 0
  m_CorrespondingSourceObject: {fileID: 0}
  m_PrefabInstance: {fileID: 0}
  m_PrefabAsset: {fileID: 0}
  serializedVersion: 6
  m_Component:
  - component: {fileID: 1682677286}
  m_Layer: 8
  m_Name: vPoint (37)
  m_TagString: Untagged
  m_Icon: {fileID: 0}
  m_NavMeshLayer: 0
  m_StaticEditorFlags: 0
  m_IsActive: 1
--- !u!4 &1682677286
Transform:
  m_ObjectHideFlags: 0
  m_CorrespondingSourceObject: {fileID: 0}
  m_PrefabInstance: {fileID: 0}
  m_PrefabAsset: {fileID: 0}
  m_GameObject: {fileID: 1682677285}
  m_LocalRotation: {x: -0, y: -0, z: -0, w: 1}
  m_LocalPosition: {x: -0.4629997, y: -0.0379, z: 0.187}
  m_LocalScale: {x: 0.99999714, y: 1.0000008, z: 1.0000191}
  m_Children: []
  m_Father: {fileID: 4216377085597097}
  m_RootOrder: 37
  m_LocalEulerAnglesHint: {x: 0, y: 0, z: 0}
--- !u!1 &1693135321
GameObject:
  m_ObjectHideFlags: 0
  m_CorrespondingSourceObject: {fileID: 0}
  m_PrefabInstance: {fileID: 0}
  m_PrefabAsset: {fileID: 0}
  serializedVersion: 6
  m_Component:
  - component: {fileID: 1693135322}
  m_Layer: 8
  m_Name: vPoint (27)
  m_TagString: Untagged
  m_Icon: {fileID: 0}
  m_NavMeshLayer: 0
  m_StaticEditorFlags: 0
  m_IsActive: 1
--- !u!4 &1693135322
Transform:
  m_ObjectHideFlags: 0
  m_CorrespondingSourceObject: {fileID: 0}
  m_PrefabInstance: {fileID: 0}
  m_PrefabAsset: {fileID: 0}
  m_GameObject: {fileID: 1693135321}
  m_LocalRotation: {x: -0, y: -0, z: -0, w: 1}
  m_LocalPosition: {x: -0.259, y: -0.1459, z: 0.47100025}
  m_LocalScale: {x: 0.99999714, y: 1.0000008, z: 1.0000191}
  m_Children: []
  m_Father: {fileID: 4216377085597097}
  m_RootOrder: 27
  m_LocalEulerAnglesHint: {x: 0, y: 0, z: 0}
--- !u!1 &1862857923
GameObject:
  m_ObjectHideFlags: 0
  m_CorrespondingSourceObject: {fileID: 0}
  m_PrefabInstance: {fileID: 0}
  m_PrefabAsset: {fileID: 0}
  serializedVersion: 6
  m_Component:
  - component: {fileID: 1862857924}
  m_Layer: 8
  m_Name: vPoint (34)
  m_TagString: Untagged
  m_Icon: {fileID: 0}
  m_NavMeshLayer: 0
  m_StaticEditorFlags: 0
  m_IsActive: 1
--- !u!4 &1862857924
Transform:
  m_ObjectHideFlags: 0
  m_CorrespondingSourceObject: {fileID: 0}
  m_PrefabInstance: {fileID: 0}
  m_PrefabAsset: {fileID: 0}
  m_GameObject: {fileID: 1862857923}
  m_LocalRotation: {x: -0, y: -0, z: -0, w: 1}
  m_LocalPosition: {x: 0.496, y: -0.0379, z: -0.143}
  m_LocalScale: {x: 0.99999714, y: 1.0000008, z: 1.0000191}
  m_Children: []
  m_Father: {fileID: 4216377085597097}
  m_RootOrder: 34
  m_LocalEulerAnglesHint: {x: 0, y: 0, z: 0}
--- !u!1 &1869119132
GameObject:
  m_ObjectHideFlags: 0
  m_CorrespondingSourceObject: {fileID: 0}
  m_PrefabInstance: {fileID: 0}
  m_PrefabAsset: {fileID: 0}
  serializedVersion: 6
  m_Component:
  - component: {fileID: 1869119133}
  m_Layer: 8
  m_Name: vPoint (24)
  m_TagString: Untagged
  m_Icon: {fileID: 0}
  m_NavMeshLayer: 0
  m_StaticEditorFlags: 0
  m_IsActive: 1
--- !u!4 &1869119133
Transform:
  m_ObjectHideFlags: 0
  m_CorrespondingSourceObject: {fileID: 0}
  m_PrefabInstance: {fileID: 0}
  m_PrefabAsset: {fileID: 0}
  m_GameObject: {fileID: 1869119132}
  m_LocalRotation: {x: -0, y: -0, z: -0, w: 1}
  m_LocalPosition: {x: 0.27499986, y: -0.1459, z: 0.47100025}
  m_LocalScale: {x: 0.99999714, y: 1.0000008, z: 1.0000191}
  m_Children: []
  m_Father: {fileID: 4216377085597097}
  m_RootOrder: 24
  m_LocalEulerAnglesHint: {x: 0, y: 0, z: 0}
--- !u!1 &1896017512
GameObject:
  m_ObjectHideFlags: 0
  m_CorrespondingSourceObject: {fileID: 0}
  m_PrefabInstance: {fileID: 0}
  m_PrefabAsset: {fileID: 0}
  serializedVersion: 6
  m_Component:
  - component: {fileID: 1896017513}
  m_Layer: 8
  m_Name: vPoint (38)
  m_TagString: Untagged
  m_Icon: {fileID: 0}
  m_NavMeshLayer: 0
  m_StaticEditorFlags: 0
  m_IsActive: 1
--- !u!4 &1896017513
Transform:
  m_ObjectHideFlags: 0
  m_CorrespondingSourceObject: {fileID: 0}
  m_PrefabInstance: {fileID: 0}
  m_PrefabAsset: {fileID: 0}
  m_GameObject: {fileID: 1896017512}
  m_LocalRotation: {x: -0, y: -0, z: -0, w: 1}
  m_LocalPosition: {x: -0.4659997, y: 0.0546, z: 0.18700045}
  m_LocalScale: {x: 0.99999714, y: 1.0000008, z: 1.0000191}
  m_Children: []
  m_Father: {fileID: 4216377085597097}
  m_RootOrder: 38
  m_LocalEulerAnglesHint: {x: 0, y: 0, z: 0}
--- !u!1 &1896729987
GameObject:
  m_ObjectHideFlags: 0
  m_CorrespondingSourceObject: {fileID: 0}
  m_PrefabInstance: {fileID: 0}
  m_PrefabAsset: {fileID: 0}
  serializedVersion: 6
  m_Component:
  - component: {fileID: 1896729988}
  m_Layer: 8
  m_Name: vPoint (14)
  m_TagString: Untagged
  m_Icon: {fileID: 0}
  m_NavMeshLayer: 0
  m_StaticEditorFlags: 0
  m_IsActive: 1
--- !u!4 &1896729988
Transform:
  m_ObjectHideFlags: 0
  m_CorrespondingSourceObject: {fileID: 0}
  m_PrefabInstance: {fileID: 0}
  m_PrefabAsset: {fileID: 0}
  m_GameObject: {fileID: 1896729987}
  m_LocalRotation: {x: -0, y: -0, z: -0, w: 1}
  m_LocalPosition: {x: -0.25399935, y: 0.0531, z: -0.47699994}
  m_LocalScale: {x: 0.99999714, y: 1.0000008, z: 1.0000191}
  m_Children: []
  m_Father: {fileID: 4216377085597097}
  m_RootOrder: 14
  m_LocalEulerAnglesHint: {x: 0, y: 0, z: 0}
--- !u!1 &1924977158
GameObject:
  m_ObjectHideFlags: 0
  m_CorrespondingSourceObject: {fileID: 0}
  m_PrefabInstance: {fileID: 0}
  m_PrefabAsset: {fileID: 0}
  serializedVersion: 6
  m_Component:
  - component: {fileID: 1924977159}
  m_Layer: 8
  m_Name: vPoint (10)
  m_TagString: Untagged
  m_Icon: {fileID: 0}
  m_NavMeshLayer: 0
  m_StaticEditorFlags: 0
  m_IsActive: 1
--- !u!4 &1924977159
Transform:
  m_ObjectHideFlags: 0
  m_CorrespondingSourceObject: {fileID: 0}
  m_PrefabInstance: {fileID: 0}
  m_PrefabAsset: {fileID: 0}
  m_GameObject: {fileID: 1924977158}
  m_LocalRotation: {x: -0, y: -0, z: -0, w: 1}
  m_LocalPosition: {x: 0.2749997, y: -0.0383, z: -0.47699994}
  m_LocalScale: {x: 0.99999714, y: 1.0000008, z: 1.0000191}
  m_Children: []
  m_Father: {fileID: 4216377085597097}
  m_RootOrder: 10
  m_LocalEulerAnglesHint: {x: 0, y: 0, z: 0}
--- !u!1 &2006079469
GameObject:
  m_ObjectHideFlags: 0
  m_CorrespondingSourceObject: {fileID: 0}
  m_PrefabInstance: {fileID: 0}
  m_PrefabAsset: {fileID: 0}
  serializedVersion: 6
  m_Component:
  - component: {fileID: 2006079470}
  m_Layer: 8
  m_Name: vPoint (40)
  m_TagString: Untagged
  m_Icon: {fileID: 0}
  m_NavMeshLayer: 0
  m_StaticEditorFlags: 0
  m_IsActive: 1
--- !u!4 &2006079470
Transform:
  m_ObjectHideFlags: 0
  m_CorrespondingSourceObject: {fileID: 0}
  m_PrefabInstance: {fileID: 0}
  m_PrefabAsset: {fileID: 0}
  m_GameObject: {fileID: 2006079469}
  m_LocalRotation: {x: -0, y: -0, z: -0, w: 1}
  m_LocalPosition: {x: -0.4629997, y: -0.0379, z: -0.143}
  m_LocalScale: {x: 0.99999714, y: 1.0000008, z: 1.0000191}
  m_Children: []
  m_Father: {fileID: 4216377085597097}
  m_RootOrder: 40
  m_LocalEulerAnglesHint: {x: 0, y: 0, z: 0}
--- !u!1 &2008718361
GameObject:
  m_ObjectHideFlags: 0
  m_CorrespondingSourceObject: {fileID: 0}
  m_PrefabInstance: {fileID: 0}
  m_PrefabAsset: {fileID: 0}
  serializedVersion: 6
  m_Component:
  - component: {fileID: 2008718362}
  m_Layer: 8
  m_Name: vPoint (20)
  m_TagString: Untagged
  m_Icon: {fileID: 0}
  m_NavMeshLayer: 0
  m_StaticEditorFlags: 0
  m_IsActive: 1
--- !u!4 &2008718362
Transform:
  m_ObjectHideFlags: 0
  m_CorrespondingSourceObject: {fileID: 0}
  m_PrefabInstance: {fileID: 0}
  m_PrefabAsset: {fileID: 0}
  m_GameObject: {fileID: 2008718361}
  m_LocalRotation: {x: -0, y: -0, z: -0, w: 1}
  m_LocalPosition: {x: -0.462, y: -0.0387, z: 0.47100025}
  m_LocalScale: {x: 0.99999714, y: 1.0000008, z: 1.0000191}
  m_Children: []
  m_Father: {fileID: 4216377085597097}
  m_RootOrder: 20
  m_LocalEulerAnglesHint: {x: 0, y: 0, z: 0}
--- !u!1 &2049418619
GameObject:
  m_ObjectHideFlags: 0
  m_CorrespondingSourceObject: {fileID: 0}
  m_PrefabInstance: {fileID: 0}
  m_PrefabAsset: {fileID: 0}
  serializedVersion: 6
  m_Component:
  - component: {fileID: 2049418620}
  m_Layer: 8
  m_Name: vPoint (15)
  m_TagString: Untagged
  m_Icon: {fileID: 0}
  m_NavMeshLayer: 0
  m_StaticEditorFlags: 0
  m_IsActive: 1
--- !u!4 &2049418620
Transform:
  m_ObjectHideFlags: 0
  m_CorrespondingSourceObject: {fileID: 0}
  m_PrefabInstance: {fileID: 0}
  m_PrefabAsset: {fileID: 0}
  m_GameObject: {fileID: 2049418619}
  m_LocalRotation: {x: -0, y: -0, z: -0, w: 1}
  m_LocalPosition: {x: 0.489, y: -0.1473, z: 0.47100025}
  m_LocalScale: {x: 1, y: 1, z: 1}
  m_Children: []
  m_Father: {fileID: 4216377085597097}
  m_RootOrder: 15
  m_LocalEulerAnglesHint: {x: 0, y: 0, z: 0}
--- !u!1 &1013632770444469
GameObject:
  m_ObjectHideFlags: 0
  m_CorrespondingSourceObject: {fileID: 0}
  m_PrefabInstance: {fileID: 0}
  m_PrefabAsset: {fileID: 0}
  serializedVersion: 6
  m_Component:
  - component: {fileID: 4082195018260287}
  - component: {fileID: 65338287085276465}
  - component: {fileID: 114661963346061637}
  m_Layer: 9
  m_Name: ReceptacleTriggerBox
  m_TagString: Receptacle
  m_Icon: {fileID: 0}
  m_NavMeshLayer: 0
  m_StaticEditorFlags: 0
  m_IsActive: 1
--- !u!4 &4082195018260287
Transform:
  m_ObjectHideFlags: 0
  m_CorrespondingSourceObject: {fileID: 0}
  m_PrefabInstance: {fileID: 0}
  m_PrefabAsset: {fileID: 0}
  m_GameObject: {fileID: 1013632770444469}
  m_LocalRotation: {x: -0, y: -0, z: -0, w: 1}
  m_LocalPosition: {x: 0.018021835, y: 0.038868748, z: 0}
  m_LocalScale: {x: 1.0012181, y: 0.07640913, z: 0.64526874}
  m_Children: []
  m_Father: {fileID: 4329690006482395}
  m_RootOrder: 0
  m_LocalEulerAnglesHint: {x: 0, y: 0, z: 0}
--- !u!65 &65338287085276465
BoxCollider:
  m_ObjectHideFlags: 0
  m_CorrespondingSourceObject: {fileID: 0}
  m_PrefabInstance: {fileID: 0}
  m_PrefabAsset: {fileID: 0}
  m_GameObject: {fileID: 1013632770444469}
  m_Material: {fileID: 0}
  m_IsTrigger: 1
  m_Enabled: 1
  serializedVersion: 2
  m_Size: {x: 1, y: 2.334561, z: 1}
  m_Center: {x: 0, y: 0.6672801, z: 0}
--- !u!114 &114661963346061637
MonoBehaviour:
  m_ObjectHideFlags: 0
  m_CorrespondingSourceObject: {fileID: 0}
  m_PrefabInstance: {fileID: 0}
  m_PrefabAsset: {fileID: 0}
  m_GameObject: {fileID: 1013632770444469}
  m_Enabled: 1
  m_EditorHideFlags: 0
  m_Script: {fileID: 11500000, guid: 5122b08936ec54929891d19a8fac4755, type: 3}
  m_Name: 
  m_EditorClassIdentifier: 
  CurrentlyContains: []
  myParent: {fileID: 1205360269045895}
--- !u!1 &1092860294609967
GameObject:
  m_ObjectHideFlags: 0
  m_CorrespondingSourceObject: {fileID: 0}
  m_PrefabInstance: {fileID: 0}
  m_PrefabAsset: {fileID: 0}
  serializedVersion: 6
  m_Component:
  - component: {fileID: 4216377085597097}
  m_Layer: 0
  m_Name: VisibilityPoints
  m_TagString: Untagged
  m_Icon: {fileID: 0}
  m_NavMeshLayer: 0
  m_StaticEditorFlags: 0
  m_IsActive: 1
--- !u!4 &4216377085597097
Transform:
  m_ObjectHideFlags: 0
  m_CorrespondingSourceObject: {fileID: 0}
  m_PrefabInstance: {fileID: 0}
  m_PrefabAsset: {fileID: 0}
  m_GameObject: {fileID: 1092860294609967}
  m_LocalRotation: {x: -0, y: -0, z: -0, w: 1}
  m_LocalPosition: {x: -0.0000000018626451, y: 0.1342724, z: 0}
  m_LocalScale: {x: 1.0012181, y: 0.9903518, z: 0.64526874}
  m_Children:
  - {fileID: 4823970096807195}
  - {fileID: 4064901626063785}
  - {fileID: 4219743273594549}
  - {fileID: 4803731130854179}
  - {fileID: 4187949461503721}
  - {fileID: 4248659916146167}
  - {fileID: 4457761381407337}
  - {fileID: 4061863199602365}
  - {fileID: 4992406899143081}
  - {fileID: 1322450270}
  - {fileID: 1924977159}
  - {fileID: 403820891}
  - {fileID: 70707662}
  - {fileID: 1057094676}
  - {fileID: 1896729988}
  - {fileID: 2049418620}
  - {fileID: 713325931}
  - {fileID: 1099027424}
  - {fileID: 1179069144}
  - {fileID: 136188532}
  - {fileID: 2008718362}
  - {fileID: 1530162812}
  - {fileID: 778707568}
  - {fileID: 374869860}
  - {fileID: 1869119133}
  - {fileID: 1299510715}
  - {fileID: 769999017}
  - {fileID: 1693135322}
  - {fileID: 958436832}
  - {fileID: 1098538229}
  - {fileID: 361388444}
  - {fileID: 252952939}
  - {fileID: 1018103169}
  - {fileID: 1195969964}
  - {fileID: 1862857924}
  - {fileID: 933131927}
  - {fileID: 1092883674}
  - {fileID: 1682677286}
  - {fileID: 1896017513}
  - {fileID: 1495543222}
  - {fileID: 2006079470}
  - {fileID: 743513202}
  m_Father: {fileID: 4329690006482395}
  m_RootOrder: 4
  m_LocalEulerAnglesHint: {x: 0, y: 0, z: 0}
--- !u!1 &1147775246926453
GameObject:
  m_ObjectHideFlags: 0
  m_CorrespondingSourceObject: {fileID: 0}
  m_PrefabInstance: {fileID: 0}
  m_PrefabAsset: {fileID: 0}
  serializedVersion: 6
  m_Component:
  - component: {fileID: 4219743273594549}
  m_Layer: 8
  m_Name: vPoint (2)
  m_TagString: Untagged
  m_Icon: {fileID: 0}
  m_NavMeshLayer: 0
  m_StaticEditorFlags: 0
  m_IsActive: 1
--- !u!4 &4219743273594549
Transform:
  m_ObjectHideFlags: 0
  m_CorrespondingSourceObject: {fileID: 0}
  m_PrefabInstance: {fileID: 0}
  m_PrefabAsset: {fileID: 0}
  m_GameObject: {fileID: 1147775246926453}
  m_LocalRotation: {x: -0, y: -0, z: -0, w: 1}
  m_LocalPosition: {x: 0.017, y: -0.1459, z: -0.47699994}
  m_LocalScale: {x: 0.99999714, y: 1.0000008, z: 1.0000191}
  m_Children: []
  m_Father: {fileID: 4216377085597097}
  m_RootOrder: 2
  m_LocalEulerAnglesHint: {x: 0, y: 0, z: 0}
--- !u!1 &1205360269045895
GameObject:
  m_ObjectHideFlags: 0
  m_CorrespondingSourceObject: {fileID: 0}
  m_PrefabInstance: {fileID: 0}
  m_PrefabAsset: {fileID: 0}
  serializedVersion: 6
  m_Component:
  - component: {fileID: 4329690006482395}
  - component: {fileID: 114395951908434709}
  - component: {fileID: 54549516231985965}
  m_Layer: 8
  m_Name: Shelf (1)
  m_TagString: SimObjPhysics
  m_Icon: {fileID: 0}
  m_NavMeshLayer: 0
  m_StaticEditorFlags: 0
  m_IsActive: 1
--- !u!4 &4329690006482395
Transform:
  m_ObjectHideFlags: 0
  m_CorrespondingSourceObject: {fileID: 0}
  m_PrefabInstance: {fileID: 0}
  m_PrefabAsset: {fileID: 0}
  m_GameObject: {fileID: 1205360269045895}
  m_LocalRotation: {x: -0, y: -0, z: -0, w: 1}
  m_LocalPosition: {x: -0.016, y: 0.1024, z: 0}
  m_LocalScale: {x: 1, y: 1, z: 1}
  m_Children:
  - {fileID: 4082195018260287}
  - {fileID: 4157630349396199}
  - {fileID: 4178483074015003}
  - {fileID: 4634934990380867}
  - {fileID: 4216377085597097}
  m_Father: {fileID: 4610809675583070413}
  m_RootOrder: 5
  m_LocalEulerAnglesHint: {x: 0, y: 0, z: 0}
--- !u!114 &114395951908434709
MonoBehaviour:
  m_ObjectHideFlags: 0
  m_CorrespondingSourceObject: {fileID: 0}
  m_PrefabInstance: {fileID: 0}
  m_PrefabAsset: {fileID: 0}
  m_GameObject: {fileID: 1205360269045895}
  m_Enabled: 1
  m_EditorHideFlags: 0
  m_Script: {fileID: 11500000, guid: b439f6e4ef5714ee2a3643acf37b7a9d, type: 3}
  m_Name: 
  m_EditorClassIdentifier: 
  objectID: 
<<<<<<< HEAD
=======
  assetID: 
>>>>>>> 2f8dd9f9
  Type: 126
  PrimaryProperty: 1
  SecondaryProperties: 07000000
  BoundingBox: {fileID: 0}
  VisibilityPoints:
  - {fileID: 4823970096807195}
  - {fileID: 4064901626063785}
  - {fileID: 4219743273594549}
  - {fileID: 4803731130854179}
  - {fileID: 4187949461503721}
  - {fileID: 4248659916146167}
  - {fileID: 4457761381407337}
  - {fileID: 4061863199602365}
  - {fileID: 4992406899143081}
  - {fileID: 1322450270}
  - {fileID: 1924977159}
  - {fileID: 403820891}
  - {fileID: 70707662}
  - {fileID: 1057094676}
  - {fileID: 1896729988}
  - {fileID: 2049418620}
  - {fileID: 713325931}
  - {fileID: 1099027424}
  - {fileID: 1179069144}
  - {fileID: 136188532}
  - {fileID: 2008718362}
  - {fileID: 1530162812}
  - {fileID: 778707568}
  - {fileID: 374869860}
  - {fileID: 1869119133}
  - {fileID: 1299510715}
  - {fileID: 769999017}
  - {fileID: 1693135322}
  - {fileID: 958436832}
  - {fileID: 1098538229}
  - {fileID: 361388444}
  - {fileID: 252952939}
  - {fileID: 1018103169}
  - {fileID: 1195969964}
  - {fileID: 1862857924}
  - {fileID: 933131927}
  - {fileID: 1092883674}
  - {fileID: 1682677286}
  - {fileID: 1896017513}
  - {fileID: 1495543222}
  - {fileID: 2006079470}
  - {fileID: 743513202}
  ReceptacleTriggerBoxes:
  - {fileID: 1013632770444469}
  debugIsVisible: 0
  debugIsInteractable: 0
  isInAgentHand: 0
  MyColliders: []
  HFdynamicfriction: 0
  HFstaticfriction: 0
  HFbounciness: 0
  HFrbdrag: 0
  HFrbangulardrag: 0
  salientMaterials: 
  MySpawnPoints: []
  CurrentTemperature: 0
  HowManySecondsUntilRoomTemp: 10
  inMotion: 0
  numSimObjHit: 0
  numFloorHit: 0
  numStructureHit: 0
  lastVelocity: 0
  IsReceptacle: 0
  IsPickupable: 0
  IsMoveable: 0
  isStatic: 0
  IsToggleable: 0
  IsOpenable: 0
  IsBreakable: 0
  IsFillable: 0
  IsDirtyable: 0
  IsCookable: 0
  IsSliceable: 0
  isHeatSource: 0
  isColdSource: 0
  ContainedObjectReferences: []
  CurrentlyContains: []
--- !u!54 &54549516231985965
Rigidbody:
  m_ObjectHideFlags: 0
  m_CorrespondingSourceObject: {fileID: 0}
  m_PrefabInstance: {fileID: 0}
  m_PrefabAsset: {fileID: 0}
  m_GameObject: {fileID: 1205360269045895}
  serializedVersion: 2
  m_Mass: 1
  m_Drag: 0
  m_AngularDrag: 0.05
  m_UseGravity: 1
  m_IsKinematic: 1
  m_Interpolate: 0
  m_Constraints: 0
  m_CollisionDetection: 0
--- !u!1 &1271809265222839
GameObject:
  m_ObjectHideFlags: 0
  m_CorrespondingSourceObject: {fileID: 0}
  m_PrefabInstance: {fileID: 0}
  m_PrefabAsset: {fileID: 0}
  serializedVersion: 6
  m_Component:
  - component: {fileID: 4823970096807195}
  m_Layer: 8
  m_Name: vPoint
  m_TagString: Untagged
  m_Icon: {fileID: 0}
  m_NavMeshLayer: 0
  m_StaticEditorFlags: 0
  m_IsActive: 1
--- !u!4 &4823970096807195
Transform:
  m_ObjectHideFlags: 0
  m_CorrespondingSourceObject: {fileID: 0}
  m_PrefabInstance: {fileID: 0}
  m_PrefabAsset: {fileID: 0}
  m_GameObject: {fileID: 1271809265222839}
  m_LocalRotation: {x: -0, y: -0, z: -0, w: 1}
  m_LocalPosition: {x: 0.489, y: -0.1473, z: -0.47699994}
  m_LocalScale: {x: 1, y: 1, z: 1}
  m_Children: []
  m_Father: {fileID: 4216377085597097}
  m_RootOrder: 0
  m_LocalEulerAnglesHint: {x: 0, y: 0, z: 0}
--- !u!1 &1297952615269953
GameObject:
  m_ObjectHideFlags: 0
  m_CorrespondingSourceObject: {fileID: 0}
  m_PrefabInstance: {fileID: 0}
  m_PrefabAsset: {fileID: 0}
  serializedVersion: 6
  m_Component:
  - component: {fileID: 4061545778566173}
  - component: {fileID: 65026122416435935}
  m_Layer: 8
  m_Name: Col
  m_TagString: SimObjPhysics
  m_Icon: {fileID: 0}
  m_NavMeshLayer: 0
  m_StaticEditorFlags: 0
  m_IsActive: 1
--- !u!4 &4061545778566173
Transform:
  m_ObjectHideFlags: 0
  m_CorrespondingSourceObject: {fileID: 0}
  m_PrefabInstance: {fileID: 0}
  m_PrefabAsset: {fileID: 0}
  m_GameObject: {fileID: 1297952615269953}
  m_LocalRotation: {x: -0, y: -0, z: -0, w: 1}
  m_LocalPosition: {x: 0.018000007, y: -0.0952, z: 0}
  m_LocalScale: {x: 1, y: 0.0025000072, z: 1}
  m_Children: []
  m_Father: {fileID: 4634934990380867}
  m_RootOrder: 0
  m_LocalEulerAnglesHint: {x: 0, y: 0, z: 0}
--- !u!65 &65026122416435935
BoxCollider:
  m_ObjectHideFlags: 0
  m_CorrespondingSourceObject: {fileID: 0}
  m_PrefabInstance: {fileID: 0}
  m_PrefabAsset: {fileID: 0}
  m_GameObject: {fileID: 1297952615269953}
  m_Material: {fileID: 13400000, guid: 9da434b8f7868e84085e043a213669c5, type: 2}
  m_IsTrigger: 1
  m_Enabled: 1
  serializedVersion: 2
  m_Size: {x: 1, y: 1, z: 1}
  m_Center: {x: 0, y: 0, z: 0}
--- !u!1 &1379934975288283
GameObject:
  m_ObjectHideFlags: 0
  m_CorrespondingSourceObject: {fileID: 0}
  m_PrefabInstance: {fileID: 0}
  m_PrefabAsset: {fileID: 0}
  serializedVersion: 6
  m_Component:
  - component: {fileID: 4634934990380867}
  m_Layer: 0
  m_Name: TriggerColliders
  m_TagString: Untagged
  m_Icon: {fileID: 0}
  m_NavMeshLayer: 0
  m_StaticEditorFlags: 0
  m_IsActive: 1
--- !u!4 &4634934990380867
Transform:
  m_ObjectHideFlags: 0
  m_CorrespondingSourceObject: {fileID: 0}
  m_PrefabInstance: {fileID: 0}
  m_PrefabAsset: {fileID: 0}
  m_GameObject: {fileID: 1379934975288283}
  m_LocalRotation: {x: -0, y: -0, z: -0, w: 1}
  m_LocalPosition: {x: -0.0000000018626451, y: 0.07150955, z: 0}
  m_LocalScale: {x: 1.0012181, y: 0.74183655, z: 0.64526874}
  m_Children:
  - {fileID: 4061545778566173}
  m_Father: {fileID: 4329690006482395}
  m_RootOrder: 3
  m_LocalEulerAnglesHint: {x: 0, y: 0, z: 0}
--- !u!1 &1415950179661215
GameObject:
  m_ObjectHideFlags: 0
  m_CorrespondingSourceObject: {fileID: 0}
  m_PrefabInstance: {fileID: 0}
  m_PrefabAsset: {fileID: 0}
  serializedVersion: 6
  m_Component:
  - component: {fileID: 4178483074015003}
  m_Layer: 0
  m_Name: Colliders
  m_TagString: Untagged
  m_Icon: {fileID: 0}
  m_NavMeshLayer: 0
  m_StaticEditorFlags: 0
  m_IsActive: 1
--- !u!4 &4178483074015003
Transform:
  m_ObjectHideFlags: 0
  m_CorrespondingSourceObject: {fileID: 0}
  m_PrefabInstance: {fileID: 0}
  m_PrefabAsset: {fileID: 0}
  m_GameObject: {fileID: 1415950179661215}
  m_LocalRotation: {x: -0, y: -0, z: -0, w: 1}
  m_LocalPosition: {x: -0.0000000018626451, y: 0.07150955, z: 0}
  m_LocalScale: {x: 1.0012181, y: 0.74183655, z: 0.64526874}
  m_Children: []
  m_Father: {fileID: 4329690006482395}
  m_RootOrder: 2
  m_LocalEulerAnglesHint: {x: 0, y: 0, z: 0}
--- !u!1 &1450317820984953
GameObject:
  m_ObjectHideFlags: 0
  m_CorrespondingSourceObject: {fileID: 0}
  m_PrefabInstance: {fileID: 0}
  m_PrefabAsset: {fileID: 0}
  serializedVersion: 6
  m_Component:
  - component: {fileID: 4248659916146167}
  m_Layer: 8
  m_Name: vPoint (5)
  m_TagString: Untagged
  m_Icon: {fileID: 0}
  m_NavMeshLayer: 0
  m_StaticEditorFlags: 0
  m_IsActive: 1
--- !u!4 &4248659916146167
Transform:
  m_ObjectHideFlags: 0
  m_CorrespondingSourceObject: {fileID: 0}
  m_PrefabInstance: {fileID: 0}
  m_PrefabAsset: {fileID: 0}
  m_GameObject: {fileID: 1450317820984953}
  m_LocalRotation: {x: -0, y: -0, z: -0, w: 1}
  m_LocalPosition: {x: -0.462, y: -0.0387, z: -0.47699994}
  m_LocalScale: {x: 0.99999714, y: 1.0000008, z: 1.0000191}
  m_Children: []
  m_Father: {fileID: 4216377085597097}
  m_RootOrder: 5
  m_LocalEulerAnglesHint: {x: 0, y: 0, z: 0}
--- !u!1 &1464619904790473
GameObject:
  m_ObjectHideFlags: 0
  m_CorrespondingSourceObject: {fileID: 0}
  m_PrefabInstance: {fileID: 0}
  m_PrefabAsset: {fileID: 0}
  serializedVersion: 6
  m_Component:
  - component: {fileID: 4061863199602365}
  m_Layer: 8
  m_Name: vPoint (7)
  m_TagString: Untagged
  m_Icon: {fileID: 0}
  m_NavMeshLayer: 0
  m_StaticEditorFlags: 0
  m_IsActive: 1
--- !u!4 &4061863199602365
Transform:
  m_ObjectHideFlags: 0
  m_CorrespondingSourceObject: {fileID: 0}
  m_PrefabInstance: {fileID: 0}
  m_PrefabAsset: {fileID: 0}
  m_GameObject: {fileID: 1464619904790473}
  m_LocalRotation: {x: -0, y: -0, z: -0, w: 1}
  m_LocalPosition: {x: 0.493, y: 0.0546, z: -0.477}
  m_LocalScale: {x: 0.99999714, y: 1.0000008, z: 1.0000191}
  m_Children: []
  m_Father: {fileID: 4216377085597097}
  m_RootOrder: 7
  m_LocalEulerAnglesHint: {x: 0, y: 0, z: 0}
--- !u!1 &1543063567454939
GameObject:
  m_ObjectHideFlags: 0
  m_CorrespondingSourceObject: {fileID: 0}
  m_PrefabInstance: {fileID: 0}
  m_PrefabAsset: {fileID: 0}
  serializedVersion: 6
  m_Component:
  - component: {fileID: 4457761381407337}
  m_Layer: 8
  m_Name: vPoint (6)
  m_TagString: Untagged
  m_Icon: {fileID: 0}
  m_NavMeshLayer: 0
  m_StaticEditorFlags: 0
  m_IsActive: 1
--- !u!4 &4457761381407337
Transform:
  m_ObjectHideFlags: 0
  m_CorrespondingSourceObject: {fileID: 0}
  m_PrefabInstance: {fileID: 0}
  m_PrefabAsset: {fileID: 0}
  m_GameObject: {fileID: 1543063567454939}
  m_LocalRotation: {x: -0, y: -0, z: -0, w: 1}
  m_LocalPosition: {x: 0.022, y: 0.0531, z: -0.47699994}
  m_LocalScale: {x: 0.99999714, y: 1.0000008, z: 1.0000191}
  m_Children: []
  m_Father: {fileID: 4216377085597097}
  m_RootOrder: 6
  m_LocalEulerAnglesHint: {x: 0, y: 0, z: 0}
--- !u!1 &1554516203941181
GameObject:
  m_ObjectHideFlags: 0
  m_CorrespondingSourceObject: {fileID: 0}
  m_PrefabInstance: {fileID: 0}
  m_PrefabAsset: {fileID: 0}
  serializedVersion: 6
  m_Component:
  - component: {fileID: 4187949461503721}
  m_Layer: 8
  m_Name: vPoint (4)
  m_TagString: Untagged
  m_Icon: {fileID: 0}
  m_NavMeshLayer: 0
  m_StaticEditorFlags: 0
  m_IsActive: 1
--- !u!4 &4187949461503721
Transform:
  m_ObjectHideFlags: 0
  m_CorrespondingSourceObject: {fileID: 0}
  m_PrefabInstance: {fileID: 0}
  m_PrefabAsset: {fileID: 0}
  m_GameObject: {fileID: 1554516203941181}
  m_LocalRotation: {x: -0, y: -0, z: -0, w: 1}
  m_LocalPosition: {x: 0.496, y: -0.0379, z: -0.47699994}
  m_LocalScale: {x: 0.99999714, y: 1.0000008, z: 1.0000191}
  m_Children: []
  m_Father: {fileID: 4216377085597097}
  m_RootOrder: 4
  m_LocalEulerAnglesHint: {x: 0, y: 0, z: 0}
--- !u!1 &1561651589739911
GameObject:
  m_ObjectHideFlags: 0
  m_CorrespondingSourceObject: {fileID: 0}
  m_PrefabInstance: {fileID: 0}
  m_PrefabAsset: {fileID: 0}
  serializedVersion: 6
  m_Component:
  - component: {fileID: 4992406899143081}
  m_Layer: 8
  m_Name: vPoint (8)
  m_TagString: Untagged
  m_Icon: {fileID: 0}
  m_NavMeshLayer: 0
  m_StaticEditorFlags: 0
  m_IsActive: 1
--- !u!4 &4992406899143081
Transform:
  m_ObjectHideFlags: 0
  m_CorrespondingSourceObject: {fileID: 0}
  m_PrefabInstance: {fileID: 0}
  m_PrefabAsset: {fileID: 0}
  m_GameObject: {fileID: 1561651589739911}
  m_LocalRotation: {x: -0, y: -0, z: -0, w: 1}
  m_LocalPosition: {x: -0.463, y: 0.0581, z: -0.47699994}
  m_LocalScale: {x: 0.99999714, y: 1.0000008, z: 1.0000191}
  m_Children: []
  m_Father: {fileID: 4216377085597097}
  m_RootOrder: 8
  m_LocalEulerAnglesHint: {x: 0, y: 0, z: 0}
--- !u!1 &1590470863294941
GameObject:
  m_ObjectHideFlags: 0
  m_CorrespondingSourceObject: {fileID: 0}
  m_PrefabInstance: {fileID: 0}
  m_PrefabAsset: {fileID: 0}
  serializedVersion: 6
  m_Component:
  - component: {fileID: 4064901626063785}
  m_Layer: 8
  m_Name: vPoint (1)
  m_TagString: Untagged
  m_Icon: {fileID: 0}
  m_NavMeshLayer: 0
  m_StaticEditorFlags: 0
  m_IsActive: 1
--- !u!4 &4064901626063785
Transform:
  m_ObjectHideFlags: 0
  m_CorrespondingSourceObject: {fileID: 0}
  m_PrefabInstance: {fileID: 0}
  m_PrefabAsset: {fileID: 0}
  m_GameObject: {fileID: 1590470863294941}
  m_LocalRotation: {x: -0, y: -0, z: -0, w: 1}
  m_LocalPosition: {x: -0.471, y: -0.1481, z: -0.47699994}
  m_LocalScale: {x: 0.99999714, y: 1.0000008, z: 1.0000191}
  m_Children: []
  m_Father: {fileID: 4216377085597097}
  m_RootOrder: 1
  m_LocalEulerAnglesHint: {x: 0, y: 0, z: 0}
--- !u!1 &1596626907072265
GameObject:
  m_ObjectHideFlags: 0
  m_CorrespondingSourceObject: {fileID: 0}
  m_PrefabInstance: {fileID: 0}
  m_PrefabAsset: {fileID: 0}
  serializedVersion: 6
  m_Component:
  - component: {fileID: 4157630349396199}
  - component: {fileID: 33708016678039139}
  - component: {fileID: 23259674611309925}
  - component: {fileID: 945648706}
  m_Layer: 11
  m_Name: mesh
  m_TagString: Untagged
  m_Icon: {fileID: 0}
  m_NavMeshLayer: 0
  m_StaticEditorFlags: 0
  m_IsActive: 1
--- !u!4 &4157630349396199
Transform:
  m_ObjectHideFlags: 0
  m_CorrespondingSourceObject: {fileID: 0}
  m_PrefabInstance: {fileID: 0}
  m_PrefabAsset: {fileID: 0}
  m_GameObject: {fileID: 1596626907072265}
  m_LocalRotation: {x: -0, y: -0, z: -0, w: 1}
  m_LocalPosition: {x: 0.018021835, y: 0.00059346855, z: 0}
  m_LocalScale: {x: 1.0012181, y: 0.02967346, z: 0.99714184}
  m_Children: []
  m_Father: {fileID: 4329690006482395}
  m_RootOrder: 1
  m_LocalEulerAnglesHint: {x: 0, y: 0, z: 0}
--- !u!33 &33708016678039139
MeshFilter:
  m_ObjectHideFlags: 0
  m_CorrespondingSourceObject: {fileID: 0}
  m_PrefabInstance: {fileID: 0}
  m_PrefabAsset: {fileID: 0}
  m_GameObject: {fileID: 1596626907072265}
  m_Mesh: {fileID: 4300034, guid: aa4dd68553aeb6a47a33a2321fb1314b, type: 3}
--- !u!23 &23259674611309925
MeshRenderer:
  m_ObjectHideFlags: 0
  m_CorrespondingSourceObject: {fileID: 0}
  m_PrefabInstance: {fileID: 0}
  m_PrefabAsset: {fileID: 0}
  m_GameObject: {fileID: 1596626907072265}
  m_Enabled: 1
  m_CastShadows: 1
  m_ReceiveShadows: 1
  m_DynamicOccludee: 1
  m_MotionVectors: 1
  m_LightProbeUsage: 1
  m_ReflectionProbeUsage: 1
  m_RayTracingMode: 2
  m_RenderingLayerMask: 1
  m_RendererPriority: 0
  m_Materials:
  - {fileID: 2100000, guid: 0ee5dc5dfb839a9469aee39e98202154, type: 2}
  m_StaticBatchInfo:
    firstSubMesh: 0
    subMeshCount: 0
  m_StaticBatchRoot: {fileID: 0}
  m_ProbeAnchor: {fileID: 0}
  m_LightProbeVolumeOverride: {fileID: 0}
  m_ScaleInLightmap: 1
  m_ReceiveGI: 1
  m_PreserveUVs: 1
  m_IgnoreNormalsForChartDetection: 0
  m_ImportantGI: 0
  m_StitchLightmapSeams: 0
  m_SelectedEditorRenderState: 3
  m_MinimumChartSize: 4
  m_AutoUVMaxDistance: 0.5
  m_AutoUVMaxAngle: 89
  m_LightmapParameters: {fileID: 0}
  m_SortingLayerID: 0
  m_SortingLayer: 0
  m_SortingOrder: 0
--- !u!64 &945648706
MeshCollider:
  m_ObjectHideFlags: 0
  m_CorrespondingSourceObject: {fileID: 0}
  m_PrefabInstance: {fileID: 0}
  m_PrefabAsset: {fileID: 0}
  m_GameObject: {fileID: 1596626907072265}
  m_Material: {fileID: 0}
  m_IsTrigger: 0
  m_Enabled: 1
  serializedVersion: 4
  m_Convex: 0
  m_CookingOptions: 30
  m_Mesh: {fileID: 4300034, guid: aa4dd68553aeb6a47a33a2321fb1314b, type: 3}
--- !u!1 &1858425552853717
GameObject:
  m_ObjectHideFlags: 0
  m_CorrespondingSourceObject: {fileID: 0}
  m_PrefabInstance: {fileID: 0}
  m_PrefabAsset: {fileID: 0}
  serializedVersion: 6
  m_Component:
  - component: {fileID: 4803731130854179}
  m_Layer: 8
  m_Name: vPoint (3)
  m_TagString: Untagged
  m_Icon: {fileID: 0}
  m_NavMeshLayer: 0
  m_StaticEditorFlags: 0
  m_IsActive: 1
--- !u!4 &4803731130854179
Transform:
  m_ObjectHideFlags: 0
  m_CorrespondingSourceObject: {fileID: 0}
  m_PrefabInstance: {fileID: 0}
  m_PrefabAsset: {fileID: 0}
  m_GameObject: {fileID: 1858425552853717}
  m_LocalRotation: {x: -0, y: -0, z: -0, w: 1}
  m_LocalPosition: {x: 0.016999854, y: -0.0383, z: -0.47699994}
  m_LocalScale: {x: 0.99999714, y: 1.0000008, z: 1.0000191}
  m_Children: []
  m_Father: {fileID: 4216377085597097}
  m_RootOrder: 3
  m_LocalEulerAnglesHint: {x: 0, y: 0, z: 0}
--- !u!1 &2032934059090313488
GameObject:
  m_ObjectHideFlags: 0
  m_CorrespondingSourceObject: {fileID: 0}
  m_PrefabInstance: {fileID: 0}
  m_PrefabAsset: {fileID: 0}
  serializedVersion: 6
  m_Component:
  - component: {fileID: 5072189859542575610}
  - component: {fileID: 1454830037728812065}
  m_Layer: 8
  m_Name: Col (2)
  m_TagString: SimObjPhysics
  m_Icon: {fileID: 0}
  m_NavMeshLayer: 0
  m_StaticEditorFlags: 64
  m_IsActive: 1
--- !u!4 &5072189859542575610
Transform:
  m_ObjectHideFlags: 0
  m_CorrespondingSourceObject: {fileID: 0}
  m_PrefabInstance: {fileID: 0}
  m_PrefabAsset: {fileID: 0}
  m_GameObject: {fileID: 2032934059090313488}
  m_LocalRotation: {x: -0, y: -0, z: -0, w: 1}
  m_LocalPosition: {x: 0.3039, y: 0.1643, z: -0.5075}
  m_LocalScale: {x: 0.059062533, y: 8.15, z: 0.04453162}
  m_Children: []
  m_Father: {fileID: 5100558131023270210}
  m_RootOrder: 2
  m_LocalEulerAnglesHint: {x: 0, y: 0, z: 0}
--- !u!65 &1454830037728812065
BoxCollider:
  m_ObjectHideFlags: 0
  m_CorrespondingSourceObject: {fileID: 0}
  m_PrefabInstance: {fileID: 0}
  m_PrefabAsset: {fileID: 0}
  m_GameObject: {fileID: 2032934059090313488}
  m_Material: {fileID: 13400000, guid: 9da434b8f7868e84085e043a213669c5, type: 2}
  m_IsTrigger: 1
  m_Enabled: 1
  serializedVersion: 2
  m_Size: {x: 0.6486786, y: 0.040269073, z: 1.0178523}
  m_Center: {x: 0, y: 0, z: -0.026942238}
--- !u!1 &4100466306509540088
GameObject:
  m_ObjectHideFlags: 0
  m_CorrespondingSourceObject: {fileID: 0}
  m_PrefabInstance: {fileID: 0}
  m_PrefabAsset: {fileID: 0}
  serializedVersion: 6
  m_Component:
  - component: {fileID: 7793982648629969002}
  - component: {fileID: 3677103814665919677}
  m_Layer: 8
  m_Name: Col
  m_TagString: SimObjPhysics
  m_Icon: {fileID: 0}
  m_NavMeshLayer: 0
  m_StaticEditorFlags: 64
  m_IsActive: 1
--- !u!4 &7793982648629969002
Transform:
  m_ObjectHideFlags: 0
  m_CorrespondingSourceObject: {fileID: 0}
  m_PrefabInstance: {fileID: 0}
  m_PrefabAsset: {fileID: 0}
  m_GameObject: {fileID: 4100466306509540088}
  m_LocalRotation: {x: -0, y: -0, z: -0, w: 1}
  m_LocalPosition: {x: 0, y: 0.3099, z: 0}
  m_LocalScale: {x: 1, y: 1, z: 1}
  m_Children: []
  m_Father: {fileID: 5100558131023270210}
  m_RootOrder: 0
  m_LocalEulerAnglesHint: {x: 0, y: 0, z: 0}
--- !u!65 &3677103814665919677
BoxCollider:
  m_ObjectHideFlags: 0
  m_CorrespondingSourceObject: {fileID: 0}
  m_PrefabInstance: {fileID: 0}
  m_PrefabAsset: {fileID: 0}
  m_GameObject: {fileID: 4100466306509540088}
  m_Material: {fileID: 13400000, guid: 9da434b8f7868e84085e043a213669c5, type: 2}
  m_IsTrigger: 1
  m_Enabled: 1
  serializedVersion: 2
  m_Size: {x: 0.6486786, y: 0.040269073, z: 1.0178523}
  m_Center: {x: 0, y: 0, z: -0.026942238}
--- !u!1 &4311104785846510358
GameObject:
  m_ObjectHideFlags: 0
  m_CorrespondingSourceObject: {fileID: 0}
  m_PrefabInstance: {fileID: 0}
  m_PrefabAsset: {fileID: 0}
  serializedVersion: 6
  m_Component:
  - component: {fileID: 5100558131023270210}
  m_Layer: 0
  m_Name: TriggerColliders
  m_TagString: Untagged
  m_Icon: {fileID: 0}
  m_NavMeshLayer: 0
  m_StaticEditorFlags: 64
  m_IsActive: 1
--- !u!4 &5100558131023270210
Transform:
  m_ObjectHideFlags: 0
  m_CorrespondingSourceObject: {fileID: 0}
  m_PrefabInstance: {fileID: 0}
  m_PrefabAsset: {fileID: 0}
  m_GameObject: {fileID: 4311104785846510358}
  m_LocalRotation: {x: -0, y: 0.7071067, z: -0, w: 0.70710695}
  m_LocalPosition: {x: 0.024999619, y: -0.001999855, z: 0}
  m_LocalScale: {x: 1.0000005, y: 1, z: 1.0000005}
  m_Children:
  - {fileID: 7793982648629969002}
  - {fileID: 4937764591785433637}
  - {fileID: 5072189859542575610}
  - {fileID: 2855050399099615280}
  - {fileID: 4057672843735921783}
  - {fileID: 4026673973253106882}
  m_Father: {fileID: 4610809675583070413}
  m_RootOrder: 6
  m_LocalEulerAnglesHint: {x: 0, y: 90.00001, z: 0}
--- !u!1 &4439763813800747217
GameObject:
  m_ObjectHideFlags: 0
  m_CorrespondingSourceObject: {fileID: 0}
  m_PrefabInstance: {fileID: 0}
  m_PrefabAsset: {fileID: 0}
  serializedVersion: 6
  m_Component:
  - component: {fileID: 4057672843735921783}
  - component: {fileID: 2685481888064810845}
  m_Layer: 8
  m_Name: Col (4)
  m_TagString: SimObjPhysics
  m_Icon: {fileID: 0}
  m_NavMeshLayer: 0
  m_StaticEditorFlags: 64
  m_IsActive: 1
--- !u!4 &4057672843735921783
Transform:
  m_ObjectHideFlags: 0
  m_CorrespondingSourceObject: {fileID: 0}
  m_PrefabInstance: {fileID: 0}
  m_PrefabAsset: {fileID: 0}
  m_GameObject: {fileID: 4439763813800747217}
  m_LocalRotation: {x: -0, y: -0, z: -0, w: 1}
  m_LocalPosition: {x: 0.3039, y: 0.1643, z: 0.4597}
  m_LocalScale: {x: 0.05906, y: 8.15, z: 0.04453}
  m_Children: []
  m_Father: {fileID: 5100558131023270210}
  m_RootOrder: 4
  m_LocalEulerAnglesHint: {x: 0, y: 0, z: 0}
--- !u!65 &2685481888064810845
BoxCollider:
  m_ObjectHideFlags: 0
  m_CorrespondingSourceObject: {fileID: 0}
  m_PrefabInstance: {fileID: 0}
  m_PrefabAsset: {fileID: 0}
  m_GameObject: {fileID: 4439763813800747217}
  m_Material: {fileID: 13400000, guid: 9da434b8f7868e84085e043a213669c5, type: 2}
  m_IsTrigger: 1
  m_Enabled: 1
  serializedVersion: 2
  m_Size: {x: 0.6486786, y: 0.040269073, z: 1.0178523}
  m_Center: {x: 0, y: 0, z: -0.026942238}
--- !u!1 &4610809675583070450
GameObject:
  m_ObjectHideFlags: 0
  m_CorrespondingSourceObject: {fileID: 0}
  m_PrefabInstance: {fileID: 0}
  m_PrefabAsset: {fileID: 0}
  serializedVersion: 6
  m_Component:
  - component: {fileID: 4610809675583070413}
  - component: {fileID: 4610809675583070415}
  - component: {fileID: 4610809675583070412}
  m_Layer: 8
  m_Name: Coffee_Table_211_Master
  m_TagString: SimObjPhysics
  m_Icon: {fileID: 0}
  m_NavMeshLayer: 0
  m_StaticEditorFlags: 64
  m_IsActive: 1
--- !u!4 &4610809675583070413
Transform:
  m_ObjectHideFlags: 0
  m_CorrespondingSourceObject: {fileID: 0}
  m_PrefabInstance: {fileID: 0}
  m_PrefabAsset: {fileID: 0}
  m_GameObject: {fileID: 4610809675583070450}
  m_LocalRotation: {x: 0, y: 0, z: 0, w: 1}
  m_LocalPosition: {x: 0, y: 0, z: 0}
  m_LocalScale: {x: 1, y: 1, z: 1}
  m_Children:
  - {fileID: 4608299829432302136}
  - {fileID: 4610809676668224828}
  - {fileID: 4610809676846176115}
  - {fileID: 4610809675635478368}
  - {fileID: 4610809676866628415}
  - {fileID: 4329690006482395}
  - {fileID: 5100558131023270210}
  m_Father: {fileID: 0}
  m_RootOrder: 0
  m_LocalEulerAnglesHint: {x: 0, y: 0, z: 0}
--- !u!114 &4610809675583070415
MonoBehaviour:
  m_ObjectHideFlags: 0
  m_CorrespondingSourceObject: {fileID: 0}
  m_PrefabInstance: {fileID: 0}
  m_PrefabAsset: {fileID: 0}
  m_GameObject: {fileID: 4610809675583070450}
  m_Enabled: 1
  m_EditorHideFlags: 0
  m_Script: {fileID: 11500000, guid: b439f6e4ef5714ee2a3643acf37b7a9d, type: 3}
  m_Name: 
  m_EditorClassIdentifier: 
  objectID: 
<<<<<<< HEAD
=======
  assetID: Coffee_Table_211_Master
>>>>>>> 2f8dd9f9
  Type: 148
  PrimaryProperty: 2
  SecondaryProperties: 07000000
  BoundingBox: {fileID: 4610809676866628412}
  VisibilityPoints:
  - {fileID: 4610809677442152378}
  - {fileID: 4610809677584753163}
  - {fileID: 4610809677412393513}
  - {fileID: 4610809677083691964}
  - {fileID: 4610809676119305167}
  - {fileID: 4610809677164300883}
  - {fileID: 4610809675650255260}
  - {fileID: 4610809676643408796}
  - {fileID: 4610809677381755499}
  - {fileID: 4610809677235769065}
  ReceptacleTriggerBoxes:
  - {fileID: 4609656943175722490}
  debugIsVisible: 0
  debugIsInteractable: 0
  isInAgentHand: 0
  MyColliders:
  - {fileID: 4610809675963774610}
  - {fileID: 4610809676129088002}
  - {fileID: 4610809676682817720}
  - {fileID: 4610809676236210010}
  - {fileID: 4610809676283690475}
  - {fileID: 4610809676116430241}
  HFdynamicfriction: 1.2
  HFstaticfriction: 1.2
  HFbounciness: 0
  HFrbdrag: 0.4
  HFrbangulardrag: 0.15
  salientMaterials: 01000000
  MySpawnPoints: []
  CurrentTemperature: 0
  HowManySecondsUntilRoomTemp: 10
  inMotion: 0
  numSimObjHit: 0
  numFloorHit: 0
  numStructureHit: 0
  lastVelocity: 0
  IsReceptacle: 0
  IsPickupable: 0
  IsMoveable: 0
  isStatic: 0
  IsToggleable: 0
  IsOpenable: 0
  IsBreakable: 0
  IsFillable: 0
  IsDirtyable: 0
  IsCookable: 0
  IsSliceable: 0
  isHeatSource: 0
  isColdSource: 0
  ContainedObjectReferences: []
  CurrentlyContains: []
--- !u!54 &4610809675583070412
Rigidbody:
  m_ObjectHideFlags: 0
  m_CorrespondingSourceObject: {fileID: 0}
  m_PrefabInstance: {fileID: 0}
  m_PrefabAsset: {fileID: 0}
  m_GameObject: {fileID: 4610809675583070450}
  serializedVersion: 2
  m_Mass: 11
  m_Drag: 0.1
  m_AngularDrag: 0.05
  m_UseGravity: 1
  m_IsKinematic: 0
  m_Interpolate: 0
  m_Constraints: 0
  m_CollisionDetection: 0
--- !u!1 &4610809675635478369
GameObject:
  m_ObjectHideFlags: 0
  m_CorrespondingSourceObject: {fileID: 0}
  m_PrefabInstance: {fileID: 0}
  m_PrefabAsset: {fileID: 0}
  serializedVersion: 6
  m_Component:
  - component: {fileID: 4610809675635478368}
  m_Layer: 0
  m_Name: VisibilityPoints
  m_TagString: Untagged
  m_Icon: {fileID: 0}
  m_NavMeshLayer: 0
  m_StaticEditorFlags: 64
  m_IsActive: 1
--- !u!4 &4610809675635478368
Transform:
  m_ObjectHideFlags: 0
  m_CorrespondingSourceObject: {fileID: 0}
  m_PrefabInstance: {fileID: 0}
  m_PrefabAsset: {fileID: 0}
  m_GameObject: {fileID: 4610809675635478369}
  m_LocalRotation: {x: -0, y: 0.7071067, z: -0, w: 0.70710695}
  m_LocalPosition: {x: 0.024999619, y: -0.009, z: 0}
  m_LocalScale: {x: 1, y: 1, z: 1}
  m_Children:
  - {fileID: 4610809677442152378}
  - {fileID: 4610809677584753163}
  - {fileID: 4610809677412393513}
  - {fileID: 4610809677083691964}
  - {fileID: 4610809676119305167}
  - {fileID: 4610809677164300883}
  - {fileID: 4610809675650255260}
  - {fileID: 4610809676643408796}
  - {fileID: 4610809677381755499}
  - {fileID: 4610809677235769065}
  m_Father: {fileID: 4610809675583070413}
  m_RootOrder: 3
  m_LocalEulerAnglesHint: {x: 0, y: 90.00001, z: 0}
--- !u!1 &4610809675650255261
GameObject:
  m_ObjectHideFlags: 0
  m_CorrespondingSourceObject: {fileID: 0}
  m_PrefabInstance: {fileID: 0}
  m_PrefabAsset: {fileID: 0}
  serializedVersion: 6
  m_Component:
  - component: {fileID: 4610809675650255260}
  m_Layer: 8
  m_Name: vPoint (6)
  m_TagString: Untagged
  m_Icon: {fileID: 0}
  m_NavMeshLayer: 0
  m_StaticEditorFlags: 64
  m_IsActive: 1
--- !u!4 &4610809675650255260
Transform:
  m_ObjectHideFlags: 0
  m_CorrespondingSourceObject: {fileID: 0}
  m_PrefabInstance: {fileID: 0}
  m_PrefabAsset: {fileID: 0}
  m_GameObject: {fileID: 4610809675650255261}
  m_LocalRotation: {x: -0, y: -0, z: -0, w: 1}
  m_LocalPosition: {x: -0.308, y: 0.0183, z: 0.46299997}
  m_LocalScale: {x: 1, y: 1, z: 1}
  m_Children: []
  m_Father: {fileID: 4610809675635478368}
  m_RootOrder: 6
  m_LocalEulerAnglesHint: {x: 0, y: 0, z: 0}
--- !u!1 &4610809675963774608
GameObject:
  m_ObjectHideFlags: 0
  m_CorrespondingSourceObject: {fileID: 0}
  m_PrefabInstance: {fileID: 0}
  m_PrefabAsset: {fileID: 0}
  serializedVersion: 6
  m_Component:
  - component: {fileID: 4610809675963774611}
  - component: {fileID: 4610809675963774610}
  m_Layer: 8
  m_Name: Col
  m_TagString: SimObjPhysics
  m_Icon: {fileID: 0}
  m_NavMeshLayer: 0
  m_StaticEditorFlags: 64
  m_IsActive: 1
--- !u!4 &4610809675963774611
Transform:
  m_ObjectHideFlags: 0
  m_CorrespondingSourceObject: {fileID: 0}
  m_PrefabInstance: {fileID: 0}
  m_PrefabAsset: {fileID: 0}
  m_GameObject: {fileID: 4610809675963774608}
  m_LocalRotation: {x: -0, y: -0, z: -0, w: 1}
  m_LocalPosition: {x: 0, y: 0.32, z: 0}
  m_LocalScale: {x: 1, y: 1, z: 1}
  m_Children: []
  m_Father: {fileID: 4610809676846176115}
  m_RootOrder: 0
  m_LocalEulerAnglesHint: {x: 0, y: 0, z: 0}
--- !u!65 &4610809675963774610
BoxCollider:
  m_ObjectHideFlags: 0
  m_CorrespondingSourceObject: {fileID: 0}
  m_PrefabInstance: {fileID: 0}
  m_PrefabAsset: {fileID: 0}
  m_GameObject: {fileID: 4610809675963774608}
  m_Material: {fileID: 13400000, guid: 9da434b8f7868e84085e043a213669c5, type: 2}
  m_IsTrigger: 0
  m_Enabled: 1
  serializedVersion: 2
  m_Size: {x: 0.6486786, y: 0.040269073, z: 1.0178523}
  m_Center: {x: 0, y: 0, z: -0.026942238}
--- !u!1 &4610809676116430247
GameObject:
  m_ObjectHideFlags: 0
  m_CorrespondingSourceObject: {fileID: 0}
  m_PrefabInstance: {fileID: 0}
  m_PrefabAsset: {fileID: 0}
  serializedVersion: 6
  m_Component:
  - component: {fileID: 4610809676116430246}
  - component: {fileID: 4610809676116430241}
  m_Layer: 8
  m_Name: Col (5)
  m_TagString: SimObjPhysics
  m_Icon: {fileID: 0}
  m_NavMeshLayer: 0
  m_StaticEditorFlags: 64
  m_IsActive: 1
--- !u!4 &4610809676116430246
Transform:
  m_ObjectHideFlags: 0
  m_CorrespondingSourceObject: {fileID: 0}
  m_PrefabInstance: {fileID: 0}
  m_PrefabAsset: {fileID: 0}
  m_GameObject: {fileID: 4610809676116430247}
  m_LocalRotation: {x: -0, y: -0, z: -0, w: 1}
  m_LocalPosition: {x: -0.3048, y: 0.1643, z: 0.4597}
  m_LocalScale: {x: 0.05906, y: 8.15, z: 0.04453}
  m_Children: []
  m_Father: {fileID: 4610809676846176115}
  m_RootOrder: 5
  m_LocalEulerAnglesHint: {x: 0, y: 0, z: 0}
--- !u!65 &4610809676116430241
BoxCollider:
  m_ObjectHideFlags: 0
  m_CorrespondingSourceObject: {fileID: 0}
  m_PrefabInstance: {fileID: 0}
  m_PrefabAsset: {fileID: 0}
  m_GameObject: {fileID: 4610809676116430247}
  m_Material: {fileID: 13400000, guid: 9da434b8f7868e84085e043a213669c5, type: 2}
  m_IsTrigger: 0
  m_Enabled: 1
  serializedVersion: 2
  m_Size: {x: 0.6486786, y: 0.040269073, z: 1.0178523}
  m_Center: {x: 0, y: 0, z: -0.026942238}
--- !u!1 &4610809676119305164
GameObject:
  m_ObjectHideFlags: 0
  m_CorrespondingSourceObject: {fileID: 0}
  m_PrefabInstance: {fileID: 0}
  m_PrefabAsset: {fileID: 0}
  serializedVersion: 6
  m_Component:
  - component: {fileID: 4610809676119305167}
  m_Layer: 8
  m_Name: vPoint (4)
  m_TagString: Untagged
  m_Icon: {fileID: 0}
  m_NavMeshLayer: 0
  m_StaticEditorFlags: 64
  m_IsActive: 1
--- !u!4 &4610809676119305167
Transform:
  m_ObjectHideFlags: 0
  m_CorrespondingSourceObject: {fileID: 0}
  m_PrefabInstance: {fileID: 0}
  m_PrefabAsset: {fileID: 0}
  m_GameObject: {fileID: 4610809676119305164}
  m_LocalRotation: {x: -0, y: -0, z: -0, w: 1}
  m_LocalPosition: {x: -0.308, y: 0.329, z: 0.011999905}
  m_LocalScale: {x: 1, y: 1, z: 1}
  m_Children: []
  m_Father: {fileID: 4610809675635478368}
  m_RootOrder: 4
  m_LocalEulerAnglesHint: {x: 0, y: 0, z: 0}
--- !u!1 &4610809676129088000
GameObject:
  m_ObjectHideFlags: 0
  m_CorrespondingSourceObject: {fileID: 0}
  m_PrefabInstance: {fileID: 0}
  m_PrefabAsset: {fileID: 0}
  serializedVersion: 6
  m_Component:
  - component: {fileID: 4610809676129088003}
  - component: {fileID: 4610809676129088002}
  m_Layer: 8
  m_Name: Col (1)
  m_TagString: SimObjPhysics
  m_Icon: {fileID: 0}
  m_NavMeshLayer: 0
  m_StaticEditorFlags: 64
  m_IsActive: 1
--- !u!4 &4610809676129088003
Transform:
  m_ObjectHideFlags: 0
  m_CorrespondingSourceObject: {fileID: 0}
  m_PrefabInstance: {fileID: 0}
  m_PrefabAsset: {fileID: 0}
  m_GameObject: {fileID: 4610809676129088000}
  m_LocalRotation: {x: -0, y: -0, z: -0, w: 1}
  m_LocalPosition: {x: 0, y: 0.099, z: 0}
  m_LocalScale: {x: 1, y: 1, z: 1}
  m_Children: []
  m_Father: {fileID: 4610809676846176115}
  m_RootOrder: 1
  m_LocalEulerAnglesHint: {x: 0, y: 0, z: 0}
--- !u!65 &4610809676129088002
BoxCollider:
  m_ObjectHideFlags: 0
  m_CorrespondingSourceObject: {fileID: 0}
  m_PrefabInstance: {fileID: 0}
  m_PrefabAsset: {fileID: 0}
  m_GameObject: {fileID: 4610809676129088000}
  m_Material: {fileID: 13400000, guid: 9da434b8f7868e84085e043a213669c5, type: 2}
  m_IsTrigger: 0
  m_Enabled: 1
  serializedVersion: 2
  m_Size: {x: 0.6486786, y: 0.012036347, z: 1.0178523}
  m_Center: {x: 0, y: 0.00083132414, z: -0.026942253}
--- !u!1 &4610809676236210008
GameObject:
  m_ObjectHideFlags: 0
  m_CorrespondingSourceObject: {fileID: 0}
  m_PrefabInstance: {fileID: 0}
  m_PrefabAsset: {fileID: 0}
  serializedVersion: 6
  m_Component:
  - component: {fileID: 4610809676236210011}
  - component: {fileID: 4610809676236210010}
  m_Layer: 8
  m_Name: Col (3)
  m_TagString: SimObjPhysics
  m_Icon: {fileID: 0}
  m_NavMeshLayer: 0
  m_StaticEditorFlags: 64
  m_IsActive: 1
--- !u!4 &4610809676236210011
Transform:
  m_ObjectHideFlags: 0
  m_CorrespondingSourceObject: {fileID: 0}
  m_PrefabInstance: {fileID: 0}
  m_PrefabAsset: {fileID: 0}
  m_GameObject: {fileID: 4610809676236210008}
  m_LocalRotation: {x: -0, y: -0, z: -0, w: 1}
  m_LocalPosition: {x: -0.3048, y: 0.1643, z: -0.5075}
  m_LocalScale: {x: 0.05906, y: 8.15, z: 0.04453}
  m_Children: []
  m_Father: {fileID: 4610809676846176115}
  m_RootOrder: 3
  m_LocalEulerAnglesHint: {x: 0, y: 0, z: 0}
--- !u!65 &4610809676236210010
BoxCollider:
  m_ObjectHideFlags: 0
  m_CorrespondingSourceObject: {fileID: 0}
  m_PrefabInstance: {fileID: 0}
  m_PrefabAsset: {fileID: 0}
  m_GameObject: {fileID: 4610809676236210008}
  m_Material: {fileID: 13400000, guid: 9da434b8f7868e84085e043a213669c5, type: 2}
  m_IsTrigger: 0
  m_Enabled: 1
  serializedVersion: 2
  m_Size: {x: 0.6486786, y: 0.040269073, z: 1.0178523}
  m_Center: {x: 0, y: 0, z: -0.026942238}
--- !u!1 &4610809676283690473
GameObject:
  m_ObjectHideFlags: 0
  m_CorrespondingSourceObject: {fileID: 0}
  m_PrefabInstance: {fileID: 0}
  m_PrefabAsset: {fileID: 0}
  serializedVersion: 6
  m_Component:
  - component: {fileID: 4610809676283690472}
  - component: {fileID: 4610809676283690475}
  m_Layer: 8
  m_Name: Col (4)
  m_TagString: SimObjPhysics
  m_Icon: {fileID: 0}
  m_NavMeshLayer: 0
  m_StaticEditorFlags: 64
  m_IsActive: 1
--- !u!4 &4610809676283690472
Transform:
  m_ObjectHideFlags: 0
  m_CorrespondingSourceObject: {fileID: 0}
  m_PrefabInstance: {fileID: 0}
  m_PrefabAsset: {fileID: 0}
  m_GameObject: {fileID: 4610809676283690473}
  m_LocalRotation: {x: -0, y: -0, z: -0, w: 1}
  m_LocalPosition: {x: 0.3039, y: 0.1643, z: 0.4597}
  m_LocalScale: {x: 0.05906, y: 8.15, z: 0.04453}
  m_Children: []
  m_Father: {fileID: 4610809676846176115}
  m_RootOrder: 4
  m_LocalEulerAnglesHint: {x: 0, y: 0, z: 0}
--- !u!65 &4610809676283690475
BoxCollider:
  m_ObjectHideFlags: 0
  m_CorrespondingSourceObject: {fileID: 0}
  m_PrefabInstance: {fileID: 0}
  m_PrefabAsset: {fileID: 0}
  m_GameObject: {fileID: 4610809676283690473}
  m_Material: {fileID: 13400000, guid: 9da434b8f7868e84085e043a213669c5, type: 2}
  m_IsTrigger: 0
  m_Enabled: 1
  serializedVersion: 2
  m_Size: {x: 0.6486786, y: 0.040269073, z: 1.0178523}
  m_Center: {x: 0, y: 0, z: -0.026942238}
--- !u!1 &4610809676643408797
GameObject:
  m_ObjectHideFlags: 0
  m_CorrespondingSourceObject: {fileID: 0}
  m_PrefabInstance: {fileID: 0}
  m_PrefabAsset: {fileID: 0}
  serializedVersion: 6
  m_Component:
  - component: {fileID: 4610809676643408796}
  m_Layer: 8
  m_Name: vPoint (7)
  m_TagString: Untagged
  m_Icon: {fileID: 0}
  m_NavMeshLayer: 0
  m_StaticEditorFlags: 64
  m_IsActive: 1
--- !u!4 &4610809676643408796
Transform:
  m_ObjectHideFlags: 0
  m_CorrespondingSourceObject: {fileID: 0}
  m_PrefabInstance: {fileID: 0}
  m_PrefabAsset: {fileID: 0}
  m_GameObject: {fileID: 4610809676643408797}
  m_LocalRotation: {x: -0, y: -0, z: -0, w: 1}
  m_LocalPosition: {x: 0.30799997, y: 0.0183, z: 0.46400002}
  m_LocalScale: {x: 1, y: 1, z: 1}
  m_Children: []
  m_Father: {fileID: 4610809675635478368}
  m_RootOrder: 7
  m_LocalEulerAnglesHint: {x: 0, y: 0, z: 0}
--- !u!1 &4610809676668225005
GameObject:
  m_ObjectHideFlags: 0
  m_CorrespondingSourceObject: {fileID: 0}
  m_PrefabInstance: {fileID: 0}
  m_PrefabAsset: {fileID: 0}
  serializedVersion: 6
  m_Component:
  - component: {fileID: 4610809676668224828}
  - component: {fileID: 4610809676668224830}
  - component: {fileID: 4610809676668224831}
  m_Layer: 0
  m_Name: Mesh
  m_TagString: Untagged
  m_Icon: {fileID: 0}
  m_NavMeshLayer: 0
  m_StaticEditorFlags: 64
  m_IsActive: 1
--- !u!4 &4610809676668224828
Transform:
  m_ObjectHideFlags: 0
  m_CorrespondingSourceObject: {fileID: 0}
  m_PrefabInstance: {fileID: 0}
  m_PrefabAsset: {fileID: 0}
  m_GameObject: {fileID: 4610809676668225005}
  m_LocalRotation: {x: 0, y: 0, z: 0, w: 1}
  m_LocalPosition: {x: 0, y: 0, z: 0}
  m_LocalScale: {x: 1, y: 1, z: 1}
  m_Children: []
  m_Father: {fileID: 4610809675583070413}
  m_RootOrder: 1
  m_LocalEulerAnglesHint: {x: 0, y: 0, z: 0}
--- !u!33 &4610809676668224830
MeshFilter:
  m_ObjectHideFlags: 0
  m_CorrespondingSourceObject: {fileID: 0}
  m_PrefabInstance: {fileID: 0}
  m_PrefabAsset: {fileID: 0}
  m_GameObject: {fileID: 4610809676668225005}
  m_Mesh: {fileID: 4300032, guid: aa4dd68553aeb6a47a33a2321fb1314b, type: 3}
--- !u!23 &4610809676668224831
MeshRenderer:
  m_ObjectHideFlags: 0
  m_CorrespondingSourceObject: {fileID: 0}
  m_PrefabInstance: {fileID: 0}
  m_PrefabAsset: {fileID: 0}
  m_GameObject: {fileID: 4610809676668225005}
  m_Enabled: 1
  m_CastShadows: 1
  m_ReceiveShadows: 1
  m_DynamicOccludee: 1
  m_MotionVectors: 1
  m_LightProbeUsage: 1
  m_ReflectionProbeUsage: 1
  m_RayTracingMode: 2
  m_RenderingLayerMask: 1
  m_RendererPriority: 0
  m_Materials:
  - {fileID: 2100000, guid: 7db7a2f718cc149a2b67d2c7e99ee0f2, type: 2}
  - {fileID: 2100000, guid: 725b6db5d4eaa4fcf97bf4e3ea5ccac9, type: 2}
  m_StaticBatchInfo:
    firstSubMesh: 0
    subMeshCount: 0
  m_StaticBatchRoot: {fileID: 0}
  m_ProbeAnchor: {fileID: 0}
  m_LightProbeVolumeOverride: {fileID: 0}
  m_ScaleInLightmap: 1
  m_ReceiveGI: 1
  m_PreserveUVs: 0
  m_IgnoreNormalsForChartDetection: 0
  m_ImportantGI: 0
  m_StitchLightmapSeams: 0
  m_SelectedEditorRenderState: 3
  m_MinimumChartSize: 4
  m_AutoUVMaxDistance: 0.5
  m_AutoUVMaxAngle: 89
  m_LightmapParameters: {fileID: 0}
  m_SortingLayerID: 0
  m_SortingLayer: 0
  m_SortingOrder: 0
--- !u!1 &4610809676682817726
GameObject:
  m_ObjectHideFlags: 0
  m_CorrespondingSourceObject: {fileID: 0}
  m_PrefabInstance: {fileID: 0}
  m_PrefabAsset: {fileID: 0}
  serializedVersion: 6
  m_Component:
  - component: {fileID: 4610809676682817721}
  - component: {fileID: 4610809676682817720}
  m_Layer: 8
  m_Name: Col (2)
  m_TagString: SimObjPhysics
  m_Icon: {fileID: 0}
  m_NavMeshLayer: 0
  m_StaticEditorFlags: 64
  m_IsActive: 1
--- !u!4 &4610809676682817721
Transform:
  m_ObjectHideFlags: 0
  m_CorrespondingSourceObject: {fileID: 0}
  m_PrefabInstance: {fileID: 0}
  m_PrefabAsset: {fileID: 0}
  m_GameObject: {fileID: 4610809676682817726}
  m_LocalRotation: {x: -0, y: -0, z: -0, w: 1}
  m_LocalPosition: {x: 0.3039, y: 0.1643, z: -0.5075}
  m_LocalScale: {x: 0.059062533, y: 8.15, z: 0.04453162}
  m_Children: []
  m_Father: {fileID: 4610809676846176115}
  m_RootOrder: 2
  m_LocalEulerAnglesHint: {x: 0, y: 0, z: 0}
--- !u!65 &4610809676682817720
BoxCollider:
  m_ObjectHideFlags: 0
  m_CorrespondingSourceObject: {fileID: 0}
  m_PrefabInstance: {fileID: 0}
  m_PrefabAsset: {fileID: 0}
  m_GameObject: {fileID: 4610809676682817726}
  m_Material: {fileID: 13400000, guid: 9da434b8f7868e84085e043a213669c5, type: 2}
  m_IsTrigger: 0
  m_Enabled: 1
  serializedVersion: 2
  m_Size: {x: 0.6486786, y: 0.040269073, z: 1.0178523}
  m_Center: {x: 0, y: 0, z: -0.026942238}
--- !u!1 &4610809676846176112
GameObject:
  m_ObjectHideFlags: 0
  m_CorrespondingSourceObject: {fileID: 0}
  m_PrefabInstance: {fileID: 0}
  m_PrefabAsset: {fileID: 0}
  serializedVersion: 6
  m_Component:
  - component: {fileID: 4610809676846176115}
  m_Layer: 0
  m_Name: Colliders
  m_TagString: Untagged
  m_Icon: {fileID: 0}
  m_NavMeshLayer: 0
  m_StaticEditorFlags: 64
  m_IsActive: 1
--- !u!4 &4610809676846176115
Transform:
  m_ObjectHideFlags: 0
  m_CorrespondingSourceObject: {fileID: 0}
  m_PrefabInstance: {fileID: 0}
  m_PrefabAsset: {fileID: 0}
  m_GameObject: {fileID: 4610809676846176112}
  m_LocalRotation: {x: -0, y: 0.7071067, z: -0, w: 0.70710695}
  m_LocalPosition: {x: 0.024999619, y: -0.001999855, z: 0}
  m_LocalScale: {x: 1, y: 1, z: 1}
  m_Children:
  - {fileID: 4610809675963774611}
  - {fileID: 4610809676129088003}
  - {fileID: 4610809676682817721}
  - {fileID: 4610809676236210011}
  - {fileID: 4610809676283690472}
  - {fileID: 4610809676116430246}
  m_Father: {fileID: 4610809675583070413}
  m_RootOrder: 2
  m_LocalEulerAnglesHint: {x: 0, y: 90.00001, z: 0}
--- !u!1 &4610809676866628412
GameObject:
  m_ObjectHideFlags: 0
  m_CorrespondingSourceObject: {fileID: 0}
  m_PrefabInstance: {fileID: 0}
  m_PrefabAsset: {fileID: 0}
  serializedVersion: 6
  m_Component:
  - component: {fileID: 4610809676866628415}
  - component: {fileID: 4610809676866628414}
  m_Layer: 9
  m_Name: BoundingBox
  m_TagString: Untagged
  m_Icon: {fileID: 0}
  m_NavMeshLayer: 0
  m_StaticEditorFlags: 64
  m_IsActive: 1
--- !u!4 &4610809676866628415
Transform:
  m_ObjectHideFlags: 0
  m_CorrespondingSourceObject: {fileID: 0}
  m_PrefabInstance: {fileID: 0}
  m_PrefabAsset: {fileID: 0}
  m_GameObject: {fileID: 4610809676866628412}
  m_LocalRotation: {x: -0, y: -0, z: -0, w: 1}
  m_LocalPosition: {x: 0, y: 0, z: 0}
  m_LocalScale: {x: 1, y: 1, z: 1}
  m_Children: []
  m_Father: {fileID: 4610809675583070413}
  m_RootOrder: 4
  m_LocalEulerAnglesHint: {x: 0, y: 0, z: 0}
--- !u!65 &4610809676866628414
BoxCollider:
  m_ObjectHideFlags: 0
  m_CorrespondingSourceObject: {fileID: 0}
  m_PrefabInstance: {fileID: 0}
  m_PrefabAsset: {fileID: 0}
  m_GameObject: {fileID: 4610809676866628412}
  m_Material: {fileID: 0}
  m_IsTrigger: 0
  m_Enabled: 0
  serializedVersion: 2
  m_Size: {x: 1.0317726, y: 0.43934393, z: 0.6705606}
  m_Center: {x: 0, y: 0.20891881, z: 0.00041782856}
--- !u!1 &4610809677083691965
GameObject:
  m_ObjectHideFlags: 0
  m_CorrespondingSourceObject: {fileID: 0}
  m_PrefabInstance: {fileID: 0}
  m_PrefabAsset: {fileID: 0}
  serializedVersion: 6
  m_Component:
  - component: {fileID: 4610809677083691964}
  m_Layer: 8
  m_Name: vPoint (3)
  m_TagString: Untagged
  m_Icon: {fileID: 0}
  m_NavMeshLayer: 0
  m_StaticEditorFlags: 64
  m_IsActive: 1
--- !u!4 &4610809677083691964
Transform:
  m_ObjectHideFlags: 0
  m_CorrespondingSourceObject: {fileID: 0}
  m_PrefabInstance: {fileID: 0}
  m_PrefabAsset: {fileID: 0}
  m_GameObject: {fileID: 4610809677083691965}
  m_LocalRotation: {x: -0, y: -0, z: -0, w: 1}
  m_LocalPosition: {x: 0.30799997, y: 0.329, z: -0.512}
  m_LocalScale: {x: 1, y: 1, z: 1}
  m_Children: []
  m_Father: {fileID: 4610809675635478368}
  m_RootOrder: 3
  m_LocalEulerAnglesHint: {x: 0, y: 0, z: 0}
--- !u!1 &4610809677164300880
GameObject:
  m_ObjectHideFlags: 0
  m_CorrespondingSourceObject: {fileID: 0}
  m_PrefabInstance: {fileID: 0}
  m_PrefabAsset: {fileID: 0}
  serializedVersion: 6
  m_Component:
  - component: {fileID: 4610809677164300883}
  m_Layer: 8
  m_Name: vPoint (5)
  m_TagString: Untagged
  m_Icon: {fileID: 0}
  m_NavMeshLayer: 0
  m_StaticEditorFlags: 64
  m_IsActive: 1
--- !u!4 &4610809677164300883
Transform:
  m_ObjectHideFlags: 0
  m_CorrespondingSourceObject: {fileID: 0}
  m_PrefabInstance: {fileID: 0}
  m_PrefabAsset: {fileID: 0}
  m_GameObject: {fileID: 4610809677164300880}
  m_LocalRotation: {x: -0, y: -0, z: -0, w: 1}
  m_LocalPosition: {x: 0.30799997, y: 0.329, z: 0.013}
  m_LocalScale: {x: 1, y: 1, z: 1}
  m_Children: []
  m_Father: {fileID: 4610809675635478368}
  m_RootOrder: 5
  m_LocalEulerAnglesHint: {x: 0, y: 0, z: 0}
--- !u!1 &4610809677235769070
GameObject:
  m_ObjectHideFlags: 0
  m_CorrespondingSourceObject: {fileID: 0}
  m_PrefabInstance: {fileID: 0}
  m_PrefabAsset: {fileID: 0}
  serializedVersion: 6
  m_Component:
  - component: {fileID: 4610809677235769065}
  m_Layer: 8
  m_Name: vPoint (9)
  m_TagString: Untagged
  m_Icon: {fileID: 0}
  m_NavMeshLayer: 0
  m_StaticEditorFlags: 64
  m_IsActive: 1
--- !u!4 &4610809677235769065
Transform:
  m_ObjectHideFlags: 0
  m_CorrespondingSourceObject: {fileID: 0}
  m_PrefabInstance: {fileID: 0}
  m_PrefabAsset: {fileID: 0}
  m_GameObject: {fileID: 4610809677235769070}
  m_LocalRotation: {x: -0, y: -0, z: -0, w: 1}
  m_LocalPosition: {x: 0.30799997, y: 0.0183, z: -0.512}
  m_LocalScale: {x: 1, y: 1, z: 1}
  m_Children: []
  m_Father: {fileID: 4610809675635478368}
  m_RootOrder: 9
  m_LocalEulerAnglesHint: {x: 0, y: 0, z: 0}
--- !u!1 &4610809677381755496
GameObject:
  m_ObjectHideFlags: 0
  m_CorrespondingSourceObject: {fileID: 0}
  m_PrefabInstance: {fileID: 0}
  m_PrefabAsset: {fileID: 0}
  serializedVersion: 6
  m_Component:
  - component: {fileID: 4610809677381755499}
  m_Layer: 8
  m_Name: vPoint (8)
  m_TagString: Untagged
  m_Icon: {fileID: 0}
  m_NavMeshLayer: 0
  m_StaticEditorFlags: 64
  m_IsActive: 1
--- !u!4 &4610809677381755499
Transform:
  m_ObjectHideFlags: 0
  m_CorrespondingSourceObject: {fileID: 0}
  m_PrefabInstance: {fileID: 0}
  m_PrefabAsset: {fileID: 0}
  m_GameObject: {fileID: 4610809677381755496}
  m_LocalRotation: {x: -0, y: -0, z: -0, w: 1}
  m_LocalPosition: {x: -0.308, y: 0.0183, z: -0.51300013}
  m_LocalScale: {x: 1, y: 1, z: 1}
  m_Children: []
  m_Father: {fileID: 4610809675635478368}
  m_RootOrder: 8
  m_LocalEulerAnglesHint: {x: 0, y: 0, z: 0}
--- !u!1 &4610809677412393518
GameObject:
  m_ObjectHideFlags: 0
  m_CorrespondingSourceObject: {fileID: 0}
  m_PrefabInstance: {fileID: 0}
  m_PrefabAsset: {fileID: 0}
  serializedVersion: 6
  m_Component:
  - component: {fileID: 4610809677412393513}
  m_Layer: 8
  m_Name: vPoint (2)
  m_TagString: Untagged
  m_Icon: {fileID: 0}
  m_NavMeshLayer: 0
  m_StaticEditorFlags: 64
  m_IsActive: 1
--- !u!4 &4610809677412393513
Transform:
  m_ObjectHideFlags: 0
  m_CorrespondingSourceObject: {fileID: 0}
  m_PrefabInstance: {fileID: 0}
  m_PrefabAsset: {fileID: 0}
  m_GameObject: {fileID: 4610809677412393518}
  m_LocalRotation: {x: -0, y: -0, z: -0, w: 1}
  m_LocalPosition: {x: -0.308, y: 0.329, z: -0.51300013}
  m_LocalScale: {x: 1, y: 1, z: 1}
  m_Children: []
  m_Father: {fileID: 4610809675635478368}
  m_RootOrder: 2
  m_LocalEulerAnglesHint: {x: 0, y: 0, z: 0}
--- !u!1 &4610809677442152379
GameObject:
  m_ObjectHideFlags: 0
  m_CorrespondingSourceObject: {fileID: 0}
  m_PrefabInstance: {fileID: 0}
  m_PrefabAsset: {fileID: 0}
  serializedVersion: 6
  m_Component:
  - component: {fileID: 4610809677442152378}
  m_Layer: 8
  m_Name: vPoint
  m_TagString: Untagged
  m_Icon: {fileID: 0}
  m_NavMeshLayer: 0
  m_StaticEditorFlags: 64
  m_IsActive: 1
--- !u!4 &4610809677442152378
Transform:
  m_ObjectHideFlags: 0
  m_CorrespondingSourceObject: {fileID: 0}
  m_PrefabInstance: {fileID: 0}
  m_PrefabAsset: {fileID: 0}
  m_GameObject: {fileID: 4610809677442152379}
  m_LocalRotation: {x: -0, y: -0, z: -0, w: 1}
  m_LocalPosition: {x: -0.308, y: 0.329, z: 0.463}
  m_LocalScale: {x: 1, y: 1, z: 1}
  m_Children: []
  m_Father: {fileID: 4610809675635478368}
  m_RootOrder: 0
  m_LocalEulerAnglesHint: {x: 0, y: 0, z: 0}
--- !u!1 &4610809677584753160
GameObject:
  m_ObjectHideFlags: 0
  m_CorrespondingSourceObject: {fileID: 0}
  m_PrefabInstance: {fileID: 0}
  m_PrefabAsset: {fileID: 0}
  serializedVersion: 6
  m_Component:
  - component: {fileID: 4610809677584753163}
  m_Layer: 8
  m_Name: vPoint (1)
  m_TagString: Untagged
  m_Icon: {fileID: 0}
  m_NavMeshLayer: 0
  m_StaticEditorFlags: 64
  m_IsActive: 1
--- !u!4 &4610809677584753163
Transform:
  m_ObjectHideFlags: 0
  m_CorrespondingSourceObject: {fileID: 0}
  m_PrefabInstance: {fileID: 0}
  m_PrefabAsset: {fileID: 0}
  m_GameObject: {fileID: 4610809677584753160}
  m_LocalRotation: {x: -0, y: -0, z: -0, w: 1}
  m_LocalPosition: {x: 0.308, y: 0.329, z: 0.464}
  m_LocalScale: {x: 1, y: 1, z: 1}
  m_Children: []
  m_Father: {fileID: 4610809675635478368}
  m_RootOrder: 1
  m_LocalEulerAnglesHint: {x: 0, y: 0, z: 0}
--- !u!1 &4732342106798550812
GameObject:
  m_ObjectHideFlags: 0
  m_CorrespondingSourceObject: {fileID: 0}
  m_PrefabInstance: {fileID: 0}
  m_PrefabAsset: {fileID: 0}
  serializedVersion: 6
  m_Component:
  - component: {fileID: 4026673973253106882}
  - component: {fileID: 6829470969528980066}
  m_Layer: 8
  m_Name: Col (5)
  m_TagString: SimObjPhysics
  m_Icon: {fileID: 0}
  m_NavMeshLayer: 0
  m_StaticEditorFlags: 64
  m_IsActive: 1
--- !u!4 &4026673973253106882
Transform:
  m_ObjectHideFlags: 0
  m_CorrespondingSourceObject: {fileID: 0}
  m_PrefabInstance: {fileID: 0}
  m_PrefabAsset: {fileID: 0}
  m_GameObject: {fileID: 4732342106798550812}
  m_LocalRotation: {x: -0, y: -0, z: -0, w: 1}
  m_LocalPosition: {x: -0.3048, y: 0.1643, z: 0.4597}
  m_LocalScale: {x: 0.05906, y: 8.15, z: 0.04453}
  m_Children: []
  m_Father: {fileID: 5100558131023270210}
  m_RootOrder: 5
  m_LocalEulerAnglesHint: {x: 0, y: 0, z: 0}
--- !u!65 &6829470969528980066
BoxCollider:
  m_ObjectHideFlags: 0
  m_CorrespondingSourceObject: {fileID: 0}
  m_PrefabInstance: {fileID: 0}
  m_PrefabAsset: {fileID: 0}
  m_GameObject: {fileID: 4732342106798550812}
  m_Material: {fileID: 13400000, guid: 9da434b8f7868e84085e043a213669c5, type: 2}
  m_IsTrigger: 1
  m_Enabled: 1
  serializedVersion: 2
  m_Size: {x: 0.6486786, y: 0.040269073, z: 1.0178523}
  m_Center: {x: 0, y: 0, z: -0.026942238}
--- !u!1 &5882138258508099930
GameObject:
  m_ObjectHideFlags: 0
  m_CorrespondingSourceObject: {fileID: 0}
  m_PrefabInstance: {fileID: 0}
  m_PrefabAsset: {fileID: 0}
  serializedVersion: 6
  m_Component:
  - component: {fileID: 4937764591785433637}
  - component: {fileID: 4634126120553465493}
  m_Layer: 8
  m_Name: Col (1)
  m_TagString: SimObjPhysics
  m_Icon: {fileID: 0}
  m_NavMeshLayer: 0
  m_StaticEditorFlags: 64
  m_IsActive: 1
--- !u!4 &4937764591785433637
Transform:
  m_ObjectHideFlags: 0
  m_CorrespondingSourceObject: {fileID: 0}
  m_PrefabInstance: {fileID: 0}
  m_PrefabAsset: {fileID: 0}
  m_GameObject: {fileID: 5882138258508099930}
  m_LocalRotation: {x: -0, y: -0, z: -0, w: 1}
  m_LocalPosition: {x: 0, y: 0.099, z: 0}
  m_LocalScale: {x: 1, y: 1, z: 1}
  m_Children: []
  m_Father: {fileID: 5100558131023270210}
  m_RootOrder: 1
  m_LocalEulerAnglesHint: {x: 0, y: 0, z: 0}
--- !u!65 &4634126120553465493
BoxCollider:
  m_ObjectHideFlags: 0
  m_CorrespondingSourceObject: {fileID: 0}
  m_PrefabInstance: {fileID: 0}
  m_PrefabAsset: {fileID: 0}
  m_GameObject: {fileID: 5882138258508099930}
  m_Material: {fileID: 13400000, guid: 9da434b8f7868e84085e043a213669c5, type: 2}
  m_IsTrigger: 1
  m_Enabled: 1
  serializedVersion: 2
  m_Size: {x: 0.6486786, y: 0.012036347, z: 1.0178523}
  m_Center: {x: 0, y: 0.00083132414, z: -0.026942253}
--- !u!1 &8153931370129715911
GameObject:
  m_ObjectHideFlags: 0
  m_CorrespondingSourceObject: {fileID: 0}
  m_PrefabInstance: {fileID: 0}
  m_PrefabAsset: {fileID: 0}
  serializedVersion: 6
  m_Component:
  - component: {fileID: 2855050399099615280}
  - component: {fileID: 2566317356308841079}
  m_Layer: 8
  m_Name: Col (3)
  m_TagString: SimObjPhysics
  m_Icon: {fileID: 0}
  m_NavMeshLayer: 0
  m_StaticEditorFlags: 64
  m_IsActive: 1
--- !u!4 &2855050399099615280
Transform:
  m_ObjectHideFlags: 0
  m_CorrespondingSourceObject: {fileID: 0}
  m_PrefabInstance: {fileID: 0}
  m_PrefabAsset: {fileID: 0}
  m_GameObject: {fileID: 8153931370129715911}
  m_LocalRotation: {x: -0, y: -0, z: -0, w: 1}
  m_LocalPosition: {x: -0.3048, y: 0.1643, z: -0.5075}
  m_LocalScale: {x: 0.05906, y: 8.15, z: 0.04453}
  m_Children: []
  m_Father: {fileID: 5100558131023270210}
  m_RootOrder: 3
  m_LocalEulerAnglesHint: {x: 0, y: 0, z: 0}
--- !u!65 &2566317356308841079
BoxCollider:
  m_ObjectHideFlags: 0
  m_CorrespondingSourceObject: {fileID: 0}
  m_PrefabInstance: {fileID: 0}
  m_PrefabAsset: {fileID: 0}
  m_GameObject: {fileID: 8153931370129715911}
  m_Material: {fileID: 13400000, guid: 9da434b8f7868e84085e043a213669c5, type: 2}
  m_IsTrigger: 1
  m_Enabled: 1
  serializedVersion: 2
  m_Size: {x: 0.6486786, y: 0.040269073, z: 1.0178523}
  m_Center: {x: 0, y: 0, z: -0.026942238}
--- !u!1001 &4610809675970152364
PrefabInstance:
  m_ObjectHideFlags: 0
  serializedVersion: 2
  m_Modification:
    m_TransformParent: {fileID: 4610809675583070413}
    m_Modifications:
    - target: {fileID: 1170333579371094, guid: 6877aba5a696347dbb6c01f851f2da28, type: 3}
      propertyPath: m_Name
      value: ReceptacleTriggerBox
      objectReference: {fileID: 0}
    - target: {fileID: 1170333579371094, guid: 6877aba5a696347dbb6c01f851f2da28, type: 3}
      propertyPath: m_StaticEditorFlags
      value: 64
      objectReference: {fileID: 0}
    - target: {fileID: 4251536333782420, guid: 6877aba5a696347dbb6c01f851f2da28, type: 3}
      propertyPath: m_RootOrder
      value: 0
      objectReference: {fileID: 0}
    - target: {fileID: 4251536333782420, guid: 6877aba5a696347dbb6c01f851f2da28, type: 3}
      propertyPath: m_LocalScale.x
      value: 0.49375
      objectReference: {fileID: 0}
    - target: {fileID: 4251536333782420, guid: 6877aba5a696347dbb6c01f851f2da28, type: 3}
      propertyPath: m_LocalPosition.x
      value: 0.025
      objectReference: {fileID: 0}
    - target: {fileID: 4251536333782420, guid: 6877aba5a696347dbb6c01f851f2da28, type: 3}
      propertyPath: m_LocalPosition.y
      value: 0.3264
      objectReference: {fileID: 0}
    - target: {fileID: 4251536333782420, guid: 6877aba5a696347dbb6c01f851f2da28, type: 3}
      propertyPath: m_LocalPosition.z
      value: 0
      objectReference: {fileID: 0}
    - target: {fileID: 4251536333782420, guid: 6877aba5a696347dbb6c01f851f2da28, type: 3}
      propertyPath: m_LocalRotation.w
      value: 0.70710695
      objectReference: {fileID: 0}
    - target: {fileID: 4251536333782420, guid: 6877aba5a696347dbb6c01f851f2da28, type: 3}
      propertyPath: m_LocalRotation.x
      value: -0
      objectReference: {fileID: 0}
    - target: {fileID: 4251536333782420, guid: 6877aba5a696347dbb6c01f851f2da28, type: 3}
      propertyPath: m_LocalRotation.y
      value: 0.7071067
      objectReference: {fileID: 0}
    - target: {fileID: 4251536333782420, guid: 6877aba5a696347dbb6c01f851f2da28, type: 3}
      propertyPath: m_LocalRotation.z
      value: -0
      objectReference: {fileID: 0}
    - target: {fileID: 4251536333782420, guid: 6877aba5a696347dbb6c01f851f2da28, type: 3}
      propertyPath: m_LocalEulerAnglesHint.x
      value: 0
      objectReference: {fileID: 0}
    - target: {fileID: 4251536333782420, guid: 6877aba5a696347dbb6c01f851f2da28, type: 3}
      propertyPath: m_LocalEulerAnglesHint.y
      value: 90.00001
      objectReference: {fileID: 0}
    - target: {fileID: 4251536333782420, guid: 6877aba5a696347dbb6c01f851f2da28, type: 3}
      propertyPath: m_LocalEulerAnglesHint.z
      value: 0
      objectReference: {fileID: 0}
    - target: {fileID: 65569799956894354, guid: 6877aba5a696347dbb6c01f851f2da28,
        type: 3}
      propertyPath: m_Size.x
      value: 1.3136156
      objectReference: {fileID: 0}
    - target: {fileID: 65569799956894354, guid: 6877aba5a696347dbb6c01f851f2da28,
        type: 3}
      propertyPath: m_Size.y
      value: 0.18418217
      objectReference: {fileID: 0}
    - target: {fileID: 65569799956894354, guid: 6877aba5a696347dbb6c01f851f2da28,
        type: 3}
      propertyPath: m_Size.z
      value: 2.0244856
      objectReference: {fileID: 0}
    - target: {fileID: 65569799956894354, guid: 6877aba5a696347dbb6c01f851f2da28,
        type: 3}
      propertyPath: m_Center.y
      value: 0.09209108
      objectReference: {fileID: 0}
    - target: {fileID: 65569799956894354, guid: 6877aba5a696347dbb6c01f851f2da28,
        type: 3}
      propertyPath: m_Center.z
      value: -0.052019805
      objectReference: {fileID: 0}
    - target: {fileID: 114448760657764924, guid: 6877aba5a696347dbb6c01f851f2da28,
        type: 3}
      propertyPath: myParent
      value: 
      objectReference: {fileID: 4610809675583070450}
    m_RemovedComponents: []
  m_SourcePrefab: {fileID: 100100000, guid: 6877aba5a696347dbb6c01f851f2da28, type: 3}
--- !u!1 &4609656943175722490 stripped
GameObject:
  m_CorrespondingSourceObject: {fileID: 1170333579371094, guid: 6877aba5a696347dbb6c01f851f2da28,
    type: 3}
  m_PrefabInstance: {fileID: 4610809675970152364}
  m_PrefabAsset: {fileID: 0}
--- !u!4 &4608299829432302136 stripped
Transform:
  m_CorrespondingSourceObject: {fileID: 4251536333782420, guid: 6877aba5a696347dbb6c01f851f2da28,
    type: 3}
  m_PrefabInstance: {fileID: 4610809675970152364}
  m_PrefabAsset: {fileID: 0}<|MERGE_RESOLUTION|>--- conflicted
+++ resolved
@@ -1201,10 +1201,7 @@
   m_Name: 
   m_EditorClassIdentifier: 
   objectID: 
-<<<<<<< HEAD
-=======
   assetID: 
->>>>>>> 2f8dd9f9
   Type: 126
   PrimaryProperty: 1
   SecondaryProperties: 07000000
@@ -1936,7 +1933,7 @@
   m_PrefabAsset: {fileID: 0}
   m_GameObject: {fileID: 4610809675583070450}
   m_LocalRotation: {x: 0, y: 0, z: 0, w: 1}
-  m_LocalPosition: {x: 0, y: 0, z: 0}
+  m_LocalPosition: {x: 0.168, y: -0.0038, z: 0.424}
   m_LocalScale: {x: 1, y: 1, z: 1}
   m_Children:
   - {fileID: 4608299829432302136}
@@ -1962,10 +1959,7 @@
   m_Name: 
   m_EditorClassIdentifier: 
   objectID: 
-<<<<<<< HEAD
-=======
   assetID: Coffee_Table_211_Master
->>>>>>> 2f8dd9f9
   Type: 148
   PrimaryProperty: 2
   SecondaryProperties: 07000000
