--- conflicted
+++ resolved
@@ -976,10 +976,7 @@
   m_Name: 
   m_EditorClassIdentifier: 
   objectID: 
-<<<<<<< HEAD
-=======
   assetID: 
->>>>>>> 2f8dd9f9
   Type: 95
   PrimaryProperty: 1
   SecondaryProperties: 0700000008000000
@@ -2191,10 +2188,7 @@
   m_Name: 
   m_EditorClassIdentifier: 
   objectID: 
-<<<<<<< HEAD
-=======
   assetID: 
->>>>>>> 2f8dd9f9
   Type: 95
   PrimaryProperty: 1
   SecondaryProperties: 0700000008000000
@@ -3446,10 +3440,7 @@
   m_Name: 
   m_EditorClassIdentifier: 
   objectID: 
-<<<<<<< HEAD
-=======
   assetID: 
->>>>>>> 2f8dd9f9
   Type: 95
   PrimaryProperty: 1
   SecondaryProperties: 0700000008000000
@@ -4500,10 +4491,7 @@
   m_Name: 
   m_EditorClassIdentifier: 
   objectID: 
-<<<<<<< HEAD
-=======
   assetID: 
->>>>>>> 2f8dd9f9
   Type: 95
   PrimaryProperty: 1
   SecondaryProperties: 0700000008000000
@@ -5657,10 +5645,7 @@
   m_Name: 
   m_EditorClassIdentifier: 
   objectID: 
-<<<<<<< HEAD
-=======
   assetID: 
->>>>>>> 2f8dd9f9
   Type: 95
   PrimaryProperty: 1
   SecondaryProperties: 0700000008000000
@@ -6164,7 +6149,7 @@
   m_PrefabAsset: {fileID: 0}
   m_GameObject: {fileID: 591979567935119386}
   m_LocalRotation: {x: 0, y: 0, z: 0, w: 1}
-  m_LocalPosition: {x: 0, y: 0, z: 0}
+  m_LocalPosition: {x: 0.227, y: 0.011, z: -0.165}
   m_LocalScale: {x: 1, y: 1, z: 1}
   m_Children:
   - {fileID: 592285989262686041}
@@ -6194,10 +6179,7 @@
   m_Name: 
   m_EditorClassIdentifier: 
   objectID: 
-<<<<<<< HEAD
-=======
   assetID: Coffee_Table_222_Master
->>>>>>> 2f8dd9f9
   Type: 148
   PrimaryProperty: 2
   SecondaryProperties: 07000000
@@ -6444,10 +6426,7 @@
   m_Name: 
   m_EditorClassIdentifier: 
   objectID: 
-<<<<<<< HEAD
-=======
   assetID: 
->>>>>>> 2f8dd9f9
   Type: 95
   PrimaryProperty: 1
   SecondaryProperties: 0700000008000000
