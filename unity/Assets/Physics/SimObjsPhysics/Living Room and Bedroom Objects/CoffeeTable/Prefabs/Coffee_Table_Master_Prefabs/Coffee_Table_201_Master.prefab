%YAML 1.1
%TAG !u! tag:unity3d.com,2011:
--- !u!1 &50076564604246317
GameObject:
  m_ObjectHideFlags: 0
  m_CorrespondingSourceObject: {fileID: 0}
  m_PrefabInstance: {fileID: 0}
  m_PrefabAsset: {fileID: 0}
  serializedVersion: 6
  m_Component:
  - component: {fileID: 7154229661788006110}
  m_Layer: 8
  m_Name: vPoint (41)
  m_TagString: Untagged
  m_Icon: {fileID: 0}
  m_NavMeshLayer: 0
  m_StaticEditorFlags: 0
  m_IsActive: 1
--- !u!4 &7154229661788006110
Transform:
  m_ObjectHideFlags: 0
  m_CorrespondingSourceObject: {fileID: 0}
  m_PrefabInstance: {fileID: 0}
  m_PrefabAsset: {fileID: 0}
  m_GameObject: {fileID: 50076564604246317}
  m_LocalRotation: {x: -0, y: -0, z: -0, w: 1}
  m_LocalPosition: {x: 0.488, y: 0.0531, z: -0.113}
  m_LocalScale: {x: 1, y: 1, z: 1.0000191}
  m_Children: []
  m_Father: {fileID: 5370347176103580164}
  m_RootOrder: 35
  m_LocalEulerAnglesHint: {x: 0, y: 0, z: 0}
--- !u!1 &287434787109942434
GameObject:
  m_ObjectHideFlags: 0
  m_CorrespondingSourceObject: {fileID: 0}
  m_PrefabInstance: {fileID: 0}
  m_PrefabAsset: {fileID: 0}
  serializedVersion: 6
  m_Component:
  - component: {fileID: 2959369432005743613}
  - component: {fileID: 4877087028619553315}
  m_Layer: 8
  m_Name: Col (7)
  m_TagString: SimObjPhysics
  m_Icon: {fileID: 0}
  m_NavMeshLayer: 0
  m_StaticEditorFlags: 64
  m_IsActive: 1
--- !u!4 &2959369432005743613
Transform:
  m_ObjectHideFlags: 0
  m_CorrespondingSourceObject: {fileID: 0}
  m_PrefabInstance: {fileID: 0}
  m_PrefabAsset: {fileID: 0}
  m_GameObject: {fileID: 287434787109942434}
  m_LocalRotation: {x: 0, y: 0, z: 0, w: 1}
  m_LocalPosition: {x: -0.304, y: 0.0114, z: 0}
  m_LocalScale: {x: 1, y: 1, z: 1}
  m_Children: []
  m_Father: {fileID: 6791183478925884333}
  m_RootOrder: 7
  m_LocalEulerAnglesHint: {x: 0, y: 0, z: 0}
--- !u!65 &4877087028619553315
BoxCollider:
  m_ObjectHideFlags: 0
  m_CorrespondingSourceObject: {fileID: 0}
  m_PrefabInstance: {fileID: 0}
  m_PrefabAsset: {fileID: 0}
  m_GameObject: {fileID: 287434787109942434}
  m_Material: {fileID: 13400000, guid: 9da434b8f7868e84085e043a213669c5, type: 2}
  m_IsTrigger: 0
  m_Enabled: 1
  serializedVersion: 2
  m_Size: {x: 0.01826179, y: 0.018244844, z: 0.6266913}
  m_Center: {x: 0, y: 0, z: 0}
--- !u!1 &505393567225547768
GameObject:
  m_ObjectHideFlags: 0
  m_CorrespondingSourceObject: {fileID: 0}
  m_PrefabInstance: {fileID: 0}
  m_PrefabAsset: {fileID: 0}
  serializedVersion: 6
  m_Component:
  - component: {fileID: 911008456420404864}
  m_Layer: 8
  m_Name: vPoint (38)
  m_TagString: Untagged
  m_Icon: {fileID: 0}
  m_NavMeshLayer: 0
  m_StaticEditorFlags: 0
  m_IsActive: 1
--- !u!4 &911008456420404864
Transform:
  m_ObjectHideFlags: 0
  m_CorrespondingSourceObject: {fileID: 0}
  m_PrefabInstance: {fileID: 0}
  m_PrefabAsset: {fileID: 0}
  m_GameObject: {fileID: 505393567225547768}
  m_LocalRotation: {x: -0, y: -0, z: -0, w: 1}
  m_LocalPosition: {x: -0.49099982, y: 0.0531, z: -0.11299998}
  m_LocalScale: {x: 1, y: 1, z: 1.0000191}
  m_Children: []
  m_Father: {fileID: 5370347176103580164}
  m_RootOrder: 32
  m_LocalEulerAnglesHint: {x: 0, y: 0, z: 0}
--- !u!1 &688222060127008496
GameObject:
  m_ObjectHideFlags: 0
  m_CorrespondingSourceObject: {fileID: 0}
  m_PrefabInstance: {fileID: 0}
  m_PrefabAsset: {fileID: 0}
  serializedVersion: 6
  m_Component:
  - component: {fileID: 8547454578869995588}
  m_Layer: 8
  m_Name: vPoint (16)
  m_TagString: Untagged
  m_Icon: {fileID: 0}
  m_NavMeshLayer: 0
  m_StaticEditorFlags: 0
  m_IsActive: 1
--- !u!4 &8547454578869995588
Transform:
  m_ObjectHideFlags: 0
  m_CorrespondingSourceObject: {fileID: 0}
  m_PrefabInstance: {fileID: 0}
  m_PrefabAsset: {fileID: 0}
  m_GameObject: {fileID: 688222060127008496}
  m_LocalRotation: {x: -0, y: -0, z: -0, w: 1}
  m_LocalPosition: {x: 0.477, y: 0.0546, z: -0.30399993}
  m_LocalScale: {x: 1, y: 1, z: 1.0000191}
  m_Children: []
  m_Father: {fileID: 5370347176103580164}
  m_RootOrder: 16
  m_LocalEulerAnglesHint: {x: 0, y: 0, z: 0}
--- !u!1 &791084838267917945
GameObject:
  m_ObjectHideFlags: 0
  m_CorrespondingSourceObject: {fileID: 0}
  m_PrefabInstance: {fileID: 0}
  m_PrefabAsset: {fileID: 0}
  serializedVersion: 6
  m_Component:
  - component: {fileID: 1242868358268724929}
  - component: {fileID: 898048815934330506}
  m_Layer: 8
  m_Name: Col (2)
  m_TagString: SimObjPhysics
  m_Icon: {fileID: 0}
  m_NavMeshLayer: 0
  m_StaticEditorFlags: 64
  m_IsActive: 1
--- !u!4 &1242868358268724929
Transform:
  m_ObjectHideFlags: 0
  m_CorrespondingSourceObject: {fileID: 0}
  m_PrefabInstance: {fileID: 0}
  m_PrefabAsset: {fileID: 0}
  m_GameObject: {fileID: 791084838267917945}
  m_LocalRotation: {x: -0, y: -0, z: -0, w: 1}
  m_LocalPosition: {x: 0, y: 0.0783, z: 0}
  m_LocalScale: {x: 1, y: 1, z: 1}
  m_Children: []
  m_Father: {fileID: 7086612262480293413}
  m_RootOrder: 2
  m_LocalEulerAnglesHint: {x: 0, y: 0, z: 0}
--- !u!65 &898048815934330506
BoxCollider:
  m_ObjectHideFlags: 0
  m_CorrespondingSourceObject: {fileID: 0}
  m_PrefabInstance: {fileID: 0}
  m_PrefabAsset: {fileID: 0}
  m_GameObject: {fileID: 791084838267917945}
  m_Material: {fileID: 13400000, guid: 9da434b8f7868e84085e043a213669c5, type: 2}
  m_IsTrigger: 1
  m_Enabled: 1
  serializedVersion: 2
  m_Size: {x: 0.6281922, y: 0.018244844, z: 0.6266913}
  m_Center: {x: 0, y: 0, z: 0}
--- !u!1 &803699639376728544
GameObject:
  m_ObjectHideFlags: 0
  m_CorrespondingSourceObject: {fileID: 0}
  m_PrefabInstance: {fileID: 0}
  m_PrefabAsset: {fileID: 0}
  serializedVersion: 6
  m_Component:
  - component: {fileID: 8139664306359176242}
  - component: {fileID: 2514535936991367025}
  m_Layer: 8
  m_Name: Col
  m_TagString: SimObjPhysics
  m_Icon: {fileID: 0}
  m_NavMeshLayer: 0
  m_StaticEditorFlags: 64
  m_IsActive: 1
--- !u!4 &8139664306359176242
Transform:
  m_ObjectHideFlags: 0
  m_CorrespondingSourceObject: {fileID: 0}
  m_PrefabInstance: {fileID: 0}
  m_PrefabAsset: {fileID: 0}
  m_GameObject: {fileID: 803699639376728544}
  m_LocalRotation: {x: 0, y: 0, z: 0, w: 1}
  m_LocalPosition: {x: 0, y: 0.5842, z: 0}
  m_LocalScale: {x: 1, y: 1, z: 1}
  m_Children: []
  m_Father: {fileID: 7086612262480293413}
  m_RootOrder: 0
  m_LocalEulerAnglesHint: {x: 0, y: 0, z: 0}
--- !u!65 &2514535936991367025
BoxCollider:
  m_ObjectHideFlags: 0
  m_CorrespondingSourceObject: {fileID: 0}
  m_PrefabInstance: {fileID: 0}
  m_PrefabAsset: {fileID: 0}
  m_GameObject: {fileID: 803699639376728544}
  m_Material: {fileID: 13400000, guid: 9da434b8f7868e84085e043a213669c5, type: 2}
  m_IsTrigger: 1
  m_Enabled: 1
  serializedVersion: 2
  m_Size: {x: 0.6281922, y: 0.018244844, z: 0.6266913}
  m_Center: {x: 0, y: 0, z: 0}
--- !u!1 &1027920479146935961
GameObject:
  m_ObjectHideFlags: 0
  m_CorrespondingSourceObject: {fileID: 0}
  m_PrefabInstance: {fileID: 0}
  m_PrefabAsset: {fileID: 0}
  serializedVersion: 6
  m_Component:
  - component: {fileID: 3075396758966307787}
  m_Layer: 8
  m_Name: vPoint (21)
  m_TagString: Untagged
  m_Icon: {fileID: 0}
  m_NavMeshLayer: 0
  m_StaticEditorFlags: 0
  m_IsActive: 1
--- !u!4 &3075396758966307787
Transform:
  m_ObjectHideFlags: 0
  m_CorrespondingSourceObject: {fileID: 0}
  m_PrefabInstance: {fileID: 0}
  m_PrefabAsset: {fileID: 0}
  m_GameObject: {fileID: 1027920479146935961}
  m_LocalRotation: {x: -0, y: -0, z: -0, w: 1}
  m_LocalPosition: {x: 0.489, y: -0.1473, z: 0.10499999}
  m_LocalScale: {x: 1, y: 1, z: 1}
  m_Children: []
  m_Father: {fileID: 4241774168901490144}
  m_RootOrder: 21
  m_LocalEulerAnglesHint: {x: 0, y: 0, z: 0}
--- !u!1 &1142877325009742791
GameObject:
  m_ObjectHideFlags: 0
  m_CorrespondingSourceObject: {fileID: 0}
  m_PrefabInstance: {fileID: 0}
  m_PrefabAsset: {fileID: 0}
  serializedVersion: 6
  m_Component:
  - component: {fileID: 7086612262480293413}
  m_Layer: 0
  m_Name: TriggerColliders
  m_TagString: Untagged
  m_Icon: {fileID: 0}
  m_NavMeshLayer: 0
  m_StaticEditorFlags: 64
  m_IsActive: 1
--- !u!4 &7086612262480293413
Transform:
  m_ObjectHideFlags: 0
  m_CorrespondingSourceObject: {fileID: 0}
  m_PrefabInstance: {fileID: 0}
  m_PrefabAsset: {fileID: 0}
  m_GameObject: {fileID: 1142877325009742791}
  m_LocalRotation: {x: -0, y: -0, z: -0, w: 1}
  m_LocalPosition: {x: 0, y: 0, z: 0}
  m_LocalScale: {x: 1, y: 1, z: 1}
  m_Children:
  - {fileID: 8139664306359176242}
  - {fileID: 5651122881626596458}
  - {fileID: 1242868358268724929}
  - {fileID: 2989737065205604390}
  - {fileID: 7764236659798756800}
  - {fileID: 312617273794882512}
  - {fileID: 7266684129329387625}
  - {fileID: 4400094967991061404}
  - {fileID: 809908131817951300}
  m_Father: {fileID: 6791183478648799546}
  m_RootOrder: 7
  m_LocalEulerAnglesHint: {x: 0, y: 0, z: 0}
--- !u!1 &1245371923466331377
GameObject:
  m_ObjectHideFlags: 0
  m_CorrespondingSourceObject: {fileID: 0}
  m_PrefabInstance: {fileID: 0}
  m_PrefabAsset: {fileID: 0}
  serializedVersion: 6
  m_Component:
  - component: {fileID: 1399690100704724799}
  m_Layer: 8
  m_Name: vPoint (35)
  m_TagString: Untagged
  m_Icon: {fileID: 0}
  m_NavMeshLayer: 0
  m_StaticEditorFlags: 0
  m_IsActive: 1
--- !u!4 &1399690100704724799
Transform:
  m_ObjectHideFlags: 0
  m_CorrespondingSourceObject: {fileID: 0}
  m_PrefabInstance: {fileID: 0}
  m_PrefabAsset: {fileID: 0}
  m_GameObject: {fileID: 1245371923466331377}
  m_LocalRotation: {x: -0, y: -0, z: -0, w: 1}
  m_LocalPosition: {x: -0.168, y: 0.0531, z: -0.303}
  m_LocalScale: {x: 0.99999714, y: 1.0000008, z: 1.0000191}
  m_Children: []
  m_Father: {fileID: 5370347176103580164}
  m_RootOrder: 29
  m_LocalEulerAnglesHint: {x: 0, y: 0, z: 0}
--- !u!1 &1528638670672516521
GameObject:
  m_ObjectHideFlags: 0
  m_CorrespondingSourceObject: {fileID: 0}
  m_PrefabInstance: {fileID: 0}
  m_PrefabAsset: {fileID: 0}
  serializedVersion: 6
  m_Component:
  - component: {fileID: 1635874745578907877}
  m_Layer: 8
  m_Name: vPoint (17)
  m_TagString: Untagged
  m_Icon: {fileID: 0}
  m_NavMeshLayer: 0
  m_StaticEditorFlags: 0
  m_IsActive: 1
--- !u!4 &1635874745578907877
Transform:
  m_ObjectHideFlags: 0
  m_CorrespondingSourceObject: {fileID: 0}
  m_PrefabInstance: {fileID: 0}
  m_PrefabAsset: {fileID: 0}
  m_GameObject: {fileID: 1528638670672516521}
  m_LocalRotation: {x: -0, y: -0, z: -0, w: 1}
  m_LocalPosition: {x: -0.463, y: 0.0581, z: -0.30399993}
  m_LocalScale: {x: 1, y: 1, z: 1.0000191}
  m_Children: []
  m_Father: {fileID: 4241774168901490144}
  m_RootOrder: 17
  m_LocalEulerAnglesHint: {x: 0, y: 0, z: 0}
--- !u!1 &1774546251662444379
GameObject:
  m_ObjectHideFlags: 0
  m_CorrespondingSourceObject: {fileID: 0}
  m_PrefabInstance: {fileID: 0}
  m_PrefabAsset: {fileID: 0}
  serializedVersion: 6
  m_Component:
  - component: {fileID: 1422461490865496836}
  m_Layer: 8
  m_Name: vPoint (19)
  m_TagString: Untagged
  m_Icon: {fileID: 0}
  m_NavMeshLayer: 0
  m_StaticEditorFlags: 0
  m_IsActive: 1
--- !u!4 &1422461490865496836
Transform:
  m_ObjectHideFlags: 0
  m_CorrespondingSourceObject: {fileID: 0}
  m_PrefabInstance: {fileID: 0}
  m_PrefabAsset: {fileID: 0}
  m_GameObject: {fileID: 1774546251662444379}
  m_LocalRotation: {x: -0, y: -0, z: -0, w: 1}
  m_LocalPosition: {x: -0.496, y: -0.0383, z: 0.105}
  m_LocalScale: {x: 1, y: 1, z: 1.0000191}
  m_Children: []
  m_Father: {fileID: 4241774168901490144}
  m_RootOrder: 19
  m_LocalEulerAnglesHint: {x: 0, y: 0, z: 0}
--- !u!1 &1781720459544040320
GameObject:
  m_ObjectHideFlags: 0
  m_CorrespondingSourceObject: {fileID: 0}
  m_PrefabInstance: {fileID: 0}
  m_PrefabAsset: {fileID: 0}
  serializedVersion: 6
  m_Component:
  - component: {fileID: 7341520947504599029}
  m_Layer: 8
  m_Name: vPoint (13)
  m_TagString: Untagged
  m_Icon: {fileID: 0}
  m_NavMeshLayer: 0
  m_StaticEditorFlags: 0
  m_IsActive: 1
--- !u!4 &7341520947504599029
Transform:
  m_ObjectHideFlags: 0
  m_CorrespondingSourceObject: {fileID: 0}
  m_PrefabInstance: {fileID: 0}
  m_PrefabAsset: {fileID: 0}
  m_GameObject: {fileID: 1781720459544040320}
  m_LocalRotation: {x: -0, y: -0, z: -0, w: 1}
  m_LocalPosition: {x: 0.482, y: -0.0379, z: -0.30399993}
  m_LocalScale: {x: 1, y: 1, z: 1.0000191}
  m_Children: []
  m_Father: {fileID: 4241774168901490144}
  m_RootOrder: 13
  m_LocalEulerAnglesHint: {x: 0, y: 0, z: 0}
--- !u!1 &2109613367470417398
GameObject:
  m_ObjectHideFlags: 0
  m_CorrespondingSourceObject: {fileID: 0}
  m_PrefabInstance: {fileID: 0}
  m_PrefabAsset: {fileID: 0}
  serializedVersion: 6
  m_Component:
  - component: {fileID: 2719954807068938612}
  - component: {fileID: 6578038311397719732}
  m_Layer: 8
  m_Name: Col (8)
  m_TagString: SimObjPhysics
  m_Icon: {fileID: 0}
  m_NavMeshLayer: 0
  m_StaticEditorFlags: 64
  m_IsActive: 1
--- !u!4 &2719954807068938612
Transform:
  m_ObjectHideFlags: 0
  m_CorrespondingSourceObject: {fileID: 0}
  m_PrefabInstance: {fileID: 0}
  m_PrefabAsset: {fileID: 0}
  m_GameObject: {fileID: 2109613367470417398}
  m_LocalRotation: {x: 0, y: 0, z: 0, w: 1}
  m_LocalPosition: {x: 0.3031, y: 0.0114, z: 0}
  m_LocalScale: {x: 1, y: 1, z: 1}
  m_Children: []
  m_Father: {fileID: 6791183478925884333}
  m_RootOrder: 8
  m_LocalEulerAnglesHint: {x: 0, y: 0, z: 0}
--- !u!65 &6578038311397719732
BoxCollider:
  m_ObjectHideFlags: 0
  m_CorrespondingSourceObject: {fileID: 0}
  m_PrefabInstance: {fileID: 0}
  m_PrefabAsset: {fileID: 0}
  m_GameObject: {fileID: 2109613367470417398}
  m_Material: {fileID: 13400000, guid: 9da434b8f7868e84085e043a213669c5, type: 2}
  m_IsTrigger: 0
  m_Enabled: 1
  serializedVersion: 2
  m_Size: {x: 0.01826179, y: 0.018244844, z: 0.6266913}
  m_Center: {x: 0, y: 0, z: 0}
--- !u!1 &2514182481313555240
GameObject:
  m_ObjectHideFlags: 0
  m_CorrespondingSourceObject: {fileID: 0}
  m_PrefabInstance: {fileID: 0}
  m_PrefabAsset: {fileID: 0}
  serializedVersion: 6
  m_Component:
  - component: {fileID: 3551305855518060562}
  m_Layer: 8
  m_Name: vPoint (35)
  m_TagString: Untagged
  m_Icon: {fileID: 0}
  m_NavMeshLayer: 0
  m_StaticEditorFlags: 0
  m_IsActive: 1
--- !u!4 &3551305855518060562
Transform:
  m_ObjectHideFlags: 0
  m_CorrespondingSourceObject: {fileID: 0}
  m_PrefabInstance: {fileID: 0}
  m_PrefabAsset: {fileID: 0}
  m_GameObject: {fileID: 2514182481313555240}
  m_LocalRotation: {x: -0, y: -0, z: -0, w: 1}
  m_LocalPosition: {x: -0.168, y: 0.0531, z: -0.303}
  m_LocalScale: {x: 0.99999714, y: 1.0000008, z: 1.0000191}
  m_Children: []
  m_Father: {fileID: 4241774168901490144}
  m_RootOrder: 29
  m_LocalEulerAnglesHint: {x: 0, y: 0, z: 0}
--- !u!1 &2555709290439558299
GameObject:
  m_ObjectHideFlags: 0
  m_CorrespondingSourceObject: {fileID: 0}
  m_PrefabInstance: {fileID: 0}
  m_PrefabAsset: {fileID: 0}
  serializedVersion: 6
  m_Component:
  - component: {fileID: 78738658043376745}
  m_Layer: 8
  m_Name: vPoint (14)
  m_TagString: Untagged
  m_Icon: {fileID: 0}
  m_NavMeshLayer: 0
  m_StaticEditorFlags: 0
  m_IsActive: 1
--- !u!4 &78738658043376745
Transform:
  m_ObjectHideFlags: 0
  m_CorrespondingSourceObject: {fileID: 0}
  m_PrefabInstance: {fileID: 0}
  m_PrefabAsset: {fileID: 0}
  m_GameObject: {fileID: 2555709290439558299}
  m_LocalRotation: {x: -0, y: -0, z: -0, w: 1}
  m_LocalPosition: {x: -0.494, y: -0.0387, z: -0.30399993}
  m_LocalScale: {x: 1, y: 1, z: 1.0000191}
  m_Children: []
  m_Father: {fileID: 5370347176103580164}
  m_RootOrder: 14
  m_LocalEulerAnglesHint: {x: 0, y: 0, z: 0}
--- !u!1 &2725115832857040088
GameObject:
  m_ObjectHideFlags: 0
  m_CorrespondingSourceObject: {fileID: 0}
  m_PrefabInstance: {fileID: 0}
  m_PrefabAsset: {fileID: 0}
  serializedVersion: 6
  m_Component:
  - component: {fileID: 1345973236214071905}
  m_Layer: 8
  m_Name: vPoint (36)
  m_TagString: Untagged
  m_Icon: {fileID: 0}
  m_NavMeshLayer: 0
  m_StaticEditorFlags: 0
  m_IsActive: 1
--- !u!4 &1345973236214071905
Transform:
  m_ObjectHideFlags: 0
  m_CorrespondingSourceObject: {fileID: 0}
  m_PrefabInstance: {fileID: 0}
  m_PrefabAsset: {fileID: 0}
  m_GameObject: {fileID: 2725115832857040088}
  m_LocalRotation: {x: -0, y: -0, z: -0, w: 1}
  m_LocalPosition: {x: -0.493, y: -0.1481, z: -0.11299998}
  m_LocalScale: {x: 1, y: 1, z: 1.0000191}
  m_Children: []
  m_Father: {fileID: 4241774168901490144}
  m_RootOrder: 30
  m_LocalEulerAnglesHint: {x: 0, y: 0, z: 0}
--- !u!1 &3147137939113958366
GameObject:
  m_ObjectHideFlags: 0
  m_CorrespondingSourceObject: {fileID: 0}
  m_PrefabInstance: {fileID: 0}
  m_PrefabAsset: {fileID: 0}
  serializedVersion: 6
  m_Component:
  - component: {fileID: 7875560968638660036}
  m_Layer: 8
  m_Name: vPoint (10)
  m_TagString: Untagged
  m_Icon: {fileID: 0}
  m_NavMeshLayer: 0
  m_StaticEditorFlags: 0
  m_IsActive: 1
--- !u!4 &7875560968638660036
Transform:
  m_ObjectHideFlags: 0
  m_CorrespondingSourceObject: {fileID: 0}
  m_PrefabInstance: {fileID: 0}
  m_PrefabAsset: {fileID: 0}
  m_GameObject: {fileID: 3147137939113958366}
  m_LocalRotation: {x: -0, y: -0, z: -0, w: 1}
  m_LocalPosition: {x: -0.471, y: -0.1481, z: -0.30399993}
  m_LocalScale: {x: 1, y: 1, z: 1.0000191}
  m_Children: []
  m_Father: {fileID: 4241774168901490144}
  m_RootOrder: 10
  m_LocalEulerAnglesHint: {x: 0, y: 0, z: 0}
--- !u!1 &3232870479368345008
GameObject:
  m_ObjectHideFlags: 0
  m_CorrespondingSourceObject: {fileID: 0}
  m_PrefabInstance: {fileID: 0}
  m_PrefabAsset: {fileID: 0}
  serializedVersion: 6
  m_Component:
  - component: {fileID: 4400094967991061404}
  - component: {fileID: 5636771474460486888}
  m_Layer: 8
  m_Name: Col (7)
  m_TagString: SimObjPhysics
  m_Icon: {fileID: 0}
  m_NavMeshLayer: 0
  m_StaticEditorFlags: 64
  m_IsActive: 1
--- !u!4 &4400094967991061404
Transform:
  m_ObjectHideFlags: 0
  m_CorrespondingSourceObject: {fileID: 0}
  m_PrefabInstance: {fileID: 0}
  m_PrefabAsset: {fileID: 0}
  m_GameObject: {fileID: 3232870479368345008}
  m_LocalRotation: {x: 0, y: 0, z: 0, w: 1}
  m_LocalPosition: {x: -0.304, y: 0.0114, z: 0}
  m_LocalScale: {x: 1, y: 1, z: 1}
  m_Children: []
  m_Father: {fileID: 7086612262480293413}
  m_RootOrder: 7
  m_LocalEulerAnglesHint: {x: 0, y: 0, z: 0}
--- !u!65 &5636771474460486888
BoxCollider:
  m_ObjectHideFlags: 0
  m_CorrespondingSourceObject: {fileID: 0}
  m_PrefabInstance: {fileID: 0}
  m_PrefabAsset: {fileID: 0}
  m_GameObject: {fileID: 3232870479368345008}
  m_Material: {fileID: 13400000, guid: 9da434b8f7868e84085e043a213669c5, type: 2}
  m_IsTrigger: 1
  m_Enabled: 1
  serializedVersion: 2
  m_Size: {x: 0.01826179, y: 0.018244844, z: 0.6266913}
  m_Center: {x: 0, y: 0, z: 0}
--- !u!1 &3324764942587999117
GameObject:
  m_ObjectHideFlags: 0
  m_CorrespondingSourceObject: {fileID: 0}
  m_PrefabInstance: {fileID: 0}
  m_PrefabAsset: {fileID: 0}
  serializedVersion: 6
  m_Component:
  - component: {fileID: 6674027080873625161}
  m_Layer: 8
  m_Name: vPoint (33)
  m_TagString: Untagged
  m_Icon: {fileID: 0}
  m_NavMeshLayer: 0
  m_StaticEditorFlags: 0
  m_IsActive: 1
--- !u!4 &6674027080873625161
Transform:
  m_ObjectHideFlags: 0
  m_CorrespondingSourceObject: {fileID: 0}
  m_PrefabInstance: {fileID: 0}
  m_PrefabAsset: {fileID: 0}
  m_GameObject: {fileID: 3324764942587999117}
  m_LocalRotation: {x: -0, y: -0, z: -0, w: 1}
  m_LocalPosition: {x: -0.17299998, y: -0.1459, z: -0.30299994}
  m_LocalScale: {x: 0.99999714, y: 1.0000008, z: 1.0000191}
  m_Children: []
  m_Father: {fileID: 4241774168901490144}
  m_RootOrder: 27
  m_LocalEulerAnglesHint: {x: 0, y: 0, z: 0}
--- !u!1 &3343385791828002761
GameObject:
  m_ObjectHideFlags: 0
  m_CorrespondingSourceObject: {fileID: 0}
  m_PrefabInstance: {fileID: 0}
  m_PrefabAsset: {fileID: 0}
  serializedVersion: 6
  m_Component:
  - component: {fileID: 4609024512774319262}
  m_Layer: 8
  m_Name: vPoint (10)
  m_TagString: Untagged
  m_Icon: {fileID: 0}
  m_NavMeshLayer: 0
  m_StaticEditorFlags: 0
  m_IsActive: 1
--- !u!4 &4609024512774319262
Transform:
  m_ObjectHideFlags: 0
  m_CorrespondingSourceObject: {fileID: 0}
  m_PrefabInstance: {fileID: 0}
  m_PrefabAsset: {fileID: 0}
  m_GameObject: {fileID: 3343385791828002761}
  m_LocalRotation: {x: -0, y: -0, z: -0, w: 1}
  m_LocalPosition: {x: -0.471, y: -0.1481, z: -0.30399993}
  m_LocalScale: {x: 1, y: 1, z: 1.0000191}
  m_Children: []
  m_Father: {fileID: 5370347176103580164}
  m_RootOrder: 10
  m_LocalEulerAnglesHint: {x: 0, y: 0, z: 0}
--- !u!1 &3443026190918883213
GameObject:
  m_ObjectHideFlags: 0
  m_CorrespondingSourceObject: {fileID: 0}
  m_PrefabInstance: {fileID: 0}
  m_PrefabAsset: {fileID: 0}
  serializedVersion: 6
  m_Component:
  - component: {fileID: 6906686393412465219}
  m_Layer: 8
  m_Name: vPoint (34)
  m_TagString: Untagged
  m_Icon: {fileID: 0}
  m_NavMeshLayer: 0
  m_StaticEditorFlags: 0
  m_IsActive: 1
--- !u!4 &6906686393412465219
Transform:
  m_ObjectHideFlags: 0
  m_CorrespondingSourceObject: {fileID: 0}
  m_PrefabInstance: {fileID: 0}
  m_PrefabAsset: {fileID: 0}
  m_GameObject: {fileID: 3443026190918883213}
  m_LocalRotation: {x: -0, y: -0, z: -0, w: 1}
  m_LocalPosition: {x: -0.17300013, y: -0.0383, z: -0.30299994}
  m_LocalScale: {x: 0.99999714, y: 1.0000008, z: 1.0000191}
  m_Children: []
  m_Father: {fileID: 5370347176103580164}
  m_RootOrder: 28
  m_LocalEulerAnglesHint: {x: 0, y: 0, z: 0}
--- !u!1 &3474072127703489841
GameObject:
  m_ObjectHideFlags: 0
  m_CorrespondingSourceObject: {fileID: 0}
  m_PrefabInstance: {fileID: 0}
  m_PrefabAsset: {fileID: 0}
  serializedVersion: 6
  m_Component:
  - component: {fileID: 9111221541581749769}
  m_Layer: 8
  m_Name: vPoint (22)
  m_TagString: Untagged
  m_Icon: {fileID: 0}
  m_NavMeshLayer: 0
  m_StaticEditorFlags: 0
  m_IsActive: 1
--- !u!4 &9111221541581749769
Transform:
  m_ObjectHideFlags: 0
  m_CorrespondingSourceObject: {fileID: 0}
  m_PrefabInstance: {fileID: 0}
  m_PrefabAsset: {fileID: 0}
  m_GameObject: {fileID: 3474072127703489841}
  m_LocalRotation: {x: -0, y: -0, z: -0, w: 1}
  m_LocalPosition: {x: 0.48299986, y: -0.0383, z: 0.10499999}
  m_LocalScale: {x: 1, y: 1, z: 1.0000191}
  m_Children: []
  m_Father: {fileID: 5370347176103580164}
  m_RootOrder: 22
  m_LocalEulerAnglesHint: {x: 0, y: 0, z: 0}
--- !u!1 &3593271555859000732
GameObject:
  m_ObjectHideFlags: 0
  m_CorrespondingSourceObject: {fileID: 0}
  m_PrefabInstance: {fileID: 0}
  m_PrefabAsset: {fileID: 0}
  serializedVersion: 6
  m_Component:
  - component: {fileID: 507416468624594736}
  m_Layer: 8
  m_Name: vPoint (34)
  m_TagString: Untagged
  m_Icon: {fileID: 0}
  m_NavMeshLayer: 0
  m_StaticEditorFlags: 0
  m_IsActive: 1
--- !u!4 &507416468624594736
Transform:
  m_ObjectHideFlags: 0
  m_CorrespondingSourceObject: {fileID: 0}
  m_PrefabInstance: {fileID: 0}
  m_PrefabAsset: {fileID: 0}
  m_GameObject: {fileID: 3593271555859000732}
  m_LocalRotation: {x: -0, y: -0, z: -0, w: 1}
  m_LocalPosition: {x: -0.17300013, y: -0.0383, z: -0.30299994}
  m_LocalScale: {x: 0.99999714, y: 1.0000008, z: 1.0000191}
  m_Children: []
  m_Father: {fileID: 4241774168901490144}
  m_RootOrder: 28
  m_LocalEulerAnglesHint: {x: 0, y: 0, z: 0}
--- !u!1 &3859827532683444900
GameObject:
  m_ObjectHideFlags: 0
  m_CorrespondingSourceObject: {fileID: 0}
  m_PrefabInstance: {fileID: 0}
  m_PrefabAsset: {fileID: 0}
  serializedVersion: 6
  m_Component:
  - component: {fileID: 8364233714908027827}
  m_Layer: 8
  m_Name: vPoint (21)
  m_TagString: Untagged
  m_Icon: {fileID: 0}
  m_NavMeshLayer: 0
  m_StaticEditorFlags: 0
  m_IsActive: 1
--- !u!4 &8364233714908027827
Transform:
  m_ObjectHideFlags: 0
  m_CorrespondingSourceObject: {fileID: 0}
  m_PrefabInstance: {fileID: 0}
  m_PrefabAsset: {fileID: 0}
  m_GameObject: {fileID: 3859827532683444900}
  m_LocalRotation: {x: -0, y: -0, z: -0, w: 1}
  m_LocalPosition: {x: 0.489, y: -0.1473, z: 0.10499999}
  m_LocalScale: {x: 1, y: 1, z: 1}
  m_Children: []
  m_Father: {fileID: 5370347176103580164}
  m_RootOrder: 21
  m_LocalEulerAnglesHint: {x: 0, y: 0, z: 0}
--- !u!1 &3862528565629572376
GameObject:
  m_ObjectHideFlags: 0
  m_CorrespondingSourceObject: {fileID: 0}
  m_PrefabInstance: {fileID: 0}
  m_PrefabAsset: {fileID: 0}
  serializedVersion: 6
  m_Component:
  - component: {fileID: 2989737065205604390}
  - component: {fileID: 6426710178680099440}
  m_Layer: 8
  m_Name: Col (3)
  m_TagString: SimObjPhysics
  m_Icon: {fileID: 0}
  m_NavMeshLayer: 0
  m_StaticEditorFlags: 64
  m_IsActive: 1
--- !u!4 &2989737065205604390
Transform:
  m_ObjectHideFlags: 0
  m_CorrespondingSourceObject: {fileID: 0}
  m_PrefabInstance: {fileID: 0}
  m_PrefabAsset: {fileID: 0}
  m_GameObject: {fileID: 3862528565629572376}
  m_LocalRotation: {x: -0, y: -0, z: -0, w: 1}
  m_LocalPosition: {x: -0.3022, y: 0.3311, z: 0.3051}
  m_LocalScale: {x: 1, y: 1, z: 1}
  m_Children: []
  m_Father: {fileID: 7086612262480293413}
  m_RootOrder: 3
  m_LocalEulerAnglesHint: {x: 0, y: 0, z: 0}
--- !u!65 &6426710178680099440
BoxCollider:
  m_ObjectHideFlags: 0
  m_CorrespondingSourceObject: {fileID: 0}
  m_PrefabInstance: {fileID: 0}
  m_PrefabAsset: {fileID: 0}
  m_GameObject: {fileID: 3862528565629572376}
  m_Material: {fileID: 13400000, guid: 9da434b8f7868e84085e043a213669c5, type: 2}
  m_IsTrigger: 1
  m_Enabled: 1
  serializedVersion: 2
  m_Size: {x: 0.015762534, y: 0.5911803, z: 0.01780355}
  m_Center: {x: 0, y: -0.03598684, z: 0}
--- !u!1 &4094523234075692061
GameObject:
  m_ObjectHideFlags: 0
  m_CorrespondingSourceObject: {fileID: 0}
  m_PrefabInstance: {fileID: 0}
  m_PrefabAsset: {fileID: 0}
  serializedVersion: 6
  m_Component:
  - component: {fileID: 809908131817951300}
  - component: {fileID: 906107984847850306}
  m_Layer: 8
  m_Name: Col (8)
  m_TagString: SimObjPhysics
  m_Icon: {fileID: 0}
  m_NavMeshLayer: 0
  m_StaticEditorFlags: 64
  m_IsActive: 1
--- !u!4 &809908131817951300
Transform:
  m_ObjectHideFlags: 0
  m_CorrespondingSourceObject: {fileID: 0}
  m_PrefabInstance: {fileID: 0}
  m_PrefabAsset: {fileID: 0}
  m_GameObject: {fileID: 4094523234075692061}
  m_LocalRotation: {x: 0, y: 0, z: 0, w: 1}
  m_LocalPosition: {x: 0.3031, y: 0.0114, z: 0}
  m_LocalScale: {x: 1, y: 1, z: 1}
  m_Children: []
  m_Father: {fileID: 7086612262480293413}
  m_RootOrder: 8
  m_LocalEulerAnglesHint: {x: 0, y: 0, z: 0}
--- !u!65 &906107984847850306
BoxCollider:
  m_ObjectHideFlags: 0
  m_CorrespondingSourceObject: {fileID: 0}
  m_PrefabInstance: {fileID: 0}
  m_PrefabAsset: {fileID: 0}
  m_GameObject: {fileID: 4094523234075692061}
  m_Material: {fileID: 13400000, guid: 9da434b8f7868e84085e043a213669c5, type: 2}
  m_IsTrigger: 1
  m_Enabled: 1
  serializedVersion: 2
  m_Size: {x: 0.01826179, y: 0.018244844, z: 0.6266913}
  m_Center: {x: 0, y: 0, z: 0}
--- !u!1 &4236045541143977045
GameObject:
  m_ObjectHideFlags: 0
  m_CorrespondingSourceObject: {fileID: 0}
  m_PrefabInstance: {fileID: 0}
  m_PrefabAsset: {fileID: 0}
  serializedVersion: 6
  m_Component:
  - component: {fileID: 6151486564414153282}
  m_Layer: 8
  m_Name: vPoint (11)
  m_TagString: Untagged
  m_Icon: {fileID: 0}
  m_NavMeshLayer: 0
  m_StaticEditorFlags: 0
  m_IsActive: 1
--- !u!4 &6151486564414153282
Transform:
  m_ObjectHideFlags: 0
  m_CorrespondingSourceObject: {fileID: 0}
  m_PrefabInstance: {fileID: 0}
  m_PrefabAsset: {fileID: 0}
  m_GameObject: {fileID: 4236045541143977045}
  m_LocalRotation: {x: -0, y: -0, z: -0, w: 1}
  m_LocalPosition: {x: 0.171, y: -0.1459, z: -0.30399993}
  m_LocalScale: {x: 1, y: 1, z: 1.0000191}
  m_Children: []
  m_Father: {fileID: 4241774168901490144}
  m_RootOrder: 11
  m_LocalEulerAnglesHint: {x: 0, y: 0, z: 0}
--- !u!64 &5260306906409113849
MeshCollider:
  m_ObjectHideFlags: 0
  m_CorrespondingSourceObject: {fileID: 0}
  m_PrefabInstance: {fileID: 0}
  m_PrefabAsset: {fileID: 0}
  m_GameObject: {fileID: 4239745405132375872}
  m_Material: {fileID: 0}
  m_IsTrigger: 0
  m_Enabled: 1
  serializedVersion: 4
  m_Convex: 0
  m_CookingOptions: 30
  m_Mesh: {fileID: 4300004, guid: aa4dd68553aeb6a47a33a2321fb1314b, type: 3}
--- !u!1 &4491450714035172956
GameObject:
  m_ObjectHideFlags: 0
  m_CorrespondingSourceObject: {fileID: 0}
  m_PrefabInstance: {fileID: 0}
  m_PrefabAsset: {fileID: 0}
  serializedVersion: 6
  m_Component:
  - component: {fileID: 7764236659798756800}
  - component: {fileID: 7180960871411425443}
  m_Layer: 8
  m_Name: Col (4)
  m_TagString: SimObjPhysics
  m_Icon: {fileID: 0}
  m_NavMeshLayer: 0
  m_StaticEditorFlags: 64
  m_IsActive: 1
--- !u!4 &7764236659798756800
Transform:
  m_ObjectHideFlags: 0
  m_CorrespondingSourceObject: {fileID: 0}
  m_PrefabInstance: {fileID: 0}
  m_PrefabAsset: {fileID: 0}
  m_GameObject: {fileID: 4491450714035172956}
  m_LocalRotation: {x: -0, y: -0, z: -0, w: 1}
  m_LocalPosition: {x: -0.30220008, y: 0.3311, z: -0.3032}
  m_LocalScale: {x: 1, y: 1, z: 1}
  m_Children: []
  m_Father: {fileID: 7086612262480293413}
  m_RootOrder: 4
  m_LocalEulerAnglesHint: {x: 0, y: 0, z: 0}
--- !u!65 &7180960871411425443
BoxCollider:
  m_ObjectHideFlags: 0
  m_CorrespondingSourceObject: {fileID: 0}
  m_PrefabInstance: {fileID: 0}
  m_PrefabAsset: {fileID: 0}
  m_GameObject: {fileID: 4491450714035172956}
  m_Material: {fileID: 13400000, guid: 9da434b8f7868e84085e043a213669c5, type: 2}
  m_IsTrigger: 1
  m_Enabled: 1
  serializedVersion: 2
  m_Size: {x: 0.015762534, y: 0.5911803, z: 0.01780355}
  m_Center: {x: 0, y: -0.03598684, z: 0}
--- !u!1 &4623690374120581467
GameObject:
  m_ObjectHideFlags: 0
  m_CorrespondingSourceObject: {fileID: 0}
  m_PrefabInstance: {fileID: 0}
  m_PrefabAsset: {fileID: 0}
  serializedVersion: 6
  m_Component:
  - component: {fileID: 7266684129329387625}
  - component: {fileID: 1924464159923630217}
  m_Layer: 8
  m_Name: Col (6)
  m_TagString: SimObjPhysics
  m_Icon: {fileID: 0}
  m_NavMeshLayer: 0
  m_StaticEditorFlags: 64
  m_IsActive: 1
--- !u!4 &7266684129329387625
Transform:
  m_ObjectHideFlags: 0
  m_CorrespondingSourceObject: {fileID: 0}
  m_PrefabInstance: {fileID: 0}
  m_PrefabAsset: {fileID: 0}
  m_GameObject: {fileID: 4623690374120581467}
  m_LocalRotation: {x: -0, y: -0, z: -0, w: 1}
  m_LocalPosition: {x: 0.30360007, y: 0.3311, z: 0.304}
  m_LocalScale: {x: 1, y: 1, z: 1}
  m_Children: []
  m_Father: {fileID: 7086612262480293413}
  m_RootOrder: 6
  m_LocalEulerAnglesHint: {x: 0, y: 0, z: 0}
--- !u!65 &1924464159923630217
BoxCollider:
  m_ObjectHideFlags: 0
  m_CorrespondingSourceObject: {fileID: 0}
  m_PrefabInstance: {fileID: 0}
  m_PrefabAsset: {fileID: 0}
  m_GameObject: {fileID: 4623690374120581467}
  m_Material: {fileID: 13400000, guid: 9da434b8f7868e84085e043a213669c5, type: 2}
  m_IsTrigger: 1
  m_Enabled: 1
  serializedVersion: 2
  m_Size: {x: 0.015762534, y: 0.5911803, z: 0.01780355}
  m_Center: {x: 0, y: -0.03598684, z: 0}
--- !u!1 &4801179367265812667
GameObject:
  m_ObjectHideFlags: 0
  m_CorrespondingSourceObject: {fileID: 0}
  m_PrefabInstance: {fileID: 0}
  m_PrefabAsset: {fileID: 0}
  serializedVersion: 6
  m_Component:
  - component: {fileID: 1648281663198914987}
  m_Layer: 8
  m_Name: vPoint (36)
  m_TagString: Untagged
  m_Icon: {fileID: 0}
  m_NavMeshLayer: 0
  m_StaticEditorFlags: 0
  m_IsActive: 1
--- !u!4 &1648281663198914987
Transform:
  m_ObjectHideFlags: 0
  m_CorrespondingSourceObject: {fileID: 0}
  m_PrefabInstance: {fileID: 0}
  m_PrefabAsset: {fileID: 0}
  m_GameObject: {fileID: 4801179367265812667}
  m_LocalRotation: {x: -0, y: -0, z: -0, w: 1}
  m_LocalPosition: {x: -0.493, y: -0.1481, z: -0.11299998}
  m_LocalScale: {x: 1, y: 1, z: 1.0000191}
  m_Children: []
  m_Father: {fileID: 5370347176103580164}
  m_RootOrder: 30
  m_LocalEulerAnglesHint: {x: 0, y: 0, z: 0}
--- !u!1 &4871554760073792602
GameObject:
  m_ObjectHideFlags: 0
  m_CorrespondingSourceObject: {fileID: 0}
  m_PrefabInstance: {fileID: 0}
  m_PrefabAsset: {fileID: 0}
  serializedVersion: 6
  m_Component:
  - component: {fileID: 5614849137753879640}
  m_Layer: 8
  m_Name: vPoint (28)
  m_TagString: Untagged
  m_Icon: {fileID: 0}
  m_NavMeshLayer: 0
  m_StaticEditorFlags: 0
  m_IsActive: 1
--- !u!4 &5614849137753879640
Transform:
  m_ObjectHideFlags: 0
  m_CorrespondingSourceObject: {fileID: 0}
  m_PrefabInstance: {fileID: 0}
  m_PrefabAsset: {fileID: 0}
  m_GameObject: {fileID: 4871554760073792602}
  m_LocalRotation: {x: -0, y: -0, z: -0, w: 1}
  m_LocalPosition: {x: -0.17300013, y: -0.0383, z: 0.309}
  m_LocalScale: {x: 0.99999714, y: 1.0000008, z: 1.0000191}
  m_Children: []
  m_Father: {fileID: 5370347176103580164}
  m_RootOrder: 25
  m_LocalEulerAnglesHint: {x: 0, y: 0, z: 0}
--- !u!1 &4914125904196250995
GameObject:
  m_ObjectHideFlags: 0
  m_CorrespondingSourceObject: {fileID: 0}
  m_PrefabInstance: {fileID: 0}
  m_PrefabAsset: {fileID: 0}
  serializedVersion: 6
  m_Component:
  - component: {fileID: 4153514831353972964}
  m_Layer: 8
  m_Name: vPoint (37)
  m_TagString: Untagged
  m_Icon: {fileID: 0}
  m_NavMeshLayer: 0
  m_StaticEditorFlags: 0
  m_IsActive: 1
--- !u!4 &4153514831353972964
Transform:
  m_ObjectHideFlags: 0
  m_CorrespondingSourceObject: {fileID: 0}
  m_PrefabInstance: {fileID: 0}
  m_PrefabAsset: {fileID: 0}
  m_GameObject: {fileID: 4914125904196250995}
  m_LocalRotation: {x: -0, y: -0, z: -0, w: 1}
  m_LocalPosition: {x: -0.496, y: -0.0383, z: -0.11299997}
  m_LocalScale: {x: 1, y: 1, z: 1.0000191}
  m_Children: []
  m_Father: {fileID: 4241774168901490144}
  m_RootOrder: 31
  m_LocalEulerAnglesHint: {x: 0, y: 0, z: 0}
--- !u!1 &4945521711735758891
GameObject:
  m_ObjectHideFlags: 0
  m_CorrespondingSourceObject: {fileID: 0}
  m_PrefabInstance: {fileID: 0}
  m_PrefabAsset: {fileID: 0}
  serializedVersion: 6
  m_Component:
  - component: {fileID: 4001916722426810312}
  m_Layer: 8
  m_Name: vPoint (41)
  m_TagString: Untagged
  m_Icon: {fileID: 0}
  m_NavMeshLayer: 0
  m_StaticEditorFlags: 0
  m_IsActive: 1
--- !u!4 &4001916722426810312
Transform:
  m_ObjectHideFlags: 0
  m_CorrespondingSourceObject: {fileID: 0}
  m_PrefabInstance: {fileID: 0}
  m_PrefabAsset: {fileID: 0}
  m_GameObject: {fileID: 4945521711735758891}
  m_LocalRotation: {x: -0, y: -0, z: -0, w: 1}
  m_LocalPosition: {x: 0.488, y: 0.0531, z: -0.113}
  m_LocalScale: {x: 1, y: 1, z: 1.0000191}
  m_Children: []
  m_Father: {fileID: 4241774168901490144}
  m_RootOrder: 35
  m_LocalEulerAnglesHint: {x: 0, y: 0, z: 0}
--- !u!1 &5323737480350415701
GameObject:
  m_ObjectHideFlags: 0
  m_CorrespondingSourceObject: {fileID: 0}
  m_PrefabInstance: {fileID: 0}
  m_PrefabAsset: {fileID: 0}
  serializedVersion: 6
  m_Component:
  - component: {fileID: 1694295648412914730}
  m_Layer: 8
  m_Name: vPoint (12)
  m_TagString: Untagged
  m_Icon: {fileID: 0}
  m_NavMeshLayer: 0
  m_StaticEditorFlags: 0
  m_IsActive: 1
--- !u!4 &1694295648412914730
Transform:
  m_ObjectHideFlags: 0
  m_CorrespondingSourceObject: {fileID: 0}
  m_PrefabInstance: {fileID: 0}
  m_PrefabAsset: {fileID: 0}
  m_GameObject: {fileID: 5323737480350415701}
  m_LocalRotation: {x: -0, y: -0, z: -0, w: 1}
  m_LocalPosition: {x: 0.1709997, y: -0.0383, z: -0.30399993}
  m_LocalScale: {x: 1, y: 1, z: 1.0000191}
  m_Children: []
  m_Father: {fileID: 4241774168901490144}
  m_RootOrder: 12
  m_LocalEulerAnglesHint: {x: 0, y: 0, z: 0}
--- !u!64 &3544487015846748314
MeshCollider:
  m_ObjectHideFlags: 0
  m_CorrespondingSourceObject: {fileID: 0}
  m_PrefabInstance: {fileID: 0}
  m_PrefabAsset: {fileID: 0}
  m_GameObject: {fileID: 5371695495752351908}
  m_Material: {fileID: 0}
  m_IsTrigger: 0
  m_Enabled: 1
  serializedVersion: 4
  m_Convex: 0
  m_CookingOptions: 30
  m_Mesh: {fileID: 4300002, guid: aa4dd68553aeb6a47a33a2321fb1314b, type: 3}
--- !u!1 &5446472267844267935
GameObject:
  m_ObjectHideFlags: 0
  m_CorrespondingSourceObject: {fileID: 0}
  m_PrefabInstance: {fileID: 0}
  m_PrefabAsset: {fileID: 0}
  serializedVersion: 6
  m_Component:
  - component: {fileID: 6565695995243579031}
  m_Layer: 8
  m_Name: vPoint (38)
  m_TagString: Untagged
  m_Icon: {fileID: 0}
  m_NavMeshLayer: 0
  m_StaticEditorFlags: 0
  m_IsActive: 1
--- !u!4 &6565695995243579031
Transform:
  m_ObjectHideFlags: 0
  m_CorrespondingSourceObject: {fileID: 0}
  m_PrefabInstance: {fileID: 0}
  m_PrefabAsset: {fileID: 0}
  m_GameObject: {fileID: 5446472267844267935}
  m_LocalRotation: {x: -0, y: -0, z: -0, w: 1}
  m_LocalPosition: {x: -0.49099982, y: 0.0531, z: -0.11299998}
  m_LocalScale: {x: 1, y: 1, z: 1.0000191}
  m_Children: []
  m_Father: {fileID: 4241774168901490144}
  m_RootOrder: 32
  m_LocalEulerAnglesHint: {x: 0, y: 0, z: 0}
--- !u!1 &5511727266003561378
GameObject:
  m_ObjectHideFlags: 0
  m_CorrespondingSourceObject: {fileID: 0}
  m_PrefabInstance: {fileID: 0}
  m_PrefabAsset: {fileID: 0}
  serializedVersion: 6
  m_Component:
  - component: {fileID: 827588316316512205}
  m_Layer: 8
  m_Name: vPoint (14)
  m_TagString: Untagged
  m_Icon: {fileID: 0}
  m_NavMeshLayer: 0
  m_StaticEditorFlags: 0
  m_IsActive: 1
--- !u!4 &827588316316512205
Transform:
  m_ObjectHideFlags: 0
  m_CorrespondingSourceObject: {fileID: 0}
  m_PrefabInstance: {fileID: 0}
  m_PrefabAsset: {fileID: 0}
  m_GameObject: {fileID: 5511727266003561378}
  m_LocalRotation: {x: -0, y: -0, z: -0, w: 1}
  m_LocalPosition: {x: -0.494, y: -0.0387, z: -0.30399993}
  m_LocalScale: {x: 1, y: 1, z: 1.0000191}
  m_Children: []
  m_Father: {fileID: 4241774168901490144}
  m_RootOrder: 14
  m_LocalEulerAnglesHint: {x: 0, y: 0, z: 0}
--- !u!1 &5823223246666385438
GameObject:
  m_ObjectHideFlags: 0
  m_CorrespondingSourceObject: {fileID: 0}
  m_PrefabInstance: {fileID: 0}
  m_PrefabAsset: {fileID: 0}
  serializedVersion: 6
  m_Component:
  - component: {fileID: 2393864274227557981}
  m_Layer: 8
  m_Name: vPoint (18)
  m_TagString: Untagged
  m_Icon: {fileID: 0}
  m_NavMeshLayer: 0
  m_StaticEditorFlags: 0
  m_IsActive: 1
--- !u!4 &2393864274227557981
Transform:
  m_ObjectHideFlags: 0
  m_CorrespondingSourceObject: {fileID: 0}
  m_PrefabInstance: {fileID: 0}
  m_PrefabAsset: {fileID: 0}
  m_GameObject: {fileID: 5823223246666385438}
  m_LocalRotation: {x: -0, y: -0, z: -0, w: 1}
  m_LocalPosition: {x: -0.493, y: -0.1481, z: 0.10499999}
  m_LocalScale: {x: 1, y: 1, z: 1.0000191}
  m_Children: []
  m_Father: {fileID: 4241774168901490144}
  m_RootOrder: 18
  m_LocalEulerAnglesHint: {x: 0, y: 0, z: 0}
--- !u!1 &5929965246886975990
GameObject:
  m_ObjectHideFlags: 0
  m_CorrespondingSourceObject: {fileID: 0}
  m_PrefabInstance: {fileID: 0}
  m_PrefabAsset: {fileID: 0}
  serializedVersion: 6
  m_Component:
  - component: {fileID: 4955184595835842006}
  m_Layer: 8
  m_Name: vPoint (17)
  m_TagString: Untagged
  m_Icon: {fileID: 0}
  m_NavMeshLayer: 0
  m_StaticEditorFlags: 0
  m_IsActive: 1
--- !u!4 &4955184595835842006
Transform:
  m_ObjectHideFlags: 0
  m_CorrespondingSourceObject: {fileID: 0}
  m_PrefabInstance: {fileID: 0}
  m_PrefabAsset: {fileID: 0}
  m_GameObject: {fileID: 5929965246886975990}
  m_LocalRotation: {x: -0, y: -0, z: -0, w: 1}
  m_LocalPosition: {x: -0.463, y: 0.0581, z: -0.30399993}
  m_LocalScale: {x: 1, y: 1, z: 1.0000191}
  m_Children: []
  m_Father: {fileID: 5370347176103580164}
  m_RootOrder: 17
  m_LocalEulerAnglesHint: {x: 0, y: 0, z: 0}
--- !u!1 &5941781140082417739
GameObject:
  m_ObjectHideFlags: 0
  m_CorrespondingSourceObject: {fileID: 0}
  m_PrefabInstance: {fileID: 0}
  m_PrefabAsset: {fileID: 0}
  serializedVersion: 6
  m_Component:
  - component: {fileID: 7966368195705398195}
  m_Layer: 8
  m_Name: vPoint (23)
  m_TagString: Untagged
  m_Icon: {fileID: 0}
  m_NavMeshLayer: 0
  m_StaticEditorFlags: 0
  m_IsActive: 1
--- !u!4 &7966368195705398195
Transform:
  m_ObjectHideFlags: 0
  m_CorrespondingSourceObject: {fileID: 0}
  m_PrefabInstance: {fileID: 0}
  m_PrefabAsset: {fileID: 0}
  m_GameObject: {fileID: 5941781140082417739}
  m_LocalRotation: {x: -0, y: -0, z: -0, w: 1}
  m_LocalPosition: {x: 0.488, y: 0.0531, z: 0.10499999}
  m_LocalScale: {x: 1, y: 1, z: 1.0000191}
  m_Children: []
  m_Father: {fileID: 4241774168901490144}
  m_RootOrder: 23
  m_LocalEulerAnglesHint: {x: 0, y: 0, z: 0}
--- !u!1 &6047822904882143149
GameObject:
  m_ObjectHideFlags: 0
  m_CorrespondingSourceObject: {fileID: 0}
  m_PrefabInstance: {fileID: 0}
  m_PrefabAsset: {fileID: 0}
  serializedVersion: 6
  m_Component:
  - component: {fileID: 981257136803130295}
  m_Layer: 8
  m_Name: vPoint (39)
  m_TagString: Untagged
  m_Icon: {fileID: 0}
  m_NavMeshLayer: 0
  m_StaticEditorFlags: 0
  m_IsActive: 1
--- !u!4 &981257136803130295
Transform:
  m_ObjectHideFlags: 0
  m_CorrespondingSourceObject: {fileID: 0}
  m_PrefabInstance: {fileID: 0}
  m_PrefabAsset: {fileID: 0}
  m_GameObject: {fileID: 6047822904882143149}
  m_LocalRotation: {x: -0, y: -0, z: -0, w: 1}
  m_LocalPosition: {x: 0.489, y: -0.1473, z: -0.11299998}
  m_LocalScale: {x: 1, y: 1, z: 1}
  m_Children: []
  m_Father: {fileID: 5370347176103580164}
  m_RootOrder: 33
  m_LocalEulerAnglesHint: {x: 0, y: 0, z: 0}
--- !u!1 &6137689093953291898
GameObject:
  m_ObjectHideFlags: 0
  m_CorrespondingSourceObject: {fileID: 0}
  m_PrefabInstance: {fileID: 0}
  m_PrefabAsset: {fileID: 0}
  serializedVersion: 6
  m_Component:
  - component: {fileID: 9188639336686970577}
  m_Layer: 8
  m_Name: vPoint (9)
  m_TagString: Untagged
  m_Icon: {fileID: 0}
  m_NavMeshLayer: 0
  m_StaticEditorFlags: 0
  m_IsActive: 1
--- !u!4 &9188639336686970577
Transform:
  m_ObjectHideFlags: 0
  m_CorrespondingSourceObject: {fileID: 0}
  m_PrefabInstance: {fileID: 0}
  m_PrefabAsset: {fileID: 0}
  m_GameObject: {fileID: 6137689093953291898}
  m_LocalRotation: {x: -0, y: -0, z: -0, w: 1}
  m_LocalPosition: {x: 0.489, y: -0.1473, z: -0.304}
  m_LocalScale: {x: 1, y: 1, z: 1}
  m_Children: []
  m_Father: {fileID: 5370347176103580164}
  m_RootOrder: 9
  m_LocalEulerAnglesHint: {x: 0, y: 0, z: 0}
--- !u!1 &6142588541609393169
GameObject:
  m_ObjectHideFlags: 0
  m_CorrespondingSourceObject: {fileID: 0}
  m_PrefabInstance: {fileID: 0}
  m_PrefabAsset: {fileID: 0}
  serializedVersion: 6
  m_Component:
  - component: {fileID: 312617273794882512}
  - component: {fileID: 3526609942999161013}
  m_Layer: 8
  m_Name: Col (5)
  m_TagString: SimObjPhysics
  m_Icon: {fileID: 0}
  m_NavMeshLayer: 0
  m_StaticEditorFlags: 64
  m_IsActive: 1
--- !u!4 &312617273794882512
Transform:
  m_ObjectHideFlags: 0
  m_CorrespondingSourceObject: {fileID: 0}
  m_PrefabInstance: {fileID: 0}
  m_PrefabAsset: {fileID: 0}
  m_GameObject: {fileID: 6142588541609393169}
  m_LocalRotation: {x: -0, y: -0, z: -0, w: 1}
  m_LocalPosition: {x: 0.3036, y: 0.3311, z: -0.30320024}
  m_LocalScale: {x: 1, y: 1, z: 1}
  m_Children: []
  m_Father: {fileID: 7086612262480293413}
  m_RootOrder: 5
  m_LocalEulerAnglesHint: {x: 0, y: 0, z: 0}
--- !u!65 &3526609942999161013
BoxCollider:
  m_ObjectHideFlags: 0
  m_CorrespondingSourceObject: {fileID: 0}
  m_PrefabInstance: {fileID: 0}
  m_PrefabAsset: {fileID: 0}
  m_GameObject: {fileID: 6142588541609393169}
  m_Material: {fileID: 13400000, guid: 9da434b8f7868e84085e043a213669c5, type: 2}
  m_IsTrigger: 1
  m_Enabled: 1
  serializedVersion: 2
  m_Size: {x: 0.015762534, y: 0.5911803, z: 0.01780355}
  m_Center: {x: 0, y: -0.03598684, z: 0}
--- !u!1 &6191281764921314703
GameObject:
  m_ObjectHideFlags: 0
  m_CorrespondingSourceObject: {fileID: 0}
  m_PrefabInstance: {fileID: 0}
  m_PrefabAsset: {fileID: 0}
  serializedVersion: 6
  m_Component:
  - component: {fileID: 6203789215593462923}
  m_Layer: 8
  m_Name: vPoint (13)
  m_TagString: Untagged
  m_Icon: {fileID: 0}
  m_NavMeshLayer: 0
  m_StaticEditorFlags: 0
  m_IsActive: 1
--- !u!4 &6203789215593462923
Transform:
  m_ObjectHideFlags: 0
  m_CorrespondingSourceObject: {fileID: 0}
  m_PrefabInstance: {fileID: 0}
  m_PrefabAsset: {fileID: 0}
  m_GameObject: {fileID: 6191281764921314703}
  m_LocalRotation: {x: -0, y: -0, z: -0, w: 1}
  m_LocalPosition: {x: 0.482, y: -0.0379, z: -0.30399993}
  m_LocalScale: {x: 1, y: 1, z: 1.0000191}
  m_Children: []
  m_Father: {fileID: 5370347176103580164}
  m_RootOrder: 13
  m_LocalEulerAnglesHint: {x: 0, y: 0, z: 0}
--- !u!1 &6211938854975393248
GameObject:
  m_ObjectHideFlags: 0
  m_CorrespondingSourceObject: {fileID: 0}
  m_PrefabInstance: {fileID: 0}
  m_PrefabAsset: {fileID: 0}
  serializedVersion: 6
  m_Component:
  - component: {fileID: 1671412293235696973}
  m_Layer: 8
  m_Name: vPoint (18)
  m_TagString: Untagged
  m_Icon: {fileID: 0}
  m_NavMeshLayer: 0
  m_StaticEditorFlags: 0
  m_IsActive: 1
--- !u!4 &1671412293235696973
Transform:
  m_ObjectHideFlags: 0
  m_CorrespondingSourceObject: {fileID: 0}
  m_PrefabInstance: {fileID: 0}
  m_PrefabAsset: {fileID: 0}
  m_GameObject: {fileID: 6211938854975393248}
  m_LocalRotation: {x: -0, y: -0, z: -0, w: 1}
  m_LocalPosition: {x: -0.493, y: -0.1481, z: 0.10499999}
  m_LocalScale: {x: 1, y: 1, z: 1.0000191}
  m_Children: []
  m_Father: {fileID: 5370347176103580164}
  m_RootOrder: 18
  m_LocalEulerAnglesHint: {x: 0, y: 0, z: 0}
--- !u!1 &6339026257300515607
GameObject:
  m_ObjectHideFlags: 0
  m_CorrespondingSourceObject: {fileID: 0}
  m_PrefabInstance: {fileID: 0}
  m_PrefabAsset: {fileID: 0}
  serializedVersion: 6
  m_Component:
  - component: {fileID: 7132947608262617381}
  m_Layer: 8
  m_Name: vPoint (12)
  m_TagString: Untagged
  m_Icon: {fileID: 0}
  m_NavMeshLayer: 0
  m_StaticEditorFlags: 0
  m_IsActive: 1
--- !u!4 &7132947608262617381
Transform:
  m_ObjectHideFlags: 0
  m_CorrespondingSourceObject: {fileID: 0}
  m_PrefabInstance: {fileID: 0}
  m_PrefabAsset: {fileID: 0}
  m_GameObject: {fileID: 6339026257300515607}
  m_LocalRotation: {x: -0, y: -0, z: -0, w: 1}
  m_LocalPosition: {x: 0.1709997, y: -0.0383, z: -0.30399993}
  m_LocalScale: {x: 1, y: 1, z: 1.0000191}
  m_Children: []
  m_Father: {fileID: 5370347176103580164}
  m_RootOrder: 12
  m_LocalEulerAnglesHint: {x: 0, y: 0, z: 0}
--- !u!1 &6436439693900102048
GameObject:
  m_ObjectHideFlags: 0
  m_CorrespondingSourceObject: {fileID: 0}
  m_PrefabInstance: {fileID: 0}
  m_PrefabAsset: {fileID: 0}
  serializedVersion: 6
  m_Component:
  - component: {fileID: 6288842769155638057}
  m_Layer: 8
  m_Name: vPoint (29)
  m_TagString: Untagged
  m_Icon: {fileID: 0}
  m_NavMeshLayer: 0
  m_StaticEditorFlags: 0
  m_IsActive: 1
--- !u!4 &6288842769155638057
Transform:
  m_ObjectHideFlags: 0
  m_CorrespondingSourceObject: {fileID: 0}
  m_PrefabInstance: {fileID: 0}
  m_PrefabAsset: {fileID: 0}
  m_GameObject: {fileID: 6436439693900102048}
  m_LocalRotation: {x: -0, y: -0, z: -0, w: 1}
  m_LocalPosition: {x: -0.16799998, y: 0.0531, z: 0.309}
  m_LocalScale: {x: 0.99999714, y: 1.0000008, z: 1.0000191}
  m_Children: []
  m_Father: {fileID: 5370347176103580164}
  m_RootOrder: 26
  m_LocalEulerAnglesHint: {x: 0, y: 0, z: 0}
--- !u!1 &6598129860041118327
GameObject:
  m_ObjectHideFlags: 0
  m_CorrespondingSourceObject: {fileID: 0}
  m_PrefabInstance: {fileID: 0}
  m_PrefabAsset: {fileID: 0}
  serializedVersion: 6
  m_Component:
  - component: {fileID: 5902651675363138123}
  m_Layer: 8
  m_Name: vPoint (37)
  m_TagString: Untagged
  m_Icon: {fileID: 0}
  m_NavMeshLayer: 0
  m_StaticEditorFlags: 0
  m_IsActive: 1
--- !u!4 &5902651675363138123
Transform:
  m_ObjectHideFlags: 0
  m_CorrespondingSourceObject: {fileID: 0}
  m_PrefabInstance: {fileID: 0}
  m_PrefabAsset: {fileID: 0}
  m_GameObject: {fileID: 6598129860041118327}
  m_LocalRotation: {x: -0, y: -0, z: -0, w: 1}
  m_LocalPosition: {x: -0.496, y: -0.0383, z: -0.11299997}
  m_LocalScale: {x: 1, y: 1, z: 1.0000191}
  m_Children: []
  m_Father: {fileID: 5370347176103580164}
  m_RootOrder: 31
  m_LocalEulerAnglesHint: {x: 0, y: 0, z: 0}
--- !u!1 &6658379316297808697
GameObject:
  m_ObjectHideFlags: 0
  m_CorrespondingSourceObject: {fileID: 0}
  m_PrefabInstance: {fileID: 0}
  m_PrefabAsset: {fileID: 0}
  serializedVersion: 6
  m_Component:
  - component: {fileID: 5411302845183083758}
  m_Layer: 8
  m_Name: vPoint (16)
  m_TagString: Untagged
  m_Icon: {fileID: 0}
  m_NavMeshLayer: 0
  m_StaticEditorFlags: 0
  m_IsActive: 1
--- !u!4 &5411302845183083758
Transform:
  m_ObjectHideFlags: 0
  m_CorrespondingSourceObject: {fileID: 0}
  m_PrefabInstance: {fileID: 0}
  m_PrefabAsset: {fileID: 0}
  m_GameObject: {fileID: 6658379316297808697}
  m_LocalRotation: {x: -0, y: -0, z: -0, w: 1}
  m_LocalPosition: {x: 0.477, y: 0.0546, z: -0.30399993}
  m_LocalScale: {x: 1, y: 1, z: 1.0000191}
  m_Children: []
  m_Father: {fileID: 4241774168901490144}
  m_RootOrder: 16
  m_LocalEulerAnglesHint: {x: 0, y: 0, z: 0}
--- !u!1 &6791183478648799547
GameObject:
  m_ObjectHideFlags: 0
  m_CorrespondingSourceObject: {fileID: 0}
  m_PrefabInstance: {fileID: 0}
  m_PrefabAsset: {fileID: 0}
  serializedVersion: 6
  m_Component:
  - component: {fileID: 6791183478648799546}
  - component: {fileID: 6791183478648799549}
  - component: {fileID: 6791183478648799548}
  m_Layer: 8
  m_Name: Coffee_Table_201_Master
  m_TagString: SimObjPhysics
  m_Icon: {fileID: 0}
  m_NavMeshLayer: 0
  m_StaticEditorFlags: 64
  m_IsActive: 1
--- !u!4 &6791183478648799546
Transform:
  m_ObjectHideFlags: 0
  m_CorrespondingSourceObject: {fileID: 0}
  m_PrefabInstance: {fileID: 0}
  m_PrefabAsset: {fileID: 0}
  m_GameObject: {fileID: 6791183478648799547}
  m_LocalRotation: {x: 0, y: 0, z: 0, w: 1}
  m_LocalPosition: {x: 0, y: 0, z: 0}
  m_LocalScale: {x: 1, y: 1, z: 1}
  m_Children:
  - {fileID: 6786990452056893877}
  - {fileID: 6791183480212630806}
  - {fileID: 6791183478925884333}
  - {fileID: 6791183478810675850}
  - {fileID: 6791183480338048346}
  - {fileID: 5370214200567327350}
  - {fileID: 4241357517205204370}
  - {fileID: 7086612262480293413}
  m_Father: {fileID: 0}
  m_RootOrder: 0
  m_LocalEulerAnglesHint: {x: 0, y: 0, z: 0}
--- !u!114 &6791183478648799549
MonoBehaviour:
  m_ObjectHideFlags: 0
  m_CorrespondingSourceObject: {fileID: 0}
  m_PrefabInstance: {fileID: 0}
  m_PrefabAsset: {fileID: 0}
  m_GameObject: {fileID: 6791183478648799547}
  m_Enabled: 1
  m_EditorHideFlags: 0
  m_Script: {fileID: 11500000, guid: b439f6e4ef5714ee2a3643acf37b7a9d, type: 3}
  m_Name: 
  m_EditorClassIdentifier: 
  objectID: 
<<<<<<< HEAD
=======
  assetID: Coffee_Table_201_Master
>>>>>>> 2f8dd9f9
  Type: 148
  PrimaryProperty: 2
  SecondaryProperties: 0700000033000000
  BoundingBox: {fileID: 6791183480338048347}
  VisibilityPoints:
  - {fileID: 6791183480639318221}
  - {fileID: 6791183480155737718}
  - {fileID: 6791183480430924319}
  - {fileID: 6791183480360548765}
  - {fileID: 6791183479930060270}
  - {fileID: 6791183480626499033}
  - {fileID: 6791183479125347447}
  - {fileID: 6791183479532234044}
  - {fileID: 6791183479141966987}
  - {fileID: 6791183479988145950}
  - {fileID: 6791183478658689034}
  - {fileID: 6791183479568904278}
  - {fileID: 6791183480729428154}
  - {fileID: 6791183479326998619}
  - {fileID: 6791183479120999615}
  - {fileID: 6791183480292275016}
  - {fileID: 6791183479280817556}
  ReceptacleTriggerBoxes:
  - {fileID: 6790030815057770103}
  debugIsVisible: 0
  debugIsInteractable: 0
  isInAgentHand: 0
  MyColliders:
  - {fileID: 6791183479593232873}
  - {fileID: 6791183478787912329}
  - {fileID: 6791183479153919178}
  - {fileID: 6791183480644222806}
  - {fileID: 6791183479025583979}
  - {fileID: 6791183480322048269}
  - {fileID: 6791183478824843831}
  - {fileID: 4877087028619553315}
  - {fileID: 6578038311397719732}
  HFdynamicfriction: 1.2
  HFstaticfriction: 1.2
  HFbounciness: 0
  HFrbdrag: 0.4
  HFrbangulardrag: 0.15
  salientMaterials: 0300000000000000
  MySpawnPoints: []
  CurrentTemperature: 0
  HowManySecondsUntilRoomTemp: 10
  inMotion: 0
  numSimObjHit: 0
  numFloorHit: 0
  numStructureHit: 0
  lastVelocity: 0
  IsReceptacle: 0
  IsPickupable: 0
  IsMoveable: 0
  isStatic: 0
  IsToggleable: 0
  IsOpenable: 0
  IsBreakable: 0
  IsFillable: 0
  IsDirtyable: 0
  IsCookable: 0
  IsSliceable: 0
  isHeatSource: 0
  isColdSource: 0
  ContainedObjectReferences: []
  CurrentlyContains: []
--- !u!54 &6791183478648799548
Rigidbody:
  m_ObjectHideFlags: 0
  m_CorrespondingSourceObject: {fileID: 0}
  m_PrefabInstance: {fileID: 0}
  m_PrefabAsset: {fileID: 0}
  m_GameObject: {fileID: 6791183478648799547}
  serializedVersion: 2
  m_Mass: 11
  m_Drag: 0.1
  m_AngularDrag: 0.05
  m_UseGravity: 1
  m_IsKinematic: 0
  m_Interpolate: 0
  m_Constraints: 0
  m_CollisionDetection: 0
--- !u!1 &6791183478658689035
GameObject:
  m_ObjectHideFlags: 0
  m_CorrespondingSourceObject: {fileID: 0}
  m_PrefabInstance: {fileID: 0}
  m_PrefabAsset: {fileID: 0}
  serializedVersion: 6
  m_Component:
  - component: {fileID: 6791183478658689034}
  m_Layer: 8
  m_Name: vPoint (10)
  m_TagString: Untagged
  m_Icon: {fileID: 0}
  m_NavMeshLayer: 0
  m_StaticEditorFlags: 64
  m_IsActive: 1
--- !u!4 &6791183478658689034
Transform:
  m_ObjectHideFlags: 0
  m_CorrespondingSourceObject: {fileID: 0}
  m_PrefabInstance: {fileID: 0}
  m_PrefabAsset: {fileID: 0}
  m_GameObject: {fileID: 6791183478658689035}
  m_LocalRotation: {x: -0, y: -0, z: -0, w: 1}
  m_LocalPosition: {x: 0.3039999, y: 0.5789, z: -0.3000002}
  m_LocalScale: {x: 1, y: 1, z: 1}
  m_Children: []
  m_Father: {fileID: 6791183478810675850}
  m_RootOrder: 10
  m_LocalEulerAnglesHint: {x: 0, y: 0, z: 0}
--- !u!1 &6791183478787912327
GameObject:
  m_ObjectHideFlags: 0
  m_CorrespondingSourceObject: {fileID: 0}
  m_PrefabInstance: {fileID: 0}
  m_PrefabAsset: {fileID: 0}
  serializedVersion: 6
  m_Component:
  - component: {fileID: 6791183478787912326}
  - component: {fileID: 6791183478787912329}
  m_Layer: 8
  m_Name: Col (1)
  m_TagString: SimObjPhysics
  m_Icon: {fileID: 0}
  m_NavMeshLayer: 0
  m_StaticEditorFlags: 64
  m_IsActive: 1
--- !u!4 &6791183478787912326
Transform:
  m_ObjectHideFlags: 0
  m_CorrespondingSourceObject: {fileID: 0}
  m_PrefabInstance: {fileID: 0}
  m_PrefabAsset: {fileID: 0}
  m_GameObject: {fileID: 6791183478787912327}
  m_LocalRotation: {x: -0, y: -0, z: -0, w: 1}
  m_LocalPosition: {x: 0, y: 0.329, z: 0}
  m_LocalScale: {x: 1, y: 1, z: 1}
  m_Children: []
  m_Father: {fileID: 6791183478925884333}
  m_RootOrder: 1
  m_LocalEulerAnglesHint: {x: 0, y: 0, z: 0}
--- !u!65 &6791183478787912329
BoxCollider:
  m_ObjectHideFlags: 0
  m_CorrespondingSourceObject: {fileID: 0}
  m_PrefabInstance: {fileID: 0}
  m_PrefabAsset: {fileID: 0}
  m_GameObject: {fileID: 6791183478787912327}
  m_Material: {fileID: 13400000, guid: 9da434b8f7868e84085e043a213669c5, type: 2}
  m_IsTrigger: 0
  m_Enabled: 1
  serializedVersion: 2
  m_Size: {x: 0.6281922, y: 0.018244844, z: 0.6266913}
  m_Center: {x: 0, y: 0, z: 0}
--- !u!1 &6791183478810675851
GameObject:
  m_ObjectHideFlags: 0
  m_CorrespondingSourceObject: {fileID: 0}
  m_PrefabInstance: {fileID: 0}
  m_PrefabAsset: {fileID: 0}
  serializedVersion: 6
  m_Component:
  - component: {fileID: 6791183478810675850}
  m_Layer: 0
  m_Name: VisibilityPoints
  m_TagString: Untagged
  m_Icon: {fileID: 0}
  m_NavMeshLayer: 0
  m_StaticEditorFlags: 64
  m_IsActive: 1
--- !u!4 &6791183478810675850
Transform:
  m_ObjectHideFlags: 0
  m_CorrespondingSourceObject: {fileID: 0}
  m_PrefabInstance: {fileID: 0}
  m_PrefabAsset: {fileID: 0}
  m_GameObject: {fileID: 6791183478810675851}
  m_LocalRotation: {x: 0, y: 0, z: 0, w: 1}
  m_LocalPosition: {x: 0, y: 0, z: 0}
  m_LocalScale: {x: 1, y: 1, z: 1}
  m_Children:
  - {fileID: 6791183480639318221}
  - {fileID: 6791183480155737718}
  - {fileID: 6791183480430924319}
  - {fileID: 6791183480360548765}
  - {fileID: 6791183479930060270}
  - {fileID: 6791183480626499033}
  - {fileID: 6791183479125347447}
  - {fileID: 6791183479532234044}
  - {fileID: 6791183479141966987}
  - {fileID: 6791183479988145950}
  - {fileID: 6791183478658689034}
  - {fileID: 6791183479568904278}
  - {fileID: 6791183480729428154}
  - {fileID: 6791183479326998619}
  - {fileID: 6791183479120999615}
  - {fileID: 6791183480292275016}
  - {fileID: 6791183479280817556}
  m_Father: {fileID: 6791183478648799546}
  m_RootOrder: 3
  m_LocalEulerAnglesHint: {x: 0, y: 0, z: 0}
--- !u!1 &6791183478824843829
GameObject:
  m_ObjectHideFlags: 0
  m_CorrespondingSourceObject: {fileID: 0}
  m_PrefabInstance: {fileID: 0}
  m_PrefabAsset: {fileID: 0}
  serializedVersion: 6
  m_Component:
  - component: {fileID: 6791183478824843828}
  - component: {fileID: 6791183478824843831}
  m_Layer: 8
  m_Name: Col (6)
  m_TagString: SimObjPhysics
  m_Icon: {fileID: 0}
  m_NavMeshLayer: 0
  m_StaticEditorFlags: 64
  m_IsActive: 1
--- !u!4 &6791183478824843828
Transform:
  m_ObjectHideFlags: 0
  m_CorrespondingSourceObject: {fileID: 0}
  m_PrefabInstance: {fileID: 0}
  m_PrefabAsset: {fileID: 0}
  m_GameObject: {fileID: 6791183478824843829}
  m_LocalRotation: {x: -0, y: -0, z: -0, w: 1}
  m_LocalPosition: {x: 0.30360007, y: 0.3311, z: 0.304}
  m_LocalScale: {x: 1, y: 1, z: 1}
  m_Children: []
  m_Father: {fileID: 6791183478925884333}
  m_RootOrder: 6
  m_LocalEulerAnglesHint: {x: 0, y: 0, z: 0}
--- !u!65 &6791183478824843831
BoxCollider:
  m_ObjectHideFlags: 0
  m_CorrespondingSourceObject: {fileID: 0}
  m_PrefabInstance: {fileID: 0}
  m_PrefabAsset: {fileID: 0}
  m_GameObject: {fileID: 6791183478824843829}
  m_Material: {fileID: 13400000, guid: 9da434b8f7868e84085e043a213669c5, type: 2}
  m_IsTrigger: 0
  m_Enabled: 1
  serializedVersion: 2
  m_Size: {x: 0.015762534, y: 0.5911803, z: 0.01780355}
  m_Center: {x: 0, y: -0.03598684, z: 0}
--- !u!1 &6791183478925884330
GameObject:
  m_ObjectHideFlags: 0
  m_CorrespondingSourceObject: {fileID: 0}
  m_PrefabInstance: {fileID: 0}
  m_PrefabAsset: {fileID: 0}
  serializedVersion: 6
  m_Component:
  - component: {fileID: 6791183478925884333}
  m_Layer: 0
  m_Name: Colliders
  m_TagString: Untagged
  m_Icon: {fileID: 0}
  m_NavMeshLayer: 0
  m_StaticEditorFlags: 64
  m_IsActive: 1
--- !u!4 &6791183478925884333
Transform:
  m_ObjectHideFlags: 0
  m_CorrespondingSourceObject: {fileID: 0}
  m_PrefabInstance: {fileID: 0}
  m_PrefabAsset: {fileID: 0}
  m_GameObject: {fileID: 6791183478925884330}
  m_LocalRotation: {x: 0, y: 0, z: 0, w: 1}
  m_LocalPosition: {x: 0, y: 0, z: 0}
  m_LocalScale: {x: 1, y: 1, z: 1}
  m_Children:
  - {fileID: 6791183479593232870}
  - {fileID: 6791183478787912326}
  - {fileID: 6791183479153919179}
  - {fileID: 6791183480644222807}
  - {fileID: 6791183479025583976}
  - {fileID: 6791183480322048266}
  - {fileID: 6791183478824843828}
  - {fileID: 2959369432005743613}
  - {fileID: 2719954807068938612}
  m_Father: {fileID: 6791183478648799546}
  m_RootOrder: 2
  m_LocalEulerAnglesHint: {x: 0, y: 0, z: 0}
--- !u!1 &6791183479025583977
GameObject:
  m_ObjectHideFlags: 0
  m_CorrespondingSourceObject: {fileID: 0}
  m_PrefabInstance: {fileID: 0}
  m_PrefabAsset: {fileID: 0}
  serializedVersion: 6
  m_Component:
  - component: {fileID: 6791183479025583976}
  - component: {fileID: 6791183479025583979}
  m_Layer: 8
  m_Name: Col (4)
  m_TagString: SimObjPhysics
  m_Icon: {fileID: 0}
  m_NavMeshLayer: 0
  m_StaticEditorFlags: 64
  m_IsActive: 1
--- !u!4 &6791183479025583976
Transform:
  m_ObjectHideFlags: 0
  m_CorrespondingSourceObject: {fileID: 0}
  m_PrefabInstance: {fileID: 0}
  m_PrefabAsset: {fileID: 0}
  m_GameObject: {fileID: 6791183479025583977}
  m_LocalRotation: {x: -0, y: -0, z: -0, w: 1}
  m_LocalPosition: {x: -0.30220008, y: 0.3311, z: -0.3032}
  m_LocalScale: {x: 1, y: 1, z: 1}
  m_Children: []
  m_Father: {fileID: 6791183478925884333}
  m_RootOrder: 4
  m_LocalEulerAnglesHint: {x: 0, y: 0, z: 0}
--- !u!65 &6791183479025583979
BoxCollider:
  m_ObjectHideFlags: 0
  m_CorrespondingSourceObject: {fileID: 0}
  m_PrefabInstance: {fileID: 0}
  m_PrefabAsset: {fileID: 0}
  m_GameObject: {fileID: 6791183479025583977}
  m_Material: {fileID: 13400000, guid: 9da434b8f7868e84085e043a213669c5, type: 2}
  m_IsTrigger: 0
  m_Enabled: 1
  serializedVersion: 2
  m_Size: {x: 0.015762534, y: 0.5911803, z: 0.01780355}
  m_Center: {x: 0, y: -0.03598684, z: 0}
--- !u!1 &6791183479120999612
GameObject:
  m_ObjectHideFlags: 0
  m_CorrespondingSourceObject: {fileID: 0}
  m_PrefabInstance: {fileID: 0}
  m_PrefabAsset: {fileID: 0}
  serializedVersion: 6
  m_Component:
  - component: {fileID: 6791183479120999615}
  m_Layer: 8
  m_Name: vPoint (14)
  m_TagString: Untagged
  m_Icon: {fileID: 0}
  m_NavMeshLayer: 0
  m_StaticEditorFlags: 64
  m_IsActive: 1
--- !u!4 &6791183479120999615
Transform:
  m_ObjectHideFlags: 0
  m_CorrespondingSourceObject: {fileID: 0}
  m_PrefabInstance: {fileID: 0}
  m_PrefabAsset: {fileID: 0}
  m_GameObject: {fileID: 6791183479120999612}
  m_LocalRotation: {x: -0, y: -0, z: -0, w: 1}
  m_LocalPosition: {x: -0.3025, y: 0.5789, z: -0.0097}
  m_LocalScale: {x: 1, y: 1, z: 1}
  m_Children: []
  m_Father: {fileID: 6791183478810675850}
  m_RootOrder: 14
  m_LocalEulerAnglesHint: {x: 0, y: 0, z: 0}
--- !u!1 &6791183479125347444
GameObject:
  m_ObjectHideFlags: 0
  m_CorrespondingSourceObject: {fileID: 0}
  m_PrefabInstance: {fileID: 0}
  m_PrefabAsset: {fileID: 0}
  serializedVersion: 6
  m_Component:
  - component: {fileID: 6791183479125347447}
  m_Layer: 8
  m_Name: vPoint (6)
  m_TagString: Untagged
  m_Icon: {fileID: 0}
  m_NavMeshLayer: 0
  m_StaticEditorFlags: 64
  m_IsActive: 1
--- !u!4 &6791183479125347447
Transform:
  m_ObjectHideFlags: 0
  m_CorrespondingSourceObject: {fileID: 0}
  m_PrefabInstance: {fileID: 0}
  m_PrefabAsset: {fileID: 0}
  m_GameObject: {fileID: 6791183479125347444}
  m_LocalRotation: {x: -0, y: -0, z: -0, w: 1}
  m_LocalPosition: {x: 0.3039999, y: 0.331, z: -0.3000002}
  m_LocalScale: {x: 1, y: 1, z: 1}
  m_Children: []
  m_Father: {fileID: 6791183478810675850}
  m_RootOrder: 6
  m_LocalEulerAnglesHint: {x: 0, y: 0, z: 0}
--- !u!1 &6791183479141966984
GameObject:
  m_ObjectHideFlags: 0
  m_CorrespondingSourceObject: {fileID: 0}
  m_PrefabInstance: {fileID: 0}
  m_PrefabAsset: {fileID: 0}
  serializedVersion: 6
  m_Component:
  - component: {fileID: 6791183479141966987}
  m_Layer: 8
  m_Name: vPoint (8)
  m_TagString: Untagged
  m_Icon: {fileID: 0}
  m_NavMeshLayer: 0
  m_StaticEditorFlags: 64
  m_IsActive: 1
--- !u!4 &6791183479141966987
Transform:
  m_ObjectHideFlags: 0
  m_CorrespondingSourceObject: {fileID: 0}
  m_PrefabInstance: {fileID: 0}
  m_PrefabAsset: {fileID: 0}
  m_GameObject: {fileID: 6791183479141966984}
  m_LocalRotation: {x: -0, y: -0, z: -0, w: 1}
  m_LocalPosition: {x: -0.29900002, y: 0.5789, z: 0.30499983}
  m_LocalScale: {x: 1, y: 1, z: 1}
  m_Children: []
  m_Father: {fileID: 6791183478810675850}
  m_RootOrder: 8
  m_LocalEulerAnglesHint: {x: 0, y: 0, z: 0}
--- !u!1 &6791183479153919176
GameObject:
  m_ObjectHideFlags: 0
  m_CorrespondingSourceObject: {fileID: 0}
  m_PrefabInstance: {fileID: 0}
  m_PrefabAsset: {fileID: 0}
  serializedVersion: 6
  m_Component:
  - component: {fileID: 6791183479153919179}
  - component: {fileID: 6791183479153919178}
  m_Layer: 8
  m_Name: Col (2)
  m_TagString: SimObjPhysics
  m_Icon: {fileID: 0}
  m_NavMeshLayer: 0
  m_StaticEditorFlags: 64
  m_IsActive: 1
--- !u!4 &6791183479153919179
Transform:
  m_ObjectHideFlags: 0
  m_CorrespondingSourceObject: {fileID: 0}
  m_PrefabInstance: {fileID: 0}
  m_PrefabAsset: {fileID: 0}
  m_GameObject: {fileID: 6791183479153919176}
  m_LocalRotation: {x: -0, y: -0, z: -0, w: 1}
  m_LocalPosition: {x: 0, y: 0.0783, z: 0}
  m_LocalScale: {x: 1, y: 1, z: 1}
  m_Children: []
  m_Father: {fileID: 6791183478925884333}
  m_RootOrder: 2
  m_LocalEulerAnglesHint: {x: 0, y: 0, z: 0}
--- !u!65 &6791183479153919178
BoxCollider:
  m_ObjectHideFlags: 0
  m_CorrespondingSourceObject: {fileID: 0}
  m_PrefabInstance: {fileID: 0}
  m_PrefabAsset: {fileID: 0}
  m_GameObject: {fileID: 6791183479153919176}
  m_Material: {fileID: 13400000, guid: 9da434b8f7868e84085e043a213669c5, type: 2}
  m_IsTrigger: 0
  m_Enabled: 1
  serializedVersion: 2
  m_Size: {x: 0.6281922, y: 0.018244844, z: 0.6266913}
  m_Center: {x: 0, y: 0, z: 0}
--- !u!1 &6791183479280817557
GameObject:
  m_ObjectHideFlags: 0
  m_CorrespondingSourceObject: {fileID: 0}
  m_PrefabInstance: {fileID: 0}
  m_PrefabAsset: {fileID: 0}
  serializedVersion: 6
  m_Component:
  - component: {fileID: 6791183479280817556}
  m_Layer: 8
  m_Name: vPoint (16)
  m_TagString: Untagged
  m_Icon: {fileID: 0}
  m_NavMeshLayer: 0
  m_StaticEditorFlags: 64
  m_IsActive: 1
--- !u!4 &6791183479280817556
Transform:
  m_ObjectHideFlags: 0
  m_CorrespondingSourceObject: {fileID: 0}
  m_PrefabInstance: {fileID: 0}
  m_PrefabAsset: {fileID: 0}
  m_GameObject: {fileID: 6791183479280817557}
  m_LocalRotation: {x: -0, y: -0, z: -0, w: 1}
  m_LocalPosition: {x: -0.013, y: 0.5789, z: 0.0011}
  m_LocalScale: {x: 1, y: 1, z: 1}
  m_Children: []
  m_Father: {fileID: 6791183478810675850}
  m_RootOrder: 16
  m_LocalEulerAnglesHint: {x: 0, y: 0, z: 0}
--- !u!1 &6791183479326998616
GameObject:
  m_ObjectHideFlags: 0
  m_CorrespondingSourceObject: {fileID: 0}
  m_PrefabInstance: {fileID: 0}
  m_PrefabAsset: {fileID: 0}
  serializedVersion: 6
  m_Component:
  - component: {fileID: 6791183479326998619}
  m_Layer: 8
  m_Name: vPoint (13)
  m_TagString: Untagged
  m_Icon: {fileID: 0}
  m_NavMeshLayer: 0
  m_StaticEditorFlags: 64
  m_IsActive: 1
--- !u!4 &6791183479326998619
Transform:
  m_ObjectHideFlags: 0
  m_CorrespondingSourceObject: {fileID: 0}
  m_PrefabInstance: {fileID: 0}
  m_PrefabAsset: {fileID: 0}
  m_GameObject: {fileID: 6791183479326998616}
  m_LocalRotation: {x: -0, y: -0, z: -0, w: 1}
  m_LocalPosition: {x: 0.018699884, y: 0.5789, z: 0.3023}
  m_LocalScale: {x: 1, y: 1, z: 1}
  m_Children: []
  m_Father: {fileID: 6791183478810675850}
  m_RootOrder: 13
  m_LocalEulerAnglesHint: {x: 0, y: 0, z: 0}
--- !u!1 &6791183479532234045
GameObject:
  m_ObjectHideFlags: 0
  m_CorrespondingSourceObject: {fileID: 0}
  m_PrefabInstance: {fileID: 0}
  m_PrefabAsset: {fileID: 0}
  serializedVersion: 6
  m_Component:
  - component: {fileID: 6791183479532234044}
  m_Layer: 8
  m_Name: vPoint (7)
  m_TagString: Untagged
  m_Icon: {fileID: 0}
  m_NavMeshLayer: 0
  m_StaticEditorFlags: 64
  m_IsActive: 1
--- !u!4 &6791183479532234044
Transform:
  m_ObjectHideFlags: 0
  m_CorrespondingSourceObject: {fileID: 0}
  m_PrefabInstance: {fileID: 0}
  m_PrefabAsset: {fileID: 0}
  m_GameObject: {fileID: 6791183479532234045}
  m_LocalRotation: {x: -0, y: -0, z: -0, w: 1}
  m_LocalPosition: {x: -0.30099988, y: 0.331, z: -0.3000002}
  m_LocalScale: {x: 1, y: 1, z: 1}
  m_Children: []
  m_Father: {fileID: 6791183478810675850}
  m_RootOrder: 7
  m_LocalEulerAnglesHint: {x: 0, y: 0, z: 0}
--- !u!1 &6791183479568904279
GameObject:
  m_ObjectHideFlags: 0
  m_CorrespondingSourceObject: {fileID: 0}
  m_PrefabInstance: {fileID: 0}
  m_PrefabAsset: {fileID: 0}
  serializedVersion: 6
  m_Component:
  - component: {fileID: 6791183479568904278}
  m_Layer: 8
  m_Name: vPoint (11)
  m_TagString: Untagged
  m_Icon: {fileID: 0}
  m_NavMeshLayer: 0
  m_StaticEditorFlags: 64
  m_IsActive: 1
--- !u!4 &6791183479568904278
Transform:
  m_ObjectHideFlags: 0
  m_CorrespondingSourceObject: {fileID: 0}
  m_PrefabInstance: {fileID: 0}
  m_PrefabAsset: {fileID: 0}
  m_GameObject: {fileID: 6791183479568904279}
  m_LocalRotation: {x: -0, y: -0, z: -0, w: 1}
  m_LocalPosition: {x: -0.30099988, y: 0.5789, z: -0.3000002}
  m_LocalScale: {x: 1, y: 1, z: 1}
  m_Children: []
  m_Father: {fileID: 6791183478810675850}
  m_RootOrder: 11
  m_LocalEulerAnglesHint: {x: 0, y: 0, z: 0}
--- !u!1 &6791183479593232871
GameObject:
  m_ObjectHideFlags: 0
  m_CorrespondingSourceObject: {fileID: 0}
  m_PrefabInstance: {fileID: 0}
  m_PrefabAsset: {fileID: 0}
  serializedVersion: 6
  m_Component:
  - component: {fileID: 6791183479593232870}
  - component: {fileID: 6791183479593232873}
  m_Layer: 8
  m_Name: Col
  m_TagString: SimObjPhysics
  m_Icon: {fileID: 0}
  m_NavMeshLayer: 0
  m_StaticEditorFlags: 64
  m_IsActive: 1
--- !u!4 &6791183479593232870
Transform:
  m_ObjectHideFlags: 0
  m_CorrespondingSourceObject: {fileID: 0}
  m_PrefabInstance: {fileID: 0}
  m_PrefabAsset: {fileID: 0}
  m_GameObject: {fileID: 6791183479593232871}
  m_LocalRotation: {x: 0, y: 0, z: 0, w: 1}
  m_LocalPosition: {x: 0, y: 0.5842, z: 0}
  m_LocalScale: {x: 1, y: 1, z: 1}
  m_Children: []
  m_Father: {fileID: 6791183478925884333}
  m_RootOrder: 0
  m_LocalEulerAnglesHint: {x: 0, y: 0, z: 0}
--- !u!65 &6791183479593232873
BoxCollider:
  m_ObjectHideFlags: 0
  m_CorrespondingSourceObject: {fileID: 0}
  m_PrefabInstance: {fileID: 0}
  m_PrefabAsset: {fileID: 0}
  m_GameObject: {fileID: 6791183479593232871}
  m_Material: {fileID: 13400000, guid: 9da434b8f7868e84085e043a213669c5, type: 2}
  m_IsTrigger: 0
  m_Enabled: 1
  serializedVersion: 2
  m_Size: {x: 0.6281922, y: 0.018244844, z: 0.6266913}
  m_Center: {x: 0, y: 0, z: 0}
--- !u!1 &6791183479930060271
GameObject:
  m_ObjectHideFlags: 0
  m_CorrespondingSourceObject: {fileID: 0}
  m_PrefabInstance: {fileID: 0}
  m_PrefabAsset: {fileID: 0}
  serializedVersion: 6
  m_Component:
  - component: {fileID: 6791183479930060270}
  m_Layer: 8
  m_Name: vPoint (4)
  m_TagString: Untagged
  m_Icon: {fileID: 0}
  m_NavMeshLayer: 0
  m_StaticEditorFlags: 64
  m_IsActive: 1
--- !u!4 &6791183479930060270
Transform:
  m_ObjectHideFlags: 0
  m_CorrespondingSourceObject: {fileID: 0}
  m_PrefabInstance: {fileID: 0}
  m_PrefabAsset: {fileID: 0}
  m_GameObject: {fileID: 6791183479930060271}
  m_LocalRotation: {x: -0, y: -0, z: -0, w: 1}
  m_LocalPosition: {x: -0.29900002, y: 0.331, z: 0.30499983}
  m_LocalScale: {x: 1, y: 1, z: 1}
  m_Children: []
  m_Father: {fileID: 6791183478810675850}
  m_RootOrder: 4
  m_LocalEulerAnglesHint: {x: 0, y: 0, z: 0}
--- !u!1 &6791183479988145951
GameObject:
  m_ObjectHideFlags: 0
  m_CorrespondingSourceObject: {fileID: 0}
  m_PrefabInstance: {fileID: 0}
  m_PrefabAsset: {fileID: 0}
  serializedVersion: 6
  m_Component:
  - component: {fileID: 6791183479988145950}
  m_Layer: 8
  m_Name: vPoint (9)
  m_TagString: Untagged
  m_Icon: {fileID: 0}
  m_NavMeshLayer: 0
  m_StaticEditorFlags: 64
  m_IsActive: 1
--- !u!4 &6791183479988145950
Transform:
  m_ObjectHideFlags: 0
  m_CorrespondingSourceObject: {fileID: 0}
  m_PrefabInstance: {fileID: 0}
  m_PrefabAsset: {fileID: 0}
  m_GameObject: {fileID: 6791183479988145951}
  m_LocalRotation: {x: -0, y: -0, z: -0, w: 1}
  m_LocalPosition: {x: 0.3039999, y: 0.5789, z: 0.30499983}
  m_LocalScale: {x: 1, y: 1, z: 1}
  m_Children: []
  m_Father: {fileID: 6791183478810675850}
  m_RootOrder: 9
  m_LocalEulerAnglesHint: {x: 0, y: 0, z: 0}
--- !u!1 &6791183480155737719
GameObject:
  m_ObjectHideFlags: 0
  m_CorrespondingSourceObject: {fileID: 0}
  m_PrefabInstance: {fileID: 0}
  m_PrefabAsset: {fileID: 0}
  serializedVersion: 6
  m_Component:
  - component: {fileID: 6791183480155737718}
  m_Layer: 8
  m_Name: vPoint (1)
  m_TagString: Untagged
  m_Icon: {fileID: 0}
  m_NavMeshLayer: 0
  m_StaticEditorFlags: 64
  m_IsActive: 1
--- !u!4 &6791183480155737718
Transform:
  m_ObjectHideFlags: 0
  m_CorrespondingSourceObject: {fileID: 0}
  m_PrefabInstance: {fileID: 0}
  m_PrefabAsset: {fileID: 0}
  m_GameObject: {fileID: 6791183480155737719}
  m_LocalRotation: {x: -0, y: -0, z: -0, w: 1}
  m_LocalPosition: {x: 0.304, y: 0.077, z: 0.30499983}
  m_LocalScale: {x: 1, y: 1, z: 1}
  m_Children: []
  m_Father: {fileID: 6791183478810675850}
  m_RootOrder: 1
  m_LocalEulerAnglesHint: {x: 0, y: 0, z: 0}
--- !u!1 &6791183480212630967
GameObject:
  m_ObjectHideFlags: 0
  m_CorrespondingSourceObject: {fileID: 0}
  m_PrefabInstance: {fileID: 0}
  m_PrefabAsset: {fileID: 0}
  serializedVersion: 6
  m_Component:
  - component: {fileID: 6791183480212630806}
  - component: {fileID: 6791183480212630813}
  - component: {fileID: 6791183480212630810}
  m_Layer: 0
  m_Name: Mesh
  m_TagString: Untagged
  m_Icon: {fileID: 0}
  m_NavMeshLayer: 0
  m_StaticEditorFlags: 64
  m_IsActive: 1
--- !u!4 &6791183480212630806
Transform:
  m_ObjectHideFlags: 0
  m_CorrespondingSourceObject: {fileID: 0}
  m_PrefabInstance: {fileID: 0}
  m_PrefabAsset: {fileID: 0}
  m_GameObject: {fileID: 6791183480212630967}
  m_LocalRotation: {x: -0, y: -0, z: -0, w: 1}
  m_LocalPosition: {x: 0, y: 0, z: 0}
  m_LocalScale: {x: 1, y: 1, z: 1}
  m_Children: []
  m_Father: {fileID: 6791183478648799546}
  m_RootOrder: 1
  m_LocalEulerAnglesHint: {x: 0, y: 0, z: 0}
--- !u!33 &6791183480212630813
MeshFilter:
  m_ObjectHideFlags: 0
  m_CorrespondingSourceObject: {fileID: 0}
  m_PrefabInstance: {fileID: 0}
  m_PrefabAsset: {fileID: 0}
  m_GameObject: {fileID: 6791183480212630967}
  m_Mesh: {fileID: 4300000, guid: aa4dd68553aeb6a47a33a2321fb1314b, type: 3}
--- !u!23 &6791183480212630810
MeshRenderer:
  m_ObjectHideFlags: 0
  m_CorrespondingSourceObject: {fileID: 0}
  m_PrefabInstance: {fileID: 0}
  m_PrefabAsset: {fileID: 0}
  m_GameObject: {fileID: 6791183480212630967}
  m_Enabled: 1
  m_CastShadows: 1
  m_ReceiveShadows: 1
  m_DynamicOccludee: 1
  m_MotionVectors: 1
  m_LightProbeUsage: 1
  m_ReflectionProbeUsage: 1
  m_RayTracingMode: 2
  m_RenderingLayerMask: 1
  m_RendererPriority: 0
  m_Materials:
  - {fileID: 2100000, guid: 3b351ee4637364d17b192cefdff1f6ad, type: 2}
  - {fileID: 2100000, guid: be84101b15a484beba61a1d0b4030573, type: 2}
  m_StaticBatchInfo:
    firstSubMesh: 0
    subMeshCount: 0
  m_StaticBatchRoot: {fileID: 0}
  m_ProbeAnchor: {fileID: 0}
  m_LightProbeVolumeOverride: {fileID: 0}
  m_ScaleInLightmap: 1
  m_ReceiveGI: 1
  m_PreserveUVs: 0
  m_IgnoreNormalsForChartDetection: 0
  m_ImportantGI: 0
  m_StitchLightmapSeams: 0
  m_SelectedEditorRenderState: 3
  m_MinimumChartSize: 4
  m_AutoUVMaxDistance: 0.5
  m_AutoUVMaxAngle: 89
  m_LightmapParameters: {fileID: 0}
  m_SortingLayerID: 0
  m_SortingLayer: 0
  m_SortingOrder: 0
--- !u!1 &6791183480292275017
GameObject:
  m_ObjectHideFlags: 0
  m_CorrespondingSourceObject: {fileID: 0}
  m_PrefabInstance: {fileID: 0}
  m_PrefabAsset: {fileID: 0}
  serializedVersion: 6
  m_Component:
  - component: {fileID: 6791183480292275016}
  m_Layer: 8
  m_Name: vPoint (15)
  m_TagString: Untagged
  m_Icon: {fileID: 0}
  m_NavMeshLayer: 0
  m_StaticEditorFlags: 64
  m_IsActive: 1
--- !u!4 &6791183480292275016
Transform:
  m_ObjectHideFlags: 0
  m_CorrespondingSourceObject: {fileID: 0}
  m_PrefabInstance: {fileID: 0}
  m_PrefabAsset: {fileID: 0}
  m_GameObject: {fileID: 6791183480292275017}
  m_LocalRotation: {x: -0, y: -0, z: -0, w: 1}
  m_LocalPosition: {x: 0.3067, y: 0.5789, z: -0.0267}
  m_LocalScale: {x: 1, y: 1, z: 1}
  m_Children: []
  m_Father: {fileID: 6791183478810675850}
  m_RootOrder: 15
  m_LocalEulerAnglesHint: {x: 0, y: 0, z: 0}
--- !u!1 &6791183480322048267
GameObject:
  m_ObjectHideFlags: 0
  m_CorrespondingSourceObject: {fileID: 0}
  m_PrefabInstance: {fileID: 0}
  m_PrefabAsset: {fileID: 0}
  serializedVersion: 6
  m_Component:
  - component: {fileID: 6791183480322048266}
  - component: {fileID: 6791183480322048269}
  m_Layer: 8
  m_Name: Col (5)
  m_TagString: SimObjPhysics
  m_Icon: {fileID: 0}
  m_NavMeshLayer: 0
  m_StaticEditorFlags: 64
  m_IsActive: 1
--- !u!4 &6791183480322048266
Transform:
  m_ObjectHideFlags: 0
  m_CorrespondingSourceObject: {fileID: 0}
  m_PrefabInstance: {fileID: 0}
  m_PrefabAsset: {fileID: 0}
  m_GameObject: {fileID: 6791183480322048267}
  m_LocalRotation: {x: -0, y: -0, z: -0, w: 1}
  m_LocalPosition: {x: 0.3036, y: 0.3311, z: -0.30320024}
  m_LocalScale: {x: 1, y: 1, z: 1}
  m_Children: []
  m_Father: {fileID: 6791183478925884333}
  m_RootOrder: 5
  m_LocalEulerAnglesHint: {x: 0, y: 0, z: 0}
--- !u!65 &6791183480322048269
BoxCollider:
  m_ObjectHideFlags: 0
  m_CorrespondingSourceObject: {fileID: 0}
  m_PrefabInstance: {fileID: 0}
  m_PrefabAsset: {fileID: 0}
  m_GameObject: {fileID: 6791183480322048267}
  m_Material: {fileID: 13400000, guid: 9da434b8f7868e84085e043a213669c5, type: 2}
  m_IsTrigger: 0
  m_Enabled: 1
  serializedVersion: 2
  m_Size: {x: 0.015762534, y: 0.5911803, z: 0.01780355}
  m_Center: {x: 0, y: -0.03598684, z: 0}
--- !u!1 &6791183480338048347
GameObject:
  m_ObjectHideFlags: 0
  m_CorrespondingSourceObject: {fileID: 0}
  m_PrefabInstance: {fileID: 0}
  m_PrefabAsset: {fileID: 0}
  serializedVersion: 6
  m_Component:
  - component: {fileID: 6791183480338048346}
  - component: {fileID: 6791183480338048349}
  m_Layer: 9
  m_Name: BoundingBox
  m_TagString: Untagged
  m_Icon: {fileID: 0}
  m_NavMeshLayer: 0
  m_StaticEditorFlags: 64
  m_IsActive: 1
--- !u!4 &6791183480338048346
Transform:
  m_ObjectHideFlags: 0
  m_CorrespondingSourceObject: {fileID: 0}
  m_PrefabInstance: {fileID: 0}
  m_PrefabAsset: {fileID: 0}
  m_GameObject: {fileID: 6791183480338048347}
  m_LocalRotation: {x: 0, y: 0, z: 0, w: 1}
  m_LocalPosition: {x: 0, y: 0, z: 0}
  m_LocalScale: {x: 1, y: 1, z: 1}
  m_Children: []
  m_Father: {fileID: 6791183478648799546}
  m_RootOrder: 4
  m_LocalEulerAnglesHint: {x: 0, y: 0, z: 0}
--- !u!65 &6791183480338048349
BoxCollider:
  m_ObjectHideFlags: 0
  m_CorrespondingSourceObject: {fileID: 0}
  m_PrefabInstance: {fileID: 0}
  m_PrefabAsset: {fileID: 0}
  m_GameObject: {fileID: 6791183480338048347}
  m_Material: {fileID: 0}
  m_IsTrigger: 0
  m_Enabled: 0
  serializedVersion: 2
  m_Size: {x: 0.62398344, y: 0.5920876, z: 0.6265218}
  m_Center: {x: 0, y: 0.29476023, z: 0}
--- !u!1 &6791183480360548762
GameObject:
  m_ObjectHideFlags: 0
  m_CorrespondingSourceObject: {fileID: 0}
  m_PrefabInstance: {fileID: 0}
  m_PrefabAsset: {fileID: 0}
  serializedVersion: 6
  m_Component:
  - component: {fileID: 6791183480360548765}
  m_Layer: 8
  m_Name: vPoint (3)
  m_TagString: Untagged
  m_Icon: {fileID: 0}
  m_NavMeshLayer: 0
  m_StaticEditorFlags: 64
  m_IsActive: 1
--- !u!4 &6791183480360548765
Transform:
  m_ObjectHideFlags: 0
  m_CorrespondingSourceObject: {fileID: 0}
  m_PrefabInstance: {fileID: 0}
  m_PrefabAsset: {fileID: 0}
  m_GameObject: {fileID: 6791183480360548762}
  m_LocalRotation: {x: -0, y: -0, z: -0, w: 1}
  m_LocalPosition: {x: -0.301, y: 0.077, z: -0.3000002}
  m_LocalScale: {x: 1, y: 1, z: 1}
  m_Children: []
  m_Father: {fileID: 6791183478810675850}
  m_RootOrder: 3
  m_LocalEulerAnglesHint: {x: 0, y: 0, z: 0}
--- !u!1 &6791183480430924316
GameObject:
  m_ObjectHideFlags: 0
  m_CorrespondingSourceObject: {fileID: 0}
  m_PrefabInstance: {fileID: 0}
  m_PrefabAsset: {fileID: 0}
  serializedVersion: 6
  m_Component:
  - component: {fileID: 6791183480430924319}
  m_Layer: 8
  m_Name: vPoint (2)
  m_TagString: Untagged
  m_Icon: {fileID: 0}
  m_NavMeshLayer: 0
  m_StaticEditorFlags: 64
  m_IsActive: 1
--- !u!4 &6791183480430924319
Transform:
  m_ObjectHideFlags: 0
  m_CorrespondingSourceObject: {fileID: 0}
  m_PrefabInstance: {fileID: 0}
  m_PrefabAsset: {fileID: 0}
  m_GameObject: {fileID: 6791183480430924316}
  m_LocalRotation: {x: -0, y: -0, z: -0, w: 1}
  m_LocalPosition: {x: 0.3039999, y: 0.077, z: -0.3}
  m_LocalScale: {x: 1, y: 1, z: 1}
  m_Children: []
  m_Father: {fileID: 6791183478810675850}
  m_RootOrder: 2
  m_LocalEulerAnglesHint: {x: 0, y: 0, z: 0}
--- !u!1 &6791183480626499030
GameObject:
  m_ObjectHideFlags: 0
  m_CorrespondingSourceObject: {fileID: 0}
  m_PrefabInstance: {fileID: 0}
  m_PrefabAsset: {fileID: 0}
  serializedVersion: 6
  m_Component:
  - component: {fileID: 6791183480626499033}
  m_Layer: 8
  m_Name: vPoint (5)
  m_TagString: Untagged
  m_Icon: {fileID: 0}
  m_NavMeshLayer: 0
  m_StaticEditorFlags: 64
  m_IsActive: 1
--- !u!4 &6791183480626499033
Transform:
  m_ObjectHideFlags: 0
  m_CorrespondingSourceObject: {fileID: 0}
  m_PrefabInstance: {fileID: 0}
  m_PrefabAsset: {fileID: 0}
  m_GameObject: {fileID: 6791183480626499030}
  m_LocalRotation: {x: -0, y: -0, z: -0, w: 1}
  m_LocalPosition: {x: 0.3039999, y: 0.331, z: 0.30499983}
  m_LocalScale: {x: 1, y: 1, z: 1}
  m_Children: []
  m_Father: {fileID: 6791183478810675850}
  m_RootOrder: 5
  m_LocalEulerAnglesHint: {x: 0, y: 0, z: 0}
--- !u!1 &6791183480639318218
GameObject:
  m_ObjectHideFlags: 0
  m_CorrespondingSourceObject: {fileID: 0}
  m_PrefabInstance: {fileID: 0}
  m_PrefabAsset: {fileID: 0}
  serializedVersion: 6
  m_Component:
  - component: {fileID: 6791183480639318221}
  m_Layer: 8
  m_Name: vPoint
  m_TagString: Untagged
  m_Icon: {fileID: 0}
  m_NavMeshLayer: 0
  m_StaticEditorFlags: 64
  m_IsActive: 1
--- !u!4 &6791183480639318221
Transform:
  m_ObjectHideFlags: 0
  m_CorrespondingSourceObject: {fileID: 0}
  m_PrefabInstance: {fileID: 0}
  m_PrefabAsset: {fileID: 0}
  m_GameObject: {fileID: 6791183480639318218}
  m_LocalRotation: {x: -0, y: -0, z: -0, w: 1}
  m_LocalPosition: {x: -0.299, y: 0.077, z: 0.305}
  m_LocalScale: {x: 1, y: 1, z: 1}
  m_Children: []
  m_Father: {fileID: 6791183478810675850}
  m_RootOrder: 0
  m_LocalEulerAnglesHint: {x: 0, y: 0, z: 0}
--- !u!1 &6791183480644222804
GameObject:
  m_ObjectHideFlags: 0
  m_CorrespondingSourceObject: {fileID: 0}
  m_PrefabInstance: {fileID: 0}
  m_PrefabAsset: {fileID: 0}
  serializedVersion: 6
  m_Component:
  - component: {fileID: 6791183480644222807}
  - component: {fileID: 6791183480644222806}
  m_Layer: 8
  m_Name: Col (3)
  m_TagString: SimObjPhysics
  m_Icon: {fileID: 0}
  m_NavMeshLayer: 0
  m_StaticEditorFlags: 64
  m_IsActive: 1
--- !u!4 &6791183480644222807
Transform:
  m_ObjectHideFlags: 0
  m_CorrespondingSourceObject: {fileID: 0}
  m_PrefabInstance: {fileID: 0}
  m_PrefabAsset: {fileID: 0}
  m_GameObject: {fileID: 6791183480644222804}
  m_LocalRotation: {x: -0, y: -0, z: -0, w: 1}
  m_LocalPosition: {x: -0.3022, y: 0.3311, z: 0.3051}
  m_LocalScale: {x: 1, y: 1, z: 1}
  m_Children: []
  m_Father: {fileID: 6791183478925884333}
  m_RootOrder: 3
  m_LocalEulerAnglesHint: {x: 0, y: 0, z: 0}
--- !u!65 &6791183480644222806
BoxCollider:
  m_ObjectHideFlags: 0
  m_CorrespondingSourceObject: {fileID: 0}
  m_PrefabInstance: {fileID: 0}
  m_PrefabAsset: {fileID: 0}
  m_GameObject: {fileID: 6791183480644222804}
  m_Material: {fileID: 13400000, guid: 9da434b8f7868e84085e043a213669c5, type: 2}
  m_IsTrigger: 0
  m_Enabled: 1
  serializedVersion: 2
  m_Size: {x: 0.015762534, y: 0.5911803, z: 0.01780355}
  m_Center: {x: 0, y: -0.03598684, z: 0}
--- !u!1 &6791183480729428155
GameObject:
  m_ObjectHideFlags: 0
  m_CorrespondingSourceObject: {fileID: 0}
  m_PrefabInstance: {fileID: 0}
  m_PrefabAsset: {fileID: 0}
  serializedVersion: 6
  m_Component:
  - component: {fileID: 6791183480729428154}
  m_Layer: 8
  m_Name: vPoint (12)
  m_TagString: Untagged
  m_Icon: {fileID: 0}
  m_NavMeshLayer: 0
  m_StaticEditorFlags: 64
  m_IsActive: 1
--- !u!4 &6791183480729428154
Transform:
  m_ObjectHideFlags: 0
  m_CorrespondingSourceObject: {fileID: 0}
  m_PrefabInstance: {fileID: 0}
  m_PrefabAsset: {fileID: 0}
  m_GameObject: {fileID: 6791183480729428155}
  m_LocalRotation: {x: -0, y: -0, z: -0, w: 1}
  m_LocalPosition: {x: 0.0187, y: 0.5789, z: -0.3000002}
  m_LocalScale: {x: 1, y: 1, z: 1}
  m_Children: []
  m_Father: {fileID: 6791183478810675850}
  m_RootOrder: 12
  m_LocalEulerAnglesHint: {x: 0, y: 0, z: 0}
--- !u!1 &6934751302572985267
GameObject:
  m_ObjectHideFlags: 0
  m_CorrespondingSourceObject: {fileID: 0}
  m_PrefabInstance: {fileID: 0}
  m_PrefabAsset: {fileID: 0}
  serializedVersion: 6
  m_Component:
  - component: {fileID: 2615377241982428386}
  m_Layer: 8
  m_Name: vPoint (33)
  m_TagString: Untagged
  m_Icon: {fileID: 0}
  m_NavMeshLayer: 0
  m_StaticEditorFlags: 0
  m_IsActive: 1
--- !u!4 &2615377241982428386
Transform:
  m_ObjectHideFlags: 0
  m_CorrespondingSourceObject: {fileID: 0}
  m_PrefabInstance: {fileID: 0}
  m_PrefabAsset: {fileID: 0}
  m_GameObject: {fileID: 6934751302572985267}
  m_LocalRotation: {x: -0, y: -0, z: -0, w: 1}
  m_LocalPosition: {x: -0.17299998, y: -0.1459, z: -0.30299994}
  m_LocalScale: {x: 0.99999714, y: 1.0000008, z: 1.0000191}
  m_Children: []
  m_Father: {fileID: 5370347176103580164}
  m_RootOrder: 27
  m_LocalEulerAnglesHint: {x: 0, y: 0, z: 0}
--- !u!1 &7083067564182004351
GameObject:
  m_ObjectHideFlags: 0
  m_CorrespondingSourceObject: {fileID: 0}
  m_PrefabInstance: {fileID: 0}
  m_PrefabAsset: {fileID: 0}
  serializedVersion: 6
  m_Component:
  - component: {fileID: 9172439636782099213}
  m_Layer: 8
  m_Name: vPoint (40)
  m_TagString: Untagged
  m_Icon: {fileID: 0}
  m_NavMeshLayer: 0
  m_StaticEditorFlags: 0
  m_IsActive: 1
--- !u!4 &9172439636782099213
Transform:
  m_ObjectHideFlags: 0
  m_CorrespondingSourceObject: {fileID: 0}
  m_PrefabInstance: {fileID: 0}
  m_PrefabAsset: {fileID: 0}
  m_GameObject: {fileID: 7083067564182004351}
  m_LocalRotation: {x: -0, y: -0, z: -0, w: 1}
  m_LocalPosition: {x: 0.48299986, y: -0.0383, z: -0.11299998}
  m_LocalScale: {x: 1, y: 1, z: 1.0000191}
  m_Children: []
  m_Father: {fileID: 5370347176103580164}
  m_RootOrder: 34
  m_LocalEulerAnglesHint: {x: 0, y: 0, z: 0}
--- !u!1 &7327060161368530494
GameObject:
  m_ObjectHideFlags: 0
  m_CorrespondingSourceObject: {fileID: 0}
  m_PrefabInstance: {fileID: 0}
  m_PrefabAsset: {fileID: 0}
  serializedVersion: 6
  m_Component:
  - component: {fileID: 7603253070365724727}
  m_Layer: 8
  m_Name: vPoint (29)
  m_TagString: Untagged
  m_Icon: {fileID: 0}
  m_NavMeshLayer: 0
  m_StaticEditorFlags: 0
  m_IsActive: 1
--- !u!4 &7603253070365724727
Transform:
  m_ObjectHideFlags: 0
  m_CorrespondingSourceObject: {fileID: 0}
  m_PrefabInstance: {fileID: 0}
  m_PrefabAsset: {fileID: 0}
  m_GameObject: {fileID: 7327060161368530494}
  m_LocalRotation: {x: -0, y: -0, z: -0, w: 1}
  m_LocalPosition: {x: -0.16799998, y: 0.0531, z: 0.309}
  m_LocalScale: {x: 0.99999714, y: 1.0000008, z: 1.0000191}
  m_Children: []
  m_Father: {fileID: 4241774168901490144}
  m_RootOrder: 26
  m_LocalEulerAnglesHint: {x: 0, y: 0, z: 0}
--- !u!1 &7362773957789728230
GameObject:
  m_ObjectHideFlags: 0
  m_CorrespondingSourceObject: {fileID: 0}
  m_PrefabInstance: {fileID: 0}
  m_PrefabAsset: {fileID: 0}
  serializedVersion: 6
  m_Component:
  - component: {fileID: 6054744171136786937}
  m_Layer: 8
  m_Name: vPoint (20)
  m_TagString: Untagged
  m_Icon: {fileID: 0}
  m_NavMeshLayer: 0
  m_StaticEditorFlags: 0
  m_IsActive: 1
--- !u!4 &6054744171136786937
Transform:
  m_ObjectHideFlags: 0
  m_CorrespondingSourceObject: {fileID: 0}
  m_PrefabInstance: {fileID: 0}
  m_PrefabAsset: {fileID: 0}
  m_GameObject: {fileID: 7362773957789728230}
  m_LocalRotation: {x: -0, y: -0, z: -0, w: 1}
  m_LocalPosition: {x: -0.49099982, y: 0.0531, z: 0.10499999}
  m_LocalScale: {x: 1, y: 1, z: 1.0000191}
  m_Children: []
  m_Father: {fileID: 4241774168901490144}
  m_RootOrder: 20
  m_LocalEulerAnglesHint: {x: 0, y: 0, z: 0}
--- !u!1 &7406417521575034586
GameObject:
  m_ObjectHideFlags: 0
  m_CorrespondingSourceObject: {fileID: 0}
  m_PrefabInstance: {fileID: 0}
  m_PrefabAsset: {fileID: 0}
  serializedVersion: 6
  m_Component:
  - component: {fileID: 670151104033508124}
  m_Layer: 8
  m_Name: vPoint (40)
  m_TagString: Untagged
  m_Icon: {fileID: 0}
  m_NavMeshLayer: 0
  m_StaticEditorFlags: 0
  m_IsActive: 1
--- !u!4 &670151104033508124
Transform:
  m_ObjectHideFlags: 0
  m_CorrespondingSourceObject: {fileID: 0}
  m_PrefabInstance: {fileID: 0}
  m_PrefabAsset: {fileID: 0}
  m_GameObject: {fileID: 7406417521575034586}
  m_LocalRotation: {x: -0, y: -0, z: -0, w: 1}
  m_LocalPosition: {x: 0.48299986, y: -0.0383, z: -0.11299998}
  m_LocalScale: {x: 1, y: 1, z: 1.0000191}
  m_Children: []
  m_Father: {fileID: 4241774168901490144}
  m_RootOrder: 34
  m_LocalEulerAnglesHint: {x: 0, y: 0, z: 0}
--- !u!1 &7526123668856067306
GameObject:
  m_ObjectHideFlags: 0
  m_CorrespondingSourceObject: {fileID: 0}
  m_PrefabInstance: {fileID: 0}
  m_PrefabAsset: {fileID: 0}
  serializedVersion: 6
  m_Component:
  - component: {fileID: 1617113845944886939}
  m_Layer: 8
  m_Name: vPoint (28)
  m_TagString: Untagged
  m_Icon: {fileID: 0}
  m_NavMeshLayer: 0
  m_StaticEditorFlags: 0
  m_IsActive: 1
--- !u!4 &1617113845944886939
Transform:
  m_ObjectHideFlags: 0
  m_CorrespondingSourceObject: {fileID: 0}
  m_PrefabInstance: {fileID: 0}
  m_PrefabAsset: {fileID: 0}
  m_GameObject: {fileID: 7526123668856067306}
  m_LocalRotation: {x: -0, y: -0, z: -0, w: 1}
  m_LocalPosition: {x: -0.17300013, y: -0.0383, z: 0.309}
  m_LocalScale: {x: 0.99999714, y: 1.0000008, z: 1.0000191}
  m_Children: []
  m_Father: {fileID: 4241774168901490144}
  m_RootOrder: 25
  m_LocalEulerAnglesHint: {x: 0, y: 0, z: 0}
--- !u!1 &7801934812923790539
GameObject:
  m_ObjectHideFlags: 0
  m_CorrespondingSourceObject: {fileID: 0}
  m_PrefabInstance: {fileID: 0}
  m_PrefabAsset: {fileID: 0}
  serializedVersion: 6
  m_Component:
  - component: {fileID: 7658565131887059390}
  m_Layer: 8
  m_Name: vPoint (27)
  m_TagString: Untagged
  m_Icon: {fileID: 0}
  m_NavMeshLayer: 0
  m_StaticEditorFlags: 0
  m_IsActive: 1
--- !u!4 &7658565131887059390
Transform:
  m_ObjectHideFlags: 0
  m_CorrespondingSourceObject: {fileID: 0}
  m_PrefabInstance: {fileID: 0}
  m_PrefabAsset: {fileID: 0}
  m_GameObject: {fileID: 7801934812923790539}
  m_LocalRotation: {x: -0, y: -0, z: -0, w: 1}
  m_LocalPosition: {x: -0.17299998, y: -0.1459, z: 0.309}
  m_LocalScale: {x: 0.99999714, y: 1.0000008, z: 1.0000191}
  m_Children: []
  m_Father: {fileID: 5370347176103580164}
  m_RootOrder: 24
  m_LocalEulerAnglesHint: {x: 0, y: 0, z: 0}
--- !u!1 &7806247823550765613
GameObject:
  m_ObjectHideFlags: 0
  m_CorrespondingSourceObject: {fileID: 0}
  m_PrefabInstance: {fileID: 0}
  m_PrefabAsset: {fileID: 0}
  serializedVersion: 6
  m_Component:
  - component: {fileID: 5651122881626596458}
  - component: {fileID: 2527874930459860774}
  m_Layer: 8
  m_Name: Col (1)
  m_TagString: SimObjPhysics
  m_Icon: {fileID: 0}
  m_NavMeshLayer: 0
  m_StaticEditorFlags: 64
  m_IsActive: 1
--- !u!4 &5651122881626596458
Transform:
  m_ObjectHideFlags: 0
  m_CorrespondingSourceObject: {fileID: 0}
  m_PrefabInstance: {fileID: 0}
  m_PrefabAsset: {fileID: 0}
  m_GameObject: {fileID: 7806247823550765613}
  m_LocalRotation: {x: -0, y: -0, z: -0, w: 1}
  m_LocalPosition: {x: 0, y: 0.329, z: 0}
  m_LocalScale: {x: 1, y: 1, z: 1}
  m_Children: []
  m_Father: {fileID: 7086612262480293413}
  m_RootOrder: 1
  m_LocalEulerAnglesHint: {x: 0, y: 0, z: 0}
--- !u!65 &2527874930459860774
BoxCollider:
  m_ObjectHideFlags: 0
  m_CorrespondingSourceObject: {fileID: 0}
  m_PrefabInstance: {fileID: 0}
  m_PrefabAsset: {fileID: 0}
  m_GameObject: {fileID: 7806247823550765613}
  m_Material: {fileID: 13400000, guid: 9da434b8f7868e84085e043a213669c5, type: 2}
  m_IsTrigger: 1
  m_Enabled: 1
  serializedVersion: 2
  m_Size: {x: 0.6281922, y: 0.018244844, z: 0.6266913}
  m_Center: {x: 0, y: 0, z: 0}
--- !u!1 &8062109439332896862
GameObject:
  m_ObjectHideFlags: 0
  m_CorrespondingSourceObject: {fileID: 0}
  m_PrefabInstance: {fileID: 0}
  m_PrefabAsset: {fileID: 0}
  serializedVersion: 6
  m_Component:
  - component: {fileID: 7538713951207678526}
  m_Layer: 8
  m_Name: vPoint (27)
  m_TagString: Untagged
  m_Icon: {fileID: 0}
  m_NavMeshLayer: 0
  m_StaticEditorFlags: 0
  m_IsActive: 1
--- !u!4 &7538713951207678526
Transform:
  m_ObjectHideFlags: 0
  m_CorrespondingSourceObject: {fileID: 0}
  m_PrefabInstance: {fileID: 0}
  m_PrefabAsset: {fileID: 0}
  m_GameObject: {fileID: 8062109439332896862}
  m_LocalRotation: {x: -0, y: -0, z: -0, w: 1}
  m_LocalPosition: {x: -0.17299998, y: -0.1459, z: 0.309}
  m_LocalScale: {x: 0.99999714, y: 1.0000008, z: 1.0000191}
  m_Children: []
  m_Father: {fileID: 4241774168901490144}
  m_RootOrder: 24
  m_LocalEulerAnglesHint: {x: 0, y: 0, z: 0}
--- !u!1 &8074147583782208756
GameObject:
  m_ObjectHideFlags: 0
  m_CorrespondingSourceObject: {fileID: 0}
  m_PrefabInstance: {fileID: 0}
  m_PrefabAsset: {fileID: 0}
  serializedVersion: 6
  m_Component:
  - component: {fileID: 6891264312913604736}
  m_Layer: 8
  m_Name: vPoint (15)
  m_TagString: Untagged
  m_Icon: {fileID: 0}
  m_NavMeshLayer: 0
  m_StaticEditorFlags: 0
  m_IsActive: 1
--- !u!4 &6891264312913604736
Transform:
  m_ObjectHideFlags: 0
  m_CorrespondingSourceObject: {fileID: 0}
  m_PrefabInstance: {fileID: 0}
  m_PrefabAsset: {fileID: 0}
  m_GameObject: {fileID: 8074147583782208756}
  m_LocalRotation: {x: -0, y: -0, z: -0, w: 1}
  m_LocalPosition: {x: 0.17599985, y: 0.0531, z: -0.30399993}
  m_LocalScale: {x: 1, y: 1, z: 1.0000191}
  m_Children: []
  m_Father: {fileID: 5370347176103580164}
  m_RootOrder: 15
  m_LocalEulerAnglesHint: {x: 0, y: 0, z: 0}
--- !u!1 &8106529885337628348
GameObject:
  m_ObjectHideFlags: 0
  m_CorrespondingSourceObject: {fileID: 0}
  m_PrefabInstance: {fileID: 0}
  m_PrefabAsset: {fileID: 0}
  serializedVersion: 6
  m_Component:
  - component: {fileID: 6548227087775005716}
  m_Layer: 8
  m_Name: vPoint (22)
  m_TagString: Untagged
  m_Icon: {fileID: 0}
  m_NavMeshLayer: 0
  m_StaticEditorFlags: 0
  m_IsActive: 1
--- !u!4 &6548227087775005716
Transform:
  m_ObjectHideFlags: 0
  m_CorrespondingSourceObject: {fileID: 0}
  m_PrefabInstance: {fileID: 0}
  m_PrefabAsset: {fileID: 0}
  m_GameObject: {fileID: 8106529885337628348}
  m_LocalRotation: {x: -0, y: -0, z: -0, w: 1}
  m_LocalPosition: {x: 0.48299986, y: -0.0383, z: 0.10499999}
  m_LocalScale: {x: 1, y: 1, z: 1.0000191}
  m_Children: []
  m_Father: {fileID: 4241774168901490144}
  m_RootOrder: 22
  m_LocalEulerAnglesHint: {x: 0, y: 0, z: 0}
--- !u!1 &8268246040212354342
GameObject:
  m_ObjectHideFlags: 0
  m_CorrespondingSourceObject: {fileID: 0}
  m_PrefabInstance: {fileID: 0}
  m_PrefabAsset: {fileID: 0}
  serializedVersion: 6
  m_Component:
  - component: {fileID: 7333240932204980284}
  m_Layer: 8
  m_Name: vPoint (11)
  m_TagString: Untagged
  m_Icon: {fileID: 0}
  m_NavMeshLayer: 0
  m_StaticEditorFlags: 0
  m_IsActive: 1
--- !u!4 &7333240932204980284
Transform:
  m_ObjectHideFlags: 0
  m_CorrespondingSourceObject: {fileID: 0}
  m_PrefabInstance: {fileID: 0}
  m_PrefabAsset: {fileID: 0}
  m_GameObject: {fileID: 8268246040212354342}
  m_LocalRotation: {x: -0, y: -0, z: -0, w: 1}
  m_LocalPosition: {x: 0.171, y: -0.1459, z: -0.30399993}
  m_LocalScale: {x: 1, y: 1, z: 1.0000191}
  m_Children: []
  m_Father: {fileID: 5370347176103580164}
  m_RootOrder: 11
  m_LocalEulerAnglesHint: {x: 0, y: 0, z: 0}
--- !u!1 &8406478534544765576
GameObject:
  m_ObjectHideFlags: 0
  m_CorrespondingSourceObject: {fileID: 0}
  m_PrefabInstance: {fileID: 0}
  m_PrefabAsset: {fileID: 0}
  serializedVersion: 6
  m_Component:
  - component: {fileID: 589101611008312846}
  m_Layer: 8
  m_Name: vPoint (19)
  m_TagString: Untagged
  m_Icon: {fileID: 0}
  m_NavMeshLayer: 0
  m_StaticEditorFlags: 0
  m_IsActive: 1
--- !u!4 &589101611008312846
Transform:
  m_ObjectHideFlags: 0
  m_CorrespondingSourceObject: {fileID: 0}
  m_PrefabInstance: {fileID: 0}
  m_PrefabAsset: {fileID: 0}
  m_GameObject: {fileID: 8406478534544765576}
  m_LocalRotation: {x: -0, y: -0, z: -0, w: 1}
  m_LocalPosition: {x: -0.496, y: -0.0383, z: 0.105}
  m_LocalScale: {x: 1, y: 1, z: 1.0000191}
  m_Children: []
  m_Father: {fileID: 5370347176103580164}
  m_RootOrder: 19
  m_LocalEulerAnglesHint: {x: 0, y: 0, z: 0}
--- !u!1 &8454360174966301385
GameObject:
  m_ObjectHideFlags: 0
  m_CorrespondingSourceObject: {fileID: 0}
  m_PrefabInstance: {fileID: 0}
  m_PrefabAsset: {fileID: 0}
  serializedVersion: 6
  m_Component:
  - component: {fileID: 8336940010536916763}
  m_Layer: 8
  m_Name: vPoint (9)
  m_TagString: Untagged
  m_Icon: {fileID: 0}
  m_NavMeshLayer: 0
  m_StaticEditorFlags: 0
  m_IsActive: 1
--- !u!4 &8336940010536916763
Transform:
  m_ObjectHideFlags: 0
  m_CorrespondingSourceObject: {fileID: 0}
  m_PrefabInstance: {fileID: 0}
  m_PrefabAsset: {fileID: 0}
  m_GameObject: {fileID: 8454360174966301385}
  m_LocalRotation: {x: -0, y: -0, z: -0, w: 1}
  m_LocalPosition: {x: 0.489, y: -0.1473, z: -0.304}
  m_LocalScale: {x: 1, y: 1, z: 1}
  m_Children: []
  m_Father: {fileID: 4241774168901490144}
  m_RootOrder: 9
  m_LocalEulerAnglesHint: {x: 0, y: 0, z: 0}
--- !u!1 &9005277487655916818
GameObject:
  m_ObjectHideFlags: 0
  m_CorrespondingSourceObject: {fileID: 0}
  m_PrefabInstance: {fileID: 0}
  m_PrefabAsset: {fileID: 0}
  serializedVersion: 6
  m_Component:
  - component: {fileID: 5328807172372314978}
  m_Layer: 8
  m_Name: vPoint (23)
  m_TagString: Untagged
  m_Icon: {fileID: 0}
  m_NavMeshLayer: 0
  m_StaticEditorFlags: 0
  m_IsActive: 1
--- !u!4 &5328807172372314978
Transform:
  m_ObjectHideFlags: 0
  m_CorrespondingSourceObject: {fileID: 0}
  m_PrefabInstance: {fileID: 0}
  m_PrefabAsset: {fileID: 0}
  m_GameObject: {fileID: 9005277487655916818}
  m_LocalRotation: {x: -0, y: -0, z: -0, w: 1}
  m_LocalPosition: {x: 0.488, y: 0.0531, z: 0.10499999}
  m_LocalScale: {x: 1, y: 1, z: 1.0000191}
  m_Children: []
  m_Father: {fileID: 5370347176103580164}
  m_RootOrder: 23
  m_LocalEulerAnglesHint: {x: 0, y: 0, z: 0}
--- !u!1 &9101727377877254098
GameObject:
  m_ObjectHideFlags: 0
  m_CorrespondingSourceObject: {fileID: 0}
  m_PrefabInstance: {fileID: 0}
  m_PrefabAsset: {fileID: 0}
  serializedVersion: 6
  m_Component:
  - component: {fileID: 7722193115068581941}
  m_Layer: 8
  m_Name: vPoint (39)
  m_TagString: Untagged
  m_Icon: {fileID: 0}
  m_NavMeshLayer: 0
  m_StaticEditorFlags: 0
  m_IsActive: 1
--- !u!4 &7722193115068581941
Transform:
  m_ObjectHideFlags: 0
  m_CorrespondingSourceObject: {fileID: 0}
  m_PrefabInstance: {fileID: 0}
  m_PrefabAsset: {fileID: 0}
  m_GameObject: {fileID: 9101727377877254098}
  m_LocalRotation: {x: -0, y: -0, z: -0, w: 1}
  m_LocalPosition: {x: 0.489, y: -0.1473, z: -0.11299998}
  m_LocalScale: {x: 1, y: 1, z: 1}
  m_Children: []
  m_Father: {fileID: 4241774168901490144}
  m_RootOrder: 33
  m_LocalEulerAnglesHint: {x: 0, y: 0, z: 0}
--- !u!1 &9126415848782502289
GameObject:
  m_ObjectHideFlags: 0
  m_CorrespondingSourceObject: {fileID: 0}
  m_PrefabInstance: {fileID: 0}
  m_PrefabAsset: {fileID: 0}
  serializedVersion: 6
  m_Component:
  - component: {fileID: 4162092877521148121}
  m_Layer: 8
  m_Name: vPoint (15)
  m_TagString: Untagged
  m_Icon: {fileID: 0}
  m_NavMeshLayer: 0
  m_StaticEditorFlags: 0
  m_IsActive: 1
--- !u!4 &4162092877521148121
Transform:
  m_ObjectHideFlags: 0
  m_CorrespondingSourceObject: {fileID: 0}
  m_PrefabInstance: {fileID: 0}
  m_PrefabAsset: {fileID: 0}
  m_GameObject: {fileID: 9126415848782502289}
  m_LocalRotation: {x: -0, y: -0, z: -0, w: 1}
  m_LocalPosition: {x: 0.17599985, y: 0.0531, z: -0.30399993}
  m_LocalScale: {x: 1, y: 1, z: 1.0000191}
  m_Children: []
  m_Father: {fileID: 4241774168901490144}
  m_RootOrder: 15
  m_LocalEulerAnglesHint: {x: 0, y: 0, z: 0}
--- !u!1 &9127764454580048070
GameObject:
  m_ObjectHideFlags: 0
  m_CorrespondingSourceObject: {fileID: 0}
  m_PrefabInstance: {fileID: 0}
  m_PrefabAsset: {fileID: 0}
  serializedVersion: 6
  m_Component:
  - component: {fileID: 8911365993751364581}
  m_Layer: 8
  m_Name: vPoint (20)
  m_TagString: Untagged
  m_Icon: {fileID: 0}
  m_NavMeshLayer: 0
  m_StaticEditorFlags: 0
  m_IsActive: 1
--- !u!4 &8911365993751364581
Transform:
  m_ObjectHideFlags: 0
  m_CorrespondingSourceObject: {fileID: 0}
  m_PrefabInstance: {fileID: 0}
  m_PrefabAsset: {fileID: 0}
  m_GameObject: {fileID: 9127764454580048070}
  m_LocalRotation: {x: -0, y: -0, z: -0, w: 1}
  m_LocalPosition: {x: -0.49099982, y: 0.0531, z: 0.10499999}
  m_LocalScale: {x: 1, y: 1, z: 1.0000191}
  m_Children: []
  m_Father: {fileID: 5370347176103580164}
  m_RootOrder: 20
  m_LocalEulerAnglesHint: {x: 0, y: 0, z: 0}
--- !u!1001 &4238790927811386032
PrefabInstance:
  m_ObjectHideFlags: 0
  serializedVersion: 2
  m_Modification:
    m_TransformParent: {fileID: 6791183478648799546}
    m_Modifications:
    - target: {fileID: 1205360951110270, guid: 46d1e939708814c33954337431441129, type: 3}
      propertyPath: m_Name
      value: Shelf (1)
      objectReference: {fileID: 0}
    - target: {fileID: 1596626482896368, guid: 46d1e939708814c33954337431441129, type: 3}
      propertyPath: m_Layer
      value: 11
      objectReference: {fileID: 0}
    - target: {fileID: 1596626482896368, guid: 46d1e939708814c33954337431441129, type: 3}
      propertyPath: m_TagString
      value: SimObjPhysics
      objectReference: {fileID: 0}
    - target: {fileID: 4061862255389764, guid: 46d1e939708814c33954337431441129, type: 3}
      propertyPath: m_LocalPosition.z
      value: 0.309
      objectReference: {fileID: 0}
    - target: {fileID: 4064901208174928, guid: 46d1e939708814c33954337431441129, type: 3}
      propertyPath: m_LocalPosition.z
      value: 0.309
      objectReference: {fileID: 0}
    - target: {fileID: 4082195388892614, guid: 46d1e939708814c33954337431441129, type: 3}
      propertyPath: m_LocalScale.x
      value: 0.615
      objectReference: {fileID: 0}
    - target: {fileID: 4082195388892614, guid: 46d1e939708814c33954337431441129, type: 3}
      propertyPath: m_LocalScale.z
      value: 0.6133301
      objectReference: {fileID: 0}
    - target: {fileID: 4082195388892614, guid: 46d1e939708814c33954337431441129, type: 3}
      propertyPath: m_LocalPosition.x
      value: -0.0015999754
      objectReference: {fileID: 0}
    - target: {fileID: 4157631319888414, guid: 46d1e939708814c33954337431441129, type: 3}
      propertyPath: m_LocalScale.x
      value: 0.9809361
      objectReference: {fileID: 0}
    - target: {fileID: 4157631319888414, guid: 46d1e939708814c33954337431441129, type: 3}
      propertyPath: m_LocalScale.y
      value: 1
      objectReference: {fileID: 0}
    - target: {fileID: 4157631319888414, guid: 46d1e939708814c33954337431441129, type: 3}
      propertyPath: m_LocalScale.z
      value: 0.98471963
      objectReference: {fileID: 0}
    - target: {fileID: 4157631319888414, guid: 46d1e939708814c33954337431441129, type: 3}
      propertyPath: m_LocalPosition.x
      value: -0.004
      objectReference: {fileID: 0}
    - target: {fileID: 4157631319888414, guid: 46d1e939708814c33954337431441129, type: 3}
      propertyPath: m_LocalPosition.y
      value: 0
      objectReference: {fileID: 0}
    - target: {fileID: 4178482928748002, guid: 46d1e939708814c33954337431441129, type: 3}
      propertyPath: m_LocalScale.x
      value: 0.6
      objectReference: {fileID: 0}
    - target: {fileID: 4178482928748002, guid: 46d1e939708814c33954337431441129, type: 3}
      propertyPath: m_LocalScale.z
      value: 0.9375
      objectReference: {fileID: 0}
    - target: {fileID: 4178482928748002, guid: 46d1e939708814c33954337431441129, type: 3}
      propertyPath: m_LocalPosition.x
      value: -0.0039999755
      objectReference: {fileID: 0}
    - target: {fileID: 4187948757410832, guid: 46d1e939708814c33954337431441129, type: 3}
      propertyPath: m_LocalPosition.x
      value: 0.482
      objectReference: {fileID: 0}
    - target: {fileID: 4187948757410832, guid: 46d1e939708814c33954337431441129, type: 3}
      propertyPath: m_LocalPosition.z
      value: 0.309
      objectReference: {fileID: 0}
    - target: {fileID: 4216377776115536, guid: 46d1e939708814c33954337431441129, type: 3}
      propertyPath: m_LocalScale.x
      value: 0.6
      objectReference: {fileID: 0}
    - target: {fileID: 4216377776115536, guid: 46d1e939708814c33954337431441129, type: 3}
      propertyPath: m_LocalScale.z
      value: 0.9375
      objectReference: {fileID: 0}
    - target: {fileID: 4216377776115536, guid: 46d1e939708814c33954337431441129, type: 3}
      propertyPath: m_LocalPosition.x
      value: -0.0039999755
      objectReference: {fileID: 0}
    - target: {fileID: 4219743949370444, guid: 46d1e939708814c33954337431441129, type: 3}
      propertyPath: m_LocalPosition.x
      value: 0.17099987
      objectReference: {fileID: 0}
    - target: {fileID: 4219743949370444, guid: 46d1e939708814c33954337431441129, type: 3}
      propertyPath: m_LocalPosition.z
      value: 0.309
      objectReference: {fileID: 0}
    - target: {fileID: 4248658973974286, guid: 46d1e939708814c33954337431441129, type: 3}
      propertyPath: m_LocalPosition.x
      value: -0.494
      objectReference: {fileID: 0}
    - target: {fileID: 4248658973974286, guid: 46d1e939708814c33954337431441129, type: 3}
      propertyPath: m_LocalPosition.z
      value: 0.309
      objectReference: {fileID: 0}
    - target: {fileID: 4329690951743266, guid: 46d1e939708814c33954337431441129, type: 3}
      propertyPath: m_RootOrder
      value: 6
      objectReference: {fileID: 0}
    - target: {fileID: 4329690951743266, guid: 46d1e939708814c33954337431441129, type: 3}
      propertyPath: m_LocalScale.x
      value: 1
      objectReference: {fileID: 0}
    - target: {fileID: 4329690951743266, guid: 46d1e939708814c33954337431441129, type: 3}
      propertyPath: m_LocalScale.y
      value: 1
      objectReference: {fileID: 0}
    - target: {fileID: 4329690951743266, guid: 46d1e939708814c33954337431441129, type: 3}
      propertyPath: m_LocalScale.z
      value: 1
      objectReference: {fileID: 0}
    - target: {fileID: 4329690951743266, guid: 46d1e939708814c33954337431441129, type: 3}
      propertyPath: m_LocalPosition.x
      value: 0
      objectReference: {fileID: 0}
    - target: {fileID: 4329690951743266, guid: 46d1e939708814c33954337431441129, type: 3}
      propertyPath: m_LocalPosition.y
      value: 0.087
      objectReference: {fileID: 0}
    - target: {fileID: 4329690951743266, guid: 46d1e939708814c33954337431441129, type: 3}
      propertyPath: m_LocalPosition.z
      value: 0
      objectReference: {fileID: 0}
    - target: {fileID: 4329690951743266, guid: 46d1e939708814c33954337431441129, type: 3}
      propertyPath: m_LocalRotation.w
      value: 1
      objectReference: {fileID: 0}
    - target: {fileID: 4329690951743266, guid: 46d1e939708814c33954337431441129, type: 3}
      propertyPath: m_LocalRotation.x
      value: -0
      objectReference: {fileID: 0}
    - target: {fileID: 4329690951743266, guid: 46d1e939708814c33954337431441129, type: 3}
      propertyPath: m_LocalRotation.y
      value: -0
      objectReference: {fileID: 0}
    - target: {fileID: 4329690951743266, guid: 46d1e939708814c33954337431441129, type: 3}
      propertyPath: m_LocalRotation.z
      value: -0
      objectReference: {fileID: 0}
    - target: {fileID: 4329690951743266, guid: 46d1e939708814c33954337431441129, type: 3}
      propertyPath: m_LocalEulerAnglesHint.x
      value: 0
      objectReference: {fileID: 0}
    - target: {fileID: 4329690951743266, guid: 46d1e939708814c33954337431441129, type: 3}
      propertyPath: m_LocalEulerAnglesHint.y
      value: 0
      objectReference: {fileID: 0}
    - target: {fileID: 4329690951743266, guid: 46d1e939708814c33954337431441129, type: 3}
      propertyPath: m_LocalEulerAnglesHint.z
      value: 0
      objectReference: {fileID: 0}
    - target: {fileID: 4457760688783504, guid: 46d1e939708814c33954337431441129, type: 3}
      propertyPath: m_LocalPosition.x
      value: 0.176
      objectReference: {fileID: 0}
    - target: {fileID: 4457760688783504, guid: 46d1e939708814c33954337431441129, type: 3}
      propertyPath: m_LocalPosition.z
      value: 0.309
      objectReference: {fileID: 0}
    - target: {fileID: 4634934833579450, guid: 46d1e939708814c33954337431441129, type: 3}
      propertyPath: m_LocalScale.x
      value: 0.6075001
      objectReference: {fileID: 0}
    - target: {fileID: 4634934833579450, guid: 46d1e939708814c33954337431441129, type: 3}
      propertyPath: m_LocalScale.z
      value: 0.60125625
      objectReference: {fileID: 0}
    - target: {fileID: 4634934833579450, guid: 46d1e939708814c33954337431441129, type: 3}
      propertyPath: m_LocalPosition.x
      value: -0.0129998755
      objectReference: {fileID: 0}
    - target: {fileID: 4634934833579450, guid: 46d1e939708814c33954337431441129, type: 3}
      propertyPath: m_LocalPosition.y
      value: 0.095
      objectReference: {fileID: 0}
    - target: {fileID: 4634934833579450, guid: 46d1e939708814c33954337431441129, type: 3}
      propertyPath: m_LocalRotation.x
      value: 0
      objectReference: {fileID: 0}
    - target: {fileID: 4634934833579450, guid: 46d1e939708814c33954337431441129, type: 3}
      propertyPath: m_LocalRotation.y
      value: 0
      objectReference: {fileID: 0}
    - target: {fileID: 4634934833579450, guid: 46d1e939708814c33954337431441129, type: 3}
      propertyPath: m_LocalRotation.z
      value: 0
      objectReference: {fileID: 0}
    - target: {fileID: 4803731780415962, guid: 46d1e939708814c33954337431441129, type: 3}
      propertyPath: m_LocalPosition.x
      value: 0.17099972
      objectReference: {fileID: 0}
    - target: {fileID: 4803731780415962, guid: 46d1e939708814c33954337431441129, type: 3}
      propertyPath: m_LocalPosition.z
      value: 0.309
      objectReference: {fileID: 0}
    - target: {fileID: 4823970532452322, guid: 46d1e939708814c33954337431441129, type: 3}
      propertyPath: m_LocalPosition.z
      value: 0.309
      objectReference: {fileID: 0}
    - target: {fileID: 4992407543524176, guid: 46d1e939708814c33954337431441129, type: 3}
      propertyPath: m_LocalPosition.z
      value: 0.309
      objectReference: {fileID: 0}
    - target: {fileID: 23259675557676956, guid: 46d1e939708814c33954337431441129,
        type: 3}
      propertyPath: m_Enabled
      value: 1
      objectReference: {fileID: 0}
    - target: {fileID: 23259675557676956, guid: 46d1e939708814c33954337431441129,
        type: 3}
      propertyPath: m_Materials.Array.data[0]
      value: 
      objectReference: {fileID: 2100000, guid: 0ee5dc5dfb839a9469aee39e98202154, type: 2}
    - target: {fileID: 33708015766336666, guid: 46d1e939708814c33954337431441129,
        type: 3}
      propertyPath: m_Mesh
      value: 
      objectReference: {fileID: 4300004, guid: aa4dd68553aeb6a47a33a2321fb1314b, type: 3}
    - target: {fileID: 65026121988057126, guid: 46d1e939708814c33954337431441129,
        type: 3}
      propertyPath: m_Material
      value: 
      objectReference: {fileID: 13400000, guid: 9da434b8f7868e84085e043a213669c5,
        type: 2}
    - target: {fileID: 114395952034753004, guid: 46d1e939708814c33954337431441129,
        type: 3}
      propertyPath: uniqueID
      value: Shelf|+00.04|+00.09|-00.88
      objectReference: {fileID: 0}
    - target: {fileID: 114395952034753004, guid: 46d1e939708814c33954337431441129,
        type: 3}
      propertyPath: VisibilityPoints.Array.size
      value: 36
      objectReference: {fileID: 0}
    - target: {fileID: 114395952034753004, guid: 46d1e939708814c33954337431441129,
        type: 3}
      propertyPath: VisibilityPoints.Array.data[0]
      value: 
      objectReference: {fileID: 4233971356420996434}
    - target: {fileID: 114395952034753004, guid: 46d1e939708814c33954337431441129,
        type: 3}
      propertyPath: VisibilityPoints.Array.data[1]
      value: 
      objectReference: {fileID: 4241622176972139488}
    - target: {fileID: 114395952034753004, guid: 46d1e939708814c33954337431441129,
        type: 3}
      propertyPath: VisibilityPoints.Array.data[2]
      value: 
      objectReference: {fileID: 4241766539960626940}
    - target: {fileID: 114395952034753004, guid: 46d1e939708814c33954337431441129,
        type: 3}
      propertyPath: VisibilityPoints.Array.data[3]
      value: 
      objectReference: {fileID: 4233987367494921066}
    - target: {fileID: 114395952034753004, guid: 46d1e939708814c33954337431441129,
        type: 3}
      propertyPath: VisibilityPoints.Array.data[4]
      value: 
      objectReference: {fileID: 4241780683503926944}
    - target: {fileID: 114395952034753004, guid: 46d1e939708814c33954337431441129,
        type: 3}
      propertyPath: VisibilityPoints.Array.data[5]
      value: 
      objectReference: {fileID: 4241315277665650110}
    - target: {fileID: 114395952034753004, guid: 46d1e939708814c33954337431441129,
        type: 3}
      propertyPath: VisibilityPoints.Array.data[6]
      value: 
      objectReference: {fileID: 4241515273779272224}
    - target: {fileID: 114395952034753004, guid: 46d1e939708814c33954337431441129,
        type: 3}
      propertyPath: VisibilityPoints.Array.data[7]
      value: 
      objectReference: {fileID: 4241647416073484020}
    - target: {fileID: 114395952034753004, guid: 46d1e939708814c33954337431441129,
        type: 3}
      propertyPath: VisibilityPoints.Array.data[8]
      value: 
      objectReference: {fileID: 4234097737423663584}
    - target: {fileID: 114395952034753004, guid: 46d1e939708814c33954337431441129,
        type: 3}
      propertyPath: VisibilityPoints.Array.data[9]
      value: 
      objectReference: {fileID: 8336940010536916763}
    - target: {fileID: 114395952034753004, guid: 46d1e939708814c33954337431441129,
        type: 3}
      propertyPath: VisibilityPoints.Array.data[10]
      value: 
      objectReference: {fileID: 7875560968638660036}
    - target: {fileID: 114395952034753004, guid: 46d1e939708814c33954337431441129,
        type: 3}
      propertyPath: VisibilityPoints.Array.data[11]
      value: 
      objectReference: {fileID: 6151486564414153282}
    - target: {fileID: 114395952034753004, guid: 46d1e939708814c33954337431441129,
        type: 3}
      propertyPath: VisibilityPoints.Array.data[12]
      value: 
      objectReference: {fileID: 1694295648412914730}
    - target: {fileID: 114395952034753004, guid: 46d1e939708814c33954337431441129,
        type: 3}
      propertyPath: VisibilityPoints.Array.data[13]
      value: 
      objectReference: {fileID: 7341520947504599029}
    - target: {fileID: 114395952034753004, guid: 46d1e939708814c33954337431441129,
        type: 3}
      propertyPath: VisibilityPoints.Array.data[14]
      value: 
      objectReference: {fileID: 827588316316512205}
    - target: {fileID: 114395952034753004, guid: 46d1e939708814c33954337431441129,
        type: 3}
      propertyPath: VisibilityPoints.Array.data[15]
      value: 
      objectReference: {fileID: 4162092877521148121}
    - target: {fileID: 114395952034753004, guid: 46d1e939708814c33954337431441129,
        type: 3}
      propertyPath: VisibilityPoints.Array.data[16]
      value: 
      objectReference: {fileID: 5411302845183083758}
    - target: {fileID: 114395952034753004, guid: 46d1e939708814c33954337431441129,
        type: 3}
      propertyPath: VisibilityPoints.Array.data[17]
      value: 
      objectReference: {fileID: 1635874745578907877}
    - target: {fileID: 114395952034753004, guid: 46d1e939708814c33954337431441129,
        type: 3}
      propertyPath: VisibilityPoints.Array.data[18]
      value: 
      objectReference: {fileID: 2393864274227557981}
    - target: {fileID: 114395952034753004, guid: 46d1e939708814c33954337431441129,
        type: 3}
      propertyPath: VisibilityPoints.Array.data[19]
      value: 
      objectReference: {fileID: 1422461490865496836}
    - target: {fileID: 114395952034753004, guid: 46d1e939708814c33954337431441129,
        type: 3}
      propertyPath: VisibilityPoints.Array.data[20]
      value: 
      objectReference: {fileID: 6054744171136786937}
    - target: {fileID: 114395952034753004, guid: 46d1e939708814c33954337431441129,
        type: 3}
      propertyPath: VisibilityPoints.Array.data[21]
      value: 
      objectReference: {fileID: 3075396758966307787}
    - target: {fileID: 114395952034753004, guid: 46d1e939708814c33954337431441129,
        type: 3}
      propertyPath: VisibilityPoints.Array.data[22]
      value: 
      objectReference: {fileID: 6548227087775005716}
    - target: {fileID: 114395952034753004, guid: 46d1e939708814c33954337431441129,
        type: 3}
      propertyPath: VisibilityPoints.Array.data[23]
      value: 
      objectReference: {fileID: 7966368195705398195}
    - target: {fileID: 114395952034753004, guid: 46d1e939708814c33954337431441129,
        type: 3}
      propertyPath: VisibilityPoints.Array.data[24]
      value: 
      objectReference: {fileID: 7538713951207678526}
    - target: {fileID: 114395952034753004, guid: 46d1e939708814c33954337431441129,
        type: 3}
      propertyPath: VisibilityPoints.Array.data[25]
      value: 
      objectReference: {fileID: 1617113845944886939}
    - target: {fileID: 114395952034753004, guid: 46d1e939708814c33954337431441129,
        type: 3}
      propertyPath: VisibilityPoints.Array.data[26]
      value: 
      objectReference: {fileID: 7603253070365724727}
    - target: {fileID: 114395952034753004, guid: 46d1e939708814c33954337431441129,
        type: 3}
      propertyPath: VisibilityPoints.Array.data[27]
      value: 
      objectReference: {fileID: 6674027080873625161}
    - target: {fileID: 114395952034753004, guid: 46d1e939708814c33954337431441129,
        type: 3}
      propertyPath: VisibilityPoints.Array.data[28]
      value: 
      objectReference: {fileID: 507416468624594736}
    - target: {fileID: 114395952034753004, guid: 46d1e939708814c33954337431441129,
        type: 3}
      propertyPath: VisibilityPoints.Array.data[29]
      value: 
      objectReference: {fileID: 3551305855518060562}
    - target: {fileID: 114395952034753004, guid: 46d1e939708814c33954337431441129,
        type: 3}
      propertyPath: VisibilityPoints.Array.data[30]
      value: 
      objectReference: {fileID: 1345973236214071905}
    - target: {fileID: 114395952034753004, guid: 46d1e939708814c33954337431441129,
        type: 3}
      propertyPath: VisibilityPoints.Array.data[31]
      value: 
      objectReference: {fileID: 4153514831353972964}
    - target: {fileID: 114395952034753004, guid: 46d1e939708814c33954337431441129,
        type: 3}
      propertyPath: VisibilityPoints.Array.data[32]
      value: 
      objectReference: {fileID: 6565695995243579031}
    - target: {fileID: 114395952034753004, guid: 46d1e939708814c33954337431441129,
        type: 3}
      propertyPath: VisibilityPoints.Array.data[33]
      value: 
      objectReference: {fileID: 7722193115068581941}
    - target: {fileID: 114395952034753004, guid: 46d1e939708814c33954337431441129,
        type: 3}
      propertyPath: VisibilityPoints.Array.data[34]
      value: 
      objectReference: {fileID: 670151104033508124}
    - target: {fileID: 114395952034753004, guid: 46d1e939708814c33954337431441129,
        type: 3}
      propertyPath: VisibilityPoints.Array.data[35]
      value: 
      objectReference: {fileID: 4001916722426810312}
    - target: {fileID: 114395952034753004, guid: 46d1e939708814c33954337431441129,
        type: 3}
      propertyPath: ReceptacleTriggerBoxes.Array.data[0]
      value: 
      objectReference: {fileID: 4238076369475931388}
    - target: {fileID: 114661962423808956, guid: 46d1e939708814c33954337431441129,
        type: 3}
      propertyPath: myParent
      value: 
      objectReference: {fileID: 4239995704602898638}
    m_RemovedComponents: []
  m_SourcePrefab: {fileID: 100100000, guid: 46d1e939708814c33954337431441129, type: 3}
--- !u!4 &4241647416073484020 stripped
Transform:
  m_CorrespondingSourceObject: {fileID: 4061862255389764, guid: 46d1e939708814c33954337431441129,
    type: 3}
  m_PrefabInstance: {fileID: 4238790927811386032}
  m_PrefabAsset: {fileID: 0}
--- !u!1 &4238076369475931388 stripped
GameObject:
  m_CorrespondingSourceObject: {fileID: 1013633703188044, guid: 46d1e939708814c33954337431441129,
    type: 3}
  m_PrefabInstance: {fileID: 4238790927811386032}
  m_PrefabAsset: {fileID: 0}
--- !u!1 &4239995704602898638 stripped
GameObject:
  m_CorrespondingSourceObject: {fileID: 1205360951110270, guid: 46d1e939708814c33954337431441129,
    type: 3}
  m_PrefabInstance: {fileID: 4238790927811386032}
  m_PrefabAsset: {fileID: 0}
--- !u!4 &4241357517205204370 stripped
Transform:
  m_CorrespondingSourceObject: {fileID: 4329690951743266, guid: 46d1e939708814c33954337431441129,
    type: 3}
  m_PrefabInstance: {fileID: 4238790927811386032}
  m_PrefabAsset: {fileID: 0}
--- !u!1 &4239745405132375872 stripped
GameObject:
  m_CorrespondingSourceObject: {fileID: 1596626482896368, guid: 46d1e939708814c33954337431441129,
    type: 3}
  m_PrefabInstance: {fileID: 4238790927811386032}
  m_PrefabAsset: {fileID: 0}
--- !u!4 &4241774168901490144 stripped
Transform:
  m_CorrespondingSourceObject: {fileID: 4216377776115536, guid: 46d1e939708814c33954337431441129,
    type: 3}
  m_PrefabInstance: {fileID: 4238790927811386032}
  m_PrefabAsset: {fileID: 0}
--- !u!4 &4233971356420996434 stripped
Transform:
  m_CorrespondingSourceObject: {fileID: 4823970532452322, guid: 46d1e939708814c33954337431441129,
    type: 3}
  m_PrefabInstance: {fileID: 4238790927811386032}
  m_PrefabAsset: {fileID: 0}
--- !u!4 &4241622176972139488 stripped
Transform:
  m_CorrespondingSourceObject: {fileID: 4064901208174928, guid: 46d1e939708814c33954337431441129,
    type: 3}
  m_PrefabInstance: {fileID: 4238790927811386032}
  m_PrefabAsset: {fileID: 0}
--- !u!4 &4241766539960626940 stripped
Transform:
  m_CorrespondingSourceObject: {fileID: 4219743949370444, guid: 46d1e939708814c33954337431441129,
    type: 3}
  m_PrefabInstance: {fileID: 4238790927811386032}
  m_PrefabAsset: {fileID: 0}
--- !u!4 &4233987367494921066 stripped
Transform:
  m_CorrespondingSourceObject: {fileID: 4803731780415962, guid: 46d1e939708814c33954337431441129,
    type: 3}
  m_PrefabInstance: {fileID: 4238790927811386032}
  m_PrefabAsset: {fileID: 0}
--- !u!4 &4241780683503926944 stripped
Transform:
  m_CorrespondingSourceObject: {fileID: 4187948757410832, guid: 46d1e939708814c33954337431441129,
    type: 3}
  m_PrefabInstance: {fileID: 4238790927811386032}
  m_PrefabAsset: {fileID: 0}
--- !u!4 &4241315277665650110 stripped
Transform:
  m_CorrespondingSourceObject: {fileID: 4248658973974286, guid: 46d1e939708814c33954337431441129,
    type: 3}
  m_PrefabInstance: {fileID: 4238790927811386032}
  m_PrefabAsset: {fileID: 0}
--- !u!4 &4241515273779272224 stripped
Transform:
  m_CorrespondingSourceObject: {fileID: 4457760688783504, guid: 46d1e939708814c33954337431441129,
    type: 3}
  m_PrefabInstance: {fileID: 4238790927811386032}
  m_PrefabAsset: {fileID: 0}
--- !u!4 &4234097737423663584 stripped
Transform:
  m_CorrespondingSourceObject: {fileID: 4992407543524176, guid: 46d1e939708814c33954337431441129,
    type: 3}
  m_PrefabInstance: {fileID: 4238790927811386032}
  m_PrefabAsset: {fileID: 0}
--- !u!1001 &5371022528363404628
PrefabInstance:
  m_ObjectHideFlags: 0
  serializedVersion: 2
  m_Modification:
    m_TransformParent: {fileID: 6791183478648799546}
    m_Modifications:
    - target: {fileID: 1205360951110270, guid: 46d1e939708814c33954337431441129, type: 3}
      propertyPath: m_Name
      value: Shelf
      objectReference: {fileID: 0}
    - target: {fileID: 1596626482896368, guid: 46d1e939708814c33954337431441129, type: 3}
      propertyPath: m_Layer
      value: 11
      objectReference: {fileID: 0}
    - target: {fileID: 1596626482896368, guid: 46d1e939708814c33954337431441129, type: 3}
      propertyPath: m_TagString
      value: SimObjPhysics
      objectReference: {fileID: 0}
    - target: {fileID: 4061862255389764, guid: 46d1e939708814c33954337431441129, type: 3}
      propertyPath: m_LocalPosition.z
      value: 0.309
      objectReference: {fileID: 0}
    - target: {fileID: 4064901208174928, guid: 46d1e939708814c33954337431441129, type: 3}
      propertyPath: m_LocalPosition.z
      value: 0.309
      objectReference: {fileID: 0}
    - target: {fileID: 4082195388892614, guid: 46d1e939708814c33954337431441129, type: 3}
      propertyPath: m_LocalScale.x
      value: 0.615
      objectReference: {fileID: 0}
    - target: {fileID: 4082195388892614, guid: 46d1e939708814c33954337431441129, type: 3}
      propertyPath: m_LocalScale.z
      value: 0.6215078
      objectReference: {fileID: 0}
    - target: {fileID: 4082195388892614, guid: 46d1e939708814c33954337431441129, type: 3}
      propertyPath: m_LocalPosition.x
      value: 0.00039987965
      objectReference: {fileID: 0}
    - target: {fileID: 4157631319888414, guid: 46d1e939708814c33954337431441129, type: 3}
      propertyPath: m_LocalScale.x
      value: 0.9809361
      objectReference: {fileID: 0}
    - target: {fileID: 4157631319888414, guid: 46d1e939708814c33954337431441129, type: 3}
      propertyPath: m_LocalScale.y
      value: 1
      objectReference: {fileID: 0}
    - target: {fileID: 4157631319888414, guid: 46d1e939708814c33954337431441129, type: 3}
      propertyPath: m_LocalScale.z
      value: 0.9978492
      objectReference: {fileID: 0}
    - target: {fileID: 4157631319888414, guid: 46d1e939708814c33954337431441129, type: 3}
      propertyPath: m_LocalPosition.x
      value: -0.0020001205
      objectReference: {fileID: 0}
    - target: {fileID: 4157631319888414, guid: 46d1e939708814c33954337431441129, type: 3}
      propertyPath: m_LocalPosition.y
      value: 0
      objectReference: {fileID: 0}
    - target: {fileID: 4178482928748002, guid: 46d1e939708814c33954337431441129, type: 3}
      propertyPath: m_LocalScale.x
      value: 0.6
      objectReference: {fileID: 0}
    - target: {fileID: 4178482928748002, guid: 46d1e939708814c33954337431441129, type: 3}
      propertyPath: m_LocalScale.z
      value: 0.95
      objectReference: {fileID: 0}
    - target: {fileID: 4178482928748002, guid: 46d1e939708814c33954337431441129, type: 3}
      propertyPath: m_LocalPosition.x
      value: -0.002
<<<<<<< HEAD
      objectReference: {fileID: 0}
    - target: {fileID: 4187948757410832, guid: 46d1e939708814c33954337431441129, type: 3}
      propertyPath: m_LocalPosition.x
      value: 0.482
      objectReference: {fileID: 0}
    - target: {fileID: 4187948757410832, guid: 46d1e939708814c33954337431441129, type: 3}
      propertyPath: m_LocalPosition.z
      value: 0.309
      objectReference: {fileID: 0}
    - target: {fileID: 4216377776115536, guid: 46d1e939708814c33954337431441129, type: 3}
      propertyPath: m_LocalScale.x
      value: 0.6
      objectReference: {fileID: 0}
    - target: {fileID: 4216377776115536, guid: 46d1e939708814c33954337431441129, type: 3}
      propertyPath: m_LocalScale.z
      value: 0.95
=======
>>>>>>> 2f8dd9f9
      objectReference: {fileID: 0}
    - target: {fileID: 4187948757410832, guid: 46d1e939708814c33954337431441129, type: 3}
      propertyPath: m_LocalPosition.x
      value: 0.482
      objectReference: {fileID: 0}
    - target: {fileID: 4187948757410832, guid: 46d1e939708814c33954337431441129, type: 3}
      propertyPath: m_LocalPosition.z
      value: 0.309
      objectReference: {fileID: 0}
<<<<<<< HEAD
    - target: {fileID: 4219743949370444, guid: 46d1e939708814c33954337431441129, type: 3}
      propertyPath: m_LocalPosition.x
      value: 0.17099987
      objectReference: {fileID: 0}
    - target: {fileID: 4219743949370444, guid: 46d1e939708814c33954337431441129, type: 3}
      propertyPath: m_LocalPosition.z
      value: 0.309
      objectReference: {fileID: 0}
=======
    - target: {fileID: 4216377776115536, guid: 46d1e939708814c33954337431441129, type: 3}
      propertyPath: m_LocalScale.x
      value: 0.6
      objectReference: {fileID: 0}
    - target: {fileID: 4216377776115536, guid: 46d1e939708814c33954337431441129, type: 3}
      propertyPath: m_LocalScale.z
      value: 0.95
      objectReference: {fileID: 0}
    - target: {fileID: 4216377776115536, guid: 46d1e939708814c33954337431441129, type: 3}
      propertyPath: m_LocalPosition.x
      value: -0.0020001205
      objectReference: {fileID: 0}
    - target: {fileID: 4219743949370444, guid: 46d1e939708814c33954337431441129, type: 3}
      propertyPath: m_LocalPosition.x
      value: 0.17099987
      objectReference: {fileID: 0}
    - target: {fileID: 4219743949370444, guid: 46d1e939708814c33954337431441129, type: 3}
      propertyPath: m_LocalPosition.z
      value: 0.309
      objectReference: {fileID: 0}
>>>>>>> 2f8dd9f9
    - target: {fileID: 4248658973974286, guid: 46d1e939708814c33954337431441129, type: 3}
      propertyPath: m_LocalPosition.x
      value: -0.494
      objectReference: {fileID: 0}
    - target: {fileID: 4248658973974286, guid: 46d1e939708814c33954337431441129, type: 3}
      propertyPath: m_LocalPosition.z
      value: 0.309
      objectReference: {fileID: 0}
    - target: {fileID: 4329690951743266, guid: 46d1e939708814c33954337431441129, type: 3}
      propertyPath: m_RootOrder
      value: 5
      objectReference: {fileID: 0}
    - target: {fileID: 4329690951743266, guid: 46d1e939708814c33954337431441129, type: 3}
      propertyPath: m_LocalScale.x
      value: 1
      objectReference: {fileID: 0}
    - target: {fileID: 4329690951743266, guid: 46d1e939708814c33954337431441129, type: 3}
      propertyPath: m_LocalScale.y
      value: 1
      objectReference: {fileID: 0}
    - target: {fileID: 4329690951743266, guid: 46d1e939708814c33954337431441129, type: 3}
      propertyPath: m_LocalScale.z
      value: 1
      objectReference: {fileID: 0}
    - target: {fileID: 4329690951743266, guid: 46d1e939708814c33954337431441129, type: 3}
      propertyPath: m_LocalPosition.x
      value: 0
      objectReference: {fileID: 0}
    - target: {fileID: 4329690951743266, guid: 46d1e939708814c33954337431441129, type: 3}
      propertyPath: m_LocalPosition.y
      value: 0.3364
      objectReference: {fileID: 0}
    - target: {fileID: 4329690951743266, guid: 46d1e939708814c33954337431441129, type: 3}
      propertyPath: m_LocalPosition.z
      value: 0
      objectReference: {fileID: 0}
    - target: {fileID: 4329690951743266, guid: 46d1e939708814c33954337431441129, type: 3}
      propertyPath: m_LocalRotation.w
      value: 1
      objectReference: {fileID: 0}
    - target: {fileID: 4329690951743266, guid: 46d1e939708814c33954337431441129, type: 3}
      propertyPath: m_LocalRotation.x
      value: -0
      objectReference: {fileID: 0}
    - target: {fileID: 4329690951743266, guid: 46d1e939708814c33954337431441129, type: 3}
      propertyPath: m_LocalRotation.y
      value: -0
      objectReference: {fileID: 0}
    - target: {fileID: 4329690951743266, guid: 46d1e939708814c33954337431441129, type: 3}
      propertyPath: m_LocalRotation.z
      value: -0
      objectReference: {fileID: 0}
    - target: {fileID: 4329690951743266, guid: 46d1e939708814c33954337431441129, type: 3}
      propertyPath: m_LocalEulerAnglesHint.x
      value: 0
      objectReference: {fileID: 0}
    - target: {fileID: 4329690951743266, guid: 46d1e939708814c33954337431441129, type: 3}
      propertyPath: m_LocalEulerAnglesHint.y
      value: 0
      objectReference: {fileID: 0}
    - target: {fileID: 4329690951743266, guid: 46d1e939708814c33954337431441129, type: 3}
      propertyPath: m_LocalEulerAnglesHint.z
      value: 0
      objectReference: {fileID: 0}
    - target: {fileID: 4457760688783504, guid: 46d1e939708814c33954337431441129, type: 3}
      propertyPath: m_LocalPosition.x
      value: 0.176
      objectReference: {fileID: 0}
    - target: {fileID: 4457760688783504, guid: 46d1e939708814c33954337431441129, type: 3}
      propertyPath: m_LocalPosition.z
      value: 0.309
      objectReference: {fileID: 0}
    - target: {fileID: 4634934833579450, guid: 46d1e939708814c33954337431441129, type: 3}
      propertyPath: m_LocalScale.x
      value: 0.6075001
      objectReference: {fileID: 0}
    - target: {fileID: 4634934833579450, guid: 46d1e939708814c33954337431441129, type: 3}
      propertyPath: m_LocalScale.z
      value: 0.609273
      objectReference: {fileID: 0}
    - target: {fileID: 4634934833579450, guid: 46d1e939708814c33954337431441129, type: 3}
      propertyPath: m_LocalPosition.x
      value: -0.01100002
      objectReference: {fileID: 0}
    - target: {fileID: 4634934833579450, guid: 46d1e939708814c33954337431441129, type: 3}
      propertyPath: m_LocalPosition.y
      value: 0.095
      objectReference: {fileID: 0}
    - target: {fileID: 4634934833579450, guid: 46d1e939708814c33954337431441129, type: 3}
      propertyPath: m_LocalRotation.x
      value: 0
      objectReference: {fileID: 0}
    - target: {fileID: 4634934833579450, guid: 46d1e939708814c33954337431441129, type: 3}
      propertyPath: m_LocalRotation.y
      value: 0
      objectReference: {fileID: 0}
    - target: {fileID: 4634934833579450, guid: 46d1e939708814c33954337431441129, type: 3}
      propertyPath: m_LocalRotation.z
      value: 0
      objectReference: {fileID: 0}
    - target: {fileID: 4803731780415962, guid: 46d1e939708814c33954337431441129, type: 3}
      propertyPath: m_LocalPosition.x
      value: 0.17099972
      objectReference: {fileID: 0}
    - target: {fileID: 4803731780415962, guid: 46d1e939708814c33954337431441129, type: 3}
      propertyPath: m_LocalPosition.z
      value: 0.309
      objectReference: {fileID: 0}
    - target: {fileID: 4823970532452322, guid: 46d1e939708814c33954337431441129, type: 3}
      propertyPath: m_LocalPosition.z
      value: 0.309
      objectReference: {fileID: 0}
    - target: {fileID: 4992407543524176, guid: 46d1e939708814c33954337431441129, type: 3}
      propertyPath: m_LocalPosition.z
      value: 0.309
      objectReference: {fileID: 0}
    - target: {fileID: 23259675557676956, guid: 46d1e939708814c33954337431441129,
        type: 3}
      propertyPath: m_Enabled
      value: 1
      objectReference: {fileID: 0}
    - target: {fileID: 23259675557676956, guid: 46d1e939708814c33954337431441129,
        type: 3}
      propertyPath: m_Materials.Array.data[0]
      value: 
      objectReference: {fileID: 2100000, guid: 0ee5dc5dfb839a9469aee39e98202154, type: 2}
    - target: {fileID: 33708015766336666, guid: 46d1e939708814c33954337431441129,
        type: 3}
      propertyPath: m_Mesh
      value: 
      objectReference: {fileID: 4300002, guid: aa4dd68553aeb6a47a33a2321fb1314b, type: 3}
    - target: {fileID: 65026121988057126, guid: 46d1e939708814c33954337431441129,
        type: 3}
      propertyPath: m_Material
      value: 
      objectReference: {fileID: 13400000, guid: 9da434b8f7868e84085e043a213669c5,
        type: 2}
    - target: {fileID: 114395952034753004, guid: 46d1e939708814c33954337431441129,
        type: 3}
      propertyPath: uniqueID
      value: Shelf|+00.04|+00.34|-00.88
      objectReference: {fileID: 0}
    - target: {fileID: 114395952034753004, guid: 46d1e939708814c33954337431441129,
        type: 3}
      propertyPath: VisibilityPoints.Array.size
      value: 36
      objectReference: {fileID: 0}
    - target: {fileID: 114395952034753004, guid: 46d1e939708814c33954337431441129,
        type: 3}
      propertyPath: VisibilityPoints.Array.data[0]
      value: 
      objectReference: {fileID: 5375213179872148150}
    - target: {fileID: 114395952034753004, guid: 46d1e939708814c33954337431441129,
        type: 3}
      propertyPath: VisibilityPoints.Array.data[1]
      value: 
      objectReference: {fileID: 5370478276273236996}
    - target: {fileID: 114395952034753004, guid: 46d1e939708814c33954337431441129,
        type: 3}
      propertyPath: VisibilityPoints.Array.data[2]
      value: 
      objectReference: {fileID: 5370341748346038552}
    - target: {fileID: 114395952034753004, guid: 46d1e939708814c33954337431441129,
        type: 3}
      propertyPath: VisibilityPoints.Array.data[3]
      value: 
      objectReference: {fileID: 5375227023552064654}
    - target: {fileID: 114395952034753004, guid: 46d1e939708814c33954337431441129,
        type: 3}
      propertyPath: VisibilityPoints.Array.data[4]
      value: 
      objectReference: {fileID: 5370353863058356548}
    - target: {fileID: 114395952034753004, guid: 46d1e939708814c33954337431441129,
        type: 3}
      propertyPath: VisibilityPoints.Array.data[5]
      value: 
      objectReference: {fileID: 5370169453362463322}
    - target: {fileID: 114395952034753004, guid: 46d1e939708814c33954337431441129,
        type: 3}
      propertyPath: VisibilityPoints.Array.data[6]
      value: 
      objectReference: {fileID: 5370088212823924164}
    - target: {fileID: 114395952034753004, guid: 46d1e939708814c33954337431441129,
        type: 3}
      propertyPath: VisibilityPoints.Array.data[7]
      value: 
      objectReference: {fileID: 5370501557414752528}
    - target: {fileID: 114395952034753004, guid: 46d1e939708814c33954337431441129,
        type: 3}
      propertyPath: VisibilityPoints.Array.data[8]
      value: 
      objectReference: {fileID: 5375055059498055172}
    - target: {fileID: 114395952034753004, guid: 46d1e939708814c33954337431441129,
        type: 3}
      propertyPath: VisibilityPoints.Array.data[9]
      value: 
      objectReference: {fileID: 9188639336686970577}
    - target: {fileID: 114395952034753004, guid: 46d1e939708814c33954337431441129,
        type: 3}
      propertyPath: VisibilityPoints.Array.data[10]
      value: 
      objectReference: {fileID: 4609024512774319262}
    - target: {fileID: 114395952034753004, guid: 46d1e939708814c33954337431441129,
        type: 3}
      propertyPath: VisibilityPoints.Array.data[11]
      value: 
      objectReference: {fileID: 7333240932204980284}
    - target: {fileID: 114395952034753004, guid: 46d1e939708814c33954337431441129,
        type: 3}
      propertyPath: VisibilityPoints.Array.data[12]
      value: 
      objectReference: {fileID: 7132947608262617381}
    - target: {fileID: 114395952034753004, guid: 46d1e939708814c33954337431441129,
        type: 3}
      propertyPath: VisibilityPoints.Array.data[13]
      value: 
      objectReference: {fileID: 6203789215593462923}
    - target: {fileID: 114395952034753004, guid: 46d1e939708814c33954337431441129,
        type: 3}
      propertyPath: VisibilityPoints.Array.data[14]
      value: 
      objectReference: {fileID: 78738658043376745}
    - target: {fileID: 114395952034753004, guid: 46d1e939708814c33954337431441129,
        type: 3}
      propertyPath: VisibilityPoints.Array.data[15]
      value: 
      objectReference: {fileID: 6891264312913604736}
    - target: {fileID: 114395952034753004, guid: 46d1e939708814c33954337431441129,
        type: 3}
      propertyPath: VisibilityPoints.Array.data[16]
      value: 
      objectReference: {fileID: 8547454578869995588}
    - target: {fileID: 114395952034753004, guid: 46d1e939708814c33954337431441129,
        type: 3}
      propertyPath: VisibilityPoints.Array.data[17]
      value: 
      objectReference: {fileID: 4955184595835842006}
    - target: {fileID: 114395952034753004, guid: 46d1e939708814c33954337431441129,
        type: 3}
      propertyPath: VisibilityPoints.Array.data[18]
      value: 
      objectReference: {fileID: 1671412293235696973}
    - target: {fileID: 114395952034753004, guid: 46d1e939708814c33954337431441129,
        type: 3}
      propertyPath: VisibilityPoints.Array.data[19]
      value: 
      objectReference: {fileID: 589101611008312846}
    - target: {fileID: 114395952034753004, guid: 46d1e939708814c33954337431441129,
        type: 3}
      propertyPath: VisibilityPoints.Array.data[20]
      value: 
      objectReference: {fileID: 8911365993751364581}
    - target: {fileID: 114395952034753004, guid: 46d1e939708814c33954337431441129,
        type: 3}
      propertyPath: VisibilityPoints.Array.data[21]
      value: 
      objectReference: {fileID: 8364233714908027827}
    - target: {fileID: 114395952034753004, guid: 46d1e939708814c33954337431441129,
        type: 3}
      propertyPath: VisibilityPoints.Array.data[22]
      value: 
      objectReference: {fileID: 9111221541581749769}
    - target: {fileID: 114395952034753004, guid: 46d1e939708814c33954337431441129,
        type: 3}
      propertyPath: VisibilityPoints.Array.data[23]
      value: 
      objectReference: {fileID: 5328807172372314978}
    - target: {fileID: 114395952034753004, guid: 46d1e939708814c33954337431441129,
        type: 3}
      propertyPath: VisibilityPoints.Array.data[24]
      value: 
      objectReference: {fileID: 7658565131887059390}
    - target: {fileID: 114395952034753004, guid: 46d1e939708814c33954337431441129,
        type: 3}
      propertyPath: VisibilityPoints.Array.data[25]
      value: 
      objectReference: {fileID: 5614849137753879640}
    - target: {fileID: 114395952034753004, guid: 46d1e939708814c33954337431441129,
        type: 3}
      propertyPath: VisibilityPoints.Array.data[26]
      value: 
      objectReference: {fileID: 6288842769155638057}
    - target: {fileID: 114395952034753004, guid: 46d1e939708814c33954337431441129,
        type: 3}
      propertyPath: VisibilityPoints.Array.data[27]
      value: 
      objectReference: {fileID: 2615377241982428386}
    - target: {fileID: 114395952034753004, guid: 46d1e939708814c33954337431441129,
        type: 3}
      propertyPath: VisibilityPoints.Array.data[28]
      value: 
      objectReference: {fileID: 6906686393412465219}
    - target: {fileID: 114395952034753004, guid: 46d1e939708814c33954337431441129,
        type: 3}
      propertyPath: VisibilityPoints.Array.data[29]
      value: 
      objectReference: {fileID: 1399690100704724799}
    - target: {fileID: 114395952034753004, guid: 46d1e939708814c33954337431441129,
        type: 3}
      propertyPath: VisibilityPoints.Array.data[30]
      value: 
      objectReference: {fileID: 1648281663198914987}
    - target: {fileID: 114395952034753004, guid: 46d1e939708814c33954337431441129,
        type: 3}
      propertyPath: VisibilityPoints.Array.data[31]
      value: 
      objectReference: {fileID: 5902651675363138123}
    - target: {fileID: 114395952034753004, guid: 46d1e939708814c33954337431441129,
        type: 3}
      propertyPath: VisibilityPoints.Array.data[32]
      value: 
      objectReference: {fileID: 911008456420404864}
    - target: {fileID: 114395952034753004, guid: 46d1e939708814c33954337431441129,
        type: 3}
      propertyPath: VisibilityPoints.Array.data[33]
      value: 
      objectReference: {fileID: 981257136803130295}
    - target: {fileID: 114395952034753004, guid: 46d1e939708814c33954337431441129,
        type: 3}
      propertyPath: VisibilityPoints.Array.data[34]
      value: 
      objectReference: {fileID: 9172439636782099213}
    - target: {fileID: 114395952034753004, guid: 46d1e939708814c33954337431441129,
        type: 3}
      propertyPath: VisibilityPoints.Array.data[35]
      value: 
      objectReference: {fileID: 7154229661788006110}
    - target: {fileID: 114395952034753004, guid: 46d1e939708814c33954337431441129,
        type: 3}
      propertyPath: ReceptacleTriggerBoxes.Array.data[0]
      value: 
      objectReference: {fileID: 5371155450282052376}
    - target: {fileID: 114661962423808956, guid: 46d1e939708814c33954337431441129,
        type: 3}
      propertyPath: myParent
      value: 
      objectReference: {fileID: 5372227886527395626}
    m_RemovedComponents: []
  m_SourcePrefab: {fileID: 100100000, guid: 46d1e939708814c33954337431441129, type: 3}
--- !u!4 &5375227023552064654 stripped
Transform:
  m_CorrespondingSourceObject: {fileID: 4803731780415962, guid: 46d1e939708814c33954337431441129,
    type: 3}
  m_PrefabInstance: {fileID: 5371022528363404628}
  m_PrefabAsset: {fileID: 0}
--- !u!4 &5370214200567327350 stripped
Transform:
  m_CorrespondingSourceObject: {fileID: 4329690951743266, guid: 46d1e939708814c33954337431441129,
    type: 3}
  m_PrefabInstance: {fileID: 5371022528363404628}
  m_PrefabAsset: {fileID: 0}
--- !u!1 &5371695495752351908 stripped
GameObject:
  m_CorrespondingSourceObject: {fileID: 1596626482896368, guid: 46d1e939708814c33954337431441129,
    type: 3}
  m_PrefabInstance: {fileID: 5371022528363404628}
  m_PrefabAsset: {fileID: 0}
--- !u!4 &5370347176103580164 stripped
Transform:
  m_CorrespondingSourceObject: {fileID: 4216377776115536, guid: 46d1e939708814c33954337431441129,
    type: 3}
  m_PrefabInstance: {fileID: 5371022528363404628}
  m_PrefabAsset: {fileID: 0}
--- !u!4 &5375213179872148150 stripped
Transform:
  m_CorrespondingSourceObject: {fileID: 4823970532452322, guid: 46d1e939708814c33954337431441129,
    type: 3}
  m_PrefabInstance: {fileID: 5371022528363404628}
  m_PrefabAsset: {fileID: 0}
--- !u!1 &5372227886527395626 stripped
GameObject:
  m_CorrespondingSourceObject: {fileID: 1205360951110270, guid: 46d1e939708814c33954337431441129,
    type: 3}
  m_PrefabInstance: {fileID: 5371022528363404628}
  m_PrefabAsset: {fileID: 0}
--- !u!4 &5370478276273236996 stripped
Transform:
  m_CorrespondingSourceObject: {fileID: 4064901208174928, guid: 46d1e939708814c33954337431441129,
    type: 3}
  m_PrefabInstance: {fileID: 5371022528363404628}
  m_PrefabAsset: {fileID: 0}
--- !u!4 &5370341748346038552 stripped
Transform:
  m_CorrespondingSourceObject: {fileID: 4219743949370444, guid: 46d1e939708814c33954337431441129,
    type: 3}
  m_PrefabInstance: {fileID: 5371022528363404628}
  m_PrefabAsset: {fileID: 0}
--- !u!1 &5371155450282052376 stripped
GameObject:
  m_CorrespondingSourceObject: {fileID: 1013633703188044, guid: 46d1e939708814c33954337431441129,
    type: 3}
  m_PrefabInstance: {fileID: 5371022528363404628}
  m_PrefabAsset: {fileID: 0}
--- !u!4 &5370501557414752528 stripped
Transform:
  m_CorrespondingSourceObject: {fileID: 4061862255389764, guid: 46d1e939708814c33954337431441129,
    type: 3}
  m_PrefabInstance: {fileID: 5371022528363404628}
  m_PrefabAsset: {fileID: 0}
--- !u!4 &5370088212823924164 stripped
Transform:
  m_CorrespondingSourceObject: {fileID: 4457760688783504, guid: 46d1e939708814c33954337431441129,
    type: 3}
  m_PrefabInstance: {fileID: 5371022528363404628}
  m_PrefabAsset: {fileID: 0}
--- !u!4 &5370169453362463322 stripped
Transform:
  m_CorrespondingSourceObject: {fileID: 4248658973974286, guid: 46d1e939708814c33954337431441129,
    type: 3}
  m_PrefabInstance: {fileID: 5371022528363404628}
  m_PrefabAsset: {fileID: 0}
--- !u!4 &5370353863058356548 stripped
Transform:
  m_CorrespondingSourceObject: {fileID: 4187948757410832, guid: 46d1e939708814c33954337431441129,
    type: 3}
  m_PrefabInstance: {fileID: 5371022528363404628}
  m_PrefabAsset: {fileID: 0}
--- !u!4 &5375055059498055172 stripped
Transform:
  m_CorrespondingSourceObject: {fileID: 4992407543524176, guid: 46d1e939708814c33954337431441129,
    type: 3}
  m_PrefabInstance: {fileID: 5371022528363404628}
  m_PrefabAsset: {fileID: 0}
--- !u!1001 &6791183479099692065
PrefabInstance:
  m_ObjectHideFlags: 0
  serializedVersion: 2
  m_Modification:
    m_TransformParent: {fileID: 6791183478648799546}
    m_Modifications:
    - target: {fileID: 1170333579371094, guid: 6877aba5a696347dbb6c01f851f2da28, type: 3}
      propertyPath: m_Name
      value: ReceptacleTriggerBox (2)
      objectReference: {fileID: 0}
    - target: {fileID: 1170333579371094, guid: 6877aba5a696347dbb6c01f851f2da28, type: 3}
      propertyPath: m_StaticEditorFlags
      value: 64
      objectReference: {fileID: 0}
    - target: {fileID: 4251536333782420, guid: 6877aba5a696347dbb6c01f851f2da28, type: 3}
      propertyPath: m_RootOrder
      value: 0
      objectReference: {fileID: 0}
    - target: {fileID: 4251536333782420, guid: 6877aba5a696347dbb6c01f851f2da28, type: 3}
      propertyPath: m_LocalPosition.x
      value: 0
      objectReference: {fileID: 0}
    - target: {fileID: 4251536333782420, guid: 6877aba5a696347dbb6c01f851f2da28, type: 3}
      propertyPath: m_LocalPosition.y
      value: 0.6
      objectReference: {fileID: 0}
    - target: {fileID: 4251536333782420, guid: 6877aba5a696347dbb6c01f851f2da28, type: 3}
      propertyPath: m_LocalPosition.z
      value: 0
      objectReference: {fileID: 0}
    - target: {fileID: 4251536333782420, guid: 6877aba5a696347dbb6c01f851f2da28, type: 3}
      propertyPath: m_LocalRotation.w
      value: 1
      objectReference: {fileID: 0}
    - target: {fileID: 4251536333782420, guid: 6877aba5a696347dbb6c01f851f2da28, type: 3}
      propertyPath: m_LocalRotation.x
      value: -0
      objectReference: {fileID: 0}
    - target: {fileID: 4251536333782420, guid: 6877aba5a696347dbb6c01f851f2da28, type: 3}
      propertyPath: m_LocalRotation.y
      value: -0
      objectReference: {fileID: 0}
    - target: {fileID: 4251536333782420, guid: 6877aba5a696347dbb6c01f851f2da28, type: 3}
      propertyPath: m_LocalRotation.z
      value: -0
      objectReference: {fileID: 0}
    - target: {fileID: 4251536333782420, guid: 6877aba5a696347dbb6c01f851f2da28, type: 3}
      propertyPath: m_LocalEulerAnglesHint.x
      value: 0
      objectReference: {fileID: 0}
    - target: {fileID: 4251536333782420, guid: 6877aba5a696347dbb6c01f851f2da28, type: 3}
      propertyPath: m_LocalEulerAnglesHint.y
      value: 0
      objectReference: {fileID: 0}
    - target: {fileID: 4251536333782420, guid: 6877aba5a696347dbb6c01f851f2da28, type: 3}
      propertyPath: m_LocalEulerAnglesHint.z
      value: 0
      objectReference: {fileID: 0}
    - target: {fileID: 65569799956894354, guid: 6877aba5a696347dbb6c01f851f2da28,
        type: 3}
      propertyPath: m_Size.x
      value: 1.2391238
      objectReference: {fileID: 0}
    - target: {fileID: 65569799956894354, guid: 6877aba5a696347dbb6c01f851f2da28,
        type: 3}
      propertyPath: m_Size.y
      value: 0.19218542
      objectReference: {fileID: 0}
    - target: {fileID: 65569799956894354, guid: 6877aba5a696347dbb6c01f851f2da28,
        type: 3}
      propertyPath: m_Size.z
      value: 1.2426274
      objectReference: {fileID: 0}
    - target: {fileID: 65569799956894354, guid: 6877aba5a696347dbb6c01f851f2da28,
        type: 3}
      propertyPath: m_Center.y
      value: 0.09609271
      objectReference: {fileID: 0}
    - target: {fileID: 114448760657764924, guid: 6877aba5a696347dbb6c01f851f2da28,
        type: 3}
      propertyPath: myParent
      value: 
      objectReference: {fileID: 6791183478648799547}
    m_RemovedComponents: []
  m_SourcePrefab: {fileID: 100100000, guid: 6877aba5a696347dbb6c01f851f2da28, type: 3}
--- !u!4 &6786990452056893877 stripped
Transform:
  m_CorrespondingSourceObject: {fileID: 4251536333782420, guid: 6877aba5a696347dbb6c01f851f2da28,
    type: 3}
  m_PrefabInstance: {fileID: 6791183479099692065}
  m_PrefabAsset: {fileID: 0}
--- !u!1 &6790030815057770103 stripped
GameObject:
  m_CorrespondingSourceObject: {fileID: 1170333579371094, guid: 6877aba5a696347dbb6c01f851f2da28,
    type: 3}
  m_PrefabInstance: {fileID: 6791183479099692065}
  m_PrefabAsset: {fileID: 0}<|MERGE_RESOLUTION|>--- conflicted
+++ resolved
@@ -1643,7 +1643,7 @@
   m_PrefabAsset: {fileID: 0}
   m_GameObject: {fileID: 6791183478648799547}
   m_LocalRotation: {x: 0, y: 0, z: 0, w: 1}
-  m_LocalPosition: {x: 0, y: 0, z: 0}
+  m_LocalPosition: {x: -2.318988, y: 0.0034, z: 4.887073}
   m_LocalScale: {x: 1, y: 1, z: 1}
   m_Children:
   - {fileID: 6786990452056893877}
@@ -1670,10 +1670,7 @@
   m_Name: 
   m_EditorClassIdentifier: 
   objectID: 
-<<<<<<< HEAD
-=======
   assetID: Coffee_Table_201_Master
->>>>>>> 2f8dd9f9
   Type: 148
   PrimaryProperty: 2
   SecondaryProperties: 0700000033000000
@@ -3930,7 +3927,6 @@
     - target: {fileID: 4178482928748002, guid: 46d1e939708814c33954337431441129, type: 3}
       propertyPath: m_LocalPosition.x
       value: -0.002
-<<<<<<< HEAD
       objectReference: {fileID: 0}
     - target: {fileID: 4187948757410832, guid: 46d1e939708814c33954337431441129, type: 3}
       propertyPath: m_LocalPosition.x
@@ -3947,18 +3943,11 @@
     - target: {fileID: 4216377776115536, guid: 46d1e939708814c33954337431441129, type: 3}
       propertyPath: m_LocalScale.z
       value: 0.95
-=======
->>>>>>> 2f8dd9f9
-      objectReference: {fileID: 0}
-    - target: {fileID: 4187948757410832, guid: 46d1e939708814c33954337431441129, type: 3}
+      objectReference: {fileID: 0}
+    - target: {fileID: 4216377776115536, guid: 46d1e939708814c33954337431441129, type: 3}
       propertyPath: m_LocalPosition.x
-      value: 0.482
-      objectReference: {fileID: 0}
-    - target: {fileID: 4187948757410832, guid: 46d1e939708814c33954337431441129, type: 3}
-      propertyPath: m_LocalPosition.z
-      value: 0.309
-      objectReference: {fileID: 0}
-<<<<<<< HEAD
+      value: -0.0020001205
+      objectReference: {fileID: 0}
     - target: {fileID: 4219743949370444, guid: 46d1e939708814c33954337431441129, type: 3}
       propertyPath: m_LocalPosition.x
       value: 0.17099987
@@ -3967,28 +3956,6 @@
       propertyPath: m_LocalPosition.z
       value: 0.309
       objectReference: {fileID: 0}
-=======
-    - target: {fileID: 4216377776115536, guid: 46d1e939708814c33954337431441129, type: 3}
-      propertyPath: m_LocalScale.x
-      value: 0.6
-      objectReference: {fileID: 0}
-    - target: {fileID: 4216377776115536, guid: 46d1e939708814c33954337431441129, type: 3}
-      propertyPath: m_LocalScale.z
-      value: 0.95
-      objectReference: {fileID: 0}
-    - target: {fileID: 4216377776115536, guid: 46d1e939708814c33954337431441129, type: 3}
-      propertyPath: m_LocalPosition.x
-      value: -0.0020001205
-      objectReference: {fileID: 0}
-    - target: {fileID: 4219743949370444, guid: 46d1e939708814c33954337431441129, type: 3}
-      propertyPath: m_LocalPosition.x
-      value: 0.17099987
-      objectReference: {fileID: 0}
-    - target: {fileID: 4219743949370444, guid: 46d1e939708814c33954337431441129, type: 3}
-      propertyPath: m_LocalPosition.z
-      value: 0.309
-      objectReference: {fileID: 0}
->>>>>>> 2f8dd9f9
     - target: {fileID: 4248658973974286, guid: 46d1e939708814c33954337431441129, type: 3}
       propertyPath: m_LocalPosition.x
       value: -0.494
