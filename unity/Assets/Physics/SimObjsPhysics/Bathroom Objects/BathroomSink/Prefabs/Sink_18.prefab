--- conflicted
+++ resolved
@@ -523,10 +523,7 @@
   m_Name: 
   m_EditorClassIdentifier: 
   objectID: 
-<<<<<<< HEAD
-=======
   assetID: 
->>>>>>> f1d9354b
   Type: 137
   PrimaryProperty: 1
   SecondaryProperties: 07000000
@@ -897,8 +894,8 @@
   m_PrefabInstance: {fileID: 0}
   m_PrefabAsset: {fileID: 0}
   m_GameObject: {fileID: 1278773016015875264}
-  m_LocalRotation: {x: 0, y: 0, z: 0, w: 1}
-  m_LocalPosition: {x: 0, y: 0, z: 0}
+  m_LocalRotation: {x: -0, y: 0.7071068, z: -0, w: 0.7071068}
+  m_LocalPosition: {x: -2.661, y: 0.785, z: -3.07}
   m_LocalScale: {x: 1, y: 1, z: 1}
   m_Children:
   - {fileID: 1278773016031389103}
@@ -920,10 +917,7 @@
   m_Name: 
   m_EditorClassIdentifier: 
   objectID: 
-<<<<<<< HEAD
-=======
   assetID: 
->>>>>>> f1d9354b
   Type: 7
   PrimaryProperty: 1
   SecondaryProperties: 
