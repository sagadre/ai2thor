--- conflicted
+++ resolved
@@ -369,10 +369,7 @@
   m_Name: 
   m_EditorClassIdentifier: 
   objectID: 
-<<<<<<< HEAD
-=======
   assetID: 
->>>>>>> f1d9354b
   Type: 137
   PrimaryProperty: 1
   SecondaryProperties: 07000000
@@ -593,8 +590,8 @@
   m_PrefabInstance: {fileID: 0}
   m_PrefabAsset: {fileID: 0}
   m_GameObject: {fileID: 59766805707765551}
-  m_LocalRotation: {x: 0, y: 0, z: 0, w: 1}
-  m_LocalPosition: {x: 0, y: 0, z: 0}
+  m_LocalRotation: {x: -0, y: 0.7071068, z: -0, w: 0.7071068}
+  m_LocalPosition: {x: -3.016, y: 0.866, z: 0.207}
   m_LocalScale: {x: 1, y: 1, z: 1}
   m_Children:
   - {fileID: 59766805163867373}
@@ -616,10 +613,7 @@
   m_Name: 
   m_EditorClassIdentifier: 
   objectID: 
-<<<<<<< HEAD
-=======
   assetID: 
->>>>>>> f1d9354b
   Type: 7
   PrimaryProperty: 1
   SecondaryProperties: 
