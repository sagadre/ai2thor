%YAML 1.1
%TAG !u! tag:unity3d.com,2011:
--- !u!1 &3586747403270897969
GameObject:
  m_ObjectHideFlags: 0
  m_CorrespondingSourceObject: {fileID: 0}
  m_PrefabInstance: {fileID: 0}
  m_PrefabAsset: {fileID: 0}
  serializedVersion: 6
  m_Component:
  - component: {fileID: 3586747403270872529}
  - component: {fileID: 3586747403274263859}
  - component: {fileID: 3586747403273166835}
  - component: {fileID: 3586747403270897974}
  m_Layer: 11
  m_Name: mesh
  m_TagString: SimObjPhysics
  m_Icon: {fileID: 0}
  m_NavMeshLayer: 0
  m_StaticEditorFlags: 0
  m_IsActive: 1
--- !u!4 &3586747403270872529
Transform:
  m_ObjectHideFlags: 0
  m_CorrespondingSourceObject: {fileID: 0}
  m_PrefabInstance: {fileID: 0}
  m_PrefabAsset: {fileID: 0}
  m_GameObject: {fileID: 3586747403270897969}
  m_LocalRotation: {x: -0, y: -0, z: -0, w: 1}
  m_LocalPosition: {x: 0.021299958, y: -0.037, z: -0.009}
  m_LocalScale: {x: 1, y: 1, z: 1}
  m_Children: []
  m_Father: {fileID: 8119456046599377418}
  m_RootOrder: 4
  m_LocalEulerAnglesHint: {x: 0, y: 0, z: 0}
--- !u!33 &3586747403274263859
MeshFilter:
  m_ObjectHideFlags: 0
  m_CorrespondingSourceObject: {fileID: 0}
  m_PrefabInstance: {fileID: 0}
  m_PrefabAsset: {fileID: 0}
  m_GameObject: {fileID: 3586747403270897969}
  m_Mesh: {fileID: 4300260, guid: a31914cd7d4a11f429bd3c0cfa659133, type: 3}
--- !u!23 &3586747403273166835
MeshRenderer:
  m_ObjectHideFlags: 0
  m_CorrespondingSourceObject: {fileID: 0}
  m_PrefabInstance: {fileID: 0}
  m_PrefabAsset: {fileID: 0}
  m_GameObject: {fileID: 3586747403270897969}
  m_Enabled: 0
  m_CastShadows: 1
  m_ReceiveShadows: 1
  m_DynamicOccludee: 1
  m_MotionVectors: 1
  m_LightProbeUsage: 1
  m_ReflectionProbeUsage: 1
  m_RayTracingMode: 2
  m_RenderingLayerMask: 1
  m_RendererPriority: 0
  m_Materials:
  - {fileID: 2100000, guid: 0ee5dc5dfb839a9469aee39e98202154, type: 2}
  m_StaticBatchInfo:
    firstSubMesh: 0
    subMeshCount: 0
  m_StaticBatchRoot: {fileID: 0}
  m_ProbeAnchor: {fileID: 0}
  m_LightProbeVolumeOverride: {fileID: 0}
  m_ScaleInLightmap: 1
  m_ReceiveGI: 1
  m_PreserveUVs: 0
  m_IgnoreNormalsForChartDetection: 0
  m_ImportantGI: 0
  m_StitchLightmapSeams: 0
  m_SelectedEditorRenderState: 3
  m_MinimumChartSize: 4
  m_AutoUVMaxDistance: 0.5
  m_AutoUVMaxAngle: 89
  m_LightmapParameters: {fileID: 0}
  m_SortingLayerID: 0
  m_SortingLayer: 0
  m_SortingOrder: 0
--- !u!64 &3586747403270897974
MeshCollider:
  m_ObjectHideFlags: 0
  m_CorrespondingSourceObject: {fileID: 0}
  m_PrefabInstance: {fileID: 0}
  m_PrefabAsset: {fileID: 0}
  m_GameObject: {fileID: 3586747403270897969}
  m_Material: {fileID: 0}
  m_IsTrigger: 0
  m_Enabled: 1
  serializedVersion: 4
  m_Convex: 0
  m_CookingOptions: 30
  m_Mesh: {fileID: 4300260, guid: a31914cd7d4a11f429bd3c0cfa659133, type: 3}
--- !u!1 &8115903885761167203
GameObject:
  m_ObjectHideFlags: 0
  m_CorrespondingSourceObject: {fileID: 0}
  m_PrefabInstance: {fileID: 0}
  m_PrefabAsset: {fileID: 0}
  serializedVersion: 6
  m_Component:
  - component: {fileID: 8115903885761167200}
  m_Layer: 8
  m_Name: vPoint (5)
  m_TagString: Untagged
  m_Icon: {fileID: 0}
  m_NavMeshLayer: 0
  m_StaticEditorFlags: 64
  m_IsActive: 1
--- !u!4 &8115903885761167200
Transform:
  m_ObjectHideFlags: 0
  m_CorrespondingSourceObject: {fileID: 0}
  m_PrefabInstance: {fileID: 0}
  m_PrefabAsset: {fileID: 0}
  m_GameObject: {fileID: 8115903885761167203}
  m_LocalRotation: {x: -0, y: -0, z: -0, w: 1}
  m_LocalPosition: {x: -0.0081, y: 0.10070002, z: -0.21950006}
  m_LocalScale: {x: 1, y: 1, z: 1}
  m_Children: []
  m_Father: {fileID: 8115903886495487730}
  m_RootOrder: 5
  m_LocalEulerAnglesHint: {x: 0, y: 0, z: 0}
--- !u!1 &8115903886378677707
GameObject:
  m_ObjectHideFlags: 0
  m_CorrespondingSourceObject: {fileID: 0}
  m_PrefabInstance: {fileID: 0}
  m_PrefabAsset: {fileID: 0}
  serializedVersion: 6
  m_Component:
  - component: {fileID: 8115903886378677704}
  m_Layer: 8
  m_Name: vPoint (6)
  m_TagString: Untagged
  m_Icon: {fileID: 0}
  m_NavMeshLayer: 0
  m_StaticEditorFlags: 64
  m_IsActive: 1
--- !u!4 &8115903886378677704
Transform:
  m_ObjectHideFlags: 0
  m_CorrespondingSourceObject: {fileID: 0}
  m_PrefabInstance: {fileID: 0}
  m_PrefabAsset: {fileID: 0}
  m_GameObject: {fileID: 8115903886378677707}
  m_LocalRotation: {x: -0, y: -0, z: -0, w: 1}
  m_LocalPosition: {x: 0.3769, y: 0.0071, z: 0.2624}
  m_LocalScale: {x: 1, y: 1, z: 1}
  m_Children: []
  m_Father: {fileID: 8115903886495487730}
  m_RootOrder: 6
  m_LocalEulerAnglesHint: {x: 0, y: 0, z: 0}
--- !u!1 &8115903886495487741
GameObject:
  m_ObjectHideFlags: 0
  m_CorrespondingSourceObject: {fileID: 0}
  m_PrefabInstance: {fileID: 0}
  m_PrefabAsset: {fileID: 0}
  serializedVersion: 6
  m_Component:
  - component: {fileID: 8115903886495487730}
  m_Layer: 0
  m_Name: VisibilityPoints
  m_TagString: Untagged
  m_Icon: {fileID: 0}
  m_NavMeshLayer: 0
  m_StaticEditorFlags: 64
  m_IsActive: 1
--- !u!4 &8115903886495487730
Transform:
  m_ObjectHideFlags: 0
  m_CorrespondingSourceObject: {fileID: 0}
  m_PrefabInstance: {fileID: 0}
  m_PrefabAsset: {fileID: 0}
  m_GameObject: {fileID: 8115903886495487741}
  m_LocalRotation: {x: -0, y: -0, z: -0, w: 1}
  m_LocalPosition: {x: 0, y: 0, z: 0}
  m_LocalScale: {x: 1, y: 1, z: 1}
  m_Children:
  - {fileID: 8115903887453213258}
  - {fileID: 8115903886958968867}
  - {fileID: 8115903887352620249}
  - {fileID: 8115903887226081142}
  - {fileID: 8115903887211176260}
  - {fileID: 8115903885761167200}
  - {fileID: 8115903886378677704}
  - {fileID: 8115903886538109581}
  - {fileID: 8115903887166551879}
  - {fileID: 8115903887262362923}
  - {fileID: 8115903886983707046}
  - {fileID: 8115903887234142805}
  m_Father: {fileID: 8115903887353398753}
  m_RootOrder: 1
  m_LocalEulerAnglesHint: {x: 0, y: 0, z: 0}
--- !u!1 &8115903886538109580
GameObject:
  m_ObjectHideFlags: 0
  m_CorrespondingSourceObject: {fileID: 0}
  m_PrefabInstance: {fileID: 0}
  m_PrefabAsset: {fileID: 0}
  serializedVersion: 6
  m_Component:
  - component: {fileID: 8115903886538109581}
  m_Layer: 8
  m_Name: vPoint (7)
  m_TagString: Untagged
  m_Icon: {fileID: 0}
  m_NavMeshLayer: 0
  m_StaticEditorFlags: 64
  m_IsActive: 1
--- !u!4 &8115903886538109581
Transform:
  m_ObjectHideFlags: 0
  m_CorrespondingSourceObject: {fileID: 0}
  m_PrefabInstance: {fileID: 0}
  m_PrefabAsset: {fileID: 0}
  m_GameObject: {fileID: 8115903886538109580}
  m_LocalRotation: {x: -0, y: -0, z: -0, w: 1}
  m_LocalPosition: {x: -0.3996, y: 0.007099986, z: 0.2623999}
  m_LocalScale: {x: 1, y: 1, z: 1}
  m_Children: []
  m_Father: {fileID: 8115903886495487730}
  m_RootOrder: 7
  m_LocalEulerAnglesHint: {x: 0, y: 0, z: 0}
--- !u!1 &8115903886958968866
GameObject:
  m_ObjectHideFlags: 0
  m_CorrespondingSourceObject: {fileID: 0}
  m_PrefabInstance: {fileID: 0}
  m_PrefabAsset: {fileID: 0}
  serializedVersion: 6
  m_Component:
  - component: {fileID: 8115903886958968867}
  m_Layer: 8
  m_Name: vPoint (1)
  m_TagString: Untagged
  m_Icon: {fileID: 0}
  m_NavMeshLayer: 0
  m_StaticEditorFlags: 64
  m_IsActive: 1
--- !u!4 &8115903886958968867
Transform:
  m_ObjectHideFlags: 0
  m_CorrespondingSourceObject: {fileID: 0}
  m_PrefabInstance: {fileID: 0}
  m_PrefabAsset: {fileID: 0}
  m_GameObject: {fileID: 8115903886958968866}
  m_LocalRotation: {x: -0, y: -0, z: -0, w: 1}
  m_LocalPosition: {x: -0.3677, y: 0.10070002, z: 0.23119998}
  m_LocalScale: {x: 1, y: 1, z: 1}
  m_Children: []
  m_Father: {fileID: 8115903886495487730}
  m_RootOrder: 1
  m_LocalEulerAnglesHint: {x: 0, y: 0, z: 0}
--- !u!1 &8115903886983707041
GameObject:
  m_ObjectHideFlags: 0
  m_CorrespondingSourceObject: {fileID: 0}
  m_PrefabInstance: {fileID: 0}
  m_PrefabAsset: {fileID: 0}
  serializedVersion: 6
  m_Component:
  - component: {fileID: 8115903886983707046}
  m_Layer: 8
  m_Name: vPoint (10)
  m_TagString: Untagged
  m_Icon: {fileID: 0}
  m_NavMeshLayer: 0
  m_StaticEditorFlags: 64
  m_IsActive: 1
--- !u!4 &8115903886983707046
Transform:
  m_ObjectHideFlags: 0
  m_CorrespondingSourceObject: {fileID: 0}
  m_PrefabInstance: {fileID: 0}
  m_PrefabAsset: {fileID: 0}
  m_GameObject: {fileID: 8115903886983707041}
  m_LocalRotation: {x: -0, y: -0, z: -0, w: 1}
  m_LocalPosition: {x: 0.216, y: 0.1063, z: -0.314}
  m_LocalScale: {x: 1, y: 1, z: 1}
  m_Children: []
  m_Father: {fileID: 8115903886495487730}
  m_RootOrder: 10
  m_LocalEulerAnglesHint: {x: 0, y: 0, z: 0}
--- !u!1 &8115903887166551878
GameObject:
  m_ObjectHideFlags: 0
  m_CorrespondingSourceObject: {fileID: 0}
  m_PrefabInstance: {fileID: 0}
  m_PrefabAsset: {fileID: 0}
  serializedVersion: 6
  m_Component:
  - component: {fileID: 8115903887166551879}
  m_Layer: 8
  m_Name: vPoint (8)
  m_TagString: Untagged
  m_Icon: {fileID: 0}
  m_NavMeshLayer: 0
  m_StaticEditorFlags: 64
  m_IsActive: 1
--- !u!4 &8115903887166551879
Transform:
  m_ObjectHideFlags: 0
  m_CorrespondingSourceObject: {fileID: 0}
  m_PrefabInstance: {fileID: 0}
  m_PrefabAsset: {fileID: 0}
  m_GameObject: {fileID: 8115903887166551878}
  m_LocalRotation: {x: -0, y: -0, z: -0, w: 1}
  m_LocalPosition: {x: -0.39960003, y: 0.007099986, z: -0.3155}
  m_LocalScale: {x: 1, y: 1, z: 1}
  m_Children: []
  m_Father: {fileID: 8115903886495487730}
  m_RootOrder: 8
  m_LocalEulerAnglesHint: {x: 0, y: 0, z: 0}
--- !u!1 &8115903887211176263
GameObject:
  m_ObjectHideFlags: 0
  m_CorrespondingSourceObject: {fileID: 0}
  m_PrefabInstance: {fileID: 0}
  m_PrefabAsset: {fileID: 0}
  serializedVersion: 6
  m_Component:
  - component: {fileID: 8115903887211176260}
  m_Layer: 8
  m_Name: vPoint (4)
  m_TagString: Untagged
  m_Icon: {fileID: 0}
  m_NavMeshLayer: 0
  m_StaticEditorFlags: 64
  m_IsActive: 1
--- !u!4 &8115903887211176260
Transform:
  m_ObjectHideFlags: 0
  m_CorrespondingSourceObject: {fileID: 0}
  m_PrefabInstance: {fileID: 0}
  m_PrefabAsset: {fileID: 0}
  m_GameObject: {fileID: 8115903887211176263}
  m_LocalRotation: {x: -0, y: -0, z: -0, w: 1}
  m_LocalPosition: {x: -0.3627, y: 0.10070002, z: -0.21950006}
  m_LocalScale: {x: 1, y: 1, z: 1}
  m_Children: []
  m_Father: {fileID: 8115903886495487730}
  m_RootOrder: 4
  m_LocalEulerAnglesHint: {x: 0, y: 0, z: 0}
--- !u!1 &8115903887226081137
GameObject:
  m_ObjectHideFlags: 0
  m_CorrespondingSourceObject: {fileID: 0}
  m_PrefabInstance: {fileID: 0}
  m_PrefabAsset: {fileID: 0}
  serializedVersion: 6
  m_Component:
  - component: {fileID: 8115903887226081142}
  m_Layer: 8
  m_Name: vPoint (3)
  m_TagString: Untagged
  m_Icon: {fileID: 0}
  m_NavMeshLayer: 0
  m_StaticEditorFlags: 64
  m_IsActive: 1
--- !u!4 &8115903887226081142
Transform:
  m_ObjectHideFlags: 0
  m_CorrespondingSourceObject: {fileID: 0}
  m_PrefabInstance: {fileID: 0}
  m_PrefabAsset: {fileID: 0}
  m_GameObject: {fileID: 8115903887226081137}
  m_LocalRotation: {x: -0, y: -0, z: -0, w: 1}
  m_LocalPosition: {x: 0.34650004, y: 0.10070002, z: -0.2195}
  m_LocalScale: {x: 1, y: 1, z: 1}
  m_Children: []
  m_Father: {fileID: 8115903886495487730}
  m_RootOrder: 3
  m_LocalEulerAnglesHint: {x: 0, y: 0, z: 0}
--- !u!1 &8115903887234142804
GameObject:
  m_ObjectHideFlags: 0
  m_CorrespondingSourceObject: {fileID: 0}
  m_PrefabInstance: {fileID: 0}
  m_PrefabAsset: {fileID: 0}
  serializedVersion: 6
  m_Component:
  - component: {fileID: 8115903887234142805}
  m_Layer: 8
  m_Name: vPoint (11)
  m_TagString: Untagged
  m_Icon: {fileID: 0}
  m_NavMeshLayer: 0
  m_StaticEditorFlags: 64
  m_IsActive: 1
--- !u!4 &8115903887234142805
Transform:
  m_ObjectHideFlags: 0
  m_CorrespondingSourceObject: {fileID: 0}
  m_PrefabInstance: {fileID: 0}
  m_PrefabAsset: {fileID: 0}
  m_GameObject: {fileID: 8115903887234142804}
  m_LocalRotation: {x: -0, y: -0, z: -0, w: 1}
  m_LocalPosition: {x: -0.2229, y: 0.1063, z: -0.314}
  m_LocalScale: {x: 1, y: 1, z: 1}
  m_Children: []
  m_Father: {fileID: 8115903886495487730}
  m_RootOrder: 11
  m_LocalEulerAnglesHint: {x: 0, y: 0, z: 0}
--- !u!1 &8115903887262362922
GameObject:
  m_ObjectHideFlags: 0
  m_CorrespondingSourceObject: {fileID: 0}
  m_PrefabInstance: {fileID: 0}
  m_PrefabAsset: {fileID: 0}
  serializedVersion: 6
  m_Component:
  - component: {fileID: 8115903887262362923}
  m_Layer: 8
  m_Name: vPoint (9)
  m_TagString: Untagged
  m_Icon: {fileID: 0}
  m_NavMeshLayer: 0
  m_StaticEditorFlags: 64
  m_IsActive: 1
--- !u!4 &8115903887262362923
Transform:
  m_ObjectHideFlags: 0
  m_CorrespondingSourceObject: {fileID: 0}
  m_PrefabInstance: {fileID: 0}
  m_PrefabAsset: {fileID: 0}
  m_GameObject: {fileID: 8115903887262362922}
  m_LocalRotation: {x: -0, y: -0, z: -0, w: 1}
  m_LocalPosition: {x: 0.3753, y: 0.007099986, z: -0.31550002}
  m_LocalScale: {x: 1, y: 1, z: 1}
  m_Children: []
  m_Father: {fileID: 8115903886495487730}
  m_RootOrder: 9
  m_LocalEulerAnglesHint: {x: 0, y: 0, z: 0}
--- !u!1 &8115903887352620248
GameObject:
  m_ObjectHideFlags: 0
  m_CorrespondingSourceObject: {fileID: 0}
  m_PrefabInstance: {fileID: 0}
  m_PrefabAsset: {fileID: 0}
  serializedVersion: 6
  m_Component:
  - component: {fileID: 8115903887352620249}
  m_Layer: 8
  m_Name: vPoint (2)
  m_TagString: Untagged
  m_Icon: {fileID: 0}
  m_NavMeshLayer: 0
  m_StaticEditorFlags: 64
  m_IsActive: 1
--- !u!4 &8115903887352620249
Transform:
  m_ObjectHideFlags: 0
  m_CorrespondingSourceObject: {fileID: 0}
  m_PrefabInstance: {fileID: 0}
  m_PrefabAsset: {fileID: 0}
  m_GameObject: {fileID: 8115903887352620248}
  m_LocalRotation: {x: -0, y: -0, z: -0, w: 1}
  m_LocalPosition: {x: 0.3465, y: 0.10070002, z: 0.23119998}
  m_LocalScale: {x: 1, y: 1, z: 1}
  m_Children: []
  m_Father: {fileID: 8115903886495487730}
  m_RootOrder: 2
  m_LocalEulerAnglesHint: {x: 0, y: 0, z: 0}
--- !u!1 &8115903887353398752
GameObject:
  m_ObjectHideFlags: 0
  m_CorrespondingSourceObject: {fileID: 0}
  m_PrefabInstance: {fileID: 0}
  m_PrefabAsset: {fileID: 0}
  serializedVersion: 6
  m_Component:
  - component: {fileID: 8115903887353398753}
  - component: {fileID: 8115903887353398759}
  - component: {fileID: 8115903887353398758}
  m_Layer: 8
  m_Name: Sink_10
  m_TagString: SimObjPhysics
  m_Icon: {fileID: 0}
  m_NavMeshLayer: 0
  m_StaticEditorFlags: 64
  m_IsActive: 1
--- !u!4 &8115903887353398753
Transform:
  m_ObjectHideFlags: 0
  m_CorrespondingSourceObject: {fileID: 0}
  m_PrefabInstance: {fileID: 0}
  m_PrefabAsset: {fileID: 0}
  m_GameObject: {fileID: 8115903887353398752}
  m_LocalRotation: {x: -0, y: -0, z: -0, w: 1}
  m_LocalPosition: {x: 0, y: 0, z: 0}
  m_LocalScale: {x: 1, y: 1, z: 1}
  m_Children:
  - {fileID: 8115903886161434610}
  - {fileID: 8115903886495487730}
  - {fileID: 8119456046599377418}
  m_Father: {fileID: 0}
  m_RootOrder: 0
  m_LocalEulerAnglesHint: {x: 0, y: 0, z: 0}
--- !u!114 &8115903887353398759
MonoBehaviour:
  m_ObjectHideFlags: 0
  m_CorrespondingSourceObject: {fileID: 0}
  m_PrefabInstance: {fileID: 0}
  m_PrefabAsset: {fileID: 0}
  m_GameObject: {fileID: 8115903887353398752}
  m_Enabled: 1
  m_EditorHideFlags: 0
  m_Script: {fileID: 11500000, guid: b439f6e4ef5714ee2a3643acf37b7a9d, type: 3}
  m_Name: 
  m_EditorClassIdentifier: 
  objectID: 
<<<<<<< HEAD
=======
  assetID: 
>>>>>>> f1d9354b
  Type: 7
  PrimaryProperty: 1
  SecondaryProperties: 
  BoundingBox: {fileID: 0}
  VisibilityPoints:
  - {fileID: 8115903887453213258}
  - {fileID: 8115903886958968867}
  - {fileID: 8115903887352620249}
  - {fileID: 8115903887226081142}
  - {fileID: 8115903887211176260}
  - {fileID: 8115903885761167200}
  - {fileID: 8115903886378677704}
  - {fileID: 8115903886538109581}
  - {fileID: 8115903887166551879}
  - {fileID: 8115903887262362923}
  - {fileID: 8115903886983707046}
  - {fileID: 8115903887234142805}
  ReceptacleTriggerBoxes: []
  debugIsVisible: 0
  debugIsInteractable: 0
  isInAgentHand: 0
  MyColliders: []
  HFdynamicfriction: 0
  HFstaticfriction: 0
  HFbounciness: 0
  HFrbdrag: 0
  HFrbangulardrag: 0
  salientMaterials: 
  MySpawnPoints: []
  CurrentTemperature: 0
  HowManySecondsUntilRoomTemp: 10
  inMotion: 0
  numSimObjHit: 0
  numFloorHit: 0
  numStructureHit: 0
  lastVelocity: 0
  IsReceptacle: 0
  IsPickupable: 0
  IsMoveable: 0
  isStatic: 0
  IsToggleable: 0
  IsOpenable: 0
  IsBreakable: 0
  IsFillable: 0
  IsDirtyable: 0
  IsCookable: 0
  IsSliceable: 0
  isHeatSource: 0
  isColdSource: 0
  ContainedObjectReferences: []
  CurrentlyContains: []
--- !u!54 &8115903887353398758
Rigidbody:
  m_ObjectHideFlags: 0
  m_CorrespondingSourceObject: {fileID: 0}
  m_PrefabInstance: {fileID: 0}
  m_PrefabAsset: {fileID: 0}
  m_GameObject: {fileID: 8115903887353398752}
  serializedVersion: 2
  m_Mass: 1
  m_Drag: 0
  m_AngularDrag: 0.05
  m_UseGravity: 1
  m_IsKinematic: 1
  m_Interpolate: 0
  m_Constraints: 0
  m_CollisionDetection: 0
--- !u!1 &8115903887453213301
GameObject:
  m_ObjectHideFlags: 0
  m_CorrespondingSourceObject: {fileID: 0}
  m_PrefabInstance: {fileID: 0}
  m_PrefabAsset: {fileID: 0}
  serializedVersion: 6
  m_Component:
  - component: {fileID: 8115903887453213258}
  m_Layer: 8
  m_Name: vPoint
  m_TagString: Untagged
  m_Icon: {fileID: 0}
  m_NavMeshLayer: 0
  m_StaticEditorFlags: 64
  m_IsActive: 1
--- !u!4 &8115903887453213258
Transform:
  m_ObjectHideFlags: 0
  m_CorrespondingSourceObject: {fileID: 0}
  m_PrefabInstance: {fileID: 0}
  m_PrefabAsset: {fileID: 0}
  m_GameObject: {fileID: 8115903887453213301}
  m_LocalRotation: {x: -0, y: -0, z: -0, w: 1}
  m_LocalPosition: {x: 0, y: 0.1007, z: 0.2312}
  m_LocalScale: {x: 1, y: 1, z: 1}
  m_Children: []
  m_Father: {fileID: 8115903886495487730}
  m_RootOrder: 0
  m_LocalEulerAnglesHint: {x: 0, y: 0, z: 0}
--- !u!1 &8115903887581763690
GameObject:
  m_ObjectHideFlags: 0
  m_CorrespondingSourceObject: {fileID: 1479127816987754, guid: 601608e093646dd438fa67e4978a0d8a,
    type: 3}
  m_PrefabInstance: {fileID: 0}
  m_PrefabAsset: {fileID: 0}
  serializedVersion: 6
  m_Component:
  - component: {fileID: 8115903886161434610}
  - component: {fileID: 8115903887581763689}
  - component: {fileID: 8115903887581763688}
  - component: {fileID: 8115903887581763691}
  - component: {fileID: 8115903887581763694}
  m_Layer: 8
  m_Name: sink_10
  m_TagString: SimObjPhysics
  m_Icon: {fileID: 0}
  m_NavMeshLayer: 0
  m_StaticEditorFlags: 64
  m_IsActive: 1
--- !u!4 &8115903886161434610
Transform:
  m_ObjectHideFlags: 0
  m_CorrespondingSourceObject: {fileID: 4205549561299196, guid: 601608e093646dd438fa67e4978a0d8a,
    type: 3}
  m_PrefabInstance: {fileID: 0}
  m_PrefabAsset: {fileID: 0}
  m_GameObject: {fileID: 8115903887581763690}
  m_LocalRotation: {x: -0, y: -0, z: -0, w: 1}
  m_LocalPosition: {x: 0, y: 0, z: 0}
  m_LocalScale: {x: 1, y: 1, z: 1}
  m_Children: []
  m_Father: {fileID: 8115903887353398753}
  m_RootOrder: 0
  m_LocalEulerAnglesHint: {x: 0, y: 0, z: 0}
--- !u!33 &8115903887581763689
MeshFilter:
  m_ObjectHideFlags: 0
  m_CorrespondingSourceObject: {fileID: 33064506219177948, guid: 601608e093646dd438fa67e4978a0d8a,
    type: 3}
  m_PrefabInstance: {fileID: 0}
  m_PrefabAsset: {fileID: 0}
  m_GameObject: {fileID: 8115903887581763690}
  m_Mesh: {fileID: 4300074, guid: a31914cd7d4a11f429bd3c0cfa659133, type: 3}
--- !u!23 &8115903887581763688
MeshRenderer:
  m_ObjectHideFlags: 0
  m_CorrespondingSourceObject: {fileID: 23240049960256382, guid: 601608e093646dd438fa67e4978a0d8a,
    type: 3}
  m_PrefabInstance: {fileID: 0}
  m_PrefabAsset: {fileID: 0}
  m_GameObject: {fileID: 8115903887581763690}
  m_Enabled: 1
  m_CastShadows: 1
  m_ReceiveShadows: 1
  m_DynamicOccludee: 1
  m_MotionVectors: 1
  m_LightProbeUsage: 1
  m_ReflectionProbeUsage: 1
  m_RayTracingMode: 2
  m_RenderingLayerMask: 1
  m_RendererPriority: 0
  m_Materials:
  - {fileID: 2100000, guid: cab586b3513c9294aa5687715c90f5e5, type: 2}
  - {fileID: 2100000, guid: b9e306ea34bc0a74fb7ebc2d046e4245, type: 2}
  - {fileID: 2100000, guid: 582447bdbce1f064e8f1d1651612a813, type: 2}
  m_StaticBatchInfo:
    firstSubMesh: 0
    subMeshCount: 0
  m_StaticBatchRoot: {fileID: 0}
  m_ProbeAnchor: {fileID: 0}
  m_LightProbeVolumeOverride: {fileID: 0}
  m_ScaleInLightmap: 1
  m_ReceiveGI: 1
  m_PreserveUVs: 0
  m_IgnoreNormalsForChartDetection: 0
  m_ImportantGI: 0
  m_StitchLightmapSeams: 0
  m_SelectedEditorRenderState: 3
  m_MinimumChartSize: 4
  m_AutoUVMaxDistance: 0.5
  m_AutoUVMaxAngle: 89
  m_LightmapParameters: {fileID: 0}
  m_SortingLayerID: 0
  m_SortingLayer: 0
  m_SortingOrder: 0
--- !u!64 &8115903887581763691
MeshCollider:
  m_ObjectHideFlags: 0
  m_CorrespondingSourceObject: {fileID: 0}
  m_PrefabInstance: {fileID: 0}
  m_PrefabAsset: {fileID: 0}
  m_GameObject: {fileID: 8115903887581763690}
  m_Material: {fileID: 0}
  m_IsTrigger: 0
  m_Enabled: 1
  serializedVersion: 4
  m_Convex: 0
  m_CookingOptions: 30
  m_Mesh: {fileID: 4300074, guid: a31914cd7d4a11f429bd3c0cfa659133, type: 3}
--- !u!65 &8115903887581763694
BoxCollider:
  m_ObjectHideFlags: 0
  m_CorrespondingSourceObject: {fileID: 0}
  m_PrefabInstance: {fileID: 0}
  m_PrefabAsset: {fileID: 0}
  m_GameObject: {fileID: 8115903887581763690}
  m_Material: {fileID: 0}
  m_IsTrigger: 0
  m_Enabled: 1
  serializedVersion: 2
  m_Size: {x: 0.7987982, y: 0.07534045, z: 0.6085968}
  m_Center: {x: -0.010526419, y: -0.0050622523, z: -0.030269474}
--- !u!1 &8116219244263293950
GameObject:
  m_ObjectHideFlags: 0
  m_CorrespondingSourceObject: {fileID: 0}
  m_PrefabInstance: {fileID: 0}
  m_PrefabAsset: {fileID: 0}
  serializedVersion: 6
  m_Component:
  - component: {fileID: 8119850834747714168}
  m_Layer: 0
  m_Name: VisibilityPoints
  m_TagString: Untagged
  m_Icon: {fileID: 0}
  m_NavMeshLayer: 0
  m_StaticEditorFlags: 64
  m_IsActive: 1
--- !u!4 &8119850834747714168
Transform:
  m_ObjectHideFlags: 0
  m_CorrespondingSourceObject: {fileID: 0}
  m_PrefabInstance: {fileID: 0}
  m_PrefabAsset: {fileID: 0}
  m_GameObject: {fileID: 8116219244263293950}
  m_LocalRotation: {x: -0, y: -0, z: -0, w: 1}
  m_LocalPosition: {x: 0, y: 0.06931764, z: -0.000000055879354}
  m_LocalScale: {x: 0.6283253, y: 0.44867167, z: 0.33286253}
  m_Children:
  - {fileID: 8120087941199430346}
  - {fileID: 8119720285442217080}
  - {fileID: 8119856264671613284}
  - {fileID: 8120108197865346290}
  - {fileID: 8119879623067271480}
  - {fileID: 8119536819201391142}
  - {fileID: 8119618332216731064}
  - {fileID: 8119732480728467820}
  - {fileID: 8120208951362637432}
  m_Father: {fileID: 8119456046599377418}
  m_RootOrder: 3
  m_LocalEulerAnglesHint: {x: 0, y: 0, z: 0}
--- !u!1 &8116298454324605796
GameObject:
  m_ObjectHideFlags: 0
  m_CorrespondingSourceObject: {fileID: 0}
  m_PrefabInstance: {fileID: 0}
  m_PrefabAsset: {fileID: 0}
  serializedVersion: 6
  m_Component:
  - component: {fileID: 8119984810573783278}
  - component: {fileID: 8091098564435227360}
  - component: {fileID: 8157751649366660756}
  m_Layer: 9
  m_Name: ReceptacleTriggerBox
  m_TagString: Receptacle
  m_Icon: {fileID: 0}
  m_NavMeshLayer: 0
  m_StaticEditorFlags: 64
  m_IsActive: 1
--- !u!4 &8119984810573783278
Transform:
  m_ObjectHideFlags: 0
  m_CorrespondingSourceObject: {fileID: 0}
  m_PrefabInstance: {fileID: 0}
  m_PrefabAsset: {fileID: 0}
  m_GameObject: {fileID: 8116298454324605796}
  m_LocalRotation: {x: -0, y: -0, z: -0, w: 1}
  m_LocalPosition: {x: 0.011309743, y: 0.02350831, z: -0.000000055879354}
  m_LocalScale: {x: 0.6283253, y: 0.04621316, z: 0.33286253}
  m_Children: []
  m_Father: {fileID: 8119456046599377418}
  m_RootOrder: 0
  m_LocalEulerAnglesHint: {x: 0, y: 0, z: 0}
--- !u!65 &8091098564435227360
BoxCollider:
  m_ObjectHideFlags: 0
  m_CorrespondingSourceObject: {fileID: 0}
  m_PrefabInstance: {fileID: 0}
  m_PrefabAsset: {fileID: 0}
  m_GameObject: {fileID: 8116298454324605796}
  m_Material: {fileID: 0}
  m_IsTrigger: 1
  m_Enabled: 1
  serializedVersion: 2
  m_Size: {x: 1, y: 2.334561, z: 1}
  m_Center: {x: 0, y: 0.6672801, z: 0}
--- !u!114 &8157751649366660756
MonoBehaviour:
  m_ObjectHideFlags: 0
  m_CorrespondingSourceObject: {fileID: 0}
  m_PrefabInstance: {fileID: 0}
  m_PrefabAsset: {fileID: 0}
  m_GameObject: {fileID: 8116298454324605796}
  m_Enabled: 1
  m_EditorHideFlags: 0
  m_Script: {fileID: 11500000, guid: 5122b08936ec54929891d19a8fac4755, type: 3}
  m_Name: 
  m_EditorClassIdentifier: 
  CurrentlyContains: []
  myParent: {fileID: 8115903887353398752}
--- !u!1 &8116613517402647818
GameObject:
  m_ObjectHideFlags: 0
  m_CorrespondingSourceObject: {fileID: 0}
  m_PrefabInstance: {fileID: 0}
  m_PrefabAsset: {fileID: 0}
  serializedVersion: 6
  m_Component:
  - component: {fileID: 8119618332216731064}
  m_Layer: 8
  m_Name: vPoint (6)
  m_TagString: Untagged
  m_Icon: {fileID: 0}
  m_NavMeshLayer: 0
  m_StaticEditorFlags: 64
  m_IsActive: 1
--- !u!4 &8119618332216731064
Transform:
  m_ObjectHideFlags: 0
  m_CorrespondingSourceObject: {fileID: 0}
  m_PrefabInstance: {fileID: 0}
  m_PrefabAsset: {fileID: 0}
  m_GameObject: {fileID: 8116613517402647818}
  m_LocalRotation: {x: -0, y: -0, z: -0, w: 1}
  m_LocalPosition: {x: 0.022, y: 0.0531, z: 0}
  m_LocalScale: {x: 0.99999714, y: 1.0000008, z: 1.0000191}
  m_Children: []
  m_Father: {fileID: 8119850834747714168}
  m_RootOrder: 6
  m_LocalEulerAnglesHint: {x: 0, y: 0, z: 0}
--- !u!1 &8116699863577595928
GameObject:
  m_ObjectHideFlags: 0
  m_CorrespondingSourceObject: {fileID: 0}
  m_PrefabInstance: {fileID: 0}
  m_PrefabAsset: {fileID: 0}
  serializedVersion: 6
  m_Component:
  - component: {fileID: 8119732480728467820}
  m_Layer: 8
  m_Name: vPoint (7)
  m_TagString: Untagged
  m_Icon: {fileID: 0}
  m_NavMeshLayer: 0
  m_StaticEditorFlags: 64
  m_IsActive: 1
--- !u!4 &8119732480728467820
Transform:
  m_ObjectHideFlags: 0
  m_CorrespondingSourceObject: {fileID: 0}
  m_PrefabInstance: {fileID: 0}
  m_PrefabAsset: {fileID: 0}
  m_GameObject: {fileID: 8116699863577595928}
  m_LocalRotation: {x: -0, y: -0, z: -0, w: 1}
  m_LocalPosition: {x: 0.477, y: 0.0546, z: 0}
  m_LocalScale: {x: 0.99999714, y: 1.0000008, z: 1.0000191}
  m_Children: []
  m_Father: {fileID: 8119850834747714168}
  m_RootOrder: 7
  m_LocalEulerAnglesHint: {x: 0, y: 0, z: 0}
--- !u!1 &8116714251879514536
GameObject:
  m_ObjectHideFlags: 0
  m_CorrespondingSourceObject: {fileID: 0}
  m_PrefabInstance: {fileID: 0}
  m_PrefabAsset: {fileID: 0}
  serializedVersion: 6
  m_Component:
  - component: {fileID: 8119536819201391142}
  m_Layer: 8
  m_Name: vPoint (5)
  m_TagString: Untagged
  m_Icon: {fileID: 0}
  m_NavMeshLayer: 0
  m_StaticEditorFlags: 64
  m_IsActive: 1
--- !u!4 &8119536819201391142
Transform:
  m_ObjectHideFlags: 0
  m_CorrespondingSourceObject: {fileID: 0}
  m_PrefabInstance: {fileID: 0}
  m_PrefabAsset: {fileID: 0}
  m_GameObject: {fileID: 8116714251879514536}
  m_LocalRotation: {x: -0, y: -0, z: -0, w: 1}
  m_LocalPosition: {x: -0.462, y: -0.0387, z: 0}
  m_LocalScale: {x: 0.99999714, y: 1.0000008, z: 1.0000191}
  m_Children: []
  m_Father: {fileID: 8119850834747714168}
  m_RootOrder: 5
  m_LocalEulerAnglesHint: {x: 0, y: 0, z: 0}
--- !u!1 &8116749151856527950
GameObject:
  m_ObjectHideFlags: 0
  m_CorrespondingSourceObject: {fileID: 0}
  m_PrefabInstance: {fileID: 0}
  m_PrefabAsset: {fileID: 0}
  serializedVersion: 6
  m_Component:
  - component: {fileID: 8119888814559027402}
  m_Layer: 0
  m_Name: Colliders
  m_TagString: Untagged
  m_Icon: {fileID: 0}
  m_NavMeshLayer: 0
  m_StaticEditorFlags: 64
  m_IsActive: 1
--- !u!4 &8119888814559027402
Transform:
  m_ObjectHideFlags: 0
  m_CorrespondingSourceObject: {fileID: 0}
  m_PrefabInstance: {fileID: 0}
  m_PrefabAsset: {fileID: 0}
  m_GameObject: {fileID: 8116749151856527950}
  m_LocalRotation: {x: -0, y: -0, z: -0, w: 1}
  m_LocalPosition: {x: 0, y: 0.043249846, z: -0.000000055879354}
  m_LocalScale: {x: 0.6283253, y: 0.44867167, z: 0.33286253}
  m_Children: []
  m_Father: {fileID: 8119456046599377418}
  m_RootOrder: 1
  m_LocalEulerAnglesHint: {x: 0, y: 0, z: 0}
--- !u!1 &8116855504970706444
GameObject:
  m_ObjectHideFlags: 0
  m_CorrespondingSourceObject: {fileID: 0}
  m_PrefabInstance: {fileID: 0}
  m_PrefabAsset: {fileID: 0}
  serializedVersion: 6
  m_Component:
  - component: {fileID: 8119720285442217080}
  m_Layer: 8
  m_Name: vPoint (1)
  m_TagString: Untagged
  m_Icon: {fileID: 0}
  m_NavMeshLayer: 0
  m_StaticEditorFlags: 64
  m_IsActive: 1
--- !u!4 &8119720285442217080
Transform:
  m_ObjectHideFlags: 0
  m_CorrespondingSourceObject: {fileID: 0}
  m_PrefabInstance: {fileID: 0}
  m_PrefabAsset: {fileID: 0}
  m_GameObject: {fileID: 8116855504970706444}
  m_LocalRotation: {x: -0, y: -0, z: -0, w: 1}
  m_LocalPosition: {x: -0.471, y: -0.1481, z: 0}
  m_LocalScale: {x: 0.99999714, y: 1.0000008, z: 1.0000191}
  m_Children: []
  m_Father: {fileID: 8119850834747714168}
  m_RootOrder: 1
  m_LocalEulerAnglesHint: {x: 0, y: 0, z: 0}
--- !u!1 &8116884856734091862
GameObject:
  m_ObjectHideFlags: 0
  m_CorrespondingSourceObject: {fileID: 0}
  m_PrefabInstance: {fileID: 0}
  m_PrefabAsset: {fileID: 0}
  serializedVersion: 6
  m_Component:
  - component: {fileID: 8120208951362637432}
  m_Layer: 8
  m_Name: vPoint (8)
  m_TagString: Untagged
  m_Icon: {fileID: 0}
  m_NavMeshLayer: 0
  m_StaticEditorFlags: 64
  m_IsActive: 1
--- !u!4 &8120208951362637432
Transform:
  m_ObjectHideFlags: 0
  m_CorrespondingSourceObject: {fileID: 0}
  m_PrefabInstance: {fileID: 0}
  m_PrefabAsset: {fileID: 0}
  m_GameObject: {fileID: 8116884856734091862}
  m_LocalRotation: {x: -0, y: -0, z: -0, w: 1}
  m_LocalPosition: {x: -0.463, y: 0.0581, z: 0}
  m_LocalScale: {x: 0.99999714, y: 1.0000008, z: 1.0000191}
  m_Children: []
  m_Father: {fileID: 8119850834747714168}
  m_RootOrder: 8
  m_LocalEulerAnglesHint: {x: 0, y: 0, z: 0}
--- !u!1 &8116892009090044652
GameObject:
  m_ObjectHideFlags: 0
  m_CorrespondingSourceObject: {fileID: 0}
  m_PrefabInstance: {fileID: 0}
  m_PrefabAsset: {fileID: 0}
  serializedVersion: 6
  m_Component:
  - component: {fileID: 8119879623067271480}
  m_Layer: 8
  m_Name: vPoint (4)
  m_TagString: Untagged
  m_Icon: {fileID: 0}
  m_NavMeshLayer: 0
  m_StaticEditorFlags: 64
  m_IsActive: 1
--- !u!4 &8119879623067271480
Transform:
  m_ObjectHideFlags: 0
  m_CorrespondingSourceObject: {fileID: 0}
  m_PrefabInstance: {fileID: 0}
  m_PrefabAsset: {fileID: 0}
  m_GameObject: {fileID: 8116892009090044652}
  m_LocalRotation: {x: -0, y: -0, z: -0, w: 1}
  m_LocalPosition: {x: 0.454, y: -0.0379, z: 0}
  m_LocalScale: {x: 0.99999714, y: 1.0000008, z: 1.0000191}
  m_Children: []
  m_Father: {fileID: 8119850834747714168}
  m_RootOrder: 4
  m_LocalEulerAnglesHint: {x: 0, y: 0, z: 0}
--- !u!1 &8116950877195947862
GameObject:
  m_ObjectHideFlags: 0
  m_CorrespondingSourceObject: {fileID: 0}
  m_PrefabInstance: {fileID: 0}
  m_PrefabAsset: {fileID: 0}
  serializedVersion: 6
  m_Component:
  - component: {fileID: 8119456046599377418}
  - component: {fileID: 8158008040169688260}
  - component: {fileID: 8097674350117500156}
  m_Layer: 8
  m_Name: SinkBasin
  m_TagString: SimObjPhysics
  m_Icon: {fileID: 0}
  m_NavMeshLayer: 0
  m_StaticEditorFlags: 64
  m_IsActive: 1
--- !u!4 &8119456046599377418
Transform:
  m_ObjectHideFlags: 0
  m_CorrespondingSourceObject: {fileID: 0}
  m_PrefabInstance: {fileID: 0}
  m_PrefabAsset: {fileID: 0}
  m_GameObject: {fileID: 8116950877195947862}
  m_LocalRotation: {x: 0, y: 0, z: 0, w: 1}
  m_LocalPosition: {x: -0.021299958, y: 0.037, z: 0.009}
  m_LocalScale: {x: 1, y: 1, z: 1}
  m_Children:
  - {fileID: 8119984810573783278}
  - {fileID: 8119888814559027402}
  - {fileID: 8120285789764346002}
  - {fileID: 8119850834747714168}
  - {fileID: 3586747403270872529}
  m_Father: {fileID: 8115903887353398753}
  m_RootOrder: 2
  m_LocalEulerAnglesHint: {x: 0, y: 0, z: 0}
--- !u!114 &8158008040169688260
MonoBehaviour:
  m_ObjectHideFlags: 0
  m_CorrespondingSourceObject: {fileID: 0}
  m_PrefabInstance: {fileID: 0}
  m_PrefabAsset: {fileID: 0}
  m_GameObject: {fileID: 8116950877195947862}
  m_Enabled: 1
  m_EditorHideFlags: 0
  m_Script: {fileID: 11500000, guid: b439f6e4ef5714ee2a3643acf37b7a9d, type: 3}
  m_Name: 
  m_EditorClassIdentifier: 
  objectID: 
<<<<<<< HEAD
=======
  assetID: 
>>>>>>> f1d9354b
  Type: 137
  PrimaryProperty: 1
  SecondaryProperties: 07000000
  BoundingBox: {fileID: 0}
  VisibilityPoints:
  - {fileID: 8120087941199430346}
  - {fileID: 8119720285442217080}
  - {fileID: 8119856264671613284}
  - {fileID: 8120108197865346290}
  - {fileID: 8119879623067271480}
  - {fileID: 8119536819201391142}
  - {fileID: 8119618332216731064}
  - {fileID: 8119732480728467820}
  - {fileID: 8120208951362637432}
  ReceptacleTriggerBoxes:
  - {fileID: 8116298454324605796}
  debugIsVisible: 0
  debugIsInteractable: 0
  isInAgentHand: 0
  MyColliders: []
  HFdynamicfriction: 0
  HFstaticfriction: 0
  HFbounciness: 0
  HFrbdrag: 0
  HFrbangulardrag: 0
  salientMaterials: 
  MySpawnPoints: []
  CurrentTemperature: 0
  HowManySecondsUntilRoomTemp: 10
  inMotion: 0
  numSimObjHit: 0
  numFloorHit: 0
  numStructureHit: 0
  lastVelocity: 0
  IsReceptacle: 0
  IsPickupable: 0
  IsMoveable: 0
  isStatic: 0
  IsToggleable: 0
  IsOpenable: 0
  IsBreakable: 0
  IsFillable: 0
  IsDirtyable: 0
  IsCookable: 0
  IsSliceable: 0
  isHeatSource: 0
  isColdSource: 0
  ContainedObjectReferences: []
  CurrentlyContains: []
--- !u!54 &8097674350117500156
Rigidbody:
  m_ObjectHideFlags: 0
  m_CorrespondingSourceObject: {fileID: 0}
  m_PrefabInstance: {fileID: 0}
  m_PrefabAsset: {fileID: 0}
  m_GameObject: {fileID: 8116950877195947862}
  serializedVersion: 2
  m_Mass: 1
  m_Drag: 0
  m_AngularDrag: 0.05
  m_UseGravity: 1
  m_IsKinematic: 1
  m_Interpolate: 0
  m_Constraints: 0
  m_CollisionDetection: 0
--- !u!1 &8117008737136737700
GameObject:
  m_ObjectHideFlags: 0
  m_CorrespondingSourceObject: {fileID: 0}
  m_PrefabInstance: {fileID: 0}
  m_PrefabAsset: {fileID: 0}
  serializedVersion: 6
  m_Component:
  - component: {fileID: 8119856264671613284}
  m_Layer: 8
  m_Name: vPoint (2)
  m_TagString: Untagged
  m_Icon: {fileID: 0}
  m_NavMeshLayer: 0
  m_StaticEditorFlags: 64
  m_IsActive: 1
--- !u!4 &8119856264671613284
Transform:
  m_ObjectHideFlags: 0
  m_CorrespondingSourceObject: {fileID: 0}
  m_PrefabInstance: {fileID: 0}
  m_PrefabAsset: {fileID: 0}
  m_GameObject: {fileID: 8117008737136737700}
  m_LocalRotation: {x: -0, y: -0, z: -0, w: 1}
  m_LocalPosition: {x: 0.017, y: -0.1459, z: 0}
  m_LocalScale: {x: 0.99999714, y: 1.0000008, z: 1.0000191}
  m_Children: []
  m_Father: {fileID: 8119850834747714168}
  m_RootOrder: 2
  m_LocalEulerAnglesHint: {x: 0, y: 0, z: 0}
--- !u!1 &8117066109416709130
GameObject:
  m_ObjectHideFlags: 0
  m_CorrespondingSourceObject: {fileID: 0}
  m_PrefabInstance: {fileID: 0}
  m_PrefabAsset: {fileID: 0}
  serializedVersion: 6
  m_Component:
  - component: {fileID: 8120285789764346002}
  m_Layer: 0
  m_Name: TriggerColliders
  m_TagString: Untagged
  m_Icon: {fileID: 0}
  m_NavMeshLayer: 0
  m_StaticEditorFlags: 64
  m_IsActive: 1
--- !u!4 &8120285789764346002
Transform:
  m_ObjectHideFlags: 0
  m_CorrespondingSourceObject: {fileID: 0}
  m_PrefabInstance: {fileID: 0}
  m_PrefabAsset: {fileID: 0}
  m_GameObject: {fileID: 8117066109416709130}
  m_LocalRotation: {x: -0, y: -0, z: -0, w: 1}
  m_LocalPosition: {x: 0, y: 0.043249846, z: -0.000000055879354}
  m_LocalScale: {x: 0.6283253, y: 0.44867167, z: 0.33286253}
  m_Children:
  - {fileID: 8119733261748939724}
  m_Father: {fileID: 8119456046599377418}
  m_RootOrder: 2
  m_LocalEulerAnglesHint: {x: 0, y: 0, z: 0}
--- !u!1 &8117148916362213776
GameObject:
  m_ObjectHideFlags: 0
  m_CorrespondingSourceObject: {fileID: 0}
  m_PrefabInstance: {fileID: 0}
  m_PrefabAsset: {fileID: 0}
  serializedVersion: 6
  m_Component:
  - component: {fileID: 8119733261748939724}
  - component: {fileID: 8090293951705533710}
  m_Layer: 8
  m_Name: Col
  m_TagString: SimObjPhysics
  m_Icon: {fileID: 0}
  m_NavMeshLayer: 0
  m_StaticEditorFlags: 64
  m_IsActive: 1
--- !u!4 &8119733261748939724
Transform:
  m_ObjectHideFlags: 0
  m_CorrespondingSourceObject: {fileID: 0}
  m_PrefabInstance: {fileID: 0}
  m_PrefabAsset: {fileID: 0}
  m_GameObject: {fileID: 8117148916362213776}
  m_LocalRotation: {x: -0, y: -0, z: -0, w: 1}
  m_LocalPosition: {x: 0.018000007, y: -0.0952, z: 0}
  m_LocalScale: {x: 1, y: 0.0025000072, z: 1}
  m_Children: []
  m_Father: {fileID: 8120285789764346002}
  m_RootOrder: 0
  m_LocalEulerAnglesHint: {x: 0, y: 0, z: 0}
--- !u!65 &8090293951705533710
BoxCollider:
  m_ObjectHideFlags: 0
  m_CorrespondingSourceObject: {fileID: 0}
  m_PrefabInstance: {fileID: 0}
  m_PrefabAsset: {fileID: 0}
  m_GameObject: {fileID: 8117148916362213776}
  m_Material: {fileID: 0}
  m_IsTrigger: 1
  m_Enabled: 1
  serializedVersion: 2
  m_Size: {x: 1, y: 1, z: 1}
  m_Center: {x: 0, y: 0, z: 0}
--- !u!1 &8117174424284642150
GameObject:
  m_ObjectHideFlags: 0
  m_CorrespondingSourceObject: {fileID: 0}
  m_PrefabInstance: {fileID: 0}
  m_PrefabAsset: {fileID: 0}
  serializedVersion: 6
  m_Component:
  - component: {fileID: 8120087941199430346}
  m_Layer: 8
  m_Name: vPoint
  m_TagString: Untagged
  m_Icon: {fileID: 0}
  m_NavMeshLayer: 0
  m_StaticEditorFlags: 64
  m_IsActive: 1
--- !u!4 &8120087941199430346
Transform:
  m_ObjectHideFlags: 0
  m_CorrespondingSourceObject: {fileID: 0}
  m_PrefabInstance: {fileID: 0}
  m_PrefabAsset: {fileID: 0}
  m_GameObject: {fileID: 8117174424284642150}
  m_LocalRotation: {x: -0, y: -0, z: -0, w: 1}
  m_LocalPosition: {x: 0.489, y: -0.1473, z: 0}
  m_LocalScale: {x: 1, y: 1, z: 1}
  m_Children: []
  m_Father: {fileID: 8119850834747714168}
  m_RootOrder: 0
  m_LocalEulerAnglesHint: {x: 0, y: 0, z: 0}
--- !u!1 &8117704997691303172
GameObject:
  m_ObjectHideFlags: 0
  m_CorrespondingSourceObject: {fileID: 0}
  m_PrefabInstance: {fileID: 0}
  m_PrefabAsset: {fileID: 0}
  serializedVersion: 6
  m_Component:
  - component: {fileID: 8120108197865346290}
  m_Layer: 8
  m_Name: vPoint (3)
  m_TagString: Untagged
  m_Icon: {fileID: 0}
  m_NavMeshLayer: 0
  m_StaticEditorFlags: 64
  m_IsActive: 1
--- !u!4 &8120108197865346290
Transform:
  m_ObjectHideFlags: 0
  m_CorrespondingSourceObject: {fileID: 0}
  m_PrefabInstance: {fileID: 0}
  m_PrefabAsset: {fileID: 0}
  m_GameObject: {fileID: 8117704997691303172}
  m_LocalRotation: {x: -0, y: -0, z: -0, w: 1}
  m_LocalPosition: {x: 0.016999854, y: -0.0383, z: 0}
  m_LocalScale: {x: 0.99999714, y: 1.0000008, z: 1.0000191}
  m_Children: []
  m_Father: {fileID: 8119850834747714168}
  m_RootOrder: 3
  m_LocalEulerAnglesHint: {x: 0, y: 0, z: 0}<|MERGE_RESOLUTION|>--- conflicted
+++ resolved
@@ -492,7 +492,7 @@
   m_PrefabAsset: {fileID: 0}
   m_GameObject: {fileID: 8115903887353398752}
   m_LocalRotation: {x: -0, y: -0, z: -0, w: 1}
-  m_LocalPosition: {x: 0, y: 0, z: 0}
+  m_LocalPosition: {x: -1.421, y: 0.837, z: 1.777}
   m_LocalScale: {x: 1, y: 1, z: 1}
   m_Children:
   - {fileID: 8115903886161434610}
@@ -514,10 +514,7 @@
   m_Name: 
   m_EditorClassIdentifier: 
   objectID: 
-<<<<<<< HEAD
-=======
   assetID: 
->>>>>>> f1d9354b
   Type: 7
   PrimaryProperty: 1
   SecondaryProperties: 
@@ -1087,10 +1084,7 @@
   m_Name: 
   m_EditorClassIdentifier: 
   objectID: 
-<<<<<<< HEAD
-=======
   assetID: 
->>>>>>> f1d9354b
   Type: 137
   PrimaryProperty: 1
   SecondaryProperties: 07000000
