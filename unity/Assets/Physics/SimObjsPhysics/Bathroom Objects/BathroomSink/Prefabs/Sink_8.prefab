--- conflicted
+++ resolved
@@ -217,8 +217,8 @@
   m_PrefabInstance: {fileID: 0}
   m_PrefabAsset: {fileID: 0}
   m_GameObject: {fileID: 7304865940313424049}
-  m_LocalRotation: {x: 0, y: 0, z: 0, w: 1}
-  m_LocalPosition: {x: 0, y: 0, z: 0}
+  m_LocalRotation: {x: -0, y: 1, z: -0, w: 0}
+  m_LocalPosition: {x: -1.924, y: 0.931, z: 0.676}
   m_LocalScale: {x: 1, y: 1, z: 1}
   m_Children:
   - {fileID: 7304865940654180739}
@@ -240,10 +240,7 @@
   m_Name: 
   m_EditorClassIdentifier: 
   objectID: 
-<<<<<<< HEAD
-=======
   assetID: 
->>>>>>> f1d9354b
   Type: 7
   PrimaryProperty: 1
   SecondaryProperties: 
@@ -765,10 +762,7 @@
   m_Name: 
   m_EditorClassIdentifier: 
   objectID: 
-<<<<<<< HEAD
-=======
   assetID: 
->>>>>>> f1d9354b
   Type: 137
   PrimaryProperty: 1
   SecondaryProperties: 07000000
