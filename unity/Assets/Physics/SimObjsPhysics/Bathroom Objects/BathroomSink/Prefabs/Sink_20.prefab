%YAML 1.1
%TAG !u! tag:unity3d.com,2011:
--- !u!1 &2567064165846013267
GameObject:
  m_ObjectHideFlags: 0
  m_CorrespondingSourceObject: {fileID: 0}
  m_PrefabInstance: {fileID: 0}
  m_PrefabAsset: {fileID: 0}
  serializedVersion: 6
  m_Component:
  - component: {fileID: 2569578331923310319}
  m_Layer: 8
  m_Name: vPoint (6)
  m_TagString: Untagged
  m_Icon: {fileID: 0}
  m_NavMeshLayer: 0
  m_StaticEditorFlags: 64
  m_IsActive: 1
--- !u!4 &2569578331923310319
Transform:
  m_ObjectHideFlags: 0
  m_CorrespondingSourceObject: {fileID: 0}
  m_PrefabInstance: {fileID: 0}
  m_PrefabAsset: {fileID: 0}
  m_GameObject: {fileID: 2567064165846013267}
  m_LocalRotation: {x: -0, y: -0, z: -0, w: 1}
  m_LocalPosition: {x: 0.022, y: -0.1133, z: -0}
  m_LocalScale: {x: 0.99999714, y: 1.0000008, z: 1.0000191}
  m_Children: []
  m_Father: {fileID: 2569612824147509691}
  m_RootOrder: 6
  m_LocalEulerAnglesHint: {x: 0, y: 0, z: 0}
--- !u!1 &2567112965981393971
GameObject:
  m_ObjectHideFlags: 0
  m_CorrespondingSourceObject: {fileID: 0}
  m_PrefabInstance: {fileID: 0}
  m_PrefabAsset: {fileID: 0}
  serializedVersion: 6
  m_Component:
  - component: {fileID: 2573369766361333993}
  m_Layer: 8
  m_Name: vPoint
  m_TagString: Untagged
  m_Icon: {fileID: 0}
  m_NavMeshLayer: 0
  m_StaticEditorFlags: 64
  m_IsActive: 1
--- !u!4 &2573369766361333993
Transform:
  m_ObjectHideFlags: 0
  m_CorrespondingSourceObject: {fileID: 0}
  m_PrefabInstance: {fileID: 0}
  m_PrefabAsset: {fileID: 0}
  m_GameObject: {fileID: 2567112965981393971}
  m_LocalRotation: {x: -0, y: -0, z: -0, w: 1}
  m_LocalPosition: {x: 0.489, y: 0.0401, z: 0.4252}
  m_LocalScale: {x: 1, y: 1, z: 1}
  m_Children: []
  m_Father: {fileID: 2569612824147509691}
  m_RootOrder: 0
  m_LocalEulerAnglesHint: {x: 0, y: 0, z: 0}
--- !u!1 &2567226088050792657
GameObject:
  m_ObjectHideFlags: 0
  m_CorrespondingSourceObject: {fileID: 0}
  m_PrefabInstance: {fileID: 0}
  m_PrefabAsset: {fileID: 0}
  serializedVersion: 6
  m_Component:
  - component: {fileID: 2573766149271694601}
  m_Layer: 8
  m_Name: vPoint (4)
  m_TagString: Untagged
  m_Icon: {fileID: 0}
  m_NavMeshLayer: 0
  m_StaticEditorFlags: 64
  m_IsActive: 1
--- !u!4 &2573766149271694601
Transform:
  m_ObjectHideFlags: 0
  m_CorrespondingSourceObject: {fileID: 0}
  m_PrefabInstance: {fileID: 0}
  m_PrefabAsset: {fileID: 0}
  m_GameObject: {fileID: 2567226088050792657}
  m_LocalRotation: {x: -0, y: -0, z: -0, w: 1}
  m_LocalPosition: {x: 0.454, y: 0.0523, z: -0.4036}
  m_LocalScale: {x: 0.99999714, y: 1.0000008, z: 1.0000191}
  m_Children: []
  m_Father: {fileID: 2569612824147509691}
  m_RootOrder: 4
  m_LocalEulerAnglesHint: {x: 0, y: 0, z: 0}
--- !u!1 &2567266020370539779
GameObject:
  m_ObjectHideFlags: 0
  m_CorrespondingSourceObject: {fileID: 0}
  m_PrefabInstance: {fileID: 0}
  m_PrefabAsset: {fileID: 0}
  serializedVersion: 6
  m_Component:
  - component: {fileID: 2569532435760071729}
  m_Layer: 8
  m_Name: vPoint (1)
  m_TagString: Untagged
  m_Icon: {fileID: 0}
  m_NavMeshLayer: 0
  m_StaticEditorFlags: 64
  m_IsActive: 1
--- !u!4 &2569532435760071729
Transform:
  m_ObjectHideFlags: 0
  m_CorrespondingSourceObject: {fileID: 0}
  m_PrefabInstance: {fileID: 0}
  m_PrefabAsset: {fileID: 0}
  m_GameObject: {fileID: 2567266020370539779}
  m_LocalRotation: {x: -0, y: -0, z: -0, w: 1}
  m_LocalPosition: {x: -0.47100002, y: 0.03930007, z: 0.42519993}
  m_LocalScale: {x: 0.99999714, y: 1.0000008, z: 1.0000191}
  m_Children: []
  m_Father: {fileID: 2569612824147509691}
  m_RootOrder: 1
  m_LocalEulerAnglesHint: {x: 0, y: 0, z: 0}
--- !u!1 &2567331852915818977
GameObject:
  m_ObjectHideFlags: 0
  m_CorrespondingSourceObject: {fileID: 0}
  m_PrefabInstance: {fileID: 0}
  m_PrefabAsset: {fileID: 0}
  serializedVersion: 6
  m_Component:
  - component: {fileID: 2569535326708224327}
  - component: {fileID: 2544086038592056861}
  - component: {fileID: 2464008743835139847}
  m_Layer: 9
  m_Name: ReceptacleTriggerBox
  m_TagString: Receptacle
  m_Icon: {fileID: 0}
  m_NavMeshLayer: 0
  m_StaticEditorFlags: 64
  m_IsActive: 1
--- !u!4 &2569535326708224327
Transform:
  m_ObjectHideFlags: 0
  m_CorrespondingSourceObject: {fileID: 0}
  m_PrefabInstance: {fileID: 0}
  m_PrefabAsset: {fileID: 0}
  m_GameObject: {fileID: 2567331852915818977}
  m_LocalRotation: {x: -0, y: 0.000000029802319, z: -3.649712e-24, w: 1}
  m_LocalPosition: {x: 0.009480835, y: 0.032549977, z: -0.000000027689984}
  m_LocalScale: {x: 0.52671915, y: 0.063987546, z: 0.22201806}
  m_Children: []
  m_Father: {fileID: 2569382312221002885}
  m_RootOrder: 0
  m_LocalEulerAnglesHint: {x: 0, y: 0, z: 0}
--- !u!65 &2544086038592056861
BoxCollider:
  m_ObjectHideFlags: 0
  m_CorrespondingSourceObject: {fileID: 0}
  m_PrefabInstance: {fileID: 0}
  m_PrefabAsset: {fileID: 0}
  m_GameObject: {fileID: 2567331852915818977}
  m_Material: {fileID: 0}
  m_IsTrigger: 1
  m_Enabled: 1
  serializedVersion: 2
  m_Size: {x: 1, y: 2.334561, z: 1}
  m_Center: {x: 0, y: 0.6672801, z: 0}
--- !u!114 &2464008743835139847
MonoBehaviour:
  m_ObjectHideFlags: 0
  m_CorrespondingSourceObject: {fileID: 0}
  m_PrefabInstance: {fileID: 0}
  m_PrefabAsset: {fileID: 0}
  m_GameObject: {fileID: 2567331852915818977}
  m_Enabled: 1
  m_EditorHideFlags: 0
  m_Script: {fileID: 11500000, guid: 5122b08936ec54929891d19a8fac4755, type: 3}
  m_Name: 
  m_EditorClassIdentifier: 
  CurrentlyContains: []
  myParent: {fileID: 2568936000609584932}
--- !u!1 &2567787494564804313
GameObject:
  m_ObjectHideFlags: 0
  m_CorrespondingSourceObject: {fileID: 0}
  m_PrefabInstance: {fileID: 0}
  m_PrefabAsset: {fileID: 0}
  serializedVersion: 6
  m_Component:
  - component: {fileID: 2569569742530155881}
  m_Layer: 8
  m_Name: vPoint (7)
  m_TagString: Untagged
  m_Icon: {fileID: 0}
  m_NavMeshLayer: 0
  m_StaticEditorFlags: 64
  m_IsActive: 1
--- !u!4 &2569569742530155881
Transform:
  m_ObjectHideFlags: 0
  m_CorrespondingSourceObject: {fileID: 0}
  m_PrefabInstance: {fileID: 0}
  m_PrefabAsset: {fileID: 0}
  m_GameObject: {fileID: 2567787494564804313}
  m_LocalRotation: {x: -0, y: -0, z: -0, w: 1}
  m_LocalPosition: {x: 0.477, y: -0.111800045, z: -7.481754e-24}
  m_LocalScale: {x: 0.99999714, y: 1.0000008, z: 1.0000191}
  m_Children: []
  m_Father: {fileID: 2569612824147509691}
  m_RootOrder: 7
  m_LocalEulerAnglesHint: {x: 0, y: 0, z: 0}
--- !u!1 &2567916147239453429
GameObject:
  m_ObjectHideFlags: 0
  m_CorrespondingSourceObject: {fileID: 0}
  m_PrefabInstance: {fileID: 0}
  m_PrefabAsset: {fileID: 0}
  serializedVersion: 6
  m_Component:
  - component: {fileID: 2573371173651919791}
  m_Layer: 0
  m_Name: TriggerColliders
  m_TagString: Untagged
  m_Icon: {fileID: 0}
  m_NavMeshLayer: 0
  m_StaticEditorFlags: 64
  m_IsActive: 1
--- !u!4 &2573371173651919791
Transform:
  m_ObjectHideFlags: 0
  m_CorrespondingSourceObject: {fileID: 0}
  m_PrefabInstance: {fileID: 0}
  m_PrefabAsset: {fileID: 0}
  m_GameObject: {fileID: 2567916147239453429}
  m_LocalRotation: {x: -0, y: 0.000000029802319, z: -3.649712e-24, w: 1}
  m_LocalPosition: {x: -1.9862186e-26, y: 0.05988449, z: -1.4667469e-17}
  m_LocalScale: {x: 0.52671915, y: 0.6212386, z: 0.22201806}
  m_Children:
  - {fileID: 2569603945373284907}
  m_Father: {fileID: 2569382312221002885}
  m_RootOrder: 2
  m_LocalEulerAnglesHint: {x: 0, y: 0, z: 0}
--- !u!1 &2567942871951378619
GameObject:
  m_ObjectHideFlags: 0
  m_CorrespondingSourceObject: {fileID: 0}
  m_PrefabInstance: {fileID: 0}
  m_PrefabAsset: {fileID: 0}
  serializedVersion: 6
  m_Component:
  - component: {fileID: 2569603945373284907}
  - component: {fileID: 2544403428817286967}
  m_Layer: 8
  m_Name: Col
  m_TagString: SimObjPhysics
  m_Icon: {fileID: 0}
  m_NavMeshLayer: 0
  m_StaticEditorFlags: 64
  m_IsActive: 1
--- !u!4 &2569603945373284907
Transform:
  m_ObjectHideFlags: 0
  m_CorrespondingSourceObject: {fileID: 0}
  m_PrefabInstance: {fileID: 0}
  m_PrefabAsset: {fileID: 0}
  m_GameObject: {fileID: 2567942871951378619}
  m_LocalRotation: {x: -0, y: -0, z: -0, w: 1}
  m_LocalPosition: {x: 0.018000007, y: -0.0952, z: 0}
  m_LocalScale: {x: 1, y: 0.0025000072, z: 1}
  m_Children: []
  m_Father: {fileID: 2573371173651919791}
  m_RootOrder: 0
  m_LocalEulerAnglesHint: {x: 0, y: 0, z: 0}
--- !u!65 &2544403428817286967
BoxCollider:
  m_ObjectHideFlags: 0
  m_CorrespondingSourceObject: {fileID: 0}
  m_PrefabInstance: {fileID: 0}
  m_PrefabAsset: {fileID: 0}
  m_GameObject: {fileID: 2567942871951378619}
  m_Material: {fileID: 0}
  m_IsTrigger: 1
  m_Enabled: 1
  serializedVersion: 2
  m_Size: {x: 1, y: 1, z: 1}
  m_Center: {x: 0, y: 0, z: 0}
--- !u!1 &2567969794204020277
GameObject:
  m_ObjectHideFlags: 0
  m_CorrespondingSourceObject: {fileID: 0}
  m_PrefabInstance: {fileID: 0}
  m_PrefabAsset: {fileID: 0}
  serializedVersion: 6
  m_Component:
  - component: {fileID: 2573766373367738129}
  m_Layer: 8
  m_Name: vPoint (2)
  m_TagString: Untagged
  m_Icon: {fileID: 0}
  m_NavMeshLayer: 0
  m_StaticEditorFlags: 64
  m_IsActive: 1
--- !u!4 &2573766373367738129
Transform:
  m_ObjectHideFlags: 0
  m_CorrespondingSourceObject: {fileID: 0}
  m_PrefabInstance: {fileID: 0}
  m_PrefabAsset: {fileID: 0}
  m_GameObject: {fileID: 2567969794204020277}
  m_LocalRotation: {x: -0, y: -0, z: -0, w: 1}
  m_LocalPosition: {x: 0.016999958, y: 0.041500077, z: 0.42519993}
  m_LocalScale: {x: 0.99999714, y: 1.0000008, z: 1.0000191}
  m_Children: []
  m_Father: {fileID: 2569612824147509691}
  m_RootOrder: 2
  m_LocalEulerAnglesHint: {x: 0, y: 0, z: 0}
--- !u!1 &2567994293050581021
GameObject:
  m_ObjectHideFlags: 0
  m_CorrespondingSourceObject: {fileID: 0}
  m_PrefabInstance: {fileID: 0}
  m_PrefabAsset: {fileID: 0}
  serializedVersion: 6
  m_Component:
  - component: {fileID: 2569701459543457451}
  m_Layer: 8
  m_Name: vPoint (8)
  m_TagString: Untagged
  m_Icon: {fileID: 0}
  m_NavMeshLayer: 0
  m_StaticEditorFlags: 64
  m_IsActive: 1
--- !u!4 &2569701459543457451
Transform:
  m_ObjectHideFlags: 0
  m_CorrespondingSourceObject: {fileID: 0}
  m_PrefabInstance: {fileID: 0}
  m_PrefabAsset: {fileID: 0}
  m_GameObject: {fileID: 2567994293050581021}
  m_LocalRotation: {x: -0, y: -0, z: -0, w: 1}
  m_LocalPosition: {x: -0.463, y: -0.108300045, z: -7.481754e-24}
  m_LocalScale: {x: 0.99999714, y: 1.0000008, z: 1.0000191}
  m_Children: []
  m_Father: {fileID: 2569612824147509691}
  m_RootOrder: 8
  m_LocalEulerAnglesHint: {x: 0, y: 0, z: 0}
--- !u!1 &2568010889298172265
GameObject:
  m_ObjectHideFlags: 0
  m_CorrespondingSourceObject: {fileID: 0}
  m_PrefabInstance: {fileID: 0}
  m_PrefabAsset: {fileID: 0}
  serializedVersion: 6
  m_Component:
  - component: {fileID: 2569612824147509691}
  m_Layer: 0
  m_Name: VisibilityPoints
  m_TagString: Untagged
  m_Icon: {fileID: 0}
  m_NavMeshLayer: 0
  m_StaticEditorFlags: 64
  m_IsActive: 1
--- !u!4 &2569612824147509691
Transform:
  m_ObjectHideFlags: 0
  m_CorrespondingSourceObject: {fileID: 0}
  m_PrefabInstance: {fileID: 0}
  m_PrefabAsset: {fileID: 0}
  m_GameObject: {fileID: 2568010889298172265}
  m_LocalRotation: {x: -0, y: 0.000000029802319, z: -3.649712e-24, w: 1}
  m_LocalPosition: {x: -3.1833628e-26, y: 0.09597838, z: -2.3507922e-17}
  m_LocalScale: {x: 0.52671915, y: 0.6212386, z: 0.22201806}
  m_Children:
  - {fileID: 2573369766361333993}
  - {fileID: 2569532435760071729}
  - {fileID: 2573766373367738129}
  - {fileID: 2573262769722874259}
  - {fileID: 2573766149271694601}
  - {fileID: 2573490299690934539}
  - {fileID: 2569578331923310319}
  - {fileID: 2569569742530155881}
  - {fileID: 2569701459543457451}
  m_Father: {fileID: 2569382312221002885}
  m_RootOrder: 3
  m_LocalEulerAnglesHint: {x: 0, y: 0, z: 0}
--- !u!1 &2568084767265817685
GameObject:
  m_ObjectHideFlags: 0
  m_CorrespondingSourceObject: {fileID: 0}
  m_PrefabInstance: {fileID: 0}
  m_PrefabAsset: {fileID: 0}
  serializedVersion: 6
  m_Component:
  - component: {fileID: 2573490299690934539}
  m_Layer: 8
  m_Name: vPoint (5)
  m_TagString: Untagged
  m_Icon: {fileID: 0}
  m_NavMeshLayer: 0
  m_StaticEditorFlags: 64
  m_IsActive: 1
--- !u!4 &2573490299690934539
Transform:
  m_ObjectHideFlags: 0
  m_CorrespondingSourceObject: {fileID: 0}
  m_PrefabInstance: {fileID: 0}
  m_PrefabAsset: {fileID: 0}
  m_GameObject: {fileID: 2568084767265817685}
  m_LocalRotation: {x: -0, y: -0, z: -0, w: 1}
  m_LocalPosition: {x: -0.46199998, y: 0.05150006, z: -0.40360016}
  m_LocalScale: {x: 0.99999714, y: 1.0000008, z: 1.0000191}
  m_Children: []
  m_Father: {fileID: 2569612824147509691}
  m_RootOrder: 5
  m_LocalEulerAnglesHint: {x: 0, y: 0, z: 0}
--- !u!1 &2568107288538073087
GameObject:
  m_ObjectHideFlags: 0
  m_CorrespondingSourceObject: {fileID: 0}
  m_PrefabInstance: {fileID: 0}
  m_PrefabAsset: {fileID: 0}
  serializedVersion: 6
  m_Component:
  - component: {fileID: 2573433548610464581}
  m_Layer: 0
  m_Name: Colliders
  m_TagString: Untagged
  m_Icon: {fileID: 0}
  m_NavMeshLayer: 0
  m_StaticEditorFlags: 64
  m_IsActive: 1
--- !u!4 &2573433548610464581
Transform:
  m_ObjectHideFlags: 0
  m_CorrespondingSourceObject: {fileID: 0}
  m_PrefabInstance: {fileID: 0}
  m_PrefabAsset: {fileID: 0}
  m_GameObject: {fileID: 2568107288538073087}
  m_LocalRotation: {x: -0, y: 0.000000029802319, z: -3.649712e-24, w: 1}
  m_LocalPosition: {x: -1.9862186e-26, y: 0.05988449, z: -1.4667469e-17}
  m_LocalScale: {x: 0.52671915, y: 0.6212386, z: 0.22201806}
  m_Children: []
  m_Father: {fileID: 2569382312221002885}
  m_RootOrder: 1
  m_LocalEulerAnglesHint: {x: 0, y: 0, z: 0}
--- !u!1 &2568572327676336503
GameObject:
  m_ObjectHideFlags: 0
  m_CorrespondingSourceObject: {fileID: 0}
  m_PrefabInstance: {fileID: 0}
  m_PrefabAsset: {fileID: 0}
  serializedVersion: 6
  m_Component:
  - component: {fileID: 2573262769722874259}
  m_Layer: 8
  m_Name: vPoint (3)
  m_TagString: Untagged
  m_Icon: {fileID: 0}
  m_NavMeshLayer: 0
  m_StaticEditorFlags: 64
  m_IsActive: 1
--- !u!4 &2573262769722874259
Transform:
  m_ObjectHideFlags: 0
  m_CorrespondingSourceObject: {fileID: 0}
  m_PrefabInstance: {fileID: 0}
  m_PrefabAsset: {fileID: 0}
  m_GameObject: {fileID: 2568572327676336503}
  m_LocalRotation: {x: -0, y: -0, z: -0, w: 1}
  m_LocalPosition: {x: 0.016999876, y: 0.05190006, z: -0.40360016}
  m_LocalScale: {x: 0.99999714, y: 1.0000008, z: 1.0000191}
  m_Children: []
  m_Father: {fileID: 2569612824147509691}
  m_RootOrder: 3
  m_LocalEulerAnglesHint: {x: 0, y: 0, z: 0}
--- !u!1 &2568586315779474691
GameObject:
  m_ObjectHideFlags: 0
  m_CorrespondingSourceObject: {fileID: 0}
  m_PrefabInstance: {fileID: 0}
  m_PrefabAsset: {fileID: 0}
  serializedVersion: 6
  m_Component:
  - component: {fileID: 2569382312221002885}
  - component: {fileID: 2463771148272299445}
  - component: {fileID: 2551259283923279535}
  m_Layer: 8
  m_Name: SinkBasin
  m_TagString: SimObjPhysics
  m_Icon: {fileID: 0}
  m_NavMeshLayer: 0
  m_StaticEditorFlags: 64
  m_IsActive: 1
--- !u!4 &2569382312221002885
Transform:
  m_ObjectHideFlags: 0
  m_CorrespondingSourceObject: {fileID: 0}
  m_PrefabInstance: {fileID: 0}
  m_PrefabAsset: {fileID: 0}
  m_GameObject: {fileID: 2568586315779474691}
  m_LocalRotation: {x: 1.2246467e-16, y: -0.0000014603136, z: 1.7867099e-22, w: 1}
  m_LocalPosition: {x: -0.016000042, y: 0.9053, z: 0.0567}
  m_LocalScale: {x: 1, y: 1, z: 1}
  m_Children:
  - {fileID: 2569535326708224327}
  - {fileID: 2573433548610464581}
  - {fileID: 2573371173651919791}
  - {fileID: 2569612824147509691}
  - {fileID: 2592412381530601166}
  m_Father: {fileID: 2568936000609584935}
  m_RootOrder: 2
  m_LocalEulerAnglesHint: {x: 0, y: 90.00001, z: 0}
--- !u!114 &2463771148272299445
MonoBehaviour:
  m_ObjectHideFlags: 0
  m_CorrespondingSourceObject: {fileID: 0}
  m_PrefabInstance: {fileID: 0}
  m_PrefabAsset: {fileID: 0}
  m_GameObject: {fileID: 2568586315779474691}
  m_Enabled: 1
  m_EditorHideFlags: 0
  m_Script: {fileID: 11500000, guid: b439f6e4ef5714ee2a3643acf37b7a9d, type: 3}
  m_Name: 
  m_EditorClassIdentifier: 
  objectID: 
<<<<<<< HEAD
=======
  assetID: 
>>>>>>> f1d9354b
  Type: 137
  PrimaryProperty: 1
  SecondaryProperties: 07000000
  BoundingBox: {fileID: 0}
  VisibilityPoints:
  - {fileID: 2573369766361333993}
  - {fileID: 2569532435760071729}
  - {fileID: 2573766373367738129}
  - {fileID: 2573262769722874259}
  - {fileID: 2573766149271694601}
  - {fileID: 2573490299690934539}
  - {fileID: 2569578331923310319}
  - {fileID: 2569569742530155881}
  - {fileID: 2569701459543457451}
  ReceptacleTriggerBoxes:
  - {fileID: 2567331852915818977}
  debugIsVisible: 0
  debugIsInteractable: 0
  isInAgentHand: 0
  MyColliders: []
  HFdynamicfriction: 0
  HFstaticfriction: 0
  HFbounciness: 0
  HFrbdrag: 0
  HFrbangulardrag: 0
  salientMaterials: 
  MySpawnPoints: []
  CurrentTemperature: 0
  HowManySecondsUntilRoomTemp: 10
  inMotion: 0
  numSimObjHit: 0
  numFloorHit: 0
  numStructureHit: 0
  lastVelocity: 0
  IsReceptacle: 0
  IsPickupable: 0
  IsMoveable: 0
  isStatic: 0
  IsToggleable: 0
  IsOpenable: 0
  IsBreakable: 0
  IsFillable: 0
  IsDirtyable: 0
  IsCookable: 0
  IsSliceable: 0
  isHeatSource: 0
  isColdSource: 0
  ContainedObjectReferences: []
  CurrentlyContains: []
--- !u!54 &2551259283923279535
Rigidbody:
  m_ObjectHideFlags: 0
  m_CorrespondingSourceObject: {fileID: 0}
  m_PrefabInstance: {fileID: 0}
  m_PrefabAsset: {fileID: 0}
  m_GameObject: {fileID: 2568586315779474691}
  serializedVersion: 2
  m_Mass: 1
  m_Drag: 0
  m_AngularDrag: 0.05
  m_UseGravity: 1
  m_IsKinematic: 1
  m_Interpolate: 0
  m_Constraints: 0
  m_CollisionDetection: 0
--- !u!1 &2568936000555756164
GameObject:
  m_ObjectHideFlags: 0
  m_CorrespondingSourceObject: {fileID: 0}
  m_PrefabInstance: {fileID: 0}
  m_PrefabAsset: {fileID: 0}
  serializedVersion: 6
  m_Component:
  - component: {fileID: 2568936000555756167}
  m_Layer: 8
  m_Name: vPoint (8)
  m_TagString: Untagged
  m_Icon: {fileID: 0}
  m_NavMeshLayer: 0
  m_StaticEditorFlags: 64
  m_IsActive: 1
--- !u!4 &2568936000555756167
Transform:
  m_ObjectHideFlags: 0
  m_CorrespondingSourceObject: {fileID: 0}
  m_PrefabInstance: {fileID: 0}
  m_PrefabAsset: {fileID: 0}
  m_GameObject: {fileID: 2568936000555756164}
  m_LocalRotation: {x: -0, y: -0, z: -0, w: 1}
  m_LocalPosition: {x: 0.2126, y: 0.9654, z: -0.2366}
  m_LocalScale: {x: 1, y: 1, z: 1}
  m_Children: []
  m_Father: {fileID: 2568936001278896238}
  m_RootOrder: 8
  m_LocalEulerAnglesHint: {x: 0, y: 0, z: 0}
--- !u!1 &2568936000609584932
GameObject:
  m_ObjectHideFlags: 0
  m_CorrespondingSourceObject: {fileID: 0}
  m_PrefabInstance: {fileID: 0}
  m_PrefabAsset: {fileID: 0}
  serializedVersion: 6
  m_Component:
  - component: {fileID: 2568936000609584935}
  - component: {fileID: 2568936000609584929}
  - component: {fileID: 2568936000609584934}
  m_Layer: 8
  m_Name: Sink_20
  m_TagString: SimObjPhysics
  m_Icon: {fileID: 0}
  m_NavMeshLayer: 0
  m_StaticEditorFlags: 64
  m_IsActive: 1
--- !u!4 &2568936000609584935
Transform:
  m_ObjectHideFlags: 0
  m_CorrespondingSourceObject: {fileID: 0}
  m_PrefabInstance: {fileID: 0}
  m_PrefabAsset: {fileID: 0}
  m_GameObject: {fileID: 2568936000609584932}
  m_LocalRotation: {x: 0, y: 0, z: 0, w: 1}
  m_LocalPosition: {x: 0, y: 0, z: 0}
  m_LocalScale: {x: 1, y: 1, z: 1}
  m_Children:
  - {fileID: 2569773152692487587}
  - {fileID: 2568936002230145748}
  - {fileID: 2569382312221002885}
  - {fileID: 2568936001278896238}
  m_Father: {fileID: 0}
  m_RootOrder: 0
  m_LocalEulerAnglesHint: {x: 0, y: 0, z: 0}
--- !u!114 &2568936000609584929
MonoBehaviour:
  m_ObjectHideFlags: 0
  m_CorrespondingSourceObject: {fileID: 0}
  m_PrefabInstance: {fileID: 0}
  m_PrefabAsset: {fileID: 0}
  m_GameObject: {fileID: 2568936000609584932}
  m_Enabled: 1
  m_EditorHideFlags: 0
  m_Script: {fileID: 11500000, guid: b439f6e4ef5714ee2a3643acf37b7a9d, type: 3}
  m_Name: 
  m_EditorClassIdentifier: 
  objectID: 
<<<<<<< HEAD
=======
  assetID: 
>>>>>>> f1d9354b
  Type: 7
  PrimaryProperty: 1
  SecondaryProperties: 07000000
  BoundingBox: {fileID: 0}
  VisibilityPoints:
  - {fileID: 2568936001038507174}
  - {fileID: 2568936001918282877}
  - {fileID: 2568936001528955508}
  - {fileID: 2568936002320404165}
  - {fileID: 2568936002093786737}
  - {fileID: 2568936000874098343}
  - {fileID: 2568936001110113950}
  - {fileID: 2568936002043389398}
  - {fileID: 2568936000555756167}
  - {fileID: 2568936002310909423}
  - {fileID: 2568936002073344286}
  - {fileID: 2568936000829425312}
  ReceptacleTriggerBoxes:
  - {fileID: 2567783819045935713}
  debugIsVisible: 0
  debugIsInteractable: 0
  isInAgentHand: 0
  MyColliders: []
  HFdynamicfriction: 0
  HFstaticfriction: 0
  HFbounciness: 0
  HFrbdrag: 0
  HFrbangulardrag: 0
  salientMaterials: 
  MySpawnPoints: []
  CurrentTemperature: 0
  HowManySecondsUntilRoomTemp: 10
  inMotion: 0
  numSimObjHit: 0
  numFloorHit: 0
  numStructureHit: 0
  lastVelocity: 0
  IsReceptacle: 0
  IsPickupable: 0
  IsMoveable: 0
  isStatic: 0
  IsToggleable: 0
  IsOpenable: 0
  IsBreakable: 0
  IsFillable: 0
  IsDirtyable: 0
  IsCookable: 0
  IsSliceable: 0
  isHeatSource: 0
  isColdSource: 0
  ContainedObjectReferences: []
  CurrentlyContains: []
--- !u!54 &2568936000609584934
Rigidbody:
  m_ObjectHideFlags: 0
  m_CorrespondingSourceObject: {fileID: 0}
  m_PrefabInstance: {fileID: 0}
  m_PrefabAsset: {fileID: 0}
  m_GameObject: {fileID: 2568936000609584932}
  serializedVersion: 2
  m_Mass: 1
  m_Drag: 0
  m_AngularDrag: 0.05
  m_UseGravity: 1
  m_IsKinematic: 1
  m_Interpolate: 0
  m_Constraints: 0
  m_CollisionDetection: 0
--- !u!1 &2568936000718723751
GameObject:
  m_ObjectHideFlags: 0
  m_CorrespondingSourceObject: {fileID: 1352194562671682, guid: 3fe420e4a3094b941972ed5116e3b08f,
    type: 3}
  m_PrefabInstance: {fileID: 0}
  m_PrefabAsset: {fileID: 0}
  serializedVersion: 6
  m_Component:
  - component: {fileID: 2568936002230145748}
  - component: {fileID: 2568936000718723744}
  - component: {fileID: 2568936000718723745}
  - component: {fileID: 2568936000718723750}
  m_Layer: 8
  m_Name: sink_20
  m_TagString: SimObjPhysics
  m_Icon: {fileID: 0}
  m_NavMeshLayer: 0
  m_StaticEditorFlags: 64
  m_IsActive: 1
--- !u!4 &2568936002230145748
Transform:
  m_ObjectHideFlags: 0
  m_CorrespondingSourceObject: {fileID: 4735853129049010, guid: 3fe420e4a3094b941972ed5116e3b08f,
    type: 3}
  m_PrefabInstance: {fileID: 0}
  m_PrefabAsset: {fileID: 0}
  m_GameObject: {fileID: 2568936000718723751}
  m_LocalRotation: {x: -0, y: -0, z: -0, w: 1}
  m_LocalPosition: {x: 0, y: 0, z: 0}
  m_LocalScale: {x: 1, y: 1, z: 1}
  m_Children: []
  m_Father: {fileID: 2568936000609584935}
  m_RootOrder: 1
  m_LocalEulerAnglesHint: {x: 0, y: 90, z: 0}
--- !u!33 &2568936000718723744
MeshFilter:
  m_ObjectHideFlags: 0
  m_CorrespondingSourceObject: {fileID: 33559536418478082, guid: 3fe420e4a3094b941972ed5116e3b08f,
    type: 3}
  m_PrefabInstance: {fileID: 0}
  m_PrefabAsset: {fileID: 0}
  m_GameObject: {fileID: 2568936000718723751}
  m_Mesh: {fileID: 4300150, guid: a31914cd7d4a11f429bd3c0cfa659133, type: 3}
--- !u!23 &2568936000718723745
MeshRenderer:
  m_ObjectHideFlags: 0
  m_CorrespondingSourceObject: {fileID: 23631015289563948, guid: 3fe420e4a3094b941972ed5116e3b08f,
    type: 3}
  m_PrefabInstance: {fileID: 0}
  m_PrefabAsset: {fileID: 0}
  m_GameObject: {fileID: 2568936000718723751}
  m_Enabled: 1
  m_CastShadows: 1
  m_ReceiveShadows: 1
  m_DynamicOccludee: 1
  m_MotionVectors: 1
  m_LightProbeUsage: 1
  m_ReflectionProbeUsage: 1
  m_RayTracingMode: 2
  m_RenderingLayerMask: 1
  m_RendererPriority: 0
  m_Materials:
  - {fileID: 2100000, guid: 7429f7d5fb5c6424fa98c5d4a9efff5b, type: 2}
  - {fileID: 2100000, guid: b9e306ea34bc0a74fb7ebc2d046e4245, type: 2}
  - {fileID: 2100000, guid: 582447bdbce1f064e8f1d1651612a813, type: 2}
  m_StaticBatchInfo:
    firstSubMesh: 0
    subMeshCount: 0
  m_StaticBatchRoot: {fileID: 0}
  m_ProbeAnchor: {fileID: 0}
  m_LightProbeVolumeOverride: {fileID: 0}
  m_ScaleInLightmap: 1
  m_ReceiveGI: 1
  m_PreserveUVs: 0
  m_IgnoreNormalsForChartDetection: 0
  m_ImportantGI: 0
  m_StitchLightmapSeams: 0
  m_SelectedEditorRenderState: 3
  m_MinimumChartSize: 4
  m_AutoUVMaxDistance: 0.5
  m_AutoUVMaxAngle: 89
  m_LightmapParameters: {fileID: 0}
  m_SortingLayerID: 0
  m_SortingLayer: 0
  m_SortingOrder: 0
--- !u!64 &2568936000718723750
MeshCollider:
  m_ObjectHideFlags: 0
  m_CorrespondingSourceObject: {fileID: 0}
  m_PrefabInstance: {fileID: 0}
  m_PrefabAsset: {fileID: 0}
  m_GameObject: {fileID: 2568936000718723751}
  m_Material: {fileID: 0}
  m_IsTrigger: 0
  m_Enabled: 1
  serializedVersion: 4
  m_Convex: 0
  m_CookingOptions: 30
  m_Mesh: {fileID: 4300150, guid: a31914cd7d4a11f429bd3c0cfa659133, type: 3}
--- !u!1 &2568936000829425313
GameObject:
  m_ObjectHideFlags: 0
  m_CorrespondingSourceObject: {fileID: 0}
  m_PrefabInstance: {fileID: 0}
  m_PrefabAsset: {fileID: 0}
  serializedVersion: 6
  m_Component:
  - component: {fileID: 2568936000829425312}
  m_Layer: 8
  m_Name: vPoint (11)
  m_TagString: Untagged
  m_Icon: {fileID: 0}
  m_NavMeshLayer: 0
  m_StaticEditorFlags: 64
  m_IsActive: 1
--- !u!4 &2568936000829425312
Transform:
  m_ObjectHideFlags: 0
  m_CorrespondingSourceObject: {fileID: 0}
  m_PrefabInstance: {fileID: 0}
  m_PrefabAsset: {fileID: 0}
  m_GameObject: {fileID: 2568936000829425313}
  m_LocalRotation: {x: -0, y: -0, z: -0, w: 1}
  m_LocalPosition: {x: -0.2286, y: 0.9654, z: -0.2057}
  m_LocalScale: {x: 1, y: 1, z: 1}
  m_Children: []
  m_Father: {fileID: 2568936001278896238}
  m_RootOrder: 11
  m_LocalEulerAnglesHint: {x: 0, y: 0, z: 0}
--- !u!1 &2568936000874098340
GameObject:
  m_ObjectHideFlags: 0
  m_CorrespondingSourceObject: {fileID: 0}
  m_PrefabInstance: {fileID: 0}
  m_PrefabAsset: {fileID: 0}
  serializedVersion: 6
  m_Component:
  - component: {fileID: 2568936000874098343}
  m_Layer: 8
  m_Name: vPoint (5)
  m_TagString: Untagged
  m_Icon: {fileID: 0}
  m_NavMeshLayer: 0
  m_StaticEditorFlags: 64
  m_IsActive: 1
--- !u!4 &2568936000874098343
Transform:
  m_ObjectHideFlags: 0
  m_CorrespondingSourceObject: {fileID: 0}
  m_PrefabInstance: {fileID: 0}
  m_PrefabAsset: {fileID: 0}
  m_GameObject: {fileID: 2568936000874098340}
  m_LocalRotation: {x: -0, y: -0, z: -0, w: 1}
  m_LocalPosition: {x: 0.2845, y: 0.9654, z: -0.005}
  m_LocalScale: {x: 1, y: 1, z: 1}
  m_Children: []
  m_Father: {fileID: 2568936001278896238}
  m_RootOrder: 5
  m_LocalEulerAnglesHint: {x: 0, y: 0, z: 0}
--- !u!1 &2568936001038507175
GameObject:
  m_ObjectHideFlags: 0
  m_CorrespondingSourceObject: {fileID: 0}
  m_PrefabInstance: {fileID: 0}
  m_PrefabAsset: {fileID: 0}
  serializedVersion: 6
  m_Component:
  - component: {fileID: 2568936001038507174}
  m_Layer: 8
  m_Name: vPoint
  m_TagString: Untagged
  m_Icon: {fileID: 0}
  m_NavMeshLayer: 0
  m_StaticEditorFlags: 64
  m_IsActive: 1
--- !u!4 &2568936001038507174
Transform:
  m_ObjectHideFlags: 0
  m_CorrespondingSourceObject: {fileID: 0}
  m_PrefabInstance: {fileID: 0}
  m_PrefabAsset: {fileID: 0}
  m_GameObject: {fileID: 2568936001038507175}
  m_LocalRotation: {x: -0, y: -0, z: -0, w: 1}
  m_LocalPosition: {x: 0.1687, y: 0.023, z: 0.1847}
  m_LocalScale: {x: 1, y: 1, z: 1}
  m_Children: []
  m_Father: {fileID: 2568936001278896238}
  m_RootOrder: 0
  m_LocalEulerAnglesHint: {x: 0, y: 0, z: 0}
--- !u!1 &2568936001110113951
GameObject:
  m_ObjectHideFlags: 0
  m_CorrespondingSourceObject: {fileID: 0}
  m_PrefabInstance: {fileID: 0}
  m_PrefabAsset: {fileID: 0}
  serializedVersion: 6
  m_Component:
  - component: {fileID: 2568936001110113950}
  m_Layer: 8
  m_Name: vPoint (6)
  m_TagString: Untagged
  m_Icon: {fileID: 0}
  m_NavMeshLayer: 0
  m_StaticEditorFlags: 64
  m_IsActive: 1
--- !u!4 &2568936001110113950
Transform:
  m_ObjectHideFlags: 0
  m_CorrespondingSourceObject: {fileID: 0}
  m_PrefabInstance: {fileID: 0}
  m_PrefabAsset: {fileID: 0}
  m_GameObject: {fileID: 2568936001110113951}
  m_LocalRotation: {x: -0, y: -0, z: -0, w: 1}
  m_LocalPosition: {x: 0, y: 0.9654, z: 0.3444}
  m_LocalScale: {x: 1, y: 1, z: 1}
  m_Children: []
  m_Father: {fileID: 2568936001278896238}
  m_RootOrder: 6
  m_LocalEulerAnglesHint: {x: 0, y: 0, z: 0}
--- !u!1 &2568936001278896239
GameObject:
  m_ObjectHideFlags: 0
  m_CorrespondingSourceObject: {fileID: 0}
  m_PrefabInstance: {fileID: 0}
  m_PrefabAsset: {fileID: 0}
  serializedVersion: 6
  m_Component:
  - component: {fileID: 2568936001278896238}
  m_Layer: 0
  m_Name: VisibilityPoints
  m_TagString: Untagged
  m_Icon: {fileID: 0}
  m_NavMeshLayer: 0
  m_StaticEditorFlags: 64
  m_IsActive: 1
--- !u!4 &2568936001278896238
Transform:
  m_ObjectHideFlags: 0
  m_CorrespondingSourceObject: {fileID: 0}
  m_PrefabInstance: {fileID: 0}
  m_PrefabAsset: {fileID: 0}
  m_GameObject: {fileID: 2568936001278896239}
  m_LocalRotation: {x: -0, y: -0.7071068, z: -0, w: 0.7071068}
  m_LocalPosition: {x: 0, y: 0, z: 0}
  m_LocalScale: {x: 1.0000002, y: 1, z: 1.0000002}
  m_Children:
  - {fileID: 2568936001038507174}
  - {fileID: 2568936001918282877}
  - {fileID: 2568936001528955508}
  - {fileID: 2568936002320404165}
  - {fileID: 2568936002093786737}
  - {fileID: 2568936000874098343}
  - {fileID: 2568936001110113950}
  - {fileID: 2568936002043389398}
  - {fileID: 2568936000555756167}
  - {fileID: 2568936002310909423}
  - {fileID: 2568936002073344286}
  - {fileID: 2568936000829425312}
  m_Father: {fileID: 2568936000609584935}
  m_RootOrder: 3
  m_LocalEulerAnglesHint: {x: 0, y: 0, z: 0}
--- !u!1 &2568936001528955509
GameObject:
  m_ObjectHideFlags: 0
  m_CorrespondingSourceObject: {fileID: 0}
  m_PrefabInstance: {fileID: 0}
  m_PrefabAsset: {fileID: 0}
  serializedVersion: 6
  m_Component:
  - component: {fileID: 2568936001528955508}
  m_Layer: 8
  m_Name: vPoint (2)
  m_TagString: Untagged
  m_Icon: {fileID: 0}
  m_NavMeshLayer: 0
  m_StaticEditorFlags: 64
  m_IsActive: 1
--- !u!4 &2568936001528955508
Transform:
  m_ObjectHideFlags: 0
  m_CorrespondingSourceObject: {fileID: 0}
  m_PrefabInstance: {fileID: 0}
  m_PrefabAsset: {fileID: 0}
  m_GameObject: {fileID: 2568936001528955509}
  m_LocalRotation: {x: -0, y: -0, z: -0, w: 1}
  m_LocalPosition: {x: -0.1777, y: 0.023, z: -0.1836}
  m_LocalScale: {x: 1, y: 1, z: 1}
  m_Children: []
  m_Father: {fileID: 2568936001278896238}
  m_RootOrder: 2
  m_LocalEulerAnglesHint: {x: 0, y: 0, z: 0}
--- !u!1 &2568936001918282850
GameObject:
  m_ObjectHideFlags: 0
  m_CorrespondingSourceObject: {fileID: 0}
  m_PrefabInstance: {fileID: 0}
  m_PrefabAsset: {fileID: 0}
  serializedVersion: 6
  m_Component:
  - component: {fileID: 2568936001918282877}
  m_Layer: 8
  m_Name: vPoint (1)
  m_TagString: Untagged
  m_Icon: {fileID: 0}
  m_NavMeshLayer: 0
  m_StaticEditorFlags: 64
  m_IsActive: 1
--- !u!4 &2568936001918282877
Transform:
  m_ObjectHideFlags: 0
  m_CorrespondingSourceObject: {fileID: 0}
  m_PrefabInstance: {fileID: 0}
  m_PrefabAsset: {fileID: 0}
  m_GameObject: {fileID: 2568936001918282850}
  m_LocalRotation: {x: -0, y: -0, z: -0, w: 1}
  m_LocalPosition: {x: 0.1667, y: 0.023, z: -0.1746}
  m_LocalScale: {x: 1, y: 1, z: 1}
  m_Children: []
  m_Father: {fileID: 2568936001278896238}
  m_RootOrder: 1
  m_LocalEulerAnglesHint: {x: 0, y: 0, z: 0}
--- !u!1 &2568936002043389399
GameObject:
  m_ObjectHideFlags: 0
  m_CorrespondingSourceObject: {fileID: 0}
  m_PrefabInstance: {fileID: 0}
  m_PrefabAsset: {fileID: 0}
  serializedVersion: 6
  m_Component:
  - component: {fileID: 2568936002043389398}
  m_Layer: 8
  m_Name: vPoint (7)
  m_TagString: Untagged
  m_Icon: {fileID: 0}
  m_NavMeshLayer: 0
  m_StaticEditorFlags: 64
  m_IsActive: 1
--- !u!4 &2568936002043389398
Transform:
  m_ObjectHideFlags: 0
  m_CorrespondingSourceObject: {fileID: 0}
  m_PrefabInstance: {fileID: 0}
  m_PrefabAsset: {fileID: 0}
  m_GameObject: {fileID: 2568936002043389399}
  m_LocalRotation: {x: -0, y: -0, z: -0, w: 1}
  m_LocalPosition: {x: 0.004, y: 0.9654, z: -0.3364}
  m_LocalScale: {x: 1, y: 1, z: 1}
  m_Children: []
  m_Father: {fileID: 2568936001278896238}
  m_RootOrder: 7
  m_LocalEulerAnglesHint: {x: 0, y: 0, z: 0}
--- !u!1 &2568936002073344287
GameObject:
  m_ObjectHideFlags: 0
  m_CorrespondingSourceObject: {fileID: 0}
  m_PrefabInstance: {fileID: 0}
  m_PrefabAsset: {fileID: 0}
  serializedVersion: 6
  m_Component:
  - component: {fileID: 2568936002073344286}
  m_Layer: 8
  m_Name: vPoint (10)
  m_TagString: Untagged
  m_Icon: {fileID: 0}
  m_NavMeshLayer: 0
  m_StaticEditorFlags: 64
  m_IsActive: 1
--- !u!4 &2568936002073344286
Transform:
  m_ObjectHideFlags: 0
  m_CorrespondingSourceObject: {fileID: 0}
  m_PrefabInstance: {fileID: 0}
  m_PrefabAsset: {fileID: 0}
  m_GameObject: {fileID: 2568936002073344287}
  m_LocalRotation: {x: -0, y: -0, z: -0, w: 1}
  m_LocalPosition: {x: -0.2266, y: 0.9654, z: 0.1996}
  m_LocalScale: {x: 1, y: 1, z: 1}
  m_Children: []
  m_Father: {fileID: 2568936001278896238}
  m_RootOrder: 10
  m_LocalEulerAnglesHint: {x: 0, y: 0, z: 0}
--- !u!1 &2568936002093786742
GameObject:
  m_ObjectHideFlags: 0
  m_CorrespondingSourceObject: {fileID: 0}
  m_PrefabInstance: {fileID: 0}
  m_PrefabAsset: {fileID: 0}
  serializedVersion: 6
  m_Component:
  - component: {fileID: 2568936002093786737}
  m_Layer: 8
  m_Name: vPoint (4)
  m_TagString: Untagged
  m_Icon: {fileID: 0}
  m_NavMeshLayer: 0
  m_StaticEditorFlags: 64
  m_IsActive: 1
--- !u!4 &2568936002093786737
Transform:
  m_ObjectHideFlags: 0
  m_CorrespondingSourceObject: {fileID: 0}
  m_PrefabInstance: {fileID: 0}
  m_PrefabAsset: {fileID: 0}
  m_GameObject: {fileID: 2568936002093786742}
  m_LocalRotation: {x: -0, y: -0, z: -0, w: 1}
  m_LocalPosition: {x: 0.005, y: 0.4852, z: 0.012}
  m_LocalScale: {x: 1, y: 1, z: 1}
  m_Children: []
  m_Father: {fileID: 2568936001278896238}
  m_RootOrder: 4
  m_LocalEulerAnglesHint: {x: 0, y: 0, z: 0}
--- !u!1 &2568936002310909420
GameObject:
  m_ObjectHideFlags: 0
  m_CorrespondingSourceObject: {fileID: 0}
  m_PrefabInstance: {fileID: 0}
  m_PrefabAsset: {fileID: 0}
  serializedVersion: 6
  m_Component:
  - component: {fileID: 2568936002310909423}
  m_Layer: 8
  m_Name: vPoint (9)
  m_TagString: Untagged
  m_Icon: {fileID: 0}
  m_NavMeshLayer: 0
  m_StaticEditorFlags: 64
  m_IsActive: 1
--- !u!4 &2568936002310909423
Transform:
  m_ObjectHideFlags: 0
  m_CorrespondingSourceObject: {fileID: 0}
  m_PrefabInstance: {fileID: 0}
  m_PrefabAsset: {fileID: 0}
  m_GameObject: {fileID: 2568936002310909420}
  m_LocalRotation: {x: -0, y: -0, z: -0, w: 1}
  m_LocalPosition: {x: 0.2286, y: 0.9654, z: 0.2176}
  m_LocalScale: {x: 1, y: 1, z: 1}
  m_Children: []
  m_Father: {fileID: 2568936001278896238}
  m_RootOrder: 9
  m_LocalEulerAnglesHint: {x: 0, y: 0, z: 0}
--- !u!1 &2568936002320404170
GameObject:
  m_ObjectHideFlags: 0
  m_CorrespondingSourceObject: {fileID: 0}
  m_PrefabInstance: {fileID: 0}
  m_PrefabAsset: {fileID: 0}
  serializedVersion: 6
  m_Component:
  - component: {fileID: 2568936002320404165}
  m_Layer: 8
  m_Name: vPoint (3)
  m_TagString: Untagged
  m_Icon: {fileID: 0}
  m_NavMeshLayer: 0
  m_StaticEditorFlags: 64
  m_IsActive: 1
--- !u!4 &2568936002320404165
Transform:
  m_ObjectHideFlags: 0
  m_CorrespondingSourceObject: {fileID: 0}
  m_PrefabInstance: {fileID: 0}
  m_PrefabAsset: {fileID: 0}
  m_GameObject: {fileID: 2568936002320404170}
  m_LocalRotation: {x: -0, y: -0, z: -0, w: 1}
  m_LocalPosition: {x: -0.1807, y: 0.023, z: 0.1827}
  m_LocalScale: {x: 1, y: 1, z: 1}
  m_Children: []
  m_Father: {fileID: 2568936001278896238}
  m_RootOrder: 3
  m_LocalEulerAnglesHint: {x: 0, y: 0, z: 0}
--- !u!1 &2592412381530499822
GameObject:
  m_ObjectHideFlags: 0
  m_CorrespondingSourceObject: {fileID: 0}
  m_PrefabInstance: {fileID: 0}
  m_PrefabAsset: {fileID: 0}
  serializedVersion: 6
  m_Component:
  - component: {fileID: 2592412381530601166}
  - component: {fileID: 2592412381527209704}
  - component: {fileID: 2592412381528306728}
  - component: {fileID: 2592412381530499817}
  m_Layer: 11
  m_Name: mesh
  m_TagString: SimObjPhysics
  m_Icon: {fileID: 0}
  m_NavMeshLayer: 0
  m_StaticEditorFlags: 0
  m_IsActive: 1
--- !u!4 &2592412381530601166
Transform:
  m_ObjectHideFlags: 0
  m_CorrespondingSourceObject: {fileID: 0}
  m_PrefabInstance: {fileID: 0}
  m_PrefabAsset: {fileID: 0}
  m_GameObject: {fileID: 2592412381530499822}
  m_LocalRotation: {x: -1.2246467e-16, y: 0.0000014603136, z: -1.7867099e-22, w: 1}
  m_LocalPosition: {x: 0.015999876, y: -0.9053, z: -0.056700047}
  m_LocalScale: {x: 1, y: 1, z: 1}
  m_Children: []
  m_Father: {fileID: 2569382312221002885}
  m_RootOrder: 4
  m_LocalEulerAnglesHint: {x: 0, y: 0, z: 0}
--- !u!33 &2592412381527209704
MeshFilter:
  m_ObjectHideFlags: 0
  m_CorrespondingSourceObject: {fileID: 0}
  m_PrefabInstance: {fileID: 0}
  m_PrefabAsset: {fileID: 0}
  m_GameObject: {fileID: 2592412381530499822}
  m_Mesh: {fileID: 4300280, guid: a31914cd7d4a11f429bd3c0cfa659133, type: 3}
--- !u!23 &2592412381528306728
MeshRenderer:
  m_ObjectHideFlags: 0
  m_CorrespondingSourceObject: {fileID: 0}
  m_PrefabInstance: {fileID: 0}
  m_PrefabAsset: {fileID: 0}
  m_GameObject: {fileID: 2592412381530499822}
  m_Enabled: 0
  m_CastShadows: 1
  m_ReceiveShadows: 1
  m_DynamicOccludee: 1
  m_MotionVectors: 1
  m_LightProbeUsage: 1
  m_ReflectionProbeUsage: 1
  m_RayTracingMode: 2
  m_RenderingLayerMask: 1
  m_RendererPriority: 0
  m_Materials:
  - {fileID: 2100000, guid: 0ee5dc5dfb839a9469aee39e98202154, type: 2}
  m_StaticBatchInfo:
    firstSubMesh: 0
    subMeshCount: 0
  m_StaticBatchRoot: {fileID: 0}
  m_ProbeAnchor: {fileID: 0}
  m_LightProbeVolumeOverride: {fileID: 0}
  m_ScaleInLightmap: 1
  m_ReceiveGI: 1
  m_PreserveUVs: 0
  m_IgnoreNormalsForChartDetection: 0
  m_ImportantGI: 0
  m_StitchLightmapSeams: 0
  m_SelectedEditorRenderState: 3
  m_MinimumChartSize: 4
  m_AutoUVMaxDistance: 0.5
  m_AutoUVMaxAngle: 89
  m_LightmapParameters: {fileID: 0}
  m_SortingLayerID: 0
  m_SortingLayer: 0
  m_SortingOrder: 0
--- !u!64 &2592412381530499817
MeshCollider:
  m_ObjectHideFlags: 0
  m_CorrespondingSourceObject: {fileID: 0}
  m_PrefabInstance: {fileID: 0}
  m_PrefabAsset: {fileID: 0}
  m_GameObject: {fileID: 2592412381530499822}
  m_Material: {fileID: 0}
  m_IsTrigger: 0
  m_Enabled: 1
  serializedVersion: 4
  m_Convex: 0
  m_CookingOptions: 30
  m_Mesh: {fileID: 4300280, guid: a31914cd7d4a11f429bd3c0cfa659133, type: 3}
--- !u!1001 &2568936002093512759
PrefabInstance:
  m_ObjectHideFlags: 0
  serializedVersion: 2
  m_Modification:
    m_TransformParent: {fileID: 2568936000609584935}
    m_Modifications:
    - target: {fileID: 1170333579371094, guid: 6877aba5a696347dbb6c01f851f2da28, type: 3}
      propertyPath: m_StaticEditorFlags
      value: 64
      objectReference: {fileID: 0}
    - target: {fileID: 4251536333782420, guid: 6877aba5a696347dbb6c01f851f2da28, type: 3}
      propertyPath: m_RootOrder
      value: 0
      objectReference: {fileID: 0}
    - target: {fileID: 4251536333782420, guid: 6877aba5a696347dbb6c01f851f2da28, type: 3}
      propertyPath: m_LocalPosition.x
      value: 0
      objectReference: {fileID: 0}
    - target: {fileID: 4251536333782420, guid: 6877aba5a696347dbb6c01f851f2da28, type: 3}
      propertyPath: m_LocalPosition.y
      value: 0.92
      objectReference: {fileID: 0}
    - target: {fileID: 4251536333782420, guid: 6877aba5a696347dbb6c01f851f2da28, type: 3}
      propertyPath: m_LocalPosition.z
      value: 0
      objectReference: {fileID: 0}
    - target: {fileID: 4251536333782420, guid: 6877aba5a696347dbb6c01f851f2da28, type: 3}
      propertyPath: m_LocalRotation.w
      value: 1
      objectReference: {fileID: 0}
    - target: {fileID: 4251536333782420, guid: 6877aba5a696347dbb6c01f851f2da28, type: 3}
      propertyPath: m_LocalRotation.x
      value: -0
      objectReference: {fileID: 0}
    - target: {fileID: 4251536333782420, guid: 6877aba5a696347dbb6c01f851f2da28, type: 3}
      propertyPath: m_LocalRotation.y
      value: -0
      objectReference: {fileID: 0}
    - target: {fileID: 4251536333782420, guid: 6877aba5a696347dbb6c01f851f2da28, type: 3}
      propertyPath: m_LocalRotation.z
      value: -0
      objectReference: {fileID: 0}
    - target: {fileID: 65569799956894354, guid: 6877aba5a696347dbb6c01f851f2da28,
        type: 3}
      propertyPath: m_Size.x
      value: 1.0992465
      objectReference: {fileID: 0}
    - target: {fileID: 65569799956894354, guid: 6877aba5a696347dbb6c01f851f2da28,
        type: 3}
      propertyPath: m_Size.y
      value: 0.2379694
      objectReference: {fileID: 0}
    - target: {fileID: 65569799956894354, guid: 6877aba5a696347dbb6c01f851f2da28,
        type: 3}
      propertyPath: m_Size.z
      value: 0.31434193
      objectReference: {fileID: 0}
    - target: {fileID: 65569799956894354, guid: 6877aba5a696347dbb6c01f851f2da28,
        type: 3}
      propertyPath: m_Center.x
      value: 0.01313591
      objectReference: {fileID: 0}
    - target: {fileID: 65569799956894354, guid: 6877aba5a696347dbb6c01f851f2da28,
        type: 3}
      propertyPath: m_Center.y
      value: 0.2306596
      objectReference: {fileID: 0}
    - target: {fileID: 65569799956894354, guid: 6877aba5a696347dbb6c01f851f2da28,
        type: 3}
      propertyPath: m_Center.z
      value: -0.28421998
      objectReference: {fileID: 0}
    - target: {fileID: 114448760657764924, guid: 6877aba5a696347dbb6c01f851f2da28,
        type: 3}
      propertyPath: myParent
      value: 
      objectReference: {fileID: 2568936000609584932}
    m_RemovedComponents: []
  m_SourcePrefab: {fileID: 100100000, guid: 6877aba5a696347dbb6c01f851f2da28, type: 3}
--- !u!4 &2569773152692487587 stripped
Transform:
  m_CorrespondingSourceObject: {fileID: 4251536333782420, guid: 6877aba5a696347dbb6c01f851f2da28,
    type: 3}
  m_PrefabInstance: {fileID: 2568936002093512759}
  m_PrefabAsset: {fileID: 0}
--- !u!1 &2567783819045935713 stripped
GameObject:
  m_CorrespondingSourceObject: {fileID: 1170333579371094, guid: 6877aba5a696347dbb6c01f851f2da28,
    type: 3}
  m_PrefabInstance: {fileID: 2568936002093512759}
  m_PrefabAsset: {fileID: 0}<|MERGE_RESOLUTION|>--- conflicted
+++ resolved
@@ -523,10 +523,7 @@
   m_Name: 
   m_EditorClassIdentifier: 
   objectID: 
-<<<<<<< HEAD
-=======
   assetID: 
->>>>>>> f1d9354b
   Type: 137
   PrimaryProperty: 1
   SecondaryProperties: 07000000
@@ -647,8 +644,8 @@
   m_PrefabInstance: {fileID: 0}
   m_PrefabAsset: {fileID: 0}
   m_GameObject: {fileID: 2568936000609584932}
-  m_LocalRotation: {x: 0, y: 0, z: 0, w: 1}
-  m_LocalPosition: {x: 0, y: 0, z: 0}
+  m_LocalRotation: {x: -0, y: 0.7071068, z: -0, w: 0.7071068}
+  m_LocalPosition: {x: -2.273, y: 0, z: -1.52}
   m_LocalScale: {x: 1, y: 1, z: 1}
   m_Children:
   - {fileID: 2569773152692487587}
@@ -671,10 +668,7 @@
   m_Name: 
   m_EditorClassIdentifier: 
   objectID: 
-<<<<<<< HEAD
-=======
   assetID: 
->>>>>>> f1d9354b
   Type: 7
   PrimaryProperty: 1
   SecondaryProperties: 07000000
