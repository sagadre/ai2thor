%YAML 1.1
%TAG !u! tag:unity3d.com,2011:
--- !u!1 &5722231589222347854
GameObject:
  m_ObjectHideFlags: 0
  m_CorrespondingSourceObject: {fileID: 0}
  m_PrefabInstance: {fileID: 0}
  m_PrefabAsset: {fileID: 0}
  serializedVersion: 6
  m_Component:
  - component: {fileID: 5722231589222347849}
  m_Layer: 8
  m_Name: vPoint (10)
  m_TagString: Untagged
  m_Icon: {fileID: 0}
  m_NavMeshLayer: 0
  m_StaticEditorFlags: 64
  m_IsActive: 1
--- !u!4 &5722231589222347849
Transform:
  m_ObjectHideFlags: 0
  m_CorrespondingSourceObject: {fileID: 0}
  m_PrefabInstance: {fileID: 0}
  m_PrefabAsset: {fileID: 0}
  m_GameObject: {fileID: 5722231589222347854}
  m_LocalRotation: {x: -0, y: -0, z: -0, w: 1}
  m_LocalPosition: {x: 0.0016, y: 0.1503, z: -0.2633}
  m_LocalScale: {x: 1, y: 1, z: 1}
  m_Children: []
  m_Father: {fileID: 5722231590812242451}
  m_RootOrder: 10
  m_LocalEulerAnglesHint: {x: 0, y: 0, z: 0}
--- !u!1 &5722231589240666076
GameObject:
  m_ObjectHideFlags: 0
  m_CorrespondingSourceObject: {fileID: 1415950566092646, guid: 46d1e939708814c33954337431441129,
    type: 3}
  m_PrefabInstance: {fileID: 0}
  m_PrefabAsset: {fileID: 0}
  serializedVersion: 6
  m_Component:
  - component: {fileID: 5722231589240666079}
  m_Layer: 0
  m_Name: Colliders
  m_TagString: Untagged
  m_Icon: {fileID: 0}
  m_NavMeshLayer: 0
  m_StaticEditorFlags: 64
  m_IsActive: 1
--- !u!4 &5722231589240666079
Transform:
  m_ObjectHideFlags: 0
  m_CorrespondingSourceObject: {fileID: 4178482928748002, guid: 46d1e939708814c33954337431441129,
    type: 3}
  m_PrefabInstance: {fileID: 0}
  m_PrefabAsset: {fileID: 0}
  m_GameObject: {fileID: 5722231589240666076}
  m_LocalRotation: {x: -0, y: -0, z: -0, w: 1}
  m_LocalPosition: {x: 0.000000029802322, y: 0.05726458, z: -0.000000026077032}
  m_LocalScale: {x: 0.3355388, y: 0.5940602, z: 0.33418256}
  m_Children: []
  m_Father: {fileID: 5722231589550128712}
  m_RootOrder: 1
  m_LocalEulerAnglesHint: {x: 0, y: 0, z: 0}
--- !u!1 &5722231589283254104
GameObject:
  m_ObjectHideFlags: 0
  m_CorrespondingSourceObject: {fileID: 1271808846290510, guid: 46d1e939708814c33954337431441129,
    type: 3}
  m_PrefabInstance: {fileID: 0}
  m_PrefabAsset: {fileID: 0}
  serializedVersion: 6
  m_Component:
  - component: {fileID: 5722231589283254107}
  m_Layer: 8
  m_Name: vPoint
  m_TagString: Untagged
  m_Icon: {fileID: 0}
  m_NavMeshLayer: 0
  m_StaticEditorFlags: 64
  m_IsActive: 1
--- !u!4 &5722231589283254107
Transform:
  m_ObjectHideFlags: 0
  m_CorrespondingSourceObject: {fileID: 4823970532452322, guid: 46d1e939708814c33954337431441129,
    type: 3}
  m_PrefabInstance: {fileID: 0}
  m_PrefabAsset: {fileID: 0}
  m_GameObject: {fileID: 5722231589283254104}
  m_LocalRotation: {x: -0, y: -0, z: -0, w: 1}
  m_LocalPosition: {x: 0.456, y: 0.0443, z: -0.441}
  m_LocalScale: {x: 1, y: 1, z: 1}
  m_Children: []
  m_Father: {fileID: 5722231589457281191}
  m_RootOrder: 0
  m_LocalEulerAnglesHint: {x: 0, y: 0, z: 0}
--- !u!1 &5722231589357465808
GameObject:
  m_ObjectHideFlags: 0
  m_CorrespondingSourceObject: {fileID: 0}
  m_PrefabInstance: {fileID: 0}
  m_PrefabAsset: {fileID: 0}
  serializedVersion: 6
  m_Component:
  - component: {fileID: 5722231589357465811}
  m_Layer: 8
  m_Name: vPoint (7)
  m_TagString: Untagged
  m_Icon: {fileID: 0}
  m_NavMeshLayer: 0
  m_StaticEditorFlags: 64
  m_IsActive: 1
--- !u!4 &5722231589357465811
Transform:
  m_ObjectHideFlags: 0
  m_CorrespondingSourceObject: {fileID: 0}
  m_PrefabInstance: {fileID: 0}
  m_PrefabAsset: {fileID: 0}
  m_GameObject: {fileID: 5722231589357465808}
  m_LocalRotation: {x: -0, y: -0, z: -0, w: 1}
  m_LocalPosition: {x: -0.32190007, y: 0.14670002, z: 0.06820011}
  m_LocalScale: {x: 1, y: 1, z: 1}
  m_Children: []
  m_Father: {fileID: 5722231590812242451}
  m_RootOrder: 7
  m_LocalEulerAnglesHint: {x: 0, y: 0, z: 0}
--- !u!1 &5722231589457281188
GameObject:
  m_ObjectHideFlags: 0
  m_CorrespondingSourceObject: {fileID: 1092860407359190, guid: 46d1e939708814c33954337431441129,
    type: 3}
  m_PrefabInstance: {fileID: 0}
  m_PrefabAsset: {fileID: 0}
  serializedVersion: 6
  m_Component:
  - component: {fileID: 5722231589457281191}
  m_Layer: 0
  m_Name: VisibilityPoints
  m_TagString: Untagged
  m_Icon: {fileID: 0}
  m_NavMeshLayer: 0
  m_StaticEditorFlags: 64
  m_IsActive: 1
--- !u!4 &5722231589457281191
Transform:
  m_ObjectHideFlags: 0
  m_CorrespondingSourceObject: {fileID: 4216377776115536, guid: 46d1e939708814c33954337431441129,
    type: 3}
  m_PrefabInstance: {fileID: 0}
  m_PrefabAsset: {fileID: 0}
  m_GameObject: {fileID: 5722231589457281188}
  m_LocalRotation: {x: -0, y: -0, z: -0, w: 1}
  m_LocalPosition: {x: 0.000000029802322, y: 0.091779485, z: -0.000000026077032}
  m_LocalScale: {x: 0.3355388, y: 0.5940602, z: 0.33418256}
  m_Children:
  - {fileID: 5722231589283254107}
  - {fileID: 5722231590224641396}
  - {fileID: 5722231590591293847}
  - {fileID: 5722231589685542213}
  - {fileID: 5722231590267512181}
  - {fileID: 5722231590255218699}
  - {fileID: 5722231589586291829}
  - {fileID: 5722231590938464493}
  m_Father: {fileID: 5722231589550128712}
  m_RootOrder: 3
  m_LocalEulerAnglesHint: {x: 0, y: 0, z: 0}
--- !u!1 &5722231589546902867
GameObject:
  m_ObjectHideFlags: 0
  m_CorrespondingSourceObject: {fileID: 0}
  m_PrefabInstance: {fileID: 0}
  m_PrefabAsset: {fileID: 0}
  serializedVersion: 6
  m_Component:
  - component: {fileID: 5722231589546902866}
  m_Layer: 8
  m_Name: vPoint
  m_TagString: Untagged
  m_Icon: {fileID: 0}
  m_NavMeshLayer: 0
  m_StaticEditorFlags: 64
  m_IsActive: 1
--- !u!4 &5722231589546902866
Transform:
  m_ObjectHideFlags: 0
  m_CorrespondingSourceObject: {fileID: 0}
  m_PrefabInstance: {fileID: 0}
  m_PrefabAsset: {fileID: 0}
  m_GameObject: {fileID: 5722231589546902867}
  m_LocalRotation: {x: -0, y: -0, z: -0, w: 1}
  m_LocalPosition: {x: -0.2873, y: 0.145, z: 0.1512}
  m_LocalScale: {x: 1, y: 1, z: 1}
  m_Children: []
  m_Father: {fileID: 5722231590812242451}
  m_RootOrder: 0
  m_LocalEulerAnglesHint: {x: 0, y: 0, z: 0}
--- !u!1 &5722231589550128713
GameObject:
  m_ObjectHideFlags: 0
  m_CorrespondingSourceObject: {fileID: 1205360951110270, guid: 46d1e939708814c33954337431441129,
    type: 3}
  m_PrefabInstance: {fileID: 0}
  m_PrefabAsset: {fileID: 0}
  serializedVersion: 6
  m_Component:
  - component: {fileID: 5722231589550128712}
  - component: {fileID: 5722231589550128714}
  - component: {fileID: 5722231589550128715}
  m_Layer: 8
  m_Name: SinkBasin
  m_TagString: SimObjPhysics
  m_Icon: {fileID: 0}
  m_NavMeshLayer: 0
  m_StaticEditorFlags: 64
  m_IsActive: 1
--- !u!4 &5722231589550128712
Transform:
  m_ObjectHideFlags: 0
  m_CorrespondingSourceObject: {fileID: 4329690951743266, guid: 46d1e939708814c33954337431441129,
    type: 3}
  m_PrefabInstance: {fileID: 0}
  m_PrefabAsset: {fileID: 0}
  m_GameObject: {fileID: 5722231589550128713}
  m_LocalRotation: {x: 0, y: 0, z: 0, w: 1}
  m_LocalPosition: {x: -0.0088, y: 0.0087, z: 0.053}
  m_LocalScale: {x: 1, y: 1, z: 1}
  m_Children:
  - {fileID: 5722231590257580352}
  - {fileID: 5722231589240666079}
  - {fileID: 5722231590258591099}
  - {fileID: 5722231589457281191}
  - {fileID: 6684328524189919583}
  m_Father: {fileID: 5722231589633503746}
  m_RootOrder: 2
  m_LocalEulerAnglesHint: {x: 0, y: 0, z: 0}
--- !u!114 &5722231589550128714
MonoBehaviour:
  m_ObjectHideFlags: 0
  m_CorrespondingSourceObject: {fileID: 114395952034753004, guid: 46d1e939708814c33954337431441129,
    type: 3}
  m_PrefabInstance: {fileID: 0}
  m_PrefabAsset: {fileID: 0}
  m_GameObject: {fileID: 5722231589550128713}
  m_Enabled: 1
  m_EditorHideFlags: 0
  m_Script: {fileID: 11500000, guid: b439f6e4ef5714ee2a3643acf37b7a9d, type: 3}
  m_Name: 
  m_EditorClassIdentifier: 
  objectID: 
<<<<<<< HEAD
=======
  assetID: 
>>>>>>> f1d9354b
  Type: 137
  PrimaryProperty: 1
  SecondaryProperties: 07000000
  BoundingBox: {fileID: 0}
  VisibilityPoints:
  - {fileID: 5722231589283254107}
  - {fileID: 5722231590224641396}
  - {fileID: 5722231590591293847}
  - {fileID: 5722231589685542213}
  - {fileID: 5722231590267512181}
  - {fileID: 5722231590255218699}
  - {fileID: 5722231589586291829}
  - {fileID: 5722231590938464493}
  ReceptacleTriggerBoxes:
  - {fileID: 5722231590257580353}
  debugIsVisible: 0
  debugIsInteractable: 0
  isInAgentHand: 0
  MyColliders: []
  HFdynamicfriction: 0
  HFstaticfriction: 0
  HFbounciness: 0
  HFrbdrag: 0
  HFrbangulardrag: 0
  salientMaterials: 
  MySpawnPoints: []
  CurrentTemperature: 0
  HowManySecondsUntilRoomTemp: 10
  inMotion: 0
  numSimObjHit: 0
  numFloorHit: 0
  numStructureHit: 0
  lastVelocity: 0
  IsReceptacle: 0
  IsPickupable: 0
  IsMoveable: 0
  isStatic: 0
  IsToggleable: 0
  IsOpenable: 0
  IsBreakable: 0
  IsFillable: 0
  IsDirtyable: 0
  IsCookable: 0
  IsSliceable: 0
  isHeatSource: 0
  isColdSource: 0
  ContainedObjectReferences: []
  CurrentlyContains: []
--- !u!54 &5722231589550128715
Rigidbody:
  m_ObjectHideFlags: 0
  m_CorrespondingSourceObject: {fileID: 54549515269951956, guid: 46d1e939708814c33954337431441129,
    type: 3}
  m_PrefabInstance: {fileID: 0}
  m_PrefabAsset: {fileID: 0}
  m_GameObject: {fileID: 5722231589550128713}
  serializedVersion: 2
  m_Mass: 1
  m_Drag: 0
  m_AngularDrag: 0.05
  m_UseGravity: 1
  m_IsKinematic: 1
  m_Interpolate: 0
  m_Constraints: 0
  m_CollisionDetection: 0
--- !u!1 &5722231589586291834
GameObject:
  m_ObjectHideFlags: 0
  m_CorrespondingSourceObject: {fileID: 1271808846290510, guid: 46d1e939708814c33954337431441129,
    type: 3}
  m_PrefabInstance: {fileID: 0}
  m_PrefabAsset: {fileID: 0}
  serializedVersion: 6
  m_Component:
  - component: {fileID: 5722231589586291829}
  m_Layer: 8
  m_Name: vPoint (6)
  m_TagString: Untagged
  m_Icon: {fileID: 0}
  m_NavMeshLayer: 0
  m_StaticEditorFlags: 64
  m_IsActive: 1
--- !u!4 &5722231589586291829
Transform:
  m_ObjectHideFlags: 0
  m_CorrespondingSourceObject: {fileID: 4823970532452322, guid: 46d1e939708814c33954337431441129,
    type: 3}
  m_PrefabInstance: {fileID: 0}
  m_PrefabAsset: {fileID: 0}
  m_GameObject: {fileID: 5722231589586291834}
  m_LocalRotation: {x: -0, y: -0, z: -0, w: 1}
  m_LocalPosition: {x: -0.013, y: 0.044299975, z: 0.125}
  m_LocalScale: {x: 1.0000035, y: 0.99999964, z: 0.9999923}
  m_Children: []
  m_Father: {fileID: 5722231589457281191}
  m_RootOrder: 6
  m_LocalEulerAnglesHint: {x: 0, y: 0, z: 0}
--- !u!1 &5722231589633503747
GameObject:
  m_ObjectHideFlags: 0
  m_CorrespondingSourceObject: {fileID: 0}
  m_PrefabInstance: {fileID: 0}
  m_PrefabAsset: {fileID: 0}
  serializedVersion: 6
  m_Component:
  - component: {fileID: 5722231589633503746}
  - component: {fileID: 5722231589633503804}
  - component: {fileID: 5722231589633503805}
  m_Layer: 8
  m_Name: Sink_3
  m_TagString: SimObjPhysics
  m_Icon: {fileID: 0}
  m_NavMeshLayer: 0
  m_StaticEditorFlags: 64
  m_IsActive: 1
--- !u!4 &5722231589633503746
Transform:
  m_ObjectHideFlags: 0
  m_CorrespondingSourceObject: {fileID: 0}
  m_PrefabInstance: {fileID: 0}
  m_PrefabAsset: {fileID: 0}
  m_GameObject: {fileID: 5722231589633503747}
  m_LocalRotation: {x: 0, y: 0, z: 0, w: 1}
  m_LocalPosition: {x: 0, y: 0, z: 0}
  m_LocalScale: {x: 1, y: 1, z: 1}
  m_Children:
  - {fileID: 5722231590290745038}
  - {fileID: 5722231590812242451}
  - {fileID: 5722231589550128712}
  m_Father: {fileID: 0}
  m_RootOrder: 0
  m_LocalEulerAnglesHint: {x: 0, y: 0, z: 0}
--- !u!114 &5722231589633503804
MonoBehaviour:
  m_ObjectHideFlags: 0
  m_CorrespondingSourceObject: {fileID: 0}
  m_PrefabInstance: {fileID: 0}
  m_PrefabAsset: {fileID: 0}
  m_GameObject: {fileID: 5722231589633503747}
  m_Enabled: 1
  m_EditorHideFlags: 0
  m_Script: {fileID: 11500000, guid: b439f6e4ef5714ee2a3643acf37b7a9d, type: 3}
  m_Name: 
  m_EditorClassIdentifier: 
  objectID: 
<<<<<<< HEAD
=======
  assetID: 
>>>>>>> f1d9354b
  Type: 7
  PrimaryProperty: 1
  SecondaryProperties: 
  BoundingBox: {fileID: 0}
  VisibilityPoints:
  - {fileID: 5722231589546902866}
  - {fileID: 5722231590783263192}
  - {fileID: 5722231590364892927}
  - {fileID: 5722231590565152030}
  - {fileID: 5722231589962510006}
  - {fileID: 5722231590406871191}
  - {fileID: 5722231590471301331}
  - {fileID: 5722231589357465811}
  - {fileID: 5722231590882772425}
  - {fileID: 5722231590760305913}
  - {fileID: 5722231589222347849}
  ReceptacleTriggerBoxes: []
  debugIsVisible: 0
  debugIsInteractable: 0
  isInAgentHand: 0
  MyColliders: []
  HFdynamicfriction: 0
  HFstaticfriction: 0
  HFbounciness: 0
  HFrbdrag: 0
  HFrbangulardrag: 0
  salientMaterials: 
  MySpawnPoints: []
  CurrentTemperature: 0
  HowManySecondsUntilRoomTemp: 10
  inMotion: 0
  numSimObjHit: 0
  numFloorHit: 0
  numStructureHit: 0
  lastVelocity: 0
  IsReceptacle: 0
  IsPickupable: 0
  IsMoveable: 0
  isStatic: 0
  IsToggleable: 0
  IsOpenable: 0
  IsBreakable: 0
  IsFillable: 0
  IsDirtyable: 0
  IsCookable: 0
  IsSliceable: 0
  isHeatSource: 0
  isColdSource: 0
  ContainedObjectReferences: []
  CurrentlyContains: []
--- !u!54 &5722231589633503805
Rigidbody:
  m_ObjectHideFlags: 0
  m_CorrespondingSourceObject: {fileID: 0}
  m_PrefabInstance: {fileID: 0}
  m_PrefabAsset: {fileID: 0}
  m_GameObject: {fileID: 5722231589633503747}
  serializedVersion: 2
  m_Mass: 1
  m_Drag: 0
  m_AngularDrag: 0.05
  m_UseGravity: 1
  m_IsKinematic: 1
  m_Interpolate: 0
  m_Constraints: 0
  m_CollisionDetection: 0
--- !u!1 &5722231589685542218
GameObject:
  m_ObjectHideFlags: 0
  m_CorrespondingSourceObject: {fileID: 1271808846290510, guid: 46d1e939708814c33954337431441129,
    type: 3}
  m_PrefabInstance: {fileID: 0}
  m_PrefabAsset: {fileID: 0}
  serializedVersion: 6
  m_Component:
  - component: {fileID: 5722231589685542213}
  m_Layer: 8
  m_Name: vPoint (3)
  m_TagString: Untagged
  m_Icon: {fileID: 0}
  m_NavMeshLayer: 0
  m_StaticEditorFlags: 64
  m_IsActive: 1
--- !u!4 &5722231589685542213
Transform:
  m_ObjectHideFlags: 0
  m_CorrespondingSourceObject: {fileID: 4823970532452322, guid: 46d1e939708814c33954337431441129,
    type: 3}
  m_PrefabInstance: {fileID: 0}
  m_PrefabAsset: {fileID: 0}
  m_GameObject: {fileID: 5722231589685542218}
  m_LocalRotation: {x: -0, y: -0, z: -0, w: 1}
  m_LocalPosition: {x: 0.482, y: 0.044299975, z: 0.457}
  m_LocalScale: {x: 1.0000035, y: 0.99999964, z: 0.9999923}
  m_Children: []
  m_Father: {fileID: 5722231589457281191}
  m_RootOrder: 3
  m_LocalEulerAnglesHint: {x: 0, y: 0, z: 0}
--- !u!1 &5722231589770890509
GameObject:
  m_ObjectHideFlags: 0
  m_CorrespondingSourceObject: {fileID: 1297952495180984, guid: 46d1e939708814c33954337431441129,
    type: 3}
  m_PrefabInstance: {fileID: 0}
  m_PrefabAsset: {fileID: 0}
  serializedVersion: 6
  m_Component:
  - component: {fileID: 5722231589770890508}
  - component: {fileID: 5722231589770890511}
  m_Layer: 8
  m_Name: Col
  m_TagString: SimObjPhysics
  m_Icon: {fileID: 0}
  m_NavMeshLayer: 0
  m_StaticEditorFlags: 64
  m_IsActive: 1
--- !u!4 &5722231589770890508
Transform:
  m_ObjectHideFlags: 0
  m_CorrespondingSourceObject: {fileID: 4061546169126628, guid: 46d1e939708814c33954337431441129,
    type: 3}
  m_PrefabInstance: {fileID: 0}
  m_PrefabAsset: {fileID: 0}
  m_GameObject: {fileID: 5722231589770890509}
  m_LocalRotation: {x: -0, y: -0, z: -0, w: 1}
  m_LocalPosition: {x: 0.018000007, y: -0.0952, z: 0}
  m_LocalScale: {x: 1, y: 0.0025000072, z: 1}
  m_Children: []
  m_Father: {fileID: 5722231590258591099}
  m_RootOrder: 0
  m_LocalEulerAnglesHint: {x: 0, y: 0, z: 0}
--- !u!65 &5722231589770890511
BoxCollider:
  m_ObjectHideFlags: 0
  m_CorrespondingSourceObject: {fileID: 65026121988057126, guid: 46d1e939708814c33954337431441129,
    type: 3}
  m_PrefabInstance: {fileID: 0}
  m_PrefabAsset: {fileID: 0}
  m_GameObject: {fileID: 5722231589770890509}
  m_Material: {fileID: 0}
  m_IsTrigger: 1
  m_Enabled: 1
  serializedVersion: 2
  m_Size: {x: 1, y: 1, z: 1}
  m_Center: {x: 0, y: 0, z: 0}
--- !u!1 &5722231589962510007
GameObject:
  m_ObjectHideFlags: 0
  m_CorrespondingSourceObject: {fileID: 0}
  m_PrefabInstance: {fileID: 0}
  m_PrefabAsset: {fileID: 0}
  serializedVersion: 6
  m_Component:
  - component: {fileID: 5722231589962510006}
  m_Layer: 8
  m_Name: vPoint (4)
  m_TagString: Untagged
  m_Icon: {fileID: 0}
  m_NavMeshLayer: 0
  m_StaticEditorFlags: 64
  m_IsActive: 1
--- !u!4 &5722231589962510006
Transform:
  m_ObjectHideFlags: 0
  m_CorrespondingSourceObject: {fileID: 0}
  m_PrefabInstance: {fileID: 0}
  m_PrefabAsset: {fileID: 0}
  m_GameObject: {fileID: 5722231589962510007}
  m_LocalRotation: {x: -0, y: -0, z: -0, w: 1}
  m_LocalPosition: {x: 0.3244, y: 0.1467, z: 0.0682}
  m_LocalScale: {x: 1, y: 1, z: 1}
  m_Children: []
  m_Father: {fileID: 5722231590812242451}
  m_RootOrder: 4
  m_LocalEulerAnglesHint: {x: 0, y: 0, z: 0}
--- !u!1 &5722231590224641397
GameObject:
  m_ObjectHideFlags: 0
  m_CorrespondingSourceObject: {fileID: 1271808846290510, guid: 46d1e939708814c33954337431441129,
    type: 3}
  m_PrefabInstance: {fileID: 0}
  m_PrefabAsset: {fileID: 0}
  serializedVersion: 6
  m_Component:
  - component: {fileID: 5722231590224641396}
  m_Layer: 8
  m_Name: vPoint (1)
  m_TagString: Untagged
  m_Icon: {fileID: 0}
  m_NavMeshLayer: 0
  m_StaticEditorFlags: 64
  m_IsActive: 1
--- !u!4 &5722231590224641396
Transform:
  m_ObjectHideFlags: 0
  m_CorrespondingSourceObject: {fileID: 4823970532452322, guid: 46d1e939708814c33954337431441129,
    type: 3}
  m_PrefabInstance: {fileID: 0}
  m_PrefabAsset: {fileID: 0}
  m_GameObject: {fileID: 5722231590224641397}
  m_LocalRotation: {x: -0, y: -0, z: -0, w: 1}
  m_LocalPosition: {x: -0.425, y: 0.044299975, z: -0.447}
  m_LocalScale: {x: 1.0000035, y: 0.99999964, z: 0.9999923}
  m_Children: []
  m_Father: {fileID: 5722231589457281191}
  m_RootOrder: 1
  m_LocalEulerAnglesHint: {x: 0, y: 0, z: 0}
--- !u!1 &5722231590255218696
GameObject:
  m_ObjectHideFlags: 0
  m_CorrespondingSourceObject: {fileID: 1271808846290510, guid: 46d1e939708814c33954337431441129,
    type: 3}
  m_PrefabInstance: {fileID: 0}
  m_PrefabAsset: {fileID: 0}
  serializedVersion: 6
  m_Component:
  - component: {fileID: 5722231590255218699}
  m_Layer: 8
  m_Name: vPoint (5)
  m_TagString: Untagged
  m_Icon: {fileID: 0}
  m_NavMeshLayer: 0
  m_StaticEditorFlags: 64
  m_IsActive: 1
--- !u!4 &5722231590255218699
Transform:
  m_ObjectHideFlags: 0
  m_CorrespondingSourceObject: {fileID: 4823970532452322, guid: 46d1e939708814c33954337431441129,
    type: 3}
  m_PrefabInstance: {fileID: 0}
  m_PrefabAsset: {fileID: 0}
  m_GameObject: {fileID: 5722231590255218696}
  m_LocalRotation: {x: -0, y: -0, z: -0, w: 1}
  m_LocalPosition: {x: -0.427, y: 0.044299975, z: -0.015}
  m_LocalScale: {x: 1.0000035, y: 0.99999964, z: 0.9999923}
  m_Children: []
  m_Father: {fileID: 5722231589457281191}
  m_RootOrder: 5
  m_LocalEulerAnglesHint: {x: 0, y: 0, z: 0}
--- !u!1 &5722231590257580353
GameObject:
  m_ObjectHideFlags: 0
  m_CorrespondingSourceObject: {fileID: 1013633703188044, guid: 46d1e939708814c33954337431441129,
    type: 3}
  m_PrefabInstance: {fileID: 0}
  m_PrefabAsset: {fileID: 0}
  serializedVersion: 6
  m_Component:
  - component: {fileID: 5722231590257580352}
  - component: {fileID: 5722231590257580354}
  - component: {fileID: 5722231590257580355}
  m_Layer: 9
  m_Name: ReceptacleTriggerBox
  m_TagString: Receptacle
  m_Icon: {fileID: 0}
  m_NavMeshLayer: 0
  m_StaticEditorFlags: 64
  m_IsActive: 1
--- !u!4 &5722231590257580352
Transform:
  m_ObjectHideFlags: 0
  m_CorrespondingSourceObject: {fileID: 4082195388892614, guid: 46d1e939708814c33954337431441129,
    type: 3}
  m_PrefabInstance: {fileID: 0}
  m_PrefabAsset: {fileID: 0}
  m_GameObject: {fileID: 5722231590257580353}
  m_LocalRotation: {x: -0, y: -0, z: -0, w: 1}
  m_LocalPosition: {x: 0.0060396492, y: 0.031125976, z: -0.000000026077032}
  m_LocalScale: {x: 0.3355388, y: 0.061188173, z: 0.33418256}
  m_Children: []
  m_Father: {fileID: 5722231589550128712}
  m_RootOrder: 0
  m_LocalEulerAnglesHint: {x: 0, y: 0, z: 0}
--- !u!65 &5722231590257580354
BoxCollider:
  m_ObjectHideFlags: 0
  m_CorrespondingSourceObject: {fileID: 65338286650677192, guid: 46d1e939708814c33954337431441129,
    type: 3}
  m_PrefabInstance: {fileID: 0}
  m_PrefabAsset: {fileID: 0}
  m_GameObject: {fileID: 5722231590257580353}
  m_Material: {fileID: 0}
  m_IsTrigger: 1
  m_Enabled: 1
  serializedVersion: 2
  m_Size: {x: 1, y: 2.334561, z: 1}
  m_Center: {x: 0, y: 0.6672801, z: 0}
--- !u!114 &5722231590257580355
MonoBehaviour:
  m_ObjectHideFlags: 0
  m_CorrespondingSourceObject: {fileID: 114661962423808956, guid: 46d1e939708814c33954337431441129,
    type: 3}
  m_PrefabInstance: {fileID: 0}
  m_PrefabAsset: {fileID: 0}
  m_GameObject: {fileID: 5722231590257580353}
  m_Enabled: 1
  m_EditorHideFlags: 0
  m_Script: {fileID: 11500000, guid: 5122b08936ec54929891d19a8fac4755, type: 3}
  m_Name: 
  m_EditorClassIdentifier: 
  CurrentlyContains: []
  myParent: {fileID: 5722231589633503747}
--- !u!1 &5722231590258591096
GameObject:
  m_ObjectHideFlags: 0
  m_CorrespondingSourceObject: {fileID: 1379934874073378, guid: 46d1e939708814c33954337431441129,
    type: 3}
  m_PrefabInstance: {fileID: 0}
  m_PrefabAsset: {fileID: 0}
  serializedVersion: 6
  m_Component:
  - component: {fileID: 5722231590258591099}
  m_Layer: 0
  m_Name: TriggerColliders
  m_TagString: Untagged
  m_Icon: {fileID: 0}
  m_NavMeshLayer: 0
  m_StaticEditorFlags: 64
  m_IsActive: 1
--- !u!4 &5722231590258591099
Transform:
  m_ObjectHideFlags: 0
  m_CorrespondingSourceObject: {fileID: 4634934833579450, guid: 46d1e939708814c33954337431441129,
    type: 3}
  m_PrefabInstance: {fileID: 0}
  m_PrefabAsset: {fileID: 0}
  m_GameObject: {fileID: 5722231590258591096}
  m_LocalRotation: {x: -0, y: -0, z: -0, w: 1}
  m_LocalPosition: {x: 0.000000029802322, y: 0.05726458, z: -0.000000026077032}
  m_LocalScale: {x: 0.3355388, y: 0.5940602, z: 0.33418256}
  m_Children:
  - {fileID: 5722231589770890508}
  m_Father: {fileID: 5722231589550128712}
  m_RootOrder: 2
  m_LocalEulerAnglesHint: {x: 0, y: 0, z: 0}
--- !u!1 &5722231590267512186
GameObject:
  m_ObjectHideFlags: 0
  m_CorrespondingSourceObject: {fileID: 1271808846290510, guid: 46d1e939708814c33954337431441129,
    type: 3}
  m_PrefabInstance: {fileID: 0}
  m_PrefabAsset: {fileID: 0}
  serializedVersion: 6
  m_Component:
  - component: {fileID: 5722231590267512181}
  m_Layer: 8
  m_Name: vPoint (4)
  m_TagString: Untagged
  m_Icon: {fileID: 0}
  m_NavMeshLayer: 0
  m_StaticEditorFlags: 64
  m_IsActive: 1
--- !u!4 &5722231590267512181
Transform:
  m_ObjectHideFlags: 0
  m_CorrespondingSourceObject: {fileID: 4823970532452322, guid: 46d1e939708814c33954337431441129,
    type: 3}
  m_PrefabInstance: {fileID: 0}
  m_PrefabAsset: {fileID: 0}
  m_GameObject: {fileID: 5722231590267512186}
  m_LocalRotation: {x: -0, y: -0, z: -0, w: 1}
  m_LocalPosition: {x: 0.474, y: 0.044299975, z: 0.01}
  m_LocalScale: {x: 1.0000035, y: 0.99999964, z: 0.9999923}
  m_Children: []
  m_Father: {fileID: 5722231589457281191}
  m_RootOrder: 4
  m_LocalEulerAnglesHint: {x: 0, y: 0, z: 0}
--- !u!1 &5722231590364892924
GameObject:
  m_ObjectHideFlags: 0
  m_CorrespondingSourceObject: {fileID: 0}
  m_PrefabInstance: {fileID: 0}
  m_PrefabAsset: {fileID: 0}
  serializedVersion: 6
  m_Component:
  - component: {fileID: 5722231590364892927}
  m_Layer: 8
  m_Name: vPoint (2)
  m_TagString: Untagged
  m_Icon: {fileID: 0}
  m_NavMeshLayer: 0
  m_StaticEditorFlags: 64
  m_IsActive: 1
--- !u!4 &5722231590364892927
Transform:
  m_ObjectHideFlags: 0
  m_CorrespondingSourceObject: {fileID: 0}
  m_PrefabInstance: {fileID: 0}
  m_PrefabAsset: {fileID: 0}
  m_GameObject: {fileID: 5722231590364892924}
  m_LocalRotation: {x: -0, y: -0, z: -0, w: 1}
  m_LocalPosition: {x: -0.1289, y: 0.0618, z: 0.1283}
  m_LocalScale: {x: 1, y: 1, z: 1}
  m_Children: []
  m_Father: {fileID: 5722231590812242451}
  m_RootOrder: 2
  m_LocalEulerAnglesHint: {x: 0, y: 0, z: 0}
--- !u!1 &5722231590406871188
GameObject:
  m_ObjectHideFlags: 0
  m_CorrespondingSourceObject: {fileID: 0}
  m_PrefabInstance: {fileID: 0}
  m_PrefabAsset: {fileID: 0}
  serializedVersion: 6
  m_Component:
  - component: {fileID: 5722231590406871191}
  m_Layer: 8
  m_Name: vPoint (5)
  m_TagString: Untagged
  m_Icon: {fileID: 0}
  m_NavMeshLayer: 0
  m_StaticEditorFlags: 64
  m_IsActive: 1
--- !u!4 &5722231590406871191
Transform:
  m_ObjectHideFlags: 0
  m_CorrespondingSourceObject: {fileID: 0}
  m_PrefabInstance: {fileID: 0}
  m_PrefabAsset: {fileID: 0}
  m_GameObject: {fileID: 5722231590406871188}
  m_LocalRotation: {x: -0, y: -0, z: -0, w: 1}
  m_LocalPosition: {x: 0.3244, y: 0.14670002, z: -0.0859}
  m_LocalScale: {x: 1, y: 1, z: 1}
  m_Children: []
  m_Father: {fileID: 5722231590812242451}
  m_RootOrder: 5
  m_LocalEulerAnglesHint: {x: 0, y: 0, z: 0}
--- !u!1 &5722231590471301328
GameObject:
  m_ObjectHideFlags: 0
  m_CorrespondingSourceObject: {fileID: 0}
  m_PrefabInstance: {fileID: 0}
  m_PrefabAsset: {fileID: 0}
  serializedVersion: 6
  m_Component:
  - component: {fileID: 5722231590471301331}
  m_Layer: 8
  m_Name: vPoint (6)
  m_TagString: Untagged
  m_Icon: {fileID: 0}
  m_NavMeshLayer: 0
  m_StaticEditorFlags: 64
  m_IsActive: 1
--- !u!4 &5722231590471301331
Transform:
  m_ObjectHideFlags: 0
  m_CorrespondingSourceObject: {fileID: 0}
  m_PrefabInstance: {fileID: 0}
  m_PrefabAsset: {fileID: 0}
  m_GameObject: {fileID: 5722231590471301328}
  m_LocalRotation: {x: -0, y: -0, z: -0, w: 1}
  m_LocalPosition: {x: 0.3244, y: 0.14670002, z: -0.2584}
  m_LocalScale: {x: 1, y: 1, z: 1}
  m_Children: []
  m_Father: {fileID: 5722231590812242451}
  m_RootOrder: 6
  m_LocalEulerAnglesHint: {x: 0, y: 0, z: 0}
--- !u!1 &5722231590491670267
GameObject:
  m_ObjectHideFlags: 0
  m_CorrespondingSourceObject: {fileID: 1717045348881860, guid: 78a2be1540222d74d8c7d410839cd607,
    type: 3}
  m_PrefabInstance: {fileID: 0}
  m_PrefabAsset: {fileID: 0}
  serializedVersion: 6
  m_Component:
  - component: {fileID: 5722231590290745038}
  - component: {fileID: 5722231590491670260}
  - component: {fileID: 5722231590491670261}
  - component: {fileID: 5722231590491670266}
  m_Layer: 8
  m_Name: mesh
  m_TagString: SimObjPhysics
  m_Icon: {fileID: 0}
  m_NavMeshLayer: 0
  m_StaticEditorFlags: 64
  m_IsActive: 1
--- !u!4 &5722231590290745038
Transform:
  m_ObjectHideFlags: 0
  m_CorrespondingSourceObject: {fileID: 4886830432824886, guid: 78a2be1540222d74d8c7d410839cd607,
    type: 3}
  m_PrefabInstance: {fileID: 0}
  m_PrefabAsset: {fileID: 0}
  m_GameObject: {fileID: 5722231590491670267}
  m_LocalRotation: {x: -0, y: -0, z: -0, w: 1}
  m_LocalPosition: {x: 0, y: 0, z: 0}
  m_LocalScale: {x: 1, y: 1, z: 1}
  m_Children: []
  m_Father: {fileID: 5722231589633503746}
  m_RootOrder: 0
  m_LocalEulerAnglesHint: {x: 0, y: 180, z: 0}
--- !u!33 &5722231590491670260
MeshFilter:
  m_ObjectHideFlags: 0
  m_CorrespondingSourceObject: {fileID: 33299023937744780, guid: 78a2be1540222d74d8c7d410839cd607,
    type: 3}
  m_PrefabInstance: {fileID: 0}
  m_PrefabAsset: {fileID: 0}
  m_GameObject: {fileID: 5722231590491670267}
  m_Mesh: {fileID: 4300014, guid: a31914cd7d4a11f429bd3c0cfa659133, type: 3}
--- !u!23 &5722231590491670261
MeshRenderer:
  m_ObjectHideFlags: 0
  m_CorrespondingSourceObject: {fileID: 23837297841973186, guid: 78a2be1540222d74d8c7d410839cd607,
    type: 3}
  m_PrefabInstance: {fileID: 0}
  m_PrefabAsset: {fileID: 0}
  m_GameObject: {fileID: 5722231590491670267}
  m_Enabled: 1
  m_CastShadows: 1
  m_ReceiveShadows: 1
  m_DynamicOccludee: 1
  m_MotionVectors: 1
  m_LightProbeUsage: 1
  m_ReflectionProbeUsage: 1
  m_RayTracingMode: 2
  m_RenderingLayerMask: 1
  m_RendererPriority: 0
  m_Materials:
  - {fileID: 2100000, guid: 63af714b056b0c142abc9b7248abe444, type: 2}
  - {fileID: 2100000, guid: b9e306ea34bc0a74fb7ebc2d046e4245, type: 2}
  - {fileID: 2100000, guid: 582447bdbce1f064e8f1d1651612a813, type: 2}
  m_StaticBatchInfo:
    firstSubMesh: 0
    subMeshCount: 0
  m_StaticBatchRoot: {fileID: 0}
  m_ProbeAnchor: {fileID: 0}
  m_LightProbeVolumeOverride: {fileID: 0}
  m_ScaleInLightmap: 1
  m_ReceiveGI: 1
  m_PreserveUVs: 0
  m_IgnoreNormalsForChartDetection: 0
  m_ImportantGI: 0
  m_StitchLightmapSeams: 0
  m_SelectedEditorRenderState: 3
  m_MinimumChartSize: 4
  m_AutoUVMaxDistance: 0.5
  m_AutoUVMaxAngle: 89
  m_LightmapParameters: {fileID: 0}
  m_SortingLayerID: 0
  m_SortingLayer: 0
  m_SortingOrder: 0
--- !u!64 &5722231590491670266
MeshCollider:
  m_ObjectHideFlags: 0
  m_CorrespondingSourceObject: {fileID: 0}
  m_PrefabInstance: {fileID: 0}
  m_PrefabAsset: {fileID: 0}
  m_GameObject: {fileID: 5722231590491670267}
  m_Material: {fileID: 0}
  m_IsTrigger: 0
  m_Enabled: 1
  serializedVersion: 4
  m_Convex: 0
  m_CookingOptions: 30
  m_Mesh: {fileID: 4300014, guid: a31914cd7d4a11f429bd3c0cfa659133, type: 3}
--- !u!1 &5722231590565152031
GameObject:
  m_ObjectHideFlags: 0
  m_CorrespondingSourceObject: {fileID: 0}
  m_PrefabInstance: {fileID: 0}
  m_PrefabAsset: {fileID: 0}
  serializedVersion: 6
  m_Component:
  - component: {fileID: 5722231590565152030}
  m_Layer: 8
  m_Name: vPoint (3)
  m_TagString: Untagged
  m_Icon: {fileID: 0}
  m_NavMeshLayer: 0
  m_StaticEditorFlags: 64
  m_IsActive: 1
--- !u!4 &5722231590565152030
Transform:
  m_ObjectHideFlags: 0
  m_CorrespondingSourceObject: {fileID: 0}
  m_PrefabInstance: {fileID: 0}
  m_PrefabAsset: {fileID: 0}
  m_GameObject: {fileID: 5722231590565152031}
  m_LocalRotation: {x: -0, y: -0, z: -0, w: 1}
  m_LocalPosition: {x: 0.0967, y: 0.061800003, z: 0.12829995}
  m_LocalScale: {x: 1, y: 1, z: 1}
  m_Children: []
  m_Father: {fileID: 5722231590812242451}
  m_RootOrder: 3
  m_LocalEulerAnglesHint: {x: 0, y: 0, z: 0}
--- !u!1 &5722231590591293844
GameObject:
  m_ObjectHideFlags: 0
  m_CorrespondingSourceObject: {fileID: 1271808846290510, guid: 46d1e939708814c33954337431441129,
    type: 3}
  m_PrefabInstance: {fileID: 0}
  m_PrefabAsset: {fileID: 0}
  serializedVersion: 6
  m_Component:
  - component: {fileID: 5722231590591293847}
  m_Layer: 8
  m_Name: vPoint (2)
  m_TagString: Untagged
  m_Icon: {fileID: 0}
  m_NavMeshLayer: 0
  m_StaticEditorFlags: 64
  m_IsActive: 1
--- !u!4 &5722231590591293847
Transform:
  m_ObjectHideFlags: 0
  m_CorrespondingSourceObject: {fileID: 4823970532452322, guid: 46d1e939708814c33954337431441129,
    type: 3}
  m_PrefabInstance: {fileID: 0}
  m_PrefabAsset: {fileID: 0}
  m_GameObject: {fileID: 5722231590591293844}
  m_LocalRotation: {x: -0, y: -0, z: -0, w: 1}
  m_LocalPosition: {x: -0.419, y: 0.044299975, z: 0.463}
  m_LocalScale: {x: 1.0000035, y: 0.99999964, z: 0.9999923}
  m_Children: []
  m_Father: {fileID: 5722231589457281191}
  m_RootOrder: 2
  m_LocalEulerAnglesHint: {x: 0, y: 0, z: 0}
--- !u!1 &5722231590760305918
GameObject:
  m_ObjectHideFlags: 0
  m_CorrespondingSourceObject: {fileID: 0}
  m_PrefabInstance: {fileID: 0}
  m_PrefabAsset: {fileID: 0}
  serializedVersion: 6
  m_Component:
  - component: {fileID: 5722231590760305913}
  m_Layer: 8
  m_Name: vPoint (9)
  m_TagString: Untagged
  m_Icon: {fileID: 0}
  m_NavMeshLayer: 0
  m_StaticEditorFlags: 64
  m_IsActive: 1
--- !u!4 &5722231590760305913
Transform:
  m_ObjectHideFlags: 0
  m_CorrespondingSourceObject: {fileID: 0}
  m_PrefabInstance: {fileID: 0}
  m_PrefabAsset: {fileID: 0}
  m_GameObject: {fileID: 5722231590760305918}
  m_LocalRotation: {x: -0, y: -0, z: -0, w: 1}
  m_LocalPosition: {x: -0.3257, y: 0.14670002, z: -0.2578}
  m_LocalScale: {x: 1, y: 1, z: 1}
  m_Children: []
  m_Father: {fileID: 5722231590812242451}
  m_RootOrder: 9
  m_LocalEulerAnglesHint: {x: 0, y: 0, z: 0}
--- !u!1 &5722231590783263193
GameObject:
  m_ObjectHideFlags: 0
  m_CorrespondingSourceObject: {fileID: 0}
  m_PrefabInstance: {fileID: 0}
  m_PrefabAsset: {fileID: 0}
  serializedVersion: 6
  m_Component:
  - component: {fileID: 5722231590783263192}
  m_Layer: 8
  m_Name: vPoint (1)
  m_TagString: Untagged
  m_Icon: {fileID: 0}
  m_NavMeshLayer: 0
  m_StaticEditorFlags: 64
  m_IsActive: 1
--- !u!4 &5722231590783263192
Transform:
  m_ObjectHideFlags: 0
  m_CorrespondingSourceObject: {fileID: 0}
  m_PrefabInstance: {fileID: 0}
  m_PrefabAsset: {fileID: 0}
  m_GameObject: {fileID: 5722231590783263193}
  m_LocalRotation: {x: -0, y: -0, z: -0, w: 1}
  m_LocalPosition: {x: 0.2942, y: 0.1452, z: 0.152}
  m_LocalScale: {x: 1, y: 1, z: 1}
  m_Children: []
  m_Father: {fileID: 5722231590812242451}
  m_RootOrder: 1
  m_LocalEulerAnglesHint: {x: 0, y: 0, z: 0}
--- !u!1 &5722231590812242448
GameObject:
  m_ObjectHideFlags: 0
  m_CorrespondingSourceObject: {fileID: 0}
  m_PrefabInstance: {fileID: 0}
  m_PrefabAsset: {fileID: 0}
  serializedVersion: 6
  m_Component:
  - component: {fileID: 5722231590812242451}
  m_Layer: 0
  m_Name: VisibilityPoints
  m_TagString: Untagged
  m_Icon: {fileID: 0}
  m_NavMeshLayer: 0
  m_StaticEditorFlags: 64
  m_IsActive: 1
--- !u!4 &5722231590812242451
Transform:
  m_ObjectHideFlags: 0
  m_CorrespondingSourceObject: {fileID: 0}
  m_PrefabInstance: {fileID: 0}
  m_PrefabAsset: {fileID: 0}
  m_GameObject: {fileID: 5722231590812242448}
  m_LocalRotation: {x: -0, y: -1, z: -0, w: 0}
  m_LocalPosition: {x: 0, y: 0, z: 0}
  m_LocalScale: {x: 1, y: 1, z: 1}
  m_Children:
  - {fileID: 5722231589546902866}
  - {fileID: 5722231590783263192}
  - {fileID: 5722231590364892927}
  - {fileID: 5722231590565152030}
  - {fileID: 5722231589962510006}
  - {fileID: 5722231590406871191}
  - {fileID: 5722231590471301331}
  - {fileID: 5722231589357465811}
  - {fileID: 5722231590882772425}
  - {fileID: 5722231590760305913}
  - {fileID: 5722231589222347849}
  m_Father: {fileID: 5722231589633503746}
  m_RootOrder: 1
  m_LocalEulerAnglesHint: {x: 0, y: 0, z: 0}
--- !u!1 &5722231590882772430
GameObject:
  m_ObjectHideFlags: 0
  m_CorrespondingSourceObject: {fileID: 0}
  m_PrefabInstance: {fileID: 0}
  m_PrefabAsset: {fileID: 0}
  serializedVersion: 6
  m_Component:
  - component: {fileID: 5722231590882772425}
  m_Layer: 8
  m_Name: vPoint (8)
  m_TagString: Untagged
  m_Icon: {fileID: 0}
  m_NavMeshLayer: 0
  m_StaticEditorFlags: 64
  m_IsActive: 1
--- !u!4 &5722231590882772425
Transform:
  m_ObjectHideFlags: 0
  m_CorrespondingSourceObject: {fileID: 0}
  m_PrefabInstance: {fileID: 0}
  m_PrefabAsset: {fileID: 0}
  m_GameObject: {fileID: 5722231590882772430}
  m_LocalRotation: {x: -0, y: -0, z: -0, w: 1}
  m_LocalPosition: {x: -0.32190007, y: 0.14670002, z: -0.08590007}
  m_LocalScale: {x: 1, y: 1, z: 1}
  m_Children: []
  m_Father: {fileID: 5722231590812242451}
  m_RootOrder: 8
  m_LocalEulerAnglesHint: {x: 0, y: 0, z: 0}
--- !u!1 &5722231590938464498
GameObject:
  m_ObjectHideFlags: 0
  m_CorrespondingSourceObject: {fileID: 1271808846290510, guid: 46d1e939708814c33954337431441129,
    type: 3}
  m_PrefabInstance: {fileID: 0}
  m_PrefabAsset: {fileID: 0}
  serializedVersion: 6
  m_Component:
  - component: {fileID: 5722231590938464493}
  m_Layer: 8
  m_Name: vPoint (7)
  m_TagString: Untagged
  m_Icon: {fileID: 0}
  m_NavMeshLayer: 0
  m_StaticEditorFlags: 64
  m_IsActive: 1
--- !u!4 &5722231590938464493
Transform:
  m_ObjectHideFlags: 0
  m_CorrespondingSourceObject: {fileID: 4823970532452322, guid: 46d1e939708814c33954337431441129,
    type: 3}
  m_PrefabInstance: {fileID: 0}
  m_PrefabAsset: {fileID: 0}
  m_GameObject: {fileID: 5722231590938464498}
  m_LocalRotation: {x: -0, y: -0, z: -0, w: 1}
  m_LocalPosition: {x: 0.02, y: 0.044299975, z: -0.319}
  m_LocalScale: {x: 1.0000035, y: 0.99999964, z: 0.9999923}
  m_Children: []
  m_Father: {fileID: 5722231589457281191}
  m_RootOrder: 7
  m_LocalEulerAnglesHint: {x: 0, y: 0, z: 0}
--- !u!1 &6684328524190217535
GameObject:
  m_ObjectHideFlags: 0
  m_CorrespondingSourceObject: {fileID: 0}
  m_PrefabInstance: {fileID: 0}
  m_PrefabAsset: {fileID: 0}
  serializedVersion: 6
  m_Component:
  - component: {fileID: 6684328524189919583}
  - component: {fileID: 6684328524191213889}
  - component: {fileID: 6684328524192213889}
  - component: {fileID: 6684328524190217534}
  m_Layer: 11
  m_Name: mesh
  m_TagString: SimObjPhysics
  m_Icon: {fileID: 0}
  m_NavMeshLayer: 0
  m_StaticEditorFlags: 0
  m_IsActive: 1
--- !u!4 &6684328524189919583
Transform:
  m_ObjectHideFlags: 0
  m_CorrespondingSourceObject: {fileID: 0}
  m_PrefabInstance: {fileID: 0}
  m_PrefabAsset: {fileID: 0}
  m_GameObject: {fileID: 6684328524190217535}
  m_LocalRotation: {x: -0, y: -0, z: -0, w: 1}
  m_LocalPosition: {x: 0.0088, y: -0.0087, z: -0.053}
  m_LocalScale: {x: 1, y: 1, z: 1}
  m_Children: []
  m_Father: {fileID: 5722231589550128712}
  m_RootOrder: 4
  m_LocalEulerAnglesHint: {x: 0, y: 0, z: 0}
--- !u!33 &6684328524191213889
MeshFilter:
  m_ObjectHideFlags: 0
  m_CorrespondingSourceObject: {fileID: 0}
  m_PrefabInstance: {fileID: 0}
  m_PrefabAsset: {fileID: 0}
  m_GameObject: {fileID: 6684328524190217535}
  m_Mesh: {fileID: 4300246, guid: a31914cd7d4a11f429bd3c0cfa659133, type: 3}
--- !u!23 &6684328524192213889
MeshRenderer:
  m_ObjectHideFlags: 0
  m_CorrespondingSourceObject: {fileID: 0}
  m_PrefabInstance: {fileID: 0}
  m_PrefabAsset: {fileID: 0}
  m_GameObject: {fileID: 6684328524190217535}
  m_Enabled: 0
  m_CastShadows: 1
  m_ReceiveShadows: 1
  m_DynamicOccludee: 1
  m_MotionVectors: 1
  m_LightProbeUsage: 1
  m_ReflectionProbeUsage: 1
  m_RayTracingMode: 2
  m_RenderingLayerMask: 1
  m_RendererPriority: 0
  m_Materials:
  - {fileID: 2100000, guid: 0ee5dc5dfb839a9469aee39e98202154, type: 2}
  m_StaticBatchInfo:
    firstSubMesh: 0
    subMeshCount: 0
  m_StaticBatchRoot: {fileID: 0}
  m_ProbeAnchor: {fileID: 0}
  m_LightProbeVolumeOverride: {fileID: 0}
  m_ScaleInLightmap: 1
  m_ReceiveGI: 1
  m_PreserveUVs: 0
  m_IgnoreNormalsForChartDetection: 0
  m_ImportantGI: 0
  m_StitchLightmapSeams: 0
  m_SelectedEditorRenderState: 3
  m_MinimumChartSize: 4
  m_AutoUVMaxDistance: 0.5
  m_AutoUVMaxAngle: 89
  m_LightmapParameters: {fileID: 0}
  m_SortingLayerID: 0
  m_SortingLayer: 0
  m_SortingOrder: 0
--- !u!64 &6684328524190217534
MeshCollider:
  m_ObjectHideFlags: 0
  m_CorrespondingSourceObject: {fileID: 0}
  m_PrefabInstance: {fileID: 0}
  m_PrefabAsset: {fileID: 0}
  m_GameObject: {fileID: 6684328524190217535}
  m_Material: {fileID: 0}
  m_IsTrigger: 0
  m_Enabled: 1
  serializedVersion: 4
  m_Convex: 0
  m_CookingOptions: 30
  m_Mesh: {fileID: 4300246, guid: a31914cd7d4a11f429bd3c0cfa659133, type: 3}<|MERGE_RESOLUTION|>--- conflicted
+++ resolved
@@ -247,10 +247,7 @@
   m_Name: 
   m_EditorClassIdentifier: 
   objectID: 
-<<<<<<< HEAD
-=======
   assetID: 
->>>>>>> f1d9354b
   Type: 137
   PrimaryProperty: 1
   SecondaryProperties: 07000000
@@ -373,8 +370,8 @@
   m_PrefabInstance: {fileID: 0}
   m_PrefabAsset: {fileID: 0}
   m_GameObject: {fileID: 5722231589633503747}
-  m_LocalRotation: {x: 0, y: 0, z: 0, w: 1}
-  m_LocalPosition: {x: 0, y: 0, z: 0}
+  m_LocalRotation: {x: -0, y: 1, z: -0, w: 0}
+  m_LocalPosition: {x: -0.846, y: 0.952, z: 3.144}
   m_LocalScale: {x: 1, y: 1, z: 1}
   m_Children:
   - {fileID: 5722231590290745038}
@@ -396,10 +393,7 @@
   m_Name: 
   m_EditorClassIdentifier: 
   objectID: 
-<<<<<<< HEAD
-=======
   assetID: 
->>>>>>> f1d9354b
   Type: 7
   PrimaryProperty: 1
   SecondaryProperties: 
