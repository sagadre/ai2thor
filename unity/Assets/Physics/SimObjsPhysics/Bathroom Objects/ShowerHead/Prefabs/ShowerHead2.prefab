--- conflicted
+++ resolved
@@ -866,11 +866,7 @@
   m_Script: {fileID: 11500000, guid: b439f6e4ef5714ee2a3643acf37b7a9d, type: 3}
   m_Name: 
   m_EditorClassIdentifier: 
-<<<<<<< HEAD
-  uniqueID: Faucet|-02.95|+02.16|+03.43
-=======
   objectID: 
->>>>>>> 13db72a1
   Type: 146
   PrimaryProperty: 1
   SecondaryProperties: 1d000000
@@ -894,10 +890,7 @@
   HFrbdrag: 0
   HFrbangulardrag: 0
   salientMaterials: 
-<<<<<<< HEAD
-=======
   MySpawnPoints: []
->>>>>>> 13db72a1
   CurrentTemperature: 0
   HowManySecondsUntilRoomTemp: 10
   inMotion: 0
