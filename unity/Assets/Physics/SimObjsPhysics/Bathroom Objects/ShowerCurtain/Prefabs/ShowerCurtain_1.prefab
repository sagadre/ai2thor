%YAML 1.1
%TAG !u! tag:unity3d.com,2011:
--- !u!1 &3322082640714274249
GameObject:
  m_ObjectHideFlags: 0
  m_CorrespondingSourceObject: {fileID: 0}
  m_PrefabInstance: {fileID: 0}
  m_PrefabAsset: {fileID: 0}
  serializedVersion: 6
  m_Component:
  - component: {fileID: 3322082640714274248}
  m_Layer: 8
  m_Name: vPoint (35)
  m_TagString: Untagged
  m_Icon: {fileID: 0}
  m_NavMeshLayer: 0
  m_StaticEditorFlags: 4294967295
  m_IsActive: 1
--- !u!4 &3322082640714274248
Transform:
  m_ObjectHideFlags: 0
  m_CorrespondingSourceObject: {fileID: 0}
  m_PrefabInstance: {fileID: 0}
  m_PrefabAsset: {fileID: 0}
  m_GameObject: {fileID: 3322082640714274249}
  m_LocalRotation: {x: -0, y: -0, z: -0, w: 1}
  m_LocalPosition: {x: -0.028, y: -1.464, z: 0.22620001}
  m_LocalScale: {x: 1, y: 1, z: 1}
  m_Children: []
  m_Father: {fileID: 3322082640740717016}
  m_RootOrder: 35
  m_LocalEulerAnglesHint: {x: 0, y: 0, z: 0}
--- !u!1 &3322082640740717017
GameObject:
  m_ObjectHideFlags: 0
  m_CorrespondingSourceObject: {fileID: 0}
  m_PrefabInstance: {fileID: 0}
  m_PrefabAsset: {fileID: 0}
  serializedVersion: 6
  m_Component:
  - component: {fileID: 3322082640740717016}
  m_Layer: 8
  m_Name: VisibilityPoints
  m_TagString: Untagged
  m_Icon: {fileID: 0}
  m_NavMeshLayer: 0
  m_StaticEditorFlags: 4294967295
  m_IsActive: 1
--- !u!4 &3322082640740717016
Transform:
  m_ObjectHideFlags: 0
  m_CorrespondingSourceObject: {fileID: 0}
  m_PrefabInstance: {fileID: 0}
  m_PrefabAsset: {fileID: 0}
  m_GameObject: {fileID: 3322082640740717017}
  m_LocalRotation: {x: 0, y: 0, z: 0, w: 1}
  m_LocalPosition: {x: -0.0841, y: 0.0044, z: 0}
  m_LocalScale: {x: 1, y: 1, z: 1}
  m_Children:
  - {fileID: 3322082640820076178}
  - {fileID: 3322082642602804906}
  - {fileID: 3322082640886435793}
  - {fileID: 3322082641296662845}
  - {fileID: 3322082641073607150}
  - {fileID: 3322082642758966185}
  - {fileID: 3322082641855045676}
  - {fileID: 3322082641946042447}
  - {fileID: 3322082641989154262}
  - {fileID: 3322082641687166736}
  - {fileID: 3322082641697137537}
  - {fileID: 3322082641301989501}
  - {fileID: 3322082641737064433}
  - {fileID: 3322082641961575800}
  - {fileID: 3322082640741065549}
  - {fileID: 3322082641620962609}
  - {fileID: 3322082642511912374}
  - {fileID: 3322082642209988188}
  - {fileID: 3322082641624226941}
  - {fileID: 3322082642386840233}
  - {fileID: 3322082641380471181}
  - {fileID: 3322082641800122282}
  - {fileID: 3322082641510734624}
  - {fileID: 3322082640954785058}
  - {fileID: 3322082642814890231}
  - {fileID: 3322082641905158132}
  - {fileID: 3322082641749331957}
  - {fileID: 3322082641128532508}
  - {fileID: 3322082642520217592}
  - {fileID: 3322082642536972352}
  - {fileID: 3322082642417270769}
  - {fileID: 3322082641392597995}
  - {fileID: 3322082641262191556}
  - {fileID: 3322082642227393300}
  - {fileID: 3322082640827967844}
  - {fileID: 3322082640714274248}
  - {fileID: 3322082642098514534}
  - {fileID: 3322082642799763164}
  - {fileID: 3322082641054493819}
  - {fileID: 3322082641166451954}
  - {fileID: 3322082642745927994}
  - {fileID: 3322082642582903035}
  - {fileID: 3322082642624808513}
  - {fileID: 3322082641055335658}
  - {fileID: 3322082642764107748}
  - {fileID: 3322082640868446335}
  - {fileID: 3322082641563007684}
  - {fileID: 3322082641980321017}
  m_Father: {fileID: 3322082642219758053}
  m_RootOrder: 3
  m_LocalEulerAnglesHint: {x: 0, y: 0, z: 0}
--- !u!1 &3322082640741065550
GameObject:
  m_ObjectHideFlags: 0
  m_CorrespondingSourceObject: {fileID: 0}
  m_PrefabInstance: {fileID: 0}
  m_PrefabAsset: {fileID: 0}
  serializedVersion: 6
  m_Component:
  - component: {fileID: 3322082640741065549}
  m_Layer: 8
  m_Name: vPoint (14)
  m_TagString: Untagged
  m_Icon: {fileID: 0}
  m_NavMeshLayer: 0
  m_StaticEditorFlags: 4294967295
  m_IsActive: 1
--- !u!4 &3322082640741065549
Transform:
  m_ObjectHideFlags: 0
  m_CorrespondingSourceObject: {fileID: 0}
  m_PrefabInstance: {fileID: 0}
  m_PrefabAsset: {fileID: 0}
  m_GameObject: {fileID: 3322082640741065550}
  m_LocalRotation: {x: -0, y: -0, z: -0, w: 1}
  m_LocalPosition: {x: 0.049000025, y: -0.39499998, z: 0.38600004}
  m_LocalScale: {x: 1, y: 1, z: 1}
  m_Children: []
  m_Father: {fileID: 3322082640740717016}
  m_RootOrder: 14
  m_LocalEulerAnglesHint: {x: 0, y: 0, z: 0}
--- !u!1 &3322082640820076179
GameObject:
  m_ObjectHideFlags: 0
  m_CorrespondingSourceObject: {fileID: 0}
  m_PrefabInstance: {fileID: 0}
  m_PrefabAsset: {fileID: 0}
  serializedVersion: 6
  m_Component:
  - component: {fileID: 3322082640820076178}
  m_Layer: 8
  m_Name: vPoint
  m_TagString: Untagged
  m_Icon: {fileID: 0}
  m_NavMeshLayer: 0
  m_StaticEditorFlags: 4294967295
  m_IsActive: 1
--- !u!4 &3322082640820076178
Transform:
  m_ObjectHideFlags: 0
  m_CorrespondingSourceObject: {fileID: 0}
  m_PrefabInstance: {fileID: 0}
  m_PrefabAsset: {fileID: 0}
  m_GameObject: {fileID: 3322082640820076179}
  m_LocalRotation: {x: 0, y: 0, z: 0, w: 1}
  m_LocalPosition: {x: 0.078999996, y: -0.05099997, z: 0.0382}
  m_LocalScale: {x: 1, y: 1, z: 1}
  m_Children: []
  m_Father: {fileID: 3322082640740717016}
  m_RootOrder: 0
  m_LocalEulerAnglesHint: {x: 0, y: 0, z: 0}
--- !u!1 &3322082640827967845
GameObject:
  m_ObjectHideFlags: 0
  m_CorrespondingSourceObject: {fileID: 0}
  m_PrefabInstance: {fileID: 0}
  m_PrefabAsset: {fileID: 0}
  serializedVersion: 6
  m_Component:
  - component: {fileID: 3322082640827967844}
  m_Layer: 8
  m_Name: vPoint (34)
  m_TagString: Untagged
  m_Icon: {fileID: 0}
  m_NavMeshLayer: 0
  m_StaticEditorFlags: 4294967295
  m_IsActive: 1
--- !u!4 &3322082640827967844
Transform:
  m_ObjectHideFlags: 0
  m_CorrespondingSourceObject: {fileID: 0}
  m_PrefabInstance: {fileID: 0}
  m_PrefabAsset: {fileID: 0}
  m_GameObject: {fileID: 3322082640827967845}
  m_LocalRotation: {x: -0, y: -0, z: -0, w: 1}
  m_LocalPosition: {x: -0.027999997, y: -1.464, z: 0.1585}
  m_LocalScale: {x: 1, y: 1, z: 1}
  m_Children: []
  m_Father: {fileID: 3322082640740717016}
  m_RootOrder: 34
  m_LocalEulerAnglesHint: {x: 0, y: 0, z: 0}
--- !u!1 &3322082640868446328
GameObject:
  m_ObjectHideFlags: 0
  m_CorrespondingSourceObject: {fileID: 0}
  m_PrefabInstance: {fileID: 0}
  m_PrefabAsset: {fileID: 0}
  serializedVersion: 6
  m_Component:
  - component: {fileID: 3322082640868446335}
  m_Layer: 8
  m_Name: vPoint (45)
  m_TagString: Untagged
  m_Icon: {fileID: 0}
  m_NavMeshLayer: 0
  m_StaticEditorFlags: 4294967295
  m_IsActive: 1
--- !u!4 &3322082640868446335
Transform:
  m_ObjectHideFlags: 0
  m_CorrespondingSourceObject: {fileID: 0}
  m_PrefabInstance: {fileID: 0}
  m_PrefabAsset: {fileID: 0}
  m_GameObject: {fileID: 3322082640868446328}
  m_LocalRotation: {x: -0, y: -0, z: -0, w: 1}
  m_LocalPosition: {x: -0.06300002, y: -1.838, z: 0.3427}
  m_LocalScale: {x: 1, y: 1, z: 1}
  m_Children: []
  m_Father: {fileID: 3322082640740717016}
  m_RootOrder: 45
  m_LocalEulerAnglesHint: {x: 0, y: 0, z: 0}
--- !u!1 &3322082640886435794
GameObject:
  m_ObjectHideFlags: 0
  m_CorrespondingSourceObject: {fileID: 0}
  m_PrefabInstance: {fileID: 0}
  m_PrefabAsset: {fileID: 0}
  serializedVersion: 6
  m_Component:
  - component: {fileID: 3322082640886435793}
  m_Layer: 8
  m_Name: vPoint (2)
  m_TagString: Untagged
  m_Icon: {fileID: 0}
  m_NavMeshLayer: 0
  m_StaticEditorFlags: 4294967295
  m_IsActive: 1
--- !u!4 &3322082640886435793
Transform:
  m_ObjectHideFlags: 0
  m_CorrespondingSourceObject: {fileID: 0}
  m_PrefabInstance: {fileID: 0}
  m_PrefabAsset: {fileID: 0}
  m_GameObject: {fileID: 3322082640886435794}
  m_LocalRotation: {x: -0, y: -0, z: -0, w: 1}
  m_LocalPosition: {x: 0.078999996, y: -0.051000003, z: 0.1585}
  m_LocalScale: {x: 1, y: 1, z: 1}
  m_Children: []
  m_Father: {fileID: 3322082640740717016}
  m_RootOrder: 2
  m_LocalEulerAnglesHint: {x: 0, y: 0, z: 0}
--- !u!1 &3322082640954785059
GameObject:
  m_ObjectHideFlags: 0
  m_CorrespondingSourceObject: {fileID: 0}
  m_PrefabInstance: {fileID: 0}
  m_PrefabAsset: {fileID: 0}
  serializedVersion: 6
  m_Component:
  - component: {fileID: 3322082640954785058}
  m_Layer: 8
  m_Name: vPoint (23)
  m_TagString: Untagged
  m_Icon: {fileID: 0}
  m_NavMeshLayer: 0
  m_StaticEditorFlags: 4294967295
  m_IsActive: 1
--- !u!4 &3322082640954785058
Transform:
  m_ObjectHideFlags: 0
  m_CorrespondingSourceObject: {fileID: 0}
  m_PrefabInstance: {fileID: 0}
  m_PrefabAsset: {fileID: 0}
  m_GameObject: {fileID: 3322082640954785059}
  m_LocalRotation: {x: -0, y: -0, z: -0, w: 1}
  m_LocalPosition: {x: 0.027999997, y: -0.742, z: 0.4261}
  m_LocalScale: {x: 1, y: 1, z: 1}
  m_Children: []
  m_Father: {fileID: 3322082640740717016}
  m_RootOrder: 23
  m_LocalEulerAnglesHint: {x: 0, y: 0, z: 0}
--- !u!1 &3322082641054493812
GameObject:
  m_ObjectHideFlags: 0
  m_CorrespondingSourceObject: {fileID: 0}
  m_PrefabInstance: {fileID: 0}
  m_PrefabAsset: {fileID: 0}
  serializedVersion: 6
  m_Component:
  - component: {fileID: 3322082641054493819}
  m_Layer: 8
  m_Name: vPoint (38)
  m_TagString: Untagged
  m_Icon: {fileID: 0}
  m_NavMeshLayer: 0
  m_StaticEditorFlags: 4294967295
  m_IsActive: 1
--- !u!4 &3322082641054493819
Transform:
  m_ObjectHideFlags: 0
  m_CorrespondingSourceObject: {fileID: 0}
  m_PrefabInstance: {fileID: 0}
  m_PrefabAsset: {fileID: 0}
  m_GameObject: {fileID: 3322082641054493812}
  m_LocalRotation: {x: -0, y: -0, z: -0, w: 1}
  m_LocalPosition: {x: -0.027999997, y: -1.464, z: 0.38600004}
  m_LocalScale: {x: 1, y: 1, z: 1}
  m_Children: []
  m_Father: {fileID: 3322082640740717016}
  m_RootOrder: 38
  m_LocalEulerAnglesHint: {x: 0, y: 0, z: 0}
--- !u!1 &3322082641055335659
GameObject:
  m_ObjectHideFlags: 0
  m_CorrespondingSourceObject: {fileID: 0}
  m_PrefabInstance: {fileID: 0}
  m_PrefabAsset: {fileID: 0}
  serializedVersion: 6
  m_Component:
  - component: {fileID: 3322082641055335658}
  m_Layer: 8
  m_Name: vPoint (43)
  m_TagString: Untagged
  m_Icon: {fileID: 0}
  m_NavMeshLayer: 0
  m_StaticEditorFlags: 4294967295
  m_IsActive: 1
--- !u!4 &3322082641055335658
Transform:
  m_ObjectHideFlags: 0
  m_CorrespondingSourceObject: {fileID: 0}
  m_PrefabInstance: {fileID: 0}
  m_PrefabAsset: {fileID: 0}
  m_GameObject: {fileID: 3322082641055335659}
  m_LocalRotation: {x: -0, y: -0, z: -0, w: 1}
  m_LocalPosition: {x: -0.06300002, y: -1.838, z: 0.22620001}
  m_LocalScale: {x: 1, y: 1, z: 1}
  m_Children: []
  m_Father: {fileID: 3322082640740717016}
  m_RootOrder: 43
  m_LocalEulerAnglesHint: {x: 0, y: 0, z: 0}
--- !u!1 &3322082641073607151
GameObject:
  m_ObjectHideFlags: 0
  m_CorrespondingSourceObject: {fileID: 0}
  m_PrefabInstance: {fileID: 0}
  m_PrefabAsset: {fileID: 0}
  serializedVersion: 6
  m_Component:
  - component: {fileID: 3322082641073607150}
  m_Layer: 8
  m_Name: vPoint (4)
  m_TagString: Untagged
  m_Icon: {fileID: 0}
  m_NavMeshLayer: 0
  m_StaticEditorFlags: 4294967295
  m_IsActive: 1
--- !u!4 &3322082641073607150
Transform:
  m_ObjectHideFlags: 0
  m_CorrespondingSourceObject: {fileID: 0}
  m_PrefabInstance: {fileID: 0}
  m_PrefabAsset: {fileID: 0}
  m_GameObject: {fileID: 3322082641073607151}
  m_LocalRotation: {x: -0, y: -0, z: -0, w: 1}
  m_LocalPosition: {x: 0.078999996, y: -0.051000003, z: 0.2961}
  m_LocalScale: {x: 1, y: 1, z: 1}
  m_Children: []
  m_Father: {fileID: 3322082640740717016}
  m_RootOrder: 4
  m_LocalEulerAnglesHint: {x: 0, y: 0, z: 0}
--- !u!1 &3322082641128532509
GameObject:
  m_ObjectHideFlags: 0
  m_CorrespondingSourceObject: {fileID: 0}
  m_PrefabInstance: {fileID: 0}
  m_PrefabAsset: {fileID: 0}
  serializedVersion: 6
  m_Component:
  - component: {fileID: 3322082641128532508}
  m_Layer: 8
  m_Name: vPoint (27)
  m_TagString: Untagged
  m_Icon: {fileID: 0}
  m_NavMeshLayer: 0
  m_StaticEditorFlags: 4294967295
  m_IsActive: 1
--- !u!4 &3322082641128532508
Transform:
  m_ObjectHideFlags: 0
  m_CorrespondingSourceObject: {fileID: 0}
  m_PrefabInstance: {fileID: 0}
  m_PrefabAsset: {fileID: 0}
  m_GameObject: {fileID: 3322082641128532509}
  m_LocalRotation: {x: -0, y: -0, z: -0, w: 1}
  m_LocalPosition: {x: -0.007000029, y: -1.133, z: 0.22620001}
  m_LocalScale: {x: 1, y: 1, z: 1}
  m_Children: []
  m_Father: {fileID: 3322082640740717016}
  m_RootOrder: 27
  m_LocalEulerAnglesHint: {x: 0, y: 0, z: 0}
--- !u!1 &3322082641166451955
GameObject:
  m_ObjectHideFlags: 0
  m_CorrespondingSourceObject: {fileID: 0}
  m_PrefabInstance: {fileID: 0}
  m_PrefabAsset: {fileID: 0}
  serializedVersion: 6
  m_Component:
  - component: {fileID: 3322082641166451954}
  m_Layer: 8
  m_Name: vPoint (39)
  m_TagString: Untagged
  m_Icon: {fileID: 0}
  m_NavMeshLayer: 0
  m_StaticEditorFlags: 4294967295
  m_IsActive: 1
--- !u!4 &3322082641166451954
Transform:
  m_ObjectHideFlags: 0
  m_CorrespondingSourceObject: {fileID: 0}
  m_PrefabInstance: {fileID: 0}
  m_PrefabAsset: {fileID: 0}
  m_GameObject: {fileID: 3322082641166451955}
  m_LocalRotation: {x: -0, y: -0, z: -0, w: 1}
  m_LocalPosition: {x: -0.027999997, y: -1.464, z: 0.4261}
  m_LocalScale: {x: 1, y: 1, z: 1}
  m_Children: []
  m_Father: {fileID: 3322082640740717016}
  m_RootOrder: 39
  m_LocalEulerAnglesHint: {x: 0, y: 0, z: 0}
--- !u!1 &3322082641233761305
GameObject:
  m_ObjectHideFlags: 0
  m_CorrespondingSourceObject: {fileID: 0}
  m_PrefabInstance: {fileID: 0}
  m_PrefabAsset: {fileID: 0}
  serializedVersion: 6
  m_Component:
  - component: {fileID: 3322082641233761304}
  - component: {fileID: 3322082641233761309}
  - component: {fileID: 3322082641233761310}
  - component: {fileID: 3322082641233761311}
  m_Layer: 8
  m_Name: ShowerCurtain_1
  m_TagString: SimObjPhysics
  m_Icon: {fileID: 0}
  m_NavMeshLayer: 0
  m_StaticEditorFlags: 4294967295
  m_IsActive: 1
--- !u!4 &3322082641233761304
Transform:
  m_ObjectHideFlags: 0
  m_CorrespondingSourceObject: {fileID: 0}
  m_PrefabInstance: {fileID: 0}
  m_PrefabAsset: {fileID: 0}
  m_GameObject: {fileID: 3322082641233761305}
  m_LocalRotation: {x: 0, y: 0, z: 0, w: 1}
  m_LocalPosition: {x: 0, y: 0, z: 0}
  m_LocalScale: {x: 1, y: 1, z: 1}
  m_Children:
  - {fileID: 3322082642219758053}
  m_Father: {fileID: 0}
  m_RootOrder: 0
  m_LocalEulerAnglesHint: {x: 0, y: 90, z: 0}
--- !u!54 &3322082641233761309
Rigidbody:
  m_ObjectHideFlags: 0
  m_CorrespondingSourceObject: {fileID: 0}
  m_PrefabInstance: {fileID: 0}
  m_PrefabAsset: {fileID: 0}
  m_GameObject: {fileID: 3322082641233761305}
  serializedVersion: 2
  m_Mass: 1
  m_Drag: 0
  m_AngularDrag: 0.05
  m_UseGravity: 1
  m_IsKinematic: 1
  m_Interpolate: 0
  m_Constraints: 0
  m_CollisionDetection: 0
--- !u!114 &3322082641233761310
MonoBehaviour:
  m_ObjectHideFlags: 0
  m_CorrespondingSourceObject: {fileID: 0}
  m_PrefabInstance: {fileID: 0}
  m_PrefabAsset: {fileID: 0}
  m_GameObject: {fileID: 3322082641233761305}
  m_Enabled: 1
  m_EditorHideFlags: 0
  m_Script: {fileID: 11500000, guid: b439f6e4ef5714ee2a3643acf37b7a9d, type: 3}
  m_Name: 
  m_EditorClassIdentifier: 
  objectID: 
<<<<<<< HEAD
=======
  assetID: ShowerCurtain_1
>>>>>>> 2f8dd9f9
  Type: 145
  PrimaryProperty: 1
  SecondaryProperties: 08000000
  BoundingBox: {fileID: 0}
  VisibilityPoints:
  - {fileID: 3322082640820076178}
  - {fileID: 3322082642602804906}
  - {fileID: 3322082640886435793}
  - {fileID: 3322082641296662845}
  - {fileID: 3322082641073607150}
  - {fileID: 3322082642758966185}
  - {fileID: 3322082641855045676}
  - {fileID: 3322082641946042447}
  - {fileID: 3322082641989154262}
  - {fileID: 3322082641687166736}
  - {fileID: 3322082641697137537}
  - {fileID: 3322082641301989501}
  - {fileID: 3322082641737064433}
  - {fileID: 3322082641961575800}
  - {fileID: 3322082640741065549}
  - {fileID: 3322082641620962609}
  - {fileID: 3322082642511912374}
  - {fileID: 3322082642209988188}
  - {fileID: 3322082641624226941}
  - {fileID: 3322082642386840233}
  - {fileID: 3322082641380471181}
  - {fileID: 3322082641800122282}
  - {fileID: 3322082641510734624}
  - {fileID: 3322082640954785058}
  - {fileID: 3322082642814890231}
  - {fileID: 3322082641905158132}
  - {fileID: 3322082641749331957}
  - {fileID: 3322082641128532508}
  - {fileID: 3322082642520217592}
  - {fileID: 3322082642536972352}
  - {fileID: 3322082642417270769}
  - {fileID: 3322082641392597995}
  - {fileID: 3322082641262191556}
  - {fileID: 3322082642227393300}
  - {fileID: 3322082640827967844}
  - {fileID: 3322082640714274248}
  - {fileID: 3322082642098514534}
  - {fileID: 3322082642799763164}
  - {fileID: 3322082641054493819}
  - {fileID: 3322082641166451954}
  - {fileID: 3322082642745927994}
  - {fileID: 3322082642582903035}
  - {fileID: 3322082642624808513}
  - {fileID: 3322082641055335658}
  - {fileID: 3322082642764107748}
  - {fileID: 3322082640868446335}
  - {fileID: 3322082641563007684}
  - {fileID: 3322082641980321017}
  ReceptacleTriggerBoxes: []
  debugIsVisible: 0
  debugIsInteractable: 0
  isInAgentHand: 0
  MyColliders:
  - {fileID: 3322082641274975524}
  HFdynamicfriction: 0
  HFstaticfriction: 0
  HFbounciness: 0
  HFrbdrag: 0
  HFrbangulardrag: 0
  salientMaterials: 
  MySpawnPoints: []
  CurrentTemperature: 0
  HowManySecondsUntilRoomTemp: 10
  inMotion: 0
  numSimObjHit: 0
  numFloorHit: 0
  numStructureHit: 0
  lastVelocity: 0
  IsReceptacle: 0
  IsPickupable: 0
  IsMoveable: 0
  isStatic: 0
  IsToggleable: 0
  IsOpenable: 0
  IsBreakable: 0
  IsFillable: 0
  IsDirtyable: 0
  IsCookable: 0
  IsSliceable: 0
  isHeatSource: 0
  isColdSource: 0
  ContainedObjectReferences: []
  CurrentlyContains: []
--- !u!114 &3322082641233761311
MonoBehaviour:
  m_ObjectHideFlags: 0
  m_CorrespondingSourceObject: {fileID: 0}
  m_PrefabInstance: {fileID: 0}
  m_PrefabAsset: {fileID: 0}
  m_GameObject: {fileID: 3322082641233761305}
  m_Enabled: 1
  m_EditorHideFlags: 0
  m_Script: {fileID: 11500000, guid: b9f742cdae0124730b5b59765384368a, type: 3}
  m_Name: 
  m_EditorClassIdentifier: 
  MovingParts:
  - {fileID: 3322082642219758054}
  openPositions:
  - {x: 1, y: 1, z: 5}
  closedPositions:
  - {x: 1, y: 1, z: 1}
  animationTime: 0.2
  triggerEnabled: 1
  currentOpenness: 1
  IgnoreTheseObjects: []
  isOpen: 0
  isCurrentlyResetting: 1
  movementType: 4
--- !u!1 &3322082641262191557
GameObject:
  m_ObjectHideFlags: 0
  m_CorrespondingSourceObject: {fileID: 0}
  m_PrefabInstance: {fileID: 0}
  m_PrefabAsset: {fileID: 0}
  serializedVersion: 6
  m_Component:
  - component: {fileID: 3322082641262191556}
  m_Layer: 8
  m_Name: vPoint (32)
  m_TagString: Untagged
  m_Icon: {fileID: 0}
  m_NavMeshLayer: 0
  m_StaticEditorFlags: 4294967295
  m_IsActive: 1
--- !u!4 &3322082641262191556
Transform:
  m_ObjectHideFlags: 0
  m_CorrespondingSourceObject: {fileID: 0}
  m_PrefabInstance: {fileID: 0}
  m_PrefabAsset: {fileID: 0}
  m_GameObject: {fileID: 3322082641262191557}
  m_LocalRotation: {x: -0, y: -0, z: -0, w: 1}
  m_LocalPosition: {x: -0.027999997, y: -1.464, z: 0.0382}
  m_LocalScale: {x: 1, y: 1, z: 1}
  m_Children: []
  m_Father: {fileID: 3322082640740717016}
  m_RootOrder: 32
  m_LocalEulerAnglesHint: {x: 0, y: 0, z: 0}
--- !u!1 &3322082641274975526
GameObject:
  m_ObjectHideFlags: 0
  m_CorrespondingSourceObject: {fileID: 0}
  m_PrefabInstance: {fileID: 0}
  m_PrefabAsset: {fileID: 0}
  serializedVersion: 6
  m_Component:
  - component: {fileID: 3322082641274975525}
  - component: {fileID: 3322082641274975524}
  m_Layer: 8
  m_Name: Col
  m_TagString: SimObjPhysics
  m_Icon: {fileID: 0}
  m_NavMeshLayer: 0
  m_StaticEditorFlags: 4294967295
  m_IsActive: 1
--- !u!4 &3322082641274975525
Transform:
  m_ObjectHideFlags: 0
  m_CorrespondingSourceObject: {fileID: 0}
  m_PrefabInstance: {fileID: 0}
  m_PrefabAsset: {fileID: 0}
  m_GameObject: {fileID: 3322082641274975526}
  m_LocalRotation: {x: -0, y: -0, z: -0.03580084, w: 0.99935895}
  m_LocalPosition: {x: 0.066, y: 0, z: 0}
  m_LocalScale: {x: 1, y: 1, z: 1}
  m_Children:
  - {fileID: 3322082641539791502}
  m_Father: {fileID: 3322082641670156147}
  m_RootOrder: 0
  m_LocalEulerAnglesHint: {x: 0, y: 0, z: -4.103}
--- !u!65 &3322082641274975524
BoxCollider:
  m_ObjectHideFlags: 0
  m_CorrespondingSourceObject: {fileID: 0}
  m_PrefabInstance: {fileID: 0}
  m_PrefabAsset: {fileID: 0}
  m_GameObject: {fileID: 3322082641274975526}
  m_Material: {fileID: 0}
  m_IsTrigger: 0
  m_Enabled: 1
  serializedVersion: 2
  m_Size: {x: 0.10039278, y: 1.8938084, z: 0.43401533}
  m_Center: {x: 0.009139883, y: -0.94564337, z: 0.21574661}
--- !u!1 &3322082641296662846
GameObject:
  m_ObjectHideFlags: 0
  m_CorrespondingSourceObject: {fileID: 0}
  m_PrefabInstance: {fileID: 0}
  m_PrefabAsset: {fileID: 0}
  serializedVersion: 6
  m_Component:
  - component: {fileID: 3322082641296662845}
  m_Layer: 8
  m_Name: vPoint (3)
  m_TagString: Untagged
  m_Icon: {fileID: 0}
  m_NavMeshLayer: 0
  m_StaticEditorFlags: 4294967295
  m_IsActive: 1
--- !u!4 &3322082641296662845
Transform:
  m_ObjectHideFlags: 0
  m_CorrespondingSourceObject: {fileID: 0}
  m_PrefabInstance: {fileID: 0}
  m_PrefabAsset: {fileID: 0}
  m_GameObject: {fileID: 3322082641296662846}
  m_LocalRotation: {x: -0, y: -0, z: -0, w: 1}
  m_LocalPosition: {x: 0.078999996, y: -0.051000003, z: 0.2262}
  m_LocalScale: {x: 1, y: 1, z: 1}
  m_Children: []
  m_Father: {fileID: 3322082640740717016}
  m_RootOrder: 3
  m_LocalEulerAnglesHint: {x: 0, y: 0, z: 0}
--- !u!1 &3322082641301989502
GameObject:
  m_ObjectHideFlags: 0
  m_CorrespondingSourceObject: {fileID: 0}
  m_PrefabInstance: {fileID: 0}
  m_PrefabAsset: {fileID: 0}
  serializedVersion: 6
  m_Component:
  - component: {fileID: 3322082641301989501}
  m_Layer: 8
  m_Name: vPoint (11)
  m_TagString: Untagged
  m_Icon: {fileID: 0}
  m_NavMeshLayer: 0
  m_StaticEditorFlags: 4294967295
  m_IsActive: 1
--- !u!4 &3322082641301989501
Transform:
  m_ObjectHideFlags: 0
  m_CorrespondingSourceObject: {fileID: 0}
  m_PrefabInstance: {fileID: 0}
  m_PrefabAsset: {fileID: 0}
  m_GameObject: {fileID: 3322082641301989502}
  m_LocalRotation: {x: -0, y: -0, z: -0, w: 1}
  m_LocalPosition: {x: 0.049000025, y: -0.39499998, z: 0.22620001}
  m_LocalScale: {x: 1, y: 1, z: 1}
  m_Children: []
  m_Father: {fileID: 3322082640740717016}
  m_RootOrder: 11
  m_LocalEulerAnglesHint: {x: 0, y: 0, z: 0}
--- !u!1 &3322082641380471182
GameObject:
  m_ObjectHideFlags: 0
  m_CorrespondingSourceObject: {fileID: 0}
  m_PrefabInstance: {fileID: 0}
  m_PrefabAsset: {fileID: 0}
  serializedVersion: 6
  m_Component:
  - component: {fileID: 3322082641380471181}
  m_Layer: 8
  m_Name: vPoint (20)
  m_TagString: Untagged
  m_Icon: {fileID: 0}
  m_NavMeshLayer: 0
  m_StaticEditorFlags: 4294967295
  m_IsActive: 1
--- !u!4 &3322082641380471181
Transform:
  m_ObjectHideFlags: 0
  m_CorrespondingSourceObject: {fileID: 0}
  m_PrefabInstance: {fileID: 0}
  m_PrefabAsset: {fileID: 0}
  m_GameObject: {fileID: 3322082641380471182}
  m_LocalRotation: {x: -0, y: -0, z: -0, w: 1}
  m_LocalPosition: {x: 0.027999997, y: -0.742, z: 0.29610005}
  m_LocalScale: {x: 1, y: 1, z: 1}
  m_Children: []
  m_Father: {fileID: 3322082640740717016}
  m_RootOrder: 20
  m_LocalEulerAnglesHint: {x: 0, y: 0, z: 0}
--- !u!1 &3322082641392597988
GameObject:
  m_ObjectHideFlags: 0
  m_CorrespondingSourceObject: {fileID: 0}
  m_PrefabInstance: {fileID: 0}
  m_PrefabAsset: {fileID: 0}
  serializedVersion: 6
  m_Component:
  - component: {fileID: 3322082641392597995}
  m_Layer: 8
  m_Name: vPoint (31)
  m_TagString: Untagged
  m_Icon: {fileID: 0}
  m_NavMeshLayer: 0
  m_StaticEditorFlags: 4294967295
  m_IsActive: 1
--- !u!4 &3322082641392597995
Transform:
  m_ObjectHideFlags: 0
  m_CorrespondingSourceObject: {fileID: 0}
  m_PrefabInstance: {fileID: 0}
  m_PrefabAsset: {fileID: 0}
  m_GameObject: {fileID: 3322082641392597988}
  m_LocalRotation: {x: -0, y: -0, z: -0, w: 1}
  m_LocalPosition: {x: -0.007000029, y: -1.133, z: 0.4261}
  m_LocalScale: {x: 1, y: 1, z: 1}
  m_Children: []
  m_Father: {fileID: 3322082640740717016}
  m_RootOrder: 31
  m_LocalEulerAnglesHint: {x: 0, y: 0, z: 0}
--- !u!1 &3322082641510734625
GameObject:
  m_ObjectHideFlags: 0
  m_CorrespondingSourceObject: {fileID: 0}
  m_PrefabInstance: {fileID: 0}
  m_PrefabAsset: {fileID: 0}
  serializedVersion: 6
  m_Component:
  - component: {fileID: 3322082641510734624}
  m_Layer: 8
  m_Name: vPoint (22)
  m_TagString: Untagged
  m_Icon: {fileID: 0}
  m_NavMeshLayer: 0
  m_StaticEditorFlags: 4294967295
  m_IsActive: 1
--- !u!4 &3322082641510734624
Transform:
  m_ObjectHideFlags: 0
  m_CorrespondingSourceObject: {fileID: 0}
  m_PrefabInstance: {fileID: 0}
  m_PrefabAsset: {fileID: 0}
  m_GameObject: {fileID: 3322082641510734625}
  m_LocalRotation: {x: -0, y: -0, z: -0, w: 1}
  m_LocalPosition: {x: 0.027999997, y: -0.742, z: 0.38600004}
  m_LocalScale: {x: 1, y: 1, z: 1}
  m_Children: []
  m_Father: {fileID: 3322082640740717016}
  m_RootOrder: 22
  m_LocalEulerAnglesHint: {x: 0, y: 0, z: 0}
--- !u!1 &3322082641539791503
GameObject:
  m_ObjectHideFlags: 0
  m_CorrespondingSourceObject: {fileID: 0}
  m_PrefabInstance: {fileID: 0}
  m_PrefabAsset: {fileID: 0}
  serializedVersion: 6
  m_Component:
  - component: {fileID: 3322082641539791502}
  - component: {fileID: 3322082641539791500}
  - component: {fileID: 3322082641539791501}
  m_Layer: 0
  m_Name: rbCol
  m_TagString: Untagged
  m_Icon: {fileID: 0}
  m_NavMeshLayer: 0
  m_StaticEditorFlags: 4294967295
  m_IsActive: 1
--- !u!4 &3322082641539791502
Transform:
  m_ObjectHideFlags: 0
  m_CorrespondingSourceObject: {fileID: 0}
  m_PrefabInstance: {fileID: 0}
  m_PrefabAsset: {fileID: 0}
  m_GameObject: {fileID: 3322082641539791503}
  m_LocalRotation: {x: -0, y: -0, z: -0, w: 1}
  m_LocalPosition: {x: -0.00000002312651, y: 0.000000114121704, z: -0.000000007450581}
  m_LocalScale: {x: 0.9999999, y: 0.9999999, z: 1}
  m_Children: []
  m_Father: {fileID: 3322082641274975525}
  m_RootOrder: 0
  m_LocalEulerAnglesHint: {x: 0, y: 0, z: -4.103}
--- !u!65 &3322082641539791500
BoxCollider:
  m_ObjectHideFlags: 0
  m_CorrespondingSourceObject: {fileID: 0}
  m_PrefabInstance: {fileID: 0}
  m_PrefabAsset: {fileID: 0}
  m_GameObject: {fileID: 3322082641539791503}
  m_Material: {fileID: 0}
  m_IsTrigger: 0
  m_Enabled: 1
  serializedVersion: 2
  m_Size: {x: 0.10039278, y: 1.8938084, z: 0.43401533}
  m_Center: {x: 0.009139883, y: -0.94564337, z: 0.21574661}
--- !u!54 &3322082641539791501
Rigidbody:
  m_ObjectHideFlags: 0
  m_CorrespondingSourceObject: {fileID: 0}
  m_PrefabInstance: {fileID: 0}
  m_PrefabAsset: {fileID: 0}
  m_GameObject: {fileID: 3322082641539791503}
  serializedVersion: 2
  m_Mass: 1
  m_Drag: 0
  m_AngularDrag: 0.05
  m_UseGravity: 1
  m_IsKinematic: 1
  m_Interpolate: 0
  m_Constraints: 0
  m_CollisionDetection: 0
--- !u!1 &3322082641563007685
GameObject:
  m_ObjectHideFlags: 0
  m_CorrespondingSourceObject: {fileID: 0}
  m_PrefabInstance: {fileID: 0}
  m_PrefabAsset: {fileID: 0}
  serializedVersion: 6
  m_Component:
  - component: {fileID: 3322082641563007684}
  m_Layer: 8
  m_Name: vPoint (46)
  m_TagString: Untagged
  m_Icon: {fileID: 0}
  m_NavMeshLayer: 0
  m_StaticEditorFlags: 4294967295
  m_IsActive: 1
--- !u!4 &3322082641563007684
Transform:
  m_ObjectHideFlags: 0
  m_CorrespondingSourceObject: {fileID: 0}
  m_PrefabInstance: {fileID: 0}
  m_PrefabAsset: {fileID: 0}
  m_GameObject: {fileID: 3322082641563007685}
  m_LocalRotation: {x: -0, y: -0, z: -0, w: 1}
  m_LocalPosition: {x: -0.06300002, y: -1.838, z: 0.38600004}
  m_LocalScale: {x: 1, y: 1, z: 1}
  m_Children: []
  m_Father: {fileID: 3322082640740717016}
  m_RootOrder: 46
  m_LocalEulerAnglesHint: {x: 0, y: 0, z: 0}
--- !u!1 &3322082641620962610
GameObject:
  m_ObjectHideFlags: 0
  m_CorrespondingSourceObject: {fileID: 0}
  m_PrefabInstance: {fileID: 0}
  m_PrefabAsset: {fileID: 0}
  serializedVersion: 6
  m_Component:
  - component: {fileID: 3322082641620962609}
  m_Layer: 8
  m_Name: vPoint (15)
  m_TagString: Untagged
  m_Icon: {fileID: 0}
  m_NavMeshLayer: 0
  m_StaticEditorFlags: 4294967295
  m_IsActive: 1
--- !u!4 &3322082641620962609
Transform:
  m_ObjectHideFlags: 0
  m_CorrespondingSourceObject: {fileID: 0}
  m_PrefabInstance: {fileID: 0}
  m_PrefabAsset: {fileID: 0}
  m_GameObject: {fileID: 3322082641620962610}
  m_LocalRotation: {x: -0, y: -0, z: -0, w: 1}
  m_LocalPosition: {x: 0.049000025, y: -0.39499998, z: 0.4261}
  m_LocalScale: {x: 1, y: 1, z: 1}
  m_Children: []
  m_Father: {fileID: 3322082640740717016}
  m_RootOrder: 15
  m_LocalEulerAnglesHint: {x: 0, y: 0, z: 0}
--- !u!1 &3322082641624226942
GameObject:
  m_ObjectHideFlags: 0
  m_CorrespondingSourceObject: {fileID: 0}
  m_PrefabInstance: {fileID: 0}
  m_PrefabAsset: {fileID: 0}
  serializedVersion: 6
  m_Component:
  - component: {fileID: 3322082641624226941}
  m_Layer: 8
  m_Name: vPoint (18)
  m_TagString: Untagged
  m_Icon: {fileID: 0}
  m_NavMeshLayer: 0
  m_StaticEditorFlags: 4294967295
  m_IsActive: 1
--- !u!4 &3322082641624226941
Transform:
  m_ObjectHideFlags: 0
  m_CorrespondingSourceObject: {fileID: 0}
  m_PrefabInstance: {fileID: 0}
  m_PrefabAsset: {fileID: 0}
  m_GameObject: {fileID: 3322082641624226942}
  m_LocalRotation: {x: -0, y: -0, z: -0, w: 1}
  m_LocalPosition: {x: 0.027999997, y: -0.742, z: 0.1585}
  m_LocalScale: {x: 1, y: 1, z: 1}
  m_Children: []
  m_Father: {fileID: 3322082640740717016}
  m_RootOrder: 18
  m_LocalEulerAnglesHint: {x: 0, y: 0, z: 0}
--- !u!1 &3322082641670156108
GameObject:
  m_ObjectHideFlags: 0
  m_CorrespondingSourceObject: {fileID: 0}
  m_PrefabInstance: {fileID: 0}
  m_PrefabAsset: {fileID: 0}
  serializedVersion: 6
  m_Component:
  - component: {fileID: 3322082641670156147}
  m_Layer: 8
  m_Name: Colliders
  m_TagString: Untagged
  m_Icon: {fileID: 0}
  m_NavMeshLayer: 0
  m_StaticEditorFlags: 4294967295
  m_IsActive: 1
--- !u!4 &3322082641670156147
Transform:
  m_ObjectHideFlags: 0
  m_CorrespondingSourceObject: {fileID: 0}
  m_PrefabInstance: {fileID: 0}
  m_PrefabAsset: {fileID: 0}
  m_GameObject: {fileID: 3322082641670156108}
  m_LocalRotation: {x: 0, y: 0, z: 0, w: 1}
  m_LocalPosition: {x: -0.0841, y: 0.0044, z: 0}
  m_LocalScale: {x: 1, y: 1, z: 1}
  m_Children:
  - {fileID: 3322082641274975525}
  m_Father: {fileID: 3322082642219758053}
  m_RootOrder: 2
  m_LocalEulerAnglesHint: {x: 0, y: 0, z: 0}
--- !u!1 &3322082641687166737
GameObject:
  m_ObjectHideFlags: 0
  m_CorrespondingSourceObject: {fileID: 0}
  m_PrefabInstance: {fileID: 0}
  m_PrefabAsset: {fileID: 0}
  serializedVersion: 6
  m_Component:
  - component: {fileID: 3322082641687166736}
  m_Layer: 8
  m_Name: vPoint (9)
  m_TagString: Untagged
  m_Icon: {fileID: 0}
  m_NavMeshLayer: 0
  m_StaticEditorFlags: 4294967295
  m_IsActive: 1
--- !u!4 &3322082641687166736
Transform:
  m_ObjectHideFlags: 0
  m_CorrespondingSourceObject: {fileID: 0}
  m_PrefabInstance: {fileID: 0}
  m_PrefabAsset: {fileID: 0}
  m_GameObject: {fileID: 3322082641687166737}
  m_LocalRotation: {x: -0, y: -0, z: -0, w: 1}
  m_LocalPosition: {x: 0.049000025, y: -0.39499998, z: 0.0875}
  m_LocalScale: {x: 1, y: 1, z: 1}
  m_Children: []
  m_Father: {fileID: 3322082640740717016}
  m_RootOrder: 9
  m_LocalEulerAnglesHint: {x: 0, y: 0, z: 0}
--- !u!1 &3322082641697137538
GameObject:
  m_ObjectHideFlags: 0
  m_CorrespondingSourceObject: {fileID: 0}
  m_PrefabInstance: {fileID: 0}
  m_PrefabAsset: {fileID: 0}
  serializedVersion: 6
  m_Component:
  - component: {fileID: 3322082641697137537}
  m_Layer: 8
  m_Name: vPoint (10)
  m_TagString: Untagged
  m_Icon: {fileID: 0}
  m_NavMeshLayer: 0
  m_StaticEditorFlags: 4294967295
  m_IsActive: 1
--- !u!4 &3322082641697137537
Transform:
  m_ObjectHideFlags: 0
  m_CorrespondingSourceObject: {fileID: 0}
  m_PrefabInstance: {fileID: 0}
  m_PrefabAsset: {fileID: 0}
  m_GameObject: {fileID: 3322082641697137538}
  m_LocalRotation: {x: -0, y: -0, z: -0, w: 1}
  m_LocalPosition: {x: 0.049, y: -0.395, z: 0.1585}
  m_LocalScale: {x: 1, y: 1, z: 1}
  m_Children: []
  m_Father: {fileID: 3322082640740717016}
  m_RootOrder: 10
  m_LocalEulerAnglesHint: {x: 0, y: 0, z: 0}
--- !u!1 &3322082641737064434
GameObject:
  m_ObjectHideFlags: 0
  m_CorrespondingSourceObject: {fileID: 0}
  m_PrefabInstance: {fileID: 0}
  m_PrefabAsset: {fileID: 0}
  serializedVersion: 6
  m_Component:
  - component: {fileID: 3322082641737064433}
  m_Layer: 8
  m_Name: vPoint (12)
  m_TagString: Untagged
  m_Icon: {fileID: 0}
  m_NavMeshLayer: 0
  m_StaticEditorFlags: 4294967295
  m_IsActive: 1
--- !u!4 &3322082641737064433
Transform:
  m_ObjectHideFlags: 0
  m_CorrespondingSourceObject: {fileID: 0}
  m_PrefabInstance: {fileID: 0}
  m_PrefabAsset: {fileID: 0}
  m_GameObject: {fileID: 3322082641737064434}
  m_LocalRotation: {x: -0, y: -0, z: -0, w: 1}
  m_LocalPosition: {x: 0.049000025, y: -0.39499998, z: 0.29610002}
  m_LocalScale: {x: 1, y: 1, z: 1}
  m_Children: []
  m_Father: {fileID: 3322082640740717016}
  m_RootOrder: 12
  m_LocalEulerAnglesHint: {x: 0, y: 0, z: 0}
--- !u!1 &3322082641749331958
GameObject:
  m_ObjectHideFlags: 0
  m_CorrespondingSourceObject: {fileID: 0}
  m_PrefabInstance: {fileID: 0}
  m_PrefabAsset: {fileID: 0}
  serializedVersion: 6
  m_Component:
  - component: {fileID: 3322082641749331957}
  m_Layer: 8
  m_Name: vPoint (26)
  m_TagString: Untagged
  m_Icon: {fileID: 0}
  m_NavMeshLayer: 0
  m_StaticEditorFlags: 4294967295
  m_IsActive: 1
--- !u!4 &3322082641749331957
Transform:
  m_ObjectHideFlags: 0
  m_CorrespondingSourceObject: {fileID: 0}
  m_PrefabInstance: {fileID: 0}
  m_PrefabAsset: {fileID: 0}
  m_GameObject: {fileID: 3322082641749331958}
  m_LocalRotation: {x: -0, y: -0, z: -0, w: 1}
  m_LocalPosition: {x: -0.007000029, y: -1.133, z: 0.1585}
  m_LocalScale: {x: 1, y: 1, z: 1}
  m_Children: []
  m_Father: {fileID: 3322082640740717016}
  m_RootOrder: 26
  m_LocalEulerAnglesHint: {x: 0, y: 0, z: 0}
--- !u!1 &3322082641800122283
GameObject:
  m_ObjectHideFlags: 0
  m_CorrespondingSourceObject: {fileID: 0}
  m_PrefabInstance: {fileID: 0}
  m_PrefabAsset: {fileID: 0}
  serializedVersion: 6
  m_Component:
  - component: {fileID: 3322082641800122282}
  m_Layer: 8
  m_Name: vPoint (21)
  m_TagString: Untagged
  m_Icon: {fileID: 0}
  m_NavMeshLayer: 0
  m_StaticEditorFlags: 4294967295
  m_IsActive: 1
--- !u!4 &3322082641800122282
Transform:
  m_ObjectHideFlags: 0
  m_CorrespondingSourceObject: {fileID: 0}
  m_PrefabInstance: {fileID: 0}
  m_PrefabAsset: {fileID: 0}
  m_GameObject: {fileID: 3322082641800122283}
  m_LocalRotation: {x: -0, y: -0, z: -0, w: 1}
  m_LocalPosition: {x: 0.027999997, y: -0.742, z: 0.3427}
  m_LocalScale: {x: 1, y: 1, z: 1}
  m_Children: []
  m_Father: {fileID: 3322082640740717016}
  m_RootOrder: 21
  m_LocalEulerAnglesHint: {x: 0, y: 0, z: 0}
--- !u!1 &3322082641855045677
GameObject:
  m_ObjectHideFlags: 0
  m_CorrespondingSourceObject: {fileID: 0}
  m_PrefabInstance: {fileID: 0}
  m_PrefabAsset: {fileID: 0}
  serializedVersion: 6
  m_Component:
  - component: {fileID: 3322082641855045676}
  m_Layer: 8
  m_Name: vPoint (6)
  m_TagString: Untagged
  m_Icon: {fileID: 0}
  m_NavMeshLayer: 0
  m_StaticEditorFlags: 4294967295
  m_IsActive: 1
--- !u!4 &3322082641855045676
Transform:
  m_ObjectHideFlags: 0
  m_CorrespondingSourceObject: {fileID: 0}
  m_PrefabInstance: {fileID: 0}
  m_PrefabAsset: {fileID: 0}
  m_GameObject: {fileID: 3322082641855045677}
  m_LocalRotation: {x: -0, y: -0, z: -0, w: 1}
  m_LocalPosition: {x: 0.079, y: -0.051, z: 0.386}
  m_LocalScale: {x: 1, y: 1, z: 1}
  m_Children: []
  m_Father: {fileID: 3322082640740717016}
  m_RootOrder: 6
  m_LocalEulerAnglesHint: {x: 0, y: 0, z: 0}
--- !u!1 &3322082641905158133
GameObject:
  m_ObjectHideFlags: 0
  m_CorrespondingSourceObject: {fileID: 0}
  m_PrefabInstance: {fileID: 0}
  m_PrefabAsset: {fileID: 0}
  serializedVersion: 6
  m_Component:
  - component: {fileID: 3322082641905158132}
  m_Layer: 8
  m_Name: vPoint (25)
  m_TagString: Untagged
  m_Icon: {fileID: 0}
  m_NavMeshLayer: 0
  m_StaticEditorFlags: 4294967295
  m_IsActive: 1
--- !u!4 &3322082641905158132
Transform:
  m_ObjectHideFlags: 0
  m_CorrespondingSourceObject: {fileID: 0}
  m_PrefabInstance: {fileID: 0}
  m_PrefabAsset: {fileID: 0}
  m_GameObject: {fileID: 3322082641905158133}
  m_LocalRotation: {x: -0, y: -0, z: -0, w: 1}
  m_LocalPosition: {x: -0.007000029, y: -1.133, z: 0.0875}
  m_LocalScale: {x: 1, y: 1, z: 1}
  m_Children: []
  m_Father: {fileID: 3322082640740717016}
  m_RootOrder: 25
  m_LocalEulerAnglesHint: {x: 0, y: 0, z: 0}
--- !u!1 &3322082641946042440
GameObject:
  m_ObjectHideFlags: 0
  m_CorrespondingSourceObject: {fileID: 0}
  m_PrefabInstance: {fileID: 0}
  m_PrefabAsset: {fileID: 0}
  serializedVersion: 6
  m_Component:
  - component: {fileID: 3322082641946042447}
  m_Layer: 8
  m_Name: vPoint (7)
  m_TagString: Untagged
  m_Icon: {fileID: 0}
  m_NavMeshLayer: 0
  m_StaticEditorFlags: 4294967295
  m_IsActive: 1
--- !u!4 &3322082641946042447
Transform:
  m_ObjectHideFlags: 0
  m_CorrespondingSourceObject: {fileID: 0}
  m_PrefabInstance: {fileID: 0}
  m_PrefabAsset: {fileID: 0}
  m_GameObject: {fileID: 3322082641946042440}
  m_LocalRotation: {x: -0, y: -0, z: -0, w: 1}
  m_LocalPosition: {x: 0.078999996, y: -0.051000003, z: 0.4261}
  m_LocalScale: {x: 1, y: 1, z: 1}
  m_Children: []
  m_Father: {fileID: 3322082640740717016}
  m_RootOrder: 7
  m_LocalEulerAnglesHint: {x: 0, y: 0, z: 0}
--- !u!1 &3322082641961575801
GameObject:
  m_ObjectHideFlags: 0
  m_CorrespondingSourceObject: {fileID: 0}
  m_PrefabInstance: {fileID: 0}
  m_PrefabAsset: {fileID: 0}
  serializedVersion: 6
  m_Component:
  - component: {fileID: 3322082641961575800}
  m_Layer: 8
  m_Name: vPoint (13)
  m_TagString: Untagged
  m_Icon: {fileID: 0}
  m_NavMeshLayer: 0
  m_StaticEditorFlags: 4294967295
  m_IsActive: 1
--- !u!4 &3322082641961575800
Transform:
  m_ObjectHideFlags: 0
  m_CorrespondingSourceObject: {fileID: 0}
  m_PrefabInstance: {fileID: 0}
  m_PrefabAsset: {fileID: 0}
  m_GameObject: {fileID: 3322082641961575801}
  m_LocalRotation: {x: -0, y: -0, z: -0, w: 1}
  m_LocalPosition: {x: 0.049000025, y: -0.39499998, z: 0.3427}
  m_LocalScale: {x: 1, y: 1, z: 1}
  m_Children: []
  m_Father: {fileID: 3322082640740717016}
  m_RootOrder: 13
  m_LocalEulerAnglesHint: {x: 0, y: 0, z: 0}
--- !u!1 &3322082641980321018
GameObject:
  m_ObjectHideFlags: 0
  m_CorrespondingSourceObject: {fileID: 0}
  m_PrefabInstance: {fileID: 0}
  m_PrefabAsset: {fileID: 0}
  serializedVersion: 6
  m_Component:
  - component: {fileID: 3322082641980321017}
  m_Layer: 8
  m_Name: vPoint (47)
  m_TagString: Untagged
  m_Icon: {fileID: 0}
  m_NavMeshLayer: 0
  m_StaticEditorFlags: 4294967295
  m_IsActive: 1
--- !u!4 &3322082641980321017
Transform:
  m_ObjectHideFlags: 0
  m_CorrespondingSourceObject: {fileID: 0}
  m_PrefabInstance: {fileID: 0}
  m_PrefabAsset: {fileID: 0}
  m_GameObject: {fileID: 3322082641980321018}
  m_LocalRotation: {x: -0, y: -0, z: -0, w: 1}
  m_LocalPosition: {x: -0.063, y: -1.838, z: 0.4261}
  m_LocalScale: {x: 1, y: 1, z: 1}
  m_Children: []
  m_Father: {fileID: 3322082640740717016}
  m_RootOrder: 47
  m_LocalEulerAnglesHint: {x: 0, y: 0, z: 0}
--- !u!1 &3322082641989154263
GameObject:
  m_ObjectHideFlags: 0
  m_CorrespondingSourceObject: {fileID: 0}
  m_PrefabInstance: {fileID: 0}
  m_PrefabAsset: {fileID: 0}
  serializedVersion: 6
  m_Component:
  - component: {fileID: 3322082641989154262}
  m_Layer: 8
  m_Name: vPoint (8)
  m_TagString: Untagged
  m_Icon: {fileID: 0}
  m_NavMeshLayer: 0
  m_StaticEditorFlags: 4294967295
  m_IsActive: 1
--- !u!4 &3322082641989154262
Transform:
  m_ObjectHideFlags: 0
  m_CorrespondingSourceObject: {fileID: 0}
  m_PrefabInstance: {fileID: 0}
  m_PrefabAsset: {fileID: 0}
  m_GameObject: {fileID: 3322082641989154263}
  m_LocalRotation: {x: -0, y: -0, z: -0, w: 1}
  m_LocalPosition: {x: 0.049000025, y: -0.39499998, z: 0.0382}
  m_LocalScale: {x: 1, y: 1, z: 1}
  m_Children: []
  m_Father: {fileID: 3322082640740717016}
  m_RootOrder: 8
  m_LocalEulerAnglesHint: {x: 0, y: 0, z: 0}
--- !u!1 &3322082642098514535
GameObject:
  m_ObjectHideFlags: 0
  m_CorrespondingSourceObject: {fileID: 0}
  m_PrefabInstance: {fileID: 0}
  m_PrefabAsset: {fileID: 0}
  serializedVersion: 6
  m_Component:
  - component: {fileID: 3322082642098514534}
  m_Layer: 8
  m_Name: vPoint (36)
  m_TagString: Untagged
  m_Icon: {fileID: 0}
  m_NavMeshLayer: 0
  m_StaticEditorFlags: 4294967295
  m_IsActive: 1
--- !u!4 &3322082642098514534
Transform:
  m_ObjectHideFlags: 0
  m_CorrespondingSourceObject: {fileID: 0}
  m_PrefabInstance: {fileID: 0}
  m_PrefabAsset: {fileID: 0}
  m_GameObject: {fileID: 3322082642098514535}
  m_LocalRotation: {x: -0, y: -0, z: -0, w: 1}
  m_LocalPosition: {x: -0.027999997, y: -1.464, z: 0.29610005}
  m_LocalScale: {x: 1, y: 1, z: 1}
  m_Children: []
  m_Father: {fileID: 3322082640740717016}
  m_RootOrder: 36
  m_LocalEulerAnglesHint: {x: 0, y: 0, z: 0}
--- !u!1 &3322082642209988189
GameObject:
  m_ObjectHideFlags: 0
  m_CorrespondingSourceObject: {fileID: 0}
  m_PrefabInstance: {fileID: 0}
  m_PrefabAsset: {fileID: 0}
  serializedVersion: 6
  m_Component:
  - component: {fileID: 3322082642209988188}
  m_Layer: 8
  m_Name: vPoint (17)
  m_TagString: Untagged
  m_Icon: {fileID: 0}
  m_NavMeshLayer: 0
  m_StaticEditorFlags: 4294967295
  m_IsActive: 1
--- !u!4 &3322082642209988188
Transform:
  m_ObjectHideFlags: 0
  m_CorrespondingSourceObject: {fileID: 0}
  m_PrefabInstance: {fileID: 0}
  m_PrefabAsset: {fileID: 0}
  m_GameObject: {fileID: 3322082642209988189}
  m_LocalRotation: {x: -0, y: -0, z: -0, w: 1}
  m_LocalPosition: {x: 0.027999997, y: -0.742, z: 0.0875}
  m_LocalScale: {x: 1, y: 1, z: 1}
  m_Children: []
  m_Father: {fileID: 3322082640740717016}
  m_RootOrder: 17
  m_LocalEulerAnglesHint: {x: 0, y: 0, z: 0}
--- !u!1 &3322082642219758054
GameObject:
  m_ObjectHideFlags: 0
  m_CorrespondingSourceObject: {fileID: 0}
  m_PrefabInstance: {fileID: 0}
  m_PrefabAsset: {fileID: 0}
  serializedVersion: 6
  m_Component:
  - component: {fileID: 3322082642219758053}
  m_Layer: 8
  m_Name: Curtain
  m_TagString: Untagged
  m_Icon: {fileID: 0}
  m_NavMeshLayer: 0
  m_StaticEditorFlags: 4294967295
  m_IsActive: 1
--- !u!4 &3322082642219758053
Transform:
  m_ObjectHideFlags: 0
  m_CorrespondingSourceObject: {fileID: 0}
  m_PrefabInstance: {fileID: 0}
  m_PrefabAsset: {fileID: 0}
  m_GameObject: {fileID: 3322082642219758054}
  m_LocalRotation: {x: 0, y: 0.7071068, z: 0, w: 0.7071068}
  m_LocalPosition: {x: 0, y: 0, z: 0}
  m_LocalScale: {x: 1.0000002, y: 1, z: 1.0000002}
  m_Children:
  - {fileID: 3320700120730048835}
  - {fileID: 6824245316055831109}
  - {fileID: 3322082641670156147}
  - {fileID: 3322082640740717016}
  m_Father: {fileID: 3322082641233761304}
  m_RootOrder: 0
  m_LocalEulerAnglesHint: {x: 0, y: 90, z: 0}
--- !u!1 &3322082642227393301
GameObject:
  m_ObjectHideFlags: 0
  m_CorrespondingSourceObject: {fileID: 0}
  m_PrefabInstance: {fileID: 0}
  m_PrefabAsset: {fileID: 0}
  serializedVersion: 6
  m_Component:
  - component: {fileID: 3322082642227393300}
  m_Layer: 8
  m_Name: vPoint (33)
  m_TagString: Untagged
  m_Icon: {fileID: 0}
  m_NavMeshLayer: 0
  m_StaticEditorFlags: 4294967295
  m_IsActive: 1
--- !u!4 &3322082642227393300
Transform:
  m_ObjectHideFlags: 0
  m_CorrespondingSourceObject: {fileID: 0}
  m_PrefabInstance: {fileID: 0}
  m_PrefabAsset: {fileID: 0}
  m_GameObject: {fileID: 3322082642227393301}
  m_LocalRotation: {x: -0, y: -0, z: -0, w: 1}
  m_LocalPosition: {x: -0.027999997, y: -1.464, z: 0.0875}
  m_LocalScale: {x: 1, y: 1, z: 1}
  m_Children: []
  m_Father: {fileID: 3322082640740717016}
  m_RootOrder: 33
  m_LocalEulerAnglesHint: {x: 0, y: 0, z: 0}
--- !u!1 &3322082642386840234
GameObject:
  m_ObjectHideFlags: 0
  m_CorrespondingSourceObject: {fileID: 0}
  m_PrefabInstance: {fileID: 0}
  m_PrefabAsset: {fileID: 0}
  serializedVersion: 6
  m_Component:
  - component: {fileID: 3322082642386840233}
  m_Layer: 8
  m_Name: vPoint (19)
  m_TagString: Untagged
  m_Icon: {fileID: 0}
  m_NavMeshLayer: 0
  m_StaticEditorFlags: 4294967295
  m_IsActive: 1
--- !u!4 &3322082642386840233
Transform:
  m_ObjectHideFlags: 0
  m_CorrespondingSourceObject: {fileID: 0}
  m_PrefabInstance: {fileID: 0}
  m_PrefabAsset: {fileID: 0}
  m_GameObject: {fileID: 3322082642386840234}
  m_LocalRotation: {x: -0, y: -0, z: -0, w: 1}
  m_LocalPosition: {x: 0.027999997, y: -0.742, z: 0.22620001}
  m_LocalScale: {x: 1, y: 1, z: 1}
  m_Children: []
  m_Father: {fileID: 3322082640740717016}
  m_RootOrder: 19
  m_LocalEulerAnglesHint: {x: 0, y: 0, z: 0}
--- !u!1 &3322082642417270770
GameObject:
  m_ObjectHideFlags: 0
  m_CorrespondingSourceObject: {fileID: 0}
  m_PrefabInstance: {fileID: 0}
  m_PrefabAsset: {fileID: 0}
  serializedVersion: 6
  m_Component:
  - component: {fileID: 3322082642417270769}
  m_Layer: 8
  m_Name: vPoint (30)
  m_TagString: Untagged
  m_Icon: {fileID: 0}
  m_NavMeshLayer: 0
  m_StaticEditorFlags: 4294967295
  m_IsActive: 1
--- !u!4 &3322082642417270769
Transform:
  m_ObjectHideFlags: 0
  m_CorrespondingSourceObject: {fileID: 0}
  m_PrefabInstance: {fileID: 0}
  m_PrefabAsset: {fileID: 0}
  m_GameObject: {fileID: 3322082642417270770}
  m_LocalRotation: {x: -0, y: -0, z: -0, w: 1}
  m_LocalPosition: {x: -0.007000029, y: -1.133, z: 0.38600004}
  m_LocalScale: {x: 1, y: 1, z: 1}
  m_Children: []
  m_Father: {fileID: 3322082640740717016}
  m_RootOrder: 30
  m_LocalEulerAnglesHint: {x: 0, y: 0, z: 0}
--- !u!1 &3322082642511912375
GameObject:
  m_ObjectHideFlags: 0
  m_CorrespondingSourceObject: {fileID: 0}
  m_PrefabInstance: {fileID: 0}
  m_PrefabAsset: {fileID: 0}
  serializedVersion: 6
  m_Component:
  - component: {fileID: 3322082642511912374}
  m_Layer: 8
  m_Name: vPoint (16)
  m_TagString: Untagged
  m_Icon: {fileID: 0}
  m_NavMeshLayer: 0
  m_StaticEditorFlags: 4294967295
  m_IsActive: 1
--- !u!4 &3322082642511912374
Transform:
  m_ObjectHideFlags: 0
  m_CorrespondingSourceObject: {fileID: 0}
  m_PrefabInstance: {fileID: 0}
  m_PrefabAsset: {fileID: 0}
  m_GameObject: {fileID: 3322082642511912375}
  m_LocalRotation: {x: -0, y: -0, z: -0, w: 1}
  m_LocalPosition: {x: 0.028, y: -0.742, z: 0.0382}
  m_LocalScale: {x: 1, y: 1, z: 1}
  m_Children: []
  m_Father: {fileID: 3322082640740717016}
  m_RootOrder: 16
  m_LocalEulerAnglesHint: {x: 0, y: 0, z: 0}
--- !u!1 &3322082642520217593
GameObject:
  m_ObjectHideFlags: 0
  m_CorrespondingSourceObject: {fileID: 0}
  m_PrefabInstance: {fileID: 0}
  m_PrefabAsset: {fileID: 0}
  serializedVersion: 6
  m_Component:
  - component: {fileID: 3322082642520217592}
  m_Layer: 8
  m_Name: vPoint (28)
  m_TagString: Untagged
  m_Icon: {fileID: 0}
  m_NavMeshLayer: 0
  m_StaticEditorFlags: 4294967295
  m_IsActive: 1
--- !u!4 &3322082642520217592
Transform:
  m_ObjectHideFlags: 0
  m_CorrespondingSourceObject: {fileID: 0}
  m_PrefabInstance: {fileID: 0}
  m_PrefabAsset: {fileID: 0}
  m_GameObject: {fileID: 3322082642520217593}
  m_LocalRotation: {x: -0, y: -0, z: -0, w: 1}
  m_LocalPosition: {x: -0.007000029, y: -1.133, z: 0.29610005}
  m_LocalScale: {x: 1, y: 1, z: 1}
  m_Children: []
  m_Father: {fileID: 3322082640740717016}
  m_RootOrder: 28
  m_LocalEulerAnglesHint: {x: 0, y: 0, z: 0}
--- !u!1 &3322082642536972353
GameObject:
  m_ObjectHideFlags: 0
  m_CorrespondingSourceObject: {fileID: 0}
  m_PrefabInstance: {fileID: 0}
  m_PrefabAsset: {fileID: 0}
  serializedVersion: 6
  m_Component:
  - component: {fileID: 3322082642536972352}
  m_Layer: 8
  m_Name: vPoint (29)
  m_TagString: Untagged
  m_Icon: {fileID: 0}
  m_NavMeshLayer: 0
  m_StaticEditorFlags: 4294967295
  m_IsActive: 1
--- !u!4 &3322082642536972352
Transform:
  m_ObjectHideFlags: 0
  m_CorrespondingSourceObject: {fileID: 0}
  m_PrefabInstance: {fileID: 0}
  m_PrefabAsset: {fileID: 0}
  m_GameObject: {fileID: 3322082642536972353}
  m_LocalRotation: {x: -0, y: -0, z: -0, w: 1}
  m_LocalPosition: {x: -0.007000029, y: -1.133, z: 0.3427}
  m_LocalScale: {x: 1, y: 1, z: 1}
  m_Children: []
  m_Father: {fileID: 3322082640740717016}
  m_RootOrder: 29
  m_LocalEulerAnglesHint: {x: 0, y: 0, z: 0}
--- !u!1 &3322082642582903028
GameObject:
  m_ObjectHideFlags: 0
  m_CorrespondingSourceObject: {fileID: 0}
  m_PrefabInstance: {fileID: 0}
  m_PrefabAsset: {fileID: 0}
  serializedVersion: 6
  m_Component:
  - component: {fileID: 3322082642582903035}
  m_Layer: 8
  m_Name: vPoint (41)
  m_TagString: Untagged
  m_Icon: {fileID: 0}
  m_NavMeshLayer: 0
  m_StaticEditorFlags: 4294967295
  m_IsActive: 1
--- !u!4 &3322082642582903035
Transform:
  m_ObjectHideFlags: 0
  m_CorrespondingSourceObject: {fileID: 0}
  m_PrefabInstance: {fileID: 0}
  m_PrefabAsset: {fileID: 0}
  m_GameObject: {fileID: 3322082642582903028}
  m_LocalRotation: {x: -0, y: -0, z: -0, w: 1}
  m_LocalPosition: {x: -0.06300002, y: -1.838, z: 0.0875}
  m_LocalScale: {x: 1, y: 1, z: 1}
  m_Children: []
  m_Father: {fileID: 3322082640740717016}
  m_RootOrder: 41
  m_LocalEulerAnglesHint: {x: 0, y: 0, z: 0}
--- !u!1 &3322082642602804907
GameObject:
  m_ObjectHideFlags: 0
  m_CorrespondingSourceObject: {fileID: 0}
  m_PrefabInstance: {fileID: 0}
  m_PrefabAsset: {fileID: 0}
  serializedVersion: 6
  m_Component:
  - component: {fileID: 3322082642602804906}
  m_Layer: 8
  m_Name: vPoint (1)
  m_TagString: Untagged
  m_Icon: {fileID: 0}
  m_NavMeshLayer: 0
  m_StaticEditorFlags: 4294967295
  m_IsActive: 1
--- !u!4 &3322082642602804906
Transform:
  m_ObjectHideFlags: 0
  m_CorrespondingSourceObject: {fileID: 0}
  m_PrefabInstance: {fileID: 0}
  m_PrefabAsset: {fileID: 0}
  m_GameObject: {fileID: 3322082642602804907}
  m_LocalRotation: {x: -0, y: -0, z: -0, w: 1}
  m_LocalPosition: {x: 0.078999996, y: -0.051000003, z: 0.0875}
  m_LocalScale: {x: 1, y: 1, z: 1}
  m_Children: []
  m_Father: {fileID: 3322082640740717016}
  m_RootOrder: 1
  m_LocalEulerAnglesHint: {x: 0, y: 0, z: 0}
--- !u!1 &3322082642624808514
GameObject:
  m_ObjectHideFlags: 0
  m_CorrespondingSourceObject: {fileID: 0}
  m_PrefabInstance: {fileID: 0}
  m_PrefabAsset: {fileID: 0}
  serializedVersion: 6
  m_Component:
  - component: {fileID: 3322082642624808513}
  m_Layer: 8
  m_Name: vPoint (42)
  m_TagString: Untagged
  m_Icon: {fileID: 0}
  m_NavMeshLayer: 0
  m_StaticEditorFlags: 4294967295
  m_IsActive: 1
--- !u!4 &3322082642624808513
Transform:
  m_ObjectHideFlags: 0
  m_CorrespondingSourceObject: {fileID: 0}
  m_PrefabInstance: {fileID: 0}
  m_PrefabAsset: {fileID: 0}
  m_GameObject: {fileID: 3322082642624808514}
  m_LocalRotation: {x: -0, y: -0, z: -0, w: 1}
  m_LocalPosition: {x: -0.06300002, y: -1.838, z: 0.1585}
  m_LocalScale: {x: 1, y: 1, z: 1}
  m_Children: []
  m_Father: {fileID: 3322082640740717016}
  m_RootOrder: 42
  m_LocalEulerAnglesHint: {x: 0, y: 0, z: 0}
--- !u!1 &3322082642745927995
GameObject:
  m_ObjectHideFlags: 0
  m_CorrespondingSourceObject: {fileID: 0}
  m_PrefabInstance: {fileID: 0}
  m_PrefabAsset: {fileID: 0}
  serializedVersion: 6
  m_Component:
  - component: {fileID: 3322082642745927994}
  m_Layer: 8
  m_Name: vPoint (40)
  m_TagString: Untagged
  m_Icon: {fileID: 0}
  m_NavMeshLayer: 0
  m_StaticEditorFlags: 4294967295
  m_IsActive: 1
--- !u!4 &3322082642745927994
Transform:
  m_ObjectHideFlags: 0
  m_CorrespondingSourceObject: {fileID: 0}
  m_PrefabInstance: {fileID: 0}
  m_PrefabAsset: {fileID: 0}
  m_GameObject: {fileID: 3322082642745927995}
  m_LocalRotation: {x: -0, y: -0, z: -0, w: 1}
  m_LocalPosition: {x: -0.06300002, y: -1.838, z: 0.0382}
  m_LocalScale: {x: 1, y: 1, z: 1}
  m_Children: []
  m_Father: {fileID: 3322082640740717016}
  m_RootOrder: 40
  m_LocalEulerAnglesHint: {x: 0, y: 0, z: 0}
--- !u!1 &3322082642758966186
GameObject:
  m_ObjectHideFlags: 0
  m_CorrespondingSourceObject: {fileID: 0}
  m_PrefabInstance: {fileID: 0}
  m_PrefabAsset: {fileID: 0}
  serializedVersion: 6
  m_Component:
  - component: {fileID: 3322082642758966185}
  m_Layer: 8
  m_Name: vPoint (5)
  m_TagString: Untagged
  m_Icon: {fileID: 0}
  m_NavMeshLayer: 0
  m_StaticEditorFlags: 4294967295
  m_IsActive: 1
--- !u!4 &3322082642758966185
Transform:
  m_ObjectHideFlags: 0
  m_CorrespondingSourceObject: {fileID: 0}
  m_PrefabInstance: {fileID: 0}
  m_PrefabAsset: {fileID: 0}
  m_GameObject: {fileID: 3322082642758966186}
  m_LocalRotation: {x: -0, y: -0, z: -0, w: 1}
  m_LocalPosition: {x: 0.078999996, y: -0.051000003, z: 0.3427}
  m_LocalScale: {x: 1, y: 1, z: 1}
  m_Children: []
  m_Father: {fileID: 3322082640740717016}
  m_RootOrder: 5
  m_LocalEulerAnglesHint: {x: 0, y: 0, z: 0}
--- !u!1 &3322082642764107749
GameObject:
  m_ObjectHideFlags: 0
  m_CorrespondingSourceObject: {fileID: 0}
  m_PrefabInstance: {fileID: 0}
  m_PrefabAsset: {fileID: 0}
  serializedVersion: 6
  m_Component:
  - component: {fileID: 3322082642764107748}
  m_Layer: 8
  m_Name: vPoint (44)
  m_TagString: Untagged
  m_Icon: {fileID: 0}
  m_NavMeshLayer: 0
  m_StaticEditorFlags: 4294967295
  m_IsActive: 1
--- !u!4 &3322082642764107748
Transform:
  m_ObjectHideFlags: 0
  m_CorrespondingSourceObject: {fileID: 0}
  m_PrefabInstance: {fileID: 0}
  m_PrefabAsset: {fileID: 0}
  m_GameObject: {fileID: 3322082642764107749}
  m_LocalRotation: {x: -0, y: -0, z: -0, w: 1}
  m_LocalPosition: {x: -0.06300002, y: -1.838, z: 0.29610005}
  m_LocalScale: {x: 1, y: 1, z: 1}
  m_Children: []
  m_Father: {fileID: 3322082640740717016}
  m_RootOrder: 44
  m_LocalEulerAnglesHint: {x: 0, y: 0, z: 0}
--- !u!1 &3322082642799763165
GameObject:
  m_ObjectHideFlags: 0
  m_CorrespondingSourceObject: {fileID: 0}
  m_PrefabInstance: {fileID: 0}
  m_PrefabAsset: {fileID: 0}
  serializedVersion: 6
  m_Component:
  - component: {fileID: 3322082642799763164}
  m_Layer: 8
  m_Name: vPoint (37)
  m_TagString: Untagged
  m_Icon: {fileID: 0}
  m_NavMeshLayer: 0
  m_StaticEditorFlags: 4294967295
  m_IsActive: 1
--- !u!4 &3322082642799763164
Transform:
  m_ObjectHideFlags: 0
  m_CorrespondingSourceObject: {fileID: 0}
  m_PrefabInstance: {fileID: 0}
  m_PrefabAsset: {fileID: 0}
  m_GameObject: {fileID: 3322082642799763165}
  m_LocalRotation: {x: -0, y: -0, z: -0, w: 1}
  m_LocalPosition: {x: -0.027999997, y: -1.464, z: 0.3427}
  m_LocalScale: {x: 1, y: 1, z: 1}
  m_Children: []
  m_Father: {fileID: 3322082640740717016}
  m_RootOrder: 37
  m_LocalEulerAnglesHint: {x: 0, y: 0, z: 0}
--- !u!1 &3322082642814890224
GameObject:
  m_ObjectHideFlags: 0
  m_CorrespondingSourceObject: {fileID: 0}
  m_PrefabInstance: {fileID: 0}
  m_PrefabAsset: {fileID: 0}
  serializedVersion: 6
  m_Component:
  - component: {fileID: 3322082642814890231}
  m_Layer: 8
  m_Name: vPoint (24)
  m_TagString: Untagged
  m_Icon: {fileID: 0}
  m_NavMeshLayer: 0
  m_StaticEditorFlags: 4294967295
  m_IsActive: 1
--- !u!4 &3322082642814890231
Transform:
  m_ObjectHideFlags: 0
  m_CorrespondingSourceObject: {fileID: 0}
  m_PrefabInstance: {fileID: 0}
  m_PrefabAsset: {fileID: 0}
  m_GameObject: {fileID: 3322082642814890224}
  m_LocalRotation: {x: -0, y: -0, z: -0, w: 1}
  m_LocalPosition: {x: -0.007, y: -1.133, z: 0.0382}
  m_LocalScale: {x: 1, y: 1, z: 1}
  m_Children: []
  m_Father: {fileID: 3322082640740717016}
  m_RootOrder: 24
  m_LocalEulerAnglesHint: {x: 0, y: 0, z: 0}
--- !u!1 &6824245316055831106
GameObject:
  m_ObjectHideFlags: 0
  m_CorrespondingSourceObject: {fileID: 0}
  m_PrefabInstance: {fileID: 0}
  m_PrefabAsset: {fileID: 0}
  serializedVersion: 6
  m_Component:
  - component: {fileID: 6824245316055831109}
  - component: {fileID: 6824245316055831111}
  - component: {fileID: 6824245316055831108}
  m_Layer: 8
  m_Name: Mesh
  m_TagString: Structure
  m_Icon: {fileID: 0}
  m_NavMeshLayer: 0
  m_StaticEditorFlags: 4294967295
  m_IsActive: 1
--- !u!4 &6824245316055831109
Transform:
  m_ObjectHideFlags: 0
  m_CorrespondingSourceObject: {fileID: 0}
  m_PrefabInstance: {fileID: 0}
  m_PrefabAsset: {fileID: 0}
  m_GameObject: {fileID: 6824245316055831106}
  m_LocalRotation: {x: -0, y: -0, z: -0, w: 1}
  m_LocalPosition: {x: -0.0841, y: -0.0236, z: 0.076}
  m_LocalScale: {x: 1, y: 1, z: 1}
  m_Children: []
  m_Father: {fileID: 3322082642219758053}
  m_RootOrder: 1
  m_LocalEulerAnglesHint: {x: 0, y: 0, z: 0}
--- !u!33 &6824245316055831111
MeshFilter:
  m_ObjectHideFlags: 0
  m_CorrespondingSourceObject: {fileID: 0}
  m_PrefabInstance: {fileID: 0}
  m_PrefabAsset: {fileID: 0}
  m_GameObject: {fileID: 6824245316055831106}
  m_Mesh: {fileID: 4300032, guid: 09b3e34764e91be46b609693247bcf9c, type: 3}
--- !u!23 &6824245316055831108
MeshRenderer:
  m_ObjectHideFlags: 0
  m_CorrespondingSourceObject: {fileID: 0}
  m_PrefabInstance: {fileID: 0}
  m_PrefabAsset: {fileID: 0}
  m_GameObject: {fileID: 6824245316055831106}
  m_Enabled: 1
  m_CastShadows: 1
  m_ReceiveShadows: 1
  m_DynamicOccludee: 1
  m_MotionVectors: 1
  m_LightProbeUsage: 1
  m_ReflectionProbeUsage: 1
  m_RayTracingMode: 2
  m_RenderingLayerMask: 1
  m_RendererPriority: 0
  m_Materials:
  - {fileID: 2100000, guid: be9d13bb687dd684b816ed574384806e, type: 2}
  - {fileID: 2100000, guid: 78e29f0be2ea94c038e78317ec5b1e50, type: 2}
  m_StaticBatchInfo:
    firstSubMesh: 0
    subMeshCount: 0
  m_StaticBatchRoot: {fileID: 0}
  m_ProbeAnchor: {fileID: 0}
  m_LightProbeVolumeOverride: {fileID: 0}
  m_ScaleInLightmap: 1
  m_ReceiveGI: 1
  m_PreserveUVs: 0
  m_IgnoreNormalsForChartDetection: 0
  m_ImportantGI: 0
  m_StitchLightmapSeams: 0
  m_SelectedEditorRenderState: 3
  m_MinimumChartSize: 4
  m_AutoUVMaxDistance: 0.5
  m_AutoUVMaxAngle: 89
  m_LightmapParameters: {fileID: 0}
  m_SortingLayerID: 0
  m_SortingLayer: 0
  m_SortingOrder: 0
--- !u!1001 &3322082642206324523
PrefabInstance:
  m_ObjectHideFlags: 0
  serializedVersion: 2
  m_Modification:
    m_TransformParent: {fileID: 3322082642219758053}
    m_Modifications:
    - target: {fileID: 1346712558394084, guid: fe91cb3602a754920b10df0f196b17c2, type: 3}
      propertyPath: m_Name
      value: HighFrictionTrigger
      objectReference: {fileID: 0}
    - target: {fileID: 4248124881432168, guid: fe91cb3602a754920b10df0f196b17c2, type: 3}
      propertyPath: m_RootOrder
      value: 0
      objectReference: {fileID: 0}
    - target: {fileID: 4248124881432168, guid: fe91cb3602a754920b10df0f196b17c2, type: 3}
      propertyPath: m_LocalPosition.x
      value: -0.0181
      objectReference: {fileID: 0}
    - target: {fileID: 4248124881432168, guid: fe91cb3602a754920b10df0f196b17c2, type: 3}
      propertyPath: m_LocalPosition.y
      value: 0.0044
      objectReference: {fileID: 0}
    - target: {fileID: 4248124881432168, guid: fe91cb3602a754920b10df0f196b17c2, type: 3}
      propertyPath: m_LocalPosition.z
      value: 0
      objectReference: {fileID: 0}
    - target: {fileID: 4248124881432168, guid: fe91cb3602a754920b10df0f196b17c2, type: 3}
      propertyPath: m_LocalRotation.w
      value: 0.99935895
      objectReference: {fileID: 0}
    - target: {fileID: 4248124881432168, guid: fe91cb3602a754920b10df0f196b17c2, type: 3}
      propertyPath: m_LocalRotation.x
      value: -0
      objectReference: {fileID: 0}
    - target: {fileID: 4248124881432168, guid: fe91cb3602a754920b10df0f196b17c2, type: 3}
      propertyPath: m_LocalRotation.y
      value: -0
      objectReference: {fileID: 0}
    - target: {fileID: 4248124881432168, guid: fe91cb3602a754920b10df0f196b17c2, type: 3}
      propertyPath: m_LocalRotation.z
      value: -0.03580084
      objectReference: {fileID: 0}
    - target: {fileID: 4248124881432168, guid: fe91cb3602a754920b10df0f196b17c2, type: 3}
      propertyPath: m_LocalEulerAnglesHint.x
      value: 0
      objectReference: {fileID: 0}
    - target: {fileID: 4248124881432168, guid: fe91cb3602a754920b10df0f196b17c2, type: 3}
      propertyPath: m_LocalEulerAnglesHint.y
      value: 0
      objectReference: {fileID: 0}
    - target: {fileID: 4248124881432168, guid: fe91cb3602a754920b10df0f196b17c2, type: 3}
      propertyPath: m_LocalEulerAnglesHint.z
      value: -4.103
      objectReference: {fileID: 0}
    - target: {fileID: 65085643419159498, guid: fe91cb3602a754920b10df0f196b17c2,
        type: 3}
      propertyPath: m_Size.x
      value: 0.23631558
      objectReference: {fileID: 0}
    - target: {fileID: 65085643419159498, guid: fe91cb3602a754920b10df0f196b17c2,
        type: 3}
      propertyPath: m_Size.y
      value: 1.8938165
      objectReference: {fileID: 0}
    - target: {fileID: 65085643419159498, guid: fe91cb3602a754920b10df0f196b17c2,
        type: 3}
      propertyPath: m_Size.z
      value: 0.43401533
      objectReference: {fileID: 0}
    - target: {fileID: 65085643419159498, guid: fe91cb3602a754920b10df0f196b17c2,
        type: 3}
      propertyPath: m_Center.x
      value: -0.0019333082
      objectReference: {fileID: 0}
    - target: {fileID: 65085643419159498, guid: fe91cb3602a754920b10df0f196b17c2,
        type: 3}
      propertyPath: m_Center.y
      value: -0.9456475
      objectReference: {fileID: 0}
    - target: {fileID: 65085643419159498, guid: fe91cb3602a754920b10df0f196b17c2,
        type: 3}
      propertyPath: m_Center.z
      value: 0.21574661
      objectReference: {fileID: 0}
    - target: {fileID: 65085643419159498, guid: fe91cb3602a754920b10df0f196b17c2,
        type: 3}
      propertyPath: m_IsTrigger
      value: 0
      objectReference: {fileID: 0}
    m_RemovedComponents: []
  m_SourcePrefab: {fileID: 100100000, guid: fe91cb3602a754920b10df0f196b17c2, type: 3}
--- !u!4 &3320700120730048835 stripped
Transform:
  m_CorrespondingSourceObject: {fileID: 4248124881432168, guid: fe91cb3602a754920b10df0f196b17c2,
    type: 3}
  m_PrefabInstance: {fileID: 3322082642206324523}
  m_PrefabAsset: {fileID: 0}<|MERGE_RESOLUTION|>--- conflicted
+++ resolved
@@ -54,7 +54,7 @@
   m_PrefabAsset: {fileID: 0}
   m_GameObject: {fileID: 3322082640740717017}
   m_LocalRotation: {x: 0, y: 0, z: 0, w: 1}
-  m_LocalPosition: {x: -0.0841, y: 0.0044, z: 0}
+  m_LocalPosition: {x: 0, y: 0, z: 0}
   m_LocalScale: {x: 1, y: 1, z: 1}
   m_Children:
   - {fileID: 3322082640820076178}
@@ -464,14 +464,14 @@
   m_PrefabInstance: {fileID: 0}
   m_PrefabAsset: {fileID: 0}
   m_GameObject: {fileID: 3322082641233761305}
-  m_LocalRotation: {x: 0, y: 0, z: 0, w: 1}
-  m_LocalPosition: {x: 0, y: 0, z: 0}
+  m_LocalRotation: {x: -0, y: -0, z: -0, w: 1}
+  m_LocalPosition: {x: -0.88699996, y: 2.196096, z: -0.1692118}
   m_LocalScale: {x: 1, y: 1, z: 1}
   m_Children:
   - {fileID: 3322082642219758053}
   m_Father: {fileID: 0}
   m_RootOrder: 0
-  m_LocalEulerAnglesHint: {x: 0, y: 90, z: 0}
+  m_LocalEulerAnglesHint: {x: 0, y: 0, z: 0}
 --- !u!54 &3322082641233761309
 Rigidbody:
   m_ObjectHideFlags: 0
@@ -501,10 +501,7 @@
   m_Name: 
   m_EditorClassIdentifier: 
   objectID: 
-<<<<<<< HEAD
-=======
   assetID: ShowerCurtain_1
->>>>>>> 2f8dd9f9
   Type: 145
   PrimaryProperty: 1
   SecondaryProperties: 08000000
@@ -1018,7 +1015,7 @@
   m_PrefabAsset: {fileID: 0}
   m_GameObject: {fileID: 3322082641670156108}
   m_LocalRotation: {x: 0, y: 0, z: 0, w: 1}
-  m_LocalPosition: {x: -0.0841, y: 0.0044, z: 0}
+  m_LocalPosition: {x: 0, y: 0, z: 0}
   m_LocalScale: {x: 1, y: 1, z: 1}
   m_Children:
   - {fileID: 3322082641274975525}
@@ -1438,9 +1435,9 @@
   m_PrefabInstance: {fileID: 0}
   m_PrefabAsset: {fileID: 0}
   m_GameObject: {fileID: 3322082642219758054}
-  m_LocalRotation: {x: 0, y: 0.7071068, z: 0, w: 0.7071068}
-  m_LocalPosition: {x: 0, y: 0, z: 0}
-  m_LocalScale: {x: 1.0000002, y: 1, z: 1.0000002}
+  m_LocalRotation: {x: 0, y: 0, z: 0, w: 1}
+  m_LocalPosition: {x: 0, y: 0.028, z: -0.076}
+  m_LocalScale: {x: 1, y: 1, z: 1}
   m_Children:
   - {fileID: 3320700120730048835}
   - {fileID: 6824245316055831109}
@@ -1448,7 +1445,7 @@
   - {fileID: 3322082640740717016}
   m_Father: {fileID: 3322082641233761304}
   m_RootOrder: 0
-  m_LocalEulerAnglesHint: {x: 0, y: 90, z: 0}
+  m_LocalEulerAnglesHint: {x: 0, y: 0, z: 0}
 --- !u!1 &3322082642227393301
 GameObject:
   m_ObjectHideFlags: 0
@@ -1895,7 +1892,7 @@
   m_PrefabAsset: {fileID: 0}
   m_GameObject: {fileID: 6824245316055831106}
   m_LocalRotation: {x: -0, y: -0, z: -0, w: 1}
-  m_LocalPosition: {x: -0.0841, y: -0.0236, z: 0.076}
+  m_LocalPosition: {x: 0, y: -0.028, z: 0.076}
   m_LocalScale: {x: 1, y: 1, z: 1}
   m_Children: []
   m_Father: {fileID: 3322082642219758053}
@@ -1966,11 +1963,11 @@
       objectReference: {fileID: 0}
     - target: {fileID: 4248124881432168, guid: fe91cb3602a754920b10df0f196b17c2, type: 3}
       propertyPath: m_LocalPosition.x
-      value: -0.0181
+      value: 0.066
       objectReference: {fileID: 0}
     - target: {fileID: 4248124881432168, guid: fe91cb3602a754920b10df0f196b17c2, type: 3}
       propertyPath: m_LocalPosition.y
-      value: 0.0044
+      value: 0
       objectReference: {fileID: 0}
     - target: {fileID: 4248124881432168, guid: fe91cb3602a754920b10df0f196b17c2, type: 3}
       propertyPath: m_LocalPosition.z
