--- conflicted
+++ resolved
@@ -24,9 +24,9 @@
   m_PrefabInstance: {fileID: 0}
   m_PrefabAsset: {fileID: 0}
   m_GameObject: {fileID: 175558509}
-  m_LocalRotation: {x: -0, y: 0.7071068, z: -0, w: 0.7071068}
-  m_LocalPosition: {x: 0.6950005, y: 0.35800013, z: 1.0060009}
-  m_LocalScale: {x: 1.0000021, y: 1, z: 1.0000021}
+  m_LocalRotation: {x: -0, y: -0.7071068, z: -0, w: 0.7071068}
+  m_LocalPosition: {x: -0.6950005, y: 0.35800013, z: -1.0060009}
+  m_LocalScale: {x: 1.0000019, y: 1, z: 1.0000019}
   m_Children: []
   m_Father: {fileID: 1447308514}
   m_RootOrder: 3
@@ -68,9 +68,9 @@
   m_PrefabInstance: {fileID: 0}
   m_PrefabAsset: {fileID: 0}
   m_GameObject: {fileID: 200978449}
-  m_LocalRotation: {x: -0, y: 0.7071068, z: -0, w: 0.7071068}
-  m_LocalPosition: {x: 0.016999915, y: 0.50600004, z: -1.0210013}
-  m_LocalScale: {x: 1.0000021, y: 1, z: 1.0000021}
+  m_LocalRotation: {x: -0, y: -0.7071068, z: -0, w: 0.7071068}
+  m_LocalPosition: {x: -0.016999915, y: 0.50600004, z: 1.0210013}
+  m_LocalScale: {x: 1.0000019, y: 1, z: 1.0000019}
   m_Children: []
   m_Father: {fileID: 1447308514}
   m_RootOrder: 5
@@ -112,9 +112,9 @@
   m_PrefabInstance: {fileID: 0}
   m_PrefabAsset: {fileID: 0}
   m_GameObject: {fileID: 480121594}
-  m_LocalRotation: {x: -0, y: 0.7071068, z: -0, w: 0.7071068}
-  m_LocalPosition: {x: -0.666001, y: 0.35800013, z: 1.0060008}
-  m_LocalScale: {x: 1.0000021, y: 1, z: 1.0000021}
+  m_LocalRotation: {x: -0, y: -0.7071068, z: -0, w: 0.7071068}
+  m_LocalPosition: {x: 0.666001, y: 0.35800013, z: -1.0060008}
+  m_LocalScale: {x: 1.0000019, y: 1, z: 1.0000019}
   m_Children: []
   m_Father: {fileID: 1447308514}
   m_RootOrder: 4
@@ -156,9 +156,9 @@
   m_PrefabInstance: {fileID: 0}
   m_PrefabAsset: {fileID: 0}
   m_GameObject: {fileID: 633400174}
-  m_LocalRotation: {x: -0, y: 0.7071068, z: -0, w: 0.7071068}
-  m_LocalPosition: {x: -0.66920084, y: 0.358, z: -1.0220014}
-  m_LocalScale: {x: 1.0000021, y: 1, z: 1.0000021}
+  m_LocalRotation: {x: -0, y: -0.7071068, z: -0, w: 0.7071068}
+  m_LocalPosition: {x: 0.66920084, y: 0.358, z: 1.0220014}
+  m_LocalScale: {x: 1.0000019, y: 1, z: 1.0000019}
   m_Children: []
   m_Father: {fileID: 1447308514}
   m_RootOrder: 1
@@ -200,9 +200,9 @@
   m_PrefabInstance: {fileID: 0}
   m_PrefabAsset: {fileID: 0}
   m_GameObject: {fileID: 1220699178}
-  m_LocalRotation: {x: -0, y: 0.7071068, z: -0, w: 0.7071068}
-  m_LocalPosition: {x: -0.002, y: 0.36688, z: 0.041}
-  m_LocalScale: {x: 0.97295135, y: 1.025, z: 1.0500022}
+  m_LocalRotation: {x: -0, y: -0.7071068, z: -0, w: 0.7071068}
+  m_LocalPosition: {x: 0.002, y: 0.36688, z: -0.041}
+  m_LocalScale: {x: 0.9729511, y: 1.025, z: 1.050002}
   m_Children: []
   m_Father: {fileID: 2067133024}
   m_RootOrder: 0
@@ -243,7 +243,7 @@
   m_PrefabInstance: {fileID: 0}
   m_PrefabAsset: {fileID: 0}
   m_GameObject: {fileID: 1447308513}
-  m_LocalRotation: {x: 0, y: 0, z: 0, w: 1}
+  m_LocalRotation: {x: -0, y: -0, z: -0, w: 1}
   m_LocalPosition: {x: 0, y: 0, z: 0}
   m_LocalScale: {x: 1, y: 1, z: 1}
   m_Children:
@@ -280,9 +280,9 @@
   m_PrefabInstance: {fileID: 0}
   m_PrefabAsset: {fileID: 0}
   m_GameObject: {fileID: 1507705352}
-  m_LocalRotation: {x: -0, y: 0.7071068, z: -0, w: 0.7071068}
-  m_LocalPosition: {x: 0.69500065, y: 0.35800013, z: -1.0220013}
-  m_LocalScale: {x: 1.0000021, y: 1, z: 1.0000021}
+  m_LocalRotation: {x: -0, y: -0.7071068, z: -0, w: 0.7071068}
+  m_LocalPosition: {x: -0.69500065, y: 0.35800013, z: 1.0220013}
+  m_LocalScale: {x: 1.0000019, y: 1, z: 1.0000019}
   m_Children: []
   m_Father: {fileID: 1447308514}
   m_RootOrder: 2
@@ -324,9 +324,9 @@
   m_PrefabInstance: {fileID: 0}
   m_PrefabAsset: {fileID: 0}
   m_GameObject: {fileID: 1728825698}
-  m_LocalRotation: {x: -0, y: 0.7071068, z: -0, w: 0.7071068}
-  m_LocalPosition: {x: 0.014999822, y: 0.338, z: 0.07099974}
-  m_LocalScale: {x: 1.0000021, y: 1, z: 1.0000021}
+  m_LocalRotation: {x: -0, y: -0.7071068, z: -0, w: 0.7071068}
+  m_LocalPosition: {x: -0.014999822, y: 0.338, z: -0.07099974}
+  m_LocalScale: {x: 1.0000019, y: 1, z: 1.0000019}
   m_Children: []
   m_Father: {fileID: 1447308514}
   m_RootOrder: 0
@@ -367,7 +367,7 @@
   m_PrefabInstance: {fileID: 0}
   m_PrefabAsset: {fileID: 0}
   m_GameObject: {fileID: 2067133023}
-  m_LocalRotation: {x: 0, y: 0, z: 0, w: 1}
+  m_LocalRotation: {x: -0, y: -0, z: -0, w: 1}
   m_LocalPosition: {x: 0, y: 0, z: 0}
   m_LocalScale: {x: 1, y: 1, z: 1}
   m_Children:
@@ -479,7 +479,7 @@
   m_PrefabInstance: {fileID: 0}
   m_PrefabAsset: {fileID: 0}
   m_GameObject: {fileID: 297525934404969043}
-  m_LocalRotation: {x: -0, y: 1, z: -0, w: 0}
+  m_LocalRotation: {x: -0, y: -0, z: -0, w: 1}
   m_LocalPosition: {x: 0, y: 0, z: 0}
   m_LocalScale: {x: 1, y: 1, z: 1}
   m_Children:
@@ -560,9 +560,9 @@
   m_PrefabInstance: {fileID: 0}
   m_PrefabAsset: {fileID: 0}
   m_GameObject: {fileID: 2624833702843287180}
-  m_LocalRotation: {x: -0, y: 0.7071068, z: -0, w: 0.7071068}
-  m_LocalPosition: {x: -0.680001, y: 0.5519999, z: 1.0180006}
-  m_LocalScale: {x: 1.0000021, y: 1, z: 1.0000021}
+  m_LocalRotation: {x: -0, y: -0.7071068, z: -0, w: 0.7071068}
+  m_LocalPosition: {x: 0.680001, y: 0.5519999, z: -1.0180006}
+  m_LocalScale: {x: 1.0000019, y: 1, z: 1.0000019}
   m_Children: []
   m_Father: {fileID: 2624833702953784637}
   m_RootOrder: 19
@@ -591,9 +591,9 @@
   m_PrefabInstance: {fileID: 0}
   m_PrefabAsset: {fileID: 0}
   m_GameObject: {fileID: 2624833702856671862}
-  m_LocalRotation: {x: -0, y: 0.7071068, z: -0, w: 0.7071068}
-  m_LocalPosition: {x: 0.6950005, y: 0.35800013, z: 1.0060009}
-  m_LocalScale: {x: 1.0000021, y: 1, z: 1.0000021}
+  m_LocalRotation: {x: -0, y: -0.7071068, z: -0, w: 0.7071068}
+  m_LocalPosition: {x: -0.6950005, y: 0.35800013, z: -1.0060009}
+  m_LocalScale: {x: 1.0000019, y: 1, z: 1.0000019}
   m_Children: []
   m_Father: {fileID: 2624833703694765187}
   m_RootOrder: 3
@@ -634,9 +634,9 @@
   m_PrefabInstance: {fileID: 0}
   m_PrefabAsset: {fileID: 0}
   m_GameObject: {fileID: 2624833702859578342}
-  m_LocalRotation: {x: -0, y: 0.7071068, z: -0, w: 0.7071068}
-  m_LocalPosition: {x: 0.5990005, y: 0.33100018, z: -0.0020003617}
-  m_LocalScale: {x: 1.0000021, y: 1, z: 1.0000021}
+  m_LocalRotation: {x: -0, y: -0.7071068, z: -0, w: 0.7071068}
+  m_LocalPosition: {x: -0.5990005, y: 0.33100018, z: 0.0020003617}
+  m_LocalScale: {x: 1.0000019, y: 1, z: 1.0000019}
   m_Children: []
   m_Father: {fileID: 2624833702953784637}
   m_RootOrder: 7
@@ -718,9 +718,9 @@
   m_PrefabInstance: {fileID: 0}
   m_PrefabAsset: {fileID: 0}
   m_GameObject: {fileID: 2624833703008960492}
-  m_LocalRotation: {x: -0, y: 0.7071068, z: -0, w: 0.7071068}
-  m_LocalPosition: {x: -0.6730008, y: 0.69, z: -1.0200014}
-  m_LocalScale: {x: 1.0000021, y: 1, z: 1.0000021}
+  m_LocalRotation: {x: -0, y: -0.7071068, z: -0, w: 0.7071068}
+  m_LocalPosition: {x: 0.6730008, y: 0.69, z: 1.0200014}
+  m_LocalScale: {x: 1.0000019, y: 1, z: 1.0000019}
   m_Children: []
   m_Father: {fileID: 2624833702953784637}
   m_RootOrder: 15
@@ -748,9 +748,9 @@
   m_PrefabInstance: {fileID: 0}
   m_PrefabAsset: {fileID: 0}
   m_GameObject: {fileID: 2624833703118992651}
-  m_LocalRotation: {x: -0, y: 0.7071068, z: -0, w: 0.7071068}
-  m_LocalPosition: {x: -0.5910008, y: 0.33100018, z: -0.94800115}
-  m_LocalScale: {x: 1.0000021, y: 1, z: 1.0000021}
+  m_LocalRotation: {x: -0, y: -0.7071068, z: -0, w: 0.7071068}
+  m_LocalPosition: {x: 0.5910008, y: 0.33100018, z: 0.94800115}
+  m_LocalScale: {x: 1.0000019, y: 1, z: 1.0000019}
   m_Children: []
   m_Father: {fileID: 2624833702953784637}
   m_RootOrder: 14
@@ -778,9 +778,9 @@
   m_PrefabInstance: {fileID: 0}
   m_PrefabAsset: {fileID: 0}
   m_GameObject: {fileID: 2624833703137638911}
-  m_LocalRotation: {x: -0, y: 0.7071068, z: -0, w: 0.7071068}
-  m_LocalPosition: {x: 0.0039997697, y: 0.33100018, z: 0.45700014}
-  m_LocalScale: {x: 1.0000021, y: 1, z: 1.0000021}
+  m_LocalRotation: {x: -0, y: -0.7071068, z: -0, w: 0.7071068}
+  m_LocalPosition: {x: -0.0039997697, y: 0.33100018, z: -0.45700014}
+  m_LocalScale: {x: 1.0000019, y: 1, z: 1.0000019}
   m_Children: []
   m_Father: {fileID: 2624833702953784637}
   m_RootOrder: 1
@@ -808,9 +808,9 @@
   m_PrefabInstance: {fileID: 0}
   m_PrefabAsset: {fileID: 0}
   m_GameObject: {fileID: 2624833703155886384}
-  m_LocalRotation: {x: -0, y: 0.7071068, z: -0, w: 0.7071068}
-  m_LocalPosition: {x: 0.003999904, y: 0.33100018, z: -0.94800127}
-  m_LocalScale: {x: 1.0000021, y: 1, z: 1.0000021}
+  m_LocalRotation: {x: -0, y: -0.7071068, z: -0, w: 0.7071068}
+  m_LocalPosition: {x: -0.003999904, y: 0.33100018, z: 0.94800127}
+  m_LocalScale: {x: 1.0000019, y: 1, z: 1.0000019}
   m_Children: []
   m_Father: {fileID: 2624833702953784637}
   m_RootOrder: 4
@@ -838,9 +838,9 @@
   m_PrefabInstance: {fileID: 0}
   m_PrefabAsset: {fileID: 0}
   m_GameObject: {fileID: 2624833703178990764}
-  m_LocalRotation: {x: -0, y: 0.7071068, z: -0, w: 0.7071068}
-  m_LocalPosition: {x: -0.59100085, y: 0.33100018, z: -0.37900078}
-  m_LocalScale: {x: 1.0000021, y: 1, z: 1.0000021}
+  m_LocalRotation: {x: -0, y: -0.7071068, z: -0, w: 0.7071068}
+  m_LocalPosition: {x: 0.59100085, y: 0.33100018, z: 0.37900078}
+  m_LocalScale: {x: 1.0000019, y: 1, z: 1.0000019}
   m_Children: []
   m_Father: {fileID: 2624833702953784637}
   m_RootOrder: 13
@@ -868,9 +868,9 @@
   m_PrefabInstance: {fileID: 0}
   m_PrefabAsset: {fileID: 0}
   m_GameObject: {fileID: 2624833703194215574}
-  m_LocalRotation: {x: -0, y: 0.7071068, z: -0, w: 0.7071068}
-  m_LocalPosition: {x: 0.003999844, y: 0.33100018, z: -0.37900078}
-  m_LocalScale: {x: 1.0000021, y: 1, z: 1.0000021}
+  m_LocalRotation: {x: -0, y: -0.7071068, z: -0, w: 0.7071068}
+  m_LocalPosition: {x: -0.003999844, y: 0.33100018, z: 0.37900078}
+  m_LocalScale: {x: 1.0000019, y: 1, z: 1.0000019}
   m_Children: []
   m_Father: {fileID: 2624833702953784637}
   m_RootOrder: 3
@@ -899,9 +899,9 @@
   m_PrefabInstance: {fileID: 0}
   m_PrefabAsset: {fileID: 0}
   m_GameObject: {fileID: 2624833703202503114}
-  m_LocalRotation: {x: -0, y: 0.7071068, z: -0, w: 0.7071068}
-  m_LocalPosition: {x: 0.016999915, y: 0.50600004, z: -1.0210013}
-  m_LocalScale: {x: 1.0000021, y: 1, z: 1.0000021}
+  m_LocalRotation: {x: -0, y: -0.7071068, z: -0, w: 0.7071068}
+  m_LocalPosition: {x: -0.016999915, y: 0.50600004, z: 1.0210013}
+  m_LocalScale: {x: 1.0000019, y: 1, z: 1.0000019}
   m_Children: []
   m_Father: {fileID: 2624833703694765187}
   m_RootOrder: 5
@@ -943,9 +943,9 @@
   m_PrefabInstance: {fileID: 0}
   m_PrefabAsset: {fileID: 0}
   m_GameObject: {fileID: 2624833703218365099}
-  m_LocalRotation: {x: -0, y: 0.7071068, z: -0, w: 0.7071068}
-  m_LocalPosition: {x: 0.69500065, y: 0.35800013, z: -1.0220013}
-  m_LocalScale: {x: 1.0000021, y: 1, z: 1.0000021}
+  m_LocalRotation: {x: -0, y: -0.7071068, z: -0, w: 0.7071068}
+  m_LocalPosition: {x: -0.69500065, y: 0.35800013, z: 1.0220013}
+  m_LocalScale: {x: 1.0000019, y: 1, z: 1.0000019}
   m_Children: []
   m_Father: {fileID: 2624833703694765187}
   m_RootOrder: 2
@@ -986,9 +986,9 @@
   m_PrefabInstance: {fileID: 0}
   m_PrefabAsset: {fileID: 0}
   m_GameObject: {fileID: 2624833703246114820}
-  m_LocalRotation: {x: -0, y: 0.7071068, z: -0, w: 0.7071068}
-  m_LocalPosition: {x: 0.59900045, y: 0.33100018, z: 0.45700026}
-  m_LocalScale: {x: 1.0000021, y: 1, z: 1.0000021}
+  m_LocalRotation: {x: -0, y: -0.7071068, z: -0, w: 0.7071068}
+  m_LocalPosition: {x: -0.59900045, y: 0.33100018, z: -0.45700026}
+  m_LocalScale: {x: 1.0000019, y: 1, z: 1.0000019}
   m_Children: []
   m_Father: {fileID: 2624833702953784637}
   m_RootOrder: 6
@@ -1035,8 +1035,8 @@
   m_IsTrigger: 0
   m_Enabled: 0
   serializedVersion: 2
-  m_Size: {x: 1.4613047, y: 0.73733544, z: 2.107801}
-  m_Center: {x: 0.018375516, y: 0.36126506, z: -0.0036637783}
+  m_Size: {x: 1.4745748, y: 0.726449, z: 2.1125755}
+  m_Center: {x: -0.018638581, y: 0.36670828, z: 0.005885601}
 --- !u!1 &2624833703275457980
 GameObject:
   m_ObjectHideFlags: 0
@@ -1060,9 +1060,9 @@
   m_PrefabInstance: {fileID: 0}
   m_PrefabAsset: {fileID: 0}
   m_GameObject: {fileID: 2624833703275457980}
-  m_LocalRotation: {x: -0, y: 0.7071068, z: -0, w: 0.7071068}
-  m_LocalPosition: {x: 0.5990004, y: 0.33100018, z: 0.89500093}
-  m_LocalScale: {x: 1.0000021, y: 1, z: 1.0000021}
+  m_LocalRotation: {x: -0, y: -0.7071068, z: -0, w: 0.7071068}
+  m_LocalPosition: {x: -0.5990004, y: 0.33100018, z: -0.89500093}
+  m_LocalScale: {x: 1.0000019, y: 1, z: 1.0000019}
   m_Children: []
   m_Father: {fileID: 2624833702953784637}
   m_RootOrder: 5
@@ -1090,9 +1090,9 @@
   m_PrefabInstance: {fileID: 0}
   m_PrefabAsset: {fileID: 0}
   m_GameObject: {fileID: 2624833703392274478}
-  m_LocalRotation: {x: -0, y: 0.7071068, z: -0, w: 0.7071068}
-  m_LocalPosition: {x: -0.59100085, y: 0.33100018, z: -0.0020005107}
-  m_LocalScale: {x: 1.0000021, y: 1, z: 1.0000021}
+  m_LocalRotation: {x: -0, y: -0.7071068, z: -0, w: 0.7071068}
+  m_LocalPosition: {x: 0.59100085, y: 0.33100018, z: 0.0020005107}
+  m_LocalScale: {x: 1.0000019, y: 1, z: 1.0000019}
   m_Children: []
   m_Father: {fileID: 2624833702953784637}
   m_RootOrder: 12
@@ -1120,9 +1120,9 @@
   m_PrefabInstance: {fileID: 0}
   m_PrefabAsset: {fileID: 0}
   m_GameObject: {fileID: 2624833703428073257}
-  m_LocalRotation: {x: -0, y: 0.7071068, z: -0, w: 0.7071068}
-  m_LocalPosition: {x: -0.591001, y: 0.33100018, z: 0.89500076}
-  m_LocalScale: {x: 1.0000021, y: 1, z: 1.0000021}
+  m_LocalRotation: {x: -0, y: -0.7071068, z: -0, w: 0.7071068}
+  m_LocalPosition: {x: 0.591001, y: 0.33100018, z: -0.89500076}
+  m_LocalScale: {x: 1.0000019, y: 1, z: 1.0000019}
   m_Children: []
   m_Father: {fileID: 2624833702953784637}
   m_RootOrder: 10
@@ -1151,9 +1151,9 @@
   m_PrefabInstance: {fileID: 0}
   m_PrefabAsset: {fileID: 0}
   m_GameObject: {fileID: 2624833703479882134}
-  m_LocalRotation: {x: -0, y: 0.7071068, z: -0, w: 0.7071068}
-  m_LocalPosition: {x: -0.666001, y: 0.35800013, z: 1.0060008}
-  m_LocalScale: {x: 1.0000021, y: 1, z: 1.0000021}
+  m_LocalRotation: {x: -0, y: -0.7071068, z: -0, w: 0.7071068}
+  m_LocalPosition: {x: 0.666001, y: 0.35800013, z: -1.0060008}
+  m_LocalScale: {x: 1.0000019, y: 1, z: 1.0000019}
   m_Children: []
   m_Father: {fileID: 2624833703694765187}
   m_RootOrder: 4
@@ -1194,9 +1194,9 @@
   m_PrefabInstance: {fileID: 0}
   m_PrefabAsset: {fileID: 0}
   m_GameObject: {fileID: 2624833703657878107}
-  m_LocalRotation: {x: -0, y: 0.7071068, z: -0, w: 0.7071068}
-  m_LocalPosition: {x: 0.003999725, y: 0.331, z: 0.89500064}
-  m_LocalScale: {x: 1.0000021, y: 1, z: 1.0000021}
+  m_LocalRotation: {x: -0, y: -0.7071068, z: -0, w: 0.7071068}
+  m_LocalPosition: {x: -0.003999725, y: 0.331, z: -0.89500064}
+  m_LocalScale: {x: 1.0000019, y: 1, z: 1.0000019}
   m_Children: []
   m_Father: {fileID: 2624833702953784637}
   m_RootOrder: 0
@@ -1260,9 +1260,9 @@
   m_PrefabInstance: {fileID: 0}
   m_PrefabAsset: {fileID: 0}
   m_GameObject: {fileID: 2624833703703342587}
-  m_LocalRotation: {x: -0, y: 0.7071068, z: -0, w: 0.7071068}
-  m_LocalPosition: {x: 0.69800067, y: 0.036000106, z: -1.0110012}
-  m_LocalScale: {x: 1.0000021, y: 1, z: 1.0000021}
+  m_LocalRotation: {x: -0, y: -0.7071068, z: -0, w: 0.7071068}
+  m_LocalPosition: {x: -0.69800067, y: 0.036000106, z: 1.0110012}
+  m_LocalScale: {x: 1.0000019, y: 1, z: 1.0000019}
   m_Children: []
   m_Father: {fileID: 2624833702953784637}
   m_RootOrder: 22
@@ -1290,9 +1290,9 @@
   m_PrefabInstance: {fileID: 0}
   m_PrefabAsset: {fileID: 0}
   m_GameObject: {fileID: 2624833704035567217}
-  m_LocalRotation: {x: -0, y: 0.7071068, z: -0, w: 0.7071068}
-  m_LocalPosition: {x: 0.5990006, y: 0.33100018, z: -0.9480009}
-  m_LocalScale: {x: 1.0000021, y: 1, z: 1.0000021}
+  m_LocalRotation: {x: -0, y: -0.7071068, z: -0, w: 0.7071068}
+  m_LocalPosition: {x: -0.5990006, y: 0.33100018, z: 0.9480009}
+  m_LocalScale: {x: 1.0000019, y: 1, z: 1.0000019}
   m_Children: []
   m_Father: {fileID: 2624833702953784637}
   m_RootOrder: 9
@@ -1320,9 +1320,9 @@
   m_PrefabInstance: {fileID: 0}
   m_PrefabAsset: {fileID: 0}
   m_GameObject: {fileID: 2624833704071292603}
-  m_LocalRotation: {x: -0, y: 0.7071068, z: -0, w: 0.7071068}
-  m_LocalPosition: {x: 0.68700063, y: 0.68999994, z: -1.0200014}
-  m_LocalScale: {x: 1.0000021, y: 1, z: 1.0000021}
+  m_LocalRotation: {x: -0, y: -0.7071068, z: -0, w: 0.7071068}
+  m_LocalPosition: {x: -0.68700063, y: 0.68999994, z: 1.0200014}
+  m_LocalScale: {x: 1.0000019, y: 1, z: 1.0000019}
   m_Children: []
   m_Father: {fileID: 2624833702953784637}
   m_RootOrder: 16
@@ -1350,9 +1350,9 @@
   m_PrefabInstance: {fileID: 0}
   m_PrefabAsset: {fileID: 0}
   m_GameObject: {fileID: 2624833704095172933}
-  m_LocalRotation: {x: -0, y: 0.7071068, z: -0, w: 0.7071068}
-  m_LocalPosition: {x: 0.6980005, y: 0.55200005, z: 1.0180008}
-  m_LocalScale: {x: 1.0000021, y: 1, z: 1.0000021}
+  m_LocalRotation: {x: -0, y: -0.7071068, z: -0, w: 0.7071068}
+  m_LocalPosition: {x: -0.6980005, y: 0.55200005, z: -1.0180008}
+  m_LocalScale: {x: 1.0000019, y: 1, z: 1.0000019}
   m_Children: []
   m_Father: {fileID: 2624833702953784637}
   m_RootOrder: 18
@@ -1396,7 +1396,7 @@
   - {fileID: 2067133024}
   m_Father: {fileID: 0}
   m_RootOrder: 0
-  m_LocalEulerAnglesHint: {x: 0, y: 180, z: 0}
+  m_LocalEulerAnglesHint: {x: 0, y: 0, z: 0}
 --- !u!114 &2624833704122761815
 MonoBehaviour:
   m_ObjectHideFlags: 0
@@ -1538,9 +1538,9 @@
   m_PrefabInstance: {fileID: 0}
   m_PrefabAsset: {fileID: 0}
   m_GameObject: {fileID: 2624833704220422628}
-  m_LocalRotation: {x: -0, y: 0.7071068, z: -0, w: 0.7071068}
-  m_LocalPosition: {x: 0.69800055, y: 0.036000106, z: 1.0180007}
-  m_LocalScale: {x: 1.0000021, y: 1, z: 1.0000021}
+  m_LocalRotation: {x: -0, y: -0.7071068, z: -0, w: 0.7071068}
+  m_LocalPosition: {x: -0.69800055, y: 0.036000106, z: -1.0180007}
+  m_LocalScale: {x: 1.0000019, y: 1, z: 1.0000019}
   m_Children: []
   m_Father: {fileID: 2624833702953784637}
   m_RootOrder: 20
@@ -1569,9 +1569,9 @@
   m_PrefabInstance: {fileID: 0}
   m_PrefabAsset: {fileID: 0}
   m_GameObject: {fileID: 2624833704481640856}
-  m_LocalRotation: {x: -0, y: 0.7071068, z: -0, w: 0.7071068}
-  m_LocalPosition: {x: -0.66920084, y: 0.358, z: -1.0220014}
-  m_LocalScale: {x: 1.0000021, y: 1, z: 1.0000021}
+  m_LocalRotation: {x: -0, y: -0.7071068, z: -0, w: 0.7071068}
+  m_LocalPosition: {x: 0.66920084, y: 0.358, z: 1.0220014}
+  m_LocalScale: {x: 1.0000019, y: 1, z: 1.0000019}
   m_Children: []
   m_Father: {fileID: 2624833703694765187}
   m_RootOrder: 1
@@ -1612,9 +1612,9 @@
   m_PrefabInstance: {fileID: 0}
   m_PrefabAsset: {fileID: 0}
   m_GameObject: {fileID: 2624833704483589566}
-  m_LocalRotation: {x: -0, y: 0.7071068, z: -0, w: 0.7071068}
-  m_LocalPosition: {x: 0.5990006, y: 0.33100018, z: -0.37900054}
-  m_LocalScale: {x: 1.0000021, y: 1, z: 1.0000021}
+  m_LocalRotation: {x: -0, y: -0.7071068, z: -0, w: 0.7071068}
+  m_LocalPosition: {x: -0.5990006, y: 0.33100018, z: 0.37900054}
+  m_LocalScale: {x: 1.0000019, y: 1, z: 1.0000019}
   m_Children: []
   m_Father: {fileID: 2624833702953784637}
   m_RootOrder: 8
@@ -1642,9 +1642,9 @@
   m_PrefabInstance: {fileID: 0}
   m_PrefabAsset: {fileID: 0}
   m_GameObject: {fileID: 2624833704565758248}
-  m_LocalRotation: {x: -0, y: 0.7071068, z: -0, w: 0.7071068}
-  m_LocalPosition: {x: -0.68000084, y: 0.036000106, z: -1.0110013}
-  m_LocalScale: {x: 1.0000021, y: 1, z: 1.0000021}
+  m_LocalRotation: {x: -0, y: -0.7071068, z: -0, w: 0.7071068}
+  m_LocalPosition: {x: 0.68000084, y: 0.036000106, z: 1.0110013}
+  m_LocalScale: {x: 1.0000019, y: 1, z: 1.0000019}
   m_Children: []
   m_Father: {fileID: 2624833702953784637}
   m_RootOrder: 23
@@ -1672,9 +1672,9 @@
   m_PrefabInstance: {fileID: 0}
   m_PrefabAsset: {fileID: 0}
   m_GameObject: {fileID: 2624833704576118513}
-  m_LocalRotation: {x: -0, y: 0.7071068, z: -0, w: 0.7071068}
-  m_LocalPosition: {x: -0.5910009, y: 0.33100018, z: 0.45700008}
-  m_LocalScale: {x: 1.0000021, y: 1, z: 1.0000021}
+  m_LocalRotation: {x: -0, y: -0.7071068, z: -0, w: 0.7071068}
+  m_LocalPosition: {x: 0.5910009, y: 0.33100018, z: -0.45700008}
+  m_LocalScale: {x: 1.0000019, y: 1, z: 1.0000019}
   m_Children: []
   m_Father: {fileID: 2624833702953784637}
   m_RootOrder: 11
@@ -1703,9 +1703,9 @@
   m_PrefabInstance: {fileID: 0}
   m_PrefabAsset: {fileID: 0}
   m_GameObject: {fileID: 2624833704624720912}
-  m_LocalRotation: {x: -0, y: 0.7071068, z: -0, w: 0.7071068}
-  m_LocalPosition: {x: 0.014999822, y: 0.338, z: 0.07099974}
-  m_LocalScale: {x: 1.0000021, y: 1, z: 1.0000021}
+  m_LocalRotation: {x: -0, y: -0.7071068, z: -0, w: 0.7071068}
+  m_LocalPosition: {x: -0.014999822, y: 0.338, z: -0.07099974}
+  m_LocalScale: {x: 1.0000019, y: 1, z: 1.0000019}
   m_Children: []
   m_Father: {fileID: 2624833703694765187}
   m_RootOrder: 0
@@ -1746,9 +1746,9 @@
   m_PrefabInstance: {fileID: 0}
   m_PrefabAsset: {fileID: 0}
   m_GameObject: {fileID: 2624833704771781099}
-  m_LocalRotation: {x: -0, y: 0.7071068, z: -0, w: 0.7071068}
-  m_LocalPosition: {x: 0.014999911, y: 0.68999994, z: -1.0200015}
-  m_LocalScale: {x: 1.0000021, y: 1, z: 1.0000021}
+  m_LocalRotation: {x: -0, y: -0.7071068, z: -0, w: 0.7071068}
+  m_LocalPosition: {x: -0.014999911, y: 0.68999994, z: 1.0200015}
+  m_LocalScale: {x: 1.0000019, y: 1, z: 1.0000019}
   m_Children: []
   m_Father: {fileID: 2624833702953784637}
   m_RootOrder: 17
@@ -1776,9 +1776,9 @@
   m_PrefabInstance: {fileID: 0}
   m_PrefabAsset: {fileID: 0}
   m_GameObject: {fileID: 2624833704903381536}
-  m_LocalRotation: {x: -0, y: 0.7071068, z: -0, w: 0.7071068}
-  m_LocalPosition: {x: 0.0039998144, y: 0.33100018, z: -0.002000302}
-  m_LocalScale: {x: 1.0000021, y: 1, z: 1.0000021}
+  m_LocalRotation: {x: -0, y: -0.7071068, z: -0, w: 0.7071068}
+  m_LocalPosition: {x: -0.0039998144, y: 0.33100018, z: 0.002000302}
+  m_LocalScale: {x: 1.0000019, y: 1, z: 1.0000019}
   m_Children: []
   m_Father: {fileID: 2624833702953784637}
   m_RootOrder: 2
@@ -1806,9 +1806,9 @@
   m_PrefabInstance: {fileID: 0}
   m_PrefabAsset: {fileID: 0}
   m_GameObject: {fileID: 2624833704903741338}
-  m_LocalRotation: {x: -0, y: 0.7071068, z: -0, w: 0.7071068}
-  m_LocalPosition: {x: -0.680001, y: 0.036, z: 1.0180006}
-  m_LocalScale: {x: 1.0000021, y: 1, z: 1.0000021}
+  m_LocalRotation: {x: -0, y: -0.7071068, z: -0, w: 0.7071068}
+  m_LocalPosition: {x: 0.680001, y: 0.036, z: -1.0180006}
+  m_LocalScale: {x: 1.0000019, y: 1, z: 1.0000019}
   m_Children: []
   m_Father: {fileID: 2624833702953784637}
   m_RootOrder: 21
@@ -1935,23 +1935,15 @@
       objectReference: {fileID: 0}
     - target: {fileID: 4251536333782420, guid: 6877aba5a696347dbb6c01f851f2da28, type: 3}
       propertyPath: m_LocalScale.x
-<<<<<<< HEAD
-      value: 0.5000006
-      objectReference: {fileID: 0}
-    - target: {fileID: 4251536333782420, guid: 6877aba5a696347dbb6c01f851f2da28, type: 3}
-      propertyPath: m_LocalScale.z
-      value: 0.5000006
-=======
       value: 0.5000005
       objectReference: {fileID: 0}
     - target: {fileID: 4251536333782420, guid: 6877aba5a696347dbb6c01f851f2da28, type: 3}
       propertyPath: m_LocalScale.z
       value: 0.5000005
->>>>>>> 2f8dd9f9
       objectReference: {fileID: 0}
     - target: {fileID: 4251536333782420, guid: 6877aba5a696347dbb6c01f851f2da28, type: 3}
       propertyPath: m_LocalPosition.x
-      value: 0.013000011
+      value: -0.013000011
       objectReference: {fileID: 0}
     - target: {fileID: 4251536333782420, guid: 6877aba5a696347dbb6c01f851f2da28, type: 3}
       propertyPath: m_LocalPosition.y
@@ -1959,23 +1951,19 @@
       objectReference: {fileID: 0}
     - target: {fileID: 4251536333782420, guid: 6877aba5a696347dbb6c01f851f2da28, type: 3}
       propertyPath: m_LocalPosition.z
-      value: 0.0049999654
+      value: -0.0049999654
       objectReference: {fileID: 0}
     - target: {fileID: 4251536333782420, guid: 6877aba5a696347dbb6c01f851f2da28, type: 3}
       propertyPath: m_LocalRotation.w
       value: 0.7071068
       objectReference: {fileID: 0}
     - target: {fileID: 4251536333782420, guid: 6877aba5a696347dbb6c01f851f2da28, type: 3}
-      propertyPath: m_LocalRotation.w
-      value: 0.7071068
-      objectReference: {fileID: 0}
-    - target: {fileID: 4251536333782420, guid: 6877aba5a696347dbb6c01f851f2da28, type: 3}
       propertyPath: m_LocalRotation.x
       value: -0
       objectReference: {fileID: 0}
     - target: {fileID: 4251536333782420, guid: 6877aba5a696347dbb6c01f851f2da28, type: 3}
       propertyPath: m_LocalRotation.y
-      value: 0.7071068
+      value: -0.7071068
       objectReference: {fileID: 0}
     - target: {fileID: 4251536333782420, guid: 6877aba5a696347dbb6c01f851f2da28, type: 3}
       propertyPath: m_LocalRotation.z
