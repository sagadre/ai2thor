--- conflicted
+++ resolved
@@ -110,9 +110,9 @@
   m_PrefabInstance: {fileID: 0}
   m_PrefabAsset: {fileID: 0}
   m_GameObject: {fileID: 36377493}
-  m_LocalRotation: {x: -0, y: 0.7071068, z: -0, w: -0.7071068}
-  m_LocalPosition: {x: 0.6460006, y: 0.55200005, z: -0.7440008}
-  m_LocalScale: {x: 1.0000021, y: 1, z: 1.0000021}
+  m_LocalRotation: {x: -0, y: 0.7071068, z: -0, w: 0.7071068}
+  m_LocalPosition: {x: -0.6460006, y: 0.55200005, z: 0.7440008}
+  m_LocalScale: {x: 1.0000019, y: 1, z: 1.0000019}
   m_Children: []
   m_Father: {fileID: 7892131}
   m_RootOrder: 14
@@ -159,8 +159,8 @@
   m_IsTrigger: 0
   m_Enabled: 0
   serializedVersion: 2
-  m_Size: {x: 1.6266568, y: 0.99162257, z: 1.7397722}
-  m_Center: {x: -0.0027477741, y: 0.49174923, z: 0.024518907}
+  m_Size: {x: 1.6266568, y: 0.9834986, z: 1.7545567}
+  m_Center: {x: -0.0027477741, y: 0.4917493, z: -0.027554154}
 --- !u!1 &58581172
 GameObject:
   m_ObjectHideFlags: 0
@@ -184,9 +184,9 @@
   m_PrefabInstance: {fileID: 0}
   m_PrefabAsset: {fileID: 0}
   m_GameObject: {fileID: 58581172}
-  m_LocalRotation: {x: -0, y: 0.7071068, z: -0, w: -0.7071068}
-  m_LocalPosition: {x: 0.000000059604645, y: 0.55200005, z: 0.6780007}
-  m_LocalScale: {x: 1.0000021, y: 1, z: 1.0000021}
+  m_LocalRotation: {x: -0, y: 0.7071068, z: -0, w: 0.7071068}
+  m_LocalPosition: {x: -0.000000059604645, y: 0.55200005, z: -0.6780007}
+  m_LocalScale: {x: 1.0000019, y: 1, z: 1.0000019}
   m_Children: []
   m_Father: {fileID: 7892131}
   m_RootOrder: 2
@@ -214,9 +214,9 @@
   m_PrefabInstance: {fileID: 0}
   m_PrefabAsset: {fileID: 0}
   m_GameObject: {fileID: 175631036}
-  m_LocalRotation: {x: -0, y: 0.7071068, z: -0, w: -0.7071068}
-  m_LocalPosition: {x: -0.69800067, y: 0.55200005, z: 0.000000059604645}
-  m_LocalScale: {x: 1.0000021, y: 1, z: 1.0000021}
+  m_LocalRotation: {x: -0, y: 0.7071068, z: -0, w: 0.7071068}
+  m_LocalPosition: {x: 0.69800067, y: 0.55200005, z: -0.000000059604645}
+  m_LocalScale: {x: 1.0000019, y: 1, z: 1.0000019}
   m_Children: []
   m_Father: {fileID: 7892131}
   m_RootOrder: 5
@@ -245,9 +245,9 @@
   m_PrefabInstance: {fileID: 0}
   m_PrefabAsset: {fileID: 0}
   m_GameObject: {fileID: 220229733}
-  m_LocalRotation: {x: -0, y: 0.7071068, z: -0, w: -0.7071068}
-  m_LocalPosition: {x: 0.75400096, y: 0.19700003, z: 0.8550008}
-  m_LocalScale: {x: 1.0000021, y: 1, z: 1.0000021}
+  m_LocalRotation: {x: -0, y: 0.7071068, z: -0, w: 0.7071068}
+  m_LocalPosition: {x: -0.75400096, y: 0.19700003, z: -0.8550008}
+  m_LocalScale: {x: 1.0000019, y: 1, z: 1.0000019}
   m_Children: []
   m_Father: {fileID: 575215121}
   m_RootOrder: 4
@@ -288,9 +288,9 @@
   m_PrefabInstance: {fileID: 0}
   m_PrefabAsset: {fileID: 0}
   m_GameObject: {fileID: 311174638}
-  m_LocalRotation: {x: -0, y: 0.7071068, z: -0, w: -0.7071068}
-  m_LocalPosition: {x: -0.000000059604645, y: 0.55200005, z: -0.7440008}
-  m_LocalScale: {x: 1.0000021, y: 1, z: 1.0000021}
+  m_LocalRotation: {x: -0, y: 0.7071068, z: -0, w: 0.7071068}
+  m_LocalPosition: {x: 0.000000059604645, y: 0.55200005, z: 0.7440008}
+  m_LocalScale: {x: 1.0000019, y: 1, z: 1.0000019}
   m_Children: []
   m_Father: {fileID: 7892131}
   m_RootOrder: 4
@@ -318,9 +318,9 @@
   m_PrefabInstance: {fileID: 0}
   m_PrefabAsset: {fileID: 0}
   m_GameObject: {fileID: 483977385}
-  m_LocalRotation: {x: -0, y: 0.7071068, z: -0, w: -0.7071068}
-  m_LocalPosition: {x: -0.77800095, y: 0.087, z: -0.80900073}
-  m_LocalScale: {x: 1.0000021, y: 1, z: 1.0000021}
+  m_LocalRotation: {x: -0, y: 0.7071068, z: -0, w: 0.7071068}
+  m_LocalPosition: {x: 0.77800095, y: 0.087, z: 0.80900073}
+  m_LocalScale: {x: 1.0000019, y: 1, z: 1.0000019}
   m_Children: []
   m_Father: {fileID: 7892131}
   m_RootOrder: 18
@@ -349,9 +349,9 @@
   m_PrefabInstance: {fileID: 0}
   m_PrefabAsset: {fileID: 0}
   m_GameObject: {fileID: 488349037}
-  m_LocalRotation: {x: -0, y: 0.7071068, z: -0, w: -0.7071068}
-  m_LocalPosition: {x: -0.00000011920929, y: 0.43599987, z: -0.80300087}
-  m_LocalScale: {x: 1.0000021, y: 1, z: 1.0000021}
+  m_LocalRotation: {x: -0, y: 0.7071068, z: -0, w: 0.7071068}
+  m_LocalPosition: {x: 0.00000011920929, y: 0.43599987, z: 0.80300087}
+  m_LocalScale: {x: 1.0000019, y: 1, z: 1.0000019}
   m_Children: []
   m_Father: {fileID: 34359522}
   m_RootOrder: 1
@@ -408,7 +408,7 @@
   - {fileID: 2004596751}
   m_Father: {fileID: 0}
   m_RootOrder: 0
-  m_LocalEulerAnglesHint: {x: 0, y: 180, z: 0}
+  m_LocalEulerAnglesHint: {x: 0, y: 0, z: 0}
 --- !u!114 &501279880
 MonoBehaviour:
   m_ObjectHideFlags: 0
@@ -549,9 +549,9 @@
   m_PrefabInstance: {fileID: 0}
   m_PrefabAsset: {fileID: 0}
   m_GameObject: {fileID: 503777749}
-  m_LocalRotation: {x: -0, y: 0.7071068, z: -0, w: -0.7071068}
-  m_LocalPosition: {x: 0.000000029802322, y: 0.55200005, z: 0.31500033}
-  m_LocalScale: {x: 1.0000021, y: 1, z: 1.0000021}
+  m_LocalRotation: {x: -0, y: 0.7071068, z: -0, w: 0.7071068}
+  m_LocalPosition: {x: -0.000000029802322, y: 0.55200005, z: -0.31500033}
+  m_LocalScale: {x: 1.0000019, y: 1, z: 1.0000019}
   m_Children: []
   m_Father: {fileID: 7892131}
   m_RootOrder: 1
@@ -579,9 +579,9 @@
   m_PrefabInstance: {fileID: 0}
   m_PrefabAsset: {fileID: 0}
   m_GameObject: {fileID: 536775762}
-  m_LocalRotation: {x: -0, y: 0.7071068, z: -0, w: -0.7071068}
-  m_LocalPosition: {x: 0.6460007, y: 0.55200005, z: -0.000000059604645}
-  m_LocalScale: {x: 1.0000021, y: 1, z: 1.0000021}
+  m_LocalRotation: {x: -0, y: 0.7071068, z: -0, w: 0.7071068}
+  m_LocalPosition: {x: -0.6460007, y: 0.55200005, z: 0.000000059604645}
+  m_LocalScale: {x: 1.0000019, y: 1, z: 1.0000019}
   m_Children: []
   m_Father: {fileID: 7892131}
   m_RootOrder: 10
@@ -609,7 +609,7 @@
   m_PrefabInstance: {fileID: 0}
   m_PrefabAsset: {fileID: 0}
   m_GameObject: {fileID: 575215120}
-  m_LocalRotation: {x: 0, y: 0, z: 0, w: 1}
+  m_LocalRotation: {x: -0, y: -0, z: -0, w: 1}
   m_LocalPosition: {x: 0, y: 0, z: 0}
   m_LocalScale: {x: 1, y: 1, z: 1}
   m_Children:
@@ -644,9 +644,9 @@
   m_PrefabInstance: {fileID: 0}
   m_PrefabAsset: {fileID: 0}
   m_GameObject: {fileID: 622566853}
-  m_LocalRotation: {x: -0, y: 0.7071068, z: -0, w: -0.7071068}
-  m_LocalPosition: {x: -0.05400018, y: 0.954, z: -0.8090009}
-  m_LocalScale: {x: 1.0000021, y: 1, z: 1.0000021}
+  m_LocalRotation: {x: -0, y: 0.7071068, z: -0, w: 0.7071068}
+  m_LocalPosition: {x: 0.05400018, y: 0.954, z: 0.8090009}
+  m_LocalScale: {x: 1.0000019, y: 1, z: 1.0000019}
   m_Children: []
   m_Father: {fileID: 7892131}
   m_RootOrder: 16
@@ -675,9 +675,9 @@
   m_PrefabInstance: {fileID: 0}
   m_PrefabAsset: {fileID: 0}
   m_GameObject: {fileID: 638159051}
-  m_LocalRotation: {x: -0, y: 0.7071068, z: -0, w: -0.7071068}
-  m_LocalPosition: {x: -0.00000011920929, y: 0.43599987, z: -0.80300087}
-  m_LocalScale: {x: 1.0000021, y: 1, z: 1.0000021}
+  m_LocalRotation: {x: -0, y: 0.7071068, z: -0, w: 0.7071068}
+  m_LocalPosition: {x: 0.00000011920929, y: 0.43599987, z: 0.80300087}
+  m_LocalScale: {x: 1.0000019, y: 1, z: 1.0000019}
   m_Children: []
   m_Father: {fileID: 575215121}
   m_RootOrder: 1
@@ -719,9 +719,9 @@
   m_PrefabInstance: {fileID: 0}
   m_PrefabAsset: {fileID: 0}
   m_GameObject: {fileID: 685761392}
-  m_LocalRotation: {x: -0, y: 0.7071068, z: -0, w: -0.7071068}
-  m_LocalPosition: {x: 0.00000011920929, y: 0.43599987, z: 0.855001}
-  m_LocalScale: {x: 1.0000021, y: 1, z: 1.0000021}
+  m_LocalRotation: {x: -0, y: 0.7071068, z: -0, w: 0.7071068}
+  m_LocalPosition: {x: -0.00000011920929, y: 0.43599987, z: -0.855001}
+  m_LocalScale: {x: 1.0000019, y: 1, z: 1.0000019}
   m_Children: []
   m_Father: {fileID: 575215121}
   m_RootOrder: 2
@@ -762,9 +762,9 @@
   m_PrefabInstance: {fileID: 0}
   m_PrefabAsset: {fileID: 0}
   m_GameObject: {fileID: 871224043}
-  m_LocalRotation: {x: -0, y: 0.7071068, z: -0, w: -0.7071068}
-  m_LocalPosition: {x: 0.64600074, y: 0.55200005, z: 0.6780006}
-  m_LocalScale: {x: 1.0000021, y: 1, z: 1.0000021}
+  m_LocalRotation: {x: -0, y: 0.7071068, z: -0, w: 0.7071068}
+  m_LocalPosition: {x: -0.64600074, y: 0.55200005, z: -0.6780006}
+  m_LocalScale: {x: 1.0000019, y: 1, z: 1.0000019}
   m_Children: []
   m_Father: {fileID: 7892131}
   m_RootOrder: 12
@@ -792,9 +792,9 @@
   m_PrefabInstance: {fileID: 0}
   m_PrefabAsset: {fileID: 0}
   m_GameObject: {fileID: 911990481}
-  m_LocalRotation: {x: -0, y: 0.7071068, z: -0, w: -0.7071068}
-  m_LocalPosition: {x: -0.69800067, y: 0.55200005, z: 0.31500044}
-  m_LocalScale: {x: 1.0000021, y: 1, z: 1.0000021}
+  m_LocalRotation: {x: -0, y: 0.7071068, z: -0, w: 0.7071068}
+  m_LocalPosition: {x: 0.69800067, y: 0.55200005, z: -0.31500044}
+  m_LocalScale: {x: 1.0000019, y: 1, z: 1.0000019}
   m_Children: []
   m_Father: {fileID: 7892131}
   m_RootOrder: 6
@@ -822,9 +822,9 @@
   m_PrefabInstance: {fileID: 0}
   m_PrefabAsset: {fileID: 0}
   m_GameObject: {fileID: 929330728}
-  m_LocalRotation: {x: -0, y: 0.7071068, z: -0, w: -0.7071068}
-  m_LocalPosition: {x: -0.6980007, y: 0.55200005, z: -0.7440007}
-  m_LocalScale: {x: 1.0000021, y: 1, z: 1.0000021}
+  m_LocalRotation: {x: -0, y: 0.7071068, z: -0, w: 0.7071068}
+  m_LocalPosition: {x: 0.6980007, y: 0.55200005, z: 0.7440007}
+  m_LocalScale: {x: 1.0000019, y: 1, z: 1.0000019}
   m_Children: []
   m_Father: {fileID: 7892131}
   m_RootOrder: 9
@@ -852,9 +852,9 @@
   m_PrefabInstance: {fileID: 0}
   m_PrefabAsset: {fileID: 0}
   m_GameObject: {fileID: 968767381}
-  m_LocalRotation: {x: -0, y: 0.7071068, z: -0, w: -0.7071068}
-  m_LocalPosition: {x: -0.77800095, y: 0.954, z: -0.80900073}
-  m_LocalScale: {x: 1.0000021, y: 1, z: 1.0000021}
+  m_LocalRotation: {x: -0, y: 0.7071068, z: -0, w: 0.7071068}
+  m_LocalPosition: {x: 0.77800095, y: 0.954, z: 0.80900073}
+  m_LocalScale: {x: 1.0000019, y: 1, z: 1.0000019}
   m_Children: []
   m_Father: {fileID: 7892131}
   m_RootOrder: 17
@@ -882,9 +882,9 @@
   m_PrefabInstance: {fileID: 0}
   m_PrefabAsset: {fileID: 0}
   m_GameObject: {fileID: 1110331677}
-  m_LocalRotation: {x: -0, y: 0.7071068, z: -0, w: -0.7071068}
-  m_LocalPosition: {x: -0.6980008, y: 0.55200005, z: -0.35300022}
-  m_LocalScale: {x: 1.0000021, y: 1, z: 1.0000021}
+  m_LocalRotation: {x: -0, y: 0.7071068, z: -0, w: 0.7071068}
+  m_LocalPosition: {x: 0.6980008, y: 0.55200005, z: 0.35300022}
+  m_LocalScale: {x: 1.0000019, y: 1, z: 1.0000019}
   m_Children: []
   m_Father: {fileID: 7892131}
   m_RootOrder: 8
@@ -912,9 +912,9 @@
   m_PrefabInstance: {fileID: 0}
   m_PrefabAsset: {fileID: 0}
   m_GameObject: {fileID: 1138082545}
-  m_LocalRotation: {x: -0, y: 0.7071068, z: -0, w: -0.7071068}
-  m_LocalPosition: {x: -0.000000029802322, y: 0.55200005, z: -0.35300034}
-  m_LocalScale: {x: 1.0000021, y: 1, z: 1.0000021}
+  m_LocalRotation: {x: -0, y: 0.7071068, z: -0, w: 0.7071068}
+  m_LocalPosition: {x: 0.000000029802322, y: 0.55200005, z: 0.35300034}
+  m_LocalScale: {x: 1.0000019, y: 1, z: 1.0000019}
   m_Children: []
   m_Father: {fileID: 7892131}
   m_RootOrder: 3
@@ -943,9 +943,9 @@
   m_PrefabInstance: {fileID: 0}
   m_PrefabAsset: {fileID: 0}
   m_GameObject: {fileID: 1149339105}
-  m_LocalRotation: {x: -0, y: 0.7071068, z: -0, w: -0.7071068}
-  m_LocalPosition: {x: 0.75400096, y: 0.19700003, z: 0.8550008}
-  m_LocalScale: {x: 1.0000021, y: 1, z: 1.0000021}
+  m_LocalRotation: {x: -0, y: 0.7071068, z: -0, w: 0.7071068}
+  m_LocalPosition: {x: -0.75400096, y: 0.19700003, z: -0.8550008}
+  m_LocalScale: {x: 1.0000019, y: 1, z: 1.0000019}
   m_Children: []
   m_Father: {fileID: 34359522}
   m_RootOrder: 4
@@ -986,9 +986,9 @@
   m_PrefabInstance: {fileID: 0}
   m_PrefabAsset: {fileID: 0}
   m_GameObject: {fileID: 1169829142}
-  m_LocalRotation: {x: -0, y: 0.7071068, z: -0, w: -0.7071068}
+  m_LocalRotation: {x: -0, y: 0.7071068, z: -0, w: 0.7071068}
   m_LocalPosition: {x: 0, y: 0.552, z: 0}
-  m_LocalScale: {x: 1.0000021, y: 1, z: 1.0000021}
+  m_LocalScale: {x: 1.0000019, y: 1, z: 1.0000019}
   m_Children: []
   m_Father: {fileID: 7892131}
   m_RootOrder: 0
@@ -1017,9 +1017,9 @@
   m_PrefabInstance: {fileID: 0}
   m_PrefabAsset: {fileID: 0}
   m_GameObject: {fileID: 1195027355}
-  m_LocalRotation: {x: -0, y: 0.7071068, z: -0, w: -0.7071068}
+  m_LocalRotation: {x: -0, y: 0.7071068, z: -0, w: 0.7071068}
   m_LocalPosition: {x: 0, y: 0.436, z: 0}
-  m_LocalScale: {x: 1.0000021, y: 1, z: 1.0000021}
+  m_LocalScale: {x: 1.0000019, y: 1, z: 1.0000019}
   m_Children: []
   m_Father: {fileID: 575215121}
   m_RootOrder: 0
@@ -1061,9 +1061,9 @@
   m_PrefabInstance: {fileID: 0}
   m_PrefabAsset: {fileID: 0}
   m_GameObject: {fileID: 1241756861}
-  m_LocalRotation: {x: -0, y: 0.7071068, z: -0, w: -0.7071068}
-  m_LocalPosition: {x: -0.75300074, y: 0.197, z: 0.8550011}
-  m_LocalScale: {x: 1.0000021, y: 1, z: 1.0000021}
+  m_LocalRotation: {x: -0, y: 0.7071068, z: -0, w: 0.7071068}
+  m_LocalPosition: {x: 0.75300074, y: 0.197, z: -0.8550011}
+  m_LocalScale: {x: 1.0000019, y: 1, z: 1.0000019}
   m_Children: []
   m_Father: {fileID: 34359522}
   m_RootOrder: 3
@@ -1104,9 +1104,9 @@
   m_PrefabInstance: {fileID: 0}
   m_PrefabAsset: {fileID: 0}
   m_GameObject: {fileID: 1557801876}
-  m_LocalRotation: {x: -0, y: 0.7071068, z: -0, w: -0.7071068}
-  m_LocalPosition: {x: -0.7610007, y: 0.08699989, z: 0.86900103}
-  m_LocalScale: {x: 1.0000021, y: 1, z: 1.0000021}
+  m_LocalRotation: {x: -0, y: 0.7071068, z: -0, w: 0.7071068}
+  m_LocalPosition: {x: 0.7610007, y: 0.08699989, z: -0.86900103}
+  m_LocalScale: {x: 1.0000019, y: 1, z: 1.0000019}
   m_Children: []
   m_Father: {fileID: 7892131}
   m_RootOrder: 21
@@ -1134,9 +1134,9 @@
   m_PrefabInstance: {fileID: 0}
   m_PrefabAsset: {fileID: 0}
   m_GameObject: {fileID: 1644973922}
-  m_LocalRotation: {x: -0, y: 0.7071068, z: -0, w: -0.7071068}
-  m_LocalPosition: {x: 0.6460006, y: 0.55200005, z: -0.35300034}
-  m_LocalScale: {x: 1.0000021, y: 1, z: 1.0000021}
+  m_LocalRotation: {x: -0, y: 0.7071068, z: -0, w: 0.7071068}
+  m_LocalPosition: {x: -0.6460006, y: 0.55200005, z: 0.35300034}
+  m_LocalScale: {x: 1.0000019, y: 1, z: 1.0000019}
   m_Children: []
   m_Father: {fileID: 7892131}
   m_RootOrder: 13
@@ -1164,9 +1164,9 @@
   m_PrefabInstance: {fileID: 0}
   m_PrefabAsset: {fileID: 0}
   m_GameObject: {fileID: 1673197791}
-  m_LocalRotation: {x: -0, y: 0.7071068, z: -0, w: -0.7071068}
-  m_LocalPosition: {x: 0.753001, y: 0.08699989, z: 0.8690008}
-  m_LocalScale: {x: 1.0000021, y: 1, z: 1.0000021}
+  m_LocalRotation: {x: -0, y: 0.7071068, z: -0, w: 0.7071068}
+  m_LocalPosition: {x: -0.753001, y: 0.08699989, z: -0.8690008}
+  m_LocalScale: {x: 1.0000019, y: 1, z: 1.0000019}
   m_Children: []
   m_Father: {fileID: 7892131}
   m_RootOrder: 20
@@ -1195,9 +1195,9 @@
   m_PrefabInstance: {fileID: 0}
   m_PrefabAsset: {fileID: 0}
   m_GameObject: {fileID: 1683165594}
-  m_LocalRotation: {x: -0, y: 0.7071068, z: -0, w: -0.7071068}
+  m_LocalRotation: {x: -0, y: 0.7071068, z: -0, w: 0.7071068}
   m_LocalPosition: {x: 0, y: 0.48, z: 0}
-  m_LocalScale: {x: 1.0000021, y: 1, z: 1.0000021}
+  m_LocalScale: {x: 1.0000019, y: 1, z: 1.0000019}
   m_Children: []
   m_Father: {fileID: 2004596751}
   m_RootOrder: 0
@@ -1239,9 +1239,9 @@
   m_PrefabInstance: {fileID: 0}
   m_PrefabAsset: {fileID: 0}
   m_GameObject: {fileID: 1795500146}
-  m_LocalRotation: {x: -0, y: 0.7071068, z: -0, w: -0.7071068}
-  m_LocalPosition: {x: -0.75300074, y: 0.197, z: 0.8550011}
-  m_LocalScale: {x: 1.0000021, y: 1, z: 1.0000021}
+  m_LocalRotation: {x: -0, y: 0.7071068, z: -0, w: 0.7071068}
+  m_LocalPosition: {x: 0.75300074, y: 0.197, z: -0.8550011}
+  m_LocalScale: {x: 1.0000019, y: 1, z: 1.0000019}
   m_Children: []
   m_Father: {fileID: 575215121}
   m_RootOrder: 3
@@ -1282,9 +1282,9 @@
   m_PrefabInstance: {fileID: 0}
   m_PrefabAsset: {fileID: 0}
   m_GameObject: {fileID: 1836993643}
-  m_LocalRotation: {x: -0, y: 0.7071068, z: -0, w: -0.7071068}
-  m_LocalPosition: {x: 0.64600074, y: 0.55200005, z: 0.31500036}
-  m_LocalScale: {x: 1.0000021, y: 1, z: 1.0000021}
+  m_LocalRotation: {x: -0, y: 0.7071068, z: -0, w: 0.7071068}
+  m_LocalPosition: {x: -0.64600074, y: 0.55200005, z: -0.31500036}
+  m_LocalScale: {x: 1.0000019, y: 1, z: 1.0000019}
   m_Children: []
   m_Father: {fileID: 7892131}
   m_RootOrder: 11
@@ -1312,9 +1312,9 @@
   m_PrefabInstance: {fileID: 0}
   m_PrefabAsset: {fileID: 0}
   m_GameObject: {fileID: 1904275732}
-  m_LocalRotation: {x: -0, y: 0.7071068, z: -0, w: -0.7071068}
-  m_LocalPosition: {x: 0.7790007, y: 0.954, z: -0.809001}
-  m_LocalScale: {x: 1.0000021, y: 1, z: 1.0000021}
+  m_LocalRotation: {x: -0, y: 0.7071068, z: -0, w: 0.7071068}
+  m_LocalPosition: {x: -0.7790007, y: 0.954, z: 0.809001}
+  m_LocalScale: {x: 1.0000019, y: 1, z: 1.0000019}
   m_Children: []
   m_Father: {fileID: 7892131}
   m_RootOrder: 15
@@ -1342,9 +1342,9 @@
   m_PrefabInstance: {fileID: 0}
   m_PrefabAsset: {fileID: 0}
   m_GameObject: {fileID: 1975619999}
-  m_LocalRotation: {x: -0, y: 0.7071068, z: -0, w: -0.7071068}
-  m_LocalPosition: {x: -0.6980006, y: 0.55200005, z: 0.67800075}
-  m_LocalScale: {x: 1.0000021, y: 1, z: 1.0000021}
+  m_LocalRotation: {x: -0, y: 0.7071068, z: -0, w: 0.7071068}
+  m_LocalPosition: {x: 0.6980006, y: 0.55200005, z: -0.67800075}
+  m_LocalScale: {x: 1.0000019, y: 1, z: 1.0000019}
   m_Children: []
   m_Father: {fileID: 7892131}
   m_RootOrder: 7
@@ -1373,9 +1373,9 @@
   m_PrefabInstance: {fileID: 0}
   m_PrefabAsset: {fileID: 0}
   m_GameObject: {fileID: 1982342094}
-  m_LocalRotation: {x: -0, y: 0.7071068, z: -0, w: -0.7071068}
-  m_LocalPosition: {x: 0.00000011920929, y: 0.43599987, z: 0.855001}
-  m_LocalScale: {x: 1.0000021, y: 1, z: 1.0000021}
+  m_LocalRotation: {x: -0, y: 0.7071068, z: -0, w: 0.7071068}
+  m_LocalPosition: {x: -0.00000011920929, y: 0.43599987, z: -0.855001}
+  m_LocalScale: {x: 1.0000019, y: 1, z: 1.0000019}
   m_Children: []
   m_Father: {fileID: 34359522}
   m_RootOrder: 2
@@ -1416,7 +1416,7 @@
   m_PrefabInstance: {fileID: 0}
   m_PrefabAsset: {fileID: 0}
   m_GameObject: {fileID: 2004596750}
-  m_LocalRotation: {x: 0, y: 0, z: 0, w: 1}
+  m_LocalRotation: {x: -0, y: -0, z: -0, w: 1}
   m_LocalPosition: {x: 0, y: 0, z: 0}
   m_LocalScale: {x: 1, y: 1, z: 1}
   m_Children:
@@ -1447,9 +1447,9 @@
   m_PrefabInstance: {fileID: 0}
   m_PrefabAsset: {fileID: 0}
   m_GameObject: {fileID: 2010217337}
-  m_LocalRotation: {x: -0, y: 0.7071068, z: -0, w: -0.7071068}
-  m_LocalPosition: {x: 0.7660007, y: 0.08699989, z: -0.809001}
-  m_LocalScale: {x: 1.0000021, y: 1, z: 1.0000021}
+  m_LocalRotation: {x: -0, y: 0.7071068, z: -0, w: 0.7071068}
+  m_LocalPosition: {x: -0.7660007, y: 0.08699989, z: 0.809001}
+  m_LocalScale: {x: 1.0000019, y: 1, z: 1.0000019}
   m_Children: []
   m_Father: {fileID: 7892131}
   m_RootOrder: 19
@@ -1478,9 +1478,9 @@
   m_PrefabInstance: {fileID: 0}
   m_PrefabAsset: {fileID: 0}
   m_GameObject: {fileID: 2098232346}
-  m_LocalRotation: {x: -0, y: 0.7071068, z: -0, w: -0.7071068}
+  m_LocalRotation: {x: -0, y: 0.7071068, z: -0, w: 0.7071068}
   m_LocalPosition: {x: 0, y: 0.436, z: 0}
-  m_LocalScale: {x: 1.0000021, y: 1, z: 1.0000021}
+  m_LocalScale: {x: 1.0000019, y: 1, z: 1.0000019}
   m_Children: []
   m_Father: {fileID: 34359522}
   m_RootOrder: 0
@@ -1523,7 +1523,7 @@
   m_PrefabInstance: {fileID: 0}
   m_PrefabAsset: {fileID: 0}
   m_GameObject: {fileID: 1732648150074765491}
-  m_LocalRotation: {x: -0, y: 1, z: -0, w: 0}
+  m_LocalRotation: {x: -0, y: -0, z: -0, w: 1}
   m_LocalPosition: {x: 0, y: 0, z: 0}
   m_LocalScale: {x: 1.0000002, y: 1, z: 1.0000002}
   m_Children:
@@ -1683,19 +1683,11 @@
       objectReference: {fileID: 0}
     - target: {fileID: 4251536333782420, guid: 6877aba5a696347dbb6c01f851f2da28, type: 3}
       propertyPath: m_LocalScale.x
-<<<<<<< HEAD
-      value: 0.5000006
-      objectReference: {fileID: 0}
-    - target: {fileID: 4251536333782420, guid: 6877aba5a696347dbb6c01f851f2da28, type: 3}
-      propertyPath: m_LocalScale.z
-      value: 0.5000006
-=======
       value: 0.5000005
       objectReference: {fileID: 0}
     - target: {fileID: 4251536333782420, guid: 6877aba5a696347dbb6c01f851f2da28, type: 3}
       propertyPath: m_LocalScale.z
       value: 0.5000005
->>>>>>> 2f8dd9f9
       objectReference: {fileID: 0}
     - target: {fileID: 4251536333782420, guid: 6877aba5a696347dbb6c01f851f2da28, type: 3}
       propertyPath: m_LocalPosition.x
@@ -1711,11 +1703,7 @@
       objectReference: {fileID: 0}
     - target: {fileID: 4251536333782420, guid: 6877aba5a696347dbb6c01f851f2da28, type: 3}
       propertyPath: m_LocalRotation.w
-<<<<<<< HEAD
-      value: -0.7071068
-=======
       value: 0.7071068
->>>>>>> 2f8dd9f9
       objectReference: {fileID: 0}
     - target: {fileID: 4251536333782420, guid: 6877aba5a696347dbb6c01f851f2da28, type: 3}
       propertyPath: m_LocalRotation.x
