%YAML 1.1
%TAG !u! tag:unity3d.com,2011:
--- !u!1 &25757402
GameObject:
  m_ObjectHideFlags: 0
  m_CorrespondingSourceObject: {fileID: 0}
  m_PrefabInstance: {fileID: 0}
  m_PrefabAsset: {fileID: 0}
  serializedVersion: 6
  m_Component:
  - component: {fileID: 25757413}
  m_Layer: 8
  m_Name: vPoint (5)
  m_TagString: Untagged
  m_Icon: {fileID: 0}
  m_NavMeshLayer: 0
  m_StaticEditorFlags: 64
  m_IsActive: 1
--- !u!4 &25757413
Transform:
  m_ObjectHideFlags: 0
  m_CorrespondingSourceObject: {fileID: 0}
  m_PrefabInstance: {fileID: 0}
  m_PrefabAsset: {fileID: 0}
  m_GameObject: {fileID: 25757402}
  m_LocalRotation: {x: -0, y: -0, z: -0, w: -1}
  m_LocalPosition: {x: 0, y: 0.5, z: -0.54}
  m_LocalScale: {x: 1, y: 1, z: 1}
  m_Children: []
  m_Father: {fileID: 2049032623}
  m_RootOrder: 5
  m_LocalEulerAnglesHint: {x: 0, y: 0, z: 0}
--- !u!1 &144103629
GameObject:
  m_ObjectHideFlags: 0
  m_CorrespondingSourceObject: {fileID: 0}
  m_PrefabInstance: {fileID: 0}
  m_PrefabAsset: {fileID: 0}
  serializedVersion: 6
  m_Component:
  - component: {fileID: 144103630}
  - component: {fileID: 144103631}
  m_Layer: 8
  m_Name: Col
  m_TagString: SimObjPhysics
  m_Icon: {fileID: 0}
  m_NavMeshLayer: 0
  m_StaticEditorFlags: 64
  m_IsActive: 1
--- !u!4 &144103630
Transform:
  m_ObjectHideFlags: 0
  m_CorrespondingSourceObject: {fileID: 0}
  m_PrefabInstance: {fileID: 0}
  m_PrefabAsset: {fileID: 0}
  m_GameObject: {fileID: 144103629}
  m_LocalRotation: {x: -0, y: -0, z: -0, w: -1}
  m_LocalPosition: {x: 0, y: 0.378, z: 0}
  m_LocalScale: {x: 1, y: 1, z: 1}
  m_Children: []
  m_Father: {fileID: 2082803956}
  m_RootOrder: 0
  m_LocalEulerAnglesHint: {x: 0, y: 0, z: 0}
--- !u!65 &144103631
BoxCollider:
  m_ObjectHideFlags: 0
  m_CorrespondingSourceObject: {fileID: 0}
  m_PrefabInstance: {fileID: 0}
  m_PrefabAsset: {fileID: 0}
  m_GameObject: {fileID: 144103629}
  m_Material: {fileID: 13400000, guid: 218801fea0442284c82c041fe6fc5de1, type: 2}
  m_IsTrigger: 1
  m_Enabled: 1
  serializedVersion: 2
  m_Size: {x: 1.5563382, y: 0.32041672, z: 1.8495837}
  m_Center: {x: 0, y: 0.0082068, z: 0.04244703}
--- !u!1 &181430866
GameObject:
  m_ObjectHideFlags: 0
  m_CorrespondingSourceObject: {fileID: 0}
  m_PrefabInstance: {fileID: 0}
  m_PrefabAsset: {fileID: 0}
  serializedVersion: 6
  m_Component:
  - component: {fileID: 181430877}
  m_Layer: 8
  m_Name: vPoint (8)
  m_TagString: Untagged
  m_Icon: {fileID: 0}
  m_NavMeshLayer: 0
  m_StaticEditorFlags: 64
  m_IsActive: 1
--- !u!4 &181430877
Transform:
  m_ObjectHideFlags: 0
  m_CorrespondingSourceObject: {fileID: 0}
  m_PrefabInstance: {fileID: 0}
  m_PrefabAsset: {fileID: 0}
  m_GameObject: {fileID: 181430866}
  m_LocalRotation: {x: -0, y: -0, z: -0, w: -1}
  m_LocalPosition: {x: 0.654, y: 0.5, z: 0.30299997}
  m_LocalScale: {x: 1, y: 1, z: 1}
  m_Children: []
  m_Father: {fileID: 2049032623}
  m_RootOrder: 8
  m_LocalEulerAnglesHint: {x: 0, y: 0, z: 0}
--- !u!1 &221308517
GameObject:
  m_ObjectHideFlags: 0
  m_CorrespondingSourceObject: {fileID: 0}
  m_PrefabInstance: {fileID: 0}
  m_PrefabAsset: {fileID: 0}
  serializedVersion: 6
  m_Component:
  - component: {fileID: 221308516}
  m_Layer: 8
  m_Name: vPoint (24)
  m_TagString: Untagged
  m_Icon: {fileID: 0}
  m_NavMeshLayer: 0
  m_StaticEditorFlags: 64
  m_IsActive: 1
--- !u!4 &221308516
Transform:
  m_ObjectHideFlags: 0
  m_CorrespondingSourceObject: {fileID: 0}
  m_PrefabInstance: {fileID: 0}
  m_PrefabAsset: {fileID: 0}
  m_GameObject: {fileID: 221308517}
  m_LocalRotation: {x: -0, y: -0, z: -0, w: -1}
  m_LocalPosition: {x: 0.747, y: 0.059999943, z: 0.93499994}
  m_LocalScale: {x: 1, y: 1, z: 1}
  m_Children: []
  m_Father: {fileID: 2049032623}
  m_RootOrder: 24
  m_LocalEulerAnglesHint: {x: 0, y: 0, z: 0}
--- !u!1 &245574081
GameObject:
  m_ObjectHideFlags: 0
  m_CorrespondingSourceObject: {fileID: 0}
  m_PrefabInstance: {fileID: 0}
  m_PrefabAsset: {fileID: 0}
  serializedVersion: 6
  m_Component:
  - component: {fileID: 245574082}
  - component: {fileID: 245574083}
  m_Layer: 8
  m_Name: Col (2)
  m_TagString: SimObjPhysics
  m_Icon: {fileID: 0}
  m_NavMeshLayer: 0
  m_StaticEditorFlags: 64
  m_IsActive: 1
--- !u!4 &245574082
Transform:
  m_ObjectHideFlags: 0
  m_CorrespondingSourceObject: {fileID: 0}
  m_PrefabInstance: {fileID: 0}
  m_PrefabAsset: {fileID: 0}
  m_GameObject: {fileID: 245574081}
  m_LocalRotation: {x: -0, y: -0, z: -0, w: -1}
  m_LocalPosition: {x: -0.747, y: 0.37799978, z: 0.938}
  m_LocalScale: {x: 1, y: 1, z: 1}
  m_Children: []
  m_Father: {fileID: 2082803956}
  m_RootOrder: 2
  m_LocalEulerAnglesHint: {x: 0, y: 0, z: 0}
--- !u!65 &245574083
BoxCollider:
  m_ObjectHideFlags: 0
  m_CorrespondingSourceObject: {fileID: 0}
  m_PrefabInstance: {fileID: 0}
  m_PrefabAsset: {fileID: 0}
  m_GameObject: {fileID: 245574081}
  m_Material: {fileID: 13400000, guid: 218801fea0442284c82c041fe6fc5de1, type: 2}
  m_IsTrigger: 1
  m_Enabled: 1
  serializedVersion: 2
  m_Size: {x: 0.09083688, y: 0.4747845, z: 0.058093697}
  m_Center: {x: 0, y: -0.13917047, z: -0.0060542375}
--- !u!1 &248414813
GameObject:
  m_ObjectHideFlags: 0
  m_CorrespondingSourceObject: {fileID: 0}
  m_PrefabInstance: {fileID: 0}
  m_PrefabAsset: {fileID: 0}
  serializedVersion: 6
  m_Component:
  - component: {fileID: 248414812}
  m_Layer: 8
  m_Name: vPoint (18)
  m_TagString: Untagged
  m_Icon: {fileID: 0}
  m_NavMeshLayer: 0
  m_StaticEditorFlags: 64
  m_IsActive: 1
--- !u!4 &248414812
Transform:
  m_ObjectHideFlags: 0
  m_CorrespondingSourceObject: {fileID: 0}
  m_PrefabInstance: {fileID: 0}
  m_PrefabAsset: {fileID: 0}
  m_GameObject: {fileID: 248414813}
  m_LocalRotation: {x: -0, y: -0, z: -0, w: -1}
  m_LocalPosition: {x: -0.71, y: 0.4840002, z: -0.2659998}
  m_LocalScale: {x: 1, y: 1, z: 1}
  m_Children: []
  m_Father: {fileID: 2049032623}
  m_RootOrder: 18
  m_LocalEulerAnglesHint: {x: 0, y: 0, z: 0}
--- !u!1 &271896635
GameObject:
  m_ObjectHideFlags: 0
  m_CorrespondingSourceObject: {fileID: 0}
  m_PrefabInstance: {fileID: 0}
  m_PrefabAsset: {fileID: 0}
  serializedVersion: 6
  m_Component:
  - component: {fileID: 271896634}
  m_Layer: 8
  m_Name: vPoint (4)
  m_TagString: Untagged
  m_Icon: {fileID: 0}
  m_NavMeshLayer: 0
  m_StaticEditorFlags: 64
  m_IsActive: 1
--- !u!4 &271896634
Transform:
  m_ObjectHideFlags: 0
  m_CorrespondingSourceObject: {fileID: 0}
  m_PrefabInstance: {fileID: 0}
  m_PrefabAsset: {fileID: 0}
  m_GameObject: {fileID: 271896635}
  m_LocalRotation: {x: -0, y: -0, z: -0, w: -1}
  m_LocalPosition: {x: 0, y: 0.5, z: -0.266}
  m_LocalScale: {x: 1, y: 1, z: 1}
  m_Children: []
  m_Father: {fileID: 2049032623}
  m_RootOrder: 4
  m_LocalEulerAnglesHint: {x: 0, y: 0, z: 0}
--- !u!1 &290766926
GameObject:
  m_ObjectHideFlags: 0
  m_CorrespondingSourceObject: {fileID: 0}
  m_PrefabInstance: {fileID: 0}
  m_PrefabAsset: {fileID: 0}
  serializedVersion: 6
  m_Component:
  - component: {fileID: 290766921}
  m_Layer: 8
  m_Name: vPoint (3)
  m_TagString: Untagged
  m_Icon: {fileID: 0}
  m_NavMeshLayer: 0
  m_StaticEditorFlags: 64
  m_IsActive: 1
--- !u!4 &290766921
Transform:
  m_ObjectHideFlags: 0
  m_CorrespondingSourceObject: {fileID: 0}
  m_PrefabInstance: {fileID: 0}
  m_PrefabAsset: {fileID: 0}
  m_GameObject: {fileID: 290766926}
  m_LocalRotation: {x: -0, y: -0, z: -0, w: -1}
  m_LocalPosition: {x: 0, y: 0.5, z: 0.873}
  m_LocalScale: {x: 1, y: 1, z: 1}
  m_Children: []
  m_Father: {fileID: 2049032623}
  m_RootOrder: 3
  m_LocalEulerAnglesHint: {x: 0, y: 0, z: 0}
--- !u!1 &367484722
GameObject:
  m_ObjectHideFlags: 0
  m_CorrespondingSourceObject: {fileID: 0}
  m_PrefabInstance: {fileID: 0}
  m_PrefabAsset: {fileID: 0}
  serializedVersion: 6
  m_Component:
  - component: {fileID: 367484723}
  - component: {fileID: 367484724}
  m_Layer: 8
  m_Name: Col (1)
  m_TagString: SimObjPhysics
  m_Icon: {fileID: 0}
  m_NavMeshLayer: 0
  m_StaticEditorFlags: 64
  m_IsActive: 1
--- !u!4 &367484723
Transform:
  m_ObjectHideFlags: 0
  m_CorrespondingSourceObject: {fileID: 0}
  m_PrefabInstance: {fileID: 0}
  m_PrefabAsset: {fileID: 0}
  m_GameObject: {fileID: 367484722}
  m_LocalRotation: {x: -0, y: -0, z: -0, w: -1}
  m_LocalPosition: {x: 0, y: 0.37799978, z: -0.869}
  m_LocalScale: {x: 1, y: 1, z: 1}
  m_Children: []
  m_Father: {fileID: 2082803956}
  m_RootOrder: 1
  m_LocalEulerAnglesHint: {x: 0, y: 0, z: 0}
--- !u!65 &367484724
BoxCollider:
  m_ObjectHideFlags: 0
  m_CorrespondingSourceObject: {fileID: 0}
  m_PrefabInstance: {fileID: 0}
  m_PrefabAsset: {fileID: 0}
  m_GameObject: {fileID: 367484722}
  m_Material: {fileID: 13400000, guid: 218801fea0442284c82c041fe6fc5de1, type: 2}
  m_IsTrigger: 1
  m_Enabled: 1
  serializedVersion: 2
  m_Size: {x: 1.5937266, y: 0.935876, z: 0.058093697}
  m_Center: {x: 0, y: 0.09137529, z: -0.0060542375}
--- !u!1 &409457218
GameObject:
  m_ObjectHideFlags: 0
  m_CorrespondingSourceObject: {fileID: 0}
  m_PrefabInstance: {fileID: 0}
  m_PrefabAsset: {fileID: 0}
  serializedVersion: 6
  m_Component:
  - component: {fileID: 409457229}
  m_Layer: 8
  m_Name: vPoint (19)
  m_TagString: Untagged
  m_Icon: {fileID: 0}
  m_NavMeshLayer: 0
  m_StaticEditorFlags: 64
  m_IsActive: 1
--- !u!4 &409457229
Transform:
  m_ObjectHideFlags: 0
  m_CorrespondingSourceObject: {fileID: 0}
  m_PrefabInstance: {fileID: 0}
  m_PrefabAsset: {fileID: 0}
  m_GameObject: {fileID: 409457218}
  m_LocalRotation: {x: -0, y: -0, z: -0, w: -1}
  m_LocalPosition: {x: -0.71, y: 0.4840002, z: -0.53999996}
  m_LocalScale: {x: 1, y: 1, z: 1}
  m_Children: []
  m_Father: {fileID: 2049032623}
  m_RootOrder: 19
  m_LocalEulerAnglesHint: {x: 0, y: 0, z: 0}
--- !u!1 &464299628
GameObject:
  m_ObjectHideFlags: 0
  m_CorrespondingSourceObject: {fileID: 0}
  m_PrefabInstance: {fileID: 0}
  m_PrefabAsset: {fileID: 0}
  serializedVersion: 6
  m_Component:
  - component: {fileID: 464299629}
  - component: {fileID: 464299630}
  m_Layer: 8
  m_Name: Col (3)
  m_TagString: SimObjPhysics
  m_Icon: {fileID: 0}
  m_NavMeshLayer: 0
  m_StaticEditorFlags: 64
  m_IsActive: 1
--- !u!4 &464299629
Transform:
  m_ObjectHideFlags: 0
  m_CorrespondingSourceObject: {fileID: 0}
  m_PrefabInstance: {fileID: 0}
  m_PrefabAsset: {fileID: 0}
  m_GameObject: {fileID: 464299628}
  m_LocalRotation: {x: -0, y: -0, z: -0, w: -1}
  m_LocalPosition: {x: 0.748, y: 0.37799978, z: 0.93799996}
  m_LocalScale: {x: 1, y: 1, z: 1}
  m_Children: []
  m_Father: {fileID: 2082803956}
  m_RootOrder: 3
  m_LocalEulerAnglesHint: {x: 0, y: 0, z: 0}
--- !u!65 &464299630
BoxCollider:
  m_ObjectHideFlags: 0
  m_CorrespondingSourceObject: {fileID: 0}
  m_PrefabInstance: {fileID: 0}
  m_PrefabAsset: {fileID: 0}
  m_GameObject: {fileID: 464299628}
  m_Material: {fileID: 13400000, guid: 218801fea0442284c82c041fe6fc5de1, type: 2}
  m_IsTrigger: 1
  m_Enabled: 1
  serializedVersion: 2
  m_Size: {x: 0.09083688, y: 0.4747845, z: 0.058093697}
  m_Center: {x: 0, y: -0.13917047, z: -0.0060542375}
--- !u!1 &548787335
GameObject:
  m_ObjectHideFlags: 0
  m_CorrespondingSourceObject: {fileID: 0}
  m_PrefabInstance: {fileID: 0}
  m_PrefabAsset: {fileID: 0}
  serializedVersion: 6
  m_Component:
  - component: {fileID: 548787334}
  m_Layer: 8
  m_Name: vPoint (22)
  m_TagString: Untagged
  m_Icon: {fileID: 0}
  m_NavMeshLayer: 0
  m_StaticEditorFlags: 64
  m_IsActive: 1
--- !u!4 &548787334
Transform:
  m_ObjectHideFlags: 0
  m_CorrespondingSourceObject: {fileID: 0}
  m_PrefabInstance: {fileID: 0}
  m_PrefabAsset: {fileID: 0}
  m_GameObject: {fileID: 548787335}
  m_LocalRotation: {x: -0, y: -0, z: -0, w: -1}
  m_LocalPosition: {x: -0.769, y: 0.059999943, z: 0.935}
  m_LocalScale: {x: 1, y: 1, z: 1}
  m_Children: []
  m_Father: {fileID: 2049032623}
  m_RootOrder: 22
  m_LocalEulerAnglesHint: {x: 0, y: 0, z: 0}
--- !u!1 &709082402
GameObject:
  m_ObjectHideFlags: 0
  m_CorrespondingSourceObject: {fileID: 0}
  m_PrefabInstance: {fileID: 0}
  m_PrefabAsset: {fileID: 0}
  serializedVersion: 6
  m_Component:
  - component: {fileID: 709082413}
  m_Layer: 8
  m_Name: vPoint (20)
  m_TagString: Untagged
  m_Icon: {fileID: 0}
  m_NavMeshLayer: 0
  m_StaticEditorFlags: 64
  m_IsActive: 1
--- !u!4 &709082413
Transform:
  m_ObjectHideFlags: 0
  m_CorrespondingSourceObject: {fileID: 0}
  m_PrefabInstance: {fileID: 0}
  m_PrefabAsset: {fileID: 0}
  m_GameObject: {fileID: 709082402}
  m_LocalRotation: {x: -0, y: -0, z: -0, w: -1}
  m_LocalPosition: {x: -0.71, y: 0.4840002, z: -0.8379998}
  m_LocalScale: {x: 1, y: 1, z: 1}
  m_Children: []
  m_Father: {fileID: 2049032623}
  m_RootOrder: 20
  m_LocalEulerAnglesHint: {x: 0, y: 0, z: 0}
--- !u!1 &713252227
GameObject:
  m_ObjectHideFlags: 0
  m_CorrespondingSourceObject: {fileID: 0}
  m_PrefabInstance: {fileID: 0}
  m_PrefabAsset: {fileID: 0}
  serializedVersion: 6
  m_Component:
  - component: {fileID: 713252226}
  m_Layer: 8
  m_Name: vPoint (2)
  m_TagString: Untagged
  m_Icon: {fileID: 0}
  m_NavMeshLayer: 0
  m_StaticEditorFlags: 64
  m_IsActive: 1
--- !u!4 &713252226
Transform:
  m_ObjectHideFlags: 0
  m_CorrespondingSourceObject: {fileID: 0}
  m_PrefabInstance: {fileID: 0}
  m_PrefabAsset: {fileID: 0}
  m_GameObject: {fileID: 713252227}
  m_LocalRotation: {x: -0, y: -0, z: -0, w: -1}
  m_LocalPosition: {x: 0, y: 0.5, z: 0.603}
  m_LocalScale: {x: 1, y: 1, z: 1}
  m_Children: []
  m_Father: {fileID: 2049032623}
  m_RootOrder: 2
  m_LocalEulerAnglesHint: {x: 0, y: 0, z: 0}
--- !u!1 &737939871
GameObject:
  m_ObjectHideFlags: 0
  m_CorrespondingSourceObject: {fileID: 0}
  m_PrefabInstance: {fileID: 0}
  m_PrefabAsset: {fileID: 0}
  serializedVersion: 6
  m_Component:
  - component: {fileID: 737939870}
  m_Layer: 8
  m_Name: vPoint (10)
  m_TagString: Untagged
  m_Icon: {fileID: 0}
  m_NavMeshLayer: 0
  m_StaticEditorFlags: 64
  m_IsActive: 1
--- !u!4 &737939870
Transform:
  m_ObjectHideFlags: 0
  m_CorrespondingSourceObject: {fileID: 0}
  m_PrefabInstance: {fileID: 0}
  m_PrefabAsset: {fileID: 0}
  m_GameObject: {fileID: 737939871}
  m_LocalRotation: {x: -0, y: -0, z: -0, w: -1}
  m_LocalPosition: {x: 0.654, y: 0.5, z: 0.87300014}
  m_LocalScale: {x: 1, y: 1, z: 1}
  m_Children: []
  m_Father: {fileID: 2049032623}
  m_RootOrder: 10
  m_LocalEulerAnglesHint: {x: 0, y: 0, z: 0}
--- !u!1 &757561207
GameObject:
  m_ObjectHideFlags: 0
  m_CorrespondingSourceObject: {fileID: 0}
  m_PrefabInstance: {fileID: 0}
  m_PrefabAsset: {fileID: 0}
  serializedVersion: 6
  m_Component:
  - component: {fileID: 757561206}
  - component: {fileID: 757561201}
  m_Layer: 8
  m_Name: Col (2)
  m_TagString: SimObjPhysics
  m_Icon: {fileID: 0}
  m_NavMeshLayer: 0
  m_StaticEditorFlags: 64
  m_IsActive: 1
--- !u!4 &757561206
Transform:
  m_ObjectHideFlags: 0
  m_CorrespondingSourceObject: {fileID: 0}
  m_PrefabInstance: {fileID: 0}
  m_PrefabAsset: {fileID: 0}
  m_GameObject: {fileID: 757561207}
  m_LocalRotation: {x: -0, y: -0, z: -0, w: -1}
  m_LocalPosition: {x: -0.747, y: 0.37799978, z: 0.938}
  m_LocalScale: {x: 1, y: 1, z: 1}
  m_Children: []
  m_Father: {fileID: 810087715}
  m_RootOrder: 2
  m_LocalEulerAnglesHint: {x: 0, y: 0, z: 0}
--- !u!65 &757561201
BoxCollider:
  m_ObjectHideFlags: 0
  m_CorrespondingSourceObject: {fileID: 0}
  m_PrefabInstance: {fileID: 0}
  m_PrefabAsset: {fileID: 0}
  m_GameObject: {fileID: 757561207}
  m_Material: {fileID: 13400000, guid: 218801fea0442284c82c041fe6fc5de1, type: 2}
  m_IsTrigger: 0
  m_Enabled: 1
  serializedVersion: 2
  m_Size: {x: 0.09083688, y: 0.4747845, z: 0.058093697}
  m_Center: {x: 0, y: -0.13917047, z: -0.0060542375}
--- !u!1 &810087712
GameObject:
  m_ObjectHideFlags: 0
  m_CorrespondingSourceObject: {fileID: 0}
  m_PrefabInstance: {fileID: 0}
  m_PrefabAsset: {fileID: 0}
  serializedVersion: 6
  m_Component:
  - component: {fileID: 810087715}
  m_Layer: 0
  m_Name: Colliders
  m_TagString: Untagged
  m_Icon: {fileID: 0}
  m_NavMeshLayer: 0
  m_StaticEditorFlags: 64
  m_IsActive: 1
--- !u!4 &810087715
Transform:
  m_ObjectHideFlags: 0
  m_CorrespondingSourceObject: {fileID: 0}
  m_PrefabInstance: {fileID: 0}
  m_PrefabAsset: {fileID: 0}
  m_GameObject: {fileID: 810087712}
  m_LocalRotation: {x: 0, y: 0, z: 0, w: 1}
  m_LocalPosition: {x: 0, y: 0, z: 0}
  m_LocalScale: {x: 1, y: 1, z: 1}
  m_Children:
  - {fileID: 947137669}
  - {fileID: 1419384095}
  - {fileID: 757561206}
  - {fileID: 1388857937}
  m_Father: {fileID: 1047797480}
  m_RootOrder: 2
  m_LocalEulerAnglesHint: {x: 0, y: 0, z: 0}
--- !u!1 &947137786
GameObject:
  m_ObjectHideFlags: 0
  m_CorrespondingSourceObject: {fileID: 0}
  m_PrefabInstance: {fileID: 0}
  m_PrefabAsset: {fileID: 0}
  serializedVersion: 6
  m_Component:
  - component: {fileID: 947137669}
  - component: {fileID: 947137668}
  m_Layer: 8
  m_Name: Col
  m_TagString: SimObjPhysics
  m_Icon: {fileID: 0}
  m_NavMeshLayer: 0
  m_StaticEditorFlags: 64
  m_IsActive: 1
--- !u!4 &947137669
Transform:
  m_ObjectHideFlags: 0
  m_CorrespondingSourceObject: {fileID: 0}
  m_PrefabInstance: {fileID: 0}
  m_PrefabAsset: {fileID: 0}
  m_GameObject: {fileID: 947137786}
  m_LocalRotation: {x: -0, y: -0, z: -0, w: -1}
  m_LocalPosition: {x: 0, y: 0.378, z: 0}
  m_LocalScale: {x: 1, y: 1, z: 1}
  m_Children: []
  m_Father: {fileID: 810087715}
  m_RootOrder: 0
  m_LocalEulerAnglesHint: {x: 0, y: 0, z: 0}
--- !u!65 &947137668
BoxCollider:
  m_ObjectHideFlags: 0
  m_CorrespondingSourceObject: {fileID: 0}
  m_PrefabInstance: {fileID: 0}
  m_PrefabAsset: {fileID: 0}
  m_GameObject: {fileID: 947137786}
  m_Material: {fileID: 13400000, guid: 218801fea0442284c82c041fe6fc5de1, type: 2}
  m_IsTrigger: 0
  m_Enabled: 1
  serializedVersion: 2
  m_Size: {x: 1.5563382, y: 0.32041672, z: 1.8495837}
  m_Center: {x: 0, y: 0.0082068, z: 0.04244703}
--- !u!1 &953426792
GameObject:
  m_ObjectHideFlags: 0
  m_CorrespondingSourceObject: {fileID: 0}
  m_PrefabInstance: {fileID: 0}
  m_PrefabAsset: {fileID: 0}
  serializedVersion: 6
  m_Component:
  - component: {fileID: 953426795}
  m_Layer: 8
  m_Name: vPoint (7)
  m_TagString: Untagged
  m_Icon: {fileID: 0}
  m_NavMeshLayer: 0
  m_StaticEditorFlags: 64
  m_IsActive: 1
--- !u!4 &953426795
Transform:
  m_ObjectHideFlags: 0
  m_CorrespondingSourceObject: {fileID: 0}
  m_PrefabInstance: {fileID: 0}
  m_PrefabAsset: {fileID: 0}
  m_GameObject: {fileID: 953426792}
  m_LocalRotation: {x: -0, y: -0, z: -0, w: -1}
  m_LocalPosition: {x: 0.654, y: 0.5, z: 0}
  m_LocalScale: {x: 1, y: 1, z: 1}
  m_Children: []
  m_Father: {fileID: 2049032623}
  m_RootOrder: 7
  m_LocalEulerAnglesHint: {x: 0, y: 0, z: 0}
--- !u!1 &956094958
GameObject:
  m_ObjectHideFlags: 0
  m_CorrespondingSourceObject: {fileID: 0}
  m_PrefabInstance: {fileID: 0}
  m_PrefabAsset: {fileID: 0}
  serializedVersion: 6
  m_Component:
  - component: {fileID: 956094953}
  m_Layer: 8
  m_Name: vPoint (21)
  m_TagString: Untagged
  m_Icon: {fileID: 0}
  m_NavMeshLayer: 0
  m_StaticEditorFlags: 64
  m_IsActive: 1
--- !u!4 &956094953
Transform:
  m_ObjectHideFlags: 0
  m_CorrespondingSourceObject: {fileID: 0}
  m_PrefabInstance: {fileID: 0}
  m_PrefabAsset: {fileID: 0}
  m_GameObject: {fileID: 956094958}
  m_LocalRotation: {x: -0, y: -0, z: -0, w: -1}
  m_LocalPosition: {x: -0.769, y: 0.06, z: -0.885}
  m_LocalScale: {x: 1, y: 1, z: 1}
  m_Children: []
  m_Father: {fileID: 2049032623}
  m_RootOrder: 21
  m_LocalEulerAnglesHint: {x: 0, y: 0, z: 0}
--- !u!1 &1003192613
GameObject:
  m_ObjectHideFlags: 0
  m_CorrespondingSourceObject: {fileID: 0}
  m_PrefabInstance: {fileID: 0}
  m_PrefabAsset: {fileID: 0}
  serializedVersion: 6
  m_Component:
  - component: {fileID: 1003192612}
  m_Layer: 8
  m_Name: vPoint (14)
  m_TagString: Untagged
  m_Icon: {fileID: 0}
  m_NavMeshLayer: 0
  m_StaticEditorFlags: 64
  m_IsActive: 1
--- !u!4 &1003192612
Transform:
  m_ObjectHideFlags: 0
  m_CorrespondingSourceObject: {fileID: 0}
  m_PrefabInstance: {fileID: 0}
  m_PrefabAsset: {fileID: 0}
  m_GameObject: {fileID: 1003192613}
  m_LocalRotation: {x: -0, y: -0, z: -0, w: -1}
  m_LocalPosition: {x: -0.71, y: 0.484, z: 0}
  m_LocalScale: {x: 1, y: 1, z: 1}
  m_Children: []
  m_Father: {fileID: 2049032623}
  m_RootOrder: 14
  m_LocalEulerAnglesHint: {x: 0, y: 0, z: 0}
--- !u!1 &1047797481
GameObject:
  m_ObjectHideFlags: 0
  m_CorrespondingSourceObject: {fileID: 0}
  m_PrefabInstance: {fileID: 0}
  m_PrefabAsset: {fileID: 0}
  serializedVersion: 6
  m_Component:
  - component: {fileID: 1047797480}
  - component: {fileID: 1047797482}
  - component: {fileID: 1047797483}
  - component: {fileID: 8812444091861428964}
  m_Layer: 8
  m_Name: Bed_29
  m_TagString: SimObjPhysics
  m_Icon: {fileID: 0}
  m_NavMeshLayer: 0
  m_StaticEditorFlags: 0
  m_IsActive: 1
--- !u!4 &1047797480
Transform:
  m_ObjectHideFlags: 0
  m_CorrespondingSourceObject: {fileID: 0}
  m_PrefabInstance: {fileID: 0}
  m_PrefabAsset: {fileID: 0}
  m_GameObject: {fileID: 1047797481}
  m_LocalRotation: {x: 0, y: 0, z: 0, w: 1}
  m_LocalPosition: {x: 0, y: 0, z: 0}
  m_LocalScale: {x: 1, y: 1, z: 1}
  m_Children:
  - {fileID: 4251534651400495}
  - {fileID: 9167887664331830263}
  - {fileID: 810087715}
  - {fileID: 2049032623}
  - {fileID: 1826000442}
  - {fileID: 2082803956}
  - {fileID: 1829346097}
  m_Father: {fileID: 0}
  m_RootOrder: 0
  m_LocalEulerAnglesHint: {x: 0, y: 180, z: 0}
--- !u!114 &1047797482
MonoBehaviour:
  m_ObjectHideFlags: 0
  m_CorrespondingSourceObject: {fileID: 0}
  m_PrefabInstance: {fileID: 0}
  m_PrefabAsset: {fileID: 0}
  m_GameObject: {fileID: 1047797481}
  m_Enabled: 1
  m_EditorHideFlags: 0
  m_Script: {fileID: 11500000, guid: b439f6e4ef5714ee2a3643acf37b7a9d, type: 3}
  m_Name: 
  m_EditorClassIdentifier: 
  objectID: Bed|+00.00|+00.00|+00.00
  assetID: Bed_29
  Type: 76
  PrimaryProperty: 2
  SecondaryProperties: 0700000004000000
  BoundingBox: {fileID: 1826000443}
  VisibilityPoints:
  - {fileID: 1442218903}
  - {fileID: 2076417958}
  - {fileID: 713252226}
  - {fileID: 290766921}
  - {fileID: 271896634}
  - {fileID: 25757413}
  - {fileID: 1809384319}
  - {fileID: 953426795}
  - {fileID: 181430877}
  - {fileID: 1992329878}
  - {fileID: 737939870}
  - {fileID: 1416613601}
  - {fileID: 1226160870}
  - {fileID: 1177583603}
  - {fileID: 1003192612}
  - {fileID: 1507557968}
  - {fileID: 1740506969}
  - {fileID: 1217771450}
  - {fileID: 248414812}
  - {fileID: 409457229}
  - {fileID: 709082413}
  - {fileID: 956094953}
  - {fileID: 548787334}
  - {fileID: 1650007087}
  - {fileID: 221308516}
  - {fileID: 1308209358}
  - {fileID: 1633118957}
  - {fileID: 1849900293}
  ReceptacleTriggerBoxes:
  - {fileID: 1170335521930989}
  debugIsVisible: 0
  debugIsInteractable: 0
  isInAgentHand: 0
  MyColliders:
  - {fileID: 947137668}
  - {fileID: 1419384094}
  - {fileID: 757561201}
  - {fileID: 1388857936}
  HFdynamicfriction: 0.8
  HFstaticfriction: 0.8
  HFbounciness: 0
  HFrbdrag: 0.8
  HFrbangulardrag: 0.08
  salientMaterials: 0100000006000000
  MySpawnPoints: []
  CurrentTemperature: 0
  HowManySecondsUntilRoomTemp: 10
  inMotion: 0
  numSimObjHit: 0
  numFloorHit: 0
  numStructureHit: 0
  lastVelocity: 0
  IsReceptacle: 0
  IsPickupable: 0
  IsMoveable: 0
  isStatic: 0
  IsToggleable: 0
  IsOpenable: 0
  IsBreakable: 0
  IsFillable: 0
  IsDirtyable: 0
  IsCookable: 0
  IsSliceable: 0
  isHeatSource: 0
  isColdSource: 0
  ContainedObjectReferences: []
  CurrentlyContains: []
--- !u!54 &1047797483
Rigidbody:
  m_ObjectHideFlags: 0
  m_CorrespondingSourceObject: {fileID: 0}
  m_PrefabInstance: {fileID: 0}
  m_PrefabAsset: {fileID: 0}
  m_GameObject: {fileID: 1047797481}
  serializedVersion: 2
  m_Mass: 30
  m_Drag: 0.5
  m_AngularDrag: 0.05
  m_UseGravity: 1
  m_IsKinematic: 0
  m_Interpolate: 0
  m_Constraints: 0
  m_CollisionDetection: 0
--- !u!114 &8812444091861428964
MonoBehaviour:
  m_ObjectHideFlags: 0
  m_CorrespondingSourceObject: {fileID: 0}
  m_PrefabInstance: {fileID: 0}
  m_PrefabAsset: {fileID: 0}
  m_GameObject: {fileID: 1047797481}
  m_Enabled: 1
  m_EditorHideFlags: 0
  m_Script: {fileID: 11500000, guid: d106cf009583a40e4a85d860c9830f67, type: 3}
  m_Name: 
  m_EditorClassIdentifier: 
  MaterialSwapObjects: []
  ObjectsToEnableIfClean:
  - {fileID: 6499030825223846820}
  - {fileID: 7610085989251765559}
  ObjectsToEnableIfDirty:
  - {fileID: 1142271425882969831}
  - {fileID: 5907541899652785522}
  isDirty: 1
--- !u!1 &1177583600
GameObject:
  m_ObjectHideFlags: 0
  m_CorrespondingSourceObject: {fileID: 0}
  m_PrefabInstance: {fileID: 0}
  m_PrefabAsset: {fileID: 0}
  serializedVersion: 6
  m_Component:
  - component: {fileID: 1177583603}
  m_Layer: 8
  m_Name: vPoint (13)
  m_TagString: Untagged
  m_Icon: {fileID: 0}
  m_NavMeshLayer: 0
  m_StaticEditorFlags: 64
  m_IsActive: 1
--- !u!4 &1177583603
Transform:
  m_ObjectHideFlags: 0
  m_CorrespondingSourceObject: {fileID: 0}
  m_PrefabInstance: {fileID: 0}
  m_PrefabAsset: {fileID: 0}
  m_GameObject: {fileID: 1177583600}
  m_LocalRotation: {x: -0, y: -0, z: -0, w: -1}
  m_LocalPosition: {x: 0.654, y: 0.5, z: -0.8379998}
  m_LocalScale: {x: 1, y: 1, z: 1}
  m_Children: []
  m_Father: {fileID: 2049032623}
  m_RootOrder: 13
  m_LocalEulerAnglesHint: {x: 0, y: 0, z: 0}
--- !u!1 &1217771451
GameObject:
  m_ObjectHideFlags: 0
  m_CorrespondingSourceObject: {fileID: 0}
  m_PrefabInstance: {fileID: 0}
  m_PrefabAsset: {fileID: 0}
  serializedVersion: 6
  m_Component:
  - component: {fileID: 1217771450}
  m_Layer: 8
  m_Name: vPoint (17)
  m_TagString: Untagged
  m_Icon: {fileID: 0}
  m_NavMeshLayer: 0
  m_StaticEditorFlags: 64
  m_IsActive: 1
--- !u!4 &1217771450
Transform:
  m_ObjectHideFlags: 0
  m_CorrespondingSourceObject: {fileID: 0}
  m_PrefabInstance: {fileID: 0}
  m_PrefabAsset: {fileID: 0}
  m_GameObject: {fileID: 1217771451}
  m_LocalRotation: {x: -0, y: -0, z: -0, w: -1}
  m_LocalPosition: {x: -0.71, y: 0.4840002, z: 0.87300014}
  m_LocalScale: {x: 1, y: 1, z: 1}
  m_Children: []
  m_Father: {fileID: 2049032623}
  m_RootOrder: 17
  m_LocalEulerAnglesHint: {x: 0, y: 0, z: 0}
--- !u!1 &1226160871
GameObject:
  m_ObjectHideFlags: 0
  m_CorrespondingSourceObject: {fileID: 0}
  m_PrefabInstance: {fileID: 0}
  m_PrefabAsset: {fileID: 0}
  serializedVersion: 6
  m_Component:
  - component: {fileID: 1226160870}
  m_Layer: 8
  m_Name: vPoint (12)
  m_TagString: Untagged
  m_Icon: {fileID: 0}
  m_NavMeshLayer: 0
  m_StaticEditorFlags: 64
  m_IsActive: 1
--- !u!4 &1226160870
Transform:
  m_ObjectHideFlags: 0
  m_CorrespondingSourceObject: {fileID: 0}
  m_PrefabInstance: {fileID: 0}
  m_PrefabAsset: {fileID: 0}
  m_GameObject: {fileID: 1226160871}
  m_LocalRotation: {x: -0, y: -0, z: -0, w: -1}
  m_LocalPosition: {x: 0.654, y: 0.5, z: -0.53999996}
  m_LocalScale: {x: 1, y: 1, z: 1}
  m_Children: []
  m_Father: {fileID: 2049032623}
  m_RootOrder: 12
  m_LocalEulerAnglesHint: {x: 0, y: 0, z: 0}
--- !u!1 &1308209359
GameObject:
  m_ObjectHideFlags: 0
  m_CorrespondingSourceObject: {fileID: 0}
  m_PrefabInstance: {fileID: 0}
  m_PrefabAsset: {fileID: 0}
  serializedVersion: 6
  m_Component:
  - component: {fileID: 1308209358}
  m_Layer: 8
  m_Name: vPoint (25)
  m_TagString: Untagged
  m_Icon: {fileID: 0}
  m_NavMeshLayer: 0
  m_StaticEditorFlags: 64
  m_IsActive: 1
--- !u!4 &1308209358
Transform:
  m_ObjectHideFlags: 0
  m_CorrespondingSourceObject: {fileID: 0}
  m_PrefabInstance: {fileID: 0}
  m_PrefabAsset: {fileID: 0}
  m_GameObject: {fileID: 1308209359}
  m_LocalRotation: {x: -0, y: -0, z: -0, w: -1}
  m_LocalPosition: {x: 0.767, y: 0.914, z: -0.881}
  m_LocalScale: {x: 1, y: 1, z: 1}
  m_Children: []
  m_Father: {fileID: 2049032623}
  m_RootOrder: 25
  m_LocalEulerAnglesHint: {x: 0, y: 0, z: 0}
--- !u!1 &1388857942
GameObject:
  m_ObjectHideFlags: 0
  m_CorrespondingSourceObject: {fileID: 0}
  m_PrefabInstance: {fileID: 0}
  m_PrefabAsset: {fileID: 0}
  serializedVersion: 6
  m_Component:
  - component: {fileID: 1388857937}
  - component: {fileID: 1388857936}
  m_Layer: 8
  m_Name: Col (3)
  m_TagString: SimObjPhysics
  m_Icon: {fileID: 0}
  m_NavMeshLayer: 0
  m_StaticEditorFlags: 64
  m_IsActive: 1
--- !u!4 &1388857937
Transform:
  m_ObjectHideFlags: 0
  m_CorrespondingSourceObject: {fileID: 0}
  m_PrefabInstance: {fileID: 0}
  m_PrefabAsset: {fileID: 0}
  m_GameObject: {fileID: 1388857942}
  m_LocalRotation: {x: -0, y: -0, z: -0, w: -1}
  m_LocalPosition: {x: 0.748, y: 0.37799978, z: 0.93799996}
  m_LocalScale: {x: 1, y: 1, z: 1}
  m_Children: []
  m_Father: {fileID: 810087715}
  m_RootOrder: 3
  m_LocalEulerAnglesHint: {x: 0, y: 0, z: 0}
--- !u!65 &1388857936
BoxCollider:
  m_ObjectHideFlags: 0
  m_CorrespondingSourceObject: {fileID: 0}
  m_PrefabInstance: {fileID: 0}
  m_PrefabAsset: {fileID: 0}
  m_GameObject: {fileID: 1388857942}
  m_Material: {fileID: 13400000, guid: 218801fea0442284c82c041fe6fc5de1, type: 2}
  m_IsTrigger: 0
  m_Enabled: 1
  serializedVersion: 2
  m_Size: {x: 0.09083688, y: 0.4747845, z: 0.058093697}
  m_Center: {x: 0, y: -0.13917047, z: -0.0060542375}
--- !u!1 &1416613606
GameObject:
  m_ObjectHideFlags: 0
  m_CorrespondingSourceObject: {fileID: 0}
  m_PrefabInstance: {fileID: 0}
  m_PrefabAsset: {fileID: 0}
  serializedVersion: 6
  m_Component:
  - component: {fileID: 1416613601}
  m_Layer: 8
  m_Name: vPoint (11)
  m_TagString: Untagged
  m_Icon: {fileID: 0}
  m_NavMeshLayer: 0
  m_StaticEditorFlags: 64
  m_IsActive: 1
--- !u!4 &1416613601
Transform:
  m_ObjectHideFlags: 0
  m_CorrespondingSourceObject: {fileID: 0}
  m_PrefabInstance: {fileID: 0}
  m_PrefabAsset: {fileID: 0}
  m_GameObject: {fileID: 1416613606}
  m_LocalRotation: {x: -0, y: -0, z: -0, w: -1}
  m_LocalPosition: {x: 0.654, y: 0.5, z: -0.2659998}
  m_LocalScale: {x: 1, y: 1, z: 1}
  m_Children: []
  m_Father: {fileID: 2049032623}
  m_RootOrder: 11
  m_LocalEulerAnglesHint: {x: 0, y: 0, z: 0}
--- !u!1 &1419384092
GameObject:
  m_ObjectHideFlags: 0
  m_CorrespondingSourceObject: {fileID: 0}
  m_PrefabInstance: {fileID: 0}
  m_PrefabAsset: {fileID: 0}
  serializedVersion: 6
  m_Component:
  - component: {fileID: 1419384095}
  - component: {fileID: 1419384094}
  m_Layer: 8
  m_Name: Col (1)
  m_TagString: SimObjPhysics
  m_Icon: {fileID: 0}
  m_NavMeshLayer: 0
  m_StaticEditorFlags: 64
  m_IsActive: 1
--- !u!4 &1419384095
Transform:
  m_ObjectHideFlags: 0
  m_CorrespondingSourceObject: {fileID: 0}
  m_PrefabInstance: {fileID: 0}
  m_PrefabAsset: {fileID: 0}
  m_GameObject: {fileID: 1419384092}
  m_LocalRotation: {x: -0, y: -0, z: -0, w: -1}
  m_LocalPosition: {x: 0, y: 0.37799978, z: -0.869}
  m_LocalScale: {x: 1, y: 1, z: 1}
  m_Children: []
  m_Father: {fileID: 810087715}
  m_RootOrder: 1
  m_LocalEulerAnglesHint: {x: 0, y: 0, z: 0}
--- !u!65 &1419384094
BoxCollider:
  m_ObjectHideFlags: 0
  m_CorrespondingSourceObject: {fileID: 0}
  m_PrefabInstance: {fileID: 0}
  m_PrefabAsset: {fileID: 0}
  m_GameObject: {fileID: 1419384092}
  m_Material: {fileID: 13400000, guid: 218801fea0442284c82c041fe6fc5de1, type: 2}
  m_IsTrigger: 0
  m_Enabled: 1
  serializedVersion: 2
  m_Size: {x: 1.5937266, y: 0.935876, z: 0.058093697}
  m_Center: {x: 0, y: 0.09137529, z: -0.0060542375}
--- !u!1 &1442218900
GameObject:
  m_ObjectHideFlags: 0
  m_CorrespondingSourceObject: {fileID: 0}
  m_PrefabInstance: {fileID: 0}
  m_PrefabAsset: {fileID: 0}
  serializedVersion: 6
  m_Component:
  - component: {fileID: 1442218903}
  m_Layer: 8
  m_Name: vPoint
  m_TagString: Untagged
  m_Icon: {fileID: 0}
  m_NavMeshLayer: 0
  m_StaticEditorFlags: 64
  m_IsActive: 1
--- !u!4 &1442218903
Transform:
  m_ObjectHideFlags: 0
  m_CorrespondingSourceObject: {fileID: 0}
  m_PrefabInstance: {fileID: 0}
  m_PrefabAsset: {fileID: 0}
  m_GameObject: {fileID: 1442218900}
  m_LocalRotation: {x: -0, y: -0, z: -0, w: -1}
  m_LocalPosition: {x: 0, y: 0.5, z: 0}
  m_LocalScale: {x: 1, y: 1, z: 1}
  m_Children: []
  m_Father: {fileID: 2049032623}
  m_RootOrder: 0
  m_LocalEulerAnglesHint: {x: 0, y: 0, z: 0}
--- !u!1 &1507557969
GameObject:
  m_ObjectHideFlags: 0
  m_CorrespondingSourceObject: {fileID: 0}
  m_PrefabInstance: {fileID: 0}
  m_PrefabAsset: {fileID: 0}
  serializedVersion: 6
  m_Component:
  - component: {fileID: 1507557968}
  m_Layer: 8
  m_Name: vPoint (15)
  m_TagString: Untagged
  m_Icon: {fileID: 0}
  m_NavMeshLayer: 0
  m_StaticEditorFlags: 64
  m_IsActive: 1
--- !u!4 &1507557968
Transform:
  m_ObjectHideFlags: 0
  m_CorrespondingSourceObject: {fileID: 0}
  m_PrefabInstance: {fileID: 0}
  m_PrefabAsset: {fileID: 0}
  m_GameObject: {fileID: 1507557969}
  m_LocalRotation: {x: -0, y: -0, z: -0, w: -1}
  m_LocalPosition: {x: -0.71, y: 0.4840002, z: 0.30299997}
  m_LocalScale: {x: 1, y: 1, z: 1}
  m_Children: []
  m_Father: {fileID: 2049032623}
  m_RootOrder: 15
  m_LocalEulerAnglesHint: {x: 0, y: 0, z: 0}
--- !u!1 &1633118946
GameObject:
  m_ObjectHideFlags: 0
  m_CorrespondingSourceObject: {fileID: 0}
  m_PrefabInstance: {fileID: 0}
  m_PrefabAsset: {fileID: 0}
  serializedVersion: 6
  m_Component:
  - component: {fileID: 1633118957}
  m_Layer: 8
  m_Name: vPoint (26)
  m_TagString: Untagged
  m_Icon: {fileID: 0}
  m_NavMeshLayer: 0
  m_StaticEditorFlags: 64
  m_IsActive: 1
--- !u!4 &1633118957
Transform:
  m_ObjectHideFlags: 0
  m_CorrespondingSourceObject: {fileID: 0}
  m_PrefabInstance: {fileID: 0}
  m_PrefabAsset: {fileID: 0}
  m_GameObject: {fileID: 1633118946}
  m_LocalRotation: {x: -0, y: -0, z: -0, w: -1}
  m_LocalPosition: {x: 0.01, y: 0.91400003, z: -0.88100004}
  m_LocalScale: {x: 1, y: 1, z: 1}
  m_Children: []
  m_Father: {fileID: 2049032623}
  m_RootOrder: 26
  m_LocalEulerAnglesHint: {x: 0, y: 0, z: 0}
--- !u!1 &1650007084
GameObject:
  m_ObjectHideFlags: 0
  m_CorrespondingSourceObject: {fileID: 0}
  m_PrefabInstance: {fileID: 0}
  m_PrefabAsset: {fileID: 0}
  serializedVersion: 6
  m_Component:
  - component: {fileID: 1650007087}
  m_Layer: 8
  m_Name: vPoint (23)
  m_TagString: Untagged
  m_Icon: {fileID: 0}
  m_NavMeshLayer: 0
  m_StaticEditorFlags: 64
  m_IsActive: 1
--- !u!4 &1650007087
Transform:
  m_ObjectHideFlags: 0
  m_CorrespondingSourceObject: {fileID: 0}
  m_PrefabInstance: {fileID: 0}
  m_PrefabAsset: {fileID: 0}
  m_GameObject: {fileID: 1650007084}
  m_LocalRotation: {x: -0, y: -0, z: -0, w: -1}
  m_LocalPosition: {x: 0.74700004, y: 0.059999943, z: -0.8850002}
  m_LocalScale: {x: 1, y: 1, z: 1}
  m_Children: []
  m_Father: {fileID: 2049032623}
  m_RootOrder: 23
  m_LocalEulerAnglesHint: {x: 0, y: 0, z: 0}
--- !u!1 &1740506974
GameObject:
  m_ObjectHideFlags: 0
  m_CorrespondingSourceObject: {fileID: 0}
  m_PrefabInstance: {fileID: 0}
  m_PrefabAsset: {fileID: 0}
  serializedVersion: 6
  m_Component:
  - component: {fileID: 1740506969}
  m_Layer: 8
  m_Name: vPoint (16)
  m_TagString: Untagged
  m_Icon: {fileID: 0}
  m_NavMeshLayer: 0
  m_StaticEditorFlags: 64
  m_IsActive: 1
--- !u!4 &1740506969
Transform:
  m_ObjectHideFlags: 0
  m_CorrespondingSourceObject: {fileID: 0}
  m_PrefabInstance: {fileID: 0}
  m_PrefabAsset: {fileID: 0}
  m_GameObject: {fileID: 1740506974}
  m_LocalRotation: {x: -0, y: -0, z: -0, w: -1}
  m_LocalPosition: {x: -0.71, y: 0.4840002, z: 0.603}
  m_LocalScale: {x: 1, y: 1, z: 1}
  m_Children: []
  m_Father: {fileID: 2049032623}
  m_RootOrder: 16
  m_LocalEulerAnglesHint: {x: 0, y: 0, z: 0}
--- !u!1 &1797779825
GameObject:
  m_ObjectHideFlags: 0
  m_CorrespondingSourceObject: {fileID: 0}
  m_PrefabInstance: {fileID: 0}
  m_PrefabAsset: {fileID: 0}
  serializedVersion: 6
  m_Component:
  - component: {fileID: 1797779826}
  - component: {fileID: 1797779827}
  m_Layer: 8
  m_Name: Col
  m_TagString: HighFriction
  m_Icon: {fileID: 0}
  m_NavMeshLayer: 0
  m_StaticEditorFlags: 64
  m_IsActive: 1
--- !u!4 &1797779826
Transform:
  m_ObjectHideFlags: 0
  m_CorrespondingSourceObject: {fileID: 0}
  m_PrefabInstance: {fileID: 0}
  m_PrefabAsset: {fileID: 0}
  m_GameObject: {fileID: 1797779825}
  m_LocalRotation: {x: -0, y: -0, z: -0, w: -1}
  m_LocalPosition: {x: 0, y: 0.417, z: 0}
  m_LocalScale: {x: 1.0378125, y: 1, z: 1}
  m_Children: []
  m_Father: {fileID: 1829346097}
  m_RootOrder: 0
  m_LocalEulerAnglesHint: {x: 0, y: 0, z: 0}
--- !u!65 &1797779827
BoxCollider:
  m_ObjectHideFlags: 0
  m_CorrespondingSourceObject: {fileID: 0}
  m_PrefabInstance: {fileID: 0}
  m_PrefabAsset: {fileID: 0}
  m_GameObject: {fileID: 1797779825}
  m_Material: {fileID: 0}
  m_IsTrigger: 1
  m_Enabled: 1
  serializedVersion: 2
  m_Size: {x: 1.5563382, y: 0.32041672, z: 1.8495837}
  m_Center: {x: 0, y: 0.0082068, z: 0.04244703}
--- !u!1 &1809384316
GameObject:
  m_ObjectHideFlags: 0
  m_CorrespondingSourceObject: {fileID: 0}
  m_PrefabInstance: {fileID: 0}
  m_PrefabAsset: {fileID: 0}
  serializedVersion: 6
  m_Component:
  - component: {fileID: 1809384319}
  m_Layer: 8
  m_Name: vPoint (6)
  m_TagString: Untagged
  m_Icon: {fileID: 0}
  m_NavMeshLayer: 0
  m_StaticEditorFlags: 64
  m_IsActive: 1
--- !u!4 &1809384319
Transform:
  m_ObjectHideFlags: 0
  m_CorrespondingSourceObject: {fileID: 0}
  m_PrefabInstance: {fileID: 0}
  m_PrefabAsset: {fileID: 0}
  m_GameObject: {fileID: 1809384316}
  m_LocalRotation: {x: -0, y: -0, z: -0, w: -1}
  m_LocalPosition: {x: 0, y: 0.5, z: -0.838}
  m_LocalScale: {x: 1, y: 1, z: 1}
  m_Children: []
  m_Father: {fileID: 2049032623}
  m_RootOrder: 6
  m_LocalEulerAnglesHint: {x: 0, y: 0, z: 0}
--- !u!1 &1826000443
GameObject:
  m_ObjectHideFlags: 0
  m_CorrespondingSourceObject: {fileID: 0}
  m_PrefabInstance: {fileID: 0}
  m_PrefabAsset: {fileID: 0}
  serializedVersion: 6
  m_Component:
  - component: {fileID: 1826000442}
  - component: {fileID: 1826000581}
  m_Layer: 9
  m_Name: BoundingBox
  m_TagString: Untagged
  m_Icon: {fileID: 0}
  m_NavMeshLayer: 0
  m_StaticEditorFlags: 64
  m_IsActive: 1
--- !u!4 &1826000442
Transform:
  m_ObjectHideFlags: 0
  m_CorrespondingSourceObject: {fileID: 0}
  m_PrefabInstance: {fileID: 0}
  m_PrefabAsset: {fileID: 0}
  m_GameObject: {fileID: 1826000443}
  m_LocalRotation: {x: 0, y: 0, z: 0, w: 1}
  m_LocalPosition: {x: 0, y: 0, z: 0}
  m_LocalScale: {x: 1, y: 1, z: 1}
  m_Children: []
  m_Father: {fileID: 1047797480}
  m_RootOrder: 4
  m_LocalEulerAnglesHint: {x: 0, y: 0, z: 0}
--- !u!65 &1826000581
BoxCollider:
  m_ObjectHideFlags: 0
  m_CorrespondingSourceObject: {fileID: 0}
  m_PrefabInstance: {fileID: 0}
  m_PrefabAsset: {fileID: 0}
  m_GameObject: {fileID: 1826000443}
  m_Material: {fileID: 0}
  m_IsTrigger: 0
  m_Enabled: 0
  serializedVersion: 2
  m_Size: {x: 1.6146994, y: 0.94484293, z: 1.8883293}
  m_Center: {x: -0.0034019947, y: 0.4679219, z: 0.026772738}
--- !u!1 &1829346096
GameObject:
  m_ObjectHideFlags: 0
  m_CorrespondingSourceObject: {fileID: 0}
  m_PrefabInstance: {fileID: 0}
  m_PrefabAsset: {fileID: 0}
  serializedVersion: 6
  m_Component:
  - component: {fileID: 1829346097}
  m_Layer: 0
  m_Name: HighFrictionTriggers
  m_TagString: Untagged
  m_Icon: {fileID: 0}
  m_NavMeshLayer: 0
  m_StaticEditorFlags: 64
  m_IsActive: 1
--- !u!4 &1829346097
Transform:
  m_ObjectHideFlags: 0
  m_CorrespondingSourceObject: {fileID: 0}
  m_PrefabInstance: {fileID: 0}
  m_PrefabAsset: {fileID: 0}
  m_GameObject: {fileID: 1829346096}
  m_LocalRotation: {x: 0, y: 0, z: 0, w: 1}
  m_LocalPosition: {x: 0, y: 0, z: 0}
  m_LocalScale: {x: 1, y: 1, z: 1}
  m_Children:
  - {fileID: 1797779826}
  m_Father: {fileID: 1047797480}
  m_RootOrder: 6
  m_LocalEulerAnglesHint: {x: 0, y: 0, z: 0}
--- !u!1 &1849900410
GameObject:
  m_ObjectHideFlags: 0
  m_CorrespondingSourceObject: {fileID: 0}
  m_PrefabInstance: {fileID: 0}
  m_PrefabAsset: {fileID: 0}
  serializedVersion: 6
  m_Component:
  - component: {fileID: 1849900293}
  m_Layer: 8
  m_Name: vPoint (27)
  m_TagString: Untagged
  m_Icon: {fileID: 0}
  m_NavMeshLayer: 0
  m_StaticEditorFlags: 64
  m_IsActive: 1
--- !u!4 &1849900293
Transform:
  m_ObjectHideFlags: 0
  m_CorrespondingSourceObject: {fileID: 0}
  m_PrefabInstance: {fileID: 0}
  m_PrefabAsset: {fileID: 0}
  m_GameObject: {fileID: 1849900410}
  m_LocalRotation: {x: -0, y: -0, z: -0, w: -1}
  m_LocalPosition: {x: -0.769, y: 0.91400003, z: -0.88100004}
  m_LocalScale: {x: 1, y: 1, z: 1}
  m_Children: []
  m_Father: {fileID: 2049032623}
  m_RootOrder: 27
  m_LocalEulerAnglesHint: {x: 0, y: 0, z: 0}
--- !u!1 &1992329879
GameObject:
  m_ObjectHideFlags: 0
  m_CorrespondingSourceObject: {fileID: 0}
  m_PrefabInstance: {fileID: 0}
  m_PrefabAsset: {fileID: 0}
  serializedVersion: 6
  m_Component:
  - component: {fileID: 1992329878}
  m_Layer: 8
  m_Name: vPoint (9)
  m_TagString: Untagged
  m_Icon: {fileID: 0}
  m_NavMeshLayer: 0
  m_StaticEditorFlags: 64
  m_IsActive: 1
--- !u!4 &1992329878
Transform:
  m_ObjectHideFlags: 0
  m_CorrespondingSourceObject: {fileID: 0}
  m_PrefabInstance: {fileID: 0}
  m_PrefabAsset: {fileID: 0}
  m_GameObject: {fileID: 1992329879}
  m_LocalRotation: {x: -0, y: -0, z: -0, w: -1}
  m_LocalPosition: {x: 0.654, y: 0.5, z: 0.603}
  m_LocalScale: {x: 1, y: 1, z: 1}
  m_Children: []
  m_Father: {fileID: 2049032623}
  m_RootOrder: 9
  m_LocalEulerAnglesHint: {x: 0, y: 0, z: 0}
--- !u!1 &2049032620
GameObject:
  m_ObjectHideFlags: 0
  m_CorrespondingSourceObject: {fileID: 0}
  m_PrefabInstance: {fileID: 0}
  m_PrefabAsset: {fileID: 0}
  serializedVersion: 6
  m_Component:
  - component: {fileID: 2049032623}
  m_Layer: 0
  m_Name: VisibilityPoints
  m_TagString: Untagged
  m_Icon: {fileID: 0}
  m_NavMeshLayer: 0
  m_StaticEditorFlags: 64
  m_IsActive: 1
--- !u!4 &2049032623
Transform:
  m_ObjectHideFlags: 0
  m_CorrespondingSourceObject: {fileID: 0}
  m_PrefabInstance: {fileID: 0}
  m_PrefabAsset: {fileID: 0}
  m_GameObject: {fileID: 2049032620}
  m_LocalRotation: {x: 0, y: 0, z: 0, w: 1}
  m_LocalPosition: {x: 0, y: 0, z: 0}
  m_LocalScale: {x: 1, y: 1, z: 1}
  m_Children:
  - {fileID: 1442218903}
  - {fileID: 2076417958}
  - {fileID: 713252226}
  - {fileID: 290766921}
  - {fileID: 271896634}
  - {fileID: 25757413}
  - {fileID: 1809384319}
  - {fileID: 953426795}
  - {fileID: 181430877}
  - {fileID: 1992329878}
  - {fileID: 737939870}
  - {fileID: 1416613601}
  - {fileID: 1226160870}
  - {fileID: 1177583603}
  - {fileID: 1003192612}
  - {fileID: 1507557968}
  - {fileID: 1740506969}
  - {fileID: 1217771450}
  - {fileID: 248414812}
  - {fileID: 409457229}
  - {fileID: 709082413}
  - {fileID: 956094953}
  - {fileID: 548787334}
  - {fileID: 1650007087}
  - {fileID: 221308516}
  - {fileID: 1308209358}
  - {fileID: 1633118957}
  - {fileID: 1849900293}
  m_Father: {fileID: 1047797480}
  m_RootOrder: 3
  m_LocalEulerAnglesHint: {x: 0, y: 0, z: 0}
--- !u!1 &2076417959
GameObject:
  m_ObjectHideFlags: 0
  m_CorrespondingSourceObject: {fileID: 0}
  m_PrefabInstance: {fileID: 0}
  m_PrefabAsset: {fileID: 0}
  serializedVersion: 6
  m_Component:
  - component: {fileID: 2076417958}
  m_Layer: 8
  m_Name: vPoint (1)
  m_TagString: Untagged
  m_Icon: {fileID: 0}
  m_NavMeshLayer: 0
  m_StaticEditorFlags: 64
  m_IsActive: 1
--- !u!4 &2076417958
Transform:
  m_ObjectHideFlags: 0
  m_CorrespondingSourceObject: {fileID: 0}
  m_PrefabInstance: {fileID: 0}
  m_PrefabAsset: {fileID: 0}
  m_GameObject: {fileID: 2076417959}
  m_LocalRotation: {x: -0, y: -0, z: -0, w: -1}
  m_LocalPosition: {x: 0, y: 0.5, z: 0.303}
  m_LocalScale: {x: 1, y: 1, z: 1}
  m_Children: []
  m_Father: {fileID: 2049032623}
  m_RootOrder: 1
  m_LocalEulerAnglesHint: {x: 0, y: 0, z: 0}
--- !u!1 &2082803955
GameObject:
  m_ObjectHideFlags: 0
  m_CorrespondingSourceObject: {fileID: 0}
  m_PrefabInstance: {fileID: 0}
  m_PrefabAsset: {fileID: 0}
  serializedVersion: 6
  m_Component:
  - component: {fileID: 2082803956}
  m_Layer: 0
  m_Name: TriggerColliders
  m_TagString: Untagged
  m_Icon: {fileID: 0}
  m_NavMeshLayer: 0
  m_StaticEditorFlags: 64
  m_IsActive: 1
--- !u!4 &2082803956
Transform:
  m_ObjectHideFlags: 0
  m_CorrespondingSourceObject: {fileID: 0}
  m_PrefabInstance: {fileID: 0}
  m_PrefabAsset: {fileID: 0}
  m_GameObject: {fileID: 2082803955}
  m_LocalRotation: {x: 0, y: 0, z: 0, w: 1}
  m_LocalPosition: {x: 0, y: 0, z: 0}
  m_LocalScale: {x: 1, y: 1, z: 1}
  m_Children:
  - {fileID: 144103630}
  - {fileID: 367484723}
  - {fileID: 245574082}
  - {fileID: 464299629}
  m_Father: {fileID: 1047797480}
  m_RootOrder: 5
  m_LocalEulerAnglesHint: {x: 0, y: 0, z: 0}
--- !u!1 &9167887664331402833
GameObject:
  m_ObjectHideFlags: 0
  m_CorrespondingSourceObject: {fileID: 0}
  m_PrefabInstance: {fileID: 0}
  m_PrefabAsset: {fileID: 0}
  serializedVersion: 6
  m_Component:
  - component: {fileID: 9167887664331830193}
  - component: {fileID: 9167887664330535505}
  - component: {fileID: 9167887664329404817}
  m_Layer: 0
  m_Name: bed_mattress_29
  m_TagString: Untagged
  m_Icon: {fileID: 0}
  m_NavMeshLayer: 0
  m_StaticEditorFlags: 64
  m_IsActive: 1
--- !u!4 &9167887664331830193
Transform:
  m_ObjectHideFlags: 0
  m_CorrespondingSourceObject: {fileID: 0}
  m_PrefabInstance: {fileID: 0}
  m_PrefabAsset: {fileID: 0}
  m_GameObject: {fileID: 9167887664331402833}
  m_LocalRotation: {x: 0, y: -0, z: -0, w: 1}
  m_LocalPosition: {x: -0, y: 0.39056507, z: -0.037792426}
  m_LocalScale: {x: 1, y: 1, z: 1}
  m_Children: []
  m_Father: {fileID: 9167887664331830263}
  m_RootOrder: 0
  m_LocalEulerAnglesHint: {x: 0, y: 0, z: 0}
--- !u!33 &9167887664330535505
MeshFilter:
  m_ObjectHideFlags: 0
  m_CorrespondingSourceObject: {fileID: 0}
  m_PrefabInstance: {fileID: 0}
  m_PrefabAsset: {fileID: 0}
  m_GameObject: {fileID: 9167887664331402833}
  m_Mesh: {fileID: 4300118, guid: 00602bd762a26154592955962df1010a, type: 3}
--- !u!23 &9167887664329404817
MeshRenderer:
  m_ObjectHideFlags: 0
  m_CorrespondingSourceObject: {fileID: 0}
  m_PrefabInstance: {fileID: 0}
  m_PrefabAsset: {fileID: 0}
  m_GameObject: {fileID: 9167887664331402833}
  m_Enabled: 1
  m_CastShadows: 1
  m_ReceiveShadows: 1
  m_DynamicOccludee: 1
  m_MotionVectors: 1
  m_LightProbeUsage: 1
  m_ReflectionProbeUsage: 1
  m_RayTracingMode: 2
  m_RenderingLayerMask: 1
  m_RendererPriority: 0
  m_Materials:
  - {fileID: 2100000, guid: c9d0d6427ddf74ebc84d32539593abb0, type: 2}
  m_StaticBatchInfo:
    firstSubMesh: 0
    subMeshCount: 0
  m_StaticBatchRoot: {fileID: 0}
  m_ProbeAnchor: {fileID: 0}
  m_LightProbeVolumeOverride: {fileID: 0}
  m_ScaleInLightmap: 1
  m_ReceiveGI: 1
  m_PreserveUVs: 0
  m_IgnoreNormalsForChartDetection: 0
  m_ImportantGI: 0
  m_StitchLightmapSeams: 0
  m_SelectedEditorRenderState: 3
  m_MinimumChartSize: 4
  m_AutoUVMaxDistance: 0.5
  m_AutoUVMaxAngle: 89
  m_LightmapParameters: {fileID: 0}
  m_SortingLayerID: 0
  m_SortingLayer: 0
  m_SortingOrder: 0
--- !u!1 &9167887664331403159
GameObject:
  m_ObjectHideFlags: 0
  m_CorrespondingSourceObject: {fileID: 0}
  m_PrefabInstance: {fileID: 0}
  m_PrefabAsset: {fileID: 0}
  serializedVersion: 6
  m_Component:
  - component: {fileID: 9167887664331830263}
  - component: {fileID: 9167887664330535831}
  - component: {fileID: 9167887664329404887}
  m_Layer: 0
  m_Name: mesh
  m_TagString: Untagged
  m_Icon: {fileID: 0}
  m_NavMeshLayer: 0
  m_StaticEditorFlags: 64
  m_IsActive: 1
--- !u!4 &9167887664331830263
Transform:
  m_ObjectHideFlags: 0
  m_CorrespondingSourceObject: {fileID: 0}
  m_PrefabInstance: {fileID: 0}
  m_PrefabAsset: {fileID: 0}
  m_GameObject: {fileID: 9167887664331403159}
  m_LocalRotation: {x: -0, y: 1, z: -0, w: 0}
  m_LocalPosition: {x: 0, y: 0, z: 0}
  m_LocalScale: {x: 1, y: 1, z: 1}
  m_Children:
  - {fileID: 9167887664331830193}
  - {fileID: 1142271425882802951}
  - {fileID: 5907541899653019794}
  - {fileID: 6499030825223350148}
  - {fileID: 7610085989251336407}
  m_Father: {fileID: 1047797480}
  m_RootOrder: 1
  m_LocalEulerAnglesHint: {x: 0, y: 0, z: 0}
--- !u!33 &9167887664330535831
MeshFilter:
  m_ObjectHideFlags: 0
  m_CorrespondingSourceObject: {fileID: 0}
  m_PrefabInstance: {fileID: 0}
  m_PrefabAsset: {fileID: 0}
  m_GameObject: {fileID: 9167887664331403159}
  m_Mesh: {fileID: 4300116, guid: 00602bd762a26154592955962df1010a, type: 3}
--- !u!23 &9167887664329404887
MeshRenderer:
  m_ObjectHideFlags: 0
  m_CorrespondingSourceObject: {fileID: 0}
  m_PrefabInstance: {fileID: 0}
  m_PrefabAsset: {fileID: 0}
  m_GameObject: {fileID: 9167887664331403159}
  m_Enabled: 1
  m_CastShadows: 1
  m_ReceiveShadows: 1
  m_DynamicOccludee: 1
  m_MotionVectors: 1
  m_LightProbeUsage: 1
  m_ReflectionProbeUsage: 1
  m_RayTracingMode: 2
  m_RenderingLayerMask: 1
  m_RendererPriority: 0
  m_Materials:
  - {fileID: 2100000, guid: 725b6db5d4eaa4fcf97bf4e3ea5ccac9, type: 2}
  - {fileID: 2100000, guid: 8ec08c8746be4457084eb57a9bb1b7d0, type: 2}
  m_StaticBatchInfo:
    firstSubMesh: 0
    subMeshCount: 0
  m_StaticBatchRoot: {fileID: 0}
  m_ProbeAnchor: {fileID: 0}
  m_LightProbeVolumeOverride: {fileID: 0}
  m_ScaleInLightmap: 1
  m_ReceiveGI: 1
  m_PreserveUVs: 0
  m_IgnoreNormalsForChartDetection: 0
  m_ImportantGI: 0
  m_StitchLightmapSeams: 0
  m_SelectedEditorRenderState: 3
  m_MinimumChartSize: 4
  m_AutoUVMaxDistance: 0.5
  m_AutoUVMaxAngle: 89
  m_LightmapParameters: {fileID: 0}
  m_SortingLayerID: 0
  m_SortingLayer: 0
  m_SortingOrder: 0
--- !u!1001 &2085166267
PrefabInstance:
  m_ObjectHideFlags: 0
  serializedVersion: 2
  m_Modification:
    m_TransformParent: {fileID: 1047797480}
    m_Modifications:
    - target: {fileID: 1170333579371094, guid: 6877aba5a696347dbb6c01f851f2da28, type: 3}
      propertyPath: m_Name
      value: ReceptacleTriggerBox
      objectReference: {fileID: 0}
    - target: {fileID: 1170333579371094, guid: 6877aba5a696347dbb6c01f851f2da28, type: 3}
      propertyPath: m_StaticEditorFlags
      value: 64
      objectReference: {fileID: 0}
    - target: {fileID: 4251536333782420, guid: 6877aba5a696347dbb6c01f851f2da28, type: 3}
      propertyPath: m_RootOrder
      value: 0
      objectReference: {fileID: 0}
    - target: {fileID: 4251536333782420, guid: 6877aba5a696347dbb6c01f851f2da28, type: 3}
      propertyPath: m_LocalPosition.x
      value: 0
      objectReference: {fileID: 0}
    - target: {fileID: 4251536333782420, guid: 6877aba5a696347dbb6c01f851f2da28, type: 3}
      propertyPath: m_LocalPosition.y
      value: 0.555
      objectReference: {fileID: 0}
    - target: {fileID: 4251536333782420, guid: 6877aba5a696347dbb6c01f851f2da28, type: 3}
      propertyPath: m_LocalPosition.z
      value: 0
      objectReference: {fileID: 0}
    - target: {fileID: 4251536333782420, guid: 6877aba5a696347dbb6c01f851f2da28, type: 3}
      propertyPath: m_LocalRotation.w
<<<<<<< HEAD
      value: -1
=======
      value: 0
>>>>>>> 2f8dd9f9
      objectReference: {fileID: 0}
    - target: {fileID: 4251536333782420, guid: 6877aba5a696347dbb6c01f851f2da28, type: 3}
      propertyPath: m_LocalRotation.x
      value: -0
      objectReference: {fileID: 0}
    - target: {fileID: 4251536333782420, guid: 6877aba5a696347dbb6c01f851f2da28, type: 3}
      propertyPath: m_LocalRotation.y
      value: -0
      objectReference: {fileID: 0}
    - target: {fileID: 4251536333782420, guid: 6877aba5a696347dbb6c01f851f2da28, type: 3}
      propertyPath: m_LocalRotation.z
      value: -0
      objectReference: {fileID: 0}
    - target: {fileID: 4251536333782420, guid: 6877aba5a696347dbb6c01f851f2da28, type: 3}
      propertyPath: m_LocalEulerAnglesHint.x
      value: 0
      objectReference: {fileID: 0}
    - target: {fileID: 4251536333782420, guid: 6877aba5a696347dbb6c01f851f2da28, type: 3}
      propertyPath: m_LocalEulerAnglesHint.y
      value: 0
      objectReference: {fileID: 0}
    - target: {fileID: 4251536333782420, guid: 6877aba5a696347dbb6c01f851f2da28, type: 3}
      propertyPath: m_LocalEulerAnglesHint.z
      value: 0
      objectReference: {fileID: 0}
    - target: {fileID: 65569799956894354, guid: 6877aba5a696347dbb6c01f851f2da28,
        type: 3}
      propertyPath: m_Size.x
      value: 2.9231539
      objectReference: {fileID: 0}
    - target: {fileID: 65569799956894354, guid: 6877aba5a696347dbb6c01f851f2da28,
        type: 3}
      propertyPath: m_Size.y
      value: 0.5717181
      objectReference: {fileID: 0}
    - target: {fileID: 65569799956894354, guid: 6877aba5a696347dbb6c01f851f2da28,
        type: 3}
      propertyPath: m_Size.z
      value: 3.5659816
      objectReference: {fileID: 0}
    - target: {fileID: 65569799956894354, guid: 6877aba5a696347dbb6c01f851f2da28,
        type: 3}
      propertyPath: m_Center.y
      value: 0.23627192
      objectReference: {fileID: 0}
    - target: {fileID: 65569799956894354, guid: 6877aba5a696347dbb6c01f851f2da28,
        type: 3}
      propertyPath: m_Center.z
      value: 0.08543122
      objectReference: {fileID: 0}
    - target: {fileID: 114448760657764924, guid: 6877aba5a696347dbb6c01f851f2da28,
        type: 3}
      propertyPath: myParent
      value: 
      objectReference: {fileID: 1047797481}
    m_RemovedComponents: []
  m_SourcePrefab: {fileID: 100100000, guid: 6877aba5a696347dbb6c01f851f2da28, type: 3}
--- !u!4 &4251534651400495 stripped
Transform:
  m_CorrespondingSourceObject: {fileID: 4251536333782420, guid: 6877aba5a696347dbb6c01f851f2da28,
    type: 3}
  m_PrefabInstance: {fileID: 2085166267}
  m_PrefabAsset: {fileID: 0}
--- !u!1 &1170335521930989 stripped
GameObject:
  m_CorrespondingSourceObject: {fileID: 1170333579371094, guid: 6877aba5a696347dbb6c01f851f2da28,
    type: 3}
  m_PrefabInstance: {fileID: 2085166267}
  m_PrefabAsset: {fileID: 0}
--- !u!1001 &176311404880609750
PrefabInstance:
  m_ObjectHideFlags: 0
  serializedVersion: 2
  m_Modification:
    m_TransformParent: {fileID: 9167887664331830263}
    m_Modifications:
    - target: {fileID: 984119560448805585, guid: b3a9ca13678a3564a83946838f0f3d1e,
        type: 3}
      propertyPath: m_RootOrder
      value: 1
      objectReference: {fileID: 0}
    - target: {fileID: 984119560448805585, guid: b3a9ca13678a3564a83946838f0f3d1e,
        type: 3}
      propertyPath: m_LocalScale.x
      value: 0.73694927
      objectReference: {fileID: 0}
    - target: {fileID: 984119560448805585, guid: b3a9ca13678a3564a83946838f0f3d1e,
        type: 3}
      propertyPath: m_LocalScale.y
      value: 0.6477536
      objectReference: {fileID: 0}
    - target: {fileID: 984119560448805585, guid: b3a9ca13678a3564a83946838f0f3d1e,
        type: 3}
      propertyPath: m_LocalScale.z
      value: 0.6205674
      objectReference: {fileID: 0}
    - target: {fileID: 984119560448805585, guid: b3a9ca13678a3564a83946838f0f3d1e,
        type: 3}
      propertyPath: m_LocalPosition.x
      value: -0.297
      objectReference: {fileID: 0}
    - target: {fileID: 984119560448805585, guid: b3a9ca13678a3564a83946838f0f3d1e,
        type: 3}
      propertyPath: m_LocalPosition.y
      value: 0.539
      objectReference: {fileID: 0}
    - target: {fileID: 984119560448805585, guid: b3a9ca13678a3564a83946838f0f3d1e,
        type: 3}
      propertyPath: m_LocalPosition.z
      value: -0.088
      objectReference: {fileID: 0}
    - target: {fileID: 984119560448805585, guid: b3a9ca13678a3564a83946838f0f3d1e,
        type: 3}
      propertyPath: m_LocalRotation.w
      value: 0.00000035762784
      objectReference: {fileID: 0}
    - target: {fileID: 984119560448805585, guid: b3a9ca13678a3564a83946838f0f3d1e,
        type: 3}
      propertyPath: m_LocalRotation.x
      value: -0
      objectReference: {fileID: 0}
    - target: {fileID: 984119560448805585, guid: b3a9ca13678a3564a83946838f0f3d1e,
        type: 3}
      propertyPath: m_LocalRotation.y
      value: 1
      objectReference: {fileID: 0}
    - target: {fileID: 984119560448805585, guid: b3a9ca13678a3564a83946838f0f3d1e,
        type: 3}
      propertyPath: m_LocalRotation.z
      value: -0
      objectReference: {fileID: 0}
    - target: {fileID: 984119560448805585, guid: b3a9ca13678a3564a83946838f0f3d1e,
        type: 3}
      propertyPath: m_LocalEulerAnglesHint.x
      value: 0
      objectReference: {fileID: 0}
    - target: {fileID: 984119560448805585, guid: b3a9ca13678a3564a83946838f0f3d1e,
        type: 3}
      propertyPath: m_LocalEulerAnglesHint.y
      value: 0
      objectReference: {fileID: 0}
    - target: {fileID: 984119560448805585, guid: b3a9ca13678a3564a83946838f0f3d1e,
        type: 3}
      propertyPath: m_LocalEulerAnglesHint.z
      value: 0
      objectReference: {fileID: 0}
    - target: {fileID: 984119560449234737, guid: b3a9ca13678a3564a83946838f0f3d1e,
        type: 3}
      propertyPath: m_Name
      value: Bedsheet_Unmade_29A
      objectReference: {fileID: 0}
    - target: {fileID: 984119560449234737, guid: b3a9ca13678a3564a83946838f0f3d1e,
        type: 3}
      propertyPath: m_StaticEditorFlags
      value: 64
      objectReference: {fileID: 0}
    m_RemovedComponents: []
  m_SourcePrefab: {fileID: 100100000, guid: b3a9ca13678a3564a83946838f0f3d1e, type: 3}
--- !u!4 &1142271425882802951 stripped
Transform:
  m_CorrespondingSourceObject: {fileID: 984119560448805585, guid: b3a9ca13678a3564a83946838f0f3d1e,
    type: 3}
  m_PrefabInstance: {fileID: 176311404880609750}
  m_PrefabAsset: {fileID: 0}
--- !u!1 &1142271425882969831 stripped
GameObject:
  m_CorrespondingSourceObject: {fileID: 984119560449234737, guid: b3a9ca13678a3564a83946838f0f3d1e,
    type: 3}
  m_PrefabInstance: {fileID: 176311404880609750}
  m_PrefabAsset: {fileID: 0}
--- !u!1001 &1901326214269920398
PrefabInstance:
  m_ObjectHideFlags: 0
  serializedVersion: 2
  m_Modification:
    m_TransformParent: {fileID: 9167887664331830263}
    m_Modifications:
    - target: {fileID: 5447402888059421180, guid: 85e5ba92a4572dd4cb369ecf2fb2504e,
        type: 3}
      propertyPath: m_Name
      value: Bedsheet_Unmade_29B
      objectReference: {fileID: 0}
    - target: {fileID: 5447402888059421180, guid: 85e5ba92a4572dd4cb369ecf2fb2504e,
        type: 3}
      propertyPath: m_StaticEditorFlags
      value: 64
      objectReference: {fileID: 0}
    - target: {fileID: 5447402888059919388, guid: 85e5ba92a4572dd4cb369ecf2fb2504e,
        type: 3}
      propertyPath: m_RootOrder
      value: 2
      objectReference: {fileID: 0}
    - target: {fileID: 5447402888059919388, guid: 85e5ba92a4572dd4cb369ecf2fb2504e,
        type: 3}
      propertyPath: m_LocalScale.x
      value: 0.79297966
      objectReference: {fileID: 0}
    - target: {fileID: 5447402888059919388, guid: 85e5ba92a4572dd4cb369ecf2fb2504e,
        type: 3}
      propertyPath: m_LocalScale.y
      value: 0.76887
      objectReference: {fileID: 0}
    - target: {fileID: 5447402888059919388, guid: 85e5ba92a4572dd4cb369ecf2fb2504e,
        type: 3}
      propertyPath: m_LocalScale.z
      value: 0.77414745
      objectReference: {fileID: 0}
    - target: {fileID: 5447402888059919388, guid: 85e5ba92a4572dd4cb369ecf2fb2504e,
        type: 3}
      propertyPath: m_LocalPosition.x
      value: 0.164
      objectReference: {fileID: 0}
    - target: {fileID: 5447402888059919388, guid: 85e5ba92a4572dd4cb369ecf2fb2504e,
        type: 3}
      propertyPath: m_LocalPosition.y
      value: 0.531
      objectReference: {fileID: 0}
    - target: {fileID: 5447402888059919388, guid: 85e5ba92a4572dd4cb369ecf2fb2504e,
        type: 3}
      propertyPath: m_LocalPosition.z
      value: -0.181
      objectReference: {fileID: 0}
    - target: {fileID: 5447402888059919388, guid: 85e5ba92a4572dd4cb369ecf2fb2504e,
        type: 3}
      propertyPath: m_LocalRotation.w
      value: 1
      objectReference: {fileID: 0}
    - target: {fileID: 5447402888059919388, guid: 85e5ba92a4572dd4cb369ecf2fb2504e,
        type: 3}
      propertyPath: m_LocalRotation.x
      value: -0
      objectReference: {fileID: 0}
    - target: {fileID: 5447402888059919388, guid: 85e5ba92a4572dd4cb369ecf2fb2504e,
        type: 3}
      propertyPath: m_LocalRotation.y
      value: -0.000000059604645
      objectReference: {fileID: 0}
    - target: {fileID: 5447402888059919388, guid: 85e5ba92a4572dd4cb369ecf2fb2504e,
        type: 3}
      propertyPath: m_LocalRotation.z
      value: -0
      objectReference: {fileID: 0}
    - target: {fileID: 5447402888059919388, guid: 85e5ba92a4572dd4cb369ecf2fb2504e,
        type: 3}
      propertyPath: m_LocalEulerAnglesHint.x
      value: 0
      objectReference: {fileID: 0}
    - target: {fileID: 5447402888059919388, guid: 85e5ba92a4572dd4cb369ecf2fb2504e,
        type: 3}
      propertyPath: m_LocalEulerAnglesHint.y
      value: 0
      objectReference: {fileID: 0}
    - target: {fileID: 5447402888059919388, guid: 85e5ba92a4572dd4cb369ecf2fb2504e,
        type: 3}
      propertyPath: m_LocalEulerAnglesHint.z
      value: 0
      objectReference: {fileID: 0}
    m_RemovedComponents: []
  m_SourcePrefab: {fileID: 100100000, guid: 85e5ba92a4572dd4cb369ecf2fb2504e, type: 3}
--- !u!1 &5907541899652785522 stripped
GameObject:
  m_CorrespondingSourceObject: {fileID: 5447402888059421180, guid: 85e5ba92a4572dd4cb369ecf2fb2504e,
    type: 3}
  m_PrefabInstance: {fileID: 1901326214269920398}
  m_PrefabAsset: {fileID: 0}
--- !u!4 &5907541899653019794 stripped
Transform:
  m_CorrespondingSourceObject: {fileID: 5447402888059919388, guid: 85e5ba92a4572dd4cb369ecf2fb2504e,
    type: 3}
  m_PrefabInstance: {fileID: 1901326214269920398}
  m_PrefabAsset: {fileID: 0}
--- !u!1001 &2059912385594444619
PrefabInstance:
  m_ObjectHideFlags: 0
  serializedVersion: 2
  m_Modification:
    m_TransformParent: {fileID: 9167887664331830263}
    m_Modifications:
    - target: {fileID: 8433609901620069276, guid: 2cb513c73d554904ea94a003bc332849,
        type: 3}
      propertyPath: m_RootOrder
      value: 4
      objectReference: {fileID: 0}
    - target: {fileID: 8433609901620069276, guid: 2cb513c73d554904ea94a003bc332849,
        type: 3}
      propertyPath: m_LocalScale.x
      value: 1.1175141
      objectReference: {fileID: 0}
    - target: {fileID: 8433609901620069276, guid: 2cb513c73d554904ea94a003bc332849,
        type: 3}
      propertyPath: m_LocalScale.y
      value: 0.83799
      objectReference: {fileID: 0}
    - target: {fileID: 8433609901620069276, guid: 2cb513c73d554904ea94a003bc332849,
        type: 3}
      propertyPath: m_LocalScale.z
      value: 0.7008515
      objectReference: {fileID: 0}
    - target: {fileID: 8433609901620069276, guid: 2cb513c73d554904ea94a003bc332849,
        type: 3}
      propertyPath: m_LocalPosition.x
      value: -0.059
      objectReference: {fileID: 0}
    - target: {fileID: 8433609901620069276, guid: 2cb513c73d554904ea94a003bc332849,
        type: 3}
      propertyPath: m_LocalPosition.y
      value: 0.52000004
      objectReference: {fileID: 0}
    - target: {fileID: 8433609901620069276, guid: 2cb513c73d554904ea94a003bc332849,
        type: 3}
      propertyPath: m_LocalPosition.z
      value: -0.135
      objectReference: {fileID: 0}
    - target: {fileID: 8433609901620069276, guid: 2cb513c73d554904ea94a003bc332849,
        type: 3}
      propertyPath: m_LocalRotation.w
      value: 1
      objectReference: {fileID: 0}
    - target: {fileID: 8433609901620069276, guid: 2cb513c73d554904ea94a003bc332849,
        type: 3}
      propertyPath: m_LocalRotation.x
      value: -0
      objectReference: {fileID: 0}
    - target: {fileID: 8433609901620069276, guid: 2cb513c73d554904ea94a003bc332849,
        type: 3}
      propertyPath: m_LocalRotation.y
      value: -0
      objectReference: {fileID: 0}
    - target: {fileID: 8433609901620069276, guid: 2cb513c73d554904ea94a003bc332849,
        type: 3}
      propertyPath: m_LocalRotation.z
      value: -0
      objectReference: {fileID: 0}
    - target: {fileID: 8433609901620069276, guid: 2cb513c73d554904ea94a003bc332849,
        type: 3}
      propertyPath: m_LocalEulerAnglesHint.x
      value: 0
      objectReference: {fileID: 0}
    - target: {fileID: 8433609901620069276, guid: 2cb513c73d554904ea94a003bc332849,
        type: 3}
      propertyPath: m_LocalEulerAnglesHint.y
      value: 0
      objectReference: {fileID: 0}
    - target: {fileID: 8433609901620069276, guid: 2cb513c73d554904ea94a003bc332849,
        type: 3}
      propertyPath: m_LocalEulerAnglesHint.z
      value: 0
      objectReference: {fileID: 0}
    - target: {fileID: 8433609901620567676, guid: 2cb513c73d554904ea94a003bc332849,
        type: 3}
      propertyPath: m_Name
      value: Bedsheet_Made_29B
      objectReference: {fileID: 0}
    - target: {fileID: 8433609901620567676, guid: 2cb513c73d554904ea94a003bc332849,
        type: 3}
      propertyPath: m_IsActive
      value: 0
      objectReference: {fileID: 0}
    - target: {fileID: 8433609901620567676, guid: 2cb513c73d554904ea94a003bc332849,
        type: 3}
      propertyPath: m_StaticEditorFlags
      value: 64
      objectReference: {fileID: 0}
    m_RemovedComponents: []
  m_SourcePrefab: {fileID: 100100000, guid: 2cb513c73d554904ea94a003bc332849, type: 3}
--- !u!1 &7610085989251765559 stripped
GameObject:
  m_CorrespondingSourceObject: {fileID: 8433609901620567676, guid: 2cb513c73d554904ea94a003bc332849,
    type: 3}
  m_PrefabInstance: {fileID: 2059912385594444619}
  m_PrefabAsset: {fileID: 0}
--- !u!4 &7610085989251336407 stripped
Transform:
  m_CorrespondingSourceObject: {fileID: 8433609901620069276, guid: 2cb513c73d554904ea94a003bc332849,
    type: 3}
  m_PrefabInstance: {fileID: 2059912385594444619}
  m_PrefabAsset: {fileID: 0}
--- !u!1001 &3235575978708353656
PrefabInstance:
  m_ObjectHideFlags: 0
  serializedVersion: 2
  m_Modification:
    m_TransformParent: {fileID: 9167887664331830263}
    m_Modifications:
    - target: {fileID: 8563068229913847292, guid: 7185615200b61744ca84fbfc26e1fc7e,
        type: 3}
      propertyPath: m_RootOrder
      value: 3
      objectReference: {fileID: 0}
    - target: {fileID: 8563068229913847292, guid: 7185615200b61744ca84fbfc26e1fc7e,
        type: 3}
      propertyPath: m_LocalScale.x
      value: 0.81004274
      objectReference: {fileID: 0}
    - target: {fileID: 8563068229913847292, guid: 7185615200b61744ca84fbfc26e1fc7e,
        type: 3}
      propertyPath: m_LocalScale.z
      value: 0.75106
      objectReference: {fileID: 0}
    - target: {fileID: 8563068229913847292, guid: 7185615200b61744ca84fbfc26e1fc7e,
        type: 3}
      propertyPath: m_LocalPosition.x
      value: -0.009
      objectReference: {fileID: 0}
    - target: {fileID: 8563068229913847292, guid: 7185615200b61744ca84fbfc26e1fc7e,
        type: 3}
      propertyPath: m_LocalPosition.y
      value: 0.55
      objectReference: {fileID: 0}
    - target: {fileID: 8563068229913847292, guid: 7185615200b61744ca84fbfc26e1fc7e,
        type: 3}
      propertyPath: m_LocalPosition.z
      value: -0.278
      objectReference: {fileID: 0}
    - target: {fileID: 8563068229913847292, guid: 7185615200b61744ca84fbfc26e1fc7e,
        type: 3}
      propertyPath: m_LocalRotation.w
      value: 1
      objectReference: {fileID: 0}
    - target: {fileID: 8563068229913847292, guid: 7185615200b61744ca84fbfc26e1fc7e,
        type: 3}
      propertyPath: m_LocalRotation.x
      value: -0
      objectReference: {fileID: 0}
    - target: {fileID: 8563068229913847292, guid: 7185615200b61744ca84fbfc26e1fc7e,
        type: 3}
      propertyPath: m_LocalRotation.y
      value: -0
      objectReference: {fileID: 0}
    - target: {fileID: 8563068229913847292, guid: 7185615200b61744ca84fbfc26e1fc7e,
        type: 3}
      propertyPath: m_LocalRotation.z
      value: -0
      objectReference: {fileID: 0}
    - target: {fileID: 8563068229913847292, guid: 7185615200b61744ca84fbfc26e1fc7e,
        type: 3}
      propertyPath: m_LocalEulerAnglesHint.x
      value: 0
      objectReference: {fileID: 0}
    - target: {fileID: 8563068229913847292, guid: 7185615200b61744ca84fbfc26e1fc7e,
        type: 3}
      propertyPath: m_LocalEulerAnglesHint.y
      value: 0
      objectReference: {fileID: 0}
    - target: {fileID: 8563068229913847292, guid: 7185615200b61744ca84fbfc26e1fc7e,
        type: 3}
      propertyPath: m_LocalEulerAnglesHint.z
      value: 0
      objectReference: {fileID: 0}
    - target: {fileID: 8563068229914016220, guid: 7185615200b61744ca84fbfc26e1fc7e,
        type: 3}
      propertyPath: m_Name
      value: Bedsheet_Made_29A
      objectReference: {fileID: 0}
    - target: {fileID: 8563068229914016220, guid: 7185615200b61744ca84fbfc26e1fc7e,
        type: 3}
      propertyPath: m_IsActive
      value: 0
      objectReference: {fileID: 0}
    - target: {fileID: 8563068229914016220, guid: 7185615200b61744ca84fbfc26e1fc7e,
        type: 3}
      propertyPath: m_StaticEditorFlags
      value: 64
      objectReference: {fileID: 0}
    m_RemovedComponents: []
  m_SourcePrefab: {fileID: 100100000, guid: 7185615200b61744ca84fbfc26e1fc7e, type: 3}
--- !u!1 &6499030825223846820 stripped
GameObject:
  m_CorrespondingSourceObject: {fileID: 8563068229914016220, guid: 7185615200b61744ca84fbfc26e1fc7e,
    type: 3}
  m_PrefabInstance: {fileID: 3235575978708353656}
  m_PrefabAsset: {fileID: 0}
--- !u!4 &6499030825223350148 stripped
Transform:
  m_CorrespondingSourceObject: {fileID: 8563068229913847292, guid: 7185615200b61744ca84fbfc26e1fc7e,
    type: 3}
  m_PrefabInstance: {fileID: 3235575978708353656}
  m_PrefabAsset: {fileID: 0}<|MERGE_RESOLUTION|>--- conflicted
+++ resolved
@@ -23,8 +23,8 @@
   m_PrefabInstance: {fileID: 0}
   m_PrefabAsset: {fileID: 0}
   m_GameObject: {fileID: 25757402}
-  m_LocalRotation: {x: -0, y: -0, z: -0, w: -1}
-  m_LocalPosition: {x: 0, y: 0.5, z: -0.54}
+  m_LocalRotation: {x: -0, y: 1, z: -0, w: 0}
+  m_LocalPosition: {x: 0, y: 0.5, z: 0.54}
   m_LocalScale: {x: 1, y: 1, z: 1}
   m_Children: []
   m_Father: {fileID: 2049032623}
@@ -54,7 +54,7 @@
   m_PrefabInstance: {fileID: 0}
   m_PrefabAsset: {fileID: 0}
   m_GameObject: {fileID: 144103629}
-  m_LocalRotation: {x: -0, y: -0, z: -0, w: -1}
+  m_LocalRotation: {x: -0, y: 1, z: -0, w: 0}
   m_LocalPosition: {x: 0, y: 0.378, z: 0}
   m_LocalScale: {x: 1, y: 1, z: 1}
   m_Children: []
@@ -97,8 +97,8 @@
   m_PrefabInstance: {fileID: 0}
   m_PrefabAsset: {fileID: 0}
   m_GameObject: {fileID: 181430866}
-  m_LocalRotation: {x: -0, y: -0, z: -0, w: -1}
-  m_LocalPosition: {x: 0.654, y: 0.5, z: 0.30299997}
+  m_LocalRotation: {x: -0, y: 1, z: -0, w: 0}
+  m_LocalPosition: {x: -0.654, y: 0.5, z: -0.30299997}
   m_LocalScale: {x: 1, y: 1, z: 1}
   m_Children: []
   m_Father: {fileID: 2049032623}
@@ -127,8 +127,8 @@
   m_PrefabInstance: {fileID: 0}
   m_PrefabAsset: {fileID: 0}
   m_GameObject: {fileID: 221308517}
-  m_LocalRotation: {x: -0, y: -0, z: -0, w: -1}
-  m_LocalPosition: {x: 0.747, y: 0.059999943, z: 0.93499994}
+  m_LocalRotation: {x: -0, y: 1, z: -0, w: 0}
+  m_LocalPosition: {x: -0.747, y: 0.059999943, z: -0.93499994}
   m_LocalScale: {x: 1, y: 1, z: 1}
   m_Children: []
   m_Father: {fileID: 2049032623}
@@ -158,8 +158,8 @@
   m_PrefabInstance: {fileID: 0}
   m_PrefabAsset: {fileID: 0}
   m_GameObject: {fileID: 245574081}
-  m_LocalRotation: {x: -0, y: -0, z: -0, w: -1}
-  m_LocalPosition: {x: -0.747, y: 0.37799978, z: 0.938}
+  m_LocalRotation: {x: -0, y: 1, z: -0, w: 0}
+  m_LocalPosition: {x: 0.747, y: 0.37799978, z: -0.938}
   m_LocalScale: {x: 1, y: 1, z: 1}
   m_Children: []
   m_Father: {fileID: 2082803956}
@@ -201,8 +201,8 @@
   m_PrefabInstance: {fileID: 0}
   m_PrefabAsset: {fileID: 0}
   m_GameObject: {fileID: 248414813}
-  m_LocalRotation: {x: -0, y: -0, z: -0, w: -1}
-  m_LocalPosition: {x: -0.71, y: 0.4840002, z: -0.2659998}
+  m_LocalRotation: {x: -0, y: 1, z: -0, w: 0}
+  m_LocalPosition: {x: 0.71, y: 0.4840002, z: 0.2659998}
   m_LocalScale: {x: 1, y: 1, z: 1}
   m_Children: []
   m_Father: {fileID: 2049032623}
@@ -231,8 +231,8 @@
   m_PrefabInstance: {fileID: 0}
   m_PrefabAsset: {fileID: 0}
   m_GameObject: {fileID: 271896635}
-  m_LocalRotation: {x: -0, y: -0, z: -0, w: -1}
-  m_LocalPosition: {x: 0, y: 0.5, z: -0.266}
+  m_LocalRotation: {x: -0, y: 1, z: -0, w: 0}
+  m_LocalPosition: {x: 0, y: 0.5, z: 0.266}
   m_LocalScale: {x: 1, y: 1, z: 1}
   m_Children: []
   m_Father: {fileID: 2049032623}
@@ -261,8 +261,8 @@
   m_PrefabInstance: {fileID: 0}
   m_PrefabAsset: {fileID: 0}
   m_GameObject: {fileID: 290766926}
-  m_LocalRotation: {x: -0, y: -0, z: -0, w: -1}
-  m_LocalPosition: {x: 0, y: 0.5, z: 0.873}
+  m_LocalRotation: {x: -0, y: 1, z: -0, w: 0}
+  m_LocalPosition: {x: 0, y: 0.5, z: -0.873}
   m_LocalScale: {x: 1, y: 1, z: 1}
   m_Children: []
   m_Father: {fileID: 2049032623}
@@ -292,8 +292,8 @@
   m_PrefabInstance: {fileID: 0}
   m_PrefabAsset: {fileID: 0}
   m_GameObject: {fileID: 367484722}
-  m_LocalRotation: {x: -0, y: -0, z: -0, w: -1}
-  m_LocalPosition: {x: 0, y: 0.37799978, z: -0.869}
+  m_LocalRotation: {x: -0, y: 1, z: -0, w: 0}
+  m_LocalPosition: {x: 0, y: 0.37799978, z: 0.869}
   m_LocalScale: {x: 1, y: 1, z: 1}
   m_Children: []
   m_Father: {fileID: 2082803956}
@@ -335,8 +335,8 @@
   m_PrefabInstance: {fileID: 0}
   m_PrefabAsset: {fileID: 0}
   m_GameObject: {fileID: 409457218}
-  m_LocalRotation: {x: -0, y: -0, z: -0, w: -1}
-  m_LocalPosition: {x: -0.71, y: 0.4840002, z: -0.53999996}
+  m_LocalRotation: {x: -0, y: 1, z: -0, w: 0}
+  m_LocalPosition: {x: 0.71, y: 0.4840002, z: 0.53999996}
   m_LocalScale: {x: 1, y: 1, z: 1}
   m_Children: []
   m_Father: {fileID: 2049032623}
@@ -366,8 +366,8 @@
   m_PrefabInstance: {fileID: 0}
   m_PrefabAsset: {fileID: 0}
   m_GameObject: {fileID: 464299628}
-  m_LocalRotation: {x: -0, y: -0, z: -0, w: -1}
-  m_LocalPosition: {x: 0.748, y: 0.37799978, z: 0.93799996}
+  m_LocalRotation: {x: -0, y: 1, z: -0, w: 0}
+  m_LocalPosition: {x: -0.748, y: 0.37799978, z: -0.93799996}
   m_LocalScale: {x: 1, y: 1, z: 1}
   m_Children: []
   m_Father: {fileID: 2082803956}
@@ -409,8 +409,8 @@
   m_PrefabInstance: {fileID: 0}
   m_PrefabAsset: {fileID: 0}
   m_GameObject: {fileID: 548787335}
-  m_LocalRotation: {x: -0, y: -0, z: -0, w: -1}
-  m_LocalPosition: {x: -0.769, y: 0.059999943, z: 0.935}
+  m_LocalRotation: {x: -0, y: 1, z: -0, w: 0}
+  m_LocalPosition: {x: 0.769, y: 0.059999943, z: -0.935}
   m_LocalScale: {x: 1, y: 1, z: 1}
   m_Children: []
   m_Father: {fileID: 2049032623}
@@ -439,8 +439,8 @@
   m_PrefabInstance: {fileID: 0}
   m_PrefabAsset: {fileID: 0}
   m_GameObject: {fileID: 709082402}
-  m_LocalRotation: {x: -0, y: -0, z: -0, w: -1}
-  m_LocalPosition: {x: -0.71, y: 0.4840002, z: -0.8379998}
+  m_LocalRotation: {x: -0, y: 1, z: -0, w: 0}
+  m_LocalPosition: {x: 0.71, y: 0.4840002, z: 0.8379998}
   m_LocalScale: {x: 1, y: 1, z: 1}
   m_Children: []
   m_Father: {fileID: 2049032623}
@@ -469,8 +469,8 @@
   m_PrefabInstance: {fileID: 0}
   m_PrefabAsset: {fileID: 0}
   m_GameObject: {fileID: 713252227}
-  m_LocalRotation: {x: -0, y: -0, z: -0, w: -1}
-  m_LocalPosition: {x: 0, y: 0.5, z: 0.603}
+  m_LocalRotation: {x: -0, y: 1, z: -0, w: 0}
+  m_LocalPosition: {x: 0, y: 0.5, z: -0.603}
   m_LocalScale: {x: 1, y: 1, z: 1}
   m_Children: []
   m_Father: {fileID: 2049032623}
@@ -499,8 +499,8 @@
   m_PrefabInstance: {fileID: 0}
   m_PrefabAsset: {fileID: 0}
   m_GameObject: {fileID: 737939871}
-  m_LocalRotation: {x: -0, y: -0, z: -0, w: -1}
-  m_LocalPosition: {x: 0.654, y: 0.5, z: 0.87300014}
+  m_LocalRotation: {x: -0, y: 1, z: -0, w: 0}
+  m_LocalPosition: {x: -0.654, y: 0.5, z: -0.87300014}
   m_LocalScale: {x: 1, y: 1, z: 1}
   m_Children: []
   m_Father: {fileID: 2049032623}
@@ -530,8 +530,8 @@
   m_PrefabInstance: {fileID: 0}
   m_PrefabAsset: {fileID: 0}
   m_GameObject: {fileID: 757561207}
-  m_LocalRotation: {x: -0, y: -0, z: -0, w: -1}
-  m_LocalPosition: {x: -0.747, y: 0.37799978, z: 0.938}
+  m_LocalRotation: {x: -0, y: 1, z: -0, w: 0}
+  m_LocalPosition: {x: 0.747, y: 0.37799978, z: -0.938}
   m_LocalScale: {x: 1, y: 1, z: 1}
   m_Children: []
   m_Father: {fileID: 810087715}
@@ -608,7 +608,7 @@
   m_PrefabInstance: {fileID: 0}
   m_PrefabAsset: {fileID: 0}
   m_GameObject: {fileID: 947137786}
-  m_LocalRotation: {x: -0, y: -0, z: -0, w: -1}
+  m_LocalRotation: {x: -0, y: 1, z: -0, w: 0}
   m_LocalPosition: {x: 0, y: 0.378, z: 0}
   m_LocalScale: {x: 1, y: 1, z: 1}
   m_Children: []
@@ -651,8 +651,8 @@
   m_PrefabInstance: {fileID: 0}
   m_PrefabAsset: {fileID: 0}
   m_GameObject: {fileID: 953426792}
-  m_LocalRotation: {x: -0, y: -0, z: -0, w: -1}
-  m_LocalPosition: {x: 0.654, y: 0.5, z: 0}
+  m_LocalRotation: {x: -0, y: 1, z: -0, w: 0}
+  m_LocalPosition: {x: -0.654, y: 0.5, z: 0}
   m_LocalScale: {x: 1, y: 1, z: 1}
   m_Children: []
   m_Father: {fileID: 2049032623}
@@ -681,8 +681,8 @@
   m_PrefabInstance: {fileID: 0}
   m_PrefabAsset: {fileID: 0}
   m_GameObject: {fileID: 956094958}
-  m_LocalRotation: {x: -0, y: -0, z: -0, w: -1}
-  m_LocalPosition: {x: -0.769, y: 0.06, z: -0.885}
+  m_LocalRotation: {x: -0, y: 1, z: -0, w: 0}
+  m_LocalPosition: {x: 0.769, y: 0.06, z: 0.885}
   m_LocalScale: {x: 1, y: 1, z: 1}
   m_Children: []
   m_Father: {fileID: 2049032623}
@@ -711,8 +711,8 @@
   m_PrefabInstance: {fileID: 0}
   m_PrefabAsset: {fileID: 0}
   m_GameObject: {fileID: 1003192613}
-  m_LocalRotation: {x: -0, y: -0, z: -0, w: -1}
-  m_LocalPosition: {x: -0.71, y: 0.484, z: 0}
+  m_LocalRotation: {x: -0, y: 1, z: -0, w: 0}
+  m_LocalPosition: {x: 0.71, y: 0.484, z: 0}
   m_LocalScale: {x: 1, y: 1, z: 1}
   m_Children: []
   m_Father: {fileID: 2049032623}
@@ -757,7 +757,7 @@
   - {fileID: 1829346097}
   m_Father: {fileID: 0}
   m_RootOrder: 0
-  m_LocalEulerAnglesHint: {x: 0, y: 180, z: 0}
+  m_LocalEulerAnglesHint: {x: 0, y: 0, z: 0}
 --- !u!114 &1047797482
 MonoBehaviour:
   m_ObjectHideFlags: 0
@@ -903,8 +903,8 @@
   m_PrefabInstance: {fileID: 0}
   m_PrefabAsset: {fileID: 0}
   m_GameObject: {fileID: 1177583600}
-  m_LocalRotation: {x: -0, y: -0, z: -0, w: -1}
-  m_LocalPosition: {x: 0.654, y: 0.5, z: -0.8379998}
+  m_LocalRotation: {x: -0, y: 1, z: -0, w: 0}
+  m_LocalPosition: {x: -0.654, y: 0.5, z: 0.8379998}
   m_LocalScale: {x: 1, y: 1, z: 1}
   m_Children: []
   m_Father: {fileID: 2049032623}
@@ -933,8 +933,8 @@
   m_PrefabInstance: {fileID: 0}
   m_PrefabAsset: {fileID: 0}
   m_GameObject: {fileID: 1217771451}
-  m_LocalRotation: {x: -0, y: -0, z: -0, w: -1}
-  m_LocalPosition: {x: -0.71, y: 0.4840002, z: 0.87300014}
+  m_LocalRotation: {x: -0, y: 1, z: -0, w: 0}
+  m_LocalPosition: {x: 0.71, y: 0.4840002, z: -0.87300014}
   m_LocalScale: {x: 1, y: 1, z: 1}
   m_Children: []
   m_Father: {fileID: 2049032623}
@@ -963,8 +963,8 @@
   m_PrefabInstance: {fileID: 0}
   m_PrefabAsset: {fileID: 0}
   m_GameObject: {fileID: 1226160871}
-  m_LocalRotation: {x: -0, y: -0, z: -0, w: -1}
-  m_LocalPosition: {x: 0.654, y: 0.5, z: -0.53999996}
+  m_LocalRotation: {x: -0, y: 1, z: -0, w: 0}
+  m_LocalPosition: {x: -0.654, y: 0.5, z: 0.53999996}
   m_LocalScale: {x: 1, y: 1, z: 1}
   m_Children: []
   m_Father: {fileID: 2049032623}
@@ -993,8 +993,8 @@
   m_PrefabInstance: {fileID: 0}
   m_PrefabAsset: {fileID: 0}
   m_GameObject: {fileID: 1308209359}
-  m_LocalRotation: {x: -0, y: -0, z: -0, w: -1}
-  m_LocalPosition: {x: 0.767, y: 0.914, z: -0.881}
+  m_LocalRotation: {x: -0, y: 1, z: -0, w: 0}
+  m_LocalPosition: {x: -0.767, y: 0.914, z: 0.881}
   m_LocalScale: {x: 1, y: 1, z: 1}
   m_Children: []
   m_Father: {fileID: 2049032623}
@@ -1024,8 +1024,8 @@
   m_PrefabInstance: {fileID: 0}
   m_PrefabAsset: {fileID: 0}
   m_GameObject: {fileID: 1388857942}
-  m_LocalRotation: {x: -0, y: -0, z: -0, w: -1}
-  m_LocalPosition: {x: 0.748, y: 0.37799978, z: 0.93799996}
+  m_LocalRotation: {x: -0, y: 1, z: -0, w: 0}
+  m_LocalPosition: {x: -0.748, y: 0.37799978, z: -0.93799996}
   m_LocalScale: {x: 1, y: 1, z: 1}
   m_Children: []
   m_Father: {fileID: 810087715}
@@ -1067,8 +1067,8 @@
   m_PrefabInstance: {fileID: 0}
   m_PrefabAsset: {fileID: 0}
   m_GameObject: {fileID: 1416613606}
-  m_LocalRotation: {x: -0, y: -0, z: -0, w: -1}
-  m_LocalPosition: {x: 0.654, y: 0.5, z: -0.2659998}
+  m_LocalRotation: {x: -0, y: 1, z: -0, w: 0}
+  m_LocalPosition: {x: -0.654, y: 0.5, z: 0.2659998}
   m_LocalScale: {x: 1, y: 1, z: 1}
   m_Children: []
   m_Father: {fileID: 2049032623}
@@ -1098,8 +1098,8 @@
   m_PrefabInstance: {fileID: 0}
   m_PrefabAsset: {fileID: 0}
   m_GameObject: {fileID: 1419384092}
-  m_LocalRotation: {x: -0, y: -0, z: -0, w: -1}
-  m_LocalPosition: {x: 0, y: 0.37799978, z: -0.869}
+  m_LocalRotation: {x: -0, y: 1, z: -0, w: 0}
+  m_LocalPosition: {x: 0, y: 0.37799978, z: 0.869}
   m_LocalScale: {x: 1, y: 1, z: 1}
   m_Children: []
   m_Father: {fileID: 810087715}
@@ -1141,7 +1141,7 @@
   m_PrefabInstance: {fileID: 0}
   m_PrefabAsset: {fileID: 0}
   m_GameObject: {fileID: 1442218900}
-  m_LocalRotation: {x: -0, y: -0, z: -0, w: -1}
+  m_LocalRotation: {x: -0, y: 1, z: -0, w: 0}
   m_LocalPosition: {x: 0, y: 0.5, z: 0}
   m_LocalScale: {x: 1, y: 1, z: 1}
   m_Children: []
@@ -1171,8 +1171,8 @@
   m_PrefabInstance: {fileID: 0}
   m_PrefabAsset: {fileID: 0}
   m_GameObject: {fileID: 1507557969}
-  m_LocalRotation: {x: -0, y: -0, z: -0, w: -1}
-  m_LocalPosition: {x: -0.71, y: 0.4840002, z: 0.30299997}
+  m_LocalRotation: {x: -0, y: 1, z: -0, w: 0}
+  m_LocalPosition: {x: 0.71, y: 0.4840002, z: -0.30299997}
   m_LocalScale: {x: 1, y: 1, z: 1}
   m_Children: []
   m_Father: {fileID: 2049032623}
@@ -1201,8 +1201,8 @@
   m_PrefabInstance: {fileID: 0}
   m_PrefabAsset: {fileID: 0}
   m_GameObject: {fileID: 1633118946}
-  m_LocalRotation: {x: -0, y: -0, z: -0, w: -1}
-  m_LocalPosition: {x: 0.01, y: 0.91400003, z: -0.88100004}
+  m_LocalRotation: {x: -0, y: 1, z: -0, w: 0}
+  m_LocalPosition: {x: -0.01, y: 0.91400003, z: 0.88100004}
   m_LocalScale: {x: 1, y: 1, z: 1}
   m_Children: []
   m_Father: {fileID: 2049032623}
@@ -1231,8 +1231,8 @@
   m_PrefabInstance: {fileID: 0}
   m_PrefabAsset: {fileID: 0}
   m_GameObject: {fileID: 1650007084}
-  m_LocalRotation: {x: -0, y: -0, z: -0, w: -1}
-  m_LocalPosition: {x: 0.74700004, y: 0.059999943, z: -0.8850002}
+  m_LocalRotation: {x: -0, y: 1, z: -0, w: 0}
+  m_LocalPosition: {x: -0.74700004, y: 0.059999943, z: 0.8850002}
   m_LocalScale: {x: 1, y: 1, z: 1}
   m_Children: []
   m_Father: {fileID: 2049032623}
@@ -1261,8 +1261,8 @@
   m_PrefabInstance: {fileID: 0}
   m_PrefabAsset: {fileID: 0}
   m_GameObject: {fileID: 1740506974}
-  m_LocalRotation: {x: -0, y: -0, z: -0, w: -1}
-  m_LocalPosition: {x: -0.71, y: 0.4840002, z: 0.603}
+  m_LocalRotation: {x: -0, y: 1, z: -0, w: 0}
+  m_LocalPosition: {x: 0.71, y: 0.4840002, z: -0.603}
   m_LocalScale: {x: 1, y: 1, z: 1}
   m_Children: []
   m_Father: {fileID: 2049032623}
@@ -1292,7 +1292,7 @@
   m_PrefabInstance: {fileID: 0}
   m_PrefabAsset: {fileID: 0}
   m_GameObject: {fileID: 1797779825}
-  m_LocalRotation: {x: -0, y: -0, z: -0, w: -1}
+  m_LocalRotation: {x: -0, y: 1, z: -0, w: 0}
   m_LocalPosition: {x: 0, y: 0.417, z: 0}
   m_LocalScale: {x: 1.0378125, y: 1, z: 1}
   m_Children: []
@@ -1335,8 +1335,8 @@
   m_PrefabInstance: {fileID: 0}
   m_PrefabAsset: {fileID: 0}
   m_GameObject: {fileID: 1809384316}
-  m_LocalRotation: {x: -0, y: -0, z: -0, w: -1}
-  m_LocalPosition: {x: 0, y: 0.5, z: -0.838}
+  m_LocalRotation: {x: -0, y: 1, z: -0, w: 0}
+  m_LocalPosition: {x: 0, y: 0.5, z: 0.838}
   m_LocalScale: {x: 1, y: 1, z: 1}
   m_Children: []
   m_Father: {fileID: 2049032623}
@@ -1384,8 +1384,8 @@
   m_IsTrigger: 0
   m_Enabled: 0
   serializedVersion: 2
-  m_Size: {x: 1.6146994, y: 0.94484293, z: 1.8883293}
-  m_Center: {x: -0.0034019947, y: 0.4679219, z: 0.026772738}
+  m_Size: {x: 1.6146994, y: 0.9403434, z: 1.8995781}
+  m_Center: {x: -0.0034020245, y: 0.4701717, z: -0.03284633}
 --- !u!1 &1829346096
 GameObject:
   m_ObjectHideFlags: 0
@@ -1409,7 +1409,7 @@
   m_PrefabInstance: {fileID: 0}
   m_PrefabAsset: {fileID: 0}
   m_GameObject: {fileID: 1829346096}
-  m_LocalRotation: {x: 0, y: 0, z: 0, w: 1}
+  m_LocalRotation: {x: -0, y: -0, z: -0, w: 1}
   m_LocalPosition: {x: 0, y: 0, z: 0}
   m_LocalScale: {x: 1, y: 1, z: 1}
   m_Children:
@@ -1440,8 +1440,8 @@
   m_PrefabInstance: {fileID: 0}
   m_PrefabAsset: {fileID: 0}
   m_GameObject: {fileID: 1849900410}
-  m_LocalRotation: {x: -0, y: -0, z: -0, w: -1}
-  m_LocalPosition: {x: -0.769, y: 0.91400003, z: -0.88100004}
+  m_LocalRotation: {x: -0, y: 1, z: -0, w: 0}
+  m_LocalPosition: {x: 0.769, y: 0.91400003, z: 0.88100004}
   m_LocalScale: {x: 1, y: 1, z: 1}
   m_Children: []
   m_Father: {fileID: 2049032623}
@@ -1470,8 +1470,8 @@
   m_PrefabInstance: {fileID: 0}
   m_PrefabAsset: {fileID: 0}
   m_GameObject: {fileID: 1992329879}
-  m_LocalRotation: {x: -0, y: -0, z: -0, w: -1}
-  m_LocalPosition: {x: 0.654, y: 0.5, z: 0.603}
+  m_LocalRotation: {x: -0, y: 1, z: -0, w: 0}
+  m_LocalPosition: {x: -0.654, y: 0.5, z: -0.603}
   m_LocalScale: {x: 1, y: 1, z: 1}
   m_Children: []
   m_Father: {fileID: 2049032623}
@@ -1558,8 +1558,8 @@
   m_PrefabInstance: {fileID: 0}
   m_PrefabAsset: {fileID: 0}
   m_GameObject: {fileID: 2076417959}
-  m_LocalRotation: {x: -0, y: -0, z: -0, w: -1}
-  m_LocalPosition: {x: 0, y: 0.5, z: 0.303}
+  m_LocalRotation: {x: -0, y: 1, z: -0, w: 0}
+  m_LocalPosition: {x: 0, y: 0.5, z: -0.303}
   m_LocalScale: {x: 1, y: 1, z: 1}
   m_Children: []
   m_Father: {fileID: 2049032623}
@@ -1588,7 +1588,7 @@
   m_PrefabInstance: {fileID: 0}
   m_PrefabAsset: {fileID: 0}
   m_GameObject: {fileID: 2082803955}
-  m_LocalRotation: {x: 0, y: 0, z: 0, w: 1}
+  m_LocalRotation: {x: -0, y: -0, z: -0, w: 1}
   m_LocalPosition: {x: 0, y: 0, z: 0}
   m_LocalScale: {x: 1, y: 1, z: 1}
   m_Children:
@@ -1703,7 +1703,7 @@
   m_PrefabInstance: {fileID: 0}
   m_PrefabAsset: {fileID: 0}
   m_GameObject: {fileID: 9167887664331403159}
-  m_LocalRotation: {x: -0, y: 1, z: -0, w: 0}
+  m_LocalRotation: {x: -0, y: -0, z: -0, w: 1}
   m_LocalPosition: {x: 0, y: 0, z: 0}
   m_LocalScale: {x: 1, y: 1, z: 1}
   m_Children:
@@ -1796,11 +1796,7 @@
       objectReference: {fileID: 0}
     - target: {fileID: 4251536333782420, guid: 6877aba5a696347dbb6c01f851f2da28, type: 3}
       propertyPath: m_LocalRotation.w
-<<<<<<< HEAD
-      value: -1
-=======
       value: 0
->>>>>>> 2f8dd9f9
       objectReference: {fileID: 0}
     - target: {fileID: 4251536333782420, guid: 6877aba5a696347dbb6c01f851f2da28, type: 3}
       propertyPath: m_LocalRotation.x
@@ -1808,7 +1804,7 @@
       objectReference: {fileID: 0}
     - target: {fileID: 4251536333782420, guid: 6877aba5a696347dbb6c01f851f2da28, type: 3}
       propertyPath: m_LocalRotation.y
-      value: -0
+      value: 1
       objectReference: {fileID: 0}
     - target: {fileID: 4251536333782420, guid: 6877aba5a696347dbb6c01f851f2da28, type: 3}
       propertyPath: m_LocalRotation.z
