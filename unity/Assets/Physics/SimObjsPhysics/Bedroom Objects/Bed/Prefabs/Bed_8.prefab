%YAML 1.1
%TAG !u! tag:unity3d.com,2011:
--- !u!1 &16113544
GameObject:
  m_ObjectHideFlags: 0
  m_CorrespondingSourceObject: {fileID: 0}
  m_PrefabInstance: {fileID: 0}
  m_PrefabAsset: {fileID: 0}
  serializedVersion: 6
  m_Component:
  - component: {fileID: 16113545}
  m_Layer: 8
  m_Name: vPoint (15)
  m_TagString: Untagged
  m_Icon: {fileID: 0}
  m_NavMeshLayer: 0
  m_StaticEditorFlags: 64
  m_IsActive: 1
--- !u!4 &16113545
Transform:
  m_ObjectHideFlags: 0
  m_CorrespondingSourceObject: {fileID: 0}
  m_PrefabInstance: {fileID: 0}
  m_PrefabAsset: {fileID: 0}
  m_GameObject: {fileID: 16113544}
  m_LocalRotation: {x: -0, y: 1, z: -0, w: 0}
  m_LocalPosition: {x: 0.7989998, y: 0.7220001, z: 0.907}
  m_LocalScale: {x: 1, y: 1, z: 1}
  m_Children: []
  m_Father: {fileID: 1432356013}
  m_RootOrder: 15
  m_LocalEulerAnglesHint: {x: 0, y: 0, z: 0}
--- !u!1 &75096312
GameObject:
  m_ObjectHideFlags: 0
  m_CorrespondingSourceObject: {fileID: 0}
  m_PrefabInstance: {fileID: 0}
  m_PrefabAsset: {fileID: 0}
  serializedVersion: 6
  m_Component:
  - component: {fileID: 75096313}
  - component: {fileID: 75096314}
  m_Layer: 8
  m_Name: Col (5)
  m_TagString: SimObjPhysics
  m_Icon: {fileID: 0}
  m_NavMeshLayer: 0
  m_StaticEditorFlags: 64
  m_IsActive: 1
--- !u!4 &75096313
Transform:
  m_ObjectHideFlags: 0
  m_CorrespondingSourceObject: {fileID: 0}
  m_PrefabInstance: {fileID: 0}
  m_PrefabAsset: {fileID: 0}
  m_GameObject: {fileID: 75096312}
  m_LocalRotation: {x: -0, y: 1, z: -0, w: 0}
  m_LocalPosition: {x: 0.829, y: 0.77300024, z: 1.2074}
  m_LocalScale: {x: 1, y: 1, z: 1}
  m_Children: []
  m_Father: {fileID: 1005447629}
  m_RootOrder: 5
  m_LocalEulerAnglesHint: {x: 0, y: 0, z: 0}
--- !u!65 &75096314
BoxCollider:
  m_ObjectHideFlags: 0
  m_CorrespondingSourceObject: {fileID: 0}
  m_PrefabInstance: {fileID: 0}
  m_PrefabAsset: {fileID: 0}
  m_GameObject: {fileID: 75096312}
  m_Material: {fileID: 13400000, guid: 218801fea0442284c82c041fe6fc5de1, type: 2}
  m_IsTrigger: 0
  m_Enabled: 1
  serializedVersion: 2
  m_Size: {x: 0.11025073, y: 0.68609226, z: 0.075682856}
  m_Center: {x: -0.008784898, y: -0.42787462, z: -0.00074349716}
--- !u!1 &85956326
GameObject:
  m_ObjectHideFlags: 0
  m_CorrespondingSourceObject: {fileID: 0}
  m_PrefabInstance: {fileID: 0}
  m_PrefabAsset: {fileID: 0}
  serializedVersion: 6
  m_Component:
  - component: {fileID: 85956327}
  - component: {fileID: 85956328}
  m_Layer: 8
  m_Name: Col (5)
  m_TagString: SimObjPhysics
  m_Icon: {fileID: 0}
  m_NavMeshLayer: 0
  m_StaticEditorFlags: 64
  m_IsActive: 1
--- !u!4 &85956327
Transform:
  m_ObjectHideFlags: 0
  m_CorrespondingSourceObject: {fileID: 0}
  m_PrefabInstance: {fileID: 0}
  m_PrefabAsset: {fileID: 0}
  m_GameObject: {fileID: 85956326}
  m_LocalRotation: {x: -0, y: 1, z: -0, w: 0}
  m_LocalPosition: {x: 0.829, y: 0.77300024, z: 1.2074}
  m_LocalScale: {x: 1, y: 1, z: 1}
  m_Children: []
  m_Father: {fileID: 1046960917}
  m_RootOrder: 5
  m_LocalEulerAnglesHint: {x: 0, y: 0, z: 0}
--- !u!65 &85956328
BoxCollider:
  m_ObjectHideFlags: 0
  m_CorrespondingSourceObject: {fileID: 0}
  m_PrefabInstance: {fileID: 0}
  m_PrefabAsset: {fileID: 0}
  m_GameObject: {fileID: 85956326}
  m_Material: {fileID: 13400000, guid: 218801fea0442284c82c041fe6fc5de1, type: 2}
  m_IsTrigger: 1
  m_Enabled: 1
  serializedVersion: 2
  m_Size: {x: 0.11025073, y: 0.68609226, z: 0.075682856}
  m_Center: {x: -0.008784898, y: -0.42787462, z: -0.00074349716}
--- !u!1 &94566590
GameObject:
  m_ObjectHideFlags: 0
  m_CorrespondingSourceObject: {fileID: 0}
  m_PrefabInstance: {fileID: 0}
  m_PrefabAsset: {fileID: 0}
  serializedVersion: 6
  m_Component:
  - component: {fileID: 94566591}
  m_Layer: 8
  m_Name: vPoint (10)
  m_TagString: Untagged
  m_Icon: {fileID: 0}
  m_NavMeshLayer: 0
  m_StaticEditorFlags: 64
  m_IsActive: 1
--- !u!4 &94566591
Transform:
  m_ObjectHideFlags: 0
  m_CorrespondingSourceObject: {fileID: 0}
  m_PrefabInstance: {fileID: 0}
  m_PrefabAsset: {fileID: 0}
  m_GameObject: {fileID: 94566590}
  m_LocalRotation: {x: -0, y: 1, z: -0, w: 0}
  m_LocalPosition: {x: -0.7989998, y: 0.7220001, z: 0.437}
  m_LocalScale: {x: 1, y: 1, z: 1}
  m_Children: []
  m_Father: {fileID: 1432356013}
  m_RootOrder: 10
  m_LocalEulerAnglesHint: {x: 0, y: 0, z: 0}
--- !u!1 &111826688
GameObject:
  m_ObjectHideFlags: 0
  m_CorrespondingSourceObject: {fileID: 0}
  m_PrefabInstance: {fileID: 0}
  m_PrefabAsset: {fileID: 0}
  serializedVersion: 6
  m_Component:
  - component: {fileID: 111826689}
  - component: {fileID: 111826690}
  m_Layer: 8
  m_Name: Col
  m_TagString: HighFriction
  m_Icon: {fileID: 0}
  m_NavMeshLayer: 0
  m_StaticEditorFlags: 64
  m_IsActive: 1
--- !u!4 &111826689
Transform:
  m_ObjectHideFlags: 0
  m_CorrespondingSourceObject: {fileID: 0}
  m_PrefabInstance: {fileID: 0}
  m_PrefabAsset: {fileID: 0}
  m_GameObject: {fileID: 111826688}
  m_LocalRotation: {x: -0, y: 1, z: -0, w: 0}
  m_LocalPosition: {x: 0, y: 0.607, z: 0.011}
  m_LocalScale: {x: 1.0625, y: 0.95, z: 0.975}
  m_Children: []
  m_Father: {fileID: 1180721028}
  m_RootOrder: 0
  m_LocalEulerAnglesHint: {x: 0, y: 0, z: 0}
--- !u!65 &111826690
BoxCollider:
  m_ObjectHideFlags: 0
  m_CorrespondingSourceObject: {fileID: 0}
  m_PrefabInstance: {fileID: 0}
  m_PrefabAsset: {fileID: 0}
  m_GameObject: {fileID: 111826688}
  m_Material: {fileID: 0}
  m_IsTrigger: 1
  m_Enabled: 1
  serializedVersion: 2
  m_Size: {x: 1.7190491, y: 0.4479046, z: 2.3960814}
  m_Center: {x: 0, y: 0.008508682, z: -0.05926293}
--- !u!1 &159182826
GameObject:
  m_ObjectHideFlags: 0
  m_CorrespondingSourceObject: {fileID: 0}
  m_PrefabInstance: {fileID: 0}
  m_PrefabAsset: {fileID: 0}
  serializedVersion: 6
  m_Component:
  - component: {fileID: 159182827}
  - component: {fileID: 159182804}
  m_Layer: 8
  m_Name: Col
  m_TagString: SimObjPhysics
  m_Icon: {fileID: 0}
  m_NavMeshLayer: 0
  m_StaticEditorFlags: 64
  m_IsActive: 1
--- !u!4 &159182827
Transform:
  m_ObjectHideFlags: 0
  m_CorrespondingSourceObject: {fileID: 0}
  m_PrefabInstance: {fileID: 0}
  m_PrefabAsset: {fileID: 0}
  m_GameObject: {fileID: 159182826}
  m_LocalRotation: {x: -0, y: 1, z: -0, w: 0}
  m_LocalPosition: {x: 0, y: 0.544, z: 0}
  m_LocalScale: {x: 1, y: 1, z: 1}
  m_Children: []
  m_Father: {fileID: 1005447629}
  m_RootOrder: 0
  m_LocalEulerAnglesHint: {x: 0, y: 0, z: 0}
--- !u!65 &159182804
BoxCollider:
  m_ObjectHideFlags: 0
  m_CorrespondingSourceObject: {fileID: 0}
  m_PrefabInstance: {fileID: 0}
  m_PrefabAsset: {fileID: 0}
  m_GameObject: {fileID: 159182826}
  m_Material: {fileID: 13400000, guid: 218801fea0442284c82c041fe6fc5de1, type: 2}
  m_IsTrigger: 0
  m_Enabled: 1
  serializedVersion: 2
  m_Size: {x: 1.7190491, y: 0.4479046, z: 2.3960814}
  m_Center: {x: 0, y: 0.008508682, z: -0.05926293}
--- !u!1 &294097002
GameObject:
  m_ObjectHideFlags: 0
  m_CorrespondingSourceObject: {fileID: 0}
  m_PrefabInstance: {fileID: 0}
  m_PrefabAsset: {fileID: 0}
  serializedVersion: 6
  m_Component:
  - component: {fileID: 294097003}
  m_Layer: 8
  m_Name: vPoint (4)
  m_TagString: Untagged
  m_Icon: {fileID: 0}
  m_NavMeshLayer: 0
  m_StaticEditorFlags: 64
  m_IsActive: 1
--- !u!4 &294097003
Transform:
  m_ObjectHideFlags: 0
  m_CorrespondingSourceObject: {fileID: 0}
  m_PrefabInstance: {fileID: 0}
  m_PrefabAsset: {fileID: 0}
  m_GameObject: {fileID: 294097002}
  m_LocalRotation: {x: -0, y: 1, z: -0, w: 0}
  m_LocalPosition: {x: 0.8319998, y: 0.867, z: -1.138}
  m_LocalScale: {x: 1, y: 1, z: 1}
  m_Children: []
  m_Father: {fileID: 1432356013}
  m_RootOrder: 4
  m_LocalEulerAnglesHint: {x: 0, y: 0, z: 0}
--- !u!1 &306579566
GameObject:
  m_ObjectHideFlags: 0
  m_CorrespondingSourceObject: {fileID: 0}
  m_PrefabInstance: {fileID: 0}
  m_PrefabAsset: {fileID: 0}
  serializedVersion: 6
  m_Component:
  - component: {fileID: 306579567}
  - component: {fileID: 306579568}
  m_Layer: 8
  m_Name: Col (6)
  m_TagString: SimObjPhysics
  m_Icon: {fileID: 0}
  m_NavMeshLayer: 0
  m_StaticEditorFlags: 64
  m_IsActive: 1
--- !u!4 &306579567
Transform:
  m_ObjectHideFlags: 0
  m_CorrespondingSourceObject: {fileID: 0}
  m_PrefabInstance: {fileID: 0}
  m_PrefabAsset: {fileID: 0}
  m_GameObject: {fileID: 306579566}
  m_LocalRotation: {x: -0, y: 1, z: -0, w: 0}
  m_LocalPosition: {x: -0.849, y: 0.77300024, z: 1.2074}
  m_LocalScale: {x: 1, y: 1, z: 1}
  m_Children: []
  m_Father: {fileID: 1046960917}
  m_RootOrder: 6
  m_LocalEulerAnglesHint: {x: 0, y: 0, z: 0}
--- !u!65 &306579568
BoxCollider:
  m_ObjectHideFlags: 0
  m_CorrespondingSourceObject: {fileID: 0}
  m_PrefabInstance: {fileID: 0}
  m_PrefabAsset: {fileID: 0}
  m_GameObject: {fileID: 306579566}
  m_Material: {fileID: 13400000, guid: 218801fea0442284c82c041fe6fc5de1, type: 2}
  m_IsTrigger: 1
  m_Enabled: 1
  serializedVersion: 2
  m_Size: {x: 0.11025073, y: 0.68609226, z: 0.075682856}
  m_Center: {x: -0.008784898, y: -0.42787462, z: -0.00074349716}
--- !u!1 &407588560
GameObject:
  m_ObjectHideFlags: 0
  m_CorrespondingSourceObject: {fileID: 0}
  m_PrefabInstance: {fileID: 0}
  m_PrefabAsset: {fileID: 0}
  serializedVersion: 6
  m_Component:
  - component: {fileID: 407588561}
  - component: {fileID: 407588562}
  m_Layer: 9
  m_Name: BoundingBox
  m_TagString: Untagged
  m_Icon: {fileID: 0}
  m_NavMeshLayer: 0
  m_StaticEditorFlags: 64
  m_IsActive: 1
--- !u!4 &407588561
Transform:
  m_ObjectHideFlags: 0
  m_CorrespondingSourceObject: {fileID: 0}
  m_PrefabInstance: {fileID: 0}
  m_PrefabAsset: {fileID: 0}
  m_GameObject: {fileID: 407588560}
  m_LocalRotation: {x: 0, y: 0, z: 0, w: 1}
  m_LocalPosition: {x: 0, y: 0, z: 0}
  m_LocalScale: {x: 1, y: 1, z: 1}
  m_Children: []
  m_Father: {fileID: 783361881}
  m_RootOrder: 4
  m_LocalEulerAnglesHint: {x: 0, y: 0, z: 0}
--- !u!65 &407588562
BoxCollider:
  m_ObjectHideFlags: 0
  m_CorrespondingSourceObject: {fileID: 0}
  m_PrefabInstance: {fileID: 0}
  m_PrefabAsset: {fileID: 0}
  m_GameObject: {fileID: 407588560}
  m_Material: {fileID: 0}
  m_IsTrigger: 0
  m_Enabled: 0
  serializedVersion: 2
  m_Size: {x: 1.8292973, y: 1.072113, z: 2.4807901}
  m_Center: {x: 0, y: 0.5256672, z: 0.049340427}
--- !u!1 &414646017
GameObject:
  m_ObjectHideFlags: 0
  m_CorrespondingSourceObject: {fileID: 0}
  m_PrefabInstance: {fileID: 0}
  m_PrefabAsset: {fileID: 0}
  serializedVersion: 6
  m_Component:
  - component: {fileID: 414646018}
  m_Layer: 8
  m_Name: vPoint (1)
  m_TagString: Untagged
  m_Icon: {fileID: 0}
  m_NavMeshLayer: 0
  m_StaticEditorFlags: 64
  m_IsActive: 1
--- !u!4 &414646018
Transform:
  m_ObjectHideFlags: 0
  m_CorrespondingSourceObject: {fileID: 0}
  m_PrefabInstance: {fileID: 0}
  m_PrefabAsset: {fileID: 0}
  m_GameObject: {fileID: 414646017}
  m_LocalRotation: {x: -0, y: 1, z: -0, w: 0}
  m_LocalPosition: {x: -0.83899975, y: 0.035999775, z: 1.215}
  m_LocalScale: {x: 1, y: 1, z: 1}
  m_Children: []
  m_Father: {fileID: 1432356013}
  m_RootOrder: 1
  m_LocalEulerAnglesHint: {x: 0, y: 0, z: 0}
--- !u!1 &467791541
GameObject:
  m_ObjectHideFlags: 0
  m_CorrespondingSourceObject: {fileID: 0}
  m_PrefabInstance: {fileID: 0}
  m_PrefabAsset: {fileID: 0}
  serializedVersion: 6
  m_Component:
  - component: {fileID: 467791542}
  m_Layer: 8
  m_Name: vPoint (11)
  m_TagString: Untagged
  m_Icon: {fileID: 0}
  m_NavMeshLayer: 0
  m_StaticEditorFlags: 64
  m_IsActive: 1
--- !u!4 &467791542
Transform:
  m_ObjectHideFlags: 0
  m_CorrespondingSourceObject: {fileID: 0}
  m_PrefabInstance: {fileID: 0}
  m_PrefabAsset: {fileID: 0}
  m_GameObject: {fileID: 467791541}
  m_LocalRotation: {x: -0, y: 1, z: -0, w: 0}
  m_LocalPosition: {x: -0.7989998, y: 0.7220001, z: 0.907}
  m_LocalScale: {x: 1, y: 1, z: 1}
  m_Children: []
  m_Father: {fileID: 1432356013}
  m_RootOrder: 11
  m_LocalEulerAnglesHint: {x: 0, y: 0, z: 0}
--- !u!1 &495350808
GameObject:
  m_ObjectHideFlags: 0
  m_CorrespondingSourceObject: {fileID: 0}
  m_PrefabInstance: {fileID: 0}
  m_PrefabAsset: {fileID: 0}
  serializedVersion: 6
  m_Component:
  - component: {fileID: 495350809}
  - component: {fileID: 495350810}
  m_Layer: 8
  m_Name: Col
  m_TagString: SimObjPhysics
  m_Icon: {fileID: 0}
  m_NavMeshLayer: 0
  m_StaticEditorFlags: 64
  m_IsActive: 1
--- !u!4 &495350809
Transform:
  m_ObjectHideFlags: 0
  m_CorrespondingSourceObject: {fileID: 0}
  m_PrefabInstance: {fileID: 0}
  m_PrefabAsset: {fileID: 0}
  m_GameObject: {fileID: 495350808}
  m_LocalRotation: {x: -0, y: 1, z: -0, w: 0}
  m_LocalPosition: {x: 0, y: 0.544, z: 0}
  m_LocalScale: {x: 1, y: 1, z: 1}
  m_Children: []
  m_Father: {fileID: 1046960917}
  m_RootOrder: 0
  m_LocalEulerAnglesHint: {x: 0, y: 0, z: 0}
--- !u!65 &495350810
BoxCollider:
  m_ObjectHideFlags: 0
  m_CorrespondingSourceObject: {fileID: 0}
  m_PrefabInstance: {fileID: 0}
  m_PrefabAsset: {fileID: 0}
  m_GameObject: {fileID: 495350808}
  m_Material: {fileID: 13400000, guid: 218801fea0442284c82c041fe6fc5de1, type: 2}
  m_IsTrigger: 1
  m_Enabled: 1
  serializedVersion: 2
  m_Size: {x: 1.7190491, y: 0.4479046, z: 2.3960814}
  m_Center: {x: 0, y: 0.008508682, z: -0.05926293}
--- !u!1 &614230195
GameObject:
  m_ObjectHideFlags: 0
  m_CorrespondingSourceObject: {fileID: 0}
  m_PrefabInstance: {fileID: 0}
  m_PrefabAsset: {fileID: 0}
  serializedVersion: 6
  m_Component:
  - component: {fileID: 614230204}
  m_Layer: 8
  m_Name: vPoint (5)
  m_TagString: Untagged
  m_Icon: {fileID: 0}
  m_NavMeshLayer: 0
  m_StaticEditorFlags: 64
  m_IsActive: 1
--- !u!4 &614230204
Transform:
  m_ObjectHideFlags: 0
  m_CorrespondingSourceObject: {fileID: 0}
  m_PrefabInstance: {fileID: 0}
  m_PrefabAsset: {fileID: 0}
  m_GameObject: {fileID: 614230195}
  m_LocalRotation: {x: -0, y: 1, z: -0, w: 0}
  m_LocalPosition: {x: -0.845, y: 0.8670001, z: -1.138}
  m_LocalScale: {x: 1, y: 1, z: 1}
  m_Children: []
  m_Father: {fileID: 1432356013}
  m_RootOrder: 5
  m_LocalEulerAnglesHint: {x: 0, y: 0, z: 0}
--- !u!1 &743734780
GameObject:
  m_ObjectHideFlags: 0
  m_CorrespondingSourceObject: {fileID: 0}
  m_PrefabInstance: {fileID: 0}
  m_PrefabAsset: {fileID: 0}
  serializedVersion: 6
  m_Component:
  - component: {fileID: 743734781}
  m_Layer: 8
  m_Name: vPoint (9)
  m_TagString: Untagged
  m_Icon: {fileID: 0}
  m_NavMeshLayer: 0
  m_StaticEditorFlags: 64
  m_IsActive: 1
--- !u!4 &743734781
Transform:
  m_ObjectHideFlags: 0
  m_CorrespondingSourceObject: {fileID: 0}
  m_PrefabInstance: {fileID: 0}
  m_PrefabAsset: {fileID: 0}
  m_GameObject: {fileID: 743734780}
  m_LocalRotation: {x: -0, y: 1, z: -0, w: 0}
  m_LocalPosition: {x: -0.7989998, y: 0.7220001, z: -0.009}
  m_LocalScale: {x: 1, y: 1, z: 1}
  m_Children: []
  m_Father: {fileID: 1432356013}
  m_RootOrder: 9
  m_LocalEulerAnglesHint: {x: 0, y: 0, z: 0}
--- !u!1 &783361880
GameObject:
  m_ObjectHideFlags: 0
  m_CorrespondingSourceObject: {fileID: 0}
  m_PrefabInstance: {fileID: 0}
  m_PrefabAsset: {fileID: 0}
  serializedVersion: 6
  m_Component:
  - component: {fileID: 783361881}
  - component: {fileID: 783361883}
  - component: {fileID: 783361882}
  - component: {fileID: 5373226192664143506}
  m_Layer: 8
  m_Name: Bed_8
  m_TagString: SimObjPhysics
  m_Icon: {fileID: 0}
  m_NavMeshLayer: 0
  m_StaticEditorFlags: 0
  m_IsActive: 1
--- !u!4 &783361881
Transform:
  m_ObjectHideFlags: 0
  m_CorrespondingSourceObject: {fileID: 0}
  m_PrefabInstance: {fileID: 0}
  m_PrefabAsset: {fileID: 0}
  m_GameObject: {fileID: 783361880}
  m_LocalRotation: {x: 0, y: 0, z: 0, w: 1}
  m_LocalPosition: {x: 0, y: 0, z: 0}
  m_LocalScale: {x: 1, y: 1, z: 1}
  m_Children:
  - {fileID: 4251534588711135}
  - {fileID: 1852731088}
  - {fileID: 1005447629}
  - {fileID: 1432356013}
  - {fileID: 407588561}
  - {fileID: 1046960917}
  - {fileID: 1180721028}
  m_Father: {fileID: 0}
  m_RootOrder: 0
  m_LocalEulerAnglesHint: {x: 0, y: 180, z: 0}
--- !u!114 &783361883
MonoBehaviour:
  m_ObjectHideFlags: 0
  m_CorrespondingSourceObject: {fileID: 0}
  m_PrefabInstance: {fileID: 0}
  m_PrefabAsset: {fileID: 0}
  m_GameObject: {fileID: 783361880}
  m_Enabled: 1
  m_EditorHideFlags: 0
  m_Script: {fileID: 11500000, guid: b439f6e4ef5714ee2a3643acf37b7a9d, type: 3}
  m_Name: 
  m_EditorClassIdentifier: 
  objectID: Bed|+00.00|+00.00|+00.00
  assetID: Bed_8
  Type: 76
  PrimaryProperty: 2
  SecondaryProperties: 0700000004000000
  BoundingBox: {fileID: 407588560}
  VisibilityPoints:
  - {fileID: 1527241221}
  - {fileID: 414646018}
  - {fileID: 793126846}
  - {fileID: 822990840}
  - {fileID: 294097003}
  - {fileID: 614230204}
  - {fileID: 1531359662}
  - {fileID: 970800432}
  - {fileID: 1572016230}
  - {fileID: 743734781}
  - {fileID: 94566591}
  - {fileID: 467791542}
  - {fileID: 1160287249}
  - {fileID: 1073952850}
  - {fileID: 1138078403}
  - {fileID: 16113545}
  - {fileID: 2133934119}
  - {fileID: 1516578252}
  - {fileID: 1436339248}
  - {fileID: 1655550239}
  ReceptacleTriggerBoxes:
  - {fileID: 1170335592468253}
  debugIsVisible: 0
  debugIsInteractable: 0
  isInAgentHand: 0
  MyColliders:
  - {fileID: 159182804}
  - {fileID: 976871313}
  - {fileID: 1441151977}
  - {fileID: 1251471548}
  - {fileID: 1553589850}
  - {fileID: 75096314}
  - {fileID: 1794293197}
  HFdynamicfriction: 0.8
  HFstaticfriction: 0.8
  HFbounciness: 0
  HFrbdrag: 0.8
  HFrbangulardrag: 0.08
  salientMaterials: 0100000006000000
  MySpawnPoints: []
  CurrentTemperature: 0
  HowManySecondsUntilRoomTemp: 10
  inMotion: 0
  numSimObjHit: 0
  numFloorHit: 0
  numStructureHit: 0
  lastVelocity: 0
  IsReceptacle: 0
  IsPickupable: 0
  IsMoveable: 0
  isStatic: 0
  IsToggleable: 0
  IsOpenable: 0
  IsBreakable: 0
  IsFillable: 0
  IsDirtyable: 0
  IsCookable: 0
  IsSliceable: 0
  isHeatSource: 0
  isColdSource: 0
  ContainedObjectReferences: []
  CurrentlyContains: []
--- !u!54 &783361882
Rigidbody:
  m_ObjectHideFlags: 0
  m_CorrespondingSourceObject: {fileID: 0}
  m_PrefabInstance: {fileID: 0}
  m_PrefabAsset: {fileID: 0}
  m_GameObject: {fileID: 783361880}
  serializedVersion: 2
  m_Mass: 30
  m_Drag: 0.5
  m_AngularDrag: 0.05
  m_UseGravity: 1
  m_IsKinematic: 0
  m_Interpolate: 0
  m_Constraints: 0
  m_CollisionDetection: 0
--- !u!114 &5373226192664143506
MonoBehaviour:
  m_ObjectHideFlags: 0
  m_CorrespondingSourceObject: {fileID: 0}
  m_PrefabInstance: {fileID: 0}
  m_PrefabAsset: {fileID: 0}
  m_GameObject: {fileID: 783361880}
  m_Enabled: 1
  m_EditorHideFlags: 0
  m_Script: {fileID: 11500000, guid: d106cf009583a40e4a85d860c9830f67, type: 3}
  m_Name: 
  m_EditorClassIdentifier: 
  MaterialSwapObjects: []
  ObjectsToEnableIfClean:
  - {fileID: 4807369353908190539}
  ObjectsToEnableIfDirty:
  - {fileID: 2198889827639604071}
  isDirty: 1
--- !u!1 &793126845
GameObject:
  m_ObjectHideFlags: 0
  m_CorrespondingSourceObject: {fileID: 0}
  m_PrefabInstance: {fileID: 0}
  m_PrefabAsset: {fileID: 0}
  serializedVersion: 6
  m_Component:
  - component: {fileID: 793126846}
  m_Layer: 8
  m_Name: vPoint (2)
  m_TagString: Untagged
  m_Icon: {fileID: 0}
  m_NavMeshLayer: 0
  m_StaticEditorFlags: 64
  m_IsActive: 1
--- !u!4 &793126846
Transform:
  m_ObjectHideFlags: 0
  m_CorrespondingSourceObject: {fileID: 0}
  m_PrefabInstance: {fileID: 0}
  m_PrefabAsset: {fileID: 0}
  m_GameObject: {fileID: 793126845}
  m_LocalRotation: {x: -0, y: 1, z: -0, w: 0}
  m_LocalPosition: {x: 0.832, y: 0.035999775, z: 1.215}
  m_LocalScale: {x: 1, y: 1, z: 1}
  m_Children: []
  m_Father: {fileID: 1432356013}
  m_RootOrder: 2
  m_LocalEulerAnglesHint: {x: 0, y: 0, z: 0}
--- !u!1 &822990847
GameObject:
  m_ObjectHideFlags: 0
  m_CorrespondingSourceObject: {fileID: 0}
  m_PrefabInstance: {fileID: 0}
  m_PrefabAsset: {fileID: 0}
  serializedVersion: 6
  m_Component:
  - component: {fileID: 822990840}
  m_Layer: 8
  m_Name: vPoint (3)
  m_TagString: Untagged
  m_Icon: {fileID: 0}
  m_NavMeshLayer: 0
  m_StaticEditorFlags: 64
  m_IsActive: 1
--- !u!4 &822990840
Transform:
  m_ObjectHideFlags: 0
  m_CorrespondingSourceObject: {fileID: 0}
  m_PrefabInstance: {fileID: 0}
  m_PrefabAsset: {fileID: 0}
  m_GameObject: {fileID: 822990847}
  m_LocalRotation: {x: -0, y: 1, z: -0, w: 0}
  m_LocalPosition: {x: 0.8319998, y: 0.035999775, z: -1.138}
  m_LocalScale: {x: 1, y: 1, z: 1}
  m_Children: []
  m_Father: {fileID: 1432356013}
  m_RootOrder: 3
  m_LocalEulerAnglesHint: {x: 0, y: 0, z: 0}
--- !u!1 &970800439
GameObject:
  m_ObjectHideFlags: 0
  m_CorrespondingSourceObject: {fileID: 0}
  m_PrefabInstance: {fileID: 0}
  m_PrefabAsset: {fileID: 0}
  serializedVersion: 6
  m_Component:
  - component: {fileID: 970800432}
  m_Layer: 8
  m_Name: vPoint (7)
  m_TagString: Untagged
  m_Icon: {fileID: 0}
  m_NavMeshLayer: 0
  m_StaticEditorFlags: 64
  m_IsActive: 1
--- !u!4 &970800432
Transform:
  m_ObjectHideFlags: 0
  m_CorrespondingSourceObject: {fileID: 0}
  m_PrefabInstance: {fileID: 0}
  m_PrefabAsset: {fileID: 0}
  m_GameObject: {fileID: 970800439}
  m_LocalRotation: {x: -0, y: 1, z: -0, w: 0}
  m_LocalPosition: {x: 0.833, y: 0.6750002, z: 1.215}
  m_LocalScale: {x: 1, y: 1, z: 1}
  m_Children: []
  m_Father: {fileID: 1432356013}
  m_RootOrder: 7
  m_LocalEulerAnglesHint: {x: 0, y: 0, z: 0}
--- !u!1 &976871319
GameObject:
  m_ObjectHideFlags: 0
  m_CorrespondingSourceObject: {fileID: 0}
  m_PrefabInstance: {fileID: 0}
  m_PrefabAsset: {fileID: 0}
  serializedVersion: 6
  m_Component:
  - component: {fileID: 976871312}
  - component: {fileID: 976871313}
  m_Layer: 8
  m_Name: Col (1)
  m_TagString: SimObjPhysics
  m_Icon: {fileID: 0}
  m_NavMeshLayer: 0
  m_StaticEditorFlags: 64
  m_IsActive: 1
--- !u!4 &976871312
Transform:
  m_ObjectHideFlags: 0
  m_CorrespondingSourceObject: {fileID: 0}
  m_PrefabInstance: {fileID: 0}
  m_PrefabAsset: {fileID: 0}
  m_GameObject: {fileID: 976871319}
  m_LocalRotation: {x: -0, y: 1, z: -0, w: 0}
  m_LocalPosition: {x: 0, y: 0.569, z: -1.149}
  m_LocalScale: {x: 1, y: 1, z: 1}
  m_Children: []
  m_Father: {fileID: 1005447629}
  m_RootOrder: 1
  m_LocalEulerAnglesHint: {x: 0, y: 0, z: 0}
--- !u!65 &976871313
BoxCollider:
  m_ObjectHideFlags: 0
  m_CorrespondingSourceObject: {fileID: 0}
  m_PrefabInstance: {fileID: 0}
  m_PrefabAsset: {fileID: 0}
  m_GameObject: {fileID: 976871319}
  m_Material: {fileID: 13400000, guid: 218801fea0442284c82c041fe6fc5de1, type: 2}
  m_IsTrigger: 0
  m_Enabled: 1
  serializedVersion: 2
  m_Size: {x: 1.7190491, y: 0.1703273, z: 0.030163437}
  m_Center: {x: 0, y: 0.009987295, z: 0.00027926266}
--- !u!1 &1005447628
GameObject:
  m_ObjectHideFlags: 0
  m_CorrespondingSourceObject: {fileID: 0}
  m_PrefabInstance: {fileID: 0}
  m_PrefabAsset: {fileID: 0}
  serializedVersion: 6
  m_Component:
  - component: {fileID: 1005447629}
  m_Layer: 0
  m_Name: Colliders
  m_TagString: Untagged
  m_Icon: {fileID: 0}
  m_NavMeshLayer: 0
  m_StaticEditorFlags: 64
  m_IsActive: 1
--- !u!4 &1005447629
Transform:
  m_ObjectHideFlags: 0
  m_CorrespondingSourceObject: {fileID: 0}
  m_PrefabInstance: {fileID: 0}
  m_PrefabAsset: {fileID: 0}
  m_GameObject: {fileID: 1005447628}
  m_LocalRotation: {x: 0, y: 0, z: 0, w: 1}
  m_LocalPosition: {x: 0, y: 0, z: 0}
  m_LocalScale: {x: 1, y: 1, z: 1}
  m_Children:
  - {fileID: 159182827}
  - {fileID: 976871312}
  - {fileID: 1441151976}
  - {fileID: 1251471539}
  - {fileID: 1553589849}
  - {fileID: 75096313}
  - {fileID: 1794293196}
  m_Father: {fileID: 783361881}
  m_RootOrder: 2
  m_LocalEulerAnglesHint: {x: 0, y: 0, z: 0}
--- !u!1 &1038443309
GameObject:
  m_ObjectHideFlags: 0
  m_CorrespondingSourceObject: {fileID: 0}
  m_PrefabInstance: {fileID: 0}
  m_PrefabAsset: {fileID: 0}
  serializedVersion: 6
  m_Component:
  - component: {fileID: 1038443310}
  - component: {fileID: 1038443311}
  m_Layer: 8
  m_Name: Col (1)
  m_TagString: SimObjPhysics
  m_Icon: {fileID: 0}
  m_NavMeshLayer: 0
  m_StaticEditorFlags: 64
  m_IsActive: 1
--- !u!4 &1038443310
Transform:
  m_ObjectHideFlags: 0
  m_CorrespondingSourceObject: {fileID: 0}
  m_PrefabInstance: {fileID: 0}
  m_PrefabAsset: {fileID: 0}
  m_GameObject: {fileID: 1038443309}
  m_LocalRotation: {x: -0, y: 1, z: -0, w: 0}
  m_LocalPosition: {x: 0, y: 0.569, z: -1.149}
  m_LocalScale: {x: 1, y: 1, z: 1}
  m_Children: []
  m_Father: {fileID: 1046960917}
  m_RootOrder: 1
  m_LocalEulerAnglesHint: {x: 0, y: 0, z: 0}
--- !u!65 &1038443311
BoxCollider:
  m_ObjectHideFlags: 0
  m_CorrespondingSourceObject: {fileID: 0}
  m_PrefabInstance: {fileID: 0}
  m_PrefabAsset: {fileID: 0}
  m_GameObject: {fileID: 1038443309}
  m_Material: {fileID: 13400000, guid: 218801fea0442284c82c041fe6fc5de1, type: 2}
  m_IsTrigger: 1
  m_Enabled: 1
  serializedVersion: 2
  m_Size: {x: 1.7190491, y: 0.1703273, z: 0.030163437}
  m_Center: {x: 0, y: 0.009987295, z: 0.00027926266}
--- !u!1 &1046960916
GameObject:
  m_ObjectHideFlags: 0
  m_CorrespondingSourceObject: {fileID: 0}
  m_PrefabInstance: {fileID: 0}
  m_PrefabAsset: {fileID: 0}
  serializedVersion: 6
  m_Component:
  - component: {fileID: 1046960917}
  m_Layer: 0
  m_Name: TriggerColliders
  m_TagString: Untagged
  m_Icon: {fileID: 0}
  m_NavMeshLayer: 0
  m_StaticEditorFlags: 64
  m_IsActive: 1
--- !u!4 &1046960917
Transform:
  m_ObjectHideFlags: 0
  m_CorrespondingSourceObject: {fileID: 0}
  m_PrefabInstance: {fileID: 0}
  m_PrefabAsset: {fileID: 0}
  m_GameObject: {fileID: 1046960916}
  m_LocalRotation: {x: 0, y: 0, z: 0, w: 1}
  m_LocalPosition: {x: 0, y: 0, z: 0}
  m_LocalScale: {x: 1, y: 1, z: 1}
  m_Children:
  - {fileID: 495350809}
  - {fileID: 1038443310}
  - {fileID: 1285236147}
  - {fileID: 1427512677}
  - {fileID: 2035194581}
  - {fileID: 85956327}
  - {fileID: 306579567}
  m_Father: {fileID: 783361881}
  m_RootOrder: 5
  m_LocalEulerAnglesHint: {x: 0, y: 0, z: 0}
--- !u!1 &1073952849
GameObject:
  m_ObjectHideFlags: 0
  m_CorrespondingSourceObject: {fileID: 0}
  m_PrefabInstance: {fileID: 0}
  m_PrefabAsset: {fileID: 0}
  serializedVersion: 6
  m_Component:
  - component: {fileID: 1073952850}
  m_Layer: 8
  m_Name: vPoint (13)
  m_TagString: Untagged
  m_Icon: {fileID: 0}
  m_NavMeshLayer: 0
  m_StaticEditorFlags: 64
  m_IsActive: 1
--- !u!4 &1073952850
Transform:
  m_ObjectHideFlags: 0
  m_CorrespondingSourceObject: {fileID: 0}
  m_PrefabInstance: {fileID: 0}
  m_PrefabAsset: {fileID: 0}
  m_GameObject: {fileID: 1073952849}
  m_LocalRotation: {x: -0, y: 1, z: -0, w: 0}
  m_LocalPosition: {x: 0.7989998, y: 0.7220001, z: -0.008999944}
  m_LocalScale: {x: 1, y: 1, z: 1}
  m_Children: []
  m_Father: {fileID: 1432356013}
  m_RootOrder: 13
  m_LocalEulerAnglesHint: {x: 0, y: 0, z: 0}
--- !u!1 &1138078402
GameObject:
  m_ObjectHideFlags: 0
  m_CorrespondingSourceObject: {fileID: 0}
  m_PrefabInstance: {fileID: 0}
  m_PrefabAsset: {fileID: 0}
  serializedVersion: 6
  m_Component:
  - component: {fileID: 1138078403}
  m_Layer: 8
  m_Name: vPoint (14)
  m_TagString: Untagged
  m_Icon: {fileID: 0}
  m_NavMeshLayer: 0
  m_StaticEditorFlags: 64
  m_IsActive: 1
--- !u!4 &1138078403
Transform:
  m_ObjectHideFlags: 0
  m_CorrespondingSourceObject: {fileID: 0}
  m_PrefabInstance: {fileID: 0}
  m_PrefabAsset: {fileID: 0}
  m_GameObject: {fileID: 1138078402}
  m_LocalRotation: {x: -0, y: 1, z: -0, w: 0}
  m_LocalPosition: {x: 0.799, y: 0.7220001, z: 0.43700004}
  m_LocalScale: {x: 1, y: 1, z: 1}
  m_Children: []
  m_Father: {fileID: 1432356013}
  m_RootOrder: 14
  m_LocalEulerAnglesHint: {x: 0, y: 0, z: 0}
--- !u!1 &1160287248
GameObject:
  m_ObjectHideFlags: 0
  m_CorrespondingSourceObject: {fileID: 0}
  m_PrefabInstance: {fileID: 0}
  m_PrefabAsset: {fileID: 0}
  serializedVersion: 6
  m_Component:
  - component: {fileID: 1160287249}
  m_Layer: 8
  m_Name: vPoint (12)
  m_TagString: Untagged
  m_Icon: {fileID: 0}
  m_NavMeshLayer: 0
  m_StaticEditorFlags: 64
  m_IsActive: 1
--- !u!4 &1160287249
Transform:
  m_ObjectHideFlags: 0
  m_CorrespondingSourceObject: {fileID: 0}
  m_PrefabInstance: {fileID: 0}
  m_PrefabAsset: {fileID: 0}
  m_GameObject: {fileID: 1160287248}
  m_LocalRotation: {x: -0, y: 1, z: -0, w: 0}
  m_LocalPosition: {x: 0.7989998, y: 0.7220001, z: -0.635}
  m_LocalScale: {x: 1, y: 1, z: 1}
  m_Children: []
  m_Father: {fileID: 1432356013}
  m_RootOrder: 12
  m_LocalEulerAnglesHint: {x: 0, y: 0, z: 0}
--- !u!1 &1180721027
GameObject:
  m_ObjectHideFlags: 0
  m_CorrespondingSourceObject: {fileID: 0}
  m_PrefabInstance: {fileID: 0}
  m_PrefabAsset: {fileID: 0}
  serializedVersion: 6
  m_Component:
  - component: {fileID: 1180721028}
  m_Layer: 0
  m_Name: HighFrictionTriggers
  m_TagString: Untagged
  m_Icon: {fileID: 0}
  m_NavMeshLayer: 0
  m_StaticEditorFlags: 64
  m_IsActive: 1
--- !u!4 &1180721028
Transform:
  m_ObjectHideFlags: 0
  m_CorrespondingSourceObject: {fileID: 0}
  m_PrefabInstance: {fileID: 0}
  m_PrefabAsset: {fileID: 0}
  m_GameObject: {fileID: 1180721027}
  m_LocalRotation: {x: 0, y: 0, z: 0, w: 1}
  m_LocalPosition: {x: 0, y: 0, z: 0}
  m_LocalScale: {x: 1, y: 1, z: 1}
  m_Children:
  - {fileID: 111826689}
  m_Father: {fileID: 783361881}
  m_RootOrder: 6
  m_LocalEulerAnglesHint: {x: 0, y: 0, z: 0}
--- !u!1 &1251471538
GameObject:
  m_ObjectHideFlags: 0
  m_CorrespondingSourceObject: {fileID: 0}
  m_PrefabInstance: {fileID: 0}
  m_PrefabAsset: {fileID: 0}
  serializedVersion: 6
  m_Component:
  - component: {fileID: 1251471539}
  - component: {fileID: 1251471548}
  m_Layer: 8
  m_Name: Col (3)
  m_TagString: SimObjPhysics
  m_Icon: {fileID: 0}
  m_NavMeshLayer: 0
  m_StaticEditorFlags: 64
  m_IsActive: 1
--- !u!4 &1251471539
Transform:
  m_ObjectHideFlags: 0
  m_CorrespondingSourceObject: {fileID: 0}
  m_PrefabInstance: {fileID: 0}
  m_PrefabAsset: {fileID: 0}
  m_GameObject: {fileID: 1251471538}
  m_LocalRotation: {x: -0, y: 1, z: -0, w: 0}
  m_LocalPosition: {x: -0.847, y: 0.77300024, z: -1.136}
  m_LocalScale: {x: 1, y: 1, z: 1}
  m_Children: []
  m_Father: {fileID: 1005447629}
  m_RootOrder: 3
  m_LocalEulerAnglesHint: {x: 0, y: 0, z: 0}
--- !u!65 &1251471548
BoxCollider:
  m_ObjectHideFlags: 0
  m_CorrespondingSourceObject: {fileID: 0}
  m_PrefabInstance: {fileID: 0}
  m_PrefabAsset: {fileID: 0}
  m_GameObject: {fileID: 1251471538}
  m_Material: {fileID: 13400000, guid: 218801fea0442284c82c041fe6fc5de1, type: 2}
  m_IsTrigger: 0
  m_Enabled: 1
  serializedVersion: 2
  m_Size: {x: 0.11025073, y: 0.89585066, z: 0.075682856}
  m_Center: {x: -0.008784898, y: -0.32299542, z: -0.00074349716}
--- !u!1 &1285236146
GameObject:
  m_ObjectHideFlags: 0
  m_CorrespondingSourceObject: {fileID: 0}
  m_PrefabInstance: {fileID: 0}
  m_PrefabAsset: {fileID: 0}
  serializedVersion: 6
  m_Component:
  - component: {fileID: 1285236147}
  - component: {fileID: 1285236148}
  m_Layer: 8
  m_Name: Col (2)
  m_TagString: SimObjPhysics
  m_Icon: {fileID: 0}
  m_NavMeshLayer: 0
  m_StaticEditorFlags: 64
  m_IsActive: 1
--- !u!4 &1285236147
Transform:
  m_ObjectHideFlags: 0
  m_CorrespondingSourceObject: {fileID: 0}
  m_PrefabInstance: {fileID: 0}
  m_PrefabAsset: {fileID: 0}
  m_GameObject: {fileID: 1285236146}
  m_LocalRotation: {x: -0, y: 1, z: -0, w: 0}
  m_LocalPosition: {x: 0, y: 0.773, z: -1.1489999}
  m_LocalScale: {x: 1, y: 1, z: 1}
  m_Children: []
  m_Father: {fileID: 1046960917}
  m_RootOrder: 2
  m_LocalEulerAnglesHint: {x: 0, y: 0, z: 0}
--- !u!65 &1285236148
BoxCollider:
  m_ObjectHideFlags: 0
  m_CorrespondingSourceObject: {fileID: 0}
  m_PrefabInstance: {fileID: 0}
  m_PrefabAsset: {fileID: 0}
  m_GameObject: {fileID: 1285236146}
  m_Material: {fileID: 13400000, guid: 218801fea0442284c82c041fe6fc5de1, type: 2}
  m_IsTrigger: 1
  m_Enabled: 1
  serializedVersion: 2
  m_Size: {x: 1.7190491, y: 0.1703273, z: 0.030163437}
  m_Center: {x: 0, y: 0.009987295, z: 0.00027926266}
--- !u!1 &1427512676
GameObject:
  m_ObjectHideFlags: 0
  m_CorrespondingSourceObject: {fileID: 0}
  m_PrefabInstance: {fileID: 0}
  m_PrefabAsset: {fileID: 0}
  serializedVersion: 6
  m_Component:
  - component: {fileID: 1427512677}
  - component: {fileID: 1427512678}
  m_Layer: 8
  m_Name: Col (3)
  m_TagString: SimObjPhysics
  m_Icon: {fileID: 0}
  m_NavMeshLayer: 0
  m_StaticEditorFlags: 64
  m_IsActive: 1
--- !u!4 &1427512677
Transform:
  m_ObjectHideFlags: 0
  m_CorrespondingSourceObject: {fileID: 0}
  m_PrefabInstance: {fileID: 0}
  m_PrefabAsset: {fileID: 0}
  m_GameObject: {fileID: 1427512676}
  m_LocalRotation: {x: -0, y: 1, z: -0, w: 0}
  m_LocalPosition: {x: -0.847, y: 0.77300024, z: -1.136}
  m_LocalScale: {x: 1, y: 1, z: 1}
  m_Children: []
  m_Father: {fileID: 1046960917}
  m_RootOrder: 3
  m_LocalEulerAnglesHint: {x: 0, y: 0, z: 0}
--- !u!65 &1427512678
BoxCollider:
  m_ObjectHideFlags: 0
  m_CorrespondingSourceObject: {fileID: 0}
  m_PrefabInstance: {fileID: 0}
  m_PrefabAsset: {fileID: 0}
  m_GameObject: {fileID: 1427512676}
  m_Material: {fileID: 13400000, guid: 218801fea0442284c82c041fe6fc5de1, type: 2}
  m_IsTrigger: 1
  m_Enabled: 1
  serializedVersion: 2
  m_Size: {x: 0.11025073, y: 0.89585066, z: 0.075682856}
  m_Center: {x: -0.008784898, y: -0.32299542, z: -0.00074349716}
--- !u!1 &1432356012
GameObject:
  m_ObjectHideFlags: 0
  m_CorrespondingSourceObject: {fileID: 0}
  m_PrefabInstance: {fileID: 0}
  m_PrefabAsset: {fileID: 0}
  serializedVersion: 6
  m_Component:
  - component: {fileID: 1432356013}
  m_Layer: 0
  m_Name: VisibilityPoints
  m_TagString: Untagged
  m_Icon: {fileID: 0}
  m_NavMeshLayer: 0
  m_StaticEditorFlags: 64
  m_IsActive: 1
--- !u!4 &1432356013
Transform:
  m_ObjectHideFlags: 0
  m_CorrespondingSourceObject: {fileID: 0}
  m_PrefabInstance: {fileID: 0}
  m_PrefabAsset: {fileID: 0}
  m_GameObject: {fileID: 1432356012}
  m_LocalRotation: {x: 0, y: 0, z: 0, w: 1}
  m_LocalPosition: {x: 0, y: 0, z: 0}
  m_LocalScale: {x: 1, y: 1, z: 1}
  m_Children:
  - {fileID: 1527241221}
  - {fileID: 414646018}
  - {fileID: 793126846}
  - {fileID: 822990840}
  - {fileID: 294097003}
  - {fileID: 614230204}
  - {fileID: 1531359662}
  - {fileID: 970800432}
  - {fileID: 1572016230}
  - {fileID: 743734781}
  - {fileID: 94566591}
  - {fileID: 467791542}
  - {fileID: 1160287249}
  - {fileID: 1073952850}
  - {fileID: 1138078403}
  - {fileID: 16113545}
  - {fileID: 2133934119}
  - {fileID: 1516578252}
  - {fileID: 1436339248}
  - {fileID: 1655550239}
  m_Father: {fileID: 783361881}
  m_RootOrder: 3
  m_LocalEulerAnglesHint: {x: 0, y: 0, z: 0}
--- !u!1 &1436339255
GameObject:
  m_ObjectHideFlags: 0
  m_CorrespondingSourceObject: {fileID: 0}
  m_PrefabInstance: {fileID: 0}
  m_PrefabAsset: {fileID: 0}
  serializedVersion: 6
  m_Component:
  - component: {fileID: 1436339248}
  m_Layer: 8
  m_Name: vPoint (18)
  m_TagString: Untagged
  m_Icon: {fileID: 0}
  m_NavMeshLayer: 0
  m_StaticEditorFlags: 64
  m_IsActive: 1
--- !u!4 &1436339248
Transform:
  m_ObjectHideFlags: 0
  m_CorrespondingSourceObject: {fileID: 0}
  m_PrefabInstance: {fileID: 0}
  m_PrefabAsset: {fileID: 0}
  m_GameObject: {fileID: 1436339255}
  m_LocalRotation: {x: -0, y: 1, z: -0, w: 0}
  m_LocalPosition: {x: -0.007999897, y: 0.7220001, z: 0.43700004}
  m_LocalScale: {x: 1, y: 1, z: 1}
  m_Children: []
  m_Father: {fileID: 1432356013}
  m_RootOrder: 18
  m_LocalEulerAnglesHint: {x: 0, y: 0, z: 0}
--- !u!1 &1441151983
GameObject:
  m_ObjectHideFlags: 0
  m_CorrespondingSourceObject: {fileID: 0}
  m_PrefabInstance: {fileID: 0}
  m_PrefabAsset: {fileID: 0}
  serializedVersion: 6
  m_Component:
  - component: {fileID: 1441151976}
  - component: {fileID: 1441151977}
  m_Layer: 8
  m_Name: Col (2)
  m_TagString: SimObjPhysics
  m_Icon: {fileID: 0}
  m_NavMeshLayer: 0
  m_StaticEditorFlags: 64
  m_IsActive: 1
--- !u!4 &1441151976
Transform:
  m_ObjectHideFlags: 0
  m_CorrespondingSourceObject: {fileID: 0}
  m_PrefabInstance: {fileID: 0}
  m_PrefabAsset: {fileID: 0}
  m_GameObject: {fileID: 1441151983}
  m_LocalRotation: {x: -0, y: 1, z: -0, w: 0}
  m_LocalPosition: {x: 0, y: 0.773, z: -1.1489999}
  m_LocalScale: {x: 1, y: 1, z: 1}
  m_Children: []
  m_Father: {fileID: 1005447629}
  m_RootOrder: 2
  m_LocalEulerAnglesHint: {x: 0, y: 0, z: 0}
--- !u!65 &1441151977
BoxCollider:
  m_ObjectHideFlags: 0
  m_CorrespondingSourceObject: {fileID: 0}
  m_PrefabInstance: {fileID: 0}
  m_PrefabAsset: {fileID: 0}
  m_GameObject: {fileID: 1441151983}
  m_Material: {fileID: 13400000, guid: 218801fea0442284c82c041fe6fc5de1, type: 2}
  m_IsTrigger: 0
  m_Enabled: 1
  serializedVersion: 2
  m_Size: {x: 1.7190491, y: 0.1703273, z: 0.030163437}
  m_Center: {x: 0, y: 0.009987295, z: 0.00027926266}
--- !u!1 &1516578243
GameObject:
  m_ObjectHideFlags: 0
  m_CorrespondingSourceObject: {fileID: 0}
  m_PrefabInstance: {fileID: 0}
  m_PrefabAsset: {fileID: 0}
  serializedVersion: 6
  m_Component:
  - component: {fileID: 1516578252}
  m_Layer: 8
  m_Name: vPoint (17)
  m_TagString: Untagged
  m_Icon: {fileID: 0}
  m_NavMeshLayer: 0
  m_StaticEditorFlags: 64
  m_IsActive: 1
--- !u!4 &1516578252
Transform:
  m_ObjectHideFlags: 0
  m_CorrespondingSourceObject: {fileID: 0}
  m_PrefabInstance: {fileID: 0}
  m_PrefabAsset: {fileID: 0}
  m_GameObject: {fileID: 1516578243}
  m_LocalRotation: {x: -0, y: 1, z: -0, w: 0}
  m_LocalPosition: {x: -0.008, y: 0.7220001, z: -0.008999944}
  m_LocalScale: {x: 1, y: 1, z: 1}
  m_Children: []
  m_Father: {fileID: 1432356013}
  m_RootOrder: 17
  m_LocalEulerAnglesHint: {x: 0, y: 0, z: 0}
--- !u!1 &1527241220
GameObject:
  m_ObjectHideFlags: 0
  m_CorrespondingSourceObject: {fileID: 0}
  m_PrefabInstance: {fileID: 0}
  m_PrefabAsset: {fileID: 0}
  serializedVersion: 6
  m_Component:
  - component: {fileID: 1527241221}
  m_Layer: 8
  m_Name: vPoint
  m_TagString: Untagged
  m_Icon: {fileID: 0}
  m_NavMeshLayer: 0
  m_StaticEditorFlags: 64
  m_IsActive: 1
--- !u!4 &1527241221
Transform:
  m_ObjectHideFlags: 0
  m_CorrespondingSourceObject: {fileID: 0}
  m_PrefabInstance: {fileID: 0}
  m_PrefabAsset: {fileID: 0}
  m_GameObject: {fileID: 1527241220}
  m_LocalRotation: {x: -0, y: 1, z: -0, w: 0}
  m_LocalPosition: {x: -0.839, y: 0.036, z: -1.137}
  m_LocalScale: {x: 1, y: 1, z: 1}
  m_Children: []
  m_Father: {fileID: 1432356013}
  m_RootOrder: 0
  m_LocalEulerAnglesHint: {x: 0, y: 0, z: 0}
--- !u!1 &1531359661
GameObject:
  m_ObjectHideFlags: 0
  m_CorrespondingSourceObject: {fileID: 0}
  m_PrefabInstance: {fileID: 0}
  m_PrefabAsset: {fileID: 0}
  serializedVersion: 6
  m_Component:
  - component: {fileID: 1531359662}
  m_Layer: 8
  m_Name: vPoint (6)
  m_TagString: Untagged
  m_Icon: {fileID: 0}
  m_NavMeshLayer: 0
  m_StaticEditorFlags: 64
  m_IsActive: 1
--- !u!4 &1531359662
Transform:
  m_ObjectHideFlags: 0
  m_CorrespondingSourceObject: {fileID: 0}
  m_PrefabInstance: {fileID: 0}
  m_PrefabAsset: {fileID: 0}
  m_GameObject: {fileID: 1531359661}
  m_LocalRotation: {x: -0, y: 1, z: -0, w: 0}
  m_LocalPosition: {x: -0.84500027, y: 0.675, z: 1.215}
  m_LocalScale: {x: 1, y: 1, z: 1}
  m_Children: []
  m_Father: {fileID: 1432356013}
  m_RootOrder: 6
  m_LocalEulerAnglesHint: {x: 0, y: 0, z: 0}
--- !u!1 &1553589848
GameObject:
  m_ObjectHideFlags: 0
  m_CorrespondingSourceObject: {fileID: 0}
  m_PrefabInstance: {fileID: 0}
  m_PrefabAsset: {fileID: 0}
  serializedVersion: 6
  m_Component:
  - component: {fileID: 1553589849}
  - component: {fileID: 1553589850}
  m_Layer: 8
  m_Name: Col (4)
  m_TagString: SimObjPhysics
  m_Icon: {fileID: 0}
  m_NavMeshLayer: 0
  m_StaticEditorFlags: 64
  m_IsActive: 1
--- !u!4 &1553589849
Transform:
  m_ObjectHideFlags: 0
  m_CorrespondingSourceObject: {fileID: 0}
  m_PrefabInstance: {fileID: 0}
  m_PrefabAsset: {fileID: 0}
  m_GameObject: {fileID: 1553589848}
  m_LocalRotation: {x: -0, y: 1, z: -0, w: 0}
  m_LocalPosition: {x: 0.829, y: 0.77300024, z: -1.1359999}
  m_LocalScale: {x: 1, y: 1, z: 1}
  m_Children: []
  m_Father: {fileID: 1005447629}
  m_RootOrder: 4
  m_LocalEulerAnglesHint: {x: 0, y: 0, z: 0}
--- !u!65 &1553589850
BoxCollider:
  m_ObjectHideFlags: 0
  m_CorrespondingSourceObject: {fileID: 0}
  m_PrefabInstance: {fileID: 0}
  m_PrefabAsset: {fileID: 0}
  m_GameObject: {fileID: 1553589848}
  m_Material: {fileID: 13400000, guid: 218801fea0442284c82c041fe6fc5de1, type: 2}
  m_IsTrigger: 0
  m_Enabled: 1
  serializedVersion: 2
  m_Size: {x: 0.11025073, y: 0.89585066, z: 0.075682856}
  m_Center: {x: -0.008784898, y: -0.32299542, z: -0.00074349716}
--- !u!1 &1572016229
GameObject:
  m_ObjectHideFlags: 0
  m_CorrespondingSourceObject: {fileID: 0}
  m_PrefabInstance: {fileID: 0}
  m_PrefabAsset: {fileID: 0}
  serializedVersion: 6
  m_Component:
  - component: {fileID: 1572016230}
  m_Layer: 8
  m_Name: vPoint (8)
  m_TagString: Untagged
  m_Icon: {fileID: 0}
  m_NavMeshLayer: 0
  m_StaticEditorFlags: 64
  m_IsActive: 1
--- !u!4 &1572016230
Transform:
  m_ObjectHideFlags: 0
  m_CorrespondingSourceObject: {fileID: 0}
  m_PrefabInstance: {fileID: 0}
  m_PrefabAsset: {fileID: 0}
  m_GameObject: {fileID: 1572016229}
  m_LocalRotation: {x: -0, y: 1, z: -0, w: 0}
  m_LocalPosition: {x: -0.799, y: 0.722, z: -0.635}
  m_LocalScale: {x: 1, y: 1, z: 1}
  m_Children: []
  m_Father: {fileID: 1432356013}
  m_RootOrder: 8
  m_LocalEulerAnglesHint: {x: 0, y: 0, z: 0}
--- !u!1 &1655550238
GameObject:
  m_ObjectHideFlags: 0
  m_CorrespondingSourceObject: {fileID: 0}
  m_PrefabInstance: {fileID: 0}
  m_PrefabAsset: {fileID: 0}
  serializedVersion: 6
  m_Component:
  - component: {fileID: 1655550239}
  m_Layer: 8
  m_Name: vPoint (19)
  m_TagString: Untagged
  m_Icon: {fileID: 0}
  m_NavMeshLayer: 0
  m_StaticEditorFlags: 64
  m_IsActive: 1
--- !u!4 &1655550239
Transform:
  m_ObjectHideFlags: 0
  m_CorrespondingSourceObject: {fileID: 0}
  m_PrefabInstance: {fileID: 0}
  m_PrefabAsset: {fileID: 0}
  m_GameObject: {fileID: 1655550238}
  m_LocalRotation: {x: -0, y: 1, z: -0, w: 0}
  m_LocalPosition: {x: -0.007999897, y: 0.7220001, z: 0.907}
  m_LocalScale: {x: 1, y: 1, z: 1}
  m_Children: []
  m_Father: {fileID: 1432356013}
  m_RootOrder: 19
  m_LocalEulerAnglesHint: {x: 0, y: 0, z: 0}
--- !u!1 &1794293187
GameObject:
  m_ObjectHideFlags: 0
  m_CorrespondingSourceObject: {fileID: 0}
  m_PrefabInstance: {fileID: 0}
  m_PrefabAsset: {fileID: 0}
  serializedVersion: 6
  m_Component:
  - component: {fileID: 1794293196}
  - component: {fileID: 1794293197}
  m_Layer: 8
  m_Name: Col (6)
  m_TagString: SimObjPhysics
  m_Icon: {fileID: 0}
  m_NavMeshLayer: 0
  m_StaticEditorFlags: 64
  m_IsActive: 1
--- !u!4 &1794293196
Transform:
  m_ObjectHideFlags: 0
  m_CorrespondingSourceObject: {fileID: 0}
  m_PrefabInstance: {fileID: 0}
  m_PrefabAsset: {fileID: 0}
  m_GameObject: {fileID: 1794293187}
  m_LocalRotation: {x: -0, y: 1, z: -0, w: 0}
  m_LocalPosition: {x: -0.849, y: 0.77300024, z: 1.2074}
  m_LocalScale: {x: 1, y: 1, z: 1}
  m_Children: []
  m_Father: {fileID: 1005447629}
  m_RootOrder: 6
  m_LocalEulerAnglesHint: {x: 0, y: 0, z: 0}
--- !u!65 &1794293197
BoxCollider:
  m_ObjectHideFlags: 0
  m_CorrespondingSourceObject: {fileID: 0}
  m_PrefabInstance: {fileID: 0}
  m_PrefabAsset: {fileID: 0}
  m_GameObject: {fileID: 1794293187}
  m_Material: {fileID: 13400000, guid: 218801fea0442284c82c041fe6fc5de1, type: 2}
  m_IsTrigger: 0
  m_Enabled: 1
  serializedVersion: 2
  m_Size: {x: 0.11025073, y: 0.68609226, z: 0.075682856}
  m_Center: {x: -0.008784898, y: -0.42787462, z: -0.00074349716}
--- !u!1 &1852437168
GameObject:
  m_ObjectHideFlags: 0
  m_CorrespondingSourceObject: {fileID: 0}
  m_PrefabInstance: {fileID: 0}
  m_PrefabAsset: {fileID: 0}
  serializedVersion: 6
  m_Component:
  - component: {fileID: 1852731088}
  - component: {fileID: 1851403952}
  - component: {fileID: 1850436848}
  m_Layer: 0
  m_Name: mesh
  m_TagString: Untagged
  m_Icon: {fileID: 0}
  m_NavMeshLayer: 0
  m_StaticEditorFlags: 64
  m_IsActive: 1
--- !u!4 &1852731088
Transform:
  m_ObjectHideFlags: 0
  m_CorrespondingSourceObject: {fileID: 0}
  m_PrefabInstance: {fileID: 0}
  m_PrefabAsset: {fileID: 0}
  m_GameObject: {fileID: 1852437168}
  m_LocalRotation: {x: -0, y: 1, z: -0, w: 0}
  m_LocalPosition: {x: 0, y: 0, z: 0}
  m_LocalScale: {x: 1, y: 1, z: 1}
  m_Children:
  - {fileID: 1852731026}
  - {fileID: 2198889827639373447}
  - {fileID: 4807369353908215979}
  m_Father: {fileID: 783361881}
  m_RootOrder: 1
  m_LocalEulerAnglesHint: {x: 0, y: 0, z: 0}
--- !u!33 &1851403952
MeshFilter:
  m_ObjectHideFlags: 0
  m_CorrespondingSourceObject: {fileID: 0}
  m_PrefabInstance: {fileID: 0}
  m_PrefabAsset: {fileID: 0}
  m_GameObject: {fileID: 1852437168}
  m_Mesh: {fileID: 4300028, guid: 00602bd762a26154592955962df1010a, type: 3}
--- !u!23 &1850436848
MeshRenderer:
  m_ObjectHideFlags: 0
  m_CorrespondingSourceObject: {fileID: 0}
  m_PrefabInstance: {fileID: 0}
  m_PrefabAsset: {fileID: 0}
  m_GameObject: {fileID: 1852437168}
  m_Enabled: 1
  m_CastShadows: 1
  m_ReceiveShadows: 1
  m_DynamicOccludee: 1
  m_MotionVectors: 1
  m_LightProbeUsage: 1
  m_ReflectionProbeUsage: 1
  m_RayTracingMode: 2
  m_RenderingLayerMask: 1
  m_RendererPriority: 0
  m_Materials:
  - {fileID: 2100000, guid: 725b6db5d4eaa4fcf97bf4e3ea5ccac9, type: 2}
  m_StaticBatchInfo:
    firstSubMesh: 0
    subMeshCount: 0
  m_StaticBatchRoot: {fileID: 0}
  m_ProbeAnchor: {fileID: 0}
  m_LightProbeVolumeOverride: {fileID: 0}
  m_ScaleInLightmap: 1
  m_ReceiveGI: 1
  m_PreserveUVs: 0
  m_IgnoreNormalsForChartDetection: 0
  m_ImportantGI: 0
  m_StitchLightmapSeams: 0
  m_SelectedEditorRenderState: 3
  m_MinimumChartSize: 4
  m_AutoUVMaxDistance: 0.5
  m_AutoUVMaxAngle: 89
  m_LightmapParameters: {fileID: 0}
  m_SortingLayerID: 0
  m_SortingLayer: 0
  m_SortingOrder: 0
--- !u!1 &1852437362
GameObject:
  m_ObjectHideFlags: 0
  m_CorrespondingSourceObject: {fileID: 0}
  m_PrefabInstance: {fileID: 0}
  m_PrefabAsset: {fileID: 0}
  serializedVersion: 6
  m_Component:
  - component: {fileID: 1852731026}
  - component: {fileID: 1851404146}
  - component: {fileID: 1850436786}
  m_Layer: 0
  m_Name: bed_mattress_8
  m_TagString: Untagged
  m_Icon: {fileID: 0}
  m_NavMeshLayer: 0
  m_StaticEditorFlags: 64
  m_IsActive: 1
--- !u!4 &1852731026
Transform:
  m_ObjectHideFlags: 0
  m_CorrespondingSourceObject: {fileID: 0}
  m_PrefabInstance: {fileID: 0}
  m_PrefabAsset: {fileID: 0}
  m_GameObject: {fileID: 1852437362}
  m_LocalRotation: {x: 0, y: -0, z: -0, w: 1}
  m_LocalPosition: {x: -0, y: 0.56169456, z: -0.04889724}
  m_LocalScale: {x: 1, y: 1, z: 1}
  m_Children: []
  m_Father: {fileID: 1852731088}
  m_RootOrder: 0
  m_LocalEulerAnglesHint: {x: 0, y: 0, z: 0}
--- !u!33 &1851404146
MeshFilter:
  m_ObjectHideFlags: 0
  m_CorrespondingSourceObject: {fileID: 0}
  m_PrefabInstance: {fileID: 0}
  m_PrefabAsset: {fileID: 0}
  m_GameObject: {fileID: 1852437362}
  m_Mesh: {fileID: 4300030, guid: 00602bd762a26154592955962df1010a, type: 3}
--- !u!23 &1850436786
MeshRenderer:
  m_ObjectHideFlags: 0
  m_CorrespondingSourceObject: {fileID: 0}
  m_PrefabInstance: {fileID: 0}
  m_PrefabAsset: {fileID: 0}
  m_GameObject: {fileID: 1852437362}
  m_Enabled: 1
  m_CastShadows: 1
  m_ReceiveShadows: 1
  m_DynamicOccludee: 1
  m_MotionVectors: 1
  m_LightProbeUsage: 1
  m_ReflectionProbeUsage: 1
  m_RayTracingMode: 2
  m_RenderingLayerMask: 1
  m_RendererPriority: 0
  m_Materials:
  - {fileID: 2100000, guid: c9d0d6427ddf74ebc84d32539593abb0, type: 2}
  m_StaticBatchInfo:
    firstSubMesh: 0
    subMeshCount: 0
  m_StaticBatchRoot: {fileID: 0}
  m_ProbeAnchor: {fileID: 0}
  m_LightProbeVolumeOverride: {fileID: 0}
  m_ScaleInLightmap: 1
  m_ReceiveGI: 1
  m_PreserveUVs: 0
  m_IgnoreNormalsForChartDetection: 0
  m_ImportantGI: 0
  m_StitchLightmapSeams: 0
  m_SelectedEditorRenderState: 3
  m_MinimumChartSize: 4
  m_AutoUVMaxDistance: 0.5
  m_AutoUVMaxAngle: 89
  m_LightmapParameters: {fileID: 0}
  m_SortingLayerID: 0
  m_SortingLayer: 0
  m_SortingOrder: 0
--- !u!1 &2035194580
GameObject:
  m_ObjectHideFlags: 0
  m_CorrespondingSourceObject: {fileID: 0}
  m_PrefabInstance: {fileID: 0}
  m_PrefabAsset: {fileID: 0}
  serializedVersion: 6
  m_Component:
  - component: {fileID: 2035194581}
  - component: {fileID: 2035194582}
  m_Layer: 8
  m_Name: Col (4)
  m_TagString: SimObjPhysics
  m_Icon: {fileID: 0}
  m_NavMeshLayer: 0
  m_StaticEditorFlags: 64
  m_IsActive: 1
--- !u!4 &2035194581
Transform:
  m_ObjectHideFlags: 0
  m_CorrespondingSourceObject: {fileID: 0}
  m_PrefabInstance: {fileID: 0}
  m_PrefabAsset: {fileID: 0}
  m_GameObject: {fileID: 2035194580}
  m_LocalRotation: {x: -0, y: 1, z: -0, w: 0}
  m_LocalPosition: {x: 0.829, y: 0.77300024, z: -1.1359999}
  m_LocalScale: {x: 1, y: 1, z: 1}
  m_Children: []
  m_Father: {fileID: 1046960917}
  m_RootOrder: 4
  m_LocalEulerAnglesHint: {x: 0, y: 0, z: 0}
--- !u!65 &2035194582
BoxCollider:
  m_ObjectHideFlags: 0
  m_CorrespondingSourceObject: {fileID: 0}
  m_PrefabInstance: {fileID: 0}
  m_PrefabAsset: {fileID: 0}
  m_GameObject: {fileID: 2035194580}
  m_Material: {fileID: 13400000, guid: 218801fea0442284c82c041fe6fc5de1, type: 2}
  m_IsTrigger: 1
  m_Enabled: 1
  serializedVersion: 2
  m_Size: {x: 0.11025073, y: 0.89585066, z: 0.075682856}
  m_Center: {x: -0.008784898, y: -0.32299542, z: -0.00074349716}
--- !u!1 &2133934118
GameObject:
  m_ObjectHideFlags: 0
  m_CorrespondingSourceObject: {fileID: 0}
  m_PrefabInstance: {fileID: 0}
  m_PrefabAsset: {fileID: 0}
  serializedVersion: 6
  m_Component:
  - component: {fileID: 2133934119}
  m_Layer: 8
  m_Name: vPoint (16)
  m_TagString: Untagged
  m_Icon: {fileID: 0}
  m_NavMeshLayer: 0
  m_StaticEditorFlags: 64
  m_IsActive: 1
--- !u!4 &2133934119
Transform:
  m_ObjectHideFlags: 0
  m_CorrespondingSourceObject: {fileID: 0}
  m_PrefabInstance: {fileID: 0}
  m_PrefabAsset: {fileID: 0}
  m_GameObject: {fileID: 2133934118}
  m_LocalRotation: {x: -0, y: 1, z: -0, w: 0}
  m_LocalPosition: {x: -0.007999897, y: 0.7220001, z: -0.635}
  m_LocalScale: {x: 1, y: 1, z: 1}
  m_Children: []
  m_Father: {fileID: 1432356013}
  m_RootOrder: 16
  m_LocalEulerAnglesHint: {x: 0, y: 0, z: 0}
--- !u!1001 &2013637963
PrefabInstance:
  m_ObjectHideFlags: 0
  serializedVersion: 2
  m_Modification:
    m_TransformParent: {fileID: 783361881}
    m_Modifications:
    - target: {fileID: 1170333579371094, guid: 6877aba5a696347dbb6c01f851f2da28, type: 3}
      propertyPath: m_Name
      value: ReceptacleTriggerBox
      objectReference: {fileID: 0}
    - target: {fileID: 1170333579371094, guid: 6877aba5a696347dbb6c01f851f2da28, type: 3}
      propertyPath: m_StaticEditorFlags
      value: 64
      objectReference: {fileID: 0}
    - target: {fileID: 4251536333782420, guid: 6877aba5a696347dbb6c01f851f2da28, type: 3}
      propertyPath: m_RootOrder
      value: 0
      objectReference: {fileID: 0}
    - target: {fileID: 4251536333782420, guid: 6877aba5a696347dbb6c01f851f2da28, type: 3}
      propertyPath: m_LocalPosition.x
      value: 0
      objectReference: {fileID: 0}
    - target: {fileID: 4251536333782420, guid: 6877aba5a696347dbb6c01f851f2da28, type: 3}
      propertyPath: m_LocalPosition.y
      value: 0.747
      objectReference: {fileID: 0}
    - target: {fileID: 4251536333782420, guid: 6877aba5a696347dbb6c01f851f2da28, type: 3}
      propertyPath: m_LocalPosition.z
      value: 0
      objectReference: {fileID: 0}
    - target: {fileID: 4251536333782420, guid: 6877aba5a696347dbb6c01f851f2da28, type: 3}
      propertyPath: m_LocalRotation.w
<<<<<<< HEAD
      value: 0
=======
      value: 1
>>>>>>> 2f8dd9f9
      objectReference: {fileID: 0}
    - target: {fileID: 4251536333782420, guid: 6877aba5a696347dbb6c01f851f2da28, type: 3}
      propertyPath: m_LocalRotation.x
      value: -0
      objectReference: {fileID: 0}
    - target: {fileID: 4251536333782420, guid: 6877aba5a696347dbb6c01f851f2da28, type: 3}
      propertyPath: m_LocalRotation.y
      value: 1
      objectReference: {fileID: 0}
    - target: {fileID: 4251536333782420, guid: 6877aba5a696347dbb6c01f851f2da28, type: 3}
      propertyPath: m_LocalRotation.z
      value: -0
      objectReference: {fileID: 0}
    - target: {fileID: 4251536333782420, guid: 6877aba5a696347dbb6c01f851f2da28, type: 3}
      propertyPath: m_LocalEulerAnglesHint.x
      value: 0
      objectReference: {fileID: 0}
    - target: {fileID: 4251536333782420, guid: 6877aba5a696347dbb6c01f851f2da28, type: 3}
      propertyPath: m_LocalEulerAnglesHint.y
      value: 0
      objectReference: {fileID: 0}
    - target: {fileID: 4251536333782420, guid: 6877aba5a696347dbb6c01f851f2da28, type: 3}
      propertyPath: m_LocalEulerAnglesHint.z
      value: 0
      objectReference: {fileID: 0}
    - target: {fileID: 65569799956894354, guid: 6877aba5a696347dbb6c01f851f2da28,
        type: 3}
      propertyPath: m_Size.x
      value: 3.2460606
      objectReference: {fileID: 0}
    - target: {fileID: 65569799956894354, guid: 6877aba5a696347dbb6c01f851f2da28,
        type: 3}
      propertyPath: m_Size.y
      value: 0.5305233
      objectReference: {fileID: 0}
    - target: {fileID: 65569799956894354, guid: 6877aba5a696347dbb6c01f851f2da28,
        type: 3}
      propertyPath: m_Size.z
      value: 4.6309376
      objectReference: {fileID: 0}
    - target: {fileID: 65569799956894354, guid: 6877aba5a696347dbb6c01f851f2da28,
        type: 3}
      propertyPath: m_Center.x
      value: -0.04055512
      objectReference: {fileID: 0}
    - target: {fileID: 65569799956894354, guid: 6877aba5a696347dbb6c01f851f2da28,
        type: 3}
      propertyPath: m_Center.y
      value: 0.26526165
      objectReference: {fileID: 0}
    - target: {fileID: 65569799956894354, guid: 6877aba5a696347dbb6c01f851f2da28,
        type: 3}
      propertyPath: m_Center.z
      value: -0.028477192
      objectReference: {fileID: 0}
    - target: {fileID: 114448760657764924, guid: 6877aba5a696347dbb6c01f851f2da28,
        type: 3}
      propertyPath: myParent
      value: 
      objectReference: {fileID: 783361880}
    m_RemovedComponents: []
  m_SourcePrefab: {fileID: 100100000, guid: 6877aba5a696347dbb6c01f851f2da28, type: 3}
--- !u!1 &1170335592468253 stripped
GameObject:
  m_CorrespondingSourceObject: {fileID: 1170333579371094, guid: 6877aba5a696347dbb6c01f851f2da28,
    type: 3}
  m_PrefabInstance: {fileID: 2013637963}
  m_PrefabAsset: {fileID: 0}
--- !u!4 &4251534588711135 stripped
Transform:
  m_CorrespondingSourceObject: {fileID: 4251536333782420, guid: 6877aba5a696347dbb6c01f851f2da28,
    type: 3}
  m_PrefabInstance: {fileID: 2013637963}
  m_PrefabAsset: {fileID: 0}
--- !u!1001 &2267050075152563698
PrefabInstance:
  m_ObjectHideFlags: 0
  serializedVersion: 2
  m_Modification:
    m_TransformParent: {fileID: 1852731088}
    m_Modifications:
    - target: {fileID: 140219265483542165, guid: 9fa7687bf5045214382bc8e24364e19f,
        type: 3}
      propertyPath: m_Name
      value: Bedsheet_Unmade_8
      objectReference: {fileID: 0}
    - target: {fileID: 140219265483542165, guid: 9fa7687bf5045214382bc8e24364e19f,
        type: 3}
      propertyPath: m_StaticEditorFlags
      value: 64
      objectReference: {fileID: 0}
    - target: {fileID: 140219265484034933, guid: 9fa7687bf5045214382bc8e24364e19f,
        type: 3}
      propertyPath: m_RootOrder
      value: 1
      objectReference: {fileID: 0}
    - target: {fileID: 140219265484034933, guid: 9fa7687bf5045214382bc8e24364e19f,
        type: 3}
      propertyPath: m_LocalScale.x
      value: 0.8728664
      objectReference: {fileID: 0}
    - target: {fileID: 140219265484034933, guid: 9fa7687bf5045214382bc8e24364e19f,
        type: 3}
      propertyPath: m_LocalPosition.x
      value: 0.083
      objectReference: {fileID: 0}
    - target: {fileID: 140219265484034933, guid: 9fa7687bf5045214382bc8e24364e19f,
        type: 3}
      propertyPath: m_LocalPosition.y
      value: 0.765
      objectReference: {fileID: 0}
    - target: {fileID: 140219265484034933, guid: 9fa7687bf5045214382bc8e24364e19f,
        type: 3}
      propertyPath: m_LocalPosition.z
      value: -0.495
      objectReference: {fileID: 0}
    - target: {fileID: 140219265484034933, guid: 9fa7687bf5045214382bc8e24364e19f,
        type: 3}
      propertyPath: m_LocalRotation.w
      value: 1
      objectReference: {fileID: 0}
    - target: {fileID: 140219265484034933, guid: 9fa7687bf5045214382bc8e24364e19f,
        type: 3}
      propertyPath: m_LocalRotation.x
      value: -0
      objectReference: {fileID: 0}
    - target: {fileID: 140219265484034933, guid: 9fa7687bf5045214382bc8e24364e19f,
        type: 3}
      propertyPath: m_LocalRotation.y
      value: -0
      objectReference: {fileID: 0}
    - target: {fileID: 140219265484034933, guid: 9fa7687bf5045214382bc8e24364e19f,
        type: 3}
      propertyPath: m_LocalRotation.z
      value: -0
      objectReference: {fileID: 0}
    - target: {fileID: 140219265484034933, guid: 9fa7687bf5045214382bc8e24364e19f,
        type: 3}
      propertyPath: m_LocalEulerAnglesHint.x
      value: 0
      objectReference: {fileID: 0}
    - target: {fileID: 140219265484034933, guid: 9fa7687bf5045214382bc8e24364e19f,
        type: 3}
      propertyPath: m_LocalEulerAnglesHint.y
      value: 0
      objectReference: {fileID: 0}
    - target: {fileID: 140219265484034933, guid: 9fa7687bf5045214382bc8e24364e19f,
        type: 3}
      propertyPath: m_LocalEulerAnglesHint.z
      value: 0
      objectReference: {fileID: 0}
    m_RemovedComponents: []
  m_SourcePrefab: {fileID: 100100000, guid: 9fa7687bf5045214382bc8e24364e19f, type: 3}
--- !u!4 &2198889827639373447 stripped
Transform:
  m_CorrespondingSourceObject: {fileID: 140219265484034933, guid: 9fa7687bf5045214382bc8e24364e19f,
    type: 3}
  m_PrefabInstance: {fileID: 2267050075152563698}
  m_PrefabAsset: {fileID: 0}
--- !u!1 &2198889827639604071 stripped
GameObject:
  m_CorrespondingSourceObject: {fileID: 140219265483542165, guid: 9fa7687bf5045214382bc8e24364e19f,
    type: 3}
  m_PrefabInstance: {fileID: 2267050075152563698}
  m_PrefabAsset: {fileID: 0}
--- !u!1001 &4016374625864016695
PrefabInstance:
  m_ObjectHideFlags: 0
  serializedVersion: 2
  m_Modification:
    m_TransformParent: {fileID: 1852731088}
    m_Modifications:
    - target: {fileID: 8433609901620069276, guid: 8d8bfba11dcddcc4c83a6132f8e29d1c,
        type: 3}
      propertyPath: m_RootOrder
      value: 2
      objectReference: {fileID: 0}
    - target: {fileID: 8433609901620069276, guid: 8d8bfba11dcddcc4c83a6132f8e29d1c,
        type: 3}
      propertyPath: m_LocalScale.x
      value: 1.2293864
      objectReference: {fileID: 0}
    - target: {fileID: 8433609901620069276, guid: 8d8bfba11dcddcc4c83a6132f8e29d1c,
        type: 3}
      propertyPath: m_LocalScale.z
      value: 0.89446676
      objectReference: {fileID: 0}
    - target: {fileID: 8433609901620069276, guid: 8d8bfba11dcddcc4c83a6132f8e29d1c,
        type: 3}
      propertyPath: m_LocalPosition.x
      value: -0.076
      objectReference: {fileID: 0}
    - target: {fileID: 8433609901620069276, guid: 8d8bfba11dcddcc4c83a6132f8e29d1c,
        type: 3}
      propertyPath: m_LocalPosition.y
      value: 0.749
      objectReference: {fileID: 0}
    - target: {fileID: 8433609901620069276, guid: 8d8bfba11dcddcc4c83a6132f8e29d1c,
        type: 3}
      propertyPath: m_LocalPosition.z
      value: -0.17
      objectReference: {fileID: 0}
    - target: {fileID: 8433609901620069276, guid: 8d8bfba11dcddcc4c83a6132f8e29d1c,
        type: 3}
      propertyPath: m_LocalRotation.w
      value: 1
      objectReference: {fileID: 0}
    - target: {fileID: 8433609901620069276, guid: 8d8bfba11dcddcc4c83a6132f8e29d1c,
        type: 3}
      propertyPath: m_LocalRotation.x
      value: -0
      objectReference: {fileID: 0}
    - target: {fileID: 8433609901620069276, guid: 8d8bfba11dcddcc4c83a6132f8e29d1c,
        type: 3}
      propertyPath: m_LocalRotation.y
      value: -0
      objectReference: {fileID: 0}
    - target: {fileID: 8433609901620069276, guid: 8d8bfba11dcddcc4c83a6132f8e29d1c,
        type: 3}
      propertyPath: m_LocalRotation.z
      value: -0
      objectReference: {fileID: 0}
    - target: {fileID: 8433609901620069276, guid: 8d8bfba11dcddcc4c83a6132f8e29d1c,
        type: 3}
      propertyPath: m_LocalEulerAnglesHint.x
      value: 0
      objectReference: {fileID: 0}
    - target: {fileID: 8433609901620069276, guid: 8d8bfba11dcddcc4c83a6132f8e29d1c,
        type: 3}
      propertyPath: m_LocalEulerAnglesHint.y
      value: 0
      objectReference: {fileID: 0}
    - target: {fileID: 8433609901620069276, guid: 8d8bfba11dcddcc4c83a6132f8e29d1c,
        type: 3}
      propertyPath: m_LocalEulerAnglesHint.z
      value: 0
      objectReference: {fileID: 0}
    - target: {fileID: 8433609901620567676, guid: 8d8bfba11dcddcc4c83a6132f8e29d1c,
        type: 3}
      propertyPath: m_Name
      value: Bedsheet_Made_8
      objectReference: {fileID: 0}
    - target: {fileID: 8433609901620567676, guid: 8d8bfba11dcddcc4c83a6132f8e29d1c,
        type: 3}
      propertyPath: m_IsActive
      value: 0
      objectReference: {fileID: 0}
    - target: {fileID: 8433609901620567676, guid: 8d8bfba11dcddcc4c83a6132f8e29d1c,
        type: 3}
      propertyPath: m_StaticEditorFlags
      value: 64
      objectReference: {fileID: 0}
    m_RemovedComponents: []
  m_SourcePrefab: {fileID: 100100000, guid: 8d8bfba11dcddcc4c83a6132f8e29d1c, type: 3}
--- !u!4 &4807369353908215979 stripped
Transform:
  m_CorrespondingSourceObject: {fileID: 8433609901620069276, guid: 8d8bfba11dcddcc4c83a6132f8e29d1c,
    type: 3}
  m_PrefabInstance: {fileID: 4016374625864016695}
  m_PrefabAsset: {fileID: 0}
--- !u!1 &4807369353908190539 stripped
GameObject:
  m_CorrespondingSourceObject: {fileID: 8433609901620567676, guid: 8d8bfba11dcddcc4c83a6132f8e29d1c,
    type: 3}
  m_PrefabInstance: {fileID: 4016374625864016695}
  m_PrefabAsset: {fileID: 0}<|MERGE_RESOLUTION|>--- conflicted
+++ resolved
@@ -23,8 +23,8 @@
   m_PrefabInstance: {fileID: 0}
   m_PrefabAsset: {fileID: 0}
   m_GameObject: {fileID: 16113544}
-  m_LocalRotation: {x: -0, y: 1, z: -0, w: 0}
-  m_LocalPosition: {x: 0.7989998, y: 0.7220001, z: 0.907}
+  m_LocalRotation: {x: -0, y: -0, z: -0, w: 1}
+  m_LocalPosition: {x: -0.7989998, y: 0.7220001, z: -0.907}
   m_LocalScale: {x: 1, y: 1, z: 1}
   m_Children: []
   m_Father: {fileID: 1432356013}
@@ -54,8 +54,8 @@
   m_PrefabInstance: {fileID: 0}
   m_PrefabAsset: {fileID: 0}
   m_GameObject: {fileID: 75096312}
-  m_LocalRotation: {x: -0, y: 1, z: -0, w: 0}
-  m_LocalPosition: {x: 0.829, y: 0.77300024, z: 1.2074}
+  m_LocalRotation: {x: -0, y: -0, z: -0, w: 1}
+  m_LocalPosition: {x: -0.829, y: 0.77300024, z: -1.2074}
   m_LocalScale: {x: 1, y: 1, z: 1}
   m_Children: []
   m_Father: {fileID: 1005447629}
@@ -98,8 +98,8 @@
   m_PrefabInstance: {fileID: 0}
   m_PrefabAsset: {fileID: 0}
   m_GameObject: {fileID: 85956326}
-  m_LocalRotation: {x: -0, y: 1, z: -0, w: 0}
-  m_LocalPosition: {x: 0.829, y: 0.77300024, z: 1.2074}
+  m_LocalRotation: {x: -0, y: -0, z: -0, w: 1}
+  m_LocalPosition: {x: -0.829, y: 0.77300024, z: -1.2074}
   m_LocalScale: {x: 1, y: 1, z: 1}
   m_Children: []
   m_Father: {fileID: 1046960917}
@@ -141,8 +141,8 @@
   m_PrefabInstance: {fileID: 0}
   m_PrefabAsset: {fileID: 0}
   m_GameObject: {fileID: 94566590}
-  m_LocalRotation: {x: -0, y: 1, z: -0, w: 0}
-  m_LocalPosition: {x: -0.7989998, y: 0.7220001, z: 0.437}
+  m_LocalRotation: {x: -0, y: -0, z: -0, w: 1}
+  m_LocalPosition: {x: 0.7989998, y: 0.7220001, z: -0.437}
   m_LocalScale: {x: 1, y: 1, z: 1}
   m_Children: []
   m_Father: {fileID: 1432356013}
@@ -172,8 +172,8 @@
   m_PrefabInstance: {fileID: 0}
   m_PrefabAsset: {fileID: 0}
   m_GameObject: {fileID: 111826688}
-  m_LocalRotation: {x: -0, y: 1, z: -0, w: 0}
-  m_LocalPosition: {x: 0, y: 0.607, z: 0.011}
+  m_LocalRotation: {x: -0, y: -0, z: -0, w: 1}
+  m_LocalPosition: {x: 0, y: 0.607, z: -0.011}
   m_LocalScale: {x: 1.0625, y: 0.95, z: 0.975}
   m_Children: []
   m_Father: {fileID: 1180721028}
@@ -216,7 +216,7 @@
   m_PrefabInstance: {fileID: 0}
   m_PrefabAsset: {fileID: 0}
   m_GameObject: {fileID: 159182826}
-  m_LocalRotation: {x: -0, y: 1, z: -0, w: 0}
+  m_LocalRotation: {x: -0, y: -0, z: -0, w: 1}
   m_LocalPosition: {x: 0, y: 0.544, z: 0}
   m_LocalScale: {x: 1, y: 1, z: 1}
   m_Children: []
@@ -259,8 +259,8 @@
   m_PrefabInstance: {fileID: 0}
   m_PrefabAsset: {fileID: 0}
   m_GameObject: {fileID: 294097002}
-  m_LocalRotation: {x: -0, y: 1, z: -0, w: 0}
-  m_LocalPosition: {x: 0.8319998, y: 0.867, z: -1.138}
+  m_LocalRotation: {x: -0, y: -0, z: -0, w: 1}
+  m_LocalPosition: {x: -0.8319998, y: 0.867, z: 1.138}
   m_LocalScale: {x: 1, y: 1, z: 1}
   m_Children: []
   m_Father: {fileID: 1432356013}
@@ -290,8 +290,8 @@
   m_PrefabInstance: {fileID: 0}
   m_PrefabAsset: {fileID: 0}
   m_GameObject: {fileID: 306579566}
-  m_LocalRotation: {x: -0, y: 1, z: -0, w: 0}
-  m_LocalPosition: {x: -0.849, y: 0.77300024, z: 1.2074}
+  m_LocalRotation: {x: -0, y: -0, z: -0, w: 1}
+  m_LocalPosition: {x: 0.849, y: 0.77300024, z: -1.2074}
   m_LocalScale: {x: 1, y: 1, z: 1}
   m_Children: []
   m_Father: {fileID: 1046960917}
@@ -334,7 +334,7 @@
   m_PrefabInstance: {fileID: 0}
   m_PrefabAsset: {fileID: 0}
   m_GameObject: {fileID: 407588560}
-  m_LocalRotation: {x: 0, y: 0, z: 0, w: 1}
+  m_LocalRotation: {x: -0, y: -0, z: -0, w: 1}
   m_LocalPosition: {x: 0, y: 0, z: 0}
   m_LocalScale: {x: 1, y: 1, z: 1}
   m_Children: []
@@ -352,8 +352,8 @@
   m_IsTrigger: 0
   m_Enabled: 0
   serializedVersion: 2
-  m_Size: {x: 1.8292973, y: 1.072113, z: 2.4807901}
-  m_Center: {x: 0, y: 0.5256672, z: 0.049340427}
+  m_Size: {x: 1.8292973, y: 1.072113, z: 2.4498537}
+  m_Center: {x: 0, y: 0.5256672, z: -0.041749597}
 --- !u!1 &414646017
 GameObject:
   m_ObjectHideFlags: 0
@@ -377,8 +377,8 @@
   m_PrefabInstance: {fileID: 0}
   m_PrefabAsset: {fileID: 0}
   m_GameObject: {fileID: 414646017}
-  m_LocalRotation: {x: -0, y: 1, z: -0, w: 0}
-  m_LocalPosition: {x: -0.83899975, y: 0.035999775, z: 1.215}
+  m_LocalRotation: {x: -0, y: -0, z: -0, w: 1}
+  m_LocalPosition: {x: 0.83899975, y: 0.035999775, z: -1.215}
   m_LocalScale: {x: 1, y: 1, z: 1}
   m_Children: []
   m_Father: {fileID: 1432356013}
@@ -407,8 +407,8 @@
   m_PrefabInstance: {fileID: 0}
   m_PrefabAsset: {fileID: 0}
   m_GameObject: {fileID: 467791541}
-  m_LocalRotation: {x: -0, y: 1, z: -0, w: 0}
-  m_LocalPosition: {x: -0.7989998, y: 0.7220001, z: 0.907}
+  m_LocalRotation: {x: -0, y: -0, z: -0, w: 1}
+  m_LocalPosition: {x: 0.7989998, y: 0.7220001, z: -0.907}
   m_LocalScale: {x: 1, y: 1, z: 1}
   m_Children: []
   m_Father: {fileID: 1432356013}
@@ -438,7 +438,7 @@
   m_PrefabInstance: {fileID: 0}
   m_PrefabAsset: {fileID: 0}
   m_GameObject: {fileID: 495350808}
-  m_LocalRotation: {x: -0, y: 1, z: -0, w: 0}
+  m_LocalRotation: {x: -0, y: -0, z: -0, w: 1}
   m_LocalPosition: {x: 0, y: 0.544, z: 0}
   m_LocalScale: {x: 1, y: 1, z: 1}
   m_Children: []
@@ -481,8 +481,8 @@
   m_PrefabInstance: {fileID: 0}
   m_PrefabAsset: {fileID: 0}
   m_GameObject: {fileID: 614230195}
-  m_LocalRotation: {x: -0, y: 1, z: -0, w: 0}
-  m_LocalPosition: {x: -0.845, y: 0.8670001, z: -1.138}
+  m_LocalRotation: {x: -0, y: -0, z: -0, w: 1}
+  m_LocalPosition: {x: 0.845, y: 0.8670001, z: 1.138}
   m_LocalScale: {x: 1, y: 1, z: 1}
   m_Children: []
   m_Father: {fileID: 1432356013}
@@ -511,8 +511,8 @@
   m_PrefabInstance: {fileID: 0}
   m_PrefabAsset: {fileID: 0}
   m_GameObject: {fileID: 743734780}
-  m_LocalRotation: {x: -0, y: 1, z: -0, w: 0}
-  m_LocalPosition: {x: -0.7989998, y: 0.7220001, z: -0.009}
+  m_LocalRotation: {x: -0, y: -0, z: -0, w: 1}
+  m_LocalPosition: {x: 0.7989998, y: 0.7220001, z: 0.009}
   m_LocalScale: {x: 1, y: 1, z: 1}
   m_Children: []
   m_Father: {fileID: 1432356013}
@@ -557,7 +557,7 @@
   - {fileID: 1180721028}
   m_Father: {fileID: 0}
   m_RootOrder: 0
-  m_LocalEulerAnglesHint: {x: 0, y: 180, z: 0}
+  m_LocalEulerAnglesHint: {x: 0, y: 0, z: 0}
 --- !u!114 &783361883
 MonoBehaviour:
   m_ObjectHideFlags: 0
@@ -696,8 +696,8 @@
   m_PrefabInstance: {fileID: 0}
   m_PrefabAsset: {fileID: 0}
   m_GameObject: {fileID: 793126845}
-  m_LocalRotation: {x: -0, y: 1, z: -0, w: 0}
-  m_LocalPosition: {x: 0.832, y: 0.035999775, z: 1.215}
+  m_LocalRotation: {x: -0, y: -0, z: -0, w: 1}
+  m_LocalPosition: {x: -0.832, y: 0.035999775, z: -1.215}
   m_LocalScale: {x: 1, y: 1, z: 1}
   m_Children: []
   m_Father: {fileID: 1432356013}
@@ -726,8 +726,8 @@
   m_PrefabInstance: {fileID: 0}
   m_PrefabAsset: {fileID: 0}
   m_GameObject: {fileID: 822990847}
-  m_LocalRotation: {x: -0, y: 1, z: -0, w: 0}
-  m_LocalPosition: {x: 0.8319998, y: 0.035999775, z: -1.138}
+  m_LocalRotation: {x: -0, y: -0, z: -0, w: 1}
+  m_LocalPosition: {x: -0.8319998, y: 0.035999775, z: 1.138}
   m_LocalScale: {x: 1, y: 1, z: 1}
   m_Children: []
   m_Father: {fileID: 1432356013}
@@ -756,8 +756,8 @@
   m_PrefabInstance: {fileID: 0}
   m_PrefabAsset: {fileID: 0}
   m_GameObject: {fileID: 970800439}
-  m_LocalRotation: {x: -0, y: 1, z: -0, w: 0}
-  m_LocalPosition: {x: 0.833, y: 0.6750002, z: 1.215}
+  m_LocalRotation: {x: -0, y: -0, z: -0, w: 1}
+  m_LocalPosition: {x: -0.833, y: 0.6750002, z: -1.215}
   m_LocalScale: {x: 1, y: 1, z: 1}
   m_Children: []
   m_Father: {fileID: 1432356013}
@@ -787,8 +787,8 @@
   m_PrefabInstance: {fileID: 0}
   m_PrefabAsset: {fileID: 0}
   m_GameObject: {fileID: 976871319}
-  m_LocalRotation: {x: -0, y: 1, z: -0, w: 0}
-  m_LocalPosition: {x: 0, y: 0.569, z: -1.149}
+  m_LocalRotation: {x: -0, y: -0, z: -0, w: 1}
+  m_LocalPosition: {x: 0, y: 0.569, z: 1.149}
   m_LocalScale: {x: 1, y: 1, z: 1}
   m_Children: []
   m_Father: {fileID: 1005447629}
@@ -830,7 +830,7 @@
   m_PrefabInstance: {fileID: 0}
   m_PrefabAsset: {fileID: 0}
   m_GameObject: {fileID: 1005447628}
-  m_LocalRotation: {x: 0, y: 0, z: 0, w: 1}
+  m_LocalRotation: {x: -0, y: -0, z: -0, w: 1}
   m_LocalPosition: {x: 0, y: 0, z: 0}
   m_LocalScale: {x: 1, y: 1, z: 1}
   m_Children:
@@ -868,8 +868,8 @@
   m_PrefabInstance: {fileID: 0}
   m_PrefabAsset: {fileID: 0}
   m_GameObject: {fileID: 1038443309}
-  m_LocalRotation: {x: -0, y: 1, z: -0, w: 0}
-  m_LocalPosition: {x: 0, y: 0.569, z: -1.149}
+  m_LocalRotation: {x: -0, y: -0, z: -0, w: 1}
+  m_LocalPosition: {x: 0, y: 0.569, z: 1.149}
   m_LocalScale: {x: 1, y: 1, z: 1}
   m_Children: []
   m_Father: {fileID: 1046960917}
@@ -911,7 +911,7 @@
   m_PrefabInstance: {fileID: 0}
   m_PrefabAsset: {fileID: 0}
   m_GameObject: {fileID: 1046960916}
-  m_LocalRotation: {x: 0, y: 0, z: 0, w: 1}
+  m_LocalRotation: {x: -0, y: -0, z: -0, w: 1}
   m_LocalPosition: {x: 0, y: 0, z: 0}
   m_LocalScale: {x: 1, y: 1, z: 1}
   m_Children:
@@ -948,8 +948,8 @@
   m_PrefabInstance: {fileID: 0}
   m_PrefabAsset: {fileID: 0}
   m_GameObject: {fileID: 1073952849}
-  m_LocalRotation: {x: -0, y: 1, z: -0, w: 0}
-  m_LocalPosition: {x: 0.7989998, y: 0.7220001, z: -0.008999944}
+  m_LocalRotation: {x: -0, y: -0, z: -0, w: 1}
+  m_LocalPosition: {x: -0.7989998, y: 0.7220001, z: 0.008999944}
   m_LocalScale: {x: 1, y: 1, z: 1}
   m_Children: []
   m_Father: {fileID: 1432356013}
@@ -978,8 +978,8 @@
   m_PrefabInstance: {fileID: 0}
   m_PrefabAsset: {fileID: 0}
   m_GameObject: {fileID: 1138078402}
-  m_LocalRotation: {x: -0, y: 1, z: -0, w: 0}
-  m_LocalPosition: {x: 0.799, y: 0.7220001, z: 0.43700004}
+  m_LocalRotation: {x: -0, y: -0, z: -0, w: 1}
+  m_LocalPosition: {x: -0.799, y: 0.7220001, z: -0.43700004}
   m_LocalScale: {x: 1, y: 1, z: 1}
   m_Children: []
   m_Father: {fileID: 1432356013}
@@ -1008,8 +1008,8 @@
   m_PrefabInstance: {fileID: 0}
   m_PrefabAsset: {fileID: 0}
   m_GameObject: {fileID: 1160287248}
-  m_LocalRotation: {x: -0, y: 1, z: -0, w: 0}
-  m_LocalPosition: {x: 0.7989998, y: 0.7220001, z: -0.635}
+  m_LocalRotation: {x: -0, y: -0, z: -0, w: 1}
+  m_LocalPosition: {x: -0.7989998, y: 0.7220001, z: 0.635}
   m_LocalScale: {x: 1, y: 1, z: 1}
   m_Children: []
   m_Father: {fileID: 1432356013}
@@ -1038,7 +1038,7 @@
   m_PrefabInstance: {fileID: 0}
   m_PrefabAsset: {fileID: 0}
   m_GameObject: {fileID: 1180721027}
-  m_LocalRotation: {x: 0, y: 0, z: 0, w: 1}
+  m_LocalRotation: {x: -0, y: -0, z: -0, w: 1}
   m_LocalPosition: {x: 0, y: 0, z: 0}
   m_LocalScale: {x: 1, y: 1, z: 1}
   m_Children:
@@ -1070,8 +1070,8 @@
   m_PrefabInstance: {fileID: 0}
   m_PrefabAsset: {fileID: 0}
   m_GameObject: {fileID: 1251471538}
-  m_LocalRotation: {x: -0, y: 1, z: -0, w: 0}
-  m_LocalPosition: {x: -0.847, y: 0.77300024, z: -1.136}
+  m_LocalRotation: {x: -0, y: -0, z: -0, w: 1}
+  m_LocalPosition: {x: 0.847, y: 0.77300024, z: 1.136}
   m_LocalScale: {x: 1, y: 1, z: 1}
   m_Children: []
   m_Father: {fileID: 1005447629}
@@ -1114,8 +1114,8 @@
   m_PrefabInstance: {fileID: 0}
   m_PrefabAsset: {fileID: 0}
   m_GameObject: {fileID: 1285236146}
-  m_LocalRotation: {x: -0, y: 1, z: -0, w: 0}
-  m_LocalPosition: {x: 0, y: 0.773, z: -1.1489999}
+  m_LocalRotation: {x: -0, y: -0, z: -0, w: 1}
+  m_LocalPosition: {x: 0, y: 0.773, z: 1.1489999}
   m_LocalScale: {x: 1, y: 1, z: 1}
   m_Children: []
   m_Father: {fileID: 1046960917}
@@ -1158,8 +1158,8 @@
   m_PrefabInstance: {fileID: 0}
   m_PrefabAsset: {fileID: 0}
   m_GameObject: {fileID: 1427512676}
-  m_LocalRotation: {x: -0, y: 1, z: -0, w: 0}
-  m_LocalPosition: {x: -0.847, y: 0.77300024, z: -1.136}
+  m_LocalRotation: {x: -0, y: -0, z: -0, w: 1}
+  m_LocalPosition: {x: 0.847, y: 0.77300024, z: 1.136}
   m_LocalScale: {x: 1, y: 1, z: 1}
   m_Children: []
   m_Father: {fileID: 1046960917}
@@ -1201,7 +1201,7 @@
   m_PrefabInstance: {fileID: 0}
   m_PrefabAsset: {fileID: 0}
   m_GameObject: {fileID: 1432356012}
-  m_LocalRotation: {x: 0, y: 0, z: 0, w: 1}
+  m_LocalRotation: {x: -0, y: -0, z: -0, w: 1}
   m_LocalPosition: {x: 0, y: 0, z: 0}
   m_LocalScale: {x: 1, y: 1, z: 1}
   m_Children:
@@ -1251,8 +1251,8 @@
   m_PrefabInstance: {fileID: 0}
   m_PrefabAsset: {fileID: 0}
   m_GameObject: {fileID: 1436339255}
-  m_LocalRotation: {x: -0, y: 1, z: -0, w: 0}
-  m_LocalPosition: {x: -0.007999897, y: 0.7220001, z: 0.43700004}
+  m_LocalRotation: {x: -0, y: -0, z: -0, w: 1}
+  m_LocalPosition: {x: 0.007999897, y: 0.7220001, z: -0.43700004}
   m_LocalScale: {x: 1, y: 1, z: 1}
   m_Children: []
   m_Father: {fileID: 1432356013}
@@ -1282,8 +1282,8 @@
   m_PrefabInstance: {fileID: 0}
   m_PrefabAsset: {fileID: 0}
   m_GameObject: {fileID: 1441151983}
-  m_LocalRotation: {x: -0, y: 1, z: -0, w: 0}
-  m_LocalPosition: {x: 0, y: 0.773, z: -1.1489999}
+  m_LocalRotation: {x: -0, y: -0, z: -0, w: 1}
+  m_LocalPosition: {x: 0, y: 0.773, z: 1.1489999}
   m_LocalScale: {x: 1, y: 1, z: 1}
   m_Children: []
   m_Father: {fileID: 1005447629}
@@ -1325,8 +1325,8 @@
   m_PrefabInstance: {fileID: 0}
   m_PrefabAsset: {fileID: 0}
   m_GameObject: {fileID: 1516578243}
-  m_LocalRotation: {x: -0, y: 1, z: -0, w: 0}
-  m_LocalPosition: {x: -0.008, y: 0.7220001, z: -0.008999944}
+  m_LocalRotation: {x: -0, y: -0, z: -0, w: 1}
+  m_LocalPosition: {x: 0.008, y: 0.7220001, z: 0.008999944}
   m_LocalScale: {x: 1, y: 1, z: 1}
   m_Children: []
   m_Father: {fileID: 1432356013}
@@ -1355,8 +1355,8 @@
   m_PrefabInstance: {fileID: 0}
   m_PrefabAsset: {fileID: 0}
   m_GameObject: {fileID: 1527241220}
-  m_LocalRotation: {x: -0, y: 1, z: -0, w: 0}
-  m_LocalPosition: {x: -0.839, y: 0.036, z: -1.137}
+  m_LocalRotation: {x: -0, y: -0, z: -0, w: 1}
+  m_LocalPosition: {x: 0.839, y: 0.036, z: 1.137}
   m_LocalScale: {x: 1, y: 1, z: 1}
   m_Children: []
   m_Father: {fileID: 1432356013}
@@ -1385,8 +1385,8 @@
   m_PrefabInstance: {fileID: 0}
   m_PrefabAsset: {fileID: 0}
   m_GameObject: {fileID: 1531359661}
-  m_LocalRotation: {x: -0, y: 1, z: -0, w: 0}
-  m_LocalPosition: {x: -0.84500027, y: 0.675, z: 1.215}
+  m_LocalRotation: {x: -0, y: -0, z: -0, w: 1}
+  m_LocalPosition: {x: 0.84500027, y: 0.675, z: -1.215}
   m_LocalScale: {x: 1, y: 1, z: 1}
   m_Children: []
   m_Father: {fileID: 1432356013}
@@ -1416,8 +1416,8 @@
   m_PrefabInstance: {fileID: 0}
   m_PrefabAsset: {fileID: 0}
   m_GameObject: {fileID: 1553589848}
-  m_LocalRotation: {x: -0, y: 1, z: -0, w: 0}
-  m_LocalPosition: {x: 0.829, y: 0.77300024, z: -1.1359999}
+  m_LocalRotation: {x: -0, y: -0, z: -0, w: 1}
+  m_LocalPosition: {x: -0.829, y: 0.77300024, z: 1.1359999}
   m_LocalScale: {x: 1, y: 1, z: 1}
   m_Children: []
   m_Father: {fileID: 1005447629}
@@ -1459,8 +1459,8 @@
   m_PrefabInstance: {fileID: 0}
   m_PrefabAsset: {fileID: 0}
   m_GameObject: {fileID: 1572016229}
-  m_LocalRotation: {x: -0, y: 1, z: -0, w: 0}
-  m_LocalPosition: {x: -0.799, y: 0.722, z: -0.635}
+  m_LocalRotation: {x: -0, y: -0, z: -0, w: 1}
+  m_LocalPosition: {x: 0.799, y: 0.722, z: 0.635}
   m_LocalScale: {x: 1, y: 1, z: 1}
   m_Children: []
   m_Father: {fileID: 1432356013}
@@ -1489,8 +1489,8 @@
   m_PrefabInstance: {fileID: 0}
   m_PrefabAsset: {fileID: 0}
   m_GameObject: {fileID: 1655550238}
-  m_LocalRotation: {x: -0, y: 1, z: -0, w: 0}
-  m_LocalPosition: {x: -0.007999897, y: 0.7220001, z: 0.907}
+  m_LocalRotation: {x: -0, y: -0, z: -0, w: 1}
+  m_LocalPosition: {x: 0.007999897, y: 0.7220001, z: -0.907}
   m_LocalScale: {x: 1, y: 1, z: 1}
   m_Children: []
   m_Father: {fileID: 1432356013}
@@ -1520,8 +1520,8 @@
   m_PrefabInstance: {fileID: 0}
   m_PrefabAsset: {fileID: 0}
   m_GameObject: {fileID: 1794293187}
-  m_LocalRotation: {x: -0, y: 1, z: -0, w: 0}
-  m_LocalPosition: {x: -0.849, y: 0.77300024, z: 1.2074}
+  m_LocalRotation: {x: -0, y: -0, z: -0, w: 1}
+  m_LocalPosition: {x: 0.849, y: 0.77300024, z: -1.2074}
   m_LocalScale: {x: 1, y: 1, z: 1}
   m_Children: []
   m_Father: {fileID: 1005447629}
@@ -1565,7 +1565,7 @@
   m_PrefabInstance: {fileID: 0}
   m_PrefabAsset: {fileID: 0}
   m_GameObject: {fileID: 1852437168}
-  m_LocalRotation: {x: -0, y: 1, z: -0, w: 0}
+  m_LocalRotation: {x: -0, y: -0, z: -0, w: 1}
   m_LocalPosition: {x: 0, y: 0, z: 0}
   m_LocalScale: {x: 1, y: 1, z: 1}
   m_Children:
@@ -1725,8 +1725,8 @@
   m_PrefabInstance: {fileID: 0}
   m_PrefabAsset: {fileID: 0}
   m_GameObject: {fileID: 2035194580}
-  m_LocalRotation: {x: -0, y: 1, z: -0, w: 0}
-  m_LocalPosition: {x: 0.829, y: 0.77300024, z: -1.1359999}
+  m_LocalRotation: {x: -0, y: -0, z: -0, w: 1}
+  m_LocalPosition: {x: -0.829, y: 0.77300024, z: 1.1359999}
   m_LocalScale: {x: 1, y: 1, z: 1}
   m_Children: []
   m_Father: {fileID: 1046960917}
@@ -1768,8 +1768,8 @@
   m_PrefabInstance: {fileID: 0}
   m_PrefabAsset: {fileID: 0}
   m_GameObject: {fileID: 2133934118}
-  m_LocalRotation: {x: -0, y: 1, z: -0, w: 0}
-  m_LocalPosition: {x: -0.007999897, y: 0.7220001, z: -0.635}
+  m_LocalRotation: {x: -0, y: -0, z: -0, w: 1}
+  m_LocalPosition: {x: 0.007999897, y: 0.7220001, z: 0.635}
   m_LocalScale: {x: 1, y: 1, z: 1}
   m_Children: []
   m_Father: {fileID: 1432356013}
@@ -1808,11 +1808,7 @@
       objectReference: {fileID: 0}
     - target: {fileID: 4251536333782420, guid: 6877aba5a696347dbb6c01f851f2da28, type: 3}
       propertyPath: m_LocalRotation.w
-<<<<<<< HEAD
-      value: 0
-=======
       value: 1
->>>>>>> 2f8dd9f9
       objectReference: {fileID: 0}
     - target: {fileID: 4251536333782420, guid: 6877aba5a696347dbb6c01f851f2da28, type: 3}
       propertyPath: m_LocalRotation.x
@@ -1820,7 +1816,7 @@
       objectReference: {fileID: 0}
     - target: {fileID: 4251536333782420, guid: 6877aba5a696347dbb6c01f851f2da28, type: 3}
       propertyPath: m_LocalRotation.y
-      value: 1
+      value: -0
       objectReference: {fileID: 0}
     - target: {fileID: 4251536333782420, guid: 6877aba5a696347dbb6c01f851f2da28, type: 3}
       propertyPath: m_LocalRotation.z
