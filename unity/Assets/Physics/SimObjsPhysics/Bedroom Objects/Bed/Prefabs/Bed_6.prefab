%YAML 1.1
%TAG !u! tag:unity3d.com,2011:
--- !u!1 &285800469
GameObject:
  m_ObjectHideFlags: 0
  m_CorrespondingSourceObject: {fileID: 0}
  m_PrefabInstance: {fileID: 0}
  m_PrefabAsset: {fileID: 0}
  serializedVersion: 6
  m_Component:
  - component: {fileID: 285800470}
  - component: {fileID: 285800471}
  m_Layer: 8
  m_Name: Col (2)
  m_TagString: SimObjPhysics
  m_Icon: {fileID: 0}
  m_NavMeshLayer: 0
  m_StaticEditorFlags: 64
  m_IsActive: 1
--- !u!4 &285800470
Transform:
  m_ObjectHideFlags: 0
  m_CorrespondingSourceObject: {fileID: 0}
  m_PrefabInstance: {fileID: 0}
  m_PrefabAsset: {fileID: 0}
  m_GameObject: {fileID: 285800469}
  m_LocalRotation: {x: -0, y: -0.7071073, z: -0, w: -0.70710635}
  m_LocalPosition: {x: 0.0009985061, y: 0.743, z: -1.114001}
  m_LocalScale: {x: 1.0000002, y: 1, z: 1.0000002}
  m_Children: []
  m_Father: {fileID: 1077174102}
  m_RootOrder: 2
  m_LocalEulerAnglesHint: {x: 0, y: 0, z: 0}
--- !u!65 &285800471
BoxCollider:
  m_ObjectHideFlags: 0
  m_CorrespondingSourceObject: {fileID: 0}
  m_PrefabInstance: {fileID: 0}
  m_PrefabAsset: {fileID: 0}
  m_GameObject: {fileID: 285800469}
  m_Material: {fileID: 13400000, guid: 218801fea0442284c82c041fe6fc5de1, type: 2}
  m_IsTrigger: 1
  m_Enabled: 1
  serializedVersion: 2
  m_Size: {x: 0.07699452, y: 1.0233127, z: 1.2331648}
  m_Center: {x: 0.0069559086, y: -0.23436463, z: -1.2172869e-17}
--- !u!1 &779661472
GameObject:
  m_ObjectHideFlags: 0
  m_CorrespondingSourceObject: {fileID: 0}
  m_PrefabInstance: {fileID: 0}
  m_PrefabAsset: {fileID: 0}
  serializedVersion: 6
  m_Component:
  - component: {fileID: 779661473}
  - component: {fileID: 779661474}
  m_Layer: 8
  m_Name: Col
  m_TagString: SimObjPhysics
  m_Icon: {fileID: 0}
  m_NavMeshLayer: 0
  m_StaticEditorFlags: 64
  m_IsActive: 1
--- !u!4 &779661473
Transform:
  m_ObjectHideFlags: 0
  m_CorrespondingSourceObject: {fileID: 0}
  m_PrefabInstance: {fileID: 0}
  m_PrefabAsset: {fileID: 0}
  m_GameObject: {fileID: 779661472}
  m_LocalRotation: {x: -0, y: -0.7071073, z: -0, w: -0.70710635}
  m_LocalPosition: {x: 0.0009997583, y: 0.599, z: -0.054}
  m_LocalScale: {x: 1.0000002, y: 1, z: 1.0000002}
  m_Children: []
  m_Father: {fileID: 1077174102}
  m_RootOrder: 0
  m_LocalEulerAnglesHint: {x: 0, y: 0, z: 0}
--- !u!65 &779661474
BoxCollider:
  m_ObjectHideFlags: 0
  m_CorrespondingSourceObject: {fileID: 0}
  m_PrefabInstance: {fileID: 0}
  m_PrefabAsset: {fileID: 0}
  m_GameObject: {fileID: 779661472}
  m_Material: {fileID: 13400000, guid: 218801fea0442284c82c041fe6fc5de1, type: 2}
  m_IsTrigger: 1
  m_Enabled: 1
  serializedVersion: 2
  m_Size: {x: 2.2321026, y: 0.27360994, z: 1.1589792}
  m_Center: {x: -0.047519803, y: 0.03408912, z: 0.00797689}
--- !u!1 &874969068
GameObject:
  m_ObjectHideFlags: 0
  m_CorrespondingSourceObject: {fileID: 0}
  m_PrefabInstance: {fileID: 0}
  m_PrefabAsset: {fileID: 0}
  serializedVersion: 6
  m_Component:
  - component: {fileID: 874969069}
  m_Layer: 0
  m_Name: HighFrictionTriggers
  m_TagString: Untagged
  m_Icon: {fileID: 0}
  m_NavMeshLayer: 0
  m_StaticEditorFlags: 64
  m_IsActive: 1
--- !u!4 &874969069
Transform:
  m_ObjectHideFlags: 0
  m_CorrespondingSourceObject: {fileID: 0}
  m_PrefabInstance: {fileID: 0}
  m_PrefabAsset: {fileID: 0}
  m_GameObject: {fileID: 874969068}
  m_LocalRotation: {x: 0, y: 0, z: 0, w: 1}
  m_LocalPosition: {x: 0, y: 0, z: 0}
  m_LocalScale: {x: 1, y: 1, z: 1}
  m_Children:
  - {fileID: 1981282704}
  m_Father: {fileID: 3104823153566848987}
  m_RootOrder: 6
  m_LocalEulerAnglesHint: {x: 0, y: 0, z: 0}
--- !u!1 &983056852
GameObject:
  m_ObjectHideFlags: 0
  m_CorrespondingSourceObject: {fileID: 0}
  m_PrefabInstance: {fileID: 0}
  m_PrefabAsset: {fileID: 0}
  serializedVersion: 6
  m_Component:
  - component: {fileID: 983056853}
  - component: {fileID: 983056854}
  m_Layer: 8
  m_Name: Col (1)
  m_TagString: SimObjPhysics
  m_Icon: {fileID: 0}
  m_NavMeshLayer: 0
  m_StaticEditorFlags: 64
  m_IsActive: 1
--- !u!4 &983056853
Transform:
  m_ObjectHideFlags: 0
  m_CorrespondingSourceObject: {fileID: 0}
  m_PrefabInstance: {fileID: 0}
  m_PrefabAsset: {fileID: 0}
  m_GameObject: {fileID: 983056852}
  m_LocalRotation: {x: -0, y: -0.7071073, z: -0, w: -0.70710635}
  m_LocalPosition: {x: 0.0010013608, y: 0.6731, z: 1.1410013}
  m_LocalScale: {x: 1.0000002, y: 1, z: 1.0000002}
  m_Children: []
  m_Father: {fileID: 1077174102}
  m_RootOrder: 1
  m_LocalEulerAnglesHint: {x: 0, y: 0, z: 0}
--- !u!65 &983056854
BoxCollider:
  m_ObjectHideFlags: 0
  m_CorrespondingSourceObject: {fileID: 0}
  m_PrefabInstance: {fileID: 0}
  m_PrefabAsset: {fileID: 0}
  m_GameObject: {fileID: 983056852}
  m_Material: {fileID: 13400000, guid: 218801fea0442284c82c041fe6fc5de1, type: 2}
  m_IsTrigger: 1
  m_Enabled: 1
  serializedVersion: 2
  m_Size: {x: 0.07953223, y: 1.0309254, z: 1.2331648}
  m_Center: {x: -0.004463589, y: -0.16457802, z: -7.920274e-18}
--- !u!1 &1077174101
GameObject:
  m_ObjectHideFlags: 0
  m_CorrespondingSourceObject: {fileID: 0}
  m_PrefabInstance: {fileID: 0}
  m_PrefabAsset: {fileID: 0}
  serializedVersion: 6
  m_Component:
  - component: {fileID: 1077174102}
  m_Layer: 0
  m_Name: TriggerColliders
  m_TagString: Untagged
  m_Icon: {fileID: 0}
  m_NavMeshLayer: 0
  m_StaticEditorFlags: 64
  m_IsActive: 1
--- !u!4 &1077174102
Transform:
  m_ObjectHideFlags: 0
  m_CorrespondingSourceObject: {fileID: 0}
  m_PrefabInstance: {fileID: 0}
  m_PrefabAsset: {fileID: 0}
  m_GameObject: {fileID: 1077174101}
  m_LocalRotation: {x: 0, y: 0, z: 0, w: 1}
  m_LocalPosition: {x: 0, y: 0, z: 0}
  m_LocalScale: {x: 1, y: 1, z: 1}
  m_Children:
  - {fileID: 779661473}
  - {fileID: 983056853}
  - {fileID: 285800470}
  m_Father: {fileID: 3104823153566848987}
  m_RootOrder: 5
  m_LocalEulerAnglesHint: {x: 0, y: 0, z: 0}
--- !u!1 &1981282703
GameObject:
  m_ObjectHideFlags: 0
  m_CorrespondingSourceObject: {fileID: 0}
  m_PrefabInstance: {fileID: 0}
  m_PrefabAsset: {fileID: 0}
  serializedVersion: 6
  m_Component:
  - component: {fileID: 1981282704}
  - component: {fileID: 1981282705}
  m_Layer: 8
  m_Name: Col
  m_TagString: HighFriction
  m_Icon: {fileID: 0}
  m_NavMeshLayer: 0
  m_StaticEditorFlags: 64
  m_IsActive: 1
--- !u!4 &1981282704
Transform:
  m_ObjectHideFlags: 0
  m_CorrespondingSourceObject: {fileID: 0}
  m_PrefabInstance: {fileID: 0}
  m_PrefabAsset: {fileID: 0}
  m_GameObject: {fileID: 1981282703}
  m_LocalRotation: {x: -0, y: -0.7071073, z: -0, w: -0.70710635}
  m_LocalPosition: {x: 0.0006011176, y: 0.638, z: -0.054}
  m_LocalScale: {x: 1.0000002, y: 1, z: 1.0500002}
  m_Children: []
  m_Father: {fileID: 874969069}
  m_RootOrder: 0
  m_LocalEulerAnglesHint: {x: 0, y: 0, z: 0}
--- !u!65 &1981282705
BoxCollider:
  m_ObjectHideFlags: 0
  m_CorrespondingSourceObject: {fileID: 0}
  m_PrefabInstance: {fileID: 0}
  m_PrefabAsset: {fileID: 0}
  m_GameObject: {fileID: 1981282703}
  m_Material: {fileID: 0}
  m_IsTrigger: 1
  m_Enabled: 1
  serializedVersion: 2
  m_Size: {x: 2.2321026, y: 0.27360994, z: 1.1589792}
  m_Center: {x: -0.047519803, y: 0.03408912, z: 0.00797689}
--- !u!1 &3104823152415804975
GameObject:
  m_ObjectHideFlags: 0
  m_CorrespondingSourceObject: {fileID: 0}
  m_PrefabInstance: {fileID: 0}
  m_PrefabAsset: {fileID: 0}
  serializedVersion: 6
  m_Component:
  - component: {fileID: 3104823152415804976}
  m_Layer: 8
  m_Name: vPoint (8)
  m_TagString: Untagged
  m_Icon: {fileID: 0}
  m_NavMeshLayer: 0
  m_StaticEditorFlags: 64
  m_IsActive: 1
--- !u!4 &3104823152415804976
Transform:
  m_ObjectHideFlags: 0
  m_CorrespondingSourceObject: {fileID: 0}
  m_PrefabInstance: {fileID: 0}
  m_PrefabAsset: {fileID: 0}
  m_GameObject: {fileID: 3104823152415804975}
  m_LocalRotation: {x: -0, y: -0.7071073, z: -0, w: -0.70710635}
  m_LocalPosition: {x: 0.5429998, y: 0.707, z: -0.0790019}
  m_LocalScale: {x: 1.0000021, y: 1, z: 1.0000021}
  m_Children: []
  m_Father: {fileID: 3104823153933955246}
  m_RootOrder: 8
  m_LocalEulerAnglesHint: {x: 0, y: 0, z: 0}
--- !u!1 &3104823152562347157
GameObject:
  m_ObjectHideFlags: 0
  m_CorrespondingSourceObject: {fileID: 0}
  m_PrefabInstance: {fileID: 0}
  m_PrefabAsset: {fileID: 0}
  serializedVersion: 6
  m_Component:
  - component: {fileID: 3104823152562347158}
  m_Layer: 8
  m_Name: vPoint (9)
  m_TagString: Untagged
  m_Icon: {fileID: 0}
  m_NavMeshLayer: 0
  m_StaticEditorFlags: 64
  m_IsActive: 1
--- !u!4 &3104823152562347158
Transform:
  m_ObjectHideFlags: 0
  m_CorrespondingSourceObject: {fileID: 0}
  m_PrefabInstance: {fileID: 0}
  m_PrefabAsset: {fileID: 0}
  m_GameObject: {fileID: 3104823152562347157}
  m_LocalRotation: {x: -0, y: -0.7071073, z: -0, w: -0.70710635}
  m_LocalPosition: {x: 0.54999894, y: 0.707, z: -0.72500265}
  m_LocalScale: {x: 1.0000021, y: 1, z: 1.0000021}
  m_Children: []
  m_Father: {fileID: 3104823153933955246}
  m_RootOrder: 9
  m_LocalEulerAnglesHint: {x: 0, y: 0, z: 0}
--- !u!1 &3104823152580207756
GameObject:
  m_ObjectHideFlags: 0
  m_CorrespondingSourceObject: {fileID: 0}
  m_PrefabInstance: {fileID: 0}
  m_PrefabAsset: {fileID: 0}
  serializedVersion: 6
  m_Component:
  - component: {fileID: 3104823152580207757}
  m_Layer: 8
  m_Name: vPoint (4)
  m_TagString: Untagged
  m_Icon: {fileID: 0}
  m_NavMeshLayer: 0
  m_StaticEditorFlags: 64
  m_IsActive: 1
--- !u!4 &3104823152580207757
Transform:
  m_ObjectHideFlags: 0
  m_CorrespondingSourceObject: {fileID: 0}
  m_PrefabInstance: {fileID: 0}
  m_PrefabAsset: {fileID: 0}
  m_GameObject: {fileID: 3104823152580207756}
  m_LocalRotation: {x: -0, y: -0.7071073, z: -0, w: -0.70710635}
  m_LocalPosition: {x: 0.57800156, y: 0.095, z: 1.1359992}
  m_LocalScale: {x: 1.0000021, y: 1, z: 1.0000021}
  m_Children: []
  m_Father: {fileID: 3104823153933955246}
  m_RootOrder: 4
  m_LocalEulerAnglesHint: {x: 0, y: 0, z: 0}
--- !u!1 &3104823152773207218
GameObject:
  m_ObjectHideFlags: 0
  m_CorrespondingSourceObject: {fileID: 0}
  m_PrefabInstance: {fileID: 0}
  m_PrefabAsset: {fileID: 0}
  serializedVersion: 6
  m_Component:
  - component: {fileID: 3104823152773207219}
  m_Layer: 8
  m_Name: vPoint
  m_TagString: Untagged
  m_Icon: {fileID: 0}
  m_NavMeshLayer: 0
  m_StaticEditorFlags: 64
  m_IsActive: 1
--- !u!4 &3104823152773207219
Transform:
  m_ObjectHideFlags: 0
  m_CorrespondingSourceObject: {fileID: 0}
  m_PrefabInstance: {fileID: 0}
  m_PrefabAsset: {fileID: 0}
  m_GameObject: {fileID: 3104823152773207218}
  m_LocalRotation: {x: -0, y: -0.7071073, z: -0, w: -0.70710635}
  m_LocalPosition: {x: 0.58099854, y: 1.021, z: -1.0970031}
  m_LocalScale: {x: 1.0000021, y: 1, z: 1.0000021}
  m_Children: []
  m_Father: {fileID: 3104823153933955246}
  m_RootOrder: 0
  m_LocalEulerAnglesHint: {x: 0, y: 0, z: 0}
--- !u!1 &3104823152822021992
GameObject:
  m_ObjectHideFlags: 0
  m_CorrespondingSourceObject: {fileID: 0}
  m_PrefabInstance: {fileID: 0}
  m_PrefabAsset: {fileID: 0}
  serializedVersion: 6
  m_Component:
  - component: {fileID: 3104823152822021993}
  - component: {fileID: 3104823152822021994}
  m_Layer: 9
  m_Name: BoundingBox
  m_TagString: Untagged
  m_Icon: {fileID: 0}
  m_NavMeshLayer: 0
  m_StaticEditorFlags: 64
  m_IsActive: 1
--- !u!4 &3104823152822021993
Transform:
  m_ObjectHideFlags: 0
  m_CorrespondingSourceObject: {fileID: 0}
  m_PrefabInstance: {fileID: 0}
  m_PrefabAsset: {fileID: 0}
  m_GameObject: {fileID: 3104823152822021992}
  m_LocalRotation: {x: 0, y: 0, z: 0, w: 1}
  m_LocalPosition: {x: 0, y: 0, z: 0}
  m_LocalScale: {x: 1, y: 1, z: 1}
  m_Children: []
  m_Father: {fileID: 3104823153566848987}
  m_RootOrder: 4
  m_LocalEulerAnglesHint: {x: 0, y: 0, z: 0}
--- !u!65 &3104823152822021994
BoxCollider:
  m_ObjectHideFlags: 0
  m_CorrespondingSourceObject: {fileID: 0}
  m_PrefabInstance: {fileID: 0}
  m_PrefabAsset: {fileID: 0}
  m_GameObject: {fileID: 3104823152822021992}
  m_Material: {fileID: 0}
  m_IsTrigger: 0
  m_Enabled: 0
  serializedVersion: 2
  m_Size: {x: 1.2608845, y: 1.0443996, z: 2.3741724}
  m_Center: {x: -0.0006246567, y: 0.51082796, z: 0.00661695}
--- !u!1 &3104823152873210409
GameObject:
  m_ObjectHideFlags: 0
  m_CorrespondingSourceObject: {fileID: 0}
  m_PrefabInstance: {fileID: 0}
  m_PrefabAsset: {fileID: 0}
  serializedVersion: 6
  m_Component:
  - component: {fileID: 3104823152873210410}
  m_Layer: 8
  m_Name: vPoint (7)
  m_TagString: Untagged
  m_Icon: {fileID: 0}
  m_NavMeshLayer: 0
  m_StaticEditorFlags: 64
  m_IsActive: 1
--- !u!4 &3104823152873210410
Transform:
  m_ObjectHideFlags: 0
  m_CorrespondingSourceObject: {fileID: 0}
  m_PrefabInstance: {fileID: 0}
  m_PrefabAsset: {fileID: 0}
  m_GameObject: {fileID: 3104823152873210409}
  m_LocalRotation: {x: -0, y: -0.7071073, z: -0, w: -0.70710635}
  m_LocalPosition: {x: 0.5829984, y: 0.095, z: -1.1220033}
  m_LocalScale: {x: 1.0000021, y: 1, z: 1.0000021}
  m_Children: []
  m_Father: {fileID: 3104823153933955246}
  m_RootOrder: 7
  m_LocalEulerAnglesHint: {x: 0, y: 0, z: 0}
--- !u!1 &3104823152967558350
GameObject:
  m_ObjectHideFlags: 0
  m_CorrespondingSourceObject: {fileID: 0}
  m_PrefabInstance: {fileID: 0}
  m_PrefabAsset: {fileID: 0}
  serializedVersion: 6
  m_Component:
  - component: {fileID: 3104823152967558351}
  m_Layer: 8
  m_Name: vPoint (6)
  m_TagString: Untagged
  m_Icon: {fileID: 0}
  m_NavMeshLayer: 0
  m_StaticEditorFlags: 64
  m_IsActive: 1
--- !u!4 &3104823152967558351
Transform:
  m_ObjectHideFlags: 0
  m_CorrespondingSourceObject: {fileID: 0}
  m_PrefabInstance: {fileID: 0}
  m_PrefabAsset: {fileID: 0}
  m_GameObject: {fileID: 3104823152967558350}
  m_LocalRotation: {x: -0, y: -0.7071073, z: -0, w: -0.70710635}
  m_LocalPosition: {x: -0.5730027, y: 0.095, z: -1.1220018}
  m_LocalScale: {x: 1.0000021, y: 1, z: 1.0000021}
  m_Children: []
  m_Father: {fileID: 3104823153933955246}
  m_RootOrder: 6
  m_LocalEulerAnglesHint: {x: 0, y: 0, z: 0}
--- !u!1 &3104823153010171409
GameObject:
  m_ObjectHideFlags: 0
  m_CorrespondingSourceObject: {fileID: 0}
  m_PrefabInstance: {fileID: 0}
  m_PrefabAsset: {fileID: 0}
  serializedVersion: 6
  m_Component:
  - component: {fileID: 3104823153010171410}
  - component: {fileID: 3104823153010171411}
  m_Layer: 8
  m_Name: Col (2)
  m_TagString: SimObjPhysics
  m_Icon: {fileID: 0}
  m_NavMeshLayer: 0
  m_StaticEditorFlags: 64
  m_IsActive: 1
--- !u!4 &3104823153010171410
Transform:
  m_ObjectHideFlags: 0
  m_CorrespondingSourceObject: {fileID: 0}
  m_PrefabInstance: {fileID: 0}
  m_PrefabAsset: {fileID: 0}
  m_GameObject: {fileID: 3104823153010171409}
  m_LocalRotation: {x: -0, y: -0.7071073, z: -0, w: -0.70710635}
  m_LocalPosition: {x: 0.0009985061, y: 0.743, z: -1.114001}
  m_LocalScale: {x: 1.0000002, y: 1, z: 1.0000002}
  m_Children: []
  m_Father: {fileID: 3104823153167785611}
  m_RootOrder: 2
  m_LocalEulerAnglesHint: {x: 0, y: 0, z: 0}
--- !u!65 &3104823153010171411
BoxCollider:
  m_ObjectHideFlags: 0
  m_CorrespondingSourceObject: {fileID: 0}
  m_PrefabInstance: {fileID: 0}
  m_PrefabAsset: {fileID: 0}
  m_GameObject: {fileID: 3104823153010171409}
  m_Material: {fileID: 13400000, guid: 218801fea0442284c82c041fe6fc5de1, type: 2}
  m_IsTrigger: 0
  m_Enabled: 1
  serializedVersion: 2
  m_Size: {x: 0.07699452, y: 1.0233127, z: 1.2331648}
  m_Center: {x: 0.0069559086, y: -0.23436463, z: -1.2172869e-17}
--- !u!1 &3104823153167785610
GameObject:
  m_ObjectHideFlags: 0
  m_CorrespondingSourceObject: {fileID: 0}
  m_PrefabInstance: {fileID: 0}
  m_PrefabAsset: {fileID: 0}
  serializedVersion: 6
  m_Component:
  - component: {fileID: 3104823153167785611}
  m_Layer: 0
  m_Name: Colliders
  m_TagString: Untagged
  m_Icon: {fileID: 0}
  m_NavMeshLayer: 0
  m_StaticEditorFlags: 64
  m_IsActive: 1
--- !u!4 &3104823153167785611
Transform:
  m_ObjectHideFlags: 0
  m_CorrespondingSourceObject: {fileID: 0}
  m_PrefabInstance: {fileID: 0}
  m_PrefabAsset: {fileID: 0}
  m_GameObject: {fileID: 3104823153167785610}
  m_LocalRotation: {x: 0, y: 0, z: 0, w: 1}
  m_LocalPosition: {x: 0, y: 0, z: 0}
  m_LocalScale: {x: 1, y: 1, z: 1}
  m_Children:
  - {fileID: 3104823153804273050}
  - {fileID: 3104823153753672236}
  - {fileID: 3104823153010171410}
  m_Father: {fileID: 3104823153566848987}
  m_RootOrder: 2
  m_LocalEulerAnglesHint: {x: 0, y: 0, z: 0}
--- !u!1 &3104823153195443643
GameObject:
  m_ObjectHideFlags: 0
  m_CorrespondingSourceObject: {fileID: 0}
  m_PrefabInstance: {fileID: 0}
  m_PrefabAsset: {fileID: 0}
  serializedVersion: 6
  m_Component:
  - component: {fileID: 3104823153195443644}
  m_Layer: 8
  m_Name: vPoint (2)
  m_TagString: Untagged
  m_Icon: {fileID: 0}
  m_NavMeshLayer: 0
  m_StaticEditorFlags: 64
  m_IsActive: 1
--- !u!4 &3104823153195443644
Transform:
  m_ObjectHideFlags: 0
  m_CorrespondingSourceObject: {fileID: 0}
  m_PrefabInstance: {fileID: 0}
  m_PrefabAsset: {fileID: 0}
  m_GameObject: {fileID: 3104823153195443643}
  m_LocalRotation: {x: -0, y: -0.7071073, z: -0, w: -0.70710635}
  m_LocalPosition: {x: -0.58199996, y: 0.9651, z: 1.1420007}
  m_LocalScale: {x: 1.0000021, y: 1, z: 1.0000021}
  m_Children: []
  m_Father: {fileID: 3104823153933955246}
  m_RootOrder: 2
  m_LocalEulerAnglesHint: {x: 0, y: 0, z: 0}
--- !u!1 &3104823153213985527
GameObject:
  m_ObjectHideFlags: 0
  m_CorrespondingSourceObject: {fileID: 0}
  m_PrefabInstance: {fileID: 0}
  m_PrefabAsset: {fileID: 0}
  serializedVersion: 6
  m_Component:
  - component: {fileID: 3104823153213985528}
  m_Layer: 8
  m_Name: vPoint (13)
  m_TagString: Untagged
  m_Icon: {fileID: 0}
  m_NavMeshLayer: 0
  m_StaticEditorFlags: 64
  m_IsActive: 1
--- !u!4 &3104823153213985528
Transform:
  m_ObjectHideFlags: 0
  m_CorrespondingSourceObject: {fileID: 0}
  m_PrefabInstance: {fileID: 0}
  m_PrefabAsset: {fileID: 0}
  m_GameObject: {fileID: 3104823153213985527}
  m_LocalRotation: {x: -0, y: -0.7071073, z: -0, w: -0.70710635}
  m_LocalPosition: {x: -0.4890004, y: 0.707, z: 0.51800007}
  m_LocalScale: {x: 1.0000021, y: 1, z: 1.0000021}
  m_Children: []
  m_Father: {fileID: 3104823153933955246}
  m_RootOrder: 13
  m_LocalEulerAnglesHint: {x: 0, y: 0, z: 0}
--- !u!1 &3104823153272464031
GameObject:
  m_ObjectHideFlags: 0
  m_CorrespondingSourceObject: {fileID: 0}
  m_PrefabInstance: {fileID: 0}
  m_PrefabAsset: {fileID: 0}
  serializedVersion: 6
  m_Component:
  - component: {fileID: 3104823153272464096}
  m_Layer: 8
  m_Name: vPoint (14)
  m_TagString: Untagged
  m_Icon: {fileID: 0}
  m_NavMeshLayer: 0
  m_StaticEditorFlags: 64
  m_IsActive: 1
--- !u!4 &3104823153272464096
Transform:
  m_ObjectHideFlags: 0
  m_CorrespondingSourceObject: {fileID: 0}
  m_PrefabInstance: {fileID: 0}
  m_PrefabAsset: {fileID: 0}
  m_GameObject: {fileID: 3104823153272464031}
  m_LocalRotation: {x: -0, y: -0.7071073, z: -0, w: -0.70710635}
  m_LocalPosition: {x: -0.47300187, y: 0.707, z: -0.42800102}
  m_LocalScale: {x: 1.0000021, y: 1, z: 1.0000021}
  m_Children: []
  m_Father: {fileID: 3104823153933955246}
  m_RootOrder: 14
  m_LocalEulerAnglesHint: {x: 0, y: 0, z: 0}
--- !u!1 &3104823153366969159
GameObject:
  m_ObjectHideFlags: 0
  m_CorrespondingSourceObject: {fileID: 0}
  m_PrefabInstance: {fileID: 0}
  m_PrefabAsset: {fileID: 0}
  serializedVersion: 6
  m_Component:
  - component: {fileID: 3104823153366969160}
  m_Layer: 8
  m_Name: vPoint (5)
  m_TagString: Untagged
  m_Icon: {fileID: 0}
  m_NavMeshLayer: 0
  m_StaticEditorFlags: 64
  m_IsActive: 1
--- !u!4 &3104823153366969160
Transform:
  m_ObjectHideFlags: 0
  m_CorrespondingSourceObject: {fileID: 0}
  m_PrefabInstance: {fileID: 0}
  m_PrefabAsset: {fileID: 0}
  m_GameObject: {fileID: 3104823153366969159}
  m_LocalRotation: {x: -0, y: -0.7071073, z: -0, w: -0.70710635}
  m_LocalPosition: {x: -0.58499974, y: 0.095, z: 1.1440008}
  m_LocalScale: {x: 1.0000021, y: 1, z: 1.0000021}
  m_Children: []
  m_Father: {fileID: 3104823153933955246}
  m_RootOrder: 5
  m_LocalEulerAnglesHint: {x: 0, y: 0, z: 0}
--- !u!1 &3104823153522989749
GameObject:
  m_ObjectHideFlags: 0
  m_CorrespondingSourceObject: {fileID: 0}
  m_PrefabInstance: {fileID: 0}
  m_PrefabAsset: {fileID: 0}
  serializedVersion: 6
  m_Component:
  - component: {fileID: 3104823153522989750}
  m_Layer: 8
  m_Name: vPoint (1)
  m_TagString: Untagged
  m_Icon: {fileID: 0}
  m_NavMeshLayer: 0
  m_StaticEditorFlags: 64
  m_IsActive: 1
--- !u!4 &3104823153522989750
Transform:
  m_ObjectHideFlags: 0
  m_CorrespondingSourceObject: {fileID: 0}
  m_PrefabInstance: {fileID: 0}
  m_PrefabAsset: {fileID: 0}
  m_GameObject: {fileID: 3104823153522989749}
  m_LocalRotation: {x: -0, y: -0.7071073, z: -0, w: -0.70710635}
  m_LocalPosition: {x: -0.5820025, y: 1.021, z: -1.0970016}
  m_LocalScale: {x: 1.0000021, y: 1, z: 1.0000021}
  m_Children: []
  m_Father: {fileID: 3104823153933955246}
  m_RootOrder: 1
  m_LocalEulerAnglesHint: {x: 0, y: 0, z: 0}
--- !u!1 &3104823153566848986
GameObject:
  m_ObjectHideFlags: 0
  m_CorrespondingSourceObject: {fileID: 0}
  m_PrefabInstance: {fileID: 0}
  m_PrefabAsset: {fileID: 0}
  serializedVersion: 6
  m_Component:
  - component: {fileID: 3104823153566848987}
  - component: {fileID: 3104823153566848989}
  - component: {fileID: 3104823153566848988}
  - component: {fileID: 1906673941573713415}
  m_Layer: 8
  m_Name: Bed_6
  m_TagString: SimObjPhysics
  m_Icon: {fileID: 0}
  m_NavMeshLayer: 0
  m_StaticEditorFlags: 0
  m_IsActive: 1
--- !u!4 &3104823153566848987
Transform:
  m_ObjectHideFlags: 0
  m_CorrespondingSourceObject: {fileID: 0}
  m_PrefabInstance: {fileID: 0}
  m_PrefabAsset: {fileID: 0}
  m_GameObject: {fileID: 3104823153566848986}
  m_LocalRotation: {x: 0, y: 0, z: 0, w: 1}
  m_LocalPosition: {x: 0, y: 0, z: 0}
  m_LocalScale: {x: 1, y: 1, z: 1}
  m_Children:
  - {fileID: 3105678940233632177}
  - {fileID: 6783138901316405137}
  - {fileID: 3104823153167785611}
  - {fileID: 3104823153933955246}
  - {fileID: 3104823152822021993}
  - {fileID: 1077174102}
  - {fileID: 874969069}
  m_Father: {fileID: 0}
  m_RootOrder: 0
  m_LocalEulerAnglesHint: {x: 0, y: 0, z: 0}
--- !u!114 &3104823153566848989
MonoBehaviour:
  m_ObjectHideFlags: 0
  m_CorrespondingSourceObject: {fileID: 0}
  m_PrefabInstance: {fileID: 0}
  m_PrefabAsset: {fileID: 0}
  m_GameObject: {fileID: 3104823153566848986}
  m_Enabled: 1
  m_EditorHideFlags: 0
  m_Script: {fileID: 11500000, guid: b439f6e4ef5714ee2a3643acf37b7a9d, type: 3}
  m_Name: 
  m_EditorClassIdentifier: 
  objectID: Bed|+00.00|+00.00|+00.00
  assetID: Bed_6
  Type: 76
  PrimaryProperty: 2
  SecondaryProperties: 0700000004000000
  BoundingBox: {fileID: 3104823152822021992}
  VisibilityPoints:
  - {fileID: 3104823152773207219}
  - {fileID: 3104823153522989750}
  - {fileID: 3104823153195443644}
  - {fileID: 3104823153613225177}
  - {fileID: 3104823152580207757}
  - {fileID: 3104823153366969160}
  - {fileID: 3104823152967558351}
  - {fileID: 3104823152873210410}
  - {fileID: 3104823152415804976}
  - {fileID: 3104823152562347158}
  - {fileID: 3104823154030866189}
  - {fileID: 3104823154142323234}
  - {fileID: 3104823153585068821}
  - {fileID: 3104823153213985528}
  - {fileID: 3104823153272464096}
  ReceptacleTriggerBoxes:
  - {fileID: 3103723811856537203}
  debugIsVisible: 0
  debugIsInteractable: 0
  isInAgentHand: 0
  MyColliders:
  - {fileID: 3104823153804273051}
  - {fileID: 3104823153753672237}
  - {fileID: 3104823153010171411}
  HFdynamicfriction: 0.8
  HFstaticfriction: 0.8
  HFbounciness: 0
  HFrbdrag: 0.8
  HFrbangulardrag: 0.08
  salientMaterials: 0100000006000000
  MySpawnPoints: []
  CurrentTemperature: 0
  HowManySecondsUntilRoomTemp: 10
  inMotion: 0
  numSimObjHit: 0
  numFloorHit: 0
  numStructureHit: 0
  lastVelocity: 0
  IsReceptacle: 0
  IsPickupable: 0
  IsMoveable: 0
  isStatic: 0
  IsToggleable: 0
  IsOpenable: 0
  IsBreakable: 0
  IsFillable: 0
  IsDirtyable: 0
  IsCookable: 0
  IsSliceable: 0
  isHeatSource: 0
  isColdSource: 0
  ContainedObjectReferences: []
  CurrentlyContains: []
--- !u!54 &3104823153566848988
Rigidbody:
  m_ObjectHideFlags: 0
  m_CorrespondingSourceObject: {fileID: 0}
  m_PrefabInstance: {fileID: 0}
  m_PrefabAsset: {fileID: 0}
  m_GameObject: {fileID: 3104823153566848986}
  serializedVersion: 2
  m_Mass: 30
  m_Drag: 0.5
  m_AngularDrag: 0.05
  m_UseGravity: 1
  m_IsKinematic: 0
  m_Interpolate: 0
  m_Constraints: 0
  m_CollisionDetection: 0
--- !u!114 &1906673941573713415
MonoBehaviour:
  m_ObjectHideFlags: 0
  m_CorrespondingSourceObject: {fileID: 0}
  m_PrefabInstance: {fileID: 0}
  m_PrefabAsset: {fileID: 0}
  m_GameObject: {fileID: 3104823153566848986}
  m_Enabled: 1
  m_EditorHideFlags: 0
  m_Script: {fileID: 11500000, guid: d106cf009583a40e4a85d860c9830f67, type: 3}
  m_Name: 
  m_EditorClassIdentifier: 
  MaterialSwapObjects: []
  ObjectsToEnableIfClean:
  - {fileID: 4347608961010298021}
  ObjectsToEnableIfDirty:
  - {fileID: 4154505406098723999}
  isDirty: 0
--- !u!1 &3104823153585068820
GameObject:
  m_ObjectHideFlags: 0
  m_CorrespondingSourceObject: {fileID: 0}
  m_PrefabInstance: {fileID: 0}
  m_PrefabAsset: {fileID: 0}
  serializedVersion: 6
  m_Component:
  - component: {fileID: 3104823153585068821}
  m_Layer: 8
  m_Name: vPoint (12)
  m_TagString: Untagged
  m_Icon: {fileID: 0}
  m_NavMeshLayer: 0
  m_StaticEditorFlags: 64
  m_IsActive: 1
--- !u!4 &3104823153585068821
Transform:
  m_ObjectHideFlags: 0
  m_CorrespondingSourceObject: {fileID: 0}
  m_PrefabInstance: {fileID: 0}
  m_PrefabAsset: {fileID: 0}
  m_GameObject: {fileID: 3104823153585068820}
  m_LocalRotation: {x: -0, y: -0.7071073, z: -0, w: -0.70710635}
  m_LocalPosition: {x: -0.24899942, y: 0.707, z: 1.0700003}
  m_LocalScale: {x: 1.0000021, y: 1, z: 1.0000021}
  m_Children: []
  m_Father: {fileID: 3104823153933955246}
  m_RootOrder: 12
  m_LocalEulerAnglesHint: {x: 0, y: 0, z: 0}
--- !u!1 &3104823153613225176
GameObject:
  m_ObjectHideFlags: 0
  m_CorrespondingSourceObject: {fileID: 0}
  m_PrefabInstance: {fileID: 0}
  m_PrefabAsset: {fileID: 0}
  serializedVersion: 6
  m_Component:
  - component: {fileID: 3104823153613225177}
  m_Layer: 8
  m_Name: vPoint (3)
  m_TagString: Untagged
  m_Icon: {fileID: 0}
  m_NavMeshLayer: 0
  m_StaticEditorFlags: 64
  m_IsActive: 1
--- !u!4 &3104823153613225177
Transform:
  m_ObjectHideFlags: 0
  m_CorrespondingSourceObject: {fileID: 0}
  m_PrefabInstance: {fileID: 0}
  m_PrefabAsset: {fileID: 0}
  m_GameObject: {fileID: 3104823153613225176}
  m_LocalRotation: {x: -0, y: -0.7071073, z: -0, w: -0.70710635}
  m_LocalPosition: {x: 0.5780013, y: 0.9592, z: 1.1419992}
  m_LocalScale: {x: 1.0000021, y: 1, z: 1.0000021}
  m_Children: []
  m_Father: {fileID: 3104823153933955246}
  m_RootOrder: 3
  m_LocalEulerAnglesHint: {x: 0, y: 0, z: 0}
--- !u!1 &3104823153753672235
GameObject:
  m_ObjectHideFlags: 0
  m_CorrespondingSourceObject: {fileID: 0}
  m_PrefabInstance: {fileID: 0}
  m_PrefabAsset: {fileID: 0}
  serializedVersion: 6
  m_Component:
  - component: {fileID: 3104823153753672236}
  - component: {fileID: 3104823153753672237}
  m_Layer: 8
  m_Name: Col (1)
  m_TagString: SimObjPhysics
  m_Icon: {fileID: 0}
  m_NavMeshLayer: 0
  m_StaticEditorFlags: 64
  m_IsActive: 1
--- !u!4 &3104823153753672236
Transform:
  m_ObjectHideFlags: 0
  m_CorrespondingSourceObject: {fileID: 0}
  m_PrefabInstance: {fileID: 0}
  m_PrefabAsset: {fileID: 0}
  m_GameObject: {fileID: 3104823153753672235}
  m_LocalRotation: {x: -0, y: -0.7071073, z: -0, w: -0.70710635}
  m_LocalPosition: {x: 0.0010013608, y: 0.6731, z: 1.1410013}
  m_LocalScale: {x: 1.0000002, y: 1, z: 1.0000002}
  m_Children: []
  m_Father: {fileID: 3104823153167785611}
  m_RootOrder: 1
  m_LocalEulerAnglesHint: {x: 0, y: 0, z: 0}
--- !u!65 &3104823153753672237
BoxCollider:
  m_ObjectHideFlags: 0
  m_CorrespondingSourceObject: {fileID: 0}
  m_PrefabInstance: {fileID: 0}
  m_PrefabAsset: {fileID: 0}
  m_GameObject: {fileID: 3104823153753672235}
  m_Material: {fileID: 13400000, guid: 218801fea0442284c82c041fe6fc5de1, type: 2}
  m_IsTrigger: 0
  m_Enabled: 1
  serializedVersion: 2
  m_Size: {x: 0.07953223, y: 1.0309254, z: 1.2331648}
  m_Center: {x: -0.004463589, y: -0.16457802, z: -7.920274e-18}
--- !u!1 &3104823153804273049
GameObject:
  m_ObjectHideFlags: 0
  m_CorrespondingSourceObject: {fileID: 0}
  m_PrefabInstance: {fileID: 0}
  m_PrefabAsset: {fileID: 0}
  serializedVersion: 6
  m_Component:
  - component: {fileID: 3104823153804273050}
  - component: {fileID: 3104823153804273051}
  m_Layer: 8
  m_Name: Col
  m_TagString: SimObjPhysics
  m_Icon: {fileID: 0}
  m_NavMeshLayer: 0
  m_StaticEditorFlags: 64
  m_IsActive: 1
--- !u!4 &3104823153804273050
Transform:
  m_ObjectHideFlags: 0
  m_CorrespondingSourceObject: {fileID: 0}
  m_PrefabInstance: {fileID: 0}
  m_PrefabAsset: {fileID: 0}
  m_GameObject: {fileID: 3104823153804273049}
  m_LocalRotation: {x: -0, y: -0.7071073, z: -0, w: -0.70710635}
  m_LocalPosition: {x: 0.0009997583, y: 0.599, z: -0.054}
  m_LocalScale: {x: 1.0000002, y: 1, z: 1.0000002}
  m_Children: []
  m_Father: {fileID: 3104823153167785611}
  m_RootOrder: 0
  m_LocalEulerAnglesHint: {x: 0, y: 0, z: 0}
--- !u!65 &3104823153804273051
BoxCollider:
  m_ObjectHideFlags: 0
  m_CorrespondingSourceObject: {fileID: 0}
  m_PrefabInstance: {fileID: 0}
  m_PrefabAsset: {fileID: 0}
  m_GameObject: {fileID: 3104823153804273049}
  m_Material: {fileID: 13400000, guid: 218801fea0442284c82c041fe6fc5de1, type: 2}
  m_IsTrigger: 0
  m_Enabled: 1
  serializedVersion: 2
  m_Size: {x: 2.2321026, y: 0.27360994, z: 1.1589792}
  m_Center: {x: -0.047519803, y: 0.03408912, z: 0.00797689}
--- !u!1 &3104823153933955245
GameObject:
  m_ObjectHideFlags: 0
  m_CorrespondingSourceObject: {fileID: 0}
  m_PrefabInstance: {fileID: 0}
  m_PrefabAsset: {fileID: 0}
  serializedVersion: 6
  m_Component:
  - component: {fileID: 3104823153933955246}
  m_Layer: 0
  m_Name: VisibilityPoints
  m_TagString: Untagged
  m_Icon: {fileID: 0}
  m_NavMeshLayer: 0
  m_StaticEditorFlags: 64
  m_IsActive: 1
--- !u!4 &3104823153933955246
Transform:
  m_ObjectHideFlags: 0
  m_CorrespondingSourceObject: {fileID: 0}
  m_PrefabInstance: {fileID: 0}
  m_PrefabAsset: {fileID: 0}
  m_GameObject: {fileID: 3104823153933955245}
  m_LocalRotation: {x: 0, y: 0, z: 0, w: 1}
  m_LocalPosition: {x: 0, y: 0, z: 0}
  m_LocalScale: {x: 1, y: 1, z: 1}
  m_Children:
  - {fileID: 3104823152773207219}
  - {fileID: 3104823153522989750}
  - {fileID: 3104823153195443644}
  - {fileID: 3104823153613225177}
  - {fileID: 3104823152580207757}
  - {fileID: 3104823153366969160}
  - {fileID: 3104823152967558351}
  - {fileID: 3104823152873210410}
  - {fileID: 3104823152415804976}
  - {fileID: 3104823152562347158}
  - {fileID: 3104823154030866189}
  - {fileID: 3104823154142323234}
  - {fileID: 3104823153585068821}
  - {fileID: 3104823153213985528}
  - {fileID: 3104823153272464096}
  m_Father: {fileID: 3104823153566848987}
  m_RootOrder: 3
  m_LocalEulerAnglesHint: {x: 0, y: 0, z: 0}
--- !u!1 &3104823154030866188
GameObject:
  m_ObjectHideFlags: 0
  m_CorrespondingSourceObject: {fileID: 0}
  m_PrefabInstance: {fileID: 0}
  m_PrefabAsset: {fileID: 0}
  serializedVersion: 6
  m_Component:
  - component: {fileID: 3104823154030866189}
  m_Layer: 8
  m_Name: vPoint (10)
  m_TagString: Untagged
  m_Icon: {fileID: 0}
  m_NavMeshLayer: 0
  m_StaticEditorFlags: 64
  m_IsActive: 1
--- !u!4 &3104823154030866189
Transform:
  m_ObjectHideFlags: 0
  m_CorrespondingSourceObject: {fileID: 0}
  m_PrefabInstance: {fileID: 0}
  m_PrefabAsset: {fileID: 0}
  m_GameObject: {fileID: 3104823154030866188}
  m_LocalRotation: {x: -0, y: -0.7071073, z: -0, w: -0.70710635}
  m_LocalPosition: {x: 0.5430006, y: 0.707, z: 0.49599877}
  m_LocalScale: {x: 1.0000021, y: 1, z: 1.0000021}
  m_Children: []
  m_Father: {fileID: 3104823153933955246}
  m_RootOrder: 10
  m_LocalEulerAnglesHint: {x: 0, y: 0, z: 0}
--- !u!1 &3104823154142323233
GameObject:
  m_ObjectHideFlags: 0
  m_CorrespondingSourceObject: {fileID: 0}
  m_PrefabInstance: {fileID: 0}
  m_PrefabAsset: {fileID: 0}
  serializedVersion: 6
  m_Component:
  - component: {fileID: 3104823154142323234}
  m_Layer: 8
  m_Name: vPoint (11)
  m_TagString: Untagged
  m_Icon: {fileID: 0}
  m_NavMeshLayer: 0
  m_StaticEditorFlags: 64
  m_IsActive: 1
--- !u!4 &3104823154142323234
Transform:
  m_ObjectHideFlags: 0
  m_CorrespondingSourceObject: {fileID: 0}
  m_PrefabInstance: {fileID: 0}
  m_PrefabAsset: {fileID: 0}
  m_GameObject: {fileID: 3104823154142323233}
  m_LocalRotation: {x: -0, y: -0.7071073, z: -0, w: -0.70710635}
  m_LocalPosition: {x: 0.2230007, y: 0.707, z: 1.0679996}
  m_LocalScale: {x: 1.0000021, y: 1, z: 1.0000021}
  m_Children: []
  m_Father: {fileID: 3104823153933955246}
  m_RootOrder: 11
  m_LocalEulerAnglesHint: {x: 0, y: 0, z: 0}
--- !u!1 &6783138901316770355
GameObject:
  m_ObjectHideFlags: 0
  m_CorrespondingSourceObject: {fileID: 0}
  m_PrefabInstance: {fileID: 0}
  m_PrefabAsset: {fileID: 0}
  serializedVersion: 6
  m_Component:
  - component: {fileID: 6783138901316405203}
  - component: {fileID: 6783138901317731891}
  - component: {fileID: 6783138901318698483}
  m_Layer: 0
  m_Name: bed_mattress_6
  m_TagString: Untagged
  m_Icon: {fileID: 0}
  m_NavMeshLayer: 0
  m_StaticEditorFlags: 64
  m_IsActive: 1
--- !u!4 &6783138901316405203
Transform:
  m_ObjectHideFlags: 0
  m_CorrespondingSourceObject: {fileID: 0}
  m_PrefabInstance: {fileID: 0}
  m_PrefabAsset: {fileID: 0}
  m_GameObject: {fileID: 6783138901316770355}
  m_LocalRotation: {x: 0, y: -0, z: -0, w: 1}
  m_LocalPosition: {x: -1.9895197e-15, y: 0.6411499, z: -0.0067277905}
  m_LocalScale: {x: 1, y: 1, z: 1}
  m_Children: []
  m_Father: {fileID: 6783138901316405137}
  m_RootOrder: 0
  m_LocalEulerAnglesHint: {x: 0, y: 0, z: 0}
--- !u!33 &6783138901317731891
MeshFilter:
  m_ObjectHideFlags: 0
  m_CorrespondingSourceObject: {fileID: 0}
  m_PrefabInstance: {fileID: 0}
  m_PrefabAsset: {fileID: 0}
  m_GameObject: {fileID: 6783138901316770355}
  m_Mesh: {fileID: 4300022, guid: 00602bd762a26154592955962df1010a, type: 3}
--- !u!23 &6783138901318698483
MeshRenderer:
  m_ObjectHideFlags: 0
  m_CorrespondingSourceObject: {fileID: 0}
  m_PrefabInstance: {fileID: 0}
  m_PrefabAsset: {fileID: 0}
  m_GameObject: {fileID: 6783138901316770355}
  m_Enabled: 1
  m_CastShadows: 1
  m_ReceiveShadows: 1
  m_DynamicOccludee: 1
  m_MotionVectors: 1
  m_LightProbeUsage: 1
  m_ReflectionProbeUsage: 1
  m_RayTracingMode: 2
  m_RenderingLayerMask: 1
  m_RendererPriority: 0
  m_Materials:
  - {fileID: 2100000, guid: c9d0d6427ddf74ebc84d32539593abb0, type: 2}
  m_StaticBatchInfo:
    firstSubMesh: 0
    subMeshCount: 0
  m_StaticBatchRoot: {fileID: 0}
  m_ProbeAnchor: {fileID: 0}
  m_LightProbeVolumeOverride: {fileID: 0}
  m_ScaleInLightmap: 1
  m_ReceiveGI: 1
  m_PreserveUVs: 0
  m_IgnoreNormalsForChartDetection: 0
  m_ImportantGI: 0
  m_StitchLightmapSeams: 0
  m_SelectedEditorRenderState: 3
  m_MinimumChartSize: 4
  m_AutoUVMaxDistance: 0.5
  m_AutoUVMaxAngle: 89
  m_LightmapParameters: {fileID: 0}
  m_SortingLayerID: 0
  m_SortingLayer: 0
  m_SortingOrder: 0
--- !u!1 &6783138901316770801
GameObject:
  m_ObjectHideFlags: 0
  m_CorrespondingSourceObject: {fileID: 0}
  m_PrefabInstance: {fileID: 0}
  m_PrefabAsset: {fileID: 0}
  serializedVersion: 6
  m_Component:
  - component: {fileID: 6783138901316405137}
  - component: {fileID: 6783138901317732337}
  - component: {fileID: 6783138901318698417}
  m_Layer: 0
  m_Name: mesh
  m_TagString: Untagged
  m_Icon: {fileID: 0}
  m_NavMeshLayer: 0
  m_StaticEditorFlags: 64
  m_IsActive: 1
--- !u!4 &6783138901316405137
Transform:
  m_ObjectHideFlags: 0
  m_CorrespondingSourceObject: {fileID: 0}
  m_PrefabInstance: {fileID: 0}
  m_PrefabAsset: {fileID: 0}
  m_GameObject: {fileID: 6783138901316770801}
  m_LocalRotation: {x: -0, y: -1, z: -0, w: 0.0000006705522}
  m_LocalPosition: {x: 0, y: 0, z: 0}
  m_LocalScale: {x: 1, y: 1, z: 1}
  m_Children:
  - {fileID: 6783138901316405203}
  - {fileID: 4154505406098688383}
  - {fileID: 4347608961010463045}
  m_Father: {fileID: 3104823153566848987}
  m_RootOrder: 1
  m_LocalEulerAnglesHint: {x: 0, y: 90, z: 0}
--- !u!33 &6783138901317732337
MeshFilter:
  m_ObjectHideFlags: 0
  m_CorrespondingSourceObject: {fileID: 0}
  m_PrefabInstance: {fileID: 0}
  m_PrefabAsset: {fileID: 0}
  m_GameObject: {fileID: 6783138901316770801}
  m_Mesh: {fileID: 4300020, guid: 00602bd762a26154592955962df1010a, type: 3}
--- !u!23 &6783138901318698417
MeshRenderer:
  m_ObjectHideFlags: 0
  m_CorrespondingSourceObject: {fileID: 0}
  m_PrefabInstance: {fileID: 0}
  m_PrefabAsset: {fileID: 0}
  m_GameObject: {fileID: 6783138901316770801}
  m_Enabled: 1
  m_CastShadows: 1
  m_ReceiveShadows: 1
  m_DynamicOccludee: 1
  m_MotionVectors: 1
  m_LightProbeUsage: 1
  m_ReflectionProbeUsage: 1
  m_RayTracingMode: 2
  m_RenderingLayerMask: 1
  m_RendererPriority: 0
  m_Materials:
  - {fileID: 2100000, guid: 3f40d49a0fa9f480db86fbe69d134e65, type: 2}
  m_StaticBatchInfo:
    firstSubMesh: 0
    subMeshCount: 0
  m_StaticBatchRoot: {fileID: 0}
  m_ProbeAnchor: {fileID: 0}
  m_LightProbeVolumeOverride: {fileID: 0}
  m_ScaleInLightmap: 1
  m_ReceiveGI: 1
  m_PreserveUVs: 0
  m_IgnoreNormalsForChartDetection: 0
  m_ImportantGI: 0
  m_StitchLightmapSeams: 0
  m_SelectedEditorRenderState: 3
  m_MinimumChartSize: 4
  m_AutoUVMaxDistance: 0.5
  m_AutoUVMaxAngle: 89
  m_LightmapParameters: {fileID: 0}
  m_SortingLayerID: 0
  m_SortingLayer: 0
  m_SortingOrder: 0
--- !u!1001 &38657842456281205
PrefabInstance:
  m_ObjectHideFlags: 0
  serializedVersion: 2
  m_Modification:
    m_TransformParent: {fileID: 6783138901316405137}
    m_Modifications:
    - target: {fileID: 4385547584642559184, guid: ac155c17b78d50347ab7fddbd334679c,
        type: 3}
      propertyPath: m_Name
      value: Bedsheet_Made_6
      objectReference: {fileID: 0}
    - target: {fileID: 4385547584642559184, guid: ac155c17b78d50347ab7fddbd334679c,
        type: 3}
      propertyPath: m_StaticEditorFlags
      value: 64
      objectReference: {fileID: 0}
    - target: {fileID: 4385547584642920752, guid: ac155c17b78d50347ab7fddbd334679c,
        type: 3}
      propertyPath: m_RootOrder
      value: 2
      objectReference: {fileID: 0}
    - target: {fileID: 4385547584642920752, guid: ac155c17b78d50347ab7fddbd334679c,
        type: 3}
      propertyPath: m_LocalScale.x
      value: 0.6529726
      objectReference: {fileID: 0}
    - target: {fileID: 4385547584642920752, guid: ac155c17b78d50347ab7fddbd334679c,
        type: 3}
      propertyPath: m_LocalScale.y
      value: 0.64848197
      objectReference: {fileID: 0}
    - target: {fileID: 4385547584642920752, guid: ac155c17b78d50347ab7fddbd334679c,
        type: 3}
      propertyPath: m_LocalScale.z
      value: 0.63686
      objectReference: {fileID: 0}
    - target: {fileID: 4385547584642920752, guid: ac155c17b78d50347ab7fddbd334679c,
        type: 3}
      propertyPath: m_LocalPosition.x
      value: 0.006
      objectReference: {fileID: 0}
    - target: {fileID: 4385547584642920752, guid: ac155c17b78d50347ab7fddbd334679c,
        type: 3}
      propertyPath: m_LocalPosition.y
      value: 0.753
      objectReference: {fileID: 0}
    - target: {fileID: 4385547584642920752, guid: ac155c17b78d50347ab7fddbd334679c,
        type: 3}
      propertyPath: m_LocalPosition.z
      value: 0.154
      objectReference: {fileID: 0}
    - target: {fileID: 4385547584642920752, guid: ac155c17b78d50347ab7fddbd334679c,
        type: 3}
      propertyPath: m_LocalRotation.w
      value: 0.00000032782552
      objectReference: {fileID: 0}
    - target: {fileID: 4385547584642920752, guid: ac155c17b78d50347ab7fddbd334679c,
        type: 3}
      propertyPath: m_LocalRotation.x
      value: -0
      objectReference: {fileID: 0}
    - target: {fileID: 4385547584642920752, guid: ac155c17b78d50347ab7fddbd334679c,
        type: 3}
      propertyPath: m_LocalRotation.y
      value: -1
      objectReference: {fileID: 0}
    - target: {fileID: 4385547584642920752, guid: ac155c17b78d50347ab7fddbd334679c,
        type: 3}
      propertyPath: m_LocalRotation.z
      value: -0
      objectReference: {fileID: 0}
    - target: {fileID: 4385547584642920752, guid: ac155c17b78d50347ab7fddbd334679c,
        type: 3}
      propertyPath: m_LocalEulerAnglesHint.x
      value: 0
      objectReference: {fileID: 0}
    - target: {fileID: 4385547584642920752, guid: ac155c17b78d50347ab7fddbd334679c,
        type: 3}
      propertyPath: m_LocalEulerAnglesHint.y
      value: 0
      objectReference: {fileID: 0}
    - target: {fileID: 4385547584642920752, guid: ac155c17b78d50347ab7fddbd334679c,
        type: 3}
      propertyPath: m_LocalEulerAnglesHint.z
      value: 0
      objectReference: {fileID: 0}
    m_RemovedComponents: []
  m_SourcePrefab: {fileID: 100100000, guid: ac155c17b78d50347ab7fddbd334679c, type: 3}
--- !u!1 &4347608961010298021 stripped
GameObject:
  m_CorrespondingSourceObject: {fileID: 4385547584642559184, guid: ac155c17b78d50347ab7fddbd334679c,
    type: 3}
  m_PrefabInstance: {fileID: 38657842456281205}
  m_PrefabAsset: {fileID: 0}
--- !u!4 &4347608961010463045 stripped
Transform:
  m_CorrespondingSourceObject: {fileID: 4385547584642920752, guid: ac155c17b78d50347ab7fddbd334679c,
    type: 3}
  m_PrefabInstance: {fileID: 38657842456281205}
  m_PrefabAsset: {fileID: 0}
--- !u!1001 &3104823153787221029
PrefabInstance:
  m_ObjectHideFlags: 0
  serializedVersion: 2
  m_Modification:
    m_TransformParent: {fileID: 3104823153566848987}
    m_Modifications:
    - target: {fileID: 1170333579371094, guid: 6877aba5a696347dbb6c01f851f2da28, type: 3}
      propertyPath: m_Name
      value: ReceptacleTriggerBox
      objectReference: {fileID: 0}
    - target: {fileID: 1170333579371094, guid: 6877aba5a696347dbb6c01f851f2da28, type: 3}
      propertyPath: m_StaticEditorFlags
      value: 64
      objectReference: {fileID: 0}
    - target: {fileID: 4251536333782420, guid: 6877aba5a696347dbb6c01f851f2da28, type: 3}
      propertyPath: m_RootOrder
      value: 0
      objectReference: {fileID: 0}
    - target: {fileID: 4251536333782420, guid: 6877aba5a696347dbb6c01f851f2da28, type: 3}
      propertyPath: m_LocalScale.x
<<<<<<< HEAD
      value: 0.5000006
      objectReference: {fileID: 0}
    - target: {fileID: 4251536333782420, guid: 6877aba5a696347dbb6c01f851f2da28, type: 3}
      propertyPath: m_LocalScale.z
      value: 0.5000006
=======
      value: 0.5000005
      objectReference: {fileID: 0}
    - target: {fileID: 4251536333782420, guid: 6877aba5a696347dbb6c01f851f2da28, type: 3}
      propertyPath: m_LocalScale.z
      value: 0.5000005
>>>>>>> 2f8dd9f9
      objectReference: {fileID: 0}
    - target: {fileID: 4251536333782420, guid: 6877aba5a696347dbb6c01f851f2da28, type: 3}
      propertyPath: m_LocalPosition.x
      value: -0.0010000389
      objectReference: {fileID: 0}
    - target: {fileID: 4251536333782420, guid: 6877aba5a696347dbb6c01f851f2da28, type: 3}
      propertyPath: m_LocalPosition.y
      value: 0.7424
      objectReference: {fileID: 0}
    - target: {fileID: 4251536333782420, guid: 6877aba5a696347dbb6c01f851f2da28, type: 3}
      propertyPath: m_LocalPosition.z
      value: -0.028999997
      objectReference: {fileID: 0}
    - target: {fileID: 4251536333782420, guid: 6877aba5a696347dbb6c01f851f2da28, type: 3}
      propertyPath: m_LocalRotation.w
      value: -0.70710635
      objectReference: {fileID: 0}
    - target: {fileID: 4251536333782420, guid: 6877aba5a696347dbb6c01f851f2da28, type: 3}
      propertyPath: m_LocalRotation.w
      value: 0.7071068
      objectReference: {fileID: 0}
    - target: {fileID: 4251536333782420, guid: 6877aba5a696347dbb6c01f851f2da28, type: 3}
      propertyPath: m_LocalRotation.x
      value: -0
      objectReference: {fileID: 0}
    - target: {fileID: 4251536333782420, guid: 6877aba5a696347dbb6c01f851f2da28, type: 3}
      propertyPath: m_LocalRotation.y
      value: -0.7071073
      objectReference: {fileID: 0}
    - target: {fileID: 4251536333782420, guid: 6877aba5a696347dbb6c01f851f2da28, type: 3}
      propertyPath: m_LocalRotation.z
      value: -0
      objectReference: {fileID: 0}
    - target: {fileID: 4251536333782420, guid: 6877aba5a696347dbb6c01f851f2da28, type: 3}
      propertyPath: m_LocalEulerAnglesHint.x
      value: 0
      objectReference: {fileID: 0}
    - target: {fileID: 4251536333782420, guid: 6877aba5a696347dbb6c01f851f2da28, type: 3}
      propertyPath: m_LocalEulerAnglesHint.y
      value: 0
      objectReference: {fileID: 0}
    - target: {fileID: 4251536333782420, guid: 6877aba5a696347dbb6c01f851f2da28, type: 3}
      propertyPath: m_LocalEulerAnglesHint.z
      value: 0
      objectReference: {fileID: 0}
    - target: {fileID: 65569799956894354, guid: 6877aba5a696347dbb6c01f851f2da28,
        type: 3}
      propertyPath: m_Size.x
      value: 4.3908005
      objectReference: {fileID: 0}
    - target: {fileID: 65569799956894354, guid: 6877aba5a696347dbb6c01f851f2da28,
        type: 3}
      propertyPath: m_Size.y
      value: 0.37654424
      objectReference: {fileID: 0}
    - target: {fileID: 65569799956894354, guid: 6877aba5a696347dbb6c01f851f2da28,
        type: 3}
      propertyPath: m_Size.z
      value: 2.3850992
      objectReference: {fileID: 0}
    - target: {fileID: 65569799956894354, guid: 6877aba5a696347dbb6c01f851f2da28,
        type: 3}
      propertyPath: m_Center.x
      value: -0.06871605
      objectReference: {fileID: 0}
    - target: {fileID: 65569799956894354, guid: 6877aba5a696347dbb6c01f851f2da28,
        type: 3}
      propertyPath: m_Center.y
      value: 0.18827212
      objectReference: {fileID: 0}
    - target: {fileID: 114448760657764924, guid: 6877aba5a696347dbb6c01f851f2da28,
        type: 3}
      propertyPath: myParent
      value: 
      objectReference: {fileID: 3104823153566848986}
    m_RemovedComponents: []
  m_SourcePrefab: {fileID: 100100000, guid: 6877aba5a696347dbb6c01f851f2da28, type: 3}
--- !u!1 &3103723811856537203 stripped
GameObject:
  m_CorrespondingSourceObject: {fileID: 1170333579371094, guid: 6877aba5a696347dbb6c01f851f2da28,
    type: 3}
  m_PrefabInstance: {fileID: 3104823153787221029}
  m_PrefabAsset: {fileID: 0}
--- !u!4 &3105678940233632177 stripped
Transform:
  m_CorrespondingSourceObject: {fileID: 4251536333782420, guid: 6877aba5a696347dbb6c01f851f2da28,
    type: 3}
  m_PrefabInstance: {fileID: 3104823153787221029}
  m_PrefabAsset: {fileID: 0}
--- !u!1001 &8209165932961463494
PrefabInstance:
  m_ObjectHideFlags: 0
  serializedVersion: 2
  m_Modification:
    m_TransformParent: {fileID: 6783138901316405137}
    m_Modifications:
    - target: {fileID: 5209279709754665049, guid: d4d9b0ce40ea284498e40445cb46fa5f,
        type: 3}
      propertyPath: m_Name
      value: Bedsheet_Unmade_6
      objectReference: {fileID: 0}
    - target: {fileID: 5209279709754665049, guid: d4d9b0ce40ea284498e40445cb46fa5f,
        type: 3}
      propertyPath: m_IsActive
      value: 0
      objectReference: {fileID: 0}
    - target: {fileID: 5209279709754665049, guid: d4d9b0ce40ea284498e40445cb46fa5f,
        type: 3}
      propertyPath: m_StaticEditorFlags
      value: 64
      objectReference: {fileID: 0}
    - target: {fileID: 5209279709754701241, guid: d4d9b0ce40ea284498e40445cb46fa5f,
        type: 3}
      propertyPath: m_RootOrder
      value: 1
      objectReference: {fileID: 0}
    - target: {fileID: 5209279709754701241, guid: d4d9b0ce40ea284498e40445cb46fa5f,
        type: 3}
      propertyPath: m_LocalScale.x
      value: 0.61634386
      objectReference: {fileID: 0}
    - target: {fileID: 5209279709754701241, guid: d4d9b0ce40ea284498e40445cb46fa5f,
        type: 3}
      propertyPath: m_LocalPosition.x
      value: 0.017
      objectReference: {fileID: 0}
    - target: {fileID: 5209279709754701241, guid: d4d9b0ce40ea284498e40445cb46fa5f,
        type: 3}
      propertyPath: m_LocalPosition.y
      value: 0.738
      objectReference: {fileID: 0}
    - target: {fileID: 5209279709754701241, guid: d4d9b0ce40ea284498e40445cb46fa5f,
        type: 3}
      propertyPath: m_LocalPosition.z
      value: 0
      objectReference: {fileID: 0}
    - target: {fileID: 5209279709754701241, guid: d4d9b0ce40ea284498e40445cb46fa5f,
        type: 3}
      propertyPath: m_LocalRotation.w
      value: 1
      objectReference: {fileID: 0}
    - target: {fileID: 5209279709754701241, guid: d4d9b0ce40ea284498e40445cb46fa5f,
        type: 3}
      propertyPath: m_LocalRotation.x
      value: -0
      objectReference: {fileID: 0}
    - target: {fileID: 5209279709754701241, guid: d4d9b0ce40ea284498e40445cb46fa5f,
        type: 3}
      propertyPath: m_LocalRotation.y
      value: -0
      objectReference: {fileID: 0}
    - target: {fileID: 5209279709754701241, guid: d4d9b0ce40ea284498e40445cb46fa5f,
        type: 3}
      propertyPath: m_LocalRotation.z
      value: -0
      objectReference: {fileID: 0}
    - target: {fileID: 5209279709754701241, guid: d4d9b0ce40ea284498e40445cb46fa5f,
        type: 3}
      propertyPath: m_LocalEulerAnglesHint.x
      value: 0
      objectReference: {fileID: 0}
    - target: {fileID: 5209279709754701241, guid: d4d9b0ce40ea284498e40445cb46fa5f,
        type: 3}
      propertyPath: m_LocalEulerAnglesHint.y
      value: 0
      objectReference: {fileID: 0}
    - target: {fileID: 5209279709754701241, guid: d4d9b0ce40ea284498e40445cb46fa5f,
        type: 3}
      propertyPath: m_LocalEulerAnglesHint.z
      value: 0
      objectReference: {fileID: 0}
    m_RemovedComponents: []
  m_SourcePrefab: {fileID: 100100000, guid: d4d9b0ce40ea284498e40445cb46fa5f, type: 3}
--- !u!1 &4154505406098723999 stripped
GameObject:
  m_CorrespondingSourceObject: {fileID: 5209279709754665049, guid: d4d9b0ce40ea284498e40445cb46fa5f,
    type: 3}
  m_PrefabInstance: {fileID: 8209165932961463494}
  m_PrefabAsset: {fileID: 0}
--- !u!4 &4154505406098688383 stripped
Transform:
  m_CorrespondingSourceObject: {fileID: 5209279709754701241, guid: d4d9b0ce40ea284498e40445cb46fa5f,
    type: 3}
  m_PrefabInstance: {fileID: 8209165932961463494}
  m_PrefabAsset: {fileID: 0}<|MERGE_RESOLUTION|>--- conflicted
+++ resolved
@@ -24,9 +24,9 @@
   m_PrefabInstance: {fileID: 0}
   m_PrefabAsset: {fileID: 0}
   m_GameObject: {fileID: 285800469}
-  m_LocalRotation: {x: -0, y: -0.7071073, z: -0, w: -0.70710635}
-  m_LocalPosition: {x: 0.0009985061, y: 0.743, z: -1.114001}
-  m_LocalScale: {x: 1.0000002, y: 1, z: 1.0000002}
+  m_LocalRotation: {x: -0, y: -0.7071068, z: -0, w: 0.7071068}
+  m_LocalPosition: {x: -0.001, y: 0.743, z: 1.114001}
+  m_LocalScale: {x: 1, y: 1, z: 1}
   m_Children: []
   m_Father: {fileID: 1077174102}
   m_RootOrder: 2
@@ -68,9 +68,9 @@
   m_PrefabInstance: {fileID: 0}
   m_PrefabAsset: {fileID: 0}
   m_GameObject: {fileID: 779661472}
-  m_LocalRotation: {x: -0, y: -0.7071073, z: -0, w: -0.70710635}
-  m_LocalPosition: {x: 0.0009997583, y: 0.599, z: -0.054}
-  m_LocalScale: {x: 1.0000002, y: 1, z: 1.0000002}
+  m_LocalRotation: {x: -0, y: -0.7071068, z: -0, w: 0.7071068}
+  m_LocalPosition: {x: -0.0009998307, y: 0.599, z: 0.054}
+  m_LocalScale: {x: 1, y: 1, z: 1}
   m_Children: []
   m_Father: {fileID: 1077174102}
   m_RootOrder: 0
@@ -111,7 +111,7 @@
   m_PrefabInstance: {fileID: 0}
   m_PrefabAsset: {fileID: 0}
   m_GameObject: {fileID: 874969068}
-  m_LocalRotation: {x: 0, y: 0, z: 0, w: 1}
+  m_LocalRotation: {x: -0, y: -0, z: -0, w: 1}
   m_LocalPosition: {x: 0, y: 0, z: 0}
   m_LocalScale: {x: 1, y: 1, z: 1}
   m_Children:
@@ -143,9 +143,9 @@
   m_PrefabInstance: {fileID: 0}
   m_PrefabAsset: {fileID: 0}
   m_GameObject: {fileID: 983056852}
-  m_LocalRotation: {x: -0, y: -0.7071073, z: -0, w: -0.70710635}
-  m_LocalPosition: {x: 0.0010013608, y: 0.6731, z: 1.1410013}
-  m_LocalScale: {x: 1.0000002, y: 1, z: 1.0000002}
+  m_LocalRotation: {x: -0, y: -0.7071068, z: -0, w: 0.7071068}
+  m_LocalPosition: {x: -0.0009998307, y: 0.6731, z: -1.1410013}
+  m_LocalScale: {x: 1, y: 1, z: 1}
   m_Children: []
   m_Father: {fileID: 1077174102}
   m_RootOrder: 1
@@ -186,7 +186,7 @@
   m_PrefabInstance: {fileID: 0}
   m_PrefabAsset: {fileID: 0}
   m_GameObject: {fileID: 1077174101}
-  m_LocalRotation: {x: 0, y: 0, z: 0, w: 1}
+  m_LocalRotation: {x: -0, y: -0, z: -0, w: 1}
   m_LocalPosition: {x: 0, y: 0, z: 0}
   m_LocalScale: {x: 1, y: 1, z: 1}
   m_Children:
@@ -220,9 +220,9 @@
   m_PrefabInstance: {fileID: 0}
   m_PrefabAsset: {fileID: 0}
   m_GameObject: {fileID: 1981282703}
-  m_LocalRotation: {x: -0, y: -0.7071073, z: -0, w: -0.70710635}
-  m_LocalPosition: {x: 0.0006011176, y: 0.638, z: -0.054}
-  m_LocalScale: {x: 1.0000002, y: 1, z: 1.0500002}
+  m_LocalRotation: {x: -0, y: -0.7071068, z: -0, w: 0.7071068}
+  m_LocalPosition: {x: -0.00060119, y: 0.638, z: 0.054}
+  m_LocalScale: {x: 1, y: 1, z: 1.05}
   m_Children: []
   m_Father: {fileID: 874969069}
   m_RootOrder: 0
@@ -263,9 +263,9 @@
   m_PrefabInstance: {fileID: 0}
   m_PrefabAsset: {fileID: 0}
   m_GameObject: {fileID: 3104823152415804975}
-  m_LocalRotation: {x: -0, y: -0.7071073, z: -0, w: -0.70710635}
-  m_LocalPosition: {x: 0.5429998, y: 0.707, z: -0.0790019}
-  m_LocalScale: {x: 1.0000021, y: 1, z: 1.0000021}
+  m_LocalRotation: {x: -0, y: -0.7071068, z: -0, w: 0.7071068}
+  m_LocalPosition: {x: -0.5429999, y: 0.707, z: 0.07900117}
+  m_LocalScale: {x: 1.0000019, y: 1, z: 1.0000019}
   m_Children: []
   m_Father: {fileID: 3104823153933955246}
   m_RootOrder: 8
@@ -293,9 +293,9 @@
   m_PrefabInstance: {fileID: 0}
   m_PrefabAsset: {fileID: 0}
   m_GameObject: {fileID: 3104823152562347157}
-  m_LocalRotation: {x: -0, y: -0.7071073, z: -0, w: -0.70710635}
-  m_LocalPosition: {x: 0.54999894, y: 0.707, z: -0.72500265}
-  m_LocalScale: {x: 1.0000021, y: 1, z: 1.0000021}
+  m_LocalRotation: {x: -0, y: -0.7071068, z: -0, w: 0.7071068}
+  m_LocalPosition: {x: -0.5499999, y: 0.707, z: 0.72500193}
+  m_LocalScale: {x: 1.0000019, y: 1, z: 1.0000019}
   m_Children: []
   m_Father: {fileID: 3104823153933955246}
   m_RootOrder: 9
@@ -323,9 +323,9 @@
   m_PrefabInstance: {fileID: 0}
   m_PrefabAsset: {fileID: 0}
   m_GameObject: {fileID: 3104823152580207756}
-  m_LocalRotation: {x: -0, y: -0.7071073, z: -0, w: -0.70710635}
-  m_LocalPosition: {x: 0.57800156, y: 0.095, z: 1.1359992}
-  m_LocalScale: {x: 1.0000021, y: 1, z: 1.0000021}
+  m_LocalRotation: {x: -0, y: -0.7071068, z: -0, w: 0.7071068}
+  m_LocalPosition: {x: -0.578, y: 0.095, z: -1.136}
+  m_LocalScale: {x: 1.0000019, y: 1, z: 1.0000019}
   m_Children: []
   m_Father: {fileID: 3104823153933955246}
   m_RootOrder: 4
@@ -353,9 +353,9 @@
   m_PrefabInstance: {fileID: 0}
   m_PrefabAsset: {fileID: 0}
   m_GameObject: {fileID: 3104823152773207218}
-  m_LocalRotation: {x: -0, y: -0.7071073, z: -0, w: -0.70710635}
-  m_LocalPosition: {x: 0.58099854, y: 1.021, z: -1.0970031}
-  m_LocalScale: {x: 1.0000021, y: 1, z: 1.0000021}
+  m_LocalRotation: {x: -0, y: -0.7071068, z: -0, w: 0.7071068}
+  m_LocalPosition: {x: -0.58100003, y: 1.021, z: 1.0970023}
+  m_LocalScale: {x: 1.0000019, y: 1, z: 1.0000019}
   m_Children: []
   m_Father: {fileID: 3104823153933955246}
   m_RootOrder: 0
@@ -402,8 +402,8 @@
   m_IsTrigger: 0
   m_Enabled: 0
   serializedVersion: 2
-  m_Size: {x: 1.2608845, y: 1.0443996, z: 2.3741724}
-  m_Center: {x: -0.0006246567, y: 0.51082796, z: 0.00661695}
+  m_Size: {x: 1.2608845, y: 1.0443996, z: 2.3709364}
+  m_Center: {x: -0.0006246269, y: 0.51082796, z: -0.011182308}
 --- !u!1 &3104823152873210409
 GameObject:
   m_ObjectHideFlags: 0
@@ -427,9 +427,9 @@
   m_PrefabInstance: {fileID: 0}
   m_PrefabAsset: {fileID: 0}
   m_GameObject: {fileID: 3104823152873210409}
-  m_LocalRotation: {x: -0, y: -0.7071073, z: -0, w: -0.70710635}
-  m_LocalPosition: {x: 0.5829984, y: 0.095, z: -1.1220033}
-  m_LocalScale: {x: 1.0000021, y: 1, z: 1.0000021}
+  m_LocalRotation: {x: -0, y: -0.7071068, z: -0, w: 0.7071068}
+  m_LocalPosition: {x: -0.5829999, y: 0.095, z: 1.1220025}
+  m_LocalScale: {x: 1.0000019, y: 1, z: 1.0000019}
   m_Children: []
   m_Father: {fileID: 3104823153933955246}
   m_RootOrder: 7
@@ -457,9 +457,9 @@
   m_PrefabInstance: {fileID: 0}
   m_PrefabAsset: {fileID: 0}
   m_GameObject: {fileID: 3104823152967558350}
-  m_LocalRotation: {x: -0, y: -0.7071073, z: -0, w: -0.70710635}
-  m_LocalPosition: {x: -0.5730027, y: 0.095, z: -1.1220018}
-  m_LocalScale: {x: 1.0000021, y: 1, z: 1.0000021}
+  m_LocalRotation: {x: -0, y: -0.7071068, z: -0, w: 0.7071068}
+  m_LocalPosition: {x: 0.5730012, y: 0.095, z: 1.1220025}
+  m_LocalScale: {x: 1.0000019, y: 1, z: 1.0000019}
   m_Children: []
   m_Father: {fileID: 3104823153933955246}
   m_RootOrder: 6
@@ -488,9 +488,9 @@
   m_PrefabInstance: {fileID: 0}
   m_PrefabAsset: {fileID: 0}
   m_GameObject: {fileID: 3104823153010171409}
-  m_LocalRotation: {x: -0, y: -0.7071073, z: -0, w: -0.70710635}
-  m_LocalPosition: {x: 0.0009985061, y: 0.743, z: -1.114001}
-  m_LocalScale: {x: 1.0000002, y: 1, z: 1.0000002}
+  m_LocalRotation: {x: -0, y: -0.7071068, z: -0, w: 0.7071068}
+  m_LocalPosition: {x: -0.001, y: 0.743, z: 1.114001}
+  m_LocalScale: {x: 1, y: 1, z: 1}
   m_Children: []
   m_Father: {fileID: 3104823153167785611}
   m_RootOrder: 2
@@ -564,9 +564,9 @@
   m_PrefabInstance: {fileID: 0}
   m_PrefabAsset: {fileID: 0}
   m_GameObject: {fileID: 3104823153195443643}
-  m_LocalRotation: {x: -0, y: -0.7071073, z: -0, w: -0.70710635}
-  m_LocalPosition: {x: -0.58199996, y: 0.9651, z: 1.1420007}
-  m_LocalScale: {x: 1.0000021, y: 1, z: 1.0000021}
+  m_LocalRotation: {x: -0, y: -0.7071068, z: -0, w: 0.7071068}
+  m_LocalPosition: {x: 0.5820015, y: 0.9651, z: -1.1419998}
+  m_LocalScale: {x: 1.0000019, y: 1, z: 1.0000019}
   m_Children: []
   m_Father: {fileID: 3104823153933955246}
   m_RootOrder: 2
@@ -594,9 +594,9 @@
   m_PrefabInstance: {fileID: 0}
   m_PrefabAsset: {fileID: 0}
   m_GameObject: {fileID: 3104823153213985527}
-  m_LocalRotation: {x: -0, y: -0.7071073, z: -0, w: -0.70710635}
-  m_LocalPosition: {x: -0.4890004, y: 0.707, z: 0.51800007}
-  m_LocalScale: {x: 1.0000021, y: 1, z: 1.0000021}
+  m_LocalRotation: {x: -0, y: -0.7071068, z: -0, w: 0.7071068}
+  m_LocalPosition: {x: 0.4890011, y: 0.707, z: -0.5179994}
+  m_LocalScale: {x: 1.0000019, y: 1, z: 1.0000019}
   m_Children: []
   m_Father: {fileID: 3104823153933955246}
   m_RootOrder: 13
@@ -624,9 +624,9 @@
   m_PrefabInstance: {fileID: 0}
   m_PrefabAsset: {fileID: 0}
   m_GameObject: {fileID: 3104823153272464031}
-  m_LocalRotation: {x: -0, y: -0.7071073, z: -0, w: -0.70710635}
-  m_LocalPosition: {x: -0.47300187, y: 0.707, z: -0.42800102}
-  m_LocalScale: {x: 1.0000021, y: 1, z: 1.0000021}
+  m_LocalRotation: {x: -0, y: -0.7071068, z: -0, w: 0.7071068}
+  m_LocalPosition: {x: 0.4730013, y: 0.707, z: 0.42800164}
+  m_LocalScale: {x: 1.0000019, y: 1, z: 1.0000019}
   m_Children: []
   m_Father: {fileID: 3104823153933955246}
   m_RootOrder: 14
@@ -654,9 +654,9 @@
   m_PrefabInstance: {fileID: 0}
   m_PrefabAsset: {fileID: 0}
   m_GameObject: {fileID: 3104823153366969159}
-  m_LocalRotation: {x: -0, y: -0.7071073, z: -0, w: -0.70710635}
-  m_LocalPosition: {x: -0.58499974, y: 0.095, z: 1.1440008}
-  m_LocalScale: {x: 1.0000021, y: 1, z: 1.0000021}
+  m_LocalRotation: {x: -0, y: -0.7071068, z: -0, w: 0.7071068}
+  m_LocalPosition: {x: 0.5850013, y: 0.095, z: -1.1439999}
+  m_LocalScale: {x: 1.0000019, y: 1, z: 1.0000019}
   m_Children: []
   m_Father: {fileID: 3104823153933955246}
   m_RootOrder: 5
@@ -684,9 +684,9 @@
   m_PrefabInstance: {fileID: 0}
   m_PrefabAsset: {fileID: 0}
   m_GameObject: {fileID: 3104823153522989749}
-  m_LocalRotation: {x: -0, y: -0.7071073, z: -0, w: -0.70710635}
-  m_LocalPosition: {x: -0.5820025, y: 1.021, z: -1.0970016}
-  m_LocalScale: {x: 1.0000021, y: 1, z: 1.0000021}
+  m_LocalRotation: {x: -0, y: -0.7071068, z: -0, w: 0.7071068}
+  m_LocalPosition: {x: 0.58200103, y: 1.021, z: 1.0970024}
+  m_LocalScale: {x: 1.0000019, y: 1, z: 1.0000019}
   m_Children: []
   m_Father: {fileID: 3104823153933955246}
   m_RootOrder: 1
@@ -860,9 +860,9 @@
   m_PrefabInstance: {fileID: 0}
   m_PrefabAsset: {fileID: 0}
   m_GameObject: {fileID: 3104823153585068820}
-  m_LocalRotation: {x: -0, y: -0.7071073, z: -0, w: -0.70710635}
-  m_LocalPosition: {x: -0.24899942, y: 0.707, z: 1.0700003}
-  m_LocalScale: {x: 1.0000021, y: 1, z: 1.0000021}
+  m_LocalRotation: {x: -0, y: -0.7071068, z: -0, w: 0.7071068}
+  m_LocalPosition: {x: 0.24900085, y: 0.707, z: -1.0699999}
+  m_LocalScale: {x: 1.0000019, y: 1, z: 1.0000019}
   m_Children: []
   m_Father: {fileID: 3104823153933955246}
   m_RootOrder: 12
@@ -890,9 +890,9 @@
   m_PrefabInstance: {fileID: 0}
   m_PrefabAsset: {fileID: 0}
   m_GameObject: {fileID: 3104823153613225176}
-  m_LocalRotation: {x: -0, y: -0.7071073, z: -0, w: -0.70710635}
-  m_LocalPosition: {x: 0.5780013, y: 0.9592, z: 1.1419992}
-  m_LocalScale: {x: 1.0000021, y: 1, z: 1.0000021}
+  m_LocalRotation: {x: -0, y: -0.7071068, z: -0, w: 0.7071068}
+  m_LocalPosition: {x: -0.5779998, y: 0.9592, z: -1.1420001}
+  m_LocalScale: {x: 1.0000019, y: 1, z: 1.0000019}
   m_Children: []
   m_Father: {fileID: 3104823153933955246}
   m_RootOrder: 3
@@ -921,9 +921,9 @@
   m_PrefabInstance: {fileID: 0}
   m_PrefabAsset: {fileID: 0}
   m_GameObject: {fileID: 3104823153753672235}
-  m_LocalRotation: {x: -0, y: -0.7071073, z: -0, w: -0.70710635}
-  m_LocalPosition: {x: 0.0010013608, y: 0.6731, z: 1.1410013}
-  m_LocalScale: {x: 1.0000002, y: 1, z: 1.0000002}
+  m_LocalRotation: {x: -0, y: -0.7071068, z: -0, w: 0.7071068}
+  m_LocalPosition: {x: -0.0009998307, y: 0.6731, z: -1.1410013}
+  m_LocalScale: {x: 1, y: 1, z: 1}
   m_Children: []
   m_Father: {fileID: 3104823153167785611}
   m_RootOrder: 1
@@ -965,9 +965,9 @@
   m_PrefabInstance: {fileID: 0}
   m_PrefabAsset: {fileID: 0}
   m_GameObject: {fileID: 3104823153804273049}
-  m_LocalRotation: {x: -0, y: -0.7071073, z: -0, w: -0.70710635}
-  m_LocalPosition: {x: 0.0009997583, y: 0.599, z: -0.054}
-  m_LocalScale: {x: 1.0000002, y: 1, z: 1.0000002}
+  m_LocalRotation: {x: -0, y: -0.7071068, z: -0, w: 0.7071068}
+  m_LocalPosition: {x: -0.0009998307, y: 0.599, z: 0.054}
+  m_LocalScale: {x: 1, y: 1, z: 1}
   m_Children: []
   m_Father: {fileID: 3104823153167785611}
   m_RootOrder: 0
@@ -1053,9 +1053,9 @@
   m_PrefabInstance: {fileID: 0}
   m_PrefabAsset: {fileID: 0}
   m_GameObject: {fileID: 3104823154030866188}
-  m_LocalRotation: {x: -0, y: -0.7071073, z: -0, w: -0.70710635}
-  m_LocalPosition: {x: 0.5430006, y: 0.707, z: 0.49599877}
-  m_LocalScale: {x: 1.0000021, y: 1, z: 1.0000021}
+  m_LocalRotation: {x: -0, y: -0.7071068, z: -0, w: 0.7071068}
+  m_LocalPosition: {x: -0.5429999, y: 0.707, z: -0.4959995}
+  m_LocalScale: {x: 1.0000019, y: 1, z: 1.0000019}
   m_Children: []
   m_Father: {fileID: 3104823153933955246}
   m_RootOrder: 10
@@ -1083,9 +1083,9 @@
   m_PrefabInstance: {fileID: 0}
   m_PrefabAsset: {fileID: 0}
   m_GameObject: {fileID: 3104823154142323233}
-  m_LocalRotation: {x: -0, y: -0.7071073, z: -0, w: -0.70710635}
-  m_LocalPosition: {x: 0.2230007, y: 0.707, z: 1.0679996}
-  m_LocalScale: {x: 1.0000021, y: 1, z: 1.0000021}
+  m_LocalRotation: {x: -0, y: -0.7071068, z: -0, w: 0.7071068}
+  m_LocalPosition: {x: -0.22299927, y: 0.707, z: -1.068}
+  m_LocalScale: {x: 1.0000019, y: 1, z: 1.0000019}
   m_Children: []
   m_Father: {fileID: 3104823153933955246}
   m_RootOrder: 11
@@ -1194,7 +1194,7 @@
   m_PrefabInstance: {fileID: 0}
   m_PrefabAsset: {fileID: 0}
   m_GameObject: {fileID: 6783138901316770801}
-  m_LocalRotation: {x: -0, y: -1, z: -0, w: 0.0000006705522}
+  m_LocalRotation: {x: -0, y: -0, z: -0, w: 1}
   m_LocalPosition: {x: 0, y: 0, z: 0}
   m_LocalScale: {x: 1, y: 1, z: 1}
   m_Children:
@@ -1373,23 +1373,15 @@
       objectReference: {fileID: 0}
     - target: {fileID: 4251536333782420, guid: 6877aba5a696347dbb6c01f851f2da28, type: 3}
       propertyPath: m_LocalScale.x
-<<<<<<< HEAD
-      value: 0.5000006
-      objectReference: {fileID: 0}
-    - target: {fileID: 4251536333782420, guid: 6877aba5a696347dbb6c01f851f2da28, type: 3}
-      propertyPath: m_LocalScale.z
-      value: 0.5000006
-=======
       value: 0.5000005
       objectReference: {fileID: 0}
     - target: {fileID: 4251536333782420, guid: 6877aba5a696347dbb6c01f851f2da28, type: 3}
       propertyPath: m_LocalScale.z
       value: 0.5000005
->>>>>>> 2f8dd9f9
       objectReference: {fileID: 0}
     - target: {fileID: 4251536333782420, guid: 6877aba5a696347dbb6c01f851f2da28, type: 3}
       propertyPath: m_LocalPosition.x
-      value: -0.0010000389
+      value: 0.001
       objectReference: {fileID: 0}
     - target: {fileID: 4251536333782420, guid: 6877aba5a696347dbb6c01f851f2da28, type: 3}
       propertyPath: m_LocalPosition.y
@@ -1397,11 +1389,7 @@
       objectReference: {fileID: 0}
     - target: {fileID: 4251536333782420, guid: 6877aba5a696347dbb6c01f851f2da28, type: 3}
       propertyPath: m_LocalPosition.z
-      value: -0.028999997
-      objectReference: {fileID: 0}
-    - target: {fileID: 4251536333782420, guid: 6877aba5a696347dbb6c01f851f2da28, type: 3}
-      propertyPath: m_LocalRotation.w
-      value: -0.70710635
+      value: 0.029
       objectReference: {fileID: 0}
     - target: {fileID: 4251536333782420, guid: 6877aba5a696347dbb6c01f851f2da28, type: 3}
       propertyPath: m_LocalRotation.w
@@ -1413,7 +1401,7 @@
       objectReference: {fileID: 0}
     - target: {fileID: 4251536333782420, guid: 6877aba5a696347dbb6c01f851f2da28, type: 3}
       propertyPath: m_LocalRotation.y
-      value: -0.7071073
+      value: -0.7071068
       objectReference: {fileID: 0}
     - target: {fileID: 4251536333782420, guid: 6877aba5a696347dbb6c01f851f2da28, type: 3}
       propertyPath: m_LocalRotation.z
