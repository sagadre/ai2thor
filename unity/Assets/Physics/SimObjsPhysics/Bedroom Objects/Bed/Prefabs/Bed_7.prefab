%YAML 1.1
%TAG !u! tag:unity3d.com,2011:
--- !u!1 &136565058
GameObject:
  m_ObjectHideFlags: 0
  m_CorrespondingSourceObject: {fileID: 0}
  m_PrefabInstance: {fileID: 0}
  m_PrefabAsset: {fileID: 0}
  serializedVersion: 6
  m_Component:
  - component: {fileID: 136565059}
  - component: {fileID: 136565060}
  m_Layer: 8
  m_Name: Col (2)
  m_TagString: SimObjPhysics
  m_Icon: {fileID: 0}
  m_NavMeshLayer: 0
  m_StaticEditorFlags: 64
  m_IsActive: 1
--- !u!4 &136565059
Transform:
  m_ObjectHideFlags: 0
  m_CorrespondingSourceObject: {fileID: 0}
  m_PrefabInstance: {fileID: 0}
  m_PrefabAsset: {fileID: 0}
  m_GameObject: {fileID: 136565058}
  m_LocalRotation: {x: -0, y: 0.7071068, z: -0, w: 0.7071068}
  m_LocalPosition: {x: 0.0020001158, y: 0.377, z: -1.1950012}
  m_LocalScale: {x: 1.000004, y: 1, z: 1.000004}
  m_Children: []
  m_Father: {fileID: 2087708193}
  m_RootOrder: 2
  m_LocalEulerAnglesHint: {x: 0, y: 0, z: 0}
--- !u!65 &136565060
BoxCollider:
  m_ObjectHideFlags: 0
  m_CorrespondingSourceObject: {fileID: 0}
  m_PrefabInstance: {fileID: 0}
  m_PrefabAsset: {fileID: 0}
  m_GameObject: {fileID: 136565058}
  m_Material: {fileID: 13400000, guid: 218801fea0442284c82c041fe6fc5de1, type: 2}
  m_IsTrigger: 1
  m_Enabled: 1
  serializedVersion: 2
  m_Size: {x: 0.07558799, y: 0.3387248, z: 1.3738875}
  m_Center: {x: -0.010160565, y: 0.118569285, z: 0.00084519386}
--- !u!1 &289100126
GameObject:
  m_ObjectHideFlags: 0
  m_CorrespondingSourceObject: {fileID: 0}
  m_PrefabInstance: {fileID: 0}
  m_PrefabAsset: {fileID: 0}
  serializedVersion: 6
  m_Component:
  - component: {fileID: 289100127}
  m_Layer: 8
  m_Name: vPoint (8)
  m_TagString: Untagged
  m_Icon: {fileID: 0}
  m_NavMeshLayer: 0
  m_StaticEditorFlags: 64
  m_IsActive: 1
--- !u!4 &289100127
Transform:
  m_ObjectHideFlags: 0
  m_CorrespondingSourceObject: {fileID: 0}
  m_PrefabInstance: {fileID: 0}
  m_PrefabAsset: {fileID: 0}
  m_GameObject: {fileID: 289100126}
  m_LocalRotation: {x: -0, y: 0.7071068, z: -0, w: 0.7071068}
  m_LocalPosition: {x: 0.65400046, y: 0.039000034, z: 1.1600014}
  m_LocalScale: {x: 1.0000031, y: 1, z: 1.0000031}
  m_Children: []
  m_Father: {fileID: 1179775376}
  m_RootOrder: 8
  m_LocalEulerAnglesHint: {x: 0, y: 0, z: 0}
--- !u!1 &403274830
GameObject:
  m_ObjectHideFlags: 0
  m_CorrespondingSourceObject: {fileID: 0}
  m_PrefabInstance: {fileID: 0}
  m_PrefabAsset: {fileID: 0}
  serializedVersion: 6
  m_Component:
  - component: {fileID: 403274831}
  - component: {fileID: 403274832}
  m_Layer: 8
  m_Name: Col (4)
  m_TagString: SimObjPhysics
  m_Icon: {fileID: 0}
  m_NavMeshLayer: 0
  m_StaticEditorFlags: 64
  m_IsActive: 1
--- !u!4 &403274831
Transform:
  m_ObjectHideFlags: 0
  m_CorrespondingSourceObject: {fileID: 0}
  m_PrefabInstance: {fileID: 0}
  m_PrefabAsset: {fileID: 0}
  m_GameObject: {fileID: 403274830}
  m_LocalRotation: {x: -0, y: 0.7071068, z: -0, w: 0.7071068}
  m_LocalPosition: {x: 0.6480008, y: 0.3770001, z: -1.1950011}
  m_LocalScale: {x: 1.000004, y: 1, z: 1.000004}
  m_Children: []
  m_Father: {fileID: 2087708193}
  m_RootOrder: 4
  m_LocalEulerAnglesHint: {x: 0, y: 0, z: 0}
--- !u!65 &403274832
BoxCollider:
  m_ObjectHideFlags: 0
  m_CorrespondingSourceObject: {fileID: 0}
  m_PrefabInstance: {fileID: 0}
  m_PrefabAsset: {fileID: 0}
  m_GameObject: {fileID: 403274830}
  m_Material: {fileID: 13400000, guid: 218801fea0442284c82c041fe6fc5de1, type: 2}
  m_IsTrigger: 1
  m_Enabled: 1
  serializedVersion: 2
  m_Size: {x: 0.07558799, y: 0.89940345, z: 0.08294822}
  m_Center: {x: -0.010160565, y: 0.07102567, z: 0.0027031824}
--- !u!1 &412782555
GameObject:
  m_ObjectHideFlags: 0
  m_CorrespondingSourceObject: {fileID: 0}
  m_PrefabInstance: {fileID: 0}
  m_PrefabAsset: {fileID: 0}
  serializedVersion: 6
  m_Component:
  - component: {fileID: 412782552}
  m_Layer: 8
  m_Name: vPoint (6)
  m_TagString: Untagged
  m_Icon: {fileID: 0}
  m_NavMeshLayer: 0
  m_StaticEditorFlags: 64
  m_IsActive: 1
--- !u!4 &412782552
Transform:
  m_ObjectHideFlags: 0
  m_CorrespondingSourceObject: {fileID: 0}
  m_PrefabInstance: {fileID: 0}
  m_PrefabAsset: {fileID: 0}
  m_GameObject: {fileID: 412782555}
  m_LocalRotation: {x: -0, y: 0.7071068, z: -0, w: 0.7071068}
  m_LocalPosition: {x: 0.65400046, y: 0.676, z: 1.1620015}
  m_LocalScale: {x: 1.0000031, y: 1, z: 1.0000031}
  m_Children: []
  m_Father: {fileID: 1179775376}
  m_RootOrder: 6
  m_LocalEulerAnglesHint: {x: 0, y: 0, z: 0}
--- !u!1 &481122564
GameObject:
  m_ObjectHideFlags: 0
  m_CorrespondingSourceObject: {fileID: 0}
  m_PrefabInstance: {fileID: 0}
  m_PrefabAsset: {fileID: 0}
  serializedVersion: 6
  m_Component:
  - component: {fileID: 481122565}
  m_Layer: 8
  m_Name: vPoint (5)
  m_TagString: Untagged
  m_Icon: {fileID: 0}
  m_NavMeshLayer: 0
  m_StaticEditorFlags: 64
  m_IsActive: 1
--- !u!4 &481122565
Transform:
  m_ObjectHideFlags: 0
  m_CorrespondingSourceObject: {fileID: 0}
  m_PrefabInstance: {fileID: 0}
  m_PrefabAsset: {fileID: 0}
  m_GameObject: {fileID: 481122564}
  m_LocalRotation: {x: -0, y: 0.7071068, z: -0, w: 0.7071068}
  m_LocalPosition: {x: -0.6460008, y: 0.6760001, z: 1.1620013}
  m_LocalScale: {x: 1.0000031, y: 1, z: 1.0000031}
  m_Children: []
  m_Father: {fileID: 1179775376}
  m_RootOrder: 5
  m_LocalEulerAnglesHint: {x: 0, y: 0, z: 0}
--- !u!1 &526844674
GameObject:
  m_ObjectHideFlags: 0
  m_CorrespondingSourceObject: {fileID: 0}
  m_PrefabInstance: {fileID: 0}
  m_PrefabAsset: {fileID: 0}
  serializedVersion: 6
  m_Component:
  - component: {fileID: 526844675}
  - component: {fileID: 526844672}
  m_Layer: 8
  m_Name: Col
  m_TagString: SimObjPhysics
  m_Icon: {fileID: 0}
  m_NavMeshLayer: 0
  m_StaticEditorFlags: 64
  m_IsActive: 1
--- !u!4 &526844675
Transform:
  m_ObjectHideFlags: 0
  m_CorrespondingSourceObject: {fileID: 0}
  m_PrefabInstance: {fileID: 0}
  m_PrefabAsset: {fileID: 0}
  m_GameObject: {fileID: 526844674}
  m_LocalRotation: {x: -0, y: 0.7071068, z: -0, w: 0.7071068}
  m_LocalPosition: {x: 0.0019999966, y: 0.668, z: -0.049000002}
  m_LocalScale: {x: 1.000004, y: 1, z: 1.000004}
  m_Children: []
  m_Father: {fileID: 2020666123}
  m_RootOrder: 0
  m_LocalEulerAnglesHint: {x: 0, y: 0, z: 0}
--- !u!65 &526844672
BoxCollider:
  m_ObjectHideFlags: 0
  m_CorrespondingSourceObject: {fileID: 0}
  m_PrefabInstance: {fileID: 0}
  m_PrefabAsset: {fileID: 0}
  m_GameObject: {fileID: 526844674}
  m_Material: {fileID: 13400000, guid: 218801fea0442284c82c041fe6fc5de1, type: 2}
  m_IsTrigger: 0
  m_Enabled: 1
  serializedVersion: 2
  m_Size: {x: 2.404101, y: 0.44649428, z: 1.3738875}
  m_Center: {x: -0.036032658, y: -0.12348017, z: 0.00084519066}
--- !u!1 &547304880
GameObject:
  m_ObjectHideFlags: 0
  m_CorrespondingSourceObject: {fileID: 0}
  m_PrefabInstance: {fileID: 0}
  m_PrefabAsset: {fileID: 0}
  serializedVersion: 6
  m_Component:
  - component: {fileID: 547304881}
  m_Layer: 8
  m_Name: vPoint
  m_TagString: Untagged
  m_Icon: {fileID: 0}
  m_NavMeshLayer: 0
  m_StaticEditorFlags: 64
  m_IsActive: 1
--- !u!4 &547304881
Transform:
  m_ObjectHideFlags: 0
  m_CorrespondingSourceObject: {fileID: 0}
  m_PrefabInstance: {fileID: 0}
  m_PrefabAsset: {fileID: 0}
  m_GameObject: {fileID: 547304880}
  m_LocalRotation: {x: -0, y: 0.7071068, z: -0, w: 0.7071068}
  m_LocalPosition: {x: 0.0020001158, y: 0.686, z: -1.1860012}
  m_LocalScale: {x: 1.0000031, y: 1, z: 1.0000031}
  m_Children: []
  m_Father: {fileID: 1179775376}
  m_RootOrder: 0
  m_LocalEulerAnglesHint: {x: 0, y: 0, z: 0}
--- !u!1 &611199109
GameObject:
  m_ObjectHideFlags: 0
  m_CorrespondingSourceObject: {fileID: 0}
  m_PrefabInstance: {fileID: 0}
  m_PrefabAsset: {fileID: 0}
  serializedVersion: 6
  m_Component:
  - component: {fileID: 611199114}
  m_Layer: 8
  m_Name: vPoint (13)
  m_TagString: Untagged
  m_Icon: {fileID: 0}
  m_NavMeshLayer: 0
  m_StaticEditorFlags: 64
  m_IsActive: 1
--- !u!4 &611199114
Transform:
  m_ObjectHideFlags: 0
  m_CorrespondingSourceObject: {fileID: 0}
  m_PrefabInstance: {fileID: 0}
  m_PrefabAsset: {fileID: 0}
  m_GameObject: {fileID: 611199109}
  m_LocalRotation: {x: -0, y: 0.7071068, z: -0, w: 0.7071068}
  m_LocalPosition: {x: 0.6280005, y: 0.6859999, z: 0.5220007}
  m_LocalScale: {x: 1.0000031, y: 1, z: 1.0000031}
  m_Children: []
  m_Father: {fileID: 1179775376}
  m_RootOrder: 13
  m_LocalEulerAnglesHint: {x: 0, y: 0, z: 0}
--- !u!1 &665105125
GameObject:
  m_ObjectHideFlags: 0
  m_CorrespondingSourceObject: {fileID: 0}
  m_PrefabInstance: {fileID: 0}
  m_PrefabAsset: {fileID: 0}
  serializedVersion: 6
  m_Component:
  - component: {fileID: 665105130}
  m_Layer: 8
  m_Name: vPoint (11)
  m_TagString: Untagged
  m_Icon: {fileID: 0}
  m_NavMeshLayer: 0
  m_StaticEditorFlags: 64
  m_IsActive: 1
--- !u!4 &665105130
Transform:
  m_ObjectHideFlags: 0
  m_CorrespondingSourceObject: {fileID: 0}
  m_PrefabInstance: {fileID: 0}
  m_PrefabAsset: {fileID: 0}
  m_GameObject: {fileID: 665105125}
  m_LocalRotation: {x: -0, y: 0.7071068, z: -0, w: 0.7071068}
  m_LocalPosition: {x: -0.6260007, y: 0.6859999, z: -0.0030000173}
  m_LocalScale: {x: 1.0000031, y: 1, z: 1.0000031}
  m_Children: []
  m_Father: {fileID: 1179775376}
  m_RootOrder: 11
  m_LocalEulerAnglesHint: {x: 0, y: 0, z: 0}
--- !u!1 &761347868
GameObject:
  m_ObjectHideFlags: 0
  m_CorrespondingSourceObject: {fileID: 0}
  m_PrefabInstance: {fileID: 0}
  m_PrefabAsset: {fileID: 0}
  serializedVersion: 6
  m_Component:
  - component: {fileID: 761347869}
  m_Layer: 8
  m_Name: vPoint (14)
  m_TagString: Untagged
  m_Icon: {fileID: 0}
  m_NavMeshLayer: 0
  m_StaticEditorFlags: 64
  m_IsActive: 1
--- !u!4 &761347869
Transform:
  m_ObjectHideFlags: 0
  m_CorrespondingSourceObject: {fileID: 0}
  m_PrefabInstance: {fileID: 0}
  m_PrefabAsset: {fileID: 0}
  m_GameObject: {fileID: 761347868}
  m_LocalRotation: {x: -0, y: 0.7071068, z: -0, w: 0.7071068}
  m_LocalPosition: {x: -0.6150007, y: 0.6859999, z: 0.52200055}
  m_LocalScale: {x: 1.0000031, y: 1, z: 1.0000031}
  m_Children: []
  m_Father: {fileID: 1179775376}
  m_RootOrder: 14
  m_LocalEulerAnglesHint: {x: 0, y: 0, z: 0}
--- !u!1 &781991435
GameObject:
  m_ObjectHideFlags: 0
  m_CorrespondingSourceObject: {fileID: 0}
  m_PrefabInstance: {fileID: 0}
  m_PrefabAsset: {fileID: 0}
  serializedVersion: 6
  m_Component:
  - component: {fileID: 781991432}
  - component: {fileID: 781991438}
  - component: {fileID: 781991433}
  - component: {fileID: 6320831185623326982}
  m_Layer: 8
  m_Name: Bed_7
  m_TagString: SimObjPhysics
  m_Icon: {fileID: 0}
  m_NavMeshLayer: 0
  m_StaticEditorFlags: 0
  m_IsActive: 1
--- !u!4 &781991432
Transform:
  m_ObjectHideFlags: 0
  m_CorrespondingSourceObject: {fileID: 0}
  m_PrefabInstance: {fileID: 0}
  m_PrefabAsset: {fileID: 0}
  m_GameObject: {fileID: 781991435}
  m_LocalRotation: {x: 0, y: 0, z: 0, w: 1}
  m_LocalPosition: {x: 0, y: 0, z: 0}
  m_LocalScale: {x: 1, y: 1, z: 1}
  m_Children:
  - {fileID: 4251535442422328}
  - {fileID: 5965990321506460939}
  - {fileID: 2020666123}
  - {fileID: 1179775376}
  - {fileID: 1728529254}
  - {fileID: 2087708193}
  - {fileID: 1731954167}
  m_Father: {fileID: 0}
  m_RootOrder: 0
  m_LocalEulerAnglesHint: {x: 0, y: 180, z: 0}
--- !u!114 &781991438
MonoBehaviour:
  m_ObjectHideFlags: 0
  m_CorrespondingSourceObject: {fileID: 0}
  m_PrefabInstance: {fileID: 0}
  m_PrefabAsset: {fileID: 0}
  m_GameObject: {fileID: 781991435}
  m_Enabled: 1
  m_EditorHideFlags: 0
  m_Script: {fileID: 11500000, guid: b439f6e4ef5714ee2a3643acf37b7a9d, type: 3}
  m_Name: 
  m_EditorClassIdentifier: 
  objectID: Bed|+00.00|+00.00|+00.00
  assetID: Bed_7
  Type: 76
  PrimaryProperty: 2
  SecondaryProperties: 0700000004000000
  BoundingBox: {fileID: 1728529249}
  VisibilityPoints:
  - {fileID: 547304881}
  - {fileID: 1857118883}
  - {fileID: 2091258202}
  - {fileID: 1418381399}
  - {fileID: 869476977}
  - {fileID: 481122565}
  - {fileID: 412782552}
  - {fileID: 1997445657}
  - {fileID: 289100127}
  - {fileID: 1457964725}
  - {fileID: 1729990861}
  - {fileID: 665105130}
  - {fileID: 1015279420}
  - {fileID: 611199114}
  - {fileID: 761347869}
  - {fileID: 879326899}
  - {fileID: 1449483788}
  - {fileID: 1376250940}
  - {fileID: 1807930992}
  - {fileID: 2091865120}
  - {fileID: 1584913969}
  ReceptacleTriggerBoxes:
  - {fileID: 1170334806144506}
  debugIsVisible: 0
  debugIsInteractable: 0
  isInAgentHand: 0
  MyColliders:
  - {fileID: 526844672}
  - {fileID: 1405018454}
  - {fileID: 1570633959}
  - {fileID: 2140111863}
  - {fileID: 1386171716}
  - {fileID: 1878042529}
  - {fileID: 1848970409}
  HFdynamicfriction: 0.8
  HFstaticfriction: 0.8
  HFbounciness: 0
  HFrbdrag: 0.8
  HFrbangulardrag: 0.08
  salientMaterials: 0100000006000000
  MySpawnPoints: []
  CurrentTemperature: 0
  HowManySecondsUntilRoomTemp: 10
  inMotion: 0
  numSimObjHit: 0
  numFloorHit: 0
  numStructureHit: 0
  lastVelocity: 0
  IsReceptacle: 0
  IsPickupable: 0
  IsMoveable: 0
  isStatic: 0
  IsToggleable: 0
  IsOpenable: 0
  IsBreakable: 0
  IsFillable: 0
  IsDirtyable: 0
  IsCookable: 0
  IsSliceable: 0
  isHeatSource: 0
  isColdSource: 0
  ContainedObjectReferences: []
  CurrentlyContains: []
--- !u!54 &781991433
Rigidbody:
  m_ObjectHideFlags: 0
  m_CorrespondingSourceObject: {fileID: 0}
  m_PrefabInstance: {fileID: 0}
  m_PrefabAsset: {fileID: 0}
  m_GameObject: {fileID: 781991435}
  serializedVersion: 2
  m_Mass: 30
  m_Drag: 0.5
  m_AngularDrag: 0.05
  m_UseGravity: 1
  m_IsKinematic: 0
  m_Interpolate: 0
  m_Constraints: 0
  m_CollisionDetection: 0
--- !u!114 &6320831185623326982
MonoBehaviour:
  m_ObjectHideFlags: 0
  m_CorrespondingSourceObject: {fileID: 0}
  m_PrefabInstance: {fileID: 0}
  m_PrefabAsset: {fileID: 0}
  m_GameObject: {fileID: 781991435}
  m_Enabled: 1
  m_EditorHideFlags: 0
  m_Script: {fileID: 11500000, guid: d106cf009583a40e4a85d860c9830f67, type: 3}
  m_Name: 
  m_EditorClassIdentifier: 
  MaterialSwapObjects: []
  ObjectsToEnableIfClean:
  - {fileID: 2488405214301791882}
  ObjectsToEnableIfDirty:
  - {fileID: 8940512066842405209}
  isDirty: 0
--- !u!1 &869476976
GameObject:
  m_ObjectHideFlags: 0
  m_CorrespondingSourceObject: {fileID: 0}
  m_PrefabInstance: {fileID: 0}
  m_PrefabAsset: {fileID: 0}
  serializedVersion: 6
  m_Component:
  - component: {fileID: 869476977}
  m_Layer: 8
  m_Name: vPoint (4)
  m_TagString: Untagged
  m_Icon: {fileID: 0}
  m_NavMeshLayer: 0
  m_StaticEditorFlags: 64
  m_IsActive: 1
--- !u!4 &869476977
Transform:
  m_ObjectHideFlags: 0
  m_CorrespondingSourceObject: {fileID: 0}
  m_PrefabInstance: {fileID: 0}
  m_PrefabAsset: {fileID: 0}
  m_GameObject: {fileID: 869476976}
  m_LocalRotation: {x: -0, y: 0.7071068, z: -0, w: 0.7071068}
  m_LocalPosition: {x: 0.6540007, y: 0.048, z: -1.1860012}
  m_LocalScale: {x: 1.0000031, y: 1, z: 1.0000031}
  m_Children: []
  m_Father: {fileID: 1179775376}
  m_RootOrder: 4
  m_LocalEulerAnglesHint: {x: 0, y: 0, z: 0}
--- !u!1 &869922427
GameObject:
  m_ObjectHideFlags: 0
  m_CorrespondingSourceObject: {fileID: 0}
  m_PrefabInstance: {fileID: 0}
  m_PrefabAsset: {fileID: 0}
  serializedVersion: 6
  m_Component:
  - component: {fileID: 869922428}
  - component: {fileID: 869922429}
  m_Layer: 8
  m_Name: Col (6)
  m_TagString: SimObjPhysics
  m_Icon: {fileID: 0}
  m_NavMeshLayer: 0
  m_StaticEditorFlags: 64
  m_IsActive: 1
--- !u!4 &869922428
Transform:
  m_ObjectHideFlags: 0
  m_CorrespondingSourceObject: {fileID: 0}
  m_PrefabInstance: {fileID: 0}
  m_PrefabAsset: {fileID: 0}
  m_GameObject: {fileID: 869922427}
  m_LocalRotation: {x: -0, y: 0.7071068, z: -0, w: 0.7071068}
  m_LocalPosition: {x: -0.6450008, y: 0.3770001, z: 1.1530012}
  m_LocalScale: {x: 1.000004, y: 1, z: 1.000004}
  m_Children: []
  m_Father: {fileID: 2087708193}
  m_RootOrder: 6
  m_LocalEulerAnglesHint: {x: 0, y: 0, z: 0}
--- !u!65 &869922429
BoxCollider:
  m_ObjectHideFlags: 0
  m_CorrespondingSourceObject: {fileID: 0}
  m_PrefabInstance: {fileID: 0}
  m_PrefabAsset: {fileID: 0}
  m_GameObject: {fileID: 869922427}
  m_Material: {fileID: 13400000, guid: 218801fea0442284c82c041fe6fc5de1, type: 2}
  m_IsTrigger: 1
  m_Enabled: 1
  serializedVersion: 2
  m_Size: {x: 0.07558799, y: 0.69931257, z: 0.08294822}
  m_Center: {x: -0.010160565, y: -0.029019773, z: 0.0027031824}
--- !u!1 &879326898
GameObject:
  m_ObjectHideFlags: 0
  m_CorrespondingSourceObject: {fileID: 0}
  m_PrefabInstance: {fileID: 0}
  m_PrefabAsset: {fileID: 0}
  serializedVersion: 6
  m_Component:
  - component: {fileID: 879326899}
  m_Layer: 8
  m_Name: vPoint (15)
  m_TagString: Untagged
  m_Icon: {fileID: 0}
  m_NavMeshLayer: 0
  m_StaticEditorFlags: 64
  m_IsActive: 1
--- !u!4 &879326899
Transform:
  m_ObjectHideFlags: 0
  m_CorrespondingSourceObject: {fileID: 0}
  m_PrefabInstance: {fileID: 0}
  m_PrefabAsset: {fileID: 0}
  m_GameObject: {fileID: 879326898}
  m_LocalRotation: {x: -0, y: 0.7071068, z: -0, w: 0.7071068}
  m_LocalPosition: {x: -0.6150009, y: 0.6859999, z: 0.92600095}
  m_LocalScale: {x: 1.0000031, y: 1, z: 1.0000031}
  m_Children: []
  m_Father: {fileID: 1179775376}
  m_RootOrder: 15
  m_LocalEulerAnglesHint: {x: 0, y: 0, z: 0}
--- !u!1 &1015279423
GameObject:
  m_ObjectHideFlags: 0
  m_CorrespondingSourceObject: {fileID: 0}
  m_PrefabInstance: {fileID: 0}
  m_PrefabAsset: {fileID: 0}
  serializedVersion: 6
  m_Component:
  - component: {fileID: 1015279420}
  m_Layer: 8
  m_Name: vPoint (12)
  m_TagString: Untagged
  m_Icon: {fileID: 0}
  m_NavMeshLayer: 0
  m_StaticEditorFlags: 64
  m_IsActive: 1
--- !u!4 &1015279420
Transform:
  m_ObjectHideFlags: 0
  m_CorrespondingSourceObject: {fileID: 0}
  m_PrefabInstance: {fileID: 0}
  m_PrefabAsset: {fileID: 0}
  m_GameObject: {fileID: 1015279423}
  m_LocalRotation: {x: -0, y: 0.7071068, z: -0, w: 0.7071068}
  m_LocalPosition: {x: 0.6280006, y: 0.6859999, z: -0.002999898}
  m_LocalScale: {x: 1.0000031, y: 1, z: 1.0000031}
  m_Children: []
  m_Father: {fileID: 1179775376}
  m_RootOrder: 12
  m_LocalEulerAnglesHint: {x: 0, y: 0, z: 0}
--- !u!1 &1178462808
GameObject:
  m_ObjectHideFlags: 0
  m_CorrespondingSourceObject: {fileID: 0}
  m_PrefabInstance: {fileID: 0}
  m_PrefabAsset: {fileID: 0}
  serializedVersion: 6
  m_Component:
  - component: {fileID: 1178462809}
  - component: {fileID: 1178462810}
  m_Layer: 8
  m_Name: Col (3)
  m_TagString: SimObjPhysics
  m_Icon: {fileID: 0}
  m_NavMeshLayer: 0
  m_StaticEditorFlags: 64
  m_IsActive: 1
--- !u!4 &1178462809
Transform:
  m_ObjectHideFlags: 0
  m_CorrespondingSourceObject: {fileID: 0}
  m_PrefabInstance: {fileID: 0}
  m_PrefabAsset: {fileID: 0}
  m_GameObject: {fileID: 1178462808}
  m_LocalRotation: {x: -0, y: 0.7071068, z: -0, w: 0.7071068}
  m_LocalPosition: {x: -0.64600056, y: 0.3770001, z: -1.1950014}
  m_LocalScale: {x: 1.000004, y: 1, z: 1.000004}
  m_Children: []
  m_Father: {fileID: 2087708193}
  m_RootOrder: 3
  m_LocalEulerAnglesHint: {x: 0, y: 0, z: 0}
--- !u!65 &1178462810
BoxCollider:
  m_ObjectHideFlags: 0
  m_CorrespondingSourceObject: {fileID: 0}
  m_PrefabInstance: {fileID: 0}
  m_PrefabAsset: {fileID: 0}
  m_GameObject: {fileID: 1178462808}
  m_Material: {fileID: 13400000, guid: 218801fea0442284c82c041fe6fc5de1, type: 2}
  m_IsTrigger: 1
  m_Enabled: 1
  serializedVersion: 2
  m_Size: {x: 0.07558799, y: 0.89940345, z: 0.08294822}
  m_Center: {x: -0.010160565, y: 0.07102567, z: 0.0027031824}
--- !u!1 &1179775379
GameObject:
  m_ObjectHideFlags: 0
  m_CorrespondingSourceObject: {fileID: 0}
  m_PrefabInstance: {fileID: 0}
  m_PrefabAsset: {fileID: 0}
  serializedVersion: 6
  m_Component:
  - component: {fileID: 1179775376}
  m_Layer: 0
  m_Name: VisibilityPoints
  m_TagString: Untagged
  m_Icon: {fileID: 0}
  m_NavMeshLayer: 0
  m_StaticEditorFlags: 64
  m_IsActive: 1
--- !u!4 &1179775376
Transform:
  m_ObjectHideFlags: 0
  m_CorrespondingSourceObject: {fileID: 0}
  m_PrefabInstance: {fileID: 0}
  m_PrefabAsset: {fileID: 0}
  m_GameObject: {fileID: 1179775379}
  m_LocalRotation: {x: 0, y: 0, z: 0, w: 1}
  m_LocalPosition: {x: 0, y: 0, z: 0}
  m_LocalScale: {x: 1, y: 1, z: 1}
  m_Children:
  - {fileID: 547304881}
  - {fileID: 1857118883}
  - {fileID: 2091258202}
  - {fileID: 1418381399}
  - {fileID: 869476977}
  - {fileID: 481122565}
  - {fileID: 412782552}
  - {fileID: 1997445657}
  - {fileID: 289100127}
  - {fileID: 1457964725}
  - {fileID: 1729990861}
  - {fileID: 665105130}
  - {fileID: 1015279420}
  - {fileID: 611199114}
  - {fileID: 761347869}
  - {fileID: 879326899}
  - {fileID: 1449483788}
  - {fileID: 1376250940}
  - {fileID: 1807930992}
  - {fileID: 2091865120}
  - {fileID: 1584913969}
  m_Father: {fileID: 781991432}
  m_RootOrder: 3
  m_LocalEulerAnglesHint: {x: 0, y: 0, z: 0}
--- !u!1 &1347257015
GameObject:
  m_ObjectHideFlags: 0
  m_CorrespondingSourceObject: {fileID: 0}
  m_PrefabInstance: {fileID: 0}
  m_PrefabAsset: {fileID: 0}
  serializedVersion: 6
  m_Component:
  - component: {fileID: 1347257016}
  - component: {fileID: 1347257017}
  m_Layer: 8
  m_Name: Col
  m_TagString: HighFriction
  m_Icon: {fileID: 0}
  m_NavMeshLayer: 0
  m_StaticEditorFlags: 64
  m_IsActive: 1
--- !u!4 &1347257016
Transform:
  m_ObjectHideFlags: 0
  m_CorrespondingSourceObject: {fileID: 0}
  m_PrefabInstance: {fileID: 0}
  m_PrefabAsset: {fileID: 0}
  m_GameObject: {fileID: 1347257015}
  m_LocalRotation: {x: -0, y: 0.7071068, z: -0, w: 0.7071068}
  m_LocalPosition: {x: 0.0019685, y: 0.734, z: -0.047649}
  m_LocalScale: {x: 0.9625039, y: 1, z: 1.0375042}
  m_Children: []
  m_Father: {fileID: 1731954167}
  m_RootOrder: 0
  m_LocalEulerAnglesHint: {x: 0, y: 0, z: 0}
--- !u!65 &1347257017
BoxCollider:
  m_ObjectHideFlags: 0
  m_CorrespondingSourceObject: {fileID: 0}
  m_PrefabInstance: {fileID: 0}
  m_PrefabAsset: {fileID: 0}
  m_GameObject: {fileID: 1347257015}
  m_Material: {fileID: 0}
  m_IsTrigger: 1
  m_Enabled: 1
  serializedVersion: 2
  m_Size: {x: 2.404101, y: 0.44649428, z: 1.3738875}
  m_Center: {x: -0.036032658, y: -0.12348017, z: 0.00084519066}
--- !u!1 &1376250943
GameObject:
  m_ObjectHideFlags: 0
  m_CorrespondingSourceObject: {fileID: 0}
  m_PrefabInstance: {fileID: 0}
  m_PrefabAsset: {fileID: 0}
  serializedVersion: 6
  m_Component:
  - component: {fileID: 1376250940}
  m_Layer: 8
  m_Name: vPoint (17)
  m_TagString: Untagged
  m_Icon: {fileID: 0}
  m_NavMeshLayer: 0
  m_StaticEditorFlags: 64
  m_IsActive: 1
--- !u!4 &1376250940
Transform:
  m_ObjectHideFlags: 0
  m_CorrespondingSourceObject: {fileID: 0}
  m_PrefabInstance: {fileID: 0}
  m_PrefabAsset: {fileID: 0}
  m_GameObject: {fileID: 1376250943}
  m_LocalRotation: {x: -0, y: 0.7071068, z: -0, w: 0.7071068}
  m_LocalPosition: {x: -0.0010001287, y: 0.6859999, z: 0.896001}
  m_LocalScale: {x: 1.0000031, y: 1, z: 1.0000031}
  m_Children: []
  m_Father: {fileID: 1179775376}
  m_RootOrder: 17
  m_LocalEulerAnglesHint: {x: 0, y: 0, z: 0}
--- !u!1 &1386171718
GameObject:
  m_ObjectHideFlags: 0
  m_CorrespondingSourceObject: {fileID: 0}
  m_PrefabInstance: {fileID: 0}
  m_PrefabAsset: {fileID: 0}
  serializedVersion: 6
  m_Component:
  - component: {fileID: 1386171719}
  - component: {fileID: 1386171716}
  m_Layer: 8
  m_Name: Col (4)
  m_TagString: SimObjPhysics
  m_Icon: {fileID: 0}
  m_NavMeshLayer: 0
  m_StaticEditorFlags: 64
  m_IsActive: 1
--- !u!4 &1386171719
Transform:
  m_ObjectHideFlags: 0
  m_CorrespondingSourceObject: {fileID: 0}
  m_PrefabInstance: {fileID: 0}
  m_PrefabAsset: {fileID: 0}
  m_GameObject: {fileID: 1386171718}
  m_LocalRotation: {x: -0, y: 0.7071068, z: -0, w: 0.7071068}
  m_LocalPosition: {x: 0.6480008, y: 0.3770001, z: -1.1950011}
  m_LocalScale: {x: 1.000004, y: 1, z: 1.000004}
  m_Children: []
  m_Father: {fileID: 2020666123}
  m_RootOrder: 4
  m_LocalEulerAnglesHint: {x: 0, y: 0, z: 0}
--- !u!65 &1386171716
BoxCollider:
  m_ObjectHideFlags: 0
  m_CorrespondingSourceObject: {fileID: 0}
  m_PrefabInstance: {fileID: 0}
  m_PrefabAsset: {fileID: 0}
  m_GameObject: {fileID: 1386171718}
  m_Material: {fileID: 13400000, guid: 218801fea0442284c82c041fe6fc5de1, type: 2}
  m_IsTrigger: 0
  m_Enabled: 1
  serializedVersion: 2
  m_Size: {x: 0.07558799, y: 0.89940345, z: 0.08294822}
  m_Center: {x: -0.010160565, y: 0.07102567, z: 0.0027031824}
--- !u!1 &1405018448
GameObject:
  m_ObjectHideFlags: 0
  m_CorrespondingSourceObject: {fileID: 0}
  m_PrefabInstance: {fileID: 0}
  m_PrefabAsset: {fileID: 0}
  serializedVersion: 6
  m_Component:
  - component: {fileID: 1405018449}
  - component: {fileID: 1405018454}
  m_Layer: 8
  m_Name: Col (1)
  m_TagString: SimObjPhysics
  m_Icon: {fileID: 0}
  m_NavMeshLayer: 0
  m_StaticEditorFlags: 64
  m_IsActive: 1
--- !u!4 &1405018449
Transform:
  m_ObjectHideFlags: 0
  m_CorrespondingSourceObject: {fileID: 0}
  m_PrefabInstance: {fileID: 0}
  m_PrefabAsset: {fileID: 0}
  m_GameObject: {fileID: 1405018448}
  m_LocalRotation: {x: -0, y: 0.7071068, z: -0, w: 0.7071068}
  m_LocalPosition: {x: 0.0020001158, y: 0.668, z: -1.1950012}
  m_LocalScale: {x: 1.000004, y: 1, z: 1.000004}
  m_Children: []
  m_Father: {fileID: 2020666123}
  m_RootOrder: 1
  m_LocalEulerAnglesHint: {x: 0, y: 0, z: 0}
--- !u!65 &1405018454
BoxCollider:
  m_ObjectHideFlags: 0
  m_CorrespondingSourceObject: {fileID: 0}
  m_PrefabInstance: {fileID: 0}
  m_PrefabAsset: {fileID: 0}
  m_GameObject: {fileID: 1405018448}
  m_Material: {fileID: 13400000, guid: 218801fea0442284c82c041fe6fc5de1, type: 2}
  m_IsTrigger: 0
  m_Enabled: 1
  serializedVersion: 2
  m_Size: {x: 0.07558799, y: 0.1714778, z: 1.3738875}
  m_Center: {x: -0.010160565, y: 0.116297245, z: 0.00084519386}
--- !u!1 &1418381398
GameObject:
  m_ObjectHideFlags: 0
  m_CorrespondingSourceObject: {fileID: 0}
  m_PrefabInstance: {fileID: 0}
  m_PrefabAsset: {fileID: 0}
  serializedVersion: 6
  m_Component:
  - component: {fileID: 1418381399}
  m_Layer: 8
  m_Name: vPoint (3)
  m_TagString: Untagged
  m_Icon: {fileID: 0}
  m_NavMeshLayer: 0
  m_StaticEditorFlags: 64
  m_IsActive: 1
--- !u!4 &1418381399
Transform:
  m_ObjectHideFlags: 0
  m_CorrespondingSourceObject: {fileID: 0}
  m_PrefabInstance: {fileID: 0}
  m_PrefabAsset: {fileID: 0}
  m_GameObject: {fileID: 1418381398}
  m_LocalRotation: {x: -0, y: 0.7071068, z: -0, w: 0.7071068}
  m_LocalPosition: {x: -0.64600056, y: 0.048000097, z: -1.1860012}
  m_LocalScale: {x: 1.0000031, y: 1, z: 1.0000031}
  m_Children: []
  m_Father: {fileID: 1179775376}
  m_RootOrder: 3
  m_LocalEulerAnglesHint: {x: 0, y: 0, z: 0}
--- !u!1 &1449483791
GameObject:
  m_ObjectHideFlags: 0
  m_CorrespondingSourceObject: {fileID: 0}
  m_PrefabInstance: {fileID: 0}
  m_PrefabAsset: {fileID: 0}
  serializedVersion: 6
  m_Component:
  - component: {fileID: 1449483788}
  m_Layer: 8
  m_Name: vPoint (16)
  m_TagString: Untagged
  m_Icon: {fileID: 0}
  m_NavMeshLayer: 0
  m_StaticEditorFlags: 64
  m_IsActive: 1
--- !u!4 &1449483788
Transform:
  m_ObjectHideFlags: 0
  m_CorrespondingSourceObject: {fileID: 0}
  m_PrefabInstance: {fileID: 0}
  m_PrefabAsset: {fileID: 0}
  m_GameObject: {fileID: 1449483791}
  m_LocalRotation: {x: -0, y: 0.7071068, z: -0, w: 0.7071068}
  m_LocalPosition: {x: 0.61600053, y: 0.6859999, z: 0.92600113}
  m_LocalScale: {x: 1.0000031, y: 1, z: 1.0000031}
  m_Children: []
  m_Father: {fileID: 1179775376}
  m_RootOrder: 16
  m_LocalEulerAnglesHint: {x: 0, y: 0, z: 0}
--- !u!1 &1457964724
GameObject:
  m_ObjectHideFlags: 0
  m_CorrespondingSourceObject: {fileID: 0}
  m_PrefabInstance: {fileID: 0}
  m_PrefabAsset: {fileID: 0}
  serializedVersion: 6
  m_Component:
  - component: {fileID: 1457964725}
  m_Layer: 8
  m_Name: vPoint (9)
  m_TagString: Untagged
  m_Icon: {fileID: 0}
  m_NavMeshLayer: 0
  m_StaticEditorFlags: 64
  m_IsActive: 1
--- !u!4 &1457964725
Transform:
  m_ObjectHideFlags: 0
  m_CorrespondingSourceObject: {fileID: 0}
  m_PrefabInstance: {fileID: 0}
  m_PrefabAsset: {fileID: 0}
  m_GameObject: {fileID: 1457964724}
  m_LocalRotation: {x: -0, y: 0.7071068, z: -0, w: 0.7071068}
  m_LocalPosition: {x: 0.61000067, y: 0.6859999, z: -0.6010006}
  m_LocalScale: {x: 1.0000031, y: 1, z: 1.0000031}
  m_Children: []
  m_Father: {fileID: 1179775376}
  m_RootOrder: 9
  m_LocalEulerAnglesHint: {x: 0, y: 0, z: 0}
--- !u!1 &1570633953
GameObject:
  m_ObjectHideFlags: 0
  m_CorrespondingSourceObject: {fileID: 0}
  m_PrefabInstance: {fileID: 0}
  m_PrefabAsset: {fileID: 0}
  serializedVersion: 6
  m_Component:
  - component: {fileID: 1570633958}
  - component: {fileID: 1570633959}
  m_Layer: 8
  m_Name: Col (2)
  m_TagString: SimObjPhysics
  m_Icon: {fileID: 0}
  m_NavMeshLayer: 0
  m_StaticEditorFlags: 64
  m_IsActive: 1
--- !u!4 &1570633958
Transform:
  m_ObjectHideFlags: 0
  m_CorrespondingSourceObject: {fileID: 0}
  m_PrefabInstance: {fileID: 0}
  m_PrefabAsset: {fileID: 0}
  m_GameObject: {fileID: 1570633953}
  m_LocalRotation: {x: -0, y: 0.7071068, z: -0, w: 0.7071068}
  m_LocalPosition: {x: 0.0020001158, y: 0.377, z: -1.1950012}
  m_LocalScale: {x: 1.000004, y: 1, z: 1.000004}
  m_Children: []
  m_Father: {fileID: 2020666123}
  m_RootOrder: 2
  m_LocalEulerAnglesHint: {x: 0, y: 0, z: 0}
--- !u!65 &1570633959
BoxCollider:
  m_ObjectHideFlags: 0
  m_CorrespondingSourceObject: {fileID: 0}
  m_PrefabInstance: {fileID: 0}
  m_PrefabAsset: {fileID: 0}
  m_GameObject: {fileID: 1570633953}
  m_Material: {fileID: 13400000, guid: 218801fea0442284c82c041fe6fc5de1, type: 2}
  m_IsTrigger: 0
  m_Enabled: 1
  serializedVersion: 2
  m_Size: {x: 0.07558799, y: 0.3387248, z: 1.3738875}
  m_Center: {x: -0.010160565, y: 0.118569285, z: 0.00084519386}
--- !u!1 &1584913968
GameObject:
  m_ObjectHideFlags: 0
  m_CorrespondingSourceObject: {fileID: 0}
  m_PrefabInstance: {fileID: 0}
  m_PrefabAsset: {fileID: 0}
  serializedVersion: 6
  m_Component:
  - component: {fileID: 1584913969}
  m_Layer: 8
  m_Name: vPoint (20)
  m_TagString: Untagged
  m_Icon: {fileID: 0}
  m_NavMeshLayer: 0
  m_StaticEditorFlags: 64
  m_IsActive: 1
--- !u!4 &1584913969
Transform:
  m_ObjectHideFlags: 0
  m_CorrespondingSourceObject: {fileID: 0}
  m_PrefabInstance: {fileID: 0}
  m_PrefabAsset: {fileID: 0}
  m_GameObject: {fileID: 1584913968}
  m_LocalRotation: {x: -0, y: 0.7071068, z: -0, w: 0.7071068}
  m_LocalPosition: {x: -0.0009996668, y: 0.6859999, z: -0.8880009}
  m_LocalScale: {x: 1.0000031, y: 1, z: 1.0000031}
  m_Children: []
  m_Father: {fileID: 1179775376}
  m_RootOrder: 20
  m_LocalEulerAnglesHint: {x: 0, y: 0, z: 0}
--- !u!1 &1728529249
GameObject:
  m_ObjectHideFlags: 0
  m_CorrespondingSourceObject: {fileID: 0}
  m_PrefabInstance: {fileID: 0}
  m_PrefabAsset: {fileID: 0}
  serializedVersion: 6
  m_Component:
  - component: {fileID: 1728529254}
  - component: {fileID: 1728529255}
  m_Layer: 9
  m_Name: BoundingBox
  m_TagString: Untagged
  m_Icon: {fileID: 0}
  m_NavMeshLayer: 0
  m_StaticEditorFlags: 64
  m_IsActive: 1
--- !u!4 &1728529254
Transform:
  m_ObjectHideFlags: 0
  m_CorrespondingSourceObject: {fileID: 0}
  m_PrefabInstance: {fileID: 0}
  m_PrefabAsset: {fileID: 0}
  m_GameObject: {fileID: 1728529249}
  m_LocalRotation: {x: 0, y: 0, z: 0, w: 1}
  m_LocalPosition: {x: 0, y: 0, z: 0}
  m_LocalScale: {x: 1, y: 1, z: 1}
  m_Children: []
  m_Father: {fileID: 781991432}
  m_RootOrder: 4
  m_LocalEulerAnglesHint: {x: 0, y: 0, z: 0}
--- !u!65 &1728529255
BoxCollider:
  m_ObjectHideFlags: 0
  m_CorrespondingSourceObject: {fileID: 0}
  m_PrefabInstance: {fileID: 0}
  m_PrefabAsset: {fileID: 0}
  m_GameObject: {fileID: 1728529249}
  m_Material: {fileID: 0}
  m_IsTrigger: 0
  m_Enabled: 0
  serializedVersion: 2
  m_Size: {x: 1.3760893, y: 0.96702754, z: 2.4426432}
  m_Center: {x: 0, y: 0.47535068, z: -0.008458912}
--- !u!1 &1729990860
GameObject:
  m_ObjectHideFlags: 0
  m_CorrespondingSourceObject: {fileID: 0}
  m_PrefabInstance: {fileID: 0}
  m_PrefabAsset: {fileID: 0}
  serializedVersion: 6
  m_Component:
  - component: {fileID: 1729990861}
  m_Layer: 8
  m_Name: vPoint (10)
  m_TagString: Untagged
  m_Icon: {fileID: 0}
  m_NavMeshLayer: 0
  m_StaticEditorFlags: 64
  m_IsActive: 1
--- !u!4 &1729990861
Transform:
  m_ObjectHideFlags: 0
  m_CorrespondingSourceObject: {fileID: 0}
  m_PrefabInstance: {fileID: 0}
  m_PrefabAsset: {fileID: 0}
  m_GameObject: {fileID: 1729990860}
  m_LocalRotation: {x: -0, y: 0.7071068, z: -0, w: 0.7071068}
  m_LocalPosition: {x: -0.62600064, y: 0.6859999, z: -0.60100067}
  m_LocalScale: {x: 1.0000031, y: 1, z: 1.0000031}
  m_Children: []
  m_Father: {fileID: 1179775376}
  m_RootOrder: 10
  m_LocalEulerAnglesHint: {x: 0, y: 0, z: 0}
--- !u!1 &1731954166
GameObject:
  m_ObjectHideFlags: 0
  m_CorrespondingSourceObject: {fileID: 0}
  m_PrefabInstance: {fileID: 0}
  m_PrefabAsset: {fileID: 0}
  serializedVersion: 6
  m_Component:
  - component: {fileID: 1731954167}
  m_Layer: 0
  m_Name: HighFrictionTriggers
  m_TagString: Untagged
  m_Icon: {fileID: 0}
  m_NavMeshLayer: 0
  m_StaticEditorFlags: 64
  m_IsActive: 1
--- !u!4 &1731954167
Transform:
  m_ObjectHideFlags: 0
  m_CorrespondingSourceObject: {fileID: 0}
  m_PrefabInstance: {fileID: 0}
  m_PrefabAsset: {fileID: 0}
  m_GameObject: {fileID: 1731954166}
  m_LocalRotation: {x: 0, y: 0, z: 0, w: 1}
  m_LocalPosition: {x: 0, y: 0, z: 0}
  m_LocalScale: {x: 1, y: 1, z: 1}
  m_Children:
  - {fileID: 1347257016}
  m_Father: {fileID: 781991432}
  m_RootOrder: 6
  m_LocalEulerAnglesHint: {x: 0, y: 0, z: 0}
--- !u!1 &1732494560
GameObject:
  m_ObjectHideFlags: 0
  m_CorrespondingSourceObject: {fileID: 0}
  m_PrefabInstance: {fileID: 0}
  m_PrefabAsset: {fileID: 0}
  serializedVersion: 6
  m_Component:
  - component: {fileID: 1732494561}
  - component: {fileID: 1732494562}
  m_Layer: 8
  m_Name: Col
  m_TagString: SimObjPhysics
  m_Icon: {fileID: 0}
  m_NavMeshLayer: 0
  m_StaticEditorFlags: 64
  m_IsActive: 1
--- !u!4 &1732494561
Transform:
  m_ObjectHideFlags: 0
  m_CorrespondingSourceObject: {fileID: 0}
  m_PrefabInstance: {fileID: 0}
  m_PrefabAsset: {fileID: 0}
  m_GameObject: {fileID: 1732494560}
  m_LocalRotation: {x: -0, y: 0.7071068, z: -0, w: 0.7071068}
  m_LocalPosition: {x: 0.0019999966, y: 0.668, z: -0.049000002}
  m_LocalScale: {x: 1.000004, y: 1, z: 1.000004}
  m_Children: []
  m_Father: {fileID: 2087708193}
  m_RootOrder: 0
  m_LocalEulerAnglesHint: {x: 0, y: 0, z: 0}
--- !u!65 &1732494562
BoxCollider:
  m_ObjectHideFlags: 0
  m_CorrespondingSourceObject: {fileID: 0}
  m_PrefabInstance: {fileID: 0}
  m_PrefabAsset: {fileID: 0}
  m_GameObject: {fileID: 1732494560}
  m_Material: {fileID: 13400000, guid: 218801fea0442284c82c041fe6fc5de1, type: 2}
  m_IsTrigger: 1
  m_Enabled: 1
  serializedVersion: 2
  m_Size: {x: 2.404101, y: 0.44649428, z: 1.3738875}
  m_Center: {x: -0.036032658, y: -0.12348017, z: 0.00084519066}
--- !u!1 &1807930995
GameObject:
  m_ObjectHideFlags: 0
  m_CorrespondingSourceObject: {fileID: 0}
  m_PrefabInstance: {fileID: 0}
  m_PrefabAsset: {fileID: 0}
  serializedVersion: 6
  m_Component:
  - component: {fileID: 1807930992}
  m_Layer: 8
  m_Name: vPoint (18)
  m_TagString: Untagged
  m_Icon: {fileID: 0}
  m_NavMeshLayer: 0
  m_StaticEditorFlags: 64
  m_IsActive: 1
--- !u!4 &1807930992
Transform:
  m_ObjectHideFlags: 0
  m_CorrespondingSourceObject: {fileID: 0}
  m_PrefabInstance: {fileID: 0}
  m_PrefabAsset: {fileID: 0}
  m_GameObject: {fileID: 1807930995}
  m_LocalRotation: {x: -0, y: 0.7071068, z: -0, w: 0.7071068}
  m_LocalPosition: {x: -0.0009998456, y: 0.6859999, z: 0.36400044}
  m_LocalScale: {x: 1.0000031, y: 1, z: 1.0000031}
  m_Children: []
  m_Father: {fileID: 1179775376}
  m_RootOrder: 18
  m_LocalEulerAnglesHint: {x: 0, y: 0, z: 0}
--- !u!1 &1848970411
GameObject:
  m_ObjectHideFlags: 0
  m_CorrespondingSourceObject: {fileID: 0}
  m_PrefabInstance: {fileID: 0}
  m_PrefabAsset: {fileID: 0}
  serializedVersion: 6
  m_Component:
  - component: {fileID: 1848970408}
  - component: {fileID: 1848970409}
  m_Layer: 8
  m_Name: Col (6)
  m_TagString: SimObjPhysics
  m_Icon: {fileID: 0}
  m_NavMeshLayer: 0
  m_StaticEditorFlags: 64
  m_IsActive: 1
--- !u!4 &1848970408
Transform:
  m_ObjectHideFlags: 0
  m_CorrespondingSourceObject: {fileID: 0}
  m_PrefabInstance: {fileID: 0}
  m_PrefabAsset: {fileID: 0}
  m_GameObject: {fileID: 1848970411}
  m_LocalRotation: {x: -0, y: 0.7071068, z: -0, w: 0.7071068}
  m_LocalPosition: {x: -0.6450008, y: 0.3770001, z: 1.1530012}
  m_LocalScale: {x: 1.000004, y: 1, z: 1.000004}
  m_Children: []
  m_Father: {fileID: 2020666123}
  m_RootOrder: 6
  m_LocalEulerAnglesHint: {x: 0, y: 0, z: 0}
--- !u!65 &1848970409
BoxCollider:
  m_ObjectHideFlags: 0
  m_CorrespondingSourceObject: {fileID: 0}
  m_PrefabInstance: {fileID: 0}
  m_PrefabAsset: {fileID: 0}
  m_GameObject: {fileID: 1848970411}
  m_Material: {fileID: 13400000, guid: 218801fea0442284c82c041fe6fc5de1, type: 2}
  m_IsTrigger: 0
  m_Enabled: 1
  serializedVersion: 2
  m_Size: {x: 0.07558799, y: 0.69931257, z: 0.08294822}
  m_Center: {x: -0.010160565, y: -0.029019773, z: 0.0027031824}
--- !u!1 &1857118882
GameObject:
  m_ObjectHideFlags: 0
  m_CorrespondingSourceObject: {fileID: 0}
  m_PrefabInstance: {fileID: 0}
  m_PrefabAsset: {fileID: 0}
  serializedVersion: 6
  m_Component:
  - component: {fileID: 1857118883}
  m_Layer: 8
  m_Name: vPoint (1)
  m_TagString: Untagged
  m_Icon: {fileID: 0}
  m_NavMeshLayer: 0
  m_StaticEditorFlags: 64
  m_IsActive: 1
--- !u!4 &1857118883
Transform:
  m_ObjectHideFlags: 0
  m_CorrespondingSourceObject: {fileID: 0}
  m_PrefabInstance: {fileID: 0}
  m_PrefabAsset: {fileID: 0}
  m_GameObject: {fileID: 1857118882}
  m_LocalRotation: {x: -0, y: 0.7071068, z: -0, w: 0.7071068}
  m_LocalPosition: {x: -0.64600056, y: 0.876, z: -1.1860012}
  m_LocalScale: {x: 1.0000031, y: 1, z: 1.0000031}
  m_Children: []
  m_Father: {fileID: 1179775376}
  m_RootOrder: 1
  m_LocalEulerAnglesHint: {x: 0, y: 0, z: 0}
--- !u!1 &1878042531
GameObject:
  m_ObjectHideFlags: 0
  m_CorrespondingSourceObject: {fileID: 0}
  m_PrefabInstance: {fileID: 0}
  m_PrefabAsset: {fileID: 0}
  serializedVersion: 6
  m_Component:
  - component: {fileID: 1878042528}
  - component: {fileID: 1878042529}
  m_Layer: 8
  m_Name: Col (5)
  m_TagString: SimObjPhysics
  m_Icon: {fileID: 0}
  m_NavMeshLayer: 0
  m_StaticEditorFlags: 64
  m_IsActive: 1
--- !u!4 &1878042528
Transform:
  m_ObjectHideFlags: 0
  m_CorrespondingSourceObject: {fileID: 0}
  m_PrefabInstance: {fileID: 0}
  m_PrefabAsset: {fileID: 0}
  m_GameObject: {fileID: 1878042531}
  m_LocalRotation: {x: -0, y: 0.7071068, z: -0, w: 0.7071068}
  m_LocalPosition: {x: 0.6480004, y: 0.3770001, z: 1.1530013}
  m_LocalScale: {x: 1.000004, y: 1, z: 1.000004}
  m_Children: []
  m_Father: {fileID: 2020666123}
  m_RootOrder: 5
  m_LocalEulerAnglesHint: {x: 0, y: 0, z: 0}
--- !u!65 &1878042529
BoxCollider:
  m_ObjectHideFlags: 0
  m_CorrespondingSourceObject: {fileID: 0}
  m_PrefabInstance: {fileID: 0}
  m_PrefabAsset: {fileID: 0}
  m_GameObject: {fileID: 1878042531}
  m_Material: {fileID: 13400000, guid: 218801fea0442284c82c041fe6fc5de1, type: 2}
  m_IsTrigger: 0
  m_Enabled: 1
  serializedVersion: 2
  m_Size: {x: 0.07558799, y: 0.69931257, z: 0.08294822}
  m_Center: {x: -0.010160565, y: -0.029019773, z: 0.0027031824}
--- !u!1 &1927532470
GameObject:
  m_ObjectHideFlags: 0
  m_CorrespondingSourceObject: {fileID: 0}
  m_PrefabInstance: {fileID: 0}
  m_PrefabAsset: {fileID: 0}
  serializedVersion: 6
  m_Component:
  - component: {fileID: 1927532471}
  - component: {fileID: 1927532472}
  m_Layer: 8
  m_Name: Col (5)
  m_TagString: SimObjPhysics
  m_Icon: {fileID: 0}
  m_NavMeshLayer: 0
  m_StaticEditorFlags: 64
  m_IsActive: 1
--- !u!4 &1927532471
Transform:
  m_ObjectHideFlags: 0
  m_CorrespondingSourceObject: {fileID: 0}
  m_PrefabInstance: {fileID: 0}
  m_PrefabAsset: {fileID: 0}
  m_GameObject: {fileID: 1927532470}
  m_LocalRotation: {x: -0, y: 0.7071068, z: -0, w: 0.7071068}
  m_LocalPosition: {x: 0.6480004, y: 0.3770001, z: 1.1530013}
  m_LocalScale: {x: 1.000004, y: 1, z: 1.000004}
  m_Children: []
  m_Father: {fileID: 2087708193}
  m_RootOrder: 5
  m_LocalEulerAnglesHint: {x: 0, y: 0, z: 0}
--- !u!65 &1927532472
BoxCollider:
  m_ObjectHideFlags: 0
  m_CorrespondingSourceObject: {fileID: 0}
  m_PrefabInstance: {fileID: 0}
  m_PrefabAsset: {fileID: 0}
  m_GameObject: {fileID: 1927532470}
  m_Material: {fileID: 13400000, guid: 218801fea0442284c82c041fe6fc5de1, type: 2}
  m_IsTrigger: 1
  m_Enabled: 1
  serializedVersion: 2
  m_Size: {x: 0.07558799, y: 0.69931257, z: 0.08294822}
  m_Center: {x: -0.010160565, y: -0.029019773, z: 0.0027031824}
--- !u!1 &1938745851
GameObject:
  m_ObjectHideFlags: 0
  m_CorrespondingSourceObject: {fileID: 0}
  m_PrefabInstance: {fileID: 0}
  m_PrefabAsset: {fileID: 0}
  serializedVersion: 6
  m_Component:
  - component: {fileID: 1938745852}
  - component: {fileID: 1938745853}
  m_Layer: 8
  m_Name: Col (1)
  m_TagString: SimObjPhysics
  m_Icon: {fileID: 0}
  m_NavMeshLayer: 0
  m_StaticEditorFlags: 64
  m_IsActive: 1
--- !u!4 &1938745852
Transform:
  m_ObjectHideFlags: 0
  m_CorrespondingSourceObject: {fileID: 0}
  m_PrefabInstance: {fileID: 0}
  m_PrefabAsset: {fileID: 0}
  m_GameObject: {fileID: 1938745851}
  m_LocalRotation: {x: -0, y: 0.7071068, z: -0, w: 0.7071068}
  m_LocalPosition: {x: 0.0020001158, y: 0.668, z: -1.1950012}
  m_LocalScale: {x: 1.000004, y: 1, z: 1.000004}
  m_Children: []
  m_Father: {fileID: 2087708193}
  m_RootOrder: 1
  m_LocalEulerAnglesHint: {x: 0, y: 0, z: 0}
--- !u!65 &1938745853
BoxCollider:
  m_ObjectHideFlags: 0
  m_CorrespondingSourceObject: {fileID: 0}
  m_PrefabInstance: {fileID: 0}
  m_PrefabAsset: {fileID: 0}
  m_GameObject: {fileID: 1938745851}
  m_Material: {fileID: 13400000, guid: 218801fea0442284c82c041fe6fc5de1, type: 2}
  m_IsTrigger: 1
  m_Enabled: 1
  serializedVersion: 2
  m_Size: {x: 0.07558799, y: 0.1714778, z: 1.3738875}
  m_Center: {x: -0.010160565, y: 0.116297245, z: 0.00084519386}
--- !u!1 &1997445656
GameObject:
  m_ObjectHideFlags: 0
  m_CorrespondingSourceObject: {fileID: 0}
  m_PrefabInstance: {fileID: 0}
  m_PrefabAsset: {fileID: 0}
  serializedVersion: 6
  m_Component:
  - component: {fileID: 1997445657}
  m_Layer: 8
  m_Name: vPoint (7)
  m_TagString: Untagged
  m_Icon: {fileID: 0}
  m_NavMeshLayer: 0
  m_StaticEditorFlags: 64
  m_IsActive: 1
--- !u!4 &1997445657
Transform:
  m_ObjectHideFlags: 0
  m_CorrespondingSourceObject: {fileID: 0}
  m_PrefabInstance: {fileID: 0}
  m_PrefabAsset: {fileID: 0}
  m_GameObject: {fileID: 1997445656}
  m_LocalRotation: {x: -0, y: 0.7071068, z: -0, w: 0.7071068}
  m_LocalPosition: {x: -0.6460008, y: 0.039, z: 1.1600014}
  m_LocalScale: {x: 1.0000031, y: 1, z: 1.0000031}
  m_Children: []
  m_Father: {fileID: 1179775376}
  m_RootOrder: 7
  m_LocalEulerAnglesHint: {x: 0, y: 0, z: 0}
--- !u!1 &2020666122
GameObject:
  m_ObjectHideFlags: 0
  m_CorrespondingSourceObject: {fileID: 0}
  m_PrefabInstance: {fileID: 0}
  m_PrefabAsset: {fileID: 0}
  serializedVersion: 6
  m_Component:
  - component: {fileID: 2020666123}
  m_Layer: 0
  m_Name: Colliders
  m_TagString: Untagged
  m_Icon: {fileID: 0}
  m_NavMeshLayer: 0
  m_StaticEditorFlags: 64
  m_IsActive: 1
--- !u!4 &2020666123
Transform:
  m_ObjectHideFlags: 0
  m_CorrespondingSourceObject: {fileID: 0}
  m_PrefabInstance: {fileID: 0}
  m_PrefabAsset: {fileID: 0}
  m_GameObject: {fileID: 2020666122}
  m_LocalRotation: {x: 0, y: 0, z: 0, w: 1}
  m_LocalPosition: {x: 0, y: 0, z: 0}
  m_LocalScale: {x: 1, y: 1, z: 1}
  m_Children:
  - {fileID: 526844675}
  - {fileID: 1405018449}
  - {fileID: 1570633958}
  - {fileID: 2140111862}
  - {fileID: 1386171719}
  - {fileID: 1878042528}
  - {fileID: 1848970408}
  m_Father: {fileID: 781991432}
  m_RootOrder: 2
  m_LocalEulerAnglesHint: {x: 0, y: 0, z: 0}
--- !u!1 &2087708192
GameObject:
  m_ObjectHideFlags: 0
  m_CorrespondingSourceObject: {fileID: 0}
  m_PrefabInstance: {fileID: 0}
  m_PrefabAsset: {fileID: 0}
  serializedVersion: 6
  m_Component:
  - component: {fileID: 2087708193}
  m_Layer: 0
  m_Name: TriggerColliders
  m_TagString: Untagged
  m_Icon: {fileID: 0}
  m_NavMeshLayer: 0
  m_StaticEditorFlags: 64
  m_IsActive: 1
--- !u!4 &2087708193
Transform:
  m_ObjectHideFlags: 0
  m_CorrespondingSourceObject: {fileID: 0}
  m_PrefabInstance: {fileID: 0}
  m_PrefabAsset: {fileID: 0}
  m_GameObject: {fileID: 2087708192}
  m_LocalRotation: {x: 0, y: 0, z: 0, w: 1}
  m_LocalPosition: {x: 0, y: 0, z: 0}
  m_LocalScale: {x: 1, y: 1, z: 1}
  m_Children:
  - {fileID: 1732494561}
  - {fileID: 1938745852}
  - {fileID: 136565059}
  - {fileID: 1178462809}
  - {fileID: 403274831}
  - {fileID: 1927532471}
  - {fileID: 869922428}
  m_Father: {fileID: 781991432}
  m_RootOrder: 5
  m_LocalEulerAnglesHint: {x: 0, y: 0, z: 0}
--- !u!1 &2091258197
GameObject:
  m_ObjectHideFlags: 0
  m_CorrespondingSourceObject: {fileID: 0}
  m_PrefabInstance: {fileID: 0}
  m_PrefabAsset: {fileID: 0}
  serializedVersion: 6
  m_Component:
  - component: {fileID: 2091258202}
  m_Layer: 8
  m_Name: vPoint (2)
  m_TagString: Untagged
  m_Icon: {fileID: 0}
  m_NavMeshLayer: 0
  m_StaticEditorFlags: 64
  m_IsActive: 1
--- !u!4 &2091258202
Transform:
  m_ObjectHideFlags: 0
  m_CorrespondingSourceObject: {fileID: 0}
  m_PrefabInstance: {fileID: 0}
  m_PrefabAsset: {fileID: 0}
  m_GameObject: {fileID: 2091258197}
  m_LocalRotation: {x: -0, y: 0.7071068, z: -0, w: 0.7071068}
  m_LocalPosition: {x: 0.65400076, y: 0.8759999, z: -1.1860012}
  m_LocalScale: {x: 1.0000031, y: 1, z: 1.0000031}
  m_Children: []
  m_Father: {fileID: 1179775376}
  m_RootOrder: 2
  m_LocalEulerAnglesHint: {x: 0, y: 0, z: 0}
--- !u!1 &2091865123
GameObject:
  m_ObjectHideFlags: 0
  m_CorrespondingSourceObject: {fileID: 0}
  m_PrefabInstance: {fileID: 0}
  m_PrefabAsset: {fileID: 0}
  serializedVersion: 6
  m_Component:
  - component: {fileID: 2091865120}
  m_Layer: 8
  m_Name: vPoint (19)
  m_TagString: Untagged
  m_Icon: {fileID: 0}
  m_NavMeshLayer: 0
  m_StaticEditorFlags: 64
  m_IsActive: 1
--- !u!4 &2091865120
Transform:
  m_ObjectHideFlags: 0
  m_CorrespondingSourceObject: {fileID: 0}
  m_PrefabInstance: {fileID: 0}
  m_PrefabAsset: {fileID: 0}
  m_GameObject: {fileID: 2091865123}
  m_LocalRotation: {x: -0, y: 0.7071068, z: -0, w: 0.7071068}
  m_LocalPosition: {x: -0.0009997785, y: 0.6859999, z: -0.1450001}
  m_LocalScale: {x: 1.0000031, y: 1, z: 1.0000031}
  m_Children: []
  m_Father: {fileID: 1179775376}
  m_RootOrder: 19
  m_LocalEulerAnglesHint: {x: 0, y: 0, z: 0}
--- !u!1 &2140111857
GameObject:
  m_ObjectHideFlags: 0
  m_CorrespondingSourceObject: {fileID: 0}
  m_PrefabInstance: {fileID: 0}
  m_PrefabAsset: {fileID: 0}
  serializedVersion: 6
  m_Component:
  - component: {fileID: 2140111862}
  - component: {fileID: 2140111863}
  m_Layer: 8
  m_Name: Col (3)
  m_TagString: SimObjPhysics
  m_Icon: {fileID: 0}
  m_NavMeshLayer: 0
  m_StaticEditorFlags: 64
  m_IsActive: 1
--- !u!4 &2140111862
Transform:
  m_ObjectHideFlags: 0
  m_CorrespondingSourceObject: {fileID: 0}
  m_PrefabInstance: {fileID: 0}
  m_PrefabAsset: {fileID: 0}
  m_GameObject: {fileID: 2140111857}
  m_LocalRotation: {x: -0, y: 0.7071068, z: -0, w: 0.7071068}
  m_LocalPosition: {x: -0.64600056, y: 0.3770001, z: -1.1950014}
  m_LocalScale: {x: 1.000004, y: 1, z: 1.000004}
  m_Children: []
  m_Father: {fileID: 2020666123}
  m_RootOrder: 3
  m_LocalEulerAnglesHint: {x: 0, y: 0, z: 0}
--- !u!65 &2140111863
BoxCollider:
  m_ObjectHideFlags: 0
  m_CorrespondingSourceObject: {fileID: 0}
  m_PrefabInstance: {fileID: 0}
  m_PrefabAsset: {fileID: 0}
  m_GameObject: {fileID: 2140111857}
  m_Material: {fileID: 13400000, guid: 218801fea0442284c82c041fe6fc5de1, type: 2}
  m_IsTrigger: 0
  m_Enabled: 1
  serializedVersion: 2
  m_Size: {x: 0.07558799, y: 0.89940345, z: 0.08294822}
  m_Center: {x: -0.010160565, y: 0.07102567, z: 0.0027031824}
--- !u!1 &5965990321505974437
GameObject:
  m_ObjectHideFlags: 0
  m_CorrespondingSourceObject: {fileID: 0}
  m_PrefabInstance: {fileID: 0}
  m_PrefabAsset: {fileID: 0}
  serializedVersion: 6
  m_Component:
  - component: {fileID: 5965990321506460997}
  - component: {fileID: 5965990321509360805}
  - component: {fileID: 5965990321508231013}
  m_Layer: 0
  m_Name: bed_mattress_7
  m_TagString: Untagged
  m_Icon: {fileID: 0}
  m_NavMeshLayer: 0
  m_StaticEditorFlags: 64
  m_IsActive: 1
--- !u!4 &5965990321506460997
Transform:
  m_ObjectHideFlags: 0
  m_CorrespondingSourceObject: {fileID: 0}
  m_PrefabInstance: {fileID: 0}
  m_PrefabAsset: {fileID: 0}
  m_GameObject: {fileID: 5965990321505974437}
  m_LocalRotation: {x: -0, y: -0, z: -0, w: 1}
  m_LocalPosition: {x: 0, y: 0.5614645, z: -0.030904148}
  m_LocalScale: {x: 1.0000002, y: 1, z: 1.0000002}
  m_Children: []
  m_Father: {fileID: 5965990321506460939}
  m_RootOrder: 0
  m_LocalEulerAnglesHint: {x: 0, y: 0, z: 0}
--- !u!33 &5965990321509360805
MeshFilter:
  m_ObjectHideFlags: 0
  m_CorrespondingSourceObject: {fileID: 0}
  m_PrefabInstance: {fileID: 0}
  m_PrefabAsset: {fileID: 0}
  m_GameObject: {fileID: 5965990321505974437}
  m_Mesh: {fileID: 4300026, guid: 00602bd762a26154592955962df1010a, type: 3}
--- !u!23 &5965990321508231013
MeshRenderer:
  m_ObjectHideFlags: 0
  m_CorrespondingSourceObject: {fileID: 0}
  m_PrefabInstance: {fileID: 0}
  m_PrefabAsset: {fileID: 0}
  m_GameObject: {fileID: 5965990321505974437}
  m_Enabled: 1
  m_CastShadows: 1
  m_ReceiveShadows: 1
  m_DynamicOccludee: 1
  m_MotionVectors: 1
  m_LightProbeUsage: 1
  m_ReflectionProbeUsage: 1
  m_RayTracingMode: 2
  m_RenderingLayerMask: 1
  m_RendererPriority: 0
  m_Materials:
  - {fileID: 2100000, guid: c9d0d6427ddf74ebc84d32539593abb0, type: 2}
  m_StaticBatchInfo:
    firstSubMesh: 0
    subMeshCount: 0
  m_StaticBatchRoot: {fileID: 0}
  m_ProbeAnchor: {fileID: 0}
  m_LightProbeVolumeOverride: {fileID: 0}
  m_ScaleInLightmap: 1
  m_ReceiveGI: 1
  m_PreserveUVs: 0
  m_IgnoreNormalsForChartDetection: 0
  m_ImportantGI: 0
  m_StitchLightmapSeams: 0
  m_SelectedEditorRenderState: 3
  m_MinimumChartSize: 4
  m_AutoUVMaxDistance: 0.5
  m_AutoUVMaxAngle: 89
  m_LightmapParameters: {fileID: 0}
  m_SortingLayerID: 0
  m_SortingLayer: 0
  m_SortingOrder: 0
--- !u!1 &5965990321505974635
GameObject:
  m_ObjectHideFlags: 0
  m_CorrespondingSourceObject: {fileID: 0}
  m_PrefabInstance: {fileID: 0}
  m_PrefabAsset: {fileID: 0}
  serializedVersion: 6
  m_Component:
  - component: {fileID: 5965990321506460939}
  - component: {fileID: 5965990321509361003}
  - component: {fileID: 5965990321508230955}
  m_Layer: 0
  m_Name: mesh
  m_TagString: Untagged
  m_Icon: {fileID: 0}
  m_NavMeshLayer: 0
  m_StaticEditorFlags: 64
  m_IsActive: 1
--- !u!4 &5965990321506460939
Transform:
  m_ObjectHideFlags: 0
  m_CorrespondingSourceObject: {fileID: 0}
  m_PrefabInstance: {fileID: 0}
  m_PrefabAsset: {fileID: 0}
  m_GameObject: {fileID: 5965990321505974635}
  m_LocalRotation: {x: -0, y: 1, z: -0, w: 0}
  m_LocalPosition: {x: 0, y: 0, z: -0.047}
  m_LocalScale: {x: 1, y: 1, z: 1}
  m_Children:
  - {fileID: 5965990321506460997}
  - {fileID: 8940512066842375353}
  - {fileID: 2488405214302288554}
  m_Father: {fileID: 781991432}
  m_RootOrder: 1
  m_LocalEulerAnglesHint: {x: 0, y: 90, z: 0}
--- !u!33 &5965990321509361003
MeshFilter:
  m_ObjectHideFlags: 0
  m_CorrespondingSourceObject: {fileID: 0}
  m_PrefabInstance: {fileID: 0}
  m_PrefabAsset: {fileID: 0}
  m_GameObject: {fileID: 5965990321505974635}
  m_Mesh: {fileID: 4300024, guid: 00602bd762a26154592955962df1010a, type: 3}
--- !u!23 &5965990321508230955
MeshRenderer:
  m_ObjectHideFlags: 0
  m_CorrespondingSourceObject: {fileID: 0}
  m_PrefabInstance: {fileID: 0}
  m_PrefabAsset: {fileID: 0}
  m_GameObject: {fileID: 5965990321505974635}
  m_Enabled: 1
  m_CastShadows: 1
  m_ReceiveShadows: 1
  m_DynamicOccludee: 1
  m_MotionVectors: 1
  m_LightProbeUsage: 1
  m_ReflectionProbeUsage: 1
  m_RayTracingMode: 2
  m_RenderingLayerMask: 1
  m_RendererPriority: 0
  m_Materials:
  - {fileID: 2100000, guid: acdf2e415f7354c7daf16532345ce65e, type: 2}
  m_StaticBatchInfo:
    firstSubMesh: 0
    subMeshCount: 0
  m_StaticBatchRoot: {fileID: 0}
  m_ProbeAnchor: {fileID: 0}
  m_LightProbeVolumeOverride: {fileID: 0}
  m_ScaleInLightmap: 1
  m_ReceiveGI: 1
  m_PreserveUVs: 0
  m_IgnoreNormalsForChartDetection: 0
  m_ImportantGI: 0
  m_StitchLightmapSeams: 0
  m_SelectedEditorRenderState: 3
  m_MinimumChartSize: 4
  m_AutoUVMaxDistance: 0.5
  m_AutoUVMaxAngle: 89
  m_LightmapParameters: {fileID: 0}
  m_SortingLayerID: 0
  m_SortingLayer: 0
  m_SortingOrder: 0
--- !u!1001 &1260853164
PrefabInstance:
  m_ObjectHideFlags: 0
  serializedVersion: 2
  m_Modification:
    m_TransformParent: {fileID: 781991432}
    m_Modifications:
    - target: {fileID: 1170333579371094, guid: 6877aba5a696347dbb6c01f851f2da28, type: 3}
      propertyPath: m_Name
      value: ReceptacleTriggerBox
      objectReference: {fileID: 0}
    - target: {fileID: 1170333579371094, guid: 6877aba5a696347dbb6c01f851f2da28, type: 3}
      propertyPath: m_StaticEditorFlags
      value: 64
      objectReference: {fileID: 0}
    - target: {fileID: 4251536333782420, guid: 6877aba5a696347dbb6c01f851f2da28, type: 3}
      propertyPath: m_RootOrder
      value: 0
      objectReference: {fileID: 0}
    - target: {fileID: 4251536333782420, guid: 6877aba5a696347dbb6c01f851f2da28, type: 3}
      propertyPath: m_LocalScale.x
<<<<<<< HEAD
      value: 0.5000006
      objectReference: {fileID: 0}
    - target: {fileID: 4251536333782420, guid: 6877aba5a696347dbb6c01f851f2da28, type: 3}
      propertyPath: m_LocalScale.z
      value: 0.5000006
=======
      value: 0.5000005
      objectReference: {fileID: 0}
    - target: {fileID: 4251536333782420, guid: 6877aba5a696347dbb6c01f851f2da28, type: 3}
      propertyPath: m_LocalScale.z
      value: 0.5000005
>>>>>>> 2f8dd9f9
      objectReference: {fileID: 0}
    - target: {fileID: 4251536333782420, guid: 6877aba5a696347dbb6c01f851f2da28, type: 3}
      propertyPath: m_LocalPosition.x
      value: 0.002
      objectReference: {fileID: 0}
    - target: {fileID: 4251536333782420, guid: 6877aba5a696347dbb6c01f851f2da28, type: 3}
      propertyPath: m_LocalPosition.y
      value: 0.767
      objectReference: {fileID: 0}
    - target: {fileID: 4251536333782420, guid: 6877aba5a696347dbb6c01f851f2da28, type: 3}
      propertyPath: m_LocalPosition.z
      value: -0.018
      objectReference: {fileID: 0}
    - target: {fileID: 4251536333782420, guid: 6877aba5a696347dbb6c01f851f2da28, type: 3}
      propertyPath: m_LocalRotation.w
      value: 0.7071068
<<<<<<< HEAD
=======
      objectReference: {fileID: 0}
    - target: {fileID: 4251536333782420, guid: 6877aba5a696347dbb6c01f851f2da28, type: 3}
      propertyPath: m_LocalRotation.x
      value: 0
      objectReference: {fileID: 0}
    - target: {fileID: 4251536333782420, guid: 6877aba5a696347dbb6c01f851f2da28, type: 3}
      propertyPath: m_LocalRotation.y
      value: -0.7071068
>>>>>>> 2f8dd9f9
      objectReference: {fileID: 0}
    - target: {fileID: 4251536333782420, guid: 6877aba5a696347dbb6c01f851f2da28, type: 3}
      propertyPath: m_LocalRotation.x
      value: -0
      objectReference: {fileID: 0}
    - target: {fileID: 4251536333782420, guid: 6877aba5a696347dbb6c01f851f2da28, type: 3}
<<<<<<< HEAD
      propertyPath: m_LocalRotation.y
      value: 0.7071068
      objectReference: {fileID: 0}
    - target: {fileID: 4251536333782420, guid: 6877aba5a696347dbb6c01f851f2da28, type: 3}
      propertyPath: m_LocalRotation.z
      value: -0
      objectReference: {fileID: 0}
    - target: {fileID: 4251536333782420, guid: 6877aba5a696347dbb6c01f851f2da28, type: 3}
=======
>>>>>>> 2f8dd9f9
      propertyPath: m_LocalEulerAnglesHint.x
      value: 0
      objectReference: {fileID: 0}
    - target: {fileID: 4251536333782420, guid: 6877aba5a696347dbb6c01f851f2da28, type: 3}
      propertyPath: m_LocalEulerAnglesHint.y
      value: -90
      objectReference: {fileID: 0}
    - target: {fileID: 4251536333782420, guid: 6877aba5a696347dbb6c01f851f2da28, type: 3}
      propertyPath: m_LocalEulerAnglesHint.z
      value: 0
      objectReference: {fileID: 0}
    - target: {fileID: 65569799956894354, guid: 6877aba5a696347dbb6c01f851f2da28,
        type: 3}
      propertyPath: m_Size.x
      value: 4.5996914
      objectReference: {fileID: 0}
    - target: {fileID: 65569799956894354, guid: 6877aba5a696347dbb6c01f851f2da28,
        type: 3}
      propertyPath: m_Size.y
      value: 0.41916084
      objectReference: {fileID: 0}
    - target: {fileID: 65569799956894354, guid: 6877aba5a696347dbb6c01f851f2da28,
        type: 3}
      propertyPath: m_Size.z
      value: 2.5827131
      objectReference: {fileID: 0}
    - target: {fileID: 65569799956894354, guid: 6877aba5a696347dbb6c01f851f2da28,
        type: 3}
      propertyPath: m_Center.x
      value: -0.09549379
      objectReference: {fileID: 0}
    - target: {fileID: 65569799956894354, guid: 6877aba5a696347dbb6c01f851f2da28,
        type: 3}
      propertyPath: m_Center.y
      value: 0.14221525
      objectReference: {fileID: 0}
    - target: {fileID: 65569799956894354, guid: 6877aba5a696347dbb6c01f851f2da28,
        type: 3}
      propertyPath: m_Center.z
      value: 0.0022797585
      objectReference: {fileID: 0}
    - target: {fileID: 114448760657764924, guid: 6877aba5a696347dbb6c01f851f2da28,
        type: 3}
      propertyPath: myParent
      value: 
      objectReference: {fileID: 781991435}
    m_RemovedComponents: []
  m_SourcePrefab: {fileID: 100100000, guid: 6877aba5a696347dbb6c01f851f2da28, type: 3}
--- !u!4 &4251535442422328 stripped
Transform:
  m_CorrespondingSourceObject: {fileID: 4251536333782420, guid: 6877aba5a696347dbb6c01f851f2da28,
    type: 3}
  m_PrefabInstance: {fileID: 1260853164}
  m_PrefabAsset: {fileID: 0}
--- !u!1 &1170334806144506 stripped
GameObject:
  m_CorrespondingSourceObject: {fileID: 1170333579371094, guid: 6877aba5a696347dbb6c01f851f2da28,
    type: 3}
  m_PrefabInstance: {fileID: 1260853164}
  m_PrefabAsset: {fileID: 0}
--- !u!1001 &6079497157013217110
PrefabInstance:
  m_ObjectHideFlags: 0
  serializedVersion: 2
  m_Modification:
    m_TransformParent: {fileID: 5965990321506460939}
    m_Modifications:
    - target: {fileID: 8563068229913847292, guid: 26d2125bf29e71a4c9d5ff331c395300,
        type: 3}
      propertyPath: m_RootOrder
      value: 2
      objectReference: {fileID: 0}
    - target: {fileID: 8563068229913847292, guid: 26d2125bf29e71a4c9d5ff331c395300,
        type: 3}
      propertyPath: m_LocalScale.x
      value: 0.7004809
      objectReference: {fileID: 0}
    - target: {fileID: 8563068229913847292, guid: 26d2125bf29e71a4c9d5ff331c395300,
        type: 3}
      propertyPath: m_LocalScale.z
      value: 1.04
      objectReference: {fileID: 0}
    - target: {fileID: 8563068229913847292, guid: 26d2125bf29e71a4c9d5ff331c395300,
        type: 3}
      propertyPath: m_LocalPosition.x
      value: 0
      objectReference: {fileID: 0}
    - target: {fileID: 8563068229913847292, guid: 26d2125bf29e71a4c9d5ff331c395300,
        type: 3}
      propertyPath: m_LocalPosition.y
      value: 0.77
      objectReference: {fileID: 0}
    - target: {fileID: 8563068229913847292, guid: 26d2125bf29e71a4c9d5ff331c395300,
        type: 3}
      propertyPath: m_LocalPosition.z
      value: -0.325
      objectReference: {fileID: 0}
    - target: {fileID: 8563068229913847292, guid: 26d2125bf29e71a4c9d5ff331c395300,
        type: 3}
      propertyPath: m_LocalRotation.w
      value: 1
      objectReference: {fileID: 0}
    - target: {fileID: 8563068229913847292, guid: 26d2125bf29e71a4c9d5ff331c395300,
        type: 3}
      propertyPath: m_LocalRotation.x
      value: -0
      objectReference: {fileID: 0}
    - target: {fileID: 8563068229913847292, guid: 26d2125bf29e71a4c9d5ff331c395300,
        type: 3}
      propertyPath: m_LocalRotation.y
      value: -0
      objectReference: {fileID: 0}
    - target: {fileID: 8563068229913847292, guid: 26d2125bf29e71a4c9d5ff331c395300,
        type: 3}
      propertyPath: m_LocalRotation.z
      value: -0
      objectReference: {fileID: 0}
    - target: {fileID: 8563068229913847292, guid: 26d2125bf29e71a4c9d5ff331c395300,
        type: 3}
      propertyPath: m_LocalEulerAnglesHint.x
      value: 0
      objectReference: {fileID: 0}
    - target: {fileID: 8563068229913847292, guid: 26d2125bf29e71a4c9d5ff331c395300,
        type: 3}
      propertyPath: m_LocalEulerAnglesHint.y
      value: 0
      objectReference: {fileID: 0}
    - target: {fileID: 8563068229913847292, guid: 26d2125bf29e71a4c9d5ff331c395300,
        type: 3}
      propertyPath: m_LocalEulerAnglesHint.z
      value: 0
      objectReference: {fileID: 0}
    - target: {fileID: 8563068229914016220, guid: 26d2125bf29e71a4c9d5ff331c395300,
        type: 3}
      propertyPath: m_Name
      value: Bedsheet_Made_7
      objectReference: {fileID: 0}
    - target: {fileID: 8563068229914016220, guid: 26d2125bf29e71a4c9d5ff331c395300,
        type: 3}
      propertyPath: m_StaticEditorFlags
      value: 64
      objectReference: {fileID: 0}
    m_RemovedComponents: []
  m_SourcePrefab: {fileID: 100100000, guid: 26d2125bf29e71a4c9d5ff331c395300, type: 3}
--- !u!4 &2488405214302288554 stripped
Transform:
  m_CorrespondingSourceObject: {fileID: 8563068229913847292, guid: 26d2125bf29e71a4c9d5ff331c395300,
    type: 3}
  m_PrefabInstance: {fileID: 6079497157013217110}
  m_PrefabAsset: {fileID: 0}
--- !u!1 &2488405214301791882 stripped
GameObject:
  m_CorrespondingSourceObject: {fileID: 8563068229914016220, guid: 26d2125bf29e71a4c9d5ff331c395300,
    type: 3}
  m_PrefabInstance: {fileID: 6079497157013217110}
  m_PrefabAsset: {fileID: 0}
--- !u!1001 &7363694144656463146
PrefabInstance:
  m_ObjectHideFlags: 0
  serializedVersion: 2
  m_Modification:
    m_TransformParent: {fileID: 5965990321506460939}
    m_Modifications:
    - target: {fileID: 1883081425077632115, guid: a39860c5f51a4ae43aa6a46a8538120f,
        type: 3}
      propertyPath: m_Name
      value: Bedsheet_Unmade_7
      objectReference: {fileID: 0}
    - target: {fileID: 1883081425077632115, guid: a39860c5f51a4ae43aa6a46a8538120f,
        type: 3}
      propertyPath: m_IsActive
      value: 0
      objectReference: {fileID: 0}
    - target: {fileID: 1883081425077632115, guid: a39860c5f51a4ae43aa6a46a8538120f,
        type: 3}
      propertyPath: m_StaticEditorFlags
      value: 64
      objectReference: {fileID: 0}
    - target: {fileID: 1883081425077723539, guid: a39860c5f51a4ae43aa6a46a8538120f,
        type: 3}
      propertyPath: m_RootOrder
      value: 1
      objectReference: {fileID: 0}
    - target: {fileID: 1883081425077723539, guid: a39860c5f51a4ae43aa6a46a8538120f,
        type: 3}
      propertyPath: m_LocalPosition.x
      value: 0.168
      objectReference: {fileID: 0}
    - target: {fileID: 1883081425077723539, guid: a39860c5f51a4ae43aa6a46a8538120f,
        type: 3}
      propertyPath: m_LocalPosition.y
      value: 0.746
      objectReference: {fileID: 0}
    - target: {fileID: 1883081425077723539, guid: a39860c5f51a4ae43aa6a46a8538120f,
        type: 3}
      propertyPath: m_LocalPosition.z
      value: -0.785
      objectReference: {fileID: 0}
    - target: {fileID: 1883081425077723539, guid: a39860c5f51a4ae43aa6a46a8538120f,
        type: 3}
      propertyPath: m_LocalRotation.w
      value: 0.7071068
      objectReference: {fileID: 0}
    - target: {fileID: 1883081425077723539, guid: a39860c5f51a4ae43aa6a46a8538120f,
        type: 3}
      propertyPath: m_LocalRotation.x
      value: -0
      objectReference: {fileID: 0}
    - target: {fileID: 1883081425077723539, guid: a39860c5f51a4ae43aa6a46a8538120f,
        type: 3}
      propertyPath: m_LocalRotation.y
      value: -0.7071068
      objectReference: {fileID: 0}
    - target: {fileID: 1883081425077723539, guid: a39860c5f51a4ae43aa6a46a8538120f,
        type: 3}
      propertyPath: m_LocalRotation.z
      value: -0
      objectReference: {fileID: 0}
    - target: {fileID: 1883081425077723539, guid: a39860c5f51a4ae43aa6a46a8538120f,
        type: 3}
      propertyPath: m_LocalEulerAnglesHint.x
      value: 0
      objectReference: {fileID: 0}
    - target: {fileID: 1883081425077723539, guid: a39860c5f51a4ae43aa6a46a8538120f,
        type: 3}
      propertyPath: m_LocalEulerAnglesHint.y
      value: 0
      objectReference: {fileID: 0}
    - target: {fileID: 1883081425077723539, guid: a39860c5f51a4ae43aa6a46a8538120f,
        type: 3}
      propertyPath: m_LocalEulerAnglesHint.z
      value: 0
      objectReference: {fileID: 0}
    m_RemovedComponents: []
  m_SourcePrefab: {fileID: 100100000, guid: a39860c5f51a4ae43aa6a46a8538120f, type: 3}
--- !u!1 &8940512066842405209 stripped
GameObject:
  m_CorrespondingSourceObject: {fileID: 1883081425077632115, guid: a39860c5f51a4ae43aa6a46a8538120f,
    type: 3}
  m_PrefabInstance: {fileID: 7363694144656463146}
  m_PrefabAsset: {fileID: 0}
--- !u!4 &8940512066842375353 stripped
Transform:
  m_CorrespondingSourceObject: {fileID: 1883081425077723539, guid: a39860c5f51a4ae43aa6a46a8538120f,
    type: 3}
  m_PrefabInstance: {fileID: 7363694144656463146}
  m_PrefabAsset: {fileID: 0}<|MERGE_RESOLUTION|>--- conflicted
+++ resolved
@@ -24,9 +24,9 @@
   m_PrefabInstance: {fileID: 0}
   m_PrefabAsset: {fileID: 0}
   m_GameObject: {fileID: 136565058}
-  m_LocalRotation: {x: -0, y: 0.7071068, z: -0, w: 0.7071068}
-  m_LocalPosition: {x: 0.0020001158, y: 0.377, z: -1.1950012}
-  m_LocalScale: {x: 1.000004, y: 1, z: 1.000004}
+  m_LocalRotation: {x: -0, y: -0.7071068, z: -0, w: 0.7071068}
+  m_LocalPosition: {x: -0.0020001158, y: 0.377, z: 1.1950012}
+  m_LocalScale: {x: 1.0000038, y: 1, z: 1.0000038}
   m_Children: []
   m_Father: {fileID: 2087708193}
   m_RootOrder: 2
@@ -67,9 +67,9 @@
   m_PrefabInstance: {fileID: 0}
   m_PrefabAsset: {fileID: 0}
   m_GameObject: {fileID: 289100126}
-  m_LocalRotation: {x: -0, y: 0.7071068, z: -0, w: 0.7071068}
-  m_LocalPosition: {x: 0.65400046, y: 0.039000034, z: 1.1600014}
-  m_LocalScale: {x: 1.0000031, y: 1, z: 1.0000031}
+  m_LocalRotation: {x: -0, y: -0.7071068, z: -0, w: 0.7071068}
+  m_LocalPosition: {x: -0.65400046, y: 0.039000034, z: -1.1600014}
+  m_LocalScale: {x: 1.0000029, y: 1, z: 1.0000029}
   m_Children: []
   m_Father: {fileID: 1179775376}
   m_RootOrder: 8
@@ -98,9 +98,9 @@
   m_PrefabInstance: {fileID: 0}
   m_PrefabAsset: {fileID: 0}
   m_GameObject: {fileID: 403274830}
-  m_LocalRotation: {x: -0, y: 0.7071068, z: -0, w: 0.7071068}
-  m_LocalPosition: {x: 0.6480008, y: 0.3770001, z: -1.1950011}
-  m_LocalScale: {x: 1.000004, y: 1, z: 1.000004}
+  m_LocalRotation: {x: -0, y: -0.7071068, z: -0, w: 0.7071068}
+  m_LocalPosition: {x: -0.6480008, y: 0.3770001, z: 1.1950011}
+  m_LocalScale: {x: 1.0000038, y: 1, z: 1.0000038}
   m_Children: []
   m_Father: {fileID: 2087708193}
   m_RootOrder: 4
@@ -141,9 +141,9 @@
   m_PrefabInstance: {fileID: 0}
   m_PrefabAsset: {fileID: 0}
   m_GameObject: {fileID: 412782555}
-  m_LocalRotation: {x: -0, y: 0.7071068, z: -0, w: 0.7071068}
-  m_LocalPosition: {x: 0.65400046, y: 0.676, z: 1.1620015}
-  m_LocalScale: {x: 1.0000031, y: 1, z: 1.0000031}
+  m_LocalRotation: {x: -0, y: -0.7071068, z: -0, w: 0.7071068}
+  m_LocalPosition: {x: -0.65400046, y: 0.676, z: -1.1620015}
+  m_LocalScale: {x: 1.0000029, y: 1, z: 1.0000029}
   m_Children: []
   m_Father: {fileID: 1179775376}
   m_RootOrder: 6
@@ -171,9 +171,9 @@
   m_PrefabInstance: {fileID: 0}
   m_PrefabAsset: {fileID: 0}
   m_GameObject: {fileID: 481122564}
-  m_LocalRotation: {x: -0, y: 0.7071068, z: -0, w: 0.7071068}
-  m_LocalPosition: {x: -0.6460008, y: 0.6760001, z: 1.1620013}
-  m_LocalScale: {x: 1.0000031, y: 1, z: 1.0000031}
+  m_LocalRotation: {x: -0, y: -0.7071068, z: -0, w: 0.7071068}
+  m_LocalPosition: {x: 0.6460008, y: 0.6760001, z: -1.1620013}
+  m_LocalScale: {x: 1.0000029, y: 1, z: 1.0000029}
   m_Children: []
   m_Father: {fileID: 1179775376}
   m_RootOrder: 5
@@ -202,9 +202,9 @@
   m_PrefabInstance: {fileID: 0}
   m_PrefabAsset: {fileID: 0}
   m_GameObject: {fileID: 526844674}
-  m_LocalRotation: {x: -0, y: 0.7071068, z: -0, w: 0.7071068}
-  m_LocalPosition: {x: 0.0019999966, y: 0.668, z: -0.049000002}
-  m_LocalScale: {x: 1.000004, y: 1, z: 1.000004}
+  m_LocalRotation: {x: -0, y: -0.7071068, z: -0, w: 0.7071068}
+  m_LocalPosition: {x: -0.0019999966, y: 0.668, z: 0.049000002}
+  m_LocalScale: {x: 1.0000038, y: 1, z: 1.0000038}
   m_Children: []
   m_Father: {fileID: 2020666123}
   m_RootOrder: 0
@@ -245,9 +245,9 @@
   m_PrefabInstance: {fileID: 0}
   m_PrefabAsset: {fileID: 0}
   m_GameObject: {fileID: 547304880}
-  m_LocalRotation: {x: -0, y: 0.7071068, z: -0, w: 0.7071068}
-  m_LocalPosition: {x: 0.0020001158, y: 0.686, z: -1.1860012}
-  m_LocalScale: {x: 1.0000031, y: 1, z: 1.0000031}
+  m_LocalRotation: {x: -0, y: -0.7071068, z: -0, w: 0.7071068}
+  m_LocalPosition: {x: -0.0020001158, y: 0.686, z: 1.1860012}
+  m_LocalScale: {x: 1.0000029, y: 1, z: 1.0000029}
   m_Children: []
   m_Father: {fileID: 1179775376}
   m_RootOrder: 0
@@ -275,9 +275,9 @@
   m_PrefabInstance: {fileID: 0}
   m_PrefabAsset: {fileID: 0}
   m_GameObject: {fileID: 611199109}
-  m_LocalRotation: {x: -0, y: 0.7071068, z: -0, w: 0.7071068}
-  m_LocalPosition: {x: 0.6280005, y: 0.6859999, z: 0.5220007}
-  m_LocalScale: {x: 1.0000031, y: 1, z: 1.0000031}
+  m_LocalRotation: {x: -0, y: -0.7071068, z: -0, w: 0.7071068}
+  m_LocalPosition: {x: -0.6280005, y: 0.6859999, z: -0.5220007}
+  m_LocalScale: {x: 1.0000029, y: 1, z: 1.0000029}
   m_Children: []
   m_Father: {fileID: 1179775376}
   m_RootOrder: 13
@@ -305,9 +305,9 @@
   m_PrefabInstance: {fileID: 0}
   m_PrefabAsset: {fileID: 0}
   m_GameObject: {fileID: 665105125}
-  m_LocalRotation: {x: -0, y: 0.7071068, z: -0, w: 0.7071068}
-  m_LocalPosition: {x: -0.6260007, y: 0.6859999, z: -0.0030000173}
-  m_LocalScale: {x: 1.0000031, y: 1, z: 1.0000031}
+  m_LocalRotation: {x: -0, y: -0.7071068, z: -0, w: 0.7071068}
+  m_LocalPosition: {x: 0.6260007, y: 0.6859999, z: 0.0030000173}
+  m_LocalScale: {x: 1.0000029, y: 1, z: 1.0000029}
   m_Children: []
   m_Father: {fileID: 1179775376}
   m_RootOrder: 11
@@ -335,9 +335,9 @@
   m_PrefabInstance: {fileID: 0}
   m_PrefabAsset: {fileID: 0}
   m_GameObject: {fileID: 761347868}
-  m_LocalRotation: {x: -0, y: 0.7071068, z: -0, w: 0.7071068}
-  m_LocalPosition: {x: -0.6150007, y: 0.6859999, z: 0.52200055}
-  m_LocalScale: {x: 1.0000031, y: 1, z: 1.0000031}
+  m_LocalRotation: {x: -0, y: -0.7071068, z: -0, w: 0.7071068}
+  m_LocalPosition: {x: 0.6150007, y: 0.6859999, z: -0.52200055}
+  m_LocalScale: {x: 1.0000029, y: 1, z: 1.0000029}
   m_Children: []
   m_Father: {fileID: 1179775376}
   m_RootOrder: 14
@@ -381,7 +381,7 @@
   - {fileID: 1731954167}
   m_Father: {fileID: 0}
   m_RootOrder: 0
-  m_LocalEulerAnglesHint: {x: 0, y: 180, z: 0}
+  m_LocalEulerAnglesHint: {x: 0, y: 0, z: 0}
 --- !u!114 &781991438
 MonoBehaviour:
   m_ObjectHideFlags: 0
@@ -521,9 +521,9 @@
   m_PrefabInstance: {fileID: 0}
   m_PrefabAsset: {fileID: 0}
   m_GameObject: {fileID: 869476976}
-  m_LocalRotation: {x: -0, y: 0.7071068, z: -0, w: 0.7071068}
-  m_LocalPosition: {x: 0.6540007, y: 0.048, z: -1.1860012}
-  m_LocalScale: {x: 1.0000031, y: 1, z: 1.0000031}
+  m_LocalRotation: {x: -0, y: -0.7071068, z: -0, w: 0.7071068}
+  m_LocalPosition: {x: -0.6540007, y: 0.048, z: 1.1860012}
+  m_LocalScale: {x: 1.0000029, y: 1, z: 1.0000029}
   m_Children: []
   m_Father: {fileID: 1179775376}
   m_RootOrder: 4
@@ -552,9 +552,9 @@
   m_PrefabInstance: {fileID: 0}
   m_PrefabAsset: {fileID: 0}
   m_GameObject: {fileID: 869922427}
-  m_LocalRotation: {x: -0, y: 0.7071068, z: -0, w: 0.7071068}
-  m_LocalPosition: {x: -0.6450008, y: 0.3770001, z: 1.1530012}
-  m_LocalScale: {x: 1.000004, y: 1, z: 1.000004}
+  m_LocalRotation: {x: -0, y: -0.7071068, z: -0, w: 0.7071068}
+  m_LocalPosition: {x: 0.6450008, y: 0.3770001, z: -1.1530012}
+  m_LocalScale: {x: 1.0000038, y: 1, z: 1.0000038}
   m_Children: []
   m_Father: {fileID: 2087708193}
   m_RootOrder: 6
@@ -595,9 +595,9 @@
   m_PrefabInstance: {fileID: 0}
   m_PrefabAsset: {fileID: 0}
   m_GameObject: {fileID: 879326898}
-  m_LocalRotation: {x: -0, y: 0.7071068, z: -0, w: 0.7071068}
-  m_LocalPosition: {x: -0.6150009, y: 0.6859999, z: 0.92600095}
-  m_LocalScale: {x: 1.0000031, y: 1, z: 1.0000031}
+  m_LocalRotation: {x: -0, y: -0.7071068, z: -0, w: 0.7071068}
+  m_LocalPosition: {x: 0.6150009, y: 0.6859999, z: -0.92600095}
+  m_LocalScale: {x: 1.0000029, y: 1, z: 1.0000029}
   m_Children: []
   m_Father: {fileID: 1179775376}
   m_RootOrder: 15
@@ -625,9 +625,9 @@
   m_PrefabInstance: {fileID: 0}
   m_PrefabAsset: {fileID: 0}
   m_GameObject: {fileID: 1015279423}
-  m_LocalRotation: {x: -0, y: 0.7071068, z: -0, w: 0.7071068}
-  m_LocalPosition: {x: 0.6280006, y: 0.6859999, z: -0.002999898}
-  m_LocalScale: {x: 1.0000031, y: 1, z: 1.0000031}
+  m_LocalRotation: {x: -0, y: -0.7071068, z: -0, w: 0.7071068}
+  m_LocalPosition: {x: -0.6280006, y: 0.6859999, z: 0.002999898}
+  m_LocalScale: {x: 1.0000029, y: 1, z: 1.0000029}
   m_Children: []
   m_Father: {fileID: 1179775376}
   m_RootOrder: 12
@@ -656,9 +656,9 @@
   m_PrefabInstance: {fileID: 0}
   m_PrefabAsset: {fileID: 0}
   m_GameObject: {fileID: 1178462808}
-  m_LocalRotation: {x: -0, y: 0.7071068, z: -0, w: 0.7071068}
-  m_LocalPosition: {x: -0.64600056, y: 0.3770001, z: -1.1950014}
-  m_LocalScale: {x: 1.000004, y: 1, z: 1.000004}
+  m_LocalRotation: {x: -0, y: -0.7071068, z: -0, w: 0.7071068}
+  m_LocalPosition: {x: 0.64600056, y: 0.3770001, z: 1.1950014}
+  m_LocalScale: {x: 1.0000038, y: 1, z: 1.0000038}
   m_Children: []
   m_Father: {fileID: 2087708193}
   m_RootOrder: 3
@@ -751,9 +751,9 @@
   m_PrefabInstance: {fileID: 0}
   m_PrefabAsset: {fileID: 0}
   m_GameObject: {fileID: 1347257015}
-  m_LocalRotation: {x: -0, y: 0.7071068, z: -0, w: 0.7071068}
-  m_LocalPosition: {x: 0.0019685, y: 0.734, z: -0.047649}
-  m_LocalScale: {x: 0.9625039, y: 1, z: 1.0375042}
+  m_LocalRotation: {x: -0, y: -0.7071068, z: -0, w: 0.7071068}
+  m_LocalPosition: {x: -0.0019685, y: 0.734, z: 0.047649}
+  m_LocalScale: {x: 0.9625037, y: 1, z: 1.037504}
   m_Children: []
   m_Father: {fileID: 1731954167}
   m_RootOrder: 0
@@ -794,9 +794,9 @@
   m_PrefabInstance: {fileID: 0}
   m_PrefabAsset: {fileID: 0}
   m_GameObject: {fileID: 1376250943}
-  m_LocalRotation: {x: -0, y: 0.7071068, z: -0, w: 0.7071068}
-  m_LocalPosition: {x: -0.0010001287, y: 0.6859999, z: 0.896001}
-  m_LocalScale: {x: 1.0000031, y: 1, z: 1.0000031}
+  m_LocalRotation: {x: -0, y: -0.7071068, z: -0, w: 0.7071068}
+  m_LocalPosition: {x: 0.0010001287, y: 0.6859999, z: -0.896001}
+  m_LocalScale: {x: 1.0000029, y: 1, z: 1.0000029}
   m_Children: []
   m_Father: {fileID: 1179775376}
   m_RootOrder: 17
@@ -825,9 +825,9 @@
   m_PrefabInstance: {fileID: 0}
   m_PrefabAsset: {fileID: 0}
   m_GameObject: {fileID: 1386171718}
-  m_LocalRotation: {x: -0, y: 0.7071068, z: -0, w: 0.7071068}
-  m_LocalPosition: {x: 0.6480008, y: 0.3770001, z: -1.1950011}
-  m_LocalScale: {x: 1.000004, y: 1, z: 1.000004}
+  m_LocalRotation: {x: -0, y: -0.7071068, z: -0, w: 0.7071068}
+  m_LocalPosition: {x: -0.6480008, y: 0.3770001, z: 1.1950011}
+  m_LocalScale: {x: 1.0000038, y: 1, z: 1.0000038}
   m_Children: []
   m_Father: {fileID: 2020666123}
   m_RootOrder: 4
@@ -869,9 +869,9 @@
   m_PrefabInstance: {fileID: 0}
   m_PrefabAsset: {fileID: 0}
   m_GameObject: {fileID: 1405018448}
-  m_LocalRotation: {x: -0, y: 0.7071068, z: -0, w: 0.7071068}
-  m_LocalPosition: {x: 0.0020001158, y: 0.668, z: -1.1950012}
-  m_LocalScale: {x: 1.000004, y: 1, z: 1.000004}
+  m_LocalRotation: {x: -0, y: -0.7071068, z: -0, w: 0.7071068}
+  m_LocalPosition: {x: -0.0020001158, y: 0.668, z: 1.1950012}
+  m_LocalScale: {x: 1.0000038, y: 1, z: 1.0000038}
   m_Children: []
   m_Father: {fileID: 2020666123}
   m_RootOrder: 1
@@ -912,9 +912,9 @@
   m_PrefabInstance: {fileID: 0}
   m_PrefabAsset: {fileID: 0}
   m_GameObject: {fileID: 1418381398}
-  m_LocalRotation: {x: -0, y: 0.7071068, z: -0, w: 0.7071068}
-  m_LocalPosition: {x: -0.64600056, y: 0.048000097, z: -1.1860012}
-  m_LocalScale: {x: 1.0000031, y: 1, z: 1.0000031}
+  m_LocalRotation: {x: -0, y: -0.7071068, z: -0, w: 0.7071068}
+  m_LocalPosition: {x: 0.64600056, y: 0.048000097, z: 1.1860012}
+  m_LocalScale: {x: 1.0000029, y: 1, z: 1.0000029}
   m_Children: []
   m_Father: {fileID: 1179775376}
   m_RootOrder: 3
@@ -942,9 +942,9 @@
   m_PrefabInstance: {fileID: 0}
   m_PrefabAsset: {fileID: 0}
   m_GameObject: {fileID: 1449483791}
-  m_LocalRotation: {x: -0, y: 0.7071068, z: -0, w: 0.7071068}
-  m_LocalPosition: {x: 0.61600053, y: 0.6859999, z: 0.92600113}
-  m_LocalScale: {x: 1.0000031, y: 1, z: 1.0000031}
+  m_LocalRotation: {x: -0, y: -0.7071068, z: -0, w: 0.7071068}
+  m_LocalPosition: {x: -0.61600053, y: 0.6859999, z: -0.92600113}
+  m_LocalScale: {x: 1.0000029, y: 1, z: 1.0000029}
   m_Children: []
   m_Father: {fileID: 1179775376}
   m_RootOrder: 16
@@ -972,9 +972,9 @@
   m_PrefabInstance: {fileID: 0}
   m_PrefabAsset: {fileID: 0}
   m_GameObject: {fileID: 1457964724}
-  m_LocalRotation: {x: -0, y: 0.7071068, z: -0, w: 0.7071068}
-  m_LocalPosition: {x: 0.61000067, y: 0.6859999, z: -0.6010006}
-  m_LocalScale: {x: 1.0000031, y: 1, z: 1.0000031}
+  m_LocalRotation: {x: -0, y: -0.7071068, z: -0, w: 0.7071068}
+  m_LocalPosition: {x: -0.61000067, y: 0.6859999, z: 0.6010006}
+  m_LocalScale: {x: 1.0000029, y: 1, z: 1.0000029}
   m_Children: []
   m_Father: {fileID: 1179775376}
   m_RootOrder: 9
@@ -1003,9 +1003,9 @@
   m_PrefabInstance: {fileID: 0}
   m_PrefabAsset: {fileID: 0}
   m_GameObject: {fileID: 1570633953}
-  m_LocalRotation: {x: -0, y: 0.7071068, z: -0, w: 0.7071068}
-  m_LocalPosition: {x: 0.0020001158, y: 0.377, z: -1.1950012}
-  m_LocalScale: {x: 1.000004, y: 1, z: 1.000004}
+  m_LocalRotation: {x: -0, y: -0.7071068, z: -0, w: 0.7071068}
+  m_LocalPosition: {x: -0.0020001158, y: 0.377, z: 1.1950012}
+  m_LocalScale: {x: 1.0000038, y: 1, z: 1.0000038}
   m_Children: []
   m_Father: {fileID: 2020666123}
   m_RootOrder: 2
@@ -1046,9 +1046,9 @@
   m_PrefabInstance: {fileID: 0}
   m_PrefabAsset: {fileID: 0}
   m_GameObject: {fileID: 1584913968}
-  m_LocalRotation: {x: -0, y: 0.7071068, z: -0, w: 0.7071068}
-  m_LocalPosition: {x: -0.0009996668, y: 0.6859999, z: -0.8880009}
-  m_LocalScale: {x: 1.0000031, y: 1, z: 1.0000031}
+  m_LocalRotation: {x: -0, y: -0.7071068, z: -0, w: 0.7071068}
+  m_LocalPosition: {x: 0.0009996668, y: 0.6859999, z: 0.8880009}
+  m_LocalScale: {x: 1.0000029, y: 1, z: 1.0000029}
   m_Children: []
   m_Father: {fileID: 1179775376}
   m_RootOrder: 20
@@ -1095,8 +1095,8 @@
   m_IsTrigger: 0
   m_Enabled: 0
   serializedVersion: 2
-  m_Size: {x: 1.3760893, y: 0.96702754, z: 2.4426432}
-  m_Center: {x: 0, y: 0.47535068, z: -0.008458912}
+  m_Size: {x: 1.3760893, y: 0.96702754, z: 2.4329743}
+  m_Center: {x: 0, y: 0.47535068, z: 0.009616852}
 --- !u!1 &1729990860
 GameObject:
   m_ObjectHideFlags: 0
@@ -1120,9 +1120,9 @@
   m_PrefabInstance: {fileID: 0}
   m_PrefabAsset: {fileID: 0}
   m_GameObject: {fileID: 1729990860}
-  m_LocalRotation: {x: -0, y: 0.7071068, z: -0, w: 0.7071068}
-  m_LocalPosition: {x: -0.62600064, y: 0.6859999, z: -0.60100067}
-  m_LocalScale: {x: 1.0000031, y: 1, z: 1.0000031}
+  m_LocalRotation: {x: -0, y: -0.7071068, z: -0, w: 0.7071068}
+  m_LocalPosition: {x: 0.62600064, y: 0.6859999, z: 0.60100067}
+  m_LocalScale: {x: 1.0000029, y: 1, z: 1.0000029}
   m_Children: []
   m_Father: {fileID: 1179775376}
   m_RootOrder: 10
@@ -1150,7 +1150,7 @@
   m_PrefabInstance: {fileID: 0}
   m_PrefabAsset: {fileID: 0}
   m_GameObject: {fileID: 1731954166}
-  m_LocalRotation: {x: 0, y: 0, z: 0, w: 1}
+  m_LocalRotation: {x: -0, y: -0, z: -0, w: 1}
   m_LocalPosition: {x: 0, y: 0, z: 0}
   m_LocalScale: {x: 1, y: 1, z: 1}
   m_Children:
@@ -1182,9 +1182,9 @@
   m_PrefabInstance: {fileID: 0}
   m_PrefabAsset: {fileID: 0}
   m_GameObject: {fileID: 1732494560}
-  m_LocalRotation: {x: -0, y: 0.7071068, z: -0, w: 0.7071068}
-  m_LocalPosition: {x: 0.0019999966, y: 0.668, z: -0.049000002}
-  m_LocalScale: {x: 1.000004, y: 1, z: 1.000004}
+  m_LocalRotation: {x: -0, y: -0.7071068, z: -0, w: 0.7071068}
+  m_LocalPosition: {x: -0.0019999966, y: 0.668, z: 0.049000002}
+  m_LocalScale: {x: 1.0000038, y: 1, z: 1.0000038}
   m_Children: []
   m_Father: {fileID: 2087708193}
   m_RootOrder: 0
@@ -1225,9 +1225,9 @@
   m_PrefabInstance: {fileID: 0}
   m_PrefabAsset: {fileID: 0}
   m_GameObject: {fileID: 1807930995}
-  m_LocalRotation: {x: -0, y: 0.7071068, z: -0, w: 0.7071068}
-  m_LocalPosition: {x: -0.0009998456, y: 0.6859999, z: 0.36400044}
-  m_LocalScale: {x: 1.0000031, y: 1, z: 1.0000031}
+  m_LocalRotation: {x: -0, y: -0.7071068, z: -0, w: 0.7071068}
+  m_LocalPosition: {x: 0.0009998456, y: 0.6859999, z: -0.36400044}
+  m_LocalScale: {x: 1.0000029, y: 1, z: 1.0000029}
   m_Children: []
   m_Father: {fileID: 1179775376}
   m_RootOrder: 18
@@ -1256,9 +1256,9 @@
   m_PrefabInstance: {fileID: 0}
   m_PrefabAsset: {fileID: 0}
   m_GameObject: {fileID: 1848970411}
-  m_LocalRotation: {x: -0, y: 0.7071068, z: -0, w: 0.7071068}
-  m_LocalPosition: {x: -0.6450008, y: 0.3770001, z: 1.1530012}
-  m_LocalScale: {x: 1.000004, y: 1, z: 1.000004}
+  m_LocalRotation: {x: -0, y: -0.7071068, z: -0, w: 0.7071068}
+  m_LocalPosition: {x: 0.6450008, y: 0.3770001, z: -1.1530012}
+  m_LocalScale: {x: 1.0000038, y: 1, z: 1.0000038}
   m_Children: []
   m_Father: {fileID: 2020666123}
   m_RootOrder: 6
@@ -1299,9 +1299,9 @@
   m_PrefabInstance: {fileID: 0}
   m_PrefabAsset: {fileID: 0}
   m_GameObject: {fileID: 1857118882}
-  m_LocalRotation: {x: -0, y: 0.7071068, z: -0, w: 0.7071068}
-  m_LocalPosition: {x: -0.64600056, y: 0.876, z: -1.1860012}
-  m_LocalScale: {x: 1.0000031, y: 1, z: 1.0000031}
+  m_LocalRotation: {x: -0, y: -0.7071068, z: -0, w: 0.7071068}
+  m_LocalPosition: {x: 0.64600056, y: 0.876, z: 1.1860012}
+  m_LocalScale: {x: 1.0000029, y: 1, z: 1.0000029}
   m_Children: []
   m_Father: {fileID: 1179775376}
   m_RootOrder: 1
@@ -1330,9 +1330,9 @@
   m_PrefabInstance: {fileID: 0}
   m_PrefabAsset: {fileID: 0}
   m_GameObject: {fileID: 1878042531}
-  m_LocalRotation: {x: -0, y: 0.7071068, z: -0, w: 0.7071068}
-  m_LocalPosition: {x: 0.6480004, y: 0.3770001, z: 1.1530013}
-  m_LocalScale: {x: 1.000004, y: 1, z: 1.000004}
+  m_LocalRotation: {x: -0, y: -0.7071068, z: -0, w: 0.7071068}
+  m_LocalPosition: {x: -0.6480004, y: 0.3770001, z: -1.1530013}
+  m_LocalScale: {x: 1.0000038, y: 1, z: 1.0000038}
   m_Children: []
   m_Father: {fileID: 2020666123}
   m_RootOrder: 5
@@ -1374,9 +1374,9 @@
   m_PrefabInstance: {fileID: 0}
   m_PrefabAsset: {fileID: 0}
   m_GameObject: {fileID: 1927532470}
-  m_LocalRotation: {x: -0, y: 0.7071068, z: -0, w: 0.7071068}
-  m_LocalPosition: {x: 0.6480004, y: 0.3770001, z: 1.1530013}
-  m_LocalScale: {x: 1.000004, y: 1, z: 1.000004}
+  m_LocalRotation: {x: -0, y: -0.7071068, z: -0, w: 0.7071068}
+  m_LocalPosition: {x: -0.6480004, y: 0.3770001, z: -1.1530013}
+  m_LocalScale: {x: 1.0000038, y: 1, z: 1.0000038}
   m_Children: []
   m_Father: {fileID: 2087708193}
   m_RootOrder: 5
@@ -1418,9 +1418,9 @@
   m_PrefabInstance: {fileID: 0}
   m_PrefabAsset: {fileID: 0}
   m_GameObject: {fileID: 1938745851}
-  m_LocalRotation: {x: -0, y: 0.7071068, z: -0, w: 0.7071068}
-  m_LocalPosition: {x: 0.0020001158, y: 0.668, z: -1.1950012}
-  m_LocalScale: {x: 1.000004, y: 1, z: 1.000004}
+  m_LocalRotation: {x: -0, y: -0.7071068, z: -0, w: 0.7071068}
+  m_LocalPosition: {x: -0.0020001158, y: 0.668, z: 1.1950012}
+  m_LocalScale: {x: 1.0000038, y: 1, z: 1.0000038}
   m_Children: []
   m_Father: {fileID: 2087708193}
   m_RootOrder: 1
@@ -1461,9 +1461,9 @@
   m_PrefabInstance: {fileID: 0}
   m_PrefabAsset: {fileID: 0}
   m_GameObject: {fileID: 1997445656}
-  m_LocalRotation: {x: -0, y: 0.7071068, z: -0, w: 0.7071068}
-  m_LocalPosition: {x: -0.6460008, y: 0.039, z: 1.1600014}
-  m_LocalScale: {x: 1.0000031, y: 1, z: 1.0000031}
+  m_LocalRotation: {x: -0, y: -0.7071068, z: -0, w: 0.7071068}
+  m_LocalPosition: {x: 0.6460008, y: 0.039, z: -1.1600014}
+  m_LocalScale: {x: 1.0000029, y: 1, z: 1.0000029}
   m_Children: []
   m_Father: {fileID: 1179775376}
   m_RootOrder: 7
@@ -1528,7 +1528,7 @@
   m_PrefabInstance: {fileID: 0}
   m_PrefabAsset: {fileID: 0}
   m_GameObject: {fileID: 2087708192}
-  m_LocalRotation: {x: 0, y: 0, z: 0, w: 1}
+  m_LocalRotation: {x: -0, y: -0, z: -0, w: 1}
   m_LocalPosition: {x: 0, y: 0, z: 0}
   m_LocalScale: {x: 1, y: 1, z: 1}
   m_Children:
@@ -1565,9 +1565,9 @@
   m_PrefabInstance: {fileID: 0}
   m_PrefabAsset: {fileID: 0}
   m_GameObject: {fileID: 2091258197}
-  m_LocalRotation: {x: -0, y: 0.7071068, z: -0, w: 0.7071068}
-  m_LocalPosition: {x: 0.65400076, y: 0.8759999, z: -1.1860012}
-  m_LocalScale: {x: 1.0000031, y: 1, z: 1.0000031}
+  m_LocalRotation: {x: -0, y: -0.7071068, z: -0, w: 0.7071068}
+  m_LocalPosition: {x: -0.65400076, y: 0.8759999, z: 1.1860012}
+  m_LocalScale: {x: 1.0000029, y: 1, z: 1.0000029}
   m_Children: []
   m_Father: {fileID: 1179775376}
   m_RootOrder: 2
@@ -1595,9 +1595,9 @@
   m_PrefabInstance: {fileID: 0}
   m_PrefabAsset: {fileID: 0}
   m_GameObject: {fileID: 2091865123}
-  m_LocalRotation: {x: -0, y: 0.7071068, z: -0, w: 0.7071068}
-  m_LocalPosition: {x: -0.0009997785, y: 0.6859999, z: -0.1450001}
-  m_LocalScale: {x: 1.0000031, y: 1, z: 1.0000031}
+  m_LocalRotation: {x: -0, y: -0.7071068, z: -0, w: 0.7071068}
+  m_LocalPosition: {x: 0.0009997785, y: 0.6859999, z: 0.1450001}
+  m_LocalScale: {x: 1.0000029, y: 1, z: 1.0000029}
   m_Children: []
   m_Father: {fileID: 1179775376}
   m_RootOrder: 19
@@ -1626,9 +1626,9 @@
   m_PrefabInstance: {fileID: 0}
   m_PrefabAsset: {fileID: 0}
   m_GameObject: {fileID: 2140111857}
-  m_LocalRotation: {x: -0, y: 0.7071068, z: -0, w: 0.7071068}
-  m_LocalPosition: {x: -0.64600056, y: 0.3770001, z: -1.1950014}
-  m_LocalScale: {x: 1.000004, y: 1, z: 1.000004}
+  m_LocalRotation: {x: -0, y: -0.7071068, z: -0, w: 0.7071068}
+  m_LocalPosition: {x: 0.64600056, y: 0.3770001, z: 1.1950014}
+  m_LocalScale: {x: 1.0000038, y: 1, z: 1.0000038}
   m_Children: []
   m_Father: {fileID: 2020666123}
   m_RootOrder: 3
@@ -1750,8 +1750,8 @@
   m_PrefabInstance: {fileID: 0}
   m_PrefabAsset: {fileID: 0}
   m_GameObject: {fileID: 5965990321505974635}
-  m_LocalRotation: {x: -0, y: 1, z: -0, w: 0}
-  m_LocalPosition: {x: 0, y: 0, z: -0.047}
+  m_LocalRotation: {x: 0, y: 0, z: 0, w: 1}
+  m_LocalPosition: {x: 0, y: 0, z: 0.047}
   m_LocalScale: {x: 1, y: 1, z: 1}
   m_Children:
   - {fileID: 5965990321506460997}
@@ -1828,23 +1828,15 @@
       objectReference: {fileID: 0}
     - target: {fileID: 4251536333782420, guid: 6877aba5a696347dbb6c01f851f2da28, type: 3}
       propertyPath: m_LocalScale.x
-<<<<<<< HEAD
-      value: 0.5000006
-      objectReference: {fileID: 0}
-    - target: {fileID: 4251536333782420, guid: 6877aba5a696347dbb6c01f851f2da28, type: 3}
-      propertyPath: m_LocalScale.z
-      value: 0.5000006
-=======
       value: 0.5000005
       objectReference: {fileID: 0}
     - target: {fileID: 4251536333782420, guid: 6877aba5a696347dbb6c01f851f2da28, type: 3}
       propertyPath: m_LocalScale.z
       value: 0.5000005
->>>>>>> 2f8dd9f9
       objectReference: {fileID: 0}
     - target: {fileID: 4251536333782420, guid: 6877aba5a696347dbb6c01f851f2da28, type: 3}
       propertyPath: m_LocalPosition.x
-      value: 0.002
+      value: -0.002
       objectReference: {fileID: 0}
     - target: {fileID: 4251536333782420, guid: 6877aba5a696347dbb6c01f851f2da28, type: 3}
       propertyPath: m_LocalPosition.y
@@ -1852,13 +1844,11 @@
       objectReference: {fileID: 0}
     - target: {fileID: 4251536333782420, guid: 6877aba5a696347dbb6c01f851f2da28, type: 3}
       propertyPath: m_LocalPosition.z
-      value: -0.018
+      value: 0.018
       objectReference: {fileID: 0}
     - target: {fileID: 4251536333782420, guid: 6877aba5a696347dbb6c01f851f2da28, type: 3}
       propertyPath: m_LocalRotation.w
       value: 0.7071068
-<<<<<<< HEAD
-=======
       objectReference: {fileID: 0}
     - target: {fileID: 4251536333782420, guid: 6877aba5a696347dbb6c01f851f2da28, type: 3}
       propertyPath: m_LocalRotation.x
@@ -1867,24 +1857,12 @@
     - target: {fileID: 4251536333782420, guid: 6877aba5a696347dbb6c01f851f2da28, type: 3}
       propertyPath: m_LocalRotation.y
       value: -0.7071068
->>>>>>> 2f8dd9f9
-      objectReference: {fileID: 0}
-    - target: {fileID: 4251536333782420, guid: 6877aba5a696347dbb6c01f851f2da28, type: 3}
-      propertyPath: m_LocalRotation.x
-      value: -0
-      objectReference: {fileID: 0}
-    - target: {fileID: 4251536333782420, guid: 6877aba5a696347dbb6c01f851f2da28, type: 3}
-<<<<<<< HEAD
-      propertyPath: m_LocalRotation.y
-      value: 0.7071068
       objectReference: {fileID: 0}
     - target: {fileID: 4251536333782420, guid: 6877aba5a696347dbb6c01f851f2da28, type: 3}
       propertyPath: m_LocalRotation.z
-      value: -0
+      value: 0
       objectReference: {fileID: 0}
     - target: {fileID: 4251536333782420, guid: 6877aba5a696347dbb6c01f851f2da28, type: 3}
-=======
->>>>>>> 2f8dd9f9
       propertyPath: m_LocalEulerAnglesHint.x
       value: 0
       objectReference: {fileID: 0}
