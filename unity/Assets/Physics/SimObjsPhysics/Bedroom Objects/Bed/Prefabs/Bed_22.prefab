%YAML 1.1
%TAG !u! tag:unity3d.com,2011:
--- !u!1 &50944995
GameObject:
  m_ObjectHideFlags: 0
  m_CorrespondingSourceObject: {fileID: 0}
  m_PrefabInstance: {fileID: 0}
  m_PrefabAsset: {fileID: 0}
  serializedVersion: 6
  m_Component:
  - component: {fileID: 50944992}
  m_Layer: 8
  m_Name: vPoint (19)
  m_TagString: Untagged
  m_Icon: {fileID: 0}
  m_NavMeshLayer: 0
  m_StaticEditorFlags: 64
  m_IsActive: 1
--- !u!4 &50944992
Transform:
  m_ObjectHideFlags: 0
  m_CorrespondingSourceObject: {fileID: 0}
  m_PrefabInstance: {fileID: 0}
  m_PrefabAsset: {fileID: 0}
  m_GameObject: {fileID: 50944995}
  m_LocalRotation: {x: -0, y: 0.7071068, z: -0, w: -0.7071068}
  m_LocalPosition: {x: -0.9080011, y: 1.5330002, z: -1.048001}
  m_LocalScale: {x: 1.0000021, y: 1, z: 1.0000021}
  m_Children: []
  m_Father: {fileID: 1319621093}
  m_RootOrder: 19
  m_LocalEulerAnglesHint: {x: 0, y: 0, z: 0}
--- !u!1 &55137985
GameObject:
  m_ObjectHideFlags: 0
  m_CorrespondingSourceObject: {fileID: 0}
  m_PrefabInstance: {fileID: 0}
  m_PrefabAsset: {fileID: 0}
  serializedVersion: 6
  m_Component:
  - component: {fileID: 55137998}
  - component: {fileID: 55137999}
  m_Layer: 8
  m_Name: Col (3)
  m_TagString: SimObjPhysics
  m_Icon: {fileID: 0}
  m_NavMeshLayer: 0
  m_StaticEditorFlags: 64
  m_IsActive: 1
--- !u!4 &55137998
Transform:
  m_ObjectHideFlags: 0
  m_CorrespondingSourceObject: {fileID: 0}
  m_PrefabInstance: {fileID: 0}
  m_PrefabAsset: {fileID: 0}
  m_GameObject: {fileID: 55137985}
  m_LocalRotation: {x: -0, y: 0.7071068, z: -0, w: -0.7071068}
  m_LocalPosition: {x: 0.90340084, y: 1.1239998, z: -1.0540013}
  m_LocalScale: {x: 1.0000021, y: 1, z: 1.0000021}
  m_Children: []
  m_Father: {fileID: 682933804}
  m_RootOrder: 3
  m_LocalEulerAnglesHint: {x: 0, y: 0, z: 0}
--- !u!65 &55137999
BoxCollider:
  m_ObjectHideFlags: 0
  m_CorrespondingSourceObject: {fileID: 0}
  m_PrefabInstance: {fileID: 0}
  m_PrefabAsset: {fileID: 0}
  m_GameObject: {fileID: 55137985}
  m_Material: {fileID: 13400000, guid: 218801fea0442284c82c041fe6fc5de1, type: 2}
  m_IsTrigger: 0
  m_Enabled: 1
  serializedVersion: 2
  m_Size: {x: 0.07749319, y: 1.0098453, z: 0.037127066}
  m_Center: {x: 0.0117509365, y: 0.08084893, z: -0.0016172528}
--- !u!1 &105143932
GameObject:
  m_ObjectHideFlags: 0
  m_CorrespondingSourceObject: {fileID: 0}
  m_PrefabInstance: {fileID: 0}
  m_PrefabAsset: {fileID: 0}
  serializedVersion: 6
  m_Component:
  - component: {fileID: 105143933}
  m_Layer: 8
  m_Name: vPoint (17)
  m_TagString: Untagged
  m_Icon: {fileID: 0}
  m_NavMeshLayer: 0
  m_StaticEditorFlags: 64
  m_IsActive: 1
--- !u!4 &105143933
Transform:
  m_ObjectHideFlags: 0
  m_CorrespondingSourceObject: {fileID: 0}
  m_PrefabInstance: {fileID: 0}
  m_PrefabAsset: {fileID: 0}
  m_GameObject: {fileID: 105143932}
  m_LocalRotation: {x: -0, y: 0.7071068, z: -0, w: -0.7071068}
  m_LocalPosition: {x: -0.842001, y: 0.62600017, z: -0.95500106}
  m_LocalScale: {x: 1.0000021, y: 1, z: 1.0000021}
  m_Children: []
  m_Father: {fileID: 1319621093}
  m_RootOrder: 17
  m_LocalEulerAnglesHint: {x: 0, y: 0, z: 0}
--- !u!1 &261695939
GameObject:
  m_ObjectHideFlags: 0
  m_CorrespondingSourceObject: {fileID: 0}
  m_PrefabInstance: {fileID: 0}
  m_PrefabAsset: {fileID: 0}
  serializedVersion: 6
  m_Component:
  - component: {fileID: 261695936}
  - component: {fileID: 261695937}
  m_Layer: 8
  m_Name: Col (5)
  m_TagString: SimObjPhysics
  m_Icon: {fileID: 0}
  m_NavMeshLayer: 0
  m_StaticEditorFlags: 64
  m_IsActive: 1
--- !u!4 &261695936
Transform:
  m_ObjectHideFlags: 0
  m_CorrespondingSourceObject: {fileID: 0}
  m_PrefabInstance: {fileID: 0}
  m_PrefabAsset: {fileID: 0}
  m_GameObject: {fileID: 261695939}
  m_LocalRotation: {x: -0, y: 0.7071068, z: -0, w: -0.7071068}
  m_LocalPosition: {x: -0.8910008, y: 0.41999984, z: 1.1040012}
  m_LocalScale: {x: 1.0000021, y: 1, z: 1.0000021}
  m_Children: []
  m_Father: {fileID: 682933804}
  m_RootOrder: 5
  m_LocalEulerAnglesHint: {x: 0, y: 0, z: 0}
--- !u!65 &261695937
BoxCollider:
  m_ObjectHideFlags: 0
  m_CorrespondingSourceObject: {fileID: 0}
  m_PrefabInstance: {fileID: 0}
  m_PrefabAsset: {fileID: 0}
  m_GameObject: {fileID: 261695939}
  m_Material: {fileID: 13400000, guid: 218801fea0442284c82c041fe6fc5de1, type: 2}
  m_IsTrigger: 0
  m_Enabled: 1
  serializedVersion: 2
  m_Size: {x: 0.07749319, y: 0.5561967, z: 0.1173659}
  m_Center: {x: 0.0117509365, y: -0.14597535, z: 0.005281776}
--- !u!1 &309517049
GameObject:
  m_ObjectHideFlags: 0
  m_CorrespondingSourceObject: {fileID: 0}
  m_PrefabInstance: {fileID: 0}
  m_PrefabAsset: {fileID: 0}
  serializedVersion: 6
  m_Component:
  - component: {fileID: 309517030}
  m_Layer: 8
  m_Name: vPoint (20)
  m_TagString: Untagged
  m_Icon: {fileID: 0}
  m_NavMeshLayer: 0
  m_StaticEditorFlags: 64
  m_IsActive: 1
--- !u!4 &309517030
Transform:
  m_ObjectHideFlags: 0
  m_CorrespondingSourceObject: {fileID: 0}
  m_PrefabInstance: {fileID: 0}
  m_PrefabAsset: {fileID: 0}
  m_GameObject: {fileID: 309517049}
  m_LocalRotation: {x: -0, y: 0.7071068, z: -0, w: -0.7071068}
  m_LocalPosition: {x: 0.90600085, y: 0.96700025, z: -1.0480013}
  m_LocalScale: {x: 1.0000021, y: 1, z: 1.0000021}
  m_Children: []
  m_Father: {fileID: 1319621093}
  m_RootOrder: 20
  m_LocalEulerAnglesHint: {x: 0, y: 0, z: 0}
--- !u!1 &314417371
GameObject:
  m_ObjectHideFlags: 0
  m_CorrespondingSourceObject: {fileID: 0}
  m_PrefabInstance: {fileID: 0}
  m_PrefabAsset: {fileID: 0}
  serializedVersion: 6
  m_Component:
  - component: {fileID: 314417368}
  m_Layer: 8
  m_Name: vPoint (25)
  m_TagString: Untagged
  m_Icon: {fileID: 0}
  m_NavMeshLayer: 0
  m_StaticEditorFlags: 64
  m_IsActive: 1
--- !u!4 &314417368
Transform:
  m_ObjectHideFlags: 0
  m_CorrespondingSourceObject: {fileID: 0}
  m_PrefabInstance: {fileID: 0}
  m_PrefabAsset: {fileID: 0}
  m_GameObject: {fileID: 314417371}
  m_LocalRotation: {x: -0, y: 0.7071068, z: -0, w: -0.7071068}
  m_LocalPosition: {x: -0.88300085, y: 0.081, z: 1.1210014}
  m_LocalScale: {x: 1.0000021, y: 1, z: 1.0000021}
  m_Children: []
  m_Father: {fileID: 1319621093}
  m_RootOrder: 25
  m_LocalEulerAnglesHint: {x: 0, y: 0, z: 0}
--- !u!1 &342118860
GameObject:
  m_ObjectHideFlags: 0
  m_CorrespondingSourceObject: {fileID: 0}
  m_PrefabInstance: {fileID: 0}
  m_PrefabAsset: {fileID: 0}
  serializedVersion: 6
  m_Component:
  - component: {fileID: 342118861}
  m_Layer: 8
  m_Name: vPoint (4)
  m_TagString: Untagged
  m_Icon: {fileID: 0}
  m_NavMeshLayer: 0
  m_StaticEditorFlags: 64
  m_IsActive: 1
--- !u!4 &342118861
Transform:
  m_ObjectHideFlags: 0
  m_CorrespondingSourceObject: {fileID: 0}
  m_PrefabInstance: {fileID: 0}
  m_PrefabAsset: {fileID: 0}
  m_GameObject: {fileID: 342118860}
  m_LocalRotation: {x: -0, y: 0.7071068, z: -0, w: -0.7071068}
  m_LocalPosition: {x: -0.000000029802322, y: 0.62600017, z: -0.3650004}
  m_LocalScale: {x: 1.0000021, y: 1, z: 1.0000021}
  m_Children: []
  m_Father: {fileID: 1319621093}
  m_RootOrder: 4
  m_LocalEulerAnglesHint: {x: 0, y: 0, z: 0}
--- !u!1 &356259235
GameObject:
  m_ObjectHideFlags: 0
  m_CorrespondingSourceObject: {fileID: 0}
  m_PrefabInstance: {fileID: 0}
  m_PrefabAsset: {fileID: 0}
  serializedVersion: 6
  m_Component:
  - component: {fileID: 356259232}
  m_Layer: 8
  m_Name: vPoint (12)
  m_TagString: Untagged
  m_Icon: {fileID: 0}
  m_NavMeshLayer: 0
  m_StaticEditorFlags: 64
  m_IsActive: 1
--- !u!4 &356259232
Transform:
  m_ObjectHideFlags: 0
  m_CorrespondingSourceObject: {fileID: 0}
  m_PrefabInstance: {fileID: 0}
  m_PrefabAsset: {fileID: 0}
  m_GameObject: {fileID: 356259235}
  m_LocalRotation: {x: -0, y: 0.7071068, z: -0, w: -0.7071068}
  m_LocalPosition: {x: -0.8420009, y: 0.62600017, z: 0.00000011920929}
  m_LocalScale: {x: 1.0000021, y: 1, z: 1.0000021}
  m_Children: []
  m_Father: {fileID: 1319621093}
  m_RootOrder: 12
  m_LocalEulerAnglesHint: {x: 0, y: 0, z: 0}
--- !u!1 &371925990
GameObject:
  m_ObjectHideFlags: 0
  m_CorrespondingSourceObject: {fileID: 0}
  m_PrefabInstance: {fileID: 0}
  m_PrefabAsset: {fileID: 0}
  serializedVersion: 6
  m_Component:
  - component: {fileID: 371925991}
  m_Layer: 8
  m_Name: vPoint (24)
  m_TagString: Untagged
  m_Icon: {fileID: 0}
  m_NavMeshLayer: 0
  m_StaticEditorFlags: 64
  m_IsActive: 1
--- !u!4 &371925991
Transform:
  m_ObjectHideFlags: 0
  m_CorrespondingSourceObject: {fileID: 0}
  m_PrefabInstance: {fileID: 0}
  m_PrefabAsset: {fileID: 0}
  m_GameObject: {fileID: 371925990}
  m_LocalRotation: {x: -0, y: 0.7071068, z: -0, w: -0.7071068}
  m_LocalPosition: {x: -0.0040001236, y: 1.081, z: -1.0480012}
  m_LocalScale: {x: 1.0000021, y: 1, z: 1.0000021}
  m_Children: []
  m_Father: {fileID: 1319621093}
  m_RootOrder: 24
  m_LocalEulerAnglesHint: {x: 0, y: 0, z: 0}
--- !u!1 &404829121
GameObject:
  m_ObjectHideFlags: 0
  m_CorrespondingSourceObject: {fileID: 0}
  m_PrefabInstance: {fileID: 0}
  m_PrefabAsset: {fileID: 0}
  serializedVersion: 6
  m_Component:
  - component: {fileID: 404829134}
  m_Layer: 8
  m_Name: vPoint (8)
  m_TagString: Untagged
  m_Icon: {fileID: 0}
  m_NavMeshLayer: 0
  m_StaticEditorFlags: 64
  m_IsActive: 1
--- !u!4 &404829134
Transform:
  m_ObjectHideFlags: 0
  m_CorrespondingSourceObject: {fileID: 0}
  m_PrefabInstance: {fileID: 0}
  m_PrefabAsset: {fileID: 0}
  m_GameObject: {fileID: 404829121}
  m_LocalRotation: {x: -0, y: 0.7071068, z: -0, w: -0.7071068}
  m_LocalPosition: {x: 0.7610009, y: 0.62600017, z: 0.80700076}
  m_LocalScale: {x: 1.0000021, y: 1, z: 1.0000021}
  m_Children: []
  m_Father: {fileID: 1319621093}
  m_RootOrder: 8
  m_LocalEulerAnglesHint: {x: 0, y: 0, z: 0}
--- !u!1 &428245298
GameObject:
  m_ObjectHideFlags: 0
  m_CorrespondingSourceObject: {fileID: 0}
  m_PrefabInstance: {fileID: 0}
  m_PrefabAsset: {fileID: 0}
  serializedVersion: 6
  m_Component:
  - component: {fileID: 428245299}
  m_Layer: 8
  m_Name: vPoint (6)
  m_TagString: Untagged
  m_Icon: {fileID: 0}
  m_NavMeshLayer: 0
  m_StaticEditorFlags: 64
  m_IsActive: 1
--- !u!4 &428245299
Transform:
  m_ObjectHideFlags: 0
  m_CorrespondingSourceObject: {fileID: 0}
  m_PrefabInstance: {fileID: 0}
  m_PrefabAsset: {fileID: 0}
  m_GameObject: {fileID: 428245298}
  m_LocalRotation: {x: -0, y: 0.7071068, z: -0, w: -0.7071068}
  m_LocalPosition: {x: 0.76100075, y: 0.62600017, z: -0.00000011920929}
  m_LocalScale: {x: 1.0000021, y: 1, z: 1.0000021}
  m_Children: []
  m_Father: {fileID: 1319621093}
  m_RootOrder: 6
  m_LocalEulerAnglesHint: {x: 0, y: 0, z: 0}
--- !u!1 &504673193
GameObject:
  m_ObjectHideFlags: 0
  m_CorrespondingSourceObject: {fileID: 0}
  m_PrefabInstance: {fileID: 0}
  m_PrefabAsset: {fileID: 0}
  serializedVersion: 6
  m_Component:
  - component: {fileID: 504673194}
  - component: {fileID: 504673195}
  m_Layer: 8
  m_Name: Col (4)
  m_TagString: SimObjPhysics
  m_Icon: {fileID: 0}
  m_NavMeshLayer: 0
  m_StaticEditorFlags: 64
  m_IsActive: 1
--- !u!4 &504673194
Transform:
  m_ObjectHideFlags: 0
  m_CorrespondingSourceObject: {fileID: 0}
  m_PrefabInstance: {fileID: 0}
  m_PrefabAsset: {fileID: 0}
  m_GameObject: {fileID: 504673193}
  m_LocalRotation: {x: -0, y: 0.7071068, z: -0, w: -0.7071068}
  m_LocalPosition: {x: 0.903401, y: 0.42, z: 1.104001}
  m_LocalScale: {x: 1.0000021, y: 1, z: 1.0000021}
  m_Children: []
  m_Father: {fileID: 595184402}
  m_RootOrder: 4
  m_LocalEulerAnglesHint: {x: 0, y: 0, z: 0}
--- !u!65 &504673195
BoxCollider:
  m_ObjectHideFlags: 0
  m_CorrespondingSourceObject: {fileID: 0}
  m_PrefabInstance: {fileID: 0}
  m_PrefabAsset: {fileID: 0}
  m_GameObject: {fileID: 504673193}
  m_Material: {fileID: 13400000, guid: 218801fea0442284c82c041fe6fc5de1, type: 2}
  m_IsTrigger: 1
  m_Enabled: 1
  serializedVersion: 2
  m_Size: {x: 0.07749319, y: 0.5561967, z: 0.1173659}
  m_Center: {x: 0.0117509365, y: -0.14597535, z: 0.005281776}
--- !u!1 &583874396
GameObject:
  m_ObjectHideFlags: 0
  m_CorrespondingSourceObject: {fileID: 0}
  m_PrefabInstance: {fileID: 0}
  m_PrefabAsset: {fileID: 0}
  serializedVersion: 6
  m_Component:
  - component: {fileID: 583874397}
  m_Layer: 8
  m_Name: vPoint (22)
  m_TagString: Untagged
  m_Icon: {fileID: 0}
  m_NavMeshLayer: 0
  m_StaticEditorFlags: 64
  m_IsActive: 1
--- !u!4 &583874397
Transform:
  m_ObjectHideFlags: 0
  m_CorrespondingSourceObject: {fileID: 0}
  m_PrefabInstance: {fileID: 0}
  m_PrefabAsset: {fileID: 0}
  m_GameObject: {fileID: 583874396}
  m_LocalRotation: {x: -0, y: 0.7071068, z: -0, w: -0.7071068}
  m_LocalPosition: {x: 0.90600085, y: 0.09899998, z: -1.0480013}
  m_LocalScale: {x: 1.0000021, y: 1, z: 1.0000021}
  m_Children: []
  m_Father: {fileID: 1319621093}
  m_RootOrder: 22
  m_LocalEulerAnglesHint: {x: 0, y: 0, z: 0}
--- !u!1 &595184401
GameObject:
  m_ObjectHideFlags: 0
  m_CorrespondingSourceObject: {fileID: 0}
  m_PrefabInstance: {fileID: 0}
  m_PrefabAsset: {fileID: 0}
  serializedVersion: 6
  m_Component:
  - component: {fileID: 595184402}
  m_Layer: 0
  m_Name: TriggerColliders
  m_TagString: Untagged
  m_Icon: {fileID: 0}
  m_NavMeshLayer: 0
  m_StaticEditorFlags: 64
  m_IsActive: 1
--- !u!4 &595184402
Transform:
  m_ObjectHideFlags: 0
  m_CorrespondingSourceObject: {fileID: 0}
  m_PrefabInstance: {fileID: 0}
  m_PrefabAsset: {fileID: 0}
  m_GameObject: {fileID: 595184401}
  m_LocalRotation: {x: 0, y: 0, z: 0, w: 1}
  m_LocalPosition: {x: 0, y: 0, z: 0}
  m_LocalScale: {x: 1, y: 1, z: 1}
  m_Children:
  - {fileID: 1524750062}
  - {fileID: 1924566154}
  - {fileID: 1693809360}
  - {fileID: 1813800371}
  - {fileID: 504673194}
  - {fileID: 1993076407}
  m_Father: {fileID: 999676727}
  m_RootOrder: 5
  m_LocalEulerAnglesHint: {x: 0, y: 0, z: 0}
--- !u!1 &626651700
GameObject:
  m_ObjectHideFlags: 0
  m_CorrespondingSourceObject: {fileID: 0}
  m_PrefabInstance: {fileID: 0}
  m_PrefabAsset: {fileID: 0}
  serializedVersion: 6
  m_Component:
  - component: {fileID: 626651701}
  m_Layer: 8
  m_Name: vPoint (7)
  m_TagString: Untagged
  m_Icon: {fileID: 0}
  m_NavMeshLayer: 0
  m_StaticEditorFlags: 64
  m_IsActive: 1
--- !u!4 &626651701
Transform:
  m_ObjectHideFlags: 0
  m_CorrespondingSourceObject: {fileID: 0}
  m_PrefabInstance: {fileID: 0}
  m_PrefabAsset: {fileID: 0}
  m_GameObject: {fileID: 626651700}
  m_LocalRotation: {x: -0, y: 0.7071068, z: -0, w: -0.7071068}
  m_LocalPosition: {x: 0.7610009, y: 0.62600017, z: 0.40900022}
  m_LocalScale: {x: 1.0000021, y: 1, z: 1.0000021}
  m_Children: []
  m_Father: {fileID: 1319621093}
  m_RootOrder: 7
  m_LocalEulerAnglesHint: {x: 0, y: 0, z: 0}
--- !u!1 &658351365
GameObject:
  m_ObjectHideFlags: 0
  m_CorrespondingSourceObject: {fileID: 0}
  m_PrefabInstance: {fileID: 0}
  m_PrefabAsset: {fileID: 0}
  serializedVersion: 6
  m_Component:
  - component: {fileID: 658351362}
  m_Layer: 8
  m_Name: vPoint (26)
  m_TagString: Untagged
  m_Icon: {fileID: 0}
  m_NavMeshLayer: 0
  m_StaticEditorFlags: 64
  m_IsActive: 1
--- !u!4 &658351362
Transform:
  m_ObjectHideFlags: 0
  m_CorrespondingSourceObject: {fileID: 0}
  m_PrefabInstance: {fileID: 0}
  m_PrefabAsset: {fileID: 0}
  m_GameObject: {fileID: 658351365}
  m_LocalRotation: {x: -0, y: 0.7071068, z: -0, w: -0.7071068}
  m_LocalPosition: {x: 0.8840011, y: 0.08100009, z: 1.121001}
  m_LocalScale: {x: 1.0000021, y: 1, z: 1.0000021}
  m_Children: []
  m_Father: {fileID: 1319621093}
  m_RootOrder: 26
  m_LocalEulerAnglesHint: {x: 0, y: 0, z: 0}
--- !u!1 &682933807
GameObject:
  m_ObjectHideFlags: 0
  m_CorrespondingSourceObject: {fileID: 0}
  m_PrefabInstance: {fileID: 0}
  m_PrefabAsset: {fileID: 0}
  serializedVersion: 6
  m_Component:
  - component: {fileID: 682933804}
  m_Layer: 0
  m_Name: Colliders
  m_TagString: Untagged
  m_Icon: {fileID: 0}
  m_NavMeshLayer: 0
  m_StaticEditorFlags: 64
  m_IsActive: 1
--- !u!4 &682933804
Transform:
  m_ObjectHideFlags: 0
  m_CorrespondingSourceObject: {fileID: 0}
  m_PrefabInstance: {fileID: 0}
  m_PrefabAsset: {fileID: 0}
  m_GameObject: {fileID: 682933807}
  m_LocalRotation: {x: 0, y: 0, z: 0, w: 1}
  m_LocalPosition: {x: 0, y: 0, z: 0}
  m_LocalScale: {x: 1, y: 1, z: 1}
  m_Children:
  - {fileID: 1365219409}
  - {fileID: 897605927}
  - {fileID: 1129054839}
  - {fileID: 55137998}
  - {fileID: 1270082710}
  - {fileID: 261695936}
  m_Father: {fileID: 999676727}
  m_RootOrder: 2
  m_LocalEulerAnglesHint: {x: 0, y: 0, z: 0}
--- !u!1 &811844859
GameObject:
  m_ObjectHideFlags: 0
  m_CorrespondingSourceObject: {fileID: 0}
  m_PrefabInstance: {fileID: 0}
  m_PrefabAsset: {fileID: 0}
  serializedVersion: 6
  m_Component:
  - component: {fileID: 811844860}
  - component: {fileID: 811844861}
  m_Layer: 8
  m_Name: Col
  m_TagString: HighFriction
  m_Icon: {fileID: 0}
  m_NavMeshLayer: 0
  m_StaticEditorFlags: 64
  m_IsActive: 1
--- !u!4 &811844860
Transform:
  m_ObjectHideFlags: 0
  m_CorrespondingSourceObject: {fileID: 0}
  m_PrefabInstance: {fileID: 0}
  m_PrefabAsset: {fileID: 0}
  m_GameObject: {fileID: 811844859}
  m_LocalRotation: {x: -0, y: 0.7071068, z: -0, w: -0.7071068}
  m_LocalPosition: {x: -0.002, y: 0.542, z: 0}
  m_LocalScale: {x: 1.0000021, y: 1, z: 1.0250021}
  m_Children: []
  m_Father: {fileID: 1842202441}
  m_RootOrder: 0
  m_LocalEulerAnglesHint: {x: 0, y: 0, z: 0}
--- !u!65 &811844861
BoxCollider:
  m_ObjectHideFlags: 0
  m_CorrespondingSourceObject: {fileID: 0}
  m_PrefabInstance: {fileID: 0}
  m_PrefabAsset: {fileID: 0}
  m_GameObject: {fileID: 811844859}
  m_Material: {fileID: 0}
  m_IsTrigger: 1
  m_Enabled: 1
  serializedVersion: 2
  m_Size: {x: 2.2474625, y: 0.39465255, z: 1.8997258}
  m_Center: {x: 0.06566202, y: -0.010484308, z: -0.0016172498}
--- !u!1 &842556564
GameObject:
  m_ObjectHideFlags: 0
  m_CorrespondingSourceObject: {fileID: 0}
  m_PrefabInstance: {fileID: 0}
  m_PrefabAsset: {fileID: 0}
  serializedVersion: 6
  m_Component:
  - component: {fileID: 842556565}
  m_Layer: 8
  m_Name: vPoint (16)
  m_TagString: Untagged
  m_Icon: {fileID: 0}
  m_NavMeshLayer: 0
  m_StaticEditorFlags: 64
  m_IsActive: 1
--- !u!4 &842556565
Transform:
  m_ObjectHideFlags: 0
  m_CorrespondingSourceObject: {fileID: 0}
  m_PrefabInstance: {fileID: 0}
  m_PrefabAsset: {fileID: 0}
  m_GameObject: {fileID: 842556564}
  m_LocalRotation: {x: -0, y: 0.7071068, z: -0, w: -0.7071068}
  m_LocalPosition: {x: -0.84200096, y: 0.62600017, z: -0.3650003}
  m_LocalScale: {x: 1.0000021, y: 1, z: 1.0000021}
  m_Children: []
  m_Father: {fileID: 1319621093}
  m_RootOrder: 16
  m_LocalEulerAnglesHint: {x: 0, y: 0, z: 0}
--- !u!1 &897605926
GameObject:
  m_ObjectHideFlags: 0
  m_CorrespondingSourceObject: {fileID: 0}
  m_PrefabInstance: {fileID: 0}
  m_PrefabAsset: {fileID: 0}
  serializedVersion: 6
  m_Component:
  - component: {fileID: 897605927}
  - component: {fileID: 897605924}
  m_Layer: 8
  m_Name: Col (1)
  m_TagString: SimObjPhysics
  m_Icon: {fileID: 0}
  m_NavMeshLayer: 0
  m_StaticEditorFlags: 64
  m_IsActive: 1
--- !u!4 &897605927
Transform:
  m_ObjectHideFlags: 0
  m_CorrespondingSourceObject: {fileID: 0}
  m_PrefabInstance: {fileID: 0}
  m_PrefabAsset: {fileID: 0}
  m_GameObject: {fileID: 897605926}
  m_LocalRotation: {x: -0, y: 0.7071068, z: -0, w: -0.7071068}
  m_LocalPosition: {x: -0.00000011920929, y: 0.46700025, z: -1.0540011}
  m_LocalScale: {x: 1.0000021, y: 1, z: 1.0000021}
  m_Children: []
  m_Father: {fileID: 682933804}
  m_RootOrder: 1
  m_LocalEulerAnglesHint: {x: 0, y: 0, z: 0}
--- !u!65 &897605924
BoxCollider:
  m_ObjectHideFlags: 0
  m_CorrespondingSourceObject: {fileID: 0}
  m_PrefabInstance: {fileID: 0}
  m_PrefabAsset: {fileID: 0}
  m_GameObject: {fileID: 897605926}
  m_Material: {fileID: 13400000, guid: 218801fea0442284c82c041fe6fc5de1, type: 2}
  m_IsTrigger: 0
  m_Enabled: 1
  serializedVersion: 2
  m_Size: {x: 0.07749319, y: 1.0659819, z: 1.8635745}
  m_Center: {x: 0.0117509365, y: 0.10891724, z: -0.0016172528}
--- !u!1 &899108431
GameObject:
  m_ObjectHideFlags: 0
  m_CorrespondingSourceObject: {fileID: 0}
  m_PrefabInstance: {fileID: 0}
  m_PrefabAsset: {fileID: 0}
  serializedVersion: 6
  m_Component:
  - component: {fileID: 899108428}
  m_Layer: 8
  m_Name: vPoint (5)
  m_TagString: Untagged
  m_Icon: {fileID: 0}
  m_NavMeshLayer: 0
  m_StaticEditorFlags: 64
  m_IsActive: 1
--- !u!4 &899108428
Transform:
  m_ObjectHideFlags: 0
  m_CorrespondingSourceObject: {fileID: 0}
  m_PrefabInstance: {fileID: 0}
  m_PrefabAsset: {fileID: 0}
  m_GameObject: {fileID: 899108431}
  m_LocalRotation: {x: -0, y: 0.7071068, z: -0, w: -0.7071068}
  m_LocalPosition: {x: -0.00000011920929, y: 0.62600017, z: -0.955001}
  m_LocalScale: {x: 1.0000021, y: 1, z: 1.0000021}
  m_Children: []
  m_Father: {fileID: 1319621093}
  m_RootOrder: 5
  m_LocalEulerAnglesHint: {x: 0, y: 0, z: 0}
--- !u!1 &999676726
GameObject:
  m_ObjectHideFlags: 0
  m_CorrespondingSourceObject: {fileID: 0}
  m_PrefabInstance: {fileID: 0}
  m_PrefabAsset: {fileID: 0}
  serializedVersion: 6
  m_Component:
  - component: {fileID: 999676727}
  - component: {fileID: 999676725}
  - component: {fileID: 999676724}
  - component: {fileID: 4286695387513872134}
  m_Layer: 8
  m_Name: Bed_22
  m_TagString: SimObjPhysics
  m_Icon: {fileID: 0}
  m_NavMeshLayer: 0
  m_StaticEditorFlags: 0
  m_IsActive: 1
--- !u!4 &999676727
Transform:
  m_ObjectHideFlags: 0
  m_CorrespondingSourceObject: {fileID: 0}
  m_PrefabInstance: {fileID: 0}
  m_PrefabAsset: {fileID: 0}
  m_GameObject: {fileID: 999676726}
  m_LocalRotation: {x: 0, y: 0, z: 0, w: 1}
  m_LocalPosition: {x: 0, y: 0, z: 0}
  m_LocalScale: {x: 1, y: 1, z: 1}
  m_Children:
  - {fileID: 4251535765524054}
  - {fileID: 8479938436706453178}
  - {fileID: 682933804}
  - {fileID: 1319621093}
  - {fileID: 1867657901}
  - {fileID: 595184402}
  - {fileID: 1842202441}
  m_Father: {fileID: 0}
  m_RootOrder: 0
  m_LocalEulerAnglesHint: {x: 0, y: 180, z: 0}
--- !u!114 &999676725
MonoBehaviour:
  m_ObjectHideFlags: 0
  m_CorrespondingSourceObject: {fileID: 0}
  m_PrefabInstance: {fileID: 0}
  m_PrefabAsset: {fileID: 0}
  m_GameObject: {fileID: 999676726}
  m_Enabled: 1
  m_EditorHideFlags: 0
  m_Script: {fileID: 11500000, guid: b439f6e4ef5714ee2a3643acf37b7a9d, type: 3}
  m_Name: 
  m_EditorClassIdentifier: 
  objectID: Bed|+00.00|+00.00|+00.00
  assetID: Bed_22
  Type: 76
  PrimaryProperty: 2
  SecondaryProperties: 0700000004000000
  BoundingBox: {fileID: 1867657900}
  VisibilityPoints:
  - {fileID: 1792168357}
  - {fileID: 1825774089}
  - {fileID: 1399086807}
  - {fileID: 1318802666}
  - {fileID: 342118861}
  - {fileID: 899108428}
  - {fileID: 428245299}
  - {fileID: 626651701}
  - {fileID: 404829134}
  - {fileID: 1570253076}
  - {fileID: 1537930371}
  - {fileID: 1037438938}
  - {fileID: 356259232}
  - {fileID: 1410095782}
  - {fileID: 1086506665}
  - {fileID: 1266313913}
  - {fileID: 842556565}
  - {fileID: 105143933}
  - {fileID: 2020107971}
  - {fileID: 50944992}
  - {fileID: 309517030}
  - {fileID: 1834253674}
  - {fileID: 583874397}
  - {fileID: 1481586967}
  - {fileID: 371925991}
  - {fileID: 314417368}
  - {fileID: 658351362}
  ReceptacleTriggerBoxes:
  - {fileID: 1170334474899860}
  debugIsVisible: 0
  debugIsInteractable: 0
  isInAgentHand: 0
  MyColliders:
  - {fileID: 1365219422}
  - {fileID: 897605924}
  - {fileID: 1129054836}
  - {fileID: 55137999}
  - {fileID: 1270082711}
  - {fileID: 261695937}
  HFdynamicfriction: 0.8
  HFstaticfriction: 0.8
  HFbounciness: 0
  HFrbdrag: 0.8
  HFrbangulardrag: 0.08
  salientMaterials: 0100000006000000
  MySpawnPoints: []
  CurrentTemperature: 0
  HowManySecondsUntilRoomTemp: 10
  inMotion: 0
  numSimObjHit: 0
  numFloorHit: 0
  numStructureHit: 0
  lastVelocity: 0
  IsReceptacle: 0
  IsPickupable: 0
  IsMoveable: 0
  isStatic: 0
  IsToggleable: 0
  IsOpenable: 0
  IsBreakable: 0
  IsFillable: 0
  IsDirtyable: 0
  IsCookable: 0
  IsSliceable: 0
  isHeatSource: 0
  isColdSource: 0
  ContainedObjectReferences: []
  CurrentlyContains: []
--- !u!54 &999676724
Rigidbody:
  m_ObjectHideFlags: 0
  m_CorrespondingSourceObject: {fileID: 0}
  m_PrefabInstance: {fileID: 0}
  m_PrefabAsset: {fileID: 0}
  m_GameObject: {fileID: 999676726}
  serializedVersion: 2
  m_Mass: 30
  m_Drag: 0.5
  m_AngularDrag: 0.05
  m_UseGravity: 1
  m_IsKinematic: 0
  m_Interpolate: 0
  m_Constraints: 0
  m_CollisionDetection: 0
--- !u!114 &4286695387513872134
MonoBehaviour:
  m_ObjectHideFlags: 0
  m_CorrespondingSourceObject: {fileID: 0}
  m_PrefabInstance: {fileID: 0}
  m_PrefabAsset: {fileID: 0}
  m_GameObject: {fileID: 999676726}
  m_Enabled: 1
  m_EditorHideFlags: 0
  m_Script: {fileID: 11500000, guid: d106cf009583a40e4a85d860c9830f67, type: 3}
  m_Name: 
  m_EditorClassIdentifier: 
  MaterialSwapObjects: []
  ObjectsToEnableIfClean:
  - {fileID: 801657266869639968}
  - {fileID: 3606004055038557152}
  ObjectsToEnableIfDirty:
  - {fileID: 1691077051}
  - {fileID: 1423050226}
  isDirty: 0
--- !u!1 &1037438941
GameObject:
  m_ObjectHideFlags: 0
  m_CorrespondingSourceObject: {fileID: 0}
  m_PrefabInstance: {fileID: 0}
  m_PrefabAsset: {fileID: 0}
  serializedVersion: 6
  m_Component:
  - component: {fileID: 1037438938}
  m_Layer: 8
  m_Name: vPoint (11)
  m_TagString: Untagged
  m_Icon: {fileID: 0}
  m_NavMeshLayer: 0
  m_StaticEditorFlags: 64
  m_IsActive: 1
--- !u!4 &1037438938
Transform:
  m_ObjectHideFlags: 0
  m_CorrespondingSourceObject: {fileID: 0}
  m_PrefabInstance: {fileID: 0}
  m_PrefabAsset: {fileID: 0}
  m_GameObject: {fileID: 1037438941}
  m_LocalRotation: {x: -0, y: 0.7071068, z: -0, w: -0.7071068}
  m_LocalPosition: {x: 0.76100063, y: 0.62600017, z: -0.9550013}
  m_LocalScale: {x: 1.0000021, y: 1, z: 1.0000021}
  m_Children: []
  m_Father: {fileID: 1319621093}
  m_RootOrder: 11
  m_LocalEulerAnglesHint: {x: 0, y: 0, z: 0}
--- !u!1 &1086506664
GameObject:
  m_ObjectHideFlags: 0
  m_CorrespondingSourceObject: {fileID: 0}
  m_PrefabInstance: {fileID: 0}
  m_PrefabAsset: {fileID: 0}
  serializedVersion: 6
  m_Component:
  - component: {fileID: 1086506665}
  m_Layer: 8
  m_Name: vPoint (14)
  m_TagString: Untagged
  m_Icon: {fileID: 0}
  m_NavMeshLayer: 0
  m_StaticEditorFlags: 64
  m_IsActive: 1
--- !u!4 &1086506665
Transform:
  m_ObjectHideFlags: 0
  m_CorrespondingSourceObject: {fileID: 0}
  m_PrefabInstance: {fileID: 0}
  m_PrefabAsset: {fileID: 0}
  m_GameObject: {fileID: 1086506664}
  m_LocalRotation: {x: -0, y: 0.7071068, z: -0, w: -0.7071068}
  m_LocalPosition: {x: -0.8420008, y: 0.62600017, z: 0.80700094}
  m_LocalScale: {x: 1.0000021, y: 1, z: 1.0000021}
  m_Children: []
  m_Father: {fileID: 1319621093}
  m_RootOrder: 14
  m_LocalEulerAnglesHint: {x: 0, y: 0, z: 0}
--- !u!1 &1129054838
GameObject:
  m_ObjectHideFlags: 0
  m_CorrespondingSourceObject: {fileID: 0}
  m_PrefabInstance: {fileID: 0}
  m_PrefabAsset: {fileID: 0}
  serializedVersion: 6
  m_Component:
  - component: {fileID: 1129054839}
  - component: {fileID: 1129054836}
  m_Layer: 8
  m_Name: Col (2)
  m_TagString: SimObjPhysics
  m_Icon: {fileID: 0}
  m_NavMeshLayer: 0
  m_StaticEditorFlags: 64
  m_IsActive: 1
--- !u!4 &1129054839
Transform:
  m_ObjectHideFlags: 0
  m_CorrespondingSourceObject: {fileID: 0}
  m_PrefabInstance: {fileID: 0}
  m_PrefabAsset: {fileID: 0}
  m_GameObject: {fileID: 1129054838}
  m_LocalRotation: {x: -0, y: 0.7071068, z: -0, w: -0.7071068}
  m_LocalPosition: {x: -0.91000116, y: 1.124, z: -1.0540011}
  m_LocalScale: {x: 1.0000021, y: 1, z: 1.0000021}
  m_Children: []
  m_Father: {fileID: 682933804}
  m_RootOrder: 2
  m_LocalEulerAnglesHint: {x: 0, y: 0, z: 0}
--- !u!65 &1129054836
BoxCollider:
  m_ObjectHideFlags: 0
  m_CorrespondingSourceObject: {fileID: 0}
  m_PrefabInstance: {fileID: 0}
  m_PrefabAsset: {fileID: 0}
  m_GameObject: {fileID: 1129054838}
  m_Material: {fileID: 13400000, guid: 218801fea0442284c82c041fe6fc5de1, type: 2}
  m_IsTrigger: 0
  m_Enabled: 1
  serializedVersion: 2
  m_Size: {x: 0.07749319, y: 1.0098453, z: 0.037127066}
  m_Center: {x: 0.0117509365, y: 0.08084893, z: -0.0016172528}
--- !u!1 &1266313912
GameObject:
  m_ObjectHideFlags: 0
  m_CorrespondingSourceObject: {fileID: 0}
  m_PrefabInstance: {fileID: 0}
  m_PrefabAsset: {fileID: 0}
  serializedVersion: 6
  m_Component:
  - component: {fileID: 1266313913}
  m_Layer: 8
  m_Name: vPoint (15)
  m_TagString: Untagged
  m_Icon: {fileID: 0}
  m_NavMeshLayer: 0
  m_StaticEditorFlags: 64
  m_IsActive: 1
--- !u!4 &1266313913
Transform:
  m_ObjectHideFlags: 0
  m_CorrespondingSourceObject: {fileID: 0}
  m_PrefabInstance: {fileID: 0}
  m_PrefabAsset: {fileID: 0}
  m_GameObject: {fileID: 1266313912}
  m_LocalRotation: {x: -0, y: 0.7071068, z: -0, w: -0.7071068}
  m_LocalPosition: {x: -0.8420008, y: 0.62600017, z: 1.0300012}
  m_LocalScale: {x: 1.0000021, y: 1, z: 1.0000021}
  m_Children: []
  m_Father: {fileID: 1319621093}
  m_RootOrder: 15
  m_LocalEulerAnglesHint: {x: 0, y: 0, z: 0}
--- !u!1 &1270082729
GameObject:
  m_ObjectHideFlags: 0
  m_CorrespondingSourceObject: {fileID: 0}
  m_PrefabInstance: {fileID: 0}
  m_PrefabAsset: {fileID: 0}
  serializedVersion: 6
  m_Component:
  - component: {fileID: 1270082710}
  - component: {fileID: 1270082711}
  m_Layer: 8
  m_Name: Col (4)
  m_TagString: SimObjPhysics
  m_Icon: {fileID: 0}
  m_NavMeshLayer: 0
  m_StaticEditorFlags: 64
  m_IsActive: 1
--- !u!4 &1270082710
Transform:
  m_ObjectHideFlags: 0
  m_CorrespondingSourceObject: {fileID: 0}
  m_PrefabInstance: {fileID: 0}
  m_PrefabAsset: {fileID: 0}
  m_GameObject: {fileID: 1270082729}
  m_LocalRotation: {x: -0, y: 0.7071068, z: -0, w: -0.7071068}
  m_LocalPosition: {x: 0.903401, y: 0.42, z: 1.104001}
  m_LocalScale: {x: 1.0000021, y: 1, z: 1.0000021}
  m_Children: []
  m_Father: {fileID: 682933804}
  m_RootOrder: 4
  m_LocalEulerAnglesHint: {x: 0, y: 0, z: 0}
--- !u!65 &1270082711
BoxCollider:
  m_ObjectHideFlags: 0
  m_CorrespondingSourceObject: {fileID: 0}
  m_PrefabInstance: {fileID: 0}
  m_PrefabAsset: {fileID: 0}
  m_GameObject: {fileID: 1270082729}
  m_Material: {fileID: 13400000, guid: 218801fea0442284c82c041fe6fc5de1, type: 2}
  m_IsTrigger: 0
  m_Enabled: 1
  serializedVersion: 2
  m_Size: {x: 0.07749319, y: 0.5561967, z: 0.1173659}
  m_Center: {x: 0.0117509365, y: -0.14597535, z: 0.005281776}
--- !u!1 &1318802669
GameObject:
  m_ObjectHideFlags: 0
  m_CorrespondingSourceObject: {fileID: 0}
  m_PrefabInstance: {fileID: 0}
  m_PrefabAsset: {fileID: 0}
  serializedVersion: 6
  m_Component:
  - component: {fileID: 1318802666}
  m_Layer: 8
  m_Name: vPoint (3)
  m_TagString: Untagged
  m_Icon: {fileID: 0}
  m_NavMeshLayer: 0
  m_StaticEditorFlags: 64
  m_IsActive: 1
--- !u!4 &1318802666
Transform:
  m_ObjectHideFlags: 0
  m_CorrespondingSourceObject: {fileID: 0}
  m_PrefabInstance: {fileID: 0}
  m_PrefabAsset: {fileID: 0}
  m_GameObject: {fileID: 1318802669}
  m_LocalRotation: {x: -0, y: 0.7071068, z: -0, w: -0.7071068}
  m_LocalPosition: {x: 0.00000011920929, y: 0.62600017, z: 1.030001}
  m_LocalScale: {x: 1.0000021, y: 1, z: 1.0000021}
  m_Children: []
  m_Father: {fileID: 1319621093}
  m_RootOrder: 3
  m_LocalEulerAnglesHint: {x: 0, y: 0, z: 0}
--- !u!1 &1319621092
GameObject:
  m_ObjectHideFlags: 0
  m_CorrespondingSourceObject: {fileID: 0}
  m_PrefabInstance: {fileID: 0}
  m_PrefabAsset: {fileID: 0}
  serializedVersion: 6
  m_Component:
  - component: {fileID: 1319621093}
  m_Layer: 0
  m_Name: VisibilityPoints
  m_TagString: Untagged
  m_Icon: {fileID: 0}
  m_NavMeshLayer: 0
  m_StaticEditorFlags: 64
  m_IsActive: 1
--- !u!4 &1319621093
Transform:
  m_ObjectHideFlags: 0
  m_CorrespondingSourceObject: {fileID: 0}
  m_PrefabInstance: {fileID: 0}
  m_PrefabAsset: {fileID: 0}
  m_GameObject: {fileID: 1319621092}
  m_LocalRotation: {x: 0, y: 0, z: 0, w: 1}
  m_LocalPosition: {x: 0, y: 0, z: 0}
  m_LocalScale: {x: 1, y: 1, z: 1}
  m_Children:
  - {fileID: 1792168357}
  - {fileID: 1825774089}
  - {fileID: 1399086807}
  - {fileID: 1318802666}
  - {fileID: 342118861}
  - {fileID: 899108428}
  - {fileID: 428245299}
  - {fileID: 626651701}
  - {fileID: 404829134}
  - {fileID: 1570253076}
  - {fileID: 1537930371}
  - {fileID: 1037438938}
  - {fileID: 356259232}
  - {fileID: 1410095782}
  - {fileID: 1086506665}
  - {fileID: 1266313913}
  - {fileID: 842556565}
  - {fileID: 105143933}
  - {fileID: 2020107971}
  - {fileID: 50944992}
  - {fileID: 309517030}
  - {fileID: 1834253674}
  - {fileID: 583874397}
  - {fileID: 1481586967}
  - {fileID: 371925991}
  - {fileID: 314417368}
  - {fileID: 658351362}
  m_Father: {fileID: 999676727}
  m_RootOrder: 3
  m_LocalEulerAnglesHint: {x: 0, y: 0, z: 0}
--- !u!1 &1365219408
GameObject:
  m_ObjectHideFlags: 0
  m_CorrespondingSourceObject: {fileID: 0}
  m_PrefabInstance: {fileID: 0}
  m_PrefabAsset: {fileID: 0}
  serializedVersion: 6
  m_Component:
  - component: {fileID: 1365219409}
  - component: {fileID: 1365219422}
  m_Layer: 8
  m_Name: Col
  m_TagString: SimObjPhysics
  m_Icon: {fileID: 0}
  m_NavMeshLayer: 0
  m_StaticEditorFlags: 64
  m_IsActive: 1
--- !u!4 &1365219409
Transform:
  m_ObjectHideFlags: 0
  m_CorrespondingSourceObject: {fileID: 0}
  m_PrefabInstance: {fileID: 0}
  m_PrefabAsset: {fileID: 0}
  m_GameObject: {fileID: 1365219408}
  m_LocalRotation: {x: -0, y: 0.7071068, z: -0, w: -0.7071068}
  m_LocalPosition: {x: 0, y: 0.467, z: 0}
  m_LocalScale: {x: 1.0000021, y: 1, z: 1.0000021}
  m_Children: []
  m_Father: {fileID: 682933804}
  m_RootOrder: 0
  m_LocalEulerAnglesHint: {x: 0, y: 0, z: 0}
--- !u!65 &1365219422
BoxCollider:
  m_ObjectHideFlags: 0
  m_CorrespondingSourceObject: {fileID: 0}
  m_PrefabInstance: {fileID: 0}
  m_PrefabAsset: {fileID: 0}
  m_GameObject: {fileID: 1365219408}
  m_Material: {fileID: 13400000, guid: 218801fea0442284c82c041fe6fc5de1, type: 2}
  m_IsTrigger: 0
  m_Enabled: 1
  serializedVersion: 2
  m_Size: {x: 2.2171335, y: 0.39465255, z: 1.8997258}
  m_Center: {x: 0.050497532, y: -0.010484308, z: -0.0016172528}
--- !u!1 &1399086806
GameObject:
  m_ObjectHideFlags: 0
  m_CorrespondingSourceObject: {fileID: 0}
  m_PrefabInstance: {fileID: 0}
  m_PrefabAsset: {fileID: 0}
  serializedVersion: 6
  m_Component:
  - component: {fileID: 1399086807}
  m_Layer: 8
  m_Name: vPoint (2)
  m_TagString: Untagged
  m_Icon: {fileID: 0}
  m_NavMeshLayer: 0
  m_StaticEditorFlags: 64
  m_IsActive: 1
--- !u!4 &1399086807
Transform:
  m_ObjectHideFlags: 0
  m_CorrespondingSourceObject: {fileID: 0}
  m_PrefabInstance: {fileID: 0}
  m_PrefabAsset: {fileID: 0}
  m_GameObject: {fileID: 1399086806}
  m_LocalRotation: {x: -0, y: 0.7071068, z: -0, w: -0.7071068}
  m_LocalPosition: {x: 0.00000011920929, y: 0.62600017, z: 0.8070009}
  m_LocalScale: {x: 1.0000021, y: 1, z: 1.0000021}
  m_Children: []
  m_Father: {fileID: 1319621093}
  m_RootOrder: 2
  m_LocalEulerAnglesHint: {x: 0, y: 0, z: 0}
--- !u!1 &1410095801
GameObject:
  m_ObjectHideFlags: 0
  m_CorrespondingSourceObject: {fileID: 0}
  m_PrefabInstance: {fileID: 0}
  m_PrefabAsset: {fileID: 0}
  serializedVersion: 6
  m_Component:
  - component: {fileID: 1410095782}
  m_Layer: 8
  m_Name: vPoint (13)
  m_TagString: Untagged
  m_Icon: {fileID: 0}
  m_NavMeshLayer: 0
  m_StaticEditorFlags: 64
  m_IsActive: 1
--- !u!4 &1410095782
Transform:
  m_ObjectHideFlags: 0
  m_CorrespondingSourceObject: {fileID: 0}
  m_PrefabInstance: {fileID: 0}
  m_PrefabAsset: {fileID: 0}
  m_GameObject: {fileID: 1410095801}
  m_LocalRotation: {x: -0, y: 0.7071068, z: -0, w: -0.7071068}
  m_LocalPosition: {x: -0.84200084, y: 0.62600017, z: 0.4090005}
  m_LocalScale: {x: 1.0000021, y: 1, z: 1.0000021}
  m_Children: []
  m_Father: {fileID: 1319621093}
  m_RootOrder: 13
  m_LocalEulerAnglesHint: {x: 0, y: 0, z: 0}
--- !u!1 &1481586966
GameObject:
  m_ObjectHideFlags: 0
  m_CorrespondingSourceObject: {fileID: 0}
  m_PrefabInstance: {fileID: 0}
  m_PrefabAsset: {fileID: 0}
  serializedVersion: 6
  m_Component:
  - component: {fileID: 1481586967}
  m_Layer: 8
  m_Name: vPoint (23)
  m_TagString: Untagged
  m_Icon: {fileID: 0}
  m_NavMeshLayer: 0
  m_StaticEditorFlags: 64
  m_IsActive: 1
--- !u!4 &1481586967
Transform:
  m_ObjectHideFlags: 0
  m_CorrespondingSourceObject: {fileID: 0}
  m_PrefabInstance: {fileID: 0}
  m_PrefabAsset: {fileID: 0}
  m_GameObject: {fileID: 1481586966}
  m_LocalRotation: {x: -0, y: 0.7071068, z: -0, w: -0.7071068}
  m_LocalPosition: {x: -0.9080011, y: 0.099, z: -1.048001}
  m_LocalScale: {x: 1.0000021, y: 1, z: 1.0000021}
  m_Children: []
  m_Father: {fileID: 1319621093}
  m_RootOrder: 23
  m_LocalEulerAnglesHint: {x: 0, y: 0, z: 0}
--- !u!1 &1524750061
GameObject:
  m_ObjectHideFlags: 0
  m_CorrespondingSourceObject: {fileID: 0}
  m_PrefabInstance: {fileID: 0}
  m_PrefabAsset: {fileID: 0}
  serializedVersion: 6
  m_Component:
  - component: {fileID: 1524750062}
  - component: {fileID: 1524750063}
  m_Layer: 8
  m_Name: Col
  m_TagString: SimObjPhysics
  m_Icon: {fileID: 0}
  m_NavMeshLayer: 0
  m_StaticEditorFlags: 64
  m_IsActive: 1
--- !u!4 &1524750062
Transform:
  m_ObjectHideFlags: 0
  m_CorrespondingSourceObject: {fileID: 0}
  m_PrefabInstance: {fileID: 0}
  m_PrefabAsset: {fileID: 0}
  m_GameObject: {fileID: 1524750061}
  m_LocalRotation: {x: -0, y: 0.7071068, z: -0, w: -0.7071068}
  m_LocalPosition: {x: 0, y: 0.467, z: 0}
  m_LocalScale: {x: 1.0000021, y: 1, z: 1.0000021}
  m_Children: []
  m_Father: {fileID: 595184402}
  m_RootOrder: 0
  m_LocalEulerAnglesHint: {x: 0, y: 0, z: 0}
--- !u!65 &1524750063
BoxCollider:
  m_ObjectHideFlags: 0
  m_CorrespondingSourceObject: {fileID: 0}
  m_PrefabInstance: {fileID: 0}
  m_PrefabAsset: {fileID: 0}
  m_GameObject: {fileID: 1524750061}
  m_Material: {fileID: 13400000, guid: 218801fea0442284c82c041fe6fc5de1, type: 2}
  m_IsTrigger: 1
  m_Enabled: 1
  serializedVersion: 2
  m_Size: {x: 2.2171335, y: 0.39465255, z: 1.8997258}
  m_Center: {x: 0.050497532, y: -0.010484308, z: -0.0016172528}
--- !u!1 &1537930370
GameObject:
  m_ObjectHideFlags: 0
  m_CorrespondingSourceObject: {fileID: 0}
  m_PrefabInstance: {fileID: 0}
  m_PrefabAsset: {fileID: 0}
  serializedVersion: 6
  m_Component:
  - component: {fileID: 1537930371}
  m_Layer: 8
  m_Name: vPoint (10)
  m_TagString: Untagged
  m_Icon: {fileID: 0}
  m_NavMeshLayer: 0
  m_StaticEditorFlags: 64
  m_IsActive: 1
--- !u!4 &1537930371
Transform:
  m_ObjectHideFlags: 0
  m_CorrespondingSourceObject: {fileID: 0}
  m_PrefabInstance: {fileID: 0}
  m_PrefabAsset: {fileID: 0}
  m_GameObject: {fileID: 1537930370}
  m_LocalRotation: {x: -0, y: 0.7071068, z: -0, w: -0.7071068}
  m_LocalPosition: {x: 0.76100075, y: 0.62600017, z: -0.36500052}
  m_LocalScale: {x: 1.0000021, y: 1, z: 1.0000021}
  m_Children: []
  m_Father: {fileID: 1319621093}
  m_RootOrder: 10
  m_LocalEulerAnglesHint: {x: 0, y: 0, z: 0}
--- !u!1 &1570253079
GameObject:
  m_ObjectHideFlags: 0
  m_CorrespondingSourceObject: {fileID: 0}
  m_PrefabInstance: {fileID: 0}
  m_PrefabAsset: {fileID: 0}
  serializedVersion: 6
  m_Component:
  - component: {fileID: 1570253076}
  m_Layer: 8
  m_Name: vPoint (9)
  m_TagString: Untagged
  m_Icon: {fileID: 0}
  m_NavMeshLayer: 0
  m_StaticEditorFlags: 64
  m_IsActive: 1
--- !u!4 &1570253076
Transform:
  m_ObjectHideFlags: 0
  m_CorrespondingSourceObject: {fileID: 0}
  m_PrefabInstance: {fileID: 0}
  m_PrefabAsset: {fileID: 0}
  m_GameObject: {fileID: 1570253079}
  m_LocalRotation: {x: -0, y: 0.7071068, z: -0, w: -0.7071068}
  m_LocalPosition: {x: 0.7610009, y: 0.62600017, z: 1.0300009}
  m_LocalScale: {x: 1.0000021, y: 1, z: 1.0000021}
  m_Children: []
  m_Father: {fileID: 1319621093}
  m_RootOrder: 9
  m_LocalEulerAnglesHint: {x: 0, y: 0, z: 0}
--- !u!1 &1693809359
GameObject:
  m_ObjectHideFlags: 0
  m_CorrespondingSourceObject: {fileID: 0}
  m_PrefabInstance: {fileID: 0}
  m_PrefabAsset: {fileID: 0}
  serializedVersion: 6
  m_Component:
  - component: {fileID: 1693809360}
  - component: {fileID: 1693809361}
  m_Layer: 8
  m_Name: Col (2)
  m_TagString: SimObjPhysics
  m_Icon: {fileID: 0}
  m_NavMeshLayer: 0
  m_StaticEditorFlags: 64
  m_IsActive: 1
--- !u!4 &1693809360
Transform:
  m_ObjectHideFlags: 0
  m_CorrespondingSourceObject: {fileID: 0}
  m_PrefabInstance: {fileID: 0}
  m_PrefabAsset: {fileID: 0}
  m_GameObject: {fileID: 1693809359}
  m_LocalRotation: {x: -0, y: 0.7071068, z: -0, w: -0.7071068}
  m_LocalPosition: {x: -0.91000116, y: 1.124, z: -1.0540011}
  m_LocalScale: {x: 1.0000021, y: 1, z: 1.0000021}
  m_Children: []
  m_Father: {fileID: 595184402}
  m_RootOrder: 2
  m_LocalEulerAnglesHint: {x: 0, y: 0, z: 0}
--- !u!65 &1693809361
BoxCollider:
  m_ObjectHideFlags: 0
  m_CorrespondingSourceObject: {fileID: 0}
  m_PrefabInstance: {fileID: 0}
  m_PrefabAsset: {fileID: 0}
  m_GameObject: {fileID: 1693809359}
  m_Material: {fileID: 13400000, guid: 218801fea0442284c82c041fe6fc5de1, type: 2}
  m_IsTrigger: 1
  m_Enabled: 1
  serializedVersion: 2
  m_Size: {x: 0.07749319, y: 1.0098453, z: 0.037127066}
  m_Center: {x: 0.0117509365, y: 0.08084893, z: -0.0016172528}
--- !u!1 &1792168356
GameObject:
  m_ObjectHideFlags: 0
  m_CorrespondingSourceObject: {fileID: 0}
  m_PrefabInstance: {fileID: 0}
  m_PrefabAsset: {fileID: 0}
  serializedVersion: 6
  m_Component:
  - component: {fileID: 1792168357}
  m_Layer: 8
  m_Name: vPoint
  m_TagString: Untagged
  m_Icon: {fileID: 0}
  m_NavMeshLayer: 0
  m_StaticEditorFlags: 64
  m_IsActive: 1
--- !u!4 &1792168357
Transform:
  m_ObjectHideFlags: 0
  m_CorrespondingSourceObject: {fileID: 0}
  m_PrefabInstance: {fileID: 0}
  m_PrefabAsset: {fileID: 0}
  m_GameObject: {fileID: 1792168356}
  m_LocalRotation: {x: -0, y: 0.7071068, z: -0, w: -0.7071068}
  m_LocalPosition: {x: 0, y: 0.626, z: 0}
  m_LocalScale: {x: 1.0000021, y: 1, z: 1.0000021}
  m_Children: []
  m_Father: {fileID: 1319621093}
  m_RootOrder: 0
  m_LocalEulerAnglesHint: {x: 0, y: 0, z: 0}
--- !u!1 &1813800370
GameObject:
  m_ObjectHideFlags: 0
  m_CorrespondingSourceObject: {fileID: 0}
  m_PrefabInstance: {fileID: 0}
  m_PrefabAsset: {fileID: 0}
  serializedVersion: 6
  m_Component:
  - component: {fileID: 1813800371}
  - component: {fileID: 1813800372}
  m_Layer: 8
  m_Name: Col (3)
  m_TagString: SimObjPhysics
  m_Icon: {fileID: 0}
  m_NavMeshLayer: 0
  m_StaticEditorFlags: 64
  m_IsActive: 1
--- !u!4 &1813800371
Transform:
  m_ObjectHideFlags: 0
  m_CorrespondingSourceObject: {fileID: 0}
  m_PrefabInstance: {fileID: 0}
  m_PrefabAsset: {fileID: 0}
  m_GameObject: {fileID: 1813800370}
  m_LocalRotation: {x: -0, y: 0.7071068, z: -0, w: -0.7071068}
  m_LocalPosition: {x: 0.90340084, y: 1.1239998, z: -1.0540013}
  m_LocalScale: {x: 1.0000021, y: 1, z: 1.0000021}
  m_Children: []
  m_Father: {fileID: 595184402}
  m_RootOrder: 3
  m_LocalEulerAnglesHint: {x: 0, y: 0, z: 0}
--- !u!65 &1813800372
BoxCollider:
  m_ObjectHideFlags: 0
  m_CorrespondingSourceObject: {fileID: 0}
  m_PrefabInstance: {fileID: 0}
  m_PrefabAsset: {fileID: 0}
  m_GameObject: {fileID: 1813800370}
  m_Material: {fileID: 13400000, guid: 218801fea0442284c82c041fe6fc5de1, type: 2}
  m_IsTrigger: 1
  m_Enabled: 1
  serializedVersion: 2
  m_Size: {x: 0.07749319, y: 1.0098453, z: 0.037127066}
  m_Center: {x: 0.0117509365, y: 0.08084893, z: -0.0016172528}
--- !u!1 &1825774088
GameObject:
  m_ObjectHideFlags: 0
  m_CorrespondingSourceObject: {fileID: 0}
  m_PrefabInstance: {fileID: 0}
  m_PrefabAsset: {fileID: 0}
  serializedVersion: 6
  m_Component:
  - component: {fileID: 1825774089}
  m_Layer: 8
  m_Name: vPoint (1)
  m_TagString: Untagged
  m_Icon: {fileID: 0}
  m_NavMeshLayer: 0
  m_StaticEditorFlags: 64
  m_IsActive: 1
--- !u!4 &1825774089
Transform:
  m_ObjectHideFlags: 0
  m_CorrespondingSourceObject: {fileID: 0}
  m_PrefabInstance: {fileID: 0}
  m_PrefabAsset: {fileID: 0}
  m_GameObject: {fileID: 1825774088}
  m_LocalRotation: {x: -0, y: 0.7071068, z: -0, w: -0.7071068}
  m_LocalPosition: {x: 0.000000059604645, y: 0.62600017, z: 0.40900046}
  m_LocalScale: {x: 1.0000021, y: 1, z: 1.0000021}
  m_Children: []
  m_Father: {fileID: 1319621093}
  m_RootOrder: 1
  m_LocalEulerAnglesHint: {x: 0, y: 0, z: 0}
--- !u!1 &1834253677
GameObject:
  m_ObjectHideFlags: 0
  m_CorrespondingSourceObject: {fileID: 0}
  m_PrefabInstance: {fileID: 0}
  m_PrefabAsset: {fileID: 0}
  serializedVersion: 6
  m_Component:
  - component: {fileID: 1834253674}
  m_Layer: 8
  m_Name: vPoint (21)
  m_TagString: Untagged
  m_Icon: {fileID: 0}
  m_NavMeshLayer: 0
  m_StaticEditorFlags: 64
  m_IsActive: 1
--- !u!4 &1834253674
Transform:
  m_ObjectHideFlags: 0
  m_CorrespondingSourceObject: {fileID: 0}
  m_PrefabInstance: {fileID: 0}
  m_PrefabAsset: {fileID: 0}
  m_GameObject: {fileID: 1834253677}
  m_LocalRotation: {x: -0, y: 0.7071068, z: -0, w: -0.7071068}
  m_LocalPosition: {x: -0.9080011, y: 0.967, z: -1.048001}
  m_LocalScale: {x: 1.0000021, y: 1, z: 1.0000021}
  m_Children: []
  m_Father: {fileID: 1319621093}
  m_RootOrder: 21
  m_LocalEulerAnglesHint: {x: 0, y: 0, z: 0}
--- !u!1 &1842202440
GameObject:
  m_ObjectHideFlags: 0
  m_CorrespondingSourceObject: {fileID: 0}
  m_PrefabInstance: {fileID: 0}
  m_PrefabAsset: {fileID: 0}
  serializedVersion: 6
  m_Component:
  - component: {fileID: 1842202441}
  m_Layer: 0
  m_Name: HighFrictionTriggers
  m_TagString: Untagged
  m_Icon: {fileID: 0}
  m_NavMeshLayer: 0
  m_StaticEditorFlags: 64
  m_IsActive: 1
--- !u!4 &1842202441
Transform:
  m_ObjectHideFlags: 0
  m_CorrespondingSourceObject: {fileID: 0}
  m_PrefabInstance: {fileID: 0}
  m_PrefabAsset: {fileID: 0}
  m_GameObject: {fileID: 1842202440}
  m_LocalRotation: {x: 0, y: 0, z: 0, w: 1}
  m_LocalPosition: {x: 0, y: 0, z: 0}
  m_LocalScale: {x: 1, y: 1, z: 1}
  m_Children:
  - {fileID: 811844860}
  m_Father: {fileID: 999676727}
  m_RootOrder: 6
  m_LocalEulerAnglesHint: {x: 0, y: 0, z: 0}
--- !u!1 &1867657900
GameObject:
  m_ObjectHideFlags: 0
  m_CorrespondingSourceObject: {fileID: 0}
  m_PrefabInstance: {fileID: 0}
  m_PrefabAsset: {fileID: 0}
  serializedVersion: 6
  m_Component:
  - component: {fileID: 1867657901}
  - component: {fileID: 1867657898}
  m_Layer: 9
  m_Name: BoundingBox
  m_TagString: Untagged
  m_Icon: {fileID: 0}
  m_NavMeshLayer: 0
  m_StaticEditorFlags: 64
  m_IsActive: 1
--- !u!4 &1867657901
Transform:
  m_ObjectHideFlags: 0
  m_CorrespondingSourceObject: {fileID: 0}
  m_PrefabInstance: {fileID: 0}
  m_PrefabAsset: {fileID: 0}
  m_GameObject: {fileID: 1867657900}
  m_LocalRotation: {x: 0, y: 0, z: 0, w: 1}
  m_LocalPosition: {x: 0, y: 0, z: 0}
  m_LocalScale: {x: 1, y: 1, z: 1}
  m_Children: []
  m_Father: {fileID: 999676727}
  m_RootOrder: 4
  m_LocalEulerAnglesHint: {x: 0, y: 0, z: 0}
--- !u!65 &1867657898
BoxCollider:
  m_ObjectHideFlags: 0
  m_CorrespondingSourceObject: {fileID: 0}
  m_PrefabInstance: {fileID: 0}
  m_PrefabAsset: {fileID: 0}
  m_GameObject: {fileID: 1867657900}
  m_Material: {fileID: 0}
  m_IsTrigger: 0
  m_Enabled: 0
  serializedVersion: 2
  m_Size: {x: 1.9633725, y: 1.7636435, z: 2.292281}
  m_Center: {x: 0.0025242567, y: 0.86908257, z: 0.036334634}
--- !u!1 &1924566153
GameObject:
  m_ObjectHideFlags: 0
  m_CorrespondingSourceObject: {fileID: 0}
  m_PrefabInstance: {fileID: 0}
  m_PrefabAsset: {fileID: 0}
  serializedVersion: 6
  m_Component:
  - component: {fileID: 1924566154}
  - component: {fileID: 1924566155}
  m_Layer: 8
  m_Name: Col (1)
  m_TagString: SimObjPhysics
  m_Icon: {fileID: 0}
  m_NavMeshLayer: 0
  m_StaticEditorFlags: 64
  m_IsActive: 1
--- !u!4 &1924566154
Transform:
  m_ObjectHideFlags: 0
  m_CorrespondingSourceObject: {fileID: 0}
  m_PrefabInstance: {fileID: 0}
  m_PrefabAsset: {fileID: 0}
  m_GameObject: {fileID: 1924566153}
  m_LocalRotation: {x: -0, y: 0.7071068, z: -0, w: -0.7071068}
  m_LocalPosition: {x: -0.00000011920929, y: 0.46700025, z: -1.0540011}
  m_LocalScale: {x: 1.0000021, y: 1, z: 1.0000021}
  m_Children: []
  m_Father: {fileID: 595184402}
  m_RootOrder: 1
  m_LocalEulerAnglesHint: {x: 0, y: 0, z: 0}
--- !u!65 &1924566155
BoxCollider:
  m_ObjectHideFlags: 0
  m_CorrespondingSourceObject: {fileID: 0}
  m_PrefabInstance: {fileID: 0}
  m_PrefabAsset: {fileID: 0}
  m_GameObject: {fileID: 1924566153}
  m_Material: {fileID: 13400000, guid: 218801fea0442284c82c041fe6fc5de1, type: 2}
  m_IsTrigger: 1
  m_Enabled: 1
  serializedVersion: 2
  m_Size: {x: 0.07749319, y: 1.0659819, z: 1.8635745}
  m_Center: {x: 0.0117509365, y: 0.10891724, z: -0.0016172528}
--- !u!1 &1993076406
GameObject:
  m_ObjectHideFlags: 0
  m_CorrespondingSourceObject: {fileID: 0}
  m_PrefabInstance: {fileID: 0}
  m_PrefabAsset: {fileID: 0}
  serializedVersion: 6
  m_Component:
  - component: {fileID: 1993076407}
  - component: {fileID: 1993076408}
  m_Layer: 8
  m_Name: Col (5)
  m_TagString: SimObjPhysics
  m_Icon: {fileID: 0}
  m_NavMeshLayer: 0
  m_StaticEditorFlags: 64
  m_IsActive: 1
--- !u!4 &1993076407
Transform:
  m_ObjectHideFlags: 0
  m_CorrespondingSourceObject: {fileID: 0}
  m_PrefabInstance: {fileID: 0}
  m_PrefabAsset: {fileID: 0}
  m_GameObject: {fileID: 1993076406}
  m_LocalRotation: {x: -0, y: 0.7071068, z: -0, w: -0.7071068}
  m_LocalPosition: {x: -0.8910008, y: 0.41999984, z: 1.1040012}
  m_LocalScale: {x: 1.0000021, y: 1, z: 1.0000021}
  m_Children: []
  m_Father: {fileID: 595184402}
  m_RootOrder: 5
  m_LocalEulerAnglesHint: {x: 0, y: 0, z: 0}
--- !u!65 &1993076408
BoxCollider:
  m_ObjectHideFlags: 0
  m_CorrespondingSourceObject: {fileID: 0}
  m_PrefabInstance: {fileID: 0}
  m_PrefabAsset: {fileID: 0}
  m_GameObject: {fileID: 1993076406}
  m_Material: {fileID: 13400000, guid: 218801fea0442284c82c041fe6fc5de1, type: 2}
  m_IsTrigger: 1
  m_Enabled: 1
  serializedVersion: 2
  m_Size: {x: 0.07749319, y: 0.5561967, z: 0.1173659}
  m_Center: {x: 0.0117509365, y: -0.14597535, z: 0.005281776}
--- !u!1 &2020107970
GameObject:
  m_ObjectHideFlags: 0
  m_CorrespondingSourceObject: {fileID: 0}
  m_PrefabInstance: {fileID: 0}
  m_PrefabAsset: {fileID: 0}
  serializedVersion: 6
  m_Component:
  - component: {fileID: 2020107971}
  m_Layer: 8
  m_Name: vPoint (18)
  m_TagString: Untagged
  m_Icon: {fileID: 0}
  m_NavMeshLayer: 0
  m_StaticEditorFlags: 64
  m_IsActive: 1
--- !u!4 &2020107971
Transform:
  m_ObjectHideFlags: 0
  m_CorrespondingSourceObject: {fileID: 0}
  m_PrefabInstance: {fileID: 0}
  m_PrefabAsset: {fileID: 0}
  m_GameObject: {fileID: 2020107970}
  m_LocalRotation: {x: -0, y: 0.7071068, z: -0, w: -0.7071068}
  m_LocalPosition: {x: 0.90600085, y: 1.533, z: -1.0480012}
  m_LocalScale: {x: 1.0000021, y: 1, z: 1.0000021}
  m_Children: []
  m_Father: {fileID: 1319621093}
  m_RootOrder: 18
  m_LocalEulerAnglesHint: {x: 0, y: 0, z: 0}
--- !u!1 &8479938436706753178
GameObject:
  m_ObjectHideFlags: 0
  m_CorrespondingSourceObject: {fileID: 0}
  m_PrefabInstance: {fileID: 0}
  m_PrefabAsset: {fileID: 0}
  serializedVersion: 6
  m_Component:
  - component: {fileID: 8479938436706453178}
  - component: {fileID: 8479938436707747482}
  - component: {fileID: 8479938436708746330}
  m_Layer: 0
  m_Name: mesh
  m_TagString: Untagged
  m_Icon: {fileID: 0}
  m_NavMeshLayer: 0
  m_StaticEditorFlags: 64
  m_IsActive: 1
--- !u!4 &8479938436706453178
Transform:
  m_ObjectHideFlags: 0
  m_CorrespondingSourceObject: {fileID: 0}
  m_PrefabInstance: {fileID: 0}
  m_PrefabAsset: {fileID: 0}
  m_GameObject: {fileID: 8479938436706753178}
  m_LocalRotation: {x: -0, y: 1, z: -0, w: 0}
  m_LocalPosition: {x: 0, y: 0, z: 0}
  m_LocalScale: {x: 1.0000002, y: 1, z: 1.0000002}
  m_Children:
  - {fileID: 8479938436706453240}
  - {fileID: 1691112539}
  - {fileID: 1423284242}
  - {fileID: 801657266870126272}
  - {fileID: 3606004055038977536}
  m_Father: {fileID: 999676727}
  m_RootOrder: 1
  m_LocalEulerAnglesHint: {x: 0, y: 0, z: 0}
--- !u!33 &8479938436707747482
MeshFilter:
  m_ObjectHideFlags: 0
  m_CorrespondingSourceObject: {fileID: 0}
  m_PrefabInstance: {fileID: 0}
  m_PrefabAsset: {fileID: 0}
  m_GameObject: {fileID: 8479938436706753178}
  m_Mesh: {fileID: 4300088, guid: 00602bd762a26154592955962df1010a, type: 3}
--- !u!23 &8479938436708746330
MeshRenderer:
  m_ObjectHideFlags: 0
  m_CorrespondingSourceObject: {fileID: 0}
  m_PrefabInstance: {fileID: 0}
  m_PrefabAsset: {fileID: 0}
  m_GameObject: {fileID: 8479938436706753178}
  m_Enabled: 1
  m_CastShadows: 1
  m_ReceiveShadows: 1
  m_DynamicOccludee: 1
  m_MotionVectors: 1
  m_LightProbeUsage: 1
  m_ReflectionProbeUsage: 1
  m_RayTracingMode: 2
  m_RenderingLayerMask: 1
  m_RendererPriority: 0
  m_Materials:
  - {fileID: 2100000, guid: 725b6db5d4eaa4fcf97bf4e3ea5ccac9, type: 2}
  - {fileID: 2100000, guid: 22da4634be2d74a80b024c8efa584601, type: 2}
  m_StaticBatchInfo:
    firstSubMesh: 0
    subMeshCount: 0
  m_StaticBatchRoot: {fileID: 0}
  m_ProbeAnchor: {fileID: 0}
  m_LightProbeVolumeOverride: {fileID: 0}
  m_ScaleInLightmap: 1
  m_ReceiveGI: 1
  m_PreserveUVs: 0
  m_IgnoreNormalsForChartDetection: 0
  m_ImportantGI: 0
  m_StitchLightmapSeams: 0
  m_SelectedEditorRenderState: 3
  m_MinimumChartSize: 4
  m_AutoUVMaxDistance: 0.5
  m_AutoUVMaxAngle: 89
  m_LightmapParameters: {fileID: 0}
  m_SortingLayerID: 0
  m_SortingLayer: 0
  m_SortingOrder: 0
--- !u!1 &8479938436706753240
GameObject:
  m_ObjectHideFlags: 0
  m_CorrespondingSourceObject: {fileID: 0}
  m_PrefabInstance: {fileID: 0}
  m_PrefabAsset: {fileID: 0}
  serializedVersion: 6
  m_Component:
  - component: {fileID: 8479938436706453240}
  - component: {fileID: 8479938436707747544}
  - component: {fileID: 8479938436708746392}
  m_Layer: 0
  m_Name: bed_mattress_22
  m_TagString: Untagged
  m_Icon: {fileID: 0}
  m_NavMeshLayer: 0
  m_StaticEditorFlags: 64
  m_IsActive: 1
--- !u!4 &8479938436706453240
Transform:
  m_ObjectHideFlags: 0
  m_CorrespondingSourceObject: {fileID: 0}
  m_PrefabInstance: {fileID: 0}
  m_PrefabAsset: {fileID: 0}
  m_GameObject: {fileID: 8479938436706753240}
  m_LocalRotation: {x: 0, y: -0, z: -0, w: 1}
  m_LocalPosition: {x: -0, y: 0.46364337, z: -0.045142632}
  m_LocalScale: {x: 1, y: 1, z: 1}
  m_Children: []
  m_Father: {fileID: 8479938436706453178}
  m_RootOrder: 0
  m_LocalEulerAnglesHint: {x: 0, y: 0, z: 0}
--- !u!33 &8479938436707747544
MeshFilter:
  m_ObjectHideFlags: 0
  m_CorrespondingSourceObject: {fileID: 0}
  m_PrefabInstance: {fileID: 0}
  m_PrefabAsset: {fileID: 0}
  m_GameObject: {fileID: 8479938436706753240}
  m_Mesh: {fileID: 4300090, guid: 00602bd762a26154592955962df1010a, type: 3}
--- !u!23 &8479938436708746392
MeshRenderer:
  m_ObjectHideFlags: 0
  m_CorrespondingSourceObject: {fileID: 0}
  m_PrefabInstance: {fileID: 0}
  m_PrefabAsset: {fileID: 0}
  m_GameObject: {fileID: 8479938436706753240}
  m_Enabled: 1
  m_CastShadows: 1
  m_ReceiveShadows: 1
  m_DynamicOccludee: 1
  m_MotionVectors: 1
  m_LightProbeUsage: 1
  m_ReflectionProbeUsage: 1
  m_RayTracingMode: 2
  m_RenderingLayerMask: 1
  m_RendererPriority: 0
  m_Materials:
  - {fileID: 2100000, guid: 9bd3d8838705a4bf9b1faf4e7d8f366e, type: 2}
  m_StaticBatchInfo:
    firstSubMesh: 0
    subMeshCount: 0
  m_StaticBatchRoot: {fileID: 0}
  m_ProbeAnchor: {fileID: 0}
  m_LightProbeVolumeOverride: {fileID: 0}
  m_ScaleInLightmap: 1
  m_ReceiveGI: 1
  m_PreserveUVs: 0
  m_IgnoreNormalsForChartDetection: 0
  m_ImportantGI: 0
  m_StitchLightmapSeams: 0
  m_SelectedEditorRenderState: 3
  m_MinimumChartSize: 4
  m_AutoUVMaxDistance: 0.5
  m_AutoUVMaxAngle: 89
  m_LightmapParameters: {fileID: 0}
  m_SortingLayerID: 0
  m_SortingLayer: 0
  m_SortingOrder: 0
--- !u!1001 &71445631
PrefabInstance:
  m_ObjectHideFlags: 0
  serializedVersion: 2
  m_Modification:
    m_TransformParent: {fileID: 8479938436706453178}
    m_Modifications:
    - target: {fileID: 1619649988, guid: e08a75bfbb52ec545a7b58940f520bd8, type: 3}
      propertyPath: m_Name
      value: Bedsheet_Unmade_7
      objectReference: {fileID: 0}
    - target: {fileID: 1619649988, guid: e08a75bfbb52ec545a7b58940f520bd8, type: 3}
      propertyPath: m_IsActive
      value: 0
      objectReference: {fileID: 0}
    - target: {fileID: 1619649988, guid: e08a75bfbb52ec545a7b58940f520bd8, type: 3}
      propertyPath: m_StaticEditorFlags
      value: 64
      objectReference: {fileID: 0}
    - target: {fileID: 1619949604, guid: e08a75bfbb52ec545a7b58940f520bd8, type: 3}
      propertyPath: m_RootOrder
      value: 1
      objectReference: {fileID: 0}
    - target: {fileID: 1619949604, guid: e08a75bfbb52ec545a7b58940f520bd8, type: 3}
      propertyPath: m_LocalScale.x
      value: 0.84739715
      objectReference: {fileID: 0}
    - target: {fileID: 1619949604, guid: e08a75bfbb52ec545a7b58940f520bd8, type: 3}
      propertyPath: m_LocalScale.y
      value: 0.84739715
      objectReference: {fileID: 0}
    - target: {fileID: 1619949604, guid: e08a75bfbb52ec545a7b58940f520bd8, type: 3}
      propertyPath: m_LocalScale.z
      value: 0.84739715
      objectReference: {fileID: 0}
    - target: {fileID: 1619949604, guid: e08a75bfbb52ec545a7b58940f520bd8, type: 3}
      propertyPath: m_LocalPosition.x
      value: -0.282
      objectReference: {fileID: 0}
    - target: {fileID: 1619949604, guid: e08a75bfbb52ec545a7b58940f520bd8, type: 3}
      propertyPath: m_LocalPosition.y
      value: 0.644
      objectReference: {fileID: 0}
    - target: {fileID: 1619949604, guid: e08a75bfbb52ec545a7b58940f520bd8, type: 3}
      propertyPath: m_LocalPosition.z
      value: -0.413
      objectReference: {fileID: 0}
    - target: {fileID: 1619949604, guid: e08a75bfbb52ec545a7b58940f520bd8, type: 3}
      propertyPath: m_LocalRotation.w
      value: 0.7071068
      objectReference: {fileID: 0}
    - target: {fileID: 1619949604, guid: e08a75bfbb52ec545a7b58940f520bd8, type: 3}
      propertyPath: m_LocalRotation.x
      value: -0
      objectReference: {fileID: 0}
    - target: {fileID: 1619949604, guid: e08a75bfbb52ec545a7b58940f520bd8, type: 3}
      propertyPath: m_LocalRotation.y
      value: 0.7071068
      objectReference: {fileID: 0}
    - target: {fileID: 1619949604, guid: e08a75bfbb52ec545a7b58940f520bd8, type: 3}
      propertyPath: m_LocalRotation.z
      value: -0
      objectReference: {fileID: 0}
    - target: {fileID: 1619949604, guid: e08a75bfbb52ec545a7b58940f520bd8, type: 3}
      propertyPath: m_LocalEulerAnglesHint.x
      value: 0
      objectReference: {fileID: 0}
    - target: {fileID: 1619949604, guid: e08a75bfbb52ec545a7b58940f520bd8, type: 3}
      propertyPath: m_LocalEulerAnglesHint.y
      value: 0
      objectReference: {fileID: 0}
    - target: {fileID: 1619949604, guid: e08a75bfbb52ec545a7b58940f520bd8, type: 3}
      propertyPath: m_LocalEulerAnglesHint.z
      value: 0
      objectReference: {fileID: 0}
    - target: {fileID: 1621850652, guid: e08a75bfbb52ec545a7b58940f520bd8, type: 3}
      propertyPath: m_Materials.Array.data[0]
      value: 
      objectReference: {fileID: 2100000, guid: b06a13a276e842041a3ed09ce58deea0, type: 2}
    m_RemovedComponents: []
  m_SourcePrefab: {fileID: 100100000, guid: e08a75bfbb52ec545a7b58940f520bd8, type: 3}
--- !u!4 &1691112539 stripped
Transform:
  m_CorrespondingSourceObject: {fileID: 1619949604, guid: e08a75bfbb52ec545a7b58940f520bd8,
    type: 3}
  m_PrefabInstance: {fileID: 71445631}
  m_PrefabAsset: {fileID: 0}
--- !u!1 &1691077051 stripped
GameObject:
  m_CorrespondingSourceObject: {fileID: 1619649988, guid: e08a75bfbb52ec545a7b58940f520bd8,
    type: 3}
  m_PrefabInstance: {fileID: 71445631}
  m_PrefabAsset: {fileID: 0}
--- !u!1001 &878436408
PrefabInstance:
  m_ObjectHideFlags: 0
  serializedVersion: 2
  m_Modification:
    m_TransformParent: {fileID: 8479938436706453178}
    m_Modifications:
    - target: {fileID: 1619649994, guid: 47a2fdfbc17ad924aa6def829849d07f, type: 3}
      propertyPath: m_Name
      value: Bedsheet_Unmade_8
      objectReference: {fileID: 0}
    - target: {fileID: 1619649994, guid: 47a2fdfbc17ad924aa6def829849d07f, type: 3}
      propertyPath: m_IsActive
      value: 0
      objectReference: {fileID: 0}
    - target: {fileID: 1619649994, guid: 47a2fdfbc17ad924aa6def829849d07f, type: 3}
      propertyPath: m_StaticEditorFlags
      value: 64
      objectReference: {fileID: 0}
    - target: {fileID: 1619949610, guid: 47a2fdfbc17ad924aa6def829849d07f, type: 3}
      propertyPath: m_RootOrder
      value: 2
      objectReference: {fileID: 0}
    - target: {fileID: 1619949610, guid: 47a2fdfbc17ad924aa6def829849d07f, type: 3}
      propertyPath: m_LocalScale.x
      value: 0.7208901
      objectReference: {fileID: 0}
    - target: {fileID: 1619949610, guid: 47a2fdfbc17ad924aa6def829849d07f, type: 3}
      propertyPath: m_LocalScale.y
      value: 0.72089
      objectReference: {fileID: 0}
    - target: {fileID: 1619949610, guid: 47a2fdfbc17ad924aa6def829849d07f, type: 3}
      propertyPath: m_LocalScale.z
      value: 0.7208901
      objectReference: {fileID: 0}
    - target: {fileID: 1619949610, guid: 47a2fdfbc17ad924aa6def829849d07f, type: 3}
      propertyPath: m_LocalPosition.x
      value: 0.3395342
      objectReference: {fileID: 0}
    - target: {fileID: 1619949610, guid: 47a2fdfbc17ad924aa6def829849d07f, type: 3}
      propertyPath: m_LocalPosition.y
      value: 0.628
      objectReference: {fileID: 0}
    - target: {fileID: 1619949610, guid: 47a2fdfbc17ad924aa6def829849d07f, type: 3}
      propertyPath: m_LocalPosition.z
      value: -0.417
      objectReference: {fileID: 0}
    - target: {fileID: 1619949610, guid: 47a2fdfbc17ad924aa6def829849d07f, type: 3}
      propertyPath: m_LocalRotation.w
      value: 1
      objectReference: {fileID: 0}
    - target: {fileID: 1619949610, guid: 47a2fdfbc17ad924aa6def829849d07f, type: 3}
      propertyPath: m_LocalRotation.x
      value: -0
      objectReference: {fileID: 0}
    - target: {fileID: 1619949610, guid: 47a2fdfbc17ad924aa6def829849d07f, type: 3}
      propertyPath: m_LocalRotation.y
      value: 0.00000020861623
      objectReference: {fileID: 0}
    - target: {fileID: 1619949610, guid: 47a2fdfbc17ad924aa6def829849d07f, type: 3}
      propertyPath: m_LocalRotation.z
      value: -0
      objectReference: {fileID: 0}
    - target: {fileID: 1619949610, guid: 47a2fdfbc17ad924aa6def829849d07f, type: 3}
      propertyPath: m_LocalEulerAnglesHint.x
      value: 0
      objectReference: {fileID: 0}
    - target: {fileID: 1619949610, guid: 47a2fdfbc17ad924aa6def829849d07f, type: 3}
      propertyPath: m_LocalEulerAnglesHint.y
      value: -90.00001
      objectReference: {fileID: 0}
    - target: {fileID: 1619949610, guid: 47a2fdfbc17ad924aa6def829849d07f, type: 3}
      propertyPath: m_LocalEulerAnglesHint.z
      value: 0
      objectReference: {fileID: 0}
    - target: {fileID: 1621850626, guid: 47a2fdfbc17ad924aa6def829849d07f, type: 3}
      propertyPath: m_Materials.Array.data[0]
      value: 
      objectReference: {fileID: 2100000, guid: 9163c82fde12c2b4babcdf1654a58d5e, type: 2}
    m_RemovedComponents: []
  m_SourcePrefab: {fileID: 100100000, guid: 47a2fdfbc17ad924aa6def829849d07f, type: 3}
--- !u!4 &1423284242 stripped
Transform:
  m_CorrespondingSourceObject: {fileID: 1619949610, guid: 47a2fdfbc17ad924aa6def829849d07f,
    type: 3}
  m_PrefabInstance: {fileID: 878436408}
  m_PrefabAsset: {fileID: 0}
--- !u!1 &1423050226 stripped
GameObject:
  m_CorrespondingSourceObject: {fileID: 1619649994, guid: 47a2fdfbc17ad924aa6def829849d07f,
    type: 3}
  m_PrefabInstance: {fileID: 878436408}
  m_PrefabAsset: {fileID: 0}
--- !u!1001 &1071739842
PrefabInstance:
  m_ObjectHideFlags: 0
  serializedVersion: 2
  m_Modification:
    m_TransformParent: {fileID: 999676727}
    m_Modifications:
    - target: {fileID: 1170333579371094, guid: 6877aba5a696347dbb6c01f851f2da28, type: 3}
      propertyPath: m_Name
      value: ReceptacleTriggerBox
      objectReference: {fileID: 0}
    - target: {fileID: 1170333579371094, guid: 6877aba5a696347dbb6c01f851f2da28, type: 3}
      propertyPath: m_StaticEditorFlags
      value: 64
      objectReference: {fileID: 0}
    - target: {fileID: 4251536333782420, guid: 6877aba5a696347dbb6c01f851f2da28, type: 3}
      propertyPath: m_RootOrder
      value: 0
      objectReference: {fileID: 0}
    - target: {fileID: 4251536333782420, guid: 6877aba5a696347dbb6c01f851f2da28, type: 3}
      propertyPath: m_LocalScale.x
<<<<<<< HEAD
      value: 0.5000006
      objectReference: {fileID: 0}
    - target: {fileID: 4251536333782420, guid: 6877aba5a696347dbb6c01f851f2da28, type: 3}
      propertyPath: m_LocalScale.z
      value: 0.5000006
=======
      value: 0.5000005
      objectReference: {fileID: 0}
    - target: {fileID: 4251536333782420, guid: 6877aba5a696347dbb6c01f851f2da28, type: 3}
      propertyPath: m_LocalScale.z
      value: 0.5000005
>>>>>>> 2f8dd9f9
      objectReference: {fileID: 0}
    - target: {fileID: 4251536333782420, guid: 6877aba5a696347dbb6c01f851f2da28, type: 3}
      propertyPath: m_LocalPosition.x
      value: 0
      objectReference: {fileID: 0}
    - target: {fileID: 4251536333782420, guid: 6877aba5a696347dbb6c01f851f2da28, type: 3}
      propertyPath: m_LocalPosition.y
      value: 0.647
      objectReference: {fileID: 0}
    - target: {fileID: 4251536333782420, guid: 6877aba5a696347dbb6c01f851f2da28, type: 3}
      propertyPath: m_LocalPosition.z
      value: 0
      objectReference: {fileID: 0}
    - target: {fileID: 4251536333782420, guid: 6877aba5a696347dbb6c01f851f2da28, type: 3}
      propertyPath: m_LocalRotation.w
<<<<<<< HEAD
      value: -0.7071068
=======
      value: 0.7071068
>>>>>>> 2f8dd9f9
      objectReference: {fileID: 0}
    - target: {fileID: 4251536333782420, guid: 6877aba5a696347dbb6c01f851f2da28, type: 3}
      propertyPath: m_LocalRotation.x
      value: -0
      objectReference: {fileID: 0}
    - target: {fileID: 4251536333782420, guid: 6877aba5a696347dbb6c01f851f2da28, type: 3}
      propertyPath: m_LocalRotation.y
      value: 0.7071068
      objectReference: {fileID: 0}
    - target: {fileID: 4251536333782420, guid: 6877aba5a696347dbb6c01f851f2da28, type: 3}
      propertyPath: m_LocalRotation.z
      value: -0
      objectReference: {fileID: 0}
    - target: {fileID: 4251536333782420, guid: 6877aba5a696347dbb6c01f851f2da28, type: 3}
      propertyPath: m_LocalEulerAnglesHint.x
      value: 0
      objectReference: {fileID: 0}
    - target: {fileID: 4251536333782420, guid: 6877aba5a696347dbb6c01f851f2da28, type: 3}
      propertyPath: m_LocalEulerAnglesHint.y
      value: 0
      objectReference: {fileID: 0}
    - target: {fileID: 4251536333782420, guid: 6877aba5a696347dbb6c01f851f2da28, type: 3}
      propertyPath: m_LocalEulerAnglesHint.z
      value: 0
      objectReference: {fileID: 0}
    - target: {fileID: 65569799956894354, guid: 6877aba5a696347dbb6c01f851f2da28,
        type: 3}
      propertyPath: m_Size.x
      value: 4.284504
      objectReference: {fileID: 0}
    - target: {fileID: 65569799956894354, guid: 6877aba5a696347dbb6c01f851f2da28,
        type: 3}
      propertyPath: m_Size.y
      value: 0.8888893
      objectReference: {fileID: 0}
    - target: {fileID: 65569799956894354, guid: 6877aba5a696347dbb6c01f851f2da28,
        type: 3}
      propertyPath: m_Size.z
      value: 3.5692186
      objectReference: {fileID: 0}
    - target: {fileID: 65569799956894354, guid: 6877aba5a696347dbb6c01f851f2da28,
        type: 3}
      propertyPath: m_Center.x
      value: 0.06885958
      objectReference: {fileID: 0}
    - target: {fileID: 65569799956894354, guid: 6877aba5a696347dbb6c01f851f2da28,
        type: 3}
      propertyPath: m_Center.y
      value: 0.34619904
      objectReference: {fileID: 0}
    - target: {fileID: 114448760657764924, guid: 6877aba5a696347dbb6c01f851f2da28,
        type: 3}
      propertyPath: myParent
      value: 
      objectReference: {fileID: 999676726}
    m_RemovedComponents: []
  m_SourcePrefab: {fileID: 100100000, guid: 6877aba5a696347dbb6c01f851f2da28, type: 3}
--- !u!1 &1170334474899860 stripped
GameObject:
  m_CorrespondingSourceObject: {fileID: 1170333579371094, guid: 6877aba5a696347dbb6c01f851f2da28,
    type: 3}
  m_PrefabInstance: {fileID: 1071739842}
  m_PrefabAsset: {fileID: 0}
--- !u!4 &4251535765524054 stripped
Transform:
  m_CorrespondingSourceObject: {fileID: 4251536333782420, guid: 6877aba5a696347dbb6c01f851f2da28,
    type: 3}
  m_PrefabInstance: {fileID: 1071739842}
  m_PrefabAsset: {fileID: 0}
--- !u!1001 &1087309700139838679
PrefabInstance:
  m_ObjectHideFlags: 0
  serializedVersion: 2
  m_Modification:
    m_TransformParent: {fileID: 8479938436706453178}
    m_Modifications:
    - target: {fileID: 303686624406665207, guid: 89c615f756578c94ab5aa8a0a8196ad7,
        type: 3}
      propertyPath: m_Name
      value: Bedsheet_Made_22A
      objectReference: {fileID: 0}
    - target: {fileID: 303686624406665207, guid: 89c615f756578c94ab5aa8a0a8196ad7,
        type: 3}
      propertyPath: m_StaticEditorFlags
      value: 64
      objectReference: {fileID: 0}
    - target: {fileID: 303686624406694423, guid: 89c615f756578c94ab5aa8a0a8196ad7,
        type: 3}
      propertyPath: m_RootOrder
      value: 3
      objectReference: {fileID: 0}
    - target: {fileID: 303686624406694423, guid: 89c615f756578c94ab5aa8a0a8196ad7,
        type: 3}
      propertyPath: m_LocalScale.x
      value: 1.039
      objectReference: {fileID: 0}
    - target: {fileID: 303686624406694423, guid: 89c615f756578c94ab5aa8a0a8196ad7,
        type: 3}
      propertyPath: m_LocalScale.y
      value: 1.0086213
      objectReference: {fileID: 0}
    - target: {fileID: 303686624406694423, guid: 89c615f756578c94ab5aa8a0a8196ad7,
        type: 3}
      propertyPath: m_LocalScale.z
      value: 0.75700355
      objectReference: {fileID: 0}
    - target: {fileID: 303686624406694423, guid: 89c615f756578c94ab5aa8a0a8196ad7,
        type: 3}
      propertyPath: m_LocalPosition.x
      value: 0.006
      objectReference: {fileID: 0}
    - target: {fileID: 303686624406694423, guid: 89c615f756578c94ab5aa8a0a8196ad7,
        type: 3}
      propertyPath: m_LocalPosition.y
      value: 0.648
      objectReference: {fileID: 0}
    - target: {fileID: 303686624406694423, guid: 89c615f756578c94ab5aa8a0a8196ad7,
        type: 3}
      propertyPath: m_LocalPosition.z
      value: -0.216
      objectReference: {fileID: 0}
    - target: {fileID: 303686624406694423, guid: 89c615f756578c94ab5aa8a0a8196ad7,
        type: 3}
      propertyPath: m_LocalRotation.w
      value: 1
      objectReference: {fileID: 0}
    - target: {fileID: 303686624406694423, guid: 89c615f756578c94ab5aa8a0a8196ad7,
        type: 3}
      propertyPath: m_LocalRotation.x
      value: -0
      objectReference: {fileID: 0}
    - target: {fileID: 303686624406694423, guid: 89c615f756578c94ab5aa8a0a8196ad7,
        type: 3}
      propertyPath: m_LocalRotation.y
      value: -0
      objectReference: {fileID: 0}
    - target: {fileID: 303686624406694423, guid: 89c615f756578c94ab5aa8a0a8196ad7,
        type: 3}
      propertyPath: m_LocalRotation.z
      value: -0
      objectReference: {fileID: 0}
    - target: {fileID: 303686624406694423, guid: 89c615f756578c94ab5aa8a0a8196ad7,
        type: 3}
      propertyPath: m_LocalEulerAnglesHint.x
      value: 0
      objectReference: {fileID: 0}
    - target: {fileID: 303686624406694423, guid: 89c615f756578c94ab5aa8a0a8196ad7,
        type: 3}
      propertyPath: m_LocalEulerAnglesHint.y
      value: 0
      objectReference: {fileID: 0}
    - target: {fileID: 303686624406694423, guid: 89c615f756578c94ab5aa8a0a8196ad7,
        type: 3}
      propertyPath: m_LocalEulerAnglesHint.z
      value: 0
      objectReference: {fileID: 0}
    - target: {fileID: 303686624408594511, guid: 89c615f756578c94ab5aa8a0a8196ad7,
        type: 3}
      propertyPath: m_Materials.Array.data[0]
      value: 
      objectReference: {fileID: 2100000, guid: b06a13a276e842041a3ed09ce58deea0, type: 2}
    m_RemovedComponents: []
  m_SourcePrefab: {fileID: 100100000, guid: 89c615f756578c94ab5aa8a0a8196ad7, type: 3}
--- !u!4 &801657266870126272 stripped
Transform:
  m_CorrespondingSourceObject: {fileID: 303686624406694423, guid: 89c615f756578c94ab5aa8a0a8196ad7,
    type: 3}
  m_PrefabInstance: {fileID: 1087309700139838679}
  m_PrefabAsset: {fileID: 0}
--- !u!1 &801657266869639968 stripped
GameObject:
  m_CorrespondingSourceObject: {fileID: 303686624406665207, guid: 89c615f756578c94ab5aa8a0a8196ad7,
    type: 3}
  m_PrefabInstance: {fileID: 1087309700139838679}
  m_PrefabAsset: {fileID: 0}
--- !u!1001 &5116416902553363868
PrefabInstance:
  m_ObjectHideFlags: 0
  serializedVersion: 2
  m_Modification:
    m_TransformParent: {fileID: 8479938436706453178}
    m_Modifications:
    - target: {fileID: 8433609901620069276, guid: 3f044ab44254659488177b73664acc57,
        type: 3}
      propertyPath: m_RootOrder
      value: 4
      objectReference: {fileID: 0}
    - target: {fileID: 8433609901620069276, guid: 3f044ab44254659488177b73664acc57,
        type: 3}
      propertyPath: m_LocalScale.x
      value: 1.3518625
      objectReference: {fileID: 0}
    - target: {fileID: 8433609901620069276, guid: 3f044ab44254659488177b73664acc57,
        type: 3}
      propertyPath: m_LocalScale.y
      value: 0.9
      objectReference: {fileID: 0}
    - target: {fileID: 8433609901620069276, guid: 3f044ab44254659488177b73664acc57,
        type: 3}
      propertyPath: m_LocalScale.z
      value: 0.8343465
      objectReference: {fileID: 0}
    - target: {fileID: 8433609901620069276, guid: 3f044ab44254659488177b73664acc57,
        type: 3}
      propertyPath: m_LocalPosition.x
      value: -0.091
      objectReference: {fileID: 0}
    - target: {fileID: 8433609901620069276, guid: 3f044ab44254659488177b73664acc57,
        type: 3}
      propertyPath: m_LocalPosition.y
      value: 0.618
      objectReference: {fileID: 0}
    - target: {fileID: 8433609901620069276, guid: 3f044ab44254659488177b73664acc57,
        type: 3}
      propertyPath: m_LocalPosition.z
      value: -0.153
      objectReference: {fileID: 0}
    - target: {fileID: 8433609901620069276, guid: 3f044ab44254659488177b73664acc57,
        type: 3}
      propertyPath: m_LocalRotation.w
      value: 1
      objectReference: {fileID: 0}
    - target: {fileID: 8433609901620069276, guid: 3f044ab44254659488177b73664acc57,
        type: 3}
      propertyPath: m_LocalRotation.x
      value: -0
      objectReference: {fileID: 0}
    - target: {fileID: 8433609901620069276, guid: 3f044ab44254659488177b73664acc57,
        type: 3}
      propertyPath: m_LocalRotation.y
      value: -0
      objectReference: {fileID: 0}
    - target: {fileID: 8433609901620069276, guid: 3f044ab44254659488177b73664acc57,
        type: 3}
      propertyPath: m_LocalRotation.z
      value: -0
      objectReference: {fileID: 0}
    - target: {fileID: 8433609901620069276, guid: 3f044ab44254659488177b73664acc57,
        type: 3}
      propertyPath: m_LocalEulerAnglesHint.x
      value: 0
      objectReference: {fileID: 0}
    - target: {fileID: 8433609901620069276, guid: 3f044ab44254659488177b73664acc57,
        type: 3}
      propertyPath: m_LocalEulerAnglesHint.y
      value: 0
      objectReference: {fileID: 0}
    - target: {fileID: 8433609901620069276, guid: 3f044ab44254659488177b73664acc57,
        type: 3}
      propertyPath: m_LocalEulerAnglesHint.z
      value: 0
      objectReference: {fileID: 0}
    - target: {fileID: 8433609901620567676, guid: 3f044ab44254659488177b73664acc57,
        type: 3}
      propertyPath: m_Name
      value: Bedsheet_Made_22B
      objectReference: {fileID: 0}
    - target: {fileID: 8433609901620567676, guid: 3f044ab44254659488177b73664acc57,
        type: 3}
      propertyPath: m_StaticEditorFlags
      value: 64
      objectReference: {fileID: 0}
    - target: {fileID: 8433609901622493636, guid: 3f044ab44254659488177b73664acc57,
        type: 3}
      propertyPath: m_Materials.Array.data[0]
      value: 
      objectReference: {fileID: 2100000, guid: 9163c82fde12c2b4babcdf1654a58d5e, type: 2}
    m_RemovedComponents: []
  m_SourcePrefab: {fileID: 100100000, guid: 3f044ab44254659488177b73664acc57, type: 3}
--- !u!4 &3606004055038977536 stripped
Transform:
  m_CorrespondingSourceObject: {fileID: 8433609901620069276, guid: 3f044ab44254659488177b73664acc57,
    type: 3}
  m_PrefabInstance: {fileID: 5116416902553363868}
  m_PrefabAsset: {fileID: 0}
--- !u!1 &3606004055038557152 stripped
GameObject:
  m_CorrespondingSourceObject: {fileID: 8433609901620567676, guid: 3f044ab44254659488177b73664acc57,
    type: 3}
  m_PrefabInstance: {fileID: 5116416902553363868}
  m_PrefabAsset: {fileID: 0}<|MERGE_RESOLUTION|>--- conflicted
+++ resolved
@@ -23,9 +23,9 @@
   m_PrefabInstance: {fileID: 0}
   m_PrefabAsset: {fileID: 0}
   m_GameObject: {fileID: 50944995}
-  m_LocalRotation: {x: -0, y: 0.7071068, z: -0, w: -0.7071068}
-  m_LocalPosition: {x: -0.9080011, y: 1.5330002, z: -1.048001}
-  m_LocalScale: {x: 1.0000021, y: 1, z: 1.0000021}
+  m_LocalRotation: {x: -0, y: 0.7071068, z: -0, w: 0.7071068}
+  m_LocalPosition: {x: 0.9080011, y: 1.5330002, z: 1.048001}
+  m_LocalScale: {x: 1.0000019, y: 1, z: 1.0000019}
   m_Children: []
   m_Father: {fileID: 1319621093}
   m_RootOrder: 19
@@ -54,9 +54,9 @@
   m_PrefabInstance: {fileID: 0}
   m_PrefabAsset: {fileID: 0}
   m_GameObject: {fileID: 55137985}
-  m_LocalRotation: {x: -0, y: 0.7071068, z: -0, w: -0.7071068}
-  m_LocalPosition: {x: 0.90340084, y: 1.1239998, z: -1.0540013}
-  m_LocalScale: {x: 1.0000021, y: 1, z: 1.0000021}
+  m_LocalRotation: {x: -0, y: 0.7071068, z: -0, w: 0.7071068}
+  m_LocalPosition: {x: -0.90340084, y: 1.1239998, z: 1.0540013}
+  m_LocalScale: {x: 1.0000019, y: 1, z: 1.0000019}
   m_Children: []
   m_Father: {fileID: 682933804}
   m_RootOrder: 3
@@ -97,9 +97,9 @@
   m_PrefabInstance: {fileID: 0}
   m_PrefabAsset: {fileID: 0}
   m_GameObject: {fileID: 105143932}
-  m_LocalRotation: {x: -0, y: 0.7071068, z: -0, w: -0.7071068}
-  m_LocalPosition: {x: -0.842001, y: 0.62600017, z: -0.95500106}
-  m_LocalScale: {x: 1.0000021, y: 1, z: 1.0000021}
+  m_LocalRotation: {x: -0, y: 0.7071068, z: -0, w: 0.7071068}
+  m_LocalPosition: {x: 0.842001, y: 0.62600017, z: 0.95500106}
+  m_LocalScale: {x: 1.0000019, y: 1, z: 1.0000019}
   m_Children: []
   m_Father: {fileID: 1319621093}
   m_RootOrder: 17
@@ -128,9 +128,9 @@
   m_PrefabInstance: {fileID: 0}
   m_PrefabAsset: {fileID: 0}
   m_GameObject: {fileID: 261695939}
-  m_LocalRotation: {x: -0, y: 0.7071068, z: -0, w: -0.7071068}
-  m_LocalPosition: {x: -0.8910008, y: 0.41999984, z: 1.1040012}
-  m_LocalScale: {x: 1.0000021, y: 1, z: 1.0000021}
+  m_LocalRotation: {x: -0, y: 0.7071068, z: -0, w: 0.7071068}
+  m_LocalPosition: {x: 0.8910008, y: 0.41999984, z: -1.1040012}
+  m_LocalScale: {x: 1.0000019, y: 1, z: 1.0000019}
   m_Children: []
   m_Father: {fileID: 682933804}
   m_RootOrder: 5
@@ -171,9 +171,9 @@
   m_PrefabInstance: {fileID: 0}
   m_PrefabAsset: {fileID: 0}
   m_GameObject: {fileID: 309517049}
-  m_LocalRotation: {x: -0, y: 0.7071068, z: -0, w: -0.7071068}
-  m_LocalPosition: {x: 0.90600085, y: 0.96700025, z: -1.0480013}
-  m_LocalScale: {x: 1.0000021, y: 1, z: 1.0000021}
+  m_LocalRotation: {x: -0, y: 0.7071068, z: -0, w: 0.7071068}
+  m_LocalPosition: {x: -0.90600085, y: 0.96700025, z: 1.0480013}
+  m_LocalScale: {x: 1.0000019, y: 1, z: 1.0000019}
   m_Children: []
   m_Father: {fileID: 1319621093}
   m_RootOrder: 20
@@ -201,9 +201,9 @@
   m_PrefabInstance: {fileID: 0}
   m_PrefabAsset: {fileID: 0}
   m_GameObject: {fileID: 314417371}
-  m_LocalRotation: {x: -0, y: 0.7071068, z: -0, w: -0.7071068}
-  m_LocalPosition: {x: -0.88300085, y: 0.081, z: 1.1210014}
-  m_LocalScale: {x: 1.0000021, y: 1, z: 1.0000021}
+  m_LocalRotation: {x: -0, y: 0.7071068, z: -0, w: 0.7071068}
+  m_LocalPosition: {x: 0.88300085, y: 0.081, z: -1.1210014}
+  m_LocalScale: {x: 1.0000019, y: 1, z: 1.0000019}
   m_Children: []
   m_Father: {fileID: 1319621093}
   m_RootOrder: 25
@@ -231,9 +231,9 @@
   m_PrefabInstance: {fileID: 0}
   m_PrefabAsset: {fileID: 0}
   m_GameObject: {fileID: 342118860}
-  m_LocalRotation: {x: -0, y: 0.7071068, z: -0, w: -0.7071068}
-  m_LocalPosition: {x: -0.000000029802322, y: 0.62600017, z: -0.3650004}
-  m_LocalScale: {x: 1.0000021, y: 1, z: 1.0000021}
+  m_LocalRotation: {x: -0, y: 0.7071068, z: -0, w: 0.7071068}
+  m_LocalPosition: {x: 0.000000029802322, y: 0.62600017, z: 0.3650004}
+  m_LocalScale: {x: 1.0000019, y: 1, z: 1.0000019}
   m_Children: []
   m_Father: {fileID: 1319621093}
   m_RootOrder: 4
@@ -261,9 +261,9 @@
   m_PrefabInstance: {fileID: 0}
   m_PrefabAsset: {fileID: 0}
   m_GameObject: {fileID: 356259235}
-  m_LocalRotation: {x: -0, y: 0.7071068, z: -0, w: -0.7071068}
-  m_LocalPosition: {x: -0.8420009, y: 0.62600017, z: 0.00000011920929}
-  m_LocalScale: {x: 1.0000021, y: 1, z: 1.0000021}
+  m_LocalRotation: {x: -0, y: 0.7071068, z: -0, w: 0.7071068}
+  m_LocalPosition: {x: 0.8420009, y: 0.62600017, z: -0.00000011920929}
+  m_LocalScale: {x: 1.0000019, y: 1, z: 1.0000019}
   m_Children: []
   m_Father: {fileID: 1319621093}
   m_RootOrder: 12
@@ -291,9 +291,9 @@
   m_PrefabInstance: {fileID: 0}
   m_PrefabAsset: {fileID: 0}
   m_GameObject: {fileID: 371925990}
-  m_LocalRotation: {x: -0, y: 0.7071068, z: -0, w: -0.7071068}
-  m_LocalPosition: {x: -0.0040001236, y: 1.081, z: -1.0480012}
-  m_LocalScale: {x: 1.0000021, y: 1, z: 1.0000021}
+  m_LocalRotation: {x: -0, y: 0.7071068, z: -0, w: 0.7071068}
+  m_LocalPosition: {x: 0.0040001236, y: 1.081, z: 1.0480012}
+  m_LocalScale: {x: 1.0000019, y: 1, z: 1.0000019}
   m_Children: []
   m_Father: {fileID: 1319621093}
   m_RootOrder: 24
@@ -321,9 +321,9 @@
   m_PrefabInstance: {fileID: 0}
   m_PrefabAsset: {fileID: 0}
   m_GameObject: {fileID: 404829121}
-  m_LocalRotation: {x: -0, y: 0.7071068, z: -0, w: -0.7071068}
-  m_LocalPosition: {x: 0.7610009, y: 0.62600017, z: 0.80700076}
-  m_LocalScale: {x: 1.0000021, y: 1, z: 1.0000021}
+  m_LocalRotation: {x: -0, y: 0.7071068, z: -0, w: 0.7071068}
+  m_LocalPosition: {x: -0.7610009, y: 0.62600017, z: -0.80700076}
+  m_LocalScale: {x: 1.0000019, y: 1, z: 1.0000019}
   m_Children: []
   m_Father: {fileID: 1319621093}
   m_RootOrder: 8
@@ -351,9 +351,9 @@
   m_PrefabInstance: {fileID: 0}
   m_PrefabAsset: {fileID: 0}
   m_GameObject: {fileID: 428245298}
-  m_LocalRotation: {x: -0, y: 0.7071068, z: -0, w: -0.7071068}
-  m_LocalPosition: {x: 0.76100075, y: 0.62600017, z: -0.00000011920929}
-  m_LocalScale: {x: 1.0000021, y: 1, z: 1.0000021}
+  m_LocalRotation: {x: -0, y: 0.7071068, z: -0, w: 0.7071068}
+  m_LocalPosition: {x: -0.76100075, y: 0.62600017, z: 0.00000011920929}
+  m_LocalScale: {x: 1.0000019, y: 1, z: 1.0000019}
   m_Children: []
   m_Father: {fileID: 1319621093}
   m_RootOrder: 6
@@ -382,9 +382,9 @@
   m_PrefabInstance: {fileID: 0}
   m_PrefabAsset: {fileID: 0}
   m_GameObject: {fileID: 504673193}
-  m_LocalRotation: {x: -0, y: 0.7071068, z: -0, w: -0.7071068}
-  m_LocalPosition: {x: 0.903401, y: 0.42, z: 1.104001}
-  m_LocalScale: {x: 1.0000021, y: 1, z: 1.0000021}
+  m_LocalRotation: {x: -0, y: 0.7071068, z: -0, w: 0.7071068}
+  m_LocalPosition: {x: -0.903401, y: 0.42, z: -1.104001}
+  m_LocalScale: {x: 1.0000019, y: 1, z: 1.0000019}
   m_Children: []
   m_Father: {fileID: 595184402}
   m_RootOrder: 4
@@ -425,9 +425,9 @@
   m_PrefabInstance: {fileID: 0}
   m_PrefabAsset: {fileID: 0}
   m_GameObject: {fileID: 583874396}
-  m_LocalRotation: {x: -0, y: 0.7071068, z: -0, w: -0.7071068}
-  m_LocalPosition: {x: 0.90600085, y: 0.09899998, z: -1.0480013}
-  m_LocalScale: {x: 1.0000021, y: 1, z: 1.0000021}
+  m_LocalRotation: {x: -0, y: 0.7071068, z: -0, w: 0.7071068}
+  m_LocalPosition: {x: -0.90600085, y: 0.09899998, z: 1.0480013}
+  m_LocalScale: {x: 1.0000019, y: 1, z: 1.0000019}
   m_Children: []
   m_Father: {fileID: 1319621093}
   m_RootOrder: 22
@@ -455,7 +455,7 @@
   m_PrefabInstance: {fileID: 0}
   m_PrefabAsset: {fileID: 0}
   m_GameObject: {fileID: 595184401}
-  m_LocalRotation: {x: 0, y: 0, z: 0, w: 1}
+  m_LocalRotation: {x: -0, y: -0, z: -0, w: 1}
   m_LocalPosition: {x: 0, y: 0, z: 0}
   m_LocalScale: {x: 1, y: 1, z: 1}
   m_Children:
@@ -491,9 +491,9 @@
   m_PrefabInstance: {fileID: 0}
   m_PrefabAsset: {fileID: 0}
   m_GameObject: {fileID: 626651700}
-  m_LocalRotation: {x: -0, y: 0.7071068, z: -0, w: -0.7071068}
-  m_LocalPosition: {x: 0.7610009, y: 0.62600017, z: 0.40900022}
-  m_LocalScale: {x: 1.0000021, y: 1, z: 1.0000021}
+  m_LocalRotation: {x: -0, y: 0.7071068, z: -0, w: 0.7071068}
+  m_LocalPosition: {x: -0.7610009, y: 0.62600017, z: -0.40900022}
+  m_LocalScale: {x: 1.0000019, y: 1, z: 1.0000019}
   m_Children: []
   m_Father: {fileID: 1319621093}
   m_RootOrder: 7
@@ -521,9 +521,9 @@
   m_PrefabInstance: {fileID: 0}
   m_PrefabAsset: {fileID: 0}
   m_GameObject: {fileID: 658351365}
-  m_LocalRotation: {x: -0, y: 0.7071068, z: -0, w: -0.7071068}
-  m_LocalPosition: {x: 0.8840011, y: 0.08100009, z: 1.121001}
-  m_LocalScale: {x: 1.0000021, y: 1, z: 1.0000021}
+  m_LocalRotation: {x: -0, y: 0.7071068, z: -0, w: 0.7071068}
+  m_LocalPosition: {x: -0.8840011, y: 0.08100009, z: -1.121001}
+  m_LocalScale: {x: 1.0000019, y: 1, z: 1.0000019}
   m_Children: []
   m_Father: {fileID: 1319621093}
   m_RootOrder: 26
@@ -588,9 +588,9 @@
   m_PrefabInstance: {fileID: 0}
   m_PrefabAsset: {fileID: 0}
   m_GameObject: {fileID: 811844859}
-  m_LocalRotation: {x: -0, y: 0.7071068, z: -0, w: -0.7071068}
-  m_LocalPosition: {x: -0.002, y: 0.542, z: 0}
-  m_LocalScale: {x: 1.0000021, y: 1, z: 1.0250021}
+  m_LocalRotation: {x: -0, y: 0.7071068, z: -0, w: 0.7071068}
+  m_LocalPosition: {x: 0.002, y: 0.542, z: 0}
+  m_LocalScale: {x: 1.0000019, y: 1, z: 1.0250019}
   m_Children: []
   m_Father: {fileID: 1842202441}
   m_RootOrder: 0
@@ -631,9 +631,9 @@
   m_PrefabInstance: {fileID: 0}
   m_PrefabAsset: {fileID: 0}
   m_GameObject: {fileID: 842556564}
-  m_LocalRotation: {x: -0, y: 0.7071068, z: -0, w: -0.7071068}
-  m_LocalPosition: {x: -0.84200096, y: 0.62600017, z: -0.3650003}
-  m_LocalScale: {x: 1.0000021, y: 1, z: 1.0000021}
+  m_LocalRotation: {x: -0, y: 0.7071068, z: -0, w: 0.7071068}
+  m_LocalPosition: {x: 0.84200096, y: 0.62600017, z: 0.3650003}
+  m_LocalScale: {x: 1.0000019, y: 1, z: 1.0000019}
   m_Children: []
   m_Father: {fileID: 1319621093}
   m_RootOrder: 16
@@ -662,9 +662,9 @@
   m_PrefabInstance: {fileID: 0}
   m_PrefabAsset: {fileID: 0}
   m_GameObject: {fileID: 897605926}
-  m_LocalRotation: {x: -0, y: 0.7071068, z: -0, w: -0.7071068}
-  m_LocalPosition: {x: -0.00000011920929, y: 0.46700025, z: -1.0540011}
-  m_LocalScale: {x: 1.0000021, y: 1, z: 1.0000021}
+  m_LocalRotation: {x: -0, y: 0.7071068, z: -0, w: 0.7071068}
+  m_LocalPosition: {x: 0.00000011920929, y: 0.46700025, z: 1.0540011}
+  m_LocalScale: {x: 1.0000019, y: 1, z: 1.0000019}
   m_Children: []
   m_Father: {fileID: 682933804}
   m_RootOrder: 1
@@ -705,9 +705,9 @@
   m_PrefabInstance: {fileID: 0}
   m_PrefabAsset: {fileID: 0}
   m_GameObject: {fileID: 899108431}
-  m_LocalRotation: {x: -0, y: 0.7071068, z: -0, w: -0.7071068}
-  m_LocalPosition: {x: -0.00000011920929, y: 0.62600017, z: -0.955001}
-  m_LocalScale: {x: 1.0000021, y: 1, z: 1.0000021}
+  m_LocalRotation: {x: -0, y: 0.7071068, z: -0, w: 0.7071068}
+  m_LocalPosition: {x: 0.00000011920929, y: 0.62600017, z: 0.955001}
+  m_LocalScale: {x: 1.0000019, y: 1, z: 1.0000019}
   m_Children: []
   m_Father: {fileID: 1319621093}
   m_RootOrder: 5
@@ -751,7 +751,7 @@
   - {fileID: 1842202441}
   m_Father: {fileID: 0}
   m_RootOrder: 0
-  m_LocalEulerAnglesHint: {x: 0, y: 180, z: 0}
+  m_LocalEulerAnglesHint: {x: 0, y: 0, z: 0}
 --- !u!114 &999676725
 MonoBehaviour:
   m_ObjectHideFlags: 0
@@ -898,9 +898,9 @@
   m_PrefabInstance: {fileID: 0}
   m_PrefabAsset: {fileID: 0}
   m_GameObject: {fileID: 1037438941}
-  m_LocalRotation: {x: -0, y: 0.7071068, z: -0, w: -0.7071068}
-  m_LocalPosition: {x: 0.76100063, y: 0.62600017, z: -0.9550013}
-  m_LocalScale: {x: 1.0000021, y: 1, z: 1.0000021}
+  m_LocalRotation: {x: -0, y: 0.7071068, z: -0, w: 0.7071068}
+  m_LocalPosition: {x: -0.76100063, y: 0.62600017, z: 0.9550013}
+  m_LocalScale: {x: 1.0000019, y: 1, z: 1.0000019}
   m_Children: []
   m_Father: {fileID: 1319621093}
   m_RootOrder: 11
@@ -928,9 +928,9 @@
   m_PrefabInstance: {fileID: 0}
   m_PrefabAsset: {fileID: 0}
   m_GameObject: {fileID: 1086506664}
-  m_LocalRotation: {x: -0, y: 0.7071068, z: -0, w: -0.7071068}
-  m_LocalPosition: {x: -0.8420008, y: 0.62600017, z: 0.80700094}
-  m_LocalScale: {x: 1.0000021, y: 1, z: 1.0000021}
+  m_LocalRotation: {x: -0, y: 0.7071068, z: -0, w: 0.7071068}
+  m_LocalPosition: {x: 0.8420008, y: 0.62600017, z: -0.80700094}
+  m_LocalScale: {x: 1.0000019, y: 1, z: 1.0000019}
   m_Children: []
   m_Father: {fileID: 1319621093}
   m_RootOrder: 14
@@ -959,9 +959,9 @@
   m_PrefabInstance: {fileID: 0}
   m_PrefabAsset: {fileID: 0}
   m_GameObject: {fileID: 1129054838}
-  m_LocalRotation: {x: -0, y: 0.7071068, z: -0, w: -0.7071068}
-  m_LocalPosition: {x: -0.91000116, y: 1.124, z: -1.0540011}
-  m_LocalScale: {x: 1.0000021, y: 1, z: 1.0000021}
+  m_LocalRotation: {x: -0, y: 0.7071068, z: -0, w: 0.7071068}
+  m_LocalPosition: {x: 0.91000116, y: 1.124, z: 1.0540011}
+  m_LocalScale: {x: 1.0000019, y: 1, z: 1.0000019}
   m_Children: []
   m_Father: {fileID: 682933804}
   m_RootOrder: 2
@@ -1002,9 +1002,9 @@
   m_PrefabInstance: {fileID: 0}
   m_PrefabAsset: {fileID: 0}
   m_GameObject: {fileID: 1266313912}
-  m_LocalRotation: {x: -0, y: 0.7071068, z: -0, w: -0.7071068}
-  m_LocalPosition: {x: -0.8420008, y: 0.62600017, z: 1.0300012}
-  m_LocalScale: {x: 1.0000021, y: 1, z: 1.0000021}
+  m_LocalRotation: {x: -0, y: 0.7071068, z: -0, w: 0.7071068}
+  m_LocalPosition: {x: 0.8420008, y: 0.62600017, z: -1.0300012}
+  m_LocalScale: {x: 1.0000019, y: 1, z: 1.0000019}
   m_Children: []
   m_Father: {fileID: 1319621093}
   m_RootOrder: 15
@@ -1033,9 +1033,9 @@
   m_PrefabInstance: {fileID: 0}
   m_PrefabAsset: {fileID: 0}
   m_GameObject: {fileID: 1270082729}
-  m_LocalRotation: {x: -0, y: 0.7071068, z: -0, w: -0.7071068}
-  m_LocalPosition: {x: 0.903401, y: 0.42, z: 1.104001}
-  m_LocalScale: {x: 1.0000021, y: 1, z: 1.0000021}
+  m_LocalRotation: {x: -0, y: 0.7071068, z: -0, w: 0.7071068}
+  m_LocalPosition: {x: -0.903401, y: 0.42, z: -1.104001}
+  m_LocalScale: {x: 1.0000019, y: 1, z: 1.0000019}
   m_Children: []
   m_Father: {fileID: 682933804}
   m_RootOrder: 4
@@ -1076,9 +1076,9 @@
   m_PrefabInstance: {fileID: 0}
   m_PrefabAsset: {fileID: 0}
   m_GameObject: {fileID: 1318802669}
-  m_LocalRotation: {x: -0, y: 0.7071068, z: -0, w: -0.7071068}
-  m_LocalPosition: {x: 0.00000011920929, y: 0.62600017, z: 1.030001}
-  m_LocalScale: {x: 1.0000021, y: 1, z: 1.0000021}
+  m_LocalRotation: {x: -0, y: 0.7071068, z: -0, w: 0.7071068}
+  m_LocalPosition: {x: -0.00000011920929, y: 0.62600017, z: -1.030001}
+  m_LocalScale: {x: 1.0000019, y: 1, z: 1.0000019}
   m_Children: []
   m_Father: {fileID: 1319621093}
   m_RootOrder: 3
@@ -1164,9 +1164,9 @@
   m_PrefabInstance: {fileID: 0}
   m_PrefabAsset: {fileID: 0}
   m_GameObject: {fileID: 1365219408}
-  m_LocalRotation: {x: -0, y: 0.7071068, z: -0, w: -0.7071068}
+  m_LocalRotation: {x: -0, y: 0.7071068, z: -0, w: 0.7071068}
   m_LocalPosition: {x: 0, y: 0.467, z: 0}
-  m_LocalScale: {x: 1.0000021, y: 1, z: 1.0000021}
+  m_LocalScale: {x: 1.0000019, y: 1, z: 1.0000019}
   m_Children: []
   m_Father: {fileID: 682933804}
   m_RootOrder: 0
@@ -1207,9 +1207,9 @@
   m_PrefabInstance: {fileID: 0}
   m_PrefabAsset: {fileID: 0}
   m_GameObject: {fileID: 1399086806}
-  m_LocalRotation: {x: -0, y: 0.7071068, z: -0, w: -0.7071068}
-  m_LocalPosition: {x: 0.00000011920929, y: 0.62600017, z: 0.8070009}
-  m_LocalScale: {x: 1.0000021, y: 1, z: 1.0000021}
+  m_LocalRotation: {x: -0, y: 0.7071068, z: -0, w: 0.7071068}
+  m_LocalPosition: {x: -0.00000011920929, y: 0.62600017, z: -0.8070009}
+  m_LocalScale: {x: 1.0000019, y: 1, z: 1.0000019}
   m_Children: []
   m_Father: {fileID: 1319621093}
   m_RootOrder: 2
@@ -1237,9 +1237,9 @@
   m_PrefabInstance: {fileID: 0}
   m_PrefabAsset: {fileID: 0}
   m_GameObject: {fileID: 1410095801}
-  m_LocalRotation: {x: -0, y: 0.7071068, z: -0, w: -0.7071068}
-  m_LocalPosition: {x: -0.84200084, y: 0.62600017, z: 0.4090005}
-  m_LocalScale: {x: 1.0000021, y: 1, z: 1.0000021}
+  m_LocalRotation: {x: -0, y: 0.7071068, z: -0, w: 0.7071068}
+  m_LocalPosition: {x: 0.84200084, y: 0.62600017, z: -0.4090005}
+  m_LocalScale: {x: 1.0000019, y: 1, z: 1.0000019}
   m_Children: []
   m_Father: {fileID: 1319621093}
   m_RootOrder: 13
@@ -1267,9 +1267,9 @@
   m_PrefabInstance: {fileID: 0}
   m_PrefabAsset: {fileID: 0}
   m_GameObject: {fileID: 1481586966}
-  m_LocalRotation: {x: -0, y: 0.7071068, z: -0, w: -0.7071068}
-  m_LocalPosition: {x: -0.9080011, y: 0.099, z: -1.048001}
-  m_LocalScale: {x: 1.0000021, y: 1, z: 1.0000021}
+  m_LocalRotation: {x: -0, y: 0.7071068, z: -0, w: 0.7071068}
+  m_LocalPosition: {x: 0.9080011, y: 0.099, z: 1.048001}
+  m_LocalScale: {x: 1.0000019, y: 1, z: 1.0000019}
   m_Children: []
   m_Father: {fileID: 1319621093}
   m_RootOrder: 23
@@ -1298,9 +1298,9 @@
   m_PrefabInstance: {fileID: 0}
   m_PrefabAsset: {fileID: 0}
   m_GameObject: {fileID: 1524750061}
-  m_LocalRotation: {x: -0, y: 0.7071068, z: -0, w: -0.7071068}
+  m_LocalRotation: {x: -0, y: 0.7071068, z: -0, w: 0.7071068}
   m_LocalPosition: {x: 0, y: 0.467, z: 0}
-  m_LocalScale: {x: 1.0000021, y: 1, z: 1.0000021}
+  m_LocalScale: {x: 1.0000019, y: 1, z: 1.0000019}
   m_Children: []
   m_Father: {fileID: 595184402}
   m_RootOrder: 0
@@ -1341,9 +1341,9 @@
   m_PrefabInstance: {fileID: 0}
   m_PrefabAsset: {fileID: 0}
   m_GameObject: {fileID: 1537930370}
-  m_LocalRotation: {x: -0, y: 0.7071068, z: -0, w: -0.7071068}
-  m_LocalPosition: {x: 0.76100075, y: 0.62600017, z: -0.36500052}
-  m_LocalScale: {x: 1.0000021, y: 1, z: 1.0000021}
+  m_LocalRotation: {x: -0, y: 0.7071068, z: -0, w: 0.7071068}
+  m_LocalPosition: {x: -0.76100075, y: 0.62600017, z: 0.36500052}
+  m_LocalScale: {x: 1.0000019, y: 1, z: 1.0000019}
   m_Children: []
   m_Father: {fileID: 1319621093}
   m_RootOrder: 10
@@ -1371,9 +1371,9 @@
   m_PrefabInstance: {fileID: 0}
   m_PrefabAsset: {fileID: 0}
   m_GameObject: {fileID: 1570253079}
-  m_LocalRotation: {x: -0, y: 0.7071068, z: -0, w: -0.7071068}
-  m_LocalPosition: {x: 0.7610009, y: 0.62600017, z: 1.0300009}
-  m_LocalScale: {x: 1.0000021, y: 1, z: 1.0000021}
+  m_LocalRotation: {x: -0, y: 0.7071068, z: -0, w: 0.7071068}
+  m_LocalPosition: {x: -0.7610009, y: 0.62600017, z: -1.0300009}
+  m_LocalScale: {x: 1.0000019, y: 1, z: 1.0000019}
   m_Children: []
   m_Father: {fileID: 1319621093}
   m_RootOrder: 9
@@ -1402,9 +1402,9 @@
   m_PrefabInstance: {fileID: 0}
   m_PrefabAsset: {fileID: 0}
   m_GameObject: {fileID: 1693809359}
-  m_LocalRotation: {x: -0, y: 0.7071068, z: -0, w: -0.7071068}
-  m_LocalPosition: {x: -0.91000116, y: 1.124, z: -1.0540011}
-  m_LocalScale: {x: 1.0000021, y: 1, z: 1.0000021}
+  m_LocalRotation: {x: -0, y: 0.7071068, z: -0, w: 0.7071068}
+  m_LocalPosition: {x: 0.91000116, y: 1.124, z: 1.0540011}
+  m_LocalScale: {x: 1.0000019, y: 1, z: 1.0000019}
   m_Children: []
   m_Father: {fileID: 595184402}
   m_RootOrder: 2
@@ -1445,9 +1445,9 @@
   m_PrefabInstance: {fileID: 0}
   m_PrefabAsset: {fileID: 0}
   m_GameObject: {fileID: 1792168356}
-  m_LocalRotation: {x: -0, y: 0.7071068, z: -0, w: -0.7071068}
+  m_LocalRotation: {x: -0, y: 0.7071068, z: -0, w: 0.7071068}
   m_LocalPosition: {x: 0, y: 0.626, z: 0}
-  m_LocalScale: {x: 1.0000021, y: 1, z: 1.0000021}
+  m_LocalScale: {x: 1.0000019, y: 1, z: 1.0000019}
   m_Children: []
   m_Father: {fileID: 1319621093}
   m_RootOrder: 0
@@ -1476,9 +1476,9 @@
   m_PrefabInstance: {fileID: 0}
   m_PrefabAsset: {fileID: 0}
   m_GameObject: {fileID: 1813800370}
-  m_LocalRotation: {x: -0, y: 0.7071068, z: -0, w: -0.7071068}
-  m_LocalPosition: {x: 0.90340084, y: 1.1239998, z: -1.0540013}
-  m_LocalScale: {x: 1.0000021, y: 1, z: 1.0000021}
+  m_LocalRotation: {x: -0, y: 0.7071068, z: -0, w: 0.7071068}
+  m_LocalPosition: {x: -0.90340084, y: 1.1239998, z: 1.0540013}
+  m_LocalScale: {x: 1.0000019, y: 1, z: 1.0000019}
   m_Children: []
   m_Father: {fileID: 595184402}
   m_RootOrder: 3
@@ -1519,9 +1519,9 @@
   m_PrefabInstance: {fileID: 0}
   m_PrefabAsset: {fileID: 0}
   m_GameObject: {fileID: 1825774088}
-  m_LocalRotation: {x: -0, y: 0.7071068, z: -0, w: -0.7071068}
-  m_LocalPosition: {x: 0.000000059604645, y: 0.62600017, z: 0.40900046}
-  m_LocalScale: {x: 1.0000021, y: 1, z: 1.0000021}
+  m_LocalRotation: {x: -0, y: 0.7071068, z: -0, w: 0.7071068}
+  m_LocalPosition: {x: -0.000000059604645, y: 0.62600017, z: -0.40900046}
+  m_LocalScale: {x: 1.0000019, y: 1, z: 1.0000019}
   m_Children: []
   m_Father: {fileID: 1319621093}
   m_RootOrder: 1
@@ -1549,9 +1549,9 @@
   m_PrefabInstance: {fileID: 0}
   m_PrefabAsset: {fileID: 0}
   m_GameObject: {fileID: 1834253677}
-  m_LocalRotation: {x: -0, y: 0.7071068, z: -0, w: -0.7071068}
-  m_LocalPosition: {x: -0.9080011, y: 0.967, z: -1.048001}
-  m_LocalScale: {x: 1.0000021, y: 1, z: 1.0000021}
+  m_LocalRotation: {x: -0, y: 0.7071068, z: -0, w: 0.7071068}
+  m_LocalPosition: {x: 0.9080011, y: 0.967, z: 1.048001}
+  m_LocalScale: {x: 1.0000019, y: 1, z: 1.0000019}
   m_Children: []
   m_Father: {fileID: 1319621093}
   m_RootOrder: 21
@@ -1579,7 +1579,7 @@
   m_PrefabInstance: {fileID: 0}
   m_PrefabAsset: {fileID: 0}
   m_GameObject: {fileID: 1842202440}
-  m_LocalRotation: {x: 0, y: 0, z: 0, w: 1}
+  m_LocalRotation: {x: -0, y: -0, z: -0, w: 1}
   m_LocalPosition: {x: 0, y: 0, z: 0}
   m_LocalScale: {x: 1, y: 1, z: 1}
   m_Children:
@@ -1629,8 +1629,8 @@
   m_IsTrigger: 0
   m_Enabled: 0
   serializedVersion: 2
-  m_Size: {x: 1.9633725, y: 1.7636435, z: 2.292281}
-  m_Center: {x: 0.0025242567, y: 0.86908257, z: 0.036334634}
+  m_Size: {x: 1.9469132, y: 1.7509043, z: 2.2752957}
+  m_Center: {x: 0.002524227, y: 0.87545216, z: -0.03585267}
 --- !u!1 &1924566153
 GameObject:
   m_ObjectHideFlags: 0
@@ -1655,9 +1655,9 @@
   m_PrefabInstance: {fileID: 0}
   m_PrefabAsset: {fileID: 0}
   m_GameObject: {fileID: 1924566153}
-  m_LocalRotation: {x: -0, y: 0.7071068, z: -0, w: -0.7071068}
-  m_LocalPosition: {x: -0.00000011920929, y: 0.46700025, z: -1.0540011}
-  m_LocalScale: {x: 1.0000021, y: 1, z: 1.0000021}
+  m_LocalRotation: {x: -0, y: 0.7071068, z: -0, w: 0.7071068}
+  m_LocalPosition: {x: 0.00000011920929, y: 0.46700025, z: 1.0540011}
+  m_LocalScale: {x: 1.0000019, y: 1, z: 1.0000019}
   m_Children: []
   m_Father: {fileID: 595184402}
   m_RootOrder: 1
@@ -1699,9 +1699,9 @@
   m_PrefabInstance: {fileID: 0}
   m_PrefabAsset: {fileID: 0}
   m_GameObject: {fileID: 1993076406}
-  m_LocalRotation: {x: -0, y: 0.7071068, z: -0, w: -0.7071068}
-  m_LocalPosition: {x: -0.8910008, y: 0.41999984, z: 1.1040012}
-  m_LocalScale: {x: 1.0000021, y: 1, z: 1.0000021}
+  m_LocalRotation: {x: -0, y: 0.7071068, z: -0, w: 0.7071068}
+  m_LocalPosition: {x: 0.8910008, y: 0.41999984, z: -1.1040012}
+  m_LocalScale: {x: 1.0000019, y: 1, z: 1.0000019}
   m_Children: []
   m_Father: {fileID: 595184402}
   m_RootOrder: 5
@@ -1742,9 +1742,9 @@
   m_PrefabInstance: {fileID: 0}
   m_PrefabAsset: {fileID: 0}
   m_GameObject: {fileID: 2020107970}
-  m_LocalRotation: {x: -0, y: 0.7071068, z: -0, w: -0.7071068}
-  m_LocalPosition: {x: 0.90600085, y: 1.533, z: -1.0480012}
-  m_LocalScale: {x: 1.0000021, y: 1, z: 1.0000021}
+  m_LocalRotation: {x: -0, y: 0.7071068, z: -0, w: 0.7071068}
+  m_LocalPosition: {x: -0.90600085, y: 1.533, z: 1.0480012}
+  m_LocalScale: {x: 1.0000019, y: 1, z: 1.0000019}
   m_Children: []
   m_Father: {fileID: 1319621093}
   m_RootOrder: 18
@@ -1774,7 +1774,7 @@
   m_PrefabInstance: {fileID: 0}
   m_PrefabAsset: {fileID: 0}
   m_GameObject: {fileID: 8479938436706753178}
-  m_LocalRotation: {x: -0, y: 1, z: -0, w: 0}
+  m_LocalRotation: {x: -0, y: -0, z: -0, w: 1}
   m_LocalPosition: {x: 0, y: 0, z: 0}
   m_LocalScale: {x: 1.0000002, y: 1, z: 1.0000002}
   m_Children:
@@ -2120,19 +2120,11 @@
       objectReference: {fileID: 0}
     - target: {fileID: 4251536333782420, guid: 6877aba5a696347dbb6c01f851f2da28, type: 3}
       propertyPath: m_LocalScale.x
-<<<<<<< HEAD
-      value: 0.5000006
-      objectReference: {fileID: 0}
-    - target: {fileID: 4251536333782420, guid: 6877aba5a696347dbb6c01f851f2da28, type: 3}
-      propertyPath: m_LocalScale.z
-      value: 0.5000006
-=======
       value: 0.5000005
       objectReference: {fileID: 0}
     - target: {fileID: 4251536333782420, guid: 6877aba5a696347dbb6c01f851f2da28, type: 3}
       propertyPath: m_LocalScale.z
       value: 0.5000005
->>>>>>> 2f8dd9f9
       objectReference: {fileID: 0}
     - target: {fileID: 4251536333782420, guid: 6877aba5a696347dbb6c01f851f2da28, type: 3}
       propertyPath: m_LocalPosition.x
@@ -2148,11 +2140,7 @@
       objectReference: {fileID: 0}
     - target: {fileID: 4251536333782420, guid: 6877aba5a696347dbb6c01f851f2da28, type: 3}
       propertyPath: m_LocalRotation.w
-<<<<<<< HEAD
-      value: -0.7071068
-=======
       value: 0.7071068
->>>>>>> 2f8dd9f9
       objectReference: {fileID: 0}
     - target: {fileID: 4251536333782420, guid: 6877aba5a696347dbb6c01f851f2da28, type: 3}
       propertyPath: m_LocalRotation.x
