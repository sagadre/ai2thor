%YAML 1.1
%TAG !u! tag:unity3d.com,2011:
--- !u!1 &19143784
GameObject:
  m_ObjectHideFlags: 0
  m_CorrespondingSourceObject: {fileID: 0}
  m_PrefabInstance: {fileID: 0}
  m_PrefabAsset: {fileID: 0}
  serializedVersion: 6
  m_Component:
  - component: {fileID: 19143791}
  m_Layer: 8
  m_Name: vPoint (14)
  m_TagString: Untagged
  m_Icon: {fileID: 0}
  m_NavMeshLayer: 0
  m_StaticEditorFlags: 64
  m_IsActive: 1
--- !u!4 &19143791
Transform:
  m_ObjectHideFlags: 0
  m_CorrespondingSourceObject: {fileID: 0}
  m_PrefabInstance: {fileID: 0}
  m_PrefabAsset: {fileID: 0}
  m_GameObject: {fileID: 19143784}
  m_LocalRotation: {x: -0, y: -1, z: -0, w: 0.0000014305114}
  m_LocalPosition: {x: -0.3990015, y: 0.722, z: -0.52799886}
  m_LocalScale: {x: 1, y: 1, z: 1}
  m_Children: []
  m_Father: {fileID: 2056681755}
  m_RootOrder: 14
  m_LocalEulerAnglesHint: {x: 0, y: 0, z: 0}
--- !u!1 &52007846
GameObject:
  m_ObjectHideFlags: 0
  m_CorrespondingSourceObject: {fileID: 0}
  m_PrefabInstance: {fileID: 0}
  m_PrefabAsset: {fileID: 0}
  serializedVersion: 6
  m_Component:
  - component: {fileID: 52007845}
  - component: {fileID: 52007844}
  m_Layer: 9
  m_Name: BoundingBox
  m_TagString: Untagged
  m_Icon: {fileID: 0}
  m_NavMeshLayer: 0
  m_StaticEditorFlags: 64
  m_IsActive: 1
--- !u!4 &52007845
Transform:
  m_ObjectHideFlags: 0
  m_CorrespondingSourceObject: {fileID: 0}
  m_PrefabInstance: {fileID: 0}
  m_PrefabAsset: {fileID: 0}
  m_GameObject: {fileID: 52007846}
  m_LocalRotation: {x: 0, y: 0, z: 0, w: 1}
  m_LocalPosition: {x: 0, y: 0, z: 0}
  m_LocalScale: {x: 1, y: 1, z: 1}
  m_Children: []
  m_Father: {fileID: 1279456669}
  m_RootOrder: 4
  m_LocalEulerAnglesHint: {x: 0, y: 0, z: 0}
--- !u!65 &52007844
BoxCollider:
  m_ObjectHideFlags: 0
  m_CorrespondingSourceObject: {fileID: 0}
  m_PrefabInstance: {fileID: 0}
  m_PrefabAsset: {fileID: 0}
  m_GameObject: {fileID: 52007846}
  m_Material: {fileID: 0}
  m_IsTrigger: 0
  m_Enabled: 0
  serializedVersion: 2
  m_Size: {x: 1.0975668, y: 0.9855243, z: 2.3538432}
  m_Center: {x: 0.0060260296, y: 0.49276215, z: -0.0054317117}
--- !u!1 &66242255
GameObject:
  m_ObjectHideFlags: 0
  m_CorrespondingSourceObject: {fileID: 0}
  m_PrefabInstance: {fileID: 0}
  m_PrefabAsset: {fileID: 0}
  serializedVersion: 6
  m_Component:
  - component: {fileID: 66242254}
  - component: {fileID: 66242253}
  m_Layer: 8
  m_Name: Col (4)
  m_TagString: SimObjPhysics
  m_Icon: {fileID: 0}
  m_NavMeshLayer: 0
  m_StaticEditorFlags: 64
  m_IsActive: 1
--- !u!4 &66242254
Transform:
  m_ObjectHideFlags: 0
  m_CorrespondingSourceObject: {fileID: 0}
  m_PrefabInstance: {fileID: 0}
  m_PrefabAsset: {fileID: 0}
  m_GameObject: {fileID: 66242255}
  m_LocalRotation: {x: -0, y: -1, z: -0, w: 0.0000014305114}
  m_LocalPosition: {x: -0.49999678, y: 0.202, z: 1.1240015}
  m_LocalScale: {x: 1, y: 1, z: 1}
  m_Children: []
  m_Father: {fileID: 1749434536}
  m_RootOrder: 4
  m_LocalEulerAnglesHint: {x: 0, y: 0, z: 0}
--- !u!65 &66242253
BoxCollider:
  m_ObjectHideFlags: 0
  m_CorrespondingSourceObject: {fileID: 0}
  m_PrefabInstance: {fileID: 0}
  m_PrefabAsset: {fileID: 0}
  m_GameObject: {fileID: 66242255}
  m_Material: {fileID: 13400000, guid: 218801fea0442284c82c041fe6fc5de1, type: 2}
  m_IsTrigger: 0
  m_Enabled: 1
  serializedVersion: 2
  m_Size: {x: 0.078282624, y: 0.84366536, z: 0.07605859}
  m_Center: {x: 0, y: 0.2173183, z: 0}
--- !u!1 &69404666
GameObject:
  m_ObjectHideFlags: 0
  m_CorrespondingSourceObject: {fileID: 0}
  m_PrefabInstance: {fileID: 0}
  m_PrefabAsset: {fileID: 0}
  serializedVersion: 6
  m_Component:
  - component: {fileID: 69404665}
  m_Layer: 8
  m_Name: vPoint
  m_TagString: Untagged
  m_Icon: {fileID: 0}
  m_NavMeshLayer: 0
  m_StaticEditorFlags: 64
  m_IsActive: 1
--- !u!4 &69404665
Transform:
  m_ObjectHideFlags: 0
  m_CorrespondingSourceObject: {fileID: 0}
  m_PrefabInstance: {fileID: 0}
  m_PrefabAsset: {fileID: 0}
  m_GameObject: {fileID: 69404666}
  m_LocalRotation: {x: -0, y: -1, z: -0, w: 0.0000014305114}
  m_LocalPosition: {x: 0.50099677, y: 0.803, z: -1.1350014}
  m_LocalScale: {x: 1, y: 1, z: 1}
  m_Children: []
  m_Father: {fileID: 2056681755}
  m_RootOrder: 0
  m_LocalEulerAnglesHint: {x: 0, y: 0, z: 0}
--- !u!1 &192281723
GameObject:
  m_ObjectHideFlags: 0
  m_CorrespondingSourceObject: {fileID: 0}
  m_PrefabInstance: {fileID: 0}
  m_PrefabAsset: {fileID: 0}
  serializedVersion: 6
  m_Component:
  - component: {fileID: 192281722}
  - component: {fileID: 192281721}
  m_Layer: 8
  m_Name: Col
  m_TagString: SimObjPhysics
  m_Icon: {fileID: 0}
  m_NavMeshLayer: 0
  m_StaticEditorFlags: 64
  m_IsActive: 1
--- !u!4 &192281722
Transform:
  m_ObjectHideFlags: 0
  m_CorrespondingSourceObject: {fileID: 0}
  m_PrefabInstance: {fileID: 0}
  m_PrefabAsset: {fileID: 0}
  m_GameObject: {fileID: 192281723}
  m_LocalRotation: {x: -0, y: -1, z: -0, w: 0.0000014305114}
  m_LocalPosition: {x: 0.000000082969656, y: 0.562, z: 0.029}
  m_LocalScale: {x: 1, y: 1, z: 1}
  m_Children: []
  m_Father: {fileID: 1749434536}
  m_RootOrder: 0
  m_LocalEulerAnglesHint: {x: 0, y: 0, z: 0}
--- !u!65 &192281721
BoxCollider:
  m_ObjectHideFlags: 0
  m_CorrespondingSourceObject: {fileID: 0}
  m_PrefabInstance: {fileID: 0}
  m_PrefabAsset: {fileID: 0}
  m_GameObject: {fileID: 192281723}
  m_Material: {fileID: 13400000, guid: 218801fea0442284c82c041fe6fc5de1, type: 2}
  m_IsTrigger: 0
  m_Enabled: 1
  serializedVersion: 2
  m_Size: {x: 1, y: 0.26935935, z: 2.3172588}
  m_Center: {x: 0, y: 0.07515323, z: 0.03633809}
--- !u!1 &308294700
GameObject:
  m_ObjectHideFlags: 0
  m_CorrespondingSourceObject: {fileID: 0}
  m_PrefabInstance: {fileID: 0}
  m_PrefabAsset: {fileID: 0}
  serializedVersion: 6
  m_Component:
  - component: {fileID: 308294691}
  m_Layer: 8
  m_Name: vPoint (19)
  m_TagString: Untagged
  m_Icon: {fileID: 0}
  m_NavMeshLayer: 0
  m_StaticEditorFlags: 64
  m_IsActive: 1
--- !u!4 &308294691
Transform:
  m_ObjectHideFlags: 0
  m_CorrespondingSourceObject: {fileID: 0}
  m_PrefabInstance: {fileID: 0}
  m_PrefabAsset: {fileID: 0}
  m_GameObject: {fileID: 308294700}
  m_LocalRotation: {x: -0, y: -1, z: -0, w: 0.0000014305114}
  m_LocalPosition: {x: -0.03700225, y: 0.398, z: -0.7869999}
  m_LocalScale: {x: 1, y: 1, z: 1}
  m_Children: []
  m_Father: {fileID: 2056681755}
  m_RootOrder: 19
  m_LocalEulerAnglesHint: {x: 0, y: 0, z: 0}
--- !u!1 &341021749
GameObject:
  m_ObjectHideFlags: 0
  m_CorrespondingSourceObject: {fileID: 0}
  m_PrefabInstance: {fileID: 0}
  m_PrefabAsset: {fileID: 0}
  serializedVersion: 6
  m_Component:
  - component: {fileID: 341021750}
  - component: {fileID: 341021751}
  m_Layer: 8
  m_Name: Col
  m_TagString: HighFriction
  m_Icon: {fileID: 0}
  m_NavMeshLayer: 0
  m_StaticEditorFlags: 64
  m_IsActive: 1
--- !u!4 &341021750
Transform:
  m_ObjectHideFlags: 0
  m_CorrespondingSourceObject: {fileID: 0}
  m_PrefabInstance: {fileID: 0}
  m_PrefabAsset: {fileID: 0}
  m_GameObject: {fileID: 341021749}
  m_LocalRotation: {x: -0, y: -1, z: -0, w: 0.0000014305114}
  m_LocalPosition: {x: 0.000000082969656, y: 0.562, z: 0.029}
  m_LocalScale: {x: 1, y: 1, z: 1}
  m_Children: []
  m_Father: {fileID: 1204569656}
  m_RootOrder: 0
  m_LocalEulerAnglesHint: {x: 0, y: 0, z: 0}
--- !u!65 &341021751
BoxCollider:
  m_ObjectHideFlags: 0
  m_CorrespondingSourceObject: {fileID: 0}
  m_PrefabInstance: {fileID: 0}
  m_PrefabAsset: {fileID: 0}
  m_GameObject: {fileID: 341021749}
  m_Material: {fileID: 0}
  m_IsTrigger: 1
  m_Enabled: 1
  serializedVersion: 2
  m_Size: {x: 1.110392, y: 0.24473858, z: 2.1870828}
  m_Center: {x: 0, y: 0.12831497, z: 0.03633809}
--- !u!1 &423493823
GameObject:
  m_ObjectHideFlags: 0
  m_CorrespondingSourceObject: {fileID: 0}
  m_PrefabInstance: {fileID: 0}
  m_PrefabAsset: {fileID: 0}
  serializedVersion: 6
  m_Component:
  - component: {fileID: 423493822}
  m_Layer: 8
  m_Name: vPoint (17)
  m_TagString: Untagged
  m_Icon: {fileID: 0}
  m_NavMeshLayer: 0
  m_StaticEditorFlags: 64
  m_IsActive: 1
--- !u!4 &423493822
Transform:
  m_ObjectHideFlags: 0
  m_CorrespondingSourceObject: {fileID: 0}
  m_PrefabInstance: {fileID: 0}
  m_PrefabAsset: {fileID: 0}
  m_GameObject: {fileID: 423493823}
  m_LocalRotation: {x: -0, y: -1, z: -0, w: 0.0000014305114}
  m_LocalPosition: {x: -0.036999036, y: 0.398, z: 0.33700013}
  m_LocalScale: {x: 1, y: 1, z: 1}
  m_Children: []
  m_Father: {fileID: 2056681755}
  m_RootOrder: 17
  m_LocalEulerAnglesHint: {x: 0, y: 0, z: 0}
--- !u!1 &588306588
GameObject:
  m_ObjectHideFlags: 0
  m_CorrespondingSourceObject: {fileID: 0}
  m_PrefabInstance: {fileID: 0}
  m_PrefabAsset: {fileID: 0}
  serializedVersion: 6
  m_Component:
  - component: {fileID: 588306579}
  - component: {fileID: 588306578}
  m_Layer: 8
  m_Name: Col (2)
  m_TagString: SimObjPhysics
  m_Icon: {fileID: 0}
  m_NavMeshLayer: 0
  m_StaticEditorFlags: 64
  m_IsActive: 1
--- !u!4 &588306579
Transform:
  m_ObjectHideFlags: 0
  m_CorrespondingSourceObject: {fileID: 0}
  m_PrefabInstance: {fileID: 0}
  m_PrefabAsset: {fileID: 0}
  m_GameObject: {fileID: 588306588}
  m_LocalRotation: {x: -0, y: -1, z: -0, w: 0.0000014305114}
  m_LocalPosition: {x: -0.5000032, y: 0.202, z: -1.1349986}
  m_LocalScale: {x: 1, y: 1, z: 1}
  m_Children: []
  m_Father: {fileID: 1749434536}
  m_RootOrder: 2
  m_LocalEulerAnglesHint: {x: 0, y: 0, z: 0}
--- !u!65 &588306578
BoxCollider:
  m_ObjectHideFlags: 0
  m_CorrespondingSourceObject: {fileID: 0}
  m_PrefabInstance: {fileID: 0}
  m_PrefabAsset: {fileID: 0}
  m_GameObject: {fileID: 588306588}
  m_Material: {fileID: 13400000, guid: 218801fea0442284c82c041fe6fc5de1, type: 2}
  m_IsTrigger: 0
  m_Enabled: 1
  serializedVersion: 2
  m_Size: {x: 0.078282624, y: 0.84366536, z: 0.07605859}
  m_Center: {x: 0, y: 0.2173183, z: 0}
--- !u!1 &618466334
GameObject:
  m_ObjectHideFlags: 0
  m_CorrespondingSourceObject: {fileID: 0}
  m_PrefabInstance: {fileID: 0}
  m_PrefabAsset: {fileID: 0}
  serializedVersion: 6
  m_Component:
  - component: {fileID: 618466333}
  m_Layer: 8
  m_Name: vPoint (18)
  m_TagString: Untagged
  m_Icon: {fileID: 0}
  m_NavMeshLayer: 0
  m_StaticEditorFlags: 64
  m_IsActive: 1
--- !u!4 &618466333
Transform:
  m_ObjectHideFlags: 0
  m_CorrespondingSourceObject: {fileID: 0}
  m_PrefabInstance: {fileID: 0}
  m_PrefabAsset: {fileID: 0}
  m_GameObject: {fileID: 618466334}
  m_LocalRotation: {x: -0, y: -1, z: -0, w: 0.0000014305114}
  m_LocalPosition: {x: -0.037000705, y: 0.398, z: -0.2459999}
  m_LocalScale: {x: 1, y: 1, z: 1}
  m_Children: []
  m_Father: {fileID: 2056681755}
  m_RootOrder: 18
  m_LocalEulerAnglesHint: {x: 0, y: 0, z: 0}
--- !u!1 &642997645
GameObject:
  m_ObjectHideFlags: 0
  m_CorrespondingSourceObject: {fileID: 0}
  m_PrefabInstance: {fileID: 0}
  m_PrefabAsset: {fileID: 0}
  serializedVersion: 6
  m_Component:
  - component: {fileID: 642997646}
  - component: {fileID: 642997647}
  m_Layer: 8
  m_Name: Col
  m_TagString: SimObjPhysics
  m_Icon: {fileID: 0}
  m_NavMeshLayer: 0
  m_StaticEditorFlags: 64
  m_IsActive: 1
--- !u!4 &642997646
Transform:
  m_ObjectHideFlags: 0
  m_CorrespondingSourceObject: {fileID: 0}
  m_PrefabInstance: {fileID: 0}
  m_PrefabAsset: {fileID: 0}
  m_GameObject: {fileID: 642997645}
  m_LocalRotation: {x: -0, y: -1, z: -0, w: 0.0000014305114}
  m_LocalPosition: {x: 0.000000082969656, y: 0.562, z: 0.029}
  m_LocalScale: {x: 1, y: 1, z: 1}
  m_Children: []
  m_Father: {fileID: 1843695701}
  m_RootOrder: 0
  m_LocalEulerAnglesHint: {x: 0, y: 0, z: 0}
--- !u!65 &642997647
BoxCollider:
  m_ObjectHideFlags: 0
  m_CorrespondingSourceObject: {fileID: 0}
  m_PrefabInstance: {fileID: 0}
  m_PrefabAsset: {fileID: 0}
  m_GameObject: {fileID: 642997645}
  m_Material: {fileID: 13400000, guid: 218801fea0442284c82c041fe6fc5de1, type: 2}
  m_IsTrigger: 1
  m_Enabled: 1
  serializedVersion: 2
  m_Size: {x: 1, y: 0.26949048, z: 2.3172588}
  m_Center: {x: 0, y: 0.07508767, z: 0.03633809}
--- !u!1 &707346756
GameObject:
  m_ObjectHideFlags: 0
  m_CorrespondingSourceObject: {fileID: 0}
  m_PrefabInstance: {fileID: 0}
  m_PrefabAsset: {fileID: 0}
  serializedVersion: 6
  m_Component:
  - component: {fileID: 707346747}
  - component: {fileID: 707346746}
  m_Layer: 8
  m_Name: Col (3)
  m_TagString: SimObjPhysics
  m_Icon: {fileID: 0}
  m_NavMeshLayer: 0
  m_StaticEditorFlags: 64
  m_IsActive: 1
--- !u!4 &707346747
Transform:
  m_ObjectHideFlags: 0
  m_CorrespondingSourceObject: {fileID: 0}
  m_PrefabInstance: {fileID: 0}
  m_PrefabAsset: {fileID: 0}
  m_GameObject: {fileID: 707346756}
  m_LocalRotation: {x: -0, y: -1, z: -0, w: 0.0000014305114}
  m_LocalPosition: {x: 0.49900323, y: 0.202, z: 1.1239986}
  m_LocalScale: {x: 1, y: 1, z: 1}
  m_Children: []
  m_Father: {fileID: 1749434536}
  m_RootOrder: 3
  m_LocalEulerAnglesHint: {x: 0, y: 0, z: 0}
--- !u!65 &707346746
BoxCollider:
  m_ObjectHideFlags: 0
  m_CorrespondingSourceObject: {fileID: 0}
  m_PrefabInstance: {fileID: 0}
  m_PrefabAsset: {fileID: 0}
  m_GameObject: {fileID: 707346756}
  m_Material: {fileID: 13400000, guid: 218801fea0442284c82c041fe6fc5de1, type: 2}
  m_IsTrigger: 0
  m_Enabled: 1
  serializedVersion: 2
  m_Size: {x: 0.078282624, y: 0.84366536, z: 0.07605859}
  m_Center: {x: 0, y: 0.2173183, z: 0}
--- !u!1 &712675487
GameObject:
  m_ObjectHideFlags: 0
  m_CorrespondingSourceObject: {fileID: 0}
  m_PrefabInstance: {fileID: 0}
  m_PrefabAsset: {fileID: 0}
  serializedVersion: 6
  m_Component:
  - component: {fileID: 712675486}
  m_Layer: 8
  m_Name: vPoint (4)
  m_TagString: Untagged
  m_Icon: {fileID: 0}
  m_NavMeshLayer: 0
  m_StaticEditorFlags: 64
  m_IsActive: 1
--- !u!4 &712675486
Transform:
  m_ObjectHideFlags: 0
  m_CorrespondingSourceObject: {fileID: 0}
  m_PrefabInstance: {fileID: 0}
  m_PrefabAsset: {fileID: 0}
  m_GameObject: {fileID: 712675487}
  m_LocalRotation: {x: -0, y: -1, z: -0, w: 0.0000014305114}
  m_LocalPosition: {x: 0.4770018, y: 0.722, z: 0.6269986}
  m_LocalScale: {x: 1, y: 1, z: 1}
  m_Children: []
  m_Father: {fileID: 2056681755}
  m_RootOrder: 4
  m_LocalEulerAnglesHint: {x: 0, y: 0, z: 0}
--- !u!1 &725522716
GameObject:
  m_ObjectHideFlags: 0
  m_CorrespondingSourceObject: {fileID: 0}
  m_PrefabInstance: {fileID: 0}
  m_PrefabAsset: {fileID: 0}
  serializedVersion: 6
  m_Component:
  - component: {fileID: 725522707}
  m_Layer: 8
  m_Name: vPoint (2)
  m_TagString: Untagged
  m_Icon: {fileID: 0}
  m_NavMeshLayer: 0
  m_StaticEditorFlags: 64
  m_IsActive: 1
--- !u!4 &725522707
Transform:
  m_ObjectHideFlags: 0
  m_CorrespondingSourceObject: {fileID: 0}
  m_PrefabInstance: {fileID: 0}
  m_PrefabAsset: {fileID: 0}
  m_GameObject: {fileID: 725522716}
  m_LocalRotation: {x: -0, y: -1, z: -0, w: 0.0000014305114}
  m_LocalPosition: {x: 0.5010032, y: 0.803, z: 1.1249987}
  m_LocalScale: {x: 1, y: 1, z: 1}
  m_Children: []
  m_Father: {fileID: 2056681755}
  m_RootOrder: 2
  m_LocalEulerAnglesHint: {x: 0, y: 0, z: 0}
--- !u!1 &821576062
GameObject:
  m_ObjectHideFlags: 0
  m_CorrespondingSourceObject: {fileID: 0}
  m_PrefabInstance: {fileID: 0}
  m_PrefabAsset: {fileID: 0}
  serializedVersion: 6
  m_Component:
  - component: {fileID: 821576063}
  - component: {fileID: 821576064}
  m_Layer: 8
  m_Name: Col (4)
  m_TagString: SimObjPhysics
  m_Icon: {fileID: 0}
  m_NavMeshLayer: 0
  m_StaticEditorFlags: 64
  m_IsActive: 1
--- !u!4 &821576063
Transform:
  m_ObjectHideFlags: 0
  m_CorrespondingSourceObject: {fileID: 0}
  m_PrefabInstance: {fileID: 0}
  m_PrefabAsset: {fileID: 0}
  m_GameObject: {fileID: 821576062}
  m_LocalRotation: {x: -0, y: -1, z: -0, w: 0.0000014305114}
  m_LocalPosition: {x: -0.49999678, y: 0.202, z: 1.1240015}
  m_LocalScale: {x: 1, y: 1, z: 1}
  m_Children: []
  m_Father: {fileID: 1843695701}
  m_RootOrder: 4
  m_LocalEulerAnglesHint: {x: 0, y: 0, z: 0}
--- !u!65 &821576064
BoxCollider:
  m_ObjectHideFlags: 0
  m_CorrespondingSourceObject: {fileID: 0}
  m_PrefabInstance: {fileID: 0}
  m_PrefabAsset: {fileID: 0}
  m_GameObject: {fileID: 821576062}
  m_Material: {fileID: 13400000, guid: 218801fea0442284c82c041fe6fc5de1, type: 2}
  m_IsTrigger: 1
  m_Enabled: 1
  serializedVersion: 2
  m_Size: {x: 0.078282624, y: 0.84366536, z: 0.07605859}
  m_Center: {x: 0, y: 0.2173183, z: 0}
--- !u!1 &856776928
GameObject:
  m_ObjectHideFlags: 0
  m_CorrespondingSourceObject: {fileID: 0}
  m_PrefabInstance: {fileID: 0}
  m_PrefabAsset: {fileID: 0}
  serializedVersion: 6
  m_Component:
  - component: {fileID: 856776929}
  - component: {fileID: 856776930}
  m_Layer: 8
  m_Name: Col (3)
  m_TagString: SimObjPhysics
  m_Icon: {fileID: 0}
  m_NavMeshLayer: 0
  m_StaticEditorFlags: 64
  m_IsActive: 1
--- !u!4 &856776929
Transform:
  m_ObjectHideFlags: 0
  m_CorrespondingSourceObject: {fileID: 0}
  m_PrefabInstance: {fileID: 0}
  m_PrefabAsset: {fileID: 0}
  m_GameObject: {fileID: 856776928}
  m_LocalRotation: {x: -0, y: -1, z: -0, w: 0.0000014305114}
  m_LocalPosition: {x: 0.49900323, y: 0.202, z: 1.1239986}
  m_LocalScale: {x: 1, y: 1, z: 1}
  m_Children: []
  m_Father: {fileID: 1843695701}
  m_RootOrder: 3
  m_LocalEulerAnglesHint: {x: 0, y: 0, z: 0}
--- !u!65 &856776930
BoxCollider:
  m_ObjectHideFlags: 0
  m_CorrespondingSourceObject: {fileID: 0}
  m_PrefabInstance: {fileID: 0}
  m_PrefabAsset: {fileID: 0}
  m_GameObject: {fileID: 856776928}
  m_Material: {fileID: 13400000, guid: 218801fea0442284c82c041fe6fc5de1, type: 2}
  m_IsTrigger: 1
  m_Enabled: 1
  serializedVersion: 2
  m_Size: {x: 0.078282624, y: 0.84366536, z: 0.07605859}
  m_Center: {x: 0, y: 0.2173183, z: 0}
--- !u!1 &862201322
GameObject:
  m_ObjectHideFlags: 0
  m_CorrespondingSourceObject: {fileID: 0}
  m_PrefabInstance: {fileID: 0}
  m_PrefabAsset: {fileID: 0}
  serializedVersion: 6
  m_Component:
  - component: {fileID: 862201321}
  m_Layer: 8
  m_Name: vPoint (9)
  m_TagString: Untagged
  m_Icon: {fileID: 0}
  m_NavMeshLayer: 0
  m_StaticEditorFlags: 64
  m_IsActive: 1
--- !u!4 &862201321
Transform:
  m_ObjectHideFlags: 0
  m_CorrespondingSourceObject: {fileID: 0}
  m_PrefabInstance: {fileID: 0}
  m_PrefabAsset: {fileID: 0}
  m_GameObject: {fileID: 862201322}
  m_LocalRotation: {x: -0, y: -1, z: -0, w: 0.0000014305114}
  m_LocalPosition: {x: 0.51099676, y: 0.101, z: -1.1350014}
  m_LocalScale: {x: 1, y: 1, z: 1}
  m_Children: []
  m_Father: {fileID: 2056681755}
  m_RootOrder: 9
  m_LocalEulerAnglesHint: {x: 0, y: 0, z: 0}
--- !u!1 &871187179
GameObject:
  m_ObjectHideFlags: 0
  m_CorrespondingSourceObject: {fileID: 0}
  m_PrefabInstance: {fileID: 0}
  m_PrefabAsset: {fileID: 0}
  serializedVersion: 6
  m_Component:
  - component: {fileID: 871187178}
  m_Layer: 8
  m_Name: vPoint (1)
  m_TagString: Untagged
  m_Icon: {fileID: 0}
  m_NavMeshLayer: 0
  m_StaticEditorFlags: 64
  m_IsActive: 1
--- !u!4 &871187178
Transform:
  m_ObjectHideFlags: 0
  m_CorrespondingSourceObject: {fileID: 0}
  m_PrefabInstance: {fileID: 0}
  m_PrefabAsset: {fileID: 0}
  m_GameObject: {fileID: 871187179}
  m_LocalRotation: {x: -0, y: -1, z: -0, w: 0.0000014305114}
  m_LocalPosition: {x: -0.5090032, y: 0.803, z: -1.1349986}
  m_LocalScale: {x: 1, y: 1, z: 1}
  m_Children: []
  m_Father: {fileID: 2056681755}
  m_RootOrder: 1
  m_LocalEulerAnglesHint: {x: 0, y: 0, z: 0}
--- !u!1 &889362940
GameObject:
  m_ObjectHideFlags: 0
  m_CorrespondingSourceObject: {fileID: 0}
  m_PrefabInstance: {fileID: 0}
  m_PrefabAsset: {fileID: 0}
  serializedVersion: 6
  m_Component:
  - component: {fileID: 889362931}
  m_Layer: 8
  m_Name: vPoint (3)
  m_TagString: Untagged
  m_Icon: {fileID: 0}
  m_NavMeshLayer: 0
  m_StaticEditorFlags: 64
  m_IsActive: 1
--- !u!4 &889362931
Transform:
  m_ObjectHideFlags: 0
  m_CorrespondingSourceObject: {fileID: 0}
  m_PrefabInstance: {fileID: 0}
  m_PrefabAsset: {fileID: 0}
  m_GameObject: {fileID: 889362940}
  m_LocalRotation: {x: -0, y: -1, z: -0, w: 0.0000014305114}
  m_LocalPosition: {x: -0.5089968, y: 0.803, z: 1.1250014}
  m_LocalScale: {x: 1, y: 1, z: 1}
  m_Children: []
  m_Father: {fileID: 2056681755}
  m_RootOrder: 3
  m_LocalEulerAnglesHint: {x: 0, y: 0, z: 0}
--- !u!1 &926864651
GameObject:
  m_ObjectHideFlags: 0
  m_CorrespondingSourceObject: {fileID: 0}
  m_PrefabInstance: {fileID: 0}
  m_PrefabAsset: {fileID: 0}
  serializedVersion: 6
  m_Component:
  - component: {fileID: 926864652}
  - component: {fileID: 926864653}
  m_Layer: 8
  m_Name: Col (2)
  m_TagString: SimObjPhysics
  m_Icon: {fileID: 0}
  m_NavMeshLayer: 0
  m_StaticEditorFlags: 64
  m_IsActive: 1
--- !u!4 &926864652
Transform:
  m_ObjectHideFlags: 0
  m_CorrespondingSourceObject: {fileID: 0}
  m_PrefabInstance: {fileID: 0}
  m_PrefabAsset: {fileID: 0}
  m_GameObject: {fileID: 926864651}
  m_LocalRotation: {x: -0, y: -1, z: -0, w: 0.0000014305114}
  m_LocalPosition: {x: -0.5000032, y: 0.202, z: -1.1349986}
  m_LocalScale: {x: 1, y: 1, z: 1}
  m_Children: []
  m_Father: {fileID: 1843695701}
  m_RootOrder: 2
  m_LocalEulerAnglesHint: {x: 0, y: 0, z: 0}
--- !u!65 &926864653
BoxCollider:
  m_ObjectHideFlags: 0
  m_CorrespondingSourceObject: {fileID: 0}
  m_PrefabInstance: {fileID: 0}
  m_PrefabAsset: {fileID: 0}
  m_GameObject: {fileID: 926864651}
  m_Material: {fileID: 13400000, guid: 218801fea0442284c82c041fe6fc5de1, type: 2}
  m_IsTrigger: 1
  m_Enabled: 1
  serializedVersion: 2
  m_Size: {x: 0.078282624, y: 0.84366536, z: 0.07605859}
  m_Center: {x: 0, y: 0.2173183, z: 0}
--- !u!1 &1141786034
GameObject:
  m_ObjectHideFlags: 0
  m_CorrespondingSourceObject: {fileID: 0}
  m_PrefabInstance: {fileID: 0}
  m_PrefabAsset: {fileID: 0}
  serializedVersion: 6
  m_Component:
  - component: {fileID: 1141786033}
  m_Layer: 8
  m_Name: vPoint (13)
  m_TagString: Untagged
  m_Icon: {fileID: 0}
  m_NavMeshLayer: 0
  m_StaticEditorFlags: 64
  m_IsActive: 1
--- !u!4 &1141786033
Transform:
  m_ObjectHideFlags: 0
  m_CorrespondingSourceObject: {fileID: 0}
  m_PrefabInstance: {fileID: 0}
  m_PrefabAsset: {fileID: 0}
  m_GameObject: {fileID: 1141786034}
  m_LocalRotation: {x: -0, y: -1, z: -0, w: 0.0000014305114}
  m_LocalPosition: {x: -0.39900264, y: 0.722, z: -0.9299989}
  m_LocalScale: {x: 1, y: 1, z: 1}
  m_Children: []
  m_Father: {fileID: 2056681755}
  m_RootOrder: 13
  m_LocalEulerAnglesHint: {x: 0, y: 0, z: 0}
--- !u!1 &1204569655
GameObject:
  m_ObjectHideFlags: 0
  m_CorrespondingSourceObject: {fileID: 0}
  m_PrefabInstance: {fileID: 0}
  m_PrefabAsset: {fileID: 0}
  serializedVersion: 6
  m_Component:
  - component: {fileID: 1204569656}
  m_Layer: 0
  m_Name: HighFrictionTriggers
  m_TagString: Untagged
  m_Icon: {fileID: 0}
  m_NavMeshLayer: 0
  m_StaticEditorFlags: 64
  m_IsActive: 1
--- !u!4 &1204569656
Transform:
  m_ObjectHideFlags: 0
  m_CorrespondingSourceObject: {fileID: 0}
  m_PrefabInstance: {fileID: 0}
  m_PrefabAsset: {fileID: 0}
  m_GameObject: {fileID: 1204569655}
  m_LocalRotation: {x: 0, y: 0, z: 0, w: 1}
  m_LocalPosition: {x: 0, y: 0, z: 0}
  m_LocalScale: {x: 1, y: 1, z: 1}
  m_Children:
  - {fileID: 341021750}
  m_Father: {fileID: 1279456669}
  m_RootOrder: 6
  m_LocalEulerAnglesHint: {x: 0, y: 0, z: 0}
--- !u!1 &1244271165
GameObject:
  m_ObjectHideFlags: 0
  m_CorrespondingSourceObject: {fileID: 0}
  m_PrefabInstance: {fileID: 0}
  m_PrefabAsset: {fileID: 0}
  serializedVersion: 6
  m_Component:
  - component: {fileID: 1244271164}
  m_Layer: 8
  m_Name: vPoint (7)
  m_TagString: Untagged
  m_Icon: {fileID: 0}
  m_NavMeshLayer: 0
  m_StaticEditorFlags: 64
  m_IsActive: 1
--- !u!4 &1244271164
Transform:
  m_ObjectHideFlags: 0
  m_CorrespondingSourceObject: {fileID: 0}
  m_PrefabInstance: {fileID: 0}
  m_PrefabAsset: {fileID: 0}
  m_GameObject: {fileID: 1244271165}
  m_LocalRotation: {x: -0, y: -1, z: -0, w: 0.0000014305114}
  m_LocalPosition: {x: 0.4769973, y: 0.722, z: -0.9440014}
  m_LocalScale: {x: 1, y: 1, z: 1}
  m_Children: []
  m_Father: {fileID: 2056681755}
  m_RootOrder: 7
  m_LocalEulerAnglesHint: {x: 0, y: 0, z: 0}
--- !u!1 &1279456670
GameObject:
  m_ObjectHideFlags: 0
  m_CorrespondingSourceObject: {fileID: 0}
  m_PrefabInstance: {fileID: 0}
  m_PrefabAsset: {fileID: 0}
  serializedVersion: 6
  m_Component:
  - component: {fileID: 1279456669}
  - component: {fileID: 1279456659}
  - component: {fileID: 1279456668}
  - component: {fileID: 577858101176200649}
  m_Layer: 8
  m_Name: Bed_5
  m_TagString: SimObjPhysics
  m_Icon: {fileID: 0}
  m_NavMeshLayer: 0
  m_StaticEditorFlags: 0
  m_IsActive: 1
--- !u!4 &1279456669
Transform:
  m_ObjectHideFlags: 0
  m_CorrespondingSourceObject: {fileID: 0}
  m_PrefabInstance: {fileID: 0}
  m_PrefabAsset: {fileID: 0}
  m_GameObject: {fileID: 1279456670}
  m_LocalRotation: {x: 0, y: 0, z: 0, w: 1}
  m_LocalPosition: {x: 0, y: 0, z: 0}
  m_LocalScale: {x: 1, y: 1, z: 1}
  m_Children:
  - {fileID: 4251535103884150}
  - {fileID: 2793744631407906216}
  - {fileID: 1749434536}
  - {fileID: 2056681755}
  - {fileID: 52007845}
  - {fileID: 1843695701}
  - {fileID: 1204569656}
  m_Father: {fileID: 0}
  m_RootOrder: 0
  m_LocalEulerAnglesHint: {x: 0, y: 0, z: 0}
--- !u!114 &1279456659
MonoBehaviour:
  m_ObjectHideFlags: 0
  m_CorrespondingSourceObject: {fileID: 0}
  m_PrefabInstance: {fileID: 0}
  m_PrefabAsset: {fileID: 0}
  m_GameObject: {fileID: 1279456670}
  m_Enabled: 1
  m_EditorHideFlags: 0
  m_Script: {fileID: 11500000, guid: b439f6e4ef5714ee2a3643acf37b7a9d, type: 3}
  m_Name: 
  m_EditorClassIdentifier: 
  objectID: Bed|+00.00|+00.00|+00.00
  assetID: Bed_5
  Type: 76
  PrimaryProperty: 2
  SecondaryProperties: 0700000004000000
  BoundingBox: {fileID: 52007846}
  VisibilityPoints:
  - {fileID: 69404665}
  - {fileID: 871187178}
  - {fileID: 725522707}
  - {fileID: 889362931}
  - {fileID: 712675486}
  - {fileID: 1643978301}
  - {fileID: 1608298978}
  - {fileID: 1244271164}
  - {fileID: 2044567052}
  - {fileID: 862201321}
  - {fileID: 1749696436}
  - {fileID: 1964851626}
  - {fileID: 1445330977}
  - {fileID: 1141786033}
  - {fileID: 19143791}
  - {fileID: 1630391061}
  - {fileID: 1577570070}
  - {fileID: 423493822}
  - {fileID: 618466333}
  - {fileID: 308294691}
  ReceptacleTriggerBoxes:
  - {fileID: 1170334870217908}
  debugIsVisible: 0
  debugIsInteractable: 0
  isInAgentHand: 0
  MyColliders:
  - {fileID: 192281721}
  - {fileID: 1904686291}
  - {fileID: 588306578}
  - {fileID: 707346746}
  - {fileID: 66242253}
  - {fileID: 1860469560}
  - {fileID: 1480409921}
  HFdynamicfriction: 0.8
  HFstaticfriction: 0.8
  HFbounciness: 0
  HFrbdrag: 0.8
  HFrbangulardrag: 0.08
  salientMaterials: 0100000006000000
  MySpawnPoints: []
  CurrentTemperature: 0
  HowManySecondsUntilRoomTemp: 10
  inMotion: 0
  numSimObjHit: 0
  numFloorHit: 0
  numStructureHit: 0
  lastVelocity: 0
  IsReceptacle: 0
  IsPickupable: 0
  IsMoveable: 0
  isStatic: 0
  IsToggleable: 0
  IsOpenable: 0
  IsBreakable: 0
  IsFillable: 0
  IsDirtyable: 0
  IsCookable: 0
  IsSliceable: 0
  isHeatSource: 0
  isColdSource: 0
  ContainedObjectReferences: []
  CurrentlyContains: []
--- !u!54 &1279456668
Rigidbody:
  m_ObjectHideFlags: 0
  m_CorrespondingSourceObject: {fileID: 0}
  m_PrefabInstance: {fileID: 0}
  m_PrefabAsset: {fileID: 0}
  m_GameObject: {fileID: 1279456670}
  serializedVersion: 2
  m_Mass: 30
  m_Drag: 0.5
  m_AngularDrag: 0.05
  m_UseGravity: 1
  m_IsKinematic: 0
  m_Interpolate: 0
  m_Constraints: 0
  m_CollisionDetection: 0
--- !u!114 &577858101176200649
MonoBehaviour:
  m_ObjectHideFlags: 0
  m_CorrespondingSourceObject: {fileID: 0}
  m_PrefabInstance: {fileID: 0}
  m_PrefabAsset: {fileID: 0}
  m_GameObject: {fileID: 1279456670}
  m_Enabled: 1
  m_EditorHideFlags: 0
  m_Script: {fileID: 11500000, guid: d106cf009583a40e4a85d860c9830f67, type: 3}
  m_Name: 
  m_EditorClassIdentifier: 
  MaterialSwapObjects: []
  ObjectsToEnableIfClean:
  - {fileID: 3269471614298379318}
  ObjectsToEnableIfDirty:
  - {fileID: 3807301302572677737}
  isDirty: 1
--- !u!1 &1445330978
GameObject:
  m_ObjectHideFlags: 0
  m_CorrespondingSourceObject: {fileID: 0}
  m_PrefabInstance: {fileID: 0}
  m_PrefabAsset: {fileID: 0}
  serializedVersion: 6
  m_Component:
  - component: {fileID: 1445330977}
  m_Layer: 8
  m_Name: vPoint (12)
  m_TagString: Untagged
  m_Icon: {fileID: 0}
  m_NavMeshLayer: 0
  m_StaticEditorFlags: 64
  m_IsActive: 1
--- !u!4 &1445330977
Transform:
  m_ObjectHideFlags: 0
  m_CorrespondingSourceObject: {fileID: 0}
  m_PrefabInstance: {fileID: 0}
  m_PrefabAsset: {fileID: 0}
  m_GameObject: {fileID: 1445330978}
  m_LocalRotation: {x: -0, y: -1, z: -0, w: 0.0000014305114}
  m_LocalPosition: {x: 0.5000032, y: 0.101, z: 1.1279986}
  m_LocalScale: {x: 1, y: 1, z: 1}
  m_Children: []
  m_Father: {fileID: 2056681755}
  m_RootOrder: 12
  m_LocalEulerAnglesHint: {x: 0, y: 0, z: 0}
--- !u!1 &1480409923
GameObject:
  m_ObjectHideFlags: 0
  m_CorrespondingSourceObject: {fileID: 0}
  m_PrefabInstance: {fileID: 0}
  m_PrefabAsset: {fileID: 0}
  serializedVersion: 6
  m_Component:
  - component: {fileID: 1480409922}
  - component: {fileID: 1480409921}
  m_Layer: 8
  m_Name: Col (7)
  m_TagString: SimObjPhysics
  m_Icon: {fileID: 0}
  m_NavMeshLayer: 0
  m_StaticEditorFlags: 64
  m_IsActive: 1
--- !u!4 &1480409922
Transform:
  m_ObjectHideFlags: 0
  m_CorrespondingSourceObject: {fileID: 0}
  m_PrefabInstance: {fileID: 0}
  m_PrefabAsset: {fileID: 0}
  m_GameObject: {fileID: 1480409923}
  m_LocalRotation: {x: -0, y: -1, z: -0, w: 0.0000014305114}
  m_LocalPosition: {x: -0.005896755, y: 0.1416, z: 1.143}
  m_LocalScale: {x: 12.7, y: 0.86249995, z: 0.65}
  m_Children: []
  m_Father: {fileID: 1749434536}
  m_RootOrder: 6
  m_LocalEulerAnglesHint: {x: 0, y: 0, z: 0}
--- !u!65 &1480409921
BoxCollider:
  m_ObjectHideFlags: 0
  m_CorrespondingSourceObject: {fileID: 0}
  m_PrefabInstance: {fileID: 0}
  m_PrefabAsset: {fileID: 0}
  m_GameObject: {fileID: 1480409923}
  m_Material: {fileID: 13400000, guid: 218801fea0442284c82c041fe6fc5de1, type: 2}
  m_IsTrigger: 0
  m_Enabled: 1
  serializedVersion: 2
  m_Size: {x: 0.078282624, y: 0.101149976, z: 0.07605859}
  m_Center: {x: 0, y: 0, z: 0}
--- !u!1 &1577570071
GameObject:
  m_ObjectHideFlags: 0
  m_CorrespondingSourceObject: {fileID: 0}
  m_PrefabInstance: {fileID: 0}
  m_PrefabAsset: {fileID: 0}
  serializedVersion: 6
  m_Component:
  - component: {fileID: 1577570070}
  m_Layer: 8
  m_Name: vPoint (16)
  m_TagString: Untagged
  m_Icon: {fileID: 0}
  m_NavMeshLayer: 0
  m_StaticEditorFlags: 64
  m_IsActive: 1
--- !u!4 &1577570070
Transform:
  m_ObjectHideFlags: 0
  m_CorrespondingSourceObject: {fileID: 0}
  m_PrefabInstance: {fileID: 0}
  m_PrefabAsset: {fileID: 0}
  m_GameObject: {fileID: 1577570071}
  m_LocalRotation: {x: -0, y: -1, z: -0, w: 0.0000014305114}
  m_LocalPosition: {x: -0.3989982, y: 0.722, z: 0.6260011}
  m_LocalScale: {x: 1, y: 1, z: 1}
  m_Children: []
  m_Father: {fileID: 2056681755}
  m_RootOrder: 16
  m_LocalEulerAnglesHint: {x: 0, y: 0, z: 0}
--- !u!1 &1585025744
GameObject:
  m_ObjectHideFlags: 0
  m_CorrespondingSourceObject: {fileID: 0}
  m_PrefabInstance: {fileID: 0}
  m_PrefabAsset: {fileID: 0}
  serializedVersion: 6
  m_Component:
  - component: {fileID: 1585025745}
  - component: {fileID: 1585025746}
  m_Layer: 8
  m_Name: Col (1)
  m_TagString: SimObjPhysics
  m_Icon: {fileID: 0}
  m_NavMeshLayer: 0
  m_StaticEditorFlags: 64
  m_IsActive: 1
--- !u!4 &1585025745
Transform:
  m_ObjectHideFlags: 0
  m_CorrespondingSourceObject: {fileID: 0}
  m_PrefabInstance: {fileID: 0}
  m_PrefabAsset: {fileID: 0}
  m_GameObject: {fileID: 1585025744}
  m_LocalRotation: {x: -0, y: -1, z: -0, w: 0.0000014305114}
  m_LocalPosition: {x: 0.49899676, y: 0.202, z: -1.1350014}
  m_LocalScale: {x: 1, y: 1, z: 1}
  m_Children: []
  m_Father: {fileID: 1843695701}
  m_RootOrder: 1
  m_LocalEulerAnglesHint: {x: 0, y: 0, z: 0}
--- !u!65 &1585025746
BoxCollider:
  m_ObjectHideFlags: 0
  m_CorrespondingSourceObject: {fileID: 0}
  m_PrefabInstance: {fileID: 0}
  m_PrefabAsset: {fileID: 0}
  m_GameObject: {fileID: 1585025744}
  m_Material: {fileID: 13400000, guid: 218801fea0442284c82c041fe6fc5de1, type: 2}
  m_IsTrigger: 1
  m_Enabled: 1
  serializedVersion: 2
  m_Size: {x: 0.078282624, y: 0.84366536, z: 0.07605859}
  m_Center: {x: 0, y: 0.2173183, z: 0}
--- !u!1 &1608298979
GameObject:
  m_ObjectHideFlags: 0
  m_CorrespondingSourceObject: {fileID: 0}
  m_PrefabInstance: {fileID: 0}
  m_PrefabAsset: {fileID: 0}
  serializedVersion: 6
  m_Component:
  - component: {fileID: 1608298978}
  m_Layer: 8
  m_Name: vPoint (6)
  m_TagString: Untagged
  m_Icon: {fileID: 0}
  m_NavMeshLayer: 0
  m_StaticEditorFlags: 64
  m_IsActive: 1
--- !u!4 &1608298978
Transform:
  m_ObjectHideFlags: 0
  m_CorrespondingSourceObject: {fileID: 0}
  m_PrefabInstance: {fileID: 0}
  m_PrefabAsset: {fileID: 0}
  m_GameObject: {fileID: 1608298979}
  m_LocalRotation: {x: -0, y: -1, z: -0, w: 0.0000014305114}
  m_LocalPosition: {x: 0.47699857, y: 0.722, z: -0.5040014}
  m_LocalScale: {x: 1, y: 1, z: 1}
  m_Children: []
  m_Father: {fileID: 2056681755}
  m_RootOrder: 6
  m_LocalEulerAnglesHint: {x: 0, y: 0, z: 0}
--- !u!1 &1630391062
GameObject:
  m_ObjectHideFlags: 0
  m_CorrespondingSourceObject: {fileID: 0}
  m_PrefabInstance: {fileID: 0}
  m_PrefabAsset: {fileID: 0}
  serializedVersion: 6
  m_Component:
  - component: {fileID: 1630391061}
  m_Layer: 8
  m_Name: vPoint (15)
  m_TagString: Untagged
  m_Icon: {fileID: 0}
  m_NavMeshLayer: 0
  m_StaticEditorFlags: 64
  m_IsActive: 1
--- !u!4 &1630391061
Transform:
  m_ObjectHideFlags: 0
  m_CorrespondingSourceObject: {fileID: 0}
  m_PrefabInstance: {fileID: 0}
  m_PrefabAsset: {fileID: 0}
  m_GameObject: {fileID: 1630391062}
  m_LocalRotation: {x: -0, y: -1, z: -0, w: 0.0000014305114}
  m_LocalPosition: {x: -0.39899984, y: 0.722, z: 0.050001137}
  m_LocalScale: {x: 1, y: 1, z: 1}
  m_Children: []
  m_Father: {fileID: 2056681755}
  m_RootOrder: 15
  m_LocalEulerAnglesHint: {x: 0, y: 0, z: 0}
--- !u!1 &1643978302
GameObject:
  m_ObjectHideFlags: 0
  m_CorrespondingSourceObject: {fileID: 0}
  m_PrefabInstance: {fileID: 0}
  m_PrefabAsset: {fileID: 0}
  serializedVersion: 6
  m_Component:
  - component: {fileID: 1643978301}
  m_Layer: 8
  m_Name: vPoint (5)
  m_TagString: Untagged
  m_Icon: {fileID: 0}
  m_NavMeshLayer: 0
  m_StaticEditorFlags: 64
  m_IsActive: 1
--- !u!4 &1643978301
Transform:
  m_ObjectHideFlags: 0
  m_CorrespondingSourceObject: {fileID: 0}
  m_PrefabInstance: {fileID: 0}
  m_PrefabAsset: {fileID: 0}
  m_GameObject: {fileID: 1643978302}
  m_LocalRotation: {x: -0, y: -1, z: -0, w: 0.0000014305114}
  m_LocalPosition: {x: 0.4770001, y: 0.722, z: 0.034998637}
  m_LocalScale: {x: 1, y: 1, z: 1}
  m_Children: []
  m_Father: {fileID: 2056681755}
  m_RootOrder: 5
  m_LocalEulerAnglesHint: {x: 0, y: 0, z: 0}
--- !u!1 &1655844321
GameObject:
  m_ObjectHideFlags: 0
  m_CorrespondingSourceObject: {fileID: 0}
  m_PrefabInstance: {fileID: 0}
  m_PrefabAsset: {fileID: 0}
  serializedVersion: 6
  m_Component:
  - component: {fileID: 1655844322}
  - component: {fileID: 1655844323}
  m_Layer: 8
  m_Name: Col (7)
  m_TagString: SimObjPhysics
  m_Icon: {fileID: 0}
  m_NavMeshLayer: 0
  m_StaticEditorFlags: 64
  m_IsActive: 1
--- !u!4 &1655844322
Transform:
  m_ObjectHideFlags: 0
  m_CorrespondingSourceObject: {fileID: 0}
  m_PrefabInstance: {fileID: 0}
  m_PrefabAsset: {fileID: 0}
  m_GameObject: {fileID: 1655844321}
  m_LocalRotation: {x: -0, y: -1, z: -0, w: 0.0000014305114}
  m_LocalPosition: {x: -0.005896755, y: 0.1416, z: 1.143}
  m_LocalScale: {x: 12.7, y: 0.86249995, z: 0.65}
  m_Children: []
  m_Father: {fileID: 1843695701}
  m_RootOrder: 6
  m_LocalEulerAnglesHint: {x: 0, y: 0, z: 0}
--- !u!65 &1655844323
BoxCollider:
  m_ObjectHideFlags: 0
  m_CorrespondingSourceObject: {fileID: 0}
  m_PrefabInstance: {fileID: 0}
  m_PrefabAsset: {fileID: 0}
  m_GameObject: {fileID: 1655844321}
  m_Material: {fileID: 13400000, guid: 218801fea0442284c82c041fe6fc5de1, type: 2}
  m_IsTrigger: 1
  m_Enabled: 1
  serializedVersion: 2
  m_Size: {x: 0.078282624, y: 0.101149976, z: 0.07605859}
  m_Center: {x: 0, y: 0, z: 0}
--- !u!1 &1749434537
GameObject:
  m_ObjectHideFlags: 0
  m_CorrespondingSourceObject: {fileID: 0}
  m_PrefabInstance: {fileID: 0}
  m_PrefabAsset: {fileID: 0}
  serializedVersion: 6
  m_Component:
  - component: {fileID: 1749434536}
  m_Layer: 0
  m_Name: Colliders
  m_TagString: Untagged
  m_Icon: {fileID: 0}
  m_NavMeshLayer: 0
  m_StaticEditorFlags: 64
  m_IsActive: 1
--- !u!4 &1749434536
Transform:
  m_ObjectHideFlags: 0
  m_CorrespondingSourceObject: {fileID: 0}
  m_PrefabInstance: {fileID: 0}
  m_PrefabAsset: {fileID: 0}
  m_GameObject: {fileID: 1749434537}
  m_LocalRotation: {x: 0, y: 0, z: 0, w: 1}
  m_LocalPosition: {x: 0, y: 0, z: 0}
  m_LocalScale: {x: 1, y: 1, z: 1}
  m_Children:
  - {fileID: 192281722}
  - {fileID: 1904686300}
  - {fileID: 588306579}
  - {fileID: 707346747}
  - {fileID: 66242254}
  - {fileID: 1860469561}
  - {fileID: 1480409922}
  m_Father: {fileID: 1279456669}
  m_RootOrder: 2
  m_LocalEulerAnglesHint: {x: 0, y: 0, z: 0}
--- !u!1 &1749696437
GameObject:
  m_ObjectHideFlags: 0
  m_CorrespondingSourceObject: {fileID: 0}
  m_PrefabInstance: {fileID: 0}
  m_PrefabAsset: {fileID: 0}
  serializedVersion: 6
  m_Component:
  - component: {fileID: 1749696436}
  m_Layer: 8
  m_Name: vPoint (10)
  m_TagString: Untagged
  m_Icon: {fileID: 0}
  m_NavMeshLayer: 0
  m_StaticEditorFlags: 64
  m_IsActive: 1
--- !u!4 &1749696436
Transform:
  m_ObjectHideFlags: 0
  m_CorrespondingSourceObject: {fileID: 0}
  m_PrefabInstance: {fileID: 0}
  m_PrefabAsset: {fileID: 0}
  m_GameObject: {fileID: 1749696437}
  m_LocalRotation: {x: -0, y: -1, z: -0, w: 0.0000014305114}
  m_LocalPosition: {x: -0.49200326, y: 0.101, z: -1.1349986}
  m_LocalScale: {x: 1, y: 1, z: 1}
  m_Children: []
  m_Father: {fileID: 2056681755}
  m_RootOrder: 10
  m_LocalEulerAnglesHint: {x: 0, y: 0, z: 0}
--- !u!1 &1767301110
GameObject:
  m_ObjectHideFlags: 0
  m_CorrespondingSourceObject: {fileID: 0}
  m_PrefabInstance: {fileID: 0}
  m_PrefabAsset: {fileID: 0}
  serializedVersion: 6
  m_Component:
  - component: {fileID: 1767301111}
  - component: {fileID: 1767301112}
  m_Layer: 8
  m_Name: Col (6)
  m_TagString: SimObjPhysics
  m_Icon: {fileID: 0}
  m_NavMeshLayer: 0
  m_StaticEditorFlags: 64
  m_IsActive: 1
--- !u!4 &1767301111
Transform:
  m_ObjectHideFlags: 0
  m_CorrespondingSourceObject: {fileID: 0}
  m_PrefabInstance: {fileID: 0}
  m_PrefabAsset: {fileID: 0}
  m_GameObject: {fileID: 1767301110}
  m_LocalRotation: {x: -0, y: -1, z: -0, w: 0.0000014305114}
  m_LocalPosition: {x: -0.0059032547, y: 0.1416, z: -1.1374999}
  m_LocalScale: {x: 12.700001, y: 0.862499, z: 0.6499999}
  m_Children: []
  m_Father: {fileID: 1843695701}
  m_RootOrder: 5
  m_LocalEulerAnglesHint: {x: 0, y: 0, z: 0}
--- !u!65 &1767301112
BoxCollider:
  m_ObjectHideFlags: 0
  m_CorrespondingSourceObject: {fileID: 0}
  m_PrefabInstance: {fileID: 0}
  m_PrefabAsset: {fileID: 0}
  m_GameObject: {fileID: 1767301110}
  m_Material: {fileID: 13400000, guid: 218801fea0442284c82c041fe6fc5de1, type: 2}
  m_IsTrigger: 1
  m_Enabled: 1
  serializedVersion: 2
  m_Size: {x: 0.078282624, y: 0.101149976, z: 0.07605859}
  m_Center: {x: 0, y: 0, z: 0}
--- !u!1 &1843695700
GameObject:
  m_ObjectHideFlags: 0
  m_CorrespondingSourceObject: {fileID: 0}
  m_PrefabInstance: {fileID: 0}
  m_PrefabAsset: {fileID: 0}
  serializedVersion: 6
  m_Component:
  - component: {fileID: 1843695701}
  m_Layer: 0
  m_Name: TriggerColliders
  m_TagString: Untagged
  m_Icon: {fileID: 0}
  m_NavMeshLayer: 0
  m_StaticEditorFlags: 64
  m_IsActive: 1
--- !u!4 &1843695701
Transform:
  m_ObjectHideFlags: 0
  m_CorrespondingSourceObject: {fileID: 0}
  m_PrefabInstance: {fileID: 0}
  m_PrefabAsset: {fileID: 0}
  m_GameObject: {fileID: 1843695700}
  m_LocalRotation: {x: 0, y: 0, z: 0, w: 1}
  m_LocalPosition: {x: 0, y: 0, z: 0}
  m_LocalScale: {x: 1, y: 1, z: 1}
  m_Children:
  - {fileID: 642997646}
  - {fileID: 1585025745}
  - {fileID: 926864652}
  - {fileID: 856776929}
  - {fileID: 821576063}
  - {fileID: 1767301111}
  - {fileID: 1655844322}
  m_Father: {fileID: 1279456669}
  m_RootOrder: 5
  m_LocalEulerAnglesHint: {x: 0, y: 0, z: 0}
--- !u!1 &1860469562
GameObject:
  m_ObjectHideFlags: 0
  m_CorrespondingSourceObject: {fileID: 0}
  m_PrefabInstance: {fileID: 0}
  m_PrefabAsset: {fileID: 0}
  serializedVersion: 6
  m_Component:
  - component: {fileID: 1860469561}
  - component: {fileID: 1860469560}
  m_Layer: 8
  m_Name: Col (6)
  m_TagString: SimObjPhysics
  m_Icon: {fileID: 0}
  m_NavMeshLayer: 0
  m_StaticEditorFlags: 64
  m_IsActive: 1
--- !u!4 &1860469561
Transform:
  m_ObjectHideFlags: 0
  m_CorrespondingSourceObject: {fileID: 0}
  m_PrefabInstance: {fileID: 0}
  m_PrefabAsset: {fileID: 0}
  m_GameObject: {fileID: 1860469562}
  m_LocalRotation: {x: -0, y: -1, z: -0, w: 0.0000014305114}
  m_LocalPosition: {x: -0.0059032547, y: 0.1416, z: -1.1374999}
  m_LocalScale: {x: 12.700001, y: 0.862499, z: 0.6499999}
  m_Children: []
  m_Father: {fileID: 1749434536}
  m_RootOrder: 5
  m_LocalEulerAnglesHint: {x: 0, y: 0, z: 0}
--- !u!65 &1860469560
BoxCollider:
  m_ObjectHideFlags: 0
  m_CorrespondingSourceObject: {fileID: 0}
  m_PrefabInstance: {fileID: 0}
  m_PrefabAsset: {fileID: 0}
  m_GameObject: {fileID: 1860469562}
  m_Material: {fileID: 13400000, guid: 218801fea0442284c82c041fe6fc5de1, type: 2}
  m_IsTrigger: 0
  m_Enabled: 1
  serializedVersion: 2
  m_Size: {x: 0.078282624, y: 0.101149976, z: 0.07605859}
  m_Center: {x: 0, y: 0, z: 0}
--- !u!1 &1904686301
GameObject:
  m_ObjectHideFlags: 0
  m_CorrespondingSourceObject: {fileID: 0}
  m_PrefabInstance: {fileID: 0}
  m_PrefabAsset: {fileID: 0}
  serializedVersion: 6
  m_Component:
  - component: {fileID: 1904686300}
  - component: {fileID: 1904686291}
  m_Layer: 8
  m_Name: Col (1)
  m_TagString: SimObjPhysics
  m_Icon: {fileID: 0}
  m_NavMeshLayer: 0
  m_StaticEditorFlags: 64
  m_IsActive: 1
--- !u!4 &1904686300
Transform:
  m_ObjectHideFlags: 0
  m_CorrespondingSourceObject: {fileID: 0}
  m_PrefabInstance: {fileID: 0}
  m_PrefabAsset: {fileID: 0}
  m_GameObject: {fileID: 1904686301}
  m_LocalRotation: {x: -0, y: -1, z: -0, w: 0.0000014305114}
  m_LocalPosition: {x: 0.49899676, y: 0.202, z: -1.1350014}
  m_LocalScale: {x: 1, y: 1, z: 1}
  m_Children: []
  m_Father: {fileID: 1749434536}
  m_RootOrder: 1
  m_LocalEulerAnglesHint: {x: 0, y: 0, z: 0}
--- !u!65 &1904686291
BoxCollider:
  m_ObjectHideFlags: 0
  m_CorrespondingSourceObject: {fileID: 0}
  m_PrefabInstance: {fileID: 0}
  m_PrefabAsset: {fileID: 0}
  m_GameObject: {fileID: 1904686301}
  m_Material: {fileID: 13400000, guid: 218801fea0442284c82c041fe6fc5de1, type: 2}
  m_IsTrigger: 0
  m_Enabled: 1
  serializedVersion: 2
  m_Size: {x: 0.078282624, y: 0.84366536, z: 0.07605859}
  m_Center: {x: 0, y: 0.2173183, z: 0}
--- !u!1 &1964851627
GameObject:
  m_ObjectHideFlags: 0
  m_CorrespondingSourceObject: {fileID: 0}
  m_PrefabInstance: {fileID: 0}
  m_PrefabAsset: {fileID: 0}
  serializedVersion: 6
  m_Component:
  - component: {fileID: 1964851626}
  m_Layer: 8
  m_Name: vPoint (11)
  m_TagString: Untagged
  m_Icon: {fileID: 0}
  m_NavMeshLayer: 0
  m_StaticEditorFlags: 64
  m_IsActive: 1
--- !u!4 &1964851626
Transform:
  m_ObjectHideFlags: 0
  m_CorrespondingSourceObject: {fileID: 0}
  m_PrefabInstance: {fileID: 0}
  m_PrefabAsset: {fileID: 0}
  m_GameObject: {fileID: 1964851627}
  m_LocalRotation: {x: -0, y: -1, z: -0, w: 0.0000014305114}
  m_LocalPosition: {x: -0.4949968, y: 0.101, z: 1.1280015}
  m_LocalScale: {x: 1, y: 1, z: 1}
  m_Children: []
  m_Father: {fileID: 2056681755}
  m_RootOrder: 11
  m_LocalEulerAnglesHint: {x: 0, y: 0, z: 0}
--- !u!1 &2044567053
GameObject:
  m_ObjectHideFlags: 0
  m_CorrespondingSourceObject: {fileID: 0}
  m_PrefabInstance: {fileID: 0}
  m_PrefabAsset: {fileID: 0}
  serializedVersion: 6
  m_Component:
  - component: {fileID: 2044567052}
  m_Layer: 8
  m_Name: vPoint (8)
  m_TagString: Untagged
  m_Icon: {fileID: 0}
  m_NavMeshLayer: 0
  m_StaticEditorFlags: 64
  m_IsActive: 1
--- !u!4 &2044567052
Transform:
  m_ObjectHideFlags: 0
  m_CorrespondingSourceObject: {fileID: 0}
  m_PrefabInstance: {fileID: 0}
  m_PrefabAsset: {fileID: 0}
  m_GameObject: {fileID: 2044567053}
  m_LocalRotation: {x: -0, y: -1, z: -0, w: 0.0000014305114}
  m_LocalPosition: {x: -0.025003092, y: 0.722, z: -1.0809999}
  m_LocalScale: {x: 1, y: 1, z: 1}
  m_Children: []
  m_Father: {fileID: 2056681755}
  m_RootOrder: 8
  m_LocalEulerAnglesHint: {x: 0, y: 0, z: 0}
--- !u!1 &2056681764
GameObject:
  m_ObjectHideFlags: 0
  m_CorrespondingSourceObject: {fileID: 0}
  m_PrefabInstance: {fileID: 0}
  m_PrefabAsset: {fileID: 0}
  serializedVersion: 6
  m_Component:
  - component: {fileID: 2056681755}
  m_Layer: 0
  m_Name: VisibilityPoints
  m_TagString: Untagged
  m_Icon: {fileID: 0}
  m_NavMeshLayer: 0
  m_StaticEditorFlags: 64
  m_IsActive: 1
--- !u!4 &2056681755
Transform:
  m_ObjectHideFlags: 0
  m_CorrespondingSourceObject: {fileID: 0}
  m_PrefabInstance: {fileID: 0}
  m_PrefabAsset: {fileID: 0}
  m_GameObject: {fileID: 2056681764}
  m_LocalRotation: {x: 0, y: 0, z: 0, w: 1}
  m_LocalPosition: {x: 0, y: 0, z: 0}
  m_LocalScale: {x: 1, y: 1, z: 1}
  m_Children:
  - {fileID: 69404665}
  - {fileID: 871187178}
  - {fileID: 725522707}
  - {fileID: 889362931}
  - {fileID: 712675486}
  - {fileID: 1643978301}
  - {fileID: 1608298978}
  - {fileID: 1244271164}
  - {fileID: 2044567052}
  - {fileID: 862201321}
  - {fileID: 1749696436}
  - {fileID: 1964851626}
  - {fileID: 1445330977}
  - {fileID: 1141786033}
  - {fileID: 19143791}
  - {fileID: 1630391061}
  - {fileID: 1577570070}
  - {fileID: 423493822}
  - {fileID: 618466333}
  - {fileID: 308294691}
  m_Father: {fileID: 1279456669}
  m_RootOrder: 3
  m_LocalEulerAnglesHint: {x: 0, y: 0, z: 0}
--- !u!1 &2793744631408267278
GameObject:
  m_ObjectHideFlags: 0
  m_CorrespondingSourceObject: {fileID: 0}
  m_PrefabInstance: {fileID: 0}
  m_PrefabAsset: {fileID: 0}
  serializedVersion: 6
  m_Component:
  - component: {fileID: 2793744631407906286}
  - component: {fileID: 2793744631405038606}
  - component: {fileID: 2793744631406006222}
  m_Layer: 0
  m_Name: bed_mattress_5
  m_TagString: Untagged
  m_Icon: {fileID: 0}
  m_NavMeshLayer: 0
  m_StaticEditorFlags: 64
  m_IsActive: 1
--- !u!4 &2793744631407906286
Transform:
  m_ObjectHideFlags: 0
  m_CorrespondingSourceObject: {fileID: 0}
  m_PrefabInstance: {fileID: 0}
  m_PrefabAsset: {fileID: 0}
  m_GameObject: {fileID: 2793744631408267278}
  m_LocalRotation: {x: -0, y: -0, z: -0, w: 1}
  m_LocalPosition: {x: 1.4210854e-16, y: 0.65, z: -0.01846689}
  m_LocalScale: {x: 1, y: 1, z: 1}
  m_Children: []
  m_Father: {fileID: 2793744631407906216}
  m_RootOrder: 0
  m_LocalEulerAnglesHint: {x: 0, y: 0, z: 0}
--- !u!33 &2793744631405038606
MeshFilter:
  m_ObjectHideFlags: 0
  m_CorrespondingSourceObject: {fileID: 0}
  m_PrefabInstance: {fileID: 0}
  m_PrefabAsset: {fileID: 0}
  m_GameObject: {fileID: 2793744631408267278}
  m_Mesh: {fileID: 4300018, guid: 00602bd762a26154592955962df1010a, type: 3}
--- !u!23 &2793744631406006222
MeshRenderer:
  m_ObjectHideFlags: 0
  m_CorrespondingSourceObject: {fileID: 0}
  m_PrefabInstance: {fileID: 0}
  m_PrefabAsset: {fileID: 0}
  m_GameObject: {fileID: 2793744631408267278}
  m_Enabled: 1
  m_CastShadows: 1
  m_ReceiveShadows: 1
  m_DynamicOccludee: 1
  m_MotionVectors: 1
  m_LightProbeUsage: 1
  m_ReflectionProbeUsage: 1
  m_RayTracingMode: 2
  m_RenderingLayerMask: 1
  m_RendererPriority: 0
  m_Materials:
  - {fileID: 2100000, guid: 068361bb03982486bab7eda2e5d8ff64, type: 2}
  m_StaticBatchInfo:
    firstSubMesh: 0
    subMeshCount: 0
  m_StaticBatchRoot: {fileID: 0}
  m_ProbeAnchor: {fileID: 0}
  m_LightProbeVolumeOverride: {fileID: 0}
  m_ScaleInLightmap: 1
  m_ReceiveGI: 1
  m_PreserveUVs: 0
  m_IgnoreNormalsForChartDetection: 0
  m_ImportantGI: 0
  m_StitchLightmapSeams: 0
  m_SelectedEditorRenderState: 3
  m_MinimumChartSize: 4
  m_AutoUVMaxDistance: 0.5
  m_AutoUVMaxAngle: 89
  m_LightmapParameters: {fileID: 0}
  m_SortingLayerID: 0
  m_SortingLayer: 0
  m_SortingOrder: 0
--- !u!1 &2793744631408267720
GameObject:
  m_ObjectHideFlags: 0
  m_CorrespondingSourceObject: {fileID: 0}
  m_PrefabInstance: {fileID: 0}
  m_PrefabAsset: {fileID: 0}
  serializedVersion: 6
  m_Component:
  - component: {fileID: 2793744631407906216}
  - component: {fileID: 2793744631405039048}
  - component: {fileID: 2793744631406006152}
  m_Layer: 0
  m_Name: mesh
  m_TagString: Untagged
  m_Icon: {fileID: 0}
  m_NavMeshLayer: 0
  m_StaticEditorFlags: 64
  m_IsActive: 1
--- !u!4 &2793744631407906216
Transform:
  m_ObjectHideFlags: 0
  m_CorrespondingSourceObject: {fileID: 0}
  m_PrefabInstance: {fileID: 0}
  m_PrefabAsset: {fileID: 0}
  m_GameObject: {fileID: 2793744631408267720}
  m_LocalRotation: {x: -0, y: -1, z: -0, w: 0.0000014305114}
  m_LocalPosition: {x: 0, y: 0, z: 0}
  m_LocalScale: {x: 1, y: 1, z: 1}
  m_Children:
  - {fileID: 2793744631407906286}
  - {fileID: 3807301302572967817}
  - {fileID: 3269471614298606038}
  m_Father: {fileID: 1279456669}
  m_RootOrder: 1
  m_LocalEulerAnglesHint: {x: 0, y: 0, z: 0}
--- !u!33 &2793744631405039048
MeshFilter:
  m_ObjectHideFlags: 0
  m_CorrespondingSourceObject: {fileID: 0}
  m_PrefabInstance: {fileID: 0}
  m_PrefabAsset: {fileID: 0}
  m_GameObject: {fileID: 2793744631408267720}
  m_Mesh: {fileID: 4300016, guid: 00602bd762a26154592955962df1010a, type: 3}
--- !u!23 &2793744631406006152
MeshRenderer:
  m_ObjectHideFlags: 0
  m_CorrespondingSourceObject: {fileID: 0}
  m_PrefabInstance: {fileID: 0}
  m_PrefabAsset: {fileID: 0}
  m_GameObject: {fileID: 2793744631408267720}
  m_Enabled: 1
  m_CastShadows: 1
  m_ReceiveShadows: 1
  m_DynamicOccludee: 1
  m_MotionVectors: 1
  m_LightProbeUsage: 1
  m_ReflectionProbeUsage: 1
  m_RayTracingMode: 2
  m_RenderingLayerMask: 1
  m_RendererPriority: 0
  m_Materials:
  - {fileID: 2100000, guid: 7db7a2f718cc149a2b67d2c7e99ee0f2, type: 2}
  m_StaticBatchInfo:
    firstSubMesh: 0
    subMeshCount: 0
  m_StaticBatchRoot: {fileID: 0}
  m_ProbeAnchor: {fileID: 0}
  m_LightProbeVolumeOverride: {fileID: 0}
  m_ScaleInLightmap: 1
  m_ReceiveGI: 1
  m_PreserveUVs: 0
  m_IgnoreNormalsForChartDetection: 0
  m_ImportantGI: 0
  m_StitchLightmapSeams: 0
  m_SelectedEditorRenderState: 3
  m_MinimumChartSize: 4
  m_AutoUVMaxDistance: 0.5
  m_AutoUVMaxAngle: 89
  m_LightmapParameters: {fileID: 0}
  m_SortingLayerID: 0
  m_SortingLayer: 0
  m_SortingOrder: 0
--- !u!1001 &1467041506
PrefabInstance:
  m_ObjectHideFlags: 0
  serializedVersion: 2
  m_Modification:
    m_TransformParent: {fileID: 1279456669}
    m_Modifications:
    - target: {fileID: 1170333579371094, guid: 6877aba5a696347dbb6c01f851f2da28, type: 3}
      propertyPath: m_Name
      value: ReceptacleTriggerBox
      objectReference: {fileID: 0}
    - target: {fileID: 1170333579371094, guid: 6877aba5a696347dbb6c01f851f2da28, type: 3}
      propertyPath: m_StaticEditorFlags
      value: 64
      objectReference: {fileID: 0}
    - target: {fileID: 4251536333782420, guid: 6877aba5a696347dbb6c01f851f2da28, type: 3}
      propertyPath: m_RootOrder
<<<<<<< HEAD
=======
      value: 0
      objectReference: {fileID: 0}
    - target: {fileID: 4251536333782420, guid: 6877aba5a696347dbb6c01f851f2da28, type: 3}
      propertyPath: m_LocalPosition.x
>>>>>>> 2f8dd9f9
      value: 0
      objectReference: {fileID: 0}
    - target: {fileID: 4251536333782420, guid: 6877aba5a696347dbb6c01f851f2da28, type: 3}
      propertyPath: m_LocalPosition.x
      value: 0.000000082969656
      objectReference: {fileID: 0}
    - target: {fileID: 4251536333782420, guid: 6877aba5a696347dbb6c01f851f2da28, type: 3}
      propertyPath: m_LocalPosition.y
      value: 0.749
      objectReference: {fileID: 0}
    - target: {fileID: 4251536333782420, guid: 6877aba5a696347dbb6c01f851f2da28, type: 3}
      propertyPath: m_LocalPosition.z
      value: 0.029
      objectReference: {fileID: 0}
    - target: {fileID: 4251536333782420, guid: 6877aba5a696347dbb6c01f851f2da28, type: 3}
      propertyPath: m_LocalRotation.w
      value: 0.0000014305114
      objectReference: {fileID: 0}
    - target: {fileID: 4251536333782420, guid: 6877aba5a696347dbb6c01f851f2da28, type: 3}
      propertyPath: m_LocalRotation.w
      value: 1
      objectReference: {fileID: 0}
    - target: {fileID: 4251536333782420, guid: 6877aba5a696347dbb6c01f851f2da28, type: 3}
      propertyPath: m_LocalRotation.x
      value: -0
      objectReference: {fileID: 0}
    - target: {fileID: 4251536333782420, guid: 6877aba5a696347dbb6c01f851f2da28, type: 3}
      propertyPath: m_LocalRotation.y
      value: -1
      objectReference: {fileID: 0}
    - target: {fileID: 4251536333782420, guid: 6877aba5a696347dbb6c01f851f2da28, type: 3}
      propertyPath: m_LocalRotation.z
      value: -0
      objectReference: {fileID: 0}
    - target: {fileID: 4251536333782420, guid: 6877aba5a696347dbb6c01f851f2da28, type: 3}
      propertyPath: m_LocalEulerAnglesHint.x
      value: 0
      objectReference: {fileID: 0}
    - target: {fileID: 4251536333782420, guid: 6877aba5a696347dbb6c01f851f2da28, type: 3}
      propertyPath: m_LocalEulerAnglesHint.y
      value: 0
      objectReference: {fileID: 0}
    - target: {fileID: 4251536333782420, guid: 6877aba5a696347dbb6c01f851f2da28, type: 3}
      propertyPath: m_LocalEulerAnglesHint.z
      value: 0
      objectReference: {fileID: 0}
    - target: {fileID: 65569799956894354, guid: 6877aba5a696347dbb6c01f851f2da28,
        type: 3}
      propertyPath: m_Size.x
      value: 2.0005555
      objectReference: {fileID: 0}
    - target: {fileID: 65569799956894354, guid: 6877aba5a696347dbb6c01f851f2da28,
        type: 3}
      propertyPath: m_Size.y
      value: 0.43859792
      objectReference: {fileID: 0}
    - target: {fileID: 65569799956894354, guid: 6877aba5a696347dbb6c01f851f2da28,
        type: 3}
      propertyPath: m_Size.z
      value: 4.3860006
      objectReference: {fileID: 0}
    - target: {fileID: 65569799956894354, guid: 6877aba5a696347dbb6c01f851f2da28,
        type: 3}
      propertyPath: m_Center.y
      value: 0.21929896
      objectReference: {fileID: 0}
    - target: {fileID: 65569799956894354, guid: 6877aba5a696347dbb6c01f851f2da28,
        type: 3}
      propertyPath: m_Center.z
      value: 0.0726428
      objectReference: {fileID: 0}
    - target: {fileID: 114448760657764924, guid: 6877aba5a696347dbb6c01f851f2da28,
        type: 3}
      propertyPath: myParent
      value: 
      objectReference: {fileID: 1279456670}
    m_RemovedComponents: []
  m_SourcePrefab: {fileID: 100100000, guid: 6877aba5a696347dbb6c01f851f2da28, type: 3}
--- !u!1 &1170334870217908 stripped
GameObject:
  m_CorrespondingSourceObject: {fileID: 1170333579371094, guid: 6877aba5a696347dbb6c01f851f2da28,
    type: 3}
  m_PrefabInstance: {fileID: 1467041506}
  m_PrefabAsset: {fileID: 0}
--- !u!4 &4251535103884150 stripped
Transform:
  m_CorrespondingSourceObject: {fileID: 4251536333782420, guid: 6877aba5a696347dbb6c01f851f2da28,
    type: 3}
  m_PrefabInstance: {fileID: 1467041506}
  m_PrefabAsset: {fileID: 0}
--- !u!1001 &2984081689169470401
PrefabInstance:
  m_ObjectHideFlags: 0
  serializedVersion: 2
  m_Modification:
    m_TransformParent: {fileID: 2793744631407906216}
    m_Modifications:
    - target: {fileID: 303686624406665207, guid: 94ba0f8e0e93e7944989348a3a72494e,
        type: 3}
      propertyPath: m_Name
      value: Bedsheet_Made_5
      objectReference: {fileID: 0}
    - target: {fileID: 303686624406665207, guid: 94ba0f8e0e93e7944989348a3a72494e,
        type: 3}
      propertyPath: m_IsActive
      value: 0
      objectReference: {fileID: 0}
    - target: {fileID: 303686624406665207, guid: 94ba0f8e0e93e7944989348a3a72494e,
        type: 3}
      propertyPath: m_StaticEditorFlags
      value: 64
      objectReference: {fileID: 0}
    - target: {fileID: 303686624406694423, guid: 94ba0f8e0e93e7944989348a3a72494e,
        type: 3}
      propertyPath: m_RootOrder
      value: 2
      objectReference: {fileID: 0}
    - target: {fileID: 303686624406694423, guid: 94ba0f8e0e93e7944989348a3a72494e,
        type: 3}
      propertyPath: m_LocalScale.x
      value: 0.53297
      objectReference: {fileID: 0}
    - target: {fileID: 303686624406694423, guid: 94ba0f8e0e93e7944989348a3a72494e,
        type: 3}
      propertyPath: m_LocalScale.y
      value: 0.44232887
      objectReference: {fileID: 0}
    - target: {fileID: 303686624406694423, guid: 94ba0f8e0e93e7944989348a3a72494e,
        type: 3}
      propertyPath: m_LocalScale.z
      value: 0.7842604
      objectReference: {fileID: 0}
    - target: {fileID: 303686624406694423, guid: 94ba0f8e0e93e7944989348a3a72494e,
        type: 3}
      propertyPath: m_LocalPosition.x
      value: 0
      objectReference: {fileID: 0}
    - target: {fileID: 303686624406694423, guid: 94ba0f8e0e93e7944989348a3a72494e,
        type: 3}
      propertyPath: m_LocalPosition.y
      value: 0.768
      objectReference: {fileID: 0}
    - target: {fileID: 303686624406694423, guid: 94ba0f8e0e93e7944989348a3a72494e,
        type: 3}
      propertyPath: m_LocalPosition.z
      value: 0.119
      objectReference: {fileID: 0}
    - target: {fileID: 303686624406694423, guid: 94ba0f8e0e93e7944989348a3a72494e,
        type: 3}
      propertyPath: m_LocalRotation.w
      value: 0.00000032782552
      objectReference: {fileID: 0}
    - target: {fileID: 303686624406694423, guid: 94ba0f8e0e93e7944989348a3a72494e,
        type: 3}
      propertyPath: m_LocalRotation.x
      value: -0
      objectReference: {fileID: 0}
    - target: {fileID: 303686624406694423, guid: 94ba0f8e0e93e7944989348a3a72494e,
        type: 3}
      propertyPath: m_LocalRotation.y
      value: 1
      objectReference: {fileID: 0}
    - target: {fileID: 303686624406694423, guid: 94ba0f8e0e93e7944989348a3a72494e,
        type: 3}
      propertyPath: m_LocalRotation.z
      value: -0
      objectReference: {fileID: 0}
    - target: {fileID: 303686624406694423, guid: 94ba0f8e0e93e7944989348a3a72494e,
        type: 3}
      propertyPath: m_LocalEulerAnglesHint.x
      value: 0
      objectReference: {fileID: 0}
    - target: {fileID: 303686624406694423, guid: 94ba0f8e0e93e7944989348a3a72494e,
        type: 3}
      propertyPath: m_LocalEulerAnglesHint.y
      value: 0
      objectReference: {fileID: 0}
    - target: {fileID: 303686624406694423, guid: 94ba0f8e0e93e7944989348a3a72494e,
        type: 3}
      propertyPath: m_LocalEulerAnglesHint.z
      value: 0
      objectReference: {fileID: 0}
    m_RemovedComponents: []
  m_SourcePrefab: {fileID: 100100000, guid: 94ba0f8e0e93e7944989348a3a72494e, type: 3}
--- !u!1 &3269471614298379318 stripped
GameObject:
  m_CorrespondingSourceObject: {fileID: 303686624406665207, guid: 94ba0f8e0e93e7944989348a3a72494e,
    type: 3}
  m_PrefabInstance: {fileID: 2984081689169470401}
  m_PrefabAsset: {fileID: 0}
--- !u!4 &3269471614298606038 stripped
Transform:
  m_CorrespondingSourceObject: {fileID: 303686624406694423, guid: 94ba0f8e0e93e7944989348a3a72494e,
    type: 3}
  m_PrefabInstance: {fileID: 2984081689169470401}
  m_PrefabAsset: {fileID: 0}
--- !u!1001 &8632574609770442005
PrefabInstance:
  m_ObjectHideFlags: 0
  serializedVersion: 2
  m_Modification:
    m_TransformParent: {fileID: 2793744631407906216}
    m_Modifications:
    - target: {fileID: 4835547144537639580, guid: 0d207f16789b80a4a91abc40d369a476,
        type: 3}
      propertyPath: m_RootOrder
      value: 1
      objectReference: {fileID: 0}
    - target: {fileID: 4835547144537639580, guid: 0d207f16789b80a4a91abc40d369a476,
        type: 3}
      propertyPath: m_LocalScale.x
      value: 0.7635595
      objectReference: {fileID: 0}
    - target: {fileID: 4835547144537639580, guid: 0d207f16789b80a4a91abc40d369a476,
        type: 3}
      propertyPath: m_LocalScale.y
      value: 0.84586
      objectReference: {fileID: 0}
    - target: {fileID: 4835547144537639580, guid: 0d207f16789b80a4a91abc40d369a476,
        type: 3}
      propertyPath: m_LocalScale.z
      value: 0.88011736
      objectReference: {fileID: 0}
    - target: {fileID: 4835547144537639580, guid: 0d207f16789b80a4a91abc40d369a476,
        type: 3}
      propertyPath: m_LocalPosition.x
      value: -0.00999999
      objectReference: {fileID: 0}
    - target: {fileID: 4835547144537639580, guid: 0d207f16789b80a4a91abc40d369a476,
        type: 3}
      propertyPath: m_LocalPosition.y
      value: 0.753
      objectReference: {fileID: 0}
    - target: {fileID: 4835547144537639580, guid: 0d207f16789b80a4a91abc40d369a476,
        type: 3}
      propertyPath: m_LocalPosition.z
      value: -0.045000017
      objectReference: {fileID: 0}
    - target: {fileID: 4835547144537639580, guid: 0d207f16789b80a4a91abc40d369a476,
        type: 3}
      propertyPath: m_LocalRotation.w
      value: 1
      objectReference: {fileID: 0}
    - target: {fileID: 4835547144537639580, guid: 0d207f16789b80a4a91abc40d369a476,
        type: 3}
      propertyPath: m_LocalRotation.x
      value: -0
      objectReference: {fileID: 0}
    - target: {fileID: 4835547144537639580, guid: 0d207f16789b80a4a91abc40d369a476,
        type: 3}
      propertyPath: m_LocalRotation.y
      value: -0
      objectReference: {fileID: 0}
    - target: {fileID: 4835547144537639580, guid: 0d207f16789b80a4a91abc40d369a476,
        type: 3}
      propertyPath: m_LocalRotation.z
      value: -0
      objectReference: {fileID: 0}
    - target: {fileID: 4835547144537639580, guid: 0d207f16789b80a4a91abc40d369a476,
        type: 3}
      propertyPath: m_LocalEulerAnglesHint.x
      value: 0
      objectReference: {fileID: 0}
    - target: {fileID: 4835547144537639580, guid: 0d207f16789b80a4a91abc40d369a476,
        type: 3}
      propertyPath: m_LocalEulerAnglesHint.y
      value: 0
      objectReference: {fileID: 0}
    - target: {fileID: 4835547144537639580, guid: 0d207f16789b80a4a91abc40d369a476,
        type: 3}
      propertyPath: m_LocalEulerAnglesHint.z
      value: 0
      objectReference: {fileID: 0}
    - target: {fileID: 4835547144537872252, guid: 0d207f16789b80a4a91abc40d369a476,
        type: 3}
      propertyPath: m_Name
      value: Bedsheet_Unmade_5
      objectReference: {fileID: 0}
    - target: {fileID: 4835547144537872252, guid: 0d207f16789b80a4a91abc40d369a476,
        type: 3}
      propertyPath: m_StaticEditorFlags
      value: 64
      objectReference: {fileID: 0}
    m_RemovedComponents: []
  m_SourcePrefab: {fileID: 100100000, guid: 0d207f16789b80a4a91abc40d369a476, type: 3}
--- !u!4 &3807301302572967817 stripped
Transform:
  m_CorrespondingSourceObject: {fileID: 4835547144537639580, guid: 0d207f16789b80a4a91abc40d369a476,
    type: 3}
  m_PrefabInstance: {fileID: 8632574609770442005}
  m_PrefabAsset: {fileID: 0}
--- !u!1 &3807301302572677737 stripped
GameObject:
  m_CorrespondingSourceObject: {fileID: 4835547144537872252, guid: 0d207f16789b80a4a91abc40d369a476,
    type: 3}
  m_PrefabInstance: {fileID: 8632574609770442005}
  m_PrefabAsset: {fileID: 0}<|MERGE_RESOLUTION|>--- conflicted
+++ resolved
@@ -23,8 +23,8 @@
   m_PrefabInstance: {fileID: 0}
   m_PrefabAsset: {fileID: 0}
   m_GameObject: {fileID: 19143784}
-  m_LocalRotation: {x: -0, y: -1, z: -0, w: 0.0000014305114}
-  m_LocalPosition: {x: -0.3990015, y: 0.722, z: -0.52799886}
+  m_LocalRotation: {x: -0, y: -0, z: -0, w: 1}
+  m_LocalPosition: {x: 0.399, y: 0.722, z: 0.528}
   m_LocalScale: {x: 1, y: 1, z: 1}
   m_Children: []
   m_Father: {fileID: 2056681755}
@@ -72,8 +72,8 @@
   m_IsTrigger: 0
   m_Enabled: 0
   serializedVersion: 2
-  m_Size: {x: 1.0975668, y: 0.9855243, z: 2.3538432}
-  m_Center: {x: 0.0060260296, y: 0.49276215, z: -0.0054317117}
+  m_Size: {x: 1.0975668, y: 0.9855243, z: 2.3502917}
+  m_Center: {x: 0.0060260296, y: 0.49276215, z: 0.0034472942}
 --- !u!1 &66242255
 GameObject:
   m_ObjectHideFlags: 0
@@ -98,8 +98,8 @@
   m_PrefabInstance: {fileID: 0}
   m_PrefabAsset: {fileID: 0}
   m_GameObject: {fileID: 66242255}
-  m_LocalRotation: {x: -0, y: -1, z: -0, w: 0.0000014305114}
-  m_LocalPosition: {x: -0.49999678, y: 0.202, z: 1.1240015}
+  m_LocalRotation: {x: -0, y: -0, z: -0, w: 1}
+  m_LocalPosition: {x: 0.5, y: 0.202, z: -1.1240001}
   m_LocalScale: {x: 1, y: 1, z: 1}
   m_Children: []
   m_Father: {fileID: 1749434536}
@@ -141,8 +141,8 @@
   m_PrefabInstance: {fileID: 0}
   m_PrefabAsset: {fileID: 0}
   m_GameObject: {fileID: 69404666}
-  m_LocalRotation: {x: -0, y: -1, z: -0, w: 0.0000014305114}
-  m_LocalPosition: {x: 0.50099677, y: 0.803, z: -1.1350014}
+  m_LocalRotation: {x: -0, y: -0, z: -0, w: 1}
+  m_LocalPosition: {x: -0.501, y: 0.803, z: 1.135}
   m_LocalScale: {x: 1, y: 1, z: 1}
   m_Children: []
   m_Father: {fileID: 2056681755}
@@ -172,8 +172,8 @@
   m_PrefabInstance: {fileID: 0}
   m_PrefabAsset: {fileID: 0}
   m_GameObject: {fileID: 192281723}
-  m_LocalRotation: {x: -0, y: -1, z: -0, w: 0.0000014305114}
-  m_LocalPosition: {x: 0.000000082969656, y: 0.562, z: 0.029}
+  m_LocalRotation: {x: -0, y: -0, z: -0, w: 1}
+  m_LocalPosition: {x: 0, y: 0.562, z: -0.029}
   m_LocalScale: {x: 1, y: 1, z: 1}
   m_Children: []
   m_Father: {fileID: 1749434536}
@@ -215,8 +215,8 @@
   m_PrefabInstance: {fileID: 0}
   m_PrefabAsset: {fileID: 0}
   m_GameObject: {fileID: 308294700}
-  m_LocalRotation: {x: -0, y: -1, z: -0, w: 0.0000014305114}
-  m_LocalPosition: {x: -0.03700225, y: 0.398, z: -0.7869999}
+  m_LocalRotation: {x: -0, y: -0, z: -0, w: 1}
+  m_LocalPosition: {x: 0.037, y: 0.398, z: 0.787}
   m_LocalScale: {x: 1, y: 1, z: 1}
   m_Children: []
   m_Father: {fileID: 2056681755}
@@ -246,8 +246,8 @@
   m_PrefabInstance: {fileID: 0}
   m_PrefabAsset: {fileID: 0}
   m_GameObject: {fileID: 341021749}
-  m_LocalRotation: {x: -0, y: -1, z: -0, w: 0.0000014305114}
-  m_LocalPosition: {x: 0.000000082969656, y: 0.562, z: 0.029}
+  m_LocalRotation: {x: -0, y: -0, z: -0, w: 1}
+  m_LocalPosition: {x: 0, y: 0.562, z: -0.029}
   m_LocalScale: {x: 1, y: 1, z: 1}
   m_Children: []
   m_Father: {fileID: 1204569656}
@@ -289,8 +289,8 @@
   m_PrefabInstance: {fileID: 0}
   m_PrefabAsset: {fileID: 0}
   m_GameObject: {fileID: 423493823}
-  m_LocalRotation: {x: -0, y: -1, z: -0, w: 0.0000014305114}
-  m_LocalPosition: {x: -0.036999036, y: 0.398, z: 0.33700013}
+  m_LocalRotation: {x: -0, y: -0, z: -0, w: 1}
+  m_LocalPosition: {x: 0.037, y: 0.398, z: -0.337}
   m_LocalScale: {x: 1, y: 1, z: 1}
   m_Children: []
   m_Father: {fileID: 2056681755}
@@ -320,8 +320,8 @@
   m_PrefabInstance: {fileID: 0}
   m_PrefabAsset: {fileID: 0}
   m_GameObject: {fileID: 588306588}
-  m_LocalRotation: {x: -0, y: -1, z: -0, w: 0.0000014305114}
-  m_LocalPosition: {x: -0.5000032, y: 0.202, z: -1.1349986}
+  m_LocalRotation: {x: -0, y: -0, z: -0, w: 1}
+  m_LocalPosition: {x: 0.5, y: 0.202, z: 1.135}
   m_LocalScale: {x: 1, y: 1, z: 1}
   m_Children: []
   m_Father: {fileID: 1749434536}
@@ -363,8 +363,8 @@
   m_PrefabInstance: {fileID: 0}
   m_PrefabAsset: {fileID: 0}
   m_GameObject: {fileID: 618466334}
-  m_LocalRotation: {x: -0, y: -1, z: -0, w: 0.0000014305114}
-  m_LocalPosition: {x: -0.037000705, y: 0.398, z: -0.2459999}
+  m_LocalRotation: {x: -0, y: -0, z: -0, w: 1}
+  m_LocalPosition: {x: 0.037, y: 0.398, z: 0.246}
   m_LocalScale: {x: 1, y: 1, z: 1}
   m_Children: []
   m_Father: {fileID: 2056681755}
@@ -394,8 +394,8 @@
   m_PrefabInstance: {fileID: 0}
   m_PrefabAsset: {fileID: 0}
   m_GameObject: {fileID: 642997645}
-  m_LocalRotation: {x: -0, y: -1, z: -0, w: 0.0000014305114}
-  m_LocalPosition: {x: 0.000000082969656, y: 0.562, z: 0.029}
+  m_LocalRotation: {x: -0, y: -0, z: -0, w: 1}
+  m_LocalPosition: {x: 0, y: 0.562, z: -0.029}
   m_LocalScale: {x: 1, y: 1, z: 1}
   m_Children: []
   m_Father: {fileID: 1843695701}
@@ -438,8 +438,8 @@
   m_PrefabInstance: {fileID: 0}
   m_PrefabAsset: {fileID: 0}
   m_GameObject: {fileID: 707346756}
-  m_LocalRotation: {x: -0, y: -1, z: -0, w: 0.0000014305114}
-  m_LocalPosition: {x: 0.49900323, y: 0.202, z: 1.1239986}
+  m_LocalRotation: {x: -0, y: -0, z: -0, w: 1}
+  m_LocalPosition: {x: -0.499, y: 0.202, z: -1.1240001}
   m_LocalScale: {x: 1, y: 1, z: 1}
   m_Children: []
   m_Father: {fileID: 1749434536}
@@ -481,8 +481,8 @@
   m_PrefabInstance: {fileID: 0}
   m_PrefabAsset: {fileID: 0}
   m_GameObject: {fileID: 712675487}
-  m_LocalRotation: {x: -0, y: -1, z: -0, w: 0.0000014305114}
-  m_LocalPosition: {x: 0.4770018, y: 0.722, z: 0.6269986}
+  m_LocalRotation: {x: -0, y: -0, z: -0, w: 1}
+  m_LocalPosition: {x: -0.477, y: 0.722, z: -0.627}
   m_LocalScale: {x: 1, y: 1, z: 1}
   m_Children: []
   m_Father: {fileID: 2056681755}
@@ -511,8 +511,8 @@
   m_PrefabInstance: {fileID: 0}
   m_PrefabAsset: {fileID: 0}
   m_GameObject: {fileID: 725522716}
-  m_LocalRotation: {x: -0, y: -1, z: -0, w: 0.0000014305114}
-  m_LocalPosition: {x: 0.5010032, y: 0.803, z: 1.1249987}
+  m_LocalRotation: {x: -0, y: -0, z: -0, w: 1}
+  m_LocalPosition: {x: -0.501, y: 0.803, z: -1.1250001}
   m_LocalScale: {x: 1, y: 1, z: 1}
   m_Children: []
   m_Father: {fileID: 2056681755}
@@ -542,8 +542,8 @@
   m_PrefabInstance: {fileID: 0}
   m_PrefabAsset: {fileID: 0}
   m_GameObject: {fileID: 821576062}
-  m_LocalRotation: {x: -0, y: -1, z: -0, w: 0.0000014305114}
-  m_LocalPosition: {x: -0.49999678, y: 0.202, z: 1.1240015}
+  m_LocalRotation: {x: -0, y: -0, z: -0, w: 1}
+  m_LocalPosition: {x: 0.5, y: 0.202, z: -1.1240001}
   m_LocalScale: {x: 1, y: 1, z: 1}
   m_Children: []
   m_Father: {fileID: 1843695701}
@@ -586,8 +586,8 @@
   m_PrefabInstance: {fileID: 0}
   m_PrefabAsset: {fileID: 0}
   m_GameObject: {fileID: 856776928}
-  m_LocalRotation: {x: -0, y: -1, z: -0, w: 0.0000014305114}
-  m_LocalPosition: {x: 0.49900323, y: 0.202, z: 1.1239986}
+  m_LocalRotation: {x: -0, y: -0, z: -0, w: 1}
+  m_LocalPosition: {x: -0.499, y: 0.202, z: -1.1240001}
   m_LocalScale: {x: 1, y: 1, z: 1}
   m_Children: []
   m_Father: {fileID: 1843695701}
@@ -629,8 +629,8 @@
   m_PrefabInstance: {fileID: 0}
   m_PrefabAsset: {fileID: 0}
   m_GameObject: {fileID: 862201322}
-  m_LocalRotation: {x: -0, y: -1, z: -0, w: 0.0000014305114}
-  m_LocalPosition: {x: 0.51099676, y: 0.101, z: -1.1350014}
+  m_LocalRotation: {x: -0, y: -0, z: -0, w: 1}
+  m_LocalPosition: {x: -0.511, y: 0.101, z: 1.135}
   m_LocalScale: {x: 1, y: 1, z: 1}
   m_Children: []
   m_Father: {fileID: 2056681755}
@@ -659,8 +659,8 @@
   m_PrefabInstance: {fileID: 0}
   m_PrefabAsset: {fileID: 0}
   m_GameObject: {fileID: 871187179}
-  m_LocalRotation: {x: -0, y: -1, z: -0, w: 0.0000014305114}
-  m_LocalPosition: {x: -0.5090032, y: 0.803, z: -1.1349986}
+  m_LocalRotation: {x: -0, y: -0, z: -0, w: 1}
+  m_LocalPosition: {x: 0.509, y: 0.803, z: 1.135}
   m_LocalScale: {x: 1, y: 1, z: 1}
   m_Children: []
   m_Father: {fileID: 2056681755}
@@ -689,8 +689,8 @@
   m_PrefabInstance: {fileID: 0}
   m_PrefabAsset: {fileID: 0}
   m_GameObject: {fileID: 889362940}
-  m_LocalRotation: {x: -0, y: -1, z: -0, w: 0.0000014305114}
-  m_LocalPosition: {x: -0.5089968, y: 0.803, z: 1.1250014}
+  m_LocalRotation: {x: -0, y: -0, z: -0, w: 1}
+  m_LocalPosition: {x: 0.509, y: 0.803, z: -1.125}
   m_LocalScale: {x: 1, y: 1, z: 1}
   m_Children: []
   m_Father: {fileID: 2056681755}
@@ -720,8 +720,8 @@
   m_PrefabInstance: {fileID: 0}
   m_PrefabAsset: {fileID: 0}
   m_GameObject: {fileID: 926864651}
-  m_LocalRotation: {x: -0, y: -1, z: -0, w: 0.0000014305114}
-  m_LocalPosition: {x: -0.5000032, y: 0.202, z: -1.1349986}
+  m_LocalRotation: {x: -0, y: -0, z: -0, w: 1}
+  m_LocalPosition: {x: 0.5, y: 0.202, z: 1.135}
   m_LocalScale: {x: 1, y: 1, z: 1}
   m_Children: []
   m_Father: {fileID: 1843695701}
@@ -763,8 +763,8 @@
   m_PrefabInstance: {fileID: 0}
   m_PrefabAsset: {fileID: 0}
   m_GameObject: {fileID: 1141786034}
-  m_LocalRotation: {x: -0, y: -1, z: -0, w: 0.0000014305114}
-  m_LocalPosition: {x: -0.39900264, y: 0.722, z: -0.9299989}
+  m_LocalRotation: {x: -0, y: -0, z: -0, w: 1}
+  m_LocalPosition: {x: 0.399, y: 0.722, z: 0.93}
   m_LocalScale: {x: 1, y: 1, z: 1}
   m_Children: []
   m_Father: {fileID: 2056681755}
@@ -793,7 +793,7 @@
   m_PrefabInstance: {fileID: 0}
   m_PrefabAsset: {fileID: 0}
   m_GameObject: {fileID: 1204569655}
-  m_LocalRotation: {x: 0, y: 0, z: 0, w: 1}
+  m_LocalRotation: {x: -0, y: -0, z: -0, w: 1}
   m_LocalPosition: {x: 0, y: 0, z: 0}
   m_LocalScale: {x: 1, y: 1, z: 1}
   m_Children:
@@ -824,8 +824,8 @@
   m_PrefabInstance: {fileID: 0}
   m_PrefabAsset: {fileID: 0}
   m_GameObject: {fileID: 1244271165}
-  m_LocalRotation: {x: -0, y: -1, z: -0, w: 0.0000014305114}
-  m_LocalPosition: {x: 0.4769973, y: 0.722, z: -0.9440014}
+  m_LocalRotation: {x: -0, y: -0, z: -0, w: 1}
+  m_LocalPosition: {x: -0.477, y: 0.722, z: 0.944}
   m_LocalScale: {x: 1, y: 1, z: 1}
   m_Children: []
   m_Father: {fileID: 2056681755}
@@ -1009,8 +1009,8 @@
   m_PrefabInstance: {fileID: 0}
   m_PrefabAsset: {fileID: 0}
   m_GameObject: {fileID: 1445330978}
-  m_LocalRotation: {x: -0, y: -1, z: -0, w: 0.0000014305114}
-  m_LocalPosition: {x: 0.5000032, y: 0.101, z: 1.1279986}
+  m_LocalRotation: {x: -0, y: -0, z: -0, w: 1}
+  m_LocalPosition: {x: -0.5, y: 0.101, z: -1.128}
   m_LocalScale: {x: 1, y: 1, z: 1}
   m_Children: []
   m_Father: {fileID: 2056681755}
@@ -1040,8 +1040,8 @@
   m_PrefabInstance: {fileID: 0}
   m_PrefabAsset: {fileID: 0}
   m_GameObject: {fileID: 1480409923}
-  m_LocalRotation: {x: -0, y: -1, z: -0, w: 0.0000014305114}
-  m_LocalPosition: {x: -0.005896755, y: 0.1416, z: 1.143}
+  m_LocalRotation: {x: -0, y: -0, z: -0, w: 1}
+  m_LocalPosition: {x: 0.0059000254, y: 0.1416, z: -1.143}
   m_LocalScale: {x: 12.7, y: 0.86249995, z: 0.65}
   m_Children: []
   m_Father: {fileID: 1749434536}
@@ -1083,8 +1083,8 @@
   m_PrefabInstance: {fileID: 0}
   m_PrefabAsset: {fileID: 0}
   m_GameObject: {fileID: 1577570071}
-  m_LocalRotation: {x: -0, y: -1, z: -0, w: 0.0000014305114}
-  m_LocalPosition: {x: -0.3989982, y: 0.722, z: 0.6260011}
+  m_LocalRotation: {x: -0, y: -0, z: -0, w: 1}
+  m_LocalPosition: {x: 0.399, y: 0.722, z: -0.626}
   m_LocalScale: {x: 1, y: 1, z: 1}
   m_Children: []
   m_Father: {fileID: 2056681755}
@@ -1114,8 +1114,8 @@
   m_PrefabInstance: {fileID: 0}
   m_PrefabAsset: {fileID: 0}
   m_GameObject: {fileID: 1585025744}
-  m_LocalRotation: {x: -0, y: -1, z: -0, w: 0.0000014305114}
-  m_LocalPosition: {x: 0.49899676, y: 0.202, z: -1.1350014}
+  m_LocalRotation: {x: -0, y: -0, z: -0, w: 1}
+  m_LocalPosition: {x: -0.499, y: 0.202, z: 1.135}
   m_LocalScale: {x: 1, y: 1, z: 1}
   m_Children: []
   m_Father: {fileID: 1843695701}
@@ -1157,8 +1157,8 @@
   m_PrefabInstance: {fileID: 0}
   m_PrefabAsset: {fileID: 0}
   m_GameObject: {fileID: 1608298979}
-  m_LocalRotation: {x: -0, y: -1, z: -0, w: 0.0000014305114}
-  m_LocalPosition: {x: 0.47699857, y: 0.722, z: -0.5040014}
+  m_LocalRotation: {x: -0, y: -0, z: -0, w: 1}
+  m_LocalPosition: {x: -0.477, y: 0.722, z: 0.504}
   m_LocalScale: {x: 1, y: 1, z: 1}
   m_Children: []
   m_Father: {fileID: 2056681755}
@@ -1187,8 +1187,8 @@
   m_PrefabInstance: {fileID: 0}
   m_PrefabAsset: {fileID: 0}
   m_GameObject: {fileID: 1630391062}
-  m_LocalRotation: {x: -0, y: -1, z: -0, w: 0.0000014305114}
-  m_LocalPosition: {x: -0.39899984, y: 0.722, z: 0.050001137}
+  m_LocalRotation: {x: -0, y: -0, z: -0, w: 1}
+  m_LocalPosition: {x: 0.399, y: 0.722, z: -0.049999997}
   m_LocalScale: {x: 1, y: 1, z: 1}
   m_Children: []
   m_Father: {fileID: 2056681755}
@@ -1217,8 +1217,8 @@
   m_PrefabInstance: {fileID: 0}
   m_PrefabAsset: {fileID: 0}
   m_GameObject: {fileID: 1643978302}
-  m_LocalRotation: {x: -0, y: -1, z: -0, w: 0.0000014305114}
-  m_LocalPosition: {x: 0.4770001, y: 0.722, z: 0.034998637}
+  m_LocalRotation: {x: -0, y: -0, z: -0, w: 1}
+  m_LocalPosition: {x: -0.477, y: 0.722, z: -0.035}
   m_LocalScale: {x: 1, y: 1, z: 1}
   m_Children: []
   m_Father: {fileID: 2056681755}
@@ -1248,8 +1248,8 @@
   m_PrefabInstance: {fileID: 0}
   m_PrefabAsset: {fileID: 0}
   m_GameObject: {fileID: 1655844321}
-  m_LocalRotation: {x: -0, y: -1, z: -0, w: 0.0000014305114}
-  m_LocalPosition: {x: -0.005896755, y: 0.1416, z: 1.143}
+  m_LocalRotation: {x: -0, y: -0, z: -0, w: 1}
+  m_LocalPosition: {x: 0.0059000254, y: 0.1416, z: -1.143}
   m_LocalScale: {x: 12.7, y: 0.86249995, z: 0.65}
   m_Children: []
   m_Father: {fileID: 1843695701}
@@ -1328,8 +1328,8 @@
   m_PrefabInstance: {fileID: 0}
   m_PrefabAsset: {fileID: 0}
   m_GameObject: {fileID: 1749696437}
-  m_LocalRotation: {x: -0, y: -1, z: -0, w: 0.0000014305114}
-  m_LocalPosition: {x: -0.49200326, y: 0.101, z: -1.1349986}
+  m_LocalRotation: {x: -0, y: -0, z: -0, w: 1}
+  m_LocalPosition: {x: 0.492, y: 0.101, z: 1.135}
   m_LocalScale: {x: 1, y: 1, z: 1}
   m_Children: []
   m_Father: {fileID: 2056681755}
@@ -1359,8 +1359,8 @@
   m_PrefabInstance: {fileID: 0}
   m_PrefabAsset: {fileID: 0}
   m_GameObject: {fileID: 1767301110}
-  m_LocalRotation: {x: -0, y: -1, z: -0, w: 0.0000014305114}
-  m_LocalPosition: {x: -0.0059032547, y: 0.1416, z: -1.1374999}
+  m_LocalRotation: {x: -0, y: -0, z: -0, w: 1}
+  m_LocalPosition: {x: 0.0059, y: 0.1416, z: 1.1374999}
   m_LocalScale: {x: 12.700001, y: 0.862499, z: 0.6499999}
   m_Children: []
   m_Father: {fileID: 1843695701}
@@ -1402,7 +1402,7 @@
   m_PrefabInstance: {fileID: 0}
   m_PrefabAsset: {fileID: 0}
   m_GameObject: {fileID: 1843695700}
-  m_LocalRotation: {x: 0, y: 0, z: 0, w: 1}
+  m_LocalRotation: {x: -0, y: -0, z: -0, w: 1}
   m_LocalPosition: {x: 0, y: 0, z: 0}
   m_LocalScale: {x: 1, y: 1, z: 1}
   m_Children:
@@ -1440,8 +1440,8 @@
   m_PrefabInstance: {fileID: 0}
   m_PrefabAsset: {fileID: 0}
   m_GameObject: {fileID: 1860469562}
-  m_LocalRotation: {x: -0, y: -1, z: -0, w: 0.0000014305114}
-  m_LocalPosition: {x: -0.0059032547, y: 0.1416, z: -1.1374999}
+  m_LocalRotation: {x: -0, y: -0, z: -0, w: 1}
+  m_LocalPosition: {x: 0.0059, y: 0.1416, z: 1.1374999}
   m_LocalScale: {x: 12.700001, y: 0.862499, z: 0.6499999}
   m_Children: []
   m_Father: {fileID: 1749434536}
@@ -1484,8 +1484,8 @@
   m_PrefabInstance: {fileID: 0}
   m_PrefabAsset: {fileID: 0}
   m_GameObject: {fileID: 1904686301}
-  m_LocalRotation: {x: -0, y: -1, z: -0, w: 0.0000014305114}
-  m_LocalPosition: {x: 0.49899676, y: 0.202, z: -1.1350014}
+  m_LocalRotation: {x: -0, y: -0, z: -0, w: 1}
+  m_LocalPosition: {x: -0.499, y: 0.202, z: 1.135}
   m_LocalScale: {x: 1, y: 1, z: 1}
   m_Children: []
   m_Father: {fileID: 1749434536}
@@ -1527,8 +1527,8 @@
   m_PrefabInstance: {fileID: 0}
   m_PrefabAsset: {fileID: 0}
   m_GameObject: {fileID: 1964851627}
-  m_LocalRotation: {x: -0, y: -1, z: -0, w: 0.0000014305114}
-  m_LocalPosition: {x: -0.4949968, y: 0.101, z: 1.1280015}
+  m_LocalRotation: {x: -0, y: -0, z: -0, w: 1}
+  m_LocalPosition: {x: 0.495, y: 0.101, z: -1.128}
   m_LocalScale: {x: 1, y: 1, z: 1}
   m_Children: []
   m_Father: {fileID: 2056681755}
@@ -1557,8 +1557,8 @@
   m_PrefabInstance: {fileID: 0}
   m_PrefabAsset: {fileID: 0}
   m_GameObject: {fileID: 2044567053}
-  m_LocalRotation: {x: -0, y: -1, z: -0, w: 0.0000014305114}
-  m_LocalPosition: {x: -0.025003092, y: 0.722, z: -1.0809999}
+  m_LocalRotation: {x: -0, y: -0, z: -0, w: 1}
+  m_LocalPosition: {x: 0.025, y: 0.722, z: 1.081}
   m_LocalScale: {x: 1, y: 1, z: 1}
   m_Children: []
   m_Father: {fileID: 2056681755}
@@ -1718,7 +1718,7 @@
   m_PrefabInstance: {fileID: 0}
   m_PrefabAsset: {fileID: 0}
   m_GameObject: {fileID: 2793744631408267720}
-  m_LocalRotation: {x: -0, y: -1, z: -0, w: 0.0000014305114}
+  m_LocalRotation: {x: 0, y: 0, z: 0, w: 1}
   m_LocalPosition: {x: 0, y: 0, z: 0}
   m_LocalScale: {x: 1, y: 1, z: 1}
   m_Children:
@@ -1792,18 +1792,11 @@
       objectReference: {fileID: 0}
     - target: {fileID: 4251536333782420, guid: 6877aba5a696347dbb6c01f851f2da28, type: 3}
       propertyPath: m_RootOrder
-<<<<<<< HEAD
-=======
       value: 0
       objectReference: {fileID: 0}
     - target: {fileID: 4251536333782420, guid: 6877aba5a696347dbb6c01f851f2da28, type: 3}
       propertyPath: m_LocalPosition.x
->>>>>>> 2f8dd9f9
       value: 0
-      objectReference: {fileID: 0}
-    - target: {fileID: 4251536333782420, guid: 6877aba5a696347dbb6c01f851f2da28, type: 3}
-      propertyPath: m_LocalPosition.x
-      value: 0.000000082969656
       objectReference: {fileID: 0}
     - target: {fileID: 4251536333782420, guid: 6877aba5a696347dbb6c01f851f2da28, type: 3}
       propertyPath: m_LocalPosition.y
@@ -1811,11 +1804,7 @@
       objectReference: {fileID: 0}
     - target: {fileID: 4251536333782420, guid: 6877aba5a696347dbb6c01f851f2da28, type: 3}
       propertyPath: m_LocalPosition.z
-      value: 0.029
-      objectReference: {fileID: 0}
-    - target: {fileID: 4251536333782420, guid: 6877aba5a696347dbb6c01f851f2da28, type: 3}
-      propertyPath: m_LocalRotation.w
-      value: 0.0000014305114
+      value: -0.029
       objectReference: {fileID: 0}
     - target: {fileID: 4251536333782420, guid: 6877aba5a696347dbb6c01f851f2da28, type: 3}
       propertyPath: m_LocalRotation.w
@@ -1827,7 +1816,7 @@
       objectReference: {fileID: 0}
     - target: {fileID: 4251536333782420, guid: 6877aba5a696347dbb6c01f851f2da28, type: 3}
       propertyPath: m_LocalRotation.y
-      value: -1
+      value: -0
       objectReference: {fileID: 0}
     - target: {fileID: 4251536333782420, guid: 6877aba5a696347dbb6c01f851f2da28, type: 3}
       propertyPath: m_LocalRotation.z
