%YAML 1.1
%TAG !u! tag:unity3d.com,2011:
--- !u!1 &22913983
GameObject:
  m_ObjectHideFlags: 0
  m_CorrespondingSourceObject: {fileID: 0}
  m_PrefabInstance: {fileID: 0}
  m_PrefabAsset: {fileID: 0}
  serializedVersion: 6
  m_Component:
  - component: {fileID: 22913984}
  - component: {fileID: 22913985}
  m_Layer: 8
  m_Name: Col (3)
  m_TagString: SimObjPhysics
  m_Icon: {fileID: 0}
  m_NavMeshLayer: 0
  m_StaticEditorFlags: 64
  m_IsActive: 1
--- !u!4 &22913984
Transform:
  m_ObjectHideFlags: 0
  m_CorrespondingSourceObject: {fileID: 0}
  m_PrefabInstance: {fileID: 0}
  m_PrefabAsset: {fileID: 0}
  m_GameObject: {fileID: 22913983}
  m_LocalRotation: {x: -0, y: 1, z: -0, w: 0}
  m_LocalPosition: {x: 0.969, y: 0.46299982, z: 1.156}
  m_LocalScale: {x: 1, y: 1, z: 1}
  m_Children: []
  m_Father: {fileID: 914880860}
  m_RootOrder: 3
  m_LocalEulerAnglesHint: {x: 0, y: 0, z: 0}
--- !u!65 &22913985
BoxCollider:
  m_ObjectHideFlags: 0
  m_CorrespondingSourceObject: {fileID: 0}
  m_PrefabInstance: {fileID: 0}
  m_PrefabAsset: {fileID: 0}
  m_GameObject: {fileID: 22913983}
  m_Material: {fileID: 13400000, guid: 218801fea0442284c82c041fe6fc5de1, type: 2}
  m_IsTrigger: 1
  m_Enabled: 1
  serializedVersion: 2
  m_Size: {x: 0.112918876, y: 0.54515934, z: 0.07554169}
  m_Center: {x: 0, y: -0.1912899, z: -0.056758262}
--- !u!1 &47668684
GameObject:
  m_ObjectHideFlags: 0
  m_CorrespondingSourceObject: {fileID: 0}
  m_PrefabInstance: {fileID: 0}
  m_PrefabAsset: {fileID: 0}
  serializedVersion: 6
  m_Component:
  - component: {fileID: 47668685}
  m_Layer: 0
  m_Name: VisibilityPoints
  m_TagString: Untagged
  m_Icon: {fileID: 0}
  m_NavMeshLayer: 0
  m_StaticEditorFlags: 64
  m_IsActive: 1
--- !u!4 &47668685
Transform:
  m_ObjectHideFlags: 0
  m_CorrespondingSourceObject: {fileID: 0}
  m_PrefabInstance: {fileID: 0}
  m_PrefabAsset: {fileID: 0}
  m_GameObject: {fileID: 47668684}
  m_LocalRotation: {x: 0, y: 0, z: 0, w: 1}
  m_LocalPosition: {x: 0, y: 0, z: 0}
  m_LocalScale: {x: 1, y: 1, z: 1}
  m_Children:
  - {fileID: 1916538925}
  - {fileID: 1965259642}
  - {fileID: 1533823096}
  - {fileID: 1340251933}
  - {fileID: 1690037501}
  - {fileID: 1244436907}
  - {fileID: 1996246212}
  - {fileID: 1092443643}
  - {fileID: 890463559}
  - {fileID: 965783442}
  - {fileID: 1349314390}
  - {fileID: 819500123}
  - {fileID: 2136894008}
  - {fileID: 70104847}
  - {fileID: 739875238}
  - {fileID: 218646591}
  - {fileID: 1742970218}
  - {fileID: 778100624}
  - {fileID: 339124427}
  - {fileID: 2013413492}
  - {fileID: 1415816504}
  - {fileID: 719458755}
  - {fileID: 1860196127}
  - {fileID: 1600021115}
  - {fileID: 432862824}
  - {fileID: 929981710}
  - {fileID: 595743151}
  - {fileID: 965733240}
  - {fileID: 222587167}
  m_Father: {fileID: 1533668675}
  m_RootOrder: 3
  m_LocalEulerAnglesHint: {x: 0, y: 0, z: 0}
--- !u!1 &70104846
GameObject:
  m_ObjectHideFlags: 0
  m_CorrespondingSourceObject: {fileID: 0}
  m_PrefabInstance: {fileID: 0}
  m_PrefabAsset: {fileID: 0}
  serializedVersion: 6
  m_Component:
  - component: {fileID: 70104847}
  m_Layer: 8
  m_Name: vPoint (13)
  m_TagString: Untagged
  m_Icon: {fileID: 0}
  m_NavMeshLayer: 0
  m_StaticEditorFlags: 64
  m_IsActive: 1
--- !u!4 &70104847
Transform:
  m_ObjectHideFlags: 0
  m_CorrespondingSourceObject: {fileID: 0}
  m_PrefabInstance: {fileID: 0}
  m_PrefabAsset: {fileID: 0}
  m_GameObject: {fileID: 70104846}
  m_LocalRotation: {x: -0, y: 1, z: -0, w: 0}
  m_LocalPosition: {x: -0.896, y: 0.658, z: 0.69799995}
  m_LocalScale: {x: 1, y: 1, z: 1}
  m_Children: []
  m_Father: {fileID: 47668685}
  m_RootOrder: 13
  m_LocalEulerAnglesHint: {x: 0, y: 0, z: 0}
--- !u!1 &208656786
GameObject:
  m_ObjectHideFlags: 0
  m_CorrespondingSourceObject: {fileID: 0}
  m_PrefabInstance: {fileID: 0}
  m_PrefabAsset: {fileID: 0}
  serializedVersion: 6
  m_Component:
  - component: {fileID: 208656787}
  - component: {fileID: 208656788}
  m_Layer: 9
  m_Name: BoundingBox
  m_TagString: Untagged
  m_Icon: {fileID: 0}
  m_NavMeshLayer: 0
  m_StaticEditorFlags: 64
  m_IsActive: 1
--- !u!4 &208656787
Transform:
  m_ObjectHideFlags: 0
  m_CorrespondingSourceObject: {fileID: 0}
  m_PrefabInstance: {fileID: 0}
  m_PrefabAsset: {fileID: 0}
  m_GameObject: {fileID: 208656786}
  m_LocalRotation: {x: 0, y: 0, z: 0, w: 1}
  m_LocalPosition: {x: 0, y: 0, z: 0}
  m_LocalScale: {x: 1, y: 1, z: 1}
  m_Children: []
  m_Father: {fileID: 1533668675}
  m_RootOrder: 4
  m_LocalEulerAnglesHint: {x: 0, y: 0, z: 0}
--- !u!65 &208656788
BoxCollider:
  m_ObjectHideFlags: 0
  m_CorrespondingSourceObject: {fileID: 0}
  m_PrefabInstance: {fileID: 0}
  m_PrefabAsset: {fileID: 0}
  m_GameObject: {fileID: 208656786}
  m_Material: {fileID: 0}
  m_IsTrigger: 0
  m_Enabled: 0
  serializedVersion: 2
  m_Size: {x: 2.2803671, y: 1.2280226, z: 2.446884}
  m_Center: {x: -0.041137338, y: 0.6140113, z: 0.03487718}
--- !u!1 &218646590
GameObject:
  m_ObjectHideFlags: 0
  m_CorrespondingSourceObject: {fileID: 0}
  m_PrefabInstance: {fileID: 0}
  m_PrefabAsset: {fileID: 0}
  serializedVersion: 6
  m_Component:
  - component: {fileID: 218646591}
  m_Layer: 8
  m_Name: vPoint (15)
  m_TagString: Untagged
  m_Icon: {fileID: 0}
  m_NavMeshLayer: 0
  m_StaticEditorFlags: 64
  m_IsActive: 1
--- !u!4 &218646591
Transform:
  m_ObjectHideFlags: 0
  m_CorrespondingSourceObject: {fileID: 0}
  m_PrefabInstance: {fileID: 0}
  m_PrefabAsset: {fileID: 0}
  m_GameObject: {fileID: 218646590}
  m_LocalRotation: {x: -0, y: 1, z: -0, w: 0}
  m_LocalPosition: {x: -0.896, y: 0.658, z: -0.30200005}
  m_LocalScale: {x: 1, y: 1, z: 1}
  m_Children: []
  m_Father: {fileID: 47668685}
  m_RootOrder: 15
  m_LocalEulerAnglesHint: {x: 0, y: 0, z: 0}
--- !u!1 &222587166
GameObject:
  m_ObjectHideFlags: 0
  m_CorrespondingSourceObject: {fileID: 0}
  m_PrefabInstance: {fileID: 0}
  m_PrefabAsset: {fileID: 0}
  serializedVersion: 6
  m_Component:
  - component: {fileID: 222587167}
  m_Layer: 8
  m_Name: vPoint (28)
  m_TagString: Untagged
  m_Icon: {fileID: 0}
  m_NavMeshLayer: 0
  m_StaticEditorFlags: 64
  m_IsActive: 1
--- !u!4 &222587167
Transform:
  m_ObjectHideFlags: 0
  m_CorrespondingSourceObject: {fileID: 0}
  m_PrefabInstance: {fileID: 0}
  m_PrefabAsset: {fileID: 0}
  m_GameObject: {fileID: 222587166}
  m_LocalRotation: {x: -0, y: 1, z: -0, w: 0}
  m_LocalPosition: {x: 0.046000004, y: 0.38700008, z: 0.966}
  m_LocalScale: {x: 1, y: 1, z: 1}
  m_Children: []
  m_Father: {fileID: 47668685}
  m_RootOrder: 28
  m_LocalEulerAnglesHint: {x: 0, y: 0, z: 0}
--- !u!1 &339124426
GameObject:
  m_ObjectHideFlags: 0
  m_CorrespondingSourceObject: {fileID: 0}
  m_PrefabInstance: {fileID: 0}
  m_PrefabAsset: {fileID: 0}
  serializedVersion: 6
  m_Component:
  - component: {fileID: 339124427}
  m_Layer: 8
  m_Name: vPoint (18)
  m_TagString: Untagged
  m_Icon: {fileID: 0}
  m_NavMeshLayer: 0
  m_StaticEditorFlags: 64
  m_IsActive: 1
--- !u!4 &339124427
Transform:
  m_ObjectHideFlags: 0
  m_CorrespondingSourceObject: {fileID: 0}
  m_PrefabInstance: {fileID: 0}
  m_PrefabAsset: {fileID: 0}
  m_GameObject: {fileID: 339124426}
  m_LocalRotation: {x: -0, y: 1, z: -0, w: 0}
  m_LocalPosition: {x: -0.973, y: 0.078, z: -1.142}
  m_LocalScale: {x: 1, y: 1, z: 1}
  m_Children: []
  m_Father: {fileID: 47668685}
  m_RootOrder: 18
  m_LocalEulerAnglesHint: {x: 0, y: 0, z: 0}
--- !u!1 &361093510
GameObject:
  m_ObjectHideFlags: 0
  m_CorrespondingSourceObject: {fileID: 0}
  m_PrefabInstance: {fileID: 0}
  m_PrefabAsset: {fileID: 0}
  serializedVersion: 6
  m_Component:
  - component: {fileID: 361093511}
  - component: {fileID: 361093512}
  m_Layer: 8
  m_Name: Col (2)
  m_TagString: SimObjPhysics
  m_Icon: {fileID: 0}
  m_NavMeshLayer: 0
  m_StaticEditorFlags: 64
  m_IsActive: 1
--- !u!4 &361093511
Transform:
  m_ObjectHideFlags: 0
  m_CorrespondingSourceObject: {fileID: 0}
  m_PrefabInstance: {fileID: 0}
  m_PrefabAsset: {fileID: 0}
  m_GameObject: {fileID: 361093510}
  m_LocalRotation: {x: -0, y: 1, z: -0, w: 0}
  m_LocalPosition: {x: -0.967, y: 0.46299982, z: 1.156}
  m_LocalScale: {x: 1, y: 1, z: 1}
  m_Children: []
  m_Father: {fileID: 1237723431}
  m_RootOrder: 2
  m_LocalEulerAnglesHint: {x: 0, y: 0, z: 0}
--- !u!65 &361093512
BoxCollider:
  m_ObjectHideFlags: 0
  m_CorrespondingSourceObject: {fileID: 0}
  m_PrefabInstance: {fileID: 0}
  m_PrefabAsset: {fileID: 0}
  m_GameObject: {fileID: 361093510}
  m_Material: {fileID: 13400000, guid: 218801fea0442284c82c041fe6fc5de1, type: 2}
  m_IsTrigger: 0
  m_Enabled: 1
  serializedVersion: 2
  m_Size: {x: 0.112918876, y: 0.54515934, z: 0.07554169}
  m_Center: {x: 0, y: -0.1912899, z: -0.056758262}
--- !u!1 &432862823
GameObject:
  m_ObjectHideFlags: 0
  m_CorrespondingSourceObject: {fileID: 0}
  m_PrefabInstance: {fileID: 0}
  m_PrefabAsset: {fileID: 0}
  serializedVersion: 6
  m_Component:
  - component: {fileID: 432862824}
  m_Layer: 8
  m_Name: vPoint (24)
  m_TagString: Untagged
  m_Icon: {fileID: 0}
  m_NavMeshLayer: 0
  m_StaticEditorFlags: 64
  m_IsActive: 1
--- !u!4 &432862824
Transform:
  m_ObjectHideFlags: 0
  m_CorrespondingSourceObject: {fileID: 0}
  m_PrefabInstance: {fileID: 0}
  m_PrefabAsset: {fileID: 0}
  m_GameObject: {fileID: 432862823}
  m_LocalRotation: {x: -0, y: 1, z: -0, w: 0}
  m_LocalPosition: {x: -1, y: 1.165, z: -1.129}
  m_LocalScale: {x: 1, y: 1, z: 1}
  m_Children: []
  m_Father: {fileID: 47668685}
  m_RootOrder: 24
  m_LocalEulerAnglesHint: {x: 0, y: 0, z: 0}
--- !u!1 &595743150
GameObject:
  m_ObjectHideFlags: 0
  m_CorrespondingSourceObject: {fileID: 0}
  m_PrefabInstance: {fileID: 0}
  m_PrefabAsset: {fileID: 0}
  serializedVersion: 6
  m_Component:
  - component: {fileID: 595743151}
  m_Layer: 8
  m_Name: vPoint (26)
  m_TagString: Untagged
  m_Icon: {fileID: 0}
  m_NavMeshLayer: 0
  m_StaticEditorFlags: 64
  m_IsActive: 1
--- !u!4 &595743151
Transform:
  m_ObjectHideFlags: 0
  m_CorrespondingSourceObject: {fileID: 0}
  m_PrefabInstance: {fileID: 0}
  m_PrefabAsset: {fileID: 0}
  m_GameObject: {fileID: 595743150}
  m_LocalRotation: {x: -0, y: 1, z: -0, w: 0}
  m_LocalPosition: {x: 0.046000004, y: 0.38700008, z: -0.41}
  m_LocalScale: {x: 1, y: 1, z: 1}
  m_Children: []
  m_Father: {fileID: 47668685}
  m_RootOrder: 26
  m_LocalEulerAnglesHint: {x: 0, y: 0, z: 0}
--- !u!1 &719458754
GameObject:
  m_ObjectHideFlags: 0
  m_CorrespondingSourceObject: {fileID: 0}
  m_PrefabInstance: {fileID: 0}
  m_PrefabAsset: {fileID: 0}
  serializedVersion: 6
  m_Component:
  - component: {fileID: 719458755}
  m_Layer: 8
  m_Name: vPoint (21)
  m_TagString: Untagged
  m_Icon: {fileID: 0}
  m_NavMeshLayer: 0
  m_StaticEditorFlags: 64
  m_IsActive: 1
--- !u!4 &719458755
Transform:
  m_ObjectHideFlags: 0
  m_CorrespondingSourceObject: {fileID: 0}
  m_PrefabInstance: {fileID: 0}
  m_PrefabAsset: {fileID: 0}
  m_GameObject: {fileID: 719458754}
  m_LocalRotation: {x: -0, y: 1, z: -0, w: 0}
  m_LocalPosition: {x: 0.967, y: 0.07800007, z: -1.129}
  m_LocalScale: {x: 1, y: 1, z: 1}
  m_Children: []
  m_Father: {fileID: 47668685}
  m_RootOrder: 21
  m_LocalEulerAnglesHint: {x: 0, y: 0, z: 0}
--- !u!1 &739443889
GameObject:
  m_ObjectHideFlags: 0
  m_CorrespondingSourceObject: {fileID: 0}
  m_PrefabInstance: {fileID: 0}
  m_PrefabAsset: {fileID: 0}
  serializedVersion: 6
  m_Component:
  - component: {fileID: 739443890}
  - component: {fileID: 739443891}
  m_Layer: 8
  m_Name: Col (1)
  m_TagString: SimObjPhysics
  m_Icon: {fileID: 0}
  m_NavMeshLayer: 0
  m_StaticEditorFlags: 64
  m_IsActive: 1
--- !u!4 &739443890
Transform:
  m_ObjectHideFlags: 0
  m_CorrespondingSourceObject: {fileID: 0}
  m_PrefabInstance: {fileID: 0}
  m_PrefabAsset: {fileID: 0}
  m_GameObject: {fileID: 739443889}
  m_LocalRotation: {x: -0, y: 1, z: -0, w: 0}
  m_LocalPosition: {x: 0, y: 0.46299982, z: -1.193}
  m_LocalScale: {x: 1, y: 1, z: 1}
  m_Children: []
  m_Father: {fileID: 1237723431}
  m_RootOrder: 1
  m_LocalEulerAnglesHint: {x: 0, y: 0, z: 0}
--- !u!65 &739443891
BoxCollider:
  m_ObjectHideFlags: 0
  m_CorrespondingSourceObject: {fileID: 0}
  m_PrefabInstance: {fileID: 0}
  m_PrefabAsset: {fileID: 0}
  m_GameObject: {fileID: 739443889}
  m_Material: {fileID: 13400000, guid: 218801fea0442284c82c041fe6fc5de1, type: 2}
  m_IsTrigger: 0
  m_Enabled: 1
  serializedVersion: 2
  m_Size: {x: 2.0171914, y: 1.2145853, z: 0.07554169}
  m_Center: {x: 0, y: 0.14342308, z: -0.056758262}
--- !u!1 &739875237
GameObject:
  m_ObjectHideFlags: 0
  m_CorrespondingSourceObject: {fileID: 0}
  m_PrefabInstance: {fileID: 0}
  m_PrefabAsset: {fileID: 0}
  serializedVersion: 6
  m_Component:
  - component: {fileID: 739875238}
  m_Layer: 8
  m_Name: vPoint (14)
  m_TagString: Untagged
  m_Icon: {fileID: 0}
  m_NavMeshLayer: 0
  m_StaticEditorFlags: 64
  m_IsActive: 1
--- !u!4 &739875238
Transform:
  m_ObjectHideFlags: 0
  m_CorrespondingSourceObject: {fileID: 0}
  m_PrefabInstance: {fileID: 0}
  m_PrefabAsset: {fileID: 0}
  m_GameObject: {fileID: 739875237}
  m_LocalRotation: {x: -0, y: 1, z: -0, w: 0}
  m_LocalPosition: {x: -0.896, y: 0.658, z: 0.181}
  m_LocalScale: {x: 1, y: 1, z: 1}
  m_Children: []
  m_Father: {fileID: 47668685}
  m_RootOrder: 14
  m_LocalEulerAnglesHint: {x: 0, y: 0, z: 0}
--- !u!1 &778100623
GameObject:
  m_ObjectHideFlags: 0
  m_CorrespondingSourceObject: {fileID: 0}
  m_PrefabInstance: {fileID: 0}
  m_PrefabAsset: {fileID: 0}
  serializedVersion: 6
  m_Component:
  - component: {fileID: 778100624}
  m_Layer: 8
  m_Name: vPoint (17)
  m_TagString: Untagged
  m_Icon: {fileID: 0}
  m_NavMeshLayer: 0
  m_StaticEditorFlags: 64
  m_IsActive: 1
--- !u!4 &778100624
Transform:
  m_ObjectHideFlags: 0
  m_CorrespondingSourceObject: {fileID: 0}
  m_PrefabInstance: {fileID: 0}
  m_PrefabAsset: {fileID: 0}
  m_GameObject: {fileID: 778100623}
  m_LocalRotation: {x: -0, y: 1, z: -0, w: 0}
  m_LocalPosition: {x: -0.896, y: 0.658, z: -1.099}
  m_LocalScale: {x: 1, y: 1, z: 1}
  m_Children: []
  m_Father: {fileID: 47668685}
  m_RootOrder: 17
  m_LocalEulerAnglesHint: {x: 0, y: 0, z: 0}
--- !u!1 &819500122
GameObject:
  m_ObjectHideFlags: 0
  m_CorrespondingSourceObject: {fileID: 0}
  m_PrefabInstance: {fileID: 0}
  m_PrefabAsset: {fileID: 0}
  serializedVersion: 6
  m_Component:
  - component: {fileID: 819500123}
  m_Layer: 8
  m_Name: vPoint (11)
  m_TagString: Untagged
  m_Icon: {fileID: 0}
  m_NavMeshLayer: 0
  m_StaticEditorFlags: 64
  m_IsActive: 1
--- !u!4 &819500123
Transform:
  m_ObjectHideFlags: 0
  m_CorrespondingSourceObject: {fileID: 0}
  m_PrefabInstance: {fileID: 0}
  m_PrefabAsset: {fileID: 0}
  m_GameObject: {fileID: 819500122}
  m_LocalRotation: {x: -0, y: 1, z: -0, w: 0}
  m_LocalPosition: {x: 0.867, y: 0.658, z: -1.099}
  m_LocalScale: {x: 1, y: 1, z: 1}
  m_Children: []
  m_Father: {fileID: 47668685}
  m_RootOrder: 11
  m_LocalEulerAnglesHint: {x: 0, y: 0, z: 0}
--- !u!1 &890463558
GameObject:
  m_ObjectHideFlags: 0
  m_CorrespondingSourceObject: {fileID: 0}
  m_PrefabInstance: {fileID: 0}
  m_PrefabAsset: {fileID: 0}
  serializedVersion: 6
  m_Component:
  - component: {fileID: 890463559}
  m_Layer: 8
  m_Name: vPoint (8)
  m_TagString: Untagged
  m_Icon: {fileID: 0}
  m_NavMeshLayer: 0
  m_StaticEditorFlags: 64
  m_IsActive: 1
--- !u!4 &890463559
Transform:
  m_ObjectHideFlags: 0
  m_CorrespondingSourceObject: {fileID: 0}
  m_PrefabInstance: {fileID: 0}
  m_PrefabAsset: {fileID: 0}
  m_GameObject: {fileID: 890463558}
  m_LocalRotation: {x: -0, y: 1, z: -0, w: 0}
  m_LocalPosition: {x: 0.867, y: 0.658, z: 0.181}
  m_LocalScale: {x: 1, y: 1, z: 1}
  m_Children: []
  m_Father: {fileID: 47668685}
  m_RootOrder: 8
  m_LocalEulerAnglesHint: {x: 0, y: 0, z: 0}
--- !u!1 &891935994
GameObject:
  m_ObjectHideFlags: 0
  m_CorrespondingSourceObject: {fileID: 0}
  m_PrefabInstance: {fileID: 0}
  m_PrefabAsset: {fileID: 0}
  serializedVersion: 6
  m_Component:
  - component: {fileID: 891935995}
  m_Layer: 0
  m_Name: HighFrictionTriggers
  m_TagString: Untagged
  m_Icon: {fileID: 0}
  m_NavMeshLayer: 0
  m_StaticEditorFlags: 64
  m_IsActive: 1
--- !u!4 &891935995
Transform:
  m_ObjectHideFlags: 0
  m_CorrespondingSourceObject: {fileID: 0}
  m_PrefabInstance: {fileID: 0}
  m_PrefabAsset: {fileID: 0}
  m_GameObject: {fileID: 891935994}
  m_LocalRotation: {x: 0, y: 0, z: 0, w: 1}
  m_LocalPosition: {x: 0, y: 0, z: 0}
  m_LocalScale: {x: 1, y: 1, z: 1}
  m_Children:
  - {fileID: 1762846475}
  m_Father: {fileID: 1533668675}
  m_RootOrder: 6
  m_LocalEulerAnglesHint: {x: 0, y: 0, z: 0}
--- !u!1 &914880859
GameObject:
  m_ObjectHideFlags: 0
  m_CorrespondingSourceObject: {fileID: 0}
  m_PrefabInstance: {fileID: 0}
  m_PrefabAsset: {fileID: 0}
  serializedVersion: 6
  m_Component:
  - component: {fileID: 914880860}
  m_Layer: 0
  m_Name: TriggerColliders
  m_TagString: Untagged
  m_Icon: {fileID: 0}
  m_NavMeshLayer: 0
  m_StaticEditorFlags: 64
  m_IsActive: 1
--- !u!4 &914880860
Transform:
  m_ObjectHideFlags: 0
  m_CorrespondingSourceObject: {fileID: 0}
  m_PrefabInstance: {fileID: 0}
  m_PrefabAsset: {fileID: 0}
  m_GameObject: {fileID: 914880859}
  m_LocalRotation: {x: 0, y: 0, z: 0, w: 1}
  m_LocalPosition: {x: 0, y: 0, z: 0}
  m_LocalScale: {x: 1, y: 1, z: 1}
  m_Children:
  - {fileID: 978484843}
  - {fileID: 1178670362}
  - {fileID: 1313926482}
  - {fileID: 22913984}
  m_Father: {fileID: 1533668675}
  m_RootOrder: 5
  m_LocalEulerAnglesHint: {x: 0, y: 0, z: 0}
--- !u!1 &929981709
GameObject:
  m_ObjectHideFlags: 0
  m_CorrespondingSourceObject: {fileID: 0}
  m_PrefabInstance: {fileID: 0}
  m_PrefabAsset: {fileID: 0}
  serializedVersion: 6
  m_Component:
  - component: {fileID: 929981710}
  m_Layer: 8
  m_Name: vPoint (25)
  m_TagString: Untagged
  m_Icon: {fileID: 0}
  m_NavMeshLayer: 0
  m_StaticEditorFlags: 64
  m_IsActive: 1
--- !u!4 &929981710
Transform:
  m_ObjectHideFlags: 0
  m_CorrespondingSourceObject: {fileID: 0}
  m_PrefabInstance: {fileID: 0}
  m_PrefabAsset: {fileID: 0}
  m_GameObject: {fileID: 929981709}
  m_LocalRotation: {x: -0, y: 1, z: -0, w: 0}
  m_LocalPosition: {x: 0.046, y: 0.387, z: -0.802}
  m_LocalScale: {x: 1, y: 1, z: 1}
  m_Children: []
  m_Father: {fileID: 47668685}
  m_RootOrder: 25
  m_LocalEulerAnglesHint: {x: 0, y: 0, z: 0}
--- !u!1 &965733239
GameObject:
  m_ObjectHideFlags: 0
  m_CorrespondingSourceObject: {fileID: 0}
  m_PrefabInstance: {fileID: 0}
  m_PrefabAsset: {fileID: 0}
  serializedVersion: 6
  m_Component:
  - component: {fileID: 965733240}
  m_Layer: 8
  m_Name: vPoint (27)
  m_TagString: Untagged
  m_Icon: {fileID: 0}
  m_NavMeshLayer: 0
  m_StaticEditorFlags: 64
  m_IsActive: 1
--- !u!4 &965733240
Transform:
  m_ObjectHideFlags: 0
  m_CorrespondingSourceObject: {fileID: 0}
  m_PrefabInstance: {fileID: 0}
  m_PrefabAsset: {fileID: 0}
  m_GameObject: {fileID: 965733239}
  m_LocalRotation: {x: -0, y: 1, z: -0, w: 0}
  m_LocalPosition: {x: 0.046000004, y: 0.38700008, z: 0.182}
  m_LocalScale: {x: 1, y: 1, z: 1}
  m_Children: []
  m_Father: {fileID: 47668685}
  m_RootOrder: 27
  m_LocalEulerAnglesHint: {x: 0, y: 0, z: 0}
--- !u!1 &965783441
GameObject:
  m_ObjectHideFlags: 0
  m_CorrespondingSourceObject: {fileID: 0}
  m_PrefabInstance: {fileID: 0}
  m_PrefabAsset: {fileID: 0}
  serializedVersion: 6
  m_Component:
  - component: {fileID: 965783442}
  m_Layer: 8
  m_Name: vPoint (9)
  m_TagString: Untagged
  m_Icon: {fileID: 0}
  m_NavMeshLayer: 0
  m_StaticEditorFlags: 64
  m_IsActive: 1
--- !u!4 &965783442
Transform:
  m_ObjectHideFlags: 0
  m_CorrespondingSourceObject: {fileID: 0}
  m_PrefabInstance: {fileID: 0}
  m_PrefabAsset: {fileID: 0}
  m_GameObject: {fileID: 965783441}
  m_LocalRotation: {x: -0, y: 1, z: -0, w: 0}
  m_LocalPosition: {x: 0.867, y: 0.658, z: -0.30200005}
  m_LocalScale: {x: 1, y: 1, z: 1}
  m_Children: []
  m_Father: {fileID: 47668685}
  m_RootOrder: 9
  m_LocalEulerAnglesHint: {x: 0, y: 0, z: 0}
--- !u!1 &978484842
GameObject:
  m_ObjectHideFlags: 0
  m_CorrespondingSourceObject: {fileID: 0}
  m_PrefabInstance: {fileID: 0}
  m_PrefabAsset: {fileID: 0}
  serializedVersion: 6
  m_Component:
  - component: {fileID: 978484843}
  - component: {fileID: 978484844}
  m_Layer: 8
  m_Name: Col
  m_TagString: SimObjPhysics
  m_Icon: {fileID: 0}
  m_NavMeshLayer: 0
  m_StaticEditorFlags: 64
  m_IsActive: 1
--- !u!4 &978484843
Transform:
  m_ObjectHideFlags: 0
  m_CorrespondingSourceObject: {fileID: 0}
  m_PrefabInstance: {fileID: 0}
  m_PrefabAsset: {fileID: 0}
  m_GameObject: {fileID: 978484842}
  m_LocalRotation: {x: -0, y: 1, z: -0, w: 0}
  m_LocalPosition: {x: 0, y: 0.463, z: 0}
  m_LocalScale: {x: 1, y: 1, z: 1}
  m_Children: []
  m_Father: {fileID: 914880860}
  m_RootOrder: 0
  m_LocalEulerAnglesHint: {x: 0, y: 0, z: 0}
--- !u!65 &978484844
BoxCollider:
  m_ObjectHideFlags: 0
  m_CorrespondingSourceObject: {fileID: 0}
  m_PrefabInstance: {fileID: 0}
  m_PrefabAsset: {fileID: 0}
  m_GameObject: {fileID: 978484842}
  m_Material: {fileID: 13400000, guid: 218801fea0442284c82c041fe6fc5de1, type: 2}
  m_IsTrigger: 1
  m_Enabled: 1
  serializedVersion: 2
  m_Size: {x: 2.0171914, y: 0.4365528, z: 2.4141624}
  m_Center: {x: 0, y: 0.026059732, z: -0.04671538}
--- !u!1 &991413407
GameObject:
  m_ObjectHideFlags: 0
  m_CorrespondingSourceObject: {fileID: 0}
  m_PrefabInstance: {fileID: 0}
  m_PrefabAsset: {fileID: 0}
  serializedVersion: 6
  m_Component:
  - component: {fileID: 991413408}
  - component: {fileID: 991413409}
  m_Layer: 8
  m_Name: Col
  m_TagString: SimObjPhysics
  m_Icon: {fileID: 0}
  m_NavMeshLayer: 0
  m_StaticEditorFlags: 64
  m_IsActive: 1
--- !u!4 &991413408
Transform:
  m_ObjectHideFlags: 0
  m_CorrespondingSourceObject: {fileID: 0}
  m_PrefabInstance: {fileID: 0}
  m_PrefabAsset: {fileID: 0}
  m_GameObject: {fileID: 991413407}
  m_LocalRotation: {x: -0, y: 1, z: -0, w: 0}
  m_LocalPosition: {x: 0, y: 0.463, z: 0}
  m_LocalScale: {x: 1, y: 1, z: 1}
  m_Children: []
  m_Father: {fileID: 1237723431}
  m_RootOrder: 0
  m_LocalEulerAnglesHint: {x: 0, y: 0, z: 0}
--- !u!65 &991413409
BoxCollider:
  m_ObjectHideFlags: 0
  m_CorrespondingSourceObject: {fileID: 0}
  m_PrefabInstance: {fileID: 0}
  m_PrefabAsset: {fileID: 0}
  m_GameObject: {fileID: 991413407}
  m_Material: {fileID: 13400000, guid: 218801fea0442284c82c041fe6fc5de1, type: 2}
  m_IsTrigger: 0
  m_Enabled: 1
  serializedVersion: 2
  m_Size: {x: 2.0171914, y: 0.4365528, z: 2.4141624}
  m_Center: {x: 0, y: 0.026059732, z: -0.04671538}
--- !u!1 &1092443642
GameObject:
  m_ObjectHideFlags: 0
  m_CorrespondingSourceObject: {fileID: 0}
  m_PrefabInstance: {fileID: 0}
  m_PrefabAsset: {fileID: 0}
  serializedVersion: 6
  m_Component:
  - component: {fileID: 1092443643}
  m_Layer: 8
  m_Name: vPoint (7)
  m_TagString: Untagged
  m_Icon: {fileID: 0}
  m_NavMeshLayer: 0
  m_StaticEditorFlags: 64
  m_IsActive: 1
--- !u!4 &1092443643
Transform:
  m_ObjectHideFlags: 0
  m_CorrespondingSourceObject: {fileID: 0}
  m_PrefabInstance: {fileID: 0}
  m_PrefabAsset: {fileID: 0}
  m_GameObject: {fileID: 1092443642}
  m_LocalRotation: {x: -0, y: 1, z: -0, w: 0}
  m_LocalPosition: {x: 0.867, y: 0.658, z: 0.69799995}
  m_LocalScale: {x: 1, y: 1, z: 1}
  m_Children: []
  m_Father: {fileID: 47668685}
  m_RootOrder: 7
  m_LocalEulerAnglesHint: {x: 0, y: 0, z: 0}
--- !u!1 &1178670361
GameObject:
  m_ObjectHideFlags: 0
  m_CorrespondingSourceObject: {fileID: 0}
  m_PrefabInstance: {fileID: 0}
  m_PrefabAsset: {fileID: 0}
  serializedVersion: 6
  m_Component:
  - component: {fileID: 1178670362}
  - component: {fileID: 1178670363}
  m_Layer: 8
  m_Name: Col (1)
  m_TagString: SimObjPhysics
  m_Icon: {fileID: 0}
  m_NavMeshLayer: 0
  m_StaticEditorFlags: 64
  m_IsActive: 1
--- !u!4 &1178670362
Transform:
  m_ObjectHideFlags: 0
  m_CorrespondingSourceObject: {fileID: 0}
  m_PrefabInstance: {fileID: 0}
  m_PrefabAsset: {fileID: 0}
  m_GameObject: {fileID: 1178670361}
  m_LocalRotation: {x: -0, y: 1, z: -0, w: 0}
  m_LocalPosition: {x: 0, y: 0.46299982, z: -1.193}
  m_LocalScale: {x: 1, y: 1, z: 1}
  m_Children: []
  m_Father: {fileID: 914880860}
  m_RootOrder: 1
  m_LocalEulerAnglesHint: {x: 0, y: 0, z: 0}
--- !u!65 &1178670363
BoxCollider:
  m_ObjectHideFlags: 0
  m_CorrespondingSourceObject: {fileID: 0}
  m_PrefabInstance: {fileID: 0}
  m_PrefabAsset: {fileID: 0}
  m_GameObject: {fileID: 1178670361}
  m_Material: {fileID: 13400000, guid: 218801fea0442284c82c041fe6fc5de1, type: 2}
  m_IsTrigger: 1
  m_Enabled: 1
  serializedVersion: 2
  m_Size: {x: 2.0171914, y: 1.2145853, z: 0.07554169}
  m_Center: {x: 0, y: 0.14342308, z: -0.056758262}
--- !u!1 &1237723430
GameObject:
  m_ObjectHideFlags: 0
  m_CorrespondingSourceObject: {fileID: 0}
  m_PrefabInstance: {fileID: 0}
  m_PrefabAsset: {fileID: 0}
  serializedVersion: 6
  m_Component:
  - component: {fileID: 1237723431}
  m_Layer: 0
  m_Name: Colliders
  m_TagString: Untagged
  m_Icon: {fileID: 0}
  m_NavMeshLayer: 0
  m_StaticEditorFlags: 64
  m_IsActive: 1
--- !u!4 &1237723431
Transform:
  m_ObjectHideFlags: 0
  m_CorrespondingSourceObject: {fileID: 0}
  m_PrefabInstance: {fileID: 0}
  m_PrefabAsset: {fileID: 0}
  m_GameObject: {fileID: 1237723430}
  m_LocalRotation: {x: 0, y: 0, z: 0, w: 1}
  m_LocalPosition: {x: 0, y: 0, z: 0}
  m_LocalScale: {x: 1, y: 1, z: 1}
  m_Children:
  - {fileID: 991413408}
  - {fileID: 739443890}
  - {fileID: 361093511}
  - {fileID: 1313121582}
  m_Father: {fileID: 1533668675}
  m_RootOrder: 2
  m_LocalEulerAnglesHint: {x: 0, y: 0, z: 0}
--- !u!1 &1244436906
GameObject:
  m_ObjectHideFlags: 0
  m_CorrespondingSourceObject: {fileID: 0}
  m_PrefabInstance: {fileID: 0}
  m_PrefabAsset: {fileID: 0}
  serializedVersion: 6
  m_Component:
  - component: {fileID: 1244436907}
  m_Layer: 8
  m_Name: vPoint (5)
  m_TagString: Untagged
  m_Icon: {fileID: 0}
  m_NavMeshLayer: 0
  m_StaticEditorFlags: 64
  m_IsActive: 1
--- !u!4 &1244436907
Transform:
  m_ObjectHideFlags: 0
  m_CorrespondingSourceObject: {fileID: 0}
  m_PrefabInstance: {fileID: 0}
  m_PrefabAsset: {fileID: 0}
  m_GameObject: {fileID: 1244436906}
  m_LocalRotation: {x: -0, y: 1, z: -0, w: 0}
  m_LocalPosition: {x: 0, y: 0.658, z: -1.099}
  m_LocalScale: {x: 1, y: 1, z: 1}
  m_Children: []
  m_Father: {fileID: 47668685}
  m_RootOrder: 5
  m_LocalEulerAnglesHint: {x: 0, y: 0, z: 0}
--- !u!1 &1313121581
GameObject:
  m_ObjectHideFlags: 0
  m_CorrespondingSourceObject: {fileID: 0}
  m_PrefabInstance: {fileID: 0}
  m_PrefabAsset: {fileID: 0}
  serializedVersion: 6
  m_Component:
  - component: {fileID: 1313121582}
  - component: {fileID: 1313121583}
  m_Layer: 8
  m_Name: Col (3)
  m_TagString: SimObjPhysics
  m_Icon: {fileID: 0}
  m_NavMeshLayer: 0
  m_StaticEditorFlags: 64
  m_IsActive: 1
--- !u!4 &1313121582
Transform:
  m_ObjectHideFlags: 0
  m_CorrespondingSourceObject: {fileID: 0}
  m_PrefabInstance: {fileID: 0}
  m_PrefabAsset: {fileID: 0}
  m_GameObject: {fileID: 1313121581}
  m_LocalRotation: {x: -0, y: 1, z: -0, w: 0}
  m_LocalPosition: {x: 0.969, y: 0.46299982, z: 1.156}
  m_LocalScale: {x: 1, y: 1, z: 1}
  m_Children: []
  m_Father: {fileID: 1237723431}
  m_RootOrder: 3
  m_LocalEulerAnglesHint: {x: 0, y: 0, z: 0}
--- !u!65 &1313121583
BoxCollider:
  m_ObjectHideFlags: 0
  m_CorrespondingSourceObject: {fileID: 0}
  m_PrefabInstance: {fileID: 0}
  m_PrefabAsset: {fileID: 0}
  m_GameObject: {fileID: 1313121581}
  m_Material: {fileID: 13400000, guid: 218801fea0442284c82c041fe6fc5de1, type: 2}
  m_IsTrigger: 0
  m_Enabled: 1
  serializedVersion: 2
  m_Size: {x: 0.112918876, y: 0.54515934, z: 0.07554169}
  m_Center: {x: 0, y: -0.1912899, z: -0.056758262}
--- !u!1 &1313926481
GameObject:
  m_ObjectHideFlags: 0
  m_CorrespondingSourceObject: {fileID: 0}
  m_PrefabInstance: {fileID: 0}
  m_PrefabAsset: {fileID: 0}
  serializedVersion: 6
  m_Component:
  - component: {fileID: 1313926482}
  - component: {fileID: 1313926483}
  m_Layer: 8
  m_Name: Col (2)
  m_TagString: SimObjPhysics
  m_Icon: {fileID: 0}
  m_NavMeshLayer: 0
  m_StaticEditorFlags: 64
  m_IsActive: 1
--- !u!4 &1313926482
Transform:
  m_ObjectHideFlags: 0
  m_CorrespondingSourceObject: {fileID: 0}
  m_PrefabInstance: {fileID: 0}
  m_PrefabAsset: {fileID: 0}
  m_GameObject: {fileID: 1313926481}
  m_LocalRotation: {x: -0, y: 1, z: -0, w: 0}
  m_LocalPosition: {x: -0.967, y: 0.46299982, z: 1.156}
  m_LocalScale: {x: 1, y: 1, z: 1}
  m_Children: []
  m_Father: {fileID: 914880860}
  m_RootOrder: 2
  m_LocalEulerAnglesHint: {x: 0, y: 0, z: 0}
--- !u!65 &1313926483
BoxCollider:
  m_ObjectHideFlags: 0
  m_CorrespondingSourceObject: {fileID: 0}
  m_PrefabInstance: {fileID: 0}
  m_PrefabAsset: {fileID: 0}
  m_GameObject: {fileID: 1313926481}
  m_Material: {fileID: 13400000, guid: 218801fea0442284c82c041fe6fc5de1, type: 2}
  m_IsTrigger: 1
  m_Enabled: 1
  serializedVersion: 2
  m_Size: {x: 0.112918876, y: 0.54515934, z: 0.07554169}
  m_Center: {x: 0, y: -0.1912899, z: -0.056758262}
--- !u!1 &1340251932
GameObject:
  m_ObjectHideFlags: 0
  m_CorrespondingSourceObject: {fileID: 0}
  m_PrefabInstance: {fileID: 0}
  m_PrefabAsset: {fileID: 0}
  serializedVersion: 6
  m_Component:
  - component: {fileID: 1340251933}
  m_Layer: 8
  m_Name: vPoint (3)
  m_TagString: Untagged
  m_Icon: {fileID: 0}
  m_NavMeshLayer: 0
  m_StaticEditorFlags: 64
  m_IsActive: 1
--- !u!4 &1340251933
Transform:
  m_ObjectHideFlags: 0
  m_CorrespondingSourceObject: {fileID: 0}
  m_PrefabInstance: {fileID: 0}
  m_PrefabAsset: {fileID: 0}
  m_GameObject: {fileID: 1340251932}
  m_LocalRotation: {x: -0, y: 1, z: -0, w: 0}
  m_LocalPosition: {x: 0, y: 0.658, z: -0.302}
  m_LocalScale: {x: 1, y: 1, z: 1}
  m_Children: []
  m_Father: {fileID: 47668685}
  m_RootOrder: 3
  m_LocalEulerAnglesHint: {x: 0, y: 0, z: 0}
--- !u!1 &1349314389
GameObject:
  m_ObjectHideFlags: 0
  m_CorrespondingSourceObject: {fileID: 0}
  m_PrefabInstance: {fileID: 0}
  m_PrefabAsset: {fileID: 0}
  serializedVersion: 6
  m_Component:
  - component: {fileID: 1349314390}
  m_Layer: 8
  m_Name: vPoint (10)
  m_TagString: Untagged
  m_Icon: {fileID: 0}
  m_NavMeshLayer: 0
  m_StaticEditorFlags: 64
  m_IsActive: 1
--- !u!4 &1349314390
Transform:
  m_ObjectHideFlags: 0
  m_CorrespondingSourceObject: {fileID: 0}
  m_PrefabInstance: {fileID: 0}
  m_PrefabAsset: {fileID: 0}
  m_GameObject: {fileID: 1349314389}
  m_LocalRotation: {x: -0, y: 1, z: -0, w: 0}
  m_LocalPosition: {x: 0.867, y: 0.658, z: -0.74199986}
  m_LocalScale: {x: 1, y: 1, z: 1}
  m_Children: []
  m_Father: {fileID: 47668685}
  m_RootOrder: 10
  m_LocalEulerAnglesHint: {x: 0, y: 0, z: 0}
--- !u!1 &1415816503
GameObject:
  m_ObjectHideFlags: 0
  m_CorrespondingSourceObject: {fileID: 0}
  m_PrefabInstance: {fileID: 0}
  m_PrefabAsset: {fileID: 0}
  serializedVersion: 6
  m_Component:
  - component: {fileID: 1415816504}
  m_Layer: 8
  m_Name: vPoint (20)
  m_TagString: Untagged
  m_Icon: {fileID: 0}
  m_NavMeshLayer: 0
  m_StaticEditorFlags: 64
  m_IsActive: 1
--- !u!4 &1415816504
Transform:
  m_ObjectHideFlags: 0
  m_CorrespondingSourceObject: {fileID: 0}
  m_PrefabInstance: {fileID: 0}
  m_PrefabAsset: {fileID: 0}
  m_GameObject: {fileID: 1415816503}
  m_LocalRotation: {x: -0, y: 1, z: -0, w: 0}
  m_LocalPosition: {x: 0.967, y: 0.07800007, z: 1.211}
  m_LocalScale: {x: 1, y: 1, z: 1}
  m_Children: []
  m_Father: {fileID: 47668685}
  m_RootOrder: 20
  m_LocalEulerAnglesHint: {x: 0, y: 0, z: 0}
--- !u!1 &1533668674
GameObject:
  m_ObjectHideFlags: 0
  m_CorrespondingSourceObject: {fileID: 0}
  m_PrefabInstance: {fileID: 0}
  m_PrefabAsset: {fileID: 0}
  serializedVersion: 6
  m_Component:
  - component: {fileID: 1533668675}
  - component: {fileID: 1533668677}
  - component: {fileID: 1533668676}
  - component: {fileID: 4091341145796716265}
  m_Layer: 8
  m_Name: Bed_11
  m_TagString: SimObjPhysics
  m_Icon: {fileID: 0}
  m_NavMeshLayer: 0
  m_StaticEditorFlags: 0
  m_IsActive: 1
--- !u!4 &1533668675
Transform:
  m_ObjectHideFlags: 0
  m_CorrespondingSourceObject: {fileID: 0}
  m_PrefabInstance: {fileID: 0}
  m_PrefabAsset: {fileID: 0}
  m_GameObject: {fileID: 1533668674}
  m_LocalRotation: {x: 0, y: 0, z: 0, w: 1}
  m_LocalPosition: {x: 0, y: 0, z: 0}
  m_LocalScale: {x: 1, y: 1, z: 1}
  m_Children:
  - {fileID: 4251534847546877}
  - {fileID: 1719501455402695791}
  - {fileID: 1237723431}
  - {fileID: 47668685}
  - {fileID: 208656787}
  - {fileID: 914880860}
  - {fileID: 891935995}
  m_Father: {fileID: 0}
  m_RootOrder: 0
  m_LocalEulerAnglesHint: {x: 0, y: 180, z: 0}
--- !u!114 &1533668677
MonoBehaviour:
  m_ObjectHideFlags: 0
  m_CorrespondingSourceObject: {fileID: 0}
  m_PrefabInstance: {fileID: 0}
  m_PrefabAsset: {fileID: 0}
  m_GameObject: {fileID: 1533668674}
  m_Enabled: 1
  m_EditorHideFlags: 0
  m_Script: {fileID: 11500000, guid: b439f6e4ef5714ee2a3643acf37b7a9d, type: 3}
  m_Name: 
  m_EditorClassIdentifier: 
  objectID: Bed|+00.00|+00.00|+00.00
  assetID: Bed_11
  Type: 76
  PrimaryProperty: 2
  SecondaryProperties: 0700000004000000
  BoundingBox: {fileID: 208656786}
  VisibilityPoints:
  - {fileID: 1916538925}
  - {fileID: 1965259642}
  - {fileID: 1533823096}
  - {fileID: 1340251933}
  - {fileID: 1690037501}
  - {fileID: 1244436907}
  - {fileID: 1996246212}
  - {fileID: 1092443643}
  - {fileID: 890463559}
  - {fileID: 965783442}
  - {fileID: 1349314390}
  - {fileID: 819500123}
  - {fileID: 2136894008}
  - {fileID: 70104847}
  - {fileID: 739875238}
  - {fileID: 218646591}
  - {fileID: 1742970218}
  - {fileID: 778100624}
  - {fileID: 339124427}
  - {fileID: 2013413492}
  - {fileID: 1415816504}
  - {fileID: 719458755}
  - {fileID: 1860196127}
  - {fileID: 1600021115}
  - {fileID: 432862824}
  - {fileID: 929981710}
  - {fileID: 595743151}
  - {fileID: 965733240}
  - {fileID: 222587167}
  ReceptacleTriggerBoxes:
  - {fileID: 1170335336385087}
  debugIsVisible: 0
  debugIsInteractable: 0
  isInAgentHand: 0
  MyColliders:
  - {fileID: 991413409}
  - {fileID: 739443891}
  - {fileID: 361093512}
  - {fileID: 1313121583}
  HFdynamicfriction: 0.8
  HFstaticfriction: 0.8
  HFbounciness: 0
  HFrbdrag: 0.8
  HFrbangulardrag: 0.08
  salientMaterials: 0100000006000000
  MySpawnPoints: []
  CurrentTemperature: 0
  HowManySecondsUntilRoomTemp: 10
  inMotion: 0
  numSimObjHit: 0
  numFloorHit: 0
  numStructureHit: 0
  lastVelocity: 0
  IsReceptacle: 0
  IsPickupable: 0
  IsMoveable: 0
  isStatic: 0
  IsToggleable: 0
  IsOpenable: 0
  IsBreakable: 0
  IsFillable: 0
  IsDirtyable: 0
  IsCookable: 0
  IsSliceable: 0
  isHeatSource: 0
  isColdSource: 0
  ContainedObjectReferences: []
  CurrentlyContains: []
--- !u!54 &1533668676
Rigidbody:
  m_ObjectHideFlags: 0
  m_CorrespondingSourceObject: {fileID: 0}
  m_PrefabInstance: {fileID: 0}
  m_PrefabAsset: {fileID: 0}
  m_GameObject: {fileID: 1533668674}
  serializedVersion: 2
  m_Mass: 30
  m_Drag: 0.5
  m_AngularDrag: 0.05
  m_UseGravity: 1
  m_IsKinematic: 0
  m_Interpolate: 0
  m_Constraints: 0
  m_CollisionDetection: 0
--- !u!114 &4091341145796716265
MonoBehaviour:
  m_ObjectHideFlags: 0
  m_CorrespondingSourceObject: {fileID: 0}
  m_PrefabInstance: {fileID: 0}
  m_PrefabAsset: {fileID: 0}
  m_GameObject: {fileID: 1533668674}
  m_Enabled: 1
  m_EditorHideFlags: 0
  m_Script: {fileID: 11500000, guid: d106cf009583a40e4a85d860c9830f67, type: 3}
  m_Name: 
  m_EditorClassIdentifier: 
  MaterialSwapObjects: []
  ObjectsToEnableIfClean:
  - {fileID: 2247168875247301503}
  - {fileID: 1499414470052872926}
  ObjectsToEnableIfDirty:
  - {fileID: 499991967636434051}
  - {fileID: 6640829845477279845}
  isDirty: 0
--- !u!1 &1533823095
GameObject:
  m_ObjectHideFlags: 0
  m_CorrespondingSourceObject: {fileID: 0}
  m_PrefabInstance: {fileID: 0}
  m_PrefabAsset: {fileID: 0}
  serializedVersion: 6
  m_Component:
  - component: {fileID: 1533823096}
  m_Layer: 8
  m_Name: vPoint (2)
  m_TagString: Untagged
  m_Icon: {fileID: 0}
  m_NavMeshLayer: 0
  m_StaticEditorFlags: 64
  m_IsActive: 1
--- !u!4 &1533823096
Transform:
  m_ObjectHideFlags: 0
  m_CorrespondingSourceObject: {fileID: 0}
  m_PrefabInstance: {fileID: 0}
  m_PrefabAsset: {fileID: 0}
  m_GameObject: {fileID: 1533823095}
  m_LocalRotation: {x: -0, y: 1, z: -0, w: 0}
  m_LocalPosition: {x: 0, y: 0.658, z: 0.181}
  m_LocalScale: {x: 1, y: 1, z: 1}
  m_Children: []
  m_Father: {fileID: 47668685}
  m_RootOrder: 2
  m_LocalEulerAnglesHint: {x: 0, y: 0, z: 0}
--- !u!1 &1600021114
GameObject:
  m_ObjectHideFlags: 0
  m_CorrespondingSourceObject: {fileID: 0}
  m_PrefabInstance: {fileID: 0}
  m_PrefabAsset: {fileID: 0}
  serializedVersion: 6
  m_Component:
  - component: {fileID: 1600021115}
  m_Layer: 8
  m_Name: vPoint (23)
  m_TagString: Untagged
  m_Icon: {fileID: 0}
  m_NavMeshLayer: 0
  m_StaticEditorFlags: 64
  m_IsActive: 1
--- !u!4 &1600021115
Transform:
  m_ObjectHideFlags: 0
  m_CorrespondingSourceObject: {fileID: 0}
  m_PrefabInstance: {fileID: 0}
  m_PrefabAsset: {fileID: 0}
  m_GameObject: {fileID: 1600021114}
  m_LocalRotation: {x: -0, y: 1, z: -0, w: 0}
  m_LocalPosition: {x: -0.03, y: 1.165, z: -1.129}
  m_LocalScale: {x: 1, y: 1, z: 1}
  m_Children: []
  m_Father: {fileID: 47668685}
  m_RootOrder: 23
  m_LocalEulerAnglesHint: {x: 0, y: 0, z: 0}
--- !u!1 &1690037500
GameObject:
  m_ObjectHideFlags: 0
  m_CorrespondingSourceObject: {fileID: 0}
  m_PrefabInstance: {fileID: 0}
  m_PrefabAsset: {fileID: 0}
  serializedVersion: 6
  m_Component:
  - component: {fileID: 1690037501}
  m_Layer: 8
  m_Name: vPoint (4)
  m_TagString: Untagged
  m_Icon: {fileID: 0}
  m_NavMeshLayer: 0
  m_StaticEditorFlags: 64
  m_IsActive: 1
--- !u!4 &1690037501
Transform:
  m_ObjectHideFlags: 0
  m_CorrespondingSourceObject: {fileID: 0}
  m_PrefabInstance: {fileID: 0}
  m_PrefabAsset: {fileID: 0}
  m_GameObject: {fileID: 1690037500}
  m_LocalRotation: {x: -0, y: 1, z: -0, w: 0}
  m_LocalPosition: {x: 0, y: 0.658, z: -0.742}
  m_LocalScale: {x: 1, y: 1, z: 1}
  m_Children: []
  m_Father: {fileID: 47668685}
  m_RootOrder: 4
  m_LocalEulerAnglesHint: {x: 0, y: 0, z: 0}
--- !u!1 &1742970217
GameObject:
  m_ObjectHideFlags: 0
  m_CorrespondingSourceObject: {fileID: 0}
  m_PrefabInstance: {fileID: 0}
  m_PrefabAsset: {fileID: 0}
  serializedVersion: 6
  m_Component:
  - component: {fileID: 1742970218}
  m_Layer: 8
  m_Name: vPoint (16)
  m_TagString: Untagged
  m_Icon: {fileID: 0}
  m_NavMeshLayer: 0
  m_StaticEditorFlags: 64
  m_IsActive: 1
--- !u!4 &1742970218
Transform:
  m_ObjectHideFlags: 0
  m_CorrespondingSourceObject: {fileID: 0}
  m_PrefabInstance: {fileID: 0}
  m_PrefabAsset: {fileID: 0}
  m_GameObject: {fileID: 1742970217}
  m_LocalRotation: {x: -0, y: 1, z: -0, w: 0}
  m_LocalPosition: {x: -0.896, y: 0.658, z: -0.74199986}
  m_LocalScale: {x: 1, y: 1, z: 1}
  m_Children: []
  m_Father: {fileID: 47668685}
  m_RootOrder: 16
  m_LocalEulerAnglesHint: {x: 0, y: 0, z: 0}
--- !u!1 &1762846474
GameObject:
  m_ObjectHideFlags: 0
  m_CorrespondingSourceObject: {fileID: 0}
  m_PrefabInstance: {fileID: 0}
  m_PrefabAsset: {fileID: 0}
  serializedVersion: 6
  m_Component:
  - component: {fileID: 1762846475}
  - component: {fileID: 1762846476}
  m_Layer: 8
  m_Name: Col
  m_TagString: HighFriction
  m_Icon: {fileID: 0}
  m_NavMeshLayer: 0
  m_StaticEditorFlags: 64
  m_IsActive: 1
--- !u!4 &1762846475
Transform:
  m_ObjectHideFlags: 0
  m_CorrespondingSourceObject: {fileID: 0}
  m_PrefabInstance: {fileID: 0}
  m_PrefabAsset: {fileID: 0}
  m_GameObject: {fileID: 1762846474}
  m_LocalRotation: {x: -0, y: 1, z: -0, w: 0}
  m_LocalPosition: {x: 0, y: 0.519, z: 0}
  m_LocalScale: {x: 1.0739062, y: 1.1375, z: 1}
  m_Children: []
  m_Father: {fileID: 891935995}
  m_RootOrder: 0
  m_LocalEulerAnglesHint: {x: 0, y: 0, z: 0}
--- !u!65 &1762846476
BoxCollider:
  m_ObjectHideFlags: 0
  m_CorrespondingSourceObject: {fileID: 0}
  m_PrefabInstance: {fileID: 0}
  m_PrefabAsset: {fileID: 0}
  m_GameObject: {fileID: 1762846474}
  m_Material: {fileID: 0}
  m_IsTrigger: 1
  m_Enabled: 1
  serializedVersion: 2
  m_Size: {x: 1.9714832, y: 0.40076384, z: 2.4141624}
  m_Center: {x: 0, y: 0.04395419, z: -0.04671538}
--- !u!1 &1860196126
GameObject:
  m_ObjectHideFlags: 0
  m_CorrespondingSourceObject: {fileID: 0}
  m_PrefabInstance: {fileID: 0}
  m_PrefabAsset: {fileID: 0}
  serializedVersion: 6
  m_Component:
  - component: {fileID: 1860196127}
  m_Layer: 8
  m_Name: vPoint (22)
  m_TagString: Untagged
  m_Icon: {fileID: 0}
  m_NavMeshLayer: 0
  m_StaticEditorFlags: 64
  m_IsActive: 1
--- !u!4 &1860196127
Transform:
  m_ObjectHideFlags: 0
  m_CorrespondingSourceObject: {fileID: 0}
  m_PrefabInstance: {fileID: 0}
  m_PrefabAsset: {fileID: 0}
  m_GameObject: {fileID: 1860196126}
  m_LocalRotation: {x: -0, y: 1, z: -0, w: 0}
  m_LocalPosition: {x: 0.967, y: 1.165, z: -1.129}
  m_LocalScale: {x: 1, y: 1, z: 1}
  m_Children: []
  m_Father: {fileID: 47668685}
  m_RootOrder: 22
  m_LocalEulerAnglesHint: {x: 0, y: 0, z: 0}
--- !u!1 &1916538924
GameObject:
  m_ObjectHideFlags: 0
  m_CorrespondingSourceObject: {fileID: 0}
  m_PrefabInstance: {fileID: 0}
  m_PrefabAsset: {fileID: 0}
  serializedVersion: 6
  m_Component:
  - component: {fileID: 1916538925}
  m_Layer: 8
  m_Name: vPoint
  m_TagString: Untagged
  m_Icon: {fileID: 0}
  m_NavMeshLayer: 0
  m_StaticEditorFlags: 64
  m_IsActive: 1
--- !u!4 &1916538925
Transform:
  m_ObjectHideFlags: 0
  m_CorrespondingSourceObject: {fileID: 0}
  m_PrefabInstance: {fileID: 0}
  m_PrefabAsset: {fileID: 0}
  m_GameObject: {fileID: 1916538924}
  m_LocalRotation: {x: -0, y: 1, z: -0, w: 0}
  m_LocalPosition: {x: 0, y: 0.658, z: 1.165}
  m_LocalScale: {x: 1, y: 1, z: 1}
  m_Children: []
  m_Father: {fileID: 47668685}
  m_RootOrder: 0
  m_LocalEulerAnglesHint: {x: 0, y: 0, z: 0}
--- !u!1 &1965259641
GameObject:
  m_ObjectHideFlags: 0
  m_CorrespondingSourceObject: {fileID: 0}
  m_PrefabInstance: {fileID: 0}
  m_PrefabAsset: {fileID: 0}
  serializedVersion: 6
  m_Component:
  - component: {fileID: 1965259642}
  m_Layer: 8
  m_Name: vPoint (1)
  m_TagString: Untagged
  m_Icon: {fileID: 0}
  m_NavMeshLayer: 0
  m_StaticEditorFlags: 64
  m_IsActive: 1
--- !u!4 &1965259642
Transform:
  m_ObjectHideFlags: 0
  m_CorrespondingSourceObject: {fileID: 0}
  m_PrefabInstance: {fileID: 0}
  m_PrefabAsset: {fileID: 0}
  m_GameObject: {fileID: 1965259641}
  m_LocalRotation: {x: -0, y: 1, z: -0, w: 0}
  m_LocalPosition: {x: 0, y: 0.658, z: 0.698}
  m_LocalScale: {x: 1, y: 1, z: 1}
  m_Children: []
  m_Father: {fileID: 47668685}
  m_RootOrder: 1
  m_LocalEulerAnglesHint: {x: 0, y: 0, z: 0}
--- !u!1 &1996246211
GameObject:
  m_ObjectHideFlags: 0
  m_CorrespondingSourceObject: {fileID: 0}
  m_PrefabInstance: {fileID: 0}
  m_PrefabAsset: {fileID: 0}
  serializedVersion: 6
  m_Component:
  - component: {fileID: 1996246212}
  m_Layer: 8
  m_Name: vPoint (6)
  m_TagString: Untagged
  m_Icon: {fileID: 0}
  m_NavMeshLayer: 0
  m_StaticEditorFlags: 64
  m_IsActive: 1
--- !u!4 &1996246212
Transform:
  m_ObjectHideFlags: 0
  m_CorrespondingSourceObject: {fileID: 0}
  m_PrefabInstance: {fileID: 0}
  m_PrefabAsset: {fileID: 0}
  m_GameObject: {fileID: 1996246211}
  m_LocalRotation: {x: -0, y: 1, z: -0, w: 0}
  m_LocalPosition: {x: 0.867, y: 0.658, z: 1.165}
  m_LocalScale: {x: 1, y: 1, z: 1}
  m_Children: []
  m_Father: {fileID: 47668685}
  m_RootOrder: 6
  m_LocalEulerAnglesHint: {x: 0, y: 0, z: 0}
--- !u!1 &2013413491
GameObject:
  m_ObjectHideFlags: 0
  m_CorrespondingSourceObject: {fileID: 0}
  m_PrefabInstance: {fileID: 0}
  m_PrefabAsset: {fileID: 0}
  serializedVersion: 6
  m_Component:
  - component: {fileID: 2013413492}
  m_Layer: 8
  m_Name: vPoint (19)
  m_TagString: Untagged
  m_Icon: {fileID: 0}
  m_NavMeshLayer: 0
  m_StaticEditorFlags: 64
  m_IsActive: 1
--- !u!4 &2013413492
Transform:
  m_ObjectHideFlags: 0
  m_CorrespondingSourceObject: {fileID: 0}
  m_PrefabInstance: {fileID: 0}
  m_PrefabAsset: {fileID: 0}
  m_GameObject: {fileID: 2013413491}
  m_LocalRotation: {x: -0, y: 1, z: -0, w: 0}
  m_LocalPosition: {x: -0.973, y: 0.07800007, z: 1.211}
  m_LocalScale: {x: 1, y: 1, z: 1}
  m_Children: []
  m_Father: {fileID: 47668685}
  m_RootOrder: 19
  m_LocalEulerAnglesHint: {x: 0, y: 0, z: 0}
--- !u!1 &2136894007
GameObject:
  m_ObjectHideFlags: 0
  m_CorrespondingSourceObject: {fileID: 0}
  m_PrefabInstance: {fileID: 0}
  m_PrefabAsset: {fileID: 0}
  serializedVersion: 6
  m_Component:
  - component: {fileID: 2136894008}
  m_Layer: 8
  m_Name: vPoint (12)
  m_TagString: Untagged
  m_Icon: {fileID: 0}
  m_NavMeshLayer: 0
  m_StaticEditorFlags: 64
  m_IsActive: 1
--- !u!4 &2136894008
Transform:
  m_ObjectHideFlags: 0
  m_CorrespondingSourceObject: {fileID: 0}
  m_PrefabInstance: {fileID: 0}
  m_PrefabAsset: {fileID: 0}
  m_GameObject: {fileID: 2136894007}
  m_LocalRotation: {x: -0, y: 1, z: -0, w: 0}
  m_LocalPosition: {x: -0.896, y: 0.658, z: 1.165}
  m_LocalScale: {x: 1, y: 1, z: 1}
  m_Children: []
  m_Father: {fileID: 47668685}
  m_RootOrder: 12
  m_LocalEulerAnglesHint: {x: 0, y: 0, z: 0}
--- !u!1 &1719501455402786825
GameObject:
  m_ObjectHideFlags: 0
  m_CorrespondingSourceObject: {fileID: 0}
  m_PrefabInstance: {fileID: 0}
  m_PrefabAsset: {fileID: 0}
  serializedVersion: 6
  m_Component:
  - component: {fileID: 1719501455402695721}
  - component: {fileID: 1719501455406087177}
  - component: {fileID: 1719501455404990025}
  m_Layer: 0
  m_Name: bed_mattress_11
  m_TagString: Untagged
  m_Icon: {fileID: 0}
  m_NavMeshLayer: 0
  m_StaticEditorFlags: 64
  m_IsActive: 1
--- !u!4 &1719501455402695721
Transform:
  m_ObjectHideFlags: 0
  m_CorrespondingSourceObject: {fileID: 0}
  m_PrefabInstance: {fileID: 0}
  m_PrefabAsset: {fileID: 0}
  m_GameObject: {fileID: 1719501455402786825}
  m_LocalRotation: {x: 0, y: -0, z: -0, w: 1}
  m_LocalPosition: {x: -0, y: 0.50539845, z: -0.041}
  m_LocalScale: {x: 1, y: 1, z: 1}
  m_Children: []
  m_Father: {fileID: 1719501455402695791}
  m_RootOrder: 0
  m_LocalEulerAnglesHint: {x: 0, y: 0, z: 0}
--- !u!33 &1719501455406087177
MeshFilter:
  m_ObjectHideFlags: 0
  m_CorrespondingSourceObject: {fileID: 0}
  m_PrefabInstance: {fileID: 0}
  m_PrefabAsset: {fileID: 0}
  m_GameObject: {fileID: 1719501455402786825}
  m_Mesh: {fileID: 4300042, guid: 00602bd762a26154592955962df1010a, type: 3}
--- !u!23 &1719501455404990025
MeshRenderer:
  m_ObjectHideFlags: 0
  m_CorrespondingSourceObject: {fileID: 0}
  m_PrefabInstance: {fileID: 0}
  m_PrefabAsset: {fileID: 0}
  m_GameObject: {fileID: 1719501455402786825}
  m_Enabled: 1
  m_CastShadows: 1
  m_ReceiveShadows: 1
  m_DynamicOccludee: 1
  m_MotionVectors: 1
  m_LightProbeUsage: 1
  m_ReflectionProbeUsage: 1
  m_RayTracingMode: 2
  m_RenderingLayerMask: 1
  m_RendererPriority: 0
  m_Materials:
  - {fileID: 2100000, guid: c9d0d6427ddf74ebc84d32539593abb0, type: 2}
  m_StaticBatchInfo:
    firstSubMesh: 0
    subMeshCount: 0
  m_StaticBatchRoot: {fileID: 0}
  m_ProbeAnchor: {fileID: 0}
  m_LightProbeVolumeOverride: {fileID: 0}
  m_ScaleInLightmap: 1
  m_ReceiveGI: 1
  m_PreserveUVs: 0
  m_IgnoreNormalsForChartDetection: 0
  m_ImportantGI: 0
  m_StitchLightmapSeams: 0
  m_SelectedEditorRenderState: 3
  m_MinimumChartSize: 4
  m_AutoUVMaxDistance: 0.5
  m_AutoUVMaxAngle: 89
  m_LightmapParameters: {fileID: 0}
  m_SortingLayerID: 0
  m_SortingLayer: 0
  m_SortingOrder: 0
--- !u!1 &1719501455402786895
GameObject:
  m_ObjectHideFlags: 0
  m_CorrespondingSourceObject: {fileID: 0}
  m_PrefabInstance: {fileID: 0}
  m_PrefabAsset: {fileID: 0}
  serializedVersion: 6
  m_Component:
  - component: {fileID: 1719501455402695791}
  - component: {fileID: 1719501455406087247}
  - component: {fileID: 1719501455404990095}
  m_Layer: 0
  m_Name: mesh
  m_TagString: Untagged
  m_Icon: {fileID: 0}
  m_NavMeshLayer: 0
  m_StaticEditorFlags: 64
  m_IsActive: 1
--- !u!4 &1719501455402695791
Transform:
  m_ObjectHideFlags: 0
  m_CorrespondingSourceObject: {fileID: 0}
  m_PrefabInstance: {fileID: 0}
  m_PrefabAsset: {fileID: 0}
  m_GameObject: {fileID: 1719501455402786895}
  m_LocalRotation: {x: -0, y: 1, z: -0, w: 0}
  m_LocalPosition: {x: 0, y: 0, z: 0}
  m_LocalScale: {x: 1, y: 1, z: 1}
  m_Children:
  - {fileID: 1719501455402695721}
  - {fileID: 499991967636336995}
  - {fileID: 6640829845477250437}
  - {fileID: 2247168875247070879}
  - {fileID: 1499414470052716350}
  m_Father: {fileID: 1533668675}
  m_RootOrder: 1
  m_LocalEulerAnglesHint: {x: 0, y: 0, z: 0}
--- !u!33 &1719501455406087247
MeshFilter:
  m_ObjectHideFlags: 0
  m_CorrespondingSourceObject: {fileID: 0}
  m_PrefabInstance: {fileID: 0}
  m_PrefabAsset: {fileID: 0}
  m_GameObject: {fileID: 1719501455402786895}
  m_Mesh: {fileID: 4300040, guid: 00602bd762a26154592955962df1010a, type: 3}
--- !u!23 &1719501455404990095
MeshRenderer:
  m_ObjectHideFlags: 0
  m_CorrespondingSourceObject: {fileID: 0}
  m_PrefabInstance: {fileID: 0}
  m_PrefabAsset: {fileID: 0}
  m_GameObject: {fileID: 1719501455402786895}
  m_Enabled: 1
  m_CastShadows: 1
  m_ReceiveShadows: 1
  m_DynamicOccludee: 1
  m_MotionVectors: 1
  m_LightProbeUsage: 1
  m_ReflectionProbeUsage: 1
  m_RayTracingMode: 2
  m_RenderingLayerMask: 1
  m_RendererPriority: 0
  m_Materials:
  - {fileID: 2100000, guid: 725b6db5d4eaa4fcf97bf4e3ea5ccac9, type: 2}
  - {fileID: 2100000, guid: df0d4350047b14ac6915fd1e0d1dbcdf, type: 2}
  m_StaticBatchInfo:
    firstSubMesh: 0
    subMeshCount: 0
  m_StaticBatchRoot: {fileID: 0}
  m_ProbeAnchor: {fileID: 0}
  m_LightProbeVolumeOverride: {fileID: 0}
  m_ScaleInLightmap: 1
  m_ReceiveGI: 1
  m_PreserveUVs: 0
  m_IgnoreNormalsForChartDetection: 0
  m_ImportantGI: 0
  m_StitchLightmapSeams: 0
  m_SelectedEditorRenderState: 3
  m_MinimumChartSize: 4
  m_AutoUVMaxDistance: 0.5
  m_AutoUVMaxAngle: 89
  m_LightmapParameters: {fileID: 0}
  m_SortingLayerID: 0
  m_SortingLayer: 0
  m_SortingOrder: 0
--- !u!1001 &1757030505
PrefabInstance:
  m_ObjectHideFlags: 0
  serializedVersion: 2
  m_Modification:
    m_TransformParent: {fileID: 1533668675}
    m_Modifications:
    - target: {fileID: 1170333579371094, guid: 6877aba5a696347dbb6c01f851f2da28, type: 3}
      propertyPath: m_Name
      value: ReceptacleTriggerBox
      objectReference: {fileID: 0}
    - target: {fileID: 1170333579371094, guid: 6877aba5a696347dbb6c01f851f2da28, type: 3}
      propertyPath: m_StaticEditorFlags
      value: 64
      objectReference: {fileID: 0}
    - target: {fileID: 4251536333782420, guid: 6877aba5a696347dbb6c01f851f2da28, type: 3}
      propertyPath: m_RootOrder
      value: 0
      objectReference: {fileID: 0}
    - target: {fileID: 4251536333782420, guid: 6877aba5a696347dbb6c01f851f2da28, type: 3}
      propertyPath: m_LocalPosition.x
      value: 0
      objectReference: {fileID: 0}
    - target: {fileID: 4251536333782420, guid: 6877aba5a696347dbb6c01f851f2da28, type: 3}
      propertyPath: m_LocalPosition.y
      value: 0.722
      objectReference: {fileID: 0}
    - target: {fileID: 4251536333782420, guid: 6877aba5a696347dbb6c01f851f2da28, type: 3}
      propertyPath: m_LocalPosition.z
      value: 0
      objectReference: {fileID: 0}
    - target: {fileID: 4251536333782420, guid: 6877aba5a696347dbb6c01f851f2da28, type: 3}
      propertyPath: m_LocalRotation.w
<<<<<<< HEAD
      value: 0
=======
      value: 1
>>>>>>> 2f8dd9f9
      objectReference: {fileID: 0}
    - target: {fileID: 4251536333782420, guid: 6877aba5a696347dbb6c01f851f2da28, type: 3}
      propertyPath: m_LocalRotation.x
      value: -0
      objectReference: {fileID: 0}
    - target: {fileID: 4251536333782420, guid: 6877aba5a696347dbb6c01f851f2da28, type: 3}
      propertyPath: m_LocalRotation.y
      value: 1
      objectReference: {fileID: 0}
    - target: {fileID: 4251536333782420, guid: 6877aba5a696347dbb6c01f851f2da28, type: 3}
      propertyPath: m_LocalRotation.z
      value: -0
      objectReference: {fileID: 0}
    - target: {fileID: 4251536333782420, guid: 6877aba5a696347dbb6c01f851f2da28, type: 3}
      propertyPath: m_LocalEulerAnglesHint.x
      value: 0
      objectReference: {fileID: 0}
    - target: {fileID: 4251536333782420, guid: 6877aba5a696347dbb6c01f851f2da28, type: 3}
      propertyPath: m_LocalEulerAnglesHint.y
      value: 0
      objectReference: {fileID: 0}
    - target: {fileID: 4251536333782420, guid: 6877aba5a696347dbb6c01f851f2da28, type: 3}
      propertyPath: m_LocalEulerAnglesHint.z
      value: 0
      objectReference: {fileID: 0}
    - target: {fileID: 65569799956894354, guid: 6877aba5a696347dbb6c01f851f2da28,
        type: 3}
      propertyPath: m_Size.x
      value: 3.828497
      objectReference: {fileID: 0}
    - target: {fileID: 65569799956894354, guid: 6877aba5a696347dbb6c01f851f2da28,
        type: 3}
      propertyPath: m_Size.y
      value: 0.46371174
      objectReference: {fileID: 0}
    - target: {fileID: 65569799956894354, guid: 6877aba5a696347dbb6c01f851f2da28,
        type: 3}
      propertyPath: m_Size.z
      value: 4.5252123
      objectReference: {fileID: 0}
    - target: {fileID: 65569799956894354, guid: 6877aba5a696347dbb6c01f851f2da28,
        type: 3}
      propertyPath: m_Center.y
      value: 0.17907381
      objectReference: {fileID: 0}
    - target: {fileID: 65569799956894354, guid: 6877aba5a696347dbb6c01f851f2da28,
        type: 3}
      propertyPath: m_Center.z
      value: -0.08477259
      objectReference: {fileID: 0}
    - target: {fileID: 114448760657764924, guid: 6877aba5a696347dbb6c01f851f2da28,
        type: 3}
      propertyPath: myParent
      value: 
      objectReference: {fileID: 1533668674}
    m_RemovedComponents: []
  m_SourcePrefab: {fileID: 100100000, guid: 6877aba5a696347dbb6c01f851f2da28, type: 3}
--- !u!4 &4251534847546877 stripped
Transform:
  m_CorrespondingSourceObject: {fileID: 4251536333782420, guid: 6877aba5a696347dbb6c01f851f2da28,
    type: 3}
  m_PrefabInstance: {fileID: 1757030505}
  m_PrefabAsset: {fileID: 0}
--- !u!1 &1170335336385087 stripped
GameObject:
  m_CorrespondingSourceObject: {fileID: 1170333579371094, guid: 6877aba5a696347dbb6c01f851f2da28,
    type: 3}
  m_PrefabInstance: {fileID: 1757030505}
  m_PrefabAsset: {fileID: 0}
--- !u!1001 &505103162509926934
PrefabInstance:
  m_ObjectHideFlags: 0
  serializedVersion: 2
  m_Modification:
    m_TransformParent: {fileID: 1719501455402695791}
    m_Modifications:
    - target: {fileID: 140219265483542165, guid: e07373aee8ea4ff469b636f7944f9246,
        type: 3}
      propertyPath: m_Name
      value: Bedsheet_Unmade_11A
      objectReference: {fileID: 0}
    - target: {fileID: 140219265483542165, guid: e07373aee8ea4ff469b636f7944f9246,
        type: 3}
      propertyPath: m_IsActive
      value: 0
      objectReference: {fileID: 0}
    - target: {fileID: 140219265483542165, guid: e07373aee8ea4ff469b636f7944f9246,
        type: 3}
      propertyPath: m_StaticEditorFlags
      value: 64
      objectReference: {fileID: 0}
    - target: {fileID: 140219265484034933, guid: e07373aee8ea4ff469b636f7944f9246,
        type: 3}
      propertyPath: m_RootOrder
      value: 1
      objectReference: {fileID: 0}
    - target: {fileID: 140219265484034933, guid: e07373aee8ea4ff469b636f7944f9246,
        type: 3}
      propertyPath: m_LocalScale.x
      value: 1.0674249
      objectReference: {fileID: 0}
    - target: {fileID: 140219265484034933, guid: e07373aee8ea4ff469b636f7944f9246,
        type: 3}
      propertyPath: m_LocalPosition.x
      value: 0.18462381
      objectReference: {fileID: 0}
    - target: {fileID: 140219265484034933, guid: e07373aee8ea4ff469b636f7944f9246,
        type: 3}
      propertyPath: m_LocalPosition.y
      value: 0.74
      objectReference: {fileID: 0}
    - target: {fileID: 140219265484034933, guid: e07373aee8ea4ff469b636f7944f9246,
        type: 3}
      propertyPath: m_LocalPosition.z
      value: -0.543
      objectReference: {fileID: 0}
    - target: {fileID: 140219265484034933, guid: e07373aee8ea4ff469b636f7944f9246,
        type: 3}
      propertyPath: m_LocalRotation.w
      value: 1
      objectReference: {fileID: 0}
    - target: {fileID: 140219265484034933, guid: e07373aee8ea4ff469b636f7944f9246,
        type: 3}
      propertyPath: m_LocalRotation.x
      value: -0
      objectReference: {fileID: 0}
    - target: {fileID: 140219265484034933, guid: e07373aee8ea4ff469b636f7944f9246,
        type: 3}
      propertyPath: m_LocalRotation.y
      value: -0
      objectReference: {fileID: 0}
    - target: {fileID: 140219265484034933, guid: e07373aee8ea4ff469b636f7944f9246,
        type: 3}
      propertyPath: m_LocalRotation.z
      value: -0
      objectReference: {fileID: 0}
    - target: {fileID: 140219265484034933, guid: e07373aee8ea4ff469b636f7944f9246,
        type: 3}
      propertyPath: m_LocalEulerAnglesHint.x
      value: 0
      objectReference: {fileID: 0}
    - target: {fileID: 140219265484034933, guid: e07373aee8ea4ff469b636f7944f9246,
        type: 3}
      propertyPath: m_LocalEulerAnglesHint.y
      value: 0
      objectReference: {fileID: 0}
    - target: {fileID: 140219265484034933, guid: e07373aee8ea4ff469b636f7944f9246,
        type: 3}
      propertyPath: m_LocalEulerAnglesHint.z
      value: 0
      objectReference: {fileID: 0}
    m_RemovedComponents: []
  m_SourcePrefab: {fileID: 100100000, guid: e07373aee8ea4ff469b636f7944f9246, type: 3}
--- !u!1 &499991967636434051 stripped
GameObject:
  m_CorrespondingSourceObject: {fileID: 140219265483542165, guid: e07373aee8ea4ff469b636f7944f9246,
    type: 3}
  m_PrefabInstance: {fileID: 505103162509926934}
  m_PrefabAsset: {fileID: 0}
--- !u!4 &499991967636336995 stripped
Transform:
  m_CorrespondingSourceObject: {fileID: 140219265484034933, guid: e07373aee8ea4ff469b636f7944f9246,
    type: 3}
  m_PrefabInstance: {fileID: 505103162509926934}
  m_PrefabAsset: {fileID: 0}
--- !u!1001 &1952703306197763208
PrefabInstance:
  m_ObjectHideFlags: 0
  serializedVersion: 2
  m_Modification:
    m_TransformParent: {fileID: 1719501455402695791}
    m_Modifications:
    - target: {fileID: 303686624406665207, guid: 3230044483dfcb24099e89eeefd6ff1f,
        type: 3}
      propertyPath: m_Name
      value: Bedsheet_Made_11A
      objectReference: {fileID: 0}
    - target: {fileID: 303686624406665207, guid: 3230044483dfcb24099e89eeefd6ff1f,
        type: 3}
      propertyPath: m_StaticEditorFlags
      value: 64
      objectReference: {fileID: 0}
    - target: {fileID: 303686624406694423, guid: 3230044483dfcb24099e89eeefd6ff1f,
        type: 3}
      propertyPath: m_RootOrder
      value: 3
      objectReference: {fileID: 0}
    - target: {fileID: 303686624406694423, guid: 3230044483dfcb24099e89eeefd6ff1f,
        type: 3}
      propertyPath: m_LocalScale.x
      value: 1.1143306
      objectReference: {fileID: 0}
    - target: {fileID: 303686624406694423, guid: 3230044483dfcb24099e89eeefd6ff1f,
        type: 3}
      propertyPath: m_LocalScale.y
      value: 0.9788579
      objectReference: {fileID: 0}
    - target: {fileID: 303686624406694423, guid: 3230044483dfcb24099e89eeefd6ff1f,
        type: 3}
      propertyPath: m_LocalScale.z
      value: 0.7839172
      objectReference: {fileID: 0}
    - target: {fileID: 303686624406694423, guid: 3230044483dfcb24099e89eeefd6ff1f,
        type: 3}
      propertyPath: m_LocalPosition.x
      value: 0
      objectReference: {fileID: 0}
    - target: {fileID: 303686624406694423, guid: 3230044483dfcb24099e89eeefd6ff1f,
        type: 3}
      propertyPath: m_LocalPosition.y
      value: 0.708
      objectReference: {fileID: 0}
    - target: {fileID: 303686624406694423, guid: 3230044483dfcb24099e89eeefd6ff1f,
        type: 3}
      propertyPath: m_LocalPosition.z
      value: -0.244
      objectReference: {fileID: 0}
    - target: {fileID: 303686624406694423, guid: 3230044483dfcb24099e89eeefd6ff1f,
        type: 3}
      propertyPath: m_LocalRotation.w
      value: 1
      objectReference: {fileID: 0}
    - target: {fileID: 303686624406694423, guid: 3230044483dfcb24099e89eeefd6ff1f,
        type: 3}
      propertyPath: m_LocalRotation.x
      value: -0
      objectReference: {fileID: 0}
    - target: {fileID: 303686624406694423, guid: 3230044483dfcb24099e89eeefd6ff1f,
        type: 3}
      propertyPath: m_LocalRotation.y
      value: -0
      objectReference: {fileID: 0}
    - target: {fileID: 303686624406694423, guid: 3230044483dfcb24099e89eeefd6ff1f,
        type: 3}
      propertyPath: m_LocalRotation.z
      value: -0
      objectReference: {fileID: 0}
    - target: {fileID: 303686624406694423, guid: 3230044483dfcb24099e89eeefd6ff1f,
        type: 3}
      propertyPath: m_LocalEulerAnglesHint.x
      value: 0
      objectReference: {fileID: 0}
    - target: {fileID: 303686624406694423, guid: 3230044483dfcb24099e89eeefd6ff1f,
        type: 3}
      propertyPath: m_LocalEulerAnglesHint.y
      value: 0
      objectReference: {fileID: 0}
    - target: {fileID: 303686624406694423, guid: 3230044483dfcb24099e89eeefd6ff1f,
        type: 3}
      propertyPath: m_LocalEulerAnglesHint.z
      value: 0
      objectReference: {fileID: 0}
    m_RemovedComponents: []
  m_SourcePrefab: {fileID: 100100000, guid: 3230044483dfcb24099e89eeefd6ff1f, type: 3}
--- !u!4 &2247168875247070879 stripped
Transform:
  m_CorrespondingSourceObject: {fileID: 303686624406694423, guid: 3230044483dfcb24099e89eeefd6ff1f,
    type: 3}
  m_PrefabInstance: {fileID: 1952703306197763208}
  m_PrefabAsset: {fileID: 0}
--- !u!1 &2247168875247301503 stripped
GameObject:
  m_CorrespondingSourceObject: {fileID: 303686624406665207, guid: 3230044483dfcb24099e89eeefd6ff1f,
    type: 3}
  m_PrefabInstance: {fileID: 1952703306197763208}
  m_PrefabAsset: {fileID: 0}
--- !u!1001 &7044982223268388002
PrefabInstance:
  m_ObjectHideFlags: 0
  serializedVersion: 2
  m_Modification:
    m_TransformParent: {fileID: 1719501455402695791}
    m_Modifications:
    - target: {fileID: 8433609901620069276, guid: 347041d7217e6084ea6aa5997222f217,
        type: 3}
      propertyPath: m_RootOrder
      value: 4
      objectReference: {fileID: 0}
    - target: {fileID: 8433609901620069276, guid: 347041d7217e6084ea6aa5997222f217,
        type: 3}
      propertyPath: m_LocalScale.x
      value: 1.46
      objectReference: {fileID: 0}
    - target: {fileID: 8433609901620069276, guid: 347041d7217e6084ea6aa5997222f217,
        type: 3}
      propertyPath: m_LocalScale.y
      value: 1.323
      objectReference: {fileID: 0}
    - target: {fileID: 8433609901620069276, guid: 347041d7217e6084ea6aa5997222f217,
        type: 3}
      propertyPath: m_LocalScale.z
      value: 0.9196916
      objectReference: {fileID: 0}
    - target: {fileID: 8433609901620069276, guid: 347041d7217e6084ea6aa5997222f217,
        type: 3}
      propertyPath: m_LocalPosition.x
      value: -0.086000025
      objectReference: {fileID: 0}
    - target: {fileID: 8433609901620069276, guid: 347041d7217e6084ea6aa5997222f217,
        type: 3}
      propertyPath: m_LocalPosition.y
      value: 0.674
      objectReference: {fileID: 0}
    - target: {fileID: 8433609901620069276, guid: 347041d7217e6084ea6aa5997222f217,
        type: 3}
      propertyPath: m_LocalPosition.z
      value: -0.13799989
      objectReference: {fileID: 0}
    - target: {fileID: 8433609901620069276, guid: 347041d7217e6084ea6aa5997222f217,
        type: 3}
      propertyPath: m_LocalRotation.w
      value: 1
      objectReference: {fileID: 0}
    - target: {fileID: 8433609901620069276, guid: 347041d7217e6084ea6aa5997222f217,
        type: 3}
      propertyPath: m_LocalRotation.x
      value: -0
      objectReference: {fileID: 0}
    - target: {fileID: 8433609901620069276, guid: 347041d7217e6084ea6aa5997222f217,
        type: 3}
      propertyPath: m_LocalRotation.y
      value: -0
      objectReference: {fileID: 0}
    - target: {fileID: 8433609901620069276, guid: 347041d7217e6084ea6aa5997222f217,
        type: 3}
      propertyPath: m_LocalRotation.z
      value: -0
      objectReference: {fileID: 0}
    - target: {fileID: 8433609901620069276, guid: 347041d7217e6084ea6aa5997222f217,
        type: 3}
      propertyPath: m_LocalEulerAnglesHint.x
      value: 0
      objectReference: {fileID: 0}
    - target: {fileID: 8433609901620069276, guid: 347041d7217e6084ea6aa5997222f217,
        type: 3}
      propertyPath: m_LocalEulerAnglesHint.y
      value: 0
      objectReference: {fileID: 0}
    - target: {fileID: 8433609901620069276, guid: 347041d7217e6084ea6aa5997222f217,
        type: 3}
      propertyPath: m_LocalEulerAnglesHint.z
      value: 0
      objectReference: {fileID: 0}
    - target: {fileID: 8433609901620567676, guid: 347041d7217e6084ea6aa5997222f217,
        type: 3}
      propertyPath: m_Name
      value: Bedsheet_Made_11B
      objectReference: {fileID: 0}
    - target: {fileID: 8433609901620567676, guid: 347041d7217e6084ea6aa5997222f217,
        type: 3}
      propertyPath: m_StaticEditorFlags
      value: 64
      objectReference: {fileID: 0}
    m_RemovedComponents: []
  m_SourcePrefab: {fileID: 100100000, guid: 347041d7217e6084ea6aa5997222f217, type: 3}
--- !u!4 &1499414470052716350 stripped
Transform:
  m_CorrespondingSourceObject: {fileID: 8433609901620069276, guid: 347041d7217e6084ea6aa5997222f217,
    type: 3}
  m_PrefabInstance: {fileID: 7044982223268388002}
  m_PrefabAsset: {fileID: 0}
--- !u!1 &1499414470052872926 stripped
GameObject:
  m_CorrespondingSourceObject: {fileID: 8433609901620567676, guid: 347041d7217e6084ea6aa5997222f217,
    type: 3}
  m_PrefabInstance: {fileID: 7044982223268388002}
  m_PrefabAsset: {fileID: 0}
--- !u!1001 &8791432394753083854
PrefabInstance:
  m_ObjectHideFlags: 0
  serializedVersion: 2
  m_Modification:
    m_TransformParent: {fileID: 1719501455402695791}
    m_Modifications:
    - target: {fileID: 2749877070537605547, guid: 21138829ad7b40b49bd19f89b3e1bb8d,
        type: 3}
      propertyPath: m_Name
      value: Bedsheet_Unmade_11B
      objectReference: {fileID: 0}
    - target: {fileID: 2749877070537605547, guid: 21138829ad7b40b49bd19f89b3e1bb8d,
        type: 3}
      propertyPath: m_IsActive
      value: 0
      objectReference: {fileID: 0}
    - target: {fileID: 2749877070537605547, guid: 21138829ad7b40b49bd19f89b3e1bb8d,
        type: 3}
      propertyPath: m_StaticEditorFlags
      value: 64
      objectReference: {fileID: 0}
    - target: {fileID: 2749877070537776203, guid: 21138829ad7b40b49bd19f89b3e1bb8d,
        type: 3}
      propertyPath: m_RootOrder
      value: 2
      objectReference: {fileID: 0}
    - target: {fileID: 2749877070537776203, guid: 21138829ad7b40b49bd19f89b3e1bb8d,
        type: 3}
      propertyPath: m_LocalScale.y
      value: 0.84217346
      objectReference: {fileID: 0}
    - target: {fileID: 2749877070537776203, guid: 21138829ad7b40b49bd19f89b3e1bb8d,
        type: 3}
      propertyPath: m_LocalPosition.x
      value: 0.319
      objectReference: {fileID: 0}
    - target: {fileID: 2749877070537776203, guid: 21138829ad7b40b49bd19f89b3e1bb8d,
        type: 3}
      propertyPath: m_LocalPosition.y
      value: 0.701
      objectReference: {fileID: 0}
    - target: {fileID: 2749877070537776203, guid: 21138829ad7b40b49bd19f89b3e1bb8d,
        type: 3}
      propertyPath: m_LocalPosition.z
      value: -0.19000006
      objectReference: {fileID: 0}
    - target: {fileID: 2749877070537776203, guid: 21138829ad7b40b49bd19f89b3e1bb8d,
        type: 3}
      propertyPath: m_LocalRotation.w
      value: 1
      objectReference: {fileID: 0}
    - target: {fileID: 2749877070537776203, guid: 21138829ad7b40b49bd19f89b3e1bb8d,
        type: 3}
      propertyPath: m_LocalRotation.x
      value: -0
      objectReference: {fileID: 0}
    - target: {fileID: 2749877070537776203, guid: 21138829ad7b40b49bd19f89b3e1bb8d,
        type: 3}
      propertyPath: m_LocalRotation.y
      value: -0
      objectReference: {fileID: 0}
    - target: {fileID: 2749877070537776203, guid: 21138829ad7b40b49bd19f89b3e1bb8d,
        type: 3}
      propertyPath: m_LocalRotation.z
      value: -0
      objectReference: {fileID: 0}
    - target: {fileID: 2749877070537776203, guid: 21138829ad7b40b49bd19f89b3e1bb8d,
        type: 3}
      propertyPath: m_LocalEulerAnglesHint.x
      value: 0
      objectReference: {fileID: 0}
    - target: {fileID: 2749877070537776203, guid: 21138829ad7b40b49bd19f89b3e1bb8d,
        type: 3}
      propertyPath: m_LocalEulerAnglesHint.y
      value: 0
      objectReference: {fileID: 0}
    - target: {fileID: 2749877070537776203, guid: 21138829ad7b40b49bd19f89b3e1bb8d,
        type: 3}
      propertyPath: m_LocalEulerAnglesHint.z
      value: 0
      objectReference: {fileID: 0}
    m_RemovedComponents: []
  m_SourcePrefab: {fileID: 100100000, guid: 21138829ad7b40b49bd19f89b3e1bb8d, type: 3}
--- !u!1 &6640829845477279845 stripped
GameObject:
  m_CorrespondingSourceObject: {fileID: 2749877070537605547, guid: 21138829ad7b40b49bd19f89b3e1bb8d,
    type: 3}
  m_PrefabInstance: {fileID: 8791432394753083854}
  m_PrefabAsset: {fileID: 0}
--- !u!4 &6640829845477250437 stripped
Transform:
  m_CorrespondingSourceObject: {fileID: 2749877070537776203, guid: 21138829ad7b40b49bd19f89b3e1bb8d,
    type: 3}
  m_PrefabInstance: {fileID: 8791432394753083854}
  m_PrefabAsset: {fileID: 0}<|MERGE_RESOLUTION|>--- conflicted
+++ resolved
@@ -24,8 +24,8 @@
   m_PrefabInstance: {fileID: 0}
   m_PrefabAsset: {fileID: 0}
   m_GameObject: {fileID: 22913983}
-  m_LocalRotation: {x: -0, y: 1, z: -0, w: 0}
-  m_LocalPosition: {x: 0.969, y: 0.46299982, z: 1.156}
+  m_LocalRotation: {x: -0, y: -0, z: -0, w: 1}
+  m_LocalPosition: {x: -0.969, y: 0.46299982, z: -1.156}
   m_LocalScale: {x: 1, y: 1, z: 1}
   m_Children: []
   m_Father: {fileID: 914880860}
@@ -67,7 +67,7 @@
   m_PrefabInstance: {fileID: 0}
   m_PrefabAsset: {fileID: 0}
   m_GameObject: {fileID: 47668684}
-  m_LocalRotation: {x: 0, y: 0, z: 0, w: 1}
+  m_LocalRotation: {x: -0, y: -0, z: -0, w: 1}
   m_LocalPosition: {x: 0, y: 0, z: 0}
   m_LocalScale: {x: 1, y: 1, z: 1}
   m_Children:
@@ -126,8 +126,8 @@
   m_PrefabInstance: {fileID: 0}
   m_PrefabAsset: {fileID: 0}
   m_GameObject: {fileID: 70104846}
-  m_LocalRotation: {x: -0, y: 1, z: -0, w: 0}
-  m_LocalPosition: {x: -0.896, y: 0.658, z: 0.69799995}
+  m_LocalRotation: {x: -0, y: -0, z: -0, w: 1}
+  m_LocalPosition: {x: 0.896, y: 0.658, z: -0.69799995}
   m_LocalScale: {x: 1, y: 1, z: 1}
   m_Children: []
   m_Father: {fileID: 47668685}
@@ -157,7 +157,7 @@
   m_PrefabInstance: {fileID: 0}
   m_PrefabAsset: {fileID: 0}
   m_GameObject: {fileID: 208656786}
-  m_LocalRotation: {x: 0, y: 0, z: 0, w: 1}
+  m_LocalRotation: {x: -0, y: -0, z: -0, w: 1}
   m_LocalPosition: {x: 0, y: 0, z: 0}
   m_LocalScale: {x: 1, y: 1, z: 1}
   m_Children: []
@@ -175,8 +175,8 @@
   m_IsTrigger: 0
   m_Enabled: 0
   serializedVersion: 2
-  m_Size: {x: 2.2803671, y: 1.2280226, z: 2.446884}
-  m_Center: {x: -0.041137338, y: 0.6140113, z: 0.03487718}
+  m_Size: {x: 2.2803671, y: 1.2280226, z: 2.5734756}
+  m_Center: {x: -0.041137338, y: 0.6140113, z: -0.110532165}
 --- !u!1 &218646590
 GameObject:
   m_ObjectHideFlags: 0
@@ -200,8 +200,8 @@
   m_PrefabInstance: {fileID: 0}
   m_PrefabAsset: {fileID: 0}
   m_GameObject: {fileID: 218646590}
-  m_LocalRotation: {x: -0, y: 1, z: -0, w: 0}
-  m_LocalPosition: {x: -0.896, y: 0.658, z: -0.30200005}
+  m_LocalRotation: {x: -0, y: -0, z: -0, w: 1}
+  m_LocalPosition: {x: 0.896, y: 0.658, z: 0.30200005}
   m_LocalScale: {x: 1, y: 1, z: 1}
   m_Children: []
   m_Father: {fileID: 47668685}
@@ -230,8 +230,8 @@
   m_PrefabInstance: {fileID: 0}
   m_PrefabAsset: {fileID: 0}
   m_GameObject: {fileID: 222587166}
-  m_LocalRotation: {x: -0, y: 1, z: -0, w: 0}
-  m_LocalPosition: {x: 0.046000004, y: 0.38700008, z: 0.966}
+  m_LocalRotation: {x: -0, y: -0, z: -0, w: 1}
+  m_LocalPosition: {x: -0.046000004, y: 0.38700008, z: -0.966}
   m_LocalScale: {x: 1, y: 1, z: 1}
   m_Children: []
   m_Father: {fileID: 47668685}
@@ -260,8 +260,8 @@
   m_PrefabInstance: {fileID: 0}
   m_PrefabAsset: {fileID: 0}
   m_GameObject: {fileID: 339124426}
-  m_LocalRotation: {x: -0, y: 1, z: -0, w: 0}
-  m_LocalPosition: {x: -0.973, y: 0.078, z: -1.142}
+  m_LocalRotation: {x: -0, y: -0, z: -0, w: 1}
+  m_LocalPosition: {x: 0.973, y: 0.078, z: 1.142}
   m_LocalScale: {x: 1, y: 1, z: 1}
   m_Children: []
   m_Father: {fileID: 47668685}
@@ -291,8 +291,8 @@
   m_PrefabInstance: {fileID: 0}
   m_PrefabAsset: {fileID: 0}
   m_GameObject: {fileID: 361093510}
-  m_LocalRotation: {x: -0, y: 1, z: -0, w: 0}
-  m_LocalPosition: {x: -0.967, y: 0.46299982, z: 1.156}
+  m_LocalRotation: {x: -0, y: -0, z: -0, w: 1}
+  m_LocalPosition: {x: 0.967, y: 0.46299982, z: -1.156}
   m_LocalScale: {x: 1, y: 1, z: 1}
   m_Children: []
   m_Father: {fileID: 1237723431}
@@ -334,8 +334,8 @@
   m_PrefabInstance: {fileID: 0}
   m_PrefabAsset: {fileID: 0}
   m_GameObject: {fileID: 432862823}
-  m_LocalRotation: {x: -0, y: 1, z: -0, w: 0}
-  m_LocalPosition: {x: -1, y: 1.165, z: -1.129}
+  m_LocalRotation: {x: -0, y: -0, z: -0, w: 1}
+  m_LocalPosition: {x: 1, y: 1.165, z: 1.129}
   m_LocalScale: {x: 1, y: 1, z: 1}
   m_Children: []
   m_Father: {fileID: 47668685}
@@ -364,8 +364,8 @@
   m_PrefabInstance: {fileID: 0}
   m_PrefabAsset: {fileID: 0}
   m_GameObject: {fileID: 595743150}
-  m_LocalRotation: {x: -0, y: 1, z: -0, w: 0}
-  m_LocalPosition: {x: 0.046000004, y: 0.38700008, z: -0.41}
+  m_LocalRotation: {x: -0, y: -0, z: -0, w: 1}
+  m_LocalPosition: {x: -0.046000004, y: 0.38700008, z: 0.41}
   m_LocalScale: {x: 1, y: 1, z: 1}
   m_Children: []
   m_Father: {fileID: 47668685}
@@ -394,8 +394,8 @@
   m_PrefabInstance: {fileID: 0}
   m_PrefabAsset: {fileID: 0}
   m_GameObject: {fileID: 719458754}
-  m_LocalRotation: {x: -0, y: 1, z: -0, w: 0}
-  m_LocalPosition: {x: 0.967, y: 0.07800007, z: -1.129}
+  m_LocalRotation: {x: -0, y: -0, z: -0, w: 1}
+  m_LocalPosition: {x: -0.967, y: 0.07800007, z: 1.129}
   m_LocalScale: {x: 1, y: 1, z: 1}
   m_Children: []
   m_Father: {fileID: 47668685}
@@ -425,8 +425,8 @@
   m_PrefabInstance: {fileID: 0}
   m_PrefabAsset: {fileID: 0}
   m_GameObject: {fileID: 739443889}
-  m_LocalRotation: {x: -0, y: 1, z: -0, w: 0}
-  m_LocalPosition: {x: 0, y: 0.46299982, z: -1.193}
+  m_LocalRotation: {x: -0, y: -0, z: -0, w: 1}
+  m_LocalPosition: {x: 0, y: 0.46299982, z: 1.193}
   m_LocalScale: {x: 1, y: 1, z: 1}
   m_Children: []
   m_Father: {fileID: 1237723431}
@@ -468,8 +468,8 @@
   m_PrefabInstance: {fileID: 0}
   m_PrefabAsset: {fileID: 0}
   m_GameObject: {fileID: 739875237}
-  m_LocalRotation: {x: -0, y: 1, z: -0, w: 0}
-  m_LocalPosition: {x: -0.896, y: 0.658, z: 0.181}
+  m_LocalRotation: {x: -0, y: -0, z: -0, w: 1}
+  m_LocalPosition: {x: 0.896, y: 0.658, z: -0.181}
   m_LocalScale: {x: 1, y: 1, z: 1}
   m_Children: []
   m_Father: {fileID: 47668685}
@@ -498,8 +498,8 @@
   m_PrefabInstance: {fileID: 0}
   m_PrefabAsset: {fileID: 0}
   m_GameObject: {fileID: 778100623}
-  m_LocalRotation: {x: -0, y: 1, z: -0, w: 0}
-  m_LocalPosition: {x: -0.896, y: 0.658, z: -1.099}
+  m_LocalRotation: {x: -0, y: -0, z: -0, w: 1}
+  m_LocalPosition: {x: 0.896, y: 0.658, z: 1.099}
   m_LocalScale: {x: 1, y: 1, z: 1}
   m_Children: []
   m_Father: {fileID: 47668685}
@@ -528,8 +528,8 @@
   m_PrefabInstance: {fileID: 0}
   m_PrefabAsset: {fileID: 0}
   m_GameObject: {fileID: 819500122}
-  m_LocalRotation: {x: -0, y: 1, z: -0, w: 0}
-  m_LocalPosition: {x: 0.867, y: 0.658, z: -1.099}
+  m_LocalRotation: {x: -0, y: -0, z: -0, w: 1}
+  m_LocalPosition: {x: -0.867, y: 0.658, z: 1.099}
   m_LocalScale: {x: 1, y: 1, z: 1}
   m_Children: []
   m_Father: {fileID: 47668685}
@@ -558,8 +558,8 @@
   m_PrefabInstance: {fileID: 0}
   m_PrefabAsset: {fileID: 0}
   m_GameObject: {fileID: 890463558}
-  m_LocalRotation: {x: -0, y: 1, z: -0, w: 0}
-  m_LocalPosition: {x: 0.867, y: 0.658, z: 0.181}
+  m_LocalRotation: {x: -0, y: -0, z: -0, w: 1}
+  m_LocalPosition: {x: -0.867, y: 0.658, z: -0.181}
   m_LocalScale: {x: 1, y: 1, z: 1}
   m_Children: []
   m_Father: {fileID: 47668685}
@@ -588,7 +588,7 @@
   m_PrefabInstance: {fileID: 0}
   m_PrefabAsset: {fileID: 0}
   m_GameObject: {fileID: 891935994}
-  m_LocalRotation: {x: 0, y: 0, z: 0, w: 1}
+  m_LocalRotation: {x: -0, y: -0, z: -0, w: 1}
   m_LocalPosition: {x: 0, y: 0, z: 0}
   m_LocalScale: {x: 1, y: 1, z: 1}
   m_Children:
@@ -619,7 +619,7 @@
   m_PrefabInstance: {fileID: 0}
   m_PrefabAsset: {fileID: 0}
   m_GameObject: {fileID: 914880859}
-  m_LocalRotation: {x: 0, y: 0, z: 0, w: 1}
+  m_LocalRotation: {x: -0, y: -0, z: -0, w: 1}
   m_LocalPosition: {x: 0, y: 0, z: 0}
   m_LocalScale: {x: 1, y: 1, z: 1}
   m_Children:
@@ -653,8 +653,8 @@
   m_PrefabInstance: {fileID: 0}
   m_PrefabAsset: {fileID: 0}
   m_GameObject: {fileID: 929981709}
-  m_LocalRotation: {x: -0, y: 1, z: -0, w: 0}
-  m_LocalPosition: {x: 0.046, y: 0.387, z: -0.802}
+  m_LocalRotation: {x: -0, y: -0, z: -0, w: 1}
+  m_LocalPosition: {x: -0.046, y: 0.387, z: 0.802}
   m_LocalScale: {x: 1, y: 1, z: 1}
   m_Children: []
   m_Father: {fileID: 47668685}
@@ -683,8 +683,8 @@
   m_PrefabInstance: {fileID: 0}
   m_PrefabAsset: {fileID: 0}
   m_GameObject: {fileID: 965733239}
-  m_LocalRotation: {x: -0, y: 1, z: -0, w: 0}
-  m_LocalPosition: {x: 0.046000004, y: 0.38700008, z: 0.182}
+  m_LocalRotation: {x: -0, y: -0, z: -0, w: 1}
+  m_LocalPosition: {x: -0.046000004, y: 0.38700008, z: -0.182}
   m_LocalScale: {x: 1, y: 1, z: 1}
   m_Children: []
   m_Father: {fileID: 47668685}
@@ -713,8 +713,8 @@
   m_PrefabInstance: {fileID: 0}
   m_PrefabAsset: {fileID: 0}
   m_GameObject: {fileID: 965783441}
-  m_LocalRotation: {x: -0, y: 1, z: -0, w: 0}
-  m_LocalPosition: {x: 0.867, y: 0.658, z: -0.30200005}
+  m_LocalRotation: {x: -0, y: -0, z: -0, w: 1}
+  m_LocalPosition: {x: -0.867, y: 0.658, z: 0.30200005}
   m_LocalScale: {x: 1, y: 1, z: 1}
   m_Children: []
   m_Father: {fileID: 47668685}
@@ -744,7 +744,7 @@
   m_PrefabInstance: {fileID: 0}
   m_PrefabAsset: {fileID: 0}
   m_GameObject: {fileID: 978484842}
-  m_LocalRotation: {x: -0, y: 1, z: -0, w: 0}
+  m_LocalRotation: {x: -0, y: -0, z: -0, w: 1}
   m_LocalPosition: {x: 0, y: 0.463, z: 0}
   m_LocalScale: {x: 1, y: 1, z: 1}
   m_Children: []
@@ -788,7 +788,7 @@
   m_PrefabInstance: {fileID: 0}
   m_PrefabAsset: {fileID: 0}
   m_GameObject: {fileID: 991413407}
-  m_LocalRotation: {x: -0, y: 1, z: -0, w: 0}
+  m_LocalRotation: {x: -0, y: -0, z: -0, w: 1}
   m_LocalPosition: {x: 0, y: 0.463, z: 0}
   m_LocalScale: {x: 1, y: 1, z: 1}
   m_Children: []
@@ -831,8 +831,8 @@
   m_PrefabInstance: {fileID: 0}
   m_PrefabAsset: {fileID: 0}
   m_GameObject: {fileID: 1092443642}
-  m_LocalRotation: {x: -0, y: 1, z: -0, w: 0}
-  m_LocalPosition: {x: 0.867, y: 0.658, z: 0.69799995}
+  m_LocalRotation: {x: -0, y: -0, z: -0, w: 1}
+  m_LocalPosition: {x: -0.867, y: 0.658, z: -0.69799995}
   m_LocalScale: {x: 1, y: 1, z: 1}
   m_Children: []
   m_Father: {fileID: 47668685}
@@ -862,8 +862,8 @@
   m_PrefabInstance: {fileID: 0}
   m_PrefabAsset: {fileID: 0}
   m_GameObject: {fileID: 1178670361}
-  m_LocalRotation: {x: -0, y: 1, z: -0, w: 0}
-  m_LocalPosition: {x: 0, y: 0.46299982, z: -1.193}
+  m_LocalRotation: {x: -0, y: -0, z: -0, w: 1}
+  m_LocalPosition: {x: 0, y: 0.46299982, z: 1.193}
   m_LocalScale: {x: 1, y: 1, z: 1}
   m_Children: []
   m_Father: {fileID: 914880860}
@@ -905,7 +905,7 @@
   m_PrefabInstance: {fileID: 0}
   m_PrefabAsset: {fileID: 0}
   m_GameObject: {fileID: 1237723430}
-  m_LocalRotation: {x: 0, y: 0, z: 0, w: 1}
+  m_LocalRotation: {x: -0, y: -0, z: -0, w: 1}
   m_LocalPosition: {x: 0, y: 0, z: 0}
   m_LocalScale: {x: 1, y: 1, z: 1}
   m_Children:
@@ -939,8 +939,8 @@
   m_PrefabInstance: {fileID: 0}
   m_PrefabAsset: {fileID: 0}
   m_GameObject: {fileID: 1244436906}
-  m_LocalRotation: {x: -0, y: 1, z: -0, w: 0}
-  m_LocalPosition: {x: 0, y: 0.658, z: -1.099}
+  m_LocalRotation: {x: -0, y: -0, z: -0, w: 1}
+  m_LocalPosition: {x: 0, y: 0.658, z: 1.099}
   m_LocalScale: {x: 1, y: 1, z: 1}
   m_Children: []
   m_Father: {fileID: 47668685}
@@ -970,8 +970,8 @@
   m_PrefabInstance: {fileID: 0}
   m_PrefabAsset: {fileID: 0}
   m_GameObject: {fileID: 1313121581}
-  m_LocalRotation: {x: -0, y: 1, z: -0, w: 0}
-  m_LocalPosition: {x: 0.969, y: 0.46299982, z: 1.156}
+  m_LocalRotation: {x: -0, y: -0, z: -0, w: 1}
+  m_LocalPosition: {x: -0.969, y: 0.46299982, z: -1.156}
   m_LocalScale: {x: 1, y: 1, z: 1}
   m_Children: []
   m_Father: {fileID: 1237723431}
@@ -1014,8 +1014,8 @@
   m_PrefabInstance: {fileID: 0}
   m_PrefabAsset: {fileID: 0}
   m_GameObject: {fileID: 1313926481}
-  m_LocalRotation: {x: -0, y: 1, z: -0, w: 0}
-  m_LocalPosition: {x: -0.967, y: 0.46299982, z: 1.156}
+  m_LocalRotation: {x: -0, y: -0, z: -0, w: 1}
+  m_LocalPosition: {x: 0.967, y: 0.46299982, z: -1.156}
   m_LocalScale: {x: 1, y: 1, z: 1}
   m_Children: []
   m_Father: {fileID: 914880860}
@@ -1057,8 +1057,8 @@
   m_PrefabInstance: {fileID: 0}
   m_PrefabAsset: {fileID: 0}
   m_GameObject: {fileID: 1340251932}
-  m_LocalRotation: {x: -0, y: 1, z: -0, w: 0}
-  m_LocalPosition: {x: 0, y: 0.658, z: -0.302}
+  m_LocalRotation: {x: -0, y: -0, z: -0, w: 1}
+  m_LocalPosition: {x: 0, y: 0.658, z: 0.302}
   m_LocalScale: {x: 1, y: 1, z: 1}
   m_Children: []
   m_Father: {fileID: 47668685}
@@ -1087,8 +1087,8 @@
   m_PrefabInstance: {fileID: 0}
   m_PrefabAsset: {fileID: 0}
   m_GameObject: {fileID: 1349314389}
-  m_LocalRotation: {x: -0, y: 1, z: -0, w: 0}
-  m_LocalPosition: {x: 0.867, y: 0.658, z: -0.74199986}
+  m_LocalRotation: {x: -0, y: -0, z: -0, w: 1}
+  m_LocalPosition: {x: -0.867, y: 0.658, z: 0.74199986}
   m_LocalScale: {x: 1, y: 1, z: 1}
   m_Children: []
   m_Father: {fileID: 47668685}
@@ -1117,8 +1117,8 @@
   m_PrefabInstance: {fileID: 0}
   m_PrefabAsset: {fileID: 0}
   m_GameObject: {fileID: 1415816503}
-  m_LocalRotation: {x: -0, y: 1, z: -0, w: 0}
-  m_LocalPosition: {x: 0.967, y: 0.07800007, z: 1.211}
+  m_LocalRotation: {x: -0, y: -0, z: -0, w: 1}
+  m_LocalPosition: {x: -0.967, y: 0.07800007, z: -1.211}
   m_LocalScale: {x: 1, y: 1, z: 1}
   m_Children: []
   m_Father: {fileID: 47668685}
@@ -1151,7 +1151,7 @@
   m_PrefabAsset: {fileID: 0}
   m_GameObject: {fileID: 1533668674}
   m_LocalRotation: {x: 0, y: 0, z: 0, w: 1}
-  m_LocalPosition: {x: 0, y: 0, z: 0}
+  m_LocalPosition: {x: 0, y: -0, z: 0}
   m_LocalScale: {x: 1, y: 1, z: 1}
   m_Children:
   - {fileID: 4251534847546877}
@@ -1163,7 +1163,7 @@
   - {fileID: 891935995}
   m_Father: {fileID: 0}
   m_RootOrder: 0
-  m_LocalEulerAnglesHint: {x: 0, y: 180, z: 0}
+  m_LocalEulerAnglesHint: {x: 0, y: 0, z: 0}
 --- !u!114 &1533668677
 MonoBehaviour:
   m_ObjectHideFlags: 0
@@ -1310,8 +1310,8 @@
   m_PrefabInstance: {fileID: 0}
   m_PrefabAsset: {fileID: 0}
   m_GameObject: {fileID: 1533823095}
-  m_LocalRotation: {x: -0, y: 1, z: -0, w: 0}
-  m_LocalPosition: {x: 0, y: 0.658, z: 0.181}
+  m_LocalRotation: {x: -0, y: -0, z: -0, w: 1}
+  m_LocalPosition: {x: 0, y: 0.658, z: -0.181}
   m_LocalScale: {x: 1, y: 1, z: 1}
   m_Children: []
   m_Father: {fileID: 47668685}
@@ -1340,8 +1340,8 @@
   m_PrefabInstance: {fileID: 0}
   m_PrefabAsset: {fileID: 0}
   m_GameObject: {fileID: 1600021114}
-  m_LocalRotation: {x: -0, y: 1, z: -0, w: 0}
-  m_LocalPosition: {x: -0.03, y: 1.165, z: -1.129}
+  m_LocalRotation: {x: -0, y: -0, z: -0, w: 1}
+  m_LocalPosition: {x: 0.03, y: 1.165, z: 1.129}
   m_LocalScale: {x: 1, y: 1, z: 1}
   m_Children: []
   m_Father: {fileID: 47668685}
@@ -1370,8 +1370,8 @@
   m_PrefabInstance: {fileID: 0}
   m_PrefabAsset: {fileID: 0}
   m_GameObject: {fileID: 1690037500}
-  m_LocalRotation: {x: -0, y: 1, z: -0, w: 0}
-  m_LocalPosition: {x: 0, y: 0.658, z: -0.742}
+  m_LocalRotation: {x: -0, y: -0, z: -0, w: 1}
+  m_LocalPosition: {x: 0, y: 0.658, z: 0.742}
   m_LocalScale: {x: 1, y: 1, z: 1}
   m_Children: []
   m_Father: {fileID: 47668685}
@@ -1400,8 +1400,8 @@
   m_PrefabInstance: {fileID: 0}
   m_PrefabAsset: {fileID: 0}
   m_GameObject: {fileID: 1742970217}
-  m_LocalRotation: {x: -0, y: 1, z: -0, w: 0}
-  m_LocalPosition: {x: -0.896, y: 0.658, z: -0.74199986}
+  m_LocalRotation: {x: -0, y: -0, z: -0, w: 1}
+  m_LocalPosition: {x: 0.896, y: 0.658, z: 0.74199986}
   m_LocalScale: {x: 1, y: 1, z: 1}
   m_Children: []
   m_Father: {fileID: 47668685}
@@ -1431,7 +1431,7 @@
   m_PrefabInstance: {fileID: 0}
   m_PrefabAsset: {fileID: 0}
   m_GameObject: {fileID: 1762846474}
-  m_LocalRotation: {x: -0, y: 1, z: -0, w: 0}
+  m_LocalRotation: {x: -0, y: -0, z: -0, w: 1}
   m_LocalPosition: {x: 0, y: 0.519, z: 0}
   m_LocalScale: {x: 1.0739062, y: 1.1375, z: 1}
   m_Children: []
@@ -1474,8 +1474,8 @@
   m_PrefabInstance: {fileID: 0}
   m_PrefabAsset: {fileID: 0}
   m_GameObject: {fileID: 1860196126}
-  m_LocalRotation: {x: -0, y: 1, z: -0, w: 0}
-  m_LocalPosition: {x: 0.967, y: 1.165, z: -1.129}
+  m_LocalRotation: {x: -0, y: -0, z: -0, w: 1}
+  m_LocalPosition: {x: -0.967, y: 1.165, z: 1.129}
   m_LocalScale: {x: 1, y: 1, z: 1}
   m_Children: []
   m_Father: {fileID: 47668685}
@@ -1504,8 +1504,8 @@
   m_PrefabInstance: {fileID: 0}
   m_PrefabAsset: {fileID: 0}
   m_GameObject: {fileID: 1916538924}
-  m_LocalRotation: {x: -0, y: 1, z: -0, w: 0}
-  m_LocalPosition: {x: 0, y: 0.658, z: 1.165}
+  m_LocalRotation: {x: -0, y: -0, z: -0, w: 1}
+  m_LocalPosition: {x: 0, y: 0.658, z: -1.165}
   m_LocalScale: {x: 1, y: 1, z: 1}
   m_Children: []
   m_Father: {fileID: 47668685}
@@ -1534,8 +1534,8 @@
   m_PrefabInstance: {fileID: 0}
   m_PrefabAsset: {fileID: 0}
   m_GameObject: {fileID: 1965259641}
-  m_LocalRotation: {x: -0, y: 1, z: -0, w: 0}
-  m_LocalPosition: {x: 0, y: 0.658, z: 0.698}
+  m_LocalRotation: {x: -0, y: -0, z: -0, w: 1}
+  m_LocalPosition: {x: 0, y: 0.658, z: -0.698}
   m_LocalScale: {x: 1, y: 1, z: 1}
   m_Children: []
   m_Father: {fileID: 47668685}
@@ -1564,8 +1564,8 @@
   m_PrefabInstance: {fileID: 0}
   m_PrefabAsset: {fileID: 0}
   m_GameObject: {fileID: 1996246211}
-  m_LocalRotation: {x: -0, y: 1, z: -0, w: 0}
-  m_LocalPosition: {x: 0.867, y: 0.658, z: 1.165}
+  m_LocalRotation: {x: -0, y: -0, z: -0, w: 1}
+  m_LocalPosition: {x: -0.867, y: 0.658, z: -1.165}
   m_LocalScale: {x: 1, y: 1, z: 1}
   m_Children: []
   m_Father: {fileID: 47668685}
@@ -1594,8 +1594,8 @@
   m_PrefabInstance: {fileID: 0}
   m_PrefabAsset: {fileID: 0}
   m_GameObject: {fileID: 2013413491}
-  m_LocalRotation: {x: -0, y: 1, z: -0, w: 0}
-  m_LocalPosition: {x: -0.973, y: 0.07800007, z: 1.211}
+  m_LocalRotation: {x: -0, y: -0, z: -0, w: 1}
+  m_LocalPosition: {x: 0.973, y: 0.07800007, z: -1.211}
   m_LocalScale: {x: 1, y: 1, z: 1}
   m_Children: []
   m_Father: {fileID: 47668685}
@@ -1624,8 +1624,8 @@
   m_PrefabInstance: {fileID: 0}
   m_PrefabAsset: {fileID: 0}
   m_GameObject: {fileID: 2136894007}
-  m_LocalRotation: {x: -0, y: 1, z: -0, w: 0}
-  m_LocalPosition: {x: -0.896, y: 0.658, z: 1.165}
+  m_LocalRotation: {x: -0, y: -0, z: -0, w: 1}
+  m_LocalPosition: {x: 0.896, y: 0.658, z: -1.165}
   m_LocalScale: {x: 1, y: 1, z: 1}
   m_Children: []
   m_Father: {fileID: 47668685}
@@ -1735,7 +1735,7 @@
   m_PrefabInstance: {fileID: 0}
   m_PrefabAsset: {fileID: 0}
   m_GameObject: {fileID: 1719501455402786895}
-  m_LocalRotation: {x: -0, y: 1, z: -0, w: 0}
+  m_LocalRotation: {x: -0, y: -0, z: -0, w: 1}
   m_LocalPosition: {x: 0, y: 0, z: 0}
   m_LocalScale: {x: 1, y: 1, z: 1}
   m_Children:
@@ -1828,11 +1828,7 @@
       objectReference: {fileID: 0}
     - target: {fileID: 4251536333782420, guid: 6877aba5a696347dbb6c01f851f2da28, type: 3}
       propertyPath: m_LocalRotation.w
-<<<<<<< HEAD
-      value: 0
-=======
       value: 1
->>>>>>> 2f8dd9f9
       objectReference: {fileID: 0}
     - target: {fileID: 4251536333782420, guid: 6877aba5a696347dbb6c01f851f2da28, type: 3}
       propertyPath: m_LocalRotation.x
@@ -1840,7 +1836,7 @@
       objectReference: {fileID: 0}
     - target: {fileID: 4251536333782420, guid: 6877aba5a696347dbb6c01f851f2da28, type: 3}
       propertyPath: m_LocalRotation.y
-      value: 1
+      value: -0
       objectReference: {fileID: 0}
     - target: {fileID: 4251536333782420, guid: 6877aba5a696347dbb6c01f851f2da28, type: 3}
       propertyPath: m_LocalRotation.z
