--- conflicted
+++ resolved
@@ -23,8 +23,8 @@
   m_PrefabInstance: {fileID: 0}
   m_PrefabAsset: {fileID: 0}
   m_GameObject: {fileID: 60133728}
-  m_LocalRotation: {x: -0, y: -0, z: -0, w: -1}
-  m_LocalPosition: {x: -0.614, y: 0.37599993, z: 0.9779999}
+  m_LocalRotation: {x: -0, y: 1, z: -0, w: 0}
+  m_LocalPosition: {x: 0.614, y: 0.37599993, z: -0.9779999}
   m_LocalScale: {x: 1, y: 1, z: 1}
   m_Children: []
   m_Father: {fileID: 1680924987}
@@ -54,7 +54,7 @@
   m_PrefabInstance: {fileID: 0}
   m_PrefabAsset: {fileID: 0}
   m_GameObject: {fileID: 121963476}
-  m_LocalRotation: {x: -0, y: -0, z: -0, w: -1}
+  m_LocalRotation: {x: -0, y: 1, z: -0, w: 0}
   m_LocalPosition: {x: 0, y: 0.353, z: 0}
   m_LocalScale: {x: 1, y: 1, z: 1}
   m_Children: []
@@ -116,8 +116,8 @@
   m_IsTrigger: 0
   m_Enabled: 0
   serializedVersion: 2
-  m_Size: {x: 1.5239489, y: 0.72399426, z: 2.0826883}
-  m_Center: {x: 0.021637678, y: 0.3506751, z: 0.031600654}
+  m_Size: {x: 1.5239489, y: 0.72399426, z: 2.0877686}
+  m_Center: {x: 0.021637678, y: 0.3506751, z: -0.029364109}
 --- !u!1 &236173247
 GameObject:
   m_ObjectHideFlags: 0
@@ -141,7 +141,7 @@
   m_PrefabInstance: {fileID: 0}
   m_PrefabAsset: {fileID: 0}
   m_GameObject: {fileID: 236173247}
-  m_LocalRotation: {x: 0, y: 0, z: 0, w: 1}
+  m_LocalRotation: {x: -0, y: -0, z: -0, w: 1}
   m_LocalPosition: {x: 0, y: 0, z: 0}
   m_LocalScale: {x: 1, y: 1, z: 1}
   m_Children:
@@ -176,7 +176,7 @@
   m_PrefabInstance: {fileID: 0}
   m_PrefabAsset: {fileID: 0}
   m_GameObject: {fileID: 320451297}
-  m_LocalRotation: {x: -0, y: -0, z: -0, w: -1}
+  m_LocalRotation: {x: -0, y: 1, z: -0, w: 0}
   m_LocalPosition: {x: 0, y: 0.353, z: 0}
   m_LocalScale: {x: 1, y: 1, z: 1}
   m_Children: []
@@ -219,8 +219,8 @@
   m_PrefabInstance: {fileID: 0}
   m_PrefabAsset: {fileID: 0}
   m_GameObject: {fileID: 332213586}
-  m_LocalRotation: {x: -0, y: -0, z: -0, w: -1}
-  m_LocalPosition: {x: 0.621, y: 0.37599993, z: 0}
+  m_LocalRotation: {x: -0, y: 1, z: -0, w: 0}
+  m_LocalPosition: {x: -0.621, y: 0.37599993, z: 0}
   m_LocalScale: {x: 1, y: 1, z: 1}
   m_Children: []
   m_Father: {fileID: 1680924987}
@@ -250,8 +250,8 @@
   m_PrefabInstance: {fileID: 0}
   m_PrefabAsset: {fileID: 0}
   m_GameObject: {fileID: 356691821}
-  m_LocalRotation: {x: -0, y: -0, z: -0, w: -1}
-  m_LocalPosition: {x: 0, y: 0.35299993, z: -1.027}
+  m_LocalRotation: {x: -0, y: 1, z: -0, w: 0}
+  m_LocalPosition: {x: 0, y: 0.35299993, z: 1.027}
   m_LocalScale: {x: 1, y: 1, z: 1}
   m_Children: []
   m_Father: {fileID: 236173248}
@@ -294,8 +294,8 @@
   m_PrefabInstance: {fileID: 0}
   m_PrefabAsset: {fileID: 0}
   m_GameObject: {fileID: 402450551}
-  m_LocalRotation: {x: -0, y: -0, z: -0, w: -1}
-  m_LocalPosition: {x: -0.644, y: 0.35299993, z: 0.977}
+  m_LocalRotation: {x: -0, y: 1, z: -0, w: 0}
+  m_LocalPosition: {x: 0.644, y: 0.35299993, z: -0.977}
   m_LocalScale: {x: 1, y: 1, z: 1}
   m_Children: []
   m_Father: {fileID: 236173248}
@@ -338,8 +338,8 @@
   m_PrefabInstance: {fileID: 0}
   m_PrefabAsset: {fileID: 0}
   m_GameObject: {fileID: 462453129}
-  m_LocalRotation: {x: -0, y: -0, z: -0, w: -1}
-  m_LocalPosition: {x: 0.651, y: 0.35299993, z: 0.977}
+  m_LocalRotation: {x: -0, y: 1, z: -0, w: 0}
+  m_LocalPosition: {x: -0.651, y: 0.35299993, z: -0.977}
   m_LocalScale: {x: 1, y: 1, z: 1}
   m_Children: []
   m_Father: {fileID: 1336167517}
@@ -381,8 +381,8 @@
   m_PrefabInstance: {fileID: 0}
   m_PrefabAsset: {fileID: 0}
   m_GameObject: {fileID: 488255579}
-  m_LocalRotation: {x: -0, y: -0, z: -0, w: -1}
-  m_LocalPosition: {x: -0.642, y: 0.09200001, z: 1.03}
+  m_LocalRotation: {x: -0, y: 1, z: -0, w: 0}
+  m_LocalPosition: {x: 0.642, y: 0.09200001, z: -1.03}
   m_LocalScale: {x: 1, y: 1, z: 1}
   m_Children: []
   m_Father: {fileID: 1680924987}
@@ -411,8 +411,8 @@
   m_PrefabInstance: {fileID: 0}
   m_PrefabAsset: {fileID: 0}
   m_GameObject: {fileID: 511039736}
-  m_LocalRotation: {x: -0, y: -0, z: -0, w: -1}
-  m_LocalPosition: {x: 0.621, y: 0.37599993, z: -0.37400007}
+  m_LocalRotation: {x: -0, y: 1, z: -0, w: 0}
+  m_LocalPosition: {x: -0.621, y: 0.37599993, z: 0.37400007}
   m_LocalScale: {x: 1, y: 1, z: 1}
   m_Children: []
   m_Father: {fileID: 1680924987}
@@ -441,8 +441,8 @@
   m_PrefabInstance: {fileID: 0}
   m_PrefabAsset: {fileID: 0}
   m_GameObject: {fileID: 512406189}
-  m_LocalRotation: {x: -0, y: -0, z: -0, w: -1}
-  m_LocalPosition: {x: 0.621, y: 0.37599993, z: 0.9779999}
+  m_LocalRotation: {x: -0, y: 1, z: -0, w: 0}
+  m_LocalPosition: {x: -0.621, y: 0.37599993, z: -0.9779999}
   m_LocalScale: {x: 1, y: 1, z: 1}
   m_Children: []
   m_Father: {fileID: 1680924987}
@@ -487,7 +487,7 @@
   - {fileID: 1394439945}
   m_Father: {fileID: 0}
   m_RootOrder: 0
-  m_LocalEulerAnglesHint: {x: 0, y: 180, z: 0}
+  m_LocalEulerAnglesHint: {x: 0, y: 0, z: 0}
 --- !u!114 &658504309
 MonoBehaviour:
   m_ObjectHideFlags: 0
@@ -627,7 +627,7 @@
   m_PrefabInstance: {fileID: 0}
   m_PrefabAsset: {fileID: 0}
   m_GameObject: {fileID: 663220870}
-  m_LocalRotation: {x: -0, y: -0, z: -0, w: -1}
+  m_LocalRotation: {x: -0, y: 1, z: -0, w: 0}
   m_LocalPosition: {x: 0, y: 0.376, z: 0}
   m_LocalScale: {x: 1, y: 1, z: 1}
   m_Children: []
@@ -657,8 +657,8 @@
   m_PrefabInstance: {fileID: 0}
   m_PrefabAsset: {fileID: 0}
   m_GameObject: {fileID: 763001883}
-  m_LocalRotation: {x: -0, y: -0, z: -0, w: -1}
-  m_LocalPosition: {x: 0.634, y: 0.09200001, z: 1.03}
+  m_LocalRotation: {x: -0, y: 1, z: -0, w: 0}
+  m_LocalPosition: {x: -0.634, y: 0.09200001, z: -1.03}
   m_LocalScale: {x: 1, y: 1, z: 1}
   m_Children: []
   m_Father: {fileID: 1680924987}
@@ -687,8 +687,8 @@
   m_PrefabInstance: {fileID: 0}
   m_PrefabAsset: {fileID: 0}
   m_GameObject: {fileID: 780985240}
-  m_LocalRotation: {x: -0, y: -0, z: -0, w: -1}
-  m_LocalPosition: {x: -0.614, y: 0.37599993, z: 0}
+  m_LocalRotation: {x: -0, y: 1, z: -0, w: 0}
+  m_LocalPosition: {x: 0.614, y: 0.37599993, z: 0}
   m_LocalScale: {x: 1, y: 1, z: 1}
   m_Children: []
   m_Father: {fileID: 1680924987}
@@ -717,8 +717,8 @@
   m_PrefabInstance: {fileID: 0}
   m_PrefabAsset: {fileID: 0}
   m_GameObject: {fileID: 871798761}
-  m_LocalRotation: {x: -0, y: -0, z: -0, w: -1}
-  m_LocalPosition: {x: 0, y: 0.37599993, z: -0.374}
+  m_LocalRotation: {x: -0, y: 1, z: -0, w: 0}
+  m_LocalPosition: {x: 0, y: 0.37599993, z: 0.374}
   m_LocalScale: {x: 1, y: 1, z: 1}
   m_Children: []
   m_Father: {fileID: 1680924987}
@@ -748,8 +748,8 @@
   m_PrefabInstance: {fileID: 0}
   m_PrefabAsset: {fileID: 0}
   m_GameObject: {fileID: 876269031}
-  m_LocalRotation: {x: -0, y: -0, z: -0, w: -1}
-  m_LocalPosition: {x: 0, y: 0.35299993, z: -1.027}
+  m_LocalRotation: {x: -0, y: 1, z: -0, w: 0}
+  m_LocalPosition: {x: 0, y: 0.35299993, z: 1.027}
   m_LocalScale: {x: 1, y: 1, z: 1}
   m_Children: []
   m_Father: {fileID: 1336167517}
@@ -791,8 +791,8 @@
   m_PrefabInstance: {fileID: 0}
   m_PrefabAsset: {fileID: 0}
   m_GameObject: {fileID: 974301524}
-  m_LocalRotation: {x: -0, y: -0, z: -0, w: -1}
-  m_LocalPosition: {x: 0.621, y: 0.37599993, z: 0.46000004}
+  m_LocalRotation: {x: -0, y: 1, z: -0, w: 0}
+  m_LocalPosition: {x: -0.621, y: 0.37599993, z: -0.46000004}
   m_LocalScale: {x: 1, y: 1, z: 1}
   m_Children: []
   m_Father: {fileID: 1680924987}
@@ -821,8 +821,8 @@
   m_PrefabInstance: {fileID: 0}
   m_PrefabAsset: {fileID: 0}
   m_GameObject: {fileID: 1026628249}
-  m_LocalRotation: {x: -0, y: -0, z: -0, w: -1}
-  m_LocalPosition: {x: -0.614, y: 0.37599993, z: 0.46000004}
+  m_LocalRotation: {x: -0, y: 1, z: -0, w: 0}
+  m_LocalPosition: {x: 0.614, y: 0.37599993, z: -0.46000004}
   m_LocalScale: {x: 1, y: 1, z: 1}
   m_Children: []
   m_Father: {fileID: 1680924987}
@@ -851,8 +851,8 @@
   m_PrefabInstance: {fileID: 0}
   m_PrefabAsset: {fileID: 0}
   m_GameObject: {fileID: 1087410757}
-  m_LocalRotation: {x: -0, y: -0, z: -0, w: -1}
-  m_LocalPosition: {x: 0.01, y: 0.612, z: -0.97000027}
+  m_LocalRotation: {x: -0, y: 1, z: -0, w: 0}
+  m_LocalPosition: {x: -0.01, y: 0.612, z: 0.97000027}
   m_LocalScale: {x: 1, y: 1, z: 1}
   m_Children: []
   m_Father: {fileID: 1680924987}
@@ -881,8 +881,8 @@
   m_PrefabInstance: {fileID: 0}
   m_PrefabAsset: {fileID: 0}
   m_GameObject: {fileID: 1113536440}
-  m_LocalRotation: {x: -0, y: -0, z: -0, w: -1}
-  m_LocalPosition: {x: 0, y: 0.37599993, z: 0.978}
+  m_LocalRotation: {x: -0, y: 1, z: -0, w: 0}
+  m_LocalPosition: {x: 0, y: 0.37599993, z: -0.978}
   m_LocalScale: {x: 1, y: 1, z: 1}
   m_Children: []
   m_Father: {fileID: 1680924987}
@@ -911,8 +911,8 @@
   m_PrefabInstance: {fileID: 0}
   m_PrefabAsset: {fileID: 0}
   m_GameObject: {fileID: 1237615081}
-  m_LocalRotation: {x: -0, y: -0, z: -0, w: -1}
-  m_LocalPosition: {x: 0.621, y: 0.37599993, z: -0.87699986}
+  m_LocalRotation: {x: -0, y: 1, z: -0, w: 0}
+  m_LocalPosition: {x: -0.621, y: 0.37599993, z: 0.87699986}
   m_LocalScale: {x: 1, y: 1, z: 1}
   m_Children: []
   m_Father: {fileID: 1680924987}
@@ -941,8 +941,8 @@
   m_PrefabInstance: {fileID: 0}
   m_PrefabAsset: {fileID: 0}
   m_GameObject: {fileID: 1333726508}
-  m_LocalRotation: {x: -0, y: -0, z: -0, w: -1}
-  m_LocalPosition: {x: 0, y: 0.37599993, z: 0.46}
+  m_LocalRotation: {x: -0, y: 1, z: -0, w: 0}
+  m_LocalPosition: {x: 0, y: 0.37599993, z: -0.46}
   m_LocalScale: {x: 1, y: 1, z: 1}
   m_Children: []
   m_Father: {fileID: 1680924987}
@@ -1005,7 +1005,7 @@
   m_PrefabInstance: {fileID: 0}
   m_PrefabAsset: {fileID: 0}
   m_GameObject: {fileID: 1394439944}
-  m_LocalRotation: {x: 0, y: 0, z: 0, w: 1}
+  m_LocalRotation: {x: -0, y: -0, z: -0, w: 1}
   m_LocalPosition: {x: 0, y: 0, z: 0}
   m_LocalScale: {x: 1, y: 1, z: 1}
   m_Children:
@@ -1037,8 +1037,8 @@
   m_PrefabInstance: {fileID: 0}
   m_PrefabAsset: {fileID: 0}
   m_GameObject: {fileID: 1452637393}
-  m_LocalRotation: {x: -0, y: -0, z: -0, w: -1}
-  m_LocalPosition: {x: 0.651, y: 0.35299993, z: 0.977}
+  m_LocalRotation: {x: -0, y: 1, z: -0, w: 0}
+  m_LocalPosition: {x: -0.651, y: 0.35299993, z: -0.977}
   m_LocalScale: {x: 1, y: 1, z: 1}
   m_Children: []
   m_Father: {fileID: 236173248}
@@ -1080,8 +1080,8 @@
   m_PrefabInstance: {fileID: 0}
   m_PrefabAsset: {fileID: 0}
   m_GameObject: {fileID: 1480491643}
-  m_LocalRotation: {x: -0, y: -0, z: -0, w: -1}
-  m_LocalPosition: {x: 0, y: 0.37599993, z: -0.877}
+  m_LocalRotation: {x: -0, y: 1, z: -0, w: 0}
+  m_LocalPosition: {x: 0, y: 0.37599993, z: 0.877}
   m_LocalScale: {x: 1, y: 1, z: 1}
   m_Children: []
   m_Father: {fileID: 1680924987}
@@ -1111,8 +1111,8 @@
   m_PrefabInstance: {fileID: 0}
   m_PrefabAsset: {fileID: 0}
   m_GameObject: {fileID: 1613804115}
-  m_LocalRotation: {x: -0, y: -0, z: -0, w: -1}
-  m_LocalPosition: {x: 0, y: 0.397, z: 0.001}
+  m_LocalRotation: {x: -0, y: 1, z: -0, w: 0}
+  m_LocalPosition: {x: 0, y: 0.397, z: -0.001}
   m_LocalScale: {x: 1.0214307, y: 0.95205605, z: 0.95}
   m_Children: []
   m_Father: {fileID: 1394439945}
@@ -1206,8 +1206,8 @@
   m_PrefabInstance: {fileID: 0}
   m_PrefabAsset: {fileID: 0}
   m_GameObject: {fileID: 1739986095}
-  m_LocalRotation: {x: -0, y: -0, z: -0, w: -1}
-  m_LocalPosition: {x: -0.614, y: 0.37599993, z: -0.87699986}
+  m_LocalRotation: {x: -0, y: 1, z: -0, w: 0}
+  m_LocalPosition: {x: 0.614, y: 0.37599993, z: 0.87699986}
   m_LocalScale: {x: 1, y: 1, z: 1}
   m_Children: []
   m_Father: {fileID: 1680924987}
@@ -1236,8 +1236,8 @@
   m_PrefabInstance: {fileID: 0}
   m_PrefabAsset: {fileID: 0}
   m_GameObject: {fileID: 1755008074}
-  m_LocalRotation: {x: -0, y: -0, z: -0, w: -1}
-  m_LocalPosition: {x: -0.614, y: 0.37599993, z: -0.37400007}
+  m_LocalRotation: {x: -0, y: 1, z: -0, w: 0}
+  m_LocalPosition: {x: 0.614, y: 0.37599993, z: 0.37400007}
   m_LocalScale: {x: 1, y: 1, z: 1}
   m_Children: []
   m_Father: {fileID: 1680924987}
@@ -1267,8 +1267,8 @@
   m_PrefabInstance: {fileID: 0}
   m_PrefabAsset: {fileID: 0}
   m_GameObject: {fileID: 1757974750}
-  m_LocalRotation: {x: -0, y: -0, z: -0, w: -1}
-  m_LocalPosition: {x: -0.644, y: 0.35299993, z: 0.977}
+  m_LocalRotation: {x: -0, y: 1, z: -0, w: 0}
+  m_LocalPosition: {x: 0.644, y: 0.35299993, z: -0.977}
   m_LocalScale: {x: 1, y: 1, z: 1}
   m_Children: []
   m_Father: {fileID: 1336167517}
@@ -1310,8 +1310,8 @@
   m_PrefabInstance: {fileID: 0}
   m_PrefabAsset: {fileID: 0}
   m_GameObject: {fileID: 1918950732}
-  m_LocalRotation: {x: -0, y: -0, z: -0, w: -1}
-  m_LocalPosition: {x: -0.642, y: 0.092, z: -0.97000027}
+  m_LocalRotation: {x: -0, y: 1, z: -0, w: 0}
+  m_LocalPosition: {x: 0.642, y: 0.092, z: 0.97000027}
   m_LocalScale: {x: 1, y: 1, z: 1}
   m_Children: []
   m_Father: {fileID: 1680924987}
@@ -1340,8 +1340,8 @@
   m_PrefabInstance: {fileID: 0}
   m_PrefabAsset: {fileID: 0}
   m_GameObject: {fileID: 1928457419}
-  m_LocalRotation: {x: -0, y: -0, z: -0, w: -1}
-  m_LocalPosition: {x: 0.634, y: 0.09200001, z: -0.97000027}
+  m_LocalRotation: {x: -0, y: 1, z: -0, w: 0}
+  m_LocalPosition: {x: -0.634, y: 0.09200001, z: 0.97000027}
   m_LocalScale: {x: 1, y: 1, z: 1}
   m_Children: []
   m_Father: {fileID: 1680924987}
@@ -1370,8 +1370,8 @@
   m_PrefabInstance: {fileID: 0}
   m_PrefabAsset: {fileID: 0}
   m_GameObject: {fileID: 2042832964}
-  m_LocalRotation: {x: -0, y: -0, z: -0, w: -1}
-  m_LocalPosition: {x: 0.621, y: 0.612, z: -0.97}
+  m_LocalRotation: {x: -0, y: 1, z: -0, w: 0}
+  m_LocalPosition: {x: -0.621, y: 0.612, z: 0.97}
   m_LocalScale: {x: 1, y: 1, z: 1}
   m_Children: []
   m_Father: {fileID: 1680924987}
@@ -1400,8 +1400,8 @@
   m_PrefabInstance: {fileID: 0}
   m_PrefabAsset: {fileID: 0}
   m_GameObject: {fileID: 2051875543}
-  m_LocalRotation: {x: -0, y: -0, z: -0, w: -1}
-  m_LocalPosition: {x: -0.642, y: 0.612, z: -0.97000027}
+  m_LocalRotation: {x: -0, y: 1, z: -0, w: 0}
+  m_LocalPosition: {x: 0.642, y: 0.612, z: 0.97000027}
   m_LocalScale: {x: 1, y: 1, z: 1}
   m_Children: []
   m_Father: {fileID: 1680924987}
@@ -1432,7 +1432,7 @@
   m_PrefabInstance: {fileID: 0}
   m_PrefabAsset: {fileID: 0}
   m_GameObject: {fileID: 2511852156860763525}
-  m_LocalRotation: {x: -0, y: -1, z: -0, w: 0}
+  m_LocalRotation: {x: -0, y: -0, z: -0, w: -1}
   m_LocalPosition: {x: 0, y: 0, z: 0}
   m_LocalScale: {x: 1, y: 1, z: 1}
   m_Children:
@@ -1603,11 +1603,7 @@
       objectReference: {fileID: 0}
     - target: {fileID: 4251536333782420, guid: 6877aba5a696347dbb6c01f851f2da28, type: 3}
       propertyPath: m_LocalRotation.w
-<<<<<<< HEAD
-      value: -1
-=======
       value: 0
->>>>>>> 2f8dd9f9
       objectReference: {fileID: 0}
     - target: {fileID: 4251536333782420, guid: 6877aba5a696347dbb6c01f851f2da28, type: 3}
       propertyPath: m_LocalRotation.x
@@ -1615,7 +1611,7 @@
       objectReference: {fileID: 0}
     - target: {fileID: 4251536333782420, guid: 6877aba5a696347dbb6c01f851f2da28, type: 3}
       propertyPath: m_LocalRotation.y
-      value: -0
+      value: 1
       objectReference: {fileID: 0}
     - target: {fileID: 4251536333782420, guid: 6877aba5a696347dbb6c01f851f2da28, type: 3}
       propertyPath: m_LocalRotation.z
