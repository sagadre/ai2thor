%YAML 1.1
%TAG !u! tag:unity3d.com,2011:
--- !u!1 &563319924
GameObject:
  m_ObjectHideFlags: 0
  m_CorrespondingSourceObject: {fileID: 0}
  m_PrefabInstance: {fileID: 0}
  m_PrefabAsset: {fileID: 0}
  serializedVersion: 6
  m_Component:
  - component: {fileID: 563319925}
  - component: {fileID: 563319926}
  m_Layer: 8
  m_Name: Col
  m_TagString: HighFriction
  m_Icon: {fileID: 0}
  m_NavMeshLayer: 0
  m_StaticEditorFlags: 64
  m_IsActive: 1
--- !u!4 &563319925
Transform:
  m_ObjectHideFlags: 0
  m_CorrespondingSourceObject: {fileID: 0}
  m_PrefabInstance: {fileID: 0}
  m_PrefabAsset: {fileID: 0}
  m_GameObject: {fileID: 563319924}
  m_LocalRotation: {x: -0, y: -0.7071052, z: -0, w: 0.70710844}
  m_LocalPosition: {x: 0.0000005151629, y: 0.283, z: 0.10900001}
  m_LocalScale: {x: 1.0000021, y: 1, z: 1.0000021}
  m_Children: []
  m_Father: {fileID: 1502778014}
  m_RootOrder: 0
  m_LocalEulerAnglesHint: {x: 0, y: 0, z: 0}
--- !u!65 &563319926
BoxCollider:
  m_ObjectHideFlags: 0
  m_CorrespondingSourceObject: {fileID: 0}
  m_PrefabInstance: {fileID: 0}
  m_PrefabAsset: {fileID: 0}
  m_GameObject: {fileID: 563319924}
  m_Material: {fileID: 0}
  m_IsTrigger: 1
  m_Enabled: 1
  serializedVersion: 2
  m_Size: {x: 1.9275168, y: 0.26604354, z: 1.0728804}
  m_Center: {x: -0.07664308, y: 0.021171391, z: 2.0098927e-16}
--- !u!1 &1502778013
GameObject:
  m_ObjectHideFlags: 0
  m_CorrespondingSourceObject: {fileID: 0}
  m_PrefabInstance: {fileID: 0}
  m_PrefabAsset: {fileID: 0}
  serializedVersion: 6
  m_Component:
  - component: {fileID: 1502778014}
  m_Layer: 0
  m_Name: HighFrictionTriggers
  m_TagString: Untagged
  m_Icon: {fileID: 0}
  m_NavMeshLayer: 0
  m_StaticEditorFlags: 64
  m_IsActive: 1
--- !u!4 &1502778014
Transform:
  m_ObjectHideFlags: 0
  m_CorrespondingSourceObject: {fileID: 0}
  m_PrefabInstance: {fileID: 0}
  m_PrefabAsset: {fileID: 0}
  m_GameObject: {fileID: 1502778013}
  m_LocalRotation: {x: 0, y: 0, z: 0, w: 1}
  m_LocalPosition: {x: 0, y: 0, z: 0}
  m_LocalScale: {x: 1, y: 1, z: 1}
  m_Children:
  - {fileID: 563319925}
  m_Father: {fileID: 5010306294399909200}
  m_RootOrder: 5
  m_LocalEulerAnglesHint: {x: 0, y: 0, z: 0}
--- !u!1 &14898248597058367
GameObject:
  m_ObjectHideFlags: 0
  m_CorrespondingSourceObject: {fileID: 0}
  m_PrefabInstance: {fileID: 0}
  m_PrefabAsset: {fileID: 0}
  serializedVersion: 6
  m_Component:
  - component: {fileID: 1153104551379964817}
  - component: {fileID: 4800618538284291207}
  m_Layer: 8
  m_Name: Col (3)
  m_TagString: SimObjPhysics
  m_Icon: {fileID: 0}
  m_NavMeshLayer: 0
  m_StaticEditorFlags: 64
  m_IsActive: 1
--- !u!4 &1153104551379964817
Transform:
  m_ObjectHideFlags: 0
  m_CorrespondingSourceObject: {fileID: 0}
  m_PrefabInstance: {fileID: 0}
  m_PrefabAsset: {fileID: 0}
  m_GameObject: {fileID: 14898248597058367}
  m_LocalRotation: {x: -0, y: -0.7071052, z: -0, w: 0.70710844}
  m_LocalPosition: {x: -0.48900476, y: 0.11199999, z: -0.9014986}
  m_LocalScale: {x: 1.0000021, y: 1, z: 1.0000021}
  m_Children: []
  m_Father: {fileID: 2544927584506191132}
  m_RootOrder: 3
  m_LocalEulerAnglesHint: {x: 0, y: 0, z: 0}
--- !u!65 &4800618538284291207
BoxCollider:
  m_ObjectHideFlags: 0
  m_CorrespondingSourceObject: {fileID: 0}
  m_PrefabInstance: {fileID: 0}
  m_PrefabAsset: {fileID: 0}
  m_GameObject: {fileID: 14898248597058367}
  m_Material: {fileID: 13400000, guid: 218801fea0442284c82c041fe6fc5de1, type: 2}
  m_IsTrigger: 1
  m_Enabled: 1
  serializedVersion: 2
  m_Size: {x: 0.054997638, y: 0.36548817, z: 0.066384}
  m_Center: {x: 0, y: 0.070893705, z: 0.0018831864}
--- !u!1 &1502537882600596175
GameObject:
  m_ObjectHideFlags: 0
  m_CorrespondingSourceObject: {fileID: 0}
  m_PrefabInstance: {fileID: 0}
  m_PrefabAsset: {fileID: 0}
  serializedVersion: 6
  m_Component:
  - component: {fileID: 3393652173568374460}
  - component: {fileID: 3236371228341601972}
  m_Layer: 8
  m_Name: Col (5)
  m_TagString: SimObjPhysics
  m_Icon: {fileID: 0}
  m_NavMeshLayer: 0
  m_StaticEditorFlags: 64
  m_IsActive: 1
--- !u!4 &3393652173568374460
Transform:
  m_ObjectHideFlags: 0
  m_CorrespondingSourceObject: {fileID: 0}
  m_PrefabInstance: {fileID: 0}
  m_PrefabAsset: {fileID: 0}
  m_GameObject: {fileID: 1502537882600596175}
  m_LocalRotation: {x: -0, y: -0.7071052, z: -0, w: 0.70710844}
  m_LocalPosition: {x: 0.4934051, y: 0.11199999, z: 0.95999867}
  m_LocalScale: {x: 1.0000021, y: 1, z: 1.0000021}
  m_Children: []
  m_Father: {fileID: 2544927584506191132}
  m_RootOrder: 5
  m_LocalEulerAnglesHint: {x: 0, y: 0, z: 0}
--- !u!65 &3236371228341601972
BoxCollider:
  m_ObjectHideFlags: 0
  m_CorrespondingSourceObject: {fileID: 0}
  m_PrefabInstance: {fileID: 0}
  m_PrefabAsset: {fileID: 0}
  m_GameObject: {fileID: 1502537882600596175}
  m_Material: {fileID: 13400000, guid: 218801fea0442284c82c041fe6fc5de1, type: 2}
  m_IsTrigger: 1
  m_Enabled: 1
  serializedVersion: 2
  m_Size: {x: 0.054997638, y: 0.36548817, z: 0.066384}
  m_Center: {x: 0, y: 0.070893705, z: 0.0018831864}
--- !u!1 &2391788643484641205
GameObject:
  m_ObjectHideFlags: 0
  m_CorrespondingSourceObject: {fileID: 0}
  m_PrefabInstance: {fileID: 0}
  m_PrefabAsset: {fileID: 0}
  serializedVersion: 6
  m_Component:
  - component: {fileID: 7195137824837161066}
  - component: {fileID: 4956029971134695074}
  m_Layer: 8
  m_Name: Col (4)
  m_TagString: SimObjPhysics
  m_Icon: {fileID: 0}
  m_NavMeshLayer: 0
  m_StaticEditorFlags: 64
  m_IsActive: 1
--- !u!4 &7195137824837161066
Transform:
  m_ObjectHideFlags: 0
  m_CorrespondingSourceObject: {fileID: 0}
  m_PrefabInstance: {fileID: 0}
  m_PrefabAsset: {fileID: 0}
  m_GameObject: {fileID: 2391788643484641205}
  m_LocalRotation: {x: -0, y: -0.7071052, z: -0, w: 0.70710844}
  m_LocalPosition: {x: -0.48899597, y: 0.11199999, z: 0.9600033}
  m_LocalScale: {x: 1.0000021, y: 1, z: 1.0000021}
  m_Children: []
  m_Father: {fileID: 2544927584506191132}
  m_RootOrder: 4
  m_LocalEulerAnglesHint: {x: 0, y: 0, z: 0}
--- !u!65 &4956029971134695074
BoxCollider:
  m_ObjectHideFlags: 0
  m_CorrespondingSourceObject: {fileID: 0}
  m_PrefabInstance: {fileID: 0}
  m_PrefabAsset: {fileID: 0}
  m_GameObject: {fileID: 2391788643484641205}
  m_Material: {fileID: 13400000, guid: 218801fea0442284c82c041fe6fc5de1, type: 2}
  m_IsTrigger: 1
  m_Enabled: 1
  serializedVersion: 2
  m_Size: {x: 0.054997638, y: 0.36548817, z: 0.066384}
  m_Center: {x: 0, y: 0.070893705, z: 0.0018831864}
--- !u!1 &2960321860382645613
GameObject:
  m_ObjectHideFlags: 0
  m_CorrespondingSourceObject: {fileID: 0}
  m_PrefabInstance: {fileID: 0}
  m_PrefabAsset: {fileID: 0}
  serializedVersion: 6
  m_Component:
  - component: {fileID: 335067961519400572}
  - component: {fileID: 2704220821636540010}
  m_Layer: 8
  m_Name: Col
  m_TagString: SimObjPhysics
  m_Icon: {fileID: 0}
  m_NavMeshLayer: 0
  m_StaticEditorFlags: 64
  m_IsActive: 1
--- !u!4 &335067961519400572
Transform:
  m_ObjectHideFlags: 0
  m_CorrespondingSourceObject: {fileID: 0}
  m_PrefabInstance: {fileID: 0}
  m_PrefabAsset: {fileID: 0}
  m_GameObject: {fileID: 2960321860382645613}
  m_LocalRotation: {x: -0, y: -0.7071052, z: -0, w: 0.70710844}
  m_LocalPosition: {x: 0.0000005151629, y: 0.283, z: 0.10900001}
  m_LocalScale: {x: 1.0000021, y: 1, z: 1.0000021}
  m_Children: []
  m_Father: {fileID: 2544927584506191132}
  m_RootOrder: 0
  m_LocalEulerAnglesHint: {x: 0, y: 0, z: 0}
--- !u!65 &2704220821636540010
BoxCollider:
  m_ObjectHideFlags: 0
  m_CorrespondingSourceObject: {fileID: 0}
  m_PrefabInstance: {fileID: 0}
  m_PrefabAsset: {fileID: 0}
  m_GameObject: {fileID: 2960321860382645613}
  m_Material: {fileID: 13400000, guid: 218801fea0442284c82c041fe6fc5de1, type: 2}
  m_IsTrigger: 1
  m_Enabled: 1
  serializedVersion: 2
  m_Size: {x: 1.8671031, y: 0.2393905, z: 1}
  m_Center: {x: -0.10684991, y: 0.007844858, z: 0}
--- !u!1 &4031226994762264703
GameObject:
  m_ObjectHideFlags: 0
  m_CorrespondingSourceObject: {fileID: 0}
  m_PrefabInstance: {fileID: 0}
  m_PrefabAsset: {fileID: 0}
  serializedVersion: 6
  m_Component:
  - component: {fileID: 4031226994762099743}
  - component: {fileID: 4031226994765524095}
  - component: {fileID: 4031226994764525119}
  m_Layer: 0
  m_Name: mesh
  m_TagString: Untagged
  m_Icon: {fileID: 0}
  m_NavMeshLayer: 0
  m_StaticEditorFlags: 64
  m_IsActive: 1
--- !u!4 &4031226994762099743
Transform:
  m_ObjectHideFlags: 0
  m_CorrespondingSourceObject: {fileID: 0}
  m_PrefabInstance: {fileID: 0}
  m_PrefabAsset: {fileID: 0}
  m_GameObject: {fileID: 4031226994762264703}
  m_LocalRotation: {x: -0, y: -1, z: -0, w: 0.0000022947786}
  m_LocalPosition: {x: 0, y: 0, z: 0}
  m_LocalScale: {x: 1.0000002, y: 1, z: 1.0000002}
  m_Children:
  - {fileID: 4031226994762099805}
  - {fileID: 5556662181471834688}
  - {fileID: 7604545083802698554}
  m_Father: {fileID: 5010306294399909200}
  m_RootOrder: 1
  m_LocalEulerAnglesHint: {x: 0, y: -90, z: 0}
--- !u!33 &4031226994765524095
MeshFilter:
  m_ObjectHideFlags: 0
  m_CorrespondingSourceObject: {fileID: 0}
  m_PrefabInstance: {fileID: 0}
  m_PrefabAsset: {fileID: 0}
  m_GameObject: {fileID: 4031226994762264703}
  m_Mesh: {fileID: 4300008, guid: 00602bd762a26154592955962df1010a, type: 3}
--- !u!23 &4031226994764525119
MeshRenderer:
  m_ObjectHideFlags: 0
  m_CorrespondingSourceObject: {fileID: 0}
  m_PrefabInstance: {fileID: 0}
  m_PrefabAsset: {fileID: 0}
  m_GameObject: {fileID: 4031226994762264703}
  m_Enabled: 1
  m_CastShadows: 1
  m_ReceiveShadows: 1
  m_DynamicOccludee: 1
  m_MotionVectors: 1
  m_LightProbeUsage: 1
  m_ReflectionProbeUsage: 1
  m_RayTracingMode: 2
  m_RenderingLayerMask: 1
  m_RendererPriority: 0
  m_Materials:
  - {fileID: 2100000, guid: 2dc09164985d147a58f8945d0bbdbcf6, type: 2}
  m_StaticBatchInfo:
    firstSubMesh: 0
    subMeshCount: 0
  m_StaticBatchRoot: {fileID: 0}
  m_ProbeAnchor: {fileID: 0}
  m_LightProbeVolumeOverride: {fileID: 0}
  m_ScaleInLightmap: 1
  m_ReceiveGI: 1
  m_PreserveUVs: 0
  m_IgnoreNormalsForChartDetection: 0
  m_ImportantGI: 0
  m_StitchLightmapSeams: 0
  m_SelectedEditorRenderState: 3
  m_MinimumChartSize: 4
  m_AutoUVMaxDistance: 0.5
  m_AutoUVMaxAngle: 89
  m_LightmapParameters: {fileID: 0}
  m_SortingLayerID: 0
  m_SortingLayer: 0
  m_SortingOrder: 0
--- !u!1 &4031226994762265021
GameObject:
  m_ObjectHideFlags: 0
  m_CorrespondingSourceObject: {fileID: 0}
  m_PrefabInstance: {fileID: 0}
  m_PrefabAsset: {fileID: 0}
  serializedVersion: 6
  m_Component:
  - component: {fileID: 4031226994762099805}
  - component: {fileID: 4031226994765524413}
  - component: {fileID: 4031226994764525181}
  m_Layer: 0
  m_Name: bed_mattress_3
  m_TagString: Untagged
  m_Icon: {fileID: 0}
  m_NavMeshLayer: 0
  m_StaticEditorFlags: 64
  m_IsActive: 1
--- !u!4 &4031226994762099805
Transform:
  m_ObjectHideFlags: 0
  m_CorrespondingSourceObject: {fileID: 0}
  m_PrefabInstance: {fileID: 0}
  m_PrefabAsset: {fileID: 0}
  m_GameObject: {fileID: 4031226994762265021}
  m_LocalRotation: {x: 0, y: -0, z: -0, w: 1}
  m_LocalPosition: {x: 0, y: 0.29436225, z: -0.03881128}
  m_LocalScale: {x: 1, y: 1, z: 1}
  m_Children: []
  m_Father: {fileID: 4031226994762099743}
  m_RootOrder: 0
  m_LocalEulerAnglesHint: {x: 0, y: 0, z: 0}
--- !u!33 &4031226994765524413
MeshFilter:
  m_ObjectHideFlags: 0
  m_CorrespondingSourceObject: {fileID: 0}
  m_PrefabInstance: {fileID: 0}
  m_PrefabAsset: {fileID: 0}
  m_GameObject: {fileID: 4031226994762265021}
  m_Mesh: {fileID: 4300010, guid: 00602bd762a26154592955962df1010a, type: 3}
--- !u!23 &4031226994764525181
MeshRenderer:
  m_ObjectHideFlags: 0
  m_CorrespondingSourceObject: {fileID: 0}
  m_PrefabInstance: {fileID: 0}
  m_PrefabAsset: {fileID: 0}
  m_GameObject: {fileID: 4031226994762265021}
  m_Enabled: 1
  m_CastShadows: 1
  m_ReceiveShadows: 1
  m_DynamicOccludee: 1
  m_MotionVectors: 1
  m_LightProbeUsage: 1
  m_ReflectionProbeUsage: 1
  m_RayTracingMode: 2
  m_RenderingLayerMask: 1
  m_RendererPriority: 0
  m_Materials:
  - {fileID: 2100000, guid: c9d0d6427ddf74ebc84d32539593abb0, type: 2}
  m_StaticBatchInfo:
    firstSubMesh: 0
    subMeshCount: 0
  m_StaticBatchRoot: {fileID: 0}
  m_ProbeAnchor: {fileID: 0}
  m_LightProbeVolumeOverride: {fileID: 0}
  m_ScaleInLightmap: 1
  m_ReceiveGI: 1
  m_PreserveUVs: 0
  m_IgnoreNormalsForChartDetection: 0
  m_ImportantGI: 0
  m_StitchLightmapSeams: 0
  m_SelectedEditorRenderState: 3
  m_MinimumChartSize: 4
  m_AutoUVMaxDistance: 0.5
  m_AutoUVMaxAngle: 89
  m_LightmapParameters: {fileID: 0}
  m_SortingLayerID: 0
  m_SortingLayer: 0
  m_SortingOrder: 0
--- !u!1 &4768891502703380893
GameObject:
  m_ObjectHideFlags: 0
  m_CorrespondingSourceObject: {fileID: 0}
  m_PrefabInstance: {fileID: 0}
  m_PrefabAsset: {fileID: 0}
  serializedVersion: 6
  m_Component:
  - component: {fileID: 8501784860036991499}
  - component: {fileID: 2150570104220049754}
  m_Layer: 8
  m_Name: Col (2)
  m_TagString: SimObjPhysics
  m_Icon: {fileID: 0}
  m_NavMeshLayer: 0
  m_StaticEditorFlags: 64
  m_IsActive: 1
--- !u!4 &8501784860036991499
Transform:
  m_ObjectHideFlags: 0
  m_CorrespondingSourceObject: {fileID: 0}
  m_PrefabInstance: {fileID: 0}
  m_PrefabAsset: {fileID: 0}
  m_GameObject: {fileID: 4768891502703380893}
  m_LocalRotation: {x: -0, y: -0.7071052, z: -0, w: 0.70710844}
  m_LocalPosition: {x: 0.4929963, y: 0.112, z: -0.90150326}
  m_LocalScale: {x: 1.0000021, y: 1, z: 1.0000021}
  m_Children: []
  m_Father: {fileID: 2544927584506191132}
  m_RootOrder: 2
  m_LocalEulerAnglesHint: {x: 0, y: 0, z: 0}
--- !u!65 &2150570104220049754
BoxCollider:
  m_ObjectHideFlags: 0
  m_CorrespondingSourceObject: {fileID: 0}
  m_PrefabInstance: {fileID: 0}
  m_PrefabAsset: {fileID: 0}
  m_GameObject: {fileID: 4768891502703380893}
  m_Material: {fileID: 13400000, guid: 218801fea0442284c82c041fe6fc5de1, type: 2}
  m_IsTrigger: 1
  m_Enabled: 1
  serializedVersion: 2
  m_Size: {x: 0.054997638, y: 0.36548817, z: 0.066384}
  m_Center: {x: 0, y: 0.070893705, z: 0.0018831864}
--- !u!1 &5010306292605955160
GameObject:
  m_ObjectHideFlags: 0
  m_CorrespondingSourceObject: {fileID: 0}
  m_PrefabInstance: {fileID: 0}
  m_PrefabAsset: {fileID: 0}
  serializedVersion: 6
  m_Component:
  - component: {fileID: 5010306292605955161}
  m_Layer: 8
  m_Name: vPoint (10)
  m_TagString: Untagged
  m_Icon: {fileID: 0}
  m_NavMeshLayer: 0
  m_StaticEditorFlags: 64
  m_IsActive: 1
--- !u!4 &5010306292605955161
Transform:
  m_ObjectHideFlags: 0
  m_CorrespondingSourceObject: {fileID: 0}
  m_PrefabInstance: {fileID: 0}
  m_PrefabAsset: {fileID: 0}
  m_GameObject: {fileID: 5010306292605955160}
  m_LocalRotation: {x: -0, y: -0.7071052, z: -0, w: 0.70710844}
  m_LocalPosition: {x: -0.2479959, y: 0.34899998, z: 0.9220021}
  m_LocalScale: {x: 1.0000021, y: 1, z: 1.0000021}
  m_Children: []
  m_Father: {fileID: 5010306293182782318}
  m_RootOrder: 10
  m_LocalEulerAnglesHint: {x: 0, y: 0, z: 0}
--- !u!1 &5010306292672370789
GameObject:
  m_ObjectHideFlags: 0
  m_CorrespondingSourceObject: {fileID: 0}
  m_PrefabInstance: {fileID: 0}
  m_PrefabAsset: {fileID: 0}
  serializedVersion: 6
  m_Component:
  - component: {fileID: 5010306292672370786}
  m_Layer: 8
  m_Name: vPoint (3)
  m_TagString: Untagged
  m_Icon: {fileID: 0}
  m_NavMeshLayer: 0
  m_StaticEditorFlags: 64
  m_IsActive: 1
--- !u!4 &5010306292672370786
Transform:
  m_ObjectHideFlags: 0
  m_CorrespondingSourceObject: {fileID: 0}
  m_PrefabInstance: {fileID: 0}
  m_PrefabAsset: {fileID: 0}
  m_GameObject: {fileID: 5010306292672370789}
  m_LocalRotation: {x: -0, y: -0.7071052, z: -0, w: 0.70710844}
  m_LocalPosition: {x: -0.50600475, y: 0.628, z: -0.8979986}
  m_LocalScale: {x: 1.0000021, y: 1, z: 1.0000021}
  m_Children: []
  m_Father: {fileID: 5010306293182782318}
  m_RootOrder: 3
  m_LocalEulerAnglesHint: {x: 0, y: 0, z: 0}
--- !u!1 &5010306292711082662
GameObject:
  m_ObjectHideFlags: 0
  m_CorrespondingSourceObject: {fileID: 0}
  m_PrefabInstance: {fileID: 0}
  m_PrefabAsset: {fileID: 0}
  serializedVersion: 6
  m_Component:
  - component: {fileID: 5010306292711082663}
  m_Layer: 8
  m_Name: vPoint (7)
  m_TagString: Untagged
  m_Icon: {fileID: 0}
  m_NavMeshLayer: 0
  m_StaticEditorFlags: 64
  m_IsActive: 1
--- !u!4 &5010306292711082663
Transform:
  m_ObjectHideFlags: 0
  m_CorrespondingSourceObject: {fileID: 0}
  m_PrefabInstance: {fileID: 0}
  m_PrefabAsset: {fileID: 0}
  m_GameObject: {fileID: 5010306292711082662}
  m_LocalRotation: {x: -0, y: -0.7071052, z: -0, w: 0.70710844}
  m_LocalPosition: {x: -0.48749602, y: 0.3534999, z: 0.9583032}
  m_LocalScale: {x: 1.0000021, y: 1, z: 1.0000021}
  m_Children: []
  m_Father: {fileID: 5010306293182782318}
  m_RootOrder: 7
  m_LocalEulerAnglesHint: {x: 0, y: 0, z: 0}
--- !u!1 &5010306292719508956
GameObject:
  m_ObjectHideFlags: 0
  m_CorrespondingSourceObject: {fileID: 0}
  m_PrefabInstance: {fileID: 0}
  m_PrefabAsset: {fileID: 0}
  serializedVersion: 6
  m_Component:
  - component: {fileID: 5010306292719508957}
  m_Layer: 8
  m_Name: vPoint (16)
  m_TagString: Untagged
  m_Icon: {fileID: 0}
  m_NavMeshLayer: 0
  m_StaticEditorFlags: 64
  m_IsActive: 1
--- !u!4 &5010306292719508957
Transform:
  m_ObjectHideFlags: 0
  m_CorrespondingSourceObject: {fileID: 0}
  m_PrefabInstance: {fileID: 0}
  m_PrefabAsset: {fileID: 0}
  m_GameObject: {fileID: 5010306292719508956}
  m_LocalRotation: {x: -0, y: -0.7071052, z: -0, w: 0.70710844}
  m_LocalPosition: {x: 0.441003, y: 0.34500003, z: 0.54099834}
  m_LocalScale: {x: 1.0000021, y: 1, z: 1.0000021}
  m_Children: []
  m_Father: {fileID: 5010306293182782318}
  m_RootOrder: 16
  m_LocalEulerAnglesHint: {x: 0, y: 0, z: 0}
--- !u!1 &5010306292782608705
GameObject:
  m_ObjectHideFlags: 0
  m_CorrespondingSourceObject: {fileID: 0}
  m_PrefabInstance: {fileID: 0}
  m_PrefabAsset: {fileID: 0}
  serializedVersion: 6
  m_Component:
  - component: {fileID: 5010306292782608718}
  m_Layer: 8
  m_Name: vPoint (9)
  m_TagString: Untagged
  m_Icon: {fileID: 0}
  m_NavMeshLayer: 0
  m_StaticEditorFlags: 64
  m_IsActive: 1
--- !u!4 &5010306292782608718
Transform:
  m_ObjectHideFlags: 0
  m_CorrespondingSourceObject: {fileID: 0}
  m_PrefabInstance: {fileID: 0}
  m_PrefabAsset: {fileID: 0}
  m_GameObject: {fileID: 5010306292782608705}
  m_LocalRotation: {x: -0, y: -0.7071052, z: -0, w: 0.70710844}
  m_LocalPosition: {x: 0.24100462, y: 0.349, z: 0.92199975}
  m_LocalScale: {x: 1.0000021, y: 1, z: 1.0000021}
  m_Children: []
  m_Father: {fileID: 5010306293182782318}
  m_RootOrder: 9
  m_LocalEulerAnglesHint: {x: 0, y: 0, z: 0}
--- !u!1 &5010306292939124897
GameObject:
  m_ObjectHideFlags: 0
  m_CorrespondingSourceObject: {fileID: 0}
  m_PrefabInstance: {fileID: 0}
  m_PrefabAsset: {fileID: 0}
  serializedVersion: 6
  m_Component:
  - component: {fileID: 5010306292939124910}
  m_Layer: 8
  m_Name: vPoint (13)
  m_TagString: Untagged
  m_Icon: {fileID: 0}
  m_NavMeshLayer: 0
  m_StaticEditorFlags: 64
  m_IsActive: 1
--- !u!4 &5010306292939124910
Transform:
  m_ObjectHideFlags: 0
  m_CorrespondingSourceObject: {fileID: 0}
  m_PrefabInstance: {fileID: 0}
  m_PrefabAsset: {fileID: 0}
  m_GameObject: {fileID: 5010306292939124897}
  m_LocalRotation: {x: -0, y: -0.7071052, z: -0, w: 0.70710844}
  m_LocalPosition: {x: -0.44599792, y: 0.34500003, z: 0.5410026}
  m_LocalScale: {x: 1.0000021, y: 1, z: 1.0000021}
  m_Children: []
  m_Father: {fileID: 5010306293182782318}
  m_RootOrder: 13
  m_LocalEulerAnglesHint: {x: 0, y: 0, z: 0}
--- !u!1 &5010306292963364748
GameObject:
  m_ObjectHideFlags: 0
  m_CorrespondingSourceObject: {fileID: 0}
  m_PrefabInstance: {fileID: 0}
  m_PrefabAsset: {fileID: 0}
  serializedVersion: 6
  m_Component:
  - component: {fileID: 5010306292963364749}
  m_Layer: 8
  m_Name: vPoint (15)
  m_TagString: Untagged
  m_Icon: {fileID: 0}
  m_NavMeshLayer: 0
  m_StaticEditorFlags: 64
  m_IsActive: 1
--- !u!4 &5010306292963364749
Transform:
  m_ObjectHideFlags: 0
  m_CorrespondingSourceObject: {fileID: 0}
  m_PrefabInstance: {fileID: 0}
  m_PrefabAsset: {fileID: 0}
  m_GameObject: {fileID: 5010306292963364748}
  m_LocalRotation: {x: -0, y: -0.7071052, z: -0, w: 0.70710844}
  m_LocalPosition: {x: 0.44100016, y: 0.34500003, z: -0.066002205}
  m_LocalScale: {x: 1.0000021, y: 1, z: 1.0000021}
  m_Children: []
  m_Father: {fileID: 5010306293182782318}
  m_RootOrder: 15
  m_LocalEulerAnglesHint: {x: 0, y: 0, z: 0}
--- !u!1 &5010306293182507108
GameObject:
  m_ObjectHideFlags: 0
  m_CorrespondingSourceObject: {fileID: 0}
  m_PrefabInstance: {fileID: 0}
  m_PrefabAsset: {fileID: 0}
  serializedVersion: 6
  m_Component:
  - component: {fileID: 5010306293182507109}
  m_Layer: 8
  m_Name: vPoint (2)
  m_TagString: Untagged
  m_Icon: {fileID: 0}
  m_NavMeshLayer: 0
  m_StaticEditorFlags: 64
  m_IsActive: 1
--- !u!4 &5010306293182507109
Transform:
  m_ObjectHideFlags: 0
  m_CorrespondingSourceObject: {fileID: 0}
  m_PrefabInstance: {fileID: 0}
  m_PrefabAsset: {fileID: 0}
  m_GameObject: {fileID: 5010306293182507108}
  m_LocalRotation: {x: -0, y: -0.7071052, z: -0, w: 0.70710844}
  m_LocalPosition: {x: 0.4899963, y: 0.628, z: -0.8980034}
  m_LocalScale: {x: 1.0000021, y: 1, z: 1.0000021}
  m_Children: []
  m_Father: {fileID: 5010306293182782318}
  m_RootOrder: 2
  m_LocalEulerAnglesHint: {x: 0, y: 0, z: 0}
--- !u!1 &5010306293182782305
GameObject:
  m_ObjectHideFlags: 0
  m_CorrespondingSourceObject: {fileID: 0}
  m_PrefabInstance: {fileID: 0}
  m_PrefabAsset: {fileID: 0}
  serializedVersion: 6
  m_Component:
  - component: {fileID: 5010306293182782318}
  m_Layer: 0
  m_Name: VisibilityPoints
  m_TagString: Untagged
  m_Icon: {fileID: 0}
  m_NavMeshLayer: 0
  m_StaticEditorFlags: 64
  m_IsActive: 1
--- !u!4 &5010306293182782318
Transform:
  m_ObjectHideFlags: 0
  m_CorrespondingSourceObject: {fileID: 0}
  m_PrefabInstance: {fileID: 0}
  m_PrefabAsset: {fileID: 0}
  m_GameObject: {fileID: 5010306293182782305}
  m_LocalRotation: {x: 0, y: 0, z: 0, w: 1}
  m_LocalPosition: {x: 0, y: 0, z: 0}
  m_LocalScale: {x: 1, y: 1, z: 1}
  m_Children:
  - {fileID: 5010306294694825408}
  - {fileID: 5010306294227733844}
  - {fileID: 5010306293182507109}
  - {fileID: 5010306292672370786}
  - {fileID: 5010306293941908962}
  - {fileID: 5010306293698259028}
  - {fileID: 5010306293451952870}
  - {fileID: 5010306292711082663}
  - {fileID: 5010306293585203327}
  - {fileID: 5010306292782608718}
  - {fileID: 5010306292605955161}
  - {fileID: 5010306294447465545}
  - {fileID: 5010306293900421253}
  - {fileID: 5010306292939124910}
  - {fileID: 5010306294523464083}
  - {fileID: 5010306292963364749}
  - {fileID: 5010306292719508957}
  m_Father: {fileID: 5010306294399909200}
  m_RootOrder: 3
  m_LocalEulerAnglesHint: {x: 0, y: 0, z: 0}
--- !u!1 &5010306293218579963
GameObject:
  m_ObjectHideFlags: 0
  m_CorrespondingSourceObject: {fileID: 0}
  m_PrefabInstance: {fileID: 0}
  m_PrefabAsset: {fileID: 0}
  serializedVersion: 6
  m_Component:
  - component: {fileID: 5010306293218579960}
  - component: {fileID: 5010306293218579961}
  m_Layer: 8
  m_Name: Col (3)
  m_TagString: SimObjPhysics
  m_Icon: {fileID: 0}
  m_NavMeshLayer: 0
  m_StaticEditorFlags: 64
  m_IsActive: 1
--- !u!4 &5010306293218579960
Transform:
  m_ObjectHideFlags: 0
  m_CorrespondingSourceObject: {fileID: 0}
  m_PrefabInstance: {fileID: 0}
  m_PrefabAsset: {fileID: 0}
  m_GameObject: {fileID: 5010306293218579963}
  m_LocalRotation: {x: -0, y: -0.7071052, z: -0, w: 0.70710844}
  m_LocalPosition: {x: -0.48900476, y: 0.11199999, z: -0.9014986}
  m_LocalScale: {x: 1.0000021, y: 1, z: 1.0000021}
  m_Children: []
  m_Father: {fileID: 5010306294342737462}
  m_RootOrder: 3
  m_LocalEulerAnglesHint: {x: 0, y: 0, z: 0}
--- !u!65 &5010306293218579961
BoxCollider:
  m_ObjectHideFlags: 0
  m_CorrespondingSourceObject: {fileID: 0}
  m_PrefabInstance: {fileID: 0}
  m_PrefabAsset: {fileID: 0}
  m_GameObject: {fileID: 5010306293218579963}
  m_Material: {fileID: 13400000, guid: 218801fea0442284c82c041fe6fc5de1, type: 2}
  m_IsTrigger: 0
  m_Enabled: 1
  serializedVersion: 2
  m_Size: {x: 0.054997638, y: 0.36548817, z: 0.066384}
  m_Center: {x: 0, y: 0.070893705, z: 0.0018831864}
--- !u!1 &5010306293451952409
GameObject:
  m_ObjectHideFlags: 0
  m_CorrespondingSourceObject: {fileID: 0}
  m_PrefabInstance: {fileID: 0}
  m_PrefabAsset: {fileID: 0}
  serializedVersion: 6
  m_Component:
  - component: {fileID: 5010306293451952870}
  m_Layer: 8
  m_Name: vPoint (6)
  m_TagString: Untagged
  m_Icon: {fileID: 0}
  m_NavMeshLayer: 0
  m_StaticEditorFlags: 64
  m_IsActive: 1
--- !u!4 &5010306293451952870
Transform:
  m_ObjectHideFlags: 0
  m_CorrespondingSourceObject: {fileID: 0}
  m_PrefabInstance: {fileID: 0}
  m_PrefabAsset: {fileID: 0}
  m_GameObject: {fileID: 5010306293451952409}
  m_LocalRotation: {x: -0, y: -0.7071052, z: -0, w: 0.70710844}
  m_LocalPosition: {x: 0.49700502, y: 0.0113, z: 0.95459867}
  m_LocalScale: {x: 1.0000021, y: 1, z: 1.0000021}
  m_Children: []
  m_Father: {fileID: 5010306293182782318}
  m_RootOrder: 6
  m_LocalEulerAnglesHint: {x: 0, y: 0, z: 0}
--- !u!1 &5010306293585203326
GameObject:
  m_ObjectHideFlags: 0
  m_CorrespondingSourceObject: {fileID: 0}
  m_PrefabInstance: {fileID: 0}
  m_PrefabAsset: {fileID: 0}
  serializedVersion: 6
  m_Component:
  - component: {fileID: 5010306293585203327}
  m_Layer: 8
  m_Name: vPoint (8)
  m_TagString: Untagged
  m_Icon: {fileID: 0}
  m_NavMeshLayer: 0
  m_StaticEditorFlags: 64
  m_IsActive: 1
--- !u!4 &5010306293585203327
Transform:
  m_ObjectHideFlags: 0
  m_CorrespondingSourceObject: {fileID: 0}
  m_PrefabInstance: {fileID: 0}
  m_PrefabAsset: {fileID: 0}
  m_GameObject: {fileID: 5010306293585203326}
  m_LocalRotation: {x: -0, y: -0.7071052, z: -0, w: 0.70710844}
  m_LocalPosition: {x: -0.487496, y: 0.011300087, z: 0.95460343}
  m_LocalScale: {x: 1.0000021, y: 1, z: 1.0000021}
  m_Children: []
  m_Father: {fileID: 5010306293182782318}
  m_RootOrder: 8
  m_LocalEulerAnglesHint: {x: 0, y: 0, z: 0}
--- !u!1 &5010306293631466187
GameObject:
  m_ObjectHideFlags: 0
  m_CorrespondingSourceObject: {fileID: 0}
  m_PrefabInstance: {fileID: 0}
  m_PrefabAsset: {fileID: 0}
  serializedVersion: 6
  m_Component:
  - component: {fileID: 5010306293631466184}
  - component: {fileID: 5010306293631466185}
  m_Layer: 8
  m_Name: Col (4)
  m_TagString: SimObjPhysics
  m_Icon: {fileID: 0}
  m_NavMeshLayer: 0
  m_StaticEditorFlags: 64
  m_IsActive: 1
--- !u!4 &5010306293631466184
Transform:
  m_ObjectHideFlags: 0
  m_CorrespondingSourceObject: {fileID: 0}
  m_PrefabInstance: {fileID: 0}
  m_PrefabAsset: {fileID: 0}
  m_GameObject: {fileID: 5010306293631466187}
  m_LocalRotation: {x: -0, y: -0.7071052, z: -0, w: 0.70710844}
  m_LocalPosition: {x: -0.48899597, y: 0.11199999, z: 0.9600033}
  m_LocalScale: {x: 1.0000021, y: 1, z: 1.0000021}
  m_Children: []
  m_Father: {fileID: 5010306294342737462}
  m_RootOrder: 4
  m_LocalEulerAnglesHint: {x: 0, y: 0, z: 0}
--- !u!65 &5010306293631466185
BoxCollider:
  m_ObjectHideFlags: 0
  m_CorrespondingSourceObject: {fileID: 0}
  m_PrefabInstance: {fileID: 0}
  m_PrefabAsset: {fileID: 0}
  m_GameObject: {fileID: 5010306293631466187}
  m_Material: {fileID: 13400000, guid: 218801fea0442284c82c041fe6fc5de1, type: 2}
  m_IsTrigger: 0
  m_Enabled: 1
  serializedVersion: 2
  m_Size: {x: 0.054997638, y: 0.36548817, z: 0.066384}
  m_Center: {x: 0, y: 0.070893705, z: 0.0018831864}
--- !u!1 &5010306293674200978
GameObject:
  m_ObjectHideFlags: 0
  m_CorrespondingSourceObject: {fileID: 0}
  m_PrefabInstance: {fileID: 0}
  m_PrefabAsset: {fileID: 0}
  serializedVersion: 6
  m_Component:
  - component: {fileID: 5010306293674200979}
  - component: {fileID: 5010306293674200976}
  m_Layer: 8
  m_Name: Col (5)
  m_TagString: SimObjPhysics
  m_Icon: {fileID: 0}
  m_NavMeshLayer: 0
  m_StaticEditorFlags: 64
  m_IsActive: 1
--- !u!4 &5010306293674200979
Transform:
  m_ObjectHideFlags: 0
  m_CorrespondingSourceObject: {fileID: 0}
  m_PrefabInstance: {fileID: 0}
  m_PrefabAsset: {fileID: 0}
  m_GameObject: {fileID: 5010306293674200978}
  m_LocalRotation: {x: -0, y: -0.7071052, z: -0, w: 0.70710844}
  m_LocalPosition: {x: 0.4934051, y: 0.11199999, z: 0.95999867}
  m_LocalScale: {x: 1.0000021, y: 1, z: 1.0000021}
  m_Children: []
  m_Father: {fileID: 5010306294342737462}
  m_RootOrder: 5
  m_LocalEulerAnglesHint: {x: 0, y: 0, z: 0}
--- !u!65 &5010306293674200976
BoxCollider:
  m_ObjectHideFlags: 0
  m_CorrespondingSourceObject: {fileID: 0}
  m_PrefabInstance: {fileID: 0}
  m_PrefabAsset: {fileID: 0}
  m_GameObject: {fileID: 5010306293674200978}
  m_Material: {fileID: 13400000, guid: 218801fea0442284c82c041fe6fc5de1, type: 2}
  m_IsTrigger: 0
  m_Enabled: 1
  serializedVersion: 2
  m_Size: {x: 0.054997638, y: 0.36548817, z: 0.066384}
  m_Center: {x: 0, y: 0.070893705, z: 0.0018831864}
--- !u!1 &5010306293698259031
GameObject:
  m_ObjectHideFlags: 0
  m_CorrespondingSourceObject: {fileID: 0}
  m_PrefabInstance: {fileID: 0}
  m_PrefabAsset: {fileID: 0}
  serializedVersion: 6
  m_Component:
  - component: {fileID: 5010306293698259028}
  m_Layer: 8
  m_Name: vPoint (5)
  m_TagString: Untagged
  m_Icon: {fileID: 0}
  m_NavMeshLayer: 0
  m_StaticEditorFlags: 64
  m_IsActive: 1
--- !u!4 &5010306293698259028
Transform:
  m_ObjectHideFlags: 0
  m_CorrespondingSourceObject: {fileID: 0}
  m_PrefabInstance: {fileID: 0}
  m_PrefabAsset: {fileID: 0}
  m_GameObject: {fileID: 5010306293698259031}
  m_LocalRotation: {x: -0, y: -0.7071052, z: -0, w: 0.70710844}
  m_LocalPosition: {x: 0.4970051, y: 0.3535, z: 0.9582986}
  m_LocalScale: {x: 1.0000021, y: 1, z: 1.0000021}
  m_Children: []
  m_Father: {fileID: 5010306293182782318}
  m_RootOrder: 5
  m_LocalEulerAnglesHint: {x: 0, y: 0, z: 0}
--- !u!1 &5010306293900421252
GameObject:
  m_ObjectHideFlags: 0
  m_CorrespondingSourceObject: {fileID: 0}
  m_PrefabInstance: {fileID: 0}
  m_PrefabAsset: {fileID: 0}
  serializedVersion: 6
  m_Component:
  - component: {fileID: 5010306293900421253}
  m_Layer: 8
  m_Name: vPoint (12)
  m_TagString: Untagged
  m_Icon: {fileID: 0}
  m_NavMeshLayer: 0
  m_StaticEditorFlags: 64
  m_IsActive: 1
--- !u!4 &5010306293900421253
Transform:
  m_ObjectHideFlags: 0
  m_CorrespondingSourceObject: {fileID: 0}
  m_PrefabInstance: {fileID: 0}
  m_PrefabAsset: {fileID: 0}
  m_GameObject: {fileID: 5010306293900421252}
  m_LocalRotation: {x: -0, y: -0.7071052, z: -0, w: 0.70710844}
  m_LocalPosition: {x: -0.44600075, y: 0.34500003, z: -0.06599807}
  m_LocalScale: {x: 1.0000021, y: 1, z: 1.0000021}
  m_Children: []
  m_Father: {fileID: 5010306293182782318}
  m_RootOrder: 12
  m_LocalEulerAnglesHint: {x: 0, y: 0, z: 0}
--- !u!1 &5010306293941908965
GameObject:
  m_ObjectHideFlags: 0
  m_CorrespondingSourceObject: {fileID: 0}
  m_PrefabInstance: {fileID: 0}
  m_PrefabAsset: {fileID: 0}
  serializedVersion: 6
  m_Component:
  - component: {fileID: 5010306293941908962}
  m_Layer: 8
  m_Name: vPoint (4)
  m_TagString: Untagged
  m_Icon: {fileID: 0}
  m_NavMeshLayer: 0
  m_StaticEditorFlags: 64
  m_IsActive: 1
--- !u!4 &5010306293941908962
Transform:
  m_ObjectHideFlags: 0
  m_CorrespondingSourceObject: {fileID: 0}
  m_PrefabInstance: {fileID: 0}
  m_PrefabAsset: {fileID: 0}
  m_GameObject: {fileID: 5010306293941908965}
  m_LocalRotation: {x: -0, y: -0.7071052, z: -0, w: 0.70710844}
  m_LocalPosition: {x: -0.015004241, y: 0.182, z: -0.89800096}
  m_LocalScale: {x: 1.0000021, y: 1, z: 1.0000021}
  m_Children: []
  m_Father: {fileID: 5010306293182782318}
  m_RootOrder: 4
  m_LocalEulerAnglesHint: {x: 0, y: 0, z: 0}
--- !u!1 &5010306294133957778
GameObject:
  m_ObjectHideFlags: 0
  m_CorrespondingSourceObject: {fileID: 0}
  m_PrefabInstance: {fileID: 0}
  m_PrefabAsset: {fileID: 0}
  serializedVersion: 6
  m_Component:
  - component: {fileID: 5010306294133957779}
  - component: {fileID: 5010306294133957776}
  m_Layer: 8
  m_Name: Col
  m_TagString: SimObjPhysics
  m_Icon: {fileID: 0}
  m_NavMeshLayer: 0
  m_StaticEditorFlags: 64
  m_IsActive: 1
--- !u!4 &5010306294133957779
Transform:
  m_ObjectHideFlags: 0
  m_CorrespondingSourceObject: {fileID: 0}
  m_PrefabInstance: {fileID: 0}
  m_PrefabAsset: {fileID: 0}
  m_GameObject: {fileID: 5010306294133957778}
  m_LocalRotation: {x: -0, y: -0.7071052, z: -0, w: 0.70710844}
  m_LocalPosition: {x: 0.0000005151629, y: 0.283, z: 0.10900001}
  m_LocalScale: {x: 1.0000021, y: 1, z: 1.0000021}
  m_Children: []
  m_Father: {fileID: 5010306294342737462}
  m_RootOrder: 0
  m_LocalEulerAnglesHint: {x: 0, y: 0, z: 0}
--- !u!65 &5010306294133957776
BoxCollider:
  m_ObjectHideFlags: 0
  m_CorrespondingSourceObject: {fileID: 0}
  m_PrefabInstance: {fileID: 0}
  m_PrefabAsset: {fileID: 0}
  m_GameObject: {fileID: 5010306294133957778}
  m_Material: {fileID: 13400000, guid: 218801fea0442284c82c041fe6fc5de1, type: 2}
  m_IsTrigger: 0
  m_Enabled: 1
  serializedVersion: 2
  m_Size: {x: 1.8671031, y: 0.2393905, z: 1}
  m_Center: {x: -0.10684991, y: 0.007844858, z: 0}
--- !u!1 &5010306294227733847
GameObject:
  m_ObjectHideFlags: 0
  m_CorrespondingSourceObject: {fileID: 0}
  m_PrefabInstance: {fileID: 0}
  m_PrefabAsset: {fileID: 0}
  serializedVersion: 6
  m_Component:
  - component: {fileID: 5010306294227733844}
  m_Layer: 8
  m_Name: vPoint (1)
  m_TagString: Untagged
  m_Icon: {fileID: 0}
  m_NavMeshLayer: 0
  m_StaticEditorFlags: 64
  m_IsActive: 1
--- !u!4 &5010306294227733844
Transform:
  m_ObjectHideFlags: 0
  m_CorrespondingSourceObject: {fileID: 0}
  m_PrefabInstance: {fileID: 0}
  m_PrefabAsset: {fileID: 0}
  m_GameObject: {fileID: 5010306294227733847}
  m_LocalRotation: {x: -0, y: -0.7071052, z: -0, w: 0.70710844}
  m_LocalPosition: {x: 0.4899963, y: 0.025000095, z: -0.8980034}
  m_LocalScale: {x: 1.0000021, y: 1, z: 1.0000021}
  m_Children: []
  m_Father: {fileID: 5010306293182782318}
  m_RootOrder: 1
  m_LocalEulerAnglesHint: {x: 0, y: 0, z: 0}
--- !u!1 &5010306294342737449
GameObject:
  m_ObjectHideFlags: 0
  m_CorrespondingSourceObject: {fileID: 0}
  m_PrefabInstance: {fileID: 0}
  m_PrefabAsset: {fileID: 0}
  serializedVersion: 6
  m_Component:
  - component: {fileID: 5010306294342737462}
  m_Layer: 0
  m_Name: Colliders
  m_TagString: Untagged
  m_Icon: {fileID: 0}
  m_NavMeshLayer: 0
  m_StaticEditorFlags: 64
  m_IsActive: 1
--- !u!4 &5010306294342737462
Transform:
  m_ObjectHideFlags: 0
  m_CorrespondingSourceObject: {fileID: 0}
  m_PrefabInstance: {fileID: 0}
  m_PrefabAsset: {fileID: 0}
  m_GameObject: {fileID: 5010306294342737449}
  m_LocalRotation: {x: 0, y: 0, z: 0, w: 1}
  m_LocalPosition: {x: 0, y: 0, z: 0}
  m_LocalScale: {x: 1, y: 1, z: 1}
  m_Children:
  - {fileID: 5010306294133957779}
  - {fileID: 5010306294464732288}
  - {fileID: 5010306294461361876}
  - {fileID: 5010306293218579960}
  - {fileID: 5010306293631466184}
  - {fileID: 5010306293674200979}
  m_Father: {fileID: 5010306294399909200}
  m_RootOrder: 2
  m_LocalEulerAnglesHint: {x: 0, y: 0, z: 0}
--- !u!1 &5010306294399909203
GameObject:
  m_ObjectHideFlags: 0
  m_CorrespondingSourceObject: {fileID: 0}
  m_PrefabInstance: {fileID: 0}
  m_PrefabAsset: {fileID: 0}
  serializedVersion: 6
  m_Component:
  - component: {fileID: 5010306294399909200}
  - component: {fileID: 5010306294399909214}
  - component: {fileID: 5010306294399909201}
  - component: {fileID: 5682518861356127272}
  m_Layer: 8
  m_Name: Bed_3
  m_TagString: SimObjPhysics
  m_Icon: {fileID: 0}
  m_NavMeshLayer: 0
  m_StaticEditorFlags: 0
  m_IsActive: 1
--- !u!4 &5010306294399909200
Transform:
  m_ObjectHideFlags: 0
  m_CorrespondingSourceObject: {fileID: 0}
  m_PrefabInstance: {fileID: 0}
  m_PrefabAsset: {fileID: 0}
  m_GameObject: {fileID: 5010306294399909203}
  m_LocalRotation: {x: 0, y: 0, z: 0, w: 1}
  m_LocalPosition: {x: 0, y: 0, z: 0}
  m_LocalScale: {x: 1, y: 1, z: 1}
  m_Children:
  - {fileID: 5010032177358713670}
  - {fileID: 4031226994762099743}
  - {fileID: 5010306294342737462}
  - {fileID: 5010306293182782318}
  - {fileID: 5010306294516695977}
  - {fileID: 1502778014}
  - {fileID: 2544927584506191132}
  m_Father: {fileID: 0}
  m_RootOrder: 0
  m_LocalEulerAnglesHint: {x: 0, y: 0, z: 0}
--- !u!114 &5010306294399909214
MonoBehaviour:
  m_ObjectHideFlags: 0
  m_CorrespondingSourceObject: {fileID: 0}
  m_PrefabInstance: {fileID: 0}
  m_PrefabAsset: {fileID: 0}
  m_GameObject: {fileID: 5010306294399909203}
  m_Enabled: 1
  m_EditorHideFlags: 0
  m_Script: {fileID: 11500000, guid: b439f6e4ef5714ee2a3643acf37b7a9d, type: 3}
  m_Name: 
  m_EditorClassIdentifier: 
  objectID: Bed|+00.00|+00.00|+00.00
  assetID: Bed_3
  Type: 76
  PrimaryProperty: 2
  SecondaryProperties: 0700000004000000
  BoundingBox: {fileID: 5010306294516695976}
  VisibilityPoints:
  - {fileID: 5010306294694825408}
  - {fileID: 5010306294227733844}
  - {fileID: 5010306293182507109}
  - {fileID: 5010306292672370786}
  - {fileID: 5010306293941908962}
  - {fileID: 5010306293698259028}
  - {fileID: 5010306293451952870}
  - {fileID: 5010306292711082663}
  - {fileID: 5010306293585203327}
  - {fileID: 5010306292782608718}
  - {fileID: 5010306292605955161}
  - {fileID: 5010306294447465545}
  - {fileID: 5010306293900421253}
  - {fileID: 5010306292939124910}
  - {fileID: 5010306294523464083}
  - {fileID: 5010306292963364749}
  - {fileID: 5010306292719508957}
  ReceptacleTriggerBoxes:
  - {fileID: 5011388658160692356}
  debugIsVisible: 0
  debugIsInteractable: 0
  isInAgentHand: 0
  MyColliders:
  - {fileID: 5010306294133957776}
  - {fileID: 5010306294464732289}
  - {fileID: 5010306294461361877}
  - {fileID: 5010306293218579961}
  - {fileID: 5010306293631466185}
  - {fileID: 5010306293674200976}
  HFdynamicfriction: 0.8
  HFstaticfriction: 0.8
  HFbounciness: 0
  HFrbdrag: 0.8
  HFrbangulardrag: 0.08
  salientMaterials: 0100000006000000
  MySpawnPoints: []
  CurrentTemperature: 0
  HowManySecondsUntilRoomTemp: 10
  inMotion: 0
  numSimObjHit: 0
  numFloorHit: 0
  numStructureHit: 0
  lastVelocity: 0
  IsReceptacle: 0
  IsPickupable: 0
  IsMoveable: 0
  isStatic: 0
  IsToggleable: 0
  IsOpenable: 0
  IsBreakable: 0
  IsFillable: 0
  IsDirtyable: 0
  IsCookable: 0
  IsSliceable: 0
  isHeatSource: 0
  isColdSource: 0
  ContainedObjectReferences: []
  CurrentlyContains: []
--- !u!54 &5010306294399909201
Rigidbody:
  m_ObjectHideFlags: 0
  m_CorrespondingSourceObject: {fileID: 0}
  m_PrefabInstance: {fileID: 0}
  m_PrefabAsset: {fileID: 0}
  m_GameObject: {fileID: 5010306294399909203}
  serializedVersion: 2
  m_Mass: 30
  m_Drag: 0.5
  m_AngularDrag: 0.05
  m_UseGravity: 1
  m_IsKinematic: 0
  m_Interpolate: 0
  m_Constraints: 0
  m_CollisionDetection: 0
--- !u!114 &5682518861356127272
MonoBehaviour:
  m_ObjectHideFlags: 0
  m_CorrespondingSourceObject: {fileID: 0}
  m_PrefabInstance: {fileID: 0}
  m_PrefabAsset: {fileID: 0}
  m_GameObject: {fileID: 5010306294399909203}
  m_Enabled: 1
  m_EditorHideFlags: 0
  m_Script: {fileID: 11500000, guid: d106cf009583a40e4a85d860c9830f67, type: 3}
  m_Name: 
  m_EditorClassIdentifier: 
  MaterialSwapObjects: []
  ObjectsToEnableIfClean:
  - {fileID: 7604545083803131610}
  ObjectsToEnableIfDirty:
  - {fileID: 5556662181472128928}
  isDirty: 1
--- !u!1 &5010306294447465544
GameObject:
  m_ObjectHideFlags: 0
  m_CorrespondingSourceObject: {fileID: 0}
  m_PrefabInstance: {fileID: 0}
  m_PrefabAsset: {fileID: 0}
  serializedVersion: 6
  m_Component:
  - component: {fileID: 5010306294447465545}
  m_Layer: 8
  m_Name: vPoint (11)
  m_TagString: Untagged
  m_Icon: {fileID: 0}
  m_NavMeshLayer: 0
  m_StaticEditorFlags: 64
  m_IsActive: 1
--- !u!4 &5010306294447465545
Transform:
  m_ObjectHideFlags: 0
  m_CorrespondingSourceObject: {fileID: 0}
  m_PrefabInstance: {fileID: 0}
  m_PrefabAsset: {fileID: 0}
  m_GameObject: {fileID: 5010306294447465544}
  m_LocalRotation: {x: -0, y: -0.7071052, z: -0, w: 0.70710844}
  m_LocalPosition: {x: -0.4460027, y: 0.345, z: -0.47599843}
  m_LocalScale: {x: 1.0000021, y: 1, z: 1.0000021}
  m_Children: []
  m_Father: {fileID: 5010306293182782318}
  m_RootOrder: 11
  m_LocalEulerAnglesHint: {x: 0, y: 0, z: 0}
--- !u!1 &5010306294461361879
GameObject:
  m_ObjectHideFlags: 0
  m_CorrespondingSourceObject: {fileID: 0}
  m_PrefabInstance: {fileID: 0}
  m_PrefabAsset: {fileID: 0}
  serializedVersion: 6
  m_Component:
  - component: {fileID: 5010306294461361876}
  - component: {fileID: 5010306294461361877}
  m_Layer: 8
  m_Name: Col (2)
  m_TagString: SimObjPhysics
  m_Icon: {fileID: 0}
  m_NavMeshLayer: 0
  m_StaticEditorFlags: 64
  m_IsActive: 1
--- !u!4 &5010306294461361876
Transform:
  m_ObjectHideFlags: 0
  m_CorrespondingSourceObject: {fileID: 0}
  m_PrefabInstance: {fileID: 0}
  m_PrefabAsset: {fileID: 0}
  m_GameObject: {fileID: 5010306294461361879}
  m_LocalRotation: {x: -0, y: -0.7071052, z: -0, w: 0.70710844}
  m_LocalPosition: {x: 0.4929963, y: 0.112, z: -0.90150326}
  m_LocalScale: {x: 1.0000021, y: 1, z: 1.0000021}
  m_Children: []
  m_Father: {fileID: 5010306294342737462}
  m_RootOrder: 2
  m_LocalEulerAnglesHint: {x: 0, y: 0, z: 0}
--- !u!65 &5010306294461361877
BoxCollider:
  m_ObjectHideFlags: 0
  m_CorrespondingSourceObject: {fileID: 0}
  m_PrefabInstance: {fileID: 0}
  m_PrefabAsset: {fileID: 0}
  m_GameObject: {fileID: 5010306294461361879}
  m_Material: {fileID: 13400000, guid: 218801fea0442284c82c041fe6fc5de1, type: 2}
  m_IsTrigger: 0
  m_Enabled: 1
  serializedVersion: 2
  m_Size: {x: 0.054997638, y: 0.36548817, z: 0.066384}
  m_Center: {x: 0, y: 0.070893705, z: 0.0018831864}
--- !u!1 &5010306294464732291
GameObject:
  m_ObjectHideFlags: 0
  m_CorrespondingSourceObject: {fileID: 0}
  m_PrefabInstance: {fileID: 0}
  m_PrefabAsset: {fileID: 0}
  serializedVersion: 6
  m_Component:
  - component: {fileID: 5010306294464732288}
  - component: {fileID: 5010306294464732289}
  m_Layer: 8
  m_Name: Col (1)
  m_TagString: SimObjPhysics
  m_Icon: {fileID: 0}
  m_NavMeshLayer: 0
  m_StaticEditorFlags: 64
  m_IsActive: 1
--- !u!4 &5010306294464732288
Transform:
  m_ObjectHideFlags: 0
  m_CorrespondingSourceObject: {fileID: 0}
  m_PrefabInstance: {fileID: 0}
  m_PrefabAsset: {fileID: 0}
  m_GameObject: {fileID: 5010306294464732291}
  m_LocalRotation: {x: -0, y: -0.7071052, z: -0, w: 0.70710844}
  m_LocalPosition: {x: -0.0000042417987, y: 0.283, z: -0.901501}
  m_LocalScale: {x: 1.0000021, y: 1, z: 1.0000021}
  m_Children: []
  m_Father: {fileID: 5010306294342737462}
  m_RootOrder: 1
  m_LocalEulerAnglesHint: {x: 0, y: 0, z: 0}
--- !u!65 &5010306294464732289
BoxCollider:
  m_ObjectHideFlags: 0
  m_CorrespondingSourceObject: {fileID: 0}
  m_PrefabInstance: {fileID: 0}
  m_PrefabAsset: {fileID: 0}
  m_GameObject: {fileID: 5010306294464732291}
  m_Material: {fileID: 13400000, guid: 218801fea0442284c82c041fe6fc5de1, type: 2}
  m_IsTrigger: 0
  m_Enabled: 1
  serializedVersion: 2
  m_Size: {x: 0.054997638, y: 0.4754671, z: 1.0452615}
  m_Center: {x: 0, y: 0.12588316, z: 0}
--- !u!1 &5010306294516695976
GameObject:
  m_ObjectHideFlags: 0
  m_CorrespondingSourceObject: {fileID: 0}
  m_PrefabInstance: {fileID: 0}
  m_PrefabAsset: {fileID: 0}
  serializedVersion: 6
  m_Component:
  - component: {fileID: 5010306294516695977}
  - component: {fileID: 5010306294516695990}
  m_Layer: 9
  m_Name: BoundingBox
  m_TagString: Untagged
  m_Icon: {fileID: 0}
  m_NavMeshLayer: 0
  m_StaticEditorFlags: 64
  m_IsActive: 1
--- !u!4 &5010306294516695977
Transform:
  m_ObjectHideFlags: 0
  m_CorrespondingSourceObject: {fileID: 0}
  m_PrefabInstance: {fileID: 0}
  m_PrefabAsset: {fileID: 0}
  m_GameObject: {fileID: 5010306294516695976}
  m_LocalRotation: {x: 0, y: 0, z: 0, w: 1}
  m_LocalPosition: {x: 0, y: 0, z: 0}
  m_LocalScale: {x: 1, y: 1, z: 1}
  m_Children: []
  m_Father: {fileID: 5010306294399909200}
  m_RootOrder: 4
  m_LocalEulerAnglesHint: {x: 0, y: 0, z: 0}
--- !u!65 &5010306294516695990
BoxCollider:
  m_ObjectHideFlags: 0
  m_CorrespondingSourceObject: {fileID: 0}
  m_PrefabInstance: {fileID: 0}
  m_PrefabAsset: {fileID: 0}
  m_GameObject: {fileID: 5010306294516695976}
  m_Material: {fileID: 0}
  m_IsTrigger: 0
  m_Enabled: 0
  serializedVersion: 2
  m_Size: {x: 1.0594168, y: 0.650368, z: 1.92921}
  m_Center: {x: -0.0010976791, y: 0.325184, z: 0.025588036}
--- !u!1 &5010306294523464082
GameObject:
  m_ObjectHideFlags: 0
  m_CorrespondingSourceObject: {fileID: 0}
  m_PrefabInstance: {fileID: 0}
  m_PrefabAsset: {fileID: 0}
  serializedVersion: 6
  m_Component:
  - component: {fileID: 5010306294523464083}
  m_Layer: 8
  m_Name: vPoint (14)
  m_TagString: Untagged
  m_Icon: {fileID: 0}
  m_NavMeshLayer: 0
  m_StaticEditorFlags: 64
  m_IsActive: 1
--- !u!4 &5010306294523464083
Transform:
  m_ObjectHideFlags: 0
  m_CorrespondingSourceObject: {fileID: 0}
  m_PrefabInstance: {fileID: 0}
  m_PrefabAsset: {fileID: 0}
  m_GameObject: {fileID: 5010306294523464082}
  m_LocalRotation: {x: -0, y: -0.7071052, z: -0, w: 0.70710844}
  m_LocalPosition: {x: 0.4409983, y: 0.34500003, z: -0.4760027}
  m_LocalScale: {x: 1.0000021, y: 1, z: 1.0000021}
  m_Children: []
  m_Father: {fileID: 5010306293182782318}
  m_RootOrder: 14
  m_LocalEulerAnglesHint: {x: 0, y: 0, z: 0}
--- !u!1 &5010306294694825411
GameObject:
  m_ObjectHideFlags: 0
  m_CorrespondingSourceObject: {fileID: 0}
  m_PrefabInstance: {fileID: 0}
  m_PrefabAsset: {fileID: 0}
  serializedVersion: 6
  m_Component:
  - component: {fileID: 5010306294694825408}
  m_Layer: 8
  m_Name: vPoint
  m_TagString: Untagged
  m_Icon: {fileID: 0}
  m_NavMeshLayer: 0
  m_StaticEditorFlags: 64
  m_IsActive: 1
--- !u!4 &5010306294694825408
Transform:
  m_ObjectHideFlags: 0
  m_CorrespondingSourceObject: {fileID: 0}
  m_PrefabInstance: {fileID: 0}
  m_PrefabAsset: {fileID: 0}
  m_GameObject: {fileID: 5010306294694825411}
  m_LocalRotation: {x: -0, y: -0.7071052, z: -0, w: 0.70710844}
  m_LocalPosition: {x: -0.50000477, y: 0.025, z: -0.8979986}
  m_LocalScale: {x: 1.0000021, y: 1, z: 1.0000021}
  m_Children: []
  m_Father: {fileID: 5010306293182782318}
  m_RootOrder: 0
  m_LocalEulerAnglesHint: {x: 0, y: 0, z: 0}
--- !u!1 &5510670599850464195
GameObject:
  m_ObjectHideFlags: 0
  m_CorrespondingSourceObject: {fileID: 0}
  m_PrefabInstance: {fileID: 0}
  m_PrefabAsset: {fileID: 0}
  serializedVersion: 6
  m_Component:
  - component: {fileID: 2687194646806599870}
  - component: {fileID: 4569938430330268271}
  m_Layer: 8
  m_Name: Col (1)
  m_TagString: SimObjPhysics
  m_Icon: {fileID: 0}
  m_NavMeshLayer: 0
  m_StaticEditorFlags: 64
  m_IsActive: 1
--- !u!4 &2687194646806599870
Transform:
  m_ObjectHideFlags: 0
  m_CorrespondingSourceObject: {fileID: 0}
  m_PrefabInstance: {fileID: 0}
  m_PrefabAsset: {fileID: 0}
  m_GameObject: {fileID: 5510670599850464195}
  m_LocalRotation: {x: -0, y: -0.7071052, z: -0, w: 0.70710844}
  m_LocalPosition: {x: -0.0000042417987, y: 0.283, z: -0.901501}
  m_LocalScale: {x: 1.0000021, y: 1, z: 1.0000021}
  m_Children: []
  m_Father: {fileID: 2544927584506191132}
  m_RootOrder: 1
  m_LocalEulerAnglesHint: {x: 0, y: 0, z: 0}
--- !u!65 &4569938430330268271
BoxCollider:
  m_ObjectHideFlags: 0
  m_CorrespondingSourceObject: {fileID: 0}
  m_PrefabInstance: {fileID: 0}
  m_PrefabAsset: {fileID: 0}
  m_GameObject: {fileID: 5510670599850464195}
  m_Material: {fileID: 13400000, guid: 218801fea0442284c82c041fe6fc5de1, type: 2}
  m_IsTrigger: 1
  m_Enabled: 1
  serializedVersion: 2
  m_Size: {x: 0.054997638, y: 0.4754671, z: 1.0452615}
  m_Center: {x: 0, y: 0.12588316, z: 0}
--- !u!1 &7874893213648345944
GameObject:
  m_ObjectHideFlags: 0
  m_CorrespondingSourceObject: {fileID: 0}
  m_PrefabInstance: {fileID: 0}
  m_PrefabAsset: {fileID: 0}
  serializedVersion: 6
  m_Component:
  - component: {fileID: 2544927584506191132}
  m_Layer: 0
  m_Name: TriggerColliders
  m_TagString: Untagged
  m_Icon: {fileID: 0}
  m_NavMeshLayer: 0
  m_StaticEditorFlags: 64
  m_IsActive: 1
--- !u!4 &2544927584506191132
Transform:
  m_ObjectHideFlags: 0
  m_CorrespondingSourceObject: {fileID: 0}
  m_PrefabInstance: {fileID: 0}
  m_PrefabAsset: {fileID: 0}
  m_GameObject: {fileID: 7874893213648345944}
  m_LocalRotation: {x: 0, y: 0, z: 0, w: 1}
  m_LocalPosition: {x: 0, y: 0, z: 0}
  m_LocalScale: {x: 1, y: 1, z: 1}
  m_Children:
  - {fileID: 335067961519400572}
  - {fileID: 2687194646806599870}
  - {fileID: 8501784860036991499}
  - {fileID: 1153104551379964817}
  - {fileID: 7195137824837161066}
  - {fileID: 3393652173568374460}
  m_Father: {fileID: 5010306294399909200}
  m_RootOrder: 6
  m_LocalEulerAnglesHint: {x: 0, y: 0, z: 0}
--- !u!1001 &5010306294244085458
PrefabInstance:
  m_ObjectHideFlags: 0
  serializedVersion: 2
  m_Modification:
    m_TransformParent: {fileID: 5010306294399909200}
    m_Modifications:
    - target: {fileID: 1170333579371094, guid: 6877aba5a696347dbb6c01f851f2da28, type: 3}
      propertyPath: m_Name
      value: ReceptacleTriggerBox
      objectReference: {fileID: 0}
    - target: {fileID: 1170333579371094, guid: 6877aba5a696347dbb6c01f851f2da28, type: 3}
      propertyPath: m_StaticEditorFlags
      value: 64
      objectReference: {fileID: 0}
    - target: {fileID: 4251536333782420, guid: 6877aba5a696347dbb6c01f851f2da28, type: 3}
      propertyPath: m_RootOrder
      value: 0
      objectReference: {fileID: 0}
    - target: {fileID: 4251536333782420, guid: 6877aba5a696347dbb6c01f851f2da28, type: 3}
      propertyPath: m_LocalScale.x
<<<<<<< HEAD
      value: 0.5000006
      objectReference: {fileID: 0}
    - target: {fileID: 4251536333782420, guid: 6877aba5a696347dbb6c01f851f2da28, type: 3}
      propertyPath: m_LocalScale.z
      value: 0.5000006
=======
      value: 0.5000005
      objectReference: {fileID: 0}
    - target: {fileID: 4251536333782420, guid: 6877aba5a696347dbb6c01f851f2da28, type: 3}
      propertyPath: m_LocalScale.z
      value: 0.5000005
>>>>>>> 2f8dd9f9
      objectReference: {fileID: 0}
    - target: {fileID: 4251536333782420, guid: 6877aba5a696347dbb6c01f851f2da28, type: 3}
      propertyPath: m_LocalPosition.x
      value: -0.00000004223734
      objectReference: {fileID: 0}
    - target: {fileID: 4251536333782420, guid: 6877aba5a696347dbb6c01f851f2da28, type: 3}
      propertyPath: m_LocalPosition.y
      value: 0.391
      objectReference: {fileID: 0}
    - target: {fileID: 4251536333782420, guid: 6877aba5a696347dbb6c01f851f2da28, type: 3}
      propertyPath: m_LocalPosition.z
      value: -0.009000001
      objectReference: {fileID: 0}
    - target: {fileID: 4251536333782420, guid: 6877aba5a696347dbb6c01f851f2da28, type: 3}
      propertyPath: m_LocalRotation.w
      value: 0.70710844
      objectReference: {fileID: 0}
    - target: {fileID: 4251536333782420, guid: 6877aba5a696347dbb6c01f851f2da28, type: 3}
      propertyPath: m_LocalRotation.w
      value: 0.7071068
      objectReference: {fileID: 0}
    - target: {fileID: 4251536333782420, guid: 6877aba5a696347dbb6c01f851f2da28, type: 3}
      propertyPath: m_LocalRotation.x
      value: -0
      objectReference: {fileID: 0}
    - target: {fileID: 4251536333782420, guid: 6877aba5a696347dbb6c01f851f2da28, type: 3}
      propertyPath: m_LocalRotation.y
      value: -0.7071052
      objectReference: {fileID: 0}
    - target: {fileID: 4251536333782420, guid: 6877aba5a696347dbb6c01f851f2da28, type: 3}
      propertyPath: m_LocalRotation.z
      value: -0
      objectReference: {fileID: 0}
    - target: {fileID: 4251536333782420, guid: 6877aba5a696347dbb6c01f851f2da28, type: 3}
      propertyPath: m_LocalEulerAnglesHint.x
      value: 0
      objectReference: {fileID: 0}
    - target: {fileID: 4251536333782420, guid: 6877aba5a696347dbb6c01f851f2da28, type: 3}
      propertyPath: m_LocalEulerAnglesHint.y
      value: 0
      objectReference: {fileID: 0}
    - target: {fileID: 4251536333782420, guid: 6877aba5a696347dbb6c01f851f2da28, type: 3}
      propertyPath: m_LocalEulerAnglesHint.z
      value: 0
      objectReference: {fileID: 0}
    - target: {fileID: 65569799956894354, guid: 6877aba5a696347dbb6c01f851f2da28,
        type: 3}
      propertyPath: m_Size.x
      value: 3.6859543
      objectReference: {fileID: 0}
    - target: {fileID: 65569799956894354, guid: 6877aba5a696347dbb6c01f851f2da28,
        type: 3}
      propertyPath: m_Size.y
      value: 0.52315176
      objectReference: {fileID: 0}
    - target: {fileID: 65569799956894354, guid: 6877aba5a696347dbb6c01f851f2da28,
        type: 3}
      propertyPath: m_Size.z
      value: 1.9563015
      objectReference: {fileID: 0}
    - target: {fileID: 65569799956894354, guid: 6877aba5a696347dbb6c01f851f2da28,
        type: 3}
      propertyPath: m_Center.x
      value: 0.062486053
      objectReference: {fileID: 0}
    - target: {fileID: 65569799956894354, guid: 6877aba5a696347dbb6c01f851f2da28,
        type: 3}
      propertyPath: m_Center.y
      value: 0.2274068
      objectReference: {fileID: 0}
    - target: {fileID: 65569799956894354, guid: 6877aba5a696347dbb6c01f851f2da28,
        type: 3}
      propertyPath: m_Center.z
      value: -0.007001519
      objectReference: {fileID: 0}
    - target: {fileID: 114448760657764924, guid: 6877aba5a696347dbb6c01f851f2da28,
        type: 3}
      propertyPath: myParent
      value: 
      objectReference: {fileID: 5010306294399909203}
    m_RemovedComponents: []
  m_SourcePrefab: {fileID: 100100000, guid: 6877aba5a696347dbb6c01f851f2da28, type: 3}
--- !u!4 &5010032177358713670 stripped
Transform:
  m_CorrespondingSourceObject: {fileID: 4251536333782420, guid: 6877aba5a696347dbb6c01f851f2da28,
    type: 3}
  m_PrefabInstance: {fileID: 5010306294244085458}
  m_PrefabAsset: {fileID: 0}
--- !u!1 &5011388658160692356 stripped
GameObject:
  m_CorrespondingSourceObject: {fileID: 1170333579371094, guid: 6877aba5a696347dbb6c01f851f2da28,
    type: 3}
  m_PrefabInstance: {fileID: 5010306294244085458}
  m_PrefabAsset: {fileID: 0}
--- !u!1001 &6148641905270223370
PrefabInstance:
  m_ObjectHideFlags: 0
  serializedVersion: 2
  m_Modification:
    m_TransformParent: {fileID: 4031226994762099743}
    m_Modifications:
    - target: {fileID: 4385547584642559184, guid: 97187c4edf1ad3a4fb39517ea4702715,
        type: 3}
      propertyPath: m_Name
      value: Bedsheet_Made_3
      objectReference: {fileID: 0}
    - target: {fileID: 4385547584642559184, guid: 97187c4edf1ad3a4fb39517ea4702715,
        type: 3}
      propertyPath: m_IsActive
      value: 0
      objectReference: {fileID: 0}
    - target: {fileID: 4385547584642559184, guid: 97187c4edf1ad3a4fb39517ea4702715,
        type: 3}
      propertyPath: m_StaticEditorFlags
      value: 64
      objectReference: {fileID: 0}
    - target: {fileID: 4385547584642920752, guid: 97187c4edf1ad3a4fb39517ea4702715,
        type: 3}
      propertyPath: m_RootOrder
      value: 2
      objectReference: {fileID: 0}
    - target: {fileID: 4385547584642920752, guid: 97187c4edf1ad3a4fb39517ea4702715,
        type: 3}
      propertyPath: m_LocalScale.x
      value: 0.57
      objectReference: {fileID: 0}
    - target: {fileID: 4385547584642920752, guid: 97187c4edf1ad3a4fb39517ea4702715,
        type: 3}
      propertyPath: m_LocalScale.y
      value: 0.59532
      objectReference: {fileID: 0}
    - target: {fileID: 4385547584642920752, guid: 97187c4edf1ad3a4fb39517ea4702715,
        type: 3}
      propertyPath: m_LocalScale.z
      value: 0.5279079
      objectReference: {fileID: 0}
    - target: {fileID: 4385547584642920752, guid: 97187c4edf1ad3a4fb39517ea4702715,
        type: 3}
      propertyPath: m_LocalPosition.x
      value: -0.001
      objectReference: {fileID: 0}
    - target: {fileID: 4385547584642920752, guid: 97187c4edf1ad3a4fb39517ea4702715,
        type: 3}
      propertyPath: m_LocalPosition.y
      value: 0.39
      objectReference: {fileID: 0}
    - target: {fileID: 4385547584642920752, guid: 97187c4edf1ad3a4fb39517ea4702715,
        type: 3}
      propertyPath: m_LocalPosition.z
      value: -0.177
      objectReference: {fileID: 0}
    - target: {fileID: 4385547584642920752, guid: 97187c4edf1ad3a4fb39517ea4702715,
        type: 3}
      propertyPath: m_LocalRotation.w
      value: 1
      objectReference: {fileID: 0}
    - target: {fileID: 4385547584642920752, guid: 97187c4edf1ad3a4fb39517ea4702715,
        type: 3}
      propertyPath: m_LocalRotation.x
      value: -0
      objectReference: {fileID: 0}
    - target: {fileID: 4385547584642920752, guid: 97187c4edf1ad3a4fb39517ea4702715,
        type: 3}
      propertyPath: m_LocalRotation.y
      value: -0
      objectReference: {fileID: 0}
    - target: {fileID: 4385547584642920752, guid: 97187c4edf1ad3a4fb39517ea4702715,
        type: 3}
      propertyPath: m_LocalRotation.z
      value: -0
      objectReference: {fileID: 0}
    - target: {fileID: 4385547584642920752, guid: 97187c4edf1ad3a4fb39517ea4702715,
        type: 3}
      propertyPath: m_LocalEulerAnglesHint.x
      value: 0
      objectReference: {fileID: 0}
    - target: {fileID: 4385547584642920752, guid: 97187c4edf1ad3a4fb39517ea4702715,
        type: 3}
      propertyPath: m_LocalEulerAnglesHint.y
      value: 0
      objectReference: {fileID: 0}
    - target: {fileID: 4385547584642920752, guid: 97187c4edf1ad3a4fb39517ea4702715,
        type: 3}
      propertyPath: m_LocalEulerAnglesHint.z
      value: 0
      objectReference: {fileID: 0}
    m_RemovedComponents: []
  m_SourcePrefab: {fileID: 100100000, guid: 97187c4edf1ad3a4fb39517ea4702715, type: 3}
--- !u!4 &7604545083802698554 stripped
Transform:
  m_CorrespondingSourceObject: {fileID: 4385547584642920752, guid: 97187c4edf1ad3a4fb39517ea4702715,
    type: 3}
  m_PrefabInstance: {fileID: 6148641905270223370}
  m_PrefabAsset: {fileID: 0}
--- !u!1 &7604545083803131610 stripped
GameObject:
  m_CorrespondingSourceObject: {fileID: 4385547584642559184, guid: 97187c4edf1ad3a4fb39517ea4702715,
    type: 3}
  m_PrefabInstance: {fileID: 6148641905270223370}
  m_PrefabAsset: {fileID: 0}
--- !u!1001 &6878777540862563719
PrefabInstance:
  m_ObjectHideFlags: 0
  serializedVersion: 2
  m_Modification:
    m_TransformParent: {fileID: 4031226994762099743}
    m_Modifications:
    - target: {fileID: 1327270419772873255, guid: 1f670feb9385ce54390bc6011c8756b2,
        type: 3}
      propertyPath: m_Name
      value: Bedsheet_Unmade_3
      objectReference: {fileID: 0}
    - target: {fileID: 1327270419772873255, guid: 1f670feb9385ce54390bc6011c8756b2,
        type: 3}
      propertyPath: m_StaticEditorFlags
      value: 64
      objectReference: {fileID: 0}
    - target: {fileID: 1327270419773097927, guid: 1f670feb9385ce54390bc6011c8756b2,
        type: 3}
      propertyPath: m_RootOrder
      value: 1
      objectReference: {fileID: 0}
    - target: {fileID: 1327270419773097927, guid: 1f670feb9385ce54390bc6011c8756b2,
        type: 3}
      propertyPath: m_LocalScale.x
      value: 0.5031145
      objectReference: {fileID: 0}
    - target: {fileID: 1327270419773097927, guid: 1f670feb9385ce54390bc6011c8756b2,
        type: 3}
      propertyPath: m_LocalScale.y
      value: 0.7614908
      objectReference: {fileID: 0}
    - target: {fileID: 1327270419773097927, guid: 1f670feb9385ce54390bc6011c8756b2,
        type: 3}
      propertyPath: m_LocalScale.z
      value: 0.741353
      objectReference: {fileID: 0}
    - target: {fileID: 1327270419773097927, guid: 1f670feb9385ce54390bc6011c8756b2,
        type: 3}
      propertyPath: m_LocalPosition.x
      value: 0.024
      objectReference: {fileID: 0}
    - target: {fileID: 1327270419773097927, guid: 1f670feb9385ce54390bc6011c8756b2,
        type: 3}
      propertyPath: m_LocalPosition.y
      value: 0.395
      objectReference: {fileID: 0}
    - target: {fileID: 1327270419773097927, guid: 1f670feb9385ce54390bc6011c8756b2,
        type: 3}
      propertyPath: m_LocalPosition.z
      value: -0.121
      objectReference: {fileID: 0}
    - target: {fileID: 1327270419773097927, guid: 1f670feb9385ce54390bc6011c8756b2,
        type: 3}
      propertyPath: m_LocalRotation.w
      value: 1
      objectReference: {fileID: 0}
    - target: {fileID: 1327270419773097927, guid: 1f670feb9385ce54390bc6011c8756b2,
        type: 3}
      propertyPath: m_LocalRotation.x
      value: -0
      objectReference: {fileID: 0}
    - target: {fileID: 1327270419773097927, guid: 1f670feb9385ce54390bc6011c8756b2,
        type: 3}
      propertyPath: m_LocalRotation.y
      value: -0
      objectReference: {fileID: 0}
    - target: {fileID: 1327270419773097927, guid: 1f670feb9385ce54390bc6011c8756b2,
        type: 3}
      propertyPath: m_LocalRotation.z
      value: -0
      objectReference: {fileID: 0}
    - target: {fileID: 1327270419773097927, guid: 1f670feb9385ce54390bc6011c8756b2,
        type: 3}
      propertyPath: m_LocalEulerAnglesHint.x
      value: 0
      objectReference: {fileID: 0}
    - target: {fileID: 1327270419773097927, guid: 1f670feb9385ce54390bc6011c8756b2,
        type: 3}
      propertyPath: m_LocalEulerAnglesHint.y
      value: 0
      objectReference: {fileID: 0}
    - target: {fileID: 1327270419773097927, guid: 1f670feb9385ce54390bc6011c8756b2,
        type: 3}
      propertyPath: m_LocalEulerAnglesHint.z
      value: 0
      objectReference: {fileID: 0}
    m_RemovedComponents: []
  m_SourcePrefab: {fileID: 100100000, guid: 1f670feb9385ce54390bc6011c8756b2, type: 3}
--- !u!4 &5556662181471834688 stripped
Transform:
  m_CorrespondingSourceObject: {fileID: 1327270419773097927, guid: 1f670feb9385ce54390bc6011c8756b2,
    type: 3}
  m_PrefabInstance: {fileID: 6878777540862563719}
  m_PrefabAsset: {fileID: 0}
--- !u!1 &5556662181472128928 stripped
GameObject:
  m_CorrespondingSourceObject: {fileID: 1327270419772873255, guid: 1f670feb9385ce54390bc6011c8756b2,
    type: 3}
  m_PrefabInstance: {fileID: 6878777540862563719}
  m_PrefabAsset: {fileID: 0}<|MERGE_RESOLUTION|>--- conflicted
+++ resolved
@@ -24,9 +24,9 @@
   m_PrefabInstance: {fileID: 0}
   m_PrefabAsset: {fileID: 0}
   m_GameObject: {fileID: 563319924}
-  m_LocalRotation: {x: -0, y: -0.7071052, z: -0, w: 0.70710844}
-  m_LocalPosition: {x: 0.0000005151629, y: 0.283, z: 0.10900001}
-  m_LocalScale: {x: 1.0000021, y: 1, z: 1.0000021}
+  m_LocalRotation: {x: -0, y: 0.7071068, z: -0, w: 0.7071068}
+  m_LocalPosition: {x: -0.000000014901161, y: 0.283, z: -0.10900001}
+  m_LocalScale: {x: 1.0000019, y: 1, z: 1.0000019}
   m_Children: []
   m_Father: {fileID: 1502778014}
   m_RootOrder: 0
@@ -67,7 +67,7 @@
   m_PrefabInstance: {fileID: 0}
   m_PrefabAsset: {fileID: 0}
   m_GameObject: {fileID: 1502778013}
-  m_LocalRotation: {x: 0, y: 0, z: 0, w: 1}
+  m_LocalRotation: {x: -0, y: -0, z: -0, w: 1}
   m_LocalPosition: {x: 0, y: 0, z: 0}
   m_LocalScale: {x: 1, y: 1, z: 1}
   m_Children:
@@ -99,9 +99,9 @@
   m_PrefabInstance: {fileID: 0}
   m_PrefabAsset: {fileID: 0}
   m_GameObject: {fileID: 14898248597058367}
-  m_LocalRotation: {x: -0, y: -0.7071052, z: -0, w: 0.70710844}
-  m_LocalPosition: {x: -0.48900476, y: 0.11199999, z: -0.9014986}
-  m_LocalScale: {x: 1.0000021, y: 1, z: 1.0000021}
+  m_LocalRotation: {x: -0, y: 0.7071068, z: -0, w: 0.7071068}
+  m_LocalPosition: {x: 0.48900062, y: 0.11199999, z: 0.9015009}
+  m_LocalScale: {x: 1.0000019, y: 1, z: 1.0000019}
   m_Children: []
   m_Father: {fileID: 2544927584506191132}
   m_RootOrder: 3
@@ -143,9 +143,9 @@
   m_PrefabInstance: {fileID: 0}
   m_PrefabAsset: {fileID: 0}
   m_GameObject: {fileID: 1502537882600596175}
-  m_LocalRotation: {x: -0, y: -0.7071052, z: -0, w: 0.70710844}
-  m_LocalPosition: {x: 0.4934051, y: 0.11199999, z: 0.95999867}
-  m_LocalScale: {x: 1.0000021, y: 1, z: 1.0000021}
+  m_LocalRotation: {x: -0, y: 0.7071068, z: -0, w: 0.7071068}
+  m_LocalPosition: {x: -0.4934007, y: 0.11199999, z: -0.96000093}
+  m_LocalScale: {x: 1.0000019, y: 1, z: 1.0000019}
   m_Children: []
   m_Father: {fileID: 2544927584506191132}
   m_RootOrder: 5
@@ -187,9 +187,9 @@
   m_PrefabInstance: {fileID: 0}
   m_PrefabAsset: {fileID: 0}
   m_GameObject: {fileID: 2391788643484641205}
-  m_LocalRotation: {x: -0, y: -0.7071052, z: -0, w: 0.70710844}
-  m_LocalPosition: {x: -0.48899597, y: 0.11199999, z: 0.9600033}
-  m_LocalScale: {x: 1.0000021, y: 1, z: 1.0000021}
+  m_LocalRotation: {x: -0, y: 0.7071068, z: -0, w: 0.7071068}
+  m_LocalPosition: {x: 0.48900038, y: 0.11199999, z: -0.96000105}
+  m_LocalScale: {x: 1.0000019, y: 1, z: 1.0000019}
   m_Children: []
   m_Father: {fileID: 2544927584506191132}
   m_RootOrder: 4
@@ -231,9 +231,9 @@
   m_PrefabInstance: {fileID: 0}
   m_PrefabAsset: {fileID: 0}
   m_GameObject: {fileID: 2960321860382645613}
-  m_LocalRotation: {x: -0, y: -0.7071052, z: -0, w: 0.70710844}
-  m_LocalPosition: {x: 0.0000005151629, y: 0.283, z: 0.10900001}
-  m_LocalScale: {x: 1.0000021, y: 1, z: 1.0000021}
+  m_LocalRotation: {x: -0, y: 0.7071068, z: -0, w: 0.7071068}
+  m_LocalPosition: {x: -0.000000014901161, y: 0.283, z: -0.10900001}
+  m_LocalScale: {x: 1.0000019, y: 1, z: 1.0000019}
   m_Children: []
   m_Father: {fileID: 2544927584506191132}
   m_RootOrder: 0
@@ -276,7 +276,7 @@
   m_PrefabInstance: {fileID: 0}
   m_PrefabAsset: {fileID: 0}
   m_GameObject: {fileID: 4031226994762264703}
-  m_LocalRotation: {x: -0, y: -1, z: -0, w: 0.0000022947786}
+  m_LocalRotation: {x: -0, y: -0, z: -0, w: 1}
   m_LocalPosition: {x: 0, y: 0, z: 0}
   m_LocalScale: {x: 1.0000002, y: 1, z: 1.0000002}
   m_Children:
@@ -436,9 +436,9 @@
   m_PrefabInstance: {fileID: 0}
   m_PrefabAsset: {fileID: 0}
   m_GameObject: {fileID: 4768891502703380893}
-  m_LocalRotation: {x: -0, y: -0.7071052, z: -0, w: 0.70710844}
-  m_LocalPosition: {x: 0.4929963, y: 0.112, z: -0.90150326}
-  m_LocalScale: {x: 1.0000021, y: 1, z: 1.0000021}
+  m_LocalRotation: {x: -0, y: 0.7071068, z: -0, w: 0.7071068}
+  m_LocalPosition: {x: -0.49300045, y: 0.112, z: 0.901501}
+  m_LocalScale: {x: 1.0000019, y: 1, z: 1.0000019}
   m_Children: []
   m_Father: {fileID: 2544927584506191132}
   m_RootOrder: 2
@@ -479,9 +479,9 @@
   m_PrefabInstance: {fileID: 0}
   m_PrefabAsset: {fileID: 0}
   m_GameObject: {fileID: 5010306292605955160}
-  m_LocalRotation: {x: -0, y: -0.7071052, z: -0, w: 0.70710844}
-  m_LocalPosition: {x: -0.2479959, y: 0.34899998, z: 0.9220021}
-  m_LocalScale: {x: 1.0000021, y: 1, z: 1.0000021}
+  m_LocalRotation: {x: -0, y: 0.7071068, z: -0, w: 0.7071068}
+  m_LocalPosition: {x: 0.24800013, y: 0.34899998, z: -0.92200094}
+  m_LocalScale: {x: 1.0000019, y: 1, z: 1.0000019}
   m_Children: []
   m_Father: {fileID: 5010306293182782318}
   m_RootOrder: 10
@@ -509,9 +509,9 @@
   m_PrefabInstance: {fileID: 0}
   m_PrefabAsset: {fileID: 0}
   m_GameObject: {fileID: 5010306292672370789}
-  m_LocalRotation: {x: -0, y: -0.7071052, z: -0, w: 0.70710844}
-  m_LocalPosition: {x: -0.50600475, y: 0.628, z: -0.8979986}
-  m_LocalScale: {x: 1.0000021, y: 1, z: 1.0000021}
+  m_LocalRotation: {x: -0, y: 0.7071068, z: -0, w: 0.7071068}
+  m_LocalPosition: {x: 0.50600064, y: 0.628, z: 0.8980009}
+  m_LocalScale: {x: 1.0000019, y: 1, z: 1.0000019}
   m_Children: []
   m_Father: {fileID: 5010306293182782318}
   m_RootOrder: 3
@@ -539,9 +539,9 @@
   m_PrefabInstance: {fileID: 0}
   m_PrefabAsset: {fileID: 0}
   m_GameObject: {fileID: 5010306292711082662}
-  m_LocalRotation: {x: -0, y: -0.7071052, z: -0, w: 0.70710844}
-  m_LocalPosition: {x: -0.48749602, y: 0.3534999, z: 0.9583032}
-  m_LocalScale: {x: 1.0000021, y: 1, z: 1.0000021}
+  m_LocalRotation: {x: -0, y: 0.7071068, z: -0, w: 0.7071068}
+  m_LocalPosition: {x: 0.48750043, y: 0.3534999, z: -0.95830095}
+  m_LocalScale: {x: 1.0000019, y: 1, z: 1.0000019}
   m_Children: []
   m_Father: {fileID: 5010306293182782318}
   m_RootOrder: 7
@@ -569,9 +569,9 @@
   m_PrefabInstance: {fileID: 0}
   m_PrefabAsset: {fileID: 0}
   m_GameObject: {fileID: 5010306292719508956}
-  m_LocalRotation: {x: -0, y: -0.7071052, z: -0, w: 0.70710844}
-  m_LocalPosition: {x: 0.441003, y: 0.34500003, z: 0.54099834}
-  m_LocalScale: {x: 1.0000021, y: 1, z: 1.0000021}
+  m_LocalRotation: {x: -0, y: 0.7071068, z: -0, w: 0.7071068}
+  m_LocalPosition: {x: -0.44100052, y: 0.34500003, z: -0.54100037}
+  m_LocalScale: {x: 1.0000019, y: 1, z: 1.0000019}
   m_Children: []
   m_Father: {fileID: 5010306293182782318}
   m_RootOrder: 16
@@ -599,9 +599,9 @@
   m_PrefabInstance: {fileID: 0}
   m_PrefabAsset: {fileID: 0}
   m_GameObject: {fileID: 5010306292782608705}
-  m_LocalRotation: {x: -0, y: -0.7071052, z: -0, w: 0.70710844}
-  m_LocalPosition: {x: 0.24100462, y: 0.349, z: 0.92199975}
-  m_LocalScale: {x: 1.0000021, y: 1, z: 1.0000021}
+  m_LocalRotation: {x: -0, y: 0.7071068, z: -0, w: 0.7071068}
+  m_LocalPosition: {x: -0.24100038, y: 0.349, z: -0.9220009}
+  m_LocalScale: {x: 1.0000019, y: 1, z: 1.0000019}
   m_Children: []
   m_Father: {fileID: 5010306293182782318}
   m_RootOrder: 9
@@ -629,9 +629,9 @@
   m_PrefabInstance: {fileID: 0}
   m_PrefabAsset: {fileID: 0}
   m_GameObject: {fileID: 5010306292939124897}
-  m_LocalRotation: {x: -0, y: -0.7071052, z: -0, w: 0.70710844}
-  m_LocalPosition: {x: -0.44599792, y: 0.34500003, z: 0.5410026}
-  m_LocalScale: {x: 1.0000021, y: 1, z: 1.0000021}
+  m_LocalRotation: {x: -0, y: 0.7071068, z: -0, w: 0.7071068}
+  m_LocalPosition: {x: 0.4460004, y: 0.34500003, z: -0.54100055}
+  m_LocalScale: {x: 1.0000019, y: 1, z: 1.0000019}
   m_Children: []
   m_Father: {fileID: 5010306293182782318}
   m_RootOrder: 13
@@ -659,9 +659,9 @@
   m_PrefabInstance: {fileID: 0}
   m_PrefabAsset: {fileID: 0}
   m_GameObject: {fileID: 5010306292963364748}
-  m_LocalRotation: {x: -0, y: -0.7071052, z: -0, w: 0.70710844}
-  m_LocalPosition: {x: 0.44100016, y: 0.34500003, z: -0.066002205}
-  m_LocalScale: {x: 1.0000021, y: 1, z: 1.0000021}
+  m_LocalRotation: {x: -0, y: 0.7071068, z: -0, w: 0.7071068}
+  m_LocalPosition: {x: -0.44100046, y: 0.34500003, z: 0.06600018}
+  m_LocalScale: {x: 1.0000019, y: 1, z: 1.0000019}
   m_Children: []
   m_Father: {fileID: 5010306293182782318}
   m_RootOrder: 15
@@ -689,9 +689,9 @@
   m_PrefabInstance: {fileID: 0}
   m_PrefabAsset: {fileID: 0}
   m_GameObject: {fileID: 5010306293182507108}
-  m_LocalRotation: {x: -0, y: -0.7071052, z: -0, w: 0.70710844}
-  m_LocalPosition: {x: 0.4899963, y: 0.628, z: -0.8980034}
-  m_LocalScale: {x: 1.0000021, y: 1, z: 1.0000021}
+  m_LocalRotation: {x: -0, y: 0.7071068, z: -0, w: 0.7071068}
+  m_LocalPosition: {x: -0.49000043, y: 0.628, z: 0.89800113}
+  m_LocalScale: {x: 1.0000019, y: 1, z: 1.0000019}
   m_Children: []
   m_Father: {fileID: 5010306293182782318}
   m_RootOrder: 2
@@ -767,9 +767,9 @@
   m_PrefabInstance: {fileID: 0}
   m_PrefabAsset: {fileID: 0}
   m_GameObject: {fileID: 5010306293218579963}
-  m_LocalRotation: {x: -0, y: -0.7071052, z: -0, w: 0.70710844}
-  m_LocalPosition: {x: -0.48900476, y: 0.11199999, z: -0.9014986}
-  m_LocalScale: {x: 1.0000021, y: 1, z: 1.0000021}
+  m_LocalRotation: {x: -0, y: 0.7071068, z: -0, w: 0.7071068}
+  m_LocalPosition: {x: 0.48900062, y: 0.11199999, z: 0.9015009}
+  m_LocalScale: {x: 1.0000019, y: 1, z: 1.0000019}
   m_Children: []
   m_Father: {fileID: 5010306294342737462}
   m_RootOrder: 3
@@ -810,9 +810,9 @@
   m_PrefabInstance: {fileID: 0}
   m_PrefabAsset: {fileID: 0}
   m_GameObject: {fileID: 5010306293451952409}
-  m_LocalRotation: {x: -0, y: -0.7071052, z: -0, w: 0.70710844}
-  m_LocalPosition: {x: 0.49700502, y: 0.0113, z: 0.95459867}
-  m_LocalScale: {x: 1.0000021, y: 1, z: 1.0000021}
+  m_LocalRotation: {x: -0, y: 0.7071068, z: -0, w: 0.7071068}
+  m_LocalPosition: {x: -0.49700063, y: 0.0113, z: -0.95460093}
+  m_LocalScale: {x: 1.0000019, y: 1, z: 1.0000019}
   m_Children: []
   m_Father: {fileID: 5010306293182782318}
   m_RootOrder: 6
@@ -840,9 +840,9 @@
   m_PrefabInstance: {fileID: 0}
   m_PrefabAsset: {fileID: 0}
   m_GameObject: {fileID: 5010306293585203326}
-  m_LocalRotation: {x: -0, y: -0.7071052, z: -0, w: 0.70710844}
-  m_LocalPosition: {x: -0.487496, y: 0.011300087, z: 0.95460343}
-  m_LocalScale: {x: 1.0000021, y: 1, z: 1.0000021}
+  m_LocalRotation: {x: -0, y: 0.7071068, z: -0, w: 0.7071068}
+  m_LocalPosition: {x: 0.48750037, y: 0.011300087, z: -0.95460117}
+  m_LocalScale: {x: 1.0000019, y: 1, z: 1.0000019}
   m_Children: []
   m_Father: {fileID: 5010306293182782318}
   m_RootOrder: 8
@@ -871,9 +871,9 @@
   m_PrefabInstance: {fileID: 0}
   m_PrefabAsset: {fileID: 0}
   m_GameObject: {fileID: 5010306293631466187}
-  m_LocalRotation: {x: -0, y: -0.7071052, z: -0, w: 0.70710844}
-  m_LocalPosition: {x: -0.48899597, y: 0.11199999, z: 0.9600033}
-  m_LocalScale: {x: 1.0000021, y: 1, z: 1.0000021}
+  m_LocalRotation: {x: -0, y: 0.7071068, z: -0, w: 0.7071068}
+  m_LocalPosition: {x: 0.48900038, y: 0.11199999, z: -0.96000105}
+  m_LocalScale: {x: 1.0000019, y: 1, z: 1.0000019}
   m_Children: []
   m_Father: {fileID: 5010306294342737462}
   m_RootOrder: 4
@@ -915,9 +915,9 @@
   m_PrefabInstance: {fileID: 0}
   m_PrefabAsset: {fileID: 0}
   m_GameObject: {fileID: 5010306293674200978}
-  m_LocalRotation: {x: -0, y: -0.7071052, z: -0, w: 0.70710844}
-  m_LocalPosition: {x: 0.4934051, y: 0.11199999, z: 0.95999867}
-  m_LocalScale: {x: 1.0000021, y: 1, z: 1.0000021}
+  m_LocalRotation: {x: -0, y: 0.7071068, z: -0, w: 0.7071068}
+  m_LocalPosition: {x: -0.4934007, y: 0.11199999, z: -0.96000093}
+  m_LocalScale: {x: 1.0000019, y: 1, z: 1.0000019}
   m_Children: []
   m_Father: {fileID: 5010306294342737462}
   m_RootOrder: 5
@@ -958,9 +958,9 @@
   m_PrefabInstance: {fileID: 0}
   m_PrefabAsset: {fileID: 0}
   m_GameObject: {fileID: 5010306293698259031}
-  m_LocalRotation: {x: -0, y: -0.7071052, z: -0, w: 0.70710844}
-  m_LocalPosition: {x: 0.4970051, y: 0.3535, z: 0.9582986}
-  m_LocalScale: {x: 1.0000021, y: 1, z: 1.0000021}
+  m_LocalRotation: {x: -0, y: 0.7071068, z: -0, w: 0.7071068}
+  m_LocalPosition: {x: -0.4970007, y: 0.3535, z: -0.9583009}
+  m_LocalScale: {x: 1.0000019, y: 1, z: 1.0000019}
   m_Children: []
   m_Father: {fileID: 5010306293182782318}
   m_RootOrder: 5
@@ -988,9 +988,9 @@
   m_PrefabInstance: {fileID: 0}
   m_PrefabAsset: {fileID: 0}
   m_GameObject: {fileID: 5010306293900421252}
-  m_LocalRotation: {x: -0, y: -0.7071052, z: -0, w: 0.70710844}
-  m_LocalPosition: {x: -0.44600075, y: 0.34500003, z: -0.06599807}
-  m_LocalScale: {x: 1.0000021, y: 1, z: 1.0000021}
+  m_LocalRotation: {x: -0, y: 0.7071068, z: -0, w: 0.7071068}
+  m_LocalPosition: {x: 0.44600046, y: 0.34500003, z: 0.06600012}
+  m_LocalScale: {x: 1.0000019, y: 1, z: 1.0000019}
   m_Children: []
   m_Father: {fileID: 5010306293182782318}
   m_RootOrder: 12
@@ -1018,9 +1018,9 @@
   m_PrefabInstance: {fileID: 0}
   m_PrefabAsset: {fileID: 0}
   m_GameObject: {fileID: 5010306293941908965}
-  m_LocalRotation: {x: -0, y: -0.7071052, z: -0, w: 0.70710844}
-  m_LocalPosition: {x: -0.015004241, y: 0.182, z: -0.89800096}
-  m_LocalScale: {x: 1.0000021, y: 1, z: 1.0000021}
+  m_LocalRotation: {x: -0, y: 0.7071068, z: -0, w: 0.7071068}
+  m_LocalPosition: {x: 0.01500012, y: 0.182, z: 0.898001}
+  m_LocalScale: {x: 1.0000019, y: 1, z: 1.0000019}
   m_Children: []
   m_Father: {fileID: 5010306293182782318}
   m_RootOrder: 4
@@ -1049,9 +1049,9 @@
   m_PrefabInstance: {fileID: 0}
   m_PrefabAsset: {fileID: 0}
   m_GameObject: {fileID: 5010306294133957778}
-  m_LocalRotation: {x: -0, y: -0.7071052, z: -0, w: 0.70710844}
-  m_LocalPosition: {x: 0.0000005151629, y: 0.283, z: 0.10900001}
-  m_LocalScale: {x: 1.0000021, y: 1, z: 1.0000021}
+  m_LocalRotation: {x: -0, y: 0.7071068, z: -0, w: 0.7071068}
+  m_LocalPosition: {x: -0.000000014901161, y: 0.283, z: -0.10900001}
+  m_LocalScale: {x: 1.0000019, y: 1, z: 1.0000019}
   m_Children: []
   m_Father: {fileID: 5010306294342737462}
   m_RootOrder: 0
@@ -1092,9 +1092,9 @@
   m_PrefabInstance: {fileID: 0}
   m_PrefabAsset: {fileID: 0}
   m_GameObject: {fileID: 5010306294227733847}
-  m_LocalRotation: {x: -0, y: -0.7071052, z: -0, w: 0.70710844}
-  m_LocalPosition: {x: 0.4899963, y: 0.025000095, z: -0.8980034}
-  m_LocalScale: {x: 1.0000021, y: 1, z: 1.0000021}
+  m_LocalRotation: {x: -0, y: 0.7071068, z: -0, w: 0.7071068}
+  m_LocalPosition: {x: -0.49000043, y: 0.025000095, z: 0.89800113}
+  m_LocalScale: {x: 1.0000019, y: 1, z: 1.0000019}
   m_Children: []
   m_Father: {fileID: 5010306293182782318}
   m_RootOrder: 1
@@ -1309,9 +1309,9 @@
   m_PrefabInstance: {fileID: 0}
   m_PrefabAsset: {fileID: 0}
   m_GameObject: {fileID: 5010306294447465544}
-  m_LocalRotation: {x: -0, y: -0.7071052, z: -0, w: 0.70710844}
-  m_LocalPosition: {x: -0.4460027, y: 0.345, z: -0.47599843}
-  m_LocalScale: {x: 1.0000021, y: 1, z: 1.0000021}
+  m_LocalRotation: {x: -0, y: 0.7071068, z: -0, w: 0.7071068}
+  m_LocalPosition: {x: 0.44600052, y: 0.345, z: 0.4760005}
+  m_LocalScale: {x: 1.0000019, y: 1, z: 1.0000019}
   m_Children: []
   m_Father: {fileID: 5010306293182782318}
   m_RootOrder: 11
@@ -1340,9 +1340,9 @@
   m_PrefabInstance: {fileID: 0}
   m_PrefabAsset: {fileID: 0}
   m_GameObject: {fileID: 5010306294461361879}
-  m_LocalRotation: {x: -0, y: -0.7071052, z: -0, w: 0.70710844}
-  m_LocalPosition: {x: 0.4929963, y: 0.112, z: -0.90150326}
-  m_LocalScale: {x: 1.0000021, y: 1, z: 1.0000021}
+  m_LocalRotation: {x: -0, y: 0.7071068, z: -0, w: 0.7071068}
+  m_LocalPosition: {x: -0.49300045, y: 0.112, z: 0.901501}
+  m_LocalScale: {x: 1.0000019, y: 1, z: 1.0000019}
   m_Children: []
   m_Father: {fileID: 5010306294342737462}
   m_RootOrder: 2
@@ -1384,9 +1384,9 @@
   m_PrefabInstance: {fileID: 0}
   m_PrefabAsset: {fileID: 0}
   m_GameObject: {fileID: 5010306294464732291}
-  m_LocalRotation: {x: -0, y: -0.7071052, z: -0, w: 0.70710844}
-  m_LocalPosition: {x: -0.0000042417987, y: 0.283, z: -0.901501}
-  m_LocalScale: {x: 1.0000021, y: 1, z: 1.0000021}
+  m_LocalRotation: {x: -0, y: 0.7071068, z: -0, w: 0.7071068}
+  m_LocalPosition: {x: 0.00000010430813, y: 0.283, z: 0.901501}
+  m_LocalScale: {x: 1.0000019, y: 1, z: 1.0000019}
   m_Children: []
   m_Father: {fileID: 5010306294342737462}
   m_RootOrder: 1
@@ -1446,8 +1446,8 @@
   m_IsTrigger: 0
   m_Enabled: 0
   serializedVersion: 2
-  m_Size: {x: 1.0594168, y: 0.650368, z: 1.92921}
-  m_Center: {x: -0.0010976791, y: 0.325184, z: 0.025588036}
+  m_Size: {x: 1.0594168, y: 0.650368, z: 1.9266701}
+  m_Center: {x: -0.0010976493, y: 0.325184, z: -0.029026866}
 --- !u!1 &5010306294523464082
 GameObject:
   m_ObjectHideFlags: 0
@@ -1471,9 +1471,9 @@
   m_PrefabInstance: {fileID: 0}
   m_PrefabAsset: {fileID: 0}
   m_GameObject: {fileID: 5010306294523464082}
-  m_LocalRotation: {x: -0, y: -0.7071052, z: -0, w: 0.70710844}
-  m_LocalPosition: {x: 0.4409983, y: 0.34500003, z: -0.4760027}
-  m_LocalScale: {x: 1.0000021, y: 1, z: 1.0000021}
+  m_LocalRotation: {x: -0, y: 0.7071068, z: -0, w: 0.7071068}
+  m_LocalPosition: {x: -0.44100046, y: 0.34500003, z: 0.47600067}
+  m_LocalScale: {x: 1.0000019, y: 1, z: 1.0000019}
   m_Children: []
   m_Father: {fileID: 5010306293182782318}
   m_RootOrder: 14
@@ -1501,9 +1501,9 @@
   m_PrefabInstance: {fileID: 0}
   m_PrefabAsset: {fileID: 0}
   m_GameObject: {fileID: 5010306294694825411}
-  m_LocalRotation: {x: -0, y: -0.7071052, z: -0, w: 0.70710844}
-  m_LocalPosition: {x: -0.50000477, y: 0.025, z: -0.8979986}
-  m_LocalScale: {x: 1.0000021, y: 1, z: 1.0000021}
+  m_LocalRotation: {x: -0, y: 0.7071068, z: -0, w: 0.7071068}
+  m_LocalPosition: {x: 0.50000066, y: 0.025, z: 0.8980009}
+  m_LocalScale: {x: 1.0000019, y: 1, z: 1.0000019}
   m_Children: []
   m_Father: {fileID: 5010306293182782318}
   m_RootOrder: 0
@@ -1532,9 +1532,9 @@
   m_PrefabInstance: {fileID: 0}
   m_PrefabAsset: {fileID: 0}
   m_GameObject: {fileID: 5510670599850464195}
-  m_LocalRotation: {x: -0, y: -0.7071052, z: -0, w: 0.70710844}
-  m_LocalPosition: {x: -0.0000042417987, y: 0.283, z: -0.901501}
-  m_LocalScale: {x: 1.0000021, y: 1, z: 1.0000021}
+  m_LocalRotation: {x: -0, y: 0.7071068, z: -0, w: 0.7071068}
+  m_LocalPosition: {x: 0.00000010430813, y: 0.283, z: 0.901501}
+  m_LocalScale: {x: 1.0000019, y: 1, z: 1.0000019}
   m_Children: []
   m_Father: {fileID: 2544927584506191132}
   m_RootOrder: 1
@@ -1575,7 +1575,7 @@
   m_PrefabInstance: {fileID: 0}
   m_PrefabAsset: {fileID: 0}
   m_GameObject: {fileID: 7874893213648345944}
-  m_LocalRotation: {x: 0, y: 0, z: 0, w: 1}
+  m_LocalRotation: {x: -0, y: -0, z: -0, w: 1}
   m_LocalPosition: {x: 0, y: 0, z: 0}
   m_LocalScale: {x: 1, y: 1, z: 1}
   m_Children:
@@ -1609,23 +1609,15 @@
       objectReference: {fileID: 0}
     - target: {fileID: 4251536333782420, guid: 6877aba5a696347dbb6c01f851f2da28, type: 3}
       propertyPath: m_LocalScale.x
-<<<<<<< HEAD
-      value: 0.5000006
-      objectReference: {fileID: 0}
-    - target: {fileID: 4251536333782420, guid: 6877aba5a696347dbb6c01f851f2da28, type: 3}
-      propertyPath: m_LocalScale.z
-      value: 0.5000006
-=======
       value: 0.5000005
       objectReference: {fileID: 0}
     - target: {fileID: 4251536333782420, guid: 6877aba5a696347dbb6c01f851f2da28, type: 3}
       propertyPath: m_LocalScale.z
       value: 0.5000005
->>>>>>> 2f8dd9f9
       objectReference: {fileID: 0}
     - target: {fileID: 4251536333782420, guid: 6877aba5a696347dbb6c01f851f2da28, type: 3}
       propertyPath: m_LocalPosition.x
-      value: -0.00000004223734
+      value: 9.313226e-10
       objectReference: {fileID: 0}
     - target: {fileID: 4251536333782420, guid: 6877aba5a696347dbb6c01f851f2da28, type: 3}
       propertyPath: m_LocalPosition.y
@@ -1633,11 +1625,7 @@
       objectReference: {fileID: 0}
     - target: {fileID: 4251536333782420, guid: 6877aba5a696347dbb6c01f851f2da28, type: 3}
       propertyPath: m_LocalPosition.z
-      value: -0.009000001
-      objectReference: {fileID: 0}
-    - target: {fileID: 4251536333782420, guid: 6877aba5a696347dbb6c01f851f2da28, type: 3}
-      propertyPath: m_LocalRotation.w
-      value: 0.70710844
+      value: 0.009000001
       objectReference: {fileID: 0}
     - target: {fileID: 4251536333782420, guid: 6877aba5a696347dbb6c01f851f2da28, type: 3}
       propertyPath: m_LocalRotation.w
@@ -1649,7 +1637,7 @@
       objectReference: {fileID: 0}
     - target: {fileID: 4251536333782420, guid: 6877aba5a696347dbb6c01f851f2da28, type: 3}
       propertyPath: m_LocalRotation.y
-      value: -0.7071052
+      value: 0.7071068
       objectReference: {fileID: 0}
     - target: {fileID: 4251536333782420, guid: 6877aba5a696347dbb6c01f851f2da28, type: 3}
       propertyPath: m_LocalRotation.z
