--- conflicted
+++ resolved
@@ -339,7 +339,7 @@
   m_Materials:
   - {fileID: 2100000, guid: 3763578abc49e9f46b18c3f828a133db, type: 2}
   - {fileID: 2100000, guid: 07fd794214926ea44b44c5dd697e952b, type: 2}
-  - {fileID: 2100000, guid: 71f7a4e8f260b8a4ab5cb0e1a3f132c9, type: 2}
+  - {fileID: 2100000, guid: 2bc99c61cdb61e14f8f4eefab5b27e06, type: 2}
   - {fileID: 2100000, guid: 33d953343dddb0b41aa2bf6ecc8ec882, type: 2}
   m_StaticBatchInfo:
     firstSubMesh: 0
@@ -626,11 +626,7 @@
   m_Icon: {fileID: 0}
   m_NavMeshLayer: 0
   m_StaticEditorFlags: 64
-<<<<<<< HEAD
-  m_IsActive: 0
-=======
-  m_IsActive: 1
->>>>>>> 571d6517
+  m_IsActive: 1
 --- !u!4 &4503850685429446
 Transform:
   m_ObjectHideFlags: 0
@@ -938,15 +934,9 @@
   HFdynamicfriction: 0.9
   HFstaticfriction: 0.9
   HFbounciness: 0
-<<<<<<< HEAD
-  HFrbdrag: 0
-  HFrbangulardrag: 0
-  salientMaterials: 
-=======
   HFrbdrag: 1
   HFrbangulardrag: 0.8
   salientMaterials: 00000000
->>>>>>> 571d6517
   CurrentTemperature: 0
   HowManySecondsUntilRoomTemp: 10
   inMotion: 0
