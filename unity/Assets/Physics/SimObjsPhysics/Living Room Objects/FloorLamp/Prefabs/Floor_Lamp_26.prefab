--- conflicted
+++ resolved
@@ -1136,59 +1136,6 @@
   isVisible: 0
   isInteractable: 0
   isInAgentHand: 0
-<<<<<<< HEAD
-  MyColliders:
-  - {fileID: 65873420420966808}
-  - {fileID: 65460494107728960}
-  - {fileID: 65067359644204150}
-  - {fileID: 65755817105573326}
-  - {fileID: 65293528951168938}
-  - {fileID: 65888070694683770}
-  - {fileID: 65843270856043376}
-  - {fileID: 65113715107785104}
-  - {fileID: 65174529989755066}
-  - {fileID: 65883674726095236}
-  - {fileID: 65580562466679866}
-  - {fileID: 65549749241688608}
-  - {fileID: 65637297989483860}
-  - {fileID: 65866333594262450}
-  - {fileID: 65029751620426508}
-  - {fileID: 65522779815272922}
-  - {fileID: 65529939689767860}
-  - {fileID: 65303524789673916}
-  - {fileID: 65892551992140642}
-  - {fileID: 65045280687850404}
-  - {fileID: 65027440876184608}
-  - {fileID: 65148632109041268}
-  - {fileID: 65791432795283474}
-  - {fileID: 65834588175033010}
-  - {fileID: 65868141035638804}
-  - {fileID: 65574573044505226}
-  - {fileID: 65860282595539196}
-  - {fileID: 65286556921644662}
-  - {fileID: 65625914338336694}
-  - {fileID: 65416874426737896}
-  - {fileID: 65787191310881054}
-  - {fileID: 65498067883984566}
-  - {fileID: 65480689541327892}
-  - {fileID: 65749113037287248}
-  - {fileID: 65489870305562346}
-  - {fileID: 136386493124021600}
-  - {fileID: 65845375969885080}
-  - {fileID: 65205295247431706}
-  - {fileID: 65114451911408922}
-  - {fileID: 136143480885973030}
-  - {fileID: 65411549345315566}
-  - {fileID: 65949437841419846}
-  - {fileID: 65067572331453028}
-  - {fileID: 65552604119574538}
-  HFdynamicfriction: 0
-  HFstaticfriction: 0
-  HFbounciness: 0
-  HFrbdrag: 0
-  HFrbangulardrag: 0
-  salientMaterials: 
-=======
   MyColliders: []
   HFdynamicfriction: 0.9
   HFstaticfriction: 0.9
@@ -1196,7 +1143,6 @@
   HFrbdrag: 1
   HFrbangulardrag: 0.8
   salientMaterials: 00000000
->>>>>>> 13db72a1
   CurrentTemperature: 0
   HowManySecondsUntilRoomTemp: 10
   inMotion: 0
