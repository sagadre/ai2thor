%YAML 1.1
%TAG !u! tag:unity3d.com,2011:
--- !u!1001 &6627762190660466084
PrefabInstance:
  m_ObjectHideFlags: 0
  serializedVersion: 2
  m_Modification:
    m_TransformParent: {fileID: 0}
    m_Modifications:
    - target: {fileID: 4956523981086708543, guid: 40a120c9d2828e047ad5b0e098ff8481,
<<<<<<< HEAD
=======
        type: 3}
      propertyPath: assetID
      value: Sofa_205_2
      objectReference: {fileID: 0}
    - target: {fileID: 4956523981086708543, guid: 40a120c9d2828e047ad5b0e098ff8481,
>>>>>>> 2f8dd9f9
        type: 3}
      propertyPath: BoundingBox
      value: 
      objectReference: {fileID: 2206886254250282777}
    - target: {fileID: 4956523981086708543, guid: 40a120c9d2828e047ad5b0e098ff8481,
        type: 3}
      propertyPath: MyColliders.Array.data[0]
      value: 
      objectReference: {fileID: 6627762191105741928}
    - target: {fileID: 4956523981086708543, guid: 40a120c9d2828e047ad5b0e098ff8481,
        type: 3}
      propertyPath: MyColliders.Array.data[1]
      value: 
      objectReference: {fileID: 6627762191249534147}
    - target: {fileID: 4956523981086708543, guid: 40a120c9d2828e047ad5b0e098ff8481,
        type: 3}
      propertyPath: MyColliders.Array.data[2]
      value: 
      objectReference: {fileID: 6627762190128978391}
    - target: {fileID: 4956523981086708543, guid: 40a120c9d2828e047ad5b0e098ff8481,
        type: 3}
      propertyPath: MyColliders.Array.data[3]
      value: 
      objectReference: {fileID: 6627762191027893002}
    - target: {fileID: 4956523981086708543, guid: 40a120c9d2828e047ad5b0e098ff8481,
        type: 3}
      propertyPath: MyColliders.Array.data[4]
      value: 
      objectReference: {fileID: 6627762189546933531}
    - target: {fileID: 4956523981086708543, guid: 40a120c9d2828e047ad5b0e098ff8481,
        type: 3}
      propertyPath: MyColliders.Array.data[5]
      value: 
      objectReference: {fileID: 6627762189943102186}
    - target: {fileID: 4956523981086708543, guid: 40a120c9d2828e047ad5b0e098ff8481,
        type: 3}
      propertyPath: MyColliders.Array.data[6]
      value: 
      objectReference: {fileID: 6627762189628155883}
    - target: {fileID: 4956523981086708543, guid: 40a120c9d2828e047ad5b0e098ff8481,
        type: 3}
      propertyPath: VisibilityPoints.Array.data[0]
      value: 
      objectReference: {fileID: 2209734998324970235}
    - target: {fileID: 4956523981086708543, guid: 40a120c9d2828e047ad5b0e098ff8481,
        type: 3}
      propertyPath: VisibilityPoints.Array.data[1]
      value: 
      objectReference: {fileID: 2209619683914700261}
    - target: {fileID: 4956523981086708543, guid: 40a120c9d2828e047ad5b0e098ff8481,
        type: 3}
      propertyPath: VisibilityPoints.Array.data[2]
      value: 
      objectReference: {fileID: 2209826113108386745}
    - target: {fileID: 4956523981086708543, guid: 40a120c9d2828e047ad5b0e098ff8481,
        type: 3}
      propertyPath: VisibilityPoints.Array.data[3]
      value: 
      objectReference: {fileID: 2209696310344458187}
    - target: {fileID: 4956523981086708543, guid: 40a120c9d2828e047ad5b0e098ff8481,
        type: 3}
      propertyPath: VisibilityPoints.Array.data[4]
      value: 
      objectReference: {fileID: 2209721685808347863}
    - target: {fileID: 4956523981086708543, guid: 40a120c9d2828e047ad5b0e098ff8481,
        type: 3}
      propertyPath: VisibilityPoints.Array.data[5]
      value: 
      objectReference: {fileID: 2212639170023971423}
    - target: {fileID: 4956523981086708543, guid: 40a120c9d2828e047ad5b0e098ff8481,
        type: 3}
      propertyPath: VisibilityPoints.Array.data[6]
      value: 
      objectReference: {fileID: 2212836634692630699}
    - target: {fileID: 4956523981086708543, guid: 40a120c9d2828e047ad5b0e098ff8481,
        type: 3}
      propertyPath: VisibilityPoints.Array.data[7]
      value: 
      objectReference: {fileID: 2212668459064373399}
    - target: {fileID: 4956523981086708543, guid: 40a120c9d2828e047ad5b0e098ff8481,
        type: 3}
      propertyPath: VisibilityPoints.Array.data[8]
      value: 
      objectReference: {fileID: 2209923999455791769}
    - target: {fileID: 4956523981086708543, guid: 40a120c9d2828e047ad5b0e098ff8481,
        type: 3}
      propertyPath: VisibilityPoints.Array.data[9]
      value: 
      objectReference: {fileID: 2209835826243488225}
    - target: {fileID: 4956523981086708543, guid: 40a120c9d2828e047ad5b0e098ff8481,
        type: 3}
      propertyPath: VisibilityPoints.Array.data[10]
      value: 
      objectReference: {fileID: 2209815253555186013}
    - target: {fileID: 4956523981086708543, guid: 40a120c9d2828e047ad5b0e098ff8481,
        type: 3}
      propertyPath: VisibilityPoints.Array.data[11]
      value: 
      objectReference: {fileID: 2212611767342749839}
    - target: {fileID: 4956523981086708543, guid: 40a120c9d2828e047ad5b0e098ff8481,
        type: 3}
      propertyPath: VisibilityPoints.Array.data[12]
      value: 
      objectReference: {fileID: 2209820948317557461}
    - target: {fileID: 4956523981086708543, guid: 40a120c9d2828e047ad5b0e098ff8481,
        type: 3}
      propertyPath: VisibilityPoints.Array.data[13]
      value: 
      objectReference: {fileID: 2212492454836645193}
    - target: {fileID: 4956523981086708543, guid: 40a120c9d2828e047ad5b0e098ff8481,
        type: 3}
      propertyPath: VisibilityPoints.Array.data[14]
      value: 
      objectReference: {fileID: 2212716801071023421}
    - target: {fileID: 4956523981086708543, guid: 40a120c9d2828e047ad5b0e098ff8481,
        type: 3}
      propertyPath: VisibilityPoints.Array.data[15]
      value: 
      objectReference: {fileID: 2212774867495584665}
    - target: {fileID: 4956523981086708543, guid: 40a120c9d2828e047ad5b0e098ff8481,
        type: 3}
      propertyPath: VisibilityPoints.Array.data[16]
      value: 
      objectReference: {fileID: 2209662513887961687}
    - target: {fileID: 4956523981086708543, guid: 40a120c9d2828e047ad5b0e098ff8481,
        type: 3}
      propertyPath: VisibilityPoints.Array.data[17]
      value: 
      objectReference: {fileID: 2209984366669731501}
    - target: {fileID: 4956523981086708543, guid: 40a120c9d2828e047ad5b0e098ff8481,
        type: 3}
      propertyPath: VisibilityPoints.Array.data[18]
      value: 
      objectReference: {fileID: 2209850772260187815}
    - target: {fileID: 4956523981086708543, guid: 40a120c9d2828e047ad5b0e098ff8481,
        type: 3}
      propertyPath: VisibilityPoints.Array.data[19]
      value: 
      objectReference: {fileID: 2212931472748483659}
    - target: {fileID: 4956523981086708543, guid: 40a120c9d2828e047ad5b0e098ff8481,
        type: 3}
      propertyPath: ReceptacleTriggerBoxes.Array.data[0]
      value: 
      objectReference: {fileID: 2208489621129988123}
    - target: {fileID: 4975885360059515877, guid: 40a120c9d2828e047ad5b0e098ff8481,
<<<<<<< HEAD
        type: 3}
      propertyPath: m_Materials.Array.data[0]
      value: 
      objectReference: {fileID: 2100000, guid: 87deec3a8218e4c28ad7876ba1116cf6, type: 2}
    - target: {fileID: 4994666061327824483, guid: 40a120c9d2828e047ad5b0e098ff8481,
        type: 3}
      propertyPath: m_RootOrder
      value: 0
      objectReference: {fileID: 0}
    - target: {fileID: 4994666061327824483, guid: 40a120c9d2828e047ad5b0e098ff8481,
        type: 3}
      propertyPath: m_LocalEulerAnglesHint.x
      value: 0
      objectReference: {fileID: 0}
    - target: {fileID: 4994666061327824483, guid: 40a120c9d2828e047ad5b0e098ff8481,
        type: 3}
      propertyPath: m_LocalEulerAnglesHint.y
      value: 90.00001
      objectReference: {fileID: 0}
    - target: {fileID: 4994666061327824483, guid: 40a120c9d2828e047ad5b0e098ff8481,
        type: 3}
      propertyPath: m_LocalEulerAnglesHint.z
      value: 0
      objectReference: {fileID: 0}
    - target: {fileID: 4997643835912885215, guid: 40a120c9d2828e047ad5b0e098ff8481,
        type: 3}
=======
        type: 3}
      propertyPath: m_Materials.Array.data[0]
      value: 
      objectReference: {fileID: 2100000, guid: 87deec3a8218e4c28ad7876ba1116cf6, type: 2}
    - target: {fileID: 4994666061327824483, guid: 40a120c9d2828e047ad5b0e098ff8481,
        type: 3}
      propertyPath: m_RootOrder
      value: 0
      objectReference: {fileID: 0}
    - target: {fileID: 4994666061327824483, guid: 40a120c9d2828e047ad5b0e098ff8481,
        type: 3}
      propertyPath: m_LocalPosition.x
      value: -5.442
      objectReference: {fileID: 0}
    - target: {fileID: 4994666061327824483, guid: 40a120c9d2828e047ad5b0e098ff8481,
        type: 3}
      propertyPath: m_LocalPosition.y
      value: -0.015
      objectReference: {fileID: 0}
    - target: {fileID: 4994666061327824483, guid: 40a120c9d2828e047ad5b0e098ff8481,
        type: 3}
      propertyPath: m_LocalPosition.z
      value: 2.426
      objectReference: {fileID: 0}
    - target: {fileID: 4994666061327824483, guid: 40a120c9d2828e047ad5b0e098ff8481,
        type: 3}
      propertyPath: m_LocalRotation.w
      value: 0.70710695
      objectReference: {fileID: 0}
    - target: {fileID: 4994666061327824483, guid: 40a120c9d2828e047ad5b0e098ff8481,
        type: 3}
      propertyPath: m_LocalRotation.x
      value: -0
      objectReference: {fileID: 0}
    - target: {fileID: 4994666061327824483, guid: 40a120c9d2828e047ad5b0e098ff8481,
        type: 3}
      propertyPath: m_LocalRotation.y
      value: 0.7071067
      objectReference: {fileID: 0}
    - target: {fileID: 4994666061327824483, guid: 40a120c9d2828e047ad5b0e098ff8481,
        type: 3}
      propertyPath: m_LocalRotation.z
      value: -0
      objectReference: {fileID: 0}
    - target: {fileID: 4994666061327824483, guid: 40a120c9d2828e047ad5b0e098ff8481,
        type: 3}
      propertyPath: m_LocalEulerAnglesHint.x
      value: 0
      objectReference: {fileID: 0}
    - target: {fileID: 4994666061327824483, guid: 40a120c9d2828e047ad5b0e098ff8481,
        type: 3}
      propertyPath: m_LocalEulerAnglesHint.y
      value: 90.00001
      objectReference: {fileID: 0}
    - target: {fileID: 4994666061327824483, guid: 40a120c9d2828e047ad5b0e098ff8481,
        type: 3}
      propertyPath: m_LocalEulerAnglesHint.z
      value: 0
      objectReference: {fileID: 0}
    - target: {fileID: 4997643835912885215, guid: 40a120c9d2828e047ad5b0e098ff8481,
        type: 3}
>>>>>>> 2f8dd9f9
      propertyPath: m_Name
      value: Sofa_205_2
      objectReference: {fileID: 0}
    m_RemovedComponents: []
  m_SourcePrefab: {fileID: 100100000, guid: 40a120c9d2828e047ad5b0e098ff8481, type: 3}
--- !u!1 &2208489621129988123 stripped
GameObject:
  m_CorrespondingSourceObject: {fileID: 4998057716577729983, guid: 40a120c9d2828e047ad5b0e098ff8481,
    type: 3}
  m_PrefabInstance: {fileID: 6627762190660466084}
  m_PrefabAsset: {fileID: 0}
--- !u!4 &2209734998324970235 stripped
Transform:
  m_CorrespondingSourceObject: {fileID: 4994497334541580127, guid: 40a120c9d2828e047ad5b0e098ff8481,
    type: 3}
  m_PrefabInstance: {fileID: 6627762190660466084}
  m_PrefabAsset: {fileID: 0}
--- !u!4 &2209619683914700261 stripped
Transform:
  m_CorrespondingSourceObject: {fileID: 4994685491848060993, guid: 40a120c9d2828e047ad5b0e098ff8481,
    type: 3}
  m_PrefabInstance: {fileID: 6627762190660466084}
  m_PrefabAsset: {fileID: 0}
--- !u!4 &2209826113108386745 stripped
Transform:
  m_CorrespondingSourceObject: {fileID: 4994610444386817565, guid: 40a120c9d2828e047ad5b0e098ff8481,
    type: 3}
  m_PrefabInstance: {fileID: 6627762190660466084}
  m_PrefabAsset: {fileID: 0}
--- !u!4 &2209696310344458187 stripped
Transform:
  m_CorrespondingSourceObject: {fileID: 4994739990539168367, guid: 40a120c9d2828e047ad5b0e098ff8481,
    type: 3}
  m_PrefabInstance: {fileID: 6627762190660466084}
  m_PrefabAsset: {fileID: 0}
--- !u!4 &2209721685808347863 stripped
Transform:
  m_CorrespondingSourceObject: {fileID: 4994501550320750451, guid: 40a120c9d2828e047ad5b0e098ff8481,
    type: 3}
  m_PrefabInstance: {fileID: 6627762190660466084}
  m_PrefabAsset: {fileID: 0}
--- !u!4 &2212639170023971423 stripped
Transform:
  m_CorrespondingSourceObject: {fileID: 4994022508030078971, guid: 40a120c9d2828e047ad5b0e098ff8481,
    type: 3}
  m_PrefabInstance: {fileID: 6627762190660466084}
  m_PrefabAsset: {fileID: 0}
--- !u!4 &2212836634692630699 stripped
Transform:
  m_CorrespondingSourceObject: {fileID: 4994238726000856335, guid: 40a120c9d2828e047ad5b0e098ff8481,
    type: 3}
  m_PrefabInstance: {fileID: 6627762190660466084}
  m_PrefabAsset: {fileID: 0}
--- !u!4 &2212668459064373399 stripped
Transform:
  m_CorrespondingSourceObject: {fileID: 4994052892150908211, guid: 40a120c9d2828e047ad5b0e098ff8481,
    type: 3}
  m_PrefabInstance: {fileID: 6627762190660466084}
  m_PrefabAsset: {fileID: 0}
--- !u!4 &2209923999455791769 stripped
Transform:
  m_CorrespondingSourceObject: {fileID: 4994967748572921661, guid: 40a120c9d2828e047ad5b0e098ff8481,
    type: 3}
  m_PrefabInstance: {fileID: 6627762190660466084}
  m_PrefabAsset: {fileID: 0}
--- !u!4 &2209835826243488225 stripped
Transform:
  m_CorrespondingSourceObject: {fileID: 4994601255507082309, guid: 40a120c9d2828e047ad5b0e098ff8481,
    type: 3}
  m_PrefabInstance: {fileID: 6627762190660466084}
  m_PrefabAsset: {fileID: 0}
--- !u!4 &2209815253555186013 stripped
Transform:
  m_CorrespondingSourceObject: {fileID: 4994595181957315833, guid: 40a120c9d2828e047ad5b0e098ff8481,
    type: 3}
  m_PrefabInstance: {fileID: 6627762190660466084}
  m_PrefabAsset: {fileID: 0}
--- !u!4 &2212611767342749839 stripped
Transform:
  m_CorrespondingSourceObject: {fileID: 4994012827925916971, guid: 40a120c9d2828e047ad5b0e098ff8481,
    type: 3}
  m_PrefabInstance: {fileID: 6627762190660466084}
  m_PrefabAsset: {fileID: 0}
--- !u!4 &2209820948317557461 stripped
Transform:
  m_CorrespondingSourceObject: {fileID: 4994587545879422833, guid: 40a120c9d2828e047ad5b0e098ff8481,
    type: 3}
  m_PrefabInstance: {fileID: 6627762190660466084}
  m_PrefabAsset: {fileID: 0}
--- !u!4 &2212492454836645193 stripped
Transform:
  m_CorrespondingSourceObject: {fileID: 4994158501884451053, guid: 40a120c9d2828e047ad5b0e098ff8481,
    type: 3}
  m_PrefabInstance: {fileID: 6627762190660466084}
  m_PrefabAsset: {fileID: 0}
--- !u!4 &2212716801071023421 stripped
Transform:
  m_CorrespondingSourceObject: {fileID: 4994400374337335449, guid: 40a120c9d2828e047ad5b0e098ff8481,
    type: 3}
  m_PrefabInstance: {fileID: 6627762190660466084}
  m_PrefabAsset: {fileID: 0}
--- !u!4 &2212774867495584665 stripped
Transform:
  m_CorrespondingSourceObject: {fileID: 4994440981851436605, guid: 40a120c9d2828e047ad5b0e098ff8481,
    type: 3}
  m_PrefabInstance: {fileID: 6627762190660466084}
  m_PrefabAsset: {fileID: 0}
--- !u!4 &2209662513887961687 stripped
Transform:
  m_CorrespondingSourceObject: {fileID: 4994710521331390451, guid: 40a120c9d2828e047ad5b0e098ff8481,
    type: 3}
  m_PrefabInstance: {fileID: 6627762190660466084}
  m_PrefabAsset: {fileID: 0}
--- !u!4 &2209984366669731501 stripped
Transform:
  m_CorrespondingSourceObject: {fileID: 4995050033340539657, guid: 40a120c9d2828e047ad5b0e098ff8481,
    type: 3}
  m_PrefabInstance: {fileID: 6627762190660466084}
  m_PrefabAsset: {fileID: 0}
--- !u!4 &2209850772260187815 stripped
Transform:
  m_CorrespondingSourceObject: {fileID: 4994629466394467075, guid: 40a120c9d2828e047ad5b0e098ff8481,
    type: 3}
  m_PrefabInstance: {fileID: 6627762190660466084}
  m_PrefabAsset: {fileID: 0}
--- !u!4 &2212931472748483659 stripped
Transform:
  m_CorrespondingSourceObject: {fileID: 4994320377030140399, guid: 40a120c9d2828e047ad5b0e098ff8481,
    type: 3}
  m_PrefabInstance: {fileID: 6627762190660466084}
  m_PrefabAsset: {fileID: 0}
--- !u!1 &2206886254250282777 stripped
GameObject:
  m_CorrespondingSourceObject: {fileID: 4997559365865257661, guid: 40a120c9d2828e047ad5b0e098ff8481,
    type: 3}
  m_PrefabInstance: {fileID: 6627762190660466084}
  m_PrefabAsset: {fileID: 0}
--- !u!65 &6627762191105741928 stripped
BoxCollider:
  m_CorrespondingSourceObject: {fileID: 646685132, guid: 40a120c9d2828e047ad5b0e098ff8481,
    type: 3}
  m_PrefabInstance: {fileID: 6627762190660466084}
  m_PrefabAsset: {fileID: 0}
--- !u!65 &6627762191249534147 stripped
BoxCollider:
  m_CorrespondingSourceObject: {fileID: 790993255, guid: 40a120c9d2828e047ad5b0e098ff8481,
    type: 3}
  m_PrefabInstance: {fileID: 6627762190660466084}
  m_PrefabAsset: {fileID: 0}
--- !u!65 &6627762190128978391 stripped
BoxCollider:
  m_CorrespondingSourceObject: {fileID: 1618209907, guid: 40a120c9d2828e047ad5b0e098ff8481,
    type: 3}
  m_PrefabInstance: {fileID: 6627762190660466084}
  m_PrefabAsset: {fileID: 0}
--- !u!65 &6627762191027893002 stripped
BoxCollider:
  m_CorrespondingSourceObject: {fileID: 1039107758, guid: 40a120c9d2828e047ad5b0e098ff8481,
    type: 3}
  m_PrefabInstance: {fileID: 6627762190660466084}
  m_PrefabAsset: {fileID: 0}
--- !u!65 &6627762189546933531 stripped
BoxCollider:
  m_CorrespondingSourceObject: {fileID: 1168193727, guid: 40a120c9d2828e047ad5b0e098ff8481,
    type: 3}
  m_PrefabInstance: {fileID: 6627762190660466084}
  m_PrefabAsset: {fileID: 0}
--- !u!65 &6627762189943102186 stripped
BoxCollider:
  m_CorrespondingSourceObject: {fileID: 2101751630, guid: 40a120c9d2828e047ad5b0e098ff8481,
    type: 3}
  m_PrefabInstance: {fileID: 6627762190660466084}
  m_PrefabAsset: {fileID: 0}
--- !u!65 &6627762189628155883 stripped
BoxCollider:
  m_CorrespondingSourceObject: {fileID: 1318703695, guid: 40a120c9d2828e047ad5b0e098ff8481,
    type: 3}
  m_PrefabInstance: {fileID: 6627762190660466084}
  m_PrefabAsset: {fileID: 0}<|MERGE_RESOLUTION|>--- conflicted
+++ resolved
@@ -8,14 +8,11 @@
     m_TransformParent: {fileID: 0}
     m_Modifications:
     - target: {fileID: 4956523981086708543, guid: 40a120c9d2828e047ad5b0e098ff8481,
-<<<<<<< HEAD
-=======
         type: 3}
       propertyPath: assetID
       value: Sofa_205_2
       objectReference: {fileID: 0}
     - target: {fileID: 4956523981086708543, guid: 40a120c9d2828e047ad5b0e098ff8481,
->>>>>>> 2f8dd9f9
         type: 3}
       propertyPath: BoundingBox
       value: 
@@ -161,7 +158,6 @@
       value: 
       objectReference: {fileID: 2208489621129988123}
     - target: {fileID: 4975885360059515877, guid: 40a120c9d2828e047ad5b0e098ff8481,
-<<<<<<< HEAD
         type: 3}
       propertyPath: m_Materials.Array.data[0]
       value: 
@@ -173,6 +169,41 @@
       objectReference: {fileID: 0}
     - target: {fileID: 4994666061327824483, guid: 40a120c9d2828e047ad5b0e098ff8481,
         type: 3}
+      propertyPath: m_LocalPosition.x
+      value: -5.442
+      objectReference: {fileID: 0}
+    - target: {fileID: 4994666061327824483, guid: 40a120c9d2828e047ad5b0e098ff8481,
+        type: 3}
+      propertyPath: m_LocalPosition.y
+      value: -0.015
+      objectReference: {fileID: 0}
+    - target: {fileID: 4994666061327824483, guid: 40a120c9d2828e047ad5b0e098ff8481,
+        type: 3}
+      propertyPath: m_LocalPosition.z
+      value: 2.426
+      objectReference: {fileID: 0}
+    - target: {fileID: 4994666061327824483, guid: 40a120c9d2828e047ad5b0e098ff8481,
+        type: 3}
+      propertyPath: m_LocalRotation.w
+      value: 0.70710695
+      objectReference: {fileID: 0}
+    - target: {fileID: 4994666061327824483, guid: 40a120c9d2828e047ad5b0e098ff8481,
+        type: 3}
+      propertyPath: m_LocalRotation.x
+      value: -0
+      objectReference: {fileID: 0}
+    - target: {fileID: 4994666061327824483, guid: 40a120c9d2828e047ad5b0e098ff8481,
+        type: 3}
+      propertyPath: m_LocalRotation.y
+      value: 0.7071067
+      objectReference: {fileID: 0}
+    - target: {fileID: 4994666061327824483, guid: 40a120c9d2828e047ad5b0e098ff8481,
+        type: 3}
+      propertyPath: m_LocalRotation.z
+      value: -0
+      objectReference: {fileID: 0}
+    - target: {fileID: 4994666061327824483, guid: 40a120c9d2828e047ad5b0e098ff8481,
+        type: 3}
       propertyPath: m_LocalEulerAnglesHint.x
       value: 0
       objectReference: {fileID: 0}
@@ -188,69 +219,6 @@
       objectReference: {fileID: 0}
     - target: {fileID: 4997643835912885215, guid: 40a120c9d2828e047ad5b0e098ff8481,
         type: 3}
-=======
-        type: 3}
-      propertyPath: m_Materials.Array.data[0]
-      value: 
-      objectReference: {fileID: 2100000, guid: 87deec3a8218e4c28ad7876ba1116cf6, type: 2}
-    - target: {fileID: 4994666061327824483, guid: 40a120c9d2828e047ad5b0e098ff8481,
-        type: 3}
-      propertyPath: m_RootOrder
-      value: 0
-      objectReference: {fileID: 0}
-    - target: {fileID: 4994666061327824483, guid: 40a120c9d2828e047ad5b0e098ff8481,
-        type: 3}
-      propertyPath: m_LocalPosition.x
-      value: -5.442
-      objectReference: {fileID: 0}
-    - target: {fileID: 4994666061327824483, guid: 40a120c9d2828e047ad5b0e098ff8481,
-        type: 3}
-      propertyPath: m_LocalPosition.y
-      value: -0.015
-      objectReference: {fileID: 0}
-    - target: {fileID: 4994666061327824483, guid: 40a120c9d2828e047ad5b0e098ff8481,
-        type: 3}
-      propertyPath: m_LocalPosition.z
-      value: 2.426
-      objectReference: {fileID: 0}
-    - target: {fileID: 4994666061327824483, guid: 40a120c9d2828e047ad5b0e098ff8481,
-        type: 3}
-      propertyPath: m_LocalRotation.w
-      value: 0.70710695
-      objectReference: {fileID: 0}
-    - target: {fileID: 4994666061327824483, guid: 40a120c9d2828e047ad5b0e098ff8481,
-        type: 3}
-      propertyPath: m_LocalRotation.x
-      value: -0
-      objectReference: {fileID: 0}
-    - target: {fileID: 4994666061327824483, guid: 40a120c9d2828e047ad5b0e098ff8481,
-        type: 3}
-      propertyPath: m_LocalRotation.y
-      value: 0.7071067
-      objectReference: {fileID: 0}
-    - target: {fileID: 4994666061327824483, guid: 40a120c9d2828e047ad5b0e098ff8481,
-        type: 3}
-      propertyPath: m_LocalRotation.z
-      value: -0
-      objectReference: {fileID: 0}
-    - target: {fileID: 4994666061327824483, guid: 40a120c9d2828e047ad5b0e098ff8481,
-        type: 3}
-      propertyPath: m_LocalEulerAnglesHint.x
-      value: 0
-      objectReference: {fileID: 0}
-    - target: {fileID: 4994666061327824483, guid: 40a120c9d2828e047ad5b0e098ff8481,
-        type: 3}
-      propertyPath: m_LocalEulerAnglesHint.y
-      value: 90.00001
-      objectReference: {fileID: 0}
-    - target: {fileID: 4994666061327824483, guid: 40a120c9d2828e047ad5b0e098ff8481,
-        type: 3}
-      propertyPath: m_LocalEulerAnglesHint.z
-      value: 0
-      objectReference: {fileID: 0}
-    - target: {fileID: 4997643835912885215, guid: 40a120c9d2828e047ad5b0e098ff8481,
-        type: 3}
->>>>>>> 2f8dd9f9
       propertyPath: m_Name
       value: Sofa_205_2
       objectReference: {fileID: 0}
