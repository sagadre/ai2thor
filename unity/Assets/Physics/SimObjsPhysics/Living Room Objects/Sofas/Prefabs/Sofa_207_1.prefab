--- conflicted
+++ resolved
@@ -15,16 +15,12 @@
     - target: {fileID: 7878626078009824331, guid: c22c795f4d988a34ba4572ab722d9cca,
         type: 3}
       propertyPath: m_Name
-<<<<<<< HEAD
-      value: Sofa_207_Master
-=======
       value: Sofa_207_1
       objectReference: {fileID: 0}
     - target: {fileID: 7878626078009824332, guid: c22c795f4d988a34ba4572ab722d9cca,
         type: 3}
       propertyPath: assetID
       value: Sofa_207_1
->>>>>>> 2f8dd9f9
       objectReference: {fileID: 0}
     - target: {fileID: 7878626078009824332, guid: c22c795f4d988a34ba4572ab722d9cca,
         type: 3}
@@ -138,8 +134,6 @@
       objectReference: {fileID: 0}
     - target: {fileID: 7878626078009824334, guid: c22c795f4d988a34ba4572ab722d9cca,
         type: 3}
-<<<<<<< HEAD
-=======
       propertyPath: m_LocalPosition.x
       value: -1.445
       objectReference: {fileID: 0}
@@ -175,7 +169,6 @@
       objectReference: {fileID: 0}
     - target: {fileID: 7878626078009824334, guid: c22c795f4d988a34ba4572ab722d9cca,
         type: 3}
->>>>>>> 2f8dd9f9
       propertyPath: m_LocalEulerAnglesHint.x
       value: 0
       objectReference: {fileID: 0}
