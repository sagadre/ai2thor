--- conflicted
+++ resolved
@@ -33,14 +33,11 @@
       value: Sofa_207_3
       objectReference: {fileID: 0}
     - target: {fileID: 7878626078009824332, guid: c22c795f4d988a34ba4572ab722d9cca,
-<<<<<<< HEAD
-=======
         type: 3}
       propertyPath: assetID
       value: Sofa_207_3
       objectReference: {fileID: 0}
     - target: {fileID: 7878626078009824332, guid: c22c795f4d988a34ba4572ab722d9cca,
->>>>>>> 2f8dd9f9
         type: 3}
       propertyPath: BoundingBox
       value: 
@@ -196,14 +193,9 @@
       value: 
       objectReference: {fileID: 6479076384225014276}
     - target: {fileID: 7878626078009824334, guid: c22c795f4d988a34ba4572ab722d9cca,
-<<<<<<< HEAD
         type: 3}
       propertyPath: m_RootOrder
       value: 0
-=======
-        type: 3}
-      propertyPath: m_RootOrder
-      value: 0
       objectReference: {fileID: 0}
     - target: {fileID: 7878626078009824334, guid: c22c795f4d988a34ba4572ab722d9cca,
         type: 3}
@@ -239,7 +231,6 @@
         type: 3}
       propertyPath: m_LocalRotation.z
       value: -0
->>>>>>> 2f8dd9f9
       objectReference: {fileID: 0}
     - target: {fileID: 7878626078009824334, guid: c22c795f4d988a34ba4572ab722d9cca,
         type: 3}
