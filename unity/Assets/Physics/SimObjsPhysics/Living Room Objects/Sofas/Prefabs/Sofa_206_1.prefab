--- conflicted
+++ resolved
@@ -11,13 +11,10 @@
       propertyPath: m_Name
       value: Sofa_206_1
       objectReference: {fileID: 0}
-<<<<<<< HEAD
-=======
     - target: {fileID: 1481731049, guid: 5e9bfa0fcd635224e8dca8289796ebc6, type: 3}
       propertyPath: assetID
       value: Sofa_206_1
       objectReference: {fileID: 0}
->>>>>>> 2f8dd9f9
     - target: {fileID: 1481731049, guid: 5e9bfa0fcd635224e8dca8289796ebc6, type: 3}
       propertyPath: BoundingBox
       value: 
@@ -107,8 +104,6 @@
       value: 0
       objectReference: {fileID: 0}
     - target: {fileID: 1481731051, guid: 5e9bfa0fcd635224e8dca8289796ebc6, type: 3}
-<<<<<<< HEAD
-=======
       propertyPath: m_LocalPosition.x
       value: 0
       objectReference: {fileID: 0}
@@ -137,7 +132,6 @@
       value: 0
       objectReference: {fileID: 0}
     - target: {fileID: 1481731051, guid: 5e9bfa0fcd635224e8dca8289796ebc6, type: 3}
->>>>>>> 2f8dd9f9
       propertyPath: m_LocalEulerAnglesHint.x
       value: 0
       objectReference: {fileID: 0}
