%YAML 1.1
%TAG !u! tag:unity3d.com,2011:
--- !u!1 &389092
GameObject:
  m_ObjectHideFlags: 0
  m_CorrespondingSourceObject: {fileID: 0}
  m_PrefabInstance: {fileID: 0}
  m_PrefabAsset: {fileID: 0}
  serializedVersion: 6
  m_Component:
  - component: {fileID: 389093}
  - component: {fileID: 389094}
  m_Layer: 9
  m_Name: HighFrictionTrigger
  m_TagString: HighFriction
  m_Icon: {fileID: 0}
  m_NavMeshLayer: 0
  m_StaticEditorFlags: 64
  m_IsActive: 1
--- !u!4 &389093
Transform:
  m_ObjectHideFlags: 0
  m_CorrespondingSourceObject: {fileID: 0}
  m_PrefabInstance: {fileID: 0}
  m_PrefabAsset: {fileID: 0}
  m_GameObject: {fileID: 389092}
  m_LocalRotation: {x: -0, y: -0, z: -0, w: 1}
  m_LocalPosition: {x: 1.171, y: 0, z: 0}
  m_LocalScale: {x: 0.13302839, y: 1.0683, z: 1.0683}
  m_Children: []
  m_Father: {fileID: 956707576}
  m_RootOrder: 4
  m_LocalEulerAnglesHint: {x: 0, y: 0, z: 0}
--- !u!65 &389094
BoxCollider:
  m_ObjectHideFlags: 0
  m_CorrespondingSourceObject: {fileID: 0}
  m_PrefabInstance: {fileID: 0}
  m_PrefabAsset: {fileID: 0}
  m_GameObject: {fileID: 389092}
  m_Material: {fileID: 0}
  m_IsTrigger: 1
  m_Enabled: 1
  serializedVersion: 2
  m_Size: {x: 1.9950677, y: 0.70491356, z: 0.96034414}
  m_Center: {x: 0.06905673, y: 0.33059907, z: -0.006045271}
--- !u!1 &107371123
GameObject:
  m_ObjectHideFlags: 0
  m_CorrespondingSourceObject: {fileID: 0}
  m_PrefabInstance: {fileID: 0}
  m_PrefabAsset: {fileID: 0}
  serializedVersion: 6
  m_Component:
  - component: {fileID: 107371124}
  - component: {fileID: 107371125}
  m_Layer: 8
  m_Name: Col (1)
  m_TagString: SimObjPhysics
  m_Icon: {fileID: 0}
  m_NavMeshLayer: 0
  m_StaticEditorFlags: 64
  m_IsActive: 1
--- !u!4 &107371124
Transform:
  m_ObjectHideFlags: 0
  m_CorrespondingSourceObject: {fileID: 0}
  m_PrefabInstance: {fileID: 0}
  m_PrefabAsset: {fileID: 0}
  m_GameObject: {fileID: 107371123}
  m_LocalRotation: {x: -0, y: -0, z: -0, w: 1}
  m_LocalPosition: {x: -1.178, y: 0, z: 0}
  m_LocalScale: {x: 0.11859375, y: 1, z: 1}
  m_Children: []
  m_Father: {fileID: 1875627208}
  m_RootOrder: 1
  m_LocalEulerAnglesHint: {x: 0, y: 0, z: 0}
--- !u!65 &107371125
BoxCollider:
  m_ObjectHideFlags: 0
  m_CorrespondingSourceObject: {fileID: 0}
  m_PrefabInstance: {fileID: 0}
  m_PrefabAsset: {fileID: 0}
  m_GameObject: {fileID: 107371123}
  m_Material: {fileID: 13400000, guid: ffe8af6ca0aadda4bacc3df527defc9c, type: 2}
  m_IsTrigger: 0
  m_Enabled: 1
  serializedVersion: 2
  m_Size: {x: 1.9950677, y: 0.6780523, z: 0.946334}
  m_Center: {x: 0.0690567, y: 0.34402972, z: -0.013050377}
--- !u!1 &334617590
GameObject:
  m_ObjectHideFlags: 0
  m_CorrespondingSourceObject: {fileID: 0}
  m_PrefabInstance: {fileID: 0}
  m_PrefabAsset: {fileID: 0}
  serializedVersion: 6
  m_Component:
  - component: {fileID: 334617591}
  - component: {fileID: 334617592}
  m_Layer: 8
  m_Name: Col (2)
  m_TagString: SimObjPhysics
  m_Icon: {fileID: 0}
  m_NavMeshLayer: 0
  m_StaticEditorFlags: 64
  m_IsActive: 1
--- !u!4 &334617591
Transform:
  m_ObjectHideFlags: 0
  m_CorrespondingSourceObject: {fileID: 0}
  m_PrefabInstance: {fileID: 0}
  m_PrefabAsset: {fileID: 0}
  m_GameObject: {fileID: 334617590}
  m_LocalRotation: {x: 0.048648644, y: -0, z: -0, w: 0.998816}
  m_LocalPosition: {x: -1.178, y: 0.645, z: -0.017}
  m_LocalScale: {x: 0.11859375, y: 1, z: 1}
  m_Children: []
  m_Father: {fileID: 1704299179}
  m_RootOrder: 2
  m_LocalEulerAnglesHint: {x: 5.577, y: 0, z: 0}
--- !u!65 &334617592
BoxCollider:
  m_ObjectHideFlags: 0
  m_CorrespondingSourceObject: {fileID: 0}
  m_PrefabInstance: {fileID: 0}
  m_PrefabAsset: {fileID: 0}
  m_GameObject: {fileID: 334617590}
  m_Material: {fileID: 13400000, guid: ffe8af6ca0aadda4bacc3df527defc9c, type: 2}
  m_IsTrigger: 1
  m_Enabled: 1
  serializedVersion: 2
  m_Size: {x: 1.991578, y: 0.16544056, z: 0.92340875}
  m_Center: {x: 0.070800826, y: 0.07036827, z: -0.0034221113}
--- !u!1 &393330274
GameObject:
  m_ObjectHideFlags: 0
  m_CorrespondingSourceObject: {fileID: 0}
  m_PrefabInstance: {fileID: 0}
  m_PrefabAsset: {fileID: 0}
  serializedVersion: 6
  m_Component:
  - component: {fileID: 393330275}
  - component: {fileID: 393330276}
  m_Layer: 8
  m_Name: Col (1)
  m_TagString: SimObjPhysics
  m_Icon: {fileID: 0}
  m_NavMeshLayer: 0
  m_StaticEditorFlags: 64
  m_IsActive: 1
--- !u!4 &393330275
Transform:
  m_ObjectHideFlags: 0
  m_CorrespondingSourceObject: {fileID: 0}
  m_PrefabInstance: {fileID: 0}
  m_PrefabAsset: {fileID: 0}
  m_GameObject: {fileID: 393330274}
  m_LocalRotation: {x: -0, y: -0, z: -0, w: 1}
  m_LocalPosition: {x: -1.178, y: 0, z: 0}
  m_LocalScale: {x: 0.11859375, y: 1, z: 1}
  m_Children: []
  m_Father: {fileID: 1704299179}
  m_RootOrder: 1
  m_LocalEulerAnglesHint: {x: 0, y: 0, z: 0}
--- !u!65 &393330276
BoxCollider:
  m_ObjectHideFlags: 0
  m_CorrespondingSourceObject: {fileID: 0}
  m_PrefabInstance: {fileID: 0}
  m_PrefabAsset: {fileID: 0}
  m_GameObject: {fileID: 393330274}
  m_Material: {fileID: 13400000, guid: ffe8af6ca0aadda4bacc3df527defc9c, type: 2}
  m_IsTrigger: 1
  m_Enabled: 1
  serializedVersion: 2
  m_Size: {x: 1.9950677, y: 0.6780523, z: 0.946334}
  m_Center: {x: 0.0690567, y: 0.34402972, z: -0.013050377}
--- !u!1 &493194025
GameObject:
  m_ObjectHideFlags: 0
  m_CorrespondingSourceObject: {fileID: 0}
  m_PrefabInstance: {fileID: 0}
  m_PrefabAsset: {fileID: 0}
  serializedVersion: 6
  m_Component:
  - component: {fileID: 493194026}
  - component: {fileID: 493194027}
  m_Layer: 9
  m_Name: HighFrictionTrigger
  m_TagString: HighFriction
  m_Icon: {fileID: 0}
  m_NavMeshLayer: 0
  m_StaticEditorFlags: 64
  m_IsActive: 1
--- !u!4 &493194026
Transform:
  m_ObjectHideFlags: 0
  m_CorrespondingSourceObject: {fileID: 0}
  m_PrefabInstance: {fileID: 0}
  m_PrefabAsset: {fileID: 0}
  m_GameObject: {fileID: 493194025}
  m_LocalRotation: {x: 0.048648644, y: -0, z: -0, w: 0.998816}
  m_LocalPosition: {x: 1.171, y: 0.645, z: -0.017}
  m_LocalScale: {x: 0.13302839, y: 1.0683, z: 1.0683}
  m_Children: []
  m_Father: {fileID: 956707576}
  m_RootOrder: 5
  m_LocalEulerAnglesHint: {x: 5.577, y: 0, z: 0}
--- !u!65 &493194027
BoxCollider:
  m_ObjectHideFlags: 0
  m_CorrespondingSourceObject: {fileID: 0}
  m_PrefabInstance: {fileID: 0}
  m_PrefabAsset: {fileID: 0}
  m_GameObject: {fileID: 493194025}
  m_Material: {fileID: 0}
  m_IsTrigger: 1
  m_Enabled: 1
  serializedVersion: 2
  m_Size: {x: 1.991578, y: 0.18504123, z: 0.9305171}
  m_Center: {x: 0.0708008, y: 0.08016851, z: -0.006976331}
--- !u!1 &560296127
GameObject:
  m_ObjectHideFlags: 0
  m_CorrespondingSourceObject: {fileID: 0}
  m_PrefabInstance: {fileID: 0}
  m_PrefabAsset: {fileID: 0}
  serializedVersion: 6
  m_Component:
  - component: {fileID: 560296128}
  - component: {fileID: 560296129}
  m_Layer: 9
  m_Name: HighFrictionTrigger
  m_TagString: HighFriction
  m_Icon: {fileID: 0}
  m_NavMeshLayer: 0
  m_StaticEditorFlags: 64
  m_IsActive: 1
--- !u!4 &560296128
Transform:
  m_ObjectHideFlags: 0
  m_CorrespondingSourceObject: {fileID: 0}
  m_PrefabInstance: {fileID: 0}
  m_PrefabAsset: {fileID: 0}
  m_GameObject: {fileID: 560296127}
  m_LocalRotation: {x: -0, y: -0, z: -0, w: 1}
  m_LocalPosition: {x: 0, y: 0, z: 0}
  m_LocalScale: {x: 1.0683, y: 1.0683, z: 1.0683}
  m_Children: []
  m_Father: {fileID: 956707576}
  m_RootOrder: 0
  m_LocalEulerAnglesHint: {x: 0, y: 0, z: 0}
--- !u!65 &560296129
BoxCollider:
  m_ObjectHideFlags: 0
  m_CorrespondingSourceObject: {fileID: 0}
  m_PrefabInstance: {fileID: 0}
  m_PrefabAsset: {fileID: 0}
  m_GameObject: {fileID: 560296127}
  m_Material: {fileID: 0}
  m_IsTrigger: 1
  m_Enabled: 1
  serializedVersion: 2
  m_Size: {x: 2.0692332, y: 0.53043956, z: 0.9611336}
  m_Center: {x: 0, y: 0.28793815, z: -0.005650585}
--- !u!1 &592041241
GameObject:
  m_ObjectHideFlags: 0
  m_CorrespondingSourceObject: {fileID: 0}
  m_PrefabInstance: {fileID: 0}
  m_PrefabAsset: {fileID: 0}
  serializedVersion: 6
  m_Component:
  - component: {fileID: 592041242}
  - component: {fileID: 592041243}
  m_Layer: 9
  m_Name: HighFrictionTrigger
  m_TagString: HighFriction
  m_Icon: {fileID: 0}
  m_NavMeshLayer: 0
  m_StaticEditorFlags: 64
  m_IsActive: 1
--- !u!4 &592041242
Transform:
  m_ObjectHideFlags: 0
  m_CorrespondingSourceObject: {fileID: 0}
  m_PrefabInstance: {fileID: 0}
  m_PrefabAsset: {fileID: 0}
  m_GameObject: {fileID: 592041241}
  m_LocalRotation: {x: -0, y: -0, z: -0, w: 1}
  m_LocalPosition: {x: -1.178, y: 0, z: 0}
  m_LocalScale: {x: 0.14094675, y: 1.0683, z: 1.0683}
  m_Children: []
  m_Father: {fileID: 956707576}
  m_RootOrder: 1
  m_LocalEulerAnglesHint: {x: 0, y: 0, z: 0}
--- !u!65 &592041243
BoxCollider:
  m_ObjectHideFlags: 0
  m_CorrespondingSourceObject: {fileID: 0}
  m_PrefabInstance: {fileID: 0}
  m_PrefabAsset: {fileID: 0}
  m_GameObject: {fileID: 592041241}
  m_Material: {fileID: 0}
  m_IsTrigger: 1
  m_Enabled: 1
  serializedVersion: 2
  m_Size: {x: 1.9950677, y: 0.7048271, z: 0.96034414}
  m_Center: {x: 0.06905673, y: 0.33064228, z: -0.006045271}
--- !u!1 &772079389
GameObject:
  m_ObjectHideFlags: 0
  m_CorrespondingSourceObject: {fileID: 0}
  m_PrefabInstance: {fileID: 0}
  m_PrefabAsset: {fileID: 0}
  serializedVersion: 6
  m_Component:
  - component: {fileID: 772079390}
  - component: {fileID: 772079391}
  m_Layer: 8
  m_Name: Col (4)
  m_TagString: SimObjPhysics
  m_Icon: {fileID: 0}
  m_NavMeshLayer: 0
  m_StaticEditorFlags: 64
  m_IsActive: 1
--- !u!4 &772079390
Transform:
  m_ObjectHideFlags: 0
  m_CorrespondingSourceObject: {fileID: 0}
  m_PrefabInstance: {fileID: 0}
  m_PrefabAsset: {fileID: 0}
  m_GameObject: {fileID: 772079389}
  m_LocalRotation: {x: -0, y: -0, z: -0, w: 1}
  m_LocalPosition: {x: 1.171, y: 0, z: 0}
  m_LocalScale: {x: 0.11859375, y: 1, z: 1}
  m_Children: []
  m_Father: {fileID: 1704299179}
  m_RootOrder: 4
  m_LocalEulerAnglesHint: {x: 0, y: 0, z: 0}
--- !u!65 &772079391
BoxCollider:
  m_ObjectHideFlags: 0
  m_CorrespondingSourceObject: {fileID: 0}
  m_PrefabInstance: {fileID: 0}
  m_PrefabAsset: {fileID: 0}
  m_GameObject: {fileID: 772079389}
  m_Material: {fileID: 13400000, guid: ffe8af6ca0aadda4bacc3df527defc9c, type: 2}
  m_IsTrigger: 1
  m_Enabled: 1
  serializedVersion: 2
  m_Size: {x: 1.9950677, y: 0.6780523, z: 0.946334}
  m_Center: {x: 0.0690567, y: 0.34402972, z: -0.013050377}
--- !u!1 &784835798
GameObject:
  m_ObjectHideFlags: 0
  m_CorrespondingSourceObject: {fileID: 0}
  m_PrefabInstance: {fileID: 0}
  m_PrefabAsset: {fileID: 0}
  serializedVersion: 6
  m_Component:
  - component: {fileID: 784835799}
  - component: {fileID: 784835800}
  m_Layer: 8
  m_Name: Col (5)
  m_TagString: SimObjPhysics
  m_Icon: {fileID: 0}
  m_NavMeshLayer: 0
  m_StaticEditorFlags: 64
  m_IsActive: 1
--- !u!4 &784835799
Transform:
  m_ObjectHideFlags: 0
  m_CorrespondingSourceObject: {fileID: 0}
  m_PrefabInstance: {fileID: 0}
  m_PrefabAsset: {fileID: 0}
  m_GameObject: {fileID: 784835798}
  m_LocalRotation: {x: 0.048648644, y: -0, z: -0, w: 0.998816}
  m_LocalPosition: {x: 1.171, y: 0.645, z: -0.017}
  m_LocalScale: {x: 0.11859375, y: 1, z: 1}
  m_Children: []
  m_Father: {fileID: 1704299179}
  m_RootOrder: 5
  m_LocalEulerAnglesHint: {x: 5.577, y: 0, z: 0}
--- !u!65 &784835800
BoxCollider:
  m_ObjectHideFlags: 0
  m_CorrespondingSourceObject: {fileID: 0}
  m_PrefabInstance: {fileID: 0}
  m_PrefabAsset: {fileID: 0}
  m_GameObject: {fileID: 784835798}
  m_Material: {fileID: 13400000, guid: ffe8af6ca0aadda4bacc3df527defc9c, type: 2}
  m_IsTrigger: 1
  m_Enabled: 1
  serializedVersion: 2
  m_Size: {x: 1.991578, y: 0.16544056, z: 0.92340875}
  m_Center: {x: 0.070800826, y: 0.07036827, z: -0.0034221113}
--- !u!1 &836777716
GameObject:
  m_ObjectHideFlags: 0
  m_CorrespondingSourceObject: {fileID: 0}
  m_PrefabInstance: {fileID: 0}
  m_PrefabAsset: {fileID: 0}
  serializedVersion: 6
  m_Component:
  - component: {fileID: 836777717}
  - component: {fileID: 836777718}
  m_Layer: 8
  m_Name: Col
  m_TagString: SimObjPhysics
  m_Icon: {fileID: 0}
  m_NavMeshLayer: 0
  m_StaticEditorFlags: 64
  m_IsActive: 1
--- !u!4 &836777717
Transform:
  m_ObjectHideFlags: 0
  m_CorrespondingSourceObject: {fileID: 0}
  m_PrefabInstance: {fileID: 0}
  m_PrefabAsset: {fileID: 0}
  m_GameObject: {fileID: 836777716}
  m_LocalRotation: {x: -0, y: -0, z: -0, w: 1}
  m_LocalPosition: {x: 0, y: 0, z: 0}
  m_LocalScale: {x: 1, y: 1, z: 1}
  m_Children: []
  m_Father: {fileID: 1704299179}
  m_RootOrder: 0
  m_LocalEulerAnglesHint: {x: 0, y: 0, z: 0}
--- !u!65 &836777718
BoxCollider:
  m_ObjectHideFlags: 0
  m_CorrespondingSourceObject: {fileID: 0}
  m_PrefabInstance: {fileID: 0}
  m_PrefabAsset: {fileID: 0}
  m_GameObject: {fileID: 836777716}
  m_Material: {fileID: 13400000, guid: ffe8af6ca0aadda4bacc3df527defc9c, type: 2}
  m_IsTrigger: 1
  m_Enabled: 1
  serializedVersion: 2
  m_Size: {x: 2.1331816, y: 0.49997234, z: 0.9611336}
  m_Center: {x: 0, y: 0.303172, z: -0.00565058}
--- !u!1 &891103481
GameObject:
  m_ObjectHideFlags: 0
  m_CorrespondingSourceObject: {fileID: 0}
  m_PrefabInstance: {fileID: 0}
  m_PrefabAsset: {fileID: 0}
  serializedVersion: 6
  m_Component:
  - component: {fileID: 891103482}
  - component: {fileID: 891103483}
  m_Layer: 8
  m_Name: Col (4)
  m_TagString: SimObjPhysics
  m_Icon: {fileID: 0}
  m_NavMeshLayer: 0
  m_StaticEditorFlags: 64
  m_IsActive: 1
--- !u!4 &891103482
Transform:
  m_ObjectHideFlags: 0
  m_CorrespondingSourceObject: {fileID: 0}
  m_PrefabInstance: {fileID: 0}
  m_PrefabAsset: {fileID: 0}
  m_GameObject: {fileID: 891103481}
  m_LocalRotation: {x: -0, y: -0, z: -0, w: 1}
  m_LocalPosition: {x: 1.171, y: 0, z: 0}
  m_LocalScale: {x: 0.11859375, y: 1, z: 1}
  m_Children: []
  m_Father: {fileID: 1875627208}
  m_RootOrder: 4
  m_LocalEulerAnglesHint: {x: 0, y: 0, z: 0}
--- !u!65 &891103483
BoxCollider:
  m_ObjectHideFlags: 0
  m_CorrespondingSourceObject: {fileID: 0}
  m_PrefabInstance: {fileID: 0}
  m_PrefabAsset: {fileID: 0}
  m_GameObject: {fileID: 891103481}
  m_Material: {fileID: 13400000, guid: ffe8af6ca0aadda4bacc3df527defc9c, type: 2}
  m_IsTrigger: 0
  m_Enabled: 1
  serializedVersion: 2
  m_Size: {x: 1.9950677, y: 0.6780523, z: 0.946334}
  m_Center: {x: 0.0690567, y: 0.34402972, z: -0.013050377}
--- !u!1 &956707575
GameObject:
  m_ObjectHideFlags: 0
  m_CorrespondingSourceObject: {fileID: 0}
  m_PrefabInstance: {fileID: 0}
  m_PrefabAsset: {fileID: 0}
  serializedVersion: 6
  m_Component:
  - component: {fileID: 956707576}
  m_Layer: 0
  m_Name: HighFrictionTriggers
  m_TagString: Untagged
  m_Icon: {fileID: 0}
  m_NavMeshLayer: 0
  m_StaticEditorFlags: 64
  m_IsActive: 1
--- !u!4 &956707576
Transform:
  m_ObjectHideFlags: 0
  m_CorrespondingSourceObject: {fileID: 0}
  m_PrefabInstance: {fileID: 0}
  m_PrefabAsset: {fileID: 0}
  m_GameObject: {fileID: 956707575}
  m_LocalRotation: {x: -0, y: -0, z: -0, w: 1}
  m_LocalPosition: {x: 0, y: 0, z: 0}
  m_LocalScale: {x: 1, y: 1, z: 1}
  m_Children:
  - {fileID: 560296128}
  - {fileID: 592041242}
  - {fileID: 2108930448}
  - {fileID: 1736098259}
  - {fileID: 389093}
  - {fileID: 493194026}
  m_Father: {fileID: 6643986242415439160}
  m_RootOrder: 6
  m_LocalEulerAnglesHint: {x: 0, y: 0, z: 0}
--- !u!1 &1257882192
GameObject:
  m_ObjectHideFlags: 0
  m_CorrespondingSourceObject: {fileID: 0}
  m_PrefabInstance: {fileID: 0}
  m_PrefabAsset: {fileID: 0}
  serializedVersion: 6
  m_Component:
  - component: {fileID: 1257882193}
  - component: {fileID: 1257882194}
  m_Layer: 8
  m_Name: Col (3)
  m_TagString: SimObjPhysics
  m_Icon: {fileID: 0}
  m_NavMeshLayer: 0
  m_StaticEditorFlags: 64
  m_IsActive: 1
--- !u!4 &1257882193
Transform:
  m_ObjectHideFlags: 0
  m_CorrespondingSourceObject: {fileID: 0}
  m_PrefabInstance: {fileID: 0}
  m_PrefabAsset: {fileID: 0}
  m_GameObject: {fileID: 1257882192}
  m_LocalRotation: {x: -0.075631715, y: -0, z: -0, w: 0.9971358}
  m_LocalPosition: {x: 0, y: 0.518, z: -0.273}
  m_LocalScale: {x: 1, y: 1, z: 0.91539}
  m_Children: []
  m_Father: {fileID: 1875627208}
  m_RootOrder: 3
  m_LocalEulerAnglesHint: {x: -8.675, y: 0, z: 0}
--- !u!65 &1257882194
BoxCollider:
  m_ObjectHideFlags: 0
  m_CorrespondingSourceObject: {fileID: 0}
  m_PrefabInstance: {fileID: 0}
  m_PrefabAsset: {fileID: 0}
  m_GameObject: {fileID: 1257882192}
  m_Material: {fileID: 13400000, guid: ffe8af6ca0aadda4bacc3df527defc9c, type: 2}
  m_IsTrigger: 0
  m_Enabled: 1
  serializedVersion: 2
  m_Size: {x: 2.1331816, y: 0.6164487, z: 0.29092225}
  m_Center: {x: 0, y: 0.3171929, z: -0.0042068153}
--- !u!1 &1266076120
GameObject:
  m_ObjectHideFlags: 0
  m_CorrespondingSourceObject: {fileID: 0}
  m_PrefabInstance: {fileID: 0}
  m_PrefabAsset: {fileID: 0}
  serializedVersion: 6
  m_Component:
  - component: {fileID: 1266076121}
  - component: {fileID: 1266076122}
  m_Layer: 8
  m_Name: Col (3)
  m_TagString: SimObjPhysics
  m_Icon: {fileID: 0}
  m_NavMeshLayer: 0
  m_StaticEditorFlags: 64
  m_IsActive: 1
--- !u!4 &1266076121
Transform:
  m_ObjectHideFlags: 0
  m_CorrespondingSourceObject: {fileID: 0}
  m_PrefabInstance: {fileID: 0}
  m_PrefabAsset: {fileID: 0}
  m_GameObject: {fileID: 1266076120}
  m_LocalRotation: {x: -0.09033922, y: -0, z: -0, w: 0.99591106}
  m_LocalPosition: {x: 0, y: 0.518, z: -0.273}
  m_LocalScale: {x: 1, y: 1, z: 1}
  m_Children: []
  m_Father: {fileID: 1704299179}
  m_RootOrder: 3
  m_LocalEulerAnglesHint: {x: -10.366, y: 0, z: 0}
--- !u!65 &1266076122
BoxCollider:
  m_ObjectHideFlags: 0
  m_CorrespondingSourceObject: {fileID: 0}
  m_PrefabInstance: {fileID: 0}
  m_PrefabAsset: {fileID: 0}
  m_GameObject: {fileID: 1266076120}
  m_Material: {fileID: 13400000, guid: ffe8af6ca0aadda4bacc3df527defc9c, type: 2}
  m_IsTrigger: 1
  m_Enabled: 1
  serializedVersion: 2
  m_Size: {x: 2.1331816, y: 0.6164487, z: 0.29890436}
  m_Center: {x: 0, y: 0.3171929, z: -0.008197863}
--- !u!1 &1312180051
GameObject:
  m_ObjectHideFlags: 0
  m_CorrespondingSourceObject: {fileID: 0}
  m_PrefabInstance: {fileID: 0}
  m_PrefabAsset: {fileID: 0}
  serializedVersion: 6
  m_Component:
  - component: {fileID: 1312180052}
  - component: {fileID: 1312180053}
  m_Layer: 8
  m_Name: Col (2)
  m_TagString: SimObjPhysics
  m_Icon: {fileID: 0}
  m_NavMeshLayer: 0
  m_StaticEditorFlags: 64
  m_IsActive: 1
--- !u!4 &1312180052
Transform:
  m_ObjectHideFlags: 0
  m_CorrespondingSourceObject: {fileID: 0}
  m_PrefabInstance: {fileID: 0}
  m_PrefabAsset: {fileID: 0}
  m_GameObject: {fileID: 1312180051}
  m_LocalRotation: {x: 0.048648644, y: -0, z: -0, w: 0.998816}
  m_LocalPosition: {x: -1.178, y: 0.645, z: -0.017}
  m_LocalScale: {x: 0.11859375, y: 1, z: 1}
  m_Children: []
  m_Father: {fileID: 1875627208}
  m_RootOrder: 2
  m_LocalEulerAnglesHint: {x: 5.577, y: 0, z: 0}
--- !u!65 &1312180053
BoxCollider:
  m_ObjectHideFlags: 0
  m_CorrespondingSourceObject: {fileID: 0}
  m_PrefabInstance: {fileID: 0}
  m_PrefabAsset: {fileID: 0}
  m_GameObject: {fileID: 1312180051}
  m_Material: {fileID: 13400000, guid: ffe8af6ca0aadda4bacc3df527defc9c, type: 2}
  m_IsTrigger: 0
  m_Enabled: 1
  serializedVersion: 2
  m_Size: {x: 1.991578, y: 0.16544056, z: 0.92340875}
  m_Center: {x: 0.070800826, y: 0.07036827, z: -0.0034221113}
--- !u!1 &1538937434
GameObject:
  m_ObjectHideFlags: 0
  m_CorrespondingSourceObject: {fileID: 0}
  m_PrefabInstance: {fileID: 0}
  m_PrefabAsset: {fileID: 0}
  serializedVersion: 6
  m_Component:
  - component: {fileID: 1538937436}
  - component: {fileID: 1538937435}
  m_Layer: 8
  m_Name: Col
  m_TagString: SimObjPhysics
  m_Icon: {fileID: 0}
  m_NavMeshLayer: 0
  m_StaticEditorFlags: 64
  m_IsActive: 1
--- !u!4 &1538937436
Transform:
  m_ObjectHideFlags: 0
  m_CorrespondingSourceObject: {fileID: 0}
  m_PrefabInstance: {fileID: 0}
  m_PrefabAsset: {fileID: 0}
  m_GameObject: {fileID: 1538937434}
  m_LocalRotation: {x: -0, y: -0, z: -0, w: 1}
  m_LocalPosition: {x: 0, y: 0, z: 0}
  m_LocalScale: {x: 1, y: 1, z: 1}
  m_Children: []
  m_Father: {fileID: 1875627208}
  m_RootOrder: 0
  m_LocalEulerAnglesHint: {x: 0, y: 0, z: 0}
--- !u!65 &1538937435
BoxCollider:
  m_ObjectHideFlags: 0
  m_CorrespondingSourceObject: {fileID: 0}
  m_PrefabInstance: {fileID: 0}
  m_PrefabAsset: {fileID: 0}
  m_GameObject: {fileID: 1538937434}
  m_Material: {fileID: 13400000, guid: ffe8af6ca0aadda4bacc3df527defc9c, type: 2}
  m_IsTrigger: 0
  m_Enabled: 1
  serializedVersion: 2
  m_Size: {x: 2.1331816, y: 0.49997234, z: 0.9611336}
  m_Center: {x: 0, y: 0.303172, z: -0.00565058}
--- !u!1 &1690847841
GameObject:
  m_ObjectHideFlags: 0
  m_CorrespondingSourceObject: {fileID: 0}
  m_PrefabInstance: {fileID: 0}
  m_PrefabAsset: {fileID: 0}
  serializedVersion: 6
  m_Component:
  - component: {fileID: 1690847842}
  - component: {fileID: 1690847843}
  m_Layer: 8
  m_Name: Col (5)
  m_TagString: SimObjPhysics
  m_Icon: {fileID: 0}
  m_NavMeshLayer: 0
  m_StaticEditorFlags: 64
  m_IsActive: 1
--- !u!4 &1690847842
Transform:
  m_ObjectHideFlags: 0
  m_CorrespondingSourceObject: {fileID: 0}
  m_PrefabInstance: {fileID: 0}
  m_PrefabAsset: {fileID: 0}
  m_GameObject: {fileID: 1690847841}
  m_LocalRotation: {x: 0.048648644, y: -0, z: -0, w: 0.998816}
  m_LocalPosition: {x: 1.171, y: 0.645, z: -0.017}
  m_LocalScale: {x: 0.11859375, y: 1, z: 1}
  m_Children: []
  m_Father: {fileID: 1875627208}
  m_RootOrder: 5
  m_LocalEulerAnglesHint: {x: 5.577, y: 0, z: 0}
--- !u!65 &1690847843
BoxCollider:
  m_ObjectHideFlags: 0
  m_CorrespondingSourceObject: {fileID: 0}
  m_PrefabInstance: {fileID: 0}
  m_PrefabAsset: {fileID: 0}
  m_GameObject: {fileID: 1690847841}
  m_Material: {fileID: 13400000, guid: ffe8af6ca0aadda4bacc3df527defc9c, type: 2}
  m_IsTrigger: 0
  m_Enabled: 1
  serializedVersion: 2
  m_Size: {x: 1.991578, y: 0.16544056, z: 0.92340875}
  m_Center: {x: 0.070800826, y: 0.07036827, z: -0.0034221113}
--- !u!1 &1704299178
GameObject:
  m_ObjectHideFlags: 0
  m_CorrespondingSourceObject: {fileID: 0}
  m_PrefabInstance: {fileID: 0}
  m_PrefabAsset: {fileID: 0}
  serializedVersion: 6
  m_Component:
  - component: {fileID: 1704299179}
  m_Layer: 0
  m_Name: TriggerColliders
  m_TagString: Untagged
  m_Icon: {fileID: 0}
  m_NavMeshLayer: 0
  m_StaticEditorFlags: 64
  m_IsActive: 1
--- !u!4 &1704299179
Transform:
  m_ObjectHideFlags: 0
  m_CorrespondingSourceObject: {fileID: 0}
  m_PrefabInstance: {fileID: 0}
  m_PrefabAsset: {fileID: 0}
  m_GameObject: {fileID: 1704299178}
  m_LocalRotation: {x: -0, y: -0, z: -0, w: 1}
  m_LocalPosition: {x: 0, y: 0, z: 0}
  m_LocalScale: {x: 1, y: 1, z: 1}
  m_Children:
  - {fileID: 836777717}
  - {fileID: 393330275}
  - {fileID: 334617591}
  - {fileID: 1266076121}
  - {fileID: 772079390}
  - {fileID: 784835799}
  m_Father: {fileID: 6643986242415439160}
  m_RootOrder: 5
  m_LocalEulerAnglesHint: {x: 0, y: 0, z: 0}
--- !u!1 &1736098258
GameObject:
  m_ObjectHideFlags: 0
  m_CorrespondingSourceObject: {fileID: 0}
  m_PrefabInstance: {fileID: 0}
  m_PrefabAsset: {fileID: 0}
  serializedVersion: 6
  m_Component:
  - component: {fileID: 1736098259}
  - component: {fileID: 1736098260}
  m_Layer: 9
  m_Name: HighFrictionTrigger
  m_TagString: HighFriction
  m_Icon: {fileID: 0}
  m_NavMeshLayer: 0
  m_StaticEditorFlags: 64
  m_IsActive: 1
--- !u!4 &1736098259
Transform:
  m_ObjectHideFlags: 0
  m_CorrespondingSourceObject: {fileID: 0}
  m_PrefabInstance: {fileID: 0}
  m_PrefabAsset: {fileID: 0}
  m_GameObject: {fileID: 1736098258}
  m_LocalRotation: {x: -0.09033922, y: -0, z: -0, w: 0.99591106}
  m_LocalPosition: {x: 0, y: 0.518, z: -0.273}
  m_LocalScale: {x: 1.0683, y: 1.0683, z: 1.0683}
  m_Children: []
  m_Father: {fileID: 956707576}
  m_RootOrder: 3
  m_LocalEulerAnglesHint: {x: -10.366, y: 0, z: 0}
--- !u!65 &1736098260
BoxCollider:
  m_ObjectHideFlags: 0
  m_CorrespondingSourceObject: {fileID: 0}
  m_PrefabInstance: {fileID: 0}
  m_PrefabAsset: {fileID: 0}
  m_GameObject: {fileID: 1736098258}
  m_Material: {fileID: 0}
  m_IsTrigger: 1
  m_Enabled: 1
  serializedVersion: 2
  m_Size: {x: 2.0689456, y: 0.5969688, z: 0.31403804}
  m_Center: {x: 0, y: 0.3074529, z: 0.00003355095}
--- !u!1 &1875627207
GameObject:
  m_ObjectHideFlags: 0
  m_CorrespondingSourceObject: {fileID: 0}
  m_PrefabInstance: {fileID: 0}
  m_PrefabAsset: {fileID: 0}
  serializedVersion: 6
  m_Component:
  - component: {fileID: 1875627208}
  m_Layer: 0
  m_Name: Colliders
  m_TagString: Untagged
  m_Icon: {fileID: 0}
  m_NavMeshLayer: 0
  m_StaticEditorFlags: 64
  m_IsActive: 1
--- !u!4 &1875627208
Transform:
  m_ObjectHideFlags: 0
  m_CorrespondingSourceObject: {fileID: 0}
  m_PrefabInstance: {fileID: 0}
  m_PrefabAsset: {fileID: 0}
  m_GameObject: {fileID: 1875627207}
  m_LocalRotation: {x: -0, y: -0, z: -0, w: 1}
  m_LocalPosition: {x: 0, y: 0, z: 0}
  m_LocalScale: {x: 1, y: 1, z: 1}
  m_Children:
  - {fileID: 1538937436}
  - {fileID: 107371124}
  - {fileID: 1312180052}
  - {fileID: 1257882193}
  - {fileID: 891103482}
  - {fileID: 1690847842}
  m_Father: {fileID: 6643986242415439160}
  m_RootOrder: 4
  m_LocalEulerAnglesHint: {x: 0, y: 0, z: 0}
--- !u!1 &2108930447
GameObject:
  m_ObjectHideFlags: 0
  m_CorrespondingSourceObject: {fileID: 0}
  m_PrefabInstance: {fileID: 0}
  m_PrefabAsset: {fileID: 0}
  serializedVersion: 6
  m_Component:
  - component: {fileID: 2108930448}
  - component: {fileID: 2108930449}
  m_Layer: 9
  m_Name: HighFrictionTrigger
  m_TagString: HighFriction
  m_Icon: {fileID: 0}
  m_NavMeshLayer: 0
  m_StaticEditorFlags: 64
  m_IsActive: 1
--- !u!4 &2108930448
Transform:
  m_ObjectHideFlags: 0
  m_CorrespondingSourceObject: {fileID: 0}
  m_PrefabInstance: {fileID: 0}
  m_PrefabAsset: {fileID: 0}
  m_GameObject: {fileID: 2108930447}
  m_LocalRotation: {x: 0.048648644, y: -0, z: -0, w: 0.998816}
  m_LocalPosition: {x: -1.178, y: 0.645, z: -0.017}
  m_LocalScale: {x: 0.14094675, y: 1.0683, z: 1.0683}
  m_Children: []
  m_Father: {fileID: 956707576}
  m_RootOrder: 2
  m_LocalEulerAnglesHint: {x: 5.577, y: 0, z: 0}
--- !u!65 &2108930449
BoxCollider:
  m_ObjectHideFlags: 0
  m_CorrespondingSourceObject: {fileID: 0}
  m_PrefabInstance: {fileID: 0}
  m_PrefabAsset: {fileID: 0}
  m_GameObject: {fileID: 2108930447}
  m_Material: {fileID: 0}
  m_IsTrigger: 1
  m_Enabled: 1
  serializedVersion: 2
  m_Size: {x: 1.991578, y: 0.1866435, z: 0.9305171}
  m_Center: {x: 0.07080081, y: 0.08096967, z: -0.0069763316}
--- !u!1 &6645284923088457334
GameObject:
  m_ObjectHideFlags: 0
  m_CorrespondingSourceObject: {fileID: 0}
  m_PrefabInstance: {fileID: 0}
  m_PrefabAsset: {fileID: 0}
  serializedVersion: 6
  m_Component:
  - component: {fileID: 6644428507091492278}
  m_Layer: 8
  m_Name: VisibilityPoints
  m_TagString: Untagged
  m_Icon: {fileID: 0}
  m_NavMeshLayer: 0
  m_StaticEditorFlags: 64
  m_IsActive: 1
--- !u!4 &6644428507091492278
Transform:
  m_ObjectHideFlags: 0
  m_CorrespondingSourceObject: {fileID: 0}
  m_PrefabInstance: {fileID: 0}
  m_PrefabAsset: {fileID: 0}
  m_GameObject: {fileID: 6645284923088457334}
  m_LocalRotation: {x: 0, y: 0, z: 0, w: 1}
  m_LocalPosition: {x: 0, y: 0, z: 0}
  m_LocalScale: {x: 1, y: 1, z: 1}
  m_Children:
  - {fileID: 6644196216226990980}
  - {fileID: 6641441484670721452}
  - {fileID: 6644004068361728546}
  - {fileID: 6641555334264286538}
  - {fileID: 6641400597128554886}
  - {fileID: 6641659255185201856}
  - {fileID: 6641439073273534220}
  - {fileID: 6644338071457817622}
  - {fileID: 6644075910802492744}
  - {fileID: 6641457145891730822}
  - {fileID: 6644089636332211834}
  - {fileID: 6644254422910283534}
  - {fileID: 6644119605260826836}
  - {fileID: 6644198815200183182}
  - {fileID: 6641472750512263146}
  - {fileID: 6644244806862362766}
  - {fileID: 6641602811927401682}
  - {fileID: 6644131574102191022}
  - {fileID: 6644205878482585336}
  m_Father: {fileID: 6643986242415439160}
  m_RootOrder: 2
  m_LocalEulerAnglesHint: {x: 0, y: 0, z: 0}
--- !u!1 &6645309860415784516
GameObject:
  m_ObjectHideFlags: 0
  m_CorrespondingSourceObject: {fileID: 0}
  m_PrefabInstance: {fileID: 0}
  m_PrefabAsset: {fileID: 0}
  serializedVersion: 6
  m_Component:
  - component: {fileID: 6644119605260826836}
  m_Layer: 8
  m_Name: vPoints (12)
  m_TagString: Untagged
  m_Icon: {fileID: 0}
  m_NavMeshLayer: 0
  m_StaticEditorFlags: 64
  m_IsActive: 1
--- !u!4 &6644119605260826836
Transform:
  m_ObjectHideFlags: 0
  m_CorrespondingSourceObject: {fileID: 0}
  m_PrefabInstance: {fileID: 0}
  m_PrefabAsset: {fileID: 0}
  m_GameObject: {fileID: 6645309860415784516}
  m_LocalRotation: {x: -0, y: -0, z: -0, w: 1}
  m_LocalPosition: {x: -0.551, y: 0.481, z: 0.384}
  m_LocalScale: {x: 1, y: 1, z: 1}
  m_Children: []
  m_Father: {fileID: 6644428507091492278}
  m_RootOrder: 12
  m_LocalEulerAnglesHint: {x: 0, y: 0, z: 0}
--- !u!1 &6645314161747995808
GameObject:
  m_ObjectHideFlags: 0
  m_CorrespondingSourceObject: {fileID: 0}
  m_PrefabInstance: {fileID: 0}
  m_PrefabAsset: {fileID: 0}
  serializedVersion: 6
  m_Component:
  - component: {fileID: 6641602811927401682}
  m_Layer: 8
  m_Name: vPoints (16)
  m_TagString: Untagged
  m_Icon: {fileID: 0}
  m_NavMeshLayer: 0
  m_StaticEditorFlags: 64
  m_IsActive: 1
--- !u!4 &6641602811927401682
Transform:
  m_ObjectHideFlags: 0
  m_CorrespondingSourceObject: {fileID: 0}
  m_PrefabInstance: {fileID: 0}
  m_PrefabAsset: {fileID: 0}
  m_GameObject: {fileID: 6645314161747995808}
  m_LocalRotation: {x: -0, y: -0, z: -0, w: 1}
  m_LocalPosition: {x: -0.836, y: 0.1663, z: -0.4216}
  m_LocalScale: {x: 1, y: 1, z: 1}
  m_Children: []
  m_Father: {fileID: 6644428507091492278}
  m_RootOrder: 16
  m_LocalEulerAnglesHint: {x: 0, y: 0, z: 0}
--- !u!1 &6645320049389556122
GameObject:
  m_ObjectHideFlags: 0
  m_CorrespondingSourceObject: {fileID: 0}
  m_PrefabInstance: {fileID: 0}
  m_PrefabAsset: {fileID: 0}
  serializedVersion: 6
  m_Component:
  - component: {fileID: 6641659255185201856}
  m_Layer: 8
  m_Name: vPoints (5)
  m_TagString: Untagged
  m_Icon: {fileID: 0}
  m_NavMeshLayer: 0
  m_StaticEditorFlags: 64
  m_IsActive: 1
--- !u!4 &6641659255185201856
Transform:
  m_ObjectHideFlags: 0
  m_CorrespondingSourceObject: {fileID: 0}
  m_PrefabInstance: {fileID: 0}
  m_PrefabAsset: {fileID: 0}
  m_GameObject: {fileID: 6645320049389556122}
  m_LocalRotation: {x: -0, y: -0, z: -0, w: 1}
  m_LocalPosition: {x: 1.18, y: 0.1158, z: -0.4555}
  m_LocalScale: {x: 1, y: 1, z: 1}
  m_Children: []
  m_Father: {fileID: 6644428507091492278}
  m_RootOrder: 5
  m_LocalEulerAnglesHint: {x: 0, y: 0, z: 0}
--- !u!1 &6646261745417558168
GameObject:
  m_ObjectHideFlags: 0
  m_CorrespondingSourceObject: {fileID: 0}
  m_PrefabInstance: {fileID: 0}
  m_PrefabAsset: {fileID: 0}
  serializedVersion: 6
  m_Component:
  - component: {fileID: 6643986242415439160}
  - component: {fileID: 6750110711143695884}
  - component: {fileID: 6699610791515177948}
  m_Layer: 8
  m_Name: Sofa_201_Master
  m_TagString: SimObjPhysics
  m_Icon: {fileID: 0}
  m_NavMeshLayer: 0
  m_StaticEditorFlags: 64
  m_IsActive: 1
--- !u!4 &6643986242415439160
Transform:
  m_ObjectHideFlags: 0
  m_CorrespondingSourceObject: {fileID: 0}
  m_PrefabInstance: {fileID: 0}
  m_PrefabAsset: {fileID: 0}
  m_GameObject: {fileID: 6646261745417558168}
  m_LocalRotation: {x: 0, y: 0, z: 0, w: 1}
  m_LocalPosition: {x: 0, y: 0, z: 0}
  m_LocalScale: {x: 1, y: 1, z: 1}
  m_Children:
  - {fileID: 6641537159979631406}
  - {fileID: 6641428907965851826}
  - {fileID: 6644428507091492278}
  - {fileID: 6641189002695738402}
  - {fileID: 1875627208}
  - {fileID: 1704299179}
  - {fileID: 956707576}
  m_Father: {fileID: 0}
  m_RootOrder: 0
  m_LocalEulerAnglesHint: {x: 0, y: 0, z: 0}
--- !u!114 &6750110711143695884
MonoBehaviour:
  m_ObjectHideFlags: 0
  m_CorrespondingSourceObject: {fileID: 0}
  m_PrefabInstance: {fileID: 0}
  m_PrefabAsset: {fileID: 0}
  m_GameObject: {fileID: 6646261745417558168}
  m_Enabled: 1
  m_EditorHideFlags: 0
  m_Script: {fileID: 11500000, guid: b439f6e4ef5714ee2a3643acf37b7a9d, type: 3}
  m_Name: 
  m_EditorClassIdentifier: 
  objectID: 
<<<<<<< HEAD
=======
  assetID: Sofa_201_Master
>>>>>>> 2f8dd9f9
  Type: 115
  PrimaryProperty: 2
  SecondaryProperties: 07000000
  BoundingBox: {fileID: 6646666159917320278}
  VisibilityPoints:
  - {fileID: 6644196216226990980}
  - {fileID: 6641441484670721452}
  - {fileID: 6644004068361728546}
  - {fileID: 6641555334264286538}
  - {fileID: 6641400597128554886}
  - {fileID: 6641659255185201856}
  - {fileID: 6641439073273534220}
  - {fileID: 6644338071457817622}
  - {fileID: 6644075910802492744}
  - {fileID: 6641457145891730822}
  - {fileID: 6644089636332211834}
  - {fileID: 6644254422910283534}
  - {fileID: 6644119605260826836}
  - {fileID: 6644198815200183182}
  - {fileID: 6641472750512263146}
  - {fileID: 6644244806862362766}
  - {fileID: 6641602811927401682}
  - {fileID: 6644131574102191022}
  - {fileID: 6644205878482585336}
  ReceptacleTriggerBoxes:
  - {fileID: 6646903878124150590}
  debugIsVisible: 0
  debugIsInteractable: 0
  isInAgentHand: 0
  MyColliders:
  - {fileID: 1538937435}
  - {fileID: 107371125}
  - {fileID: 1312180053}
  - {fileID: 1257882194}
  - {fileID: 891103483}
  - {fileID: 1690847843}
  HFdynamicfriction: 1.2
  HFstaticfriction: 1.2
  HFbounciness: 0
  HFrbdrag: 0.4
  HFrbangulardrag: 0.15
  salientMaterials: 06000000
  MySpawnPoints: []
  CurrentTemperature: 0
  HowManySecondsUntilRoomTemp: 10
  inMotion: 0
  numSimObjHit: 0
  numFloorHit: 0
  numStructureHit: 0
  lastVelocity: 0
  IsReceptacle: 0
  IsPickupable: 0
  IsMoveable: 0
  isStatic: 0
  IsToggleable: 0
  IsOpenable: 0
  IsBreakable: 0
  IsFillable: 0
  IsDirtyable: 0
  IsCookable: 0
  IsSliceable: 0
  isHeatSource: 0
  isColdSource: 0
  ContainedObjectReferences: []
  CurrentlyContains: []
--- !u!54 &6699610791515177948
Rigidbody:
  m_ObjectHideFlags: 0
  m_CorrespondingSourceObject: {fileID: 0}
  m_PrefabInstance: {fileID: 0}
  m_PrefabAsset: {fileID: 0}
  m_GameObject: {fileID: 6646261745417558168}
  serializedVersion: 2
  m_Mass: 104
  m_Drag: 0.1
  m_AngularDrag: 0.05
  m_UseGravity: 1
  m_IsKinematic: 0
  m_Interpolate: 0
  m_Constraints: 0
  m_CollisionDetection: 0
--- !u!1 &6646292282088235374
GameObject:
  m_ObjectHideFlags: 0
  m_CorrespondingSourceObject: {fileID: 0}
  m_PrefabInstance: {fileID: 0}
  m_PrefabAsset: {fileID: 0}
  serializedVersion: 6
  m_Component:
  - component: {fileID: 6641555334264286538}
  m_Layer: 8
  m_Name: vPoints (3)
  m_TagString: Untagged
  m_Icon: {fileID: 0}
  m_NavMeshLayer: 0
  m_StaticEditorFlags: 64
  m_IsActive: 1
--- !u!4 &6641555334264286538
Transform:
  m_ObjectHideFlags: 0
  m_CorrespondingSourceObject: {fileID: 0}
  m_PrefabInstance: {fileID: 0}
  m_PrefabAsset: {fileID: 0}
  m_GameObject: {fileID: 6646292282088235374}
  m_LocalRotation: {x: -0, y: -0, z: -0, w: 1}
  m_LocalPosition: {x: 1.18, y: 0.0956, z: 0.4191}
  m_LocalScale: {x: 1, y: 1, z: 1}
  m_Children: []
  m_Father: {fileID: 6644428507091492278}
  m_RootOrder: 3
  m_LocalEulerAnglesHint: {x: 0, y: 0, z: 0}
--- !u!1 &6646506801590988542
GameObject:
  m_ObjectHideFlags: 0
  m_CorrespondingSourceObject: {fileID: 0}
  m_PrefabInstance: {fileID: 0}
  m_PrefabAsset: {fileID: 0}
  serializedVersion: 6
  m_Component:
  - component: {fileID: 6641457145891730822}
  m_Layer: 8
  m_Name: vPoints (9)
  m_TagString: Untagged
  m_Icon: {fileID: 0}
  m_NavMeshLayer: 0
  m_StaticEditorFlags: 64
  m_IsActive: 1
--- !u!4 &6641457145891730822
Transform:
  m_ObjectHideFlags: 0
  m_CorrespondingSourceObject: {fileID: 0}
  m_PrefabInstance: {fileID: 0}
  m_PrefabAsset: {fileID: 0}
  m_GameObject: {fileID: 6646506801590988542}
  m_LocalRotation: {x: -0, y: -0, z: -0, w: 1}
  m_LocalPosition: {x: -1.213, y: 0.0956, z: 0.41910005}
  m_LocalScale: {x: 1, y: 1, z: 1}
  m_Children: []
  m_Father: {fileID: 6644428507091492278}
  m_RootOrder: 9
  m_LocalEulerAnglesHint: {x: 0, y: 0, z: 0}
--- !u!1 &6646568775057444610
GameObject:
  m_ObjectHideFlags: 0
  m_CorrespondingSourceObject: {fileID: 0}
  m_PrefabInstance: {fileID: 0}
  m_PrefabAsset: {fileID: 0}
  serializedVersion: 6
  m_Component:
  - component: {fileID: 6644196216226990980}
  m_Layer: 8
  m_Name: vPoints
  m_TagString: Untagged
  m_Icon: {fileID: 0}
  m_NavMeshLayer: 0
  m_StaticEditorFlags: 64
  m_IsActive: 1
--- !u!4 &6644196216226990980
Transform:
  m_ObjectHideFlags: 0
  m_CorrespondingSourceObject: {fileID: 0}
  m_PrefabInstance: {fileID: 0}
  m_PrefabAsset: {fileID: 0}
  m_GameObject: {fileID: 6646568775057444610}
  m_LocalRotation: {x: 0, y: 0, z: 0, w: 1}
  m_LocalPosition: {x: 1.18, y: 0.8113, z: -0.3891}
  m_LocalScale: {x: 1, y: 1, z: 1}
  m_Children: []
  m_Father: {fileID: 6644428507091492278}
  m_RootOrder: 0
  m_LocalEulerAnglesHint: {x: 0, y: 0, z: 0}
--- !u!1 &6646615897431890580
GameObject:
  m_ObjectHideFlags: 0
  m_CorrespondingSourceObject: {fileID: 0}
  m_PrefabInstance: {fileID: 0}
  m_PrefabAsset: {fileID: 0}
  serializedVersion: 6
  m_Component:
  - component: {fileID: 6644075910802492744}
  m_Layer: 8
  m_Name: vPoints (8)
  m_TagString: Untagged
  m_Icon: {fileID: 0}
  m_NavMeshLayer: 0
  m_StaticEditorFlags: 64
  m_IsActive: 1
--- !u!4 &6644075910802492744
Transform:
  m_ObjectHideFlags: 0
  m_CorrespondingSourceObject: {fileID: 0}
  m_PrefabInstance: {fileID: 0}
  m_PrefabAsset: {fileID: 0}
  m_GameObject: {fileID: 6646615897431890580}
  m_LocalRotation: {x: -0, y: -0, z: -0, w: 1}
  m_LocalPosition: {x: -1.213, y: 0.7058, z: 0.38050008}
  m_LocalScale: {x: 1, y: 1, z: 1}
  m_Children: []
  m_Father: {fileID: 6644428507091492278}
  m_RootOrder: 8
  m_LocalEulerAnglesHint: {x: 0, y: 0, z: 0}
--- !u!1 &6646645193854681844
GameObject:
  m_ObjectHideFlags: 0
  m_CorrespondingSourceObject: {fileID: 0}
  m_PrefabInstance: {fileID: 0}
  m_PrefabAsset: {fileID: 0}
  serializedVersion: 6
  m_Component:
  - component: {fileID: 6644338071457817622}
  m_Layer: 8
  m_Name: vPoints (7)
  m_TagString: Untagged
  m_Icon: {fileID: 0}
  m_NavMeshLayer: 0
  m_StaticEditorFlags: 64
  m_IsActive: 1
--- !u!4 &6644338071457817622
Transform:
  m_ObjectHideFlags: 0
  m_CorrespondingSourceObject: {fileID: 0}
  m_PrefabInstance: {fileID: 0}
  m_PrefabAsset: {fileID: 0}
  m_GameObject: {fileID: 6646645193854681844}
  m_LocalRotation: {x: -0, y: -0, z: -0, w: 1}
  m_LocalPosition: {x: -1.213, y: 0.7544, z: 0.050299883}
  m_LocalScale: {x: 1, y: 1, z: 1}
  m_Children: []
  m_Father: {fileID: 6644428507091492278}
  m_RootOrder: 7
  m_LocalEulerAnglesHint: {x: 0, y: 0, z: 0}
--- !u!1 &6646650289337261482
GameObject:
  m_ObjectHideFlags: 0
  m_CorrespondingSourceObject: {fileID: 0}
  m_PrefabInstance: {fileID: 0}
  m_PrefabAsset: {fileID: 0}
  serializedVersion: 6
  m_Component:
  - component: {fileID: 6641428907965851826}
  - component: {fileID: 6651055060457217712}
  - component: {fileID: 6660583621644112494}
  m_Layer: 8
  m_Name: Mesh
  m_TagString: SimObjPhysics
  m_Icon: {fileID: 0}
  m_NavMeshLayer: 0
  m_StaticEditorFlags: 64
  m_IsActive: 1
--- !u!4 &6641428907965851826
Transform:
  m_ObjectHideFlags: 0
  m_CorrespondingSourceObject: {fileID: 0}
  m_PrefabInstance: {fileID: 0}
  m_PrefabAsset: {fileID: 0}
  m_GameObject: {fileID: 6646650289337261482}
  m_LocalRotation: {x: 0, y: 0, z: 0, w: 1}
  m_LocalPosition: {x: 0, y: 0, z: 0}
  m_LocalScale: {x: 1, y: 1, z: 1}
  m_Children: []
  m_Father: {fileID: 6643986242415439160}
  m_RootOrder: 1
  m_LocalEulerAnglesHint: {x: 0, y: 0, z: 0}
--- !u!33 &6651055060457217712
MeshFilter:
  m_ObjectHideFlags: 0
  m_CorrespondingSourceObject: {fileID: 0}
  m_PrefabInstance: {fileID: 0}
  m_PrefabAsset: {fileID: 0}
  m_GameObject: {fileID: 6646650289337261482}
  m_Mesh: {fileID: 4300000, guid: 9021cdd7f6afa074898a646f11889f75, type: 3}
--- !u!23 &6660583621644112494
MeshRenderer:
  m_ObjectHideFlags: 0
  m_CorrespondingSourceObject: {fileID: 0}
  m_PrefabInstance: {fileID: 0}
  m_PrefabAsset: {fileID: 0}
  m_GameObject: {fileID: 6646650289337261482}
  m_Enabled: 1
  m_CastShadows: 1
  m_ReceiveShadows: 1
  m_DynamicOccludee: 1
  m_MotionVectors: 1
  m_LightProbeUsage: 1
  m_ReflectionProbeUsage: 1
  m_RayTracingMode: 2
  m_RenderingLayerMask: 1
  m_RendererPriority: 0
  m_Materials:
  - {fileID: 2100000, guid: bb02c2d2a2d1e462b811fb82842ccaa6, type: 2}
  m_StaticBatchInfo:
    firstSubMesh: 0
    subMeshCount: 0
  m_StaticBatchRoot: {fileID: 0}
  m_ProbeAnchor: {fileID: 0}
  m_LightProbeVolumeOverride: {fileID: 0}
  m_ScaleInLightmap: 1
  m_ReceiveGI: 1
  m_PreserveUVs: 0
  m_IgnoreNormalsForChartDetection: 0
  m_ImportantGI: 0
  m_StitchLightmapSeams: 0
  m_SelectedEditorRenderState: 3
  m_MinimumChartSize: 4
  m_AutoUVMaxDistance: 0.5
  m_AutoUVMaxAngle: 89
  m_LightmapParameters: {fileID: 0}
  m_SortingLayerID: 0
  m_SortingLayer: 0
  m_SortingOrder: 0
--- !u!1 &6646666159917320278
GameObject:
  m_ObjectHideFlags: 0
  m_CorrespondingSourceObject: {fileID: 0}
  m_PrefabInstance: {fileID: 0}
  m_PrefabAsset: {fileID: 0}
  serializedVersion: 6
  m_Component:
  - component: {fileID: 6641189002695738402}
  - component: {fileID: 6691685054196233274}
  m_Layer: 9
  m_Name: BoundingBox
  m_TagString: Untagged
  m_Icon: {fileID: 0}
  m_NavMeshLayer: 0
  m_StaticEditorFlags: 64
  m_IsActive: 1
--- !u!4 &6641189002695738402
Transform:
  m_ObjectHideFlags: 0
  m_CorrespondingSourceObject: {fileID: 0}
  m_PrefabInstance: {fileID: 0}
  m_PrefabAsset: {fileID: 0}
  m_GameObject: {fileID: 6646666159917320278}
  m_LocalRotation: {x: 0, y: 0, z: 0, w: 1}
  m_LocalPosition: {x: 0, y: 0, z: 0}
  m_LocalScale: {x: 1, y: 1, z: 1}
  m_Children: []
  m_Father: {fileID: 6643986242415439160}
  m_RootOrder: 3
  m_LocalEulerAnglesHint: {x: 0, y: 0, z: 0}
--- !u!65 &6691685054196233274
BoxCollider:
  m_ObjectHideFlags: 0
  m_CorrespondingSourceObject: {fileID: 0}
  m_PrefabInstance: {fileID: 0}
  m_PrefabAsset: {fileID: 0}
  m_GameObject: {fileID: 6646666159917320278}
  m_Material: {fileID: 0}
  m_IsTrigger: 0
  m_Enabled: 0
  serializedVersion: 2
  m_Size: {x: 2.611518, y: 1.1775599, z: 1.0634521}
  m_Center: {x: 0, y: 0.57948184, z: -0.031726062}
--- !u!1 &6646803598137930030
GameObject:
  m_ObjectHideFlags: 0
  m_CorrespondingSourceObject: {fileID: 0}
  m_PrefabInstance: {fileID: 0}
  m_PrefabAsset: {fileID: 0}
  serializedVersion: 6
  m_Component:
  - component: {fileID: 6644205878482585336}
  m_Layer: 8
  m_Name: vPoints (18)
  m_TagString: Untagged
  m_Icon: {fileID: 0}
  m_NavMeshLayer: 0
  m_StaticEditorFlags: 64
  m_IsActive: 1
--- !u!4 &6644205878482585336
Transform:
  m_ObjectHideFlags: 0
  m_CorrespondingSourceObject: {fileID: 0}
  m_PrefabInstance: {fileID: 0}
  m_PrefabAsset: {fileID: 0}
  m_GameObject: {fileID: 6646803598137930030}
  m_LocalRotation: {x: -0, y: -0, z: -0, w: 1}
  m_LocalPosition: {x: 0.938, y: 0.1663, z: -0.4216001}
  m_LocalScale: {x: 1, y: 1, z: 1}
  m_Children: []
  m_Father: {fileID: 6644428507091492278}
  m_RootOrder: 18
  m_LocalEulerAnglesHint: {x: 0, y: 0, z: 0}
--- !u!1 &6646835647793909402
GameObject:
  m_ObjectHideFlags: 0
  m_CorrespondingSourceObject: {fileID: 0}
  m_PrefabInstance: {fileID: 0}
  m_PrefabAsset: {fileID: 0}
  serializedVersion: 6
  m_Component:
  - component: {fileID: 6641472750512263146}
  m_Layer: 8
  m_Name: vPoints (14)
  m_TagString: Untagged
  m_Icon: {fileID: 0}
  m_NavMeshLayer: 0
  m_StaticEditorFlags: 64
  m_IsActive: 1
--- !u!4 &6641472750512263146
Transform:
  m_ObjectHideFlags: 0
  m_CorrespondingSourceObject: {fileID: 0}
  m_PrefabInstance: {fileID: 0}
  m_PrefabAsset: {fileID: 0}
  m_GameObject: {fileID: 6646835647793909402}
  m_LocalRotation: {x: -0, y: -0, z: -0, w: 1}
  m_LocalPosition: {x: 0.532, y: 1.071, z: -0.414}
  m_LocalScale: {x: 1, y: 1, z: 1}
  m_Children: []
  m_Father: {fileID: 6644428507091492278}
  m_RootOrder: 14
  m_LocalEulerAnglesHint: {x: 0, y: 0, z: 0}
--- !u!1 &6646845660286858980
GameObject:
  m_ObjectHideFlags: 0
  m_CorrespondingSourceObject: {fileID: 0}
  m_PrefabInstance: {fileID: 0}
  m_PrefabAsset: {fileID: 0}
  serializedVersion: 6
  m_Component:
  - component: {fileID: 6644131574102191022}
  m_Layer: 8
  m_Name: vPoints (17)
  m_TagString: Untagged
  m_Icon: {fileID: 0}
  m_NavMeshLayer: 0
  m_StaticEditorFlags: 64
  m_IsActive: 1
--- !u!4 &6644131574102191022
Transform:
  m_ObjectHideFlags: 0
  m_CorrespondingSourceObject: {fileID: 0}
  m_PrefabInstance: {fileID: 0}
  m_PrefabAsset: {fileID: 0}
  m_GameObject: {fileID: 6646845660286858980}
  m_LocalRotation: {x: -0, y: -0, z: -0, w: 1}
  m_LocalPosition: {x: -0.062, y: 0.1663, z: -0.4216001}
  m_LocalScale: {x: 1, y: 1, z: 1}
  m_Children: []
  m_Father: {fileID: 6644428507091492278}
  m_RootOrder: 17
  m_LocalEulerAnglesHint: {x: 0, y: 0, z: 0}
--- !u!1 &6646903878124150590
GameObject:
  m_ObjectHideFlags: 0
  m_CorrespondingSourceObject: {fileID: 0}
  m_PrefabInstance: {fileID: 0}
  m_PrefabAsset: {fileID: 0}
  serializedVersion: 6
  m_Component:
  - component: {fileID: 6641537159979631406}
  - component: {fileID: 6688266571113294012}
  - component: {fileID: 6749922749030596366}
  m_Layer: 9
  m_Name: ReceptacleTriggerBox
  m_TagString: Receptacle
  m_Icon: {fileID: 0}
  m_NavMeshLayer: 0
  m_StaticEditorFlags: 64
  m_IsActive: 1
--- !u!4 &6641537159979631406
Transform:
  m_ObjectHideFlags: 0
  m_CorrespondingSourceObject: {fileID: 0}
  m_PrefabInstance: {fileID: 0}
  m_PrefabAsset: {fileID: 0}
  m_GameObject: {fileID: 6646903878124150590}
  m_LocalRotation: {x: -0, y: -0, z: -0, w: 1}
  m_LocalPosition: {x: 0, y: 0.789, z: 0}
  m_LocalScale: {x: 0.5, y: 0.5, z: 0.5}
  m_Children: []
  m_Father: {fileID: 6643986242415439160}
  m_RootOrder: 0
  m_LocalEulerAnglesHint: {x: 0, y: 0, z: 0}
--- !u!65 &6688266571113294012
BoxCollider:
  m_ObjectHideFlags: 0
  m_CorrespondingSourceObject: {fileID: 0}
  m_PrefabInstance: {fileID: 0}
  m_PrefabAsset: {fileID: 0}
  m_GameObject: {fileID: 6646903878124150590}
  m_Material: {fileID: 0}
  m_IsTrigger: 1
  m_Enabled: 1
  serializedVersion: 2
  m_Size: {x: 4.239944, y: 0.9399605, z: 1.4355578}
  m_Center: {x: 0, y: -0.03001976, z: 0.21777892}
--- !u!114 &6749922749030596366
MonoBehaviour:
  m_ObjectHideFlags: 0
  m_CorrespondingSourceObject: {fileID: 0}
  m_PrefabInstance: {fileID: 0}
  m_PrefabAsset: {fileID: 0}
  m_GameObject: {fileID: 6646903878124150590}
  m_Enabled: 1
  m_EditorHideFlags: 0
  m_Script: {fileID: 11500000, guid: 5122b08936ec54929891d19a8fac4755, type: 3}
  m_Name: 
  m_EditorClassIdentifier: 
  CurrentlyContains: []
  myParent: {fileID: 0}
--- !u!1 &6647005239295402762
GameObject:
  m_ObjectHideFlags: 0
  m_CorrespondingSourceObject: {fileID: 0}
  m_PrefabInstance: {fileID: 0}
  m_PrefabAsset: {fileID: 0}
  serializedVersion: 6
  m_Component:
  - component: {fileID: 6641439073273534220}
  m_Layer: 8
  m_Name: vPoints (6)
  m_TagString: Untagged
  m_Icon: {fileID: 0}
  m_NavMeshLayer: 0
  m_StaticEditorFlags: 64
  m_IsActive: 1
--- !u!4 &6641439073273534220
Transform:
  m_ObjectHideFlags: 0
  m_CorrespondingSourceObject: {fileID: 0}
  m_PrefabInstance: {fileID: 0}
  m_PrefabAsset: {fileID: 0}
  m_GameObject: {fileID: 6647005239295402762}
  m_LocalRotation: {x: -0, y: -0, z: -0, w: 1}
  m_LocalPosition: {x: -1.213, y: 0.8113, z: -0.38910007}
  m_LocalScale: {x: 1, y: 1, z: 1}
  m_Children: []
  m_Father: {fileID: 6644428507091492278}
  m_RootOrder: 6
  m_LocalEulerAnglesHint: {x: 0, y: 0, z: 0}
--- !u!1 &6647008105928999726
GameObject:
  m_ObjectHideFlags: 0
  m_CorrespondingSourceObject: {fileID: 0}
  m_PrefabInstance: {fileID: 0}
  m_PrefabAsset: {fileID: 0}
  serializedVersion: 6
  m_Component:
  - component: {fileID: 6644244806862362766}
  m_Layer: 8
  m_Name: vPoints (15)
  m_TagString: Untagged
  m_Icon: {fileID: 0}
  m_NavMeshLayer: 0
  m_StaticEditorFlags: 64
  m_IsActive: 1
--- !u!4 &6644244806862362766
Transform:
  m_ObjectHideFlags: 0
  m_CorrespondingSourceObject: {fileID: 0}
  m_PrefabInstance: {fileID: 0}
  m_PrefabAsset: {fileID: 0}
  m_GameObject: {fileID: 6647008105928999726}
  m_LocalRotation: {x: -0, y: -0, z: -0, w: 1}
  m_LocalPosition: {x: -0.575, y: 1.071, z: -0.41400003}
  m_LocalScale: {x: 1, y: 1, z: 1}
  m_Children: []
  m_Father: {fileID: 6644428507091492278}
  m_RootOrder: 15
  m_LocalEulerAnglesHint: {x: 0, y: 0, z: 0}
--- !u!1 &6647089105320570118
GameObject:
  m_ObjectHideFlags: 0
  m_CorrespondingSourceObject: {fileID: 0}
  m_PrefabInstance: {fileID: 0}
  m_PrefabAsset: {fileID: 0}
  serializedVersion: 6
  m_Component:
  - component: {fileID: 6644254422910283534}
  m_Layer: 8
  m_Name: vPoints (11)
  m_TagString: Untagged
  m_Icon: {fileID: 0}
  m_NavMeshLayer: 0
  m_StaticEditorFlags: 64
  m_IsActive: 1
--- !u!4 &6644254422910283534
Transform:
  m_ObjectHideFlags: 0
  m_CorrespondingSourceObject: {fileID: 0}
  m_PrefabInstance: {fileID: 0}
  m_PrefabAsset: {fileID: 0}
  m_GameObject: {fileID: 6647089105320570118}
  m_LocalRotation: {x: -0, y: -0, z: -0, w: 1}
  m_LocalPosition: {x: -1.213, y: 0.1158, z: -0.4554999}
  m_LocalScale: {x: 1, y: 1, z: 1}
  m_Children: []
  m_Father: {fileID: 6644428507091492278}
  m_RootOrder: 11
  m_LocalEulerAnglesHint: {x: 0, y: 0, z: 0}
--- !u!1 &6647104999719469266
GameObject:
  m_ObjectHideFlags: 0
  m_CorrespondingSourceObject: {fileID: 0}
  m_PrefabInstance: {fileID: 0}
  m_PrefabAsset: {fileID: 0}
  serializedVersion: 6
  m_Component:
  - component: {fileID: 6644089636332211834}
  m_Layer: 8
  m_Name: vPoints (10)
  m_TagString: Untagged
  m_Icon: {fileID: 0}
  m_NavMeshLayer: 0
  m_StaticEditorFlags: 64
  m_IsActive: 1
--- !u!4 &6644089636332211834
Transform:
  m_ObjectHideFlags: 0
  m_CorrespondingSourceObject: {fileID: 0}
  m_PrefabInstance: {fileID: 0}
  m_PrefabAsset: {fileID: 0}
  m_GameObject: {fileID: 6647104999719469266}
  m_LocalRotation: {x: -0, y: -0, z: -0, w: 1}
  m_LocalPosition: {x: -1.213, y: 0.1099, z: 0.013700008}
  m_LocalScale: {x: 1, y: 1, z: 1}
  m_Children: []
  m_Father: {fileID: 6644428507091492278}
  m_RootOrder: 10
  m_LocalEulerAnglesHint: {x: 0, y: 0, z: 0}
--- !u!1 &6647117130646104576
GameObject:
  m_ObjectHideFlags: 0
  m_CorrespondingSourceObject: {fileID: 0}
  m_PrefabInstance: {fileID: 0}
  m_PrefabAsset: {fileID: 0}
  serializedVersion: 6
  m_Component:
  - component: {fileID: 6644198815200183182}
  m_Layer: 8
  m_Name: vPoints (13)
  m_TagString: Untagged
  m_Icon: {fileID: 0}
  m_NavMeshLayer: 0
  m_StaticEditorFlags: 64
  m_IsActive: 1
--- !u!4 &6644198815200183182
Transform:
  m_ObjectHideFlags: 0
  m_CorrespondingSourceObject: {fileID: 0}
  m_PrefabInstance: {fileID: 0}
  m_PrefabAsset: {fileID: 0}
  m_GameObject: {fileID: 6647117130646104576}
  m_LocalRotation: {x: -0, y: -0, z: -0, w: 1}
  m_LocalPosition: {x: 0.542, y: 0.481, z: 0.442}
  m_LocalScale: {x: 1, y: 1, z: 1}
  m_Children: []
  m_Father: {fileID: 6644428507091492278}
  m_RootOrder: 13
  m_LocalEulerAnglesHint: {x: 0, y: 0, z: 0}
--- !u!1 &6647178337860027952
GameObject:
  m_ObjectHideFlags: 0
  m_CorrespondingSourceObject: {fileID: 0}
  m_PrefabInstance: {fileID: 0}
  m_PrefabAsset: {fileID: 0}
  serializedVersion: 6
  m_Component:
  - component: {fileID: 6641441484670721452}
  m_Layer: 8
  m_Name: vPoints (1)
  m_TagString: Untagged
  m_Icon: {fileID: 0}
  m_NavMeshLayer: 0
  m_StaticEditorFlags: 64
  m_IsActive: 1
--- !u!4 &6641441484670721452
Transform:
  m_ObjectHideFlags: 0
  m_CorrespondingSourceObject: {fileID: 0}
  m_PrefabInstance: {fileID: 0}
  m_PrefabAsset: {fileID: 0}
  m_GameObject: {fileID: 6647178337860027952}
  m_LocalRotation: {x: -0, y: -0, z: -0, w: 1}
  m_LocalPosition: {x: 1.18, y: 0.7544, z: 0.0503}
  m_LocalScale: {x: 1, y: 1, z: 1}
  m_Children: []
  m_Father: {fileID: 6644428507091492278}
  m_RootOrder: 1
  m_LocalEulerAnglesHint: {x: 0, y: 0, z: 0}
--- !u!1 &6647226651578962172
GameObject:
  m_ObjectHideFlags: 0
  m_CorrespondingSourceObject: {fileID: 0}
  m_PrefabInstance: {fileID: 0}
  m_PrefabAsset: {fileID: 0}
  serializedVersion: 6
  m_Component:
  - component: {fileID: 6641400597128554886}
  m_Layer: 8
  m_Name: vPoints (4)
  m_TagString: Untagged
  m_Icon: {fileID: 0}
  m_NavMeshLayer: 0
  m_StaticEditorFlags: 64
  m_IsActive: 1
--- !u!4 &6641400597128554886
Transform:
  m_ObjectHideFlags: 0
  m_CorrespondingSourceObject: {fileID: 0}
  m_PrefabInstance: {fileID: 0}
  m_PrefabAsset: {fileID: 0}
  m_GameObject: {fileID: 6647226651578962172}
  m_LocalRotation: {x: -0, y: -0, z: -0, w: 1}
  m_LocalPosition: {x: 1.18, y: 0.1099, z: 0.0137}
  m_LocalScale: {x: 1, y: 1, z: 1}
  m_Children: []
  m_Father: {fileID: 6644428507091492278}
  m_RootOrder: 4
  m_LocalEulerAnglesHint: {x: 0, y: 0, z: 0}
--- !u!1 &6647280406972702968
GameObject:
  m_ObjectHideFlags: 0
  m_CorrespondingSourceObject: {fileID: 0}
  m_PrefabInstance: {fileID: 0}
  m_PrefabAsset: {fileID: 0}
  serializedVersion: 6
  m_Component:
  - component: {fileID: 6644004068361728546}
  m_Layer: 8
  m_Name: vPoints (2)
  m_TagString: Untagged
  m_Icon: {fileID: 0}
  m_NavMeshLayer: 0
  m_StaticEditorFlags: 64
  m_IsActive: 1
--- !u!4 &6644004068361728546
Transform:
  m_ObjectHideFlags: 0
  m_CorrespondingSourceObject: {fileID: 0}
  m_PrefabInstance: {fileID: 0}
  m_PrefabAsset: {fileID: 0}
  m_GameObject: {fileID: 6647280406972702968}
  m_LocalRotation: {x: -0, y: -0, z: -0, w: 1}
  m_LocalPosition: {x: 1.18, y: 0.7058, z: 0.3805}
  m_LocalScale: {x: 1, y: 1, z: 1}
  m_Children: []
  m_Father: {fileID: 6644428507091492278}
  m_RootOrder: 2
  m_LocalEulerAnglesHint: {x: 0, y: 0, z: 0}<|MERGE_RESOLUTION|>--- conflicted
+++ resolved
@@ -1091,10 +1091,7 @@
   m_Name: 
   m_EditorClassIdentifier: 
   objectID: 
-<<<<<<< HEAD
-=======
   assetID: Sofa_201_Master
->>>>>>> 2f8dd9f9
   Type: 115
   PrimaryProperty: 2
   SecondaryProperties: 07000000
