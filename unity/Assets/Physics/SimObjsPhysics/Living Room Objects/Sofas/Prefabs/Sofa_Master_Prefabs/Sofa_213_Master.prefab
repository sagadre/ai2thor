%YAML 1.1
%TAG !u! tag:unity3d.com,2011:
--- !u!1 &118495672
GameObject:
  m_ObjectHideFlags: 0
  m_CorrespondingSourceObject: {fileID: 0}
  m_PrefabInstance: {fileID: 0}
  m_PrefabAsset: {fileID: 0}
  serializedVersion: 6
  m_Component:
  - component: {fileID: 118495673}
  - component: {fileID: 118495674}
  m_Layer: 9
  m_Name: HighFrictionTrigger
  m_TagString: HighFriction
  m_Icon: {fileID: 0}
  m_NavMeshLayer: 0
  m_StaticEditorFlags: 64
  m_IsActive: 1
--- !u!4 &118495673
Transform:
  m_ObjectHideFlags: 0
  m_CorrespondingSourceObject: {fileID: 0}
  m_PrefabInstance: {fileID: 0}
  m_PrefabAsset: {fileID: 0}
  m_GameObject: {fileID: 118495672}
  m_LocalRotation: {x: 0.592702, y: 6.598203e-10, z: -0.000000008788349, w: 0.8054219}
  m_LocalPosition: {x: 0.4443002, y: 0.56, z: 0.275}
  m_LocalScale: {x: 0.13859521, y: 0.39905372, z: 0.3551197}
  m_Children: []
  m_Father: {fileID: 1319355926}
  m_RootOrder: 4
  m_LocalEulerAnglesHint: {x: 72.698006, y: 0, z: 0}
--- !u!65 &118495674
BoxCollider:
  m_ObjectHideFlags: 0
  m_CorrespondingSourceObject: {fileID: 0}
  m_PrefabInstance: {fileID: 0}
  m_PrefabAsset: {fileID: 0}
  m_GameObject: {fileID: 118495672}
  m_Material: {fileID: 0}
  m_IsTrigger: 1
  m_Enabled: 1
  serializedVersion: 2
  m_Size: {x: 1, y: 1.0427539, z: 1.4605875}
  m_Center: {x: -0.0000000050648947, y: 0.090984106, z: -0.11964402}
--- !u!1 &366744605
GameObject:
  m_ObjectHideFlags: 0
  m_CorrespondingSourceObject: {fileID: 0}
  m_PrefabInstance: {fileID: 0}
  m_PrefabAsset: {fileID: 0}
  serializedVersion: 6
  m_Component:
  - component: {fileID: 366744606}
  - component: {fileID: 366744607}
  m_Layer: 9
  m_Name: HighFrictionTrigger
  m_TagString: HighFriction
  m_Icon: {fileID: 0}
  m_NavMeshLayer: 0
  m_StaticEditorFlags: 64
  m_IsActive: 1
--- !u!4 &366744606
Transform:
  m_ObjectHideFlags: 0
  m_CorrespondingSourceObject: {fileID: 0}
  m_PrefabInstance: {fileID: 0}
  m_PrefabAsset: {fileID: 0}
  m_GameObject: {fileID: 366744605}
  m_LocalRotation: {x: 0.24036032, y: -0.0000000027449631, z: -0.000000008374697,
    w: 0.9706838}
  m_LocalPosition: {x: 0.4443, y: 0.806, z: 0.202}
  m_LocalScale: {x: 0.13859521, y: 0.39905372, z: 0.3551197}
  m_Children: []
  m_Father: {fileID: 1319355926}
  m_RootOrder: 3
  m_LocalEulerAnglesHint: {x: 27.816002, y: 0, z: 0}
--- !u!65 &366744607
BoxCollider:
  m_ObjectHideFlags: 0
  m_CorrespondingSourceObject: {fileID: 0}
  m_PrefabInstance: {fileID: 0}
  m_PrefabAsset: {fileID: 0}
  m_GameObject: {fileID: 366744605}
  m_Material: {fileID: 0}
  m_IsTrigger: 1
  m_Enabled: 1
  serializedVersion: 2
  m_Size: {x: 1.0000004, y: 1.5026463, z: 1.0871611}
  m_Center: {x: -0.0000001214258, y: -0.050882187, z: -0.015595232}
--- !u!1 &421197739
GameObject:
  m_ObjectHideFlags: 0
  m_CorrespondingSourceObject: {fileID: 0}
  m_PrefabInstance: {fileID: 0}
  m_PrefabAsset: {fileID: 0}
  serializedVersion: 6
  m_Component:
  - component: {fileID: 421197740}
  - component: {fileID: 421197741}
  m_Layer: 9
  m_Name: HighFrictionTrigger
  m_TagString: HighFriction
  m_Icon: {fileID: 0}
  m_NavMeshLayer: 0
  m_StaticEditorFlags: 64
  m_IsActive: 1
--- !u!4 &421197740
Transform:
  m_ObjectHideFlags: 0
  m_CorrespondingSourceObject: {fileID: 0}
  m_PrefabInstance: {fileID: 0}
  m_PrefabAsset: {fileID: 0}
  m_GameObject: {fileID: 421197739}
  m_LocalRotation: {x: -0, y: -0, z: -0, w: 1}
  m_LocalPosition: {x: 0.4443002, y: 0.837, z: -0.198}
  m_LocalScale: {x: 0.13859521, y: 0.64759374, z: 0.60374993}
  m_Children: []
  m_Father: {fileID: 1319355926}
  m_RootOrder: 2
  m_LocalEulerAnglesHint: {x: 0, y: 0, z: 0}
--- !u!65 &421197741
BoxCollider:
  m_ObjectHideFlags: 0
  m_CorrespondingSourceObject: {fileID: 0}
  m_PrefabInstance: {fileID: 0}
  m_PrefabAsset: {fileID: 0}
  m_GameObject: {fileID: 421197739}
  m_Material: {fileID: 0}
  m_IsTrigger: 1
  m_Enabled: 1
  serializedVersion: 2
  m_Size: {x: 1, y: 1.1950786, z: 1.1119238}
  m_Center: {x: 0, y: -0.0076286844, z: -0.01901138}
--- !u!1 &544333317
GameObject:
  m_ObjectHideFlags: 0
  m_CorrespondingSourceObject: {fileID: 0}
  m_PrefabInstance: {fileID: 0}
  m_PrefabAsset: {fileID: 0}
  serializedVersion: 6
  m_Component:
  - component: {fileID: 544333318}
  - component: {fileID: 544333319}
  m_Layer: 9
  m_Name: HighFrictionTrigger
  m_TagString: HighFriction
  m_Icon: {fileID: 0}
  m_NavMeshLayer: 0
  m_StaticEditorFlags: 64
  m_IsActive: 1
--- !u!4 &544333318
Transform:
  m_ObjectHideFlags: 0
  m_CorrespondingSourceObject: {fileID: 0}
  m_PrefabInstance: {fileID: 0}
  m_PrefabAsset: {fileID: 0}
  m_GameObject: {fileID: 544333317}
  m_LocalRotation: {x: -0.061349142, y: -0, z: -0, w: 0.9981164}
  m_LocalPosition: {x: 0, y: 0.941, z: -0.339}
  m_LocalScale: {x: 0.9735469, y: 1.15, z: 0.33887815}
  m_Children: []
  m_Father: {fileID: 1319355926}
  m_RootOrder: 1
  m_LocalEulerAnglesHint: {x: -7.0350003, y: 0, z: 0}
--- !u!65 &544333319
BoxCollider:
  m_ObjectHideFlags: 0
  m_CorrespondingSourceObject: {fileID: 0}
  m_PrefabInstance: {fileID: 0}
  m_PrefabAsset: {fileID: 0}
  m_GameObject: {fileID: 544333317}
  m_Material: {fileID: 0}
  m_IsTrigger: 1
  m_Enabled: 1
  serializedVersion: 2
  m_Size: {x: 0.8417248, y: 1.2101313, z: 1.0505913}
  m_Center: {x: 0, y: 0.10471428, z: -0.012019422}
--- !u!1 &764832138
GameObject:
  m_ObjectHideFlags: 0
  m_CorrespondingSourceObject: {fileID: 0}
  m_PrefabInstance: {fileID: 0}
  m_PrefabAsset: {fileID: 0}
  serializedVersion: 6
  m_Component:
  - component: {fileID: 764832139}
  - component: {fileID: 764832140}
  m_Layer: 9
  m_Name: HighFrictionTrigger
  m_TagString: HighFriction
  m_Icon: {fileID: 0}
  m_NavMeshLayer: 0
  m_StaticEditorFlags: 64
  m_IsActive: 1
--- !u!4 &764832139
Transform:
  m_ObjectHideFlags: 0
  m_CorrespondingSourceObject: {fileID: 0}
  m_PrefabInstance: {fileID: 0}
  m_PrefabAsset: {fileID: 0}
  m_GameObject: {fileID: 764832138}
  m_LocalRotation: {x: -0, y: -0, z: -0, w: 1}
  m_LocalPosition: {x: -0.444, y: 0.837, z: -0.198}
  m_LocalScale: {x: 0.13859521, y: 0.64759374, z: 0.60374993}
  m_Children: []
  m_Father: {fileID: 1319355926}
  m_RootOrder: 5
  m_LocalEulerAnglesHint: {x: 0, y: 0, z: 0}
--- !u!65 &764832140
BoxCollider:
  m_ObjectHideFlags: 0
  m_CorrespondingSourceObject: {fileID: 0}
  m_PrefabInstance: {fileID: 0}
  m_PrefabAsset: {fileID: 0}
  m_GameObject: {fileID: 764832138}
  m_Material: {fileID: 0}
  m_IsTrigger: 1
  m_Enabled: 1
  serializedVersion: 2
  m_Size: {x: 1, y: 1.1950786, z: 1.1119235}
  m_Center: {x: 0, y: -0.0076286844, z: -0.019011226}
--- !u!1 &1319355925
GameObject:
  m_ObjectHideFlags: 0
  m_CorrespondingSourceObject: {fileID: 0}
  m_PrefabInstance: {fileID: 0}
  m_PrefabAsset: {fileID: 0}
  serializedVersion: 6
  m_Component:
  - component: {fileID: 1319355926}
  m_Layer: 0
  m_Name: HighFrictionTriggers
  m_TagString: Untagged
  m_Icon: {fileID: 0}
  m_NavMeshLayer: 0
  m_StaticEditorFlags: 64
  m_IsActive: 1
--- !u!4 &1319355926
Transform:
  m_ObjectHideFlags: 0
  m_CorrespondingSourceObject: {fileID: 0}
  m_PrefabInstance: {fileID: 0}
  m_PrefabAsset: {fileID: 0}
  m_GameObject: {fileID: 1319355925}
  m_LocalRotation: {x: -0, y: -0, z: -0, w: 1}
  m_LocalPosition: {x: 0, y: 0.27900028, z: 0.0089998245}
  m_LocalScale: {x: 2.1875, y: 0.46507615, z: 0.79437494}
  m_Children:
  - {fileID: 2000811481}
  - {fileID: 544333318}
  - {fileID: 421197740}
  - {fileID: 366744606}
  - {fileID: 118495673}
  - {fileID: 764832139}
  - {fileID: 2102918038}
  - {fileID: 1513120770}
  m_Father: {fileID: 6390910758176450371}
  m_RootOrder: 6
  m_LocalEulerAnglesHint: {x: 0, y: 0, z: 0}
--- !u!1 &1513120769
GameObject:
  m_ObjectHideFlags: 0
  m_CorrespondingSourceObject: {fileID: 0}
  m_PrefabInstance: {fileID: 0}
  m_PrefabAsset: {fileID: 0}
  serializedVersion: 6
  m_Component:
  - component: {fileID: 1513120770}
  - component: {fileID: 1513120771}
  m_Layer: 9
  m_Name: HighFrictionTrigger
  m_TagString: HighFriction
  m_Icon: {fileID: 0}
  m_NavMeshLayer: 0
  m_StaticEditorFlags: 64
  m_IsActive: 1
--- !u!4 &1513120770
Transform:
  m_ObjectHideFlags: 0
  m_CorrespondingSourceObject: {fileID: 0}
  m_PrefabInstance: {fileID: 0}
  m_PrefabAsset: {fileID: 0}
  m_GameObject: {fileID: 1513120769}
  m_LocalRotation: {x: 0.592702, y: 6.598203e-10, z: -0.000000008788349, w: 0.8054219}
  m_LocalPosition: {x: -0.44399986, y: 0.56, z: 0.275}
  m_LocalScale: {x: 0.13859521, y: 0.39905372, z: 0.3551197}
  m_Children: []
  m_Father: {fileID: 1319355926}
  m_RootOrder: 7
  m_LocalEulerAnglesHint: {x: 72.698006, y: 0, z: 0}
--- !u!65 &1513120771
BoxCollider:
  m_ObjectHideFlags: 0
  m_CorrespondingSourceObject: {fileID: 0}
  m_PrefabInstance: {fileID: 0}
  m_PrefabAsset: {fileID: 0}
  m_GameObject: {fileID: 1513120769}
  m_Material: {fileID: 0}
  m_IsTrigger: 1
  m_Enabled: 1
  serializedVersion: 2
  m_Size: {x: 1, y: 1.0374061, z: 1.4605875}
  m_Center: {x: -0.000000004973446, y: 0.088246934, z: -0.11906207}
--- !u!1 &2000811480
GameObject:
  m_ObjectHideFlags: 0
  m_CorrespondingSourceObject: {fileID: 0}
  m_PrefabInstance: {fileID: 0}
  m_PrefabAsset: {fileID: 0}
  serializedVersion: 6
  m_Component:
  - component: {fileID: 2000811481}
  - component: {fileID: 2000811482}
  m_Layer: 9
  m_Name: HighFrictionTrigger
  m_TagString: HighFriction
  m_Icon: {fileID: 0}
  m_NavMeshLayer: 0
  m_StaticEditorFlags: 64
  m_IsActive: 1
--- !u!4 &2000811481
Transform:
  m_ObjectHideFlags: 0
  m_CorrespondingSourceObject: {fileID: 0}
  m_PrefabInstance: {fileID: 0}
  m_PrefabAsset: {fileID: 0}
  m_GameObject: {fileID: 2000811480}
  m_LocalRotation: {x: -0, y: -0, z: -0, w: 1}
  m_LocalPosition: {x: 0, y: 0, z: 0}
  m_LocalScale: {x: 1.23625, y: 1.15, z: 1.15}
  m_Children: []
  m_Father: {fileID: 1319355926}
  m_RootOrder: 0
  m_LocalEulerAnglesHint: {x: 0, y: 0, z: 0}
--- !u!65 &2000811482
BoxCollider:
  m_ObjectHideFlags: 0
  m_CorrespondingSourceObject: {fileID: 0}
  m_PrefabInstance: {fileID: 0}
  m_PrefabAsset: {fileID: 0}
  m_GameObject: {fileID: 2000811480}
  m_Material: {fileID: 0}
  m_IsTrigger: 1
  m_Enabled: 1
  serializedVersion: 2
  m_Size: {x: 0.8295211, y: 0.9715399, z: 0.9358832}
  m_Center: {x: 0, y: 0.01423, z: -0.006006325}
--- !u!1 &2102918037
GameObject:
  m_ObjectHideFlags: 0
  m_CorrespondingSourceObject: {fileID: 0}
  m_PrefabInstance: {fileID: 0}
  m_PrefabAsset: {fileID: 0}
  serializedVersion: 6
  m_Component:
  - component: {fileID: 2102918038}
  - component: {fileID: 2102918039}
  m_Layer: 9
  m_Name: HighFrictionTrigger
  m_TagString: HighFriction
  m_Icon: {fileID: 0}
  m_NavMeshLayer: 0
  m_StaticEditorFlags: 64
  m_IsActive: 1
--- !u!4 &2102918038
Transform:
  m_ObjectHideFlags: 0
  m_CorrespondingSourceObject: {fileID: 0}
  m_PrefabInstance: {fileID: 0}
  m_PrefabAsset: {fileID: 0}
  m_GameObject: {fileID: 2102918037}
  m_LocalRotation: {x: 0.24036032, y: -0.0000000027449631, z: -0.000000008374697,
    w: 0.9706838}
  m_LocalPosition: {x: -0.44400007, y: 0.806, z: 0.202}
  m_LocalScale: {x: 0.13859521, y: 0.39905372, z: 0.3551197}
  m_Children: []
  m_Father: {fileID: 1319355926}
  m_RootOrder: 6
  m_LocalEulerAnglesHint: {x: 27.816002, y: 0, z: 0}
--- !u!65 &2102918039
BoxCollider:
  m_ObjectHideFlags: 0
  m_CorrespondingSourceObject: {fileID: 0}
  m_PrefabInstance: {fileID: 0}
  m_PrefabAsset: {fileID: 0}
  m_GameObject: {fileID: 2102918037}
  m_Material: {fileID: 0}
  m_IsTrigger: 1
  m_Enabled: 1
  serializedVersion: 2
  m_Size: {x: 1, y: 1.4950864, z: 1.0871611}
  m_Center: {x: 0.0000000016002173, y: -0.05485129, z: -0.014756461}
--- !u!1 &889994181374394784
GameObject:
  m_ObjectHideFlags: 0
  m_CorrespondingSourceObject: {fileID: 0}
  m_PrefabInstance: {fileID: 0}
  m_PrefabAsset: {fileID: 0}
  serializedVersion: 6
  m_Component:
  - component: {fileID: 6902876093690881666}
  - component: {fileID: 3982962144710616318}
  m_Layer: 8
  m_Name: Col (11)
  m_TagString: SimObjPhysics
  m_Icon: {fileID: 0}
  m_NavMeshLayer: 0
  m_StaticEditorFlags: 64
  m_IsActive: 1
--- !u!4 &6902876093690881666
Transform:
  m_ObjectHideFlags: 0
  m_CorrespondingSourceObject: {fileID: 0}
  m_PrefabInstance: {fileID: 0}
  m_PrefabAsset: {fileID: 0}
  m_GameObject: {fileID: 889994181374394784}
  m_LocalRotation: {x: -0, y: -0, z: -0, w: 1}
  m_LocalPosition: {x: -0.4435, y: -0.5456, z: -0.324}
  m_LocalScale: {x: 0.07214063, y: 0.1113318, z: 0.2646875}
  m_Children: []
  m_Father: {fileID: 2806017793369965532}
  m_RootOrder: 11
  m_LocalEulerAnglesHint: {x: 0, y: 0, z: 0}
--- !u!65 &3982962144710616318
BoxCollider:
  m_ObjectHideFlags: 0
  m_CorrespondingSourceObject: {fileID: 0}
  m_PrefabInstance: {fileID: 0}
  m_PrefabAsset: {fileID: 0}
  m_GameObject: {fileID: 889994181374394784}
  m_Material: {fileID: 13400000, guid: ffe8af6ca0aadda4bacc3df527defc9c, type: 2}
  m_IsTrigger: 1
  m_Enabled: 1
  serializedVersion: 2
  m_Size: {x: 1, y: 1, z: 1}
  m_Center: {x: 0, y: 0, z: 0}
--- !u!1 &1938459794874516868
GameObject:
  m_ObjectHideFlags: 0
  m_CorrespondingSourceObject: {fileID: 0}
  m_PrefabInstance: {fileID: 0}
  m_PrefabAsset: {fileID: 0}
  serializedVersion: 6
  m_Component:
  - component: {fileID: 2639972261907846904}
  - component: {fileID: 6628167731257435889}
  m_Layer: 8
  m_Name: Col (1)
  m_TagString: SimObjPhysics
  m_Icon: {fileID: 0}
  m_NavMeshLayer: 0
  m_StaticEditorFlags: 64
  m_IsActive: 1
--- !u!4 &2639972261907846904
Transform:
  m_ObjectHideFlags: 0
  m_CorrespondingSourceObject: {fileID: 0}
  m_PrefabInstance: {fileID: 0}
  m_PrefabAsset: {fileID: 0}
  m_GameObject: {fileID: 1938459794874516868}
  m_LocalRotation: {x: -0.061349142, y: -0, z: -0, w: 0.9981164}
  m_LocalPosition: {x: 0, y: 0.941, z: -0.339}
  m_LocalScale: {x: 0.7875, y: 1, z: 0.29467666}
  m_Children: []
  m_Father: {fileID: 2806017793369965532}
  m_RootOrder: 1
  m_LocalEulerAnglesHint: {x: -7.0350003, y: 0, z: 0}
--- !u!65 &6628167731257435889
BoxCollider:
  m_ObjectHideFlags: 0
  m_CorrespondingSourceObject: {fileID: 0}
  m_PrefabInstance: {fileID: 0}
  m_PrefabAsset: {fileID: 0}
  m_GameObject: {fileID: 1938459794874516868}
  m_Material: {fileID: 13400000, guid: ffe8af6ca0aadda4bacc3df527defc9c, type: 2}
  m_IsTrigger: 1
  m_Enabled: 1
  serializedVersion: 2
  m_Size: {x: 1, y: 1.2874562, z: 0.9999985}
  m_Center: {x: 0, y: 0.14418182, z: 0.020067535}
--- !u!1 &2169691300416470970
GameObject:
  m_ObjectHideFlags: 0
  m_CorrespondingSourceObject: {fileID: 0}
  m_PrefabInstance: {fileID: 0}
  m_PrefabAsset: {fileID: 0}
  serializedVersion: 6
  m_Component:
  - component: {fileID: 8311951659590686144}
  - component: {fileID: 1201048535968218887}
  m_Layer: 8
  m_Name: Col (10)
  m_TagString: SimObjPhysics
  m_Icon: {fileID: 0}
  m_NavMeshLayer: 0
  m_StaticEditorFlags: 64
  m_IsActive: 1
--- !u!4 &8311951659590686144
Transform:
  m_ObjectHideFlags: 0
  m_CorrespondingSourceObject: {fileID: 0}
  m_PrefabInstance: {fileID: 0}
  m_PrefabAsset: {fileID: 0}
  m_GameObject: {fileID: 2169691300416470970}
  m_LocalRotation: {x: -0, y: -0, z: -0, w: 1}
  m_LocalPosition: {x: -0.4435004, y: -0.5456, z: 0.321}
  m_LocalScale: {x: 0.07214063, y: 0.1113318, z: 0.2646875}
  m_Children: []
  m_Father: {fileID: 2806017793369965532}
  m_RootOrder: 10
  m_LocalEulerAnglesHint: {x: 0, y: 0, z: 0}
--- !u!65 &1201048535968218887
BoxCollider:
  m_ObjectHideFlags: 0
  m_CorrespondingSourceObject: {fileID: 0}
  m_PrefabInstance: {fileID: 0}
  m_PrefabAsset: {fileID: 0}
  m_GameObject: {fileID: 2169691300416470970}
  m_Material: {fileID: 13400000, guid: ffe8af6ca0aadda4bacc3df527defc9c, type: 2}
  m_IsTrigger: 1
  m_Enabled: 1
  serializedVersion: 2
  m_Size: {x: 1, y: 1, z: 1}
  m_Center: {x: 0, y: 0, z: 0}
--- !u!1 &2402407346816373508
GameObject:
  m_ObjectHideFlags: 0
  m_CorrespondingSourceObject: {fileID: 0}
  m_PrefabInstance: {fileID: 0}
  m_PrefabAsset: {fileID: 0}
  serializedVersion: 6
  m_Component:
  - component: {fileID: 7233885942198859619}
  - component: {fileID: 1386185083814775277}
  m_Layer: 8
  m_Name: Col (2)
  m_TagString: SimObjPhysics
  m_Icon: {fileID: 0}
  m_NavMeshLayer: 0
  m_StaticEditorFlags: 64
  m_IsActive: 1
--- !u!4 &7233885942198859619
Transform:
  m_ObjectHideFlags: 0
  m_CorrespondingSourceObject: {fileID: 0}
  m_PrefabInstance: {fileID: 0}
  m_PrefabAsset: {fileID: 0}
  m_GameObject: {fileID: 2402407346816373508}
  m_LocalRotation: {x: -0, y: -0, z: -0, w: 1}
  m_LocalPosition: {x: 0.4443002, y: 0.837, z: -0.198}
  m_LocalScale: {x: 0.11210937, y: 0.563125, z: 0.525}
  m_Children: []
  m_Father: {fileID: 2806017793369965532}
  m_RootOrder: 2
  m_LocalEulerAnglesHint: {x: 0, y: 0, z: 0}
--- !u!65 &1386185083814775277
BoxCollider:
  m_ObjectHideFlags: 0
  m_CorrespondingSourceObject: {fileID: 0}
  m_PrefabInstance: {fileID: 0}
  m_PrefabAsset: {fileID: 0}
  m_GameObject: {fileID: 2402407346816373508}
  m_Material: {fileID: 13400000, guid: ffe8af6ca0aadda4bacc3df527defc9c, type: 2}
  m_IsTrigger: 1
  m_Enabled: 1
  serializedVersion: 2
  m_Size: {x: 1, y: 1.1950786, z: 1.1946552}
  m_Center: {x: 0, y: -0.0076286686, z: 0.034759454}
--- !u!1 &2517562002918510868
GameObject:
  m_ObjectHideFlags: 0
  m_CorrespondingSourceObject: {fileID: 0}
  m_PrefabInstance: {fileID: 0}
  m_PrefabAsset: {fileID: 0}
  serializedVersion: 6
  m_Component:
  - component: {fileID: 2641070360243392806}
  - component: {fileID: 5343260429673191788}
  m_Layer: 8
  m_Name: Col (9)
  m_TagString: SimObjPhysics
  m_Icon: {fileID: 0}
  m_NavMeshLayer: 0
  m_StaticEditorFlags: 64
  m_IsActive: 1
--- !u!4 &2641070360243392806
Transform:
  m_ObjectHideFlags: 0
  m_CorrespondingSourceObject: {fileID: 0}
  m_PrefabInstance: {fileID: 0}
  m_PrefabAsset: {fileID: 0}
  m_GameObject: {fileID: 2517562002918510868}
  m_LocalRotation: {x: -0, y: -0, z: -0, w: 1}
  m_LocalPosition: {x: 0.4438, y: -0.5456, z: -0.324}
  m_LocalScale: {x: 0.07214063, y: 0.1113318, z: 0.2646875}
  m_Children: []
  m_Father: {fileID: 2806017793369965532}
  m_RootOrder: 9
  m_LocalEulerAnglesHint: {x: 0, y: 0, z: 0}
--- !u!65 &5343260429673191788
BoxCollider:
  m_ObjectHideFlags: 0
  m_CorrespondingSourceObject: {fileID: 0}
  m_PrefabInstance: {fileID: 0}
  m_PrefabAsset: {fileID: 0}
  m_GameObject: {fileID: 2517562002918510868}
  m_Material: {fileID: 13400000, guid: ffe8af6ca0aadda4bacc3df527defc9c, type: 2}
  m_IsTrigger: 1
  m_Enabled: 1
  serializedVersion: 2
  m_Size: {x: 1, y: 1, z: 1}
  m_Center: {x: 0, y: 0, z: 0}
--- !u!1 &2823999683111532412
GameObject:
  m_ObjectHideFlags: 0
  m_CorrespondingSourceObject: {fileID: 0}
  m_PrefabInstance: {fileID: 0}
  m_PrefabAsset: {fileID: 0}
  serializedVersion: 6
  m_Component:
  - component: {fileID: 7032459185625441028}
  - component: {fileID: 709254868317603738}
  m_Layer: 8
  m_Name: Col (8)
  m_TagString: SimObjPhysics
  m_Icon: {fileID: 0}
  m_NavMeshLayer: 0
  m_StaticEditorFlags: 64
  m_IsActive: 1
--- !u!4 &7032459185625441028
Transform:
  m_ObjectHideFlags: 0
  m_CorrespondingSourceObject: {fileID: 0}
  m_PrefabInstance: {fileID: 0}
  m_PrefabAsset: {fileID: 0}
  m_GameObject: {fileID: 2823999683111532412}
  m_LocalRotation: {x: -0, y: -0, z: -0, w: 1}
  m_LocalPosition: {x: 0.4438, y: -0.5456, z: 0.321}
  m_LocalScale: {x: 0.07214063, y: 0.1113318, z: 0.2646875}
  m_Children: []
  m_Father: {fileID: 2806017793369965532}
  m_RootOrder: 8
  m_LocalEulerAnglesHint: {x: 0, y: 0, z: 0}
--- !u!65 &709254868317603738
BoxCollider:
  m_ObjectHideFlags: 0
  m_CorrespondingSourceObject: {fileID: 0}
  m_PrefabInstance: {fileID: 0}
  m_PrefabAsset: {fileID: 0}
  m_GameObject: {fileID: 2823999683111532412}
  m_Material: {fileID: 13400000, guid: ffe8af6ca0aadda4bacc3df527defc9c, type: 2}
  m_IsTrigger: 1
  m_Enabled: 1
  serializedVersion: 2
  m_Size: {x: 1, y: 1, z: 1}
  m_Center: {x: 0, y: 0, z: 0}
--- !u!1 &3223736859106049852
GameObject:
  m_ObjectHideFlags: 0
  m_CorrespondingSourceObject: {fileID: 0}
  m_PrefabInstance: {fileID: 0}
  m_PrefabAsset: {fileID: 0}
  serializedVersion: 6
  m_Component:
  - component: {fileID: 3999227328534322760}
  - component: {fileID: 4735399555283858267}
  m_Layer: 8
  m_Name: Col (6)
  m_TagString: SimObjPhysics
  m_Icon: {fileID: 0}
  m_NavMeshLayer: 0
  m_StaticEditorFlags: 64
  m_IsActive: 1
--- !u!4 &3999227328534322760
Transform:
  m_ObjectHideFlags: 0
  m_CorrespondingSourceObject: {fileID: 0}
  m_PrefabInstance: {fileID: 0}
  m_PrefabAsset: {fileID: 0}
  m_GameObject: {fileID: 3223736859106049852}
  m_LocalRotation: {x: 0.24036032, y: -0.0000000027449631, z: -0.000000008374697,
    w: 0.9706838}
  m_LocalPosition: {x: -0.44400007, y: 0.806, z: 0.202}
  m_LocalScale: {x: 0.11210937, y: 0.34700325, z: 0.30879974}
  m_Children: []
  m_Father: {fileID: 2806017793369965532}
  m_RootOrder: 6
  m_LocalEulerAnglesHint: {x: 27.816002, y: 0, z: 0}
--- !u!65 &4735399555283858267
BoxCollider:
  m_ObjectHideFlags: 0
  m_CorrespondingSourceObject: {fileID: 0}
  m_PrefabInstance: {fileID: 0}
  m_PrefabAsset: {fileID: 0}
  m_GameObject: {fileID: 3223736859106049852}
  m_Material: {fileID: 13400000, guid: ffe8af6ca0aadda4bacc3df527defc9c, type: 2}
  m_IsTrigger: 1
  m_Enabled: 1
  serializedVersion: 2
  m_Size: {x: 1, y: 1.4633521, z: 1.0871611}
  m_Center: {x: 2.6920646e-10, y: -0.07151178, z: -0.011235699}
--- !u!1 &3291984536730263626
GameObject:
  m_ObjectHideFlags: 0
  m_CorrespondingSourceObject: {fileID: 0}
  m_PrefabInstance: {fileID: 0}
  m_PrefabAsset: {fileID: 0}
  serializedVersion: 6
  m_Component:
  - component: {fileID: 3291984536730263627}
  - component: {fileID: 3291984536730263624}
  m_Layer: 8
  m_Name: Col (3)
  m_TagString: SimObjPhysics
  m_Icon: {fileID: 0}
  m_NavMeshLayer: 0
  m_StaticEditorFlags: 64
  m_IsActive: 1
--- !u!4 &3291984536730263627
Transform:
  m_ObjectHideFlags: 0
  m_CorrespondingSourceObject: {fileID: 0}
  m_PrefabInstance: {fileID: 0}
  m_PrefabAsset: {fileID: 0}
  m_GameObject: {fileID: 3291984536730263626}
  m_LocalRotation: {x: 0.24036032, y: -0.0000000027449631, z: -0.000000008374697,
    w: 0.9706838}
  m_LocalPosition: {x: 0.4443, y: 0.806, z: 0.202}
  m_LocalScale: {x: 0.11210937, y: 0.34700325, z: 0.30879974}
  m_Children: []
  m_Father: {fileID: 2689490867708921996}
  m_RootOrder: 3
  m_LocalEulerAnglesHint: {x: 27.816002, y: 0, z: 0}
--- !u!65 &3291984536730263624
BoxCollider:
  m_ObjectHideFlags: 0
  m_CorrespondingSourceObject: {fileID: 0}
  m_PrefabInstance: {fileID: 0}
  m_PrefabAsset: {fileID: 0}
  m_GameObject: {fileID: 3291984536730263626}
  m_Material: {fileID: 13400000, guid: ffe8af6ca0aadda4bacc3df527defc9c, type: 2}
  m_IsTrigger: 0
  m_Enabled: 1
  serializedVersion: 2
  m_Size: {x: 1, y: 1.4633521, z: 1.0871611}
  m_Center: {x: 2.6920646e-10, y: -0.07151178, z: -0.011235699}
--- !u!1 &3291984536782924617
GameObject:
  m_ObjectHideFlags: 0
  m_CorrespondingSourceObject: {fileID: 0}
  m_PrefabInstance: {fileID: 0}
  m_PrefabAsset: {fileID: 0}
  serializedVersion: 6
  m_Component:
  - component: {fileID: 3291984536782924614}
  - component: {fileID: 3291984536782924615}
  m_Layer: 8
  m_Name: Col (6)
  m_TagString: SimObjPhysics
  m_Icon: {fileID: 0}
  m_NavMeshLayer: 0
  m_StaticEditorFlags: 64
  m_IsActive: 1
--- !u!4 &3291984536782924614
Transform:
  m_ObjectHideFlags: 0
  m_CorrespondingSourceObject: {fileID: 0}
  m_PrefabInstance: {fileID: 0}
  m_PrefabAsset: {fileID: 0}
  m_GameObject: {fileID: 3291984536782924617}
  m_LocalRotation: {x: 0.24036032, y: -0.0000000027449631, z: -0.000000008374697,
    w: 0.9706838}
  m_LocalPosition: {x: -0.44400007, y: 0.806, z: 0.202}
  m_LocalScale: {x: 0.11210937, y: 0.34700325, z: 0.30879974}
  m_Children: []
  m_Father: {fileID: 2689490867708921996}
  m_RootOrder: 6
  m_LocalEulerAnglesHint: {x: 27.816002, y: 0, z: 0}
--- !u!65 &3291984536782924615
BoxCollider:
  m_ObjectHideFlags: 0
  m_CorrespondingSourceObject: {fileID: 0}
  m_PrefabInstance: {fileID: 0}
  m_PrefabAsset: {fileID: 0}
  m_GameObject: {fileID: 3291984536782924617}
  m_Material: {fileID: 13400000, guid: ffe8af6ca0aadda4bacc3df527defc9c, type: 2}
  m_IsTrigger: 0
  m_Enabled: 1
  serializedVersion: 2
  m_Size: {x: 1, y: 1.4633521, z: 1.0871611}
  m_Center: {x: 2.6920646e-10, y: -0.07151178, z: -0.011235699}
--- !u!1 &3291984537267996040
GameObject:
  m_ObjectHideFlags: 0
  m_CorrespondingSourceObject: {fileID: 0}
  m_PrefabInstance: {fileID: 0}
  m_PrefabAsset: {fileID: 0}
  serializedVersion: 6
  m_Component:
  - component: {fileID: 3291984537267996041}
  - component: {fileID: 3291984537267996038}
  m_Layer: 8
  m_Name: Col (5)
  m_TagString: SimObjPhysics
  m_Icon: {fileID: 0}
  m_NavMeshLayer: 0
  m_StaticEditorFlags: 64
  m_IsActive: 1
--- !u!4 &3291984537267996041
Transform:
  m_ObjectHideFlags: 0
  m_CorrespondingSourceObject: {fileID: 0}
  m_PrefabInstance: {fileID: 0}
  m_PrefabAsset: {fileID: 0}
  m_GameObject: {fileID: 3291984537267996040}
  m_LocalRotation: {x: -0, y: -0, z: -0, w: 1}
  m_LocalPosition: {x: -0.444, y: 0.837, z: -0.198}
  m_LocalScale: {x: 0.11210937, y: 0.563125, z: 0.525}
  m_Children: []
  m_Father: {fileID: 2689490867708921996}
  m_RootOrder: 5
  m_LocalEulerAnglesHint: {x: 0, y: 0, z: 0}
--- !u!65 &3291984537267996038
BoxCollider:
  m_ObjectHideFlags: 0
  m_CorrespondingSourceObject: {fileID: 0}
  m_PrefabInstance: {fileID: 0}
  m_PrefabAsset: {fileID: 0}
  m_GameObject: {fileID: 3291984537267996040}
  m_Material: {fileID: 13400000, guid: ffe8af6ca0aadda4bacc3df527defc9c, type: 2}
  m_IsTrigger: 0
  m_Enabled: 1
  serializedVersion: 2
  m_Size: {x: 1, y: 1.1950786, z: 1.1946552}
  m_Center: {x: 0, y: -0.0076286686, z: 0.034759454}
--- !u!1 &3291984537523161770
GameObject:
  m_ObjectHideFlags: 0
  m_CorrespondingSourceObject: {fileID: 0}
  m_PrefabInstance: {fileID: 0}
  m_PrefabAsset: {fileID: 0}
  serializedVersion: 6
  m_Component:
  - component: {fileID: 3291984537523161771}
  - component: {fileID: 3291984537523161768}
  m_Layer: 8
  m_Name: Col (7)
  m_TagString: SimObjPhysics
  m_Icon: {fileID: 0}
  m_NavMeshLayer: 0
  m_StaticEditorFlags: 64
  m_IsActive: 1
--- !u!4 &3291984537523161771
Transform:
  m_ObjectHideFlags: 0
  m_CorrespondingSourceObject: {fileID: 0}
  m_PrefabInstance: {fileID: 0}
  m_PrefabAsset: {fileID: 0}
  m_GameObject: {fileID: 3291984537523161770}
  m_LocalRotation: {x: 0.592702, y: 6.598203e-10, z: -0.000000008788349, w: 0.8054219}
  m_LocalPosition: {x: -0.44399986, y: 0.56, z: 0.275}
  m_LocalScale: {x: 0.11210937, y: 0.34700325, z: 0.30879974}
  m_Children: []
  m_Father: {fileID: 2689490867708921996}
  m_RootOrder: 7
  m_LocalEulerAnglesHint: {x: 72.698006, y: 0, z: 0}
--- !u!65 &3291984537523161768
BoxCollider:
  m_ObjectHideFlags: 0
  m_CorrespondingSourceObject: {fileID: 0}
  m_PrefabInstance: {fileID: 0}
  m_PrefabAsset: {fileID: 0}
  m_GameObject: {fileID: 3291984537523161770}
  m_Material: {fileID: 13400000, guid: ffe8af6ca0aadda4bacc3df527defc9c, type: 2}
  m_IsTrigger: 0
  m_Enabled: 1
  serializedVersion: 2
  m_Size: {x: 1, y: 1.0238062, z: 1.4605876}
  m_Center: {x: -5.7135935e-10, y: 0.08128595, z: -0.117582075}
--- !u!1 &3291984537690166262
GameObject:
  m_ObjectHideFlags: 0
  m_CorrespondingSourceObject: {fileID: 0}
  m_PrefabInstance: {fileID: 0}
  m_PrefabAsset: {fileID: 0}
  serializedVersion: 6
  m_Component:
  - component: {fileID: 3291984537690166263}
  - component: {fileID: 3291984537690166260}
  m_Layer: 8
  m_Name: Col (10)
  m_TagString: SimObjPhysics
  m_Icon: {fileID: 0}
  m_NavMeshLayer: 0
  m_StaticEditorFlags: 64
  m_IsActive: 1
--- !u!4 &3291984537690166263
Transform:
  m_ObjectHideFlags: 0
  m_CorrespondingSourceObject: {fileID: 0}
  m_PrefabInstance: {fileID: 0}
  m_PrefabAsset: {fileID: 0}
  m_GameObject: {fileID: 3291984537690166262}
  m_LocalRotation: {x: -0, y: -0, z: -0, w: 1}
  m_LocalPosition: {x: -0.4435004, y: -0.5456, z: 0.321}
  m_LocalScale: {x: 0.07214063, y: 0.1113318, z: 0.2646875}
  m_Children: []
  m_Father: {fileID: 2689490867708921996}
  m_RootOrder: 10
  m_LocalEulerAnglesHint: {x: 0, y: 0, z: 0}
--- !u!65 &3291984537690166260
BoxCollider:
  m_ObjectHideFlags: 0
  m_CorrespondingSourceObject: {fileID: 0}
  m_PrefabInstance: {fileID: 0}
  m_PrefabAsset: {fileID: 0}
  m_GameObject: {fileID: 3291984537690166262}
  m_Material: {fileID: 13400000, guid: ffe8af6ca0aadda4bacc3df527defc9c, type: 2}
  m_IsTrigger: 0
  m_Enabled: 1
  serializedVersion: 2
  m_Size: {x: 1, y: 1, z: 1}
  m_Center: {x: 0, y: 0, z: 0}
--- !u!1 &3291984537747017113
GameObject:
  m_ObjectHideFlags: 0
  m_CorrespondingSourceObject: {fileID: 0}
  m_PrefabInstance: {fileID: 0}
  m_PrefabAsset: {fileID: 0}
  serializedVersion: 6
  m_Component:
  - component: {fileID: 3291984537747017110}
  - component: {fileID: 3291984537747017111}
  m_Layer: 8
  m_Name: Col (11)
  m_TagString: SimObjPhysics
  m_Icon: {fileID: 0}
  m_NavMeshLayer: 0
  m_StaticEditorFlags: 64
  m_IsActive: 1
--- !u!4 &3291984537747017110
Transform:
  m_ObjectHideFlags: 0
  m_CorrespondingSourceObject: {fileID: 0}
  m_PrefabInstance: {fileID: 0}
  m_PrefabAsset: {fileID: 0}
  m_GameObject: {fileID: 3291984537747017113}
  m_LocalRotation: {x: -0, y: -0, z: -0, w: 1}
  m_LocalPosition: {x: -0.4435, y: -0.5456, z: -0.324}
  m_LocalScale: {x: 0.07214063, y: 0.1113318, z: 0.2646875}
  m_Children: []
  m_Father: {fileID: 2689490867708921996}
  m_RootOrder: 11
  m_LocalEulerAnglesHint: {x: 0, y: 0, z: 0}
--- !u!65 &3291984537747017111
BoxCollider:
  m_ObjectHideFlags: 0
  m_CorrespondingSourceObject: {fileID: 0}
  m_PrefabInstance: {fileID: 0}
  m_PrefabAsset: {fileID: 0}
  m_GameObject: {fileID: 3291984537747017113}
  m_Material: {fileID: 13400000, guid: ffe8af6ca0aadda4bacc3df527defc9c, type: 2}
  m_IsTrigger: 0
  m_Enabled: 1
  serializedVersion: 2
  m_Size: {x: 1, y: 1, z: 1}
  m_Center: {x: 0, y: 0, z: 0}
--- !u!1 &3291984537767381373
GameObject:
  m_ObjectHideFlags: 0
  m_CorrespondingSourceObject: {fileID: 0}
  m_PrefabInstance: {fileID: 0}
  m_PrefabAsset: {fileID: 0}
  serializedVersion: 6
  m_Component:
  - component: {fileID: 3291984537767381370}
  - component: {fileID: 3291984537767381371}
  m_Layer: 8
  m_Name: Col (4)
  m_TagString: SimObjPhysics
  m_Icon: {fileID: 0}
  m_NavMeshLayer: 0
  m_StaticEditorFlags: 64
  m_IsActive: 1
--- !u!4 &3291984537767381370
Transform:
  m_ObjectHideFlags: 0
  m_CorrespondingSourceObject: {fileID: 0}
  m_PrefabInstance: {fileID: 0}
  m_PrefabAsset: {fileID: 0}
  m_GameObject: {fileID: 3291984537767381373}
  m_LocalRotation: {x: 0.592702, y: 6.598203e-10, z: -0.000000008788349, w: 0.8054219}
  m_LocalPosition: {x: 0.4443002, y: 0.56, z: 0.275}
  m_LocalScale: {x: 0.11210937, y: 0.34700325, z: 0.30879974}
  m_Children: []
  m_Father: {fileID: 2689490867708921996}
  m_RootOrder: 4
  m_LocalEulerAnglesHint: {x: 72.698006, y: 0, z: 0}
--- !u!65 &3291984537767381371
BoxCollider:
  m_ObjectHideFlags: 0
  m_CorrespondingSourceObject: {fileID: 0}
  m_PrefabInstance: {fileID: 0}
  m_PrefabAsset: {fileID: 0}
  m_GameObject: {fileID: 3291984537767381373}
  m_Material: {fileID: 13400000, guid: ffe8af6ca0aadda4bacc3df527defc9c, type: 2}
  m_IsTrigger: 0
  m_Enabled: 1
  serializedVersion: 2
  m_Size: {x: 1, y: 1.0238062, z: 1.4605876}
  m_Center: {x: -5.7135935e-10, y: 0.08128595, z: -0.117582075}
--- !u!1 &3291984537770696126
GameObject:
  m_ObjectHideFlags: 0
  m_CorrespondingSourceObject: {fileID: 0}
  m_PrefabInstance: {fileID: 0}
  m_PrefabAsset: {fileID: 0}
  serializedVersion: 6
  m_Component:
  - component: {fileID: 3291984537770696127}
  - component: {fileID: 3291984537770696124}
  m_Layer: 8
  m_Name: Col (8)
  m_TagString: SimObjPhysics
  m_Icon: {fileID: 0}
  m_NavMeshLayer: 0
  m_StaticEditorFlags: 64
  m_IsActive: 1
--- !u!4 &3291984537770696127
Transform:
  m_ObjectHideFlags: 0
  m_CorrespondingSourceObject: {fileID: 0}
  m_PrefabInstance: {fileID: 0}
  m_PrefabAsset: {fileID: 0}
  m_GameObject: {fileID: 3291984537770696126}
  m_LocalRotation: {x: -0, y: -0, z: -0, w: 1}
  m_LocalPosition: {x: 0.4438, y: -0.5456, z: 0.321}
  m_LocalScale: {x: 0.07214063, y: 0.1113318, z: 0.2646875}
  m_Children: []
  m_Father: {fileID: 2689490867708921996}
  m_RootOrder: 8
  m_LocalEulerAnglesHint: {x: 0, y: 0, z: 0}
--- !u!65 &3291984537770696124
BoxCollider:
  m_ObjectHideFlags: 0
  m_CorrespondingSourceObject: {fileID: 0}
  m_PrefabInstance: {fileID: 0}
  m_PrefabAsset: {fileID: 0}
  m_GameObject: {fileID: 3291984537770696126}
  m_Material: {fileID: 13400000, guid: ffe8af6ca0aadda4bacc3df527defc9c, type: 2}
  m_IsTrigger: 0
  m_Enabled: 1
  serializedVersion: 2
  m_Size: {x: 1, y: 1, z: 1}
  m_Center: {x: 0, y: 0, z: 0}
--- !u!1 &3291984538011295528
GameObject:
  m_ObjectHideFlags: 0
  m_CorrespondingSourceObject: {fileID: 0}
  m_PrefabInstance: {fileID: 0}
  m_PrefabAsset: {fileID: 0}
  serializedVersion: 6
  m_Component:
  - component: {fileID: 3291984538011295529}
  - component: {fileID: 3291984538011295526}
  m_Layer: 8
  m_Name: Col (9)
  m_TagString: SimObjPhysics
  m_Icon: {fileID: 0}
  m_NavMeshLayer: 0
  m_StaticEditorFlags: 64
  m_IsActive: 1
--- !u!4 &3291984538011295529
Transform:
  m_ObjectHideFlags: 0
  m_CorrespondingSourceObject: {fileID: 0}
  m_PrefabInstance: {fileID: 0}
  m_PrefabAsset: {fileID: 0}
  m_GameObject: {fileID: 3291984538011295528}
  m_LocalRotation: {x: -0, y: -0, z: -0, w: 1}
  m_LocalPosition: {x: 0.4438, y: -0.5456, z: -0.324}
  m_LocalScale: {x: 0.07214063, y: 0.1113318, z: 0.2646875}
  m_Children: []
  m_Father: {fileID: 2689490867708921996}
  m_RootOrder: 9
  m_LocalEulerAnglesHint: {x: 0, y: 0, z: 0}
--- !u!65 &3291984538011295526
BoxCollider:
  m_ObjectHideFlags: 0
  m_CorrespondingSourceObject: {fileID: 0}
  m_PrefabInstance: {fileID: 0}
  m_PrefabAsset: {fileID: 0}
  m_GameObject: {fileID: 3291984538011295528}
  m_Material: {fileID: 13400000, guid: ffe8af6ca0aadda4bacc3df527defc9c, type: 2}
  m_IsTrigger: 0
  m_Enabled: 1
  serializedVersion: 2
  m_Size: {x: 1, y: 1, z: 1}
  m_Center: {x: 0, y: 0, z: 0}
--- !u!1 &3291984538223987980
GameObject:
  m_ObjectHideFlags: 0
  m_CorrespondingSourceObject: {fileID: 0}
  m_PrefabInstance: {fileID: 0}
  m_PrefabAsset: {fileID: 0}
  serializedVersion: 6
  m_Component:
  - component: {fileID: 3291984538223987981}
  - component: {fileID: 3291984538223987978}
  m_Layer: 8
  m_Name: Col (2)
  m_TagString: SimObjPhysics
  m_Icon: {fileID: 0}
  m_NavMeshLayer: 0
  m_StaticEditorFlags: 64
  m_IsActive: 1
--- !u!4 &3291984538223987981
Transform:
  m_ObjectHideFlags: 0
  m_CorrespondingSourceObject: {fileID: 0}
  m_PrefabInstance: {fileID: 0}
  m_PrefabAsset: {fileID: 0}
  m_GameObject: {fileID: 3291984538223987980}
  m_LocalRotation: {x: -0, y: -0, z: -0, w: 1}
  m_LocalPosition: {x: 0.4443002, y: 0.837, z: -0.198}
  m_LocalScale: {x: 0.11210937, y: 0.563125, z: 0.525}
  m_Children: []
  m_Father: {fileID: 2689490867708921996}
  m_RootOrder: 2
  m_LocalEulerAnglesHint: {x: 0, y: 0, z: 0}
--- !u!65 &3291984538223987978
BoxCollider:
  m_ObjectHideFlags: 0
  m_CorrespondingSourceObject: {fileID: 0}
  m_PrefabInstance: {fileID: 0}
  m_PrefabAsset: {fileID: 0}
  m_GameObject: {fileID: 3291984538223987980}
  m_Material: {fileID: 13400000, guid: ffe8af6ca0aadda4bacc3df527defc9c, type: 2}
  m_IsTrigger: 0
  m_Enabled: 1
  serializedVersion: 2
  m_Size: {x: 1, y: 1.1950786, z: 1.1946552}
  m_Center: {x: 0, y: -0.0076286686, z: 0.034759454}
--- !u!1 &3291984538333449318
GameObject:
  m_ObjectHideFlags: 0
  m_CorrespondingSourceObject: {fileID: 0}
  m_PrefabInstance: {fileID: 0}
  m_PrefabAsset: {fileID: 0}
  serializedVersion: 6
  m_Component:
  - component: {fileID: 3291984538333449319}
  - component: {fileID: 3291984538333449316}
  m_Layer: 8
  m_Name: Col (1)
  m_TagString: SimObjPhysics
  m_Icon: {fileID: 0}
  m_NavMeshLayer: 0
  m_StaticEditorFlags: 64
  m_IsActive: 1
--- !u!4 &3291984538333449319
Transform:
  m_ObjectHideFlags: 0
  m_CorrespondingSourceObject: {fileID: 0}
  m_PrefabInstance: {fileID: 0}
  m_PrefabAsset: {fileID: 0}
  m_GameObject: {fileID: 3291984538333449318}
  m_LocalRotation: {x: -0.061349142, y: -0, z: -0, w: 0.9981164}
  m_LocalPosition: {x: 0, y: 0.941, z: -0.339}
  m_LocalScale: {x: 0.7875, y: 1, z: 0.29467666}
  m_Children: []
  m_Father: {fileID: 2689490867708921996}
  m_RootOrder: 1
  m_LocalEulerAnglesHint: {x: -7.0350003, y: 0, z: 0}
--- !u!65 &3291984538333449316
BoxCollider:
  m_ObjectHideFlags: 0
  m_CorrespondingSourceObject: {fileID: 0}
  m_PrefabInstance: {fileID: 0}
  m_PrefabAsset: {fileID: 0}
  m_GameObject: {fileID: 3291984538333449318}
  m_Material: {fileID: 13400000, guid: ffe8af6ca0aadda4bacc3df527defc9c, type: 2}
  m_IsTrigger: 0
  m_Enabled: 1
  serializedVersion: 2
  m_Size: {x: 1, y: 1.2874562, z: 0.9999985}
  m_Center: {x: 0, y: 0.14418182, z: 0.020067535}
--- !u!1 &3658867137241435666
GameObject:
  m_ObjectHideFlags: 0
  m_CorrespondingSourceObject: {fileID: 0}
  m_PrefabInstance: {fileID: 0}
  m_PrefabAsset: {fileID: 0}
  serializedVersion: 6
  m_Component:
  - component: {fileID: 7878345803715480418}
  - component: {fileID: 7901524834040863104}
  m_Layer: 8
  m_Name: Col (3)
  m_TagString: SimObjPhysics
  m_Icon: {fileID: 0}
  m_NavMeshLayer: 0
  m_StaticEditorFlags: 64
  m_IsActive: 1
--- !u!4 &7878345803715480418
Transform:
  m_ObjectHideFlags: 0
  m_CorrespondingSourceObject: {fileID: 0}
  m_PrefabInstance: {fileID: 0}
  m_PrefabAsset: {fileID: 0}
  m_GameObject: {fileID: 3658867137241435666}
  m_LocalRotation: {x: 0.24036032, y: -0.0000000027449631, z: -0.000000008374697,
    w: 0.9706838}
  m_LocalPosition: {x: 0.4443, y: 0.806, z: 0.202}
  m_LocalScale: {x: 0.11210937, y: 0.34700325, z: 0.30879974}
  m_Children: []
  m_Father: {fileID: 2806017793369965532}
  m_RootOrder: 3
  m_LocalEulerAnglesHint: {x: 27.816002, y: 0, z: 0}
--- !u!65 &7901524834040863104
BoxCollider:
  m_ObjectHideFlags: 0
  m_CorrespondingSourceObject: {fileID: 0}
  m_PrefabInstance: {fileID: 0}
  m_PrefabAsset: {fileID: 0}
  m_GameObject: {fileID: 3658867137241435666}
  m_Material: {fileID: 13400000, guid: ffe8af6ca0aadda4bacc3df527defc9c, type: 2}
  m_IsTrigger: 1
  m_Enabled: 1
  serializedVersion: 2
  m_Size: {x: 1, y: 1.4633521, z: 1.0871611}
  m_Center: {x: 2.6920646e-10, y: -0.07151178, z: -0.011235699}
--- !u!1 &3887799967856053567
GameObject:
  m_ObjectHideFlags: 0
  m_CorrespondingSourceObject: {fileID: 0}
  m_PrefabInstance: {fileID: 0}
  m_PrefabAsset: {fileID: 0}
  serializedVersion: 6
  m_Component:
  - component: {fileID: 4248788800716035808}
  - component: {fileID: 3196908601631719406}
  m_Layer: 8
  m_Name: Col (4)
  m_TagString: SimObjPhysics
  m_Icon: {fileID: 0}
  m_NavMeshLayer: 0
  m_StaticEditorFlags: 64
  m_IsActive: 1
--- !u!4 &4248788800716035808
Transform:
  m_ObjectHideFlags: 0
  m_CorrespondingSourceObject: {fileID: 0}
  m_PrefabInstance: {fileID: 0}
  m_PrefabAsset: {fileID: 0}
  m_GameObject: {fileID: 3887799967856053567}
  m_LocalRotation: {x: 0.592702, y: 6.598203e-10, z: -0.000000008788349, w: 0.8054219}
  m_LocalPosition: {x: 0.4443002, y: 0.56, z: 0.275}
  m_LocalScale: {x: 0.11210937, y: 0.34700325, z: 0.30879974}
  m_Children: []
  m_Father: {fileID: 2806017793369965532}
  m_RootOrder: 4
  m_LocalEulerAnglesHint: {x: 72.698006, y: 0, z: 0}
--- !u!65 &3196908601631719406
BoxCollider:
  m_ObjectHideFlags: 0
  m_CorrespondingSourceObject: {fileID: 0}
  m_PrefabInstance: {fileID: 0}
  m_PrefabAsset: {fileID: 0}
  m_GameObject: {fileID: 3887799967856053567}
  m_Material: {fileID: 13400000, guid: ffe8af6ca0aadda4bacc3df527defc9c, type: 2}
  m_IsTrigger: 1
  m_Enabled: 1
  serializedVersion: 2
  m_Size: {x: 1, y: 1.0238062, z: 1.4605876}
  m_Center: {x: -5.7135935e-10, y: 0.08128595, z: -0.117582075}
--- !u!1 &5497603401531169943
GameObject:
  m_ObjectHideFlags: 0
  m_CorrespondingSourceObject: {fileID: 0}
  m_PrefabInstance: {fileID: 0}
  m_PrefabAsset: {fileID: 0}
  serializedVersion: 6
  m_Component:
  - component: {fileID: 3007795121908487090}
  - component: {fileID: 2420454389164659952}
  m_Layer: 8
  m_Name: Col
  m_TagString: SimObjPhysics
  m_Icon: {fileID: 0}
  m_NavMeshLayer: 0
  m_StaticEditorFlags: 64
  m_IsActive: 1
--- !u!4 &3007795121908487090
Transform:
  m_ObjectHideFlags: 0
  m_CorrespondingSourceObject: {fileID: 0}
  m_PrefabInstance: {fileID: 0}
  m_PrefabAsset: {fileID: 0}
  m_GameObject: {fileID: 5497603401531169943}
  m_LocalRotation: {x: -0, y: -0, z: -0, w: 1}
  m_LocalPosition: {x: 0, y: 0, z: 0}
  m_LocalScale: {x: 1, y: 1, z: 1}
  m_Children: []
  m_Father: {fileID: 2806017793369965532}
  m_RootOrder: 0
  m_LocalEulerAnglesHint: {x: 0, y: 0, z: 0}
--- !u!65 &2420454389164659952
BoxCollider:
  m_ObjectHideFlags: 0
  m_CorrespondingSourceObject: {fileID: 0}
  m_PrefabInstance: {fileID: 0}
  m_PrefabAsset: {fileID: 0}
  m_GameObject: {fileID: 5497603401531169943}
  m_Material: {fileID: 13400000, guid: ffe8af6ca0aadda4bacc3df527defc9c, type: 2}
  m_IsTrigger: 1
  m_Enabled: 1
  serializedVersion: 2
  m_Size: {x: 1, y: 1, z: 1}
  m_Center: {x: 0, y: 0, z: 0}
--- !u!1 &6390910756940639708
GameObject:
  m_ObjectHideFlags: 0
  m_CorrespondingSourceObject: {fileID: 0}
  m_PrefabInstance: {fileID: 0}
  m_PrefabAsset: {fileID: 0}
  serializedVersion: 6
  m_Component:
  - component: {fileID: 6390910756940639707}
  m_Layer: 8
  m_Name: vPoint (3)
  m_TagString: Untagged
  m_Icon: {fileID: 0}
  m_NavMeshLayer: 0
  m_StaticEditorFlags: 64
  m_IsActive: 1
--- !u!4 &6390910756940639707
Transform:
  m_ObjectHideFlags: 0
  m_CorrespondingSourceObject: {fileID: 0}
  m_PrefabInstance: {fileID: 0}
  m_PrefabAsset: {fileID: 0}
  m_GameObject: {fileID: 6390910756940639708}
  m_LocalRotation: {x: -0, y: -0, z: -0, w: 1}
  m_LocalPosition: {x: -0.994, y: 0.716, z: -0.241}
  m_LocalScale: {x: 1, y: 1, z: 1}
  m_Children: []
  m_Father: {fileID: 6390910757336769488}
  m_RootOrder: 3
  m_LocalEulerAnglesHint: {x: 0, y: 0, z: 0}
--- !u!1 &6390910756968738677
GameObject:
  m_ObjectHideFlags: 0
  m_CorrespondingSourceObject: {fileID: 0}
  m_PrefabInstance: {fileID: 0}
  m_PrefabAsset: {fileID: 0}
  serializedVersion: 6
  m_Component:
  - component: {fileID: 6390910756968738676}
  m_Layer: 8
  m_Name: vPoint (4)
  m_TagString: Untagged
  m_Icon: {fileID: 0}
  m_NavMeshLayer: 0
  m_StaticEditorFlags: 64
  m_IsActive: 1
--- !u!4 &6390910756968738676
Transform:
  m_ObjectHideFlags: 0
  m_CorrespondingSourceObject: {fileID: 0}
  m_PrefabInstance: {fileID: 0}
  m_PrefabAsset: {fileID: 0}
  m_GameObject: {fileID: 6390910756968738677}
  m_LocalRotation: {x: -0, y: -0, z: -0, w: 1}
  m_LocalPosition: {x: 0.967, y: 0.716, z: -0.24099994}
  m_LocalScale: {x: 1, y: 1, z: 1}
  m_Children: []
  m_Father: {fileID: 6390910757336769488}
  m_RootOrder: 4
  m_LocalEulerAnglesHint: {x: 0, y: 0, z: 0}
--- !u!1 &6390910757110433738
GameObject:
  m_ObjectHideFlags: 0
  m_CorrespondingSourceObject: {fileID: 0}
  m_PrefabInstance: {fileID: 0}
  m_PrefabAsset: {fileID: 0}
  serializedVersion: 6
  m_Component:
  - component: {fileID: 6390910757110433737}
  m_Layer: 8
  m_Name: vPoint (7)
  m_TagString: Untagged
  m_Icon: {fileID: 0}
  m_NavMeshLayer: 0
  m_StaticEditorFlags: 64
  m_IsActive: 1
--- !u!4 &6390910757110433737
Transform:
  m_ObjectHideFlags: 0
  m_CorrespondingSourceObject: {fileID: 0}
  m_PrefabInstance: {fileID: 0}
  m_PrefabAsset: {fileID: 0}
  m_GameObject: {fileID: 6390910757110433738}
  m_LocalRotation: {x: -0, y: -0, z: -0, w: 1}
  m_LocalPosition: {x: -0.99400043, y: 0.792, z: 0.38100004}
  m_LocalScale: {x: 1, y: 1, z: 1}
  m_Children: []
  m_Father: {fileID: 6390910757336769488}
  m_RootOrder: 7
  m_LocalEulerAnglesHint: {x: 0, y: 0, z: 0}
--- !u!1 &6390910757134377185
GameObject:
  m_ObjectHideFlags: 0
  m_CorrespondingSourceObject: {fileID: 0}
  m_PrefabInstance: {fileID: 0}
  m_PrefabAsset: {fileID: 0}
  serializedVersion: 6
  m_Component:
  - component: {fileID: 6390910757134377184}
  m_Layer: 8
  m_Name: vPoint (13)
  m_TagString: Untagged
  m_Icon: {fileID: 0}
  m_NavMeshLayer: 0
  m_StaticEditorFlags: 64
  m_IsActive: 1
--- !u!4 &6390910757134377184
Transform:
  m_ObjectHideFlags: 0
  m_CorrespondingSourceObject: {fileID: 0}
  m_PrefabInstance: {fileID: 0}
  m_PrefabAsset: {fileID: 0}
  m_GameObject: {fileID: 6390910757134377185}
  m_LocalRotation: {x: -0, y: -0, z: -0, w: 1}
  m_LocalPosition: {x: -0.605, y: 1.009, z: 0.34899998}
  m_LocalScale: {x: 1, y: 1, z: 1}
  m_Children: []
  m_Father: {fileID: 6390910757336769488}
  m_RootOrder: 13
  m_LocalEulerAnglesHint: {x: 0, y: 0, z: 0}
--- !u!1 &6390910757192877682
GameObject:
  m_ObjectHideFlags: 0
  m_CorrespondingSourceObject: {fileID: 0}
  m_PrefabInstance: {fileID: 0}
  m_PrefabAsset: {fileID: 0}
  serializedVersion: 6
  m_Component:
  - component: {fileID: 6390910757192877681}
  m_Layer: 8
  m_Name: vPoint (9)
  m_TagString: Untagged
  m_Icon: {fileID: 0}
  m_NavMeshLayer: 0
  m_StaticEditorFlags: 64
  m_IsActive: 1
--- !u!4 &6390910757192877681
Transform:
  m_ObjectHideFlags: 0
  m_CorrespondingSourceObject: {fileID: 0}
  m_PrefabInstance: {fileID: 0}
  m_PrefabAsset: {fileID: 0}
  m_GameObject: {fileID: 6390910757192877682}
  m_LocalRotation: {x: -0, y: -0, z: -0, w: 1}
  m_LocalPosition: {x: -0.99400043, y: 0.068, z: 0.407}
  m_LocalScale: {x: 1, y: 1, z: 1}
  m_Children: []
  m_Father: {fileID: 6390910757336769488}
  m_RootOrder: 9
  m_LocalEulerAnglesHint: {x: 0, y: 0, z: 0}
--- !u!1 &6390910757269007996
GameObject:
  m_ObjectHideFlags: 0
  m_CorrespondingSourceObject: {fileID: 0}
  m_PrefabInstance: {fileID: 0}
  m_PrefabAsset: {fileID: 0}
  serializedVersion: 6
  m_Component:
  - component: {fileID: 6390910757269007995}
  m_Layer: 8
  m_Name: vPoint (5)
  m_TagString: Untagged
  m_Icon: {fileID: 0}
  m_NavMeshLayer: 0
  m_StaticEditorFlags: 64
  m_IsActive: 1
--- !u!4 &6390910757269007995
Transform:
  m_ObjectHideFlags: 0
  m_CorrespondingSourceObject: {fileID: 0}
  m_PrefabInstance: {fileID: 0}
  m_PrefabAsset: {fileID: 0}
  m_GameObject: {fileID: 6390910757269007996}
  m_LocalRotation: {x: -0, y: -0, z: -0, w: 1}
  m_LocalPosition: {x: -0.99400043, y: 0.11200001, z: -0.24099994}
  m_LocalScale: {x: 1, y: 1, z: 1}
  m_Children: []
  m_Father: {fileID: 6390910757336769488}
  m_RootOrder: 5
  m_LocalEulerAnglesHint: {x: 0, y: 0, z: 0}
--- !u!1 &6390910757336769489
GameObject:
  m_ObjectHideFlags: 0
  m_CorrespondingSourceObject: {fileID: 0}
  m_PrefabInstance: {fileID: 0}
  m_PrefabAsset: {fileID: 0}
  serializedVersion: 6
  m_Component:
  - component: {fileID: 6390910757336769488}
  m_Layer: 0
  m_Name: VisibilityPoints
  m_TagString: Untagged
  m_Icon: {fileID: 0}
  m_NavMeshLayer: 0
  m_StaticEditorFlags: 64
  m_IsActive: 1
--- !u!4 &6390910757336769488
Transform:
  m_ObjectHideFlags: 0
  m_CorrespondingSourceObject: {fileID: 0}
  m_PrefabInstance: {fileID: 0}
  m_PrefabAsset: {fileID: 0}
  m_GameObject: {fileID: 6390910757336769489}
  m_LocalRotation: {x: -0, y: 1, z: -0, w: 0.00000032782552}
  m_LocalPosition: {x: 0, y: 0, z: 0.044}
  m_LocalScale: {x: 1, y: 1, z: 1}
  m_Children:
  - {fileID: 6390910757357358350}
  - {fileID: 6390910757545778388}
  - {fileID: 6390910757557758389}
  - {fileID: 6390910756940639707}
  - {fileID: 6390910756968738676}
  - {fileID: 6390910757269007995}
  - {fileID: 6390910758463472008}
  - {fileID: 6390910757110433737}
  - {fileID: 6390910757954299920}
  - {fileID: 6390910757192877681}
  - {fileID: 6390910757884556440}
  - {fileID: 6390910757409039116}
  - {fileID: 6390910757800535101}
  - {fileID: 6390910757134377184}
  m_Father: {fileID: 6390910758176450371}
  m_RootOrder: 2
  m_LocalEulerAnglesHint: {x: 0, y: 180.00002, z: 0}
--- !u!1 &6390910757357358351
GameObject:
  m_ObjectHideFlags: 0
  m_CorrespondingSourceObject: {fileID: 0}
  m_PrefabInstance: {fileID: 0}
  m_PrefabAsset: {fileID: 0}
  serializedVersion: 6
  m_Component:
  - component: {fileID: 6390910757357358350}
  m_Layer: 8
  m_Name: vPoint
  m_TagString: Untagged
  m_Icon: {fileID: 0}
  m_NavMeshLayer: 0
  m_StaticEditorFlags: 64
  m_IsActive: 1
--- !u!4 &6390910757357358350
Transform:
  m_ObjectHideFlags: 0
  m_CorrespondingSourceObject: {fileID: 0}
  m_PrefabInstance: {fileID: 0}
  m_PrefabAsset: {fileID: 0}
  m_GameObject: {fileID: 6390910757357358351}
  m_LocalRotation: {x: -0, y: -0, z: -0, w: 1}
  m_LocalPosition: {x: 0, y: 0.463, z: -0.29}
  m_LocalScale: {x: 1, y: 1, z: 1}
  m_Children: []
  m_Father: {fileID: 6390910757336769488}
  m_RootOrder: 0
  m_LocalEulerAnglesHint: {x: 0, y: 0, z: 0}
--- !u!1 &6390910757362333444
GameObject:
  m_ObjectHideFlags: 0
  m_CorrespondingSourceObject: {fileID: 0}
  m_PrefabInstance: {fileID: 0}
  m_PrefabAsset: {fileID: 0}
  serializedVersion: 6
  m_Component:
  - component: {fileID: 6390910757362333649}
  - component: {fileID: 6390910757362333663}
  - component: {fileID: 6390910757362333648}
  m_Layer: 8
  m_Name: Mesh
  m_TagString: SimObjPhysics
  m_Icon: {fileID: 0}
  m_NavMeshLayer: 0
  m_StaticEditorFlags: 64
  m_IsActive: 1
--- !u!4 &6390910757362333649
Transform:
  m_ObjectHideFlags: 0
  m_CorrespondingSourceObject: {fileID: 0}
  m_PrefabInstance: {fileID: 0}
  m_PrefabAsset: {fileID: 0}
  m_GameObject: {fileID: 6390910757362333444}
  m_LocalRotation: {x: 0, y: 0, z: 0, w: 1}
  m_LocalPosition: {x: 0, y: 0, z: 0}
  m_LocalScale: {x: 1, y: 1, z: 1}
  m_Children: []
  m_Father: {fileID: 6390910758176450371}
  m_RootOrder: 1
  m_LocalEulerAnglesHint: {x: 0, y: 0, z: 0}
--- !u!33 &6390910757362333663
MeshFilter:
  m_ObjectHideFlags: 0
  m_CorrespondingSourceObject: {fileID: 0}
  m_PrefabInstance: {fileID: 0}
  m_PrefabAsset: {fileID: 0}
  m_GameObject: {fileID: 6390910757362333444}
  m_Mesh: {fileID: 4300024, guid: 9021cdd7f6afa074898a646f11889f75, type: 3}
--- !u!23 &6390910757362333648
MeshRenderer:
  m_ObjectHideFlags: 0
  m_CorrespondingSourceObject: {fileID: 0}
  m_PrefabInstance: {fileID: 0}
  m_PrefabAsset: {fileID: 0}
  m_GameObject: {fileID: 6390910757362333444}
  m_Enabled: 1
  m_CastShadows: 1
  m_ReceiveShadows: 1
  m_DynamicOccludee: 1
  m_MotionVectors: 1
  m_LightProbeUsage: 1
  m_ReflectionProbeUsage: 1
  m_RayTracingMode: 2
  m_RenderingLayerMask: 1
  m_RendererPriority: 0
  m_Materials:
  - {fileID: 2100000, guid: e6f0a5542206a49ec99a97cfeaad9df8, type: 2}
  m_StaticBatchInfo:
    firstSubMesh: 0
    subMeshCount: 0
  m_StaticBatchRoot: {fileID: 0}
  m_ProbeAnchor: {fileID: 0}
  m_LightProbeVolumeOverride: {fileID: 0}
  m_ScaleInLightmap: 1
  m_ReceiveGI: 1
  m_PreserveUVs: 0
  m_IgnoreNormalsForChartDetection: 0
  m_ImportantGI: 0
  m_StitchLightmapSeams: 0
  m_SelectedEditorRenderState: 3
  m_MinimumChartSize: 4
  m_AutoUVMaxDistance: 0.5
  m_AutoUVMaxAngle: 89
  m_LightmapParameters: {fileID: 0}
  m_SortingLayerID: 0
  m_SortingLayer: 0
  m_SortingOrder: 0
--- !u!1 &6390910757409039117
GameObject:
  m_ObjectHideFlags: 0
  m_CorrespondingSourceObject: {fileID: 0}
  m_PrefabInstance: {fileID: 0}
  m_PrefabAsset: {fileID: 0}
  serializedVersion: 6
  m_Component:
  - component: {fileID: 6390910757409039116}
  m_Layer: 8
  m_Name: vPoint (11)
  m_TagString: Untagged
  m_Icon: {fileID: 0}
  m_NavMeshLayer: 0
  m_StaticEditorFlags: 64
  m_IsActive: 1
--- !u!4 &6390910757409039116
Transform:
  m_ObjectHideFlags: 0
  m_CorrespondingSourceObject: {fileID: 0}
  m_PrefabInstance: {fileID: 0}
  m_PrefabAsset: {fileID: 0}
  m_GameObject: {fileID: 6390910757409039117}
  m_LocalRotation: {x: -0, y: -0, z: -0, w: 1}
  m_LocalPosition: {x: 0, y: 1.009, z: 0.349}
  m_LocalScale: {x: 1, y: 1, z: 1}
  m_Children: []
  m_Father: {fileID: 6390910757336769488}
  m_RootOrder: 11
  m_LocalEulerAnglesHint: {x: 0, y: 0, z: 0}
--- !u!1 &6390910757545778389
GameObject:
  m_ObjectHideFlags: 0
  m_CorrespondingSourceObject: {fileID: 0}
  m_PrefabInstance: {fileID: 0}
  m_PrefabAsset: {fileID: 0}
  serializedVersion: 6
  m_Component:
  - component: {fileID: 6390910757545778388}
  m_Layer: 8
  m_Name: vPoint (1)
  m_TagString: Untagged
  m_Icon: {fileID: 0}
  m_NavMeshLayer: 0
  m_StaticEditorFlags: 64
  m_IsActive: 1
--- !u!4 &6390910757545778388
Transform:
  m_ObjectHideFlags: 0
  m_CorrespondingSourceObject: {fileID: 0}
  m_PrefabInstance: {fileID: 0}
  m_PrefabAsset: {fileID: 0}
  m_GameObject: {fileID: 6390910757545778389}
  m_LocalRotation: {x: -0, y: -0, z: -0, w: 1}
  m_LocalPosition: {x: 0.505, y: 0.463, z: -0.28999996}
  m_LocalScale: {x: 1, y: 1, z: 1}
  m_Children: []
  m_Father: {fileID: 6390910757336769488}
  m_RootOrder: 1
  m_LocalEulerAnglesHint: {x: 0, y: 0, z: 0}
--- !u!1 &6390910757557758390
GameObject:
  m_ObjectHideFlags: 0
  m_CorrespondingSourceObject: {fileID: 0}
  m_PrefabInstance: {fileID: 0}
  m_PrefabAsset: {fileID: 0}
  serializedVersion: 6
  m_Component:
  - component: {fileID: 6390910757557758389}
  m_Layer: 8
  m_Name: vPoint (2)
  m_TagString: Untagged
  m_Icon: {fileID: 0}
  m_NavMeshLayer: 0
  m_StaticEditorFlags: 64
  m_IsActive: 1
--- !u!4 &6390910757557758389
Transform:
  m_ObjectHideFlags: 0
  m_CorrespondingSourceObject: {fileID: 0}
  m_PrefabInstance: {fileID: 0}
  m_PrefabAsset: {fileID: 0}
  m_GameObject: {fileID: 6390910757557758390}
  m_LocalRotation: {x: -0, y: -0, z: -0, w: 1}
  m_LocalPosition: {x: -0.465, y: 0.463, z: -0.28999996}
  m_LocalScale: {x: 1, y: 1, z: 1}
  m_Children: []
  m_Father: {fileID: 6390910757336769488}
  m_RootOrder: 2
  m_LocalEulerAnglesHint: {x: 0, y: 0, z: 0}
--- !u!1 &6390910757800535102
GameObject:
  m_ObjectHideFlags: 0
  m_CorrespondingSourceObject: {fileID: 0}
  m_PrefabInstance: {fileID: 0}
  m_PrefabAsset: {fileID: 0}
  serializedVersion: 6
  m_Component:
  - component: {fileID: 6390910757800535101}
  m_Layer: 8
  m_Name: vPoint (12)
  m_TagString: Untagged
  m_Icon: {fileID: 0}
  m_NavMeshLayer: 0
  m_StaticEditorFlags: 64
  m_IsActive: 1
--- !u!4 &6390910757800535101
Transform:
  m_ObjectHideFlags: 0
  m_CorrespondingSourceObject: {fileID: 0}
  m_PrefabInstance: {fileID: 0}
  m_PrefabAsset: {fileID: 0}
  m_GameObject: {fileID: 6390910757800535102}
  m_LocalRotation: {x: -0, y: -0, z: -0, w: 1}
  m_LocalPosition: {x: 0.529, y: 1.009, z: 0.34899998}
  m_LocalScale: {x: 1, y: 1, z: 1}
  m_Children: []
  m_Father: {fileID: 6390910757336769488}
  m_RootOrder: 12
  m_LocalEulerAnglesHint: {x: 0, y: 0, z: 0}
--- !u!1 &6390910757884556441
GameObject:
  m_ObjectHideFlags: 0
  m_CorrespondingSourceObject: {fileID: 0}
  m_PrefabInstance: {fileID: 0}
  m_PrefabAsset: {fileID: 0}
  serializedVersion: 6
  m_Component:
  - component: {fileID: 6390910757884556440}
  m_Layer: 8
  m_Name: vPoint (10)
  m_TagString: Untagged
  m_Icon: {fileID: 0}
  m_NavMeshLayer: 0
  m_StaticEditorFlags: 64
  m_IsActive: 1
--- !u!4 &6390910757884556440
Transform:
  m_ObjectHideFlags: 0
  m_CorrespondingSourceObject: {fileID: 0}
  m_PrefabInstance: {fileID: 0}
  m_PrefabAsset: {fileID: 0}
  m_GameObject: {fileID: 6390910757884556441}
  m_LocalRotation: {x: -0, y: -0, z: -0, w: 1}
  m_LocalPosition: {x: 0.967, y: 0.06800002, z: 0.40700006}
  m_LocalScale: {x: 1, y: 1, z: 1}
  m_Children: []
  m_Father: {fileID: 6390910757336769488}
  m_RootOrder: 10
  m_LocalEulerAnglesHint: {x: 0, y: 0, z: 0}
--- !u!1 &6390910757954299921
GameObject:
  m_ObjectHideFlags: 0
  m_CorrespondingSourceObject: {fileID: 0}
  m_PrefabInstance: {fileID: 0}
  m_PrefabAsset: {fileID: 0}
  serializedVersion: 6
  m_Component:
  - component: {fileID: 6390910757954299920}
  m_Layer: 8
  m_Name: vPoint (8)
  m_TagString: Untagged
  m_Icon: {fileID: 0}
  m_NavMeshLayer: 0
  m_StaticEditorFlags: 64
  m_IsActive: 1
--- !u!4 &6390910757954299920
Transform:
  m_ObjectHideFlags: 0
  m_CorrespondingSourceObject: {fileID: 0}
  m_PrefabInstance: {fileID: 0}
  m_PrefabAsset: {fileID: 0}
  m_GameObject: {fileID: 6390910757954299921}
  m_LocalRotation: {x: -0, y: -0, z: -0, w: 1}
  m_LocalPosition: {x: 0.967, y: 0.792, z: 0.381}
  m_LocalScale: {x: 1, y: 1, z: 1}
  m_Children: []
  m_Father: {fileID: 6390910757336769488}
  m_RootOrder: 8
  m_LocalEulerAnglesHint: {x: 0, y: 0, z: 0}
--- !u!1 &6390910758082790485
GameObject:
  m_ObjectHideFlags: 0
  m_CorrespondingSourceObject: {fileID: 0}
  m_PrefabInstance: {fileID: 0}
  m_PrefabAsset: {fileID: 0}
  serializedVersion: 6
  m_Component:
  - component: {fileID: 6390910758082790484}
  - component: {fileID: 6390910758082790483}
  m_Layer: 9
  m_Name: BoundingBox
  m_TagString: Untagged
  m_Icon: {fileID: 0}
  m_NavMeshLayer: 0
  m_StaticEditorFlags: 64
  m_IsActive: 1
--- !u!4 &6390910758082790484
Transform:
  m_ObjectHideFlags: 0
  m_CorrespondingSourceObject: {fileID: 0}
  m_PrefabInstance: {fileID: 0}
  m_PrefabAsset: {fileID: 0}
  m_GameObject: {fileID: 6390910758082790485}
  m_LocalRotation: {x: -0, y: -0, z: -0, w: 1}
  m_LocalPosition: {x: 0, y: 0, z: 0}
  m_LocalScale: {x: 1, y: 1, z: 1}
  m_Children: []
  m_Father: {fileID: 6390910758176450371}
  m_RootOrder: 3
  m_LocalEulerAnglesHint: {x: 0, y: 0, z: 0}
--- !u!65 &6390910758082790483
BoxCollider:
  m_ObjectHideFlags: 0
  m_CorrespondingSourceObject: {fileID: 0}
  m_PrefabInstance: {fileID: 0}
  m_PrefabAsset: {fileID: 0}
  m_GameObject: {fileID: 6390910758082790485}
  m_Material: {fileID: 0}
  m_IsTrigger: 0
  m_Enabled: 0
  serializedVersion: 2
  m_Size: {x: 2.2032332, y: 1.1276195, z: 0.88505745}
  m_Center: {x: 0, y: 0.54439294, z: 0.008031845}
--- !u!1 &6390910758176450372
GameObject:
  m_ObjectHideFlags: 0
  m_CorrespondingSourceObject: {fileID: 0}
  m_PrefabInstance: {fileID: 0}
  m_PrefabAsset: {fileID: 0}
  serializedVersion: 6
  m_Component:
  - component: {fileID: 6390910758176450371}
  - component: {fileID: 6390910758176450369}
  - component: {fileID: 6390910758176450370}
  m_Layer: 8
  m_Name: Sofa_213_Master
  m_TagString: SimObjPhysics
  m_Icon: {fileID: 0}
  m_NavMeshLayer: 0
  m_StaticEditorFlags: 64
  m_IsActive: 1
--- !u!4 &6390910758176450371
Transform:
  m_ObjectHideFlags: 0
  m_CorrespondingSourceObject: {fileID: 0}
  m_PrefabInstance: {fileID: 0}
  m_PrefabAsset: {fileID: 0}
  m_GameObject: {fileID: 6390910758176450372}
  m_LocalRotation: {x: 0, y: 0, z: 0, w: 1}
  m_LocalPosition: {x: 0, y: 0, z: 0}
  m_LocalScale: {x: 1, y: 1, z: 1}
  m_Children:
  - {fileID: 6394559270542391689}
  - {fileID: 6390910757362333649}
  - {fileID: 6390910757336769488}
  - {fileID: 6390910758082790484}
  - {fileID: 2689490867708921996}
  - {fileID: 2806017793369965532}
  - {fileID: 1319355926}
  m_Father: {fileID: 0}
  m_RootOrder: 0
  m_LocalEulerAnglesHint: {x: 0, y: 0, z: 0}
--- !u!114 &6390910758176450369
MonoBehaviour:
  m_ObjectHideFlags: 0
  m_CorrespondingSourceObject: {fileID: 0}
  m_PrefabInstance: {fileID: 0}
  m_PrefabAsset: {fileID: 0}
  m_GameObject: {fileID: 6390910758176450372}
  m_Enabled: 1
  m_EditorHideFlags: 0
  m_Script: {fileID: 11500000, guid: b439f6e4ef5714ee2a3643acf37b7a9d, type: 3}
  m_Name: 
  m_EditorClassIdentifier: 
  objectID: 
<<<<<<< HEAD
=======
  assetID: Sofa_213_Master
>>>>>>> 2f8dd9f9
  Type: 115
  PrimaryProperty: 2
  SecondaryProperties: 07000000
  BoundingBox: {fileID: 6390910758082790485}
  VisibilityPoints:
  - {fileID: 6390910757357358350}
  - {fileID: 6390910757545778388}
  - {fileID: 6390910757557758389}
  - {fileID: 6390910756940639707}
  - {fileID: 6390910756968738676}
  - {fileID: 6390910757269007995}
  - {fileID: 6390910758463472008}
  - {fileID: 6390910757110433737}
  - {fileID: 6390910757954299920}
  - {fileID: 6390910757192877681}
  - {fileID: 6390910757884556440}
  - {fileID: 6390910757409039116}
  - {fileID: 6390910757800535101}
  - {fileID: 6390910757134377184}
  ReceptacleTriggerBoxes:
  - {fileID: 6392080188753372747}
  debugIsVisible: 0
  debugIsInteractable: 0
  isInAgentHand: 0
  MyColliders:
  - {fileID: 5203502097151658651}
  - {fileID: 3291984538333449316}
  - {fileID: 3291984538223987978}
  - {fileID: 3291984536730263624}
  - {fileID: 3291984537767381371}
  - {fileID: 3291984537267996038}
  - {fileID: 3291984536782924615}
  - {fileID: 3291984537523161768}
  - {fileID: 3291984537770696124}
  - {fileID: 3291984538011295526}
  - {fileID: 3291984537690166260}
  - {fileID: 3291984537747017111}
  HFdynamicfriction: 1.2
  HFstaticfriction: 1.2
  HFbounciness: 0
  HFrbdrag: 0.4
  HFrbangulardrag: 0.15
  salientMaterials: 06000000
  MySpawnPoints: []
  CurrentTemperature: 0
  HowManySecondsUntilRoomTemp: 10
  inMotion: 0
  numSimObjHit: 0
  numFloorHit: 0
  numStructureHit: 0
  lastVelocity: 0
  IsReceptacle: 0
  IsPickupable: 0
  IsMoveable: 0
  isStatic: 0
  IsToggleable: 0
  IsOpenable: 0
  IsBreakable: 0
  IsFillable: 0
  IsDirtyable: 0
  IsCookable: 0
  IsSliceable: 0
  isHeatSource: 0
  isColdSource: 0
  ContainedObjectReferences: []
  CurrentlyContains: []
--- !u!54 &6390910758176450370
Rigidbody:
  m_ObjectHideFlags: 0
  m_CorrespondingSourceObject: {fileID: 0}
  m_PrefabInstance: {fileID: 0}
  m_PrefabAsset: {fileID: 0}
  m_GameObject: {fileID: 6390910758176450372}
  serializedVersion: 2
  m_Mass: 104
  m_Drag: 0.1
  m_AngularDrag: 0.05
  m_UseGravity: 1
  m_IsKinematic: 0
  m_Interpolate: 0
  m_Constraints: 0
  m_CollisionDetection: 0
--- !u!1 &6390910758463472009
GameObject:
  m_ObjectHideFlags: 0
  m_CorrespondingSourceObject: {fileID: 0}
  m_PrefabInstance: {fileID: 0}
  m_PrefabAsset: {fileID: 0}
  serializedVersion: 6
  m_Component:
  - component: {fileID: 6390910758463472008}
  m_Layer: 8
  m_Name: vPoint (6)
  m_TagString: Untagged
  m_Icon: {fileID: 0}
  m_NavMeshLayer: 0
  m_StaticEditorFlags: 64
  m_IsActive: 1
--- !u!4 &6390910758463472008
Transform:
  m_ObjectHideFlags: 0
  m_CorrespondingSourceObject: {fileID: 0}
  m_PrefabInstance: {fileID: 0}
  m_PrefabAsset: {fileID: 0}
  m_GameObject: {fileID: 6390910758463472009}
  m_LocalRotation: {x: -0, y: -0, z: -0, w: 1}
  m_LocalPosition: {x: 0.967, y: 0.112, z: -0.24099994}
  m_LocalScale: {x: 1, y: 1, z: 1}
  m_Children: []
  m_Father: {fileID: 6390910757336769488}
  m_RootOrder: 6
  m_LocalEulerAnglesHint: {x: 0, y: 0, z: 0}
--- !u!1 &6767584887334121394
GameObject:
  m_ObjectHideFlags: 0
  m_CorrespondingSourceObject: {fileID: 0}
  m_PrefabInstance: {fileID: 0}
  m_PrefabAsset: {fileID: 0}
  serializedVersion: 6
  m_Component:
  - component: {fileID: 3582124303553894421}
  - component: {fileID: 4154468251958357476}
  m_Layer: 8
  m_Name: Col (7)
  m_TagString: SimObjPhysics
  m_Icon: {fileID: 0}
  m_NavMeshLayer: 0
  m_StaticEditorFlags: 64
  m_IsActive: 1
--- !u!4 &3582124303553894421
Transform:
  m_ObjectHideFlags: 0
  m_CorrespondingSourceObject: {fileID: 0}
  m_PrefabInstance: {fileID: 0}
  m_PrefabAsset: {fileID: 0}
  m_GameObject: {fileID: 6767584887334121394}
  m_LocalRotation: {x: 0.592702, y: 6.598203e-10, z: -0.000000008788349, w: 0.8054219}
  m_LocalPosition: {x: -0.44399986, y: 0.56, z: 0.275}
  m_LocalScale: {x: 0.11210937, y: 0.34700325, z: 0.30879974}
  m_Children: []
  m_Father: {fileID: 2806017793369965532}
  m_RootOrder: 7
  m_LocalEulerAnglesHint: {x: 72.698006, y: 0, z: 0}
--- !u!65 &4154468251958357476
BoxCollider:
  m_ObjectHideFlags: 0
  m_CorrespondingSourceObject: {fileID: 0}
  m_PrefabInstance: {fileID: 0}
  m_PrefabAsset: {fileID: 0}
  m_GameObject: {fileID: 6767584887334121394}
  m_Material: {fileID: 13400000, guid: ffe8af6ca0aadda4bacc3df527defc9c, type: 2}
  m_IsTrigger: 1
  m_Enabled: 1
  serializedVersion: 2
  m_Size: {x: 1, y: 1.0238062, z: 1.4605876}
  m_Center: {x: -5.7135935e-10, y: 0.08128595, z: -0.117582075}
--- !u!1 &7244200529035995864
GameObject:
  m_ObjectHideFlags: 0
  m_CorrespondingSourceObject: {fileID: 0}
  m_PrefabInstance: {fileID: 0}
  m_PrefabAsset: {fileID: 0}
  serializedVersion: 6
  m_Component:
  - component: {fileID: 3450947675319904765}
  - component: {fileID: 6179019879245552733}
  m_Layer: 8
  m_Name: Col (5)
  m_TagString: SimObjPhysics
  m_Icon: {fileID: 0}
  m_NavMeshLayer: 0
  m_StaticEditorFlags: 64
  m_IsActive: 1
--- !u!4 &3450947675319904765
Transform:
  m_ObjectHideFlags: 0
  m_CorrespondingSourceObject: {fileID: 0}
  m_PrefabInstance: {fileID: 0}
  m_PrefabAsset: {fileID: 0}
  m_GameObject: {fileID: 7244200529035995864}
  m_LocalRotation: {x: -0, y: -0, z: -0, w: 1}
  m_LocalPosition: {x: -0.444, y: 0.837, z: -0.198}
  m_LocalScale: {x: 0.11210937, y: 0.563125, z: 0.525}
  m_Children: []
  m_Father: {fileID: 2806017793369965532}
  m_RootOrder: 5
  m_LocalEulerAnglesHint: {x: 0, y: 0, z: 0}
--- !u!65 &6179019879245552733
BoxCollider:
  m_ObjectHideFlags: 0
  m_CorrespondingSourceObject: {fileID: 0}
  m_PrefabInstance: {fileID: 0}
  m_PrefabAsset: {fileID: 0}
  m_GameObject: {fileID: 7244200529035995864}
  m_Material: {fileID: 13400000, guid: ffe8af6ca0aadda4bacc3df527defc9c, type: 2}
  m_IsTrigger: 1
  m_Enabled: 1
  serializedVersion: 2
  m_Size: {x: 1, y: 1.1950786, z: 1.1946552}
  m_Center: {x: 0, y: -0.0076286686, z: 0.034759454}
--- !u!1 &7656280531594624798
GameObject:
  m_ObjectHideFlags: 0
  m_CorrespondingSourceObject: {fileID: 0}
  m_PrefabInstance: {fileID: 0}
  m_PrefabAsset: {fileID: 0}
  serializedVersion: 6
  m_Component:
  - component: {fileID: 2689490867708921996}
  m_Layer: 0
  m_Name: Colliders
  m_TagString: Untagged
  m_Icon: {fileID: 0}
  m_NavMeshLayer: 0
  m_StaticEditorFlags: 64
  m_IsActive: 1
--- !u!4 &2689490867708921996
Transform:
  m_ObjectHideFlags: 0
  m_CorrespondingSourceObject: {fileID: 0}
  m_PrefabInstance: {fileID: 0}
  m_PrefabAsset: {fileID: 0}
  m_GameObject: {fileID: 7656280531594624798}
  m_LocalRotation: {x: -0, y: -0, z: -0, w: 1}
  m_LocalPosition: {x: 0, y: 0.279, z: 0.009}
  m_LocalScale: {x: 2.1875, y: 0.46507615, z: 0.79437494}
  m_Children:
  - {fileID: 8135513867061279053}
  - {fileID: 3291984538333449319}
  - {fileID: 3291984538223987981}
  - {fileID: 3291984536730263627}
  - {fileID: 3291984537767381370}
  - {fileID: 3291984537267996041}
  - {fileID: 3291984536782924614}
  - {fileID: 3291984537523161771}
  - {fileID: 3291984537770696127}
  - {fileID: 3291984538011295529}
  - {fileID: 3291984537690166263}
  - {fileID: 3291984537747017110}
  m_Father: {fileID: 6390910758176450371}
  m_RootOrder: 4
  m_LocalEulerAnglesHint: {x: 0, y: 0, z: 0}
--- !u!1 &7961697590559321007
GameObject:
  m_ObjectHideFlags: 0
  m_CorrespondingSourceObject: {fileID: 0}
  m_PrefabInstance: {fileID: 0}
  m_PrefabAsset: {fileID: 0}
  serializedVersion: 6
  m_Component:
  - component: {fileID: 8135513867061279053}
  - component: {fileID: 5203502097151658651}
  m_Layer: 8
  m_Name: Col
  m_TagString: SimObjPhysics
  m_Icon: {fileID: 0}
  m_NavMeshLayer: 0
  m_StaticEditorFlags: 64
  m_IsActive: 1
--- !u!4 &8135513867061279053
Transform:
  m_ObjectHideFlags: 0
  m_CorrespondingSourceObject: {fileID: 0}
  m_PrefabInstance: {fileID: 0}
  m_PrefabAsset: {fileID: 0}
  m_GameObject: {fileID: 7961697590559321007}
  m_LocalRotation: {x: -0, y: -0, z: -0, w: 1}
  m_LocalPosition: {x: 0, y: 0, z: 0}
  m_LocalScale: {x: 1, y: 1, z: 1}
  m_Children: []
  m_Father: {fileID: 2689490867708921996}
  m_RootOrder: 0
  m_LocalEulerAnglesHint: {x: 0, y: 0, z: 0}
--- !u!65 &5203502097151658651
BoxCollider:
  m_ObjectHideFlags: 0
  m_CorrespondingSourceObject: {fileID: 0}
  m_PrefabInstance: {fileID: 0}
  m_PrefabAsset: {fileID: 0}
  m_GameObject: {fileID: 7961697590559321007}
  m_Material: {fileID: 13400000, guid: ffe8af6ca0aadda4bacc3df527defc9c, type: 2}
  m_IsTrigger: 0
  m_Enabled: 1
  serializedVersion: 2
  m_Size: {x: 1, y: 1, z: 1}
  m_Center: {x: 0, y: 0, z: 0}
--- !u!1 &8852706532603364729
GameObject:
  m_ObjectHideFlags: 0
  m_CorrespondingSourceObject: {fileID: 0}
  m_PrefabInstance: {fileID: 0}
  m_PrefabAsset: {fileID: 0}
  serializedVersion: 6
  m_Component:
  - component: {fileID: 2806017793369965532}
  m_Layer: 0
  m_Name: TriggerColliders
  m_TagString: Untagged
  m_Icon: {fileID: 0}
  m_NavMeshLayer: 0
  m_StaticEditorFlags: 64
  m_IsActive: 1
--- !u!4 &2806017793369965532
Transform:
  m_ObjectHideFlags: 0
  m_CorrespondingSourceObject: {fileID: 0}
  m_PrefabInstance: {fileID: 0}
  m_PrefabAsset: {fileID: 0}
  m_GameObject: {fileID: 8852706532603364729}
  m_LocalRotation: {x: -0, y: -0, z: -0, w: 1}
  m_LocalPosition: {x: 0, y: 0.27900028, z: 0.0089998245}
  m_LocalScale: {x: 2.1875, y: 0.46507615, z: 0.79437494}
  m_Children:
  - {fileID: 3007795121908487090}
  - {fileID: 2639972261907846904}
  - {fileID: 7233885942198859619}
  - {fileID: 7878345803715480418}
  - {fileID: 4248788800716035808}
  - {fileID: 3450947675319904765}
  - {fileID: 3999227328534322760}
  - {fileID: 3582124303553894421}
  - {fileID: 7032459185625441028}
  - {fileID: 2641070360243392806}
  - {fileID: 8311951659590686144}
  - {fileID: 6902876093690881666}
  m_Father: {fileID: 6390910758176450371}
  m_RootOrder: 5
  m_LocalEulerAnglesHint: {x: 0, y: 0, z: 0}
--- !u!1001 &6390910757284906013
PrefabInstance:
  m_ObjectHideFlags: 0
  serializedVersion: 2
  m_Modification:
    m_TransformParent: {fileID: 6390910758176450371}
    m_Modifications:
    - target: {fileID: 1170333579371094, guid: 6877aba5a696347dbb6c01f851f2da28, type: 3}
      propertyPath: m_Name
      value: ReceptacleTriggerBox
      objectReference: {fileID: 0}
    - target: {fileID: 1170333579371094, guid: 6877aba5a696347dbb6c01f851f2da28, type: 3}
      propertyPath: m_StaticEditorFlags
      value: 64
      objectReference: {fileID: 0}
    - target: {fileID: 4251536333782420, guid: 6877aba5a696347dbb6c01f851f2da28, type: 3}
      propertyPath: m_RootOrder
      value: 0
      objectReference: {fileID: 0}
    - target: {fileID: 4251536333782420, guid: 6877aba5a696347dbb6c01f851f2da28, type: 3}
      propertyPath: m_LocalPosition.x
      value: 0
      objectReference: {fileID: 0}
    - target: {fileID: 4251536333782420, guid: 6877aba5a696347dbb6c01f851f2da28, type: 3}
      propertyPath: m_LocalPosition.y
      value: 0.766
      objectReference: {fileID: 0}
    - target: {fileID: 4251536333782420, guid: 6877aba5a696347dbb6c01f851f2da28, type: 3}
      propertyPath: m_LocalPosition.z
      value: 0
      objectReference: {fileID: 0}
    - target: {fileID: 4251536333782420, guid: 6877aba5a696347dbb6c01f851f2da28, type: 3}
      propertyPath: m_LocalRotation.w
      value: 1
      objectReference: {fileID: 0}
    - target: {fileID: 4251536333782420, guid: 6877aba5a696347dbb6c01f851f2da28, type: 3}
      propertyPath: m_LocalRotation.x
      value: -0
      objectReference: {fileID: 0}
    - target: {fileID: 4251536333782420, guid: 6877aba5a696347dbb6c01f851f2da28, type: 3}
      propertyPath: m_LocalRotation.y
      value: -0
      objectReference: {fileID: 0}
    - target: {fileID: 4251536333782420, guid: 6877aba5a696347dbb6c01f851f2da28, type: 3}
      propertyPath: m_LocalRotation.z
      value: -0
      objectReference: {fileID: 0}
    - target: {fileID: 4251536333782420, guid: 6877aba5a696347dbb6c01f851f2da28, type: 3}
      propertyPath: m_LocalEulerAnglesHint.x
      value: 0
      objectReference: {fileID: 0}
    - target: {fileID: 4251536333782420, guid: 6877aba5a696347dbb6c01f851f2da28, type: 3}
      propertyPath: m_LocalEulerAnglesHint.y
      value: 0
      objectReference: {fileID: 0}
    - target: {fileID: 4251536333782420, guid: 6877aba5a696347dbb6c01f851f2da28, type: 3}
      propertyPath: m_LocalEulerAnglesHint.z
      value: 0
      objectReference: {fileID: 0}
    - target: {fileID: 65569799956894354, guid: 6877aba5a696347dbb6c01f851f2da28,
        type: 3}
      propertyPath: m_Size.x
      value: 3.4172661
      objectReference: {fileID: 0}
    - target: {fileID: 65569799956894354, guid: 6877aba5a696347dbb6c01f851f2da28,
        type: 3}
      propertyPath: m_Size.z
      value: 1.1882267
      objectReference: {fileID: 0}
    - target: {fileID: 65569799956894354, guid: 6877aba5a696347dbb6c01f851f2da28,
        type: 3}
      propertyPath: m_Center.z
      value: -0.09411335
      objectReference: {fileID: 0}
    - target: {fileID: 114448760657764924, guid: 6877aba5a696347dbb6c01f851f2da28,
        type: 3}
      propertyPath: myParent
      value: 
      objectReference: {fileID: 6390910758176450372}
    m_RemovedComponents: []
  m_SourcePrefab: {fileID: 100100000, guid: 6877aba5a696347dbb6c01f851f2da28, type: 3}
--- !u!1 &6392080188753372747 stripped
GameObject:
  m_CorrespondingSourceObject: {fileID: 1170333579371094, guid: 6877aba5a696347dbb6c01f851f2da28,
    type: 3}
  m_PrefabInstance: {fileID: 6390910757284906013}
  m_PrefabAsset: {fileID: 0}
--- !u!4 &6394559270542391689 stripped
Transform:
  m_CorrespondingSourceObject: {fileID: 4251536333782420, guid: 6877aba5a696347dbb6c01f851f2da28,
    type: 3}
  m_PrefabInstance: {fileID: 6390910757284906013}
  m_PrefabAsset: {fileID: 0}<|MERGE_RESOLUTION|>--- conflicted
+++ resolved
@@ -1903,7 +1903,7 @@
   m_PrefabAsset: {fileID: 0}
   m_GameObject: {fileID: 6390910758176450372}
   m_LocalRotation: {x: 0, y: 0, z: 0, w: 1}
-  m_LocalPosition: {x: 0, y: 0, z: 0}
+  m_LocalPosition: {x: 0, y: 1.58, z: 0}
   m_LocalScale: {x: 1, y: 1, z: 1}
   m_Children:
   - {fileID: 6394559270542391689}
@@ -1929,10 +1929,7 @@
   m_Name: 
   m_EditorClassIdentifier: 
   objectID: 
-<<<<<<< HEAD
-=======
   assetID: Sofa_213_Master
->>>>>>> 2f8dd9f9
   Type: 115
   PrimaryProperty: 2
   SecondaryProperties: 07000000
