%YAML 1.1
%TAG !u! tag:unity3d.com,2011:
--- !u!1001 &4941377889960158576
PrefabInstance:
  m_ObjectHideFlags: 0
  serializedVersion: 2
  m_Modification:
    m_TransformParent: {fileID: 0}
    m_Modifications:
    - target: {fileID: 7133350547328320441, guid: b80692113b4b544448c8bb63f879a4f4,
<<<<<<< HEAD
        type: 3}
      propertyPath: m_Materials.Array.data[0]
      value: 
      objectReference: {fileID: 2100000, guid: 5009b2871fc8f4ee582f0fa06c263d20, type: 2}
=======
        type: 3}
      propertyPath: m_Materials.Array.data[0]
      value: 
      objectReference: {fileID: 2100000, guid: 5009b2871fc8f4ee582f0fa06c263d20, type: 2}
    - target: {fileID: 7133350547436316425, guid: b80692113b4b544448c8bb63f879a4f4,
        type: 3}
      propertyPath: assetID
      value: Sofa_218_2
      objectReference: {fileID: 0}
>>>>>>> 2f8dd9f9
    - target: {fileID: 7133350547436316425, guid: b80692113b4b544448c8bb63f879a4f4,
        type: 3}
      propertyPath: BoundingBox
      value: 
      objectReference: {fileID: 2769024952368313146}
    - target: {fileID: 7133350547436316425, guid: b80692113b4b544448c8bb63f879a4f4,
        type: 3}
      propertyPath: MyColliders.Array.data[0]
      value: 
      objectReference: {fileID: 9030378301093161279}
    - target: {fileID: 7133350547436316425, guid: b80692113b4b544448c8bb63f879a4f4,
        type: 3}
      propertyPath: MyColliders.Array.data[1]
      value: 
      objectReference: {fileID: 6457950589768098134}
    - target: {fileID: 7133350547436316425, guid: b80692113b4b544448c8bb63f879a4f4,
        type: 3}
      propertyPath: MyColliders.Array.data[2]
      value: 
      objectReference: {fileID: 6457950590002572402}
    - target: {fileID: 7133350547436316425, guid: b80692113b4b544448c8bb63f879a4f4,
        type: 3}
      propertyPath: MyColliders.Array.data[3]
      value: 
      objectReference: {fileID: 6457950590055464068}
    - target: {fileID: 7133350547436316425, guid: b80692113b4b544448c8bb63f879a4f4,
        type: 3}
      propertyPath: MyColliders.Array.data[4]
      value: 
      objectReference: {fileID: 6457950590015527728}
    - target: {fileID: 7133350547436316425, guid: b80692113b4b544448c8bb63f879a4f4,
        type: 3}
      propertyPath: VisibilityPoints.Array.data[0]
      value: 
      objectReference: {fileID: 2769024950727614893}
    - target: {fileID: 7133350547436316425, guid: b80692113b4b544448c8bb63f879a4f4,
        type: 3}
      propertyPath: VisibilityPoints.Array.data[1]
      value: 
      objectReference: {fileID: 2769024951155223925}
    - target: {fileID: 7133350547436316425, guid: b80692113b4b544448c8bb63f879a4f4,
        type: 3}
      propertyPath: VisibilityPoints.Array.data[2]
      value: 
      objectReference: {fileID: 2769024950767681748}
    - target: {fileID: 7133350547436316425, guid: b80692113b4b544448c8bb63f879a4f4,
        type: 3}
      propertyPath: VisibilityPoints.Array.data[3]
      value: 
      objectReference: {fileID: 2769024951636559711}
    - target: {fileID: 7133350547436316425, guid: b80692113b4b544448c8bb63f879a4f4,
        type: 3}
      propertyPath: VisibilityPoints.Array.data[4]
      value: 
      objectReference: {fileID: 2769024952336770623}
    - target: {fileID: 7133350547436316425, guid: b80692113b4b544448c8bb63f879a4f4,
        type: 3}
      propertyPath: VisibilityPoints.Array.data[5]
      value: 
      objectReference: {fileID: 2769024950555012470}
    - target: {fileID: 7133350547436316425, guid: b80692113b4b544448c8bb63f879a4f4,
        type: 3}
      propertyPath: VisibilityPoints.Array.data[6]
      value: 
      objectReference: {fileID: 2769024951406841446}
    - target: {fileID: 7133350547436316425, guid: b80692113b4b544448c8bb63f879a4f4,
        type: 3}
      propertyPath: VisibilityPoints.Array.data[7]
      value: 
      objectReference: {fileID: 2769024952379724630}
    - target: {fileID: 7133350547436316425, guid: b80692113b4b544448c8bb63f879a4f4,
        type: 3}
      propertyPath: VisibilityPoints.Array.data[8]
      value: 
      objectReference: {fileID: 2769024952064777568}
    - target: {fileID: 7133350547436316425, guid: b80692113b4b544448c8bb63f879a4f4,
        type: 3}
      propertyPath: VisibilityPoints.Array.data[9]
      value: 
      objectReference: {fileID: 2769024950527723127}
    - target: {fileID: 7133350547436316425, guid: b80692113b4b544448c8bb63f879a4f4,
        type: 3}
      propertyPath: VisibilityPoints.Array.data[10]
      value: 
      objectReference: {fileID: 2769024952567243283}
    - target: {fileID: 7133350547436316425, guid: b80692113b4b544448c8bb63f879a4f4,
        type: 3}
      propertyPath: VisibilityPoints.Array.data[11]
      value: 
      objectReference: {fileID: 2769024950857702424}
    - target: {fileID: 7133350547436316425, guid: b80692113b4b544448c8bb63f879a4f4,
        type: 3}
      propertyPath: VisibilityPoints.Array.data[12]
      value: 
      objectReference: {fileID: 2769024951136108725}
    - target: {fileID: 7133350547436316425, guid: b80692113b4b544448c8bb63f879a4f4,
        type: 3}
      propertyPath: VisibilityPoints.Array.data[13]
      value: 
      objectReference: {fileID: 2769024952404373684}
    - target: {fileID: 7133350547436316425, guid: b80692113b4b544448c8bb63f879a4f4,
        type: 3}
      propertyPath: VisibilityPoints.Array.data[14]
      value: 
      objectReference: {fileID: 2769024952018919164}
    - target: {fileID: 7133350547436316425, guid: b80692113b4b544448c8bb63f879a4f4,
        type: 3}
      propertyPath: VisibilityPoints.Array.data[15]
      value: 
      objectReference: {fileID: 2769024952273947613}
    - target: {fileID: 7133350547436316425, guid: b80692113b4b544448c8bb63f879a4f4,
        type: 3}
      propertyPath: VisibilityPoints.Array.data[16]
      value: 
      objectReference: {fileID: 2769024950824603695}
    - target: {fileID: 7133350547436316425, guid: b80692113b4b544448c8bb63f879a4f4,
        type: 3}
      propertyPath: ReceptacleTriggerBoxes.Array.data[0]
      value: 
      objectReference: {fileID: 2767925879803196979}
    - target: {fileID: 7133350547436316430, guid: b80692113b4b544448c8bb63f879a4f4,
        type: 3}
      propertyPath: m_Name
<<<<<<< HEAD
      value: Sofa_218_Master
=======
      value: Sofa_218_2
>>>>>>> 2f8dd9f9
      objectReference: {fileID: 0}
    - target: {fileID: 7133350547436316431, guid: b80692113b4b544448c8bb63f879a4f4,
        type: 3}
      propertyPath: m_RootOrder
      value: 0
      objectReference: {fileID: 0}
    - target: {fileID: 7133350547436316431, guid: b80692113b4b544448c8bb63f879a4f4,
        type: 3}
<<<<<<< HEAD
      propertyPath: m_LocalEulerAnglesHint.x
      value: 0
      objectReference: {fileID: 0}
    - target: {fileID: 7133350547436316431, guid: b80692113b4b544448c8bb63f879a4f4,
        type: 3}
      propertyPath: m_LocalEulerAnglesHint.y
      value: -180.00002
      objectReference: {fileID: 0}
    - target: {fileID: 7133350547436316431, guid: b80692113b4b544448c8bb63f879a4f4,
        type: 3}
=======
      propertyPath: m_LocalPosition.x
      value: -2.604903
      objectReference: {fileID: 0}
    - target: {fileID: 7133350547436316431, guid: b80692113b4b544448c8bb63f879a4f4,
        type: 3}
      propertyPath: m_LocalPosition.y
      value: 0.008620486
      objectReference: {fileID: 0}
    - target: {fileID: 7133350547436316431, guid: b80692113b4b544448c8bb63f879a4f4,
        type: 3}
      propertyPath: m_LocalPosition.z
      value: 2.8442488
      objectReference: {fileID: 0}
    - target: {fileID: 7133350547436316431, guid: b80692113b4b544448c8bb63f879a4f4,
        type: 3}
      propertyPath: m_LocalRotation.w
      value: 0.00000032782552
      objectReference: {fileID: 0}
    - target: {fileID: 7133350547436316431, guid: b80692113b4b544448c8bb63f879a4f4,
        type: 3}
      propertyPath: m_LocalRotation.x
      value: -0
      objectReference: {fileID: 0}
    - target: {fileID: 7133350547436316431, guid: b80692113b4b544448c8bb63f879a4f4,
        type: 3}
      propertyPath: m_LocalRotation.y
      value: -1
      objectReference: {fileID: 0}
    - target: {fileID: 7133350547436316431, guid: b80692113b4b544448c8bb63f879a4f4,
        type: 3}
      propertyPath: m_LocalRotation.z
      value: -0
      objectReference: {fileID: 0}
    - target: {fileID: 7133350547436316431, guid: b80692113b4b544448c8bb63f879a4f4,
        type: 3}
      propertyPath: m_LocalEulerAnglesHint.x
      value: 0
      objectReference: {fileID: 0}
    - target: {fileID: 7133350547436316431, guid: b80692113b4b544448c8bb63f879a4f4,
        type: 3}
      propertyPath: m_LocalEulerAnglesHint.y
      value: -180.00002
      objectReference: {fileID: 0}
    - target: {fileID: 7133350547436316431, guid: b80692113b4b544448c8bb63f879a4f4,
        type: 3}
>>>>>>> 2f8dd9f9
      propertyPath: m_LocalEulerAnglesHint.z
      value: 0
      objectReference: {fileID: 0}
    - target: {fileID: 7163074221780095785, guid: b80692113b4b544448c8bb63f879a4f4,
        type: 3}
      propertyPath: myParent
      value: 
      objectReference: {fileID: 2769024952405115518}
    m_RemovedComponents: []
  m_SourcePrefab: {fileID: 100100000, guid: b80692113b4b544448c8bb63f879a4f4, type: 3}
--- !u!1 &2769024952405115518 stripped
GameObject:
  m_CorrespondingSourceObject: {fileID: 7133350547436316430, guid: b80692113b4b544448c8bb63f879a4f4,
    type: 3}
  m_PrefabInstance: {fileID: 4941377889960158576}
  m_PrefabAsset: {fileID: 0}
--- !u!1 &2767925879803196979 stripped
GameObject:
  m_CorrespondingSourceObject: {fileID: 7132269071047643971, guid: b80692113b4b544448c8bb63f879a4f4,
    type: 3}
  m_PrefabInstance: {fileID: 4941377889960158576}
  m_PrefabAsset: {fileID: 0}
--- !u!4 &2769024950727614893 stripped
Transform:
  m_CorrespondingSourceObject: {fileID: 7133350546833622237, guid: b80692113b4b544448c8bb63f879a4f4,
    type: 3}
  m_PrefabInstance: {fileID: 4941377889960158576}
  m_PrefabAsset: {fileID: 0}
--- !u!4 &2769024951155223925 stripped
Transform:
  m_CorrespondingSourceObject: {fileID: 7133350545917970437, guid: b80692113b4b544448c8bb63f879a4f4,
    type: 3}
  m_PrefabInstance: {fileID: 4941377889960158576}
  m_PrefabAsset: {fileID: 0}
--- !u!4 &2769024950767681748 stripped
Transform:
  m_CorrespondingSourceObject: {fileID: 7133350546873312676, guid: b80692113b4b544448c8bb63f879a4f4,
    type: 3}
  m_PrefabInstance: {fileID: 4941377889960158576}
  m_PrefabAsset: {fileID: 0}
--- !u!4 &2769024951636559711 stripped
Transform:
  m_CorrespondingSourceObject: {fileID: 7133350547472966191, guid: b80692113b4b544448c8bb63f879a4f4,
    type: 3}
  m_PrefabInstance: {fileID: 4941377889960158576}
  m_PrefabAsset: {fileID: 0}
--- !u!4 &2769024952336770623 stripped
Transform:
  m_CorrespondingSourceObject: {fileID: 7133350547367822159, guid: b80692113b4b544448c8bb63f879a4f4,
    type: 3}
  m_PrefabInstance: {fileID: 4941377889960158576}
  m_PrefabAsset: {fileID: 0}
--- !u!4 &2769024950555012470 stripped
Transform:
  m_CorrespondingSourceObject: {fileID: 7133350546392287238, guid: b80692113b4b544448c8bb63f879a4f4,
    type: 3}
  m_PrefabInstance: {fileID: 4941377889960158576}
  m_PrefabAsset: {fileID: 0}
--- !u!4 &2769024951406841446 stripped
Transform:
  m_CorrespondingSourceObject: {fileID: 7133350546169604886, guid: b80692113b4b544448c8bb63f879a4f4,
    type: 3}
  m_PrefabInstance: {fileID: 4941377889960158576}
  m_PrefabAsset: {fileID: 0}
--- !u!4 &2769024952379724630 stripped
Transform:
  m_CorrespondingSourceObject: {fileID: 7133350547410794022, guid: b80692113b4b544448c8bb63f879a4f4,
    type: 3}
  m_PrefabInstance: {fileID: 4941377889960158576}
  m_PrefabAsset: {fileID: 0}
--- !u!4 &2769024952064777568 stripped
Transform:
  m_CorrespondingSourceObject: {fileID: 7133350547096664080, guid: b80692113b4b544448c8bb63f879a4f4,
    type: 3}
  m_PrefabInstance: {fileID: 4941377889960158576}
  m_PrefabAsset: {fileID: 0}
--- !u!4 &2769024950527723127 stripped
Transform:
  m_CorrespondingSourceObject: {fileID: 7133350546633483015, guid: b80692113b4b544448c8bb63f879a4f4,
    type: 3}
  m_PrefabInstance: {fileID: 4941377889960158576}
  m_PrefabAsset: {fileID: 0}
--- !u!4 &2769024952567243283 stripped
Transform:
  m_CorrespondingSourceObject: {fileID: 7133350547330811747, guid: b80692113b4b544448c8bb63f879a4f4,
    type: 3}
  m_PrefabInstance: {fileID: 4941377889960158576}
  m_PrefabAsset: {fileID: 0}
--- !u!4 &2769024950857702424 stripped
Transform:
  m_CorrespondingSourceObject: {fileID: 7133350546695158120, guid: b80692113b4b544448c8bb63f879a4f4,
    type: 3}
  m_PrefabInstance: {fileID: 4941377889960158576}
  m_PrefabAsset: {fileID: 0}
--- !u!4 &2769024951136108725 stripped
Transform:
  m_CorrespondingSourceObject: {fileID: 7133350545898743237, guid: b80692113b4b544448c8bb63f879a4f4,
    type: 3}
  m_PrefabInstance: {fileID: 4941377889960158576}
  m_PrefabAsset: {fileID: 0}
--- !u!4 &2769024952404373684 stripped
Transform:
  m_CorrespondingSourceObject: {fileID: 7133350547436475844, guid: b80692113b4b544448c8bb63f879a4f4,
    type: 3}
  m_PrefabInstance: {fileID: 4941377889960158576}
  m_PrefabAsset: {fileID: 0}
--- !u!4 &2769024952018919164 stripped
Transform:
  m_CorrespondingSourceObject: {fileID: 7133350547856079756, guid: b80692113b4b544448c8bb63f879a4f4,
    type: 3}
  m_PrefabInstance: {fileID: 4941377889960158576}
  m_PrefabAsset: {fileID: 0}
--- !u!4 &2769024952273947613 stripped
Transform:
  m_CorrespondingSourceObject: {fileID: 7133350547036319405, guid: b80692113b4b544448c8bb63f879a4f4,
    type: 3}
  m_PrefabInstance: {fileID: 4941377889960158576}
  m_PrefabAsset: {fileID: 0}
--- !u!4 &2769024950824603695 stripped
Transform:
  m_CorrespondingSourceObject: {fileID: 7133350546661143903, guid: b80692113b4b544448c8bb63f879a4f4,
    type: 3}
  m_PrefabInstance: {fileID: 4941377889960158576}
  m_PrefabAsset: {fileID: 0}
--- !u!1 &2769024952368313146 stripped
GameObject:
  m_CorrespondingSourceObject: {fileID: 7133350547399136842, guid: b80692113b4b544448c8bb63f879a4f4,
    type: 3}
  m_PrefabInstance: {fileID: 4941377889960158576}
  m_PrefabAsset: {fileID: 0}
--- !u!65 &9030378301093161279 stripped
BoxCollider:
  m_CorrespondingSourceObject: {fileID: 4161629773766249551, guid: b80692113b4b544448c8bb63f879a4f4,
    type: 3}
  m_PrefabInstance: {fileID: 4941377889960158576}
  m_PrefabAsset: {fileID: 0}
--- !u!65 &6457950589768098134 stripped
BoxCollider:
  m_CorrespondingSourceObject: {fileID: 2093174208122946598, guid: b80692113b4b544448c8bb63f879a4f4,
    type: 3}
  m_PrefabInstance: {fileID: 4941377889960158576}
  m_PrefabAsset: {fileID: 0}
--- !u!65 &6457950590002572402 stripped
BoxCollider:
  m_CorrespondingSourceObject: {fileID: 2093174208089278722, guid: b80692113b4b544448c8bb63f879a4f4,
    type: 3}
  m_PrefabInstance: {fileID: 4941377889960158576}
  m_PrefabAsset: {fileID: 0}
--- !u!65 &6457950590055464068 stripped
BoxCollider:
  m_CorrespondingSourceObject: {fileID: 2093174208410212852, guid: b80692113b4b544448c8bb63f879a4f4,
    type: 3}
  m_PrefabInstance: {fileID: 4941377889960158576}
  m_PrefabAsset: {fileID: 0}
--- !u!65 &6457950590015527728 stripped
BoxCollider:
  m_CorrespondingSourceObject: {fileID: 2093174208101957184, guid: b80692113b4b544448c8bb63f879a4f4,
    type: 3}
  m_PrefabInstance: {fileID: 4941377889960158576}
  m_PrefabAsset: {fileID: 0}<|MERGE_RESOLUTION|>--- conflicted
+++ resolved
@@ -8,12 +8,6 @@
     m_TransformParent: {fileID: 0}
     m_Modifications:
     - target: {fileID: 7133350547328320441, guid: b80692113b4b544448c8bb63f879a4f4,
-<<<<<<< HEAD
-        type: 3}
-      propertyPath: m_Materials.Array.data[0]
-      value: 
-      objectReference: {fileID: 2100000, guid: 5009b2871fc8f4ee582f0fa06c263d20, type: 2}
-=======
         type: 3}
       propertyPath: m_Materials.Array.data[0]
       value: 
@@ -23,7 +17,6 @@
       propertyPath: assetID
       value: Sofa_218_2
       objectReference: {fileID: 0}
->>>>>>> 2f8dd9f9
     - target: {fileID: 7133350547436316425, guid: b80692113b4b544448c8bb63f879a4f4,
         type: 3}
       propertyPath: BoundingBox
@@ -147,11 +140,7 @@
     - target: {fileID: 7133350547436316430, guid: b80692113b4b544448c8bb63f879a4f4,
         type: 3}
       propertyPath: m_Name
-<<<<<<< HEAD
-      value: Sofa_218_Master
-=======
       value: Sofa_218_2
->>>>>>> 2f8dd9f9
       objectReference: {fileID: 0}
     - target: {fileID: 7133350547436316431, guid: b80692113b4b544448c8bb63f879a4f4,
         type: 3}
@@ -160,7 +149,41 @@
       objectReference: {fileID: 0}
     - target: {fileID: 7133350547436316431, guid: b80692113b4b544448c8bb63f879a4f4,
         type: 3}
-<<<<<<< HEAD
+      propertyPath: m_LocalPosition.x
+      value: -2.604903
+      objectReference: {fileID: 0}
+    - target: {fileID: 7133350547436316431, guid: b80692113b4b544448c8bb63f879a4f4,
+        type: 3}
+      propertyPath: m_LocalPosition.y
+      value: 0.008620486
+      objectReference: {fileID: 0}
+    - target: {fileID: 7133350547436316431, guid: b80692113b4b544448c8bb63f879a4f4,
+        type: 3}
+      propertyPath: m_LocalPosition.z
+      value: 2.8442488
+      objectReference: {fileID: 0}
+    - target: {fileID: 7133350547436316431, guid: b80692113b4b544448c8bb63f879a4f4,
+        type: 3}
+      propertyPath: m_LocalRotation.w
+      value: 0.00000032782552
+      objectReference: {fileID: 0}
+    - target: {fileID: 7133350547436316431, guid: b80692113b4b544448c8bb63f879a4f4,
+        type: 3}
+      propertyPath: m_LocalRotation.x
+      value: -0
+      objectReference: {fileID: 0}
+    - target: {fileID: 7133350547436316431, guid: b80692113b4b544448c8bb63f879a4f4,
+        type: 3}
+      propertyPath: m_LocalRotation.y
+      value: -1
+      objectReference: {fileID: 0}
+    - target: {fileID: 7133350547436316431, guid: b80692113b4b544448c8bb63f879a4f4,
+        type: 3}
+      propertyPath: m_LocalRotation.z
+      value: -0
+      objectReference: {fileID: 0}
+    - target: {fileID: 7133350547436316431, guid: b80692113b4b544448c8bb63f879a4f4,
+        type: 3}
       propertyPath: m_LocalEulerAnglesHint.x
       value: 0
       objectReference: {fileID: 0}
@@ -171,53 +194,6 @@
       objectReference: {fileID: 0}
     - target: {fileID: 7133350547436316431, guid: b80692113b4b544448c8bb63f879a4f4,
         type: 3}
-=======
-      propertyPath: m_LocalPosition.x
-      value: -2.604903
-      objectReference: {fileID: 0}
-    - target: {fileID: 7133350547436316431, guid: b80692113b4b544448c8bb63f879a4f4,
-        type: 3}
-      propertyPath: m_LocalPosition.y
-      value: 0.008620486
-      objectReference: {fileID: 0}
-    - target: {fileID: 7133350547436316431, guid: b80692113b4b544448c8bb63f879a4f4,
-        type: 3}
-      propertyPath: m_LocalPosition.z
-      value: 2.8442488
-      objectReference: {fileID: 0}
-    - target: {fileID: 7133350547436316431, guid: b80692113b4b544448c8bb63f879a4f4,
-        type: 3}
-      propertyPath: m_LocalRotation.w
-      value: 0.00000032782552
-      objectReference: {fileID: 0}
-    - target: {fileID: 7133350547436316431, guid: b80692113b4b544448c8bb63f879a4f4,
-        type: 3}
-      propertyPath: m_LocalRotation.x
-      value: -0
-      objectReference: {fileID: 0}
-    - target: {fileID: 7133350547436316431, guid: b80692113b4b544448c8bb63f879a4f4,
-        type: 3}
-      propertyPath: m_LocalRotation.y
-      value: -1
-      objectReference: {fileID: 0}
-    - target: {fileID: 7133350547436316431, guid: b80692113b4b544448c8bb63f879a4f4,
-        type: 3}
-      propertyPath: m_LocalRotation.z
-      value: -0
-      objectReference: {fileID: 0}
-    - target: {fileID: 7133350547436316431, guid: b80692113b4b544448c8bb63f879a4f4,
-        type: 3}
-      propertyPath: m_LocalEulerAnglesHint.x
-      value: 0
-      objectReference: {fileID: 0}
-    - target: {fileID: 7133350547436316431, guid: b80692113b4b544448c8bb63f879a4f4,
-        type: 3}
-      propertyPath: m_LocalEulerAnglesHint.y
-      value: -180.00002
-      objectReference: {fileID: 0}
-    - target: {fileID: 7133350547436316431, guid: b80692113b4b544448c8bb63f879a4f4,
-        type: 3}
->>>>>>> 2f8dd9f9
       propertyPath: m_LocalEulerAnglesHint.z
       value: 0
       objectReference: {fileID: 0}
