%YAML 1.1
%TAG !u! tag:unity3d.com,2011:
--- !u!1001 &4725225894219072520
PrefabInstance:
  m_ObjectHideFlags: 0
  serializedVersion: 2
  m_Modification:
    m_TransformParent: {fileID: 0}
    m_Modifications:
    - target: {fileID: 873021585019352349, guid: 2ef33b5bb36c52e44962b9a43cd5d234,
<<<<<<< HEAD
        type: 3}
      propertyPath: myParent
      value: 
      objectReference: {fileID: 5483235767280062111}
    - target: {fileID: 975875992068688532, guid: 2ef33b5bb36c52e44962b9a43cd5d234,
        type: 3}
      propertyPath: m_RootOrder
=======
        type: 3}
      propertyPath: myParent
      value: 
      objectReference: {fileID: 5483235767280062111}
    - target: {fileID: 975875992068688532, guid: 2ef33b5bb36c52e44962b9a43cd5d234,
        type: 3}
      propertyPath: m_RootOrder
      value: 0
      objectReference: {fileID: 0}
    - target: {fileID: 975875992068688532, guid: 2ef33b5bb36c52e44962b9a43cd5d234,
        type: 3}
      propertyPath: m_LocalPosition.x
      value: 0
      objectReference: {fileID: 0}
    - target: {fileID: 975875992068688532, guid: 2ef33b5bb36c52e44962b9a43cd5d234,
        type: 3}
      propertyPath: m_LocalPosition.y
      value: 0
      objectReference: {fileID: 0}
    - target: {fileID: 975875992068688532, guid: 2ef33b5bb36c52e44962b9a43cd5d234,
        type: 3}
      propertyPath: m_LocalPosition.z
      value: 0
      objectReference: {fileID: 0}
    - target: {fileID: 975875992068688532, guid: 2ef33b5bb36c52e44962b9a43cd5d234,
        type: 3}
      propertyPath: m_LocalRotation.w
      value: 1
      objectReference: {fileID: 0}
    - target: {fileID: 975875992068688532, guid: 2ef33b5bb36c52e44962b9a43cd5d234,
        type: 3}
      propertyPath: m_LocalRotation.x
      value: 0
      objectReference: {fileID: 0}
    - target: {fileID: 975875992068688532, guid: 2ef33b5bb36c52e44962b9a43cd5d234,
        type: 3}
      propertyPath: m_LocalRotation.y
      value: 0
      objectReference: {fileID: 0}
    - target: {fileID: 975875992068688532, guid: 2ef33b5bb36c52e44962b9a43cd5d234,
        type: 3}
      propertyPath: m_LocalRotation.z
>>>>>>> 2f8dd9f9
      value: 0
      objectReference: {fileID: 0}
    - target: {fileID: 975875992068688532, guid: 2ef33b5bb36c52e44962b9a43cd5d234,
        type: 3}
      propertyPath: m_LocalEulerAnglesHint.x
      value: 0
      objectReference: {fileID: 0}
    - target: {fileID: 975875992068688532, guid: 2ef33b5bb36c52e44962b9a43cd5d234,
        type: 3}
      propertyPath: m_LocalEulerAnglesHint.y
      value: 0
      objectReference: {fileID: 0}
    - target: {fileID: 975875992068688532, guid: 2ef33b5bb36c52e44962b9a43cd5d234,
        type: 3}
      propertyPath: m_LocalEulerAnglesHint.z
      value: 0
      objectReference: {fileID: 0}
    - target: {fileID: 975875992068688535, guid: 2ef33b5bb36c52e44962b9a43cd5d234,
        type: 3}
      propertyPath: m_Name
<<<<<<< HEAD
      value: Sofa_221_Master
=======
      value: Sofa_221_1
      objectReference: {fileID: 0}
    - target: {fileID: 975875992068688538, guid: 2ef33b5bb36c52e44962b9a43cd5d234,
        type: 3}
      propertyPath: assetID
      value: Sofa_221_1
>>>>>>> 2f8dd9f9
      objectReference: {fileID: 0}
    - target: {fileID: 975875992068688538, guid: 2ef33b5bb36c52e44962b9a43cd5d234,
        type: 3}
      propertyPath: BoundingBox
      value: 
      objectReference: {fileID: 5483235767622818325}
    - target: {fileID: 975875992068688538, guid: 2ef33b5bb36c52e44962b9a43cd5d234,
        type: 3}
      propertyPath: MyColliders.Array.data[0]
      value: 
      objectReference: {fileID: 6003045264849080451}
    - target: {fileID: 975875992068688538, guid: 2ef33b5bb36c52e44962b9a43cd5d234,
        type: 3}
      propertyPath: MyColliders.Array.data[1]
      value: 
      objectReference: {fileID: 6003045263672626962}
    - target: {fileID: 975875992068688538, guid: 2ef33b5bb36c52e44962b9a43cd5d234,
        type: 3}
      propertyPath: MyColliders.Array.data[2]
      value: 
      objectReference: {fileID: 6003045265068624795}
    - target: {fileID: 975875992068688538, guid: 2ef33b5bb36c52e44962b9a43cd5d234,
        type: 3}
      propertyPath: MyColliders.Array.data[3]
      value: 
      objectReference: {fileID: 6003045263478785461}
    - target: {fileID: 975875992068688538, guid: 2ef33b5bb36c52e44962b9a43cd5d234,
        type: 3}
      propertyPath: MyColliders.Array.data[4]
      value: 
      objectReference: {fileID: 6003045264570744470}
    - target: {fileID: 975875992068688538, guid: 2ef33b5bb36c52e44962b9a43cd5d234,
        type: 3}
      propertyPath: MyColliders.Array.data[5]
      value: 
      objectReference: {fileID: 6003045263220519031}
    - target: {fileID: 975875992068688538, guid: 2ef33b5bb36c52e44962b9a43cd5d234,
        type: 3}
      propertyPath: MyColliders.Array.data[6]
      value: 
      objectReference: {fileID: 6003045263616502647}
    - target: {fileID: 975875992068688538, guid: 2ef33b5bb36c52e44962b9a43cd5d234,
        type: 3}
      propertyPath: MyColliders.Array.data[7]
      value: 
      objectReference: {fileID: 6003045264738307626}
    - target: {fileID: 975875992068688538, guid: 2ef33b5bb36c52e44962b9a43cd5d234,
        type: 3}
      propertyPath: MyColliders.Array.data[8]
      value: 
      objectReference: {fileID: 6003045265251923335}
    - target: {fileID: 975875992068688538, guid: 2ef33b5bb36c52e44962b9a43cd5d234,
        type: 3}
      propertyPath: MyColliders.Array.data[9]
      value: 
      objectReference: {fileID: 6003045263742195650}
    - target: {fileID: 975875992068688538, guid: 2ef33b5bb36c52e44962b9a43cd5d234,
        type: 3}
      propertyPath: VisibilityPoints.Array.data[0]
      value: 
      objectReference: {fileID: 5483235767375218922}
    - target: {fileID: 975875992068688538, guid: 2ef33b5bb36c52e44962b9a43cd5d234,
        type: 3}
      propertyPath: VisibilityPoints.Array.data[1]
      value: 
      objectReference: {fileID: 5483235769356231830}
    - target: {fileID: 975875992068688538, guid: 2ef33b5bb36c52e44962b9a43cd5d234,
        type: 3}
      propertyPath: VisibilityPoints.Array.data[2]
      value: 
      objectReference: {fileID: 5483235768734741408}
    - target: {fileID: 975875992068688538, guid: 2ef33b5bb36c52e44962b9a43cd5d234,
        type: 3}
      propertyPath: VisibilityPoints.Array.data[3]
      value: 
      objectReference: {fileID: 5483235769010137141}
    - target: {fileID: 975875992068688538, guid: 2ef33b5bb36c52e44962b9a43cd5d234,
        type: 3}
      propertyPath: VisibilityPoints.Array.data[4]
      value: 
      objectReference: {fileID: 5483235768062796334}
    - target: {fileID: 975875992068688538, guid: 2ef33b5bb36c52e44962b9a43cd5d234,
        type: 3}
      propertyPath: VisibilityPoints.Array.data[5]
      value: 
      objectReference: {fileID: 5483235768091584094}
    - target: {fileID: 975875992068688538, guid: 2ef33b5bb36c52e44962b9a43cd5d234,
        type: 3}
      propertyPath: VisibilityPoints.Array.data[6]
      value: 
      objectReference: {fileID: 5483235769330605643}
    - target: {fileID: 975875992068688538, guid: 2ef33b5bb36c52e44962b9a43cd5d234,
        type: 3}
      propertyPath: VisibilityPoints.Array.data[7]
      value: 
      objectReference: {fileID: 5483235769111240975}
    - target: {fileID: 975875992068688538, guid: 2ef33b5bb36c52e44962b9a43cd5d234,
        type: 3}
      propertyPath: VisibilityPoints.Array.data[8]
      value: 
      objectReference: {fileID: 5483235767303019281}
    - target: {fileID: 975875992068688538, guid: 2ef33b5bb36c52e44962b9a43cd5d234,
        type: 3}
      propertyPath: VisibilityPoints.Array.data[9]
      value: 
      objectReference: {fileID: 5483235768076820540}
    - target: {fileID: 975875992068688538, guid: 2ef33b5bb36c52e44962b9a43cd5d234,
        type: 3}
      propertyPath: VisibilityPoints.Array.data[10]
      value: 
      objectReference: {fileID: 5483235768804198353}
    - target: {fileID: 975875992068688538, guid: 2ef33b5bb36c52e44962b9a43cd5d234,
        type: 3}
      propertyPath: VisibilityPoints.Array.data[11]
      value: 
      objectReference: {fileID: 5483235768795465240}
    - target: {fileID: 975875992068688538, guid: 2ef33b5bb36c52e44962b9a43cd5d234,
        type: 3}
      propertyPath: VisibilityPoints.Array.data[12]
      value: 
      objectReference: {fileID: 5483235769412348096}
    - target: {fileID: 975875992068688538, guid: 2ef33b5bb36c52e44962b9a43cd5d234,
        type: 3}
      propertyPath: ReceptacleTriggerBoxes.Array.data[0]
      value: 
      objectReference: {fileID: 5484387676738908543}
    m_RemovedComponents: []
  m_SourcePrefab: {fileID: 100100000, guid: 2ef33b5bb36c52e44962b9a43cd5d234, type: 3}
--- !u!1 &5483235767280062111 stripped
GameObject:
  m_CorrespondingSourceObject: {fileID: 975875992068688535, guid: 2ef33b5bb36c52e44962b9a43cd5d234,
    type: 3}
  m_PrefabInstance: {fileID: 4725225894219072520}
  m_PrefabAsset: {fileID: 0}
--- !u!1 &5484387676738908543 stripped
GameObject:
  m_CorrespondingSourceObject: {fileID: 977046246955595127, guid: 2ef33b5bb36c52e44962b9a43cd5d234,
    type: 3}
  m_PrefabInstance: {fileID: 4725225894219072520}
  m_PrefabAsset: {fileID: 0}
--- !u!4 &5483235767375218922 stripped
Transform:
  m_CorrespondingSourceObject: {fileID: 975875992041688290, guid: 2ef33b5bb36c52e44962b9a43cd5d234,
    type: 3}
  m_PrefabInstance: {fileID: 4725225894219072520}
  m_PrefabAsset: {fileID: 0}
--- !u!4 &5483235769356231830 stripped
Transform:
  m_CorrespondingSourceObject: {fileID: 975875991066271902, guid: 2ef33b5bb36c52e44962b9a43cd5d234,
    type: 3}
  m_PrefabInstance: {fileID: 4725225894219072520}
  m_PrefabAsset: {fileID: 0}
--- !u!4 &5483235768734741408 stripped
Transform:
  m_CorrespondingSourceObject: {fileID: 975875990712596392, guid: 2ef33b5bb36c52e44962b9a43cd5d234,
    type: 3}
  m_PrefabInstance: {fileID: 4725225894219072520}
  m_PrefabAsset: {fileID: 0}
--- !u!4 &5483235769010137141 stripped
Transform:
  m_CorrespondingSourceObject: {fileID: 975875991529811005, guid: 2ef33b5bb36c52e44962b9a43cd5d234,
    type: 3}
  m_PrefabInstance: {fileID: 4725225894219072520}
  m_PrefabAsset: {fileID: 0}
--- !u!4 &5483235768062796334 stripped
Transform:
  m_CorrespondingSourceObject: {fileID: 975875992461420070, guid: 2ef33b5bb36c52e44962b9a43cd5d234,
    type: 3}
  m_PrefabInstance: {fileID: 4725225894219072520}
  m_PrefabAsset: {fileID: 0}
--- !u!4 &5483235768091584094 stripped
Transform:
  m_CorrespondingSourceObject: {fileID: 975875992347697750, guid: 2ef33b5bb36c52e44962b9a43cd5d234,
    type: 3}
  m_PrefabInstance: {fileID: 4725225894219072520}
  m_PrefabAsset: {fileID: 0}
--- !u!4 &5483235769330605643 stripped
Transform:
  m_CorrespondingSourceObject: {fileID: 975875991174732355, guid: 2ef33b5bb36c52e44962b9a43cd5d234,
    type: 3}
  m_PrefabInstance: {fileID: 4725225894219072520}
  m_PrefabAsset: {fileID: 0}
--- !u!4 &5483235769111240975 stripped
Transform:
  m_CorrespondingSourceObject: {fileID: 975875991361594631, guid: 2ef33b5bb36c52e44962b9a43cd5d234,
    type: 3}
  m_PrefabInstance: {fileID: 4725225894219072520}
  m_PrefabAsset: {fileID: 0}
--- !u!4 &5483235767303019281 stripped
Transform:
  m_CorrespondingSourceObject: {fileID: 975875992096071449, guid: 2ef33b5bb36c52e44962b9a43cd5d234,
    type: 3}
  m_PrefabInstance: {fileID: 4725225894219072520}
  m_PrefabAsset: {fileID: 0}
--- !u!4 &5483235768076820540 stripped
Transform:
  m_CorrespondingSourceObject: {fileID: 975875992462074932, guid: 2ef33b5bb36c52e44962b9a43cd5d234,
    type: 3}
  m_PrefabInstance: {fileID: 4725225894219072520}
  m_PrefabAsset: {fileID: 0}
--- !u!4 &5483235768804198353 stripped
Transform:
  m_CorrespondingSourceObject: {fileID: 975875990644163545, guid: 2ef33b5bb36c52e44962b9a43cd5d234,
    type: 3}
  m_PrefabInstance: {fileID: 4725225894219072520}
  m_PrefabAsset: {fileID: 0}
--- !u!4 &5483235768795465240 stripped
Transform:
  m_CorrespondingSourceObject: {fileID: 975875990635069968, guid: 2ef33b5bb36c52e44962b9a43cd5d234,
    type: 3}
  m_PrefabInstance: {fileID: 4725225894219072520}
  m_PrefabAsset: {fileID: 0}
--- !u!4 &5483235769412348096 stripped
Transform:
  m_CorrespondingSourceObject: {fileID: 975875991126551752, guid: 2ef33b5bb36c52e44962b9a43cd5d234,
    type: 3}
  m_PrefabInstance: {fileID: 4725225894219072520}
  m_PrefabAsset: {fileID: 0}
--- !u!1 &5483235767622818325 stripped
GameObject:
  m_CorrespondingSourceObject: {fileID: 975875991743766045, guid: 2ef33b5bb36c52e44962b9a43cd5d234,
    type: 3}
  m_PrefabInstance: {fileID: 4725225894219072520}
  m_PrefabAsset: {fileID: 0}
--- !u!65 &6003045264849080451 stripped
BoxCollider:
  m_CorrespondingSourceObject: {fileID: 1359038388414207115, guid: 2ef33b5bb36c52e44962b9a43cd5d234,
    type: 3}
  m_PrefabInstance: {fileID: 4725225894219072520}
  m_PrefabAsset: {fileID: 0}
--- !u!65 &6003045263672626962 stripped
BoxCollider:
  m_CorrespondingSourceObject: {fileID: 1359038388584024858, guid: 2ef33b5bb36c52e44962b9a43cd5d234,
    type: 3}
  m_PrefabInstance: {fileID: 4725225894219072520}
  m_PrefabAsset: {fileID: 0}
--- !u!65 &6003045265068624795 stripped
BoxCollider:
  m_CorrespondingSourceObject: {fileID: 1359038388243943315, guid: 2ef33b5bb36c52e44962b9a43cd5d234,
    type: 3}
  m_PrefabInstance: {fileID: 4725225894219072520}
  m_PrefabAsset: {fileID: 0}
--- !u!65 &6003045263478785461 stripped
BoxCollider:
  m_CorrespondingSourceObject: {fileID: 1359038388662518205, guid: 2ef33b5bb36c52e44962b9a43cd5d234,
    type: 3}
  m_PrefabInstance: {fileID: 4725225894219072520}
  m_PrefabAsset: {fileID: 0}
--- !u!65 &6003045264570744470 stripped
BoxCollider:
  m_CorrespondingSourceObject: {fileID: 1359038387603094174, guid: 2ef33b5bb36c52e44962b9a43cd5d234,
    type: 3}
  m_PrefabInstance: {fileID: 4725225894219072520}
  m_PrefabAsset: {fileID: 0}
--- !u!65 &6003045263220519031 stripped
BoxCollider:
  m_CorrespondingSourceObject: {fileID: 1359038388937585791, guid: 2ef33b5bb36c52e44962b9a43cd5d234,
    type: 3}
  m_PrefabInstance: {fileID: 4725225894219072520}
  m_PrefabAsset: {fileID: 0}
--- !u!65 &6003045263616502647 stripped
BoxCollider:
  m_CorrespondingSourceObject: {fileID: 1359038388523773823, guid: 2ef33b5bb36c52e44962b9a43cd5d234,
    type: 3}
  m_PrefabInstance: {fileID: 4725225894219072520}
  m_PrefabAsset: {fileID: 0}
--- !u!65 &6003045264738307626 stripped
BoxCollider:
  m_CorrespondingSourceObject: {fileID: 1359038387502615074, guid: 2ef33b5bb36c52e44962b9a43cd5d234,
    type: 3}
  m_PrefabInstance: {fileID: 4725225894219072520}
  m_PrefabAsset: {fileID: 0}
--- !u!65 &6003045265251923335 stripped
BoxCollider:
  m_CorrespondingSourceObject: {fileID: 1359038388011381135, guid: 2ef33b5bb36c52e44962b9a43cd5d234,
    type: 3}
  m_PrefabInstance: {fileID: 4725225894219072520}
  m_PrefabAsset: {fileID: 0}
--- !u!65 &6003045263742195650 stripped
BoxCollider:
  m_CorrespondingSourceObject: {fileID: 1359038389589251018, guid: 2ef33b5bb36c52e44962b9a43cd5d234,
    type: 3}
  m_PrefabInstance: {fileID: 4725225894219072520}
  m_PrefabAsset: {fileID: 0}<|MERGE_RESOLUTION|>--- conflicted
+++ resolved
@@ -8,15 +8,6 @@
     m_TransformParent: {fileID: 0}
     m_Modifications:
     - target: {fileID: 873021585019352349, guid: 2ef33b5bb36c52e44962b9a43cd5d234,
-<<<<<<< HEAD
-        type: 3}
-      propertyPath: myParent
-      value: 
-      objectReference: {fileID: 5483235767280062111}
-    - target: {fileID: 975875992068688532, guid: 2ef33b5bb36c52e44962b9a43cd5d234,
-        type: 3}
-      propertyPath: m_RootOrder
-=======
         type: 3}
       propertyPath: myParent
       value: 
@@ -59,7 +50,6 @@
     - target: {fileID: 975875992068688532, guid: 2ef33b5bb36c52e44962b9a43cd5d234,
         type: 3}
       propertyPath: m_LocalRotation.z
->>>>>>> 2f8dd9f9
       value: 0
       objectReference: {fileID: 0}
     - target: {fileID: 975875992068688532, guid: 2ef33b5bb36c52e44962b9a43cd5d234,
@@ -80,16 +70,12 @@
     - target: {fileID: 975875992068688535, guid: 2ef33b5bb36c52e44962b9a43cd5d234,
         type: 3}
       propertyPath: m_Name
-<<<<<<< HEAD
-      value: Sofa_221_Master
-=======
       value: Sofa_221_1
       objectReference: {fileID: 0}
     - target: {fileID: 975875992068688538, guid: 2ef33b5bb36c52e44962b9a43cd5d234,
         type: 3}
       propertyPath: assetID
       value: Sofa_221_1
->>>>>>> 2f8dd9f9
       objectReference: {fileID: 0}
     - target: {fileID: 975875992068688538, guid: 2ef33b5bb36c52e44962b9a43cd5d234,
         type: 3}
