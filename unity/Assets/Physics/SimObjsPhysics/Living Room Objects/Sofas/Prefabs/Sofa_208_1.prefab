--- conflicted
+++ resolved
@@ -8,12 +8,6 @@
     m_TransformParent: {fileID: 0}
     m_Modifications:
     - target: {fileID: 5061297204399611903, guid: 6dfcbaecdb400304b9530f79265101e2,
-<<<<<<< HEAD
-        type: 3}
-      propertyPath: myParent
-      value: 
-      objectReference: {fileID: 3312749859334615487}
-=======
         type: 3}
       propertyPath: myParent
       value: 
@@ -23,7 +17,6 @@
       propertyPath: assetID
       value: Sofa_208_1
       objectReference: {fileID: 0}
->>>>>>> 2f8dd9f9
     - target: {fileID: 5061297204741278770, guid: 6dfcbaecdb400304b9530f79265101e2,
         type: 3}
       propertyPath: BoundingBox
@@ -141,8 +134,6 @@
       objectReference: {fileID: 0}
     - target: {fileID: 5061297204741278771, guid: 6dfcbaecdb400304b9530f79265101e2,
         type: 3}
-<<<<<<< HEAD
-=======
       propertyPath: m_LocalPosition.x
       value: 0
       objectReference: {fileID: 0}
@@ -178,7 +169,6 @@
       objectReference: {fileID: 0}
     - target: {fileID: 5061297204741278771, guid: 6dfcbaecdb400304b9530f79265101e2,
         type: 3}
->>>>>>> 2f8dd9f9
       propertyPath: m_LocalEulerAnglesHint.x
       value: 0
       objectReference: {fileID: 0}
@@ -195,11 +185,7 @@
     - target: {fileID: 5061297204741278780, guid: 6dfcbaecdb400304b9530f79265101e2,
         type: 3}
       propertyPath: m_Name
-<<<<<<< HEAD
-      value: Sofa_208_Master
-=======
       value: Sofa_208_1
->>>>>>> 2f8dd9f9
       objectReference: {fileID: 0}
     m_RemovedComponents: []
   m_SourcePrefab: {fileID: 100100000, guid: 6dfcbaecdb400304b9530f79265101e2, type: 3}
