%YAML 1.1
%TAG !u! tag:unity3d.com,2011:
--- !u!1001 &727144225510762535
PrefabInstance:
  m_ObjectHideFlags: 0
  serializedVersion: 2
  m_Modification:
    m_TransformParent: {fileID: 0}
    m_Modifications:
    - target: {fileID: 7133350547436316425, guid: b80692113b4b544448c8bb63f879a4f4,
<<<<<<< HEAD
=======
        type: 3}
      propertyPath: assetID
      value: Sofa_218_1
      objectReference: {fileID: 0}
    - target: {fileID: 7133350547436316425, guid: b80692113b4b544448c8bb63f879a4f4,
>>>>>>> 2f8dd9f9
        type: 3}
      propertyPath: BoundingBox
      value: 
      objectReference: {fileID: 7559737643200413293}
    - target: {fileID: 7133350547436316425, guid: b80692113b4b544448c8bb63f879a4f4,
        type: 3}
      propertyPath: MyColliders.Array.data[0]
      value: 
      objectReference: {fileID: 3735245409632478312}
    - target: {fileID: 7133350547436316425, guid: b80692113b4b544448c8bb63f879a4f4,
        type: 3}
      propertyPath: MyColliders.Array.data[1]
      value: 
      objectReference: {fileID: 1664967403196787713}
    - target: {fileID: 7133350547436316425, guid: b80692113b4b544448c8bb63f879a4f4,
        type: 3}
      propertyPath: MyColliders.Array.data[2]
      value: 
      objectReference: {fileID: 1664967403229962533}
    - target: {fileID: 7133350547436316425, guid: b80692113b4b544448c8bb63f879a4f4,
        type: 3}
      propertyPath: MyColliders.Array.data[3]
      value: 
      objectReference: {fileID: 1664967403484180947}
    - target: {fileID: 7133350547436316425, guid: b80692113b4b544448c8bb63f879a4f4,
        type: 3}
      propertyPath: MyColliders.Array.data[4]
      value: 
      objectReference: {fileID: 1664967403242952295}
    - target: {fileID: 7133350547436316425, guid: b80692113b4b544448c8bb63f879a4f4,
        type: 3}
      propertyPath: VisibilityPoints.Array.data[0]
      value: 
      objectReference: {fileID: 7559737642700565754}
    - target: {fileID: 7133350547436316425, guid: b80692113b4b544448c8bb63f879a4f4,
        type: 3}
      propertyPath: VisibilityPoints.Array.data[1]
      value: 
      objectReference: {fileID: 7559737642054328354}
    - target: {fileID: 7133350547436316425, guid: b80692113b4b544448c8bb63f879a4f4,
        type: 3}
      propertyPath: VisibilityPoints.Array.data[2]
      value: 
      objectReference: {fileID: 7559737642673458563}
    - target: {fileID: 7133350547436316425, guid: b80692113b4b544448c8bb63f879a4f4,
        type: 3}
      propertyPath: VisibilityPoints.Array.data[3]
      value: 
      objectReference: {fileID: 7559737643676551688}
    - target: {fileID: 7133350547436316425, guid: b80692113b4b544448c8bb63f879a4f4,
        type: 3}
      propertyPath: VisibilityPoints.Array.data[4]
      value: 
      objectReference: {fileID: 7559737643235879784}
    - target: {fileID: 7133350547436316425, guid: b80692113b4b544448c8bb63f879a4f4,
        type: 3}
      propertyPath: VisibilityPoints.Array.data[5]
      value: 
      objectReference: {fileID: 7559737642595033121}
    - target: {fileID: 7133350547436316425, guid: b80692113b4b544448c8bb63f879a4f4,
        type: 3}
      propertyPath: VisibilityPoints.Array.data[6]
      value: 
      objectReference: {fileID: 7559737642306011953}
    - target: {fileID: 7133350547436316425, guid: b80692113b4b544448c8bb63f879a4f4,
        type: 3}
      propertyPath: VisibilityPoints.Array.data[7]
      value: 
      objectReference: {fileID: 7559737643211791873}
    - target: {fileID: 7133350547436316425, guid: b80692113b4b544448c8bb63f879a4f4,
        type: 3}
      propertyPath: VisibilityPoints.Array.data[8]
      value: 
      objectReference: {fileID: 7559737642963914807}
    - target: {fileID: 7133350547436316425, guid: b80692113b4b544448c8bb63f879a4f4,
        type: 3}
      propertyPath: VisibilityPoints.Array.data[9]
      value: 
      objectReference: {fileID: 7559737642366454560}
    - target: {fileID: 7133350547436316425, guid: b80692113b4b544448c8bb63f879a4f4,
        type: 3}
      propertyPath: VisibilityPoints.Array.data[10]
      value: 
      objectReference: {fileID: 7559737643332169540}
    - target: {fileID: 7133350547436316425, guid: b80692113b4b544448c8bb63f879a4f4,
        type: 3}
      propertyPath: VisibilityPoints.Array.data[11]
      value: 
      objectReference: {fileID: 7559737642830647631}
    - target: {fileID: 7133350547436316425, guid: b80692113b4b544448c8bb63f879a4f4,
        type: 3}
      propertyPath: VisibilityPoints.Array.data[12]
      value: 
      objectReference: {fileID: 7559737642035285474}
    - target: {fileID: 7133350547436316425, guid: b80692113b4b544448c8bb63f879a4f4,
        type: 3}
      propertyPath: VisibilityPoints.Array.data[13]
      value: 
      objectReference: {fileID: 7559737643169332707}
    - target: {fileID: 7133350547436316425, guid: b80692113b4b544448c8bb63f879a4f4,
        type: 3}
      propertyPath: VisibilityPoints.Array.data[14]
      value: 
      objectReference: {fileID: 7559737643857548203}
    - target: {fileID: 7133350547436316425, guid: b80692113b4b544448c8bb63f879a4f4,
        type: 3}
      propertyPath: VisibilityPoints.Array.data[15]
      value: 
      objectReference: {fileID: 7559737643038901898}
    - target: {fileID: 7133350547436316425, guid: b80692113b4b544448c8bb63f879a4f4,
        type: 3}
      propertyPath: VisibilityPoints.Array.data[16]
      value: 
      objectReference: {fileID: 7559737642864663928}
    - target: {fileID: 7133350547436316425, guid: b80692113b4b544448c8bb63f879a4f4,
        type: 3}
      propertyPath: ReceptacleTriggerBoxes.Array.data[0]
      value: 
      objectReference: {fileID: 7560907417107004260}
    - target: {fileID: 7133350547436316430, guid: b80692113b4b544448c8bb63f879a4f4,
        type: 3}
      propertyPath: m_Name
<<<<<<< HEAD
      value: Sofa_218_Master
=======
      value: Sofa_218_1
>>>>>>> 2f8dd9f9
      objectReference: {fileID: 0}
    - target: {fileID: 7133350547436316431, guid: b80692113b4b544448c8bb63f879a4f4,
        type: 3}
      propertyPath: m_RootOrder
      value: 0
      objectReference: {fileID: 0}
    - target: {fileID: 7133350547436316431, guid: b80692113b4b544448c8bb63f879a4f4,
        type: 3}
<<<<<<< HEAD
      propertyPath: m_LocalEulerAnglesHint.x
=======
      propertyPath: m_LocalPosition.x
>>>>>>> 2f8dd9f9
      value: 0
      objectReference: {fileID: 0}
    - target: {fileID: 7133350547436316431, guid: b80692113b4b544448c8bb63f879a4f4,
        type: 3}
<<<<<<< HEAD
      propertyPath: m_LocalEulerAnglesHint.y
=======
      propertyPath: m_LocalPosition.y
>>>>>>> 2f8dd9f9
      value: 0
      objectReference: {fileID: 0}
    - target: {fileID: 7133350547436316431, guid: b80692113b4b544448c8bb63f879a4f4,
        type: 3}
<<<<<<< HEAD
=======
      propertyPath: m_LocalPosition.z
      value: 0
      objectReference: {fileID: 0}
    - target: {fileID: 7133350547436316431, guid: b80692113b4b544448c8bb63f879a4f4,
        type: 3}
      propertyPath: m_LocalRotation.w
      value: 1
      objectReference: {fileID: 0}
    - target: {fileID: 7133350547436316431, guid: b80692113b4b544448c8bb63f879a4f4,
        type: 3}
      propertyPath: m_LocalRotation.x
      value: 0
      objectReference: {fileID: 0}
    - target: {fileID: 7133350547436316431, guid: b80692113b4b544448c8bb63f879a4f4,
        type: 3}
      propertyPath: m_LocalRotation.y
      value: 0
      objectReference: {fileID: 0}
    - target: {fileID: 7133350547436316431, guid: b80692113b4b544448c8bb63f879a4f4,
        type: 3}
      propertyPath: m_LocalRotation.z
      value: 0
      objectReference: {fileID: 0}
    - target: {fileID: 7133350547436316431, guid: b80692113b4b544448c8bb63f879a4f4,
        type: 3}
      propertyPath: m_LocalEulerAnglesHint.x
      value: 0
      objectReference: {fileID: 0}
    - target: {fileID: 7133350547436316431, guid: b80692113b4b544448c8bb63f879a4f4,
        type: 3}
      propertyPath: m_LocalEulerAnglesHint.y
      value: 0
      objectReference: {fileID: 0}
    - target: {fileID: 7133350547436316431, guid: b80692113b4b544448c8bb63f879a4f4,
        type: 3}
>>>>>>> 2f8dd9f9
      propertyPath: m_LocalEulerAnglesHint.z
      value: 0
      objectReference: {fileID: 0}
    - target: {fileID: 7163074221780095785, guid: b80692113b4b544448c8bb63f879a4f4,
        type: 3}
      propertyPath: myParent
      value: 
      objectReference: {fileID: 7559737643170008873}
    m_RemovedComponents: []
  m_SourcePrefab: {fileID: 100100000, guid: b80692113b4b544448c8bb63f879a4f4, type: 3}
--- !u!1 &7559737643170008873 stripped
GameObject:
  m_CorrespondingSourceObject: {fileID: 7133350547436316430, guid: b80692113b4b544448c8bb63f879a4f4,
    type: 3}
  m_PrefabInstance: {fileID: 727144225510762535}
  m_PrefabAsset: {fileID: 0}
--- !u!1 &7560907417107004260 stripped
GameObject:
  m_CorrespondingSourceObject: {fileID: 7132269071047643971, guid: b80692113b4b544448c8bb63f879a4f4,
    type: 3}
  m_PrefabInstance: {fileID: 727144225510762535}
  m_PrefabAsset: {fileID: 0}
--- !u!4 &7559737642700565754 stripped
Transform:
  m_CorrespondingSourceObject: {fileID: 7133350546833622237, guid: b80692113b4b544448c8bb63f879a4f4,
    type: 3}
  m_PrefabInstance: {fileID: 727144225510762535}
  m_PrefabAsset: {fileID: 0}
--- !u!4 &7559737642054328354 stripped
Transform:
  m_CorrespondingSourceObject: {fileID: 7133350545917970437, guid: b80692113b4b544448c8bb63f879a4f4,
    type: 3}
  m_PrefabInstance: {fileID: 727144225510762535}
  m_PrefabAsset: {fileID: 0}
--- !u!4 &7559737642673458563 stripped
Transform:
  m_CorrespondingSourceObject: {fileID: 7133350546873312676, guid: b80692113b4b544448c8bb63f879a4f4,
    type: 3}
  m_PrefabInstance: {fileID: 727144225510762535}
  m_PrefabAsset: {fileID: 0}
--- !u!4 &7559737643676551688 stripped
Transform:
  m_CorrespondingSourceObject: {fileID: 7133350547472966191, guid: b80692113b4b544448c8bb63f879a4f4,
    type: 3}
  m_PrefabInstance: {fileID: 727144225510762535}
  m_PrefabAsset: {fileID: 0}
--- !u!4 &7559737643235879784 stripped
Transform:
  m_CorrespondingSourceObject: {fileID: 7133350547367822159, guid: b80692113b4b544448c8bb63f879a4f4,
    type: 3}
  m_PrefabInstance: {fileID: 727144225510762535}
  m_PrefabAsset: {fileID: 0}
--- !u!4 &7559737642595033121 stripped
Transform:
  m_CorrespondingSourceObject: {fileID: 7133350546392287238, guid: b80692113b4b544448c8bb63f879a4f4,
    type: 3}
  m_PrefabInstance: {fileID: 727144225510762535}
  m_PrefabAsset: {fileID: 0}
--- !u!4 &7559737642306011953 stripped
Transform:
  m_CorrespondingSourceObject: {fileID: 7133350546169604886, guid: b80692113b4b544448c8bb63f879a4f4,
    type: 3}
  m_PrefabInstance: {fileID: 727144225510762535}
  m_PrefabAsset: {fileID: 0}
--- !u!4 &7559737643211791873 stripped
Transform:
  m_CorrespondingSourceObject: {fileID: 7133350547410794022, guid: b80692113b4b544448c8bb63f879a4f4,
    type: 3}
  m_PrefabInstance: {fileID: 727144225510762535}
  m_PrefabAsset: {fileID: 0}
--- !u!4 &7559737642963914807 stripped
Transform:
  m_CorrespondingSourceObject: {fileID: 7133350547096664080, guid: b80692113b4b544448c8bb63f879a4f4,
    type: 3}
  m_PrefabInstance: {fileID: 727144225510762535}
  m_PrefabAsset: {fileID: 0}
--- !u!4 &7559737642366454560 stripped
Transform:
  m_CorrespondingSourceObject: {fileID: 7133350546633483015, guid: b80692113b4b544448c8bb63f879a4f4,
    type: 3}
  m_PrefabInstance: {fileID: 727144225510762535}
  m_PrefabAsset: {fileID: 0}
--- !u!4 &7559737643332169540 stripped
Transform:
  m_CorrespondingSourceObject: {fileID: 7133350547330811747, guid: b80692113b4b544448c8bb63f879a4f4,
    type: 3}
  m_PrefabInstance: {fileID: 727144225510762535}
  m_PrefabAsset: {fileID: 0}
--- !u!4 &7559737642830647631 stripped
Transform:
  m_CorrespondingSourceObject: {fileID: 7133350546695158120, guid: b80692113b4b544448c8bb63f879a4f4,
    type: 3}
  m_PrefabInstance: {fileID: 727144225510762535}
  m_PrefabAsset: {fileID: 0}
--- !u!4 &7559737642035285474 stripped
Transform:
  m_CorrespondingSourceObject: {fileID: 7133350545898743237, guid: b80692113b4b544448c8bb63f879a4f4,
    type: 3}
  m_PrefabInstance: {fileID: 727144225510762535}
  m_PrefabAsset: {fileID: 0}
--- !u!4 &7559737643169332707 stripped
Transform:
  m_CorrespondingSourceObject: {fileID: 7133350547436475844, guid: b80692113b4b544448c8bb63f879a4f4,
    type: 3}
  m_PrefabInstance: {fileID: 727144225510762535}
  m_PrefabAsset: {fileID: 0}
--- !u!4 &7559737643857548203 stripped
Transform:
  m_CorrespondingSourceObject: {fileID: 7133350547856079756, guid: b80692113b4b544448c8bb63f879a4f4,
    type: 3}
  m_PrefabInstance: {fileID: 727144225510762535}
  m_PrefabAsset: {fileID: 0}
--- !u!4 &7559737643038901898 stripped
Transform:
  m_CorrespondingSourceObject: {fileID: 7133350547036319405, guid: b80692113b4b544448c8bb63f879a4f4,
    type: 3}
  m_PrefabInstance: {fileID: 727144225510762535}
  m_PrefabAsset: {fileID: 0}
--- !u!4 &7559737642864663928 stripped
Transform:
  m_CorrespondingSourceObject: {fileID: 7133350546661143903, guid: b80692113b4b544448c8bb63f879a4f4,
    type: 3}
  m_PrefabInstance: {fileID: 727144225510762535}
  m_PrefabAsset: {fileID: 0}
--- !u!1 &7559737643200413293 stripped
GameObject:
  m_CorrespondingSourceObject: {fileID: 7133350547399136842, guid: b80692113b4b544448c8bb63f879a4f4,
    type: 3}
  m_PrefabInstance: {fileID: 727144225510762535}
  m_PrefabAsset: {fileID: 0}
--- !u!65 &3735245409632478312 stripped
BoxCollider:
  m_CorrespondingSourceObject: {fileID: 4161629773766249551, guid: b80692113b4b544448c8bb63f879a4f4,
    type: 3}
  m_PrefabInstance: {fileID: 727144225510762535}
  m_PrefabAsset: {fileID: 0}
--- !u!65 &1664967403196787713 stripped
BoxCollider:
  m_CorrespondingSourceObject: {fileID: 2093174208122946598, guid: b80692113b4b544448c8bb63f879a4f4,
    type: 3}
  m_PrefabInstance: {fileID: 727144225510762535}
  m_PrefabAsset: {fileID: 0}
--- !u!65 &1664967403229962533 stripped
BoxCollider:
  m_CorrespondingSourceObject: {fileID: 2093174208089278722, guid: b80692113b4b544448c8bb63f879a4f4,
    type: 3}
  m_PrefabInstance: {fileID: 727144225510762535}
  m_PrefabAsset: {fileID: 0}
--- !u!65 &1664967403484180947 stripped
BoxCollider:
  m_CorrespondingSourceObject: {fileID: 2093174208410212852, guid: b80692113b4b544448c8bb63f879a4f4,
    type: 3}
  m_PrefabInstance: {fileID: 727144225510762535}
  m_PrefabAsset: {fileID: 0}
--- !u!65 &1664967403242952295 stripped
BoxCollider:
  m_CorrespondingSourceObject: {fileID: 2093174208101957184, guid: b80692113b4b544448c8bb63f879a4f4,
    type: 3}
  m_PrefabInstance: {fileID: 727144225510762535}
  m_PrefabAsset: {fileID: 0}<|MERGE_RESOLUTION|>--- conflicted
+++ resolved
@@ -8,14 +8,11 @@
     m_TransformParent: {fileID: 0}
     m_Modifications:
     - target: {fileID: 7133350547436316425, guid: b80692113b4b544448c8bb63f879a4f4,
-<<<<<<< HEAD
-=======
         type: 3}
       propertyPath: assetID
       value: Sofa_218_1
       objectReference: {fileID: 0}
     - target: {fileID: 7133350547436316425, guid: b80692113b4b544448c8bb63f879a4f4,
->>>>>>> 2f8dd9f9
         type: 3}
       propertyPath: BoundingBox
       value: 
@@ -138,11 +135,7 @@
     - target: {fileID: 7133350547436316430, guid: b80692113b4b544448c8bb63f879a4f4,
         type: 3}
       propertyPath: m_Name
-<<<<<<< HEAD
-      value: Sofa_218_Master
-=======
       value: Sofa_218_1
->>>>>>> 2f8dd9f9
       objectReference: {fileID: 0}
     - target: {fileID: 7133350547436316431, guid: b80692113b4b544448c8bb63f879a4f4,
         type: 3}
@@ -151,26 +144,16 @@
       objectReference: {fileID: 0}
     - target: {fileID: 7133350547436316431, guid: b80692113b4b544448c8bb63f879a4f4,
         type: 3}
-<<<<<<< HEAD
-      propertyPath: m_LocalEulerAnglesHint.x
-=======
       propertyPath: m_LocalPosition.x
->>>>>>> 2f8dd9f9
-      value: 0
-      objectReference: {fileID: 0}
-    - target: {fileID: 7133350547436316431, guid: b80692113b4b544448c8bb63f879a4f4,
-        type: 3}
-<<<<<<< HEAD
-      propertyPath: m_LocalEulerAnglesHint.y
-=======
+      value: 0
+      objectReference: {fileID: 0}
+    - target: {fileID: 7133350547436316431, guid: b80692113b4b544448c8bb63f879a4f4,
+        type: 3}
       propertyPath: m_LocalPosition.y
->>>>>>> 2f8dd9f9
-      value: 0
-      objectReference: {fileID: 0}
-    - target: {fileID: 7133350547436316431, guid: b80692113b4b544448c8bb63f879a4f4,
-        type: 3}
-<<<<<<< HEAD
-=======
+      value: 0
+      objectReference: {fileID: 0}
+    - target: {fileID: 7133350547436316431, guid: b80692113b4b544448c8bb63f879a4f4,
+        type: 3}
       propertyPath: m_LocalPosition.z
       value: 0
       objectReference: {fileID: 0}
@@ -206,7 +189,6 @@
       objectReference: {fileID: 0}
     - target: {fileID: 7133350547436316431, guid: b80692113b4b544448c8bb63f879a4f4,
         type: 3}
->>>>>>> 2f8dd9f9
       propertyPath: m_LocalEulerAnglesHint.z
       value: 0
       objectReference: {fileID: 0}
