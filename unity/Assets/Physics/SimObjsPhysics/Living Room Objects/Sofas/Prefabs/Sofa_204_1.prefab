%YAML 1.1
%TAG !u! tag:unity3d.com,2011:
--- !u!1001 &5793116656503931929
PrefabInstance:
  m_ObjectHideFlags: 0
  serializedVersion: 2
  m_Modification:
    m_TransformParent: {fileID: 0}
    m_Modifications:
    - target: {fileID: 7984043736666112559, guid: 39760490ba68d40428b551fa6f3e3b93,
        type: 3}
      propertyPath: myParent
      value: 
      objectReference: {fileID: 4514943965889794387}
    - target: {fileID: 7984043737132520778, guid: 39760490ba68d40428b551fa6f3e3b93,
        type: 3}
      propertyPath: m_Name
<<<<<<< HEAD
      value: Sofa_204_Master
=======
      value: Sofa_204_1
      objectReference: {fileID: 0}
    - target: {fileID: 7984043737132520779, guid: 39760490ba68d40428b551fa6f3e3b93,
        type: 3}
      propertyPath: assetID
      value: Sofa_204_1
>>>>>>> 2f8dd9f9
      objectReference: {fileID: 0}
    - target: {fileID: 7984043737132520779, guid: 39760490ba68d40428b551fa6f3e3b93,
        type: 3}
      propertyPath: BoundingBox
      value: 
      objectReference: {fileID: 4514943967327955416}
    - target: {fileID: 7984043737132520779, guid: 39760490ba68d40428b551fa6f3e3b93,
        type: 3}
      propertyPath: VisibilityPoints.Array.data[0]
      value: 
      objectReference: {fileID: 4514943967148331503}
    - target: {fileID: 7984043737132520779, guid: 39760490ba68d40428b551fa6f3e3b93,
        type: 3}
      propertyPath: VisibilityPoints.Array.data[1]
      value: 
      objectReference: {fileID: 4514943967120267340}
    - target: {fileID: 7984043737132520779, guid: 39760490ba68d40428b551fa6f3e3b93,
        type: 3}
      propertyPath: VisibilityPoints.Array.data[2]
      value: 
      objectReference: {fileID: 4514943967382166365}
    - target: {fileID: 7984043737132520779, guid: 39760490ba68d40428b551fa6f3e3b93,
        type: 3}
      propertyPath: VisibilityPoints.Array.data[3]
      value: 
      objectReference: {fileID: 4514943966825067246}
    - target: {fileID: 7984043737132520779, guid: 39760490ba68d40428b551fa6f3e3b93,
        type: 3}
      propertyPath: VisibilityPoints.Array.data[4]
      value: 
      objectReference: {fileID: 4514943966939134234}
    - target: {fileID: 7984043737132520779, guid: 39760490ba68d40428b551fa6f3e3b93,
        type: 3}
      propertyPath: VisibilityPoints.Array.data[5]
      value: 
      objectReference: {fileID: 4514943966395040666}
    - target: {fileID: 7984043737132520779, guid: 39760490ba68d40428b551fa6f3e3b93,
        type: 3}
      propertyPath: VisibilityPoints.Array.data[6]
      value: 
      objectReference: {fileID: 4514943966192167769}
    - target: {fileID: 7984043737132520779, guid: 39760490ba68d40428b551fa6f3e3b93,
        type: 3}
      propertyPath: VisibilityPoints.Array.data[7]
      value: 
      objectReference: {fileID: 4514943967229802737}
    - target: {fileID: 7984043737132520779, guid: 39760490ba68d40428b551fa6f3e3b93,
        type: 3}
      propertyPath: VisibilityPoints.Array.data[8]
      value: 
      objectReference: {fileID: 4514943965305984107}
    - target: {fileID: 7984043737132520779, guid: 39760490ba68d40428b551fa6f3e3b93,
        type: 3}
      propertyPath: VisibilityPoints.Array.data[9]
      value: 
      objectReference: {fileID: 4514943966608128316}
    - target: {fileID: 7984043737132520779, guid: 39760490ba68d40428b551fa6f3e3b93,
        type: 3}
      propertyPath: VisibilityPoints.Array.data[10]
      value: 
      objectReference: {fileID: 4514943967306509086}
    - target: {fileID: 7984043737132520779, guid: 39760490ba68d40428b551fa6f3e3b93,
        type: 3}
      propertyPath: VisibilityPoints.Array.data[11]
      value: 
      objectReference: {fileID: 4514943966819000619}
    - target: {fileID: 7984043737132520779, guid: 39760490ba68d40428b551fa6f3e3b93,
        type: 3}
      propertyPath: VisibilityPoints.Array.data[12]
      value: 
      objectReference: {fileID: 4514943965553167095}
    - target: {fileID: 7984043737132520779, guid: 39760490ba68d40428b551fa6f3e3b93,
        type: 3}
      propertyPath: VisibilityPoints.Array.data[13]
      value: 
      objectReference: {fileID: 4514943965853503708}
    - target: {fileID: 7984043737132520779, guid: 39760490ba68d40428b551fa6f3e3b93,
        type: 3}
      propertyPath: VisibilityPoints.Array.data[14]
      value: 
      objectReference: {fileID: 4514943966805760896}
    - target: {fileID: 7984043737132520779, guid: 39760490ba68d40428b551fa6f3e3b93,
        type: 3}
      propertyPath: VisibilityPoints.Array.data[15]
      value: 
      objectReference: {fileID: 4514943966153785597}
    - target: {fileID: 7984043737132520779, guid: 39760490ba68d40428b551fa6f3e3b93,
        type: 3}
      propertyPath: VisibilityPoints.Array.data[16]
      value: 
      objectReference: {fileID: 4514943966740750650}
    - target: {fileID: 7984043737132520779, guid: 39760490ba68d40428b551fa6f3e3b93,
        type: 3}
      propertyPath: VisibilityPoints.Array.data[17]
      value: 
      objectReference: {fileID: 4514943966097333668}
    - target: {fileID: 7984043737132520779, guid: 39760490ba68d40428b551fa6f3e3b93,
        type: 3}
      propertyPath: ReceptacleTriggerBoxes.Array.data[0]
      value: 
      objectReference: {fileID: 4514943966608246327}
    - target: {fileID: 7984043737132520781, guid: 39760490ba68d40428b551fa6f3e3b93,
        type: 3}
      propertyPath: m_RootOrder
      value: 0
      objectReference: {fileID: 0}
    - target: {fileID: 7984043737132520781, guid: 39760490ba68d40428b551fa6f3e3b93,
        type: 3}
<<<<<<< HEAD
=======
      propertyPath: m_LocalPosition.x
      value: 0
      objectReference: {fileID: 0}
    - target: {fileID: 7984043737132520781, guid: 39760490ba68d40428b551fa6f3e3b93,
        type: 3}
      propertyPath: m_LocalPosition.y
      value: 0
      objectReference: {fileID: 0}
    - target: {fileID: 7984043737132520781, guid: 39760490ba68d40428b551fa6f3e3b93,
        type: 3}
      propertyPath: m_LocalPosition.z
      value: 0
      objectReference: {fileID: 0}
    - target: {fileID: 7984043737132520781, guid: 39760490ba68d40428b551fa6f3e3b93,
        type: 3}
      propertyPath: m_LocalRotation.w
      value: 1
      objectReference: {fileID: 0}
    - target: {fileID: 7984043737132520781, guid: 39760490ba68d40428b551fa6f3e3b93,
        type: 3}
      propertyPath: m_LocalRotation.x
      value: 0
      objectReference: {fileID: 0}
    - target: {fileID: 7984043737132520781, guid: 39760490ba68d40428b551fa6f3e3b93,
        type: 3}
      propertyPath: m_LocalRotation.y
      value: 0
      objectReference: {fileID: 0}
    - target: {fileID: 7984043737132520781, guid: 39760490ba68d40428b551fa6f3e3b93,
        type: 3}
      propertyPath: m_LocalRotation.z
      value: 0
      objectReference: {fileID: 0}
    - target: {fileID: 7984043737132520781, guid: 39760490ba68d40428b551fa6f3e3b93,
        type: 3}
>>>>>>> 2f8dd9f9
      propertyPath: m_LocalEulerAnglesHint.x
      value: 0
      objectReference: {fileID: 0}
    - target: {fileID: 7984043737132520781, guid: 39760490ba68d40428b551fa6f3e3b93,
        type: 3}
      propertyPath: m_LocalEulerAnglesHint.y
      value: 0
      objectReference: {fileID: 0}
    - target: {fileID: 7984043737132520781, guid: 39760490ba68d40428b551fa6f3e3b93,
        type: 3}
      propertyPath: m_LocalEulerAnglesHint.z
      value: 0
      objectReference: {fileID: 0}
    m_RemovedComponents: []
  m_SourcePrefab: {fileID: 100100000, guid: 39760490ba68d40428b551fa6f3e3b93, type: 3}
--- !u!1 &4514943965889794387 stripped
GameObject:
  m_CorrespondingSourceObject: {fileID: 7984043737132520778, guid: 39760490ba68d40428b551fa6f3e3b93,
    type: 3}
  m_PrefabInstance: {fileID: 5793116656503931929}
  m_PrefabAsset: {fileID: 0}
--- !u!1 &4514943966608246327 stripped
GameObject:
  m_CorrespondingSourceObject: {fileID: 7984043736666112558, guid: 39760490ba68d40428b551fa6f3e3b93,
    type: 3}
  m_PrefabInstance: {fileID: 5793116656503931929}
  m_PrefabAsset: {fileID: 0}
--- !u!4 &4514943967148331503 stripped
Transform:
  m_CorrespondingSourceObject: {fileID: 7984043736142943734, guid: 39760490ba68d40428b551fa6f3e3b93,
    type: 3}
  m_PrefabInstance: {fileID: 5793116656503931929}
  m_PrefabAsset: {fileID: 0}
--- !u!4 &4514943967120267340 stripped
Transform:
  m_CorrespondingSourceObject: {fileID: 7984043736104426581, guid: 39760490ba68d40428b551fa6f3e3b93,
    type: 3}
  m_PrefabInstance: {fileID: 5793116656503931929}
  m_PrefabAsset: {fileID: 0}
--- !u!4 &4514943967382166365 stripped
Transform:
  m_CorrespondingSourceObject: {fileID: 7984043736374681412, guid: 39760490ba68d40428b551fa6f3e3b93,
    type: 3}
  m_PrefabInstance: {fileID: 5793116656503931929}
  m_PrefabAsset: {fileID: 0}
--- !u!4 &4514943966825067246 stripped
Transform:
  m_CorrespondingSourceObject: {fileID: 7984043736985663223, guid: 39760490ba68d40428b551fa6f3e3b93,
    type: 3}
  m_PrefabInstance: {fileID: 5793116656503931929}
  m_PrefabAsset: {fileID: 0}
--- !u!4 &4514943966939134234 stripped
Transform:
  m_CorrespondingSourceObject: {fileID: 7984043736065899779, guid: 39760490ba68d40428b551fa6f3e3b93,
    type: 3}
  m_PrefabInstance: {fileID: 5793116656503931929}
  m_PrefabAsset: {fileID: 0}
--- !u!4 &4514943966395040666 stripped
Transform:
  m_CorrespondingSourceObject: {fileID: 7984043736555702147, guid: 39760490ba68d40428b551fa6f3e3b93,
    type: 3}
  m_PrefabInstance: {fileID: 5793116656503931929}
  m_PrefabAsset: {fileID: 0}
--- !u!4 &4514943966192167769 stripped
Transform:
  m_CorrespondingSourceObject: {fileID: 7984043737300709184, guid: 39760490ba68d40428b551fa6f3e3b93,
    type: 3}
  m_PrefabInstance: {fileID: 5793116656503931929}
  m_PrefabAsset: {fileID: 0}
--- !u!4 &4514943967229802737 stripped
Transform:
  m_CorrespondingSourceObject: {fileID: 7984043736325078248, guid: 39760490ba68d40428b551fa6f3e3b93,
    type: 3}
  m_PrefabInstance: {fileID: 5793116656503931929}
  m_PrefabAsset: {fileID: 0}
--- !u!4 &4514943965305984107 stripped
Transform:
  m_CorrespondingSourceObject: {fileID: 7984043737645551730, guid: 39760490ba68d40428b551fa6f3e3b93,
    type: 3}
  m_PrefabInstance: {fileID: 5793116656503931929}
  m_PrefabAsset: {fileID: 0}
--- !u!4 &4514943966608128316 stripped
Transform:
  m_CorrespondingSourceObject: {fileID: 7984043736665996581, guid: 39760490ba68d40428b551fa6f3e3b93,
    type: 3}
  m_PrefabInstance: {fileID: 5793116656503931929}
  m_PrefabAsset: {fileID: 0}
--- !u!4 &4514943967306509086 stripped
Transform:
  m_CorrespondingSourceObject: {fileID: 7984043736433176327, guid: 39760490ba68d40428b551fa6f3e3b93,
    type: 3}
  m_PrefabInstance: {fileID: 5793116656503931929}
  m_PrefabAsset: {fileID: 0}
--- !u!4 &4514943966819000619 stripped
Transform:
  m_CorrespondingSourceObject: {fileID: 7984043736988050738, guid: 39760490ba68d40428b551fa6f3e3b93,
    type: 3}
  m_PrefabInstance: {fileID: 5793116656503931929}
  m_PrefabAsset: {fileID: 0}
--- !u!4 &4514943965553167095 stripped
Transform:
  m_CorrespondingSourceObject: {fileID: 7984043737733385966, guid: 39760490ba68d40428b551fa6f3e3b93,
    type: 3}
  m_PrefabInstance: {fileID: 5793116656503931929}
  m_PrefabAsset: {fileID: 0}
--- !u!4 &4514943965853503708 stripped
Transform:
  m_CorrespondingSourceObject: {fileID: 7984043737085711557, guid: 39760490ba68d40428b551fa6f3e3b93,
    type: 3}
  m_PrefabInstance: {fileID: 5793116656503931929}
  m_PrefabAsset: {fileID: 0}
--- !u!4 &4514943966805760896 stripped
Transform:
  m_CorrespondingSourceObject: {fileID: 7984043736999976857, guid: 39760490ba68d40428b551fa6f3e3b93,
    type: 3}
  m_PrefabInstance: {fileID: 5793116656503931929}
  m_PrefabAsset: {fileID: 0}
--- !u!4 &4514943966153785597 stripped
Transform:
  m_CorrespondingSourceObject: {fileID: 7984043737388090596, guid: 39760490ba68d40428b551fa6f3e3b93,
    type: 3}
  m_PrefabInstance: {fileID: 5793116656503931929}
  m_PrefabAsset: {fileID: 0}
--- !u!4 &4514943966740750650 stripped
Transform:
  m_CorrespondingSourceObject: {fileID: 7984043736800748835, guid: 39760490ba68d40428b551fa6f3e3b93,
    type: 3}
  m_PrefabInstance: {fileID: 5793116656503931929}
  m_PrefabAsset: {fileID: 0}
--- !u!4 &4514943966097333668 stripped
Transform:
  m_CorrespondingSourceObject: {fileID: 7984043737373645245, guid: 39760490ba68d40428b551fa6f3e3b93,
    type: 3}
  m_PrefabInstance: {fileID: 5793116656503931929}
  m_PrefabAsset: {fileID: 0}
--- !u!1 &4514943967327955416 stripped
GameObject:
  m_CorrespondingSourceObject: {fileID: 7984043736414875073, guid: 39760490ba68d40428b551fa6f3e3b93,
    type: 3}
  m_PrefabInstance: {fileID: 5793116656503931929}
  m_PrefabAsset: {fileID: 0}<|MERGE_RESOLUTION|>--- conflicted
+++ resolved
@@ -15,16 +15,12 @@
     - target: {fileID: 7984043737132520778, guid: 39760490ba68d40428b551fa6f3e3b93,
         type: 3}
       propertyPath: m_Name
-<<<<<<< HEAD
-      value: Sofa_204_Master
-=======
       value: Sofa_204_1
       objectReference: {fileID: 0}
     - target: {fileID: 7984043737132520779, guid: 39760490ba68d40428b551fa6f3e3b93,
         type: 3}
       propertyPath: assetID
       value: Sofa_204_1
->>>>>>> 2f8dd9f9
       objectReference: {fileID: 0}
     - target: {fileID: 7984043737132520779, guid: 39760490ba68d40428b551fa6f3e3b93,
         type: 3}
@@ -133,8 +129,6 @@
       objectReference: {fileID: 0}
     - target: {fileID: 7984043737132520781, guid: 39760490ba68d40428b551fa6f3e3b93,
         type: 3}
-<<<<<<< HEAD
-=======
       propertyPath: m_LocalPosition.x
       value: 0
       objectReference: {fileID: 0}
@@ -170,7 +164,6 @@
       objectReference: {fileID: 0}
     - target: {fileID: 7984043737132520781, guid: 39760490ba68d40428b551fa6f3e3b93,
         type: 3}
->>>>>>> 2f8dd9f9
       propertyPath: m_LocalEulerAnglesHint.x
       value: 0
       objectReference: {fileID: 0}
