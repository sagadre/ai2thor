%YAML 1.1
%TAG !u! tag:unity3d.com,2011:
--- !u!1 &28658848
GameObject:
  m_ObjectHideFlags: 0
  m_CorrespondingSourceObject: {fileID: 0}
  m_PrefabInstance: {fileID: 0}
  m_PrefabAsset: {fileID: 0}
  serializedVersion: 6
  m_Component:
  - component: {fileID: 28658849}
  m_Layer: 8
  m_Name: vPoint (10)
  m_TagString: Untagged
  m_Icon: {fileID: 0}
  m_NavMeshLayer: 0
  m_StaticEditorFlags: 64
  m_IsActive: 1
--- !u!4 &28658849
Transform:
  m_ObjectHideFlags: 0
  m_CorrespondingSourceObject: {fileID: 0}
  m_PrefabInstance: {fileID: 0}
  m_PrefabAsset: {fileID: 0}
  m_GameObject: {fileID: 28658848}
  m_LocalRotation: {x: -0, y: -0.70710677, z: -0, w: 0.7071068}
  m_LocalPosition: {x: -0.55700004, y: 0.904, z: -0.44099995}
  m_LocalScale: {x: 1, y: 1, z: 1}
  m_Children: []
  m_Father: {fileID: 581804096}
  m_RootOrder: 10
  m_LocalEulerAnglesHint: {x: 0, y: 0, z: 0}
--- !u!1 &29535320
GameObject:
  m_ObjectHideFlags: 0
  m_CorrespondingSourceObject: {fileID: 0}
  m_PrefabInstance: {fileID: 0}
  m_PrefabAsset: {fileID: 0}
  serializedVersion: 6
  m_Component:
  - component: {fileID: 29535321}
  m_Layer: 8
  m_Name: vPoint (15)
  m_TagString: Untagged
  m_Icon: {fileID: 0}
  m_NavMeshLayer: 0
  m_StaticEditorFlags: 64
  m_IsActive: 1
--- !u!4 &29535321
Transform:
  m_ObjectHideFlags: 0
  m_CorrespondingSourceObject: {fileID: 0}
  m_PrefabInstance: {fileID: 0}
  m_PrefabAsset: {fileID: 0}
  m_GameObject: {fileID: 29535320}
  m_LocalRotation: {x: -0, y: -0.70710677, z: -0, w: 0.7071068}
  m_LocalPosition: {x: -0.85899997, y: 0.254, z: -0.37299994}
  m_LocalScale: {x: 1, y: 1, z: 1}
  m_Children: []
  m_Father: {fileID: 581804096}
  m_RootOrder: 15
  m_LocalEulerAnglesHint: {x: 0, y: 0, z: 0}
--- !u!1 &188856370
GameObject:
  m_ObjectHideFlags: 0
  m_CorrespondingSourceObject: {fileID: 0}
  m_PrefabInstance: {fileID: 0}
  m_PrefabAsset: {fileID: 0}
  serializedVersion: 6
  m_Component:
  - component: {fileID: 188856371}
  m_Layer: 0
  m_Name: Colliders
  m_TagString: Untagged
  m_Icon: {fileID: 0}
  m_NavMeshLayer: 0
  m_StaticEditorFlags: 64
  m_IsActive: 1
--- !u!4 &188856371
Transform:
  m_ObjectHideFlags: 0
  m_CorrespondingSourceObject: {fileID: 0}
  m_PrefabInstance: {fileID: 0}
  m_PrefabAsset: {fileID: 0}
  m_GameObject: {fileID: 188856370}
  m_LocalRotation: {x: 0, y: 0, z: 0, w: 1}
  m_LocalPosition: {x: 0, y: 0, z: 0}
  m_LocalScale: {x: 1, y: 1, z: 1}
  m_Children:
  - {fileID: 1260456773}
  - {fileID: 572110903}
  - {fileID: 439899386}
  - {fileID: 233083962}
  - {fileID: 1314715043}
  - {fileID: 1286506239}
  - {fileID: 1914481383}
  m_Father: {fileID: 656659712}
  m_RootOrder: 2
  m_LocalEulerAnglesHint: {x: 0, y: 0, z: 0}
--- !u!1 &233083961
GameObject:
  m_ObjectHideFlags: 0
  m_CorrespondingSourceObject: {fileID: 0}
  m_PrefabInstance: {fileID: 0}
  m_PrefabAsset: {fileID: 0}
  serializedVersion: 6
  m_Component:
  - component: {fileID: 233083962}
  - component: {fileID: 233083963}
  m_Layer: 8
  m_Name: Col (3)
  m_TagString: SimObjPhysics
  m_Icon: {fileID: 0}
  m_NavMeshLayer: 0
  m_StaticEditorFlags: 64
  m_IsActive: 1
--- !u!4 &233083962
Transform:
  m_ObjectHideFlags: 0
  m_CorrespondingSourceObject: {fileID: 0}
  m_PrefabInstance: {fileID: 0}
  m_PrefabAsset: {fileID: 0}
  m_GameObject: {fileID: 233083961}
  m_LocalRotation: {x: -0, y: -0.70710677, z: -0, w: 0.7071068}
  m_LocalPosition: {x: 0.786, y: 0.452, z: -0.37410003}
  m_LocalScale: {x: 0.08159988, y: 0.8955406, z: 0.083627135}
  m_Children: []
  m_Father: {fileID: 188856371}
  m_RootOrder: 3
  m_LocalEulerAnglesHint: {x: 0, y: 0, z: 0}
--- !u!65 &233083963
BoxCollider:
  m_ObjectHideFlags: 0
  m_CorrespondingSourceObject: {fileID: 0}
  m_PrefabInstance: {fileID: 0}
  m_PrefabAsset: {fileID: 0}
  m_GameObject: {fileID: 233083961}
  m_Material: {fileID: 0}
  m_IsTrigger: 0
  m_Enabled: 1
  serializedVersion: 2
  m_Size: {x: 1, y: 1, z: 1}
  m_Center: {x: 0, y: 0, z: 0}
--- !u!1 &265685486
GameObject:
  m_ObjectHideFlags: 0
  m_CorrespondingSourceObject: {fileID: 0}
  m_PrefabInstance: {fileID: 0}
  m_PrefabAsset: {fileID: 0}
  serializedVersion: 6
  m_Component:
  - component: {fileID: 265685487}
  m_Layer: 8
  m_Name: vPoint (6)
  m_TagString: Untagged
  m_Icon: {fileID: 0}
  m_NavMeshLayer: 0
  m_StaticEditorFlags: 64
  m_IsActive: 1
--- !u!4 &265685487
Transform:
  m_ObjectHideFlags: 0
  m_CorrespondingSourceObject: {fileID: 0}
  m_PrefabInstance: {fileID: 0}
  m_PrefabAsset: {fileID: 0}
  m_GameObject: {fileID: 265685486}
  m_LocalRotation: {x: -0, y: -0.70710677, z: -0, w: 0.7071068}
  m_LocalPosition: {x: 0.593, y: 0.904, z: -0.008000076}
  m_LocalScale: {x: 1, y: 1, z: 1}
  m_Children: []
  m_Father: {fileID: 581804096}
  m_RootOrder: 6
  m_LocalEulerAnglesHint: {x: 0, y: 0, z: 0}
--- !u!1 &323009025
GameObject:
  m_ObjectHideFlags: 0
  m_CorrespondingSourceObject: {fileID: 0}
  m_PrefabInstance: {fileID: 0}
  m_PrefabAsset: {fileID: 0}
  serializedVersion: 6
  m_Component:
  - component: {fileID: 323009026}
  m_Layer: 8
  m_Name: vPoint (2)
  m_TagString: Untagged
  m_Icon: {fileID: 0}
  m_NavMeshLayer: 0
  m_StaticEditorFlags: 64
  m_IsActive: 1
--- !u!4 &323009026
Transform:
  m_ObjectHideFlags: 0
  m_CorrespondingSourceObject: {fileID: 0}
  m_PrefabInstance: {fileID: 0}
  m_PrefabAsset: {fileID: 0}
  m_GameObject: {fileID: 323009025}
  m_LocalRotation: {x: -0, y: -0.70710677, z: -0, w: 0.7071068}
  m_LocalPosition: {x: 0.854, y: 0.904, z: 0.41299993}
  m_LocalScale: {x: 1, y: 1, z: 1}
  m_Children: []
  m_Father: {fileID: 581804096}
  m_RootOrder: 2
  m_LocalEulerAnglesHint: {x: 0, y: 0, z: 0}
--- !u!1 &369668091
GameObject:
  m_ObjectHideFlags: 0
  m_CorrespondingSourceObject: {fileID: 0}
  m_PrefabInstance: {fileID: 0}
  m_PrefabAsset: {fileID: 0}
  serializedVersion: 6
  m_Component:
  - component: {fileID: 369668092}
  m_Layer: 8
  m_Name: vPoint (9)
  m_TagString: Untagged
  m_Icon: {fileID: 0}
  m_NavMeshLayer: 0
  m_StaticEditorFlags: 64
  m_IsActive: 1
--- !u!4 &369668092
Transform:
  m_ObjectHideFlags: 0
  m_CorrespondingSourceObject: {fileID: 0}
  m_PrefabInstance: {fileID: 0}
  m_PrefabAsset: {fileID: 0}
  m_GameObject: {fileID: 369668091}
  m_LocalRotation: {x: -0, y: -0.70710677, z: -0, w: 0.7071068}
  m_LocalPosition: {x: -0.931, y: 0.904, z: -0.0019999146}
  m_LocalScale: {x: 1, y: 1, z: 1}
  m_Children: []
  m_Father: {fileID: 581804096}
  m_RootOrder: 9
  m_LocalEulerAnglesHint: {x: 0, y: 0, z: 0}
--- !u!1 &413472985
GameObject:
  m_ObjectHideFlags: 0
  m_CorrespondingSourceObject: {fileID: 0}
  m_PrefabInstance: {fileID: 0}
  m_PrefabAsset: {fileID: 0}
  serializedVersion: 6
  m_Component:
  - component: {fileID: 413472986}
  - component: {fileID: 413472987}
  m_Layer: 8
  m_Name: Col (5)
  m_TagString: SimObjPhysics
  m_Icon: {fileID: 0}
  m_NavMeshLayer: 0
  m_StaticEditorFlags: 64
  m_IsActive: 1
--- !u!4 &413472986
Transform:
  m_ObjectHideFlags: 0
  m_CorrespondingSourceObject: {fileID: 0}
  m_PrefabInstance: {fileID: 0}
  m_PrefabAsset: {fileID: 0}
  m_GameObject: {fileID: 413472985}
  m_LocalRotation: {x: -0, y: -0.70710677, z: -0, w: 0.7071068}
  m_LocalPosition: {x: -0.873, y: 0.452, z: 0.36200005}
  m_LocalScale: {x: 0.081599995, y: 0.89554, z: 0.083629996}
  m_Children: []
  m_Father: {fileID: 912687828}
  m_RootOrder: 5
  m_LocalEulerAnglesHint: {x: 0, y: 0, z: 0}
--- !u!65 &413472987
BoxCollider:
  m_ObjectHideFlags: 0
  m_CorrespondingSourceObject: {fileID: 0}
  m_PrefabInstance: {fileID: 0}
  m_PrefabAsset: {fileID: 0}
  m_GameObject: {fileID: 413472985}
  m_Material: {fileID: 0}
  m_IsTrigger: 1
  m_Enabled: 1
  serializedVersion: 2
  m_Size: {x: 1, y: 1, z: 1}
  m_Center: {x: 0, y: 0, z: 0}
--- !u!1 &439899385
GameObject:
  m_ObjectHideFlags: 0
  m_CorrespondingSourceObject: {fileID: 0}
  m_PrefabInstance: {fileID: 0}
  m_PrefabAsset: {fileID: 0}
  serializedVersion: 6
  m_Component:
  - component: {fileID: 439899386}
  - component: {fileID: 439899387}
  m_Layer: 8
  m_Name: Col (2)
  m_TagString: SimObjPhysics
  m_Icon: {fileID: 0}
  m_NavMeshLayer: 0
  m_StaticEditorFlags: 64
  m_IsActive: 1
--- !u!4 &439899386
Transform:
  m_ObjectHideFlags: 0
  m_CorrespondingSourceObject: {fileID: 0}
  m_PrefabInstance: {fileID: 0}
  m_PrefabAsset: {fileID: 0}
  m_GameObject: {fileID: 439899385}
  m_LocalRotation: {x: -0, y: -0.70710677, z: -0, w: 0.7071068}
  m_LocalPosition: {x: -0.046000004, y: 0.13959998, z: -0.006299969}
  m_LocalScale: {x: 0.80842, y: 0.025963964, z: 1.7154399}
  m_Children: []
  m_Father: {fileID: 188856371}
  m_RootOrder: 2
  m_LocalEulerAnglesHint: {x: 0, y: 0, z: 0}
--- !u!65 &439899387
BoxCollider:
  m_ObjectHideFlags: 0
  m_CorrespondingSourceObject: {fileID: 0}
  m_PrefabInstance: {fileID: 0}
  m_PrefabAsset: {fileID: 0}
  m_GameObject: {fileID: 439899385}
  m_Material: {fileID: 0}
  m_IsTrigger: 0
  m_Enabled: 1
  serializedVersion: 2
  m_Size: {x: 1, y: 1, z: 1}
  m_Center: {x: 0, y: 0, z: 0}
--- !u!1 &572110902
GameObject:
  m_ObjectHideFlags: 0
  m_CorrespondingSourceObject: {fileID: 0}
  m_PrefabInstance: {fileID: 0}
  m_PrefabAsset: {fileID: 0}
  serializedVersion: 6
  m_Component:
  - component: {fileID: 572110903}
  - component: {fileID: 572110904}
  m_Layer: 8
  m_Name: Col (1)
  m_TagString: SimObjPhysics
  m_Icon: {fileID: 0}
  m_NavMeshLayer: 0
  m_StaticEditorFlags: 64
  m_IsActive: 1
--- !u!4 &572110903
Transform:
  m_ObjectHideFlags: 0
  m_CorrespondingSourceObject: {fileID: 0}
  m_PrefabInstance: {fileID: 0}
  m_PrefabAsset: {fileID: 0}
  m_GameObject: {fileID: 572110902}
  m_LocalRotation: {x: -0, y: -0.70710677, z: -0, w: 0.7071068}
  m_LocalPosition: {x: -0.046000004, y: 0.489, z: -0.006299969}
  m_LocalScale: {x: 0.80842113, y: 0.0769275, z: 1.71544}
  m_Children: []
  m_Father: {fileID: 188856371}
  m_RootOrder: 1
  m_LocalEulerAnglesHint: {x: 0, y: 0, z: 0}
--- !u!65 &572110904
BoxCollider:
  m_ObjectHideFlags: 0
  m_CorrespondingSourceObject: {fileID: 0}
  m_PrefabInstance: {fileID: 0}
  m_PrefabAsset: {fileID: 0}
  m_GameObject: {fileID: 572110902}
  m_Material: {fileID: 0}
  m_IsTrigger: 0
  m_Enabled: 1
  serializedVersion: 2
  m_Size: {x: 1, y: 1, z: 1}
  m_Center: {x: 0, y: 0, z: 0}
--- !u!1 &581804095
GameObject:
  m_ObjectHideFlags: 0
  m_CorrespondingSourceObject: {fileID: 0}
  m_PrefabInstance: {fileID: 0}
  m_PrefabAsset: {fileID: 0}
  serializedVersion: 6
  m_Component:
  - component: {fileID: 581804096}
  m_Layer: 0
  m_Name: VisibilityPoints
  m_TagString: Untagged
  m_Icon: {fileID: 0}
  m_NavMeshLayer: 0
  m_StaticEditorFlags: 64
  m_IsActive: 1
--- !u!4 &581804096
Transform:
  m_ObjectHideFlags: 0
  m_CorrespondingSourceObject: {fileID: 0}
  m_PrefabInstance: {fileID: 0}
  m_PrefabAsset: {fileID: 0}
  m_GameObject: {fileID: 581804095}
  m_LocalRotation: {x: 0, y: 0, z: 0, w: 1}
  m_LocalPosition: {x: 0, y: 0, z: 0}
  m_LocalScale: {x: 1, y: 1, z: 1}
  m_Children:
  - {fileID: 2062202640}
  - {fileID: 1597691450}
  - {fileID: 323009026}
  - {fileID: 744906523}
  - {fileID: 1687116710}
  - {fileID: 1559365785}
  - {fileID: 265685487}
  - {fileID: 606966152}
  - {fileID: 2133388735}
  - {fileID: 369668092}
  - {fileID: 28658849}
  - {fileID: 1450288626}
  - {fileID: 1111843214}
  - {fileID: 753367477}
  - {fileID: 1934924032}
  - {fileID: 29535321}
  m_Father: {fileID: 656659712}
  m_RootOrder: 4
  m_LocalEulerAnglesHint: {x: 0, y: 0, z: 0}
--- !u!1 &606966151
GameObject:
  m_ObjectHideFlags: 0
  m_CorrespondingSourceObject: {fileID: 0}
  m_PrefabInstance: {fileID: 0}
  m_PrefabAsset: {fileID: 0}
  serializedVersion: 6
  m_Component:
  - component: {fileID: 606966152}
  m_Layer: 8
  m_Name: vPoint (7)
  m_TagString: Untagged
  m_Icon: {fileID: 0}
  m_NavMeshLayer: 0
  m_StaticEditorFlags: 64
  m_IsActive: 1
--- !u!4 &606966152
Transform:
  m_ObjectHideFlags: 0
  m_CorrespondingSourceObject: {fileID: 0}
  m_PrefabInstance: {fileID: 0}
  m_PrefabAsset: {fileID: 0}
  m_GameObject: {fileID: 606966151}
  m_LocalRotation: {x: -0, y: -0.70710677, z: -0, w: 0.7071068}
  m_LocalPosition: {x: 0.27700004, y: 0.904, z: 0.39499998}
  m_LocalScale: {x: 1, y: 1, z: 1}
  m_Children: []
  m_Father: {fileID: 581804096}
  m_RootOrder: 7
  m_LocalEulerAnglesHint: {x: 0, y: 0, z: 0}
--- !u!1 &656659709
GameObject:
  m_ObjectHideFlags: 0
  m_CorrespondingSourceObject: {fileID: 0}
  m_PrefabInstance: {fileID: 0}
  m_PrefabAsset: {fileID: 0}
  serializedVersion: 6
  m_Component:
  - component: {fileID: 656659712}
  - component: {fileID: 656659711}
  - component: {fileID: 656659710}
  - component: {fileID: 1331956699213854469}
  m_Layer: 8
  m_Name: Long Table 1
  m_TagString: SimObjPhysics
  m_Icon: {fileID: 0}
  m_NavMeshLayer: 0
  m_StaticEditorFlags: 64
  m_IsActive: 1
--- !u!4 &656659712
Transform:
  m_ObjectHideFlags: 0
  m_CorrespondingSourceObject: {fileID: 0}
  m_PrefabInstance: {fileID: 0}
  m_PrefabAsset: {fileID: 0}
  m_GameObject: {fileID: 656659709}
  m_LocalRotation: {x: 0, y: 0, z: 0, w: 1}
  m_LocalPosition: {x: 0, y: 0, z: 0}
  m_LocalScale: {x: 1, y: 1, z: 1}
  m_Children:
  - {fileID: 4251535088930925}
  - {fileID: 893994914}
  - {fileID: 188856371}
  - {fileID: 912687828}
  - {fileID: 581804096}
  m_Father: {fileID: 0}
  m_RootOrder: 0
  m_LocalEulerAnglesHint: {x: 0, y: -90.00001, z: 0}
--- !u!114 &656659711
MonoBehaviour:
  m_ObjectHideFlags: 0
  m_CorrespondingSourceObject: {fileID: 0}
  m_PrefabInstance: {fileID: 0}
  m_PrefabAsset: {fileID: 0}
  m_GameObject: {fileID: 656659709}
  m_Enabled: 1
  m_EditorHideFlags: 0
  m_Script: {fileID: 11500000, guid: b439f6e4ef5714ee2a3643acf37b7a9d, type: 3}
  m_Name: 
  m_EditorClassIdentifier: 
  objectID: 
<<<<<<< HEAD
=======
  assetID: Long Table 1
>>>>>>> 2f8dd9f9
  Type: 26
  PrimaryProperty: 1
  SecondaryProperties: 07000000
  BoundingBox: {fileID: 0}
  VisibilityPoints:
  - {fileID: 2062202640}
  - {fileID: 1597691450}
  - {fileID: 323009026}
  - {fileID: 744906523}
  - {fileID: 1687116710}
  - {fileID: 1559365785}
  - {fileID: 265685487}
  - {fileID: 606966152}
  - {fileID: 2133388735}
  - {fileID: 369668092}
  - {fileID: 28658849}
  - {fileID: 1450288626}
  - {fileID: 1111843214}
  - {fileID: 753367477}
  - {fileID: 1934924032}
  - {fileID: 29535321}
  ReceptacleTriggerBoxes:
  - {fileID: 1170334884630447}
  debugIsVisible: 0
  debugIsInteractable: 0
  isInAgentHand: 0
  MyColliders: []
  HFdynamicfriction: 0
  HFstaticfriction: 0
  HFbounciness: 0
  HFrbdrag: 0
  HFrbangulardrag: 0
  salientMaterials: 
  MySpawnPoints: []
  CurrentTemperature: 0
  HowManySecondsUntilRoomTemp: 10
  inMotion: 0
  numSimObjHit: 0
  numFloorHit: 0
  numStructureHit: 0
  lastVelocity: 0
  IsReceptacle: 0
  IsPickupable: 0
  IsMoveable: 0
  isStatic: 0
  IsToggleable: 0
  IsOpenable: 0
  IsBreakable: 0
  IsFillable: 0
  IsDirtyable: 0
  IsCookable: 0
  IsSliceable: 0
  isHeatSource: 0
  isColdSource: 0
  ContainedObjectReferences: []
  CurrentlyContains: []
--- !u!54 &656659710
Rigidbody:
  m_ObjectHideFlags: 0
  m_CorrespondingSourceObject: {fileID: 0}
  m_PrefabInstance: {fileID: 0}
  m_PrefabAsset: {fileID: 0}
  m_GameObject: {fileID: 656659709}
  serializedVersion: 2
  m_Mass: 1
  m_Drag: 0
  m_AngularDrag: 0.05
  m_UseGravity: 1
  m_IsKinematic: 1
  m_Interpolate: 0
  m_Constraints: 0
  m_CollisionDetection: 0
--- !u!114 &1331956699213854469
MonoBehaviour:
  m_ObjectHideFlags: 0
  m_CorrespondingSourceObject: {fileID: 0}
  m_PrefabInstance: {fileID: 0}
  m_PrefabAsset: {fileID: 0}
  m_GameObject: {fileID: 656659709}
  m_Enabled: 1
  m_EditorHideFlags: 0
  m_Script: {fileID: 11500000, guid: dd09293d18a1af44d95b8ed5c5418f95, type: 3}
  m_Name: 
  m_EditorClassIdentifier: 
--- !u!1 &744906522
GameObject:
  m_ObjectHideFlags: 0
  m_CorrespondingSourceObject: {fileID: 0}
  m_PrefabInstance: {fileID: 0}
  m_PrefabAsset: {fileID: 0}
  serializedVersion: 6
  m_Component:
  - component: {fileID: 744906523}
  m_Layer: 8
  m_Name: vPoint (3)
  m_TagString: Untagged
  m_Icon: {fileID: 0}
  m_NavMeshLayer: 0
  m_StaticEditorFlags: 64
  m_IsActive: 1
--- !u!4 &744906523
Transform:
  m_ObjectHideFlags: 0
  m_CorrespondingSourceObject: {fileID: 0}
  m_PrefabInstance: {fileID: 0}
  m_PrefabAsset: {fileID: 0}
  m_GameObject: {fileID: 744906522}
  m_LocalRotation: {x: -0, y: -0.70710677, z: -0, w: 0.7071068}
  m_LocalPosition: {x: -0.9269999, y: 0.904, z: 0.41700006}
  m_LocalScale: {x: 1, y: 1, z: 1}
  m_Children: []
  m_Father: {fileID: 581804096}
  m_RootOrder: 3
  m_LocalEulerAnglesHint: {x: 0, y: 0, z: 0}
--- !u!1 &753367476
GameObject:
  m_ObjectHideFlags: 0
  m_CorrespondingSourceObject: {fileID: 0}
  m_PrefabInstance: {fileID: 0}
  m_PrefabAsset: {fileID: 0}
  serializedVersion: 6
  m_Component:
  - component: {fileID: 753367477}
  m_Layer: 8
  m_Name: vPoint (13)
  m_TagString: Untagged
  m_Icon: {fileID: 0}
  m_NavMeshLayer: 0
  m_StaticEditorFlags: 64
  m_IsActive: 1
--- !u!4 &753367477
Transform:
  m_ObjectHideFlags: 0
  m_CorrespondingSourceObject: {fileID: 0}
  m_PrefabInstance: {fileID: 0}
  m_PrefabAsset: {fileID: 0}
  m_GameObject: {fileID: 753367476}
  m_LocalRotation: {x: -0, y: -0.70710677, z: -0, w: 0.7071068}
  m_LocalPosition: {x: 0.79400015, y: 0.254, z: 0.36699995}
  m_LocalScale: {x: 1, y: 1, z: 1}
  m_Children: []
  m_Father: {fileID: 581804096}
  m_RootOrder: 13
  m_LocalEulerAnglesHint: {x: 0, y: 0, z: 0}
--- !u!1 &893994913
GameObject:
  m_ObjectHideFlags: 0
  m_CorrespondingSourceObject: {fileID: 100052, guid: 6b72a99aa42c64f93938e19d8035c2cf,
    type: 3}
  m_PrefabInstance: {fileID: 0}
  m_PrefabAsset: {fileID: 0}
  serializedVersion: 6
  m_Component:
  - component: {fileID: 893994914}
  - component: {fileID: 893994916}
  - component: {fileID: 893994915}
  m_Layer: 8
  m_Name: Mesh
  m_TagString: Structure
  m_Icon: {fileID: 0}
  m_NavMeshLayer: 3
  m_StaticEditorFlags: 76
  m_IsActive: 1
--- !u!4 &893994914
Transform:
  m_ObjectHideFlags: 0
  m_CorrespondingSourceObject: {fileID: 400052, guid: 6b72a99aa42c64f93938e19d8035c2cf,
    type: 3}
  m_PrefabInstance: {fileID: 0}
  m_PrefabAsset: {fileID: 0}
  m_GameObject: {fileID: 893994913}
  m_LocalRotation: {x: -0.5, y: -0.5, z: -0.5, w: 0.5}
  m_LocalPosition: {x: -0.19087265, y: 1.940429, z: 0.22678544}
  m_LocalScale: {x: 1, y: 1, z: 1}
  m_Children: []
  m_Father: {fileID: 656659712}
  m_RootOrder: 1
  m_LocalEulerAnglesHint: {x: -90, y: 0, z: -90}
--- !u!33 &893994916
MeshFilter:
  m_ObjectHideFlags: 0
  m_CorrespondingSourceObject: {fileID: 3300052, guid: 6b72a99aa42c64f93938e19d8035c2cf,
    type: 3}
  m_PrefabInstance: {fileID: 0}
  m_PrefabAsset: {fileID: 0}
  m_GameObject: {fileID: 893994913}
  m_Mesh: {fileID: 4300044, guid: 6b72a99aa42c64f93938e19d8035c2cf, type: 3}
--- !u!23 &893994915
MeshRenderer:
  m_ObjectHideFlags: 0
  m_CorrespondingSourceObject: {fileID: 2300052, guid: 6b72a99aa42c64f93938e19d8035c2cf,
    type: 3}
  m_PrefabInstance: {fileID: 0}
  m_PrefabAsset: {fileID: 0}
  m_GameObject: {fileID: 893994913}
  m_Enabled: 1
  m_CastShadows: 1
  m_ReceiveShadows: 1
  m_DynamicOccludee: 1
  m_MotionVectors: 1
  m_LightProbeUsage: 1
  m_ReflectionProbeUsage: 1
  m_RayTracingMode: 2
  m_RenderingLayerMask: 1
  m_RendererPriority: 0
  m_Materials:
  - {fileID: 2100000, guid: b4523564116c744ee8a7029727fa5e2d, type: 2}
  - {fileID: 2100000, guid: 83f72cffa1bdb4ce69103c5aeadda700, type: 2}
  m_StaticBatchInfo:
    firstSubMesh: 0
    subMeshCount: 0
  m_StaticBatchRoot: {fileID: 0}
  m_ProbeAnchor: {fileID: 0}
  m_LightProbeVolumeOverride: {fileID: 0}
  m_ScaleInLightmap: 1
  m_ReceiveGI: 1
  m_PreserveUVs: 0
  m_IgnoreNormalsForChartDetection: 0
  m_ImportantGI: 0
  m_StitchLightmapSeams: 0
  m_SelectedEditorRenderState: 3
  m_MinimumChartSize: 4
  m_AutoUVMaxDistance: 0.5
  m_AutoUVMaxAngle: 89
  m_LightmapParameters: {fileID: 0}
  m_SortingLayerID: 0
  m_SortingLayer: 0
  m_SortingOrder: 0
--- !u!1 &912687827
GameObject:
  m_ObjectHideFlags: 0
  m_CorrespondingSourceObject: {fileID: 0}
  m_PrefabInstance: {fileID: 0}
  m_PrefabAsset: {fileID: 0}
  serializedVersion: 6
  m_Component:
  - component: {fileID: 912687828}
  m_Layer: 0
  m_Name: TriggerColliders
  m_TagString: Untagged
  m_Icon: {fileID: 0}
  m_NavMeshLayer: 0
  m_StaticEditorFlags: 64
  m_IsActive: 1
--- !u!4 &912687828
Transform:
  m_ObjectHideFlags: 0
  m_CorrespondingSourceObject: {fileID: 0}
  m_PrefabInstance: {fileID: 0}
  m_PrefabAsset: {fileID: 0}
  m_GameObject: {fileID: 912687827}
  m_LocalRotation: {x: 0, y: 0, z: 0, w: 1}
  m_LocalPosition: {x: 0, y: 0, z: 0}
  m_LocalScale: {x: 1, y: 1, z: 1}
  m_Children:
  - {fileID: 1967350245}
  - {fileID: 1945469747}
  - {fileID: 1126578272}
  - {fileID: 1363457587}
  - {fileID: 1037528293}
  - {fileID: 413472986}
  - {fileID: 966098099}
  m_Father: {fileID: 656659712}
  m_RootOrder: 3
  m_LocalEulerAnglesHint: {x: 0, y: 0, z: 0}
--- !u!1 &966098097
GameObject:
  m_ObjectHideFlags: 0
  m_CorrespondingSourceObject: {fileID: 0}
  m_PrefabInstance: {fileID: 0}
  m_PrefabAsset: {fileID: 0}
  serializedVersion: 6
  m_Component:
  - component: {fileID: 966098099}
  - component: {fileID: 966098098}
  m_Layer: 8
  m_Name: Col (6)
  m_TagString: SimObjPhysics
  m_Icon: {fileID: 0}
  m_NavMeshLayer: 0
  m_StaticEditorFlags: 64
  m_IsActive: 1
--- !u!4 &966098099
Transform:
  m_ObjectHideFlags: 0
  m_CorrespondingSourceObject: {fileID: 0}
  m_PrefabInstance: {fileID: 0}
  m_PrefabAsset: {fileID: 0}
  m_GameObject: {fileID: 966098097}
  m_LocalRotation: {x: -0, y: -0.70710677, z: -0, w: 0.7071068}
  m_LocalPosition: {x: -0.873, y: 0.452, z: -0.374}
  m_LocalScale: {x: 0.081599995, y: 0.89554, z: 0.083629996}
  m_Children: []
  m_Father: {fileID: 912687828}
  m_RootOrder: 6
  m_LocalEulerAnglesHint: {x: 0, y: 0, z: 0}
--- !u!65 &966098098
BoxCollider:
  m_ObjectHideFlags: 0
  m_CorrespondingSourceObject: {fileID: 0}
  m_PrefabInstance: {fileID: 0}
  m_PrefabAsset: {fileID: 0}
  m_GameObject: {fileID: 966098097}
  m_Material: {fileID: 0}
  m_IsTrigger: 1
  m_Enabled: 1
  serializedVersion: 2
  m_Size: {x: 1, y: 1, z: 1}
  m_Center: {x: 0, y: 0, z: 0}
--- !u!1 &1037528292
GameObject:
  m_ObjectHideFlags: 0
  m_CorrespondingSourceObject: {fileID: 0}
  m_PrefabInstance: {fileID: 0}
  m_PrefabAsset: {fileID: 0}
  serializedVersion: 6
  m_Component:
  - component: {fileID: 1037528293}
  - component: {fileID: 1037528294}
  m_Layer: 8
  m_Name: Col (4)
  m_TagString: SimObjPhysics
  m_Icon: {fileID: 0}
  m_NavMeshLayer: 0
  m_StaticEditorFlags: 64
  m_IsActive: 1
--- !u!4 &1037528293
Transform:
  m_ObjectHideFlags: 0
  m_CorrespondingSourceObject: {fileID: 0}
  m_PrefabInstance: {fileID: 0}
  m_PrefabAsset: {fileID: 0}
  m_GameObject: {fileID: 1037528292}
  m_LocalRotation: {x: -0, y: -0.70710677, z: -0, w: 0.7071068}
  m_LocalPosition: {x: 0.786, y: 0.452, z: 0.36199993}
  m_LocalScale: {x: 0.081599995, y: 0.89554, z: 0.083629996}
  m_Children: []
  m_Father: {fileID: 912687828}
  m_RootOrder: 4
  m_LocalEulerAnglesHint: {x: 0, y: 0, z: 0}
--- !u!65 &1037528294
BoxCollider:
  m_ObjectHideFlags: 0
  m_CorrespondingSourceObject: {fileID: 0}
  m_PrefabInstance: {fileID: 0}
  m_PrefabAsset: {fileID: 0}
  m_GameObject: {fileID: 1037528292}
  m_Material: {fileID: 0}
  m_IsTrigger: 1
  m_Enabled: 1
  serializedVersion: 2
  m_Size: {x: 1, y: 1, z: 1}
  m_Center: {x: 0, y: 0, z: 0}
--- !u!1 &1111843213
GameObject:
  m_ObjectHideFlags: 0
  m_CorrespondingSourceObject: {fileID: 0}
  m_PrefabInstance: {fileID: 0}
  m_PrefabAsset: {fileID: 0}
  serializedVersion: 6
  m_Component:
  - component: {fileID: 1111843214}
  m_Layer: 8
  m_Name: vPoint (12)
  m_TagString: Untagged
  m_Icon: {fileID: 0}
  m_NavMeshLayer: 0
  m_StaticEditorFlags: 64
  m_IsActive: 1
--- !u!4 &1111843214
Transform:
  m_ObjectHideFlags: 0
  m_CorrespondingSourceObject: {fileID: 0}
  m_PrefabInstance: {fileID: 0}
  m_PrefabAsset: {fileID: 0}
  m_GameObject: {fileID: 1111843213}
  m_LocalRotation: {x: -0, y: -0.70710677, z: -0, w: 0.7071068}
  m_LocalPosition: {x: 0.794, y: 0.254, z: -0.38200003}
  m_LocalScale: {x: 1, y: 1, z: 1}
  m_Children: []
  m_Father: {fileID: 581804096}
  m_RootOrder: 12
  m_LocalEulerAnglesHint: {x: 0, y: 0, z: 0}
--- !u!1 &1126578271
GameObject:
  m_ObjectHideFlags: 0
  m_CorrespondingSourceObject: {fileID: 0}
  m_PrefabInstance: {fileID: 0}
  m_PrefabAsset: {fileID: 0}
  serializedVersion: 6
  m_Component:
  - component: {fileID: 1126578272}
  - component: {fileID: 1126578273}
  m_Layer: 8
  m_Name: Col (2)
  m_TagString: SimObjPhysics
  m_Icon: {fileID: 0}
  m_NavMeshLayer: 0
  m_StaticEditorFlags: 64
  m_IsActive: 1
--- !u!4 &1126578272
Transform:
  m_ObjectHideFlags: 0
  m_CorrespondingSourceObject: {fileID: 0}
  m_PrefabInstance: {fileID: 0}
  m_PrefabAsset: {fileID: 0}
  m_GameObject: {fileID: 1126578271}
  m_LocalRotation: {x: -0, y: -0.70710677, z: -0, w: 0.7071068}
  m_LocalPosition: {x: -0.046000004, y: 0.13959998, z: -0.006299969}
  m_LocalScale: {x: 0.80842, y: 0.02596, z: 1.7154399}
  m_Children: []
  m_Father: {fileID: 912687828}
  m_RootOrder: 2
  m_LocalEulerAnglesHint: {x: 0, y: 0, z: 0}
--- !u!65 &1126578273
BoxCollider:
  m_ObjectHideFlags: 0
  m_CorrespondingSourceObject: {fileID: 0}
  m_PrefabInstance: {fileID: 0}
  m_PrefabAsset: {fileID: 0}
  m_GameObject: {fileID: 1126578271}
  m_Material: {fileID: 0}
  m_IsTrigger: 1
  m_Enabled: 1
  serializedVersion: 2
  m_Size: {x: 1, y: 1, z: 1}
  m_Center: {x: 0, y: 0, z: 0}
--- !u!1 &1260456771
GameObject:
  m_ObjectHideFlags: 0
  m_CorrespondingSourceObject: {fileID: 0}
  m_PrefabInstance: {fileID: 0}
  m_PrefabAsset: {fileID: 0}
  serializedVersion: 6
  m_Component:
  - component: {fileID: 1260456773}
  - component: {fileID: 1260456772}
  m_Layer: 8
  m_Name: Col
  m_TagString: SimObjPhysics
  m_Icon: {fileID: 0}
  m_NavMeshLayer: 0
  m_StaticEditorFlags: 64
  m_IsActive: 1
--- !u!4 &1260456773
Transform:
  m_ObjectHideFlags: 0
  m_CorrespondingSourceObject: {fileID: 0}
  m_PrefabInstance: {fileID: 0}
  m_PrefabAsset: {fileID: 0}
  m_GameObject: {fileID: 1260456771}
  m_LocalRotation: {x: -0, y: -0.70710677, z: -0, w: 0.7071068}
  m_LocalPosition: {x: -0.046, y: 0.90459996, z: -0.006299995}
  m_LocalScale: {x: 0.9239063, y: 0.03418761, z: 1.8545345}
  m_Children: []
  m_Father: {fileID: 188856371}
  m_RootOrder: 0
  m_LocalEulerAnglesHint: {x: 0, y: 0, z: 0}
--- !u!65 &1260456772
BoxCollider:
  m_ObjectHideFlags: 0
  m_CorrespondingSourceObject: {fileID: 0}
  m_PrefabInstance: {fileID: 0}
  m_PrefabAsset: {fileID: 0}
  m_GameObject: {fileID: 1260456771}
  m_Material: {fileID: 0}
  m_IsTrigger: 0
  m_Enabled: 1
  serializedVersion: 2
  m_Size: {x: 1, y: 1, z: 1}
  m_Center: {x: 0, y: 0, z: 0}
--- !u!1 &1286506238
GameObject:
  m_ObjectHideFlags: 0
  m_CorrespondingSourceObject: {fileID: 0}
  m_PrefabInstance: {fileID: 0}
  m_PrefabAsset: {fileID: 0}
  serializedVersion: 6
  m_Component:
  - component: {fileID: 1286506239}
  - component: {fileID: 1286506240}
  m_Layer: 8
  m_Name: Col (5)
  m_TagString: SimObjPhysics
  m_Icon: {fileID: 0}
  m_NavMeshLayer: 0
  m_StaticEditorFlags: 64
  m_IsActive: 1
--- !u!4 &1286506239
Transform:
  m_ObjectHideFlags: 0
  m_CorrespondingSourceObject: {fileID: 0}
  m_PrefabInstance: {fileID: 0}
  m_PrefabAsset: {fileID: 0}
  m_GameObject: {fileID: 1286506238}
  m_LocalRotation: {x: -0, y: -0.70710677, z: -0, w: 0.7071068}
  m_LocalPosition: {x: -0.873, y: 0.452, z: 0.36200005}
  m_LocalScale: {x: 0.081599995, y: 0.89554, z: 0.083629996}
  m_Children: []
  m_Father: {fileID: 188856371}
  m_RootOrder: 5
  m_LocalEulerAnglesHint: {x: 0, y: 0, z: 0}
--- !u!65 &1286506240
BoxCollider:
  m_ObjectHideFlags: 0
  m_CorrespondingSourceObject: {fileID: 0}
  m_PrefabInstance: {fileID: 0}
  m_PrefabAsset: {fileID: 0}
  m_GameObject: {fileID: 1286506238}
  m_Material: {fileID: 0}
  m_IsTrigger: 0
  m_Enabled: 1
  serializedVersion: 2
  m_Size: {x: 1, y: 1, z: 1}
  m_Center: {x: 0, y: 0, z: 0}
--- !u!1 &1314715042
GameObject:
  m_ObjectHideFlags: 0
  m_CorrespondingSourceObject: {fileID: 0}
  m_PrefabInstance: {fileID: 0}
  m_PrefabAsset: {fileID: 0}
  serializedVersion: 6
  m_Component:
  - component: {fileID: 1314715043}
  - component: {fileID: 1314715044}
  m_Layer: 8
  m_Name: Col (4)
  m_TagString: SimObjPhysics
  m_Icon: {fileID: 0}
  m_NavMeshLayer: 0
  m_StaticEditorFlags: 64
  m_IsActive: 1
--- !u!4 &1314715043
Transform:
  m_ObjectHideFlags: 0
  m_CorrespondingSourceObject: {fileID: 0}
  m_PrefabInstance: {fileID: 0}
  m_PrefabAsset: {fileID: 0}
  m_GameObject: {fileID: 1314715042}
  m_LocalRotation: {x: -0, y: -0.70710677, z: -0, w: 0.7071068}
  m_LocalPosition: {x: 0.786, y: 0.452, z: 0.36199993}
  m_LocalScale: {x: 0.081599995, y: 0.89554, z: 0.083629996}
  m_Children: []
  m_Father: {fileID: 188856371}
  m_RootOrder: 4
  m_LocalEulerAnglesHint: {x: 0, y: 0, z: 0}
--- !u!65 &1314715044
BoxCollider:
  m_ObjectHideFlags: 0
  m_CorrespondingSourceObject: {fileID: 0}
  m_PrefabInstance: {fileID: 0}
  m_PrefabAsset: {fileID: 0}
  m_GameObject: {fileID: 1314715042}
  m_Material: {fileID: 0}
  m_IsTrigger: 0
  m_Enabled: 1
  serializedVersion: 2
  m_Size: {x: 1, y: 1, z: 1}
  m_Center: {x: 0, y: 0, z: 0}
--- !u!1 &1363457586
GameObject:
  m_ObjectHideFlags: 0
  m_CorrespondingSourceObject: {fileID: 0}
  m_PrefabInstance: {fileID: 0}
  m_PrefabAsset: {fileID: 0}
  serializedVersion: 6
  m_Component:
  - component: {fileID: 1363457587}
  - component: {fileID: 1363457588}
  m_Layer: 8
  m_Name: Col (3)
  m_TagString: SimObjPhysics
  m_Icon: {fileID: 0}
  m_NavMeshLayer: 0
  m_StaticEditorFlags: 64
  m_IsActive: 1
--- !u!4 &1363457587
Transform:
  m_ObjectHideFlags: 0
  m_CorrespondingSourceObject: {fileID: 0}
  m_PrefabInstance: {fileID: 0}
  m_PrefabAsset: {fileID: 0}
  m_GameObject: {fileID: 1363457586}
  m_LocalRotation: {x: -0, y: -0.70710677, z: -0, w: 0.7071068}
  m_LocalPosition: {x: 0.786, y: 0.452, z: -0.37410003}
  m_LocalScale: {x: 0.081599995, y: 0.89554, z: 0.083629996}
  m_Children: []
  m_Father: {fileID: 912687828}
  m_RootOrder: 3
  m_LocalEulerAnglesHint: {x: 0, y: 0, z: 0}
--- !u!65 &1363457588
BoxCollider:
  m_ObjectHideFlags: 0
  m_CorrespondingSourceObject: {fileID: 0}
  m_PrefabInstance: {fileID: 0}
  m_PrefabAsset: {fileID: 0}
  m_GameObject: {fileID: 1363457586}
  m_Material: {fileID: 0}
  m_IsTrigger: 1
  m_Enabled: 1
  serializedVersion: 2
  m_Size: {x: 1, y: 1, z: 1}
  m_Center: {x: 0, y: 0, z: 0}
--- !u!1 &1450288625
GameObject:
  m_ObjectHideFlags: 0
  m_CorrespondingSourceObject: {fileID: 0}
  m_PrefabInstance: {fileID: 0}
  m_PrefabAsset: {fileID: 0}
  serializedVersion: 6
  m_Component:
  - component: {fileID: 1450288626}
  m_Layer: 8
  m_Name: vPoint (11)
  m_TagString: Untagged
  m_Icon: {fileID: 0}
  m_NavMeshLayer: 0
  m_StaticEditorFlags: 64
  m_IsActive: 1
--- !u!4 &1450288626
Transform:
  m_ObjectHideFlags: 0
  m_CorrespondingSourceObject: {fileID: 0}
  m_PrefabInstance: {fileID: 0}
  m_PrefabAsset: {fileID: 0}
  m_GameObject: {fileID: 1450288625}
  m_LocalRotation: {x: -0, y: -0.70710677, z: -0, w: 0.7071068}
  m_LocalPosition: {x: 0.35799998, y: 0.904, z: -0.43700004}
  m_LocalScale: {x: 1, y: 1, z: 1}
  m_Children: []
  m_Father: {fileID: 581804096}
  m_RootOrder: 11
  m_LocalEulerAnglesHint: {x: 0, y: 0, z: 0}
--- !u!1 &1559365784
GameObject:
  m_ObjectHideFlags: 0
  m_CorrespondingSourceObject: {fileID: 0}
  m_PrefabInstance: {fileID: 0}
  m_PrefabAsset: {fileID: 0}
  serializedVersion: 6
  m_Component:
  - component: {fileID: 1559365785}
  m_Layer: 8
  m_Name: vPoint (5)
  m_TagString: Untagged
  m_Icon: {fileID: 0}
  m_NavMeshLayer: 0
  m_StaticEditorFlags: 64
  m_IsActive: 1
--- !u!4 &1559365785
Transform:
  m_ObjectHideFlags: 0
  m_CorrespondingSourceObject: {fileID: 0}
  m_PrefabInstance: {fileID: 0}
  m_PrefabAsset: {fileID: 0}
  m_GameObject: {fileID: 1559365784}
  m_LocalRotation: {x: -0, y: -0.70710677, z: -0, w: 0.7071068}
  m_LocalPosition: {x: -0.655, y: 0.904, z: -0.031999946}
  m_LocalScale: {x: 1, y: 1, z: 1}
  m_Children: []
  m_Father: {fileID: 581804096}
  m_RootOrder: 5
  m_LocalEulerAnglesHint: {x: 0, y: 0, z: 0}
--- !u!1 &1597691449
GameObject:
  m_ObjectHideFlags: 0
  m_CorrespondingSourceObject: {fileID: 0}
  m_PrefabInstance: {fileID: 0}
  m_PrefabAsset: {fileID: 0}
  serializedVersion: 6
  m_Component:
  - component: {fileID: 1597691450}
  m_Layer: 8
  m_Name: vPoint (1)
  m_TagString: Untagged
  m_Icon: {fileID: 0}
  m_NavMeshLayer: 0
  m_StaticEditorFlags: 64
  m_IsActive: 1
--- !u!4 &1597691450
Transform:
  m_ObjectHideFlags: 0
  m_CorrespondingSourceObject: {fileID: 0}
  m_PrefabInstance: {fileID: 0}
  m_PrefabAsset: {fileID: 0}
  m_GameObject: {fileID: 1597691449}
  m_LocalRotation: {x: -0, y: -0.70710677, z: -0, w: 0.7071068}
  m_LocalPosition: {x: 0.85599995, y: 0.904, z: -0.44500005}
  m_LocalScale: {x: 1, y: 1, z: 1}
  m_Children: []
  m_Father: {fileID: 581804096}
  m_RootOrder: 1
  m_LocalEulerAnglesHint: {x: 0, y: 0, z: 0}
--- !u!1 &1687116709
GameObject:
  m_ObjectHideFlags: 0
  m_CorrespondingSourceObject: {fileID: 0}
  m_PrefabInstance: {fileID: 0}
  m_PrefabAsset: {fileID: 0}
  serializedVersion: 6
  m_Component:
  - component: {fileID: 1687116710}
  m_Layer: 8
  m_Name: vPoint (4)
  m_TagString: Untagged
  m_Icon: {fileID: 0}
  m_NavMeshLayer: 0
  m_StaticEditorFlags: 64
  m_IsActive: 1
--- !u!4 &1687116710
Transform:
  m_ObjectHideFlags: 0
  m_CorrespondingSourceObject: {fileID: 0}
  m_PrefabInstance: {fileID: 0}
  m_PrefabAsset: {fileID: 0}
  m_GameObject: {fileID: 1687116709}
  m_LocalRotation: {x: -0, y: -0.70710677, z: -0, w: 0.7071068}
  m_LocalPosition: {x: -0.929, y: 0.904, z: -0.45699993}
  m_LocalScale: {x: 1, y: 1, z: 1}
  m_Children: []
  m_Father: {fileID: 581804096}
  m_RootOrder: 4
  m_LocalEulerAnglesHint: {x: 0, y: 0, z: 0}
--- !u!1 &1914481382
GameObject:
  m_ObjectHideFlags: 0
  m_CorrespondingSourceObject: {fileID: 0}
  m_PrefabInstance: {fileID: 0}
  m_PrefabAsset: {fileID: 0}
  serializedVersion: 6
  m_Component:
  - component: {fileID: 1914481383}
  - component: {fileID: 1914481384}
  m_Layer: 8
  m_Name: Col (6)
  m_TagString: SimObjPhysics
  m_Icon: {fileID: 0}
  m_NavMeshLayer: 0
  m_StaticEditorFlags: 64
  m_IsActive: 1
--- !u!4 &1914481383
Transform:
  m_ObjectHideFlags: 0
  m_CorrespondingSourceObject: {fileID: 0}
  m_PrefabInstance: {fileID: 0}
  m_PrefabAsset: {fileID: 0}
  m_GameObject: {fileID: 1914481382}
  m_LocalRotation: {x: -0, y: -0.70710677, z: -0, w: 0.7071068}
  m_LocalPosition: {x: -0.873, y: 0.452, z: -0.37399995}
  m_LocalScale: {x: 0.081599995, y: 0.89554, z: 0.083629996}
  m_Children: []
  m_Father: {fileID: 188856371}
  m_RootOrder: 6
  m_LocalEulerAnglesHint: {x: 0, y: 0, z: 0}
--- !u!65 &1914481384
BoxCollider:
  m_ObjectHideFlags: 0
  m_CorrespondingSourceObject: {fileID: 0}
  m_PrefabInstance: {fileID: 0}
  m_PrefabAsset: {fileID: 0}
  m_GameObject: {fileID: 1914481382}
  m_Material: {fileID: 0}
  m_IsTrigger: 0
  m_Enabled: 1
  serializedVersion: 2
  m_Size: {x: 1, y: 1, z: 1}
  m_Center: {x: 0, y: 0, z: 0}
--- !u!1 &1934924031
GameObject:
  m_ObjectHideFlags: 0
  m_CorrespondingSourceObject: {fileID: 0}
  m_PrefabInstance: {fileID: 0}
  m_PrefabAsset: {fileID: 0}
  serializedVersion: 6
  m_Component:
  - component: {fileID: 1934924032}
  m_Layer: 8
  m_Name: vPoint (14)
  m_TagString: Untagged
  m_Icon: {fileID: 0}
  m_NavMeshLayer: 0
  m_StaticEditorFlags: 64
  m_IsActive: 1
--- !u!4 &1934924032
Transform:
  m_ObjectHideFlags: 0
  m_CorrespondingSourceObject: {fileID: 0}
  m_PrefabInstance: {fileID: 0}
  m_PrefabAsset: {fileID: 0}
  m_GameObject: {fileID: 1934924031}
  m_LocalRotation: {x: -0, y: -0.70710677, z: -0, w: 0.7071068}
  m_LocalPosition: {x: -0.85899997, y: 0.254, z: 0.3670001}
  m_LocalScale: {x: 1, y: 1, z: 1}
  m_Children: []
  m_Father: {fileID: 581804096}
  m_RootOrder: 14
  m_LocalEulerAnglesHint: {x: 0, y: 0, z: 0}
--- !u!1 &1945469746
GameObject:
  m_ObjectHideFlags: 0
  m_CorrespondingSourceObject: {fileID: 0}
  m_PrefabInstance: {fileID: 0}
  m_PrefabAsset: {fileID: 0}
  serializedVersion: 6
  m_Component:
  - component: {fileID: 1945469747}
  - component: {fileID: 1945469748}
  m_Layer: 8
  m_Name: Col (1)
  m_TagString: SimObjPhysics
  m_Icon: {fileID: 0}
  m_NavMeshLayer: 0
  m_StaticEditorFlags: 64
  m_IsActive: 1
--- !u!4 &1945469747
Transform:
  m_ObjectHideFlags: 0
  m_CorrespondingSourceObject: {fileID: 0}
  m_PrefabInstance: {fileID: 0}
  m_PrefabAsset: {fileID: 0}
  m_GameObject: {fileID: 1945469746}
  m_LocalRotation: {x: -0, y: -0.70710677, z: -0, w: 0.7071068}
  m_LocalPosition: {x: -0.046000004, y: 0.489, z: -0.006299969}
  m_LocalScale: {x: 0.80842, y: 0.07693, z: 1.7154399}
  m_Children: []
  m_Father: {fileID: 912687828}
  m_RootOrder: 1
  m_LocalEulerAnglesHint: {x: 0, y: 0, z: 0}
--- !u!65 &1945469748
BoxCollider:
  m_ObjectHideFlags: 0
  m_CorrespondingSourceObject: {fileID: 0}
  m_PrefabInstance: {fileID: 0}
  m_PrefabAsset: {fileID: 0}
  m_GameObject: {fileID: 1945469746}
  m_Material: {fileID: 0}
  m_IsTrigger: 1
  m_Enabled: 1
  serializedVersion: 2
  m_Size: {x: 1, y: 1, z: 1}
  m_Center: {x: 0, y: 0, z: 0}
--- !u!1 &1967350244
GameObject:
  m_ObjectHideFlags: 0
  m_CorrespondingSourceObject: {fileID: 0}
  m_PrefabInstance: {fileID: 0}
  m_PrefabAsset: {fileID: 0}
  serializedVersion: 6
  m_Component:
  - component: {fileID: 1967350245}
  - component: {fileID: 1967350246}
  m_Layer: 8
  m_Name: Col
  m_TagString: SimObjPhysics
  m_Icon: {fileID: 0}
  m_NavMeshLayer: 0
  m_StaticEditorFlags: 64
  m_IsActive: 1
--- !u!4 &1967350245
Transform:
  m_ObjectHideFlags: 0
  m_CorrespondingSourceObject: {fileID: 0}
  m_PrefabInstance: {fileID: 0}
  m_PrefabAsset: {fileID: 0}
  m_GameObject: {fileID: 1967350244}
  m_LocalRotation: {x: -0, y: -0.70710677, z: -0, w: 0.7071068}
  m_LocalPosition: {x: -0.046000004, y: 0.90459996, z: -0.006299969}
  m_LocalScale: {x: 0.92390996, y: 0.03419, z: 1.85453}
  m_Children: []
  m_Father: {fileID: 912687828}
  m_RootOrder: 0
  m_LocalEulerAnglesHint: {x: 0, y: 0, z: 0}
--- !u!65 &1967350246
BoxCollider:
  m_ObjectHideFlags: 0
  m_CorrespondingSourceObject: {fileID: 0}
  m_PrefabInstance: {fileID: 0}
  m_PrefabAsset: {fileID: 0}
  m_GameObject: {fileID: 1967350244}
  m_Material: {fileID: 0}
  m_IsTrigger: 1
  m_Enabled: 1
  serializedVersion: 2
  m_Size: {x: 1, y: 1, z: 1}
  m_Center: {x: 0, y: 0, z: 0}
--- !u!1 &2062202639
GameObject:
  m_ObjectHideFlags: 0
  m_CorrespondingSourceObject: {fileID: 0}
  m_PrefabInstance: {fileID: 0}
  m_PrefabAsset: {fileID: 0}
  serializedVersion: 6
  m_Component:
  - component: {fileID: 2062202640}
  m_Layer: 8
  m_Name: vPoint
  m_TagString: Untagged
  m_Icon: {fileID: 0}
  m_NavMeshLayer: 0
  m_StaticEditorFlags: 64
  m_IsActive: 1
--- !u!4 &2062202640
Transform:
  m_ObjectHideFlags: 0
  m_CorrespondingSourceObject: {fileID: 0}
  m_PrefabInstance: {fileID: 0}
  m_PrefabAsset: {fileID: 0}
  m_GameObject: {fileID: 2062202639}
  m_LocalRotation: {x: -0, y: -0.70710677, z: -0, w: 0.7071068}
  m_LocalPosition: {x: 0, y: 0.904, z: 0}
  m_LocalScale: {x: 1, y: 1, z: 1}
  m_Children: []
  m_Father: {fileID: 581804096}
  m_RootOrder: 0
  m_LocalEulerAnglesHint: {x: 0, y: 0, z: 0}
--- !u!1 &2133388734
GameObject:
  m_ObjectHideFlags: 0
  m_CorrespondingSourceObject: {fileID: 0}
  m_PrefabInstance: {fileID: 0}
  m_PrefabAsset: {fileID: 0}
  serializedVersion: 6
  m_Component:
  - component: {fileID: 2133388735}
  m_Layer: 8
  m_Name: vPoint (8)
  m_TagString: Untagged
  m_Icon: {fileID: 0}
  m_NavMeshLayer: 0
  m_StaticEditorFlags: 64
  m_IsActive: 1
--- !u!4 &2133388735
Transform:
  m_ObjectHideFlags: 0
  m_CorrespondingSourceObject: {fileID: 0}
  m_PrefabInstance: {fileID: 0}
  m_PrefabAsset: {fileID: 0}
  m_GameObject: {fileID: 2133388734}
  m_LocalRotation: {x: -0, y: -0.70710677, z: -0, w: 0.7071068}
  m_LocalPosition: {x: -0.37899998, y: 0.904, z: 0.395}
  m_LocalScale: {x: 1, y: 1, z: 1}
  m_Children: []
  m_Father: {fileID: 581804096}
  m_RootOrder: 8
  m_LocalEulerAnglesHint: {x: 0, y: 0, z: 0}
--- !u!1001 &1448439289
PrefabInstance:
  m_ObjectHideFlags: 0
  serializedVersion: 2
  m_Modification:
    m_TransformParent: {fileID: 656659712}
    m_Modifications:
    - target: {fileID: 1170333579371094, guid: 6877aba5a696347dbb6c01f851f2da28, type: 3}
      propertyPath: m_StaticEditorFlags
      value: 64
      objectReference: {fileID: 0}
    - target: {fileID: 4251536333782420, guid: 6877aba5a696347dbb6c01f851f2da28, type: 3}
      propertyPath: m_RootOrder
      value: 0
<<<<<<< HEAD
=======
      objectReference: {fileID: 0}
    - target: {fileID: 4251536333782420, guid: 6877aba5a696347dbb6c01f851f2da28, type: 3}
      propertyPath: m_LocalScale.x
      value: 0.9124999
      objectReference: {fileID: 0}
    - target: {fileID: 4251536333782420, guid: 6877aba5a696347dbb6c01f851f2da28, type: 3}
      propertyPath: m_LocalScale.y
      value: 0.05624972
      objectReference: {fileID: 0}
    - target: {fileID: 4251536333782420, guid: 6877aba5a696347dbb6c01f851f2da28, type: 3}
      propertyPath: m_LocalScale.z
      value: 1.8437496
      objectReference: {fileID: 0}
    - target: {fileID: 4251536333782420, guid: 6877aba5a696347dbb6c01f851f2da28, type: 3}
      propertyPath: m_LocalPosition.x
      value: -0.0057
>>>>>>> 2f8dd9f9
      objectReference: {fileID: 0}
    - target: {fileID: 4251536333782420, guid: 6877aba5a696347dbb6c01f851f2da28, type: 3}
      propertyPath: m_LocalScale.x
      value: 0.91250014
      objectReference: {fileID: 0}
    - target: {fileID: 4251536333782420, guid: 6877aba5a696347dbb6c01f851f2da28, type: 3}
      propertyPath: m_LocalScale.y
      value: 0.05624972
      objectReference: {fileID: 0}
    - target: {fileID: 4251536333782420, guid: 6877aba5a696347dbb6c01f851f2da28, type: 3}
<<<<<<< HEAD
      propertyPath: m_LocalScale.z
      value: 1.8437501
=======
      propertyPath: m_LocalRotation.w
      value: 1
      objectReference: {fileID: 0}
    - target: {fileID: 4251536333782420, guid: 6877aba5a696347dbb6c01f851f2da28, type: 3}
      propertyPath: m_LocalRotation.x
      value: -0
>>>>>>> 2f8dd9f9
      objectReference: {fileID: 0}
    - target: {fileID: 4251536333782420, guid: 6877aba5a696347dbb6c01f851f2da28, type: 3}
      propertyPath: m_LocalPosition.x
      value: -0.042
      objectReference: {fileID: 0}
    - target: {fileID: 4251536333782420, guid: 6877aba5a696347dbb6c01f851f2da28, type: 3}
      propertyPath: m_LocalPosition.y
      value: 0.9499
      objectReference: {fileID: 0}
    - target: {fileID: 4251536333782420, guid: 6877aba5a696347dbb6c01f851f2da28, type: 3}
      propertyPath: m_LocalPosition.z
      value: -0.005699996
      objectReference: {fileID: 0}
<<<<<<< HEAD
    - target: {fileID: 4251536333782420, guid: 6877aba5a696347dbb6c01f851f2da28, type: 3}
      propertyPath: m_LocalRotation.w
      value: 0.7071068
      objectReference: {fileID: 0}
    - target: {fileID: 4251536333782420, guid: 6877aba5a696347dbb6c01f851f2da28, type: 3}
      propertyPath: m_LocalRotation.x
      value: -0
      objectReference: {fileID: 0}
    - target: {fileID: 4251536333782420, guid: 6877aba5a696347dbb6c01f851f2da28, type: 3}
      propertyPath: m_LocalRotation.y
      value: -0.7071068
      objectReference: {fileID: 0}
    - target: {fileID: 4251536333782420, guid: 6877aba5a696347dbb6c01f851f2da28, type: 3}
      propertyPath: m_LocalRotation.z
      value: -0
      objectReference: {fileID: 0}
    - target: {fileID: 4251536333782420, guid: 6877aba5a696347dbb6c01f851f2da28, type: 3}
      propertyPath: m_LocalEulerAnglesHint.y
      value: -90
      objectReference: {fileID: 0}
=======
>>>>>>> 2f8dd9f9
    - target: {fileID: 114448760657764924, guid: 6877aba5a696347dbb6c01f851f2da28,
        type: 3}
      propertyPath: myParent
      value: 
      objectReference: {fileID: 656659709}
    m_RemovedComponents: []
  m_SourcePrefab: {fileID: 100100000, guid: 6877aba5a696347dbb6c01f851f2da28, type: 3}
--- !u!4 &4251535088930925 stripped
Transform:
  m_CorrespondingSourceObject: {fileID: 4251536333782420, guid: 6877aba5a696347dbb6c01f851f2da28,
    type: 3}
  m_PrefabInstance: {fileID: 1448439289}
  m_PrefabAsset: {fileID: 0}
--- !u!1 &1170334884630447 stripped
GameObject:
  m_CorrespondingSourceObject: {fileID: 1170333579371094, guid: 6877aba5a696347dbb6c01f851f2da28,
    type: 3}
  m_PrefabInstance: {fileID: 1448439289}
  m_PrefabAsset: {fileID: 0}<|MERGE_RESOLUTION|>--- conflicted
+++ resolved
@@ -23,8 +23,8 @@
   m_PrefabInstance: {fileID: 0}
   m_PrefabAsset: {fileID: 0}
   m_GameObject: {fileID: 28658848}
-  m_LocalRotation: {x: -0, y: -0.70710677, z: -0, w: 0.7071068}
-  m_LocalPosition: {x: -0.55700004, y: 0.904, z: -0.44099995}
+  m_LocalRotation: {x: -0, y: -0, z: -0, w: 1}
+  m_LocalPosition: {x: -0.441, y: 0, z: 0.557}
   m_LocalScale: {x: 1, y: 1, z: 1}
   m_Children: []
   m_Father: {fileID: 581804096}
@@ -53,8 +53,8 @@
   m_PrefabInstance: {fileID: 0}
   m_PrefabAsset: {fileID: 0}
   m_GameObject: {fileID: 29535320}
-  m_LocalRotation: {x: -0, y: -0.70710677, z: -0, w: 0.7071068}
-  m_LocalPosition: {x: -0.85899997, y: 0.254, z: -0.37299994}
+  m_LocalRotation: {x: -0, y: -0, z: -0, w: 1}
+  m_LocalPosition: {x: -0.373, y: -0.65, z: 0.85899997}
   m_LocalScale: {x: 1, y: 1, z: 1}
   m_Children: []
   m_Father: {fileID: 581804096}
@@ -83,7 +83,7 @@
   m_PrefabInstance: {fileID: 0}
   m_PrefabAsset: {fileID: 0}
   m_GameObject: {fileID: 188856370}
-  m_LocalRotation: {x: 0, y: 0, z: 0, w: 1}
+  m_LocalRotation: {x: -0, y: -0, z: -0, w: 1}
   m_LocalPosition: {x: 0, y: 0, z: 0}
   m_LocalScale: {x: 1, y: 1, z: 1}
   m_Children:
@@ -121,8 +121,8 @@
   m_PrefabInstance: {fileID: 0}
   m_PrefabAsset: {fileID: 0}
   m_GameObject: {fileID: 233083961}
-  m_LocalRotation: {x: -0, y: -0.70710677, z: -0, w: 0.7071068}
-  m_LocalPosition: {x: 0.786, y: 0.452, z: -0.37410003}
+  m_LocalRotation: {x: -0, y: -0, z: -0, w: 1}
+  m_LocalPosition: {x: -0.3741, y: -0.452, z: -0.786}
   m_LocalScale: {x: 0.08159988, y: 0.8955406, z: 0.083627135}
   m_Children: []
   m_Father: {fileID: 188856371}
@@ -164,8 +164,8 @@
   m_PrefabInstance: {fileID: 0}
   m_PrefabAsset: {fileID: 0}
   m_GameObject: {fileID: 265685486}
-  m_LocalRotation: {x: -0, y: -0.70710677, z: -0, w: 0.7071068}
-  m_LocalPosition: {x: 0.593, y: 0.904, z: -0.008000076}
+  m_LocalRotation: {x: -0, y: -0, z: -0, w: 1}
+  m_LocalPosition: {x: -0.008, y: 0, z: -0.593}
   m_LocalScale: {x: 1, y: 1, z: 1}
   m_Children: []
   m_Father: {fileID: 581804096}
@@ -194,8 +194,8 @@
   m_PrefabInstance: {fileID: 0}
   m_PrefabAsset: {fileID: 0}
   m_GameObject: {fileID: 323009025}
-  m_LocalRotation: {x: -0, y: -0.70710677, z: -0, w: 0.7071068}
-  m_LocalPosition: {x: 0.854, y: 0.904, z: 0.41299993}
+  m_LocalRotation: {x: -0, y: -0, z: -0, w: 1}
+  m_LocalPosition: {x: 0.413, y: 0, z: -0.854}
   m_LocalScale: {x: 1, y: 1, z: 1}
   m_Children: []
   m_Father: {fileID: 581804096}
@@ -224,8 +224,8 @@
   m_PrefabInstance: {fileID: 0}
   m_PrefabAsset: {fileID: 0}
   m_GameObject: {fileID: 369668091}
-  m_LocalRotation: {x: -0, y: -0.70710677, z: -0, w: 0.7071068}
-  m_LocalPosition: {x: -0.931, y: 0.904, z: -0.0019999146}
+  m_LocalRotation: {x: -0, y: -0, z: -0, w: 1}
+  m_LocalPosition: {x: -0.002, y: 0, z: 0.931}
   m_LocalScale: {x: 1, y: 1, z: 1}
   m_Children: []
   m_Father: {fileID: 581804096}
@@ -255,8 +255,8 @@
   m_PrefabInstance: {fileID: 0}
   m_PrefabAsset: {fileID: 0}
   m_GameObject: {fileID: 413472985}
-  m_LocalRotation: {x: -0, y: -0.70710677, z: -0, w: 0.7071068}
-  m_LocalPosition: {x: -0.873, y: 0.452, z: 0.36200005}
+  m_LocalRotation: {x: -0, y: -0, z: -0, w: 1}
+  m_LocalPosition: {x: 0.362, y: -0.452, z: 0.873}
   m_LocalScale: {x: 0.081599995, y: 0.89554, z: 0.083629996}
   m_Children: []
   m_Father: {fileID: 912687828}
@@ -299,8 +299,8 @@
   m_PrefabInstance: {fileID: 0}
   m_PrefabAsset: {fileID: 0}
   m_GameObject: {fileID: 439899385}
-  m_LocalRotation: {x: -0, y: -0.70710677, z: -0, w: 0.7071068}
-  m_LocalPosition: {x: -0.046000004, y: 0.13959998, z: -0.006299969}
+  m_LocalRotation: {x: -0, y: -0, z: -0, w: 1}
+  m_LocalPosition: {x: -0.0062999725, y: -0.7644, z: 0.046000004}
   m_LocalScale: {x: 0.80842, y: 0.025963964, z: 1.7154399}
   m_Children: []
   m_Father: {fileID: 188856371}
@@ -343,8 +343,8 @@
   m_PrefabInstance: {fileID: 0}
   m_PrefabAsset: {fileID: 0}
   m_GameObject: {fileID: 572110902}
-  m_LocalRotation: {x: -0, y: -0.70710677, z: -0, w: 0.7071068}
-  m_LocalPosition: {x: -0.046000004, y: 0.489, z: -0.006299969}
+  m_LocalRotation: {x: -0, y: -0, z: -0, w: 1}
+  m_LocalPosition: {x: -0.0062999725, y: -0.415, z: 0.046000004}
   m_LocalScale: {x: 0.80842113, y: 0.0769275, z: 1.71544}
   m_Children: []
   m_Father: {fileID: 188856371}
@@ -386,7 +386,7 @@
   m_PrefabInstance: {fileID: 0}
   m_PrefabAsset: {fileID: 0}
   m_GameObject: {fileID: 581804095}
-  m_LocalRotation: {x: 0, y: 0, z: 0, w: 1}
+  m_LocalRotation: {x: -0, y: -0, z: -0, w: 1}
   m_LocalPosition: {x: 0, y: 0, z: 0}
   m_LocalScale: {x: 1, y: 1, z: 1}
   m_Children:
@@ -432,8 +432,8 @@
   m_PrefabInstance: {fileID: 0}
   m_PrefabAsset: {fileID: 0}
   m_GameObject: {fileID: 606966151}
-  m_LocalRotation: {x: -0, y: -0.70710677, z: -0, w: 0.7071068}
-  m_LocalPosition: {x: 0.27700004, y: 0.904, z: 0.39499998}
+  m_LocalRotation: {x: -0, y: -0, z: -0, w: 1}
+  m_LocalPosition: {x: 0.395, y: 0, z: -0.277}
   m_LocalScale: {x: 1, y: 1, z: 1}
   m_Children: []
   m_Father: {fileID: 581804096}
@@ -465,7 +465,7 @@
   m_PrefabInstance: {fileID: 0}
   m_PrefabAsset: {fileID: 0}
   m_GameObject: {fileID: 656659709}
-  m_LocalRotation: {x: 0, y: 0, z: 0, w: 1}
+  m_LocalRotation: {x: -0, y: -0, z: -0, w: 1}
   m_LocalPosition: {x: 0, y: 0, z: 0}
   m_LocalScale: {x: 1, y: 1, z: 1}
   m_Children:
@@ -476,7 +476,7 @@
   - {fileID: 581804096}
   m_Father: {fileID: 0}
   m_RootOrder: 0
-  m_LocalEulerAnglesHint: {x: 0, y: -90.00001, z: 0}
+  m_LocalEulerAnglesHint: {x: 0, y: 0, z: 0}
 --- !u!114 &656659711
 MonoBehaviour:
   m_ObjectHideFlags: 0
@@ -490,10 +490,7 @@
   m_Name: 
   m_EditorClassIdentifier: 
   objectID: 
-<<<<<<< HEAD
-=======
   assetID: Long Table 1
->>>>>>> 2f8dd9f9
   Type: 26
   PrimaryProperty: 1
   SecondaryProperties: 07000000
@@ -601,8 +598,8 @@
   m_PrefabInstance: {fileID: 0}
   m_PrefabAsset: {fileID: 0}
   m_GameObject: {fileID: 744906522}
-  m_LocalRotation: {x: -0, y: -0.70710677, z: -0, w: 0.7071068}
-  m_LocalPosition: {x: -0.9269999, y: 0.904, z: 0.41700006}
+  m_LocalRotation: {x: -0, y: -0, z: -0, w: 1}
+  m_LocalPosition: {x: 0.417, y: 0, z: 0.927}
   m_LocalScale: {x: 1, y: 1, z: 1}
   m_Children: []
   m_Father: {fileID: 581804096}
@@ -631,8 +628,8 @@
   m_PrefabInstance: {fileID: 0}
   m_PrefabAsset: {fileID: 0}
   m_GameObject: {fileID: 753367476}
-  m_LocalRotation: {x: -0, y: -0.70710677, z: -0, w: 0.7071068}
-  m_LocalPosition: {x: 0.79400015, y: 0.254, z: 0.36699995}
+  m_LocalRotation: {x: -0, y: -0, z: -0, w: 1}
+  m_LocalPosition: {x: 0.367, y: -0.65, z: -0.79400015}
   m_LocalScale: {x: 1, y: 1, z: 1}
   m_Children: []
   m_Father: {fileID: 581804096}
@@ -665,13 +662,13 @@
   m_PrefabInstance: {fileID: 0}
   m_PrefabAsset: {fileID: 0}
   m_GameObject: {fileID: 893994913}
-  m_LocalRotation: {x: -0.5, y: -0.5, z: -0.5, w: 0.5}
-  m_LocalPosition: {x: -0.19087265, y: 1.940429, z: 0.22678544}
+  m_LocalRotation: {x: -0.7071068, y: -0, z: -0, w: 0.7071067}
+  m_LocalPosition: {x: 0.22678542, y: 1.036429, z: 0.19087267}
   m_LocalScale: {x: 1, y: 1, z: 1}
   m_Children: []
   m_Father: {fileID: 656659712}
   m_RootOrder: 1
-  m_LocalEulerAnglesHint: {x: -90, y: 0, z: -90}
+  m_LocalEulerAnglesHint: {x: 0, y: 0, z: 0}
 --- !u!33 &893994916
 MeshFilter:
   m_ObjectHideFlags: 0
@@ -745,7 +742,7 @@
   m_PrefabInstance: {fileID: 0}
   m_PrefabAsset: {fileID: 0}
   m_GameObject: {fileID: 912687827}
-  m_LocalRotation: {x: 0, y: 0, z: 0, w: 1}
+  m_LocalRotation: {x: -0, y: -0, z: -0, w: 1}
   m_LocalPosition: {x: 0, y: 0, z: 0}
   m_LocalScale: {x: 1, y: 1, z: 1}
   m_Children:
@@ -783,8 +780,8 @@
   m_PrefabInstance: {fileID: 0}
   m_PrefabAsset: {fileID: 0}
   m_GameObject: {fileID: 966098097}
-  m_LocalRotation: {x: -0, y: -0.70710677, z: -0, w: 0.7071068}
-  m_LocalPosition: {x: -0.873, y: 0.452, z: -0.374}
+  m_LocalRotation: {x: -0, y: -0, z: -0, w: 1}
+  m_LocalPosition: {x: -0.37400007, y: -0.452, z: 0.873}
   m_LocalScale: {x: 0.081599995, y: 0.89554, z: 0.083629996}
   m_Children: []
   m_Father: {fileID: 912687828}
@@ -827,8 +824,8 @@
   m_PrefabInstance: {fileID: 0}
   m_PrefabAsset: {fileID: 0}
   m_GameObject: {fileID: 1037528292}
-  m_LocalRotation: {x: -0, y: -0.70710677, z: -0, w: 0.7071068}
-  m_LocalPosition: {x: 0.786, y: 0.452, z: 0.36199993}
+  m_LocalRotation: {x: -0, y: -0, z: -0, w: 1}
+  m_LocalPosition: {x: 0.362, y: -0.452, z: -0.786}
   m_LocalScale: {x: 0.081599995, y: 0.89554, z: 0.083629996}
   m_Children: []
   m_Father: {fileID: 912687828}
@@ -870,8 +867,8 @@
   m_PrefabInstance: {fileID: 0}
   m_PrefabAsset: {fileID: 0}
   m_GameObject: {fileID: 1111843213}
-  m_LocalRotation: {x: -0, y: -0.70710677, z: -0, w: 0.7071068}
-  m_LocalPosition: {x: 0.794, y: 0.254, z: -0.38200003}
+  m_LocalRotation: {x: -0, y: -0, z: -0, w: 1}
+  m_LocalPosition: {x: -0.382, y: -0.65, z: -0.794}
   m_LocalScale: {x: 1, y: 1, z: 1}
   m_Children: []
   m_Father: {fileID: 581804096}
@@ -901,8 +898,8 @@
   m_PrefabInstance: {fileID: 0}
   m_PrefabAsset: {fileID: 0}
   m_GameObject: {fileID: 1126578271}
-  m_LocalRotation: {x: -0, y: -0.70710677, z: -0, w: 0.7071068}
-  m_LocalPosition: {x: -0.046000004, y: 0.13959998, z: -0.006299969}
+  m_LocalRotation: {x: -0, y: -0, z: -0, w: 1}
+  m_LocalPosition: {x: -0.0062999725, y: -0.7644, z: 0.046000004}
   m_LocalScale: {x: 0.80842, y: 0.02596, z: 1.7154399}
   m_Children: []
   m_Father: {fileID: 912687828}
@@ -945,8 +942,8 @@
   m_PrefabInstance: {fileID: 0}
   m_PrefabAsset: {fileID: 0}
   m_GameObject: {fileID: 1260456771}
-  m_LocalRotation: {x: -0, y: -0.70710677, z: -0, w: 0.7071068}
-  m_LocalPosition: {x: -0.046, y: 0.90459996, z: -0.006299995}
+  m_LocalRotation: {x: -0, y: -0, z: -0, w: 1}
+  m_LocalPosition: {x: -0.0063, y: 0.0006, z: 0.046}
   m_LocalScale: {x: 0.9239063, y: 0.03418761, z: 1.8545345}
   m_Children: []
   m_Father: {fileID: 188856371}
@@ -989,8 +986,8 @@
   m_PrefabInstance: {fileID: 0}
   m_PrefabAsset: {fileID: 0}
   m_GameObject: {fileID: 1286506238}
-  m_LocalRotation: {x: -0, y: -0.70710677, z: -0, w: 0.7071068}
-  m_LocalPosition: {x: -0.873, y: 0.452, z: 0.36200005}
+  m_LocalRotation: {x: -0, y: -0, z: -0, w: 1}
+  m_LocalPosition: {x: 0.362, y: -0.452, z: 0.873}
   m_LocalScale: {x: 0.081599995, y: 0.89554, z: 0.083629996}
   m_Children: []
   m_Father: {fileID: 188856371}
@@ -1033,8 +1030,8 @@
   m_PrefabInstance: {fileID: 0}
   m_PrefabAsset: {fileID: 0}
   m_GameObject: {fileID: 1314715042}
-  m_LocalRotation: {x: -0, y: -0.70710677, z: -0, w: 0.7071068}
-  m_LocalPosition: {x: 0.786, y: 0.452, z: 0.36199993}
+  m_LocalRotation: {x: -0, y: -0, z: -0, w: 1}
+  m_LocalPosition: {x: 0.362, y: -0.452, z: -0.786}
   m_LocalScale: {x: 0.081599995, y: 0.89554, z: 0.083629996}
   m_Children: []
   m_Father: {fileID: 188856371}
@@ -1077,8 +1074,8 @@
   m_PrefabInstance: {fileID: 0}
   m_PrefabAsset: {fileID: 0}
   m_GameObject: {fileID: 1363457586}
-  m_LocalRotation: {x: -0, y: -0.70710677, z: -0, w: 0.7071068}
-  m_LocalPosition: {x: 0.786, y: 0.452, z: -0.37410003}
+  m_LocalRotation: {x: -0, y: -0, z: -0, w: 1}
+  m_LocalPosition: {x: -0.37409997, y: -0.452, z: -0.786}
   m_LocalScale: {x: 0.081599995, y: 0.89554, z: 0.083629996}
   m_Children: []
   m_Father: {fileID: 912687828}
@@ -1120,8 +1117,8 @@
   m_PrefabInstance: {fileID: 0}
   m_PrefabAsset: {fileID: 0}
   m_GameObject: {fileID: 1450288625}
-  m_LocalRotation: {x: -0, y: -0.70710677, z: -0, w: 0.7071068}
-  m_LocalPosition: {x: 0.35799998, y: 0.904, z: -0.43700004}
+  m_LocalRotation: {x: -0, y: -0, z: -0, w: 1}
+  m_LocalPosition: {x: -0.437, y: 0, z: -0.358}
   m_LocalScale: {x: 1, y: 1, z: 1}
   m_Children: []
   m_Father: {fileID: 581804096}
@@ -1150,8 +1147,8 @@
   m_PrefabInstance: {fileID: 0}
   m_PrefabAsset: {fileID: 0}
   m_GameObject: {fileID: 1559365784}
-  m_LocalRotation: {x: -0, y: -0.70710677, z: -0, w: 0.7071068}
-  m_LocalPosition: {x: -0.655, y: 0.904, z: -0.031999946}
+  m_LocalRotation: {x: -0, y: -0, z: -0, w: 1}
+  m_LocalPosition: {x: -0.032, y: 0, z: 0.655}
   m_LocalScale: {x: 1, y: 1, z: 1}
   m_Children: []
   m_Father: {fileID: 581804096}
@@ -1180,8 +1177,8 @@
   m_PrefabInstance: {fileID: 0}
   m_PrefabAsset: {fileID: 0}
   m_GameObject: {fileID: 1597691449}
-  m_LocalRotation: {x: -0, y: -0.70710677, z: -0, w: 0.7071068}
-  m_LocalPosition: {x: 0.85599995, y: 0.904, z: -0.44500005}
+  m_LocalRotation: {x: -0, y: -0, z: -0, w: 1}
+  m_LocalPosition: {x: -0.445, y: 0, z: -0.856}
   m_LocalScale: {x: 1, y: 1, z: 1}
   m_Children: []
   m_Father: {fileID: 581804096}
@@ -1210,8 +1207,8 @@
   m_PrefabInstance: {fileID: 0}
   m_PrefabAsset: {fileID: 0}
   m_GameObject: {fileID: 1687116709}
-  m_LocalRotation: {x: -0, y: -0.70710677, z: -0, w: 0.7071068}
-  m_LocalPosition: {x: -0.929, y: 0.904, z: -0.45699993}
+  m_LocalRotation: {x: -0, y: -0, z: -0, w: 1}
+  m_LocalPosition: {x: -0.457, y: 0, z: 0.929}
   m_LocalScale: {x: 1, y: 1, z: 1}
   m_Children: []
   m_Father: {fileID: 581804096}
@@ -1241,8 +1238,8 @@
   m_PrefabInstance: {fileID: 0}
   m_PrefabAsset: {fileID: 0}
   m_GameObject: {fileID: 1914481382}
-  m_LocalRotation: {x: -0, y: -0.70710677, z: -0, w: 0.7071068}
-  m_LocalPosition: {x: -0.873, y: 0.452, z: -0.37399995}
+  m_LocalRotation: {x: -0, y: -0, z: -0, w: 1}
+  m_LocalPosition: {x: -0.374, y: -0.452, z: 0.873}
   m_LocalScale: {x: 0.081599995, y: 0.89554, z: 0.083629996}
   m_Children: []
   m_Father: {fileID: 188856371}
@@ -1284,8 +1281,8 @@
   m_PrefabInstance: {fileID: 0}
   m_PrefabAsset: {fileID: 0}
   m_GameObject: {fileID: 1934924031}
-  m_LocalRotation: {x: -0, y: -0.70710677, z: -0, w: 0.7071068}
-  m_LocalPosition: {x: -0.85899997, y: 0.254, z: 0.3670001}
+  m_LocalRotation: {x: -0, y: -0, z: -0, w: 1}
+  m_LocalPosition: {x: 0.36699998, y: -0.65, z: 0.859}
   m_LocalScale: {x: 1, y: 1, z: 1}
   m_Children: []
   m_Father: {fileID: 581804096}
@@ -1315,8 +1312,8 @@
   m_PrefabInstance: {fileID: 0}
   m_PrefabAsset: {fileID: 0}
   m_GameObject: {fileID: 1945469746}
-  m_LocalRotation: {x: -0, y: -0.70710677, z: -0, w: 0.7071068}
-  m_LocalPosition: {x: -0.046000004, y: 0.489, z: -0.006299969}
+  m_LocalRotation: {x: -0, y: -0, z: -0, w: 1}
+  m_LocalPosition: {x: -0.0062999725, y: -0.415, z: 0.046000004}
   m_LocalScale: {x: 0.80842, y: 0.07693, z: 1.7154399}
   m_Children: []
   m_Father: {fileID: 912687828}
@@ -1359,8 +1356,8 @@
   m_PrefabInstance: {fileID: 0}
   m_PrefabAsset: {fileID: 0}
   m_GameObject: {fileID: 1967350244}
-  m_LocalRotation: {x: -0, y: -0.70710677, z: -0, w: 0.7071068}
-  m_LocalPosition: {x: -0.046000004, y: 0.90459996, z: -0.006299969}
+  m_LocalRotation: {x: -0, y: -0, z: -0, w: 1}
+  m_LocalPosition: {x: -0.0062999725, y: 0.00059998035, z: 0.046000004}
   m_LocalScale: {x: 0.92390996, y: 0.03419, z: 1.85453}
   m_Children: []
   m_Father: {fileID: 912687828}
@@ -1402,8 +1399,8 @@
   m_PrefabInstance: {fileID: 0}
   m_PrefabAsset: {fileID: 0}
   m_GameObject: {fileID: 2062202639}
-  m_LocalRotation: {x: -0, y: -0.70710677, z: -0, w: 0.7071068}
-  m_LocalPosition: {x: 0, y: 0.904, z: 0}
+  m_LocalRotation: {x: -0, y: -0, z: -0, w: 1}
+  m_LocalPosition: {x: 0, y: 0, z: 0}
   m_LocalScale: {x: 1, y: 1, z: 1}
   m_Children: []
   m_Father: {fileID: 581804096}
@@ -1432,8 +1429,8 @@
   m_PrefabInstance: {fileID: 0}
   m_PrefabAsset: {fileID: 0}
   m_GameObject: {fileID: 2133388734}
-  m_LocalRotation: {x: -0, y: -0.70710677, z: -0, w: 0.7071068}
-  m_LocalPosition: {x: -0.37899998, y: 0.904, z: 0.395}
+  m_LocalRotation: {x: -0, y: -0, z: -0, w: 1}
+  m_LocalPosition: {x: 0.39499998, y: 0, z: 0.379}
   m_LocalScale: {x: 1, y: 1, z: 1}
   m_Children: []
   m_Father: {fileID: 581804096}
@@ -1453,8 +1450,6 @@
     - target: {fileID: 4251536333782420, guid: 6877aba5a696347dbb6c01f851f2da28, type: 3}
       propertyPath: m_RootOrder
       value: 0
-<<<<<<< HEAD
-=======
       objectReference: {fileID: 0}
     - target: {fileID: 4251536333782420, guid: 6877aba5a696347dbb6c01f851f2da28, type: 3}
       propertyPath: m_LocalScale.x
@@ -1471,45 +1466,18 @@
     - target: {fileID: 4251536333782420, guid: 6877aba5a696347dbb6c01f851f2da28, type: 3}
       propertyPath: m_LocalPosition.x
       value: -0.0057
->>>>>>> 2f8dd9f9
-      objectReference: {fileID: 0}
-    - target: {fileID: 4251536333782420, guid: 6877aba5a696347dbb6c01f851f2da28, type: 3}
-      propertyPath: m_LocalScale.x
-      value: 0.91250014
-      objectReference: {fileID: 0}
-    - target: {fileID: 4251536333782420, guid: 6877aba5a696347dbb6c01f851f2da28, type: 3}
-      propertyPath: m_LocalScale.y
-      value: 0.05624972
-      objectReference: {fileID: 0}
-    - target: {fileID: 4251536333782420, guid: 6877aba5a696347dbb6c01f851f2da28, type: 3}
-<<<<<<< HEAD
-      propertyPath: m_LocalScale.z
-      value: 1.8437501
-=======
-      propertyPath: m_LocalRotation.w
-      value: 1
-      objectReference: {fileID: 0}
-    - target: {fileID: 4251536333782420, guid: 6877aba5a696347dbb6c01f851f2da28, type: 3}
-      propertyPath: m_LocalRotation.x
-      value: -0
->>>>>>> 2f8dd9f9
-      objectReference: {fileID: 0}
-    - target: {fileID: 4251536333782420, guid: 6877aba5a696347dbb6c01f851f2da28, type: 3}
-      propertyPath: m_LocalPosition.x
-      value: -0.042
       objectReference: {fileID: 0}
     - target: {fileID: 4251536333782420, guid: 6877aba5a696347dbb6c01f851f2da28, type: 3}
       propertyPath: m_LocalPosition.y
-      value: 0.9499
+      value: 0.0459
       objectReference: {fileID: 0}
     - target: {fileID: 4251536333782420, guid: 6877aba5a696347dbb6c01f851f2da28, type: 3}
       propertyPath: m_LocalPosition.z
-      value: -0.005699996
+      value: 0.042
       objectReference: {fileID: 0}
-<<<<<<< HEAD
     - target: {fileID: 4251536333782420, guid: 6877aba5a696347dbb6c01f851f2da28, type: 3}
       propertyPath: m_LocalRotation.w
-      value: 0.7071068
+      value: 1
       objectReference: {fileID: 0}
     - target: {fileID: 4251536333782420, guid: 6877aba5a696347dbb6c01f851f2da28, type: 3}
       propertyPath: m_LocalRotation.x
@@ -1517,18 +1485,12 @@
       objectReference: {fileID: 0}
     - target: {fileID: 4251536333782420, guid: 6877aba5a696347dbb6c01f851f2da28, type: 3}
       propertyPath: m_LocalRotation.y
-      value: -0.7071068
+      value: -0
       objectReference: {fileID: 0}
     - target: {fileID: 4251536333782420, guid: 6877aba5a696347dbb6c01f851f2da28, type: 3}
       propertyPath: m_LocalRotation.z
       value: -0
       objectReference: {fileID: 0}
-    - target: {fileID: 4251536333782420, guid: 6877aba5a696347dbb6c01f851f2da28, type: 3}
-      propertyPath: m_LocalEulerAnglesHint.y
-      value: -90
-      objectReference: {fileID: 0}
-=======
->>>>>>> 2f8dd9f9
     - target: {fileID: 114448760657764924, guid: 6877aba5a696347dbb6c01f851f2da28,
         type: 3}
       propertyPath: myParent
