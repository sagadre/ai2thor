--- conflicted
+++ resolved
@@ -1080,7 +1080,7 @@
   m_PrefabAsset: {fileID: 0}
   m_GameObject: {fileID: 8138500518732517237}
   m_LocalRotation: {x: 0, y: 0, z: 0, w: 1}
-  m_LocalPosition: {x: 0, y: 0, z: 0}
+  m_LocalPosition: {x: 2.1499999, y: -0.16399997, z: -1.8299999}
   m_LocalScale: {x: 1, y: 1, z: 1}
   m_Children:
   - {fileID: 7452429457445266759}
@@ -1104,10 +1104,7 @@
   m_Name: 
   m_EditorClassIdentifier: 
   objectID: 
-<<<<<<< HEAD
-=======
   assetID: thorkea_floor_lamp_not_v
->>>>>>> 2f8dd9f9
   Type: 96
   PrimaryProperty: 1
   SecondaryProperties: 
@@ -1486,8 +1483,8 @@
   m_IsTrigger: 0
   m_Enabled: 0
   serializedVersion: 2
-  m_Size: {x: 0.29928058, y: 1.7609084, z: 0.2969241}
-  m_Center: {x: -0.00018534064, y: 0.8754542, z: 0}
+  m_Size: {x: 0.302697, y: 1.7704824, z: 0.28823173}
+  m_Center: {x: 0, y: 0.8852412, z: 0}
 --- !u!1 &8138500519213230901
 GameObject:
   m_ObjectHideFlags: 0
