%YAML 1.1
%TAG !u! tag:unity3d.com,2011:
--- !u!1 &6232658583997848
GameObject:
  m_ObjectHideFlags: 0
  m_CorrespondingSourceObject: {fileID: 0}
  m_PrefabInstance: {fileID: 0}
  m_PrefabAsset: {fileID: 0}
  serializedVersion: 6
  m_Component:
  - component: {fileID: 146050942888375036}
  - component: {fileID: 4105996426971376756}
  m_Layer: 8
  m_Name: Col (1)
  m_TagString: SimObjPhysics
  m_Icon: {fileID: 0}
  m_NavMeshLayer: 0
  m_StaticEditorFlags: 0
  m_IsActive: 1
--- !u!4 &146050942888375036
Transform:
  m_ObjectHideFlags: 0
  m_CorrespondingSourceObject: {fileID: 0}
  m_PrefabInstance: {fileID: 0}
  m_PrefabAsset: {fileID: 0}
  m_GameObject: {fileID: 6232658583997848}
  m_LocalRotation: {x: -0, y: -0, z: -0, w: 1}
  m_LocalPosition: {x: 0, y: 0, z: 0}
  m_LocalScale: {x: 1, y: 1, z: 1}
  m_Children: []
  m_Father: {fileID: 2404605165262171736}
  m_RootOrder: 2
  m_LocalEulerAnglesHint: {x: 0, y: 0, z: 0}
--- !u!65 &4105996426971376756
BoxCollider:
  m_ObjectHideFlags: 0
  m_CorrespondingSourceObject: {fileID: 0}
  m_PrefabInstance: {fileID: 0}
  m_PrefabAsset: {fileID: 0}
  m_GameObject: {fileID: 6232658583997848}
  m_Material: {fileID: 0}
  m_IsTrigger: 0
  m_Enabled: 1
  serializedVersion: 2
  m_Size: {x: 0.50231445, y: 0.07164475, z: 0.49872044}
  m_Center: {x: 0, y: 0.44552183, z: 0}
--- !u!1 &142953630047772994
GameObject:
  m_ObjectHideFlags: 0
  m_CorrespondingSourceObject: {fileID: 0}
  m_PrefabInstance: {fileID: 0}
  m_PrefabAsset: {fileID: 0}
  serializedVersion: 6
  m_Component:
  - component: {fileID: 7612572999170269157}
  - component: {fileID: 2134221802110629419}
  m_Layer: 8
  m_Name: Col (5)
  m_TagString: SimObjPhysics
  m_Icon: {fileID: 0}
  m_NavMeshLayer: 0
  m_StaticEditorFlags: 0
  m_IsActive: 1
--- !u!4 &7612572999170269157
Transform:
  m_ObjectHideFlags: 0
  m_CorrespondingSourceObject: {fileID: 0}
  m_PrefabInstance: {fileID: 0}
  m_PrefabAsset: {fileID: 0}
  m_GameObject: {fileID: 142953630047772994}
  m_LocalRotation: {x: -0, y: -0, z: -0, w: 1}
  m_LocalPosition: {x: 0.4672, y: 0, z: -0.46720004}
  m_LocalScale: {x: 1, y: 1, z: 1}
  m_Children: []
  m_Father: {fileID: 4224732947539156278}
  m_RootOrder: 5
  m_LocalEulerAnglesHint: {x: 0, y: 0, z: 0}
--- !u!65 &2134221802110629419
BoxCollider:
  m_ObjectHideFlags: 0
  m_CorrespondingSourceObject: {fileID: 0}
  m_PrefabInstance: {fileID: 0}
  m_PrefabAsset: {fileID: 0}
  m_GameObject: {fileID: 142953630047772994}
  m_Material: {fileID: 0}
  m_IsTrigger: 1
  m_Enabled: 1
  serializedVersion: 2
  m_Size: {x: 0.025877059, y: 0.065927625, z: 0.45888555}
  m_Center: {x: -0.22960833, y: 0.12384316, z: 0.4672112}
--- !u!1 &147286575237564852
GameObject:
  m_ObjectHideFlags: 0
  m_CorrespondingSourceObject: {fileID: 0}
  m_PrefabInstance: {fileID: 0}
  m_PrefabAsset: {fileID: 0}
  serializedVersion: 6
  m_Component:
  - component: {fileID: 8763040500565521049}
  m_Layer: 8
  m_Name: vPoint (8)
  m_TagString: Untagged
  m_Icon: {fileID: 0}
  m_NavMeshLayer: 0
  m_StaticEditorFlags: 0
  m_IsActive: 1
--- !u!4 &8763040500565521049
Transform:
  m_ObjectHideFlags: 0
  m_CorrespondingSourceObject: {fileID: 0}
  m_PrefabInstance: {fileID: 0}
  m_PrefabAsset: {fileID: 0}
  m_GameObject: {fileID: 147286575237564852}
  m_LocalRotation: {x: -0, y: -0, z: -0, w: 1}
  m_LocalPosition: {x: -0.2395, y: 0.2588, z: 0.23890007}
  m_LocalScale: {x: 1, y: 1, z: 1}
  m_Children: []
  m_Father: {fileID: 5141867254505169275}
  m_RootOrder: 8
  m_LocalEulerAnglesHint: {x: 0, y: 0, z: 0}
--- !u!1 &1044079006269448648
GameObject:
  m_ObjectHideFlags: 0
  m_CorrespondingSourceObject: {fileID: 0}
  m_PrefabInstance: {fileID: 0}
  m_PrefabAsset: {fileID: 0}
  serializedVersion: 6
  m_Component:
  - component: {fileID: 5676013978054061829}
  m_Layer: 8
  m_Name: vPoint (7)
  m_TagString: Untagged
  m_Icon: {fileID: 0}
  m_NavMeshLayer: 0
  m_StaticEditorFlags: 0
  m_IsActive: 1
--- !u!4 &5676013978054061829
Transform:
  m_ObjectHideFlags: 0
  m_CorrespondingSourceObject: {fileID: 0}
  m_PrefabInstance: {fileID: 0}
  m_PrefabAsset: {fileID: 0}
  m_GameObject: {fileID: 1044079006269448648}
  m_LocalRotation: {x: -0, y: -0, z: -0, w: 1}
  m_LocalPosition: {x: 0.2362, y: 0.023099985, z: -0.24399996}
  m_LocalScale: {x: 1, y: 1, z: 1}
  m_Children: []
  m_Father: {fileID: 5141867254505169275}
  m_RootOrder: 7
  m_LocalEulerAnglesHint: {x: 0, y: 0, z: 0}
--- !u!1 &1827134834798262402
GameObject:
  m_ObjectHideFlags: 0
  m_CorrespondingSourceObject: {fileID: 0}
  m_PrefabInstance: {fileID: 0}
  m_PrefabAsset: {fileID: 0}
  serializedVersion: 6
  m_Component:
  - component: {fileID: 5141867254505169275}
  m_Layer: 0
  m_Name: VisibilityPoints
  m_TagString: Untagged
  m_Icon: {fileID: 0}
  m_NavMeshLayer: 0
  m_StaticEditorFlags: 0
  m_IsActive: 1
--- !u!4 &5141867254505169275
Transform:
  m_ObjectHideFlags: 0
  m_CorrespondingSourceObject: {fileID: 0}
  m_PrefabInstance: {fileID: 0}
  m_PrefabAsset: {fileID: 0}
  m_GameObject: {fileID: 1827134834798262402}
  m_LocalRotation: {x: -0, y: -0, z: -0, w: 1}
  m_LocalPosition: {x: 0, y: 0, z: 0}
  m_LocalScale: {x: 1, y: 1, z: 1}
  m_Children:
  - {fileID: 2983248531018672469}
  - {fileID: 3252052222116528372}
  - {fileID: 4555066905950531333}
  - {fileID: 6956068722481387830}
  - {fileID: 6006338238413296506}
  - {fileID: 540589598983389033}
  - {fileID: 2638132364825621285}
  - {fileID: 5676013978054061829}
  - {fileID: 8763040500565521049}
  - {fileID: 350755623493328153}
  - {fileID: 8927651221574011788}
  - {fileID: 1821285604850427156}
  - {fileID: 7503650844687603322}
  - {fileID: 8895380972092521743}
  - {fileID: 7005040279509123497}
  - {fileID: 1468409437643022646}
  - {fileID: 3626740106692182276}
  - {fileID: 7901384882242036734}
  - {fileID: 657351625310179676}
  - {fileID: 1171559654974618985}
  m_Father: {fileID: 3433288422185278917}
  m_RootOrder: 3
  m_LocalEulerAnglesHint: {x: 0, y: 0, z: 0}
--- !u!1 &1833235649655585679
GameObject:
  m_ObjectHideFlags: 0
  m_CorrespondingSourceObject: {fileID: 0}
  m_PrefabInstance: {fileID: 0}
  m_PrefabAsset: {fileID: 0}
  serializedVersion: 6
  m_Component:
  - component: {fileID: 2610184507112650627}
  - component: {fileID: 5076606388126937118}
  m_Layer: 8
  m_Name: Col (4)
  m_TagString: SimObjPhysics
  m_Icon: {fileID: 0}
  m_NavMeshLayer: 0
  m_StaticEditorFlags: 0
  m_IsActive: 1
--- !u!4 &2610184507112650627
Transform:
  m_ObjectHideFlags: 0
  m_CorrespondingSourceObject: {fileID: 0}
  m_PrefabInstance: {fileID: 0}
  m_PrefabAsset: {fileID: 0}
  m_GameObject: {fileID: 1833235649655585679}
  m_LocalRotation: {x: -0, y: -0, z: -0, w: 1}
  m_LocalPosition: {x: 0.4672, y: 0, z: -0.46720004}
  m_LocalScale: {x: 1, y: 1, z: 1}
  m_Children: []
  m_Father: {fileID: 4224732947539156278}
  m_RootOrder: 4
  m_LocalEulerAnglesHint: {x: 0, y: 0, z: 0}
--- !u!65 &5076606388126937118
BoxCollider:
  m_ObjectHideFlags: 0
  m_CorrespondingSourceObject: {fileID: 0}
  m_PrefabInstance: {fileID: 0}
  m_PrefabAsset: {fileID: 0}
  m_GameObject: {fileID: 1833235649655585679}
  m_Material: {fileID: 0}
  m_IsTrigger: 1
  m_Enabled: 1
  serializedVersion: 2
  m_Size: {x: 0.034487426, y: 0.4813442, z: 0.03377962}
  m_Center: {x: -0.23391351, y: 0.2406721, z: 0.2324704}
--- !u!1 &1881249734900913370
GameObject:
  m_ObjectHideFlags: 0
  m_CorrespondingSourceObject: {fileID: 0}
  m_PrefabInstance: {fileID: 0}
  m_PrefabAsset: {fileID: 0}
  serializedVersion: 6
  m_Component:
  - component: {fileID: 8387018732066191467}
  - component: {fileID: 9210630004131186644}
  m_Layer: 8
  m_Name: Col (2)
  m_TagString: SimObjPhysics
  m_Icon: {fileID: 0}
  m_NavMeshLayer: 0
  m_StaticEditorFlags: 0
  m_IsActive: 1
--- !u!4 &8387018732066191467
Transform:
  m_ObjectHideFlags: 0
  m_CorrespondingSourceObject: {fileID: 0}
  m_PrefabInstance: {fileID: 0}
  m_PrefabAsset: {fileID: 0}
  m_GameObject: {fileID: 1881249734900913370}
  m_LocalRotation: {x: -0, y: -0, z: -0, w: 1}
  m_LocalPosition: {x: 0, y: 0, z: -0.4672}
  m_LocalScale: {x: 1, y: 1, z: 1}
  m_Children: []
  m_Father: {fileID: 2404605165262171736}
  m_RootOrder: 1
  m_LocalEulerAnglesHint: {x: 0, y: 0, z: 0}
--- !u!65 &9210630004131186644
BoxCollider:
  m_ObjectHideFlags: 0
  m_CorrespondingSourceObject: {fileID: 0}
  m_PrefabInstance: {fileID: 0}
  m_PrefabAsset: {fileID: 0}
  m_GameObject: {fileID: 1881249734900913370}
  m_Material: {fileID: 0}
  m_IsTrigger: 0
  m_Enabled: 1
  serializedVersion: 2
  m_Size: {x: 0.034487426, y: 0.4813442, z: 0.03377962}
  m_Center: {x: -0.23391351, y: 0.2406721, z: 0.2324704}
--- !u!1 &2414610549121343842
GameObject:
  m_ObjectHideFlags: 0
  m_CorrespondingSourceObject: {fileID: 0}
  m_PrefabInstance: {fileID: 0}
  m_PrefabAsset: {fileID: 0}
  serializedVersion: 6
  m_Component:
  - component: {fileID: 4360418471401995050}
  - component: {fileID: 8726577221579684623}
  m_Layer: 8
  m_Name: Col (6)
  m_TagString: SimObjPhysics
  m_Icon: {fileID: 0}
  m_NavMeshLayer: 0
  m_StaticEditorFlags: 0
  m_IsActive: 1
--- !u!4 &4360418471401995050
Transform:
  m_ObjectHideFlags: 0
  m_CorrespondingSourceObject: {fileID: 0}
  m_PrefabInstance: {fileID: 0}
  m_PrefabAsset: {fileID: 0}
  m_GameObject: {fileID: 2414610549121343842}
  m_LocalRotation: {x: -0, y: -0, z: -0, w: 1}
  m_LocalPosition: {x: -0.0052, y: 0, z: -0.46720004}
  m_LocalScale: {x: 1, y: 1, z: 1}
  m_Children: []
  m_Father: {fileID: 4224732947539156278}
  m_RootOrder: 6
  m_LocalEulerAnglesHint: {x: 0, y: 0, z: 0}
--- !u!65 &8726577221579684623
BoxCollider:
  m_ObjectHideFlags: 0
  m_CorrespondingSourceObject: {fileID: 0}
  m_PrefabInstance: {fileID: 0}
  m_PrefabAsset: {fileID: 0}
  m_GameObject: {fileID: 2414610549121343842}
  m_Material: {fileID: 0}
  m_IsTrigger: 1
  m_Enabled: 1
  serializedVersion: 2
  m_Size: {x: 0.025877059, y: 0.065927625, z: 0.45888555}
  m_Center: {x: -0.22960833, y: 0.12384316, z: 0.4672112}
--- !u!1 &2472778678676894600
GameObject:
  m_ObjectHideFlags: 0
  m_CorrespondingSourceObject: {fileID: 0}
  m_PrefabInstance: {fileID: 0}
  m_PrefabAsset: {fileID: 0}
  serializedVersion: 6
  m_Component:
  - component: {fileID: 657351625310179676}
  m_Layer: 8
  m_Name: vPoint (18)
  m_TagString: Untagged
  m_Icon: {fileID: 0}
  m_NavMeshLayer: 0
  m_StaticEditorFlags: 0
  m_IsActive: 1
--- !u!4 &657351625310179676
Transform:
  m_ObjectHideFlags: 0
  m_CorrespondingSourceObject: {fileID: 0}
  m_PrefabInstance: {fileID: 0}
  m_PrefabAsset: {fileID: 0}
  m_GameObject: {fileID: 2472778678676894600}
  m_LocalRotation: {x: -0, y: -0, z: -0, w: 1}
  m_LocalPosition: {x: 0.2362, y: 0.4694, z: -0.001}
  m_LocalScale: {x: 1, y: 1, z: 1}
  m_Children: []
  m_Father: {fileID: 5141867254505169275}
  m_RootOrder: 18
  m_LocalEulerAnglesHint: {x: 0, y: 0, z: 0}
--- !u!1 &2486660635469192004
GameObject:
  m_ObjectHideFlags: 0
  m_CorrespondingSourceObject: {fileID: 0}
  m_PrefabInstance: {fileID: 0}
  m_PrefabAsset: {fileID: 0}
  serializedVersion: 6
  m_Component:
  - component: {fileID: 5723861399209806508}
  - component: {fileID: 8245582305680705753}
  m_Layer: 9
  m_Name: BoundingBox
  m_TagString: Untagged
  m_Icon: {fileID: 0}
  m_NavMeshLayer: 0
  m_StaticEditorFlags: 0
  m_IsActive: 1
--- !u!4 &5723861399209806508
Transform:
  m_ObjectHideFlags: 0
  m_CorrespondingSourceObject: {fileID: 0}
  m_PrefabInstance: {fileID: 0}
  m_PrefabAsset: {fileID: 0}
  m_GameObject: {fileID: 2486660635469192004}
  m_LocalRotation: {x: -0, y: -0, z: -0, w: 1}
  m_LocalPosition: {x: 0, y: 0, z: 0}
  m_LocalScale: {x: 1, y: 1, z: 1}
  m_Children: []
  m_Father: {fileID: 3433288422185278917}
  m_RootOrder: 4
  m_LocalEulerAnglesHint: {x: 0, y: 0, z: 0}
--- !u!65 &8245582305680705753
BoxCollider:
  m_ObjectHideFlags: 0
  m_CorrespondingSourceObject: {fileID: 0}
  m_PrefabInstance: {fileID: 0}
  m_PrefabAsset: {fileID: 0}
  m_GameObject: {fileID: 2486660635469192004}
  m_Material: {fileID: 0}
  m_IsTrigger: 0
  m_Enabled: 0
  serializedVersion: 2
  m_Size: {x: 0.5342381, y: 0.5895407, z: 0.5258945}
  m_Center: {x: 0, y: 0.29477036, z: 0}
--- !u!1 &2508612253357572711
GameObject:
  m_ObjectHideFlags: 0
  m_CorrespondingSourceObject: {fileID: 0}
  m_PrefabInstance: {fileID: 0}
  m_PrefabAsset: {fileID: 0}
  serializedVersion: 6
  m_Component:
  - component: {fileID: 3626740106692182276}
  m_Layer: 8
  m_Name: vPoint (16)
  m_TagString: Untagged
  m_Icon: {fileID: 0}
  m_NavMeshLayer: 0
  m_StaticEditorFlags: 0
  m_IsActive: 1
--- !u!4 &3626740106692182276
Transform:
  m_ObjectHideFlags: 0
  m_CorrespondingSourceObject: {fileID: 0}
  m_PrefabInstance: {fileID: 0}
  m_PrefabAsset: {fileID: 0}
  m_GameObject: {fileID: 2508612253357572711}
  m_LocalRotation: {x: -0, y: -0, z: -0, w: 1}
  m_LocalPosition: {x: 0.0015000105, y: 0.4694, z: 0.2414}
  m_LocalScale: {x: 1, y: 1, z: 1}
  m_Children: []
  m_Father: {fileID: 5141867254505169275}
  m_RootOrder: 16
  m_LocalEulerAnglesHint: {x: 0, y: 0, z: 0}
--- !u!1 &2645182872739456295
GameObject:
  m_ObjectHideFlags: 0
  m_CorrespondingSourceObject: {fileID: 0}
  m_PrefabInstance: {fileID: 0}
  m_PrefabAsset: {fileID: 0}
  serializedVersion: 6
  m_Component:
  - component: {fileID: 1463009377931808489}
  - component: {fileID: 3031769803809470186}
  m_Layer: 8
  m_Name: Col (4)
  m_TagString: SimObjPhysics
  m_Icon: {fileID: 0}
  m_NavMeshLayer: 0
  m_StaticEditorFlags: 0
  m_IsActive: 1
--- !u!4 &1463009377931808489
Transform:
  m_ObjectHideFlags: 0
  m_CorrespondingSourceObject: {fileID: 0}
  m_PrefabInstance: {fileID: 0}
  m_PrefabAsset: {fileID: 0}
  m_GameObject: {fileID: 2645182872739456295}
  m_LocalRotation: {x: -0, y: -0, z: -0, w: 1}
  m_LocalPosition: {x: 0.4672, y: 0, z: -0.46720004}
  m_LocalScale: {x: 1, y: 1, z: 1}
  m_Children: []
  m_Father: {fileID: 2404605165262171736}
  m_RootOrder: 4
  m_LocalEulerAnglesHint: {x: 0, y: 0, z: 0}
--- !u!65 &3031769803809470186
BoxCollider:
  m_ObjectHideFlags: 0
  m_CorrespondingSourceObject: {fileID: 0}
  m_PrefabInstance: {fileID: 0}
  m_PrefabAsset: {fileID: 0}
  m_GameObject: {fileID: 2645182872739456295}
  m_Material: {fileID: 0}
  m_IsTrigger: 0
  m_Enabled: 1
  serializedVersion: 2
  m_Size: {x: 0.034487426, y: 0.4813442, z: 0.03377962}
  m_Center: {x: -0.23391351, y: 0.2406721, z: 0.2324704}
--- !u!1 &2788323473847116269
GameObject:
  m_ObjectHideFlags: 0
  m_CorrespondingSourceObject: {fileID: 0}
  m_PrefabInstance: {fileID: 0}
  m_PrefabAsset: {fileID: 0}
  serializedVersion: 6
  m_Component:
  - component: {fileID: 1241438219971070471}
  - component: {fileID: 8725513034558127142}
  m_Layer: 8
  m_Name: Col
  m_TagString: SimObjPhysics
  m_Icon: {fileID: 0}
  m_NavMeshLayer: 0
  m_StaticEditorFlags: 0
  m_IsActive: 1
--- !u!4 &1241438219971070471
Transform:
  m_ObjectHideFlags: 0
  m_CorrespondingSourceObject: {fileID: 0}
  m_PrefabInstance: {fileID: 0}
  m_PrefabAsset: {fileID: 0}
  m_GameObject: {fileID: 2788323473847116269}
  m_LocalRotation: {x: -0, y: -0, z: -0, w: 1}
  m_LocalPosition: {x: 0, y: 0, z: 0}
  m_LocalScale: {x: 1, y: 1, z: 1}
  m_Children: []
  m_Father: {fileID: 4224732947539156278}
  m_RootOrder: 0
  m_LocalEulerAnglesHint: {x: 0, y: 0, z: 0}
--- !u!65 &8725513034558127142
BoxCollider:
  m_ObjectHideFlags: 0
  m_CorrespondingSourceObject: {fileID: 0}
  m_PrefabInstance: {fileID: 0}
  m_PrefabAsset: {fileID: 0}
  m_GameObject: {fileID: 2788323473847116269}
  m_Material: {fileID: 0}
  m_IsTrigger: 1
  m_Enabled: 1
  serializedVersion: 2
  m_Size: {x: 0.034487426, y: 0.4813442, z: 0.03377962}
  m_Center: {x: -0.23391351, y: 0.2406721, z: 0.2324704}
--- !u!1 &3103495255763995930
GameObject:
  m_ObjectHideFlags: 0
  m_CorrespondingSourceObject: {fileID: 0}
  m_PrefabInstance: {fileID: 0}
  m_PrefabAsset: {fileID: 0}
  serializedVersion: 6
  m_Component:
  - component: {fileID: 1663894219660225243}
  - component: {fileID: 521257364173945263}
  m_Layer: 8
  m_Name: Col (6)
  m_TagString: SimObjPhysics
  m_Icon: {fileID: 0}
  m_NavMeshLayer: 0
  m_StaticEditorFlags: 0
  m_IsActive: 1
--- !u!4 &1663894219660225243
Transform:
  m_ObjectHideFlags: 0
  m_CorrespondingSourceObject: {fileID: 0}
  m_PrefabInstance: {fileID: 0}
  m_PrefabAsset: {fileID: 0}
  m_GameObject: {fileID: 3103495255763995930}
  m_LocalRotation: {x: -0, y: -0, z: -0, w: 1}
  m_LocalPosition: {x: -0.0052, y: 0, z: -0.46720004}
  m_LocalScale: {x: 1, y: 1, z: 1}
  m_Children: []
  m_Father: {fileID: 2404605165262171736}
  m_RootOrder: 6
  m_LocalEulerAnglesHint: {x: 0, y: 0, z: 0}
--- !u!65 &521257364173945263
BoxCollider:
  m_ObjectHideFlags: 0
  m_CorrespondingSourceObject: {fileID: 0}
  m_PrefabInstance: {fileID: 0}
  m_PrefabAsset: {fileID: 0}
  m_GameObject: {fileID: 3103495255763995930}
  m_Material: {fileID: 0}
  m_IsTrigger: 0
  m_Enabled: 1
  serializedVersion: 2
  m_Size: {x: 0.025877059, y: 0.065927625, z: 0.45888555}
  m_Center: {x: -0.22960833, y: 0.12384316, z: 0.4672112}
--- !u!1 &3132525323303318857
GameObject:
  m_ObjectHideFlags: 0
  m_CorrespondingSourceObject: {fileID: 0}
  m_PrefabInstance: {fileID: 0}
  m_PrefabAsset: {fileID: 0}
  serializedVersion: 6
  m_Component:
  - component: {fileID: 1821285604850427156}
  m_Layer: 8
  m_Name: vPoint (11)
  m_TagString: Untagged
  m_Icon: {fileID: 0}
  m_NavMeshLayer: 0
  m_StaticEditorFlags: 0
  m_IsActive: 1
--- !u!4 &1821285604850427156
Transform:
  m_ObjectHideFlags: 0
  m_CorrespondingSourceObject: {fileID: 0}
  m_PrefabInstance: {fileID: 0}
  m_PrefabAsset: {fileID: 0}
  m_GameObject: {fileID: 3132525323303318857}
  m_LocalRotation: {x: -0, y: -0, z: -0, w: 1}
  m_LocalPosition: {x: 0.2391, y: 0.2588, z: -0.24399996}
  m_LocalScale: {x: 1, y: 1, z: 1}
  m_Children: []
  m_Father: {fileID: 5141867254505169275}
  m_RootOrder: 11
  m_LocalEulerAnglesHint: {x: 0, y: 0, z: 0}
--- !u!1 &3269407345141874796
GameObject:
  m_ObjectHideFlags: 0
  m_CorrespondingSourceObject: {fileID: 0}
  m_PrefabInstance: {fileID: 0}
  m_PrefabAsset: {fileID: 0}
  serializedVersion: 6
  m_Component:
  - component: {fileID: 4254076784480752422}
  - component: {fileID: 3862806227944548467}
  m_Layer: 8
  m_Name: Col (5)
  m_TagString: SimObjPhysics
  m_Icon: {fileID: 0}
  m_NavMeshLayer: 0
  m_StaticEditorFlags: 0
  m_IsActive: 1
--- !u!4 &4254076784480752422
Transform:
  m_ObjectHideFlags: 0
  m_CorrespondingSourceObject: {fileID: 0}
  m_PrefabInstance: {fileID: 0}
  m_PrefabAsset: {fileID: 0}
  m_GameObject: {fileID: 3269407345141874796}
  m_LocalRotation: {x: -0, y: -0, z: -0, w: 1}
  m_LocalPosition: {x: 0.4672, y: 0, z: -0.46720004}
  m_LocalScale: {x: 1, y: 1, z: 1}
  m_Children: []
  m_Father: {fileID: 2404605165262171736}
  m_RootOrder: 5
  m_LocalEulerAnglesHint: {x: 0, y: 0, z: 0}
--- !u!65 &3862806227944548467
BoxCollider:
  m_ObjectHideFlags: 0
  m_CorrespondingSourceObject: {fileID: 0}
  m_PrefabInstance: {fileID: 0}
  m_PrefabAsset: {fileID: 0}
  m_GameObject: {fileID: 3269407345141874796}
  m_Material: {fileID: 0}
  m_IsTrigger: 0
  m_Enabled: 1
  serializedVersion: 2
  m_Size: {x: 0.025877059, y: 0.065927625, z: 0.45888555}
  m_Center: {x: -0.22960833, y: 0.12384316, z: 0.4672112}
--- !u!1 &3296797005914950443
GameObject:
  m_ObjectHideFlags: 0
  m_CorrespondingSourceObject: {fileID: 0}
  m_PrefabInstance: {fileID: 0}
  m_PrefabAsset: {fileID: 0}
  serializedVersion: 6
  m_Component:
  - component: {fileID: 1171559654974618985}
  m_Layer: 8
  m_Name: vPoint (19)
  m_TagString: Untagged
  m_Icon: {fileID: 0}
  m_NavMeshLayer: 0
  m_StaticEditorFlags: 0
  m_IsActive: 1
--- !u!4 &1171559654974618985
Transform:
  m_ObjectHideFlags: 0
  m_CorrespondingSourceObject: {fileID: 0}
  m_PrefabInstance: {fileID: 0}
  m_PrefabAsset: {fileID: 0}
  m_GameObject: {fileID: 3296797005914950443}
  m_LocalRotation: {x: -0, y: -0, z: -0, w: 1}
  m_LocalPosition: {x: -0.24, y: 0.4694, z: 0.0042}
  m_LocalScale: {x: 1, y: 1, z: 1}
  m_Children: []
  m_Father: {fileID: 5141867254505169275}
  m_RootOrder: 19
  m_LocalEulerAnglesHint: {x: 0, y: 0, z: 0}
--- !u!1 &3495563810829832021
GameObject:
  m_ObjectHideFlags: 0
  m_CorrespondingSourceObject: {fileID: 0}
  m_PrefabInstance: {fileID: 0}
  m_PrefabAsset: {fileID: 0}
  serializedVersion: 6
  m_Component:
  - component: {fileID: 540589598983389033}
  m_Layer: 8
  m_Name: vPoint (5)
  m_TagString: Untagged
  m_Icon: {fileID: 0}
  m_NavMeshLayer: 0
  m_StaticEditorFlags: 0
  m_IsActive: 1
--- !u!4 &540589598983389033
Transform:
  m_ObjectHideFlags: 0
  m_CorrespondingSourceObject: {fileID: 0}
  m_PrefabInstance: {fileID: 0}
  m_PrefabAsset: {fileID: 0}
  m_GameObject: {fileID: 3495563810829832021}
  m_LocalRotation: {x: -0, y: -0, z: -0, w: 1}
  m_LocalPosition: {x: -0.24239999, y: 0.023099985, z: -0.24399996}
  m_LocalScale: {x: 1, y: 1, z: 1}
  m_Children: []
  m_Father: {fileID: 5141867254505169275}
  m_RootOrder: 5
  m_LocalEulerAnglesHint: {x: 0, y: 0, z: 0}
--- !u!1 &3542587257826476571
GameObject:
  m_ObjectHideFlags: 0
  m_CorrespondingSourceObject: {fileID: 0}
  m_PrefabInstance: {fileID: 0}
  m_PrefabAsset: {fileID: 0}
  serializedVersion: 6
  m_Component:
  - component: {fileID: 2915844767770563710}
  - component: {fileID: 7787120926523899130}
  m_Layer: 8
  m_Name: Col (7)
  m_TagString: SimObjPhysics
  m_Icon: {fileID: 0}
  m_NavMeshLayer: 0
  m_StaticEditorFlags: 0
  m_IsActive: 1
--- !u!4 &2915844767770563710
Transform:
  m_ObjectHideFlags: 0
  m_CorrespondingSourceObject: {fileID: 0}
  m_PrefabInstance: {fileID: 0}
  m_PrefabAsset: {fileID: 0}
  m_GameObject: {fileID: 3542587257826476571}
  m_LocalRotation: {x: -0, y: 0.70710677, z: -0, w: 0.7071068}
  m_LocalPosition: {x: -0.4673, y: 0, z: -0.4636}
  m_LocalScale: {x: 1, y: 1, z: 1}
  m_Children: []
  m_Father: {fileID: 2404605165262171736}
  m_RootOrder: 7
  m_LocalEulerAnglesHint: {x: 0, y: 90.00001, z: 0}
--- !u!65 &7787120926523899130
BoxCollider:
  m_ObjectHideFlags: 0
  m_CorrespondingSourceObject: {fileID: 0}
  m_PrefabInstance: {fileID: 0}
  m_PrefabAsset: {fileID: 0}
  m_GameObject: {fileID: 3542587257826476571}
  m_Material: {fileID: 0}
  m_IsTrigger: 0
  m_Enabled: 1
  serializedVersion: 2
  m_Size: {x: 0.025877059, y: 0.065927625, z: 0.45888555}
  m_Center: {x: -0.22960833, y: 0.12384316, z: 0.4672112}
--- !u!1 &3579709172365582425
GameObject:
  m_ObjectHideFlags: 0
  m_CorrespondingSourceObject: {fileID: 0}
  m_PrefabInstance: {fileID: 0}
  m_PrefabAsset: {fileID: 0}
  serializedVersion: 6
  m_Component:
  - component: {fileID: 2983248531018672469}
  m_Layer: 8
  m_Name: vPoint
  m_TagString: Untagged
  m_Icon: {fileID: 0}
  m_NavMeshLayer: 0
  m_StaticEditorFlags: 0
  m_IsActive: 1
--- !u!4 &2983248531018672469
Transform:
  m_ObjectHideFlags: 0
  m_CorrespondingSourceObject: {fileID: 0}
  m_PrefabInstance: {fileID: 0}
  m_PrefabAsset: {fileID: 0}
  m_GameObject: {fileID: 3579709172365582425}
  m_LocalRotation: {x: -0, y: -0, z: -0, w: 1}
  m_LocalPosition: {x: -0.2424, y: 0.47, z: 0.2389}
  m_LocalScale: {x: 1, y: 1, z: 1}
  m_Children: []
  m_Father: {fileID: 5141867254505169275}
  m_RootOrder: 0
  m_LocalEulerAnglesHint: {x: 0, y: 0, z: 0}
--- !u!1 &3597591105296414581
GameObject:
  m_ObjectHideFlags: 0
  m_CorrespondingSourceObject: {fileID: 0}
  m_PrefabInstance: {fileID: 0}
  m_PrefabAsset: {fileID: 0}
  serializedVersion: 6
  m_Component:
  - component: {fileID: 3433288422185278917}
  - component: {fileID: 8598941126346794341}
  - component: {fileID: 3794809064890581848}
  m_Layer: 8
  m_Name: thorkea_side_table_havsta_v
  m_TagString: SimObjPhysics
  m_Icon: {fileID: 0}
  m_NavMeshLayer: 0
  m_StaticEditorFlags: 0
  m_IsActive: 1
--- !u!4 &3433288422185278917
Transform:
  m_ObjectHideFlags: 0
  m_CorrespondingSourceObject: {fileID: 0}
  m_PrefabInstance: {fileID: 0}
  m_PrefabAsset: {fileID: 0}
  m_GameObject: {fileID: 3597591105296414581}
  m_LocalRotation: {x: -0, y: -0, z: -0, w: 1}
  m_LocalPosition: {x: 0, y: 0, z: 0}
  m_LocalScale: {x: 1, y: 1, z: 1}
  m_Children:
  - {fileID: 8251541587000882185}
  - {fileID: 2655641762963209476}
  - {fileID: 2404605165262171736}
  - {fileID: 5141867254505169275}
  - {fileID: 5723861399209806508}
  - {fileID: 4224732947539156278}
  m_Father: {fileID: 0}
  m_RootOrder: 0
  m_LocalEulerAnglesHint: {x: 0, y: 0, z: 0}
--- !u!114 &8598941126346794341
MonoBehaviour:
  m_ObjectHideFlags: 0
  m_CorrespondingSourceObject: {fileID: 0}
  m_PrefabInstance: {fileID: 0}
  m_PrefabAsset: {fileID: 0}
  m_GameObject: {fileID: 3597591105296414581}
  m_Enabled: 1
  m_EditorHideFlags: 0
  m_Script: {fileID: 11500000, guid: b439f6e4ef5714ee2a3643acf37b7a9d, type: 3}
  m_Name: 
  m_EditorClassIdentifier: 
  objectID: 
<<<<<<< HEAD
=======
  assetID: thorkea_side_table_havsta_v
>>>>>>> 2f8dd9f9
  Type: 129
  PrimaryProperty: 1
  SecondaryProperties: 07000000
  BoundingBox: {fileID: 2486660635469192004}
  VisibilityPoints:
  - {fileID: 2983248531018672469}
  - {fileID: 3252052222116528372}
  - {fileID: 4555066905950531333}
  - {fileID: 6956068722481387830}
  - {fileID: 6006338238413296506}
  - {fileID: 540589598983389033}
  - {fileID: 2638132364825621285}
  - {fileID: 5676013978054061829}
  - {fileID: 8763040500565521049}
  - {fileID: 350755623493328153}
  - {fileID: 8927651221574011788}
  - {fileID: 1821285604850427156}
  - {fileID: 7503650844687603322}
  - {fileID: 8895380972092521743}
  - {fileID: 7005040279509123497}
  - {fileID: 1468409437643022646}
  - {fileID: 3626740106692182276}
  - {fileID: 7901384882242036734}
  - {fileID: 657351625310179676}
  - {fileID: 1171559654974618985}
  ReceptacleTriggerBoxes:
  - {fileID: 2653058656042869446}
  debugIsVisible: 0
  debugIsInteractable: 0
  isInAgentHand: 0
  MyColliders:
  - {fileID: 7797932296764639238}
  - {fileID: 9210630004131186644}
  - {fileID: 4105996426971376756}
  - {fileID: 9207481421995411479}
  - {fileID: 3031769803809470186}
  - {fileID: 3862806227944548467}
  - {fileID: 521257364173945263}
  - {fileID: 7787120926523899130}
  HFdynamicfriction: 0
  HFstaticfriction: 0
  HFbounciness: 0
  HFrbdrag: 0
  HFrbangulardrag: 0
  salientMaterials: 01000000
  MySpawnPoints: []
  CurrentTemperature: 0
  HowManySecondsUntilRoomTemp: 10
  inMotion: 0
  numSimObjHit: 0
  numFloorHit: 0
  numStructureHit: 0
  lastVelocity: 0
  IsReceptacle: 0
  IsPickupable: 0
  IsMoveable: 0
  isStatic: 0
  IsToggleable: 0
  IsOpenable: 0
  IsBreakable: 0
  IsFillable: 0
  IsDirtyable: 0
  IsCookable: 0
  IsSliceable: 0
  isHeatSource: 0
  isColdSource: 0
  ContainedObjectReferences: []
  CurrentlyContains: []
--- !u!54 &3794809064890581848
Rigidbody:
  m_ObjectHideFlags: 0
  m_CorrespondingSourceObject: {fileID: 0}
  m_PrefabInstance: {fileID: 0}
  m_PrefabAsset: {fileID: 0}
  m_GameObject: {fileID: 3597591105296414581}
  serializedVersion: 2
  m_Mass: 1
  m_Drag: 0
  m_AngularDrag: 0.05
  m_UseGravity: 1
  m_IsKinematic: 1
  m_Interpolate: 0
  m_Constraints: 0
  m_CollisionDetection: 0
--- !u!1 &4498268757873381137
GameObject:
  m_ObjectHideFlags: 0
  m_CorrespondingSourceObject: {fileID: 0}
  m_PrefabInstance: {fileID: 0}
  m_PrefabAsset: {fileID: 0}
  serializedVersion: 6
  m_Component:
  - component: {fileID: 4224732947539156278}
  m_Layer: 0
  m_Name: TriggerColliders
  m_TagString: Untagged
  m_Icon: {fileID: 0}
  m_NavMeshLayer: 0
  m_StaticEditorFlags: 0
  m_IsActive: 1
--- !u!4 &4224732947539156278
Transform:
  m_ObjectHideFlags: 0
  m_CorrespondingSourceObject: {fileID: 0}
  m_PrefabInstance: {fileID: 0}
  m_PrefabAsset: {fileID: 0}
  m_GameObject: {fileID: 4498268757873381137}
  m_LocalRotation: {x: -0, y: -0, z: -0, w: 1}
  m_LocalPosition: {x: 0, y: 0, z: 0}
  m_LocalScale: {x: 1, y: 1, z: 1}
  m_Children:
  - {fileID: 1241438219971070471}
  - {fileID: 458418962201521407}
  - {fileID: 4900601776938118366}
  - {fileID: 8598704311826627840}
  - {fileID: 2610184507112650627}
  - {fileID: 7612572999170269157}
  - {fileID: 4360418471401995050}
  - {fileID: 1455810756021930081}
  m_Father: {fileID: 3433288422185278917}
  m_RootOrder: 5
  m_LocalEulerAnglesHint: {x: 0, y: 0, z: 0}
--- !u!1 &4858001300684790749
GameObject:
  m_ObjectHideFlags: 0
  m_CorrespondingSourceObject: {fileID: 0}
  m_PrefabInstance: {fileID: 0}
  m_PrefabAsset: {fileID: 0}
  serializedVersion: 6
  m_Component:
  - component: {fileID: 1455810756021930081}
  - component: {fileID: 5125664902587110168}
  m_Layer: 8
  m_Name: Col (7)
  m_TagString: SimObjPhysics
  m_Icon: {fileID: 0}
  m_NavMeshLayer: 0
  m_StaticEditorFlags: 0
  m_IsActive: 1
--- !u!4 &1455810756021930081
Transform:
  m_ObjectHideFlags: 0
  m_CorrespondingSourceObject: {fileID: 0}
  m_PrefabInstance: {fileID: 0}
  m_PrefabAsset: {fileID: 0}
  m_GameObject: {fileID: 4858001300684790749}
  m_LocalRotation: {x: -0, y: 0.70710677, z: -0, w: 0.7071068}
  m_LocalPosition: {x: -0.4673, y: 0, z: -0.4636}
  m_LocalScale: {x: 1, y: 1, z: 1}
  m_Children: []
  m_Father: {fileID: 4224732947539156278}
  m_RootOrder: 7
  m_LocalEulerAnglesHint: {x: 0, y: 90.00001, z: 0}
--- !u!65 &5125664902587110168
BoxCollider:
  m_ObjectHideFlags: 0
  m_CorrespondingSourceObject: {fileID: 0}
  m_PrefabInstance: {fileID: 0}
  m_PrefabAsset: {fileID: 0}
  m_GameObject: {fileID: 4858001300684790749}
  m_Material: {fileID: 0}
  m_IsTrigger: 1
  m_Enabled: 1
  serializedVersion: 2
  m_Size: {x: 0.025877059, y: 0.065927625, z: 0.45888555}
  m_Center: {x: -0.22960833, y: 0.12384316, z: 0.4672112}
--- !u!1 &4947544357914328668
GameObject:
  m_ObjectHideFlags: 0
  m_CorrespondingSourceObject: {fileID: 0}
  m_PrefabInstance: {fileID: 0}
  m_PrefabAsset: {fileID: 0}
  serializedVersion: 6
  m_Component:
  - component: {fileID: 2404605165262171736}
  m_Layer: 0
  m_Name: Colliders
  m_TagString: Untagged
  m_Icon: {fileID: 0}
  m_NavMeshLayer: 0
  m_StaticEditorFlags: 0
  m_IsActive: 1
--- !u!4 &2404605165262171736
Transform:
  m_ObjectHideFlags: 0
  m_CorrespondingSourceObject: {fileID: 0}
  m_PrefabInstance: {fileID: 0}
  m_PrefabAsset: {fileID: 0}
  m_GameObject: {fileID: 4947544357914328668}
  m_LocalRotation: {x: -0, y: -0, z: -0, w: 1}
  m_LocalPosition: {x: 0, y: 0, z: 0}
  m_LocalScale: {x: 1, y: 1, z: 1}
  m_Children:
  - {fileID: 1795284183282248600}
  - {fileID: 8387018732066191467}
  - {fileID: 146050942888375036}
  - {fileID: 8522788439888466206}
  - {fileID: 1463009377931808489}
  - {fileID: 4254076784480752422}
  - {fileID: 1663894219660225243}
  - {fileID: 2915844767770563710}
  m_Father: {fileID: 3433288422185278917}
  m_RootOrder: 2
  m_LocalEulerAnglesHint: {x: 0, y: 0, z: 0}
--- !u!1 &4963033806308698226
GameObject:
  m_ObjectHideFlags: 0
  m_CorrespondingSourceObject: {fileID: 0}
  m_PrefabInstance: {fileID: 0}
  m_PrefabAsset: {fileID: 0}
  serializedVersion: 6
  m_Component:
  - component: {fileID: 350755623493328153}
  m_Layer: 8
  m_Name: vPoint (9)
  m_TagString: Untagged
  m_Icon: {fileID: 0}
  m_NavMeshLayer: 0
  m_StaticEditorFlags: 0
  m_IsActive: 1
--- !u!4 &350755623493328153
Transform:
  m_ObjectHideFlags: 0
  m_CorrespondingSourceObject: {fileID: 0}
  m_PrefabInstance: {fileID: 0}
  m_PrefabAsset: {fileID: 0}
  m_GameObject: {fileID: 4963033806308698226}
  m_LocalRotation: {x: -0, y: -0, z: -0, w: 1}
  m_LocalPosition: {x: -0.2395, y: 0.2588, z: -0.24399996}
  m_LocalScale: {x: 1, y: 1, z: 1}
  m_Children: []
  m_Father: {fileID: 5141867254505169275}
  m_RootOrder: 9
  m_LocalEulerAnglesHint: {x: 0, y: 0, z: 0}
--- !u!1 &5292039083168676850
GameObject:
  m_ObjectHideFlags: 0
  m_CorrespondingSourceObject: {fileID: 0}
  m_PrefabInstance: {fileID: 0}
  m_PrefabAsset: {fileID: 0}
  serializedVersion: 6
  m_Component:
  - component: {fileID: 7901384882242036734}
  m_Layer: 8
  m_Name: vPoint (17)
  m_TagString: Untagged
  m_Icon: {fileID: 0}
  m_NavMeshLayer: 0
  m_StaticEditorFlags: 0
  m_IsActive: 1
--- !u!4 &7901384882242036734
Transform:
  m_ObjectHideFlags: 0
  m_CorrespondingSourceObject: {fileID: 0}
  m_PrefabInstance: {fileID: 0}
  m_PrefabAsset: {fileID: 0}
  m_GameObject: {fileID: 5292039083168676850}
  m_LocalRotation: {x: -0, y: -0, z: -0, w: 1}
  m_LocalPosition: {x: 0.0015000105, y: 0.4694, z: -0.2348}
  m_LocalScale: {x: 1, y: 1, z: 1}
  m_Children: []
  m_Father: {fileID: 5141867254505169275}
  m_RootOrder: 17
  m_LocalEulerAnglesHint: {x: 0, y: 0, z: 0}
--- !u!1 &5319856722195803791
GameObject:
  m_ObjectHideFlags: 0
  m_CorrespondingSourceObject: {fileID: 0}
  m_PrefabInstance: {fileID: 0}
  m_PrefabAsset: {fileID: 0}
  serializedVersion: 6
  m_Component:
  - component: {fileID: 458418962201521407}
  - component: {fileID: 6825908477049660118}
  m_Layer: 8
  m_Name: Col (2)
  m_TagString: SimObjPhysics
  m_Icon: {fileID: 0}
  m_NavMeshLayer: 0
  m_StaticEditorFlags: 0
  m_IsActive: 1
--- !u!4 &458418962201521407
Transform:
  m_ObjectHideFlags: 0
  m_CorrespondingSourceObject: {fileID: 0}
  m_PrefabInstance: {fileID: 0}
  m_PrefabAsset: {fileID: 0}
  m_GameObject: {fileID: 5319856722195803791}
  m_LocalRotation: {x: -0, y: -0, z: -0, w: 1}
  m_LocalPosition: {x: 0, y: 0, z: -0.4672}
  m_LocalScale: {x: 1, y: 1, z: 1}
  m_Children: []
  m_Father: {fileID: 4224732947539156278}
  m_RootOrder: 1
  m_LocalEulerAnglesHint: {x: 0, y: 0, z: 0}
--- !u!65 &6825908477049660118
BoxCollider:
  m_ObjectHideFlags: 0
  m_CorrespondingSourceObject: {fileID: 0}
  m_PrefabInstance: {fileID: 0}
  m_PrefabAsset: {fileID: 0}
  m_GameObject: {fileID: 5319856722195803791}
  m_Material: {fileID: 0}
  m_IsTrigger: 1
  m_Enabled: 1
  serializedVersion: 2
  m_Size: {x: 0.034487426, y: 0.4813442, z: 0.03377962}
  m_Center: {x: -0.23391351, y: 0.2406721, z: 0.2324704}
--- !u!1 &5406922375063493077
GameObject:
  m_ObjectHideFlags: 0
  m_CorrespondingSourceObject: {fileID: 0}
  m_PrefabInstance: {fileID: 0}
  m_PrefabAsset: {fileID: 0}
  serializedVersion: 6
  m_Component:
  - component: {fileID: 7503650844687603322}
  m_Layer: 8
  m_Name: vPoint (12)
  m_TagString: Untagged
  m_Icon: {fileID: 0}
  m_NavMeshLayer: 0
  m_StaticEditorFlags: 0
  m_IsActive: 1
--- !u!4 &7503650844687603322
Transform:
  m_ObjectHideFlags: 0
  m_CorrespondingSourceObject: {fileID: 0}
  m_PrefabInstance: {fileID: 0}
  m_PrefabAsset: {fileID: 0}
  m_GameObject: {fileID: 5406922375063493077}
  m_LocalRotation: {x: -0, y: -0, z: -0, w: 1}
  m_LocalPosition: {x: 0.2391, y: 0.1209, z: -0.0137}
  m_LocalScale: {x: 1, y: 1, z: 1}
  m_Children: []
  m_Father: {fileID: 5141867254505169275}
  m_RootOrder: 12
  m_LocalEulerAnglesHint: {x: 0, y: 0, z: 0}
--- !u!1 &5767119799978919404
GameObject:
  m_ObjectHideFlags: 0
  m_CorrespondingSourceObject: {fileID: 0}
  m_PrefabInstance: {fileID: 0}
  m_PrefabAsset: {fileID: 0}
  serializedVersion: 6
  m_Component:
  - component: {fileID: 8927651221574011788}
  m_Layer: 8
  m_Name: vPoint (10)
  m_TagString: Untagged
  m_Icon: {fileID: 0}
  m_NavMeshLayer: 0
  m_StaticEditorFlags: 0
  m_IsActive: 1
--- !u!4 &8927651221574011788
Transform:
  m_ObjectHideFlags: 0
  m_CorrespondingSourceObject: {fileID: 0}
  m_PrefabInstance: {fileID: 0}
  m_PrefabAsset: {fileID: 0}
  m_GameObject: {fileID: 5767119799978919404}
  m_LocalRotation: {x: -0, y: -0, z: -0, w: 1}
  m_LocalPosition: {x: 0.2391, y: 0.2588, z: 0.23890007}
  m_LocalScale: {x: 1, y: 1, z: 1}
  m_Children: []
  m_Father: {fileID: 5141867254505169275}
  m_RootOrder: 10
  m_LocalEulerAnglesHint: {x: 0, y: 0, z: 0}
--- !u!1 &5875608259034743975
GameObject:
  m_ObjectHideFlags: 0
  m_CorrespondingSourceObject: {fileID: 0}
  m_PrefabInstance: {fileID: 0}
  m_PrefabAsset: {fileID: 0}
  serializedVersion: 6
  m_Component:
  - component: {fileID: 1795284183282248600}
  - component: {fileID: 7797932296764639238}
  m_Layer: 8
  m_Name: Col
  m_TagString: SimObjPhysics
  m_Icon: {fileID: 0}
  m_NavMeshLayer: 0
  m_StaticEditorFlags: 0
  m_IsActive: 1
--- !u!4 &1795284183282248600
Transform:
  m_ObjectHideFlags: 0
  m_CorrespondingSourceObject: {fileID: 0}
  m_PrefabInstance: {fileID: 0}
  m_PrefabAsset: {fileID: 0}
  m_GameObject: {fileID: 5875608259034743975}
  m_LocalRotation: {x: -0, y: -0, z: -0, w: 1}
  m_LocalPosition: {x: 0, y: 0, z: 0}
  m_LocalScale: {x: 1, y: 1, z: 1}
  m_Children: []
  m_Father: {fileID: 2404605165262171736}
  m_RootOrder: 0
  m_LocalEulerAnglesHint: {x: 0, y: 0, z: 0}
--- !u!65 &7797932296764639238
BoxCollider:
  m_ObjectHideFlags: 0
  m_CorrespondingSourceObject: {fileID: 0}
  m_PrefabInstance: {fileID: 0}
  m_PrefabAsset: {fileID: 0}
  m_GameObject: {fileID: 5875608259034743975}
  m_Material: {fileID: 0}
  m_IsTrigger: 0
  m_Enabled: 1
  serializedVersion: 2
  m_Size: {x: 0.034487426, y: 0.4813442, z: 0.03377962}
  m_Center: {x: -0.23391351, y: 0.2406721, z: 0.2324704}
--- !u!1 &5924788310781094108
GameObject:
  m_ObjectHideFlags: 0
  m_CorrespondingSourceObject: {fileID: 0}
  m_PrefabInstance: {fileID: 0}
  m_PrefabAsset: {fileID: 0}
  serializedVersion: 6
  m_Component:
  - component: {fileID: 6956068722481387830}
  m_Layer: 8
  m_Name: vPoint (3)
  m_TagString: Untagged
  m_Icon: {fileID: 0}
  m_NavMeshLayer: 0
  m_StaticEditorFlags: 0
  m_IsActive: 1
--- !u!4 &6956068722481387830
Transform:
  m_ObjectHideFlags: 0
  m_CorrespondingSourceObject: {fileID: 0}
  m_PrefabInstance: {fileID: 0}
  m_PrefabAsset: {fileID: 0}
  m_GameObject: {fileID: 5924788310781094108}
  m_LocalRotation: {x: -0, y: -0, z: -0, w: 1}
  m_LocalPosition: {x: 0.2362, y: 0.47, z: -0.24399996}
  m_LocalScale: {x: 1, y: 1, z: 1}
  m_Children: []
  m_Father: {fileID: 5141867254505169275}
  m_RootOrder: 3
  m_LocalEulerAnglesHint: {x: 0, y: 0, z: 0}
--- !u!1 &6371577946129932100
GameObject:
  m_ObjectHideFlags: 0
  m_CorrespondingSourceObject: {fileID: 0}
  m_PrefabInstance: {fileID: 0}
  m_PrefabAsset: {fileID: 0}
  serializedVersion: 6
  m_Component:
  - component: {fileID: 4900601776938118366}
  - component: {fileID: 4611500517628693581}
  m_Layer: 8
  m_Name: Col (1)
  m_TagString: SimObjPhysics
  m_Icon: {fileID: 0}
  m_NavMeshLayer: 0
  m_StaticEditorFlags: 0
  m_IsActive: 1
--- !u!4 &4900601776938118366
Transform:
  m_ObjectHideFlags: 0
  m_CorrespondingSourceObject: {fileID: 0}
  m_PrefabInstance: {fileID: 0}
  m_PrefabAsset: {fileID: 0}
  m_GameObject: {fileID: 6371577946129932100}
  m_LocalRotation: {x: -0, y: -0, z: -0, w: 1}
  m_LocalPosition: {x: 0, y: 0, z: 0}
  m_LocalScale: {x: 1, y: 1, z: 1}
  m_Children: []
  m_Father: {fileID: 4224732947539156278}
  m_RootOrder: 2
  m_LocalEulerAnglesHint: {x: 0, y: 0, z: 0}
--- !u!65 &4611500517628693581
BoxCollider:
  m_ObjectHideFlags: 0
  m_CorrespondingSourceObject: {fileID: 0}
  m_PrefabInstance: {fileID: 0}
  m_PrefabAsset: {fileID: 0}
  m_GameObject: {fileID: 6371577946129932100}
  m_Material: {fileID: 0}
  m_IsTrigger: 1
  m_Enabled: 1
  serializedVersion: 2
  m_Size: {x: 0.50231445, y: 0.07164475, z: 0.49872044}
  m_Center: {x: 0, y: 0.44552183, z: 0}
--- !u!1 &6575831808877049109
GameObject:
  m_ObjectHideFlags: 0
  m_CorrespondingSourceObject: {fileID: 0}
  m_PrefabInstance: {fileID: 0}
  m_PrefabAsset: {fileID: 0}
  serializedVersion: 6
  m_Component:
  - component: {fileID: 4555066905950531333}
  m_Layer: 8
  m_Name: vPoint (2)
  m_TagString: Untagged
  m_Icon: {fileID: 0}
  m_NavMeshLayer: 0
  m_StaticEditorFlags: 0
  m_IsActive: 1
--- !u!4 &4555066905950531333
Transform:
  m_ObjectHideFlags: 0
  m_CorrespondingSourceObject: {fileID: 0}
  m_PrefabInstance: {fileID: 0}
  m_PrefabAsset: {fileID: 0}
  m_GameObject: {fileID: 6575831808877049109}
  m_LocalRotation: {x: -0, y: -0, z: -0, w: 1}
  m_LocalPosition: {x: 0.2362, y: 0.47, z: 0.23890007}
  m_LocalScale: {x: 1, y: 1, z: 1}
  m_Children: []
  m_Father: {fileID: 5141867254505169275}
  m_RootOrder: 2
  m_LocalEulerAnglesHint: {x: 0, y: 0, z: 0}
--- !u!1 &6598173363153145131
GameObject:
  m_ObjectHideFlags: 0
  m_CorrespondingSourceObject: {fileID: 0}
  m_PrefabInstance: {fileID: 0}
  m_PrefabAsset: {fileID: 0}
  serializedVersion: 6
  m_Component:
  - component: {fileID: 8522788439888466206}
  - component: {fileID: 9207481421995411479}
  m_Layer: 8
  m_Name: Col (3)
  m_TagString: SimObjPhysics
  m_Icon: {fileID: 0}
  m_NavMeshLayer: 0
  m_StaticEditorFlags: 0
  m_IsActive: 1
--- !u!4 &8522788439888466206
Transform:
  m_ObjectHideFlags: 0
  m_CorrespondingSourceObject: {fileID: 0}
  m_PrefabInstance: {fileID: 0}
  m_PrefabAsset: {fileID: 0}
  m_GameObject: {fileID: 6598173363153145131}
  m_LocalRotation: {x: -0, y: -0, z: -0, w: 1}
  m_LocalPosition: {x: 0.4672, y: 0, z: 0}
  m_LocalScale: {x: 1, y: 1, z: 1}
  m_Children: []
  m_Father: {fileID: 2404605165262171736}
  m_RootOrder: 3
  m_LocalEulerAnglesHint: {x: 0, y: 0, z: 0}
--- !u!65 &9207481421995411479
BoxCollider:
  m_ObjectHideFlags: 0
  m_CorrespondingSourceObject: {fileID: 0}
  m_PrefabInstance: {fileID: 0}
  m_PrefabAsset: {fileID: 0}
  m_GameObject: {fileID: 6598173363153145131}
  m_Material: {fileID: 0}
  m_IsTrigger: 0
  m_Enabled: 1
  serializedVersion: 2
  m_Size: {x: 0.034487426, y: 0.4813442, z: 0.03377962}
  m_Center: {x: -0.23391351, y: 0.2406721, z: 0.2324704}
--- !u!1 &7829976757564874519
GameObject:
  m_ObjectHideFlags: 0
  m_CorrespondingSourceObject: {fileID: 0}
  m_PrefabInstance: {fileID: 0}
  m_PrefabAsset: {fileID: 0}
  serializedVersion: 6
  m_Component:
  - component: {fileID: 1468409437643022646}
  m_Layer: 8
  m_Name: vPoint (15)
  m_TagString: Untagged
  m_Icon: {fileID: 0}
  m_NavMeshLayer: 0
  m_StaticEditorFlags: 0
  m_IsActive: 1
--- !u!4 &1468409437643022646
Transform:
  m_ObjectHideFlags: 0
  m_CorrespondingSourceObject: {fileID: 0}
  m_PrefabInstance: {fileID: 0}
  m_PrefabAsset: {fileID: 0}
  m_GameObject: {fileID: 7829976757564874519}
  m_LocalRotation: {x: -0, y: -0, z: -0, w: 1}
  m_LocalPosition: {x: 0.0015000105, y: 0.4694, z: 0.0111}
  m_LocalScale: {x: 1, y: 1, z: 1}
  m_Children: []
  m_Father: {fileID: 5141867254505169275}
  m_RootOrder: 15
  m_LocalEulerAnglesHint: {x: 0, y: 0, z: 0}
--- !u!1 &7883020020015751199
GameObject:
  m_ObjectHideFlags: 0
  m_CorrespondingSourceObject: {fileID: 0}
  m_PrefabInstance: {fileID: 0}
  m_PrefabAsset: {fileID: 0}
  serializedVersion: 6
  m_Component:
  - component: {fileID: 8598704311826627840}
  - component: {fileID: 6834133288137191385}
  m_Layer: 8
  m_Name: Col (3)
  m_TagString: SimObjPhysics
  m_Icon: {fileID: 0}
  m_NavMeshLayer: 0
  m_StaticEditorFlags: 0
  m_IsActive: 1
--- !u!4 &8598704311826627840
Transform:
  m_ObjectHideFlags: 0
  m_CorrespondingSourceObject: {fileID: 0}
  m_PrefabInstance: {fileID: 0}
  m_PrefabAsset: {fileID: 0}
  m_GameObject: {fileID: 7883020020015751199}
  m_LocalRotation: {x: -0, y: -0, z: -0, w: 1}
  m_LocalPosition: {x: 0.4672, y: 0, z: 0}
  m_LocalScale: {x: 1, y: 1, z: 1}
  m_Children: []
  m_Father: {fileID: 4224732947539156278}
  m_RootOrder: 3
  m_LocalEulerAnglesHint: {x: 0, y: 0, z: 0}
--- !u!65 &6834133288137191385
BoxCollider:
  m_ObjectHideFlags: 0
  m_CorrespondingSourceObject: {fileID: 0}
  m_PrefabInstance: {fileID: 0}
  m_PrefabAsset: {fileID: 0}
  m_GameObject: {fileID: 7883020020015751199}
  m_Material: {fileID: 0}
  m_IsTrigger: 1
  m_Enabled: 1
  serializedVersion: 2
  m_Size: {x: 0.034487426, y: 0.4813442, z: 0.03377962}
  m_Center: {x: -0.23391351, y: 0.2406721, z: 0.2324704}
--- !u!1 &7884974071046535035
GameObject:
  m_ObjectHideFlags: 0
  m_CorrespondingSourceObject: {fileID: 0}
  m_PrefabInstance: {fileID: 0}
  m_PrefabAsset: {fileID: 0}
  serializedVersion: 6
  m_Component:
  - component: {fileID: 2638132364825621285}
  m_Layer: 8
  m_Name: vPoint (6)
  m_TagString: Untagged
  m_Icon: {fileID: 0}
  m_NavMeshLayer: 0
  m_StaticEditorFlags: 0
  m_IsActive: 1
--- !u!4 &2638132364825621285
Transform:
  m_ObjectHideFlags: 0
  m_CorrespondingSourceObject: {fileID: 0}
  m_PrefabInstance: {fileID: 0}
  m_PrefabAsset: {fileID: 0}
  m_GameObject: {fileID: 7884974071046535035}
  m_LocalRotation: {x: -0, y: -0, z: -0, w: 1}
  m_LocalPosition: {x: 0.2362, y: 0.023099985, z: 0.23890007}
  m_LocalScale: {x: 1, y: 1, z: 1}
  m_Children: []
  m_Father: {fileID: 5141867254505169275}
  m_RootOrder: 6
  m_LocalEulerAnglesHint: {x: 0, y: 0, z: 0}
--- !u!1 &7929266337030390829
GameObject:
  m_ObjectHideFlags: 0
  m_CorrespondingSourceObject: {fileID: 0}
  m_PrefabInstance: {fileID: 0}
  m_PrefabAsset: {fileID: 0}
  serializedVersion: 6
  m_Component:
  - component: {fileID: 6006338238413296506}
  m_Layer: 8
  m_Name: vPoint (4)
  m_TagString: Untagged
  m_Icon: {fileID: 0}
  m_NavMeshLayer: 0
  m_StaticEditorFlags: 0
  m_IsActive: 1
--- !u!4 &6006338238413296506
Transform:
  m_ObjectHideFlags: 0
  m_CorrespondingSourceObject: {fileID: 0}
  m_PrefabInstance: {fileID: 0}
  m_PrefabAsset: {fileID: 0}
  m_GameObject: {fileID: 7929266337030390829}
  m_LocalRotation: {x: -0, y: -0, z: -0, w: 1}
  m_LocalPosition: {x: -0.24239999, y: 0.0231, z: 0.23890007}
  m_LocalScale: {x: 1, y: 1, z: 1}
  m_Children: []
  m_Father: {fileID: 5141867254505169275}
  m_RootOrder: 4
  m_LocalEulerAnglesHint: {x: 0, y: 0, z: 0}
--- !u!1 &7952168921799274607
GameObject:
  m_ObjectHideFlags: 0
  m_CorrespondingSourceObject: {fileID: 0}
  m_PrefabInstance: {fileID: 0}
  m_PrefabAsset: {fileID: 0}
  serializedVersion: 6
  m_Component:
  - component: {fileID: 8895380972092521743}
  m_Layer: 8
  m_Name: vPoint (13)
  m_TagString: Untagged
  m_Icon: {fileID: 0}
  m_NavMeshLayer: 0
  m_StaticEditorFlags: 0
  m_IsActive: 1
--- !u!4 &8895380972092521743
Transform:
  m_ObjectHideFlags: 0
  m_CorrespondingSourceObject: {fileID: 0}
  m_PrefabInstance: {fileID: 0}
  m_PrefabAsset: {fileID: 0}
  m_GameObject: {fileID: 7952168921799274607}
  m_LocalRotation: {x: -0, y: -0, z: -0, w: 1}
  m_LocalPosition: {x: -0.234, y: 0.1209, z: -0.013700008}
  m_LocalScale: {x: 1, y: 1, z: 1}
  m_Children: []
  m_Father: {fileID: 5141867254505169275}
  m_RootOrder: 13
  m_LocalEulerAnglesHint: {x: 0, y: 0, z: 0}
--- !u!1 &8251541587000780841
GameObject:
  m_ObjectHideFlags: 0
  m_CorrespondingSourceObject: {fileID: 0}
  m_PrefabInstance: {fileID: 0}
  m_PrefabAsset: {fileID: 0}
  serializedVersion: 6
  m_Component:
  - component: {fileID: 8251541587000882185}
  - component: {fileID: 8251541587003749419}
  - component: {fileID: 8251541587002783467}
  m_Layer: 0
  m_Name: mesh
  m_TagString: Untagged
  m_Icon: {fileID: 0}
  m_NavMeshLayer: 0
  m_StaticEditorFlags: 4294967295
  m_IsActive: 1
--- !u!4 &8251541587000882185
Transform:
  m_ObjectHideFlags: 0
  m_CorrespondingSourceObject: {fileID: 0}
  m_PrefabInstance: {fileID: 0}
  m_PrefabAsset: {fileID: 0}
  m_GameObject: {fileID: 8251541587000780841}
  m_LocalRotation: {x: -0, y: -0, z: -0, w: 1}
  m_LocalPosition: {x: 0, y: 0, z: 0}
  m_LocalScale: {x: 1, y: 1, z: 1}
  m_Children: []
  m_Father: {fileID: 3433288422185278917}
  m_RootOrder: 0
  m_LocalEulerAnglesHint: {x: 0, y: 0, z: 0}
--- !u!33 &8251541587003749419
MeshFilter:
  m_ObjectHideFlags: 0
  m_CorrespondingSourceObject: {fileID: 0}
  m_PrefabInstance: {fileID: 0}
  m_PrefabAsset: {fileID: 0}
  m_GameObject: {fileID: 8251541587000780841}
  m_Mesh: {fileID: 4300020, guid: 92b8a87bc9f513a49b1c82f76e4fcc7c, type: 3}
--- !u!23 &8251541587002783467
MeshRenderer:
  m_ObjectHideFlags: 0
  m_CorrespondingSourceObject: {fileID: 0}
  m_PrefabInstance: {fileID: 0}
  m_PrefabAsset: {fileID: 0}
  m_GameObject: {fileID: 8251541587000780841}
  m_Enabled: 1
  m_CastShadows: 1
  m_ReceiveShadows: 1
  m_DynamicOccludee: 1
  m_MotionVectors: 1
  m_LightProbeUsage: 1
  m_ReflectionProbeUsage: 1
  m_RayTracingMode: 2
  m_RenderingLayerMask: 1
  m_RendererPriority: 0
  m_Materials:
  - {fileID: 2100000, guid: cf898b5a43c02fb47a6343a2713b32b1, type: 2}
  - {fileID: 2100000, guid: b51b4023309164fcf96ce24b84003b18, type: 2}
  m_StaticBatchInfo:
    firstSubMesh: 0
    subMeshCount: 0
  m_StaticBatchRoot: {fileID: 0}
  m_ProbeAnchor: {fileID: 0}
  m_LightProbeVolumeOverride: {fileID: 0}
  m_ScaleInLightmap: 1
  m_ReceiveGI: 1
  m_PreserveUVs: 0
  m_IgnoreNormalsForChartDetection: 0
  m_ImportantGI: 0
  m_StitchLightmapSeams: 0
  m_SelectedEditorRenderState: 3
  m_MinimumChartSize: 4
  m_AutoUVMaxDistance: 0.5
  m_AutoUVMaxAngle: 89
  m_LightmapParameters: {fileID: 0}
  m_SortingLayerID: 0
  m_SortingLayer: 0
  m_SortingOrder: 0
--- !u!1 &8401389578688037292
GameObject:
  m_ObjectHideFlags: 0
  m_CorrespondingSourceObject: {fileID: 0}
  m_PrefabInstance: {fileID: 0}
  m_PrefabAsset: {fileID: 0}
  serializedVersion: 6
  m_Component:
  - component: {fileID: 3252052222116528372}
  m_Layer: 8
  m_Name: vPoint (1)
  m_TagString: Untagged
  m_Icon: {fileID: 0}
  m_NavMeshLayer: 0
  m_StaticEditorFlags: 0
  m_IsActive: 1
--- !u!4 &3252052222116528372
Transform:
  m_ObjectHideFlags: 0
  m_CorrespondingSourceObject: {fileID: 0}
  m_PrefabInstance: {fileID: 0}
  m_PrefabAsset: {fileID: 0}
  m_GameObject: {fileID: 8401389578688037292}
  m_LocalRotation: {x: -0, y: -0, z: -0, w: 1}
  m_LocalPosition: {x: -0.24239999, y: 0.47, z: -0.244}
  m_LocalScale: {x: 1, y: 1, z: 1}
  m_Children: []
  m_Father: {fileID: 5141867254505169275}
  m_RootOrder: 1
  m_LocalEulerAnglesHint: {x: 0, y: 0, z: 0}
--- !u!1 &8610976644217454453
GameObject:
  m_ObjectHideFlags: 0
  m_CorrespondingSourceObject: {fileID: 0}
  m_PrefabInstance: {fileID: 0}
  m_PrefabAsset: {fileID: 0}
  serializedVersion: 6
  m_Component:
  - component: {fileID: 7005040279509123497}
  m_Layer: 8
  m_Name: vPoint (14)
  m_TagString: Untagged
  m_Icon: {fileID: 0}
  m_NavMeshLayer: 0
  m_StaticEditorFlags: 0
  m_IsActive: 1
--- !u!4 &7005040279509123497
Transform:
  m_ObjectHideFlags: 0
  m_CorrespondingSourceObject: {fileID: 0}
  m_PrefabInstance: {fileID: 0}
  m_PrefabAsset: {fileID: 0}
  m_GameObject: {fileID: 8610976644217454453}
  m_LocalRotation: {x: -0, y: -0, z: -0, w: 1}
  m_LocalPosition: {x: 0.0015, y: 0.1209, z: -0.2279}
  m_LocalScale: {x: 1, y: 1, z: 1}
  m_Children: []
  m_Father: {fileID: 5141867254505169275}
  m_RootOrder: 14
  m_LocalEulerAnglesHint: {x: 0, y: 0, z: 0}
--- !u!1001 &2654210774631809168
PrefabInstance:
  m_ObjectHideFlags: 0
  serializedVersion: 2
  m_Modification:
    m_TransformParent: {fileID: 3433288422185278917}
    m_Modifications:
    - target: {fileID: 1170333579371094, guid: 6877aba5a696347dbb6c01f851f2da28, type: 3}
      propertyPath: m_Name
      value: ReceptacleTriggerBox
      objectReference: {fileID: 0}
    - target: {fileID: 4251536333782420, guid: 6877aba5a696347dbb6c01f851f2da28, type: 3}
      propertyPath: m_RootOrder
      value: 1
      objectReference: {fileID: 0}
    - target: {fileID: 4251536333782420, guid: 6877aba5a696347dbb6c01f851f2da28, type: 3}
      propertyPath: m_LocalPosition.x
      value: 0
      objectReference: {fileID: 0}
    - target: {fileID: 4251536333782420, guid: 6877aba5a696347dbb6c01f851f2da28, type: 3}
      propertyPath: m_LocalPosition.y
      value: 0.4772
      objectReference: {fileID: 0}
    - target: {fileID: 4251536333782420, guid: 6877aba5a696347dbb6c01f851f2da28, type: 3}
      propertyPath: m_LocalPosition.z
      value: 0
      objectReference: {fileID: 0}
    - target: {fileID: 4251536333782420, guid: 6877aba5a696347dbb6c01f851f2da28, type: 3}
      propertyPath: m_LocalRotation.w
      value: 1
      objectReference: {fileID: 0}
    - target: {fileID: 4251536333782420, guid: 6877aba5a696347dbb6c01f851f2da28, type: 3}
      propertyPath: m_LocalRotation.x
      value: -0
      objectReference: {fileID: 0}
    - target: {fileID: 4251536333782420, guid: 6877aba5a696347dbb6c01f851f2da28, type: 3}
      propertyPath: m_LocalRotation.y
      value: -0
      objectReference: {fileID: 0}
    - target: {fileID: 4251536333782420, guid: 6877aba5a696347dbb6c01f851f2da28, type: 3}
      propertyPath: m_LocalRotation.z
      value: -0
      objectReference: {fileID: 0}
    - target: {fileID: 4251536333782420, guid: 6877aba5a696347dbb6c01f851f2da28, type: 3}
      propertyPath: m_LocalEulerAnglesHint.x
      value: 0
      objectReference: {fileID: 0}
    - target: {fileID: 4251536333782420, guid: 6877aba5a696347dbb6c01f851f2da28, type: 3}
      propertyPath: m_LocalEulerAnglesHint.y
      value: 0
      objectReference: {fileID: 0}
    - target: {fileID: 4251536333782420, guid: 6877aba5a696347dbb6c01f851f2da28, type: 3}
      propertyPath: m_LocalEulerAnglesHint.z
      value: 0
      objectReference: {fileID: 0}
    - target: {fileID: 65569799956894354, guid: 6877aba5a696347dbb6c01f851f2da28,
        type: 3}
      propertyPath: m_Size.y
      value: 0.18657678
      objectReference: {fileID: 0}
    - target: {fileID: 65569799956894354, guid: 6877aba5a696347dbb6c01f851f2da28,
        type: 3}
      propertyPath: m_Center.y
      value: 0.09826335
      objectReference: {fileID: 0}
    m_RemovedComponents: []
  m_SourcePrefab: {fileID: 100100000, guid: 6877aba5a696347dbb6c01f851f2da28, type: 3}
--- !u!1 &2653058656042869446 stripped
GameObject:
  m_CorrespondingSourceObject: {fileID: 1170333579371094, guid: 6877aba5a696347dbb6c01f851f2da28,
    type: 3}
  m_PrefabInstance: {fileID: 2654210774631809168}
  m_PrefabAsset: {fileID: 0}
--- !u!4 &2655641762963209476 stripped
Transform:
  m_CorrespondingSourceObject: {fileID: 4251536333782420, guid: 6877aba5a696347dbb6c01f851f2da28,
    type: 3}
  m_PrefabInstance: {fileID: 2654210774631809168}
  m_PrefabAsset: {fileID: 0}<|MERGE_RESOLUTION|>--- conflicted
+++ resolved
@@ -800,7 +800,7 @@
   m_PrefabAsset: {fileID: 0}
   m_GameObject: {fileID: 3597591105296414581}
   m_LocalRotation: {x: -0, y: -0, z: -0, w: 1}
-  m_LocalPosition: {x: 0, y: 0, z: 0}
+  m_LocalPosition: {x: -0.339, y: 0, z: 1.805}
   m_LocalScale: {x: 1, y: 1, z: 1}
   m_Children:
   - {fileID: 8251541587000882185}
@@ -825,10 +825,7 @@
   m_Name: 
   m_EditorClassIdentifier: 
   objectID: 
-<<<<<<< HEAD
-=======
   assetID: thorkea_side_table_havsta_v
->>>>>>> 2f8dd9f9
   Type: 129
   PrimaryProperty: 1
   SecondaryProperties: 07000000
