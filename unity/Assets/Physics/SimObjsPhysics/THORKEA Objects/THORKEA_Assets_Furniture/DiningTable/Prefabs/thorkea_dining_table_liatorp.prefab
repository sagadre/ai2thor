--- conflicted
+++ resolved
@@ -2686,7 +2686,7 @@
   m_PrefabAsset: {fileID: 0}
   m_GameObject: {fileID: 3370118374601415084}
   m_LocalRotation: {x: 0, y: 0, z: 0, w: 1}
-  m_LocalPosition: {x: 0, y: 0, z: 0}
+  m_LocalPosition: {x: -3.09, y: -0.34399524, z: -10.9}
   m_LocalScale: {x: 1, y: 1, z: 1}
   m_Children:
   - {fileID: 3371518755663577558}
@@ -2714,10 +2714,7 @@
   m_Name: 
   m_EditorClassIdentifier: 
   objectID: 
-<<<<<<< HEAD
-=======
   assetID: thorkea_dining_table_liatorp
->>>>>>> 2f8dd9f9
   Type: 26
   PrimaryProperty: 1
   SecondaryProperties: 07000000
