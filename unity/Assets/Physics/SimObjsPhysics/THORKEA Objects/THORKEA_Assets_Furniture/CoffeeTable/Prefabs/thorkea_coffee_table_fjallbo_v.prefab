--- conflicted
+++ resolved
@@ -507,7 +507,7 @@
   m_PrefabAsset: {fileID: 0}
   m_GameObject: {fileID: 5194332260685251973}
   m_LocalRotation: {x: -0, y: -0, z: -0, w: 1}
-  m_LocalPosition: {x: 0, y: 0, z: 0}
+  m_LocalPosition: {x: 0.7, y: -0.34399524, z: 5.59}
   m_LocalScale: {x: 1, y: 1, z: 1}
   m_Children:
   - {fileID: 5195714796946875220}
@@ -532,10 +532,7 @@
   m_Name: 
   m_EditorClassIdentifier: 
   objectID: 
-<<<<<<< HEAD
-=======
   assetID: thorkea_coffee_table_fjallbo_v
->>>>>>> 2f8dd9f9
   Type: 148
   PrimaryProperty: 1
   SecondaryProperties: 07000000
