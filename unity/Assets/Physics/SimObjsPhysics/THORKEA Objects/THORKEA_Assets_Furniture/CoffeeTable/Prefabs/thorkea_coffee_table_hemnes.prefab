--- conflicted
+++ resolved
@@ -264,7 +264,7 @@
   m_PrefabAsset: {fileID: 0}
   m_GameObject: {fileID: 4690908702603653739}
   m_LocalRotation: {x: -0, y: -0, z: -0, w: 1}
-  m_LocalPosition: {x: 0, y: 0, z: 0}
+  m_LocalPosition: {x: 1.84, y: 0, z: -1.61}
   m_LocalScale: {x: 1, y: 1, z: 1}
   m_Children:
   - {fileID: 4690908702747883933}
@@ -289,10 +289,7 @@
   m_Name: 
   m_EditorClassIdentifier: 
   objectID: 
-<<<<<<< HEAD
-=======
   assetID: thorkea_coffee_table_hemnes
->>>>>>> 2f8dd9f9
   Type: 148
   PrimaryProperty: 1
   SecondaryProperties: 07000000
