--- conflicted
+++ resolved
@@ -530,7 +530,7 @@
   m_PrefabAsset: {fileID: 0}
   m_GameObject: {fileID: 2645714840072447147}
   m_LocalRotation: {x: 0, y: 0, z: 0, w: 1}
-  m_LocalPosition: {x: 0, y: 0, z: 0}
+  m_LocalPosition: {x: 1.92, y: 0, z: -1.77}
   m_LocalScale: {x: 1, y: 1, z: 1}
   m_Children:
   - {fileID: 2645714841233755891}
@@ -555,10 +555,7 @@
   m_Name: 
   m_EditorClassIdentifier: 
   objectID: 
-<<<<<<< HEAD
-=======
   assetID: thorkea_armchair_karlstad
->>>>>>> 2f8dd9f9
   Type: 88
   PrimaryProperty: 1
   SecondaryProperties: 07000000
