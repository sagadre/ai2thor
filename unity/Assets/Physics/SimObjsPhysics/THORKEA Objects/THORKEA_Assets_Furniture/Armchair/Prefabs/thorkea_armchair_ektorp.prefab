--- conflicted
+++ resolved
@@ -1743,7 +1743,7 @@
   m_PrefabAsset: {fileID: 0}
   m_GameObject: {fileID: 7632103493777555082}
   m_LocalRotation: {x: 0, y: 0, z: 0, w: 1}
-  m_LocalPosition: {x: 0, y: 0, z: 0}
+  m_LocalPosition: {x: 2.35, y: 0, z: -2.12}
   m_LocalScale: {x: 1, y: 1, z: 1}
   m_Children:
   - {fileID: 7632103493149769393}
@@ -1768,10 +1768,7 @@
   m_Name: 
   m_EditorClassIdentifier: 
   objectID: 
-<<<<<<< HEAD
-=======
   assetID: thorkea_armchair_ektorp
->>>>>>> 2f8dd9f9
   Type: 88
   PrimaryProperty: 1
   SecondaryProperties: 07000000
