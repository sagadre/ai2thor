%YAML 1.1
%TAG !u! tag:unity3d.com,2011:
--- !u!1 &320453393639838679
GameObject:
  m_ObjectHideFlags: 0
  m_CorrespondingSourceObject: {fileID: 0}
  m_PrefabInstance: {fileID: 0}
  m_PrefabAsset: {fileID: 0}
  serializedVersion: 6
  m_Component:
  - component: {fileID: 3557570409477680461}
  m_Layer: 8
  m_Name: vPoint (91)
  m_TagString: Untagged
  m_Icon: {fileID: 0}
  m_NavMeshLayer: 0
  m_StaticEditorFlags: 0
  m_IsActive: 1
--- !u!4 &3557570409477680461
Transform:
  m_ObjectHideFlags: 0
  m_CorrespondingSourceObject: {fileID: 0}
  m_PrefabInstance: {fileID: 0}
  m_PrefabAsset: {fileID: 0}
  m_GameObject: {fileID: 320453393639838679}
  m_LocalRotation: {x: -0, y: -1, z: -0, w: 0.0000028312204}
  m_LocalPosition: {x: -0.79808, y: 0.6860001, z: -0.41499996}
  m_LocalScale: {x: 1.5187501, y: 1, z: 1}
  m_Children: []
  m_Father: {fileID: 3576242110458175967}
  m_RootOrder: 91
  m_LocalEulerAnglesHint: {x: 0, y: -180.00002, z: 0}
--- !u!1 &431901108395868399
GameObject:
  m_ObjectHideFlags: 0
  m_CorrespondingSourceObject: {fileID: 0}
  m_PrefabInstance: {fileID: 0}
  m_PrefabAsset: {fileID: 0}
  serializedVersion: 6
  m_Component:
  - component: {fileID: 1482249805359820196}
  m_Layer: 8
  m_Name: vPoint (78)
  m_TagString: Untagged
  m_Icon: {fileID: 0}
  m_NavMeshLayer: 0
  m_StaticEditorFlags: 0
  m_IsActive: 1
--- !u!4 &1482249805359820196
Transform:
  m_ObjectHideFlags: 0
  m_CorrespondingSourceObject: {fileID: 0}
  m_PrefabInstance: {fileID: 0}
  m_PrefabAsset: {fileID: 0}
  m_GameObject: {fileID: 431901108395868399}
  m_LocalRotation: {x: -0, y: -1, z: -0, w: 0.0000028312204}
  m_LocalPosition: {x: 0.83458, y: 0.696, z: -0.34700012}
  m_LocalScale: {x: 1.5187501, y: 1, z: 1}
  m_Children: []
  m_Father: {fileID: 3576242110458175967}
  m_RootOrder: 78
  m_LocalEulerAnglesHint: {x: 0, y: -180.00002, z: 0}
--- !u!1 &699345232608931590
GameObject:
  m_ObjectHideFlags: 0
  m_CorrespondingSourceObject: {fileID: 0}
  m_PrefabInstance: {fileID: 0}
  m_PrefabAsset: {fileID: 0}
  serializedVersion: 6
  m_Component:
  - component: {fileID: 1252777120285893357}
  m_Layer: 8
  m_Name: vPoint (118)
  m_TagString: Untagged
  m_Icon: {fileID: 0}
  m_NavMeshLayer: 0
  m_StaticEditorFlags: 0
  m_IsActive: 1
--- !u!4 &1252777120285893357
Transform:
  m_ObjectHideFlags: 0
  m_CorrespondingSourceObject: {fileID: 0}
  m_PrefabInstance: {fileID: 0}
  m_PrefabAsset: {fileID: 0}
  m_GameObject: {fileID: 699345232608931590}
  m_LocalRotation: {x: -0, y: -1, z: -0, w: 0.0000028312204}
  m_LocalPosition: {x: -0.63405, y: 0.07799998, z: -0.40899992}
  m_LocalScale: {x: 1.5187501, y: 1, z: 1}
  m_Children: []
  m_Father: {fileID: 3576242110458175967}
  m_RootOrder: 118
  m_LocalEulerAnglesHint: {x: 0, y: -180.00002, z: 0}
--- !u!1 &705865864031354133
GameObject:
  m_ObjectHideFlags: 0
  m_CorrespondingSourceObject: {fileID: 0}
  m_PrefabInstance: {fileID: 0}
  m_PrefabAsset: {fileID: 0}
  serializedVersion: 6
  m_Component:
  - component: {fileID: 5969947078023842116}
  m_Layer: 8
  m_Name: vPoint (105)
  m_TagString: Untagged
  m_Icon: {fileID: 0}
  m_NavMeshLayer: 0
  m_StaticEditorFlags: 0
  m_IsActive: 1
--- !u!4 &5969947078023842116
Transform:
  m_ObjectHideFlags: 0
  m_CorrespondingSourceObject: {fileID: 0}
  m_PrefabInstance: {fileID: 0}
  m_PrefabAsset: {fileID: 0}
  m_GameObject: {fileID: 705865864031354133}
  m_LocalRotation: {x: -0, y: -1, z: -0, w: 0.0000028312204}
  m_LocalPosition: {x: -0.79808, y: 0.366, z: -0.418}
  m_LocalScale: {x: 1.5187501, y: 1, z: 1}
  m_Children: []
  m_Father: {fileID: 3576242110458175967}
  m_RootOrder: 105
  m_LocalEulerAnglesHint: {x: 0, y: -180.00002, z: 0}
--- !u!1 &717812137248061886
GameObject:
  m_ObjectHideFlags: 0
  m_CorrespondingSourceObject: {fileID: 0}
  m_PrefabInstance: {fileID: 0}
  m_PrefabAsset: {fileID: 0}
  serializedVersion: 6
  m_Component:
  - component: {fileID: 7371531714528678425}
  m_Layer: 8
  m_Name: vPoint (67)
  m_TagString: Untagged
  m_Icon: {fileID: 0}
  m_NavMeshLayer: 0
  m_StaticEditorFlags: 0
  m_IsActive: 1
--- !u!4 &7371531714528678425
Transform:
  m_ObjectHideFlags: 0
  m_CorrespondingSourceObject: {fileID: 0}
  m_PrefabInstance: {fileID: 0}
  m_PrefabAsset: {fileID: 0}
  m_GameObject: {fileID: 717812137248061886}
  m_LocalRotation: {x: -0, y: -1, z: -0, w: 0.0000028312204}
  m_LocalPosition: {x: -0.046297, y: 0.471, z: -0.26999998}
  m_LocalScale: {x: 1.5187501, y: 1, z: 1}
  m_Children: []
  m_Father: {fileID: 3576242110458175967}
  m_RootOrder: 67
  m_LocalEulerAnglesHint: {x: 0, y: -180.00002, z: 0}
--- !u!1 &755803219756574069
GameObject:
  m_ObjectHideFlags: 0
  m_CorrespondingSourceObject: {fileID: 0}
  m_PrefabInstance: {fileID: 0}
  m_PrefabAsset: {fileID: 0}
  serializedVersion: 6
  m_Component:
  - component: {fileID: 361926796765953688}
  m_Layer: 8
  m_Name: vPoint (133)
  m_TagString: Untagged
  m_Icon: {fileID: 0}
  m_NavMeshLayer: 0
  m_StaticEditorFlags: 0
  m_IsActive: 1
--- !u!4 &361926796765953688
Transform:
  m_ObjectHideFlags: 0
  m_CorrespondingSourceObject: {fileID: 0}
  m_PrefabInstance: {fileID: 0}
  m_PrefabAsset: {fileID: 0}
  m_GameObject: {fileID: 755803219756574069}
  m_LocalRotation: {x: -0, y: -1, z: -0, w: 0.0000028312204}
  m_LocalPosition: {x: 0.74609995, y: 0.45720002, z: -0.006000042}
  m_LocalScale: {x: 1.51875, y: 1, z: 1}
  m_Children: []
  m_Father: {fileID: 3576242110458175967}
  m_RootOrder: 133
  m_LocalEulerAnglesHint: {x: 0, y: -180.00002, z: 0}
--- !u!1 &768809871262871792
GameObject:
  m_ObjectHideFlags: 0
  m_CorrespondingSourceObject: {fileID: 0}
  m_PrefabInstance: {fileID: 0}
  m_PrefabAsset: {fileID: 0}
  serializedVersion: 6
  m_Component:
  - component: {fileID: 2639672255261850262}
  m_Layer: 8
  m_Name: vPoint (99)
  m_TagString: Untagged
  m_Icon: {fileID: 0}
  m_NavMeshLayer: 0
  m_StaticEditorFlags: 0
  m_IsActive: 1
--- !u!4 &2639672255261850262
Transform:
  m_ObjectHideFlags: 0
  m_CorrespondingSourceObject: {fileID: 0}
  m_PrefabInstance: {fileID: 0}
  m_PrefabAsset: {fileID: 0}
  m_GameObject: {fileID: 768809871262871792}
  m_LocalRotation: {x: -0, y: -1, z: -0, w: 0.0000028312204}
  m_LocalPosition: {x: 0.83458, y: 0.36699998, z: -0.41799998}
  m_LocalScale: {x: 1.5187501, y: 1, z: 1}
  m_Children: []
  m_Father: {fileID: 3576242110458175967}
  m_RootOrder: 99
  m_LocalEulerAnglesHint: {x: 0, y: -180.00002, z: 0}
--- !u!1 &823185861272038926
GameObject:
  m_ObjectHideFlags: 0
  m_CorrespondingSourceObject: {fileID: 0}
  m_PrefabInstance: {fileID: 0}
  m_PrefabAsset: {fileID: 0}
  serializedVersion: 6
  m_Component:
  - component: {fileID: 6599980294098008933}
  m_Layer: 8
  m_Name: vPoint (122)
  m_TagString: Untagged
  m_Icon: {fileID: 0}
  m_NavMeshLayer: 0
  m_StaticEditorFlags: 0
  m_IsActive: 1
--- !u!4 &6599980294098008933
Transform:
  m_ObjectHideFlags: 0
  m_CorrespondingSourceObject: {fileID: 0}
  m_PrefabInstance: {fileID: 0}
  m_PrefabAsset: {fileID: 0}
  m_GameObject: {fileID: 823185861272038926}
  m_LocalRotation: {x: -0, y: -1, z: -0, w: 0.0000028312204}
  m_LocalPosition: {x: 0.796, y: 0.069000006, z: -0.221}
  m_LocalScale: {x: 1.51875, y: 1, z: 1}
  m_Children: []
  m_Father: {fileID: 3576242110458175967}
  m_RootOrder: 122
  m_LocalEulerAnglesHint: {x: 0, y: -180.00002, z: 0}
--- !u!1 &884975541438453611
GameObject:
  m_ObjectHideFlags: 0
  m_CorrespondingSourceObject: {fileID: 0}
  m_PrefabInstance: {fileID: 0}
  m_PrefabAsset: {fileID: 0}
  serializedVersion: 6
  m_Component:
  - component: {fileID: 999997990480058452}
  m_Layer: 8
  m_Name: vPoint (98)
  m_TagString: Untagged
  m_Icon: {fileID: 0}
  m_NavMeshLayer: 0
  m_StaticEditorFlags: 0
  m_IsActive: 1
--- !u!4 &999997990480058452
Transform:
  m_ObjectHideFlags: 0
  m_CorrespondingSourceObject: {fileID: 0}
  m_PrefabInstance: {fileID: 0}
  m_PrefabAsset: {fileID: 0}
  m_GameObject: {fileID: 884975541438453611}
  m_LocalRotation: {x: -0, y: -1, z: -0, w: 0.0000028312204}
  m_LocalPosition: {x: -0.79808, y: 0.526, z: -0.41400003}
  m_LocalScale: {x: 1.5187501, y: 1, z: 1}
  m_Children: []
  m_Father: {fileID: 3576242110458175967}
  m_RootOrder: 98
  m_LocalEulerAnglesHint: {x: 0, y: -180.00002, z: 0}
--- !u!1 &970353037669494765
GameObject:
  m_ObjectHideFlags: 0
  m_CorrespondingSourceObject: {fileID: 0}
  m_PrefabInstance: {fileID: 0}
  m_PrefabAsset: {fileID: 0}
  serializedVersion: 6
  m_Component:
  - component: {fileID: 2525849736589558476}
  m_Layer: 8
  m_Name: vPoint (136)
  m_TagString: Untagged
  m_Icon: {fileID: 0}
  m_NavMeshLayer: 0
  m_StaticEditorFlags: 0
  m_IsActive: 1
--- !u!4 &2525849736589558476
Transform:
  m_ObjectHideFlags: 0
  m_CorrespondingSourceObject: {fileID: 0}
  m_PrefabInstance: {fileID: 0}
  m_PrefabAsset: {fileID: 0}
  m_GameObject: {fileID: 970353037669494765}
  m_LocalRotation: {x: -0, y: -1, z: -0, w: 0.0000028312204}
  m_LocalPosition: {x: -0.698, y: 0.45720002, z: -0.006000042}
  m_LocalScale: {x: 1.51875, y: 1, z: 1}
  m_Children: []
  m_Father: {fileID: 3576242110458175967}
  m_RootOrder: 136
  m_LocalEulerAnglesHint: {x: 0, y: -180.00002, z: 0}
--- !u!1 &1034692749986593098
GameObject:
  m_ObjectHideFlags: 0
  m_CorrespondingSourceObject: {fileID: 0}
  m_PrefabInstance: {fileID: 0}
  m_PrefabAsset: {fileID: 0}
  serializedVersion: 6
  m_Component:
  - component: {fileID: 3762721037725610581}
  m_Layer: 8
  m_Name: vPoint (85)
  m_TagString: Untagged
  m_Icon: {fileID: 0}
  m_NavMeshLayer: 0
  m_StaticEditorFlags: 0
  m_IsActive: 1
--- !u!4 &3762721037725610581
Transform:
  m_ObjectHideFlags: 0
  m_CorrespondingSourceObject: {fileID: 0}
  m_PrefabInstance: {fileID: 0}
  m_PrefabAsset: {fileID: 0}
  m_GameObject: {fileID: 1034692749986593098}
  m_LocalRotation: {x: -0, y: -1, z: -0, w: 0.0000028312204}
  m_LocalPosition: {x: 0.83458, y: 0.68700004, z: -0.41499996}
  m_LocalScale: {x: 1.5187501, y: 1, z: 1}
  m_Children: []
  m_Father: {fileID: 3576242110458175967}
  m_RootOrder: 85
  m_LocalEulerAnglesHint: {x: 0, y: -180.00002, z: 0}
--- !u!1 &1114112204705801700
GameObject:
  m_ObjectHideFlags: 0
  m_CorrespondingSourceObject: {fileID: 0}
  m_PrefabInstance: {fileID: 0}
  m_PrefabAsset: {fileID: 0}
  serializedVersion: 6
  m_Component:
  - component: {fileID: 8771569746530560429}
  m_Layer: 8
  m_Name: vPoint (111)
  m_TagString: Untagged
  m_Icon: {fileID: 0}
  m_NavMeshLayer: 0
  m_StaticEditorFlags: 0
  m_IsActive: 1
--- !u!4 &8771569746530560429
Transform:
  m_ObjectHideFlags: 0
  m_CorrespondingSourceObject: {fileID: 0}
  m_PrefabInstance: {fileID: 0}
  m_PrefabAsset: {fileID: 0}
  m_GameObject: {fileID: 1114112204705801700}
  m_LocalRotation: {x: -0, y: -1, z: -0, w: 0.0000028312204}
  m_LocalPosition: {x: -0.63405, y: 0.21200004, z: -0.41400003}
  m_LocalScale: {x: 1.5187501, y: 1, z: 1}
  m_Children: []
  m_Father: {fileID: 3576242110458175967}
  m_RootOrder: 111
  m_LocalEulerAnglesHint: {x: 0, y: -180.00002, z: 0}
--- !u!1 &1224655716620732212
GameObject:
  m_ObjectHideFlags: 0
  m_CorrespondingSourceObject: {fileID: 0}
  m_PrefabInstance: {fileID: 0}
  m_PrefabAsset: {fileID: 0}
  serializedVersion: 6
  m_Component:
  - component: {fileID: 4004236752630017757}
  - component: {fileID: 1388402073666375727}
  m_Layer: 8
  m_Name: Col (5)
  m_TagString: SimObjPhysics
  m_Icon: {fileID: 0}
  m_NavMeshLayer: 0
  m_StaticEditorFlags: 0
  m_IsActive: 1
--- !u!4 &4004236752630017757
Transform:
  m_ObjectHideFlags: 0
  m_CorrespondingSourceObject: {fileID: 0}
  m_PrefabInstance: {fileID: 0}
  m_PrefabAsset: {fileID: 0}
  m_GameObject: {fileID: 1224655716620732212}
  m_LocalRotation: {x: -0, y: -0, z: -0, w: 1}
  m_LocalPosition: {x: 0, y: 0, z: 0}
  m_LocalScale: {x: 1, y: 1, z: 1}
  m_Children: []
  m_Father: {fileID: 3576242108725157636}
  m_RootOrder: 5
  m_LocalEulerAnglesHint: {x: 0, y: 0, z: 0}
--- !u!65 &1388402073666375727
BoxCollider:
  m_ObjectHideFlags: 0
  m_CorrespondingSourceObject: {fileID: 0}
  m_PrefabInstance: {fileID: 0}
  m_PrefabAsset: {fileID: 0}
  m_GameObject: {fileID: 1224655716620732212}
  m_Material: {fileID: 0}
  m_IsTrigger: 0
  m_Enabled: 1
  serializedVersion: 2
  m_Size: {x: 1.6912942, y: 0.68318796, z: 0.16837054}
  m_Center: {x: 0.02392602, y: 0.38094103, z: -0.34245124}
--- !u!1 &1245230131011298796
GameObject:
  m_ObjectHideFlags: 0
  m_CorrespondingSourceObject: {fileID: 0}
  m_PrefabInstance: {fileID: 0}
  m_PrefabAsset: {fileID: 0}
  serializedVersion: 6
  m_Component:
  - component: {fileID: 7028919538881059757}
  m_Layer: 8
  m_Name: vPoint (63)
  m_TagString: Untagged
  m_Icon: {fileID: 0}
  m_NavMeshLayer: 0
  m_StaticEditorFlags: 0
  m_IsActive: 1
--- !u!4 &7028919538881059757
Transform:
  m_ObjectHideFlags: 0
  m_CorrespondingSourceObject: {fileID: 0}
  m_PrefabInstance: {fileID: 0}
  m_PrefabAsset: {fileID: 0}
  m_GameObject: {fileID: 1245230131011298796}
  m_LocalRotation: {x: -0, y: -1, z: -0, w: 0.0000028312204}
  m_LocalPosition: {x: -0.53200054, y: 0.321, z: -0.26}
  m_LocalScale: {x: 1, y: 1, z: 1}
  m_Children: []
  m_Father: {fileID: 3576242110458175967}
  m_RootOrder: 63
  m_LocalEulerAnglesHint: {x: 0, y: -180.00002, z: 0}
--- !u!1 &1283664191406211893
GameObject:
  m_ObjectHideFlags: 0
  m_CorrespondingSourceObject: {fileID: 0}
  m_PrefabInstance: {fileID: 0}
  m_PrefabAsset: {fileID: 0}
  serializedVersion: 6
  m_Component:
  - component: {fileID: 656531174109973650}
  m_Layer: 8
  m_Name: vPoint (34)
  m_TagString: Untagged
  m_Icon: {fileID: 0}
  m_NavMeshLayer: 0
  m_StaticEditorFlags: 0
  m_IsActive: 1
--- !u!4 &656531174109973650
Transform:
  m_ObjectHideFlags: 0
  m_CorrespondingSourceObject: {fileID: 0}
  m_PrefabInstance: {fileID: 0}
  m_PrefabAsset: {fileID: 0}
  m_GameObject: {fileID: 1283664191406211893}
  m_LocalRotation: {x: -0, y: -1, z: -0, w: 0.0000028312204}
  m_LocalPosition: {x: -0.42400026, y: 0.21700001, z: 0.32500052}
  m_LocalScale: {x: 1, y: 1, z: 1}
  m_Children: []
  m_Father: {fileID: 3576242110458175967}
  m_RootOrder: 34
  m_LocalEulerAnglesHint: {x: 0, y: -180.00002, z: 0}
--- !u!1 &1356450380599048985
GameObject:
  m_ObjectHideFlags: 0
  m_CorrespondingSourceObject: {fileID: 0}
  m_PrefabInstance: {fileID: 0}
  m_PrefabAsset: {fileID: 0}
  serializedVersion: 6
  m_Component:
  - component: {fileID: 8985404985715881345}
  - component: {fileID: 6549469232733015975}
  m_Layer: 8
  m_Name: Col (2)
  m_TagString: SimObjPhysics
  m_Icon: {fileID: 0}
  m_NavMeshLayer: 0
  m_StaticEditorFlags: 0
  m_IsActive: 1
--- !u!4 &8985404985715881345
Transform:
  m_ObjectHideFlags: 0
  m_CorrespondingSourceObject: {fileID: 0}
  m_PrefabInstance: {fileID: 0}
  m_PrefabAsset: {fileID: 0}
  m_GameObject: {fileID: 1356450380599048985}
  m_LocalRotation: {x: -0, y: -0, z: -0, w: 1}
  m_LocalPosition: {x: -0.704, y: 0, z: 0}
  m_LocalScale: {x: 1, y: 1, z: 1}
  m_Children: []
  m_Father: {fileID: 3576242108725157636}
  m_RootOrder: 2
  m_LocalEulerAnglesHint: {x: 0, y: 0, z: 0}
--- !u!65 &6549469232733015975
BoxCollider:
  m_ObjectHideFlags: 0
  m_CorrespondingSourceObject: {fileID: 0}
  m_PrefabInstance: {fileID: 0}
  m_PrefabAsset: {fileID: 0}
  m_GameObject: {fileID: 1356450380599048985}
  m_Material: {fileID: 0}
  m_IsTrigger: 0
  m_Enabled: 1
  serializedVersion: 2
  m_Size: {x: 0.084322885, y: 0.30525503, z: 0.08200312}
  m_Center: {x: 0, y: 0.15262751, z: -0.33367443}
--- !u!1 &1368977986549132692
GameObject:
  m_ObjectHideFlags: 0
  m_CorrespondingSourceObject: {fileID: 0}
  m_PrefabInstance: {fileID: 0}
  m_PrefabAsset: {fileID: 0}
  serializedVersion: 6
  m_Component:
  - component: {fileID: 8479057986925476847}
  - component: {fileID: 4792320509088026709}
  m_Layer: 8
  m_Name: Col (1)
  m_TagString: SimObjPhysics
  m_Icon: {fileID: 0}
  m_NavMeshLayer: 0
  m_StaticEditorFlags: 0
  m_IsActive: 1
--- !u!4 &8479057986925476847
Transform:
  m_ObjectHideFlags: 0
  m_CorrespondingSourceObject: {fileID: 0}
  m_PrefabInstance: {fileID: 0}
  m_PrefabAsset: {fileID: 0}
  m_GameObject: {fileID: 1368977986549132692}
  m_LocalRotation: {x: -0, y: -0, z: -0, w: 1}
  m_LocalPosition: {x: 0.748, y: 0, z: 0}
  m_LocalScale: {x: 1, y: 1, z: 1}
  m_Children: []
  m_Father: {fileID: 3576242108725157636}
  m_RootOrder: 1
  m_LocalEulerAnglesHint: {x: 0, y: 0, z: 0}
--- !u!65 &4792320509088026709
BoxCollider:
  m_ObjectHideFlags: 0
  m_CorrespondingSourceObject: {fileID: 0}
  m_PrefabInstance: {fileID: 0}
  m_PrefabAsset: {fileID: 0}
  m_GameObject: {fileID: 1368977986549132692}
  m_Material: {fileID: 0}
  m_IsTrigger: 0
  m_Enabled: 1
  serializedVersion: 2
  m_Size: {x: 0.084322885, y: 0.30525503, z: 0.08200312}
  m_Center: {x: 0, y: 0.15262751, z: -0.33367443}
--- !u!1 &1516470135256503084
GameObject:
  m_ObjectHideFlags: 0
  m_CorrespondingSourceObject: {fileID: 0}
  m_PrefabInstance: {fileID: 0}
  m_PrefabAsset: {fileID: 0}
  serializedVersion: 6
  m_Component:
  - component: {fileID: 3615658213202493141}
  m_Layer: 8
  m_Name: vPoint (106)
  m_TagString: Untagged
  m_Icon: {fileID: 0}
  m_NavMeshLayer: 0
  m_StaticEditorFlags: 0
  m_IsActive: 1
--- !u!4 &3615658213202493141
Transform:
  m_ObjectHideFlags: 0
  m_CorrespondingSourceObject: {fileID: 0}
  m_PrefabInstance: {fileID: 0}
  m_PrefabAsset: {fileID: 0}
  m_GameObject: {fileID: 1516470135256503084}
  m_LocalRotation: {x: -0, y: -1, z: -0, w: 0.0000028312204}
  m_LocalPosition: {x: 0.83458, y: 0.209, z: -0.414}
  m_LocalScale: {x: 1.5187501, y: 1, z: 1}
  m_Children: []
  m_Father: {fileID: 3576242110458175967}
  m_RootOrder: 106
  m_LocalEulerAnglesHint: {x: 0, y: -180.00002, z: 0}
--- !u!1 &1517980129236660304
GameObject:
  m_ObjectHideFlags: 0
  m_CorrespondingSourceObject: {fileID: 0}
  m_PrefabInstance: {fileID: 0}
  m_PrefabAsset: {fileID: 0}
  serializedVersion: 6
  m_Component:
  - component: {fileID: 7929292121078505115}
  m_Layer: 8
  m_Name: vPoint (123)
  m_TagString: Untagged
  m_Icon: {fileID: 0}
  m_NavMeshLayer: 0
  m_StaticEditorFlags: 0
  m_IsActive: 1
--- !u!4 &7929292121078505115
Transform:
  m_ObjectHideFlags: 0
  m_CorrespondingSourceObject: {fileID: 0}
  m_PrefabInstance: {fileID: 0}
  m_PrefabAsset: {fileID: 0}
  m_GameObject: {fileID: 1517980129236660304}
  m_LocalRotation: {x: -0, y: -1, z: -0, w: 0.0000028312204}
  m_LocalPosition: {x: 0.8415, y: 0.1978, z: 0.18000007}
  m_LocalScale: {x: 1.51875, y: 1, z: 1}
  m_Children: []
  m_Father: {fileID: 3576242110458175967}
  m_RootOrder: 123
  m_LocalEulerAnglesHint: {x: 0, y: -180.00002, z: 0}
--- !u!1 &1557954263699912649
GameObject:
  m_ObjectHideFlags: 0
  m_CorrespondingSourceObject: {fileID: 0}
  m_PrefabInstance: {fileID: 0}
  m_PrefabAsset: {fileID: 0}
  serializedVersion: 6
  m_Component:
  - component: {fileID: 595253072337996101}
  m_Layer: 8
  m_Name: vPoint (23)
  m_TagString: Untagged
  m_Icon: {fileID: 0}
  m_NavMeshLayer: 0
  m_StaticEditorFlags: 0
  m_IsActive: 1
--- !u!4 &595253072337996101
Transform:
  m_ObjectHideFlags: 0
  m_CorrespondingSourceObject: {fileID: 0}
  m_PrefabInstance: {fileID: 0}
  m_PrefabAsset: {fileID: 0}
  m_GameObject: {fileID: 1557954263699912649}
  m_LocalRotation: {x: -0, y: -1, z: -0, w: 0.0000028312204}
  m_LocalPosition: {x: 0.3489996, y: 0.053, z: 0.32500052}
  m_LocalScale: {x: 1, y: 1, z: 1}
  m_Children: []
  m_Father: {fileID: 3576242110458175967}
  m_RootOrder: 23
  m_LocalEulerAnglesHint: {x: 0, y: -180.00002, z: 0}
--- !u!1 &1623747894520436721
GameObject:
  m_ObjectHideFlags: 0
  m_CorrespondingSourceObject: {fileID: 0}
  m_PrefabInstance: {fileID: 0}
  m_PrefabAsset: {fileID: 0}
  serializedVersion: 6
  m_Component:
  - component: {fileID: 8599255676606465492}
  m_Layer: 8
  m_Name: vPoint (143)
  m_TagString: Untagged
  m_Icon: {fileID: 0}
  m_NavMeshLayer: 0
  m_StaticEditorFlags: 0
  m_IsActive: 1
--- !u!4 &8599255676606465492
Transform:
  m_ObjectHideFlags: 0
  m_CorrespondingSourceObject: {fileID: 0}
  m_PrefabInstance: {fileID: 0}
  m_PrefabAsset: {fileID: 0}
  m_GameObject: {fileID: 1623747894520436721}
  m_LocalRotation: {x: -0, y: -1, z: -0, w: 0.0000028312204}
  m_LocalPosition: {x: -0.814, y: 0.331, z: -0.22099996}
  m_LocalScale: {x: 1.51875, y: 1, z: 1}
  m_Children: []
  m_Father: {fileID: 3576242110458175967}
  m_RootOrder: 143
  m_LocalEulerAnglesHint: {x: 0, y: -180.00002, z: 0}
--- !u!1 &1632114360476106003
GameObject:
  m_ObjectHideFlags: 0
  m_CorrespondingSourceObject: {fileID: 0}
  m_PrefabInstance: {fileID: 0}
  m_PrefabAsset: {fileID: 0}
  serializedVersion: 6
  m_Component:
  - component: {fileID: 3128711217034895231}
  m_Layer: 8
  m_Name: vPoint (10)
  m_TagString: Untagged
  m_Icon: {fileID: 0}
  m_NavMeshLayer: 0
  m_StaticEditorFlags: 0
  m_IsActive: 1
--- !u!4 &3128711217034895231
Transform:
  m_ObjectHideFlags: 0
  m_CorrespondingSourceObject: {fileID: 0}
  m_PrefabInstance: {fileID: 0}
  m_PrefabAsset: {fileID: 0}
  m_GameObject: {fileID: 1632114360476106003}
  m_LocalRotation: {x: -0, y: -0, z: -0, w: 1}
  m_LocalPosition: {x: -0.652, y: 0.322, z: 0.32500005}
  m_LocalScale: {x: 1, y: 1, z: 1}
  m_Children: []
  m_Father: {fileID: 3576242110458175967}
  m_RootOrder: 10
  m_LocalEulerAnglesHint: {x: 0, y: 0, z: 0}
--- !u!1 &1661007504748457483
GameObject:
  m_ObjectHideFlags: 0
  m_CorrespondingSourceObject: {fileID: 0}
  m_PrefabInstance: {fileID: 0}
  m_PrefabAsset: {fileID: 0}
  serializedVersion: 6
  m_Component:
  - component: {fileID: 5931250297296688011}
  m_Layer: 8
  m_Name: vPoint (3)
  m_TagString: Untagged
  m_Icon: {fileID: 0}
  m_NavMeshLayer: 0
  m_StaticEditorFlags: 0
  m_IsActive: 1
--- !u!4 &5931250297296688011
Transform:
  m_ObjectHideFlags: 0
  m_CorrespondingSourceObject: {fileID: 0}
  m_PrefabInstance: {fileID: 0}
  m_PrefabAsset: {fileID: 0}
  m_GameObject: {fileID: 1661007504748457483}
  m_LocalRotation: {x: -0, y: -0, z: -0, w: 1}
  m_LocalPosition: {x: -0.70099974, y: 0.01699999, z: -0.3383999}
  m_LocalScale: {x: 1, y: 1, z: 1}
  m_Children: []
  m_Father: {fileID: 3576242110458175967}
  m_RootOrder: 3
  m_LocalEulerAnglesHint: {x: 0, y: 0, z: 0}
--- !u!1 &1726107382720886933
GameObject:
  m_ObjectHideFlags: 0
  m_CorrespondingSourceObject: {fileID: 0}
  m_PrefabInstance: {fileID: 0}
  m_PrefabAsset: {fileID: 0}
  serializedVersion: 6
  m_Component:
  - component: {fileID: 7425942435451616682}
  - component: {fileID: 5637036831080913699}
  m_Layer: 8
  m_Name: Col (7)
  m_TagString: SimObjPhysics
  m_Icon: {fileID: 0}
  m_NavMeshLayer: 0
  m_StaticEditorFlags: 0
  m_IsActive: 1
--- !u!4 &7425942435451616682
Transform:
  m_ObjectHideFlags: 0
  m_CorrespondingSourceObject: {fileID: 0}
  m_PrefabInstance: {fileID: 0}
  m_PrefabAsset: {fileID: 0}
  m_GameObject: {fileID: 1726107382720886933}
  m_LocalRotation: {x: -0, y: -0, z: -0.19005717, w: 0.9817731}
  m_LocalPosition: {x: -0.7319, y: 0.4061, z: 0}
  m_LocalScale: {x: 1, y: 1, z: 1}
  m_Children: []
  m_Father: {fileID: 3910303887064391116}
  m_RootOrder: 7
  m_LocalEulerAnglesHint: {x: 0, y: 0, z: -21.912}
--- !u!65 &5637036831080913699
BoxCollider:
  m_ObjectHideFlags: 0
  m_CorrespondingSourceObject: {fileID: 0}
  m_PrefabInstance: {fileID: 0}
  m_PrefabAsset: {fileID: 0}
  m_GameObject: {fileID: 1726107382720886933}
  m_Material: {fileID: 0}
  m_IsTrigger: 1
  m_Enabled: 1
  serializedVersion: 2
  m_Size: {x: 0.23910044, y: 0.10377291, z: 0.7451061}
  m_Center: {x: -0.016722908, y: 0.021535143, z: -0.01595658}
--- !u!1 &1821619468573648405
GameObject:
  m_ObjectHideFlags: 0
  m_CorrespondingSourceObject: {fileID: 0}
  m_PrefabInstance: {fileID: 0}
  m_PrefabAsset: {fileID: 0}
  serializedVersion: 6
  m_Component:
  - component: {fileID: 8713637517825919167}
  m_Layer: 8
  m_Name: vPoint (139)
  m_TagString: Untagged
  m_Icon: {fileID: 0}
  m_NavMeshLayer: 0
  m_StaticEditorFlags: 0
  m_IsActive: 1
--- !u!4 &8713637517825919167
Transform:
  m_ObjectHideFlags: 0
  m_CorrespondingSourceObject: {fileID: 0}
  m_PrefabInstance: {fileID: 0}
  m_PrefabAsset: {fileID: 0}
  m_GameObject: {fileID: 1821619468573648405}
  m_LocalRotation: {x: -0, y: -1, z: -0, w: 0.0000028312204}
  m_LocalPosition: {x: -0.783, y: 0.48699996, z: -0.006000042}
  m_LocalScale: {x: 1.51875, y: 1, z: 1}
  m_Children: []
  m_Father: {fileID: 3576242110458175967}
  m_RootOrder: 139
  m_LocalEulerAnglesHint: {x: 0, y: -180.00002, z: 0}
--- !u!1 &1879665763903359025
GameObject:
  m_ObjectHideFlags: 0
  m_CorrespondingSourceObject: {fileID: 0}
  m_PrefabInstance: {fileID: 0}
  m_PrefabAsset: {fileID: 0}
  serializedVersion: 6
  m_Component:
  - component: {fileID: 5455061417371123827}
  m_Layer: 8
  m_Name: vPoint (94)
  m_TagString: Untagged
  m_Icon: {fileID: 0}
  m_NavMeshLayer: 0
  m_StaticEditorFlags: 0
  m_IsActive: 1
--- !u!4 &5455061417371123827
Transform:
  m_ObjectHideFlags: 0
  m_CorrespondingSourceObject: {fileID: 0}
  m_PrefabInstance: {fileID: 0}
  m_PrefabAsset: {fileID: 0}
  m_GameObject: {fileID: 1879665763903359025}
  m_LocalRotation: {x: -0, y: -1, z: -0, w: 0.0000028312204}
  m_LocalPosition: {x: 0.25442, y: 0.528, z: -0.41400003}
  m_LocalScale: {x: 1.5187501, y: 1, z: 1}
  m_Children: []
  m_Father: {fileID: 3576242110458175967}
  m_RootOrder: 94
  m_LocalEulerAnglesHint: {x: 0, y: -180.00002, z: 0}
--- !u!1 &1894311258904998163
GameObject:
  m_ObjectHideFlags: 0
  m_CorrespondingSourceObject: {fileID: 0}
  m_PrefabInstance: {fileID: 0}
  m_PrefabAsset: {fileID: 0}
  serializedVersion: 6
  m_Component:
  - component: {fileID: 4372709268453194858}
  m_Layer: 8
  m_Name: vPoint (21)
  m_TagString: Untagged
  m_Icon: {fileID: 0}
  m_NavMeshLayer: 0
  m_StaticEditorFlags: 0
  m_IsActive: 1
--- !u!4 &4372709268453194858
Transform:
  m_ObjectHideFlags: 0
  m_CorrespondingSourceObject: {fileID: 0}
  m_PrefabInstance: {fileID: 0}
  m_PrefabAsset: {fileID: 0}
  m_GameObject: {fileID: 1894311258904998163}
  m_LocalRotation: {x: -0, y: -1, z: -0, w: 0.0000028312204}
  m_LocalPosition: {x: 0.6929989, y: 0.051, z: 0.32500052}
  m_LocalScale: {x: 1, y: 1, z: 1}
  m_Children: []
  m_Father: {fileID: 3576242110458175967}
  m_RootOrder: 21
  m_LocalEulerAnglesHint: {x: 0, y: -180.00002, z: 0}
--- !u!1 &1904871603442403098
GameObject:
  m_ObjectHideFlags: 0
  m_CorrespondingSourceObject: {fileID: 0}
  m_PrefabInstance: {fileID: 0}
  m_PrefabAsset: {fileID: 0}
  serializedVersion: 6
  m_Component:
  - component: {fileID: 2281445392516481134}
  m_Layer: 8
  m_Name: vPoint (24)
  m_TagString: Untagged
  m_Icon: {fileID: 0}
  m_NavMeshLayer: 0
  m_StaticEditorFlags: 0
  m_IsActive: 1
--- !u!4 &2281445392516481134
Transform:
  m_ObjectHideFlags: 0
  m_CorrespondingSourceObject: {fileID: 0}
  m_PrefabInstance: {fileID: 0}
  m_PrefabAsset: {fileID: 0}
  m_GameObject: {fileID: 1904871603442403098}
  m_LocalRotation: {x: -0, y: -1, z: -0, w: 0.0000028312204}
  m_LocalPosition: {x: 0.161, y: 0.057, z: 0.32500052}
  m_LocalScale: {x: 1, y: 1, z: 1}
  m_Children: []
  m_Father: {fileID: 3576242110458175967}
  m_RootOrder: 24
  m_LocalEulerAnglesHint: {x: 0, y: -180.00002, z: 0}
--- !u!1 &1927734704609808659
GameObject:
  m_ObjectHideFlags: 0
  m_CorrespondingSourceObject: {fileID: 0}
  m_PrefabInstance: {fileID: 0}
  m_PrefabAsset: {fileID: 0}
  serializedVersion: 6
  m_Component:
  - component: {fileID: 2278224503902993201}
  m_Layer: 8
  m_Name: vPoint (108)
  m_TagString: Untagged
  m_Icon: {fileID: 0}
  m_NavMeshLayer: 0
  m_StaticEditorFlags: 0
  m_IsActive: 1
--- !u!4 &2278224503902993201
Transform:
  m_ObjectHideFlags: 0
  m_CorrespondingSourceObject: {fileID: 0}
  m_PrefabInstance: {fileID: 0}
  m_PrefabAsset: {fileID: 0}
  m_GameObject: {fileID: 1927734704609808659}
  m_LocalRotation: {x: -0, y: -1, z: -0, w: 0.0000028312204}
  m_LocalPosition: {x: 0.25442, y: 0.21000007, z: -0.41400003}
  m_LocalScale: {x: 1.5187501, y: 1, z: 1}
  m_Children: []
  m_Father: {fileID: 3576242110458175967}
  m_RootOrder: 108
  m_LocalEulerAnglesHint: {x: 0, y: -180.00002, z: 0}
--- !u!1 &1928585352355014536
GameObject:
  m_ObjectHideFlags: 0
  m_CorrespondingSourceObject: {fileID: 0}
  m_PrefabInstance: {fileID: 0}
  m_PrefabAsset: {fileID: 0}
  serializedVersion: 6
  m_Component:
  - component: {fileID: 7626620742889244835}
  m_Layer: 8
  m_Name: vPoint (47)
  m_TagString: Untagged
  m_Icon: {fileID: 0}
  m_NavMeshLayer: 0
  m_StaticEditorFlags: 0
  m_IsActive: 1
--- !u!4 &7626620742889244835
Transform:
  m_ObjectHideFlags: 0
  m_CorrespondingSourceObject: {fileID: 0}
  m_PrefabInstance: {fileID: 0}
  m_PrefabAsset: {fileID: 0}
  m_GameObject: {fileID: 1928585352355014536}
  m_LocalRotation: {x: -0, y: -1, z: -0, w: 0.0000028312204}
  m_LocalPosition: {x: -0.26600027, y: 0.326, z: 0.1270001}
  m_LocalScale: {x: 1, y: 1, z: 1}
  m_Children: []
  m_Father: {fileID: 3576242110458175967}
  m_RootOrder: 47
  m_LocalEulerAnglesHint: {x: 0, y: -180.00002, z: 0}
--- !u!1 &1950651970054833342
GameObject:
  m_ObjectHideFlags: 0
  m_CorrespondingSourceObject: {fileID: 0}
  m_PrefabInstance: {fileID: 0}
  m_PrefabAsset: {fileID: 0}
  serializedVersion: 6
  m_Component:
  - component: {fileID: 7624328911574206662}
  m_Layer: 8
  m_Name: vPoint (4)
  m_TagString: Untagged
  m_Icon: {fileID: 0}
  m_NavMeshLayer: 0
  m_StaticEditorFlags: 0
  m_IsActive: 1
--- !u!4 &7624328911574206662
Transform:
  m_ObjectHideFlags: 0
  m_CorrespondingSourceObject: {fileID: 0}
  m_PrefabInstance: {fileID: 0}
  m_PrefabAsset: {fileID: 0}
  m_GameObject: {fileID: 1950651970054833342}
  m_LocalRotation: {x: -0, y: -0, z: -0, w: 1}
  m_LocalPosition: {x: -0.751, y: 0.061, z: 0.325}
  m_LocalScale: {x: 1, y: 1, z: 1}
  m_Children: []
  m_Father: {fileID: 3576242110458175967}
  m_RootOrder: 4
  m_LocalEulerAnglesHint: {x: 0, y: 0, z: 0}
--- !u!1 &1967787653043772157
GameObject:
  m_ObjectHideFlags: 0
  m_CorrespondingSourceObject: {fileID: 0}
  m_PrefabInstance: {fileID: 0}
  m_PrefabAsset: {fileID: 0}
  serializedVersion: 6
  m_Component:
  - component: {fileID: 6713095751928239002}
  m_Layer: 8
  m_Name: vPoint (116)
  m_TagString: Untagged
  m_Icon: {fileID: 0}
  m_NavMeshLayer: 0
  m_StaticEditorFlags: 0
  m_IsActive: 1
--- !u!4 &6713095751928239002
Transform:
  m_ObjectHideFlags: 0
  m_CorrespondingSourceObject: {fileID: 0}
  m_PrefabInstance: {fileID: 0}
  m_PrefabAsset: {fileID: 0}
  m_GameObject: {fileID: 1967787653043772157}
  m_LocalRotation: {x: -0, y: -1, z: -0, w: 0.0000028312204}
  m_LocalPosition: {x: -0.046297, y: 0.079000026, z: -0.40899992}
  m_LocalScale: {x: 1.5187501, y: 1, z: 1}
  m_Children: []
  m_Father: {fileID: 3576242110458175967}
  m_RootOrder: 116
  m_LocalEulerAnglesHint: {x: 0, y: -180.00002, z: 0}
--- !u!1 &1972455815017021025
GameObject:
  m_ObjectHideFlags: 0
  m_CorrespondingSourceObject: {fileID: 0}
  m_PrefabInstance: {fileID: 0}
  m_PrefabAsset: {fileID: 0}
  serializedVersion: 6
  m_Component:
  - component: {fileID: 5311570050168872094}
  m_Layer: 8
  m_Name: vPoint (57)
  m_TagString: Untagged
  m_Icon: {fileID: 0}
  m_NavMeshLayer: 0
  m_StaticEditorFlags: 0
  m_IsActive: 1
--- !u!4 &5311570050168872094
Transform:
  m_ObjectHideFlags: 0
  m_CorrespondingSourceObject: {fileID: 0}
  m_PrefabInstance: {fileID: 0}
  m_PrefabAsset: {fileID: 0}
  m_GameObject: {fileID: 1972455815017021025}
  m_LocalRotation: {x: -0, y: -1, z: -0, w: 0.0000028312204}
  m_LocalPosition: {x: 0.54299974, y: 0.322, z: -0.26}
  m_LocalScale: {x: 1, y: 1, z: 1}
  m_Children: []
  m_Father: {fileID: 3576242110458175967}
  m_RootOrder: 57
  m_LocalEulerAnglesHint: {x: 0, y: -180.00002, z: 0}
--- !u!1 &2036471261761113876
GameObject:
  m_ObjectHideFlags: 0
  m_CorrespondingSourceObject: {fileID: 0}
  m_PrefabInstance: {fileID: 0}
  m_PrefabAsset: {fileID: 0}
  serializedVersion: 6
  m_Component:
  - component: {fileID: 3803668499351555406}
  m_Layer: 8
  m_Name: vPoint (55)
  m_TagString: Untagged
  m_Icon: {fileID: 0}
  m_NavMeshLayer: 0
  m_StaticEditorFlags: 0
  m_IsActive: 1
--- !u!4 &3803668499351555406
Transform:
  m_ObjectHideFlags: 0
  m_CorrespondingSourceObject: {fileID: 0}
  m_PrefabInstance: {fileID: 0}
  m_PrefabAsset: {fileID: 0}
  m_GameObject: {fileID: 2036471261761113876}
  m_LocalRotation: {x: -0, y: -1, z: -0, w: 0.0000028312204}
  m_LocalPosition: {x: -0.42400026, y: 0.32499996, z: -0.072999954}
  m_LocalScale: {x: 1, y: 1, z: 1}
  m_Children: []
  m_Father: {fileID: 3576242110458175967}
  m_RootOrder: 55
  m_LocalEulerAnglesHint: {x: 0, y: -180.00002, z: 0}
--- !u!1 &2042918288722698628
GameObject:
  m_ObjectHideFlags: 0
  m_CorrespondingSourceObject: {fileID: 0}
  m_PrefabInstance: {fileID: 0}
  m_PrefabAsset: {fileID: 0}
  serializedVersion: 6
  m_Component:
  - component: {fileID: 8384382562777526479}
  m_Layer: 8
  m_Name: vPoint (127)
  m_TagString: Untagged
  m_Icon: {fileID: 0}
  m_NavMeshLayer: 0
  m_StaticEditorFlags: 0
  m_IsActive: 1
--- !u!4 &8384382562777526479
Transform:
  m_ObjectHideFlags: 0
  m_CorrespondingSourceObject: {fileID: 0}
  m_PrefabInstance: {fileID: 0}
  m_PrefabAsset: {fileID: 0}
  m_GameObject: {fileID: 2042918288722698628}
  m_LocalRotation: {x: -0, y: -1, z: -0, w: 0.0000028312204}
  m_LocalPosition: {x: 0.8579, y: 0.3299, z: -0.006000042}
  m_LocalScale: {x: 1.51875, y: 1, z: 1}
  m_Children: []
  m_Father: {fileID: 3576242110458175967}
  m_RootOrder: 127
  m_LocalEulerAnglesHint: {x: 0, y: -180.00002, z: 0}
--- !u!1 &2067254222271275165
GameObject:
  m_ObjectHideFlags: 0
  m_CorrespondingSourceObject: {fileID: 0}
  m_PrefabInstance: {fileID: 0}
  m_PrefabAsset: {fileID: 0}
  serializedVersion: 6
  m_Component:
  - component: {fileID: 6803635740324817444}
  m_Layer: 8
  m_Name: vPoint (77)
  m_TagString: Untagged
  m_Icon: {fileID: 0}
  m_NavMeshLayer: 0
  m_StaticEditorFlags: 0
  m_IsActive: 1
--- !u!4 &6803635740324817444
Transform:
  m_ObjectHideFlags: 0
  m_CorrespondingSourceObject: {fileID: 0}
  m_PrefabInstance: {fileID: 0}
  m_PrefabAsset: {fileID: 0}
  m_GameObject: {fileID: 2067254222271275165}
  m_LocalRotation: {x: -0, y: -1, z: -0, w: 0.0000028312204}
  m_LocalPosition: {x: -0.79808, y: 0.58800006, z: -0.27799988}
  m_LocalScale: {x: 1.5187501, y: 1, z: 1}
  m_Children: []
  m_Father: {fileID: 3576242110458175967}
  m_RootOrder: 77
  m_LocalEulerAnglesHint: {x: 0, y: -180.00002, z: 0}
--- !u!1 &2132218904588724324
GameObject:
  m_ObjectHideFlags: 0
  m_CorrespondingSourceObject: {fileID: 0}
  m_PrefabInstance: {fileID: 0}
  m_PrefabAsset: {fileID: 0}
  serializedVersion: 6
  m_Component:
  - component: {fileID: 969902963188349778}
  m_Layer: 8
  m_Name: vPoint (2)
  m_TagString: Untagged
  m_Icon: {fileID: 0}
  m_NavMeshLayer: 0
  m_StaticEditorFlags: 0
  m_IsActive: 1
--- !u!4 &969902963188349778
Transform:
  m_ObjectHideFlags: 0
  m_CorrespondingSourceObject: {fileID: 0}
  m_PrefabInstance: {fileID: 0}
  m_PrefabAsset: {fileID: 0}
  m_GameObject: {fileID: 2132218904588724324}
  m_LocalRotation: {x: -0, y: -0, z: -0, w: 1}
  m_LocalPosition: {x: -0.701, y: 0.01699999, z: 0.26909995}
  m_LocalScale: {x: 1, y: 1, z: 1}
  m_Children: []
  m_Father: {fileID: 3576242110458175967}
  m_RootOrder: 2
  m_LocalEulerAnglesHint: {x: 0, y: 0, z: 0}
--- !u!1 &2282439798814346058
GameObject:
  m_ObjectHideFlags: 0
  m_CorrespondingSourceObject: {fileID: 0}
  m_PrefabInstance: {fileID: 0}
  m_PrefabAsset: {fileID: 0}
  serializedVersion: 6
  m_Component:
  - component: {fileID: 3340194672917385049}
  m_Layer: 8
  m_Name: vPoint (39)
  m_TagString: Untagged
  m_Icon: {fileID: 0}
  m_NavMeshLayer: 0
  m_StaticEditorFlags: 0
  m_IsActive: 1
--- !u!4 &3340194672917385049
Transform:
  m_ObjectHideFlags: 0
  m_CorrespondingSourceObject: {fileID: 0}
  m_PrefabInstance: {fileID: 0}
  m_PrefabAsset: {fileID: 0}
  m_GameObject: {fileID: 2282439798814346058}
  m_LocalRotation: {x: -0, y: -1, z: -0, w: 0.0000028312204}
  m_LocalPosition: {x: -0.03700018, y: 0.351, z: 0.32500052}
  m_LocalScale: {x: 1, y: 1, z: 1}
  m_Children: []
  m_Father: {fileID: 3576242110458175967}
  m_RootOrder: 39
  m_LocalEulerAnglesHint: {x: 0, y: -180.00002, z: 0}
--- !u!1 &2367582337385765289
GameObject:
  m_ObjectHideFlags: 0
  m_CorrespondingSourceObject: {fileID: 0}
  m_PrefabInstance: {fileID: 0}
  m_PrefabAsset: {fileID: 0}
  serializedVersion: 6
  m_Component:
  - component: {fileID: 6078300223575044699}
  m_Layer: 8
  m_Name: vPoint (46)
  m_TagString: Untagged
  m_Icon: {fileID: 0}
  m_NavMeshLayer: 0
  m_StaticEditorFlags: 0
  m_IsActive: 1
--- !u!4 &6078300223575044699
Transform:
  m_ObjectHideFlags: 0
  m_CorrespondingSourceObject: {fileID: 0}
  m_PrefabInstance: {fileID: 0}
  m_PrefabAsset: {fileID: 0}
  m_GameObject: {fileID: 2367582337385765289}
  m_LocalRotation: {x: -0, y: -1, z: -0, w: 0.0000028312204}
  m_LocalPosition: {x: -0.03700018, y: 0.326, z: 0.1270001}
  m_LocalScale: {x: 1, y: 1, z: 1}
  m_Children: []
  m_Father: {fileID: 3576242110458175967}
  m_RootOrder: 46
  m_LocalEulerAnglesHint: {x: 0, y: -180.00002, z: 0}
--- !u!1 &2367888719141454080
GameObject:
  m_ObjectHideFlags: 0
  m_CorrespondingSourceObject: {fileID: 0}
  m_PrefabInstance: {fileID: 0}
  m_PrefabAsset: {fileID: 0}
  serializedVersion: 6
  m_Component:
  - component: {fileID: 2990593530857896287}
  m_Layer: 8
  m_Name: vPoint (18)
  m_TagString: Untagged
  m_Icon: {fileID: 0}
  m_NavMeshLayer: 0
  m_StaticEditorFlags: 0
  m_IsActive: 1
--- !u!4 &2990593530857896287
Transform:
  m_ObjectHideFlags: 0
  m_CorrespondingSourceObject: {fileID: 0}
  m_PrefabInstance: {fileID: 0}
  m_PrefabAsset: {fileID: 0}
  m_GameObject: {fileID: 2367888719141454080}
  m_LocalRotation: {x: -0, y: -1, z: -0, w: 0.0000028312204}
  m_LocalPosition: {x: 0.68899965, y: 0.391, z: 0.325001}
  m_LocalScale: {x: 1, y: 1, z: 1}
  m_Children: []
  m_Father: {fileID: 3576242110458175967}
  m_RootOrder: 18
  m_LocalEulerAnglesHint: {x: 0, y: -180.00002, z: 0}
--- !u!1 &2379864860620315975
GameObject:
  m_ObjectHideFlags: 0
  m_CorrespondingSourceObject: {fileID: 0}
  m_PrefabInstance: {fileID: 0}
  m_PrefabAsset: {fileID: 0}
  serializedVersion: 6
  m_Component:
  - component: {fileID: 4138548689403603172}
  m_Layer: 8
  m_Name: vPoint (37)
  m_TagString: Untagged
  m_Icon: {fileID: 0}
  m_NavMeshLayer: 0
  m_StaticEditorFlags: 0
  m_IsActive: 1
--- !u!4 &4138548689403603172
Transform:
  m_ObjectHideFlags: 0
  m_CorrespondingSourceObject: {fileID: 0}
  m_PrefabInstance: {fileID: 0}
  m_PrefabAsset: {fileID: 0}
  m_GameObject: {fileID: 2379864860620315975}
  m_LocalRotation: {x: -0, y: -1, z: -0, w: 0.0000028312204}
  m_LocalPosition: {x: 0.3489995, y: 0.34400004, z: 0.32500052}
  m_LocalScale: {x: 1, y: 1, z: 1}
  m_Children: []
  m_Father: {fileID: 3576242110458175967}
  m_RootOrder: 37
  m_LocalEulerAnglesHint: {x: 0, y: -180.00002, z: 0}
--- !u!1 &2394382663722450918
GameObject:
  m_ObjectHideFlags: 0
  m_CorrespondingSourceObject: {fileID: 0}
  m_PrefabInstance: {fileID: 0}
  m_PrefabAsset: {fileID: 0}
  serializedVersion: 6
  m_Component:
  - component: {fileID: 13653521190817326}
  m_Layer: 8
  m_Name: vPoint (146)
  m_TagString: Untagged
  m_Icon: {fileID: 0}
  m_NavMeshLayer: 0
  m_StaticEditorFlags: 0
  m_IsActive: 1
--- !u!4 &13653521190817326
Transform:
  m_ObjectHideFlags: 0
  m_CorrespondingSourceObject: {fileID: 0}
  m_PrefabInstance: {fileID: 0}
  m_PrefabAsset: {fileID: 0}
  m_GameObject: {fileID: 2394382663722450918}
  m_LocalRotation: {x: -0, y: -1, z: -0, w: 0.0000028312204}
  m_LocalPosition: {x: -0.804, y: 0.21, z: -0.22099996}
  m_LocalScale: {x: 1.51875, y: 1, z: 1}
  m_Children: []
  m_Father: {fileID: 3576242110458175967}
  m_RootOrder: 146
  m_LocalEulerAnglesHint: {x: 0, y: -180.00002, z: 0}
--- !u!1 &2492674360672093423
GameObject:
  m_ObjectHideFlags: 0
  m_CorrespondingSourceObject: {fileID: 0}
  m_PrefabInstance: {fileID: 0}
  m_PrefabAsset: {fileID: 0}
  serializedVersion: 6
  m_Component:
  - component: {fileID: 4436728107189125250}
  m_Layer: 8
  m_Name: vPoint (28)
  m_TagString: Untagged
  m_Icon: {fileID: 0}
  m_NavMeshLayer: 0
  m_StaticEditorFlags: 0
  m_IsActive: 1
--- !u!4 &4436728107189125250
Transform:
  m_ObjectHideFlags: 0
  m_CorrespondingSourceObject: {fileID: 0}
  m_PrefabInstance: {fileID: 0}
  m_PrefabAsset: {fileID: 0}
  m_GameObject: {fileID: 2492674360672093423}
  m_LocalRotation: {x: -0, y: -1, z: -0, w: 0.0000028312204}
  m_LocalPosition: {x: -0.5320004, y: 0.055, z: 0.32500052}
  m_LocalScale: {x: 1, y: 1, z: 1}
  m_Children: []
  m_Father: {fileID: 3576242110458175967}
  m_RootOrder: 28
  m_LocalEulerAnglesHint: {x: 0, y: -180.00002, z: 0}
--- !u!1 &2500384937264554624
GameObject:
  m_ObjectHideFlags: 0
  m_CorrespondingSourceObject: {fileID: 0}
  m_PrefabInstance: {fileID: 0}
  m_PrefabAsset: {fileID: 0}
  serializedVersion: 6
  m_Component:
  - component: {fileID: 1003195307261538822}
  m_Layer: 8
  m_Name: vPoint (27)
  m_TagString: Untagged
  m_Icon: {fileID: 0}
  m_NavMeshLayer: 0
  m_StaticEditorFlags: 0
  m_IsActive: 1
--- !u!4 &1003195307261538822
Transform:
  m_ObjectHideFlags: 0
  m_CorrespondingSourceObject: {fileID: 0}
  m_PrefabInstance: {fileID: 0}
  m_PrefabAsset: {fileID: 0}
  m_GameObject: {fileID: 2500384937264554624}
  m_LocalRotation: {x: -0, y: -1, z: -0, w: 0.0000028312204}
  m_LocalPosition: {x: -0.4240004, y: 0.059, z: 0.32500052}
  m_LocalScale: {x: 1, y: 1, z: 1}
  m_Children: []
  m_Father: {fileID: 3576242110458175967}
  m_RootOrder: 27
  m_LocalEulerAnglesHint: {x: 0, y: -180.00002, z: 0}
--- !u!1 &2541579195141523293
GameObject:
  m_ObjectHideFlags: 0
  m_CorrespondingSourceObject: {fileID: 0}
  m_PrefabInstance: {fileID: 0}
  m_PrefabAsset: {fileID: 0}
  serializedVersion: 6
  m_Component:
  - component: {fileID: 7554877769095905169}
  m_Layer: 8
  m_Name: vPoint (6)
  m_TagString: Untagged
  m_Icon: {fileID: 0}
  m_NavMeshLayer: 0
  m_StaticEditorFlags: 0
  m_IsActive: 1
--- !u!4 &7554877769095905169
Transform:
  m_ObjectHideFlags: 0
  m_CorrespondingSourceObject: {fileID: 0}
  m_PrefabInstance: {fileID: 0}
  m_PrefabAsset: {fileID: 0}
  m_GameObject: {fileID: 2541579195141523293}
  m_LocalRotation: {x: -0, y: -0, z: -0, w: 1}
  m_LocalPosition: {x: -0.812, y: 0.336, z: 0.32500005}
  m_LocalScale: {x: 1, y: 1, z: 1}
  m_Children: []
  m_Father: {fileID: 3576242110458175967}
  m_RootOrder: 6
  m_LocalEulerAnglesHint: {x: 0, y: 0, z: 0}
--- !u!1 &2656798306595956020
GameObject:
  m_ObjectHideFlags: 0
  m_CorrespondingSourceObject: {fileID: 0}
  m_PrefabInstance: {fileID: 0}
  m_PrefabAsset: {fileID: 0}
  serializedVersion: 6
  m_Component:
  - component: {fileID: 830402128475794360}
  m_Layer: 8
  m_Name: vPoint (59)
  m_TagString: Untagged
  m_Icon: {fileID: 0}
  m_NavMeshLayer: 0
  m_StaticEditorFlags: 0
  m_IsActive: 1
--- !u!4 &830402128475794360
Transform:
  m_ObjectHideFlags: 0
  m_CorrespondingSourceObject: {fileID: 0}
  m_PrefabInstance: {fileID: 0}
  m_PrefabAsset: {fileID: 0}
  m_GameObject: {fileID: 2656798306595956020}
  m_LocalRotation: {x: -0, y: -1, z: -0, w: 0.0000028312204}
  m_LocalPosition: {x: 0.16099977, y: 0.32299998, z: -0.26}
  m_LocalScale: {x: 1, y: 1, z: 1}
  m_Children: []
  m_Father: {fileID: 3576242110458175967}
  m_RootOrder: 59
  m_LocalEulerAnglesHint: {x: 0, y: -180.00002, z: 0}
--- !u!1 &2748215019289426388
GameObject:
  m_ObjectHideFlags: 0
  m_CorrespondingSourceObject: {fileID: 0}
  m_PrefabInstance: {fileID: 0}
  m_PrefabAsset: {fileID: 0}
  serializedVersion: 6
  m_Component:
  - component: {fileID: 7042459775937366695}
  m_Layer: 8
  m_Name: vPoint (65)
  m_TagString: Untagged
  m_Icon: {fileID: 0}
  m_NavMeshLayer: 0
  m_StaticEditorFlags: 0
  m_IsActive: 1
--- !u!4 &7042459775937366695
Transform:
  m_ObjectHideFlags: 0
  m_CorrespondingSourceObject: {fileID: 0}
  m_PrefabInstance: {fileID: 0}
  m_PrefabAsset: {fileID: 0}
  m_GameObject: {fileID: 2748215019289426388}
  m_LocalRotation: {x: -0, y: -1, z: -0, w: 0.0000028312204}
  m_LocalPosition: {x: 0.53994, y: 0.46400002, z: -0.26999998}
  m_LocalScale: {x: 1.5187501, y: 1, z: 1}
  m_Children: []
  m_Father: {fileID: 3576242110458175967}
  m_RootOrder: 65
  m_LocalEulerAnglesHint: {x: 0, y: -180.00002, z: 0}
--- !u!1 &2829880862287483653
GameObject:
  m_ObjectHideFlags: 0
  m_CorrespondingSourceObject: {fileID: 0}
  m_PrefabInstance: {fileID: 0}
  m_PrefabAsset: {fileID: 0}
  serializedVersion: 6
  m_Component:
  - component: {fileID: 84568773974315296}
  m_Layer: 8
  m_Name: vPoint (93)
  m_TagString: Untagged
  m_Icon: {fileID: 0}
  m_NavMeshLayer: 0
  m_StaticEditorFlags: 0
  m_IsActive: 1
--- !u!4 &84568773974315296
Transform:
  m_ObjectHideFlags: 0
  m_CorrespondingSourceObject: {fileID: 0}
  m_PrefabInstance: {fileID: 0}
  m_PrefabAsset: {fileID: 0}
  m_GameObject: {fileID: 2829880862287483653}
  m_LocalRotation: {x: -0, y: -1, z: -0, w: 0.0000028312204}
  m_LocalPosition: {x: 0.53994, y: 0.52400005, z: -0.41400003}
  m_LocalScale: {x: 1.5187501, y: 1, z: 1}
  m_Children: []
  m_Father: {fileID: 3576242110458175967}
  m_RootOrder: 93
  m_LocalEulerAnglesHint: {x: 0, y: -180.00002, z: 0}
--- !u!1 &2970599473324985062
GameObject:
  m_ObjectHideFlags: 0
  m_CorrespondingSourceObject: {fileID: 0}
  m_PrefabInstance: {fileID: 0}
  m_PrefabAsset: {fileID: 0}
  serializedVersion: 6
  m_Component:
  - component: {fileID: 2469456472392612637}
  m_Layer: 8
  m_Name: vPoint (22)
  m_TagString: Untagged
  m_Icon: {fileID: 0}
  m_NavMeshLayer: 0
  m_StaticEditorFlags: 0
  m_IsActive: 1
--- !u!4 &2469456472392612637
Transform:
  m_ObjectHideFlags: 0
  m_CorrespondingSourceObject: {fileID: 0}
  m_PrefabInstance: {fileID: 0}
  m_PrefabAsset: {fileID: 0}
  m_GameObject: {fileID: 2970599473324985062}
  m_LocalRotation: {x: -0, y: -1, z: -0, w: 0.0000028312204}
  m_LocalPosition: {x: 0.54299957, y: 0.056, z: 0.32500052}
  m_LocalScale: {x: 1, y: 1, z: 1}
  m_Children: []
  m_Father: {fileID: 3576242110458175967}
  m_RootOrder: 22
  m_LocalEulerAnglesHint: {x: 0, y: -180.00002, z: 0}
--- !u!1 &2990156189325342658
GameObject:
  m_ObjectHideFlags: 0
  m_CorrespondingSourceObject: {fileID: 0}
  m_PrefabInstance: {fileID: 0}
  m_PrefabAsset: {fileID: 0}
  serializedVersion: 6
  m_Component:
  - component: {fileID: 1532259741222852795}
  m_Layer: 8
  m_Name: vPoint (115)
  m_TagString: Untagged
  m_Icon: {fileID: 0}
  m_NavMeshLayer: 0
  m_StaticEditorFlags: 0
  m_IsActive: 1
--- !u!4 &1532259741222852795
Transform:
  m_ObjectHideFlags: 0
  m_CorrespondingSourceObject: {fileID: 0}
  m_PrefabInstance: {fileID: 0}
  m_PrefabAsset: {fileID: 0}
  m_GameObject: {fileID: 2990156189325342658}
  m_LocalRotation: {x: -0, y: -1, z: -0, w: 0.0000028312204}
  m_LocalPosition: {x: 0.25442, y: 0.076, z: -0.409}
  m_LocalScale: {x: 1.5187501, y: 1, z: 1}
  m_Children: []
  m_Father: {fileID: 3576242110458175967}
  m_RootOrder: 115
  m_LocalEulerAnglesHint: {x: 0, y: -180.00002, z: 0}
--- !u!1 &3021104591835113530
GameObject:
  m_ObjectHideFlags: 0
  m_CorrespondingSourceObject: {fileID: 0}
  m_PrefabInstance: {fileID: 0}
  m_PrefabAsset: {fileID: 0}
  serializedVersion: 6
  m_Component:
  - component: {fileID: 9046291679823296699}
  m_Layer: 8
  m_Name: vPoint (87)
  m_TagString: Untagged
  m_Icon: {fileID: 0}
  m_NavMeshLayer: 0
  m_StaticEditorFlags: 0
  m_IsActive: 1
--- !u!4 &9046291679823296699
Transform:
  m_ObjectHideFlags: 0
  m_CorrespondingSourceObject: {fileID: 0}
  m_PrefabInstance: {fileID: 0}
  m_PrefabAsset: {fileID: 0}
  m_GameObject: {fileID: 3021104591835113530}
  m_LocalRotation: {x: -0, y: -1, z: -0, w: 0.0000028312204}
  m_LocalPosition: {x: 0.25442, y: 0.688, z: -0.415}
  m_LocalScale: {x: 1.5187501, y: 1, z: 1}
  m_Children: []
  m_Father: {fileID: 3576242110458175967}
  m_RootOrder: 87
  m_LocalEulerAnglesHint: {x: 0, y: -180.00002, z: 0}
--- !u!1 &3159887271043512302
GameObject:
  m_ObjectHideFlags: 0
  m_CorrespondingSourceObject: {fileID: 0}
  m_PrefabInstance: {fileID: 0}
  m_PrefabAsset: {fileID: 0}
  serializedVersion: 6
  m_Component:
  - component: {fileID: 1478099141721847519}
  m_Layer: 8
  m_Name: vPoint (89)
  m_TagString: Untagged
  m_Icon: {fileID: 0}
  m_NavMeshLayer: 0
  m_StaticEditorFlags: 0
  m_IsActive: 1
--- !u!4 &1478099141721847519
Transform:
  m_ObjectHideFlags: 0
  m_CorrespondingSourceObject: {fileID: 0}
  m_PrefabInstance: {fileID: 0}
  m_PrefabAsset: {fileID: 0}
  m_GameObject: {fileID: 3159887271043512302}
  m_LocalRotation: {x: -0, y: -1, z: -0, w: 0.0000028312204}
  m_LocalPosition: {x: -0.39409, y: 0.6910001, z: -0.41499996}
  m_LocalScale: {x: 1.5187501, y: 1, z: 1}
  m_Children: []
  m_Father: {fileID: 3576242110458175967}
  m_RootOrder: 89
  m_LocalEulerAnglesHint: {x: 0, y: -180.00002, z: 0}
--- !u!1 &3232958898760989074
GameObject:
  m_ObjectHideFlags: 0
  m_CorrespondingSourceObject: {fileID: 0}
  m_PrefabInstance: {fileID: 0}
  m_PrefabAsset: {fileID: 0}
  serializedVersion: 6
  m_Component:
  - component: {fileID: 1878157934737778764}
  m_Layer: 8
  m_Name: vPoint (142)
  m_TagString: Untagged
  m_Icon: {fileID: 0}
  m_NavMeshLayer: 0
  m_StaticEditorFlags: 0
  m_IsActive: 1
--- !u!4 &1878157934737778764
Transform:
  m_ObjectHideFlags: 0
  m_CorrespondingSourceObject: {fileID: 0}
  m_PrefabInstance: {fileID: 0}
  m_PrefabAsset: {fileID: 0}
  m_GameObject: {fileID: 3232958898760989074}
  m_LocalRotation: {x: -0, y: -1, z: -0, w: 0.0000028312204}
  m_LocalPosition: {x: -0.8140001, y: 0.331, z: -0.006000042}
  m_LocalScale: {x: 1.51875, y: 1, z: 1}
  m_Children: []
  m_Father: {fileID: 3576242110458175967}
  m_RootOrder: 142
  m_LocalEulerAnglesHint: {x: 0, y: -180.00002, z: 0}
--- !u!1 &3455671767059178942
GameObject:
  m_ObjectHideFlags: 0
  m_CorrespondingSourceObject: {fileID: 0}
  m_PrefabInstance: {fileID: 0}
  m_PrefabAsset: {fileID: 0}
  serializedVersion: 6
  m_Component:
  - component: {fileID: 6916965925008997039}
  m_Layer: 8
  m_Name: vPoint (53)
  m_TagString: Untagged
  m_Icon: {fileID: 0}
  m_NavMeshLayer: 0
  m_StaticEditorFlags: 0
  m_IsActive: 1
--- !u!4 &6916965925008997039
Transform:
  m_ObjectHideFlags: 0
  m_CorrespondingSourceObject: {fileID: 0}
  m_PrefabInstance: {fileID: 0}
  m_PrefabAsset: {fileID: 0}
  m_GameObject: {fileID: 3455671767059178942}
  m_LocalRotation: {x: -0, y: -1, z: -0, w: 0.0000028312204}
  m_LocalPosition: {x: -0.03700018, y: 0.326, z: -0.073}
  m_LocalScale: {x: 1, y: 1, z: 1}
  m_Children: []
  m_Father: {fileID: 3576242110458175967}
  m_RootOrder: 53
  m_LocalEulerAnglesHint: {x: 0, y: -180.00002, z: 0}
--- !u!1 &3464766250011104881
GameObject:
  m_ObjectHideFlags: 0
  m_CorrespondingSourceObject: {fileID: 0}
  m_PrefabInstance: {fileID: 0}
  m_PrefabAsset: {fileID: 0}
  serializedVersion: 6
  m_Component:
  - component: {fileID: 2585267233853803671}
  m_Layer: 8
  m_Name: vPoint (104)
  m_TagString: Untagged
  m_Icon: {fileID: 0}
  m_NavMeshLayer: 0
  m_StaticEditorFlags: 0
  m_IsActive: 1
--- !u!4 &2585267233853803671
Transform:
  m_ObjectHideFlags: 0
  m_CorrespondingSourceObject: {fileID: 0}
  m_PrefabInstance: {fileID: 0}
  m_PrefabAsset: {fileID: 0}
  m_GameObject: {fileID: 3464766250011104881}
  m_LocalRotation: {x: -0, y: -1, z: -0, w: 0.0000028312204}
  m_LocalPosition: {x: -0.63405, y: 0.37, z: -0.41799998}
  m_LocalScale: {x: 1.5187501, y: 1, z: 1}
  m_Children: []
  m_Father: {fileID: 3576242110458175967}
  m_RootOrder: 104
  m_LocalEulerAnglesHint: {x: 0, y: -180.00002, z: 0}
--- !u!1 &3576242108725157637
GameObject:
  m_ObjectHideFlags: 0
  m_CorrespondingSourceObject: {fileID: 0}
  m_PrefabInstance: {fileID: 0}
  m_PrefabAsset: {fileID: 0}
  serializedVersion: 6
  m_Component:
  - component: {fileID: 3576242108725157636}
  m_Layer: 0
  m_Name: Colliders
  m_TagString: Untagged
  m_Icon: {fileID: 0}
  m_NavMeshLayer: 0
  m_StaticEditorFlags: 0
  m_IsActive: 1
--- !u!4 &3576242108725157636
Transform:
  m_ObjectHideFlags: 0
  m_CorrespondingSourceObject: {fileID: 0}
  m_PrefabInstance: {fileID: 0}
  m_PrefabAsset: {fileID: 0}
  m_GameObject: {fileID: 3576242108725157637}
  m_LocalRotation: {x: -0, y: -0, z: -0, w: 1}
  m_LocalPosition: {x: 0, y: 0, z: 0}
  m_LocalScale: {x: 1, y: 1, z: 1}
  m_Children:
  - {fileID: 3576242109180658956}
  - {fileID: 8479057986925476847}
  - {fileID: 8985404985715881345}
  - {fileID: 4484995510592871472}
  - {fileID: 490130510899595134}
  - {fileID: 4004236752630017757}
  - {fileID: 1702157337663516768}
  - {fileID: 6732952526918032331}
  m_Father: {fileID: 3576242109363204043}
  m_RootOrder: 2
  m_LocalEulerAnglesHint: {x: 0, y: 0, z: 0}
--- !u!1 &3576242109169545749
GameObject:
  m_ObjectHideFlags: 0
  m_CorrespondingSourceObject: {fileID: 0}
  m_PrefabInstance: {fileID: 0}
  m_PrefabAsset: {fileID: 0}
  serializedVersion: 6
  m_Component:
  - component: {fileID: 3576242109169545748}
  m_Layer: 8
  m_Name: vPoint
  m_TagString: Untagged
  m_Icon: {fileID: 0}
  m_NavMeshLayer: 0
  m_StaticEditorFlags: 0
  m_IsActive: 1
--- !u!4 &3576242109169545748
Transform:
  m_ObjectHideFlags: 0
  m_CorrespondingSourceObject: {fileID: 0}
  m_PrefabInstance: {fileID: 0}
  m_PrefabAsset: {fileID: 0}
  m_GameObject: {fileID: 3576242109169545749}
  m_LocalRotation: {x: -0, y: -0, z: -0, w: 1}
  m_LocalPosition: {x: 0.745, y: 0.017, z: 0.2691}
  m_LocalScale: {x: 1, y: 1, z: 1}
  m_Children: []
  m_Father: {fileID: 3576242110458175967}
  m_RootOrder: 0
  m_LocalEulerAnglesHint: {x: 0, y: 0, z: 0}
--- !u!1 &3576242109180658946
GameObject:
  m_ObjectHideFlags: 0
  m_CorrespondingSourceObject: {fileID: 0}
  m_PrefabInstance: {fileID: 0}
  m_PrefabAsset: {fileID: 0}
  serializedVersion: 6
  m_Component:
  - component: {fileID: 3576242109180658956}
  - component: {fileID: 3576242109180658957}
  m_Layer: 8
  m_Name: Col
  m_TagString: SimObjPhysics
  m_Icon: {fileID: 0}
  m_NavMeshLayer: 0
  m_StaticEditorFlags: 0
  m_IsActive: 1
--- !u!4 &3576242109180658956
Transform:
  m_ObjectHideFlags: 0
  m_CorrespondingSourceObject: {fileID: 0}
  m_PrefabInstance: {fileID: 0}
  m_PrefabAsset: {fileID: 0}
  m_GameObject: {fileID: 3576242109180658946}
  m_LocalRotation: {x: -0, y: -0, z: -0, w: 1}
  m_LocalPosition: {x: 0, y: 0, z: 0}
  m_LocalScale: {x: 1, y: 1, z: 1}
  m_Children: []
  m_Father: {fileID: 3576242108725157636}
  m_RootOrder: 0
  m_LocalEulerAnglesHint: {x: 0, y: 0, z: 0}
--- !u!65 &3576242109180658957
BoxCollider:
  m_ObjectHideFlags: 0
  m_CorrespondingSourceObject: {fileID: 0}
  m_PrefabInstance: {fileID: 0}
  m_PrefabAsset: {fileID: 0}
  m_GameObject: {fileID: 3576242109180658946}
  m_Material: {fileID: 0}
  m_IsTrigger: 0
  m_Enabled: 1
  serializedVersion: 2
  m_Size: {x: 1.6912942, y: 0.3172669, z: 0.7977546}
  m_Center: {x: 0.02392602, y: 0.19798051, z: -0.027759224}
--- !u!1 &3576242109363204041
GameObject:
  m_ObjectHideFlags: 0
  m_CorrespondingSourceObject: {fileID: 0}
  m_PrefabInstance: {fileID: 0}
  m_PrefabAsset: {fileID: 0}
  serializedVersion: 6
  m_Component:
  - component: {fileID: 3576242109363204043}
  - component: {fileID: 3576242109363204040}
  - component: {fileID: 3576242109363204042}
  m_Layer: 8
  m_Name: thorkea_sofa_vreta
  m_TagString: SimObjPhysics
  m_Icon: {fileID: 0}
  m_NavMeshLayer: 0
  m_StaticEditorFlags: 0
  m_IsActive: 1
--- !u!4 &3576242109363204043
Transform:
  m_ObjectHideFlags: 0
  m_CorrespondingSourceObject: {fileID: 0}
  m_PrefabInstance: {fileID: 0}
  m_PrefabAsset: {fileID: 0}
  m_GameObject: {fileID: 3576242109363204041}
  m_LocalRotation: {x: 0, y: 0, z: 0, w: 1}
  m_LocalPosition: {x: 0, y: 0, z: 0}
  m_LocalScale: {x: 1, y: 1, z: 1}
  m_Children:
  - {fileID: 4340592700463039335}
  - {fileID: 3579877918169700467}
  - {fileID: 3576242108725157636}
  - {fileID: 3576242110458175967}
  - {fileID: 3576242110175998416}
  - {fileID: 3910303887064391116}
  m_Father: {fileID: 0}
  m_RootOrder: 0
  m_LocalEulerAnglesHint: {x: 0, y: 0, z: 0}
--- !u!114 &3576242109363204040
MonoBehaviour:
  m_ObjectHideFlags: 0
  m_CorrespondingSourceObject: {fileID: 0}
  m_PrefabInstance: {fileID: 0}
  m_PrefabAsset: {fileID: 0}
  m_GameObject: {fileID: 3576242109363204041}
  m_Enabled: 1
  m_EditorHideFlags: 0
  m_Script: {fileID: 11500000, guid: b439f6e4ef5714ee2a3643acf37b7a9d, type: 3}
  m_Name: 
  m_EditorClassIdentifier: 
  objectID: 
<<<<<<< HEAD
=======
  assetID: thorkea_sofa_vreta
>>>>>>> 2f8dd9f9
  Type: 115
  PrimaryProperty: 1
  SecondaryProperties: 07000000
  BoundingBox: {fileID: 3576242110175998422}
  VisibilityPoints:
  - {fileID: 3576242109169545748}
  - {fileID: 1314235261881298991}
  - {fileID: 969902963188349778}
  - {fileID: 5931250297296688011}
  - {fileID: 7624328911574206662}
  - {fileID: 1053845880310362900}
  - {fileID: 7554877769095905169}
  - {fileID: 1083977895481765408}
  - {fileID: 878193934794614512}
  - {fileID: 5687668591125898553}
  - {fileID: 3128711217034895231}
  - {fileID: 5944548332603008225}
  - {fileID: 434563090468067993}
  - {fileID: 1330371878945550953}
  - {fileID: 4616479438695403846}
  - {fileID: 2870450490029017502}
  - {fileID: 3156896339625388768}
  - {fileID: 8734874654785727189}
  - {fileID: 2990593530857896287}
  - {fileID: 8031739683589235520}
  - {fileID: 2892614064272683981}
  - {fileID: 4372709268453194858}
  - {fileID: 2469456472392612637}
  - {fileID: 595253072337996101}
  - {fileID: 2281445392516481134}
  - {fileID: 5237525729886265965}
  - {fileID: 6728508492938031768}
  - {fileID: 1003195307261538822}
  - {fileID: 4436728107189125250}
  - {fileID: 2842644835332990422}
  - {fileID: 91516668294796679}
  - {fileID: 2419270424058904890}
  - {fileID: 5616213191702183601}
  - {fileID: 3146116049529760978}
  - {fileID: 656531174109973650}
  - {fileID: 808339940161912332}
  - {fileID: 4685667101447696213}
  - {fileID: 4138548689403603172}
  - {fileID: 1655563718906297373}
  - {fileID: 3340194672917385049}
  - {fileID: 3725254575265356836}
  - {fileID: 7249020280769603330}
  - {fileID: 1520902189627168301}
  - {fileID: 417869986869987872}
  - {fileID: 3869018923462145898}
  - {fileID: 5031278155267034596}
  - {fileID: 6078300223575044699}
  - {fileID: 7626620742889244835}
  - {fileID: 7112476984568138695}
  - {fileID: 7517427782499837699}
  - {fileID: 1032683992994499688}
  - {fileID: 3160573160236600724}
  - {fileID: 2519569723137344375}
  - {fileID: 6916965925008997039}
  - {fileID: 5096755197105550499}
  - {fileID: 3803668499351555406}
  - {fileID: 3329094670168957507}
  - {fileID: 5311570050168872094}
  - {fileID: 443795774366158352}
  - {fileID: 830402128475794360}
  - {fileID: 2850453156171476393}
  - {fileID: 2837173339425741817}
  - {fileID: 1825042704935189419}
  - {fileID: 7028919538881059757}
  - {fileID: 5512223634744664993}
  - {fileID: 7042459775937366695}
  - {fileID: 5064867727532200001}
  - {fileID: 7371531714528678425}
  - {fileID: 1546721269753988257}
  - {fileID: 7447986883442499485}
  - {fileID: 3406491476425759921}
  - {fileID: 3057898373945406198}
  - {fileID: 7309397419141294435}
  - {fileID: 6345296789240002140}
  - {fileID: 3158423823124339659}
  - {fileID: 2174098725457299464}
  - {fileID: 8962465808733673446}
  - {fileID: 6803635740324817444}
  - {fileID: 1482249805359820196}
  - {fileID: 1933300706244151372}
  - {fileID: 9064561797431398064}
  - {fileID: 140259492612693955}
  - {fileID: 1910143508689257906}
  - {fileID: 3383870606053744794}
  - {fileID: 6103163728225672687}
  - {fileID: 3762721037725610581}
  - {fileID: 5522288317495549100}
  - {fileID: 9046291679823296699}
  - {fileID: 3296958889379571207}
  - {fileID: 1478099141721847519}
  - {fileID: 6066480640641464663}
  - {fileID: 3557570409477680461}
  - {fileID: 3783757742555425158}
  - {fileID: 84568773974315296}
  - {fileID: 5455061417371123827}
  - {fileID: 7870206082312505527}
  - {fileID: 342780730173187037}
  - {fileID: 3907642451592801674}
  - {fileID: 999997990480058452}
  - {fileID: 2639672255261850262}
  - {fileID: 1299118751514263491}
  - {fileID: 4545846627936274218}
  - {fileID: 8071929161737907251}
  - {fileID: 8797797040595682831}
  - {fileID: 2585267233853803671}
  - {fileID: 5969947078023842116}
  - {fileID: 3615658213202493141}
  - {fileID: 2433619956497901647}
  - {fileID: 2278224503902993201}
  - {fileID: 8162392313093896826}
  - {fileID: 7891910452622115230}
  - {fileID: 8771569746530560429}
  - {fileID: 939248079357487147}
  - {fileID: 3899693503499885324}
  - {fileID: 5214694906935617887}
  - {fileID: 1532259741222852795}
  - {fileID: 6713095751928239002}
  - {fileID: 7713534948123124946}
  - {fileID: 1252777120285893357}
  - {fileID: 8027420045977096395}
  - {fileID: 2165698036115900193}
  - {fileID: 3243563188891169543}
  - {fileID: 6599980294098008933}
  - {fileID: 7929292121078505115}
  - {fileID: 7156345537259732078}
  - {fileID: 3392004570859010479}
  - {fileID: 2731773076843819056}
  - {fileID: 8384382562777526479}
  - {fileID: 7437173255178674826}
  - {fileID: 5993241351940279324}
  - {fileID: 8862536479158045527}
  - {fileID: 9201648871377800439}
  - {fileID: 3089994893828899555}
  - {fileID: 361926796765953688}
  - {fileID: 2101813564117749839}
  - {fileID: 3884462692680190118}
  - {fileID: 2525849736589558476}
  - {fileID: 5382857331778355841}
  - {fileID: 2932273910267858312}
  - {fileID: 8713637517825919167}
  - {fileID: 1938641986161250638}
  - {fileID: 4625913754044019621}
  - {fileID: 1878157934737778764}
  - {fileID: 8599255676606465492}
  - {fileID: 3927814982518036619}
  - {fileID: 20241981266775290}
  - {fileID: 13653521190817326}
  - {fileID: 6016285880320569886}
  - {fileID: 2020105371185753852}
  - {fileID: 2334381573987052562}
  ReceptacleTriggerBoxes:
  - {fileID: 3577394300493612977}
  debugIsVisible: 0
  debugIsInteractable: 0
  isInAgentHand: 0
  MyColliders:
  - {fileID: 3576242109180658957}
  - {fileID: 4792320509088026709}
  - {fileID: 6549469232733015975}
  - {fileID: 955445744544718057}
  - {fileID: 6419305979355580643}
  - {fileID: 1388402073666375727}
  - {fileID: 7043117364093415842}
  - {fileID: 7112388707267349051}
  HFdynamicfriction: 0
  HFstaticfriction: 0
  HFbounciness: 0
  HFrbdrag: 0
  HFrbangulardrag: 0
  salientMaterials: 06000000
  MySpawnPoints: []
  CurrentTemperature: 0
  HowManySecondsUntilRoomTemp: 10
  inMotion: 0
  numSimObjHit: 0
  numFloorHit: 0
  numStructureHit: 0
  lastVelocity: 0
  IsReceptacle: 0
  IsPickupable: 0
  IsMoveable: 0
  isStatic: 0
  IsToggleable: 0
  IsOpenable: 0
  IsBreakable: 0
  IsFillable: 0
  IsDirtyable: 0
  IsCookable: 0
  IsSliceable: 0
  isHeatSource: 0
  isColdSource: 0
  ContainedObjectReferences: []
  CurrentlyContains: []
--- !u!54 &3576242109363204042
Rigidbody:
  m_ObjectHideFlags: 0
  m_CorrespondingSourceObject: {fileID: 0}
  m_PrefabInstance: {fileID: 0}
  m_PrefabAsset: {fileID: 0}
  m_GameObject: {fileID: 3576242109363204041}
  serializedVersion: 2
  m_Mass: 1
  m_Drag: 0
  m_AngularDrag: 0.05
  m_UseGravity: 1
  m_IsKinematic: 1
  m_Interpolate: 0
  m_Constraints: 0
  m_CollisionDetection: 0
--- !u!1 &3576242110175998422
GameObject:
  m_ObjectHideFlags: 0
  m_CorrespondingSourceObject: {fileID: 0}
  m_PrefabInstance: {fileID: 0}
  m_PrefabAsset: {fileID: 0}
  serializedVersion: 6
  m_Component:
  - component: {fileID: 3576242110175998416}
  - component: {fileID: 3576242110175998417}
  m_Layer: 9
  m_Name: BoundingBox
  m_TagString: Untagged
  m_Icon: {fileID: 0}
  m_NavMeshLayer: 0
  m_StaticEditorFlags: 0
  m_IsActive: 1
--- !u!4 &3576242110175998416
Transform:
  m_ObjectHideFlags: 0
  m_CorrespondingSourceObject: {fileID: 0}
  m_PrefabInstance: {fileID: 0}
  m_PrefabAsset: {fileID: 0}
  m_GameObject: {fileID: 3576242110175998422}
  m_LocalRotation: {x: -0, y: -0, z: -0, w: 1}
  m_LocalPosition: {x: 0, y: 0, z: 0}
  m_LocalScale: {x: 1, y: 1, z: 1}
  m_Children: []
  m_Father: {fileID: 3576242109363204043}
  m_RootOrder: 4
  m_LocalEulerAnglesHint: {x: 0, y: 0, z: 0}
--- !u!65 &3576242110175998417
BoxCollider:
  m_ObjectHideFlags: 0
  m_CorrespondingSourceObject: {fileID: 0}
  m_PrefabInstance: {fileID: 0}
  m_PrefabAsset: {fileID: 0}
  m_GameObject: {fileID: 3576242110175998422}
  m_Material: {fileID: 0}
  m_IsTrigger: 0
  m_Enabled: 0
  serializedVersion: 2
  m_Size: {x: 1.7526248, y: 0.72331786, z: 0.8196977}
  m_Center: {x: 0.022626996, y: 0.36165893, z: -0.025988728}
--- !u!1 &3576242110458175964
GameObject:
  m_ObjectHideFlags: 0
  m_CorrespondingSourceObject: {fileID: 0}
  m_PrefabInstance: {fileID: 0}
  m_PrefabAsset: {fileID: 0}
  serializedVersion: 6
  m_Component:
  - component: {fileID: 3576242110458175967}
  m_Layer: 0
  m_Name: VisibilityPoints
  m_TagString: Untagged
  m_Icon: {fileID: 0}
  m_NavMeshLayer: 0
  m_StaticEditorFlags: 0
  m_IsActive: 1
--- !u!4 &3576242110458175967
Transform:
  m_ObjectHideFlags: 0
  m_CorrespondingSourceObject: {fileID: 0}
  m_PrefabInstance: {fileID: 0}
  m_PrefabAsset: {fileID: 0}
  m_GameObject: {fileID: 3576242110458175964}
  m_LocalRotation: {x: -0, y: -0, z: -0, w: 1}
  m_LocalPosition: {x: 0, y: 0, z: 0}
  m_LocalScale: {x: 1, y: 1, z: 1}
  m_Children:
  - {fileID: 3576242109169545748}
  - {fileID: 1314235261881298991}
  - {fileID: 969902963188349778}
  - {fileID: 5931250297296688011}
  - {fileID: 7624328911574206662}
  - {fileID: 1053845880310362900}
  - {fileID: 7554877769095905169}
  - {fileID: 1083977895481765408}
  - {fileID: 878193934794614512}
  - {fileID: 5687668591125898553}
  - {fileID: 3128711217034895231}
  - {fileID: 5944548332603008225}
  - {fileID: 434563090468067993}
  - {fileID: 1330371878945550953}
  - {fileID: 4616479438695403846}
  - {fileID: 2870450490029017502}
  - {fileID: 3156896339625388768}
  - {fileID: 8734874654785727189}
  - {fileID: 2990593530857896287}
  - {fileID: 8031739683589235520}
  - {fileID: 2892614064272683981}
  - {fileID: 4372709268453194858}
  - {fileID: 2469456472392612637}
  - {fileID: 595253072337996101}
  - {fileID: 2281445392516481134}
  - {fileID: 5237525729886265965}
  - {fileID: 6728508492938031768}
  - {fileID: 1003195307261538822}
  - {fileID: 4436728107189125250}
  - {fileID: 2842644835332990422}
  - {fileID: 91516668294796679}
  - {fileID: 2419270424058904890}
  - {fileID: 5616213191702183601}
  - {fileID: 3146116049529760978}
  - {fileID: 656531174109973650}
  - {fileID: 808339940161912332}
  - {fileID: 4685667101447696213}
  - {fileID: 4138548689403603172}
  - {fileID: 1655563718906297373}
  - {fileID: 3340194672917385049}
  - {fileID: 3725254575265356836}
  - {fileID: 7249020280769603330}
  - {fileID: 1520902189627168301}
  - {fileID: 417869986869987872}
  - {fileID: 3869018923462145898}
  - {fileID: 5031278155267034596}
  - {fileID: 6078300223575044699}
  - {fileID: 7626620742889244835}
  - {fileID: 7112476984568138695}
  - {fileID: 7517427782499837699}
  - {fileID: 1032683992994499688}
  - {fileID: 3160573160236600724}
  - {fileID: 2519569723137344375}
  - {fileID: 6916965925008997039}
  - {fileID: 5096755197105550499}
  - {fileID: 3803668499351555406}
  - {fileID: 3329094670168957507}
  - {fileID: 5311570050168872094}
  - {fileID: 443795774366158352}
  - {fileID: 830402128475794360}
  - {fileID: 2850453156171476393}
  - {fileID: 2837173339425741817}
  - {fileID: 1825042704935189419}
  - {fileID: 7028919538881059757}
  - {fileID: 5512223634744664993}
  - {fileID: 7042459775937366695}
  - {fileID: 5064867727532200001}
  - {fileID: 7371531714528678425}
  - {fileID: 1546721269753988257}
  - {fileID: 7447986883442499485}
  - {fileID: 3406491476425759921}
  - {fileID: 3057898373945406198}
  - {fileID: 7309397419141294435}
  - {fileID: 6345296789240002140}
  - {fileID: 3158423823124339659}
  - {fileID: 2174098725457299464}
  - {fileID: 8962465808733673446}
  - {fileID: 6803635740324817444}
  - {fileID: 1482249805359820196}
  - {fileID: 1933300706244151372}
  - {fileID: 9064561797431398064}
  - {fileID: 140259492612693955}
  - {fileID: 1910143508689257906}
  - {fileID: 3383870606053744794}
  - {fileID: 6103163728225672687}
  - {fileID: 3762721037725610581}
  - {fileID: 5522288317495549100}
  - {fileID: 9046291679823296699}
  - {fileID: 3296958889379571207}
  - {fileID: 1478099141721847519}
  - {fileID: 6066480640641464663}
  - {fileID: 3557570409477680461}
  - {fileID: 3783757742555425158}
  - {fileID: 84568773974315296}
  - {fileID: 5455061417371123827}
  - {fileID: 7870206082312505527}
  - {fileID: 342780730173187037}
  - {fileID: 3907642451592801674}
  - {fileID: 999997990480058452}
  - {fileID: 2639672255261850262}
  - {fileID: 1299118751514263491}
  - {fileID: 4545846627936274218}
  - {fileID: 8071929161737907251}
  - {fileID: 8797797040595682831}
  - {fileID: 2585267233853803671}
  - {fileID: 5969947078023842116}
  - {fileID: 3615658213202493141}
  - {fileID: 2433619956497901647}
  - {fileID: 2278224503902993201}
  - {fileID: 8162392313093896826}
  - {fileID: 7891910452622115230}
  - {fileID: 8771569746530560429}
  - {fileID: 939248079357487147}
  - {fileID: 3899693503499885324}
  - {fileID: 5214694906935617887}
  - {fileID: 1532259741222852795}
  - {fileID: 6713095751928239002}
  - {fileID: 7713534948123124946}
  - {fileID: 1252777120285893357}
  - {fileID: 8027420045977096395}
  - {fileID: 2165698036115900193}
  - {fileID: 3243563188891169543}
  - {fileID: 6599980294098008933}
  - {fileID: 7929292121078505115}
  - {fileID: 7156345537259732078}
  - {fileID: 3392004570859010479}
  - {fileID: 2731773076843819056}
  - {fileID: 8384382562777526479}
  - {fileID: 7437173255178674826}
  - {fileID: 5993241351940279324}
  - {fileID: 8862536479158045527}
  - {fileID: 9201648871377800439}
  - {fileID: 3089994893828899555}
  - {fileID: 361926796765953688}
  - {fileID: 2101813564117749839}
  - {fileID: 3884462692680190118}
  - {fileID: 2525849736589558476}
  - {fileID: 5382857331778355841}
  - {fileID: 2932273910267858312}
  - {fileID: 8713637517825919167}
  - {fileID: 1938641986161250638}
  - {fileID: 4625913754044019621}
  - {fileID: 1878157934737778764}
  - {fileID: 8599255676606465492}
  - {fileID: 3927814982518036619}
  - {fileID: 20241981266775290}
  - {fileID: 13653521190817326}
  - {fileID: 6016285880320569886}
  - {fileID: 2020105371185753852}
  - {fileID: 2334381573987052562}
  m_Father: {fileID: 3576242109363204043}
  m_RootOrder: 3
  m_LocalEulerAnglesHint: {x: 0, y: 0, z: 0}
--- !u!1 &3593073216368927038
GameObject:
  m_ObjectHideFlags: 0
  m_CorrespondingSourceObject: {fileID: 0}
  m_PrefabInstance: {fileID: 0}
  m_PrefabAsset: {fileID: 0}
  serializedVersion: 6
  m_Component:
  - component: {fileID: 7891910452622115230}
  m_Layer: 8
  m_Name: vPoint (110)
  m_TagString: Untagged
  m_Icon: {fileID: 0}
  m_NavMeshLayer: 0
  m_StaticEditorFlags: 0
  m_IsActive: 1
--- !u!4 &7891910452622115230
Transform:
  m_ObjectHideFlags: 0
  m_CorrespondingSourceObject: {fileID: 0}
  m_PrefabInstance: {fileID: 0}
  m_PrefabAsset: {fileID: 0}
  m_GameObject: {fileID: 3593073216368927038}
  m_LocalRotation: {x: -0, y: -1, z: -0, w: 0.0000028312204}
  m_LocalPosition: {x: -0.39409, y: 0.21300009, z: -0.41400003}
  m_LocalScale: {x: 1.5187501, y: 1, z: 1}
  m_Children: []
  m_Father: {fileID: 3576242110458175967}
  m_RootOrder: 110
  m_LocalEulerAnglesHint: {x: 0, y: -180.00002, z: 0}
--- !u!1 &3699681845809515438
GameObject:
  m_ObjectHideFlags: 0
  m_CorrespondingSourceObject: {fileID: 0}
  m_PrefabInstance: {fileID: 0}
  m_PrefabAsset: {fileID: 0}
  serializedVersion: 6
  m_Component:
  - component: {fileID: 5064867727532200001}
  m_Layer: 8
  m_Name: vPoint (66)
  m_TagString: Untagged
  m_Icon: {fileID: 0}
  m_NavMeshLayer: 0
  m_StaticEditorFlags: 0
  m_IsActive: 1
--- !u!4 &5064867727532200001
Transform:
  m_ObjectHideFlags: 0
  m_CorrespondingSourceObject: {fileID: 0}
  m_PrefabInstance: {fileID: 0}
  m_PrefabAsset: {fileID: 0}
  m_GameObject: {fileID: 3699681845809515438}
  m_LocalRotation: {x: -0, y: -1, z: -0, w: 0.0000028312204}
  m_LocalPosition: {x: 0.25442, y: 0.46799996, z: -0.26999998}
  m_LocalScale: {x: 1.5187501, y: 1, z: 1}
  m_Children: []
  m_Father: {fileID: 3576242110458175967}
  m_RootOrder: 66
  m_LocalEulerAnglesHint: {x: 0, y: -180.00002, z: 0}
--- !u!1 &3732528668492674903
GameObject:
  m_ObjectHideFlags: 0
  m_CorrespondingSourceObject: {fileID: 0}
  m_PrefabInstance: {fileID: 0}
  m_PrefabAsset: {fileID: 0}
  serializedVersion: 6
  m_Component:
  - component: {fileID: 1655563718906297373}
  m_Layer: 8
  m_Name: vPoint (38)
  m_TagString: Untagged
  m_Icon: {fileID: 0}
  m_NavMeshLayer: 0
  m_StaticEditorFlags: 0
  m_IsActive: 1
--- !u!4 &1655563718906297373
Transform:
  m_ObjectHideFlags: 0
  m_CorrespondingSourceObject: {fileID: 0}
  m_PrefabInstance: {fileID: 0}
  m_PrefabAsset: {fileID: 0}
  m_GameObject: {fileID: 3732528668492674903}
  m_LocalRotation: {x: -0, y: -1, z: -0, w: 0.0000028312204}
  m_LocalPosition: {x: 0.16099977, y: 0.34800005, z: 0.32500052}
  m_LocalScale: {x: 1, y: 1, z: 1}
  m_Children: []
  m_Father: {fileID: 3576242110458175967}
  m_RootOrder: 38
  m_LocalEulerAnglesHint: {x: 0, y: -180.00002, z: 0}
--- !u!1 &3792209843536223411
GameObject:
  m_ObjectHideFlags: 0
  m_CorrespondingSourceObject: {fileID: 0}
  m_PrefabInstance: {fileID: 0}
  m_PrefabAsset: {fileID: 0}
  serializedVersion: 6
  m_Component:
  - component: {fileID: 3910303887064391116}
  m_Layer: 0
  m_Name: TriggerColliders
  m_TagString: Untagged
  m_Icon: {fileID: 0}
  m_NavMeshLayer: 0
  m_StaticEditorFlags: 0
  m_IsActive: 1
--- !u!4 &3910303887064391116
Transform:
  m_ObjectHideFlags: 0
  m_CorrespondingSourceObject: {fileID: 0}
  m_PrefabInstance: {fileID: 0}
  m_PrefabAsset: {fileID: 0}
  m_GameObject: {fileID: 3792209843536223411}
  m_LocalRotation: {x: -0, y: -0, z: -0, w: 1}
  m_LocalPosition: {x: 0, y: 0, z: 0}
  m_LocalScale: {x: 1, y: 1, z: 1}
  m_Children:
  - {fileID: 5316908253008421930}
  - {fileID: 5562527172007346609}
  - {fileID: 8665662922020124352}
  - {fileID: 1138265591212144780}
  - {fileID: 4362676465871427785}
  - {fileID: 7043229323435413827}
  - {fileID: 4882154016535855621}
  - {fileID: 7425942435451616682}
  m_Father: {fileID: 3576242109363204043}
  m_RootOrder: 5
  m_LocalEulerAnglesHint: {x: 0, y: 0, z: 0}
--- !u!1 &3814009962930035096
GameObject:
  m_ObjectHideFlags: 0
  m_CorrespondingSourceObject: {fileID: 0}
  m_PrefabInstance: {fileID: 0}
  m_PrefabAsset: {fileID: 0}
  serializedVersion: 6
  m_Component:
  - component: {fileID: 2174098725457299464}
  m_Layer: 8
  m_Name: vPoint (75)
  m_TagString: Untagged
  m_Icon: {fileID: 0}
  m_NavMeshLayer: 0
  m_StaticEditorFlags: 0
  m_IsActive: 1
--- !u!4 &2174098725457299464
Transform:
  m_ObjectHideFlags: 0
  m_CorrespondingSourceObject: {fileID: 0}
  m_PrefabInstance: {fileID: 0}
  m_PrefabAsset: {fileID: 0}
  m_GameObject: {fileID: 3814009962930035096}
  m_LocalRotation: {x: -0, y: -1, z: -0, w: 0.0000028312204}
  m_LocalPosition: {x: -0.39409, y: 0.59300005, z: -0.27799988}
  m_LocalScale: {x: 1.5187501, y: 1, z: 1}
  m_Children: []
  m_Father: {fileID: 3576242110458175967}
  m_RootOrder: 75
  m_LocalEulerAnglesHint: {x: 0, y: -180.00002, z: 0}
--- !u!1 &3912030543489825869
GameObject:
  m_ObjectHideFlags: 0
  m_CorrespondingSourceObject: {fileID: 0}
  m_PrefabInstance: {fileID: 0}
  m_PrefabAsset: {fileID: 0}
  serializedVersion: 6
  m_Component:
  - component: {fileID: 2870450490029017502}
  m_Layer: 8
  m_Name: vPoint (15)
  m_TagString: Untagged
  m_Icon: {fileID: 0}
  m_NavMeshLayer: 0
  m_StaticEditorFlags: 0
  m_IsActive: 1
--- !u!4 &2870450490029017502
Transform:
  m_ObjectHideFlags: 0
  m_CorrespondingSourceObject: {fileID: 0}
  m_PrefabInstance: {fileID: 0}
  m_PrefabAsset: {fileID: 0}
  m_GameObject: {fileID: 3912030543489825869}
  m_LocalRotation: {x: -0, y: -1, z: -0, w: 0.0000028312204}
  m_LocalPosition: {x: 0.8529992, y: 0.336, z: 0.32500005}
  m_LocalScale: {x: 1, y: 1, z: 1}
  m_Children: []
  m_Father: {fileID: 3576242110458175967}
  m_RootOrder: 15
  m_LocalEulerAnglesHint: {x: 0, y: -180.00002, z: 0}
--- !u!1 &3954461312800954271
GameObject:
  m_ObjectHideFlags: 0
  m_CorrespondingSourceObject: {fileID: 0}
  m_PrefabInstance: {fileID: 0}
  m_PrefabAsset: {fileID: 0}
  serializedVersion: 6
  m_Component:
  - component: {fileID: 1825042704935189419}
  m_Layer: 8
  m_Name: vPoint (62)
  m_TagString: Untagged
  m_Icon: {fileID: 0}
  m_NavMeshLayer: 0
  m_StaticEditorFlags: 0
  m_IsActive: 1
--- !u!4 &1825042704935189419
Transform:
  m_ObjectHideFlags: 0
  m_CorrespondingSourceObject: {fileID: 0}
  m_PrefabInstance: {fileID: 0}
  m_PrefabAsset: {fileID: 0}
  m_GameObject: {fileID: 3954461312800954271}
  m_LocalRotation: {x: -0, y: -1, z: -0, w: 0.0000028312204}
  m_LocalPosition: {x: -0.42400026, y: 0.32499996, z: -0.26}
  m_LocalScale: {x: 1, y: 1, z: 1}
  m_Children: []
  m_Father: {fileID: 3576242110458175967}
  m_RootOrder: 62
  m_LocalEulerAnglesHint: {x: 0, y: -180.00002, z: 0}
--- !u!1 &3958777849839862108
GameObject:
  m_ObjectHideFlags: 0
  m_CorrespondingSourceObject: {fileID: 0}
  m_PrefabInstance: {fileID: 0}
  m_PrefabAsset: {fileID: 0}
  serializedVersion: 6
  m_Component:
  - component: {fileID: 8665662922020124352}
  - component: {fileID: 7473178516534412495}
  m_Layer: 8
  m_Name: Col (2)
  m_TagString: SimObjPhysics
  m_Icon: {fileID: 0}
  m_NavMeshLayer: 0
  m_StaticEditorFlags: 0
  m_IsActive: 1
--- !u!4 &8665662922020124352
Transform:
  m_ObjectHideFlags: 0
  m_CorrespondingSourceObject: {fileID: 0}
  m_PrefabInstance: {fileID: 0}
  m_PrefabAsset: {fileID: 0}
  m_GameObject: {fileID: 3958777849839862108}
  m_LocalRotation: {x: -0, y: -0, z: -0, w: 1}
  m_LocalPosition: {x: -0.704, y: 0, z: 0}
  m_LocalScale: {x: 1, y: 1, z: 1}
  m_Children: []
  m_Father: {fileID: 3910303887064391116}
  m_RootOrder: 2
  m_LocalEulerAnglesHint: {x: 0, y: 0, z: 0}
--- !u!65 &7473178516534412495
BoxCollider:
  m_ObjectHideFlags: 0
  m_CorrespondingSourceObject: {fileID: 0}
  m_PrefabInstance: {fileID: 0}
  m_PrefabAsset: {fileID: 0}
  m_GameObject: {fileID: 3958777849839862108}
  m_Material: {fileID: 0}
  m_IsTrigger: 1
  m_Enabled: 1
  serializedVersion: 2
  m_Size: {x: 0.084322885, y: 0.30525503, z: 0.08200312}
  m_Center: {x: 0, y: 0.15262751, z: -0.33367443}
--- !u!1 &3977327120490013161
GameObject:
  m_ObjectHideFlags: 0
  m_CorrespondingSourceObject: {fileID: 0}
  m_PrefabInstance: {fileID: 0}
  m_PrefabAsset: {fileID: 0}
  serializedVersion: 6
  m_Component:
  - component: {fileID: 3899693503499885324}
  m_Layer: 8
  m_Name: vPoint (113)
  m_TagString: Untagged
  m_Icon: {fileID: 0}
  m_NavMeshLayer: 0
  m_StaticEditorFlags: 0
  m_IsActive: 1
--- !u!4 &3899693503499885324
Transform:
  m_ObjectHideFlags: 0
  m_CorrespondingSourceObject: {fileID: 0}
  m_PrefabInstance: {fileID: 0}
  m_PrefabAsset: {fileID: 0}
  m_GameObject: {fileID: 3977327120490013161}
  m_LocalRotation: {x: -0, y: -1, z: -0, w: 0.0000028312204}
  m_LocalPosition: {x: 0.809, y: 0.114, z: -0.40899992}
  m_LocalScale: {x: 1.5187501, y: 1, z: 1}
  m_Children: []
  m_Father: {fileID: 3576242110458175967}
  m_RootOrder: 113
  m_LocalEulerAnglesHint: {x: 0, y: -180.00002, z: 0}
--- !u!1 &3985533360035410747
GameObject:
  m_ObjectHideFlags: 0
  m_CorrespondingSourceObject: {fileID: 0}
  m_PrefabInstance: {fileID: 0}
  m_PrefabAsset: {fileID: 0}
  serializedVersion: 6
  m_Component:
  - component: {fileID: 5993241351940279324}
  m_Layer: 8
  m_Name: vPoint (129)
  m_TagString: Untagged
  m_Icon: {fileID: 0}
  m_NavMeshLayer: 0
  m_StaticEditorFlags: 0
  m_IsActive: 1
--- !u!4 &5993241351940279324
Transform:
  m_ObjectHideFlags: 0
  m_CorrespondingSourceObject: {fileID: 0}
  m_PrefabInstance: {fileID: 0}
  m_PrefabAsset: {fileID: 0}
  m_GameObject: {fileID: 3985533360035410747}
  m_LocalRotation: {x: -0, y: -1, z: -0, w: 0.0000028312204}
  m_LocalPosition: {x: 0.87699986, y: 0.4642, z: 0.18000007}
  m_LocalScale: {x: 1.51875, y: 1, z: 1}
  m_Children: []
  m_Father: {fileID: 3576242110458175967}
  m_RootOrder: 129
  m_LocalEulerAnglesHint: {x: 0, y: -180.00002, z: 0}
--- !u!1 &4079152973922099416
GameObject:
  m_ObjectHideFlags: 0
  m_CorrespondingSourceObject: {fileID: 0}
  m_PrefabInstance: {fileID: 0}
  m_PrefabAsset: {fileID: 0}
  serializedVersion: 6
  m_Component:
  - component: {fileID: 7713534948123124946}
  m_Layer: 8
  m_Name: vPoint (117)
  m_TagString: Untagged
  m_Icon: {fileID: 0}
  m_NavMeshLayer: 0
  m_StaticEditorFlags: 0
  m_IsActive: 1
--- !u!4 &7713534948123124946
Transform:
  m_ObjectHideFlags: 0
  m_CorrespondingSourceObject: {fileID: 0}
  m_PrefabInstance: {fileID: 0}
  m_PrefabAsset: {fileID: 0}
  m_GameObject: {fileID: 4079152973922099416}
  m_LocalRotation: {x: -0, y: -1, z: -0, w: 0.0000028312204}
  m_LocalPosition: {x: -0.39409, y: 0.079000026, z: -0.40899992}
  m_LocalScale: {x: 1.5187501, y: 1, z: 1}
  m_Children: []
  m_Father: {fileID: 3576242110458175967}
  m_RootOrder: 117
  m_LocalEulerAnglesHint: {x: 0, y: -180.00002, z: 0}
--- !u!1 &4153203876265975063
GameObject:
  m_ObjectHideFlags: 0
  m_CorrespondingSourceObject: {fileID: 0}
  m_PrefabInstance: {fileID: 0}
  m_PrefabAsset: {fileID: 0}
  serializedVersion: 6
  m_Component:
  - component: {fileID: 3907642451592801674}
  m_Layer: 8
  m_Name: vPoint (97)
  m_TagString: Untagged
  m_Icon: {fileID: 0}
  m_NavMeshLayer: 0
  m_StaticEditorFlags: 0
  m_IsActive: 1
--- !u!4 &3907642451592801674
Transform:
  m_ObjectHideFlags: 0
  m_CorrespondingSourceObject: {fileID: 0}
  m_PrefabInstance: {fileID: 0}
  m_PrefabAsset: {fileID: 0}
  m_GameObject: {fileID: 4153203876265975063}
  m_LocalRotation: {x: -0, y: -1, z: -0, w: 0.0000028312204}
  m_LocalPosition: {x: -0.63405, y: 0.53, z: -0.41400003}
  m_LocalScale: {x: 1.5187501, y: 1, z: 1}
  m_Children: []
  m_Father: {fileID: 3576242110458175967}
  m_RootOrder: 97
  m_LocalEulerAnglesHint: {x: 0, y: -180.00002, z: 0}
--- !u!1 &4203102573744665532
GameObject:
  m_ObjectHideFlags: 0
  m_CorrespondingSourceObject: {fileID: 0}
  m_PrefabInstance: {fileID: 0}
  m_PrefabAsset: {fileID: 0}
  serializedVersion: 6
  m_Component:
  - component: {fileID: 4545846627936274218}
  m_Layer: 8
  m_Name: vPoint (101)
  m_TagString: Untagged
  m_Icon: {fileID: 0}
  m_NavMeshLayer: 0
  m_StaticEditorFlags: 0
  m_IsActive: 1
--- !u!4 &4545846627936274218
Transform:
  m_ObjectHideFlags: 0
  m_CorrespondingSourceObject: {fileID: 0}
  m_PrefabInstance: {fileID: 0}
  m_PrefabAsset: {fileID: 0}
  m_GameObject: {fileID: 4203102573744665532}
  m_LocalRotation: {x: -0, y: -1, z: -0, w: 0.0000028312204}
  m_LocalPosition: {x: 0.25442, y: 0.36800003, z: -0.41799998}
  m_LocalScale: {x: 1.5187501, y: 1, z: 1}
  m_Children: []
  m_Father: {fileID: 3576242110458175967}
  m_RootOrder: 101
  m_LocalEulerAnglesHint: {x: 0, y: -180.00002, z: 0}
--- !u!1 &4303279778488872941
GameObject:
  m_ObjectHideFlags: 0
  m_CorrespondingSourceObject: {fileID: 0}
  m_PrefabInstance: {fileID: 0}
  m_PrefabAsset: {fileID: 0}
  serializedVersion: 6
  m_Component:
  - component: {fileID: 1083977895481765408}
  m_Layer: 8
  m_Name: vPoint (7)
  m_TagString: Untagged
  m_Icon: {fileID: 0}
  m_NavMeshLayer: 0
  m_StaticEditorFlags: 0
  m_IsActive: 1
--- !u!4 &1083977895481765408
Transform:
  m_ObjectHideFlags: 0
  m_CorrespondingSourceObject: {fileID: 0}
  m_PrefabInstance: {fileID: 0}
  m_PrefabAsset: {fileID: 0}
  m_GameObject: {fileID: 4303279778488872941}
  m_LocalRotation: {x: -0, y: -0, z: -0, w: 1}
  m_LocalPosition: {x: -0.833, y: 0.464, z: 0.32500005}
  m_LocalScale: {x: 1, y: 1, z: 1}
  m_Children: []
  m_Father: {fileID: 3576242110458175967}
  m_RootOrder: 7
  m_LocalEulerAnglesHint: {x: 0, y: 0, z: 0}
--- !u!1 &4320570037924991619
GameObject:
  m_ObjectHideFlags: 0
  m_CorrespondingSourceObject: {fileID: 0}
  m_PrefabInstance: {fileID: 0}
  m_PrefabAsset: {fileID: 0}
  serializedVersion: 6
  m_Component:
  - component: {fileID: 4616479438695403846}
  m_Layer: 8
  m_Name: vPoint (14)
  m_TagString: Untagged
  m_Icon: {fileID: 0}
  m_NavMeshLayer: 0
  m_StaticEditorFlags: 0
  m_IsActive: 1
--- !u!4 &4616479438695403846
Transform:
  m_ObjectHideFlags: 0
  m_CorrespondingSourceObject: {fileID: 0}
  m_PrefabInstance: {fileID: 0}
  m_PrefabAsset: {fileID: 0}
  m_GameObject: {fileID: 4320570037924991619}
  m_LocalRotation: {x: -0, y: -1, z: -0, w: 0.0000028312204}
  m_LocalPosition: {x: 0.83699894, y: 0.19100001, z: 0.32499933}
  m_LocalScale: {x: 1, y: 1, z: 1}
  m_Children: []
  m_Father: {fileID: 3576242110458175967}
  m_RootOrder: 14
  m_LocalEulerAnglesHint: {x: 0, y: -180.00002, z: 0}
--- !u!1 &4453979067819578584
GameObject:
  m_ObjectHideFlags: 0
  m_CorrespondingSourceObject: {fileID: 0}
  m_PrefabInstance: {fileID: 0}
  m_PrefabAsset: {fileID: 0}
  serializedVersion: 6
  m_Component:
  - component: {fileID: 434563090468067993}
  m_Layer: 8
  m_Name: vPoint (12)
  m_TagString: Untagged
  m_Icon: {fileID: 0}
  m_NavMeshLayer: 0
  m_StaticEditorFlags: 0
  m_IsActive: 1
--- !u!4 &434563090468067993
Transform:
  m_ObjectHideFlags: 0
  m_CorrespondingSourceObject: {fileID: 0}
  m_PrefabInstance: {fileID: 0}
  m_PrefabAsset: {fileID: 0}
  m_GameObject: {fileID: 4453979067819578584}
  m_LocalRotation: {x: -0, y: -0, z: -0, w: 1}
  m_LocalPosition: {x: -0.652, y: 0.051, z: 0.32500005}
  m_LocalScale: {x: 1, y: 1, z: 1}
  m_Children: []
  m_Father: {fileID: 3576242110458175967}
  m_RootOrder: 12
  m_LocalEulerAnglesHint: {x: 0, y: 0, z: 0}
--- !u!1 &4467336601227187396
GameObject:
  m_ObjectHideFlags: 0
  m_CorrespondingSourceObject: {fileID: 0}
  m_PrefabInstance: {fileID: 0}
  m_PrefabAsset: {fileID: 0}
  serializedVersion: 6
  m_Component:
  - component: {fileID: 2165698036115900193}
  m_Layer: 8
  m_Name: vPoint (120)
  m_TagString: Untagged
  m_Icon: {fileID: 0}
  m_NavMeshLayer: 0
  m_StaticEditorFlags: 0
  m_IsActive: 1
--- !u!4 &2165698036115900193
Transform:
  m_ObjectHideFlags: 0
  m_CorrespondingSourceObject: {fileID: 0}
  m_PrefabInstance: {fileID: 0}
  m_PrefabAsset: {fileID: 0}
  m_GameObject: {fileID: 4467336601227187396}
  m_LocalRotation: {x: -0, y: -1, z: -0, w: 0.0000028312204}
  m_LocalPosition: {x: 0.796, y: 0.066, z: 0.18}
  m_LocalScale: {x: 1.51875, y: 1, z: 1}
  m_Children: []
  m_Father: {fileID: 3576242110458175967}
  m_RootOrder: 120
  m_LocalEulerAnglesHint: {x: 0, y: -180.00002, z: 0}
--- !u!1 &4531073356369442992
GameObject:
  m_ObjectHideFlags: 0
  m_CorrespondingSourceObject: {fileID: 0}
  m_PrefabInstance: {fileID: 0}
  m_PrefabAsset: {fileID: 0}
  serializedVersion: 6
  m_Component:
  - component: {fileID: 8162392313093896826}
  m_Layer: 8
  m_Name: vPoint (109)
  m_TagString: Untagged
  m_Icon: {fileID: 0}
  m_NavMeshLayer: 0
  m_StaticEditorFlags: 0
  m_IsActive: 1
--- !u!4 &8162392313093896826
Transform:
  m_ObjectHideFlags: 0
  m_CorrespondingSourceObject: {fileID: 0}
  m_PrefabInstance: {fileID: 0}
  m_PrefabAsset: {fileID: 0}
  m_GameObject: {fileID: 4531073356369442992}
  m_LocalRotation: {x: -0, y: -1, z: -0, w: 0.0000028312204}
  m_LocalPosition: {x: -0.046297, y: 0.21300009, z: -0.41400003}
  m_LocalScale: {x: 1.5187501, y: 1, z: 1}
  m_Children: []
  m_Father: {fileID: 3576242110458175967}
  m_RootOrder: 109
  m_LocalEulerAnglesHint: {x: 0, y: -180.00002, z: 0}
--- !u!1 &4572001650815233679
GameObject:
  m_ObjectHideFlags: 0
  m_CorrespondingSourceObject: {fileID: 0}
  m_PrefabInstance: {fileID: 0}
  m_PrefabAsset: {fileID: 0}
  serializedVersion: 6
  m_Component:
  - component: {fileID: 20241981266775290}
  m_Layer: 8
  m_Name: vPoint (145)
  m_TagString: Untagged
  m_Icon: {fileID: 0}
  m_NavMeshLayer: 0
  m_StaticEditorFlags: 0
  m_IsActive: 1
--- !u!4 &20241981266775290
Transform:
  m_ObjectHideFlags: 0
  m_CorrespondingSourceObject: {fileID: 0}
  m_PrefabInstance: {fileID: 0}
  m_PrefabAsset: {fileID: 0}
  m_GameObject: {fileID: 4572001650815233679}
  m_LocalRotation: {x: -0, y: -1, z: -0, w: 0.0000028312204}
  m_LocalPosition: {x: -0.8039999, y: 0.21000001, z: -0.006000042}
  m_LocalScale: {x: 1.51875, y: 1, z: 1}
  m_Children: []
  m_Father: {fileID: 3576242110458175967}
  m_RootOrder: 145
  m_LocalEulerAnglesHint: {x: 0, y: -180.00002, z: 0}
--- !u!1 &4587056979573443634
GameObject:
  m_ObjectHideFlags: 0
  m_CorrespondingSourceObject: {fileID: 0}
  m_PrefabInstance: {fileID: 0}
  m_PrefabAsset: {fileID: 0}
  serializedVersion: 6
  m_Component:
  - component: {fileID: 3296958889379571207}
  m_Layer: 8
  m_Name: vPoint (88)
  m_TagString: Untagged
  m_Icon: {fileID: 0}
  m_NavMeshLayer: 0
  m_StaticEditorFlags: 0
  m_IsActive: 1
--- !u!4 &3296958889379571207
Transform:
  m_ObjectHideFlags: 0
  m_CorrespondingSourceObject: {fileID: 0}
  m_PrefabInstance: {fileID: 0}
  m_PrefabAsset: {fileID: 0}
  m_GameObject: {fileID: 4587056979573443634}
  m_LocalRotation: {x: -0, y: -1, z: -0, w: 0.0000028312204}
  m_LocalPosition: {x: -0.046297, y: 0.6910001, z: -0.41499996}
  m_LocalScale: {x: 1.5187501, y: 1, z: 1}
  m_Children: []
  m_Father: {fileID: 3576242110458175967}
  m_RootOrder: 88
  m_LocalEulerAnglesHint: {x: 0, y: -180.00002, z: 0}
--- !u!1 &4627270346067279185
GameObject:
  m_ObjectHideFlags: 0
  m_CorrespondingSourceObject: {fileID: 0}
  m_PrefabInstance: {fileID: 0}
  m_PrefabAsset: {fileID: 0}
  serializedVersion: 6
  m_Component:
  - component: {fileID: 1910143508689257906}
  m_Layer: 8
  m_Name: vPoint (82)
  m_TagString: Untagged
  m_Icon: {fileID: 0}
  m_NavMeshLayer: 0
  m_StaticEditorFlags: 0
  m_IsActive: 1
--- !u!4 &1910143508689257906
Transform:
  m_ObjectHideFlags: 0
  m_CorrespondingSourceObject: {fileID: 0}
  m_PrefabInstance: {fileID: 0}
  m_PrefabAsset: {fileID: 0}
  m_GameObject: {fileID: 4627270346067279185}
  m_LocalRotation: {x: -0, y: -1, z: -0, w: 0.0000028312204}
  m_LocalPosition: {x: -0.39409, y: 0.70000005, z: -0.34700012}
  m_LocalScale: {x: 1.5187501, y: 1, z: 1}
  m_Children: []
  m_Father: {fileID: 3576242110458175967}
  m_RootOrder: 82
  m_LocalEulerAnglesHint: {x: 0, y: -180.00002, z: 0}
--- !u!1 &4806545165420372347
GameObject:
  m_ObjectHideFlags: 0
  m_CorrespondingSourceObject: {fileID: 0}
  m_PrefabInstance: {fileID: 0}
  m_PrefabAsset: {fileID: 0}
  serializedVersion: 6
  m_Component:
  - component: {fileID: 2850453156171476393}
  m_Layer: 8
  m_Name: vPoint (60)
  m_TagString: Untagged
  m_Icon: {fileID: 0}
  m_NavMeshLayer: 0
  m_StaticEditorFlags: 0
  m_IsActive: 1
--- !u!4 &2850453156171476393
Transform:
  m_ObjectHideFlags: 0
  m_CorrespondingSourceObject: {fileID: 0}
  m_PrefabInstance: {fileID: 0}
  m_PrefabAsset: {fileID: 0}
  m_GameObject: {fileID: 4806545165420372347}
  m_LocalRotation: {x: -0, y: -1, z: -0, w: 0.0000028312204}
  m_LocalPosition: {x: -0.03700018, y: 0.326, z: -0.26}
  m_LocalScale: {x: 1, y: 1, z: 1}
  m_Children: []
  m_Father: {fileID: 3576242110458175967}
  m_RootOrder: 60
  m_LocalEulerAnglesHint: {x: 0, y: -180.00002, z: 0}
--- !u!1 &4843149102891940413
GameObject:
  m_ObjectHideFlags: 0
  m_CorrespondingSourceObject: {fileID: 0}
  m_PrefabInstance: {fileID: 0}
  m_PrefabAsset: {fileID: 0}
  serializedVersion: 6
  m_Component:
  - component: {fileID: 5512223634744664993}
  m_Layer: 8
  m_Name: vPoint (64)
  m_TagString: Untagged
  m_Icon: {fileID: 0}
  m_NavMeshLayer: 0
  m_StaticEditorFlags: 0
  m_IsActive: 1
--- !u!4 &5512223634744664993
Transform:
  m_ObjectHideFlags: 0
  m_CorrespondingSourceObject: {fileID: 0}
  m_PrefabInstance: {fileID: 0}
  m_PrefabAsset: {fileID: 0}
  m_GameObject: {fileID: 4843149102891940413}
  m_LocalRotation: {x: -0, y: -1, z: -0, w: 0.0000028312204}
  m_LocalPosition: {x: 0.83458, y: 0.467, z: -0.27}
  m_LocalScale: {x: 1.5187501, y: 1, z: 1}
  m_Children: []
  m_Father: {fileID: 3576242110458175967}
  m_RootOrder: 64
  m_LocalEulerAnglesHint: {x: 0, y: -180.00002, z: 0}
--- !u!1 &4854090679791916271
GameObject:
  m_ObjectHideFlags: 0
  m_CorrespondingSourceObject: {fileID: 0}
  m_PrefabInstance: {fileID: 0}
  m_PrefabAsset: {fileID: 0}
  serializedVersion: 6
  m_Component:
  - component: {fileID: 3869018923462145898}
  m_Layer: 8
  m_Name: vPoint (44)
  m_TagString: Untagged
  m_Icon: {fileID: 0}
  m_NavMeshLayer: 0
  m_StaticEditorFlags: 0
  m_IsActive: 1
--- !u!4 &3869018923462145898
Transform:
  m_ObjectHideFlags: 0
  m_CorrespondingSourceObject: {fileID: 0}
  m_PrefabInstance: {fileID: 0}
  m_PrefabAsset: {fileID: 0}
  m_GameObject: {fileID: 4854090679791916271}
  m_LocalRotation: {x: -0, y: -1, z: -0, w: 0.0000028312204}
  m_LocalPosition: {x: 0.3489995, y: 0.31900004, z: 0.1270001}
  m_LocalScale: {x: 1, y: 1, z: 1}
  m_Children: []
  m_Father: {fileID: 3576242110458175967}
  m_RootOrder: 44
  m_LocalEulerAnglesHint: {x: 0, y: -180.00002, z: 0}
--- !u!1 &4897449306242029965
GameObject:
  m_ObjectHideFlags: 0
  m_CorrespondingSourceObject: {fileID: 0}
  m_PrefabInstance: {fileID: 0}
  m_PrefabAsset: {fileID: 0}
  serializedVersion: 6
  m_Component:
  - component: {fileID: 6345296789240002140}
  m_Layer: 8
  m_Name: vPoint (73)
  m_TagString: Untagged
  m_Icon: {fileID: 0}
  m_NavMeshLayer: 0
  m_StaticEditorFlags: 0
  m_IsActive: 1
--- !u!4 &6345296789240002140
Transform:
  m_ObjectHideFlags: 0
  m_CorrespondingSourceObject: {fileID: 0}
  m_PrefabInstance: {fileID: 0}
  m_PrefabAsset: {fileID: 0}
  m_GameObject: {fileID: 4897449306242029965}
  m_LocalRotation: {x: -0, y: -1, z: -0, w: 0.0000028312204}
  m_LocalPosition: {x: 0.25442, y: 0.59000003, z: -0.27799988}
  m_LocalScale: {x: 1.5187501, y: 1, z: 1}
  m_Children: []
  m_Father: {fileID: 3576242110458175967}
  m_RootOrder: 73
  m_LocalEulerAnglesHint: {x: 0, y: -180.00002, z: 0}
--- !u!1 &5133334648470458269
GameObject:
  m_ObjectHideFlags: 0
  m_CorrespondingSourceObject: {fileID: 0}
  m_PrefabInstance: {fileID: 0}
  m_PrefabAsset: {fileID: 0}
  serializedVersion: 6
  m_Component:
  - component: {fileID: 8862536479158045527}
  m_Layer: 8
  m_Name: vPoint (130)
  m_TagString: Untagged
  m_Icon: {fileID: 0}
  m_NavMeshLayer: 0
  m_StaticEditorFlags: 0
  m_IsActive: 1
--- !u!4 &8862536479158045527
Transform:
  m_ObjectHideFlags: 0
  m_CorrespondingSourceObject: {fileID: 0}
  m_PrefabInstance: {fileID: 0}
  m_PrefabAsset: {fileID: 0}
  m_GameObject: {fileID: 5133334648470458269}
  m_LocalRotation: {x: -0, y: -1, z: -0, w: 0.0000028312204}
  m_LocalPosition: {x: 0.877, y: 0.4672, z: -0.006000042}
  m_LocalScale: {x: 1.51875, y: 1, z: 1}
  m_Children: []
  m_Father: {fileID: 3576242110458175967}
  m_RootOrder: 130
  m_LocalEulerAnglesHint: {x: 0, y: -180.00002, z: 0}
--- !u!1 &5168389513240001660
GameObject:
  m_ObjectHideFlags: 0
  m_CorrespondingSourceObject: {fileID: 0}
  m_PrefabInstance: {fileID: 0}
  m_PrefabAsset: {fileID: 0}
  serializedVersion: 6
  m_Component:
  - component: {fileID: 5382857331778355841}
  m_Layer: 8
  m_Name: vPoint (137)
  m_TagString: Untagged
  m_Icon: {fileID: 0}
  m_NavMeshLayer: 0
  m_StaticEditorFlags: 0
  m_IsActive: 1
--- !u!4 &5382857331778355841
Transform:
  m_ObjectHideFlags: 0
  m_CorrespondingSourceObject: {fileID: 0}
  m_PrefabInstance: {fileID: 0}
  m_PrefabAsset: {fileID: 0}
  m_GameObject: {fileID: 5168389513240001660}
  m_LocalRotation: {x: -0, y: -1, z: -0, w: 0.0000028312204}
  m_LocalPosition: {x: -0.69799995, y: 0.45720002, z: -0.22099996}
  m_LocalScale: {x: 1.51875, y: 1, z: 1}
  m_Children: []
  m_Father: {fileID: 3576242110458175967}
  m_RootOrder: 137
  m_LocalEulerAnglesHint: {x: 0, y: -180.00002, z: 0}
--- !u!1 &5189979171221611054
GameObject:
  m_ObjectHideFlags: 0
  m_CorrespondingSourceObject: {fileID: 0}
  m_PrefabInstance: {fileID: 0}
  m_PrefabAsset: {fileID: 0}
  serializedVersion: 6
  m_Component:
  - component: {fileID: 2932273910267858312}
  m_Layer: 8
  m_Name: vPoint (138)
  m_TagString: Untagged
  m_Icon: {fileID: 0}
  m_NavMeshLayer: 0
  m_StaticEditorFlags: 0
  m_IsActive: 1
--- !u!4 &2932273910267858312
Transform:
  m_ObjectHideFlags: 0
  m_CorrespondingSourceObject: {fileID: 0}
  m_PrefabInstance: {fileID: 0}
  m_PrefabAsset: {fileID: 0}
  m_GameObject: {fileID: 5189979171221611054}
  m_LocalRotation: {x: -0, y: -1, z: -0, w: 0.0000028312204}
  m_LocalPosition: {x: -0.783, y: 0.48399994, z: 0.18000007}
  m_LocalScale: {x: 1.51875, y: 1, z: 1}
  m_Children: []
  m_Father: {fileID: 3576242110458175967}
  m_RootOrder: 138
  m_LocalEulerAnglesHint: {x: 0, y: -180.00002, z: 0}
--- !u!1 &5275057676724780235
GameObject:
  m_ObjectHideFlags: 0
  m_CorrespondingSourceObject: {fileID: 0}
  m_PrefabInstance: {fileID: 0}
  m_PrefabAsset: {fileID: 0}
  serializedVersion: 6
  m_Component:
  - component: {fileID: 7517427782499837699}
  m_Layer: 8
  m_Name: vPoint (49)
  m_TagString: Untagged
  m_Icon: {fileID: 0}
  m_NavMeshLayer: 0
  m_StaticEditorFlags: 0
  m_IsActive: 1
--- !u!4 &7517427782499837699
Transform:
  m_ObjectHideFlags: 0
  m_CorrespondingSourceObject: {fileID: 0}
  m_PrefabInstance: {fileID: 0}
  m_PrefabAsset: {fileID: 0}
  m_GameObject: {fileID: 5275057676724780235}
  m_LocalRotation: {x: -0, y: -1, z: -0, w: 0.0000028312204}
  m_LocalPosition: {x: -0.53200054, y: 0.321, z: 0.1270001}
  m_LocalScale: {x: 1, y: 1, z: 1}
  m_Children: []
  m_Father: {fileID: 3576242110458175967}
  m_RootOrder: 49
  m_LocalEulerAnglesHint: {x: 0, y: -180.00002, z: 0}
--- !u!1 &5316341485042987495
GameObject:
  m_ObjectHideFlags: 0
  m_CorrespondingSourceObject: {fileID: 0}
  m_PrefabInstance: {fileID: 0}
  m_PrefabAsset: {fileID: 0}
  serializedVersion: 6
  m_Component:
  - component: {fileID: 1138265591212144780}
  - component: {fileID: 3605567847531635893}
  m_Layer: 8
  m_Name: Col (3)
  m_TagString: SimObjPhysics
  m_Icon: {fileID: 0}
  m_NavMeshLayer: 0
  m_StaticEditorFlags: 0
  m_IsActive: 1
--- !u!4 &1138265591212144780
Transform:
  m_ObjectHideFlags: 0
  m_CorrespondingSourceObject: {fileID: 0}
  m_PrefabInstance: {fileID: 0}
  m_PrefabAsset: {fileID: 0}
  m_GameObject: {fileID: 5316341485042987495}
  m_LocalRotation: {x: -0, y: -0, z: -0, w: 1}
  m_LocalPosition: {x: 0.74800014, y: 0, z: 0.602}
  m_LocalScale: {x: 1, y: 1, z: 1}
  m_Children: []
  m_Father: {fileID: 3910303887064391116}
  m_RootOrder: 3
  m_LocalEulerAnglesHint: {x: 0, y: 0, z: 0}
--- !u!65 &3605567847531635893
BoxCollider:
  m_ObjectHideFlags: 0
  m_CorrespondingSourceObject: {fileID: 0}
  m_PrefabInstance: {fileID: 0}
  m_PrefabAsset: {fileID: 0}
  m_GameObject: {fileID: 5316341485042987495}
  m_Material: {fileID: 0}
  m_IsTrigger: 1
  m_Enabled: 1
  serializedVersion: 2
  m_Size: {x: 0.084322885, y: 0.30525503, z: 0.08200312}
  m_Center: {x: 0, y: 0.15262751, z: -0.33367443}
--- !u!1 &5352005618399863831
GameObject:
  m_ObjectHideFlags: 0
  m_CorrespondingSourceObject: {fileID: 0}
  m_PrefabInstance: {fileID: 0}
  m_PrefabAsset: {fileID: 0}
  serializedVersion: 6
  m_Component:
  - component: {fileID: 2433619956497901647}
  m_Layer: 8
  m_Name: vPoint (107)
  m_TagString: Untagged
  m_Icon: {fileID: 0}
  m_NavMeshLayer: 0
  m_StaticEditorFlags: 0
  m_IsActive: 1
--- !u!4 &2433619956497901647
Transform:
  m_ObjectHideFlags: 0
  m_CorrespondingSourceObject: {fileID: 0}
  m_PrefabInstance: {fileID: 0}
  m_PrefabAsset: {fileID: 0}
  m_GameObject: {fileID: 5352005618399863831}
  m_LocalRotation: {x: -0, y: -1, z: -0, w: 0.0000028312204}
  m_LocalPosition: {x: 0.53994, y: 0.20600012, z: -0.41400003}
  m_LocalScale: {x: 1.5187501, y: 1, z: 1}
  m_Children: []
  m_Father: {fileID: 3576242110458175967}
  m_RootOrder: 107
  m_LocalEulerAnglesHint: {x: 0, y: -180.00002, z: 0}
--- !u!1 &5361513408589856731
GameObject:
  m_ObjectHideFlags: 0
  m_CorrespondingSourceObject: {fileID: 0}
  m_PrefabInstance: {fileID: 0}
  m_PrefabAsset: {fileID: 0}
  serializedVersion: 6
  m_Component:
  - component: {fileID: 808339940161912332}
  m_Layer: 8
  m_Name: vPoint (35)
  m_TagString: Untagged
  m_Icon: {fileID: 0}
  m_NavMeshLayer: 0
  m_StaticEditorFlags: 0
  m_IsActive: 1
--- !u!4 &808339940161912332
Transform:
  m_ObjectHideFlags: 0
  m_CorrespondingSourceObject: {fileID: 0}
  m_PrefabInstance: {fileID: 0}
  m_PrefabAsset: {fileID: 0}
  m_GameObject: {fileID: 5361513408589856731}
  m_LocalRotation: {x: -0, y: -1, z: -0, w: 0.0000028312204}
  m_LocalPosition: {x: -0.53200054, y: 0.21300003, z: 0.32500052}
  m_LocalScale: {x: 1, y: 1, z: 1}
  m_Children: []
  m_Father: {fileID: 3576242110458175967}
  m_RootOrder: 35
  m_LocalEulerAnglesHint: {x: 0, y: -180.00002, z: 0}
--- !u!1 &5371608779640023039
GameObject:
  m_ObjectHideFlags: 0
  m_CorrespondingSourceObject: {fileID: 0}
  m_PrefabInstance: {fileID: 0}
  m_PrefabAsset: {fileID: 0}
  serializedVersion: 6
  m_Component:
  - component: {fileID: 1933300706244151372}
  m_Layer: 8
  m_Name: vPoint (79)
  m_TagString: Untagged
  m_Icon: {fileID: 0}
  m_NavMeshLayer: 0
  m_StaticEditorFlags: 0
  m_IsActive: 1
--- !u!4 &1933300706244151372
Transform:
  m_ObjectHideFlags: 0
  m_CorrespondingSourceObject: {fileID: 0}
  m_PrefabInstance: {fileID: 0}
  m_PrefabAsset: {fileID: 0}
  m_GameObject: {fileID: 5371608779640023039}
  m_LocalRotation: {x: -0, y: -1, z: -0, w: 0.0000028312204}
  m_LocalPosition: {x: 0.53994, y: 0.6930001, z: -0.34700012}
  m_LocalScale: {x: 1.5187501, y: 1, z: 1}
  m_Children: []
  m_Father: {fileID: 3576242110458175967}
  m_RootOrder: 79
  m_LocalEulerAnglesHint: {x: 0, y: -180.00002, z: 0}
--- !u!1 &5418025997258245365
GameObject:
  m_ObjectHideFlags: 0
  m_CorrespondingSourceObject: {fileID: 0}
  m_PrefabInstance: {fileID: 0}
  m_PrefabAsset: {fileID: 0}
  serializedVersion: 6
  m_Component:
  - component: {fileID: 5522288317495549100}
  m_Layer: 8
  m_Name: vPoint (86)
  m_TagString: Untagged
  m_Icon: {fileID: 0}
  m_NavMeshLayer: 0
  m_StaticEditorFlags: 0
  m_IsActive: 1
--- !u!4 &5522288317495549100
Transform:
  m_ObjectHideFlags: 0
  m_CorrespondingSourceObject: {fileID: 0}
  m_PrefabInstance: {fileID: 0}
  m_PrefabAsset: {fileID: 0}
  m_GameObject: {fileID: 5418025997258245365}
  m_LocalRotation: {x: -0, y: -1, z: -0, w: 0.0000028312204}
  m_LocalPosition: {x: 0.53994, y: 0.68400013, z: -0.41499996}
  m_LocalScale: {x: 1.5187501, y: 1, z: 1}
  m_Children: []
  m_Father: {fileID: 3576242110458175967}
  m_RootOrder: 86
  m_LocalEulerAnglesHint: {x: 0, y: -180.00002, z: 0}
--- !u!1 &5467715324373348154
GameObject:
  m_ObjectHideFlags: 0
  m_CorrespondingSourceObject: {fileID: 0}
  m_PrefabInstance: {fileID: 0}
  m_PrefabAsset: {fileID: 0}
  serializedVersion: 6
  m_Component:
  - component: {fileID: 417869986869987872}
  m_Layer: 8
  m_Name: vPoint (43)
  m_TagString: Untagged
  m_Icon: {fileID: 0}
  m_NavMeshLayer: 0
  m_StaticEditorFlags: 0
  m_IsActive: 1
--- !u!4 &417869986869987872
Transform:
  m_ObjectHideFlags: 0
  m_CorrespondingSourceObject: {fileID: 0}
  m_PrefabInstance: {fileID: 0}
  m_PrefabAsset: {fileID: 0}
  m_GameObject: {fileID: 5467715324373348154}
  m_LocalRotation: {x: -0, y: -1, z: -0, w: 0.0000028312204}
  m_LocalPosition: {x: 0.54299974, y: 0.322, z: 0.127}
  m_LocalScale: {x: 1, y: 1, z: 1}
  m_Children: []
  m_Father: {fileID: 3576242110458175967}
  m_RootOrder: 43
  m_LocalEulerAnglesHint: {x: 0, y: -180.00002, z: 0}
--- !u!1 &5484758028222170417
GameObject:
  m_ObjectHideFlags: 0
  m_CorrespondingSourceObject: {fileID: 0}
  m_PrefabInstance: {fileID: 0}
  m_PrefabAsset: {fileID: 0}
  serializedVersion: 6
  m_Component:
  - component: {fileID: 8071929161737907251}
  m_Layer: 8
  m_Name: vPoint (102)
  m_TagString: Untagged
  m_Icon: {fileID: 0}
  m_NavMeshLayer: 0
  m_StaticEditorFlags: 0
  m_IsActive: 1
--- !u!4 &8071929161737907251
Transform:
  m_ObjectHideFlags: 0
  m_CorrespondingSourceObject: {fileID: 0}
  m_PrefabInstance: {fileID: 0}
  m_PrefabAsset: {fileID: 0}
  m_GameObject: {fileID: 5484758028222170417}
  m_LocalRotation: {x: -0, y: -1, z: -0, w: 0.0000028312204}
  m_LocalPosition: {x: -0.046297, y: 0.37100005, z: -0.41799998}
  m_LocalScale: {x: 1.5187501, y: 1, z: 1}
  m_Children: []
  m_Father: {fileID: 3576242110458175967}
  m_RootOrder: 102
  m_LocalEulerAnglesHint: {x: 0, y: -180.00002, z: 0}
--- !u!1 &5532573858091311376
GameObject:
  m_ObjectHideFlags: 0
  m_CorrespondingSourceObject: {fileID: 0}
  m_PrefabInstance: {fileID: 0}
  m_PrefabAsset: {fileID: 0}
  serializedVersion: 6
  m_Component:
  - component: {fileID: 3884462692680190118}
  m_Layer: 8
  m_Name: vPoint (135)
  m_TagString: Untagged
  m_Icon: {fileID: 0}
  m_NavMeshLayer: 0
  m_StaticEditorFlags: 0
  m_IsActive: 1
--- !u!4 &3884462692680190118
Transform:
  m_ObjectHideFlags: 0
  m_CorrespondingSourceObject: {fileID: 0}
  m_PrefabInstance: {fileID: 0}
  m_PrefabAsset: {fileID: 0}
  m_GameObject: {fileID: 5532573858091311376}
  m_LocalRotation: {x: -0, y: -1, z: -0, w: 0.0000028312204}
  m_LocalPosition: {x: -0.69799995, y: 0.4542, z: 0.18000007}
  m_LocalScale: {x: 1.51875, y: 1, z: 1}
  m_Children: []
  m_Father: {fileID: 3576242110458175967}
  m_RootOrder: 135
  m_LocalEulerAnglesHint: {x: 0, y: -180.00002, z: 0}
--- !u!1 &5541593246402133679
GameObject:
  m_ObjectHideFlags: 0
  m_CorrespondingSourceObject: {fileID: 0}
  m_PrefabInstance: {fileID: 0}
  m_PrefabAsset: {fileID: 0}
  serializedVersion: 6
  m_Component:
  - component: {fileID: 2519569723137344375}
  m_Layer: 8
  m_Name: vPoint (52)
  m_TagString: Untagged
  m_Icon: {fileID: 0}
  m_NavMeshLayer: 0
  m_StaticEditorFlags: 0
  m_IsActive: 1
--- !u!4 &2519569723137344375
Transform:
  m_ObjectHideFlags: 0
  m_CorrespondingSourceObject: {fileID: 0}
  m_PrefabInstance: {fileID: 0}
  m_PrefabAsset: {fileID: 0}
  m_GameObject: {fileID: 5541593246402133679}
  m_LocalRotation: {x: -0, y: -1, z: -0, w: 0.0000028312204}
  m_LocalPosition: {x: 0.16099977, y: 0.32299998, z: -0.072999954}
  m_LocalScale: {x: 1, y: 1, z: 1}
  m_Children: []
  m_Father: {fileID: 3576242110458175967}
  m_RootOrder: 52
  m_LocalEulerAnglesHint: {x: 0, y: -180.00002, z: 0}
--- !u!1 &5605419771260630631
GameObject:
  m_ObjectHideFlags: 0
  m_CorrespondingSourceObject: {fileID: 0}
  m_PrefabInstance: {fileID: 0}
  m_PrefabAsset: {fileID: 0}
  serializedVersion: 6
  m_Component:
  - component: {fileID: 7447986883442499485}
  m_Layer: 8
  m_Name: vPoint (69)
  m_TagString: Untagged
  m_Icon: {fileID: 0}
  m_NavMeshLayer: 0
  m_StaticEditorFlags: 0
  m_IsActive: 1
--- !u!4 &7447986883442499485
Transform:
  m_ObjectHideFlags: 0
  m_CorrespondingSourceObject: {fileID: 0}
  m_PrefabInstance: {fileID: 0}
  m_PrefabAsset: {fileID: 0}
  m_GameObject: {fileID: 5605419771260630631}
  m_LocalRotation: {x: -0, y: -1, z: -0, w: 0.0000028312204}
  m_LocalPosition: {x: -0.63405, y: 0.46999994, z: -0.26999998}
  m_LocalScale: {x: 1.5187501, y: 1, z: 1}
  m_Children: []
  m_Father: {fileID: 3576242110458175967}
  m_RootOrder: 69
  m_LocalEulerAnglesHint: {x: 0, y: -180.00002, z: 0}
--- !u!1 &5666944444766547325
GameObject:
  m_ObjectHideFlags: 0
  m_CorrespondingSourceObject: {fileID: 0}
  m_PrefabInstance: {fileID: 0}
  m_PrefabAsset: {fileID: 0}
  serializedVersion: 6
  m_Component:
  - component: {fileID: 1702157337663516768}
  - component: {fileID: 7043117364093415842}
  m_Layer: 8
  m_Name: Col (6)
  m_TagString: SimObjPhysics
  m_Icon: {fileID: 0}
  m_NavMeshLayer: 0
  m_StaticEditorFlags: 0
  m_IsActive: 1
--- !u!4 &1702157337663516768
Transform:
  m_ObjectHideFlags: 0
  m_CorrespondingSourceObject: {fileID: 0}
  m_PrefabInstance: {fileID: 0}
  m_PrefabAsset: {fileID: 0}
  m_GameObject: {fileID: 5666944444766547325}
  m_LocalRotation: {x: -0, y: -0, z: 0.23484333, w: 0.97203326}
  m_LocalPosition: {x: 0.7986, y: 0.4179, z: 0}
  m_LocalScale: {x: 1, y: 1, z: 1}
  m_Children: []
  m_Father: {fileID: 3576242108725157636}
  m_RootOrder: 6
  m_LocalEulerAnglesHint: {x: 0, y: 0, z: 27.165}
--- !u!65 &7043117364093415842
BoxCollider:
  m_ObjectHideFlags: 0
  m_CorrespondingSourceObject: {fileID: 0}
  m_PrefabInstance: {fileID: 0}
  m_PrefabAsset: {fileID: 0}
  m_GameObject: {fileID: 5666944444766547325}
  m_Material: {fileID: 0}
  m_IsTrigger: 0
  m_Enabled: 1
  serializedVersion: 2
  m_Size: {x: 0.23910044, y: 0.10377291, z: 0.7451061}
  m_Center: {x: -0.016722908, y: 0.021535143, z: -0.01595658}
--- !u!1 &5678682943081791458
GameObject:
  m_ObjectHideFlags: 0
  m_CorrespondingSourceObject: {fileID: 0}
  m_PrefabInstance: {fileID: 0}
  m_PrefabAsset: {fileID: 0}
  serializedVersion: 6
  m_Component:
  - component: {fileID: 2020105371185753852}
  m_Layer: 8
  m_Name: vPoint (148)
  m_TagString: Untagged
  m_Icon: {fileID: 0}
  m_NavMeshLayer: 0
  m_StaticEditorFlags: 0
  m_IsActive: 1
--- !u!4 &2020105371185753852
Transform:
  m_ObjectHideFlags: 0
  m_CorrespondingSourceObject: {fileID: 0}
  m_PrefabInstance: {fileID: 0}
  m_PrefabAsset: {fileID: 0}
  m_GameObject: {fileID: 5678682943081791458}
  m_LocalRotation: {x: -0, y: -1, z: -0, w: 0.0000028312204}
  m_LocalPosition: {x: -0.7540002, y: 0.08000001, z: -0.006000042}
  m_LocalScale: {x: 1.51875, y: 1, z: 1}
  m_Children: []
  m_Father: {fileID: 3576242110458175967}
  m_RootOrder: 148
  m_LocalEulerAnglesHint: {x: 0, y: -180.00002, z: 0}
--- !u!1 &5703976839883451555
GameObject:
  m_ObjectHideFlags: 0
  m_CorrespondingSourceObject: {fileID: 0}
  m_PrefabInstance: {fileID: 0}
  m_PrefabAsset: {fileID: 0}
  serializedVersion: 6
  m_Component:
  - component: {fileID: 7870206082312505527}
  m_Layer: 8
  m_Name: vPoint (95)
  m_TagString: Untagged
  m_Icon: {fileID: 0}
  m_NavMeshLayer: 0
  m_StaticEditorFlags: 0
  m_IsActive: 1
--- !u!4 &7870206082312505527
Transform:
  m_ObjectHideFlags: 0
  m_CorrespondingSourceObject: {fileID: 0}
  m_PrefabInstance: {fileID: 0}
  m_PrefabAsset: {fileID: 0}
  m_GameObject: {fileID: 5703976839883451555}
  m_LocalRotation: {x: -0, y: -1, z: -0, w: 0.0000028312204}
  m_LocalPosition: {x: -0.046297, y: 0.531, z: -0.414}
  m_LocalScale: {x: 1.5187501, y: 1, z: 1}
  m_Children: []
  m_Father: {fileID: 3576242110458175967}
  m_RootOrder: 95
  m_LocalEulerAnglesHint: {x: 0, y: -180.00002, z: 0}
--- !u!1 &5706172709001407079
GameObject:
  m_ObjectHideFlags: 0
  m_CorrespondingSourceObject: {fileID: 0}
  m_PrefabInstance: {fileID: 0}
  m_PrefabAsset: {fileID: 0}
  serializedVersion: 6
  m_Component:
  - component: {fileID: 3156896339625388768}
  m_Layer: 8
  m_Name: vPoint (16)
  m_TagString: Untagged
  m_Icon: {fileID: 0}
  m_NavMeshLayer: 0
  m_StaticEditorFlags: 0
  m_IsActive: 1
--- !u!4 &3156896339625388768
Transform:
  m_ObjectHideFlags: 0
  m_CorrespondingSourceObject: {fileID: 0}
  m_PrefabInstance: {fileID: 0}
  m_PrefabAsset: {fileID: 0}
  m_GameObject: {fileID: 5706172709001407079}
  m_LocalRotation: {x: -0, y: -1, z: -0, w: 0.0000028312204}
  m_LocalPosition: {x: 0.8739996, y: 0.46399996, z: 0.3249998}
  m_LocalScale: {x: 1, y: 1, z: 1}
  m_Children: []
  m_Father: {fileID: 3576242110458175967}
  m_RootOrder: 16
  m_LocalEulerAnglesHint: {x: 0, y: -180.00002, z: 0}
--- !u!1 &5743443778067039800
GameObject:
  m_ObjectHideFlags: 0
  m_CorrespondingSourceObject: {fileID: 0}
  m_PrefabInstance: {fileID: 0}
  m_PrefabAsset: {fileID: 0}
  serializedVersion: 6
  m_Component:
  - component: {fileID: 939248079357487147}
  m_Layer: 8
  m_Name: vPoint (112)
  m_TagString: Untagged
  m_Icon: {fileID: 0}
  m_NavMeshLayer: 0
  m_StaticEditorFlags: 0
  m_IsActive: 1
--- !u!4 &939248079357487147
Transform:
  m_ObjectHideFlags: 0
  m_CorrespondingSourceObject: {fileID: 0}
  m_PrefabInstance: {fileID: 0}
  m_PrefabAsset: {fileID: 0}
  m_GameObject: {fileID: 5743443778067039800}
  m_LocalRotation: {x: -0, y: -1, z: -0, w: 0.0000028312204}
  m_LocalPosition: {x: -0.79808, y: 0.2080001, z: -0.41400003}
  m_LocalScale: {x: 1.5187501, y: 1, z: 1}
  m_Children: []
  m_Father: {fileID: 3576242110458175967}
  m_RootOrder: 112
  m_LocalEulerAnglesHint: {x: 0, y: -180.00002, z: 0}
--- !u!1 &5750384529817051952
GameObject:
  m_ObjectHideFlags: 0
  m_CorrespondingSourceObject: {fileID: 0}
  m_PrefabInstance: {fileID: 0}
  m_PrefabAsset: {fileID: 0}
  serializedVersion: 6
  m_Component:
  - component: {fileID: 6103163728225672687}
  m_Layer: 8
  m_Name: vPoint (84)
  m_TagString: Untagged
  m_Icon: {fileID: 0}
  m_NavMeshLayer: 0
  m_StaticEditorFlags: 0
  m_IsActive: 1
--- !u!4 &6103163728225672687
Transform:
  m_ObjectHideFlags: 0
  m_CorrespondingSourceObject: {fileID: 0}
  m_PrefabInstance: {fileID: 0}
  m_PrefabAsset: {fileID: 0}
  m_GameObject: {fileID: 5750384529817051952}
  m_LocalRotation: {x: -0, y: -1, z: -0, w: 0.0000028312204}
  m_LocalPosition: {x: -0.79808, y: 0.69500005, z: -0.34700012}
  m_LocalScale: {x: 1.5187501, y: 1, z: 1}
  m_Children: []
  m_Father: {fileID: 3576242110458175967}
  m_RootOrder: 84
  m_LocalEulerAnglesHint: {x: 0, y: -180.00002, z: 0}
--- !u!1 &5757140057396751057
GameObject:
  m_ObjectHideFlags: 0
  m_CorrespondingSourceObject: {fileID: 0}
  m_PrefabInstance: {fileID: 0}
  m_PrefabAsset: {fileID: 0}
  serializedVersion: 6
  m_Component:
  - component: {fileID: 1330371878945550953}
  m_Layer: 8
  m_Name: vPoint (13)
  m_TagString: Untagged
  m_Icon: {fileID: 0}
  m_NavMeshLayer: 0
  m_StaticEditorFlags: 0
  m_IsActive: 1
--- !u!4 &1330371878945550953
Transform:
  m_ObjectHideFlags: 0
  m_CorrespondingSourceObject: {fileID: 0}
  m_PrefabInstance: {fileID: 0}
  m_PrefabAsset: {fileID: 0}
  m_GameObject: {fileID: 5757140057396751057}
  m_LocalRotation: {x: -0, y: -1, z: -0, w: 0.0000028312204}
  m_LocalPosition: {x: 0.7919998, y: 0.06099999, z: 0.32500005}
  m_LocalScale: {x: 1, y: 1, z: 1}
  m_Children: []
  m_Father: {fileID: 3576242110458175967}
  m_RootOrder: 13
  m_LocalEulerAnglesHint: {x: 0, y: -180.00002, z: 0}
--- !u!1 &5832847756061003318
GameObject:
  m_ObjectHideFlags: 0
  m_CorrespondingSourceObject: {fileID: 0}
  m_PrefabInstance: {fileID: 0}
  m_PrefabAsset: {fileID: 0}
  serializedVersion: 6
  m_Component:
  - component: {fileID: 3146116049529760978}
  m_Layer: 8
  m_Name: vPoint (33)
  m_TagString: Untagged
  m_Icon: {fileID: 0}
  m_NavMeshLayer: 0
  m_StaticEditorFlags: 0
  m_IsActive: 1
--- !u!4 &3146116049529760978
Transform:
  m_ObjectHideFlags: 0
  m_CorrespondingSourceObject: {fileID: 0}
  m_PrefabInstance: {fileID: 0}
  m_PrefabAsset: {fileID: 0}
  m_GameObject: {fileID: 5832847756061003318}
  m_LocalRotation: {x: -0, y: -1, z: -0, w: 0.0000028312204}
  m_LocalPosition: {x: -0.26600027, y: 0.21800002, z: 0.32500052}
  m_LocalScale: {x: 1, y: 1, z: 1}
  m_Children: []
  m_Father: {fileID: 3576242110458175967}
  m_RootOrder: 33
  m_LocalEulerAnglesHint: {x: 0, y: -180.00002, z: 0}
--- !u!1 &5935219691994807963
GameObject:
  m_ObjectHideFlags: 0
  m_CorrespondingSourceObject: {fileID: 0}
  m_PrefabInstance: {fileID: 0}
  m_PrefabAsset: {fileID: 0}
  serializedVersion: 6
  m_Component:
  - component: {fileID: 5237525729886265965}
  m_Layer: 8
  m_Name: vPoint (25)
  m_TagString: Untagged
  m_Icon: {fileID: 0}
  m_NavMeshLayer: 0
  m_StaticEditorFlags: 0
  m_IsActive: 1
--- !u!4 &5237525729886265965
Transform:
  m_ObjectHideFlags: 0
  m_CorrespondingSourceObject: {fileID: 0}
  m_PrefabInstance: {fileID: 0}
  m_PrefabAsset: {fileID: 0}
  m_GameObject: {fileID: 5935219691994807963}
  m_LocalRotation: {x: -0, y: -1, z: -0, w: 0.0000028312204}
  m_LocalPosition: {x: -0.03700041, y: 0.06, z: 0.32500052}
  m_LocalScale: {x: 1, y: 1, z: 1}
  m_Children: []
  m_Father: {fileID: 3576242110458175967}
  m_RootOrder: 25
  m_LocalEulerAnglesHint: {x: 0, y: -180.00002, z: 0}
--- !u!1 &6142360309190681062
GameObject:
  m_ObjectHideFlags: 0
  m_CorrespondingSourceObject: {fileID: 0}
  m_PrefabInstance: {fileID: 0}
  m_PrefabAsset: {fileID: 0}
  serializedVersion: 6
  m_Component:
  - component: {fileID: 6016285880320569886}
  m_Layer: 8
  m_Name: vPoint (147)
  m_TagString: Untagged
  m_Icon: {fileID: 0}
  m_NavMeshLayer: 0
  m_StaticEditorFlags: 0
  m_IsActive: 1
--- !u!4 &6016285880320569886
Transform:
  m_ObjectHideFlags: 0
  m_CorrespondingSourceObject: {fileID: 0}
  m_PrefabInstance: {fileID: 0}
  m_PrefabAsset: {fileID: 0}
  m_GameObject: {fileID: 6142360309190681062}
  m_LocalRotation: {x: -0, y: -1, z: -0, w: 0.0000028312204}
  m_LocalPosition: {x: -0.7540002, y: 0.07699999, z: 0.18000007}
  m_LocalScale: {x: 1.51875, y: 1, z: 1}
  m_Children: []
  m_Father: {fileID: 3576242110458175967}
  m_RootOrder: 147
  m_LocalEulerAnglesHint: {x: 0, y: -180.00002, z: 0}
--- !u!1 &6246738025054936876
GameObject:
  m_ObjectHideFlags: 0
  m_CorrespondingSourceObject: {fileID: 0}
  m_PrefabInstance: {fileID: 0}
  m_PrefabAsset: {fileID: 0}
  serializedVersion: 6
  m_Component:
  - component: {fileID: 2731773076843819056}
  m_Layer: 8
  m_Name: vPoint (126)
  m_TagString: Untagged
  m_Icon: {fileID: 0}
  m_NavMeshLayer: 0
  m_StaticEditorFlags: 0
  m_IsActive: 1
--- !u!4 &2731773076843819056
Transform:
  m_ObjectHideFlags: 0
  m_CorrespondingSourceObject: {fileID: 0}
  m_PrefabInstance: {fileID: 0}
  m_PrefabAsset: {fileID: 0}
  m_GameObject: {fileID: 6246738025054936876}
  m_LocalRotation: {x: -0, y: -1, z: -0, w: 0.0000028312204}
  m_LocalPosition: {x: 0.85790014, y: 0.3269, z: 0.18000007}
  m_LocalScale: {x: 1.51875, y: 1, z: 1}
  m_Children: []
  m_Father: {fileID: 3576242110458175967}
  m_RootOrder: 126
  m_LocalEulerAnglesHint: {x: 0, y: -180.00002, z: 0}
--- !u!1 &6304452089939497221
GameObject:
  m_ObjectHideFlags: 0
  m_CorrespondingSourceObject: {fileID: 0}
  m_PrefabInstance: {fileID: 0}
  m_PrefabAsset: {fileID: 0}
  serializedVersion: 6
  m_Component:
  - component: {fileID: 1032683992994499688}
  m_Layer: 8
  m_Name: vPoint (50)
  m_TagString: Untagged
  m_Icon: {fileID: 0}
  m_NavMeshLayer: 0
  m_StaticEditorFlags: 0
  m_IsActive: 1
--- !u!4 &1032683992994499688
Transform:
  m_ObjectHideFlags: 0
  m_CorrespondingSourceObject: {fileID: 0}
  m_PrefabInstance: {fileID: 0}
  m_PrefabAsset: {fileID: 0}
  m_GameObject: {fileID: 6304452089939497221}
  m_LocalRotation: {x: -0, y: -1, z: -0, w: 0.0000028312204}
  m_LocalPosition: {x: 0.54299974, y: 0.322, z: -0.072999954}
  m_LocalScale: {x: 1, y: 1, z: 1}
  m_Children: []
  m_Father: {fileID: 3576242110458175967}
  m_RootOrder: 50
  m_LocalEulerAnglesHint: {x: 0, y: -180.00002, z: 0}
--- !u!1 &6315580761943149481
GameObject:
  m_ObjectHideFlags: 0
  m_CorrespondingSourceObject: {fileID: 0}
  m_PrefabInstance: {fileID: 0}
  m_PrefabAsset: {fileID: 0}
  serializedVersion: 6
  m_Component:
  - component: {fileID: 7156345537259732078}
  m_Layer: 8
  m_Name: vPoint (124)
  m_TagString: Untagged
  m_Icon: {fileID: 0}
  m_NavMeshLayer: 0
  m_StaticEditorFlags: 0
  m_IsActive: 1
--- !u!4 &7156345537259732078
Transform:
  m_ObjectHideFlags: 0
  m_CorrespondingSourceObject: {fileID: 0}
  m_PrefabInstance: {fileID: 0}
  m_PrefabAsset: {fileID: 0}
  m_GameObject: {fileID: 6315580761943149481}
  m_LocalRotation: {x: -0, y: -1, z: -0, w: 0.0000028312204}
  m_LocalPosition: {x: 0.8414998, y: 0.2008, z: -0.006000042}
  m_LocalScale: {x: 1.51875, y: 1, z: 1}
  m_Children: []
  m_Father: {fileID: 3576242110458175967}
  m_RootOrder: 124
  m_LocalEulerAnglesHint: {x: 0, y: -180.00002, z: 0}
--- !u!1 &6396713260601028495
GameObject:
  m_ObjectHideFlags: 0
  m_CorrespondingSourceObject: {fileID: 0}
  m_PrefabInstance: {fileID: 0}
  m_PrefabAsset: {fileID: 0}
  serializedVersion: 6
  m_Component:
  - component: {fileID: 1520902189627168301}
  m_Layer: 8
  m_Name: vPoint (42)
  m_TagString: Untagged
  m_Icon: {fileID: 0}
  m_NavMeshLayer: 0
  m_StaticEditorFlags: 0
  m_IsActive: 1
--- !u!4 &1520902189627168301
Transform:
  m_ObjectHideFlags: 0
  m_CorrespondingSourceObject: {fileID: 0}
  m_PrefabInstance: {fileID: 0}
  m_PrefabAsset: {fileID: 0}
  m_GameObject: {fileID: 6396713260601028495}
  m_LocalRotation: {x: -0, y: -1, z: -0, w: 0.0000028312204}
  m_LocalPosition: {x: -0.53200054, y: 0.34600005, z: 0.32500052}
  m_LocalScale: {x: 1, y: 1, z: 1}
  m_Children: []
  m_Father: {fileID: 3576242110458175967}
  m_RootOrder: 42
  m_LocalEulerAnglesHint: {x: 0, y: -180.00002, z: 0}
--- !u!1 &6434030563411089899
GameObject:
  m_ObjectHideFlags: 0
  m_CorrespondingSourceObject: {fileID: 0}
  m_PrefabInstance: {fileID: 0}
  m_PrefabAsset: {fileID: 0}
  serializedVersion: 6
  m_Component:
  - component: {fileID: 5316908253008421930}
  - component: {fileID: 4651231115388663669}
  m_Layer: 8
  m_Name: Col
  m_TagString: SimObjPhysics
  m_Icon: {fileID: 0}
  m_NavMeshLayer: 0
  m_StaticEditorFlags: 0
  m_IsActive: 1
--- !u!4 &5316908253008421930
Transform:
  m_ObjectHideFlags: 0
  m_CorrespondingSourceObject: {fileID: 0}
  m_PrefabInstance: {fileID: 0}
  m_PrefabAsset: {fileID: 0}
  m_GameObject: {fileID: 6434030563411089899}
  m_LocalRotation: {x: -0, y: -0, z: -0, w: 1}
  m_LocalPosition: {x: 0, y: 0, z: 0}
  m_LocalScale: {x: 1, y: 1, z: 1}
  m_Children: []
  m_Father: {fileID: 3910303887064391116}
  m_RootOrder: 0
  m_LocalEulerAnglesHint: {x: 0, y: 0, z: 0}
--- !u!65 &4651231115388663669
BoxCollider:
  m_ObjectHideFlags: 0
  m_CorrespondingSourceObject: {fileID: 0}
  m_PrefabInstance: {fileID: 0}
  m_PrefabAsset: {fileID: 0}
  m_GameObject: {fileID: 6434030563411089899}
  m_Material: {fileID: 0}
  m_IsTrigger: 1
  m_Enabled: 1
  serializedVersion: 2
  m_Size: {x: 1.6912942, y: 0.3172669, z: 0.7977546}
  m_Center: {x: 0.02392602, y: 0.19798051, z: -0.027759224}
--- !u!1 &6451299434500288022
GameObject:
  m_ObjectHideFlags: 0
  m_CorrespondingSourceObject: {fileID: 0}
  m_PrefabInstance: {fileID: 0}
  m_PrefabAsset: {fileID: 0}
  serializedVersion: 6
  m_Component:
  - component: {fileID: 8962465808733673446}
  m_Layer: 8
  m_Name: vPoint (76)
  m_TagString: Untagged
  m_Icon: {fileID: 0}
  m_NavMeshLayer: 0
  m_StaticEditorFlags: 0
  m_IsActive: 1
--- !u!4 &8962465808733673446
Transform:
  m_ObjectHideFlags: 0
  m_CorrespondingSourceObject: {fileID: 0}
  m_PrefabInstance: {fileID: 0}
  m_PrefabAsset: {fileID: 0}
  m_GameObject: {fileID: 6451299434500288022}
  m_LocalRotation: {x: -0, y: -1, z: -0, w: 0.0000028312204}
  m_LocalPosition: {x: -0.63405, y: 0.592, z: -0.278}
  m_LocalScale: {x: 1.5187501, y: 1, z: 1}
  m_Children: []
  m_Father: {fileID: 3576242110458175967}
  m_RootOrder: 76
  m_LocalEulerAnglesHint: {x: 0, y: -180.00002, z: 0}
--- !u!1 &6490196146843067178
GameObject:
  m_ObjectHideFlags: 0
  m_CorrespondingSourceObject: {fileID: 0}
  m_PrefabInstance: {fileID: 0}
  m_PrefabAsset: {fileID: 0}
  serializedVersion: 6
  m_Component:
  - component: {fileID: 3392004570859010479}
  m_Layer: 8
  m_Name: vPoint (125)
  m_TagString: Untagged
  m_Icon: {fileID: 0}
  m_NavMeshLayer: 0
  m_StaticEditorFlags: 0
  m_IsActive: 1
--- !u!4 &3392004570859010479
Transform:
  m_ObjectHideFlags: 0
  m_CorrespondingSourceObject: {fileID: 0}
  m_PrefabInstance: {fileID: 0}
  m_PrefabAsset: {fileID: 0}
  m_GameObject: {fileID: 6490196146843067178}
  m_LocalRotation: {x: -0, y: -1, z: -0, w: 0.0000028312204}
  m_LocalPosition: {x: 0.8414998, y: 0.2008, z: -0.22099996}
  m_LocalScale: {x: 1.51875, y: 1, z: 1}
  m_Children: []
  m_Father: {fileID: 3576242110458175967}
  m_RootOrder: 125
  m_LocalEulerAnglesHint: {x: 0, y: -180.00002, z: 0}
--- !u!1 &6621160076152614238
GameObject:
  m_ObjectHideFlags: 0
  m_CorrespondingSourceObject: {fileID: 0}
  m_PrefabInstance: {fileID: 0}
  m_PrefabAsset: {fileID: 0}
  serializedVersion: 6
  m_Component:
  - component: {fileID: 9064561797431398064}
  m_Layer: 8
  m_Name: vPoint (80)
  m_TagString: Untagged
  m_Icon: {fileID: 0}
  m_NavMeshLayer: 0
  m_StaticEditorFlags: 0
  m_IsActive: 1
--- !u!4 &9064561797431398064
Transform:
  m_ObjectHideFlags: 0
  m_CorrespondingSourceObject: {fileID: 0}
  m_PrefabInstance: {fileID: 0}
  m_PrefabAsset: {fileID: 0}
  m_GameObject: {fileID: 6621160076152614238}
  m_LocalRotation: {x: -0, y: -1, z: -0, w: 0.0000028312204}
  m_LocalPosition: {x: 0.25442, y: 0.697, z: -0.34700012}
  m_LocalScale: {x: 1.5187501, y: 1, z: 1}
  m_Children: []
  m_Father: {fileID: 3576242110458175967}
  m_RootOrder: 80
  m_LocalEulerAnglesHint: {x: 0, y: -180.00002, z: 0}
--- !u!1 &6622041414340562360
GameObject:
  m_ObjectHideFlags: 0
  m_CorrespondingSourceObject: {fileID: 0}
  m_PrefabInstance: {fileID: 0}
  m_PrefabAsset: {fileID: 0}
  serializedVersion: 6
  m_Component:
  - component: {fileID: 6732952526918032331}
  - component: {fileID: 7112388707267349051}
  m_Layer: 8
  m_Name: Col (7)
  m_TagString: SimObjPhysics
  m_Icon: {fileID: 0}
  m_NavMeshLayer: 0
  m_StaticEditorFlags: 0
  m_IsActive: 1
--- !u!4 &6732952526918032331
Transform:
  m_ObjectHideFlags: 0
  m_CorrespondingSourceObject: {fileID: 0}
  m_PrefabInstance: {fileID: 0}
  m_PrefabAsset: {fileID: 0}
  m_GameObject: {fileID: 6622041414340562360}
  m_LocalRotation: {x: -0, y: -0, z: -0.19005717, w: 0.9817731}
  m_LocalPosition: {x: -0.7319, y: 0.4061, z: 0}
  m_LocalScale: {x: 1, y: 1, z: 1}
  m_Children: []
  m_Father: {fileID: 3576242108725157636}
  m_RootOrder: 7
  m_LocalEulerAnglesHint: {x: 0, y: 0, z: -21.912}
--- !u!65 &7112388707267349051
BoxCollider:
  m_ObjectHideFlags: 0
  m_CorrespondingSourceObject: {fileID: 0}
  m_PrefabInstance: {fileID: 0}
  m_PrefabAsset: {fileID: 0}
  m_GameObject: {fileID: 6622041414340562360}
  m_Material: {fileID: 0}
  m_IsTrigger: 0
  m_Enabled: 1
  serializedVersion: 2
  m_Size: {x: 0.23910044, y: 0.10377291, z: 0.7451061}
  m_Center: {x: -0.016722908, y: 0.021535143, z: -0.01595658}
--- !u!1 &6699891799343850631
GameObject:
  m_ObjectHideFlags: 0
  m_CorrespondingSourceObject: {fileID: 0}
  m_PrefabInstance: {fileID: 0}
  m_PrefabAsset: {fileID: 0}
  serializedVersion: 6
  m_Component:
  - component: {fileID: 5214694906935617887}
  m_Layer: 8
  m_Name: vPoint (114)
  m_TagString: Untagged
  m_Icon: {fileID: 0}
  m_NavMeshLayer: 0
  m_StaticEditorFlags: 0
  m_IsActive: 1
--- !u!4 &5214694906935617887
Transform:
  m_ObjectHideFlags: 0
  m_CorrespondingSourceObject: {fileID: 0}
  m_PrefabInstance: {fileID: 0}
  m_PrefabAsset: {fileID: 0}
  m_GameObject: {fileID: 6699891799343850631}
  m_LocalRotation: {x: -0, y: -1, z: -0, w: 0.0000028312204}
  m_LocalPosition: {x: 0.53994, y: 0.07200006, z: -0.40899992}
  m_LocalScale: {x: 1.5187501, y: 1, z: 1}
  m_Children: []
  m_Father: {fileID: 3576242110458175967}
  m_RootOrder: 114
  m_LocalEulerAnglesHint: {x: 0, y: -180.00002, z: 0}
--- !u!1 &6738880238577247467
GameObject:
  m_ObjectHideFlags: 0
  m_CorrespondingSourceObject: {fileID: 0}
  m_PrefabInstance: {fileID: 0}
  m_PrefabAsset: {fileID: 0}
  serializedVersion: 6
  m_Component:
  - component: {fileID: 2892614064272683981}
  m_Layer: 8
  m_Name: vPoint (20)
  m_TagString: Untagged
  m_Icon: {fileID: 0}
  m_NavMeshLayer: 0
  m_StaticEditorFlags: 0
  m_IsActive: 1
--- !u!4 &2892614064272683981
Transform:
  m_ObjectHideFlags: 0
  m_CorrespondingSourceObject: {fileID: 0}
  m_PrefabInstance: {fileID: 0}
  m_PrefabAsset: {fileID: 0}
  m_GameObject: {fileID: 6738880238577247467}
  m_LocalRotation: {x: -0, y: -1, z: -0, w: 0.0000028312204}
  m_LocalPosition: {x: 0.7, y: 0.195, z: 0.325001}
  m_LocalScale: {x: 1, y: 1, z: 1}
  m_Children: []
  m_Father: {fileID: 3576242110458175967}
  m_RootOrder: 20
  m_LocalEulerAnglesHint: {x: 0, y: -180.00002, z: 0}
--- !u!1 &6763363897986920556
GameObject:
  m_ObjectHideFlags: 0
  m_CorrespondingSourceObject: {fileID: 0}
  m_PrefabInstance: {fileID: 0}
  m_PrefabAsset: {fileID: 0}
  serializedVersion: 6
  m_Component:
  - component: {fileID: 5944548332603008225}
  m_Layer: 8
  m_Name: vPoint (11)
  m_TagString: Untagged
  m_Icon: {fileID: 0}
  m_NavMeshLayer: 0
  m_StaticEditorFlags: 0
  m_IsActive: 1
--- !u!4 &5944548332603008225
Transform:
  m_ObjectHideFlags: 0
  m_CorrespondingSourceObject: {fileID: 0}
  m_PrefabInstance: {fileID: 0}
  m_PrefabAsset: {fileID: 0}
  m_GameObject: {fileID: 6763363897986920556}
  m_LocalRotation: {x: -0, y: -0, z: -0, w: 1}
  m_LocalPosition: {x: -0.659, y: 0.195, z: 0.32500005}
  m_LocalScale: {x: 1, y: 1, z: 1}
  m_Children: []
  m_Father: {fileID: 3576242110458175967}
  m_RootOrder: 11
  m_LocalEulerAnglesHint: {x: 0, y: 0, z: 0}
--- !u!1 &6790829601999620891
GameObject:
  m_ObjectHideFlags: 0
  m_CorrespondingSourceObject: {fileID: 0}
  m_PrefabInstance: {fileID: 0}
  m_PrefabAsset: {fileID: 0}
  serializedVersion: 6
  m_Component:
  - component: {fileID: 342780730173187037}
  m_Layer: 8
  m_Name: vPoint (96)
  m_TagString: Untagged
  m_Icon: {fileID: 0}
  m_NavMeshLayer: 0
  m_StaticEditorFlags: 0
  m_IsActive: 1
--- !u!4 &342780730173187037
Transform:
  m_ObjectHideFlags: 0
  m_CorrespondingSourceObject: {fileID: 0}
  m_PrefabInstance: {fileID: 0}
  m_PrefabAsset: {fileID: 0}
  m_GameObject: {fileID: 6790829601999620891}
  m_LocalRotation: {x: -0, y: -1, z: -0, w: 0.0000028312204}
  m_LocalPosition: {x: -0.39409, y: 0.531, z: -0.41400003}
  m_LocalScale: {x: 1.5187501, y: 1, z: 1}
  m_Children: []
  m_Father: {fileID: 3576242110458175967}
  m_RootOrder: 96
  m_LocalEulerAnglesHint: {x: 0, y: -180.00002, z: 0}
--- !u!1 &6812331686090814036
GameObject:
  m_ObjectHideFlags: 0
  m_CorrespondingSourceObject: {fileID: 0}
  m_PrefabInstance: {fileID: 0}
  m_PrefabAsset: {fileID: 0}
  serializedVersion: 6
  m_Component:
  - component: {fileID: 7249020280769603330}
  m_Layer: 8
  m_Name: vPoint (41)
  m_TagString: Untagged
  m_Icon: {fileID: 0}
  m_NavMeshLayer: 0
  m_StaticEditorFlags: 0
  m_IsActive: 1
--- !u!4 &7249020280769603330
Transform:
  m_ObjectHideFlags: 0
  m_CorrespondingSourceObject: {fileID: 0}
  m_PrefabInstance: {fileID: 0}
  m_PrefabAsset: {fileID: 0}
  m_GameObject: {fileID: 6812331686090814036}
  m_LocalRotation: {x: -0, y: -1, z: -0, w: 0.0000028312204}
  m_LocalPosition: {x: -0.42400026, y: 0.35000002, z: 0.32500052}
  m_LocalScale: {x: 1, y: 1, z: 1}
  m_Children: []
  m_Father: {fileID: 3576242110458175967}
  m_RootOrder: 41
  m_LocalEulerAnglesHint: {x: 0, y: -180.00002, z: 0}
--- !u!1 &6821259812579958638
GameObject:
  m_ObjectHideFlags: 0
  m_CorrespondingSourceObject: {fileID: 0}
  m_PrefabInstance: {fileID: 0}
  m_PrefabAsset: {fileID: 0}
  serializedVersion: 6
  m_Component:
  - component: {fileID: 7309397419141294435}
  m_Layer: 8
  m_Name: vPoint (72)
  m_TagString: Untagged
  m_Icon: {fileID: 0}
  m_NavMeshLayer: 0
  m_StaticEditorFlags: 0
  m_IsActive: 1
--- !u!4 &7309397419141294435
Transform:
  m_ObjectHideFlags: 0
  m_CorrespondingSourceObject: {fileID: 0}
  m_PrefabInstance: {fileID: 0}
  m_PrefabAsset: {fileID: 0}
  m_GameObject: {fileID: 6821259812579958638}
  m_LocalRotation: {x: -0, y: -1, z: -0, w: 0.0000028312204}
  m_LocalPosition: {x: 0.53994, y: 0.5860001, z: -0.27799988}
  m_LocalScale: {x: 1.5187501, y: 1, z: 1}
  m_Children: []
  m_Father: {fileID: 3576242110458175967}
  m_RootOrder: 72
  m_LocalEulerAnglesHint: {x: 0, y: -180.00002, z: 0}
--- !u!1 &6911672880496343004
GameObject:
  m_ObjectHideFlags: 0
  m_CorrespondingSourceObject: {fileID: 0}
  m_PrefabInstance: {fileID: 0}
  m_PrefabAsset: {fileID: 0}
  serializedVersion: 6
  m_Component:
  - component: {fileID: 3783757742555425158}
  m_Layer: 8
  m_Name: vPoint (92)
  m_TagString: Untagged
  m_Icon: {fileID: 0}
  m_NavMeshLayer: 0
  m_StaticEditorFlags: 0
  m_IsActive: 1
--- !u!4 &3783757742555425158
Transform:
  m_ObjectHideFlags: 0
  m_CorrespondingSourceObject: {fileID: 0}
  m_PrefabInstance: {fileID: 0}
  m_PrefabAsset: {fileID: 0}
  m_GameObject: {fileID: 6911672880496343004}
  m_LocalRotation: {x: -0, y: -1, z: -0, w: 0.0000028312204}
  m_LocalPosition: {x: 0.83458, y: 0.52699995, z: -0.41400003}
  m_LocalScale: {x: 1.5187501, y: 1, z: 1}
  m_Children: []
  m_Father: {fileID: 3576242110458175967}
  m_RootOrder: 92
  m_LocalEulerAnglesHint: {x: 0, y: -180.00002, z: 0}
--- !u!1 &6940136527309431541
GameObject:
  m_ObjectHideFlags: 0
  m_CorrespondingSourceObject: {fileID: 0}
  m_PrefabInstance: {fileID: 0}
  m_PrefabAsset: {fileID: 0}
  serializedVersion: 6
  m_Component:
  - component: {fileID: 7043229323435413827}
  - component: {fileID: 2612707478834874284}
  m_Layer: 8
  m_Name: Col (5)
  m_TagString: SimObjPhysics
  m_Icon: {fileID: 0}
  m_NavMeshLayer: 0
  m_StaticEditorFlags: 0
  m_IsActive: 1
--- !u!4 &7043229323435413827
Transform:
  m_ObjectHideFlags: 0
  m_CorrespondingSourceObject: {fileID: 0}
  m_PrefabInstance: {fileID: 0}
  m_PrefabAsset: {fileID: 0}
  m_GameObject: {fileID: 6940136527309431541}
  m_LocalRotation: {x: -0, y: -0, z: -0, w: 1}
  m_LocalPosition: {x: 0, y: 0, z: 0}
  m_LocalScale: {x: 1, y: 1, z: 1}
  m_Children: []
  m_Father: {fileID: 3910303887064391116}
  m_RootOrder: 5
  m_LocalEulerAnglesHint: {x: 0, y: 0, z: 0}
--- !u!65 &2612707478834874284
BoxCollider:
  m_ObjectHideFlags: 0
  m_CorrespondingSourceObject: {fileID: 0}
  m_PrefabInstance: {fileID: 0}
  m_PrefabAsset: {fileID: 0}
  m_GameObject: {fileID: 6940136527309431541}
  m_Material: {fileID: 0}
  m_IsTrigger: 1
  m_Enabled: 1
  serializedVersion: 2
  m_Size: {x: 1.6912942, y: 0.68318796, z: 0.16837054}
  m_Center: {x: 0.02392602, y: 0.38094103, z: -0.34245124}
--- !u!1 &6995019549898562739
GameObject:
  m_ObjectHideFlags: 0
  m_CorrespondingSourceObject: {fileID: 0}
  m_PrefabInstance: {fileID: 0}
  m_PrefabAsset: {fileID: 0}
  serializedVersion: 6
  m_Component:
  - component: {fileID: 3406491476425759921}
  m_Layer: 8
  m_Name: vPoint (70)
  m_TagString: Untagged
  m_Icon: {fileID: 0}
  m_NavMeshLayer: 0
  m_StaticEditorFlags: 0
  m_IsActive: 1
--- !u!4 &3406491476425759921
Transform:
  m_ObjectHideFlags: 0
  m_CorrespondingSourceObject: {fileID: 0}
  m_PrefabInstance: {fileID: 0}
  m_PrefabAsset: {fileID: 0}
  m_GameObject: {fileID: 6995019549898562739}
  m_LocalRotation: {x: -0, y: -1, z: -0, w: 0.0000028312204}
  m_LocalPosition: {x: -0.79808, y: 0.466, z: -0.26999998}
  m_LocalScale: {x: 1.5187501, y: 1, z: 1}
  m_Children: []
  m_Father: {fileID: 3576242110458175967}
  m_RootOrder: 70
  m_LocalEulerAnglesHint: {x: 0, y: -180.00002, z: 0}
--- !u!1 &6999334301371261729
GameObject:
  m_ObjectHideFlags: 0
  m_CorrespondingSourceObject: {fileID: 0}
  m_PrefabInstance: {fileID: 0}
  m_PrefabAsset: {fileID: 0}
  serializedVersion: 6
  m_Component:
  - component: {fileID: 2419270424058904890}
  m_Layer: 8
  m_Name: vPoint (31)
  m_TagString: Untagged
  m_Icon: {fileID: 0}
  m_NavMeshLayer: 0
  m_StaticEditorFlags: 0
  m_IsActive: 1
--- !u!4 &2419270424058904890
Transform:
  m_ObjectHideFlags: 0
  m_CorrespondingSourceObject: {fileID: 0}
  m_PrefabInstance: {fileID: 0}
  m_PrefabAsset: {fileID: 0}
  m_GameObject: {fileID: 6999334301371261729}
  m_LocalRotation: {x: -0, y: -1, z: -0, w: 0.0000028312204}
  m_LocalPosition: {x: 0.16099977, y: 0.21500003, z: 0.32500052}
  m_LocalScale: {x: 1, y: 1, z: 1}
  m_Children: []
  m_Father: {fileID: 3576242110458175967}
  m_RootOrder: 31
  m_LocalEulerAnglesHint: {x: 0, y: -180.00002, z: 0}
--- !u!1 &7108948418292973344
GameObject:
  m_ObjectHideFlags: 0
  m_CorrespondingSourceObject: {fileID: 0}
  m_PrefabInstance: {fileID: 0}
  m_PrefabAsset: {fileID: 0}
  serializedVersion: 6
  m_Component:
  - component: {fileID: 5562527172007346609}
  - component: {fileID: 7928958308274677516}
  m_Layer: 8
  m_Name: Col (1)
  m_TagString: SimObjPhysics
  m_Icon: {fileID: 0}
  m_NavMeshLayer: 0
  m_StaticEditorFlags: 0
  m_IsActive: 1
--- !u!4 &5562527172007346609
Transform:
  m_ObjectHideFlags: 0
  m_CorrespondingSourceObject: {fileID: 0}
  m_PrefabInstance: {fileID: 0}
  m_PrefabAsset: {fileID: 0}
  m_GameObject: {fileID: 7108948418292973344}
  m_LocalRotation: {x: -0, y: -0, z: -0, w: 1}
  m_LocalPosition: {x: 0.748, y: 0, z: 0}
  m_LocalScale: {x: 1, y: 1, z: 1}
  m_Children: []
  m_Father: {fileID: 3910303887064391116}
  m_RootOrder: 1
  m_LocalEulerAnglesHint: {x: 0, y: 0, z: 0}
--- !u!65 &7928958308274677516
BoxCollider:
  m_ObjectHideFlags: 0
  m_CorrespondingSourceObject: {fileID: 0}
  m_PrefabInstance: {fileID: 0}
  m_PrefabAsset: {fileID: 0}
  m_GameObject: {fileID: 7108948418292973344}
  m_Material: {fileID: 0}
  m_IsTrigger: 1
  m_Enabled: 1
  serializedVersion: 2
  m_Size: {x: 0.084322885, y: 0.30525503, z: 0.08200312}
  m_Center: {x: 0, y: 0.15262751, z: -0.33367443}
--- !u!1 &7123508611645131910
GameObject:
  m_ObjectHideFlags: 0
  m_CorrespondingSourceObject: {fileID: 0}
  m_PrefabInstance: {fileID: 0}
  m_PrefabAsset: {fileID: 0}
  serializedVersion: 6
  m_Component:
  - component: {fileID: 1053845880310362900}
  m_Layer: 8
  m_Name: vPoint (5)
  m_TagString: Untagged
  m_Icon: {fileID: 0}
  m_NavMeshLayer: 0
  m_StaticEditorFlags: 0
  m_IsActive: 1
--- !u!4 &1053845880310362900
Transform:
  m_ObjectHideFlags: 0
  m_CorrespondingSourceObject: {fileID: 0}
  m_PrefabInstance: {fileID: 0}
  m_PrefabAsset: {fileID: 0}
  m_GameObject: {fileID: 7123508611645131910}
  m_LocalRotation: {x: -0, y: -0, z: -0, w: 1}
  m_LocalPosition: {x: -0.796, y: 0.191, z: 0.32500005}
  m_LocalScale: {x: 1, y: 1, z: 1}
  m_Children: []
  m_Father: {fileID: 3576242110458175967}
  m_RootOrder: 5
  m_LocalEulerAnglesHint: {x: 0, y: 0, z: 0}
--- !u!1 &7156917946872750266
GameObject:
  m_ObjectHideFlags: 0
  m_CorrespondingSourceObject: {fileID: 0}
  m_PrefabInstance: {fileID: 0}
  m_PrefabAsset: {fileID: 0}
  serializedVersion: 6
  m_Component:
  - component: {fileID: 3383870606053744794}
  m_Layer: 8
  m_Name: vPoint (83)
  m_TagString: Untagged
  m_Icon: {fileID: 0}
  m_NavMeshLayer: 0
  m_StaticEditorFlags: 0
  m_IsActive: 1
--- !u!4 &3383870606053744794
Transform:
  m_ObjectHideFlags: 0
  m_CorrespondingSourceObject: {fileID: 0}
  m_PrefabInstance: {fileID: 0}
  m_PrefabAsset: {fileID: 0}
  m_GameObject: {fileID: 7156917946872750266}
  m_LocalRotation: {x: -0, y: -1, z: -0, w: 0.0000028312204}
  m_LocalPosition: {x: -0.63405, y: 0.699, z: -0.347}
  m_LocalScale: {x: 1.5187501, y: 1, z: 1}
  m_Children: []
  m_Father: {fileID: 3576242110458175967}
  m_RootOrder: 83
  m_LocalEulerAnglesHint: {x: 0, y: -180.00002, z: 0}
--- !u!1 &7173149472149547581
GameObject:
  m_ObjectHideFlags: 0
  m_CorrespondingSourceObject: {fileID: 0}
  m_PrefabInstance: {fileID: 0}
  m_PrefabAsset: {fileID: 0}
  serializedVersion: 6
  m_Component:
  - component: {fileID: 8797797040595682831}
  m_Layer: 8
  m_Name: vPoint (103)
  m_TagString: Untagged
  m_Icon: {fileID: 0}
  m_NavMeshLayer: 0
  m_StaticEditorFlags: 0
  m_IsActive: 1
--- !u!4 &8797797040595682831
Transform:
  m_ObjectHideFlags: 0
  m_CorrespondingSourceObject: {fileID: 0}
  m_PrefabInstance: {fileID: 0}
  m_PrefabAsset: {fileID: 0}
  m_GameObject: {fileID: 7173149472149547581}
  m_LocalRotation: {x: -0, y: -1, z: -0, w: 0.0000028312204}
  m_LocalPosition: {x: -0.39409, y: 0.37100005, z: -0.41799998}
  m_LocalScale: {x: 1.5187501, y: 1, z: 1}
  m_Children: []
  m_Father: {fileID: 3576242110458175967}
  m_RootOrder: 103
  m_LocalEulerAnglesHint: {x: 0, y: -180.00002, z: 0}
--- !u!1 &7218618552112966698
GameObject:
  m_ObjectHideFlags: 0
  m_CorrespondingSourceObject: {fileID: 0}
  m_PrefabInstance: {fileID: 0}
  m_PrefabAsset: {fileID: 0}
  serializedVersion: 6
  m_Component:
  - component: {fileID: 4484995510592871472}
  - component: {fileID: 955445744544718057}
  m_Layer: 8
  m_Name: Col (3)
  m_TagString: SimObjPhysics
  m_Icon: {fileID: 0}
  m_NavMeshLayer: 0
  m_StaticEditorFlags: 0
  m_IsActive: 1
--- !u!4 &4484995510592871472
Transform:
  m_ObjectHideFlags: 0
  m_CorrespondingSourceObject: {fileID: 0}
  m_PrefabInstance: {fileID: 0}
  m_PrefabAsset: {fileID: 0}
  m_GameObject: {fileID: 7218618552112966698}
  m_LocalRotation: {x: -0, y: -0, z: -0, w: 1}
  m_LocalPosition: {x: 0.74800014, y: 0, z: 0.602}
  m_LocalScale: {x: 1, y: 1, z: 1}
  m_Children: []
  m_Father: {fileID: 3576242108725157636}
  m_RootOrder: 3
  m_LocalEulerAnglesHint: {x: 0, y: 0, z: 0}
--- !u!65 &955445744544718057
BoxCollider:
  m_ObjectHideFlags: 0
  m_CorrespondingSourceObject: {fileID: 0}
  m_PrefabInstance: {fileID: 0}
  m_PrefabAsset: {fileID: 0}
  m_GameObject: {fileID: 7218618552112966698}
  m_Material: {fileID: 0}
  m_IsTrigger: 0
  m_Enabled: 1
  serializedVersion: 2
  m_Size: {x: 0.084322885, y: 0.30525503, z: 0.08200312}
  m_Center: {x: 0, y: 0.15262751, z: -0.33367443}
--- !u!1 &7296067279634186698
GameObject:
  m_ObjectHideFlags: 0
  m_CorrespondingSourceObject: {fileID: 0}
  m_PrefabInstance: {fileID: 0}
  m_PrefabAsset: {fileID: 0}
  serializedVersion: 6
  m_Component:
  - component: {fileID: 878193934794614512}
  m_Layer: 8
  m_Name: vPoint (8)
  m_TagString: Untagged
  m_Icon: {fileID: 0}
  m_NavMeshLayer: 0
  m_StaticEditorFlags: 0
  m_IsActive: 1
--- !u!4 &878193934794614512
Transform:
  m_ObjectHideFlags: 0
  m_CorrespondingSourceObject: {fileID: 0}
  m_PrefabInstance: {fileID: 0}
  m_PrefabAsset: {fileID: 0}
  m_GameObject: {fileID: 7296067279634186698}
  m_LocalRotation: {x: -0, y: -0, z: -0, w: 1}
  m_LocalPosition: {x: -0.734, y: 0.466, z: 0.32500005}
  m_LocalScale: {x: 1, y: 1, z: 1}
  m_Children: []
  m_Father: {fileID: 3576242110458175967}
  m_RootOrder: 8
  m_LocalEulerAnglesHint: {x: 0, y: 0, z: 0}
--- !u!1 &7361683337068076055
GameObject:
  m_ObjectHideFlags: 0
  m_CorrespondingSourceObject: {fileID: 0}
  m_PrefabInstance: {fileID: 0}
  m_PrefabAsset: {fileID: 0}
  serializedVersion: 6
  m_Component:
  - component: {fileID: 91516668294796679}
  m_Layer: 8
  m_Name: vPoint (30)
  m_TagString: Untagged
  m_Icon: {fileID: 0}
  m_NavMeshLayer: 0
  m_StaticEditorFlags: 0
  m_IsActive: 1
--- !u!4 &91516668294796679
Transform:
  m_ObjectHideFlags: 0
  m_CorrespondingSourceObject: {fileID: 0}
  m_PrefabInstance: {fileID: 0}
  m_PrefabAsset: {fileID: 0}
  m_GameObject: {fileID: 7361683337068076055}
  m_LocalRotation: {x: -0, y: -1, z: -0, w: 0.0000028312204}
  m_LocalPosition: {x: 0.3489995, y: 0.21100003, z: 0.32500052}
  m_LocalScale: {x: 1, y: 1, z: 1}
  m_Children: []
  m_Father: {fileID: 3576242110458175967}
  m_RootOrder: 30
  m_LocalEulerAnglesHint: {x: 0, y: -180.00002, z: 0}
--- !u!1 &7378591225514460029
GameObject:
  m_ObjectHideFlags: 0
  m_CorrespondingSourceObject: {fileID: 0}
  m_PrefabInstance: {fileID: 0}
  m_PrefabAsset: {fileID: 0}
  serializedVersion: 6
  m_Component:
  - component: {fileID: 3725254575265356836}
  m_Layer: 8
  m_Name: vPoint (40)
  m_TagString: Untagged
  m_Icon: {fileID: 0}
  m_NavMeshLayer: 0
  m_StaticEditorFlags: 0
  m_IsActive: 1
--- !u!4 &3725254575265356836
Transform:
  m_ObjectHideFlags: 0
  m_CorrespondingSourceObject: {fileID: 0}
  m_PrefabInstance: {fileID: 0}
  m_PrefabAsset: {fileID: 0}
  m_GameObject: {fileID: 7378591225514460029}
  m_LocalRotation: {x: -0, y: -1, z: -0, w: 0.0000028312204}
  m_LocalPosition: {x: -0.26600027, y: 0.35100004, z: 0.32500052}
  m_LocalScale: {x: 1, y: 1, z: 1}
  m_Children: []
  m_Father: {fileID: 3576242110458175967}
  m_RootOrder: 40
  m_LocalEulerAnglesHint: {x: 0, y: -180.00002, z: 0}
--- !u!1 &7493742802335278179
GameObject:
  m_ObjectHideFlags: 0
  m_CorrespondingSourceObject: {fileID: 0}
  m_PrefabInstance: {fileID: 0}
  m_PrefabAsset: {fileID: 0}
  serializedVersion: 6
  m_Component:
  - component: {fileID: 3158423823124339659}
  m_Layer: 8
  m_Name: vPoint (74)
  m_TagString: Untagged
  m_Icon: {fileID: 0}
  m_NavMeshLayer: 0
  m_StaticEditorFlags: 0
  m_IsActive: 1
--- !u!4 &3158423823124339659
Transform:
  m_ObjectHideFlags: 0
  m_CorrespondingSourceObject: {fileID: 0}
  m_PrefabInstance: {fileID: 0}
  m_PrefabAsset: {fileID: 0}
  m_GameObject: {fileID: 7493742802335278179}
  m_LocalRotation: {x: -0, y: -1, z: -0, w: 0.0000028312204}
  m_LocalPosition: {x: -0.046297, y: 0.59300005, z: -0.27799988}
  m_LocalScale: {x: 1.5187501, y: 1, z: 1}
  m_Children: []
  m_Father: {fileID: 3576242110458175967}
  m_RootOrder: 74
  m_LocalEulerAnglesHint: {x: 0, y: -180.00002, z: 0}
--- !u!1 &7522423143286137975
GameObject:
  m_ObjectHideFlags: 0
  m_CorrespondingSourceObject: {fileID: 0}
  m_PrefabInstance: {fileID: 0}
  m_PrefabAsset: {fileID: 0}
  serializedVersion: 6
  m_Component:
  - component: {fileID: 7437173255178674826}
  m_Layer: 8
  m_Name: vPoint (128)
  m_TagString: Untagged
  m_Icon: {fileID: 0}
  m_NavMeshLayer: 0
  m_StaticEditorFlags: 0
  m_IsActive: 1
--- !u!4 &7437173255178674826
Transform:
  m_ObjectHideFlags: 0
  m_CorrespondingSourceObject: {fileID: 0}
  m_PrefabInstance: {fileID: 0}
  m_PrefabAsset: {fileID: 0}
  m_GameObject: {fileID: 7522423143286137975}
  m_LocalRotation: {x: -0, y: -1, z: -0, w: 0.0000028312204}
  m_LocalPosition: {x: 0.85790014, y: 0.3299, z: -0.22099996}
  m_LocalScale: {x: 1.51875, y: 1, z: 1}
  m_Children: []
  m_Father: {fileID: 3576242110458175967}
  m_RootOrder: 128
  m_LocalEulerAnglesHint: {x: 0, y: -180.00002, z: 0}
--- !u!1 &7548127350886177614
GameObject:
  m_ObjectHideFlags: 0
  m_CorrespondingSourceObject: {fileID: 0}
  m_PrefabInstance: {fileID: 0}
  m_PrefabAsset: {fileID: 0}
  serializedVersion: 6
  m_Component:
  - component: {fileID: 5031278155267034596}
  m_Layer: 8
  m_Name: vPoint (45)
  m_TagString: Untagged
  m_Icon: {fileID: 0}
  m_NavMeshLayer: 0
  m_StaticEditorFlags: 0
  m_IsActive: 1
--- !u!4 &5031278155267034596
Transform:
  m_ObjectHideFlags: 0
  m_CorrespondingSourceObject: {fileID: 0}
  m_PrefabInstance: {fileID: 0}
  m_PrefabAsset: {fileID: 0}
  m_GameObject: {fileID: 7548127350886177614}
  m_LocalRotation: {x: -0, y: -1, z: -0, w: 0.0000028312204}
  m_LocalPosition: {x: 0.16099977, y: 0.32299998, z: 0.1270001}
  m_LocalScale: {x: 1, y: 1, z: 1}
  m_Children: []
  m_Father: {fileID: 3576242110458175967}
  m_RootOrder: 45
  m_LocalEulerAnglesHint: {x: 0, y: -180.00002, z: 0}
--- !u!1 &7551320464607504853
GameObject:
  m_ObjectHideFlags: 0
  m_CorrespondingSourceObject: {fileID: 0}
  m_PrefabInstance: {fileID: 0}
  m_PrefabAsset: {fileID: 0}
  serializedVersion: 6
  m_Component:
  - component: {fileID: 2101813564117749839}
  m_Layer: 8
  m_Name: vPoint (134)
  m_TagString: Untagged
  m_Icon: {fileID: 0}
  m_NavMeshLayer: 0
  m_StaticEditorFlags: 0
  m_IsActive: 1
--- !u!4 &2101813564117749839
Transform:
  m_ObjectHideFlags: 0
  m_CorrespondingSourceObject: {fileID: 0}
  m_PrefabInstance: {fileID: 0}
  m_PrefabAsset: {fileID: 0}
  m_GameObject: {fileID: 7551320464607504853}
  m_LocalRotation: {x: -0, y: -1, z: -0, w: 0.0000028312204}
  m_LocalPosition: {x: 0.74609995, y: 0.45720002, z: -0.22099996}
  m_LocalScale: {x: 1.51875, y: 1, z: 1}
  m_Children: []
  m_Father: {fileID: 3576242110458175967}
  m_RootOrder: 134
  m_LocalEulerAnglesHint: {x: 0, y: -180.00002, z: 0}
--- !u!1 &7561361648012993759
GameObject:
  m_ObjectHideFlags: 0
  m_CorrespondingSourceObject: {fileID: 0}
  m_PrefabInstance: {fileID: 0}
  m_PrefabAsset: {fileID: 0}
  serializedVersion: 6
  m_Component:
  - component: {fileID: 8027420045977096395}
  m_Layer: 8
  m_Name: vPoint (119)
  m_TagString: Untagged
  m_Icon: {fileID: 0}
  m_NavMeshLayer: 0
  m_StaticEditorFlags: 0
  m_IsActive: 1
--- !u!4 &8027420045977096395
Transform:
  m_ObjectHideFlags: 0
  m_CorrespondingSourceObject: {fileID: 0}
  m_PrefabInstance: {fileID: 0}
  m_PrefabAsset: {fileID: 0}
  m_GameObject: {fileID: 7561361648012993759}
  m_LocalRotation: {x: -0, y: -1, z: -0, w: 0.0000028312204}
  m_LocalPosition: {x: -0.759, y: 0.106, z: -0.40899992}
  m_LocalScale: {x: 1.5187501, y: 1, z: 1}
  m_Children: []
  m_Father: {fileID: 3576242110458175967}
  m_RootOrder: 119
  m_LocalEulerAnglesHint: {x: 0, y: -180.00002, z: 0}
--- !u!1 &7635649073414827539
GameObject:
  m_ObjectHideFlags: 0
  m_CorrespondingSourceObject: {fileID: 0}
  m_PrefabInstance: {fileID: 0}
  m_PrefabAsset: {fileID: 0}
  serializedVersion: 6
  m_Component:
  - component: {fileID: 2334381573987052562}
  m_Layer: 8
  m_Name: vPoint (149)
  m_TagString: Untagged
  m_Icon: {fileID: 0}
  m_NavMeshLayer: 0
  m_StaticEditorFlags: 0
  m_IsActive: 1
--- !u!4 &2334381573987052562
Transform:
  m_ObjectHideFlags: 0
  m_CorrespondingSourceObject: {fileID: 0}
  m_PrefabInstance: {fileID: 0}
  m_PrefabAsset: {fileID: 0}
  m_GameObject: {fileID: 7635649073414827539}
  m_LocalRotation: {x: -0, y: -1, z: -0, w: 0.0000028312204}
  m_LocalPosition: {x: -0.754, y: 0.08, z: -0.22099996}
  m_LocalScale: {x: 1.51875, y: 1, z: 1}
  m_Children: []
  m_Father: {fileID: 3576242110458175967}
  m_RootOrder: 149
  m_LocalEulerAnglesHint: {x: 0, y: -180.00002, z: 0}
--- !u!1 &7658694462389007296
GameObject:
  m_ObjectHideFlags: 0
  m_CorrespondingSourceObject: {fileID: 0}
  m_PrefabInstance: {fileID: 0}
  m_PrefabAsset: {fileID: 0}
  serializedVersion: 6
  m_Component:
  - component: {fileID: 1299118751514263491}
  m_Layer: 8
  m_Name: vPoint (100)
  m_TagString: Untagged
  m_Icon: {fileID: 0}
  m_NavMeshLayer: 0
  m_StaticEditorFlags: 0
  m_IsActive: 1
--- !u!4 &1299118751514263491
Transform:
  m_ObjectHideFlags: 0
  m_CorrespondingSourceObject: {fileID: 0}
  m_PrefabInstance: {fileID: 0}
  m_PrefabAsset: {fileID: 0}
  m_GameObject: {fileID: 7658694462389007296}
  m_LocalRotation: {x: -0, y: -1, z: -0, w: 0.0000028312204}
  m_LocalPosition: {x: 0.53994, y: 0.36400008, z: -0.41799998}
  m_LocalScale: {x: 1.5187501, y: 1, z: 1}
  m_Children: []
  m_Father: {fileID: 3576242110458175967}
  m_RootOrder: 100
  m_LocalEulerAnglesHint: {x: 0, y: -180.00002, z: 0}
--- !u!1 &7836311463691800211
GameObject:
  m_ObjectHideFlags: 0
  m_CorrespondingSourceObject: {fileID: 0}
  m_PrefabInstance: {fileID: 0}
  m_PrefabAsset: {fileID: 0}
  serializedVersion: 6
  m_Component:
  - component: {fileID: 4882154016535855621}
  - component: {fileID: 8876169544924261260}
  m_Layer: 8
  m_Name: Col (6)
  m_TagString: SimObjPhysics
  m_Icon: {fileID: 0}
  m_NavMeshLayer: 0
  m_StaticEditorFlags: 0
  m_IsActive: 1
--- !u!4 &4882154016535855621
Transform:
  m_ObjectHideFlags: 0
  m_CorrespondingSourceObject: {fileID: 0}
  m_PrefabInstance: {fileID: 0}
  m_PrefabAsset: {fileID: 0}
  m_GameObject: {fileID: 7836311463691800211}
  m_LocalRotation: {x: -0, y: -0, z: 0.23484333, w: 0.97203326}
  m_LocalPosition: {x: 0.7986, y: 0.4179, z: 0}
  m_LocalScale: {x: 1, y: 1, z: 1}
  m_Children: []
  m_Father: {fileID: 3910303887064391116}
  m_RootOrder: 6
  m_LocalEulerAnglesHint: {x: 0, y: 0, z: 27.165}
--- !u!65 &8876169544924261260
BoxCollider:
  m_ObjectHideFlags: 0
  m_CorrespondingSourceObject: {fileID: 0}
  m_PrefabInstance: {fileID: 0}
  m_PrefabAsset: {fileID: 0}
  m_GameObject: {fileID: 7836311463691800211}
  m_Material: {fileID: 0}
  m_IsTrigger: 1
  m_Enabled: 1
  serializedVersion: 2
  m_Size: {x: 0.23910044, y: 0.10377291, z: 0.7451061}
  m_Center: {x: -0.016722908, y: 0.021535143, z: -0.01595658}
--- !u!1 &7931900648814045789
GameObject:
  m_ObjectHideFlags: 0
  m_CorrespondingSourceObject: {fileID: 0}
  m_PrefabInstance: {fileID: 0}
  m_PrefabAsset: {fileID: 0}
  serializedVersion: 6
  m_Component:
  - component: {fileID: 2837173339425741817}
  m_Layer: 8
  m_Name: vPoint (61)
  m_TagString: Untagged
  m_Icon: {fileID: 0}
  m_NavMeshLayer: 0
  m_StaticEditorFlags: 0
  m_IsActive: 1
--- !u!4 &2837173339425741817
Transform:
  m_ObjectHideFlags: 0
  m_CorrespondingSourceObject: {fileID: 0}
  m_PrefabInstance: {fileID: 0}
  m_PrefabAsset: {fileID: 0}
  m_GameObject: {fileID: 7931900648814045789}
  m_LocalRotation: {x: -0, y: -1, z: -0, w: 0.0000028312204}
  m_LocalPosition: {x: -0.26600027, y: 0.326, z: -0.26}
  m_LocalScale: {x: 1, y: 1, z: 1}
  m_Children: []
  m_Father: {fileID: 3576242110458175967}
  m_RootOrder: 61
  m_LocalEulerAnglesHint: {x: 0, y: -180.00002, z: 0}
--- !u!1 &8125605391947138626
GameObject:
  m_ObjectHideFlags: 0
  m_CorrespondingSourceObject: {fileID: 0}
  m_PrefabInstance: {fileID: 0}
  m_PrefabAsset: {fileID: 0}
  serializedVersion: 6
  m_Component:
  - component: {fileID: 443795774366158352}
  m_Layer: 8
  m_Name: vPoint (58)
  m_TagString: Untagged
  m_Icon: {fileID: 0}
  m_NavMeshLayer: 0
  m_StaticEditorFlags: 0
  m_IsActive: 1
--- !u!4 &443795774366158352
Transform:
  m_ObjectHideFlags: 0
  m_CorrespondingSourceObject: {fileID: 0}
  m_PrefabInstance: {fileID: 0}
  m_PrefabAsset: {fileID: 0}
  m_GameObject: {fileID: 8125605391947138626}
  m_LocalRotation: {x: -0, y: -1, z: -0, w: 0.0000028312204}
  m_LocalPosition: {x: 0.3489995, y: 0.31900004, z: -0.26}
  m_LocalScale: {x: 1, y: 1, z: 1}
  m_Children: []
  m_Father: {fileID: 3576242110458175967}
  m_RootOrder: 58
  m_LocalEulerAnglesHint: {x: 0, y: -180.00002, z: 0}
--- !u!1 &8157035648132140883
GameObject:
  m_ObjectHideFlags: 0
  m_CorrespondingSourceObject: {fileID: 0}
  m_PrefabInstance: {fileID: 0}
  m_PrefabAsset: {fileID: 0}
  serializedVersion: 6
  m_Component:
  - component: {fileID: 8031739683589235520}
  m_Layer: 8
  m_Name: vPoint (19)
  m_TagString: Untagged
  m_Icon: {fileID: 0}
  m_NavMeshLayer: 0
  m_StaticEditorFlags: 0
  m_IsActive: 1
--- !u!4 &8031739683589235520
Transform:
  m_ObjectHideFlags: 0
  m_CorrespondingSourceObject: {fileID: 0}
  m_PrefabInstance: {fileID: 0}
  m_PrefabAsset: {fileID: 0}
  m_GameObject: {fileID: 8157035648132140883}
  m_LocalRotation: {x: -0, y: -1, z: -0, w: 0.0000028312204}
  m_LocalPosition: {x: 0.6929989, y: 0.322, z: 0.32500052}
  m_LocalScale: {x: 1, y: 1, z: 1}
  m_Children: []
  m_Father: {fileID: 3576242110458175967}
  m_RootOrder: 19
  m_LocalEulerAnglesHint: {x: 0, y: -180.00002, z: 0}
--- !u!1 &8187354582493732894
GameObject:
  m_ObjectHideFlags: 0
  m_CorrespondingSourceObject: {fileID: 0}
  m_PrefabInstance: {fileID: 0}
  m_PrefabAsset: {fileID: 0}
  serializedVersion: 6
  m_Component:
  - component: {fileID: 3243563188891169543}
  m_Layer: 8
  m_Name: vPoint (121)
  m_TagString: Untagged
  m_Icon: {fileID: 0}
  m_NavMeshLayer: 0
  m_StaticEditorFlags: 0
  m_IsActive: 1
--- !u!4 &3243563188891169543
Transform:
  m_ObjectHideFlags: 0
  m_CorrespondingSourceObject: {fileID: 0}
  m_PrefabInstance: {fileID: 0}
  m_PrefabAsset: {fileID: 0}
  m_GameObject: {fileID: 8187354582493732894}
  m_LocalRotation: {x: -0, y: -1, z: -0, w: 0.0000028312204}
  m_LocalPosition: {x: 0.796, y: 0.069, z: -0.006}
  m_LocalScale: {x: 1.51875, y: 1, z: 1}
  m_Children: []
  m_Father: {fileID: 3576242110458175967}
  m_RootOrder: 121
  m_LocalEulerAnglesHint: {x: 0, y: -180.00002, z: 0}
--- !u!1 &8289041956275602546
GameObject:
  m_ObjectHideFlags: 0
  m_CorrespondingSourceObject: {fileID: 0}
  m_PrefabInstance: {fileID: 0}
  m_PrefabAsset: {fileID: 0}
  serializedVersion: 6
  m_Component:
  - component: {fileID: 3927814982518036619}
  m_Layer: 8
  m_Name: vPoint (144)
  m_TagString: Untagged
  m_Icon: {fileID: 0}
  m_NavMeshLayer: 0
  m_StaticEditorFlags: 0
  m_IsActive: 1
--- !u!4 &3927814982518036619
Transform:
  m_ObjectHideFlags: 0
  m_CorrespondingSourceObject: {fileID: 0}
  m_PrefabInstance: {fileID: 0}
  m_PrefabAsset: {fileID: 0}
  m_GameObject: {fileID: 8289041956275602546}
  m_LocalRotation: {x: -0, y: -1, z: -0, w: 0.0000028312204}
  m_LocalPosition: {x: -0.8039999, y: 0.20699999, z: 0.18000007}
  m_LocalScale: {x: 1.51875, y: 1, z: 1}
  m_Children: []
  m_Father: {fileID: 3576242110458175967}
  m_RootOrder: 144
  m_LocalEulerAnglesHint: {x: 0, y: -180.00002, z: 0}
--- !u!1 &8317768869030904513
GameObject:
  m_ObjectHideFlags: 0
  m_CorrespondingSourceObject: {fileID: 0}
  m_PrefabInstance: {fileID: 0}
  m_PrefabAsset: {fileID: 0}
  serializedVersion: 6
  m_Component:
  - component: {fileID: 1938641986161250638}
  m_Layer: 8
  m_Name: vPoint (140)
  m_TagString: Untagged
  m_Icon: {fileID: 0}
  m_NavMeshLayer: 0
  m_StaticEditorFlags: 0
  m_IsActive: 1
--- !u!4 &1938641986161250638
Transform:
  m_ObjectHideFlags: 0
  m_CorrespondingSourceObject: {fileID: 0}
  m_PrefabInstance: {fileID: 0}
  m_PrefabAsset: {fileID: 0}
  m_GameObject: {fileID: 8317768869030904513}
  m_LocalRotation: {x: -0, y: -1, z: -0, w: 0.0000028312204}
  m_LocalPosition: {x: -0.783, y: 0.487, z: -0.22099996}
  m_LocalScale: {x: 1.51875, y: 1, z: 1}
  m_Children: []
  m_Father: {fileID: 3576242110458175967}
  m_RootOrder: 140
  m_LocalEulerAnglesHint: {x: 0, y: -180.00002, z: 0}
--- !u!1 &8366875349336297589
GameObject:
  m_ObjectHideFlags: 0
  m_CorrespondingSourceObject: {fileID: 0}
  m_PrefabInstance: {fileID: 0}
  m_PrefabAsset: {fileID: 0}
  serializedVersion: 6
  m_Component:
  - component: {fileID: 9201648871377800439}
  m_Layer: 8
  m_Name: vPoint (131)
  m_TagString: Untagged
  m_Icon: {fileID: 0}
  m_NavMeshLayer: 0
  m_StaticEditorFlags: 0
  m_IsActive: 1
--- !u!4 &9201648871377800439
Transform:
  m_ObjectHideFlags: 0
  m_CorrespondingSourceObject: {fileID: 0}
  m_PrefabInstance: {fileID: 0}
  m_PrefabAsset: {fileID: 0}
  m_GameObject: {fileID: 8366875349336297589}
  m_LocalRotation: {x: -0, y: -1, z: -0, w: 0.0000028312204}
  m_LocalPosition: {x: 0.87699986, y: 0.4672, z: -0.22099996}
  m_LocalScale: {x: 1.51875, y: 1, z: 1}
  m_Children: []
  m_Father: {fileID: 3576242110458175967}
  m_RootOrder: 131
  m_LocalEulerAnglesHint: {x: 0, y: -180.00002, z: 0}
--- !u!1 &8377405611787646295
GameObject:
  m_ObjectHideFlags: 0
  m_CorrespondingSourceObject: {fileID: 0}
  m_PrefabInstance: {fileID: 0}
  m_PrefabAsset: {fileID: 0}
  serializedVersion: 6
  m_Component:
  - component: {fileID: 5687668591125898553}
  m_Layer: 8
  m_Name: vPoint (9)
  m_TagString: Untagged
  m_Icon: {fileID: 0}
  m_NavMeshLayer: 0
  m_StaticEditorFlags: 0
  m_IsActive: 1
--- !u!4 &5687668591125898553
Transform:
  m_ObjectHideFlags: 0
  m_CorrespondingSourceObject: {fileID: 0}
  m_PrefabInstance: {fileID: 0}
  m_PrefabAsset: {fileID: 0}
  m_GameObject: {fileID: 8377405611787646295}
  m_LocalRotation: {x: -0, y: -0, z: -0, w: 1}
  m_LocalPosition: {x: -0.648, y: 0.391, z: 0.32500005}
  m_LocalScale: {x: 1, y: 1, z: 1}
  m_Children: []
  m_Father: {fileID: 3576242110458175967}
  m_RootOrder: 9
  m_LocalEulerAnglesHint: {x: 0, y: 0, z: 0}
--- !u!1 &8381150227209932251
GameObject:
  m_ObjectHideFlags: 0
  m_CorrespondingSourceObject: {fileID: 0}
  m_PrefabInstance: {fileID: 0}
  m_PrefabAsset: {fileID: 0}
  serializedVersion: 6
  m_Component:
  - component: {fileID: 5096755197105550499}
  m_Layer: 8
  m_Name: vPoint (54)
  m_TagString: Untagged
  m_Icon: {fileID: 0}
  m_NavMeshLayer: 0
  m_StaticEditorFlags: 0
  m_IsActive: 1
--- !u!4 &5096755197105550499
Transform:
  m_ObjectHideFlags: 0
  m_CorrespondingSourceObject: {fileID: 0}
  m_PrefabInstance: {fileID: 0}
  m_PrefabAsset: {fileID: 0}
  m_GameObject: {fileID: 8381150227209932251}
  m_LocalRotation: {x: -0, y: -1, z: -0, w: 0.0000028312204}
  m_LocalPosition: {x: -0.26600027, y: 0.326, z: -0.072999954}
  m_LocalScale: {x: 1, y: 1, z: 1}
  m_Children: []
  m_Father: {fileID: 3576242110458175967}
  m_RootOrder: 54
  m_LocalEulerAnglesHint: {x: 0, y: -180.00002, z: 0}
--- !u!1 &8412014373166642858
GameObject:
  m_ObjectHideFlags: 0
  m_CorrespondingSourceObject: {fileID: 0}
  m_PrefabInstance: {fileID: 0}
  m_PrefabAsset: {fileID: 0}
  serializedVersion: 6
  m_Component:
  - component: {fileID: 6728508492938031768}
  m_Layer: 8
  m_Name: vPoint (26)
  m_TagString: Untagged
  m_Icon: {fileID: 0}
  m_NavMeshLayer: 0
  m_StaticEditorFlags: 0
  m_IsActive: 1
--- !u!4 &6728508492938031768
Transform:
  m_ObjectHideFlags: 0
  m_CorrespondingSourceObject: {fileID: 0}
  m_PrefabInstance: {fileID: 0}
  m_PrefabAsset: {fileID: 0}
  m_GameObject: {fileID: 8412014373166642858}
  m_LocalRotation: {x: -0, y: -1, z: -0, w: 0.0000028312204}
  m_LocalPosition: {x: -0.26600042, y: 0.060000002, z: 0.32500052}
  m_LocalScale: {x: 1, y: 1, z: 1}
  m_Children: []
  m_Father: {fileID: 3576242110458175967}
  m_RootOrder: 26
  m_LocalEulerAnglesHint: {x: 0, y: -180.00002, z: 0}
--- !u!1 &8435763950824487735
GameObject:
  m_ObjectHideFlags: 0
  m_CorrespondingSourceObject: {fileID: 0}
  m_PrefabInstance: {fileID: 0}
  m_PrefabAsset: {fileID: 0}
  serializedVersion: 6
  m_Component:
  - component: {fileID: 4625913754044019621}
  m_Layer: 8
  m_Name: vPoint (141)
  m_TagString: Untagged
  m_Icon: {fileID: 0}
  m_NavMeshLayer: 0
  m_StaticEditorFlags: 0
  m_IsActive: 1
--- !u!4 &4625913754044019621
Transform:
  m_ObjectHideFlags: 0
  m_CorrespondingSourceObject: {fileID: 0}
  m_PrefabInstance: {fileID: 0}
  m_PrefabAsset: {fileID: 0}
  m_GameObject: {fileID: 8435763950824487735}
  m_LocalRotation: {x: -0, y: -1, z: -0, w: 0.0000028312204}
  m_LocalPosition: {x: -0.8140001, y: 0.32799998, z: 0.18000007}
  m_LocalScale: {x: 1.51875, y: 1, z: 1}
  m_Children: []
  m_Father: {fileID: 3576242110458175967}
  m_RootOrder: 141
  m_LocalEulerAnglesHint: {x: 0, y: -180.00002, z: 0}
--- !u!1 &8458992208369561639
GameObject:
  m_ObjectHideFlags: 0
  m_CorrespondingSourceObject: {fileID: 0}
  m_PrefabInstance: {fileID: 0}
  m_PrefabAsset: {fileID: 0}
  serializedVersion: 6
  m_Component:
  - component: {fileID: 2842644835332990422}
  m_Layer: 8
  m_Name: vPoint (29)
  m_TagString: Untagged
  m_Icon: {fileID: 0}
  m_NavMeshLayer: 0
  m_StaticEditorFlags: 0
  m_IsActive: 1
--- !u!4 &2842644835332990422
Transform:
  m_ObjectHideFlags: 0
  m_CorrespondingSourceObject: {fileID: 0}
  m_PrefabInstance: {fileID: 0}
  m_PrefabAsset: {fileID: 0}
  m_GameObject: {fileID: 8458992208369561639}
  m_LocalRotation: {x: -0, y: -1, z: -0, w: 0.0000028312204}
  m_LocalPosition: {x: 0.54299974, y: 0.214, z: 0.32500052}
  m_LocalScale: {x: 1, y: 1, z: 1}
  m_Children: []
  m_Father: {fileID: 3576242110458175967}
  m_RootOrder: 29
  m_LocalEulerAnglesHint: {x: 0, y: -180.00002, z: 0}
--- !u!1 &8466478583082738956
GameObject:
  m_ObjectHideFlags: 0
  m_CorrespondingSourceObject: {fileID: 0}
  m_PrefabInstance: {fileID: 0}
  m_PrefabAsset: {fileID: 0}
  serializedVersion: 6
  m_Component:
  - component: {fileID: 5616213191702183601}
  m_Layer: 8
  m_Name: vPoint (32)
  m_TagString: Untagged
  m_Icon: {fileID: 0}
  m_NavMeshLayer: 0
  m_StaticEditorFlags: 0
  m_IsActive: 1
--- !u!4 &5616213191702183601
Transform:
  m_ObjectHideFlags: 0
  m_CorrespondingSourceObject: {fileID: 0}
  m_PrefabInstance: {fileID: 0}
  m_PrefabAsset: {fileID: 0}
  m_GameObject: {fileID: 8466478583082738956}
  m_LocalRotation: {x: -0, y: -1, z: -0, w: 0.0000028312204}
  m_LocalPosition: {x: -0.03700018, y: 0.21800002, z: 0.32500052}
  m_LocalScale: {x: 1, y: 1, z: 1}
  m_Children: []
  m_Father: {fileID: 3576242110458175967}
  m_RootOrder: 32
  m_LocalEulerAnglesHint: {x: 0, y: -180.00002, z: 0}
--- !u!1 &8485110300402194579
GameObject:
  m_ObjectHideFlags: 0
  m_CorrespondingSourceObject: {fileID: 0}
  m_PrefabInstance: {fileID: 0}
  m_PrefabAsset: {fileID: 0}
  serializedVersion: 6
  m_Component:
  - component: {fileID: 3057898373945406198}
  m_Layer: 8
  m_Name: vPoint (71)
  m_TagString: Untagged
  m_Icon: {fileID: 0}
  m_NavMeshLayer: 0
  m_StaticEditorFlags: 0
  m_IsActive: 1
--- !u!4 &3057898373945406198
Transform:
  m_ObjectHideFlags: 0
  m_CorrespondingSourceObject: {fileID: 0}
  m_PrefabInstance: {fileID: 0}
  m_PrefabAsset: {fileID: 0}
  m_GameObject: {fileID: 8485110300402194579}
  m_LocalRotation: {x: -0, y: -1, z: -0, w: 0.0000028312204}
  m_LocalPosition: {x: 0.83458, y: 0.589, z: -0.27799988}
  m_LocalScale: {x: 1.5187501, y: 1, z: 1}
  m_Children: []
  m_Father: {fileID: 3576242110458175967}
  m_RootOrder: 71
  m_LocalEulerAnglesHint: {x: 0, y: -180.00002, z: 0}
--- !u!1 &8592315217549091322
GameObject:
  m_ObjectHideFlags: 0
  m_CorrespondingSourceObject: {fileID: 0}
  m_PrefabInstance: {fileID: 0}
  m_PrefabAsset: {fileID: 0}
  serializedVersion: 6
  m_Component:
  - component: {fileID: 1546721269753988257}
  m_Layer: 8
  m_Name: vPoint (68)
  m_TagString: Untagged
  m_Icon: {fileID: 0}
  m_NavMeshLayer: 0
  m_StaticEditorFlags: 0
  m_IsActive: 1
--- !u!4 &1546721269753988257
Transform:
  m_ObjectHideFlags: 0
  m_CorrespondingSourceObject: {fileID: 0}
  m_PrefabInstance: {fileID: 0}
  m_PrefabAsset: {fileID: 0}
  m_GameObject: {fileID: 8592315217549091322}
  m_LocalRotation: {x: -0, y: -1, z: -0, w: 0.0000028312204}
  m_LocalPosition: {x: -0.39409, y: 0.471, z: -0.26999998}
  m_LocalScale: {x: 1.5187501, y: 1, z: 1}
  m_Children: []
  m_Father: {fileID: 3576242110458175967}
  m_RootOrder: 68
  m_LocalEulerAnglesHint: {x: 0, y: -180.00002, z: 0}
--- !u!1 &8639782276007664097
GameObject:
  m_ObjectHideFlags: 0
  m_CorrespondingSourceObject: {fileID: 0}
  m_PrefabInstance: {fileID: 0}
  m_PrefabAsset: {fileID: 0}
  serializedVersion: 6
  m_Component:
  - component: {fileID: 6066480640641464663}
  m_Layer: 8
  m_Name: vPoint (90)
  m_TagString: Untagged
  m_Icon: {fileID: 0}
  m_NavMeshLayer: 0
  m_StaticEditorFlags: 0
  m_IsActive: 1
--- !u!4 &6066480640641464663
Transform:
  m_ObjectHideFlags: 0
  m_CorrespondingSourceObject: {fileID: 0}
  m_PrefabInstance: {fileID: 0}
  m_PrefabAsset: {fileID: 0}
  m_GameObject: {fileID: 8639782276007664097}
  m_LocalRotation: {x: -0, y: -1, z: -0, w: 0.0000028312204}
  m_LocalPosition: {x: -0.63405, y: 0.69000006, z: -0.41499996}
  m_LocalScale: {x: 1.5187501, y: 1, z: 1}
  m_Children: []
  m_Father: {fileID: 3576242110458175967}
  m_RootOrder: 90
  m_LocalEulerAnglesHint: {x: 0, y: -180.00002, z: 0}
--- !u!1 &8684770312363366462
GameObject:
  m_ObjectHideFlags: 0
  m_CorrespondingSourceObject: {fileID: 0}
  m_PrefabInstance: {fileID: 0}
  m_PrefabAsset: {fileID: 0}
  serializedVersion: 6
  m_Component:
  - component: {fileID: 3329094670168957507}
  m_Layer: 8
  m_Name: vPoint (56)
  m_TagString: Untagged
  m_Icon: {fileID: 0}
  m_NavMeshLayer: 0
  m_StaticEditorFlags: 0
  m_IsActive: 1
--- !u!4 &3329094670168957507
Transform:
  m_ObjectHideFlags: 0
  m_CorrespondingSourceObject: {fileID: 0}
  m_PrefabInstance: {fileID: 0}
  m_PrefabAsset: {fileID: 0}
  m_GameObject: {fileID: 8684770312363366462}
  m_LocalRotation: {x: -0, y: -1, z: -0, w: 0.0000028312204}
  m_LocalPosition: {x: -0.53200054, y: 0.321, z: -0.072999954}
  m_LocalScale: {x: 1, y: 1, z: 1}
  m_Children: []
  m_Father: {fileID: 3576242110458175967}
  m_RootOrder: 56
  m_LocalEulerAnglesHint: {x: 0, y: -180.00002, z: 0}
--- !u!1 &8703354845735897074
GameObject:
  m_ObjectHideFlags: 0
  m_CorrespondingSourceObject: {fileID: 0}
  m_PrefabInstance: {fileID: 0}
  m_PrefabAsset: {fileID: 0}
  serializedVersion: 6
  m_Component:
  - component: {fileID: 8734874654785727189}
  m_Layer: 8
  m_Name: vPoint (17)
  m_TagString: Untagged
  m_Icon: {fileID: 0}
  m_NavMeshLayer: 0
  m_StaticEditorFlags: 0
  m_IsActive: 1
--- !u!4 &8734874654785727189
Transform:
  m_ObjectHideFlags: 0
  m_CorrespondingSourceObject: {fileID: 0}
  m_PrefabInstance: {fileID: 0}
  m_PrefabAsset: {fileID: 0}
  m_GameObject: {fileID: 8703354845735897074}
  m_LocalRotation: {x: -0, y: -1, z: -0, w: 0.0000028312204}
  m_LocalPosition: {x: 0.77499914, y: 0.466, z: 0.32500052}
  m_LocalScale: {x: 1, y: 1, z: 1}
  m_Children: []
  m_Father: {fileID: 3576242110458175967}
  m_RootOrder: 17
  m_LocalEulerAnglesHint: {x: 0, y: -180.00002, z: 0}
--- !u!1 &8822213308013836275
GameObject:
  m_ObjectHideFlags: 0
  m_CorrespondingSourceObject: {fileID: 0}
  m_PrefabInstance: {fileID: 0}
  m_PrefabAsset: {fileID: 0}
  serializedVersion: 6
  m_Component:
  - component: {fileID: 4685667101447696213}
  m_Layer: 8
  m_Name: vPoint (36)
  m_TagString: Untagged
  m_Icon: {fileID: 0}
  m_NavMeshLayer: 0
  m_StaticEditorFlags: 0
  m_IsActive: 1
--- !u!4 &4685667101447696213
Transform:
  m_ObjectHideFlags: 0
  m_CorrespondingSourceObject: {fileID: 0}
  m_PrefabInstance: {fileID: 0}
  m_PrefabAsset: {fileID: 0}
  m_GameObject: {fileID: 8822213308013836275}
  m_LocalRotation: {x: -0, y: -1, z: -0, w: 0.0000028312204}
  m_LocalPosition: {x: 0.54299974, y: 0.34700003, z: 0.32500052}
  m_LocalScale: {x: 1, y: 1, z: 1}
  m_Children: []
  m_Father: {fileID: 3576242110458175967}
  m_RootOrder: 36
  m_LocalEulerAnglesHint: {x: 0, y: -180.00002, z: 0}
--- !u!1 &8844655756850305686
GameObject:
  m_ObjectHideFlags: 0
  m_CorrespondingSourceObject: {fileID: 0}
  m_PrefabInstance: {fileID: 0}
  m_PrefabAsset: {fileID: 0}
  serializedVersion: 6
  m_Component:
  - component: {fileID: 3089994893828899555}
  m_Layer: 8
  m_Name: vPoint (132)
  m_TagString: Untagged
  m_Icon: {fileID: 0}
  m_NavMeshLayer: 0
  m_StaticEditorFlags: 0
  m_IsActive: 1
--- !u!4 &3089994893828899555
Transform:
  m_ObjectHideFlags: 0
  m_CorrespondingSourceObject: {fileID: 0}
  m_PrefabInstance: {fileID: 0}
  m_PrefabAsset: {fileID: 0}
  m_GameObject: {fileID: 8844655756850305686}
  m_LocalRotation: {x: -0, y: -1, z: -0, w: 0.0000028312204}
  m_LocalPosition: {x: 0.7461, y: 0.4542, z: 0.18000007}
  m_LocalScale: {x: 1.51875, y: 1, z: 1}
  m_Children: []
  m_Father: {fileID: 3576242110458175967}
  m_RootOrder: 132
  m_LocalEulerAnglesHint: {x: 0, y: -180.00002, z: 0}
--- !u!1 &9002368166415280151
GameObject:
  m_ObjectHideFlags: 0
  m_CorrespondingSourceObject: {fileID: 0}
  m_PrefabInstance: {fileID: 0}
  m_PrefabAsset: {fileID: 0}
  serializedVersion: 6
  m_Component:
  - component: {fileID: 490130510899595134}
  - component: {fileID: 6419305979355580643}
  m_Layer: 8
  m_Name: Col (4)
  m_TagString: SimObjPhysics
  m_Icon: {fileID: 0}
  m_NavMeshLayer: 0
  m_StaticEditorFlags: 0
  m_IsActive: 1
--- !u!4 &490130510899595134
Transform:
  m_ObjectHideFlags: 0
  m_CorrespondingSourceObject: {fileID: 0}
  m_PrefabInstance: {fileID: 0}
  m_PrefabAsset: {fileID: 0}
  m_GameObject: {fileID: 9002368166415280151}
  m_LocalRotation: {x: -0, y: -0, z: -0, w: 1}
  m_LocalPosition: {x: -0.704, y: 0, z: 0.602}
  m_LocalScale: {x: 1, y: 1, z: 1}
  m_Children: []
  m_Father: {fileID: 3576242108725157636}
  m_RootOrder: 4
  m_LocalEulerAnglesHint: {x: 0, y: 0, z: 0}
--- !u!65 &6419305979355580643
BoxCollider:
  m_ObjectHideFlags: 0
  m_CorrespondingSourceObject: {fileID: 0}
  m_PrefabInstance: {fileID: 0}
  m_PrefabAsset: {fileID: 0}
  m_GameObject: {fileID: 9002368166415280151}
  m_Material: {fileID: 0}
  m_IsTrigger: 0
  m_Enabled: 1
  serializedVersion: 2
  m_Size: {x: 0.084322885, y: 0.30525503, z: 0.08200312}
  m_Center: {x: 0, y: 0.15262751, z: -0.33367443}
--- !u!1 &9069704685863730420
GameObject:
  m_ObjectHideFlags: 0
  m_CorrespondingSourceObject: {fileID: 0}
  m_PrefabInstance: {fileID: 0}
  m_PrefabAsset: {fileID: 0}
  serializedVersion: 6
  m_Component:
  - component: {fileID: 4362676465871427785}
  - component: {fileID: 1722801804481412296}
  m_Layer: 8
  m_Name: Col (4)
  m_TagString: SimObjPhysics
  m_Icon: {fileID: 0}
  m_NavMeshLayer: 0
  m_StaticEditorFlags: 0
  m_IsActive: 1
--- !u!4 &4362676465871427785
Transform:
  m_ObjectHideFlags: 0
  m_CorrespondingSourceObject: {fileID: 0}
  m_PrefabInstance: {fileID: 0}
  m_PrefabAsset: {fileID: 0}
  m_GameObject: {fileID: 9069704685863730420}
  m_LocalRotation: {x: -0, y: -0, z: -0, w: 1}
  m_LocalPosition: {x: -0.704, y: 0, z: 0.602}
  m_LocalScale: {x: 1, y: 1, z: 1}
  m_Children: []
  m_Father: {fileID: 3910303887064391116}
  m_RootOrder: 4
  m_LocalEulerAnglesHint: {x: 0, y: 0, z: 0}
--- !u!65 &1722801804481412296
BoxCollider:
  m_ObjectHideFlags: 0
  m_CorrespondingSourceObject: {fileID: 0}
  m_PrefabInstance: {fileID: 0}
  m_PrefabAsset: {fileID: 0}
  m_GameObject: {fileID: 9069704685863730420}
  m_Material: {fileID: 0}
  m_IsTrigger: 1
  m_Enabled: 1
  serializedVersion: 2
  m_Size: {x: 0.084322885, y: 0.30525503, z: 0.08200312}
  m_Center: {x: 0, y: 0.15262751, z: -0.33367443}
--- !u!1 &9079709608443321600
GameObject:
  m_ObjectHideFlags: 0
  m_CorrespondingSourceObject: {fileID: 0}
  m_PrefabInstance: {fileID: 0}
  m_PrefabAsset: {fileID: 0}
  serializedVersion: 6
  m_Component:
  - component: {fileID: 1314235261881298991}
  m_Layer: 8
  m_Name: vPoint (1)
  m_TagString: Untagged
  m_Icon: {fileID: 0}
  m_NavMeshLayer: 0
  m_StaticEditorFlags: 0
  m_IsActive: 1
--- !u!4 &1314235261881298991
Transform:
  m_ObjectHideFlags: 0
  m_CorrespondingSourceObject: {fileID: 0}
  m_PrefabInstance: {fileID: 0}
  m_PrefabAsset: {fileID: 0}
  m_GameObject: {fileID: 9079709608443321600}
  m_LocalRotation: {x: -0, y: -0, z: -0, w: 1}
  m_LocalPosition: {x: 0.7449999, y: 0.01699999, z: -0.3384}
  m_LocalScale: {x: 1, y: 1, z: 1}
  m_Children: []
  m_Father: {fileID: 3576242110458175967}
  m_RootOrder: 1
  m_LocalEulerAnglesHint: {x: 0, y: 0, z: 0}
--- !u!1 &9181093869730494293
GameObject:
  m_ObjectHideFlags: 0
  m_CorrespondingSourceObject: {fileID: 0}
  m_PrefabInstance: {fileID: 0}
  m_PrefabAsset: {fileID: 0}
  serializedVersion: 6
  m_Component:
  - component: {fileID: 140259492612693955}
  m_Layer: 8
  m_Name: vPoint (81)
  m_TagString: Untagged
  m_Icon: {fileID: 0}
  m_NavMeshLayer: 0
  m_StaticEditorFlags: 0
  m_IsActive: 1
--- !u!4 &140259492612693955
Transform:
  m_ObjectHideFlags: 0
  m_CorrespondingSourceObject: {fileID: 0}
  m_PrefabInstance: {fileID: 0}
  m_PrefabAsset: {fileID: 0}
  m_GameObject: {fileID: 9181093869730494293}
  m_LocalRotation: {x: -0, y: -1, z: -0, w: 0.0000028312204}
  m_LocalPosition: {x: -0.046297, y: 0.70000005, z: -0.34700012}
  m_LocalScale: {x: 1.5187501, y: 1, z: 1}
  m_Children: []
  m_Father: {fileID: 3576242110458175967}
  m_RootOrder: 81
  m_LocalEulerAnglesHint: {x: 0, y: -180.00002, z: 0}
--- !u!1 &9187206265588851500
GameObject:
  m_ObjectHideFlags: 0
  m_CorrespondingSourceObject: {fileID: 0}
  m_PrefabInstance: {fileID: 0}
  m_PrefabAsset: {fileID: 0}
  serializedVersion: 6
  m_Component:
  - component: {fileID: 7112476984568138695}
  m_Layer: 8
  m_Name: vPoint (48)
  m_TagString: Untagged
  m_Icon: {fileID: 0}
  m_NavMeshLayer: 0
  m_StaticEditorFlags: 0
  m_IsActive: 1
--- !u!4 &7112476984568138695
Transform:
  m_ObjectHideFlags: 0
  m_CorrespondingSourceObject: {fileID: 0}
  m_PrefabInstance: {fileID: 0}
  m_PrefabAsset: {fileID: 0}
  m_GameObject: {fileID: 9187206265588851500}
  m_LocalRotation: {x: -0, y: -1, z: -0, w: 0.0000028312204}
  m_LocalPosition: {x: -0.42400026, y: 0.32499996, z: 0.1270001}
  m_LocalScale: {x: 1, y: 1, z: 1}
  m_Children: []
  m_Father: {fileID: 3576242110458175967}
  m_RootOrder: 48
  m_LocalEulerAnglesHint: {x: 0, y: -180.00002, z: 0}
--- !u!1 &9196533617348859985
GameObject:
  m_ObjectHideFlags: 0
  m_CorrespondingSourceObject: {fileID: 0}
  m_PrefabInstance: {fileID: 0}
  m_PrefabAsset: {fileID: 0}
  serializedVersion: 6
  m_Component:
  - component: {fileID: 3160573160236600724}
  m_Layer: 8
  m_Name: vPoint (51)
  m_TagString: Untagged
  m_Icon: {fileID: 0}
  m_NavMeshLayer: 0
  m_StaticEditorFlags: 0
  m_IsActive: 1
--- !u!4 &3160573160236600724
Transform:
  m_ObjectHideFlags: 0
  m_CorrespondingSourceObject: {fileID: 0}
  m_PrefabInstance: {fileID: 0}
  m_PrefabAsset: {fileID: 0}
  m_GameObject: {fileID: 9196533617348859985}
  m_LocalRotation: {x: -0, y: -1, z: -0, w: 0.0000028312204}
  m_LocalPosition: {x: 0.3489995, y: 0.31900004, z: -0.072999954}
  m_LocalScale: {x: 1, y: 1, z: 1}
  m_Children: []
  m_Father: {fileID: 3576242110458175967}
  m_RootOrder: 51
  m_LocalEulerAnglesHint: {x: 0, y: -180.00002, z: 0}
--- !u!1001 &3576242108889671143
PrefabInstance:
  m_ObjectHideFlags: 0
  serializedVersion: 2
  m_Modification:
    m_TransformParent: {fileID: 3576242109363204043}
    m_Modifications:
    - target: {fileID: 1170333579371094, guid: 6877aba5a696347dbb6c01f851f2da28, type: 3}
      propertyPath: m_Name
      value: ReceptacleTriggerBox
      objectReference: {fileID: 0}
    - target: {fileID: 4251536333782420, guid: 6877aba5a696347dbb6c01f851f2da28, type: 3}
      propertyPath: m_RootOrder
      value: 1
      objectReference: {fileID: 0}
    - target: {fileID: 4251536333782420, guid: 6877aba5a696347dbb6c01f851f2da28, type: 3}
      propertyPath: m_LocalPosition.x
      value: 0
      objectReference: {fileID: 0}
    - target: {fileID: 4251536333782420, guid: 6877aba5a696347dbb6c01f851f2da28, type: 3}
      propertyPath: m_LocalPosition.y
      value: 0.37
      objectReference: {fileID: 0}
    - target: {fileID: 4251536333782420, guid: 6877aba5a696347dbb6c01f851f2da28, type: 3}
      propertyPath: m_LocalPosition.z
      value: 0
      objectReference: {fileID: 0}
    - target: {fileID: 4251536333782420, guid: 6877aba5a696347dbb6c01f851f2da28, type: 3}
      propertyPath: m_LocalRotation.w
      value: 1
      objectReference: {fileID: 0}
    - target: {fileID: 4251536333782420, guid: 6877aba5a696347dbb6c01f851f2da28, type: 3}
      propertyPath: m_LocalRotation.x
      value: -0
      objectReference: {fileID: 0}
    - target: {fileID: 4251536333782420, guid: 6877aba5a696347dbb6c01f851f2da28, type: 3}
      propertyPath: m_LocalRotation.y
      value: -0
      objectReference: {fileID: 0}
    - target: {fileID: 4251536333782420, guid: 6877aba5a696347dbb6c01f851f2da28, type: 3}
      propertyPath: m_LocalRotation.z
      value: -0
      objectReference: {fileID: 0}
    - target: {fileID: 4251536333782420, guid: 6877aba5a696347dbb6c01f851f2da28, type: 3}
      propertyPath: m_LocalEulerAnglesHint.x
      value: 0
      objectReference: {fileID: 0}
    - target: {fileID: 4251536333782420, guid: 6877aba5a696347dbb6c01f851f2da28, type: 3}
      propertyPath: m_LocalEulerAnglesHint.y
      value: 0
      objectReference: {fileID: 0}
    - target: {fileID: 4251536333782420, guid: 6877aba5a696347dbb6c01f851f2da28, type: 3}
      propertyPath: m_LocalEulerAnglesHint.z
      value: 0
      objectReference: {fileID: 0}
    - target: {fileID: 65569799956894354, guid: 6877aba5a696347dbb6c01f851f2da28,
        type: 3}
      propertyPath: m_Size.x
      value: 2.6411586
      objectReference: {fileID: 0}
    - target: {fileID: 65569799956894354, guid: 6877aba5a696347dbb6c01f851f2da28,
        type: 3}
      propertyPath: m_Size.y
      value: 0.36666167
      objectReference: {fileID: 0}
    - target: {fileID: 65569799956894354, guid: 6877aba5a696347dbb6c01f851f2da28,
        type: 3}
      propertyPath: m_Size.z
      value: 1.2158499
      objectReference: {fileID: 0}
    - target: {fileID: 65569799956894354, guid: 6877aba5a696347dbb6c01f851f2da28,
        type: 3}
      propertyPath: m_Center.x
      value: 0.039736748
      objectReference: {fileID: 0}
    - target: {fileID: 65569799956894354, guid: 6877aba5a696347dbb6c01f851f2da28,
        type: 3}
      propertyPath: m_Center.y
      value: 0.18333083
      objectReference: {fileID: 0}
    - target: {fileID: 65569799956894354, guid: 6877aba5a696347dbb6c01f851f2da28,
        type: 3}
      propertyPath: m_Center.z
      value: 0.10792494
      objectReference: {fileID: 0}
    - target: {fileID: 114448760657764924, guid: 6877aba5a696347dbb6c01f851f2da28,
        type: 3}
      propertyPath: myParent
      value: 
      objectReference: {fileID: 3576242109363204041}
    m_RemovedComponents: []
  m_SourcePrefab: {fileID: 100100000, guid: 6877aba5a696347dbb6c01f851f2da28, type: 3}
--- !u!1 &3577394300493612977 stripped
GameObject:
  m_CorrespondingSourceObject: {fileID: 1170333579371094, guid: 6877aba5a696347dbb6c01f851f2da28,
    type: 3}
  m_PrefabInstance: {fileID: 3576242108889671143}
  m_PrefabAsset: {fileID: 0}
--- !u!4 &3579877918169700467 stripped
Transform:
  m_CorrespondingSourceObject: {fileID: 4251536333782420, guid: 6877aba5a696347dbb6c01f851f2da28,
    type: 3}
  m_PrefabInstance: {fileID: 3576242108889671143}
  m_PrefabAsset: {fileID: 0}
--- !u!1001 &3576242109792163592
PrefabInstance:
  m_ObjectHideFlags: 0
  serializedVersion: 2
  m_Modification:
    m_TransformParent: {fileID: 3576242109363204043}
    m_Modifications:
    - target: {fileID: 981150644175095887, guid: 56858120e2c5fd940ae0d49ebaede09e,
        type: 3}
      propertyPath: m_Name
      value: mesh
      objectReference: {fileID: 0}
    - target: {fileID: 981150644175131759, guid: 56858120e2c5fd940ae0d49ebaede09e,
        type: 3}
      propertyPath: m_RootOrder
      value: 0
      objectReference: {fileID: 0}
    - target: {fileID: 981150644175131759, guid: 56858120e2c5fd940ae0d49ebaede09e,
        type: 3}
      propertyPath: m_LocalPosition.x
      value: 0
      objectReference: {fileID: 0}
    - target: {fileID: 981150644175131759, guid: 56858120e2c5fd940ae0d49ebaede09e,
        type: 3}
      propertyPath: m_LocalPosition.y
      value: 0
      objectReference: {fileID: 0}
    - target: {fileID: 981150644175131759, guid: 56858120e2c5fd940ae0d49ebaede09e,
        type: 3}
      propertyPath: m_LocalPosition.z
      value: 0
      objectReference: {fileID: 0}
    - target: {fileID: 981150644175131759, guid: 56858120e2c5fd940ae0d49ebaede09e,
        type: 3}
      propertyPath: m_LocalRotation.w
      value: 1
      objectReference: {fileID: 0}
    - target: {fileID: 981150644175131759, guid: 56858120e2c5fd940ae0d49ebaede09e,
        type: 3}
      propertyPath: m_LocalRotation.x
      value: -0
      objectReference: {fileID: 0}
    - target: {fileID: 981150644175131759, guid: 56858120e2c5fd940ae0d49ebaede09e,
        type: 3}
      propertyPath: m_LocalRotation.y
      value: -0
      objectReference: {fileID: 0}
    - target: {fileID: 981150644175131759, guid: 56858120e2c5fd940ae0d49ebaede09e,
        type: 3}
      propertyPath: m_LocalRotation.z
      value: -0
      objectReference: {fileID: 0}
    - target: {fileID: 981150644175131759, guid: 56858120e2c5fd940ae0d49ebaede09e,
        type: 3}
      propertyPath: m_LocalEulerAnglesHint.x
      value: 0
      objectReference: {fileID: 0}
    - target: {fileID: 981150644175131759, guid: 56858120e2c5fd940ae0d49ebaede09e,
        type: 3}
      propertyPath: m_LocalEulerAnglesHint.y
      value: 0
      objectReference: {fileID: 0}
    - target: {fileID: 981150644175131759, guid: 56858120e2c5fd940ae0d49ebaede09e,
        type: 3}
      propertyPath: m_LocalEulerAnglesHint.z
      value: 0
      objectReference: {fileID: 0}
    m_RemovedComponents: []
  m_SourcePrefab: {fileID: 100100000, guid: 56858120e2c5fd940ae0d49ebaede09e, type: 3}
--- !u!4 &4340592700463039335 stripped
Transform:
  m_CorrespondingSourceObject: {fileID: 981150644175131759, guid: 56858120e2c5fd940ae0d49ebaede09e,
    type: 3}
  m_PrefabInstance: {fileID: 3576242109792163592}
  m_PrefabAsset: {fileID: 0}<|MERGE_RESOLUTION|>--- conflicted
+++ resolved
@@ -1844,7 +1844,7 @@
   m_PrefabAsset: {fileID: 0}
   m_GameObject: {fileID: 3576242109363204041}
   m_LocalRotation: {x: 0, y: 0, z: 0, w: 1}
-  m_LocalPosition: {x: 0, y: 0, z: 0}
+  m_LocalPosition: {x: 5.27, y: 0.27, z: -3.33}
   m_LocalScale: {x: 1, y: 1, z: 1}
   m_Children:
   - {fileID: 4340592700463039335}
@@ -1869,10 +1869,7 @@
   m_Name: 
   m_EditorClassIdentifier: 
   objectID: 
-<<<<<<< HEAD
-=======
   assetID: thorkea_sofa_vreta
->>>>>>> 2f8dd9f9
   Type: 115
   PrimaryProperty: 1
   SecondaryProperties: 07000000
