--- conflicted
+++ resolved
@@ -1323,7 +1323,7 @@
   m_PrefabAsset: {fileID: 0}
   m_GameObject: {fileID: 4183931827050060242}
   m_LocalRotation: {x: 0, y: 0, z: 0, w: 1}
-  m_LocalPosition: {x: 0, y: 0, z: 0}
+  m_LocalPosition: {x: 2.11, y: 0.37, z: -1.82}
   m_LocalScale: {x: 1, y: 1, z: 1}
   m_Children:
   - {fileID: 4183931826084439935}
@@ -1348,10 +1348,7 @@
   m_Name: 
   m_EditorClassIdentifier: 
   objectID: 
-<<<<<<< HEAD
-=======
   assetID: thorkea_desk_lisabo
->>>>>>> 2f8dd9f9
   Type: 128
   PrimaryProperty: 1
   SecondaryProperties: 07000000
