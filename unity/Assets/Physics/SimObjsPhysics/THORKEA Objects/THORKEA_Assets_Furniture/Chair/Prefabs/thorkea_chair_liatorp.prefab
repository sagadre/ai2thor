--- conflicted
+++ resolved
@@ -1881,7 +1881,7 @@
   m_PrefabAsset: {fileID: 0}
   m_GameObject: {fileID: 9218532894245672739}
   m_LocalRotation: {x: 0, y: 0, z: 0, w: 1}
-  m_LocalPosition: {x: 0, y: 0, z: 0}
+  m_LocalPosition: {x: 4.34, y: 0.015, z: 0.99}
   m_LocalScale: {x: 1, y: 1, z: 1}
   m_Children:
   - {fileID: 9214879876084629388}
@@ -1906,10 +1906,7 @@
   m_Name: 
   m_EditorClassIdentifier: 
   objectID: 
-<<<<<<< HEAD
-=======
   assetID: thorkea_chair_liatorp
->>>>>>> 2f8dd9f9
   Type: 21
   PrimaryProperty: 1
   SecondaryProperties: 07000000
