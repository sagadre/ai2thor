%YAML 1.1
%TAG !u! tag:unity3d.com,2011:
--- !u!1 &7177884297280219435
GameObject:
  m_ObjectHideFlags: 0
  m_CorrespondingSourceObject: {fileID: 0}
  m_PrefabInstance: {fileID: 0}
  m_PrefabAsset: {fileID: 0}
  serializedVersion: 6
  m_Component:
  - component: {fileID: 7177884297280219432}
  m_Layer: 0
  m_Name: VisibilityPoints
  m_TagString: Untagged
  m_Icon: {fileID: 0}
  m_NavMeshLayer: 0
  m_StaticEditorFlags: 0
  m_IsActive: 1
--- !u!4 &7177884297280219432
Transform:
  m_ObjectHideFlags: 0
  m_CorrespondingSourceObject: {fileID: 0}
  m_PrefabInstance: {fileID: 0}
  m_PrefabAsset: {fileID: 0}
  m_GameObject: {fileID: 7177884297280219435}
  m_LocalRotation: {x: -0, y: -0, z: -0, w: 1}
  m_LocalPosition: {x: 0, y: 0, z: 0}
  m_LocalScale: {x: 1, y: 1, z: 1}
  m_Children:
  - {fileID: 7177884298235407278}
  - {fileID: 7177884299336464117}
  - {fileID: 7177884298060568956}
  - {fileID: 7177884297906983770}
  - {fileID: 7177884297950309954}
  - {fileID: 7177884297712439747}
  - {fileID: 7177884298531294505}
  - {fileID: 7177884299085962612}
  - {fileID: 7177884297545364852}
  - {fileID: 7177884297454704812}
  - {fileID: 7177884297668377955}
  - {fileID: 7177884298318716151}
  - {fileID: 7177884298669279434}
  - {fileID: 7177884297911782114}
  - {fileID: 7177884297825788218}
  - {fileID: 7177884298058223579}
  - {fileID: 7177884298090785129}
  - {fileID: 7177884298973840380}
  - {fileID: 7177884298764984826}
  - {fileID: 7177884299206852240}
  - {fileID: 7177884298435267639}
  - {fileID: 7177884297701959887}
  - {fileID: 7177884298636268554}
  - {fileID: 7177884299295075402}
  - {fileID: 7177884298466445080}
  - {fileID: 7177884298935767471}
  - {fileID: 7177884298132399075}
  - {fileID: 7177884297508245583}
  - {fileID: 7177884297921594766}
  - {fileID: 7177884297771301344}
  - {fileID: 7177884298728626256}
  - {fileID: 7177884298641062160}
  - {fileID: 7177884297870712046}
  - {fileID: 7177884298797334702}
  - {fileID: 7177884298237679148}
  - {fileID: 7177884297943878873}
  - {fileID: 7177884297787150952}
  - {fileID: 7177884298042245447}
  - {fileID: 7177884299037535427}
  - {fileID: 7177884298269112412}
  - {fileID: 7177884298055444494}
  - {fileID: 7177884299146770890}
  - {fileID: 7177884298692087191}
  - {fileID: 7177884299310294216}
  - {fileID: 7177884297821472526}
  m_Father: {fileID: 7177884299243563667}
  m_RootOrder: 3
  m_LocalEulerAnglesHint: {x: 0, y: 0, z: 0}
--- !u!1 &7177884297441601528
GameObject:
  m_ObjectHideFlags: 0
  m_CorrespondingSourceObject: {fileID: 0}
  m_PrefabInstance: {fileID: 0}
  m_PrefabAsset: {fileID: 0}
  serializedVersion: 6
  m_Component:
  - component: {fileID: 7177884297441601529}
  m_Layer: 0
  m_Name: TriggerColliders
  m_TagString: Untagged
  m_Icon: {fileID: 0}
  m_NavMeshLayer: 0
  m_StaticEditorFlags: 0
  m_IsActive: 1
--- !u!4 &7177884297441601529
Transform:
  m_ObjectHideFlags: 0
  m_CorrespondingSourceObject: {fileID: 0}
  m_PrefabInstance: {fileID: 0}
  m_PrefabAsset: {fileID: 0}
  m_GameObject: {fileID: 7177884297441601528}
  m_LocalRotation: {x: -0, y: -0, z: -0, w: 1}
  m_LocalPosition: {x: 0, y: 0, z: 0}
  m_LocalScale: {x: 1, y: 1, z: 1}
  m_Children:
  - {fileID: 7177884298408610250}
  m_Father: {fileID: 7177884299243563667}
  m_RootOrder: 5
  m_LocalEulerAnglesHint: {x: 0, y: 0, z: 0}
--- !u!1 &7177884297454704815
GameObject:
  m_ObjectHideFlags: 0
  m_CorrespondingSourceObject: {fileID: 0}
  m_PrefabInstance: {fileID: 0}
  m_PrefabAsset: {fileID: 0}
  serializedVersion: 6
  m_Component:
  - component: {fileID: 7177884297454704812}
  m_Layer: 8
  m_Name: vPoint (9)
  m_TagString: Untagged
  m_Icon: {fileID: 0}
  m_NavMeshLayer: 0
  m_StaticEditorFlags: 0
  m_IsActive: 1
--- !u!4 &7177884297454704812
Transform:
  m_ObjectHideFlags: 0
  m_CorrespondingSourceObject: {fileID: 0}
  m_PrefabInstance: {fileID: 0}
  m_PrefabAsset: {fileID: 0}
  m_GameObject: {fileID: 7177884297454704815}
  m_LocalRotation: {x: -0, y: -0, z: -0, w: 1}
  m_LocalPosition: {x: 0.30079997, y: 0.011999965, z: 0.1393}
  m_LocalScale: {x: 1, y: 1, z: 1}
  m_Children: []
  m_Father: {fileID: 7177884297280219432}
  m_RootOrder: 9
  m_LocalEulerAnglesHint: {x: 0, y: 0, z: 0}
--- !u!1 &7177884297508245582
GameObject:
  m_ObjectHideFlags: 0
  m_CorrespondingSourceObject: {fileID: 0}
  m_PrefabInstance: {fileID: 0}
  m_PrefabAsset: {fileID: 0}
  serializedVersion: 6
  m_Component:
  - component: {fileID: 7177884297508245583}
  m_Layer: 8
  m_Name: vPoint (27)
  m_TagString: Untagged
  m_Icon: {fileID: 0}
  m_NavMeshLayer: 0
  m_StaticEditorFlags: 0
  m_IsActive: 1
--- !u!4 &7177884297508245583
Transform:
  m_ObjectHideFlags: 0
  m_CorrespondingSourceObject: {fileID: 0}
  m_PrefabInstance: {fileID: 0}
  m_PrefabAsset: {fileID: 0}
  m_GameObject: {fileID: 7177884297508245582}
  m_LocalRotation: {x: -0, y: -0, z: -0, w: 1}
  m_LocalPosition: {x: 0.30079997, y: 0.391, z: 0.1393}
  m_LocalScale: {x: 1, y: 1, z: 1}
  m_Children: []
  m_Father: {fileID: 7177884297280219432}
  m_RootOrder: 27
  m_LocalEulerAnglesHint: {x: 0, y: 0, z: 0}
--- !u!1 &7177884297545364855
GameObject:
  m_ObjectHideFlags: 0
  m_CorrespondingSourceObject: {fileID: 0}
  m_PrefabInstance: {fileID: 0}
  m_PrefabAsset: {fileID: 0}
  serializedVersion: 6
  m_Component:
  - component: {fileID: 7177884297545364852}
  m_Layer: 8
  m_Name: vPoint (8)
  m_TagString: Untagged
  m_Icon: {fileID: 0}
  m_NavMeshLayer: 0
  m_StaticEditorFlags: 0
  m_IsActive: 1
--- !u!4 &7177884297545364852
Transform:
  m_ObjectHideFlags: 0
  m_CorrespondingSourceObject: {fileID: 0}
  m_PrefabInstance: {fileID: 0}
  m_PrefabAsset: {fileID: 0}
  m_GameObject: {fileID: 7177884297545364855}
  m_LocalRotation: {x: -0, y: -0, z: -0, w: 1}
  m_LocalPosition: {x: -0.0001, y: 0.684, z: -0.0011000037}
  m_LocalScale: {x: 1, y: 1, z: 1}
  m_Children: []
  m_Father: {fileID: 7177884297280219432}
  m_RootOrder: 8
  m_LocalEulerAnglesHint: {x: 0, y: 0, z: 0}
--- !u!1 &7177884297668377954
GameObject:
  m_ObjectHideFlags: 0
  m_CorrespondingSourceObject: {fileID: 0}
  m_PrefabInstance: {fileID: 0}
  m_PrefabAsset: {fileID: 0}
  serializedVersion: 6
  m_Component:
  - component: {fileID: 7177884297668377955}
  m_Layer: 8
  m_Name: vPoint (10)
  m_TagString: Untagged
  m_Icon: {fileID: 0}
  m_NavMeshLayer: 0
  m_StaticEditorFlags: 0
  m_IsActive: 1
--- !u!4 &7177884297668377955
Transform:
  m_ObjectHideFlags: 0
  m_CorrespondingSourceObject: {fileID: 0}
  m_PrefabInstance: {fileID: 0}
  m_PrefabAsset: {fileID: 0}
  m_GameObject: {fileID: 7177884297668377954}
  m_LocalRotation: {x: -0, y: -0, z: -0, w: 1}
  m_LocalPosition: {x: 0.30079997, y: 0.011999965, z: -0.1429}
  m_LocalScale: {x: 1, y: 1, z: 1}
  m_Children: []
  m_Father: {fileID: 7177884297280219432}
  m_RootOrder: 10
  m_LocalEulerAnglesHint: {x: 0, y: 0, z: 0}
--- !u!1 &7177884297701959886
GameObject:
  m_ObjectHideFlags: 0
  m_CorrespondingSourceObject: {fileID: 0}
  m_PrefabInstance: {fileID: 0}
  m_PrefabAsset: {fileID: 0}
  serializedVersion: 6
  m_Component:
  - component: {fileID: 7177884297701959887}
  m_Layer: 8
  m_Name: vPoint (21)
  m_TagString: Untagged
  m_Icon: {fileID: 0}
  m_NavMeshLayer: 0
  m_StaticEditorFlags: 0
  m_IsActive: 1
--- !u!4 &7177884297701959887
Transform:
  m_ObjectHideFlags: 0
  m_CorrespondingSourceObject: {fileID: 0}
  m_PrefabInstance: {fileID: 0}
  m_PrefabAsset: {fileID: 0}
  m_GameObject: {fileID: 7177884297701959886}
  m_LocalRotation: {x: -0, y: -0, z: -0, w: 1}
  m_LocalPosition: {x: -0.30330002, y: 0.192, z: 0.1385}
  m_LocalScale: {x: 1, y: 1, z: 1}
  m_Children: []
  m_Father: {fileID: 7177884297280219432}
  m_RootOrder: 21
  m_LocalEulerAnglesHint: {x: 0, y: 0, z: 0}
--- !u!1 &7177884297712439746
GameObject:
  m_ObjectHideFlags: 0
  m_CorrespondingSourceObject: {fileID: 0}
  m_PrefabInstance: {fileID: 0}
  m_PrefabAsset: {fileID: 0}
  serializedVersion: 6
  m_Component:
  - component: {fileID: 7177884297712439747}
  m_Layer: 8
  m_Name: vPoint (5)
  m_TagString: Untagged
  m_Icon: {fileID: 0}
  m_NavMeshLayer: 0
  m_StaticEditorFlags: 0
  m_IsActive: 1
--- !u!4 &7177884297712439747
Transform:
  m_ObjectHideFlags: 0
  m_CorrespondingSourceObject: {fileID: 0}
  m_PrefabInstance: {fileID: 0}
  m_PrefabAsset: {fileID: 0}
  m_GameObject: {fileID: 7177884297712439746}
  m_LocalRotation: {x: -0, y: -0, z: -0, w: 1}
  m_LocalPosition: {x: 0.0020999908, y: 0.684, z: -0.1369}
  m_LocalScale: {x: 1, y: 1, z: 1}
  m_Children: []
  m_Father: {fileID: 7177884297280219432}
  m_RootOrder: 5
  m_LocalEulerAnglesHint: {x: 0, y: 0, z: 0}
--- !u!1 &7177884297771301347
GameObject:
  m_ObjectHideFlags: 0
  m_CorrespondingSourceObject: {fileID: 0}
  m_PrefabInstance: {fileID: 0}
  m_PrefabAsset: {fileID: 0}
  serializedVersion: 6
  m_Component:
  - component: {fileID: 7177884297771301344}
  m_Layer: 8
  m_Name: vPoint (29)
  m_TagString: Untagged
  m_Icon: {fileID: 0}
  m_NavMeshLayer: 0
  m_StaticEditorFlags: 0
  m_IsActive: 1
--- !u!4 &7177884297771301344
Transform:
  m_ObjectHideFlags: 0
  m_CorrespondingSourceObject: {fileID: 0}
  m_PrefabInstance: {fileID: 0}
  m_PrefabAsset: {fileID: 0}
  m_GameObject: {fileID: 7177884297771301347}
  m_LocalRotation: {x: -0, y: -0, z: -0, w: 1}
  m_LocalPosition: {x: -0.30330002, y: 0.39100003, z: -0.1429}
  m_LocalScale: {x: 1, y: 1, z: 1}
  m_Children: []
  m_Father: {fileID: 7177884297280219432}
  m_RootOrder: 29
  m_LocalEulerAnglesHint: {x: 0, y: 0, z: 0}
--- !u!1 &7177884297787150955
GameObject:
  m_ObjectHideFlags: 0
  m_CorrespondingSourceObject: {fileID: 0}
  m_PrefabInstance: {fileID: 0}
  m_PrefabAsset: {fileID: 0}
  serializedVersion: 6
  m_Component:
  - component: {fileID: 7177884297787150952}
  m_Layer: 8
  m_Name: vPoint (36)
  m_TagString: Untagged
  m_Icon: {fileID: 0}
  m_NavMeshLayer: 0
  m_StaticEditorFlags: 0
  m_IsActive: 1
--- !u!4 &7177884297787150952
Transform:
  m_ObjectHideFlags: 0
  m_CorrespondingSourceObject: {fileID: 0}
  m_PrefabInstance: {fileID: 0}
  m_PrefabAsset: {fileID: 0}
  m_GameObject: {fileID: 7177884297787150955}
  m_LocalRotation: {x: -0, y: -0, z: -0, w: 1}
  m_LocalPosition: {x: 0.30079997, y: 0.542, z: 0.1393}
  m_LocalScale: {x: 1, y: 1, z: 1}
  m_Children: []
  m_Father: {fileID: 7177884297280219432}
  m_RootOrder: 36
  m_LocalEulerAnglesHint: {x: 0, y: 0, z: 0}
--- !u!1 &7177884297821472521
GameObject:
  m_ObjectHideFlags: 0
  m_CorrespondingSourceObject: {fileID: 0}
  m_PrefabInstance: {fileID: 0}
  m_PrefabAsset: {fileID: 0}
  serializedVersion: 6
  m_Component:
  - component: {fileID: 7177884297821472526}
  m_Layer: 8
  m_Name: vPoint (44)
  m_TagString: Untagged
  m_Icon: {fileID: 0}
  m_NavMeshLayer: 0
  m_StaticEditorFlags: 0
  m_IsActive: 1
--- !u!4 &7177884297821472526
Transform:
  m_ObjectHideFlags: 0
  m_CorrespondingSourceObject: {fileID: 0}
  m_PrefabInstance: {fileID: 0}
  m_PrefabAsset: {fileID: 0}
  m_GameObject: {fileID: 7177884297821472521}
  m_LocalRotation: {x: -0, y: -0, z: -0, w: 1}
  m_LocalPosition: {x: -0.000100016594, y: 0.542, z: -0.0011000037}
  m_LocalScale: {x: 1, y: 1, z: 1}
  m_Children: []
  m_Father: {fileID: 7177884297280219432}
  m_RootOrder: 44
  m_LocalEulerAnglesHint: {x: 0, y: 0, z: 0}
--- !u!1 &7177884297825788165
GameObject:
  m_ObjectHideFlags: 0
  m_CorrespondingSourceObject: {fileID: 0}
  m_PrefabInstance: {fileID: 0}
  m_PrefabAsset: {fileID: 0}
  serializedVersion: 6
  m_Component:
  - component: {fileID: 7177884297825788218}
  m_Layer: 8
  m_Name: vPoint (14)
  m_TagString: Untagged
  m_Icon: {fileID: 0}
  m_NavMeshLayer: 0
  m_StaticEditorFlags: 0
  m_IsActive: 1
--- !u!4 &7177884297825788218
Transform:
  m_ObjectHideFlags: 0
  m_CorrespondingSourceObject: {fileID: 0}
  m_PrefabInstance: {fileID: 0}
  m_PrefabAsset: {fileID: 0}
  m_GameObject: {fileID: 7177884297825788165}
  m_LocalRotation: {x: -0, y: -0, z: -0, w: 1}
  m_LocalPosition: {x: 0.0020999908, y: 0.011999965, z: -0.1369}
  m_LocalScale: {x: 1, y: 1, z: 1}
  m_Children: []
  m_Father: {fileID: 7177884297280219432}
  m_RootOrder: 14
  m_LocalEulerAnglesHint: {x: 0, y: 0, z: 0}
--- !u!1 &7177884297870712041
GameObject:
  m_ObjectHideFlags: 0
  m_CorrespondingSourceObject: {fileID: 0}
  m_PrefabInstance: {fileID: 0}
  m_PrefabAsset: {fileID: 0}
  serializedVersion: 6
  m_Component:
  - component: {fileID: 7177884297870712046}
  m_Layer: 8
  m_Name: vPoint (32)
  m_TagString: Untagged
  m_Icon: {fileID: 0}
  m_NavMeshLayer: 0
  m_StaticEditorFlags: 0
  m_IsActive: 1
--- !u!4 &7177884297870712046
Transform:
  m_ObjectHideFlags: 0
  m_CorrespondingSourceObject: {fileID: 0}
  m_PrefabInstance: {fileID: 0}
  m_PrefabAsset: {fileID: 0}
  m_GameObject: {fileID: 7177884297870712041}
  m_LocalRotation: {x: -0, y: -0, z: -0, w: 1}
  m_LocalPosition: {x: 0.0020999908, y: 0.391, z: -0.1369}
  m_LocalScale: {x: 1, y: 1, z: 1}
  m_Children: []
  m_Father: {fileID: 7177884297280219432}
  m_RootOrder: 32
  m_LocalEulerAnglesHint: {x: 0, y: 0, z: 0}
--- !u!1 &7177884297906982053
GameObject:
  m_ObjectHideFlags: 0
  m_CorrespondingSourceObject: {fileID: 0}
  m_PrefabInstance: {fileID: 0}
  m_PrefabAsset: {fileID: 0}
  serializedVersion: 6
  m_Component:
  - component: {fileID: 7177884297906983770}
  m_Layer: 8
  m_Name: vPoint (3)
  m_TagString: Untagged
  m_Icon: {fileID: 0}
  m_NavMeshLayer: 0
  m_StaticEditorFlags: 0
  m_IsActive: 1
--- !u!4 &7177884297906983770
Transform:
  m_ObjectHideFlags: 0
  m_CorrespondingSourceObject: {fileID: 0}
  m_PrefabInstance: {fileID: 0}
  m_PrefabAsset: {fileID: 0}
  m_GameObject: {fileID: 7177884297906982053}
  m_LocalRotation: {x: -0, y: -0, z: -0, w: 1}
  m_LocalPosition: {x: -0.30330002, y: 0.684, z: 0.1385}
  m_LocalScale: {x: 1, y: 1, z: 1}
  m_Children: []
  m_Father: {fileID: 7177884297280219432}
  m_RootOrder: 3
  m_LocalEulerAnglesHint: {x: 0, y: 0, z: 0}
--- !u!1 &7177884297911782125
GameObject:
  m_ObjectHideFlags: 0
  m_CorrespondingSourceObject: {fileID: 0}
  m_PrefabInstance: {fileID: 0}
  m_PrefabAsset: {fileID: 0}
  serializedVersion: 6
  m_Component:
  - component: {fileID: 7177884297911782114}
  m_Layer: 8
  m_Name: vPoint (13)
  m_TagString: Untagged
  m_Icon: {fileID: 0}
  m_NavMeshLayer: 0
  m_StaticEditorFlags: 0
  m_IsActive: 1
--- !u!4 &7177884297911782114
Transform:
  m_ObjectHideFlags: 0
  m_CorrespondingSourceObject: {fileID: 0}
  m_PrefabInstance: {fileID: 0}
  m_PrefabAsset: {fileID: 0}
  m_GameObject: {fileID: 7177884297911782125}
  m_LocalRotation: {x: -0, y: -0, z: -0, w: 1}
  m_LocalPosition: {x: 0.0020999908, y: 0.011999965, z: 0.1385}
  m_LocalScale: {x: 1, y: 1, z: 1}
  m_Children: []
  m_Father: {fileID: 7177884297280219432}
  m_RootOrder: 13
  m_LocalEulerAnglesHint: {x: 0, y: 0, z: 0}
--- !u!1 &7177884297921594761
GameObject:
  m_ObjectHideFlags: 0
  m_CorrespondingSourceObject: {fileID: 0}
  m_PrefabInstance: {fileID: 0}
  m_PrefabAsset: {fileID: 0}
  serializedVersion: 6
  m_Component:
  - component: {fileID: 7177884297921594766}
  m_Layer: 8
  m_Name: vPoint (28)
  m_TagString: Untagged
  m_Icon: {fileID: 0}
  m_NavMeshLayer: 0
  m_StaticEditorFlags: 0
  m_IsActive: 1
--- !u!4 &7177884297921594766
Transform:
  m_ObjectHideFlags: 0
  m_CorrespondingSourceObject: {fileID: 0}
  m_PrefabInstance: {fileID: 0}
  m_PrefabAsset: {fileID: 0}
  m_GameObject: {fileID: 7177884297921594761}
  m_LocalRotation: {x: -0, y: -0, z: -0, w: 1}
  m_LocalPosition: {x: 0.30079997, y: 0.391, z: -0.1429}
  m_LocalScale: {x: 1, y: 1, z: 1}
  m_Children: []
  m_Father: {fileID: 7177884297280219432}
  m_RootOrder: 28
  m_LocalEulerAnglesHint: {x: 0, y: 0, z: 0}
--- !u!1 &7177884297943878872
GameObject:
  m_ObjectHideFlags: 0
  m_CorrespondingSourceObject: {fileID: 0}
  m_PrefabInstance: {fileID: 0}
  m_PrefabAsset: {fileID: 0}
  serializedVersion: 6
  m_Component:
  - component: {fileID: 7177884297943878873}
  m_Layer: 8
  m_Name: vPoint (35)
  m_TagString: Untagged
  m_Icon: {fileID: 0}
  m_NavMeshLayer: 0
  m_StaticEditorFlags: 0
  m_IsActive: 1
--- !u!4 &7177884297943878873
Transform:
  m_ObjectHideFlags: 0
  m_CorrespondingSourceObject: {fileID: 0}
  m_PrefabInstance: {fileID: 0}
  m_PrefabAsset: {fileID: 0}
  m_GameObject: {fileID: 7177884297943878872}
  m_LocalRotation: {x: -0, y: -0, z: -0, w: 1}
  m_LocalPosition: {x: -0.000100016594, y: 0.391, z: -0.0011000037}
  m_LocalScale: {x: 1, y: 1, z: 1}
  m_Children: []
  m_Father: {fileID: 7177884297280219432}
  m_RootOrder: 35
  m_LocalEulerAnglesHint: {x: 0, y: 0, z: 0}
--- !u!1 &7177884297950309965
GameObject:
  m_ObjectHideFlags: 0
  m_CorrespondingSourceObject: {fileID: 0}
  m_PrefabInstance: {fileID: 0}
  m_PrefabAsset: {fileID: 0}
  serializedVersion: 6
  m_Component:
  - component: {fileID: 7177884297950309954}
  m_Layer: 8
  m_Name: vPoint (4)
  m_TagString: Untagged
  m_Icon: {fileID: 0}
  m_NavMeshLayer: 0
  m_StaticEditorFlags: 0
  m_IsActive: 1
--- !u!4 &7177884297950309954
Transform:
  m_ObjectHideFlags: 0
  m_CorrespondingSourceObject: {fileID: 0}
  m_PrefabInstance: {fileID: 0}
  m_PrefabAsset: {fileID: 0}
  m_GameObject: {fileID: 7177884297950309965}
  m_LocalRotation: {x: -0, y: -0, z: -0, w: 1}
  m_LocalPosition: {x: 0.0021, y: 0.684, z: 0.1385}
  m_LocalScale: {x: 1, y: 1, z: 1}
  m_Children: []
  m_Father: {fileID: 7177884297280219432}
  m_RootOrder: 4
  m_LocalEulerAnglesHint: {x: 0, y: 0, z: 0}
--- !u!1 &7177884298042245446
GameObject:
  m_ObjectHideFlags: 0
  m_CorrespondingSourceObject: {fileID: 0}
  m_PrefabInstance: {fileID: 0}
  m_PrefabAsset: {fileID: 0}
  serializedVersion: 6
  m_Component:
  - component: {fileID: 7177884298042245447}
  m_Layer: 8
  m_Name: vPoint (37)
  m_TagString: Untagged
  m_Icon: {fileID: 0}
  m_NavMeshLayer: 0
  m_StaticEditorFlags: 0
  m_IsActive: 1
--- !u!4 &7177884298042245447
Transform:
  m_ObjectHideFlags: 0
  m_CorrespondingSourceObject: {fileID: 0}
  m_PrefabInstance: {fileID: 0}
  m_PrefabAsset: {fileID: 0}
  m_GameObject: {fileID: 7177884298042245446}
  m_LocalRotation: {x: -0, y: -0, z: -0, w: 1}
  m_LocalPosition: {x: 0.30079997, y: 0.542, z: -0.1429}
  m_LocalScale: {x: 1, y: 1, z: 1}
  m_Children: []
  m_Father: {fileID: 7177884297280219432}
  m_RootOrder: 37
  m_LocalEulerAnglesHint: {x: 0, y: 0, z: 0}
--- !u!1 &7177884298055444489
GameObject:
  m_ObjectHideFlags: 0
  m_CorrespondingSourceObject: {fileID: 0}
  m_PrefabInstance: {fileID: 0}
  m_PrefabAsset: {fileID: 0}
  serializedVersion: 6
  m_Component:
  - component: {fileID: 7177884298055444494}
  m_Layer: 8
  m_Name: vPoint (40)
  m_TagString: Untagged
  m_Icon: {fileID: 0}
  m_NavMeshLayer: 0
  m_StaticEditorFlags: 0
  m_IsActive: 1
--- !u!4 &7177884298055444494
Transform:
  m_ObjectHideFlags: 0
  m_CorrespondingSourceObject: {fileID: 0}
  m_PrefabInstance: {fileID: 0}
  m_PrefabAsset: {fileID: 0}
  m_GameObject: {fileID: 7177884298055444489}
  m_LocalRotation: {x: -0, y: -0, z: -0, w: 1}
  m_LocalPosition: {x: 0.0020999908, y: 0.542, z: 0.1385}
  m_LocalScale: {x: 1, y: 1, z: 1}
  m_Children: []
  m_Father: {fileID: 7177884297280219432}
  m_RootOrder: 40
  m_LocalEulerAnglesHint: {x: 0, y: 0, z: 0}
--- !u!1 &7177884298058223578
GameObject:
  m_ObjectHideFlags: 0
  m_CorrespondingSourceObject: {fileID: 0}
  m_PrefabInstance: {fileID: 0}
  m_PrefabAsset: {fileID: 0}
  serializedVersion: 6
  m_Component:
  - component: {fileID: 7177884298058223579}
  m_Layer: 8
  m_Name: vPoint (15)
  m_TagString: Untagged
  m_Icon: {fileID: 0}
  m_NavMeshLayer: 0
  m_StaticEditorFlags: 0
  m_IsActive: 1
--- !u!4 &7177884298058223579
Transform:
  m_ObjectHideFlags: 0
  m_CorrespondingSourceObject: {fileID: 0}
  m_PrefabInstance: {fileID: 0}
  m_PrefabAsset: {fileID: 0}
  m_GameObject: {fileID: 7177884298058223578}
  m_LocalRotation: {x: -0, y: -0, z: -0, w: 1}
  m_LocalPosition: {x: -0.30330002, y: 0.011999965, z: -0.0011000037}
  m_LocalScale: {x: 1, y: 1, z: 1}
  m_Children: []
  m_Father: {fileID: 7177884297280219432}
  m_RootOrder: 15
  m_LocalEulerAnglesHint: {x: 0, y: 0, z: 0}
--- !u!1 &7177884298060568959
GameObject:
  m_ObjectHideFlags: 0
  m_CorrespondingSourceObject: {fileID: 0}
  m_PrefabInstance: {fileID: 0}
  m_PrefabAsset: {fileID: 0}
  serializedVersion: 6
  m_Component:
  - component: {fileID: 7177884298060568956}
  m_Layer: 8
  m_Name: vPoint (2)
  m_TagString: Untagged
  m_Icon: {fileID: 0}
  m_NavMeshLayer: 0
  m_StaticEditorFlags: 0
  m_IsActive: 1
--- !u!4 &7177884298060568956
Transform:
  m_ObjectHideFlags: 0
  m_CorrespondingSourceObject: {fileID: 0}
  m_PrefabInstance: {fileID: 0}
  m_PrefabAsset: {fileID: 0}
  m_GameObject: {fileID: 7177884298060568959}
  m_LocalRotation: {x: -0, y: -0, z: -0, w: 1}
  m_LocalPosition: {x: -0.3033, y: 0.684, z: -0.1429}
  m_LocalScale: {x: 1, y: 1, z: 1}
  m_Children: []
  m_Father: {fileID: 7177884297280219432}
  m_RootOrder: 2
  m_LocalEulerAnglesHint: {x: 0, y: 0, z: 0}
--- !u!1 &7177884298090785128
GameObject:
  m_ObjectHideFlags: 0
  m_CorrespondingSourceObject: {fileID: 0}
  m_PrefabInstance: {fileID: 0}
  m_PrefabAsset: {fileID: 0}
  serializedVersion: 6
  m_Component:
  - component: {fileID: 7177884298090785129}
  m_Layer: 8
  m_Name: vPoint (16)
  m_TagString: Untagged
  m_Icon: {fileID: 0}
  m_NavMeshLayer: 0
  m_StaticEditorFlags: 0
  m_IsActive: 1
--- !u!4 &7177884298090785129
Transform:
  m_ObjectHideFlags: 0
  m_CorrespondingSourceObject: {fileID: 0}
  m_PrefabInstance: {fileID: 0}
  m_PrefabAsset: {fileID: 0}
  m_GameObject: {fileID: 7177884298090785128}
  m_LocalRotation: {x: -0, y: -0, z: -0, w: 1}
  m_LocalPosition: {x: 0.30079997, y: 0.011999965, z: -0.0011000037}
  m_LocalScale: {x: 1, y: 1, z: 1}
  m_Children: []
  m_Father: {fileID: 7177884297280219432}
  m_RootOrder: 16
  m_LocalEulerAnglesHint: {x: 0, y: 0, z: 0}
--- !u!1 &7177884298132399074
GameObject:
  m_ObjectHideFlags: 0
  m_CorrespondingSourceObject: {fileID: 0}
  m_PrefabInstance: {fileID: 0}
  m_PrefabAsset: {fileID: 0}
  serializedVersion: 6
  m_Component:
  - component: {fileID: 7177884298132399075}
  m_Layer: 8
  m_Name: vPoint (26)
  m_TagString: Untagged
  m_Icon: {fileID: 0}
  m_NavMeshLayer: 0
  m_StaticEditorFlags: 0
  m_IsActive: 1
--- !u!4 &7177884298132399075
Transform:
  m_ObjectHideFlags: 0
  m_CorrespondingSourceObject: {fileID: 0}
  m_PrefabInstance: {fileID: 0}
  m_PrefabAsset: {fileID: 0}
  m_GameObject: {fileID: 7177884298132399074}
  m_LocalRotation: {x: -0, y: -0, z: -0, w: 1}
  m_LocalPosition: {x: -0.000100016594, y: 0.192, z: -0.0011000037}
  m_LocalScale: {x: 1, y: 1, z: 1}
  m_Children: []
  m_Father: {fileID: 7177884297280219432}
  m_RootOrder: 26
  m_LocalEulerAnglesHint: {x: 0, y: 0, z: 0}
--- !u!1 &7177884298235407273
GameObject:
  m_ObjectHideFlags: 0
  m_CorrespondingSourceObject: {fileID: 0}
  m_PrefabInstance: {fileID: 0}
  m_PrefabAsset: {fileID: 0}
  serializedVersion: 6
  m_Component:
  - component: {fileID: 7177884298235407278}
  m_Layer: 8
  m_Name: vPoint
  m_TagString: Untagged
  m_Icon: {fileID: 0}
  m_NavMeshLayer: 0
  m_StaticEditorFlags: 0
  m_IsActive: 1
--- !u!4 &7177884298235407278
Transform:
  m_ObjectHideFlags: 0
  m_CorrespondingSourceObject: {fileID: 0}
  m_PrefabInstance: {fileID: 0}
  m_PrefabAsset: {fileID: 0}
  m_GameObject: {fileID: 7177884298235407273}
  m_LocalRotation: {x: -0, y: -0, z: -0, w: 1}
  m_LocalPosition: {x: 0.3008, y: 0.684, z: 0.1393}
  m_LocalScale: {x: 1, y: 1, z: 1}
  m_Children: []
  m_Father: {fileID: 7177884297280219432}
  m_RootOrder: 0
  m_LocalEulerAnglesHint: {x: 0, y: 0, z: 0}
--- !u!1 &7177884298237679151
GameObject:
  m_ObjectHideFlags: 0
  m_CorrespondingSourceObject: {fileID: 0}
  m_PrefabInstance: {fileID: 0}
  m_PrefabAsset: {fileID: 0}
  serializedVersion: 6
  m_Component:
  - component: {fileID: 7177884298237679148}
  m_Layer: 8
  m_Name: vPoint (34)
  m_TagString: Untagged
  m_Icon: {fileID: 0}
  m_NavMeshLayer: 0
  m_StaticEditorFlags: 0
  m_IsActive: 1
--- !u!4 &7177884298237679148
Transform:
  m_ObjectHideFlags: 0
  m_CorrespondingSourceObject: {fileID: 0}
  m_PrefabInstance: {fileID: 0}
  m_PrefabAsset: {fileID: 0}
  m_GameObject: {fileID: 7177884298237679151}
  m_LocalRotation: {x: -0, y: -0, z: -0, w: 1}
  m_LocalPosition: {x: 0.30079997, y: 0.391, z: -0.0011000037}
  m_LocalScale: {x: 1, y: 1, z: 1}
  m_Children: []
  m_Father: {fileID: 7177884297280219432}
  m_RootOrder: 34
  m_LocalEulerAnglesHint: {x: 0, y: 0, z: 0}
--- !u!1 &7177884298269112415
GameObject:
  m_ObjectHideFlags: 0
  m_CorrespondingSourceObject: {fileID: 0}
  m_PrefabInstance: {fileID: 0}
  m_PrefabAsset: {fileID: 0}
  serializedVersion: 6
  m_Component:
  - component: {fileID: 7177884298269112412}
  m_Layer: 8
  m_Name: vPoint (39)
  m_TagString: Untagged
  m_Icon: {fileID: 0}
  m_NavMeshLayer: 0
  m_StaticEditorFlags: 0
  m_IsActive: 1
--- !u!4 &7177884298269112412
Transform:
  m_ObjectHideFlags: 0
  m_CorrespondingSourceObject: {fileID: 0}
  m_PrefabInstance: {fileID: 0}
  m_PrefabAsset: {fileID: 0}
  m_GameObject: {fileID: 7177884298269112415}
  m_LocalRotation: {x: -0, y: -0, z: -0, w: 1}
  m_LocalPosition: {x: -0.30330002, y: 0.542, z: 0.1385}
  m_LocalScale: {x: 1, y: 1, z: 1}
  m_Children: []
  m_Father: {fileID: 7177884297280219432}
  m_RootOrder: 39
  m_LocalEulerAnglesHint: {x: 0, y: 0, z: 0}
--- !u!1 &7177884298318716150
GameObject:
  m_ObjectHideFlags: 0
  m_CorrespondingSourceObject: {fileID: 0}
  m_PrefabInstance: {fileID: 0}
  m_PrefabAsset: {fileID: 0}
  serializedVersion: 6
  m_Component:
  - component: {fileID: 7177884298318716151}
  m_Layer: 8
  m_Name: vPoint (11)
  m_TagString: Untagged
  m_Icon: {fileID: 0}
  m_NavMeshLayer: 0
  m_StaticEditorFlags: 0
  m_IsActive: 1
--- !u!4 &7177884298318716151
Transform:
  m_ObjectHideFlags: 0
  m_CorrespondingSourceObject: {fileID: 0}
  m_PrefabInstance: {fileID: 0}
  m_PrefabAsset: {fileID: 0}
  m_GameObject: {fileID: 7177884298318716150}
  m_LocalRotation: {x: -0, y: -0, z: -0, w: 1}
  m_LocalPosition: {x: -0.30330002, y: 0.012, z: -0.1429}
  m_LocalScale: {x: 1, y: 1, z: 1}
  m_Children: []
  m_Father: {fileID: 7177884297280219432}
  m_RootOrder: 11
  m_LocalEulerAnglesHint: {x: 0, y: 0, z: 0}
--- !u!1 &7177884298408610261
GameObject:
  m_ObjectHideFlags: 0
  m_CorrespondingSourceObject: {fileID: 0}
  m_PrefabInstance: {fileID: 0}
  m_PrefabAsset: {fileID: 0}
  serializedVersion: 6
  m_Component:
  - component: {fileID: 7177884298408610250}
  - component: {fileID: 7177884298408610251}
  m_Layer: 8
  m_Name: Col
  m_TagString: SimObjPhysics
  m_Icon: {fileID: 0}
  m_NavMeshLayer: 0
  m_StaticEditorFlags: 0
  m_IsActive: 1
--- !u!4 &7177884298408610250
Transform:
  m_ObjectHideFlags: 0
  m_CorrespondingSourceObject: {fileID: 0}
  m_PrefabInstance: {fileID: 0}
  m_PrefabAsset: {fileID: 0}
  m_GameObject: {fileID: 7177884298408610261}
  m_LocalRotation: {x: -0, y: -0, z: -0, w: 1}
  m_LocalPosition: {x: 0, y: 0, z: 0}
  m_LocalScale: {x: 1, y: 1, z: 1}
  m_Children: []
  m_Father: {fileID: 7177884297441601529}
  m_RootOrder: 0
  m_LocalEulerAnglesHint: {x: 0, y: 0, z: 0}
--- !u!65 &7177884298408610251
BoxCollider:
  m_ObjectHideFlags: 0
  m_CorrespondingSourceObject: {fileID: 0}
  m_PrefabInstance: {fileID: 0}
  m_PrefabAsset: {fileID: 0}
  m_GameObject: {fileID: 7177884298408610261}
  m_Material: {fileID: 0}
  m_IsTrigger: 1
  m_Enabled: 1
  serializedVersion: 2
  m_Size: {x: 0.622, y: 0.6992517, z: 0.3102728}
  m_Center: {x: 0, y: 0.34962586, z: 0.0042021275}
--- !u!1 &7177884298435267638
GameObject:
  m_ObjectHideFlags: 0
  m_CorrespondingSourceObject: {fileID: 0}
  m_PrefabInstance: {fileID: 0}
  m_PrefabAsset: {fileID: 0}
  serializedVersion: 6
  m_Component:
  - component: {fileID: 7177884298435267639}
  m_Layer: 8
  m_Name: vPoint (20)
  m_TagString: Untagged
  m_Icon: {fileID: 0}
  m_NavMeshLayer: 0
  m_StaticEditorFlags: 0
  m_IsActive: 1
--- !u!4 &7177884298435267639
Transform:
  m_ObjectHideFlags: 0
  m_CorrespondingSourceObject: {fileID: 0}
  m_PrefabInstance: {fileID: 0}
  m_PrefabAsset: {fileID: 0}
  m_GameObject: {fileID: 7177884298435267638}
  m_LocalRotation: {x: -0, y: -0, z: -0, w: 1}
  m_LocalPosition: {x: -0.30330002, y: 0.19200003, z: -0.1429}
  m_LocalScale: {x: 1, y: 1, z: 1}
  m_Children: []
  m_Father: {fileID: 7177884297280219432}
  m_RootOrder: 20
  m_LocalEulerAnglesHint: {x: 0, y: 0, z: 0}
--- !u!1 &7177884298466445083
GameObject:
  m_ObjectHideFlags: 0
  m_CorrespondingSourceObject: {fileID: 0}
  m_PrefabInstance: {fileID: 0}
  m_PrefabAsset: {fileID: 0}
  serializedVersion: 6
  m_Component:
  - component: {fileID: 7177884298466445080}
  m_Layer: 8
  m_Name: vPoint (24)
  m_TagString: Untagged
  m_Icon: {fileID: 0}
  m_NavMeshLayer: 0
  m_StaticEditorFlags: 0
  m_IsActive: 1
--- !u!4 &7177884298466445080
Transform:
  m_ObjectHideFlags: 0
  m_CorrespondingSourceObject: {fileID: 0}
  m_PrefabInstance: {fileID: 0}
  m_PrefabAsset: {fileID: 0}
  m_GameObject: {fileID: 7177884298466445083}
  m_LocalRotation: {x: -0, y: -0, z: -0, w: 1}
  m_LocalPosition: {x: -0.30330002, y: 0.192, z: -0.0011000037}
  m_LocalScale: {x: 1, y: 1, z: 1}
  m_Children: []
  m_Father: {fileID: 7177884297280219432}
  m_RootOrder: 24
  m_LocalEulerAnglesHint: {x: 0, y: 0, z: 0}
--- !u!1 &7177884298531294504
GameObject:
  m_ObjectHideFlags: 0
  m_CorrespondingSourceObject: {fileID: 0}
  m_PrefabInstance: {fileID: 0}
  m_PrefabAsset: {fileID: 0}
  serializedVersion: 6
  m_Component:
  - component: {fileID: 7177884298531294505}
  m_Layer: 8
  m_Name: vPoint (6)
  m_TagString: Untagged
  m_Icon: {fileID: 0}
  m_NavMeshLayer: 0
  m_StaticEditorFlags: 0
  m_IsActive: 1
--- !u!4 &7177884298531294505
Transform:
  m_ObjectHideFlags: 0
  m_CorrespondingSourceObject: {fileID: 0}
  m_PrefabInstance: {fileID: 0}
  m_PrefabAsset: {fileID: 0}
  m_GameObject: {fileID: 7177884298531294504}
  m_LocalRotation: {x: -0, y: -0, z: -0, w: 1}
  m_LocalPosition: {x: -0.3033, y: 0.684, z: -0.0011}
  m_LocalScale: {x: 1, y: 1, z: 1}
  m_Children: []
  m_Father: {fileID: 7177884297280219432}
  m_RootOrder: 6
  m_LocalEulerAnglesHint: {x: 0, y: 0, z: 0}
--- !u!1 &7177884298636268565
GameObject:
  m_ObjectHideFlags: 0
  m_CorrespondingSourceObject: {fileID: 0}
  m_PrefabInstance: {fileID: 0}
  m_PrefabAsset: {fileID: 0}
  serializedVersion: 6
  m_Component:
  - component: {fileID: 7177884298636268554}
  m_Layer: 8
  m_Name: vPoint (22)
  m_TagString: Untagged
  m_Icon: {fileID: 0}
  m_NavMeshLayer: 0
  m_StaticEditorFlags: 0
  m_IsActive: 1
--- !u!4 &7177884298636268554
Transform:
  m_ObjectHideFlags: 0
  m_CorrespondingSourceObject: {fileID: 0}
  m_PrefabInstance: {fileID: 0}
  m_PrefabAsset: {fileID: 0}
  m_GameObject: {fileID: 7177884298636268565}
  m_LocalRotation: {x: -0, y: -0, z: -0, w: 1}
  m_LocalPosition: {x: 0.0020999908, y: 0.192, z: 0.1385}
  m_LocalScale: {x: 1, y: 1, z: 1}
  m_Children: []
  m_Father: {fileID: 7177884297280219432}
  m_RootOrder: 22
  m_LocalEulerAnglesHint: {x: 0, y: 0, z: 0}
--- !u!1 &7177884298641062163
GameObject:
  m_ObjectHideFlags: 0
  m_CorrespondingSourceObject: {fileID: 0}
  m_PrefabInstance: {fileID: 0}
  m_PrefabAsset: {fileID: 0}
  serializedVersion: 6
  m_Component:
  - component: {fileID: 7177884298641062160}
  m_Layer: 8
  m_Name: vPoint (31)
  m_TagString: Untagged
  m_Icon: {fileID: 0}
  m_NavMeshLayer: 0
  m_StaticEditorFlags: 0
  m_IsActive: 1
--- !u!4 &7177884298641062160
Transform:
  m_ObjectHideFlags: 0
  m_CorrespondingSourceObject: {fileID: 0}
  m_PrefabInstance: {fileID: 0}
  m_PrefabAsset: {fileID: 0}
  m_GameObject: {fileID: 7177884298641062163}
  m_LocalRotation: {x: -0, y: -0, z: -0, w: 1}
  m_LocalPosition: {x: 0.0020999908, y: 0.391, z: 0.1385}
  m_LocalScale: {x: 1, y: 1, z: 1}
  m_Children: []
  m_Father: {fileID: 7177884297280219432}
  m_RootOrder: 31
  m_LocalEulerAnglesHint: {x: 0, y: 0, z: 0}
--- !u!1 &7177884298669279445
GameObject:
  m_ObjectHideFlags: 0
  m_CorrespondingSourceObject: {fileID: 0}
  m_PrefabInstance: {fileID: 0}
  m_PrefabAsset: {fileID: 0}
  serializedVersion: 6
  m_Component:
  - component: {fileID: 7177884298669279434}
  m_Layer: 8
  m_Name: vPoint (12)
  m_TagString: Untagged
  m_Icon: {fileID: 0}
  m_NavMeshLayer: 0
  m_StaticEditorFlags: 0
  m_IsActive: 1
--- !u!4 &7177884298669279434
Transform:
  m_ObjectHideFlags: 0
  m_CorrespondingSourceObject: {fileID: 0}
  m_PrefabInstance: {fileID: 0}
  m_PrefabAsset: {fileID: 0}
  m_GameObject: {fileID: 7177884298669279445}
  m_LocalRotation: {x: -0, y: -0, z: -0, w: 1}
  m_LocalPosition: {x: -0.30330002, y: 0.011999965, z: 0.1385}
  m_LocalScale: {x: 1, y: 1, z: 1}
  m_Children: []
  m_Father: {fileID: 7177884297280219432}
  m_RootOrder: 12
  m_LocalEulerAnglesHint: {x: 0, y: 0, z: 0}
--- !u!1 &7177884298692087190
GameObject:
  m_ObjectHideFlags: 0
  m_CorrespondingSourceObject: {fileID: 0}
  m_PrefabInstance: {fileID: 0}
  m_PrefabAsset: {fileID: 0}
  serializedVersion: 6
  m_Component:
  - component: {fileID: 7177884298692087191}
  m_Layer: 8
  m_Name: vPoint (42)
  m_TagString: Untagged
  m_Icon: {fileID: 0}
  m_NavMeshLayer: 0
  m_StaticEditorFlags: 0
  m_IsActive: 1
--- !u!4 &7177884298692087191
Transform:
  m_ObjectHideFlags: 0
  m_CorrespondingSourceObject: {fileID: 0}
  m_PrefabInstance: {fileID: 0}
  m_PrefabAsset: {fileID: 0}
  m_GameObject: {fileID: 7177884298692087190}
  m_LocalRotation: {x: -0, y: -0, z: -0, w: 1}
  m_LocalPosition: {x: -0.30330002, y: 0.542, z: -0.0011000037}
  m_LocalScale: {x: 1, y: 1, z: 1}
  m_Children: []
  m_Father: {fileID: 7177884297280219432}
  m_RootOrder: 42
  m_LocalEulerAnglesHint: {x: 0, y: 0, z: 0}
--- !u!1 &7177884298728626259
GameObject:
  m_ObjectHideFlags: 0
  m_CorrespondingSourceObject: {fileID: 0}
  m_PrefabInstance: {fileID: 0}
  m_PrefabAsset: {fileID: 0}
  serializedVersion: 6
  m_Component:
  - component: {fileID: 7177884298728626256}
  m_Layer: 8
  m_Name: vPoint (30)
  m_TagString: Untagged
  m_Icon: {fileID: 0}
  m_NavMeshLayer: 0
  m_StaticEditorFlags: 0
  m_IsActive: 1
--- !u!4 &7177884298728626256
Transform:
  m_ObjectHideFlags: 0
  m_CorrespondingSourceObject: {fileID: 0}
  m_PrefabInstance: {fileID: 0}
  m_PrefabAsset: {fileID: 0}
  m_GameObject: {fileID: 7177884298728626259}
  m_LocalRotation: {x: -0, y: -0, z: -0, w: 1}
  m_LocalPosition: {x: -0.30330002, y: 0.391, z: 0.1385}
  m_LocalScale: {x: 1, y: 1, z: 1}
  m_Children: []
  m_Father: {fileID: 7177884297280219432}
  m_RootOrder: 30
  m_LocalEulerAnglesHint: {x: 0, y: 0, z: 0}
--- !u!1 &7177884298764984773
GameObject:
  m_ObjectHideFlags: 0
  m_CorrespondingSourceObject: {fileID: 0}
  m_PrefabInstance: {fileID: 0}
  m_PrefabAsset: {fileID: 0}
  serializedVersion: 6
  m_Component:
  - component: {fileID: 7177884298764984826}
  m_Layer: 8
  m_Name: vPoint (18)
  m_TagString: Untagged
  m_Icon: {fileID: 0}
  m_NavMeshLayer: 0
  m_StaticEditorFlags: 0
  m_IsActive: 1
--- !u!4 &7177884298764984826
Transform:
  m_ObjectHideFlags: 0
  m_CorrespondingSourceObject: {fileID: 0}
  m_PrefabInstance: {fileID: 0}
  m_PrefabAsset: {fileID: 0}
  m_GameObject: {fileID: 7177884298764984773}
  m_LocalRotation: {x: -0, y: -0, z: -0, w: 1}
  m_LocalPosition: {x: 0.30079997, y: 0.192, z: 0.1393}
  m_LocalScale: {x: 1, y: 1, z: 1}
  m_Children: []
  m_Father: {fileID: 7177884297280219432}
  m_RootOrder: 18
  m_LocalEulerAnglesHint: {x: 0, y: 0, z: 0}
--- !u!1 &7177884298797334697
GameObject:
  m_ObjectHideFlags: 0
  m_CorrespondingSourceObject: {fileID: 0}
  m_PrefabInstance: {fileID: 0}
  m_PrefabAsset: {fileID: 0}
  serializedVersion: 6
  m_Component:
  - component: {fileID: 7177884298797334702}
  m_Layer: 8
  m_Name: vPoint (33)
  m_TagString: Untagged
  m_Icon: {fileID: 0}
  m_NavMeshLayer: 0
  m_StaticEditorFlags: 0
  m_IsActive: 1
--- !u!4 &7177884298797334702
Transform:
  m_ObjectHideFlags: 0
  m_CorrespondingSourceObject: {fileID: 0}
  m_PrefabInstance: {fileID: 0}
  m_PrefabAsset: {fileID: 0}
  m_GameObject: {fileID: 7177884298797334697}
  m_LocalRotation: {x: -0, y: -0, z: -0, w: 1}
  m_LocalPosition: {x: -0.30330002, y: 0.391, z: -0.0011000037}
  m_LocalScale: {x: 1, y: 1, z: 1}
  m_Children: []
  m_Father: {fileID: 7177884297280219432}
  m_RootOrder: 33
  m_LocalEulerAnglesHint: {x: 0, y: 0, z: 0}
--- !u!1 &7177884298888093510
GameObject:
  m_ObjectHideFlags: 0
  m_CorrespondingSourceObject: {fileID: 0}
  m_PrefabInstance: {fileID: 0}
  m_PrefabAsset: {fileID: 0}
  serializedVersion: 6
  m_Component:
  - component: {fileID: 7177884298888093508}
  - component: {fileID: 7177884298888093511}
  m_Layer: 8
  m_Name: Col
  m_TagString: SimObjPhysics
  m_Icon: {fileID: 0}
  m_NavMeshLayer: 0
  m_StaticEditorFlags: 0
  m_IsActive: 1
--- !u!4 &7177884298888093508
Transform:
  m_ObjectHideFlags: 0
  m_CorrespondingSourceObject: {fileID: 0}
  m_PrefabInstance: {fileID: 0}
  m_PrefabAsset: {fileID: 0}
  m_GameObject: {fileID: 7177884298888093510}
  m_LocalRotation: {x: -0, y: -0, z: -0, w: 1}
  m_LocalPosition: {x: 0, y: 0, z: 0}
  m_LocalScale: {x: 1, y: 1, z: 1}
  m_Children: []
  m_Father: {fileID: 7177884299265617707}
  m_RootOrder: 0
  m_LocalEulerAnglesHint: {x: 0, y: 0, z: 0}
--- !u!65 &7177884298888093511
BoxCollider:
  m_ObjectHideFlags: 0
  m_CorrespondingSourceObject: {fileID: 0}
  m_PrefabInstance: {fileID: 0}
  m_PrefabAsset: {fileID: 0}
  m_GameObject: {fileID: 7177884298888093510}
  m_Material: {fileID: 0}
  m_IsTrigger: 0
  m_Enabled: 1
  serializedVersion: 2
  m_Size: {x: 0.622, y: 0.6992517, z: 0.3102728}
  m_Center: {x: 0, y: 0.34962586, z: 0.0042021275}
--- !u!1 &7177884298935767470
GameObject:
  m_ObjectHideFlags: 0
  m_CorrespondingSourceObject: {fileID: 0}
  m_PrefabInstance: {fileID: 0}
  m_PrefabAsset: {fileID: 0}
  serializedVersion: 6
  m_Component:
  - component: {fileID: 7177884298935767471}
  m_Layer: 8
  m_Name: vPoint (25)
  m_TagString: Untagged
  m_Icon: {fileID: 0}
  m_NavMeshLayer: 0
  m_StaticEditorFlags: 0
  m_IsActive: 1
--- !u!4 &7177884298935767471
Transform:
  m_ObjectHideFlags: 0
  m_CorrespondingSourceObject: {fileID: 0}
  m_PrefabInstance: {fileID: 0}
  m_PrefabAsset: {fileID: 0}
  m_GameObject: {fileID: 7177884298935767470}
  m_LocalRotation: {x: -0, y: -0, z: -0, w: 1}
  m_LocalPosition: {x: 0.30079997, y: 0.192, z: -0.0011000037}
  m_LocalScale: {x: 1, y: 1, z: 1}
  m_Children: []
  m_Father: {fileID: 7177884297280219432}
  m_RootOrder: 25
  m_LocalEulerAnglesHint: {x: 0, y: 0, z: 0}
--- !u!1 &7177884298973840383
GameObject:
  m_ObjectHideFlags: 0
  m_CorrespondingSourceObject: {fileID: 0}
  m_PrefabInstance: {fileID: 0}
  m_PrefabAsset: {fileID: 0}
  serializedVersion: 6
  m_Component:
  - component: {fileID: 7177884298973840380}
  m_Layer: 8
  m_Name: vPoint (17)
  m_TagString: Untagged
  m_Icon: {fileID: 0}
  m_NavMeshLayer: 0
  m_StaticEditorFlags: 0
  m_IsActive: 1
--- !u!4 &7177884298973840380
Transform:
  m_ObjectHideFlags: 0
  m_CorrespondingSourceObject: {fileID: 0}
  m_PrefabInstance: {fileID: 0}
  m_PrefabAsset: {fileID: 0}
  m_GameObject: {fileID: 7177884298973840383}
  m_LocalRotation: {x: -0, y: -0, z: -0, w: 1}
  m_LocalPosition: {x: -0.000100016594, y: 0.011999965, z: -0.0011000037}
  m_LocalScale: {x: 1, y: 1, z: 1}
  m_Children: []
  m_Father: {fileID: 7177884297280219432}
  m_RootOrder: 17
  m_LocalEulerAnglesHint: {x: 0, y: 0, z: 0}
--- !u!1 &7177884299037535426
GameObject:
  m_ObjectHideFlags: 0
  m_CorrespondingSourceObject: {fileID: 0}
  m_PrefabInstance: {fileID: 0}
  m_PrefabAsset: {fileID: 0}
  serializedVersion: 6
  m_Component:
  - component: {fileID: 7177884299037535427}
  m_Layer: 8
  m_Name: vPoint (38)
  m_TagString: Untagged
  m_Icon: {fileID: 0}
  m_NavMeshLayer: 0
  m_StaticEditorFlags: 0
  m_IsActive: 1
--- !u!4 &7177884299037535427
Transform:
  m_ObjectHideFlags: 0
  m_CorrespondingSourceObject: {fileID: 0}
  m_PrefabInstance: {fileID: 0}
  m_PrefabAsset: {fileID: 0}
  m_GameObject: {fileID: 7177884299037535426}
  m_LocalRotation: {x: -0, y: -0, z: -0, w: 1}
  m_LocalPosition: {x: -0.30330002, y: 0.54200006, z: -0.1429}
  m_LocalScale: {x: 1, y: 1, z: 1}
  m_Children: []
  m_Father: {fileID: 7177884297280219432}
  m_RootOrder: 38
  m_LocalEulerAnglesHint: {x: 0, y: 0, z: 0}
--- !u!1 &7177884299085962615
GameObject:
  m_ObjectHideFlags: 0
  m_CorrespondingSourceObject: {fileID: 0}
  m_PrefabInstance: {fileID: 0}
  m_PrefabAsset: {fileID: 0}
  serializedVersion: 6
  m_Component:
  - component: {fileID: 7177884299085962612}
  m_Layer: 8
  m_Name: vPoint (7)
  m_TagString: Untagged
  m_Icon: {fileID: 0}
  m_NavMeshLayer: 0
  m_StaticEditorFlags: 0
  m_IsActive: 1
--- !u!4 &7177884299085962612
Transform:
  m_ObjectHideFlags: 0
  m_CorrespondingSourceObject: {fileID: 0}
  m_PrefabInstance: {fileID: 0}
  m_PrefabAsset: {fileID: 0}
  m_GameObject: {fileID: 7177884299085962615}
  m_LocalRotation: {x: -0, y: -0, z: -0, w: 1}
  m_LocalPosition: {x: 0.3008, y: 0.684, z: -0.0011000037}
  m_LocalScale: {x: 1, y: 1, z: 1}
  m_Children: []
  m_Father: {fileID: 7177884297280219432}
  m_RootOrder: 7
  m_LocalEulerAnglesHint: {x: 0, y: 0, z: 0}
--- !u!1 &7177884299099069454
GameObject:
  m_ObjectHideFlags: 0
  m_CorrespondingSourceObject: {fileID: 0}
  m_PrefabInstance: {fileID: 0}
  m_PrefabAsset: {fileID: 0}
  serializedVersion: 6
  m_Component:
  - component: {fileID: 7177884299099069452}
  - component: {fileID: 7177884299099069455}
  m_Layer: 9
  m_Name: BoundingBox
  m_TagString: Untagged
  m_Icon: {fileID: 0}
  m_NavMeshLayer: 0
  m_StaticEditorFlags: 0
  m_IsActive: 1
--- !u!4 &7177884299099069452
Transform:
  m_ObjectHideFlags: 0
  m_CorrespondingSourceObject: {fileID: 0}
  m_PrefabInstance: {fileID: 0}
  m_PrefabAsset: {fileID: 0}
  m_GameObject: {fileID: 7177884299099069454}
  m_LocalRotation: {x: -0, y: -0, z: -0, w: 1}
  m_LocalPosition: {x: 0, y: 0, z: 0}
  m_LocalScale: {x: 1, y: 1, z: 1}
  m_Children: []
  m_Father: {fileID: 7177884299243563667}
  m_RootOrder: 4
  m_LocalEulerAnglesHint: {x: 0, y: 0, z: 0}
--- !u!65 &7177884299099069455
BoxCollider:
  m_ObjectHideFlags: 0
  m_CorrespondingSourceObject: {fileID: 0}
  m_PrefabInstance: {fileID: 0}
  m_PrefabAsset: {fileID: 0}
  m_GameObject: {fileID: 7177884299099069454}
  m_Material: {fileID: 0}
  m_IsTrigger: 0
  m_Enabled: 0
  serializedVersion: 2
  m_Size: {x: 0.6487441, y: 0.83649683, z: 0.33102283}
  m_Center: {x: 0, y: 0.41824841, z: 0}
--- !u!1 &7177884299146770901
GameObject:
  m_ObjectHideFlags: 0
  m_CorrespondingSourceObject: {fileID: 0}
  m_PrefabInstance: {fileID: 0}
  m_PrefabAsset: {fileID: 0}
  serializedVersion: 6
  m_Component:
  - component: {fileID: 7177884299146770890}
  m_Layer: 8
  m_Name: vPoint (41)
  m_TagString: Untagged
  m_Icon: {fileID: 0}
  m_NavMeshLayer: 0
  m_StaticEditorFlags: 0
  m_IsActive: 1
--- !u!4 &7177884299146770890
Transform:
  m_ObjectHideFlags: 0
  m_CorrespondingSourceObject: {fileID: 0}
  m_PrefabInstance: {fileID: 0}
  m_PrefabAsset: {fileID: 0}
  m_GameObject: {fileID: 7177884299146770901}
  m_LocalRotation: {x: -0, y: -0, z: -0, w: 1}
  m_LocalPosition: {x: 0.0020999908, y: 0.542, z: -0.1369}
  m_LocalScale: {x: 1, y: 1, z: 1}
  m_Children: []
  m_Father: {fileID: 7177884297280219432}
  m_RootOrder: 41
  m_LocalEulerAnglesHint: {x: 0, y: 0, z: 0}
--- !u!1 &7177884299206852243
GameObject:
  m_ObjectHideFlags: 0
  m_CorrespondingSourceObject: {fileID: 0}
  m_PrefabInstance: {fileID: 0}
  m_PrefabAsset: {fileID: 0}
  serializedVersion: 6
  m_Component:
  - component: {fileID: 7177884299206852240}
  m_Layer: 8
  m_Name: vPoint (19)
  m_TagString: Untagged
  m_Icon: {fileID: 0}
  m_NavMeshLayer: 0
  m_StaticEditorFlags: 0
  m_IsActive: 1
--- !u!4 &7177884299206852240
Transform:
  m_ObjectHideFlags: 0
  m_CorrespondingSourceObject: {fileID: 0}
  m_PrefabInstance: {fileID: 0}
  m_PrefabAsset: {fileID: 0}
  m_GameObject: {fileID: 7177884299206852243}
  m_LocalRotation: {x: -0, y: -0, z: -0, w: 1}
  m_LocalPosition: {x: 0.30079997, y: 0.192, z: -0.1429}
  m_LocalScale: {x: 1, y: 1, z: 1}
  m_Children: []
  m_Father: {fileID: 7177884297280219432}
  m_RootOrder: 19
  m_LocalEulerAnglesHint: {x: 0, y: 0, z: 0}
--- !u!1 &7177884299243563676
GameObject:
  m_ObjectHideFlags: 0
  m_CorrespondingSourceObject: {fileID: 0}
  m_PrefabInstance: {fileID: 0}
  m_PrefabAsset: {fileID: 0}
  serializedVersion: 6
  m_Component:
  - component: {fileID: 7177884299243563667}
  - component: {fileID: 7177884299243563666}
  - component: {fileID: 7177884299243563677}
  m_Layer: 8
  m_Name: thorkea_dresser_rast_v
  m_TagString: SimObjPhysics
  m_Icon: {fileID: 0}
  m_NavMeshLayer: 0
  m_StaticEditorFlags: 0
  m_IsActive: 1
--- !u!4 &7177884299243563667
Transform:
  m_ObjectHideFlags: 0
  m_CorrespondingSourceObject: {fileID: 0}
  m_PrefabInstance: {fileID: 0}
  m_PrefabAsset: {fileID: 0}
  m_GameObject: {fileID: 7177884299243563676}
  m_LocalRotation: {x: 0, y: 0, z: 0, w: 1}
  m_LocalPosition: {x: 0, y: 0, z: 0}
  m_LocalScale: {x: 1, y: 1, z: 1}
  m_Children:
  - {fileID: 1671558167709332557}
  - {fileID: 7175339227343640493}
  - {fileID: 7177884299265617707}
  - {fileID: 7177884297280219432}
  - {fileID: 7177884299099069452}
  - {fileID: 7177884297441601529}
  m_Father: {fileID: 0}
  m_RootOrder: 0
  m_LocalEulerAnglesHint: {x: 0, y: 0, z: 0}
--- !u!114 &7177884299243563666
MonoBehaviour:
  m_ObjectHideFlags: 0
  m_CorrespondingSourceObject: {fileID: 0}
  m_PrefabInstance: {fileID: 0}
  m_PrefabAsset: {fileID: 0}
  m_GameObject: {fileID: 7177884299243563676}
  m_Enabled: 1
  m_EditorHideFlags: 0
  m_Script: {fileID: 11500000, guid: b439f6e4ef5714ee2a3643acf37b7a9d, type: 3}
  m_Name: 
  m_EditorClassIdentifier: 
  objectID: 
<<<<<<< HEAD
=======
  assetID: thorkea_dresser_rast_v
>>>>>>> 2f8dd9f9
  Type: 127
  PrimaryProperty: 1
  SecondaryProperties: 07000000
  BoundingBox: {fileID: 7177884299099069454}
  VisibilityPoints:
  - {fileID: 7177884298235407278}
  - {fileID: 7177884299336464117}
  - {fileID: 7177884298060568956}
  - {fileID: 7177884297906983770}
  - {fileID: 7177884297950309954}
  - {fileID: 7177884297712439747}
  - {fileID: 7177884298531294505}
  - {fileID: 7177884299085962612}
  - {fileID: 7177884297545364852}
  - {fileID: 7177884297454704812}
  - {fileID: 7177884297668377955}
  - {fileID: 7177884298318716151}
  - {fileID: 7177884298669279434}
  - {fileID: 7177884297911782114}
  - {fileID: 7177884297825788218}
  - {fileID: 7177884298058223579}
  - {fileID: 7177884298090785129}
  - {fileID: 7177884298973840380}
  - {fileID: 7177884298764984826}
  - {fileID: 7177884299206852240}
  - {fileID: 7177884298435267639}
  - {fileID: 7177884297701959887}
  - {fileID: 7177884298636268554}
  - {fileID: 7177884299295075402}
  - {fileID: 7177884298466445080}
  - {fileID: 7177884298935767471}
  - {fileID: 7177884298132399075}
  - {fileID: 7177884297508245583}
  - {fileID: 7177884297921594766}
  - {fileID: 7177884297771301344}
  - {fileID: 7177884298728626256}
  - {fileID: 7177884298641062160}
  - {fileID: 7177884297870712046}
  - {fileID: 7177884298797334702}
  - {fileID: 7177884298237679148}
  - {fileID: 7177884297943878873}
  - {fileID: 7177884297787150952}
  - {fileID: 7177884298042245447}
  - {fileID: 7177884299037535427}
  - {fileID: 7177884298269112412}
  - {fileID: 7177884298055444494}
  - {fileID: 7177884299146770890}
  - {fileID: 7177884298692087191}
  - {fileID: 7177884299310294216}
  - {fileID: 7177884297821472526}
  ReceptacleTriggerBoxes:
  - {fileID: 7176732111214643311}
  debugIsVisible: 0
  debugIsInteractable: 0
  isInAgentHand: 0
  MyColliders:
  - {fileID: 7177884298888093511}
  HFdynamicfriction: 0
  HFstaticfriction: 0
  HFbounciness: 0
  HFrbdrag: 0
  HFrbangulardrag: 0
  salientMaterials: 01000000
  MySpawnPoints: []
  CurrentTemperature: 0
  HowManySecondsUntilRoomTemp: 10
  inMotion: 0
  numSimObjHit: 0
  numFloorHit: 0
  numStructureHit: 0
  lastVelocity: 0
  IsReceptacle: 0
  IsPickupable: 0
  IsMoveable: 0
  isStatic: 0
  IsToggleable: 0
  IsOpenable: 0
  IsBreakable: 0
  IsFillable: 0
  IsDirtyable: 0
  IsCookable: 0
  IsSliceable: 0
  isHeatSource: 0
  isColdSource: 0
  ContainedObjectReferences: []
  CurrentlyContains: []
--- !u!54 &7177884299243563677
Rigidbody:
  m_ObjectHideFlags: 0
  m_CorrespondingSourceObject: {fileID: 0}
  m_PrefabInstance: {fileID: 0}
  m_PrefabAsset: {fileID: 0}
  m_GameObject: {fileID: 7177884299243563676}
  serializedVersion: 2
  m_Mass: 1
  m_Drag: 0
  m_AngularDrag: 0.05
  m_UseGravity: 1
  m_IsKinematic: 1
  m_Interpolate: 0
  m_Constraints: 0
  m_CollisionDetection: 0
--- !u!1 &7177884299265617706
GameObject:
  m_ObjectHideFlags: 0
  m_CorrespondingSourceObject: {fileID: 0}
  m_PrefabInstance: {fileID: 0}
  m_PrefabAsset: {fileID: 0}
  serializedVersion: 6
  m_Component:
  - component: {fileID: 7177884299265617707}
  m_Layer: 0
  m_Name: Colliders
  m_TagString: Untagged
  m_Icon: {fileID: 0}
  m_NavMeshLayer: 0
  m_StaticEditorFlags: 0
  m_IsActive: 1
--- !u!4 &7177884299265617707
Transform:
  m_ObjectHideFlags: 0
  m_CorrespondingSourceObject: {fileID: 0}
  m_PrefabInstance: {fileID: 0}
  m_PrefabAsset: {fileID: 0}
  m_GameObject: {fileID: 7177884299265617706}
  m_LocalRotation: {x: -0, y: -0, z: -0, w: 1}
  m_LocalPosition: {x: 0, y: 0, z: 0}
  m_LocalScale: {x: 1, y: 1, z: 1}
  m_Children:
  - {fileID: 7177884298888093508}
  m_Father: {fileID: 7177884299243563667}
  m_RootOrder: 2
  m_LocalEulerAnglesHint: {x: 0, y: 0, z: 0}
--- !u!1 &7177884299295075413
GameObject:
  m_ObjectHideFlags: 0
  m_CorrespondingSourceObject: {fileID: 0}
  m_PrefabInstance: {fileID: 0}
  m_PrefabAsset: {fileID: 0}
  serializedVersion: 6
  m_Component:
  - component: {fileID: 7177884299295075402}
  m_Layer: 8
  m_Name: vPoint (23)
  m_TagString: Untagged
  m_Icon: {fileID: 0}
  m_NavMeshLayer: 0
  m_StaticEditorFlags: 0
  m_IsActive: 1
--- !u!4 &7177884299295075402
Transform:
  m_ObjectHideFlags: 0
  m_CorrespondingSourceObject: {fileID: 0}
  m_PrefabInstance: {fileID: 0}
  m_PrefabAsset: {fileID: 0}
  m_GameObject: {fileID: 7177884299295075413}
  m_LocalRotation: {x: -0, y: -0, z: -0, w: 1}
  m_LocalPosition: {x: 0.0020999908, y: 0.192, z: -0.1369}
  m_LocalScale: {x: 1, y: 1, z: 1}
  m_Children: []
  m_Father: {fileID: 7177884297280219432}
  m_RootOrder: 23
  m_LocalEulerAnglesHint: {x: 0, y: 0, z: 0}
--- !u!1 &7177884299310294219
GameObject:
  m_ObjectHideFlags: 0
  m_CorrespondingSourceObject: {fileID: 0}
  m_PrefabInstance: {fileID: 0}
  m_PrefabAsset: {fileID: 0}
  serializedVersion: 6
  m_Component:
  - component: {fileID: 7177884299310294216}
  m_Layer: 8
  m_Name: vPoint (43)
  m_TagString: Untagged
  m_Icon: {fileID: 0}
  m_NavMeshLayer: 0
  m_StaticEditorFlags: 0
  m_IsActive: 1
--- !u!4 &7177884299310294216
Transform:
  m_ObjectHideFlags: 0
  m_CorrespondingSourceObject: {fileID: 0}
  m_PrefabInstance: {fileID: 0}
  m_PrefabAsset: {fileID: 0}
  m_GameObject: {fileID: 7177884299310294219}
  m_LocalRotation: {x: -0, y: -0, z: -0, w: 1}
  m_LocalPosition: {x: 0.30079997, y: 0.542, z: -0.0011000037}
  m_LocalScale: {x: 1, y: 1, z: 1}
  m_Children: []
  m_Father: {fileID: 7177884297280219432}
  m_RootOrder: 43
  m_LocalEulerAnglesHint: {x: 0, y: 0, z: 0}
--- !u!1 &7177884299336464116
GameObject:
  m_ObjectHideFlags: 0
  m_CorrespondingSourceObject: {fileID: 0}
  m_PrefabInstance: {fileID: 0}
  m_PrefabAsset: {fileID: 0}
  serializedVersion: 6
  m_Component:
  - component: {fileID: 7177884299336464117}
  m_Layer: 8
  m_Name: vPoint (1)
  m_TagString: Untagged
  m_Icon: {fileID: 0}
  m_NavMeshLayer: 0
  m_StaticEditorFlags: 0
  m_IsActive: 1
--- !u!4 &7177884299336464117
Transform:
  m_ObjectHideFlags: 0
  m_CorrespondingSourceObject: {fileID: 0}
  m_PrefabInstance: {fileID: 0}
  m_PrefabAsset: {fileID: 0}
  m_GameObject: {fileID: 7177884299336464116}
  m_LocalRotation: {x: -0, y: -0, z: -0, w: 1}
  m_LocalPosition: {x: 0.30079997, y: 0.684, z: -0.1429}
  m_LocalScale: {x: 1, y: 1, z: 1}
  m_Children: []
  m_Father: {fileID: 7177884297280219432}
  m_RootOrder: 1
  m_LocalEulerAnglesHint: {x: 0, y: 0, z: 0}
--- !u!1001 &7177884297726036380
PrefabInstance:
  m_ObjectHideFlags: 0
  serializedVersion: 2
  m_Modification:
    m_TransformParent: {fileID: 7177884299243563667}
    m_Modifications:
    - target: {fileID: 8407770739811328497, guid: 3fe6c3692cfaf59418a4eb4223f361c4,
        type: 3}
      propertyPath: m_Name
      value: mesh
      objectReference: {fileID: 0}
    - target: {fileID: 8407770739811761617, guid: 3fe6c3692cfaf59418a4eb4223f361c4,
        type: 3}
      propertyPath: m_RootOrder
      value: 0
      objectReference: {fileID: 0}
    - target: {fileID: 8407770739811761617, guid: 3fe6c3692cfaf59418a4eb4223f361c4,
        type: 3}
      propertyPath: m_LocalPosition.x
      value: 0
      objectReference: {fileID: 0}
    - target: {fileID: 8407770739811761617, guid: 3fe6c3692cfaf59418a4eb4223f361c4,
        type: 3}
      propertyPath: m_LocalPosition.y
      value: 0
      objectReference: {fileID: 0}
    - target: {fileID: 8407770739811761617, guid: 3fe6c3692cfaf59418a4eb4223f361c4,
        type: 3}
      propertyPath: m_LocalPosition.z
      value: 0
      objectReference: {fileID: 0}
    - target: {fileID: 8407770739811761617, guid: 3fe6c3692cfaf59418a4eb4223f361c4,
        type: 3}
      propertyPath: m_LocalRotation.w
      value: 1
      objectReference: {fileID: 0}
    - target: {fileID: 8407770739811761617, guid: 3fe6c3692cfaf59418a4eb4223f361c4,
        type: 3}
      propertyPath: m_LocalRotation.x
      value: -0
      objectReference: {fileID: 0}
    - target: {fileID: 8407770739811761617, guid: 3fe6c3692cfaf59418a4eb4223f361c4,
        type: 3}
      propertyPath: m_LocalRotation.y
      value: -0
      objectReference: {fileID: 0}
    - target: {fileID: 8407770739811761617, guid: 3fe6c3692cfaf59418a4eb4223f361c4,
        type: 3}
      propertyPath: m_LocalRotation.z
      value: -0
      objectReference: {fileID: 0}
    - target: {fileID: 8407770739811761617, guid: 3fe6c3692cfaf59418a4eb4223f361c4,
        type: 3}
      propertyPath: m_LocalEulerAnglesHint.x
      value: 0
      objectReference: {fileID: 0}
    - target: {fileID: 8407770739811761617, guid: 3fe6c3692cfaf59418a4eb4223f361c4,
        type: 3}
      propertyPath: m_LocalEulerAnglesHint.y
      value: 0
      objectReference: {fileID: 0}
    - target: {fileID: 8407770739811761617, guid: 3fe6c3692cfaf59418a4eb4223f361c4,
        type: 3}
      propertyPath: m_LocalEulerAnglesHint.z
      value: 0
      objectReference: {fileID: 0}
    m_RemovedComponents: []
  m_SourcePrefab: {fileID: 100100000, guid: 3fe6c3692cfaf59418a4eb4223f361c4, type: 3}
--- !u!4 &1671558167709332557 stripped
Transform:
  m_CorrespondingSourceObject: {fileID: 8407770739811761617, guid: 3fe6c3692cfaf59418a4eb4223f361c4,
    type: 3}
  m_PrefabInstance: {fileID: 7177884297726036380}
  m_PrefabAsset: {fileID: 0}
--- !u!1001 &7177884298523109945
PrefabInstance:
  m_ObjectHideFlags: 0
  serializedVersion: 2
  m_Modification:
    m_TransformParent: {fileID: 7177884299243563667}
    m_Modifications:
    - target: {fileID: 1170333579371094, guid: 6877aba5a696347dbb6c01f851f2da28, type: 3}
      propertyPath: m_Name
      value: ReceptacleTriggerBox
      objectReference: {fileID: 0}
    - target: {fileID: 4251536333782420, guid: 6877aba5a696347dbb6c01f851f2da28, type: 3}
      propertyPath: m_RootOrder
      value: 1
      objectReference: {fileID: 0}
    - target: {fileID: 4251536333782420, guid: 6877aba5a696347dbb6c01f851f2da28, type: 3}
      propertyPath: m_LocalPosition.x
      value: 0
      objectReference: {fileID: 0}
    - target: {fileID: 4251536333782420, guid: 6877aba5a696347dbb6c01f851f2da28, type: 3}
      propertyPath: m_LocalPosition.y
      value: 0.694
      objectReference: {fileID: 0}
    - target: {fileID: 4251536333782420, guid: 6877aba5a696347dbb6c01f851f2da28, type: 3}
      propertyPath: m_LocalPosition.z
      value: 0
      objectReference: {fileID: 0}
    - target: {fileID: 4251536333782420, guid: 6877aba5a696347dbb6c01f851f2da28, type: 3}
      propertyPath: m_LocalRotation.w
      value: 1
      objectReference: {fileID: 0}
    - target: {fileID: 4251536333782420, guid: 6877aba5a696347dbb6c01f851f2da28, type: 3}
      propertyPath: m_LocalRotation.x
      value: -0
      objectReference: {fileID: 0}
    - target: {fileID: 4251536333782420, guid: 6877aba5a696347dbb6c01f851f2da28, type: 3}
      propertyPath: m_LocalRotation.y
      value: -0
      objectReference: {fileID: 0}
    - target: {fileID: 4251536333782420, guid: 6877aba5a696347dbb6c01f851f2da28, type: 3}
      propertyPath: m_LocalRotation.z
      value: -0
      objectReference: {fileID: 0}
    - target: {fileID: 4251536333782420, guid: 6877aba5a696347dbb6c01f851f2da28, type: 3}
      propertyPath: m_LocalEulerAnglesHint.x
      value: 0
      objectReference: {fileID: 0}
    - target: {fileID: 4251536333782420, guid: 6877aba5a696347dbb6c01f851f2da28, type: 3}
      propertyPath: m_LocalEulerAnglesHint.y
      value: 0
      objectReference: {fileID: 0}
    - target: {fileID: 4251536333782420, guid: 6877aba5a696347dbb6c01f851f2da28, type: 3}
      propertyPath: m_LocalEulerAnglesHint.z
      value: 0
      objectReference: {fileID: 0}
    - target: {fileID: 65569799956894354, guid: 6877aba5a696347dbb6c01f851f2da28,
        type: 3}
      propertyPath: m_Size.x
      value: 1.2412694
      objectReference: {fileID: 0}
    - target: {fileID: 65569799956894354, guid: 6877aba5a696347dbb6c01f851f2da28,
        type: 3}
      propertyPath: m_Size.y
      value: 0.24758577
      objectReference: {fileID: 0}
    - target: {fileID: 65569799956894354, guid: 6877aba5a696347dbb6c01f851f2da28,
        type: 3}
      propertyPath: m_Size.z
      value: 0.5973261
      objectReference: {fileID: 0}
    - target: {fileID: 65569799956894354, guid: 6877aba5a696347dbb6c01f851f2da28,
        type: 3}
      propertyPath: m_Center.y
      value: 0.12985075
      objectReference: {fileID: 0}
    - target: {fileID: 65569799956894354, guid: 6877aba5a696347dbb6c01f851f2da28,
        type: 3}
      propertyPath: m_Center.z
      value: 0
      objectReference: {fileID: 0}
    - target: {fileID: 114448760657764924, guid: 6877aba5a696347dbb6c01f851f2da28,
        type: 3}
      propertyPath: myParent
      value: 
      objectReference: {fileID: 7177884299243563676}
    m_RemovedComponents: []
  m_SourcePrefab: {fileID: 100100000, guid: 6877aba5a696347dbb6c01f851f2da28, type: 3}
--- !u!1 &7176732111214643311 stripped
GameObject:
  m_CorrespondingSourceObject: {fileID: 1170333579371094, guid: 6877aba5a696347dbb6c01f851f2da28,
    type: 3}
  m_PrefabInstance: {fileID: 7177884298523109945}
  m_PrefabAsset: {fileID: 0}
--- !u!4 &7175339227343640493 stripped
Transform:
  m_CorrespondingSourceObject: {fileID: 4251536333782420, guid: 6877aba5a696347dbb6c01f851f2da28,
    type: 3}
  m_PrefabInstance: {fileID: 7177884298523109945}
  m_PrefabAsset: {fileID: 0}<|MERGE_RESOLUTION|>--- conflicted
+++ resolved
@@ -1524,7 +1524,7 @@
   m_PrefabAsset: {fileID: 0}
   m_GameObject: {fileID: 7177884299243563676}
   m_LocalRotation: {x: 0, y: 0, z: 0, w: 1}
-  m_LocalPosition: {x: 0, y: 0, z: 0}
+  m_LocalPosition: {x: 3.205, y: -0.204, z: -0.09888744}
   m_LocalScale: {x: 1, y: 1, z: 1}
   m_Children:
   - {fileID: 1671558167709332557}
@@ -1549,10 +1549,7 @@
   m_Name: 
   m_EditorClassIdentifier: 
   objectID: 
-<<<<<<< HEAD
-=======
   assetID: thorkea_dresser_rast_v
->>>>>>> 2f8dd9f9
   Type: 127
   PrimaryProperty: 1
   SecondaryProperties: 07000000
