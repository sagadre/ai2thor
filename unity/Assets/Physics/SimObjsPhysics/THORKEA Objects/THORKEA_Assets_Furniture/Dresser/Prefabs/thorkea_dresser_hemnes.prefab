%YAML 1.1
%TAG !u! tag:unity3d.com,2011:
--- !u!1 &4836796387011966583
GameObject:
  m_ObjectHideFlags: 0
  m_CorrespondingSourceObject: {fileID: 0}
  m_PrefabInstance: {fileID: 0}
  m_PrefabAsset: {fileID: 0}
  serializedVersion: 6
  m_Component:
  - component: {fileID: 4836796387011966582}
  m_Layer: 8
  m_Name: vPoint (1)
  m_TagString: Untagged
  m_Icon: {fileID: 0}
  m_NavMeshLayer: 0
  m_StaticEditorFlags: 0
  m_IsActive: 1
--- !u!4 &4836796387011966582
Transform:
  m_ObjectHideFlags: 0
  m_CorrespondingSourceObject: {fileID: 0}
  m_PrefabInstance: {fileID: 0}
  m_PrefabAsset: {fileID: 0}
  m_GameObject: {fileID: 4836796387011966583}
  m_LocalRotation: {x: -0, y: -0, z: -0, w: 1}
  m_LocalPosition: {x: 0, y: 1.288, z: 0.256}
  m_LocalScale: {x: 1, y: 1, z: 1}
  m_Children: []
  m_Father: {fileID: 4836796387565315806}
  m_RootOrder: 1
  m_LocalEulerAnglesHint: {x: 0, y: 0, z: 0}
--- !u!1 &4836796387031481348
GameObject:
  m_ObjectHideFlags: 0
  m_CorrespondingSourceObject: {fileID: 0}
  m_PrefabInstance: {fileID: 0}
  m_PrefabAsset: {fileID: 0}
  serializedVersion: 6
  m_Component:
  - component: {fileID: 4836796387031481350}
  - component: {fileID: 4836796387031481351}
  m_Layer: 9
  m_Name: BoundingBox
  m_TagString: Untagged
  m_Icon: {fileID: 0}
  m_NavMeshLayer: 0
  m_StaticEditorFlags: 0
  m_IsActive: 1
--- !u!4 &4836796387031481350
Transform:
  m_ObjectHideFlags: 0
  m_CorrespondingSourceObject: {fileID: 0}
  m_PrefabInstance: {fileID: 0}
  m_PrefabAsset: {fileID: 0}
  m_GameObject: {fileID: 4836796387031481348}
  m_LocalRotation: {x: -0, y: -0, z: -0, w: 1}
  m_LocalPosition: {x: 0, y: 0, z: 0}
  m_LocalScale: {x: 1, y: 1, z: 1}
  m_Children: []
  m_Father: {fileID: 4836796388139072010}
  m_RootOrder: 4
  m_LocalEulerAnglesHint: {x: 0, y: 0, z: 0}
--- !u!65 &4836796387031481351
BoxCollider:
  m_ObjectHideFlags: 0
  m_CorrespondingSourceObject: {fileID: 0}
  m_PrefabInstance: {fileID: 0}
  m_PrefabAsset: {fileID: 0}
  m_GameObject: {fileID: 4836796387031481348}
  m_Material: {fileID: 0}
  m_IsTrigger: 0
  m_Enabled: 0
  serializedVersion: 2
  m_Size: {x: 1, y: 1.421277, z: 0.58584607}
  m_Center: {x: 0, y: 0.7106385, z: 0}
--- !u!1 &4836796387078381961
GameObject:
  m_ObjectHideFlags: 0
  m_CorrespondingSourceObject: {fileID: 0}
  m_PrefabInstance: {fileID: 0}
  m_PrefabAsset: {fileID: 0}
  serializedVersion: 6
  m_Component:
  - component: {fileID: 4836796387078381960}
  m_Layer: 8
  m_Name: vPoint (10)
  m_TagString: Untagged
  m_Icon: {fileID: 0}
  m_NavMeshLayer: 0
  m_StaticEditorFlags: 0
  m_IsActive: 1
--- !u!4 &4836796387078381960
Transform:
  m_ObjectHideFlags: 0
  m_CorrespondingSourceObject: {fileID: 0}
  m_PrefabInstance: {fileID: 0}
  m_PrefabAsset: {fileID: 0}
  m_GameObject: {fileID: 4836796387078381961}
  m_LocalRotation: {x: -0, y: -0, z: -0, w: 1}
  m_LocalPosition: {x: 0, y: 0.145, z: 0.22664}
  m_LocalScale: {x: 0.9375, y: 1, z: 0.8875}
  m_Children: []
  m_Father: {fileID: 4836796387565315806}
  m_RootOrder: 10
  m_LocalEulerAnglesHint: {x: 0, y: 0, z: 0}
--- !u!1 &4836796387084312584
GameObject:
  m_ObjectHideFlags: 0
  m_CorrespondingSourceObject: {fileID: 0}
  m_PrefabInstance: {fileID: 0}
  m_PrefabAsset: {fileID: 0}
  serializedVersion: 6
  m_Component:
  - component: {fileID: 4836796387084312587}
  m_Layer: 8
  m_Name: vPoint (11)
  m_TagString: Untagged
  m_Icon: {fileID: 0}
  m_NavMeshLayer: 0
  m_StaticEditorFlags: 0
  m_IsActive: 1
--- !u!4 &4836796387084312587
Transform:
  m_ObjectHideFlags: 0
  m_CorrespondingSourceObject: {fileID: 0}
  m_PrefabInstance: {fileID: 0}
  m_PrefabAsset: {fileID: 0}
  m_GameObject: {fileID: 4836796387084312584}
  m_LocalRotation: {x: -0, y: -0, z: -0, w: 1}
  m_LocalPosition: {x: 0, y: 0.145, z: -0.23664}
  m_LocalScale: {x: 0.9375, y: 1, z: 0.8875}
  m_Children: []
  m_Father: {fileID: 4836796387565315806}
  m_RootOrder: 11
  m_LocalEulerAnglesHint: {x: 0, y: 0, z: 0}
--- !u!1 &4836796387092756658
GameObject:
  m_ObjectHideFlags: 0
  m_CorrespondingSourceObject: {fileID: 0}
  m_PrefabInstance: {fileID: 0}
  m_PrefabAsset: {fileID: 0}
  serializedVersion: 6
  m_Component:
  - component: {fileID: 4836796387092756685}
  - component: {fileID: 4836796387092756684}
  m_Layer: 8
  m_Name: Col (3)
  m_TagString: SimObjPhysics
  m_Icon: {fileID: 0}
  m_NavMeshLayer: 0
  m_StaticEditorFlags: 0
  m_IsActive: 1
--- !u!4 &4836796387092756685
Transform:
  m_ObjectHideFlags: 0
  m_CorrespondingSourceObject: {fileID: 0}
  m_PrefabInstance: {fileID: 0}
  m_PrefabAsset: {fileID: 0}
  m_GameObject: {fileID: 4836796387092756658}
  m_LocalRotation: {x: -0, y: -0, z: -0, w: 1}
  m_LocalPosition: {x: 0, y: 0, z: 0}
  m_LocalScale: {x: 1, y: 1, z: 1}
  m_Children: []
  m_Father: {fileID: 4836796387919356051}
  m_RootOrder: 3
  m_LocalEulerAnglesHint: {x: 0, y: 0, z: 0}
--- !u!65 &4836796387092756684
BoxCollider:
  m_ObjectHideFlags: 0
  m_CorrespondingSourceObject: {fileID: 0}
  m_PrefabInstance: {fileID: 0}
  m_PrefabAsset: {fileID: 0}
  m_GameObject: {fileID: 4836796387092756658}
  m_Material: {fileID: 0}
  m_IsTrigger: 1
  m_Enabled: 1
  serializedVersion: 2
  m_Size: {x: 0.03483373, y: 1.1756214, z: 0.48647115}
  m_Center: {x: -0.43835685, y: 0.7170598, z: -0.0009859502}
--- !u!1 &4836796387104217774
GameObject:
  m_ObjectHideFlags: 0
  m_CorrespondingSourceObject: {fileID: 0}
  m_PrefabInstance: {fileID: 0}
  m_PrefabAsset: {fileID: 0}
  serializedVersion: 6
  m_Component:
  - component: {fileID: 4836796387104217769}
  m_Layer: 8
  m_Name: vPoint (20)
  m_TagString: Untagged
  m_Icon: {fileID: 0}
  m_NavMeshLayer: 0
  m_StaticEditorFlags: 0
  m_IsActive: 1
--- !u!4 &4836796387104217769
Transform:
  m_ObjectHideFlags: 0
  m_CorrespondingSourceObject: {fileID: 0}
  m_PrefabInstance: {fileID: 0}
  m_PrefabAsset: {fileID: 0}
  m_GameObject: {fileID: 4836796387104217774}
  m_LocalRotation: {x: -0, y: -0, z: -0, w: 1}
  m_LocalPosition: {x: 0, y: 0.37299997, z: -0.23663998}
  m_LocalScale: {x: 0.9375, y: 1, z: 0.8875}
  m_Children: []
  m_Father: {fileID: 4836796387565315806}
  m_RootOrder: 20
  m_LocalEulerAnglesHint: {x: 0, y: 0, z: 0}
--- !u!1 &4836796387118901959
GameObject:
  m_ObjectHideFlags: 0
  m_CorrespondingSourceObject: {fileID: 0}
  m_PrefabInstance: {fileID: 0}
  m_PrefabAsset: {fileID: 0}
  serializedVersion: 6
  m_Component:
  - component: {fileID: 4836796387118901958}
  m_Layer: 8
  m_Name: vPoint (23)
  m_TagString: Untagged
  m_Icon: {fileID: 0}
  m_NavMeshLayer: 0
  m_StaticEditorFlags: 0
  m_IsActive: 1
--- !u!4 &4836796387118901958
Transform:
  m_ObjectHideFlags: 0
  m_CorrespondingSourceObject: {fileID: 0}
  m_PrefabInstance: {fileID: 0}
  m_PrefabAsset: {fileID: 0}
  m_GameObject: {fileID: 4836796387118901959}
  m_LocalRotation: {x: -0, y: -0, z: -0, w: 1}
  m_LocalPosition: {x: 0.4425, y: 0.373, z: -0.23663998}
  m_LocalScale: {x: 0.9375, y: 1, z: 0.8875}
  m_Children: []
  m_Father: {fileID: 4836796387565315806}
  m_RootOrder: 23
  m_LocalEulerAnglesHint: {x: 0, y: 0, z: 0}
--- !u!1 &4836796387125615050
GameObject:
  m_ObjectHideFlags: 0
  m_CorrespondingSourceObject: {fileID: 0}
  m_PrefabInstance: {fileID: 0}
  m_PrefabAsset: {fileID: 0}
  serializedVersion: 6
  m_Component:
  - component: {fileID: 4836796387125615045}
  m_Layer: 8
  m_Name: vPoint (33)
  m_TagString: Untagged
  m_Icon: {fileID: 0}
  m_NavMeshLayer: 0
  m_StaticEditorFlags: 0
  m_IsActive: 1
--- !u!4 &4836796387125615045
Transform:
  m_ObjectHideFlags: 0
  m_CorrespondingSourceObject: {fileID: 0}
  m_PrefabInstance: {fileID: 0}
  m_PrefabAsset: {fileID: 0}
  m_GameObject: {fileID: 4836796387125615050}
  m_LocalRotation: {x: -0, y: -0, z: -0, w: 1}
  m_LocalPosition: {x: -0.44250005, y: 0.602, z: -0.00056254864}
  m_LocalScale: {x: 0.9375, y: 1, z: 0.8875}
  m_Children: []
  m_Father: {fileID: 4836796387565315806}
  m_RootOrder: 33
  m_LocalEulerAnglesHint: {x: 0, y: 0, z: 0}
--- !u!1 &4836796387172166989
GameObject:
  m_ObjectHideFlags: 0
  m_CorrespondingSourceObject: {fileID: 0}
  m_PrefabInstance: {fileID: 0}
  m_PrefabAsset: {fileID: 0}
  serializedVersion: 6
  m_Component:
  - component: {fileID: 4836796387172166988}
  m_Layer: 8
  m_Name: vPoint (19)
  m_TagString: Untagged
  m_Icon: {fileID: 0}
  m_NavMeshLayer: 0
  m_StaticEditorFlags: 0
  m_IsActive: 1
--- !u!4 &4836796387172166988
Transform:
  m_ObjectHideFlags: 0
  m_CorrespondingSourceObject: {fileID: 0}
  m_PrefabInstance: {fileID: 0}
  m_PrefabAsset: {fileID: 0}
  m_GameObject: {fileID: 4836796387172166989}
  m_LocalRotation: {x: -0, y: -0, z: -0, w: 1}
  m_LocalPosition: {x: 0, y: 0.37299997, z: 0.22663999}
  m_LocalScale: {x: 0.9375, y: 1, z: 0.8875}
  m_Children: []
  m_Father: {fileID: 4836796387565315806}
  m_RootOrder: 19
  m_LocalEulerAnglesHint: {x: 0, y: 0, z: 0}
--- !u!1 &4836796387273962195
GameObject:
  m_ObjectHideFlags: 0
  m_CorrespondingSourceObject: {fileID: 0}
  m_PrefabInstance: {fileID: 0}
  m_PrefabAsset: {fileID: 0}
  serializedVersion: 6
  m_Component:
  - component: {fileID: 4836796387273962194}
  m_Layer: 8
  m_Name: vPoint (40)
  m_TagString: Untagged
  m_Icon: {fileID: 0}
  m_NavMeshLayer: 0
  m_StaticEditorFlags: 0
  m_IsActive: 1
--- !u!4 &4836796387273962194
Transform:
  m_ObjectHideFlags: 0
  m_CorrespondingSourceObject: {fileID: 0}
  m_PrefabInstance: {fileID: 0}
  m_PrefabAsset: {fileID: 0}
  m_GameObject: {fileID: 4836796387273962195}
  m_LocalRotation: {x: -0, y: -0, z: -0, w: 1}
  m_LocalPosition: {x: 0.4425, y: 0.854, z: 0.22663999}
  m_LocalScale: {x: 0.9375, y: 1, z: 0.8875}
  m_Children: []
  m_Father: {fileID: 4836796387565315806}
  m_RootOrder: 40
  m_LocalEulerAnglesHint: {x: 0, y: 0, z: 0}
--- !u!1 &4836796387308173592
GameObject:
  m_ObjectHideFlags: 0
  m_CorrespondingSourceObject: {fileID: 0}
  m_PrefabInstance: {fileID: 0}
  m_PrefabAsset: {fileID: 0}
  serializedVersion: 6
  m_Component:
  - component: {fileID: 4836796387308173595}
  m_Layer: 8
  m_Name: vPoint (7)
  m_TagString: Untagged
  m_Icon: {fileID: 0}
  m_NavMeshLayer: 0
  m_StaticEditorFlags: 0
  m_IsActive: 1
--- !u!4 &4836796387308173595
Transform:
  m_ObjectHideFlags: 0
  m_CorrespondingSourceObject: {fileID: 0}
  m_PrefabInstance: {fileID: 0}
  m_PrefabAsset: {fileID: 0}
  m_GameObject: {fileID: 4836796387308173592}
  m_LocalRotation: {x: -0, y: -0, z: -0, w: 1}
  m_LocalPosition: {x: -0.472, y: 1.288, z: 0.25600004}
  m_LocalScale: {x: 1, y: 1, z: 1}
  m_Children: []
  m_Father: {fileID: 4836796387565315806}
  m_RootOrder: 7
  m_LocalEulerAnglesHint: {x: 0, y: 0, z: 0}
--- !u!1 &4836796387349832400
GameObject:
  m_ObjectHideFlags: 0
  m_CorrespondingSourceObject: {fileID: 0}
  m_PrefabInstance: {fileID: 0}
  m_PrefabAsset: {fileID: 0}
  serializedVersion: 6
  m_Component:
  - component: {fileID: 4836796387349832403}
  m_Layer: 8
  m_Name: vPoint (43)
  m_TagString: Untagged
  m_Icon: {fileID: 0}
  m_NavMeshLayer: 0
  m_StaticEditorFlags: 0
  m_IsActive: 1
--- !u!4 &4836796387349832403
Transform:
  m_ObjectHideFlags: 0
  m_CorrespondingSourceObject: {fileID: 0}
  m_PrefabInstance: {fileID: 0}
  m_PrefabAsset: {fileID: 0}
  m_GameObject: {fileID: 4836796387349832400}
  m_LocalRotation: {x: -0, y: -0, z: -0, w: 1}
  m_LocalPosition: {x: -0.44250005, y: 0.854, z: 0.22663999}
  m_LocalScale: {x: 0.9375, y: 1, z: 0.8875}
  m_Children: []
  m_Father: {fileID: 4836796387565315806}
  m_RootOrder: 43
  m_LocalEulerAnglesHint: {x: 0, y: 0, z: 0}
--- !u!1 &4836796387428937737
GameObject:
  m_ObjectHideFlags: 0
  m_CorrespondingSourceObject: {fileID: 0}
  m_PrefabInstance: {fileID: 0}
  m_PrefabAsset: {fileID: 0}
  serializedVersion: 6
  m_Component:
  - component: {fileID: 4836796387428937736}
  m_Layer: 8
  m_Name: vPoint (46)
  m_TagString: Untagged
  m_Icon: {fileID: 0}
  m_NavMeshLayer: 0
  m_StaticEditorFlags: 0
  m_IsActive: 1
--- !u!4 &4836796387428937736
Transform:
  m_ObjectHideFlags: 0
  m_CorrespondingSourceObject: {fileID: 0}
  m_PrefabInstance: {fileID: 0}
  m_PrefabAsset: {fileID: 0}
  m_GameObject: {fileID: 4836796387428937737}
  m_LocalRotation: {x: -0, y: -0, z: -0, w: 1}
  m_LocalPosition: {x: 0, y: 1.083, z: 0.22663999}
  m_LocalScale: {x: 0.9375, y: 1, z: 0.8875}
  m_Children: []
  m_Father: {fileID: 4836796387565315806}
  m_RootOrder: 46
  m_LocalEulerAnglesHint: {x: 0, y: 0, z: 0}
--- !u!1 &4836796387430091505
GameObject:
  m_ObjectHideFlags: 0
  m_CorrespondingSourceObject: {fileID: 0}
  m_PrefabInstance: {fileID: 0}
  m_PrefabAsset: {fileID: 0}
  serializedVersion: 6
  m_Component:
  - component: {fileID: 4836796387430091504}
  m_Layer: 8
  m_Name: vPoint
  m_TagString: Untagged
  m_Icon: {fileID: 0}
  m_NavMeshLayer: 0
  m_StaticEditorFlags: 0
  m_IsActive: 1
--- !u!4 &4836796387430091504
Transform:
  m_ObjectHideFlags: 0
  m_CorrespondingSourceObject: {fileID: 0}
  m_PrefabInstance: {fileID: 0}
  m_PrefabAsset: {fileID: 0}
  m_GameObject: {fileID: 4836796387430091505}
  m_LocalRotation: {x: -0, y: -0, z: -0, w: 1}
  m_LocalPosition: {x: 0, y: 1.288, z: 0}
  m_LocalScale: {x: 1, y: 1, z: 1}
  m_Children: []
  m_Father: {fileID: 4836796387565315806}
  m_RootOrder: 0
  m_LocalEulerAnglesHint: {x: 0, y: 0, z: 0}
--- !u!1 &4836796387433024928
GameObject:
  m_ObjectHideFlags: 0
  m_CorrespondingSourceObject: {fileID: 0}
  m_PrefabInstance: {fileID: 0}
  m_PrefabAsset: {fileID: 0}
  serializedVersion: 6
  m_Component:
  - component: {fileID: 4836796387433024931}
  m_Layer: 8
  m_Name: vPoint (56)
  m_TagString: Untagged
  m_Icon: {fileID: 0}
  m_NavMeshLayer: 0
  m_StaticEditorFlags: 0
  m_IsActive: 1
--- !u!4 &4836796387433024931
Transform:
  m_ObjectHideFlags: 0
  m_CorrespondingSourceObject: {fileID: 0}
  m_PrefabInstance: {fileID: 0}
  m_PrefabAsset: {fileID: 0}
  m_GameObject: {fileID: 4836796387433024928}
  m_LocalRotation: {x: -0, y: -0, z: -0, w: 1}
  m_LocalPosition: {x: -0.44250005, y: 0.03, z: 0.222}
  m_LocalScale: {x: 0.9375, y: 1, z: 0.8875}
  m_Children: []
  m_Father: {fileID: 4836796387565315806}
  m_RootOrder: 56
  m_LocalEulerAnglesHint: {x: 0, y: 0, z: 0}
--- !u!1 &4836796387433932658
GameObject:
  m_ObjectHideFlags: 0
  m_CorrespondingSourceObject: {fileID: 0}
  m_PrefabInstance: {fileID: 0}
  m_PrefabAsset: {fileID: 0}
  serializedVersion: 6
  m_Component:
  - component: {fileID: 4836796387433932685}
  m_Layer: 8
  m_Name: vPoint (49)
  m_TagString: Untagged
  m_Icon: {fileID: 0}
  m_NavMeshLayer: 0
  m_StaticEditorFlags: 0
  m_IsActive: 1
--- !u!4 &4836796387433932685
Transform:
  m_ObjectHideFlags: 0
  m_CorrespondingSourceObject: {fileID: 0}
  m_PrefabInstance: {fileID: 0}
  m_PrefabAsset: {fileID: 0}
  m_GameObject: {fileID: 4836796387433932658}
  m_LocalRotation: {x: -0, y: -0, z: -0, w: 1}
  m_LocalPosition: {x: 0.4425, y: 1.083, z: 0.22663999}
  m_LocalScale: {x: 0.9375, y: 1, z: 0.8875}
  m_Children: []
  m_Father: {fileID: 4836796387565315806}
  m_RootOrder: 49
  m_LocalEulerAnglesHint: {x: 0, y: 0, z: 0}
--- !u!1 &4836796387492533098
GameObject:
  m_ObjectHideFlags: 0
  m_CorrespondingSourceObject: {fileID: 0}
  m_PrefabInstance: {fileID: 0}
  m_PrefabAsset: {fileID: 0}
  serializedVersion: 6
  m_Component:
  - component: {fileID: 4836796387492533093}
  - component: {fileID: 4836796387492533092}
  m_Layer: 8
  m_Name: Col (2)
  m_TagString: SimObjPhysics
  m_Icon: {fileID: 0}
  m_NavMeshLayer: 0
  m_StaticEditorFlags: 0
  m_IsActive: 1
--- !u!4 &4836796387492533093
Transform:
  m_ObjectHideFlags: 0
  m_CorrespondingSourceObject: {fileID: 0}
  m_PrefabInstance: {fileID: 0}
  m_PrefabAsset: {fileID: 0}
  m_GameObject: {fileID: 4836796387492533098}
  m_LocalRotation: {x: -0, y: -0, z: -0, w: 1}
  m_LocalPosition: {x: 0, y: 0, z: 0}
  m_LocalScale: {x: 1, y: 1, z: 1}
  m_Children: []
  m_Father: {fileID: 4836796387919356051}
  m_RootOrder: 0
  m_LocalEulerAnglesHint: {x: 0, y: 0, z: 0}
--- !u!65 &4836796387492533092
BoxCollider:
  m_ObjectHideFlags: 0
  m_CorrespondingSourceObject: {fileID: 0}
  m_PrefabInstance: {fileID: 0}
  m_PrefabAsset: {fileID: 0}
  m_GameObject: {fileID: 4836796387492533098}
  m_Material: {fileID: 0}
  m_IsTrigger: 1
  m_Enabled: 1
  serializedVersion: 2
  m_Size: {x: 0.036390662, y: 1.3048705, z: 0.029972315}
  m_Center: {x: 0.43757832, y: 0.65243524, z: -0.22923535}
--- !u!1 &4836796387504759028
GameObject:
  m_ObjectHideFlags: 0
  m_CorrespondingSourceObject: {fileID: 0}
  m_PrefabInstance: {fileID: 0}
  m_PrefabAsset: {fileID: 0}
  serializedVersion: 6
  m_Component:
  - component: {fileID: 4836796387504759031}
  m_Layer: 8
  m_Name: vPoint (4)
  m_TagString: Untagged
  m_Icon: {fileID: 0}
  m_NavMeshLayer: 0
  m_StaticEditorFlags: 0
  m_IsActive: 1
--- !u!4 &4836796387504759031
Transform:
  m_ObjectHideFlags: 0
  m_CorrespondingSourceObject: {fileID: 0}
  m_PrefabInstance: {fileID: 0}
  m_PrefabAsset: {fileID: 0}
  m_GameObject: {fileID: 4836796387504759028}
  m_LocalRotation: {x: -0, y: -0, z: -0, w: 1}
  m_LocalPosition: {x: 0.472, y: 1.288, z: 0.25600004}
  m_LocalScale: {x: 1, y: 1, z: 1}
  m_Children: []
  m_Father: {fileID: 4836796387565315806}
  m_RootOrder: 4
  m_LocalEulerAnglesHint: {x: 0, y: 0, z: 0}
--- !u!1 &4836796387509783110
GameObject:
  m_ObjectHideFlags: 0
  m_CorrespondingSourceObject: {fileID: 0}
  m_PrefabInstance: {fileID: 0}
  m_PrefabAsset: {fileID: 0}
  serializedVersion: 6
  m_Component:
  - component: {fileID: 4836796387509783105}
  m_Layer: 8
  m_Name: vPoint (13)
  m_TagString: Untagged
  m_Icon: {fileID: 0}
  m_NavMeshLayer: 0
  m_StaticEditorFlags: 0
  m_IsActive: 1
--- !u!4 &4836796387509783105
Transform:
  m_ObjectHideFlags: 0
  m_CorrespondingSourceObject: {fileID: 0}
  m_PrefabInstance: {fileID: 0}
  m_PrefabAsset: {fileID: 0}
  m_GameObject: {fileID: 4836796387509783110}
  m_LocalRotation: {x: -0, y: -0, z: -0, w: 1}
  m_LocalPosition: {x: 0.4425, y: 0.145, z: 0.22664}
  m_LocalScale: {x: 0.9375, y: 1, z: 0.8875}
  m_Children: []
  m_Father: {fileID: 4836796387565315806}
  m_RootOrder: 13
  m_LocalEulerAnglesHint: {x: 0, y: 0, z: 0}
--- !u!1 &4836796387534871438
GameObject:
  m_ObjectHideFlags: 0
  m_CorrespondingSourceObject: {fileID: 0}
  m_PrefabInstance: {fileID: 0}
  m_PrefabAsset: {fileID: 0}
  serializedVersion: 6
  m_Component:
  - component: {fileID: 4836796387534871433}
  m_Layer: 8
  m_Name: vPoint (3)
  m_TagString: Untagged
  m_Icon: {fileID: 0}
  m_NavMeshLayer: 0
  m_StaticEditorFlags: 0
  m_IsActive: 1
--- !u!4 &4836796387534871433
Transform:
  m_ObjectHideFlags: 0
  m_CorrespondingSourceObject: {fileID: 0}
  m_PrefabInstance: {fileID: 0}
  m_PrefabAsset: {fileID: 0}
  m_GameObject: {fileID: 4836796387534871438}
  m_LocalRotation: {x: -0, y: -0, z: -0, w: 1}
  m_LocalPosition: {x: 0.472, y: 1.288, z: 0}
  m_LocalScale: {x: 1, y: 1, z: 1}
  m_Children: []
  m_Father: {fileID: 4836796387565315806}
  m_RootOrder: 3
  m_LocalEulerAnglesHint: {x: 0, y: 0, z: 0}
--- !u!1 &4836796387546814535
GameObject:
  m_ObjectHideFlags: 0
  m_CorrespondingSourceObject: {fileID: 0}
  m_PrefabInstance: {fileID: 0}
  m_PrefabAsset: {fileID: 0}
  serializedVersion: 6
  m_Component:
  - component: {fileID: 4836796387546814534}
  m_Layer: 8
  m_Name: vPoint (36)
  m_TagString: Untagged
  m_Icon: {fileID: 0}
  m_NavMeshLayer: 0
  m_StaticEditorFlags: 0
  m_IsActive: 1
--- !u!4 &4836796387546814534
Transform:
  m_ObjectHideFlags: 0
  m_CorrespondingSourceObject: {fileID: 0}
  m_PrefabInstance: {fileID: 0}
  m_PrefabAsset: {fileID: 0}
  m_GameObject: {fileID: 4836796387546814535}
  m_LocalRotation: {x: -0, y: -0, z: -0, w: 1}
  m_LocalPosition: {x: 0, y: 0.854, z: -0.00056254864}
  m_LocalScale: {x: 0.9375, y: 1, z: 0.8875}
  m_Children: []
  m_Father: {fileID: 4836796387565315806}
  m_RootOrder: 36
  m_LocalEulerAnglesHint: {x: 0, y: 0, z: 0}
--- !u!1 &4836796387554092105
GameObject:
  m_ObjectHideFlags: 0
  m_CorrespondingSourceObject: {fileID: 0}
  m_PrefabInstance: {fileID: 0}
  m_PrefabAsset: {fileID: 0}
  serializedVersion: 6
  m_Component:
  - component: {fileID: 4836796387554092104}
  m_Layer: 8
  m_Name: vPoint (6)
  m_TagString: Untagged
  m_Icon: {fileID: 0}
  m_NavMeshLayer: 0
  m_StaticEditorFlags: 0
  m_IsActive: 1
--- !u!4 &4836796387554092104
Transform:
  m_ObjectHideFlags: 0
  m_CorrespondingSourceObject: {fileID: 0}
  m_PrefabInstance: {fileID: 0}
  m_PrefabAsset: {fileID: 0}
  m_GameObject: {fileID: 4836796387554092105}
  m_LocalRotation: {x: -0, y: -0, z: -0, w: 1}
  m_LocalPosition: {x: -0.47200006, y: 1.288, z: 0}
  m_LocalScale: {x: 1, y: 1, z: 1}
  m_Children: []
  m_Father: {fileID: 4836796387565315806}
  m_RootOrder: 6
  m_LocalEulerAnglesHint: {x: 0, y: 0, z: 0}
--- !u!1 &4836796387565315807
GameObject:
  m_ObjectHideFlags: 0
  m_CorrespondingSourceObject: {fileID: 0}
  m_PrefabInstance: {fileID: 0}
  m_PrefabAsset: {fileID: 0}
  serializedVersion: 6
  m_Component:
  - component: {fileID: 4836796387565315806}
  m_Layer: 0
  m_Name: VisibilityPoints
  m_TagString: Untagged
  m_Icon: {fileID: 0}
  m_NavMeshLayer: 0
  m_StaticEditorFlags: 0
  m_IsActive: 1
--- !u!4 &4836796387565315806
Transform:
  m_ObjectHideFlags: 0
  m_CorrespondingSourceObject: {fileID: 0}
  m_PrefabInstance: {fileID: 0}
  m_PrefabAsset: {fileID: 0}
  m_GameObject: {fileID: 4836796387565315807}
  m_LocalRotation: {x: -0, y: -0, z: -0, w: 1}
  m_LocalPosition: {x: 0, y: 0, z: 0}
  m_LocalScale: {x: 1, y: 1, z: 1}
  m_Children:
  - {fileID: 4836796387430091504}
  - {fileID: 4836796387011966582}
  - {fileID: 4836796388563906161}
  - {fileID: 4836796387534871433}
  - {fileID: 4836796387504759031}
  - {fileID: 4836796388119507254}
  - {fileID: 4836796387554092104}
  - {fileID: 4836796387308173595}
  - {fileID: 4836796388831188391}
  - {fileID: 4836796388724726209}
  - {fileID: 4836796387078381960}
  - {fileID: 4836796387084312587}
  - {fileID: 4836796388132218468}
  - {fileID: 4836796387509783105}
  - {fileID: 4836796388121376448}
  - {fileID: 4836796388696652621}
  - {fileID: 4836796389103638817}
  - {fileID: 4836796388677199654}
  - {fileID: 4836796388229057916}
  - {fileID: 4836796387172166988}
  - {fileID: 4836796387104217769}
  - {fileID: 4836796388241342541}
  - {fileID: 4836796389065273671}
  - {fileID: 4836796387118901958}
  - {fileID: 4836796388597336706}
  - {fileID: 4836796388127468321}
  - {fileID: 4836796387621787586}
  - {fileID: 4836796387693959362}
  - {fileID: 4836796387950311980}
  - {fileID: 4836796388183830541}
  - {fileID: 4836796387630635838}
  - {fileID: 4836796387834261158}
  - {fileID: 4836796387881310624}
  - {fileID: 4836796387125615045}
  - {fileID: 4836796387824640099}
  - {fileID: 4836796388935478268}
  - {fileID: 4836796387546814534}
  - {fileID: 4836796388645846015}
  - {fileID: 4836796387846279090}
  - {fileID: 4836796388596147235}
  - {fileID: 4836796387273962194}
  - {fileID: 4836796388689392004}
  - {fileID: 4836796388863772174}
  - {fileID: 4836796387349832403}
  - {fileID: 4836796387965669604}
  - {fileID: 4836796387848902413}
  - {fileID: 4836796387428937736}
  - {fileID: 4836796387839462930}
  - {fileID: 4836796388106449860}
  - {fileID: 4836796387433932685}
  - {fileID: 4836796388254212172}
  - {fileID: 4836796388397795167}
  - {fileID: 4836796388905145140}
  - {fileID: 4836796388362026802}
  - {fileID: 4836796387821505540}
  - {fileID: 4836796388310303652}
  - {fileID: 4836796387433024931}
  - {fileID: 4836796388033409922}
  m_Father: {fileID: 4836796388139072010}
  m_RootOrder: 3
  m_LocalEulerAnglesHint: {x: 0, y: 0, z: 0}
--- !u!1 &4836796387621787587
GameObject:
  m_ObjectHideFlags: 0
  m_CorrespondingSourceObject: {fileID: 0}
  m_PrefabInstance: {fileID: 0}
  m_PrefabAsset: {fileID: 0}
  serializedVersion: 6
  m_Component:
  - component: {fileID: 4836796387621787586}
  m_Layer: 8
  m_Name: vPoint (26)
  m_TagString: Untagged
  m_Icon: {fileID: 0}
  m_NavMeshLayer: 0
  m_StaticEditorFlags: 0
  m_IsActive: 1
--- !u!4 &4836796387621787586
Transform:
  m_ObjectHideFlags: 0
  m_CorrespondingSourceObject: {fileID: 0}
  m_PrefabInstance: {fileID: 0}
  m_PrefabAsset: {fileID: 0}
  m_GameObject: {fileID: 4836796387621787587}
  m_LocalRotation: {x: -0, y: -0, z: -0, w: 1}
  m_LocalPosition: {x: -0.44250005, y: 0.37299997, z: -0.23663998}
  m_LocalScale: {x: 0.9375, y: 1, z: 0.8875}
  m_Children: []
  m_Father: {fileID: 4836796387565315806}
  m_RootOrder: 26
  m_LocalEulerAnglesHint: {x: 0, y: 0, z: 0}
--- !u!1 &4836796387630635839
GameObject:
  m_ObjectHideFlags: 0
  m_CorrespondingSourceObject: {fileID: 0}
  m_PrefabInstance: {fileID: 0}
  m_PrefabAsset: {fileID: 0}
  serializedVersion: 6
  m_Component:
  - component: {fileID: 4836796387630635838}
  m_Layer: 8
  m_Name: vPoint (30)
  m_TagString: Untagged
  m_Icon: {fileID: 0}
  m_NavMeshLayer: 0
  m_StaticEditorFlags: 0
  m_IsActive: 1
--- !u!4 &4836796387630635838
Transform:
  m_ObjectHideFlags: 0
  m_CorrespondingSourceObject: {fileID: 0}
  m_PrefabInstance: {fileID: 0}
  m_PrefabAsset: {fileID: 0}
  m_GameObject: {fileID: 4836796387630635839}
  m_LocalRotation: {x: -0, y: -0, z: -0, w: 1}
  m_LocalPosition: {x: 0.4425, y: 0.602, z: -0.00056254864}
  m_LocalScale: {x: 0.9375, y: 1, z: 0.8875}
  m_Children: []
  m_Father: {fileID: 4836796387565315806}
  m_RootOrder: 30
  m_LocalEulerAnglesHint: {x: 0, y: 0, z: 0}
--- !u!1 &4836796387693959363
GameObject:
  m_ObjectHideFlags: 0
  m_CorrespondingSourceObject: {fileID: 0}
  m_PrefabInstance: {fileID: 0}
  m_PrefabAsset: {fileID: 0}
  serializedVersion: 6
  m_Component:
  - component: {fileID: 4836796387693959362}
  m_Layer: 8
  m_Name: vPoint (27)
  m_TagString: Untagged
  m_Icon: {fileID: 0}
  m_NavMeshLayer: 0
  m_StaticEditorFlags: 0
  m_IsActive: 1
--- !u!4 &4836796387693959362
Transform:
  m_ObjectHideFlags: 0
  m_CorrespondingSourceObject: {fileID: 0}
  m_PrefabInstance: {fileID: 0}
  m_PrefabAsset: {fileID: 0}
  m_GameObject: {fileID: 4836796387693959363}
  m_LocalRotation: {x: -0, y: -0, z: -0, w: 1}
  m_LocalPosition: {x: 0, y: 0.602, z: -0.00056254864}
  m_LocalScale: {x: 0.9375, y: 1, z: 0.8875}
  m_Children: []
  m_Father: {fileID: 4836796387565315806}
  m_RootOrder: 27
  m_LocalEulerAnglesHint: {x: 0, y: 0, z: 0}
--- !u!1 &4836796387801029018
GameObject:
  m_ObjectHideFlags: 0
  m_CorrespondingSourceObject: {fileID: 0}
  m_PrefabInstance: {fileID: 0}
  m_PrefabAsset: {fileID: 0}
  serializedVersion: 6
  m_Component:
  - component: {fileID: 4836796387801029013}
  - component: {fileID: 4836796387801029012}
  m_Layer: 8
  m_Name: Col (4)
  m_TagString: SimObjPhysics
  m_Icon: {fileID: 0}
  m_NavMeshLayer: 0
  m_StaticEditorFlags: 0
  m_IsActive: 1
--- !u!4 &4836796387801029013
Transform:
  m_ObjectHideFlags: 0
  m_CorrespondingSourceObject: {fileID: 0}
  m_PrefabInstance: {fileID: 0}
  m_PrefabAsset: {fileID: 0}
  m_GameObject: {fileID: 4836796387801029018}
  m_LocalRotation: {x: -0, y: -0, z: -0, w: 1}
  m_LocalPosition: {x: 0, y: 0, z: -0.455}
  m_LocalScale: {x: 1, y: 1, z: 1}
  m_Children: []
  m_Father: {fileID: 4836796388681198006}
  m_RootOrder: 4
  m_LocalEulerAnglesHint: {x: 0, y: 0, z: 0}
--- !u!65 &4836796387801029012
BoxCollider:
  m_ObjectHideFlags: 0
  m_CorrespondingSourceObject: {fileID: 0}
  m_PrefabInstance: {fileID: 0}
  m_PrefabAsset: {fileID: 0}
  m_GameObject: {fileID: 4836796387801029018}
  m_Material: {fileID: 0}
  m_IsTrigger: 0
  m_Enabled: 1
  serializedVersion: 2
  m_Size: {x: 0.03483373, y: 1.3048705, z: 0.036435366}
  m_Center: {x: -0.43835685, y: 0.65243524, z: 0.22403193}
--- !u!1 &4836796387817910899
GameObject:
  m_ObjectHideFlags: 0
  m_CorrespondingSourceObject: {fileID: 0}
  m_PrefabInstance: {fileID: 0}
  m_PrefabAsset: {fileID: 0}
  serializedVersion: 6
  m_Component:
  - component: {fileID: 4836796387817910898}
  - component: {fileID: 4836796387817910925}
  m_Layer: 8
  m_Name: Col (5)
  m_TagString: SimObjPhysics
  m_Icon: {fileID: 0}
  m_NavMeshLayer: 0
  m_StaticEditorFlags: 0
  m_IsActive: 1
--- !u!4 &4836796387817910898
Transform:
  m_ObjectHideFlags: 0
  m_CorrespondingSourceObject: {fileID: 0}
  m_PrefabInstance: {fileID: 0}
  m_PrefabAsset: {fileID: 0}
  m_GameObject: {fileID: 4836796387817910899}
  m_LocalRotation: {x: -0, y: -0, z: -0, w: 1}
  m_LocalPosition: {x: 0, y: 0, z: 0}
  m_LocalScale: {x: 1, y: 1, z: 1}
  m_Children: []
  m_Father: {fileID: 4836796387919356051}
  m_RootOrder: 5
  m_LocalEulerAnglesHint: {x: 0, y: 0, z: 0}
--- !u!65 &4836796387817910925
BoxCollider:
  m_ObjectHideFlags: 0
  m_CorrespondingSourceObject: {fileID: 0}
  m_PrefabInstance: {fileID: 0}
  m_PrefabAsset: {fileID: 0}
  m_GameObject: {fileID: 4836796387817910899}
  m_Material: {fileID: 0}
  m_IsTrigger: 1
  m_Enabled: 1
  serializedVersion: 2
  m_Size: {x: 0.036390662, y: 1.1750966, z: 0.48647115}
  m_Center: {x: 0.43757832, y: 0.7173222, z: -0.0009859502}
--- !u!1 &4836796387821505541
GameObject:
  m_ObjectHideFlags: 0
  m_CorrespondingSourceObject: {fileID: 0}
  m_PrefabInstance: {fileID: 0}
  m_PrefabAsset: {fileID: 0}
  serializedVersion: 6
  m_Component:
  - component: {fileID: 4836796387821505540}
  m_Layer: 8
  m_Name: vPoint (54)
  m_TagString: Untagged
  m_Icon: {fileID: 0}
  m_NavMeshLayer: 0
  m_StaticEditorFlags: 0
  m_IsActive: 1
--- !u!4 &4836796387821505540
Transform:
  m_ObjectHideFlags: 0
  m_CorrespondingSourceObject: {fileID: 0}
  m_PrefabInstance: {fileID: 0}
  m_PrefabAsset: {fileID: 0}
  m_GameObject: {fileID: 4836796387821505541}
  m_LocalRotation: {x: -0, y: -0, z: -0, w: 1}
  m_LocalPosition: {x: -0.44250005, y: 0.03, z: -0.23663998}
  m_LocalScale: {x: 0.9375, y: 1, z: 0.8875}
  m_Children: []
  m_Father: {fileID: 4836796387565315806}
  m_RootOrder: 54
  m_LocalEulerAnglesHint: {x: 0, y: 0, z: 0}
--- !u!1 &4836796387824640096
GameObject:
  m_ObjectHideFlags: 0
  m_CorrespondingSourceObject: {fileID: 0}
  m_PrefabInstance: {fileID: 0}
  m_PrefabAsset: {fileID: 0}
  serializedVersion: 6
  m_Component:
  - component: {fileID: 4836796387824640099}
  m_Layer: 8
  m_Name: vPoint (34)
  m_TagString: Untagged
  m_Icon: {fileID: 0}
  m_NavMeshLayer: 0
  m_StaticEditorFlags: 0
  m_IsActive: 1
--- !u!4 &4836796387824640099
Transform:
  m_ObjectHideFlags: 0
  m_CorrespondingSourceObject: {fileID: 0}
  m_PrefabInstance: {fileID: 0}
  m_PrefabAsset: {fileID: 0}
  m_GameObject: {fileID: 4836796387824640096}
  m_LocalRotation: {x: -0, y: -0, z: -0, w: 1}
  m_LocalPosition: {x: -0.44250005, y: 0.602, z: 0.22663999}
  m_LocalScale: {x: 0.9375, y: 1, z: 0.8875}
  m_Children: []
  m_Father: {fileID: 4836796387565315806}
  m_RootOrder: 34
  m_LocalEulerAnglesHint: {x: 0, y: 0, z: 0}
--- !u!1 &4836796387834261159
GameObject:
  m_ObjectHideFlags: 0
  m_CorrespondingSourceObject: {fileID: 0}
  m_PrefabInstance: {fileID: 0}
  m_PrefabAsset: {fileID: 0}
  serializedVersion: 6
  m_Component:
  - component: {fileID: 4836796387834261158}
  m_Layer: 8
  m_Name: vPoint (31)
  m_TagString: Untagged
  m_Icon: {fileID: 0}
  m_NavMeshLayer: 0
  m_StaticEditorFlags: 0
  m_IsActive: 1
--- !u!4 &4836796387834261158
Transform:
  m_ObjectHideFlags: 0
  m_CorrespondingSourceObject: {fileID: 0}
  m_PrefabInstance: {fileID: 0}
  m_PrefabAsset: {fileID: 0}
  m_GameObject: {fileID: 4836796387834261159}
  m_LocalRotation: {x: -0, y: -0, z: -0, w: 1}
  m_LocalPosition: {x: 0.4425, y: 0.602, z: 0.22663999}
  m_LocalScale: {x: 0.9375, y: 1, z: 0.8875}
  m_Children: []
  m_Father: {fileID: 4836796387565315806}
  m_RootOrder: 31
  m_LocalEulerAnglesHint: {x: 0, y: 0, z: 0}
--- !u!1 &4836796387839462931
GameObject:
  m_ObjectHideFlags: 0
  m_CorrespondingSourceObject: {fileID: 0}
  m_PrefabInstance: {fileID: 0}
  m_PrefabAsset: {fileID: 0}
  serializedVersion: 6
  m_Component:
  - component: {fileID: 4836796387839462930}
  m_Layer: 8
  m_Name: vPoint (47)
  m_TagString: Untagged
  m_Icon: {fileID: 0}
  m_NavMeshLayer: 0
  m_StaticEditorFlags: 0
  m_IsActive: 1
--- !u!4 &4836796387839462930
Transform:
  m_ObjectHideFlags: 0
  m_CorrespondingSourceObject: {fileID: 0}
  m_PrefabInstance: {fileID: 0}
  m_PrefabAsset: {fileID: 0}
  m_GameObject: {fileID: 4836796387839462931}
  m_LocalRotation: {x: -0, y: -0, z: -0, w: 1}
  m_LocalPosition: {x: 0, y: 1.083, z: -0.23663998}
  m_LocalScale: {x: 0.9375, y: 1, z: 0.8875}
  m_Children: []
  m_Father: {fileID: 4836796387565315806}
  m_RootOrder: 47
  m_LocalEulerAnglesHint: {x: 0, y: 0, z: 0}
--- !u!1 &4836796387846279091
GameObject:
  m_ObjectHideFlags: 0
  m_CorrespondingSourceObject: {fileID: 0}
  m_PrefabInstance: {fileID: 0}
  m_PrefabAsset: {fileID: 0}
  serializedVersion: 6
  m_Component:
  - component: {fileID: 4836796387846279090}
  m_Layer: 8
  m_Name: vPoint (38)
  m_TagString: Untagged
  m_Icon: {fileID: 0}
  m_NavMeshLayer: 0
  m_StaticEditorFlags: 0
  m_IsActive: 1
--- !u!4 &4836796387846279090
Transform:
  m_ObjectHideFlags: 0
  m_CorrespondingSourceObject: {fileID: 0}
  m_PrefabInstance: {fileID: 0}
  m_PrefabAsset: {fileID: 0}
  m_GameObject: {fileID: 4836796387846279091}
  m_LocalRotation: {x: -0, y: -0, z: -0, w: 1}
  m_LocalPosition: {x: 0, y: 0.854, z: -0.23663998}
  m_LocalScale: {x: 0.9375, y: 1, z: 0.8875}
  m_Children: []
  m_Father: {fileID: 4836796387565315806}
  m_RootOrder: 38
  m_LocalEulerAnglesHint: {x: 0, y: 0, z: 0}
--- !u!1 &4836796387848900850
GameObject:
  m_ObjectHideFlags: 0
  m_CorrespondingSourceObject: {fileID: 0}
  m_PrefabInstance: {fileID: 0}
  m_PrefabAsset: {fileID: 0}
  serializedVersion: 6
  m_Component:
  - component: {fileID: 4836796387848902413}
  m_Layer: 8
  m_Name: vPoint (45)
  m_TagString: Untagged
  m_Icon: {fileID: 0}
  m_NavMeshLayer: 0
  m_StaticEditorFlags: 0
  m_IsActive: 1
--- !u!4 &4836796387848902413
Transform:
  m_ObjectHideFlags: 0
  m_CorrespondingSourceObject: {fileID: 0}
  m_PrefabInstance: {fileID: 0}
  m_PrefabAsset: {fileID: 0}
  m_GameObject: {fileID: 4836796387848900850}
  m_LocalRotation: {x: -0, y: -0, z: -0, w: 1}
  m_LocalPosition: {x: 0, y: 1.083, z: -0.00056254864}
  m_LocalScale: {x: 0.9375, y: 1, z: 0.8875}
  m_Children: []
  m_Father: {fileID: 4836796387565315806}
  m_RootOrder: 45
  m_LocalEulerAnglesHint: {x: 0, y: 0, z: 0}
--- !u!1 &4836796387862258493
GameObject:
  m_ObjectHideFlags: 0
  m_CorrespondingSourceObject: {fileID: 0}
  m_PrefabInstance: {fileID: 0}
  m_PrefabAsset: {fileID: 0}
  serializedVersion: 6
  m_Component:
  - component: {fileID: 4836796387862258492}
  - component: {fileID: 4836796387862258495}
  m_Layer: 8
  m_Name: Col
  m_TagString: SimObjPhysics
  m_Icon: {fileID: 0}
  m_NavMeshLayer: 0
  m_StaticEditorFlags: 0
  m_IsActive: 1
--- !u!4 &4836796387862258492
Transform:
  m_ObjectHideFlags: 0
  m_CorrespondingSourceObject: {fileID: 0}
  m_PrefabInstance: {fileID: 0}
  m_PrefabAsset: {fileID: 0}
  m_GameObject: {fileID: 4836796387862258493}
  m_LocalRotation: {x: -0, y: -0, z: -0, w: 1}
  m_LocalPosition: {x: 0, y: 0, z: 0}
  m_LocalScale: {x: 1, y: 1, z: 1}
  m_Children: []
  m_Father: {fileID: 4836796387919356051}
  m_RootOrder: 2
  m_LocalEulerAnglesHint: {x: 0, y: 0, z: 0}
--- !u!65 &4836796387862258495
BoxCollider:
  m_ObjectHideFlags: 0
  m_CorrespondingSourceObject: {fileID: 0}
  m_PrefabInstance: {fileID: 0}
  m_PrefabAsset: {fileID: 0}
  m_GameObject: {fileID: 4836796387862258493}
  m_Material: {fileID: 0}
  m_IsTrigger: 1
  m_Enabled: 1
  serializedVersion: 2
  m_Size: {x: 0.03483373, y: 1.3048705, z: 0.036435366}
  m_Center: {x: -0.43835685, y: 0.65243524, z: 0.22403193}
--- !u!1 &4836796387881310625
GameObject:
  m_ObjectHideFlags: 0
  m_CorrespondingSourceObject: {fileID: 0}
  m_PrefabInstance: {fileID: 0}
  m_PrefabAsset: {fileID: 0}
  serializedVersion: 6
  m_Component:
  - component: {fileID: 4836796387881310624}
  m_Layer: 8
  m_Name: vPoint (32)
  m_TagString: Untagged
  m_Icon: {fileID: 0}
  m_NavMeshLayer: 0
  m_StaticEditorFlags: 0
  m_IsActive: 1
--- !u!4 &4836796387881310624
Transform:
  m_ObjectHideFlags: 0
  m_CorrespondingSourceObject: {fileID: 0}
  m_PrefabInstance: {fileID: 0}
  m_PrefabAsset: {fileID: 0}
  m_GameObject: {fileID: 4836796387881310625}
  m_LocalRotation: {x: -0, y: -0, z: -0, w: 1}
  m_LocalPosition: {x: 0.4425, y: 0.60200006, z: -0.23663998}
  m_LocalScale: {x: 0.9375, y: 1, z: 0.8875}
  m_Children: []
  m_Father: {fileID: 4836796387565315806}
  m_RootOrder: 32
  m_LocalEulerAnglesHint: {x: 0, y: 0, z: 0}
--- !u!1 &4836796387912061223
GameObject:
  m_ObjectHideFlags: 0
  m_CorrespondingSourceObject: {fileID: 0}
  m_PrefabInstance: {fileID: 0}
  m_PrefabAsset: {fileID: 0}
  serializedVersion: 6
  m_Component:
  - component: {fileID: 4836796387912061217}
  - component: {fileID: 4836796387912061222}
  m_Layer: 8
  m_Name: Col
  m_TagString: SimObjPhysics
  m_Icon: {fileID: 0}
  m_NavMeshLayer: 0
  m_StaticEditorFlags: 0
  m_IsActive: 1
--- !u!4 &4836796387912061217
Transform:
  m_ObjectHideFlags: 0
  m_CorrespondingSourceObject: {fileID: 0}
  m_PrefabInstance: {fileID: 0}
  m_PrefabAsset: {fileID: 0}
  m_GameObject: {fileID: 4836796387912061223}
  m_LocalRotation: {x: -0, y: -0, z: -0, w: 1}
  m_LocalPosition: {x: 0, y: 0, z: 0}
  m_LocalScale: {x: 1, y: 1, z: 1}
  m_Children: []
  m_Father: {fileID: 4836796388681198006}
  m_RootOrder: 2
  m_LocalEulerAnglesHint: {x: 0, y: 0, z: 0}
--- !u!65 &4836796387912061222
BoxCollider:
  m_ObjectHideFlags: 0
  m_CorrespondingSourceObject: {fileID: 0}
  m_PrefabInstance: {fileID: 0}
  m_PrefabAsset: {fileID: 0}
  m_GameObject: {fileID: 4836796387912061223}
  m_Material: {fileID: 0}
  m_IsTrigger: 0
  m_Enabled: 1
  serializedVersion: 2
  m_Size: {x: 0.03483373, y: 1.3048705, z: 0.036435366}
  m_Center: {x: -0.43835685, y: 0.65243524, z: 0.22403193}
--- !u!1 &4836796387919356048
GameObject:
  m_ObjectHideFlags: 0
  m_CorrespondingSourceObject: {fileID: 0}
  m_PrefabInstance: {fileID: 0}
  m_PrefabAsset: {fileID: 0}
  serializedVersion: 6
  m_Component:
  - component: {fileID: 4836796387919356051}
  m_Layer: 0
  m_Name: TriggerColliders
  m_TagString: Untagged
  m_Icon: {fileID: 0}
  m_NavMeshLayer: 0
  m_StaticEditorFlags: 0
  m_IsActive: 1
--- !u!4 &4836796387919356051
Transform:
  m_ObjectHideFlags: 0
  m_CorrespondingSourceObject: {fileID: 0}
  m_PrefabInstance: {fileID: 0}
  m_PrefabAsset: {fileID: 0}
  m_GameObject: {fileID: 4836796387919356048}
  m_LocalRotation: {x: -0, y: -0, z: -0, w: 1}
  m_LocalPosition: {x: 0, y: 0, z: 0}
  m_LocalScale: {x: 1, y: 1, z: 1}
  m_Children:
  - {fileID: 4836796387492533093}
  - {fileID: 4836796389100460475}
  - {fileID: 4836796387862258492}
  - {fileID: 4836796387092756685}
  - {fileID: 4836796389030068785}
  - {fileID: 4836796387817910898}
  - {fileID: 4836796387978387752}
  - {fileID: 4836796389011281735}
  m_Father: {fileID: 4836796388139072010}
  m_RootOrder: 5
  m_LocalEulerAnglesHint: {x: 0, y: 0, z: 0}
--- !u!1 &4836796387950311981
GameObject:
  m_ObjectHideFlags: 0
  m_CorrespondingSourceObject: {fileID: 0}
  m_PrefabInstance: {fileID: 0}
  m_PrefabAsset: {fileID: 0}
  serializedVersion: 6
  m_Component:
  - component: {fileID: 4836796387950311980}
  m_Layer: 8
  m_Name: vPoint (28)
  m_TagString: Untagged
  m_Icon: {fileID: 0}
  m_NavMeshLayer: 0
  m_StaticEditorFlags: 0
  m_IsActive: 1
--- !u!4 &4836796387950311980
Transform:
  m_ObjectHideFlags: 0
  m_CorrespondingSourceObject: {fileID: 0}
  m_PrefabInstance: {fileID: 0}
  m_PrefabAsset: {fileID: 0}
  m_GameObject: {fileID: 4836796387950311981}
  m_LocalRotation: {x: -0, y: -0, z: -0, w: 1}
  m_LocalPosition: {x: 0, y: 0.602, z: 0.22663999}
  m_LocalScale: {x: 0.9375, y: 1, z: 0.8875}
  m_Children: []
  m_Father: {fileID: 4836796387565315806}
  m_RootOrder: 28
  m_LocalEulerAnglesHint: {x: 0, y: 0, z: 0}
--- !u!1 &4836796387965669605
GameObject:
  m_ObjectHideFlags: 0
  m_CorrespondingSourceObject: {fileID: 0}
  m_PrefabInstance: {fileID: 0}
  m_PrefabAsset: {fileID: 0}
  serializedVersion: 6
  m_Component:
  - component: {fileID: 4836796387965669604}
  m_Layer: 8
  m_Name: vPoint (44)
  m_TagString: Untagged
  m_Icon: {fileID: 0}
  m_NavMeshLayer: 0
  m_StaticEditorFlags: 0
  m_IsActive: 1
--- !u!4 &4836796387965669604
Transform:
  m_ObjectHideFlags: 0
  m_CorrespondingSourceObject: {fileID: 0}
  m_PrefabInstance: {fileID: 0}
  m_PrefabAsset: {fileID: 0}
  m_GameObject: {fileID: 4836796387965669605}
  m_LocalRotation: {x: -0, y: -0, z: -0, w: 1}
  m_LocalPosition: {x: -0.44250005, y: 0.854, z: -0.23663998}
  m_LocalScale: {x: 0.9375, y: 1, z: 0.8875}
  m_Children: []
  m_Father: {fileID: 4836796387565315806}
  m_RootOrder: 44
  m_LocalEulerAnglesHint: {x: 0, y: 0, z: 0}
--- !u!1 &4836796387978387753
GameObject:
  m_ObjectHideFlags: 0
  m_CorrespondingSourceObject: {fileID: 0}
  m_PrefabInstance: {fileID: 0}
  m_PrefabAsset: {fileID: 0}
  serializedVersion: 6
  m_Component:
  - component: {fileID: 4836796387978387752}
  - component: {fileID: 4836796387978387755}
  m_Layer: 8
  m_Name: Col (6)
  m_TagString: SimObjPhysics
  m_Icon: {fileID: 0}
  m_NavMeshLayer: 0
  m_StaticEditorFlags: 0
  m_IsActive: 1
--- !u!4 &4836796387978387752
Transform:
  m_ObjectHideFlags: 0
  m_CorrespondingSourceObject: {fileID: 0}
  m_PrefabInstance: {fileID: 0}
  m_PrefabAsset: {fileID: 0}
  m_GameObject: {fileID: 4836796387978387753}
  m_LocalRotation: {x: -0, y: -0, z: -0, w: 1}
  m_LocalPosition: {x: 0, y: 0, z: 0.453}
  m_LocalScale: {x: 1, y: 1, z: 1}
  m_Children: []
  m_Father: {fileID: 4836796387919356051}
  m_RootOrder: 6
  m_LocalEulerAnglesHint: {x: 0, y: 0, z: 0}
--- !u!65 &4836796387978387755
BoxCollider:
  m_ObjectHideFlags: 0
  m_CorrespondingSourceObject: {fileID: 0}
  m_PrefabInstance: {fileID: 0}
  m_PrefabAsset: {fileID: 0}
  m_GameObject: {fileID: 4836796387978387753}
  m_Material: {fileID: 0}
  m_IsTrigger: 1
  m_Enabled: 1
  serializedVersion: 2
  m_Size: {x: 0.036390662, y: 1.3048705, z: 0.029972315}
  m_Center: {x: 0.43757832, y: 0.65243524, z: -0.22923535}
--- !u!1 &4836796388012631713
GameObject:
  m_ObjectHideFlags: 0
  m_CorrespondingSourceObject: {fileID: 0}
  m_PrefabInstance: {fileID: 0}
  m_PrefabAsset: {fileID: 0}
  serializedVersion: 6
  m_Component:
  - component: {fileID: 4836796388012631712}
  - component: {fileID: 4836796388012631715}
  m_Layer: 8
  m_Name: Col (2)
  m_TagString: SimObjPhysics
  m_Icon: {fileID: 0}
  m_NavMeshLayer: 0
  m_StaticEditorFlags: 0
  m_IsActive: 1
--- !u!4 &4836796388012631712
Transform:
  m_ObjectHideFlags: 0
  m_CorrespondingSourceObject: {fileID: 0}
  m_PrefabInstance: {fileID: 0}
  m_PrefabAsset: {fileID: 0}
  m_GameObject: {fileID: 4836796388012631713}
  m_LocalRotation: {x: -0, y: -0, z: -0, w: 1}
  m_LocalPosition: {x: 0, y: 0, z: 0}
  m_LocalScale: {x: 1, y: 1, z: 1}
  m_Children: []
  m_Father: {fileID: 4836796388681198006}
  m_RootOrder: 0
  m_LocalEulerAnglesHint: {x: 0, y: 0, z: 0}
--- !u!65 &4836796388012631715
BoxCollider:
  m_ObjectHideFlags: 0
  m_CorrespondingSourceObject: {fileID: 0}
  m_PrefabInstance: {fileID: 0}
  m_PrefabAsset: {fileID: 0}
  m_GameObject: {fileID: 4836796388012631713}
  m_Material: {fileID: 0}
  m_IsTrigger: 0
  m_Enabled: 1
  serializedVersion: 2
  m_Size: {x: 0.036390662, y: 1.3048705, z: 0.029972315}
  m_Center: {x: 0.43757832, y: 0.65243524, z: -0.22923535}
--- !u!1 &4836796388033409923
GameObject:
  m_ObjectHideFlags: 0
  m_CorrespondingSourceObject: {fileID: 0}
  m_PrefabInstance: {fileID: 0}
  m_PrefabAsset: {fileID: 0}
  serializedVersion: 6
  m_Component:
  - component: {fileID: 4836796388033409922}
  m_Layer: 8
  m_Name: vPoint (57)
  m_TagString: Untagged
  m_Icon: {fileID: 0}
  m_NavMeshLayer: 0
  m_StaticEditorFlags: 0
  m_IsActive: 1
--- !u!4 &4836796388033409922
Transform:
  m_ObjectHideFlags: 0
  m_CorrespondingSourceObject: {fileID: 0}
  m_PrefabInstance: {fileID: 0}
  m_PrefabAsset: {fileID: 0}
  m_GameObject: {fileID: 4836796388033409923}
  m_LocalRotation: {x: -0, y: -0, z: -0, w: 1}
  m_LocalPosition: {x: 0.441, y: 0.03, z: 0.222}
  m_LocalScale: {x: 0.9375, y: 1, z: 0.8875}
  m_Children: []
  m_Father: {fileID: 4836796387565315806}
  m_RootOrder: 57
  m_LocalEulerAnglesHint: {x: 0, y: 0, z: 0}
--- !u!1 &4836796388098663192
GameObject:
  m_ObjectHideFlags: 0
  m_CorrespondingSourceObject: {fileID: 0}
  m_PrefabInstance: {fileID: 0}
  m_PrefabAsset: {fileID: 0}
  serializedVersion: 6
  m_Component:
  - component: {fileID: 4836796388098663194}
  - component: {fileID: 4836796388098663195}
  m_Layer: 8
  m_Name: Col (7)
  m_TagString: SimObjPhysics
  m_Icon: {fileID: 0}
  m_NavMeshLayer: 0
  m_StaticEditorFlags: 0
  m_IsActive: 1
--- !u!4 &4836796388098663194
Transform:
  m_ObjectHideFlags: 0
  m_CorrespondingSourceObject: {fileID: 0}
  m_PrefabInstance: {fileID: 0}
  m_PrefabAsset: {fileID: 0}
  m_GameObject: {fileID: 4836796388098663192}
  m_LocalRotation: {x: -0, y: -0, z: -0, w: 1}
  m_LocalPosition: {x: 0, y: 0, z: 0}
  m_LocalScale: {x: 1, y: 1, z: 1}
  m_Children: []
  m_Father: {fileID: 4836796388681198006}
  m_RootOrder: 7
  m_LocalEulerAnglesHint: {x: 0, y: 0, z: 0}
--- !u!65 &4836796388098663195
BoxCollider:
  m_ObjectHideFlags: 0
  m_CorrespondingSourceObject: {fileID: 0}
  m_PrefabInstance: {fileID: 0}
  m_PrefabAsset: {fileID: 0}
  m_GameObject: {fileID: 4836796388098663192}
  m_Material: {fileID: 0}
  m_IsTrigger: 0
  m_Enabled: 1
  serializedVersion: 2
  m_Size: {x: 0.89486, y: 1.1472701, z: 0.5539226}
  m_Center: {x: 0, y: 0.70063347, z: -0.0009859502}
--- !u!1 &4836796388106449861
GameObject:
  m_ObjectHideFlags: 0
  m_CorrespondingSourceObject: {fileID: 0}
  m_PrefabInstance: {fileID: 0}
  m_PrefabAsset: {fileID: 0}
  serializedVersion: 6
  m_Component:
  - component: {fileID: 4836796388106449860}
  m_Layer: 8
  m_Name: vPoint (48)
  m_TagString: Untagged
  m_Icon: {fileID: 0}
  m_NavMeshLayer: 0
  m_StaticEditorFlags: 0
  m_IsActive: 1
--- !u!4 &4836796388106449860
Transform:
  m_ObjectHideFlags: 0
  m_CorrespondingSourceObject: {fileID: 0}
  m_PrefabInstance: {fileID: 0}
  m_PrefabAsset: {fileID: 0}
  m_GameObject: {fileID: 4836796388106449861}
  m_LocalRotation: {x: -0, y: -0, z: -0, w: 1}
  m_LocalPosition: {x: 0.4425, y: 1.083, z: -0.00056254864}
  m_LocalScale: {x: 0.9375, y: 1, z: 0.8875}
  m_Children: []
  m_Father: {fileID: 4836796387565315806}
  m_RootOrder: 48
  m_LocalEulerAnglesHint: {x: 0, y: 0, z: 0}
--- !u!1 &4836796388119507255
GameObject:
  m_ObjectHideFlags: 0
  m_CorrespondingSourceObject: {fileID: 0}
  m_PrefabInstance: {fileID: 0}
  m_PrefabAsset: {fileID: 0}
  serializedVersion: 6
  m_Component:
  - component: {fileID: 4836796388119507254}
  m_Layer: 8
  m_Name: vPoint (5)
  m_TagString: Untagged
  m_Icon: {fileID: 0}
  m_NavMeshLayer: 0
  m_StaticEditorFlags: 0
  m_IsActive: 1
--- !u!4 &4836796388119507254
Transform:
  m_ObjectHideFlags: 0
  m_CorrespondingSourceObject: {fileID: 0}
  m_PrefabInstance: {fileID: 0}
  m_PrefabAsset: {fileID: 0}
  m_GameObject: {fileID: 4836796388119507255}
  m_LocalRotation: {x: -0, y: -0, z: -0, w: 1}
  m_LocalPosition: {x: 0.472, y: 1.288, z: -0.26600003}
  m_LocalScale: {x: 1, y: 1, z: 1}
  m_Children: []
  m_Father: {fileID: 4836796387565315806}
  m_RootOrder: 5
  m_LocalEulerAnglesHint: {x: 0, y: 0, z: 0}
--- !u!1 &4836796388121376449
GameObject:
  m_ObjectHideFlags: 0
  m_CorrespondingSourceObject: {fileID: 0}
  m_PrefabInstance: {fileID: 0}
  m_PrefabAsset: {fileID: 0}
  serializedVersion: 6
  m_Component:
  - component: {fileID: 4836796388121376448}
  m_Layer: 8
  m_Name: vPoint (14)
  m_TagString: Untagged
  m_Icon: {fileID: 0}
  m_NavMeshLayer: 0
  m_StaticEditorFlags: 0
  m_IsActive: 1
--- !u!4 &4836796388121376448
Transform:
  m_ObjectHideFlags: 0
  m_CorrespondingSourceObject: {fileID: 0}
  m_PrefabInstance: {fileID: 0}
  m_PrefabAsset: {fileID: 0}
  m_GameObject: {fileID: 4836796388121376449}
  m_LocalRotation: {x: -0, y: -0, z: -0, w: 1}
  m_LocalPosition: {x: 0.4425, y: 0.145, z: -0.23664}
  m_LocalScale: {x: 0.9375, y: 1, z: 0.8875}
  m_Children: []
  m_Father: {fileID: 4836796387565315806}
  m_RootOrder: 14
  m_LocalEulerAnglesHint: {x: 0, y: 0, z: 0}
--- !u!1 &4836796388127468326
GameObject:
  m_ObjectHideFlags: 0
  m_CorrespondingSourceObject: {fileID: 0}
  m_PrefabInstance: {fileID: 0}
  m_PrefabAsset: {fileID: 0}
  serializedVersion: 6
  m_Component:
  - component: {fileID: 4836796388127468321}
  m_Layer: 8
  m_Name: vPoint (25)
  m_TagString: Untagged
  m_Icon: {fileID: 0}
  m_NavMeshLayer: 0
  m_StaticEditorFlags: 0
  m_IsActive: 1
--- !u!4 &4836796388127468321
Transform:
  m_ObjectHideFlags: 0
  m_CorrespondingSourceObject: {fileID: 0}
  m_PrefabInstance: {fileID: 0}
  m_PrefabAsset: {fileID: 0}
  m_GameObject: {fileID: 4836796388127468326}
  m_LocalRotation: {x: -0, y: -0, z: -0, w: 1}
  m_LocalPosition: {x: -0.44250005, y: 0.37299997, z: 0.22663999}
  m_LocalScale: {x: 0.9375, y: 1, z: 0.8875}
  m_Children: []
  m_Father: {fileID: 4836796387565315806}
  m_RootOrder: 25
  m_LocalEulerAnglesHint: {x: 0, y: 0, z: 0}
--- !u!1 &4836796388132218469
GameObject:
  m_ObjectHideFlags: 0
  m_CorrespondingSourceObject: {fileID: 0}
  m_PrefabInstance: {fileID: 0}
  m_PrefabAsset: {fileID: 0}
  serializedVersion: 6
  m_Component:
  - component: {fileID: 4836796388132218468}
  m_Layer: 8
  m_Name: vPoint (12)
  m_TagString: Untagged
  m_Icon: {fileID: 0}
  m_NavMeshLayer: 0
  m_StaticEditorFlags: 0
  m_IsActive: 1
--- !u!4 &4836796388132218468
Transform:
  m_ObjectHideFlags: 0
  m_CorrespondingSourceObject: {fileID: 0}
  m_PrefabInstance: {fileID: 0}
  m_PrefabAsset: {fileID: 0}
  m_GameObject: {fileID: 4836796388132218469}
  m_LocalRotation: {x: -0, y: -0, z: -0, w: 1}
  m_LocalPosition: {x: 0.4425, y: 0.145, z: -0.00056255}
  m_LocalScale: {x: 0.9375, y: 1, z: 0.8875}
  m_Children: []
  m_Father: {fileID: 4836796387565315806}
  m_RootOrder: 12
  m_LocalEulerAnglesHint: {x: 0, y: 0, z: 0}
--- !u!1 &4836796388139072009
GameObject:
  m_ObjectHideFlags: 0
  m_CorrespondingSourceObject: {fileID: 0}
  m_PrefabInstance: {fileID: 0}
  m_PrefabAsset: {fileID: 0}
  serializedVersion: 6
  m_Component:
  - component: {fileID: 4836796388139072010}
  - component: {fileID: 4836796388139072011}
  - component: {fileID: 4836796388139072008}
  m_Layer: 8
  m_Name: thorkea_dresser_hemnes
  m_TagString: SimObjPhysics
  m_Icon: {fileID: 0}
  m_NavMeshLayer: 0
  m_StaticEditorFlags: 0
  m_IsActive: 1
--- !u!4 &4836796388139072010
Transform:
  m_ObjectHideFlags: 0
  m_CorrespondingSourceObject: {fileID: 0}
  m_PrefabInstance: {fileID: 0}
  m_PrefabAsset: {fileID: 0}
  m_GameObject: {fileID: 4836796388139072009}
  m_LocalRotation: {x: 0, y: 0, z: 0, w: 1}
  m_LocalPosition: {x: 0, y: 0, z: 0}
  m_LocalScale: {x: 1, y: 1, z: 1}
  m_Children:
  - {fileID: 4836796388424853198}
  - {fileID: 4832602161747046468}
  - {fileID: 4836796388681198006}
  - {fileID: 4836796387565315806}
  - {fileID: 4836796387031481350}
  - {fileID: 4836796387919356051}
  m_Father: {fileID: 0}
  m_RootOrder: 0
  m_LocalEulerAnglesHint: {x: 0, y: 0, z: 0}
--- !u!114 &4836796388139072011
MonoBehaviour:
  m_ObjectHideFlags: 0
  m_CorrespondingSourceObject: {fileID: 0}
  m_PrefabInstance: {fileID: 0}
  m_PrefabAsset: {fileID: 0}
  m_GameObject: {fileID: 4836796388139072009}
  m_Enabled: 1
  m_EditorHideFlags: 0
  m_Script: {fileID: 11500000, guid: b439f6e4ef5714ee2a3643acf37b7a9d, type: 3}
  m_Name: 
  m_EditorClassIdentifier: 
  objectID: 
<<<<<<< HEAD
=======
  assetID: thorkea_dresser_hemnes
>>>>>>> 2f8dd9f9
  Type: 127
  PrimaryProperty: 1
  SecondaryProperties: 07000000
  BoundingBox: {fileID: 4836796387031481348}
  VisibilityPoints:
  - {fileID: 4836796387430091504}
  - {fileID: 4836796387011966582}
  - {fileID: 4836796388563906161}
  - {fileID: 4836796387534871433}
  - {fileID: 4836796387504759031}
  - {fileID: 4836796388119507254}
  - {fileID: 4836796387554092104}
  - {fileID: 4836796387308173595}
  - {fileID: 4836796388831188391}
  - {fileID: 4836796388724726209}
  - {fileID: 4836796387078381960}
  - {fileID: 4836796387084312587}
  - {fileID: 4836796388132218468}
  - {fileID: 4836796387509783105}
  - {fileID: 4836796388121376448}
  - {fileID: 4836796388696652621}
  - {fileID: 4836796389103638817}
  - {fileID: 4836796388677199654}
  - {fileID: 4836796388229057916}
  - {fileID: 4836796387172166988}
  - {fileID: 4836796387104217769}
  - {fileID: 4836796388241342541}
  - {fileID: 4836796389065273671}
  - {fileID: 4836796387118901958}
  - {fileID: 4836796388597336706}
  - {fileID: 4836796388127468321}
  - {fileID: 4836796387621787586}
  - {fileID: 4836796387693959362}
  - {fileID: 4836796387950311980}
  - {fileID: 4836796388183830541}
  - {fileID: 4836796387630635838}
  - {fileID: 4836796387834261158}
  - {fileID: 4836796387881310624}
  - {fileID: 4836796387125615045}
  - {fileID: 4836796387824640099}
  - {fileID: 4836796388935478268}
  - {fileID: 4836796387546814534}
  - {fileID: 4836796388645846015}
  - {fileID: 4836796387846279090}
  - {fileID: 4836796388596147235}
  - {fileID: 4836796387273962194}
  - {fileID: 4836796388689392004}
  - {fileID: 4836796388863772174}
  - {fileID: 4836796387349832403}
  - {fileID: 4836796387965669604}
  - {fileID: 4836796387848902413}
  - {fileID: 4836796387428937736}
  - {fileID: 4836796387839462930}
  - {fileID: 4836796388106449860}
  - {fileID: 4836796387433932685}
  - {fileID: 4836796388254212172}
  - {fileID: 4836796388397795167}
  - {fileID: 4836796388905145140}
  - {fileID: 4836796388362026802}
  - {fileID: 4836796387821505540}
  - {fileID: 4836796388310303652}
  - {fileID: 4836796387433024931}
  - {fileID: 4836796388033409922}
  ReceptacleTriggerBoxes:
  - {fileID: 4835714646337875846}
  debugIsVisible: 0
  debugIsInteractable: 0
  isInAgentHand: 0
  MyColliders:
  - {fileID: 4836796388012631715}
  - {fileID: 4836796388198001842}
  - {fileID: 4836796387912061222}
  - {fileID: 4836796388554978995}
  - {fileID: 4836796387801029012}
  - {fileID: 4836796389017035104}
  - {fileID: 4836796388234477319}
  - {fileID: 4836796388098663195}
  HFdynamicfriction: 0
  HFstaticfriction: 0
  HFbounciness: 0
  HFrbdrag: 0
  HFrbangulardrag: 0
  salientMaterials: 01000000
  MySpawnPoints: []
  CurrentTemperature: 0
  HowManySecondsUntilRoomTemp: 10
  inMotion: 0
  numSimObjHit: 0
  numFloorHit: 0
  numStructureHit: 0
  lastVelocity: 0
  IsReceptacle: 0
  IsPickupable: 0
  IsMoveable: 0
  isStatic: 0
  IsToggleable: 0
  IsOpenable: 0
  IsBreakable: 0
  IsFillable: 0
  IsDirtyable: 0
  IsCookable: 0
  IsSliceable: 0
  isHeatSource: 0
  isColdSource: 0
  ContainedObjectReferences: []
  CurrentlyContains: []
--- !u!54 &4836796388139072008
Rigidbody:
  m_ObjectHideFlags: 0
  m_CorrespondingSourceObject: {fileID: 0}
  m_PrefabInstance: {fileID: 0}
  m_PrefabAsset: {fileID: 0}
  m_GameObject: {fileID: 4836796388139072009}
  serializedVersion: 2
  m_Mass: 1
  m_Drag: 0
  m_AngularDrag: 0.05
  m_UseGravity: 1
  m_IsKinematic: 1
  m_Interpolate: 0
  m_Constraints: 0
  m_CollisionDetection: 0
--- !u!1 &4836796388183831026
GameObject:
  m_ObjectHideFlags: 0
  m_CorrespondingSourceObject: {fileID: 0}
  m_PrefabInstance: {fileID: 0}
  m_PrefabAsset: {fileID: 0}
  serializedVersion: 6
  m_Component:
  - component: {fileID: 4836796388183830541}
  m_Layer: 8
  m_Name: vPoint (29)
  m_TagString: Untagged
  m_Icon: {fileID: 0}
  m_NavMeshLayer: 0
  m_StaticEditorFlags: 0
  m_IsActive: 1
--- !u!4 &4836796388183830541
Transform:
  m_ObjectHideFlags: 0
  m_CorrespondingSourceObject: {fileID: 0}
  m_PrefabInstance: {fileID: 0}
  m_PrefabAsset: {fileID: 0}
  m_GameObject: {fileID: 4836796388183831026}
  m_LocalRotation: {x: -0, y: -0, z: -0, w: 1}
  m_LocalPosition: {x: 0, y: 0.602, z: -0.23663998}
  m_LocalScale: {x: 0.9375, y: 1, z: 0.8875}
  m_Children: []
  m_Father: {fileID: 4836796387565315806}
  m_RootOrder: 29
  m_LocalEulerAnglesHint: {x: 0, y: 0, z: 0}
--- !u!1 &4836796388198001840
GameObject:
  m_ObjectHideFlags: 0
  m_CorrespondingSourceObject: {fileID: 0}
  m_PrefabInstance: {fileID: 0}
  m_PrefabAsset: {fileID: 0}
  serializedVersion: 6
  m_Component:
  - component: {fileID: 4836796388198001843}
  - component: {fileID: 4836796388198001842}
  m_Layer: 8
  m_Name: Col (1)
  m_TagString: SimObjPhysics
  m_Icon: {fileID: 0}
  m_NavMeshLayer: 0
  m_StaticEditorFlags: 0
  m_IsActive: 1
--- !u!4 &4836796388198001843
Transform:
  m_ObjectHideFlags: 0
  m_CorrespondingSourceObject: {fileID: 0}
  m_PrefabInstance: {fileID: 0}
  m_PrefabAsset: {fileID: 0}
  m_GameObject: {fileID: 4836796388198001840}
  m_LocalRotation: {x: -0, y: -0, z: -0, w: 1}
  m_LocalPosition: {x: 0, y: 0, z: 0}
  m_LocalScale: {x: 1, y: 1, z: 1}
  m_Children: []
  m_Father: {fileID: 4836796388681198006}
  m_RootOrder: 1
  m_LocalEulerAnglesHint: {x: 0, y: 0, z: 0}
--- !u!65 &4836796388198001842
BoxCollider:
  m_ObjectHideFlags: 0
  m_CorrespondingSourceObject: {fileID: 0}
  m_PrefabInstance: {fileID: 0}
  m_PrefabAsset: {fileID: 0}
  m_GameObject: {fileID: 4836796388198001840}
  m_Material: {fileID: 0}
  m_IsTrigger: 0
  m_Enabled: 1
  serializedVersion: 2
  m_Size: {x: 0.9783844, y: 0.034804583, z: 0.5539226}
  m_Center: {x: 0, y: 1.2874683, z: -0.0009859502}
--- !u!1 &4836796388229057917
GameObject:
  m_ObjectHideFlags: 0
  m_CorrespondingSourceObject: {fileID: 0}
  m_PrefabInstance: {fileID: 0}
  m_PrefabAsset: {fileID: 0}
  serializedVersion: 6
  m_Component:
  - component: {fileID: 4836796388229057916}
  m_Layer: 8
  m_Name: vPoint (18)
  m_TagString: Untagged
  m_Icon: {fileID: 0}
  m_NavMeshLayer: 0
  m_StaticEditorFlags: 0
  m_IsActive: 1
--- !u!4 &4836796388229057916
Transform:
  m_ObjectHideFlags: 0
  m_CorrespondingSourceObject: {fileID: 0}
  m_PrefabInstance: {fileID: 0}
  m_PrefabAsset: {fileID: 0}
  m_GameObject: {fileID: 4836796388229057917}
  m_LocalRotation: {x: -0, y: -0, z: -0, w: 1}
  m_LocalPosition: {x: 0, y: 0.37299997, z: -0.00056254864}
  m_LocalScale: {x: 0.9375, y: 1, z: 0.8875}
  m_Children: []
  m_Father: {fileID: 4836796387565315806}
  m_RootOrder: 18
  m_LocalEulerAnglesHint: {x: 0, y: 0, z: 0}
--- !u!1 &4836796388234477317
GameObject:
  m_ObjectHideFlags: 0
  m_CorrespondingSourceObject: {fileID: 0}
  m_PrefabInstance: {fileID: 0}
  m_PrefabAsset: {fileID: 0}
  serializedVersion: 6
  m_Component:
  - component: {fileID: 4836796388234477316}
  - component: {fileID: 4836796388234477319}
  m_Layer: 8
  m_Name: Col (6)
  m_TagString: SimObjPhysics
  m_Icon: {fileID: 0}
  m_NavMeshLayer: 0
  m_StaticEditorFlags: 0
  m_IsActive: 1
--- !u!4 &4836796388234477316
Transform:
  m_ObjectHideFlags: 0
  m_CorrespondingSourceObject: {fileID: 0}
  m_PrefabInstance: {fileID: 0}
  m_PrefabAsset: {fileID: 0}
  m_GameObject: {fileID: 4836796388234477317}
  m_LocalRotation: {x: -0, y: -0, z: -0, w: 1}
  m_LocalPosition: {x: 0, y: 0, z: 0.453}
  m_LocalScale: {x: 1, y: 1, z: 1}
  m_Children: []
  m_Father: {fileID: 4836796388681198006}
  m_RootOrder: 6
  m_LocalEulerAnglesHint: {x: 0, y: 0, z: 0}
--- !u!65 &4836796388234477319
BoxCollider:
  m_ObjectHideFlags: 0
  m_CorrespondingSourceObject: {fileID: 0}
  m_PrefabInstance: {fileID: 0}
  m_PrefabAsset: {fileID: 0}
  m_GameObject: {fileID: 4836796388234477317}
  m_Material: {fileID: 0}
  m_IsTrigger: 0
  m_Enabled: 1
  serializedVersion: 2
  m_Size: {x: 0.036390662, y: 1.3048705, z: 0.029972315}
  m_Center: {x: 0.43757832, y: 0.65243524, z: -0.22923535}
--- !u!1 &4836796388241342514
GameObject:
  m_ObjectHideFlags: 0
  m_CorrespondingSourceObject: {fileID: 0}
  m_PrefabInstance: {fileID: 0}
  m_PrefabAsset: {fileID: 0}
  serializedVersion: 6
  m_Component:
  - component: {fileID: 4836796388241342541}
  m_Layer: 8
  m_Name: vPoint (21)
  m_TagString: Untagged
  m_Icon: {fileID: 0}
  m_NavMeshLayer: 0
  m_StaticEditorFlags: 0
  m_IsActive: 1
--- !u!4 &4836796388241342541
Transform:
  m_ObjectHideFlags: 0
  m_CorrespondingSourceObject: {fileID: 0}
  m_PrefabInstance: {fileID: 0}
  m_PrefabAsset: {fileID: 0}
  m_GameObject: {fileID: 4836796388241342514}
  m_LocalRotation: {x: -0, y: -0, z: -0, w: 1}
  m_LocalPosition: {x: 0.4425, y: 0.37299997, z: -0.00056254864}
  m_LocalScale: {x: 0.9375, y: 1, z: 0.8875}
  m_Children: []
  m_Father: {fileID: 4836796387565315806}
  m_RootOrder: 21
  m_LocalEulerAnglesHint: {x: 0, y: 0, z: 0}
--- !u!1 &4836796388254212173
GameObject:
  m_ObjectHideFlags: 0
  m_CorrespondingSourceObject: {fileID: 0}
  m_PrefabInstance: {fileID: 0}
  m_PrefabAsset: {fileID: 0}
  serializedVersion: 6
  m_Component:
  - component: {fileID: 4836796388254212172}
  m_Layer: 8
  m_Name: vPoint (50)
  m_TagString: Untagged
  m_Icon: {fileID: 0}
  m_NavMeshLayer: 0
  m_StaticEditorFlags: 0
  m_IsActive: 1
--- !u!4 &4836796388254212172
Transform:
  m_ObjectHideFlags: 0
  m_CorrespondingSourceObject: {fileID: 0}
  m_PrefabInstance: {fileID: 0}
  m_PrefabAsset: {fileID: 0}
  m_GameObject: {fileID: 4836796388254212173}
  m_LocalRotation: {x: -0, y: -0, z: -0, w: 1}
  m_LocalPosition: {x: 0.4425, y: 1.083, z: -0.23663998}
  m_LocalScale: {x: 0.9375, y: 1, z: 0.8875}
  m_Children: []
  m_Father: {fileID: 4836796387565315806}
  m_RootOrder: 50
  m_LocalEulerAnglesHint: {x: 0, y: 0, z: 0}
--- !u!1 &4836796388310303653
GameObject:
  m_ObjectHideFlags: 0
  m_CorrespondingSourceObject: {fileID: 0}
  m_PrefabInstance: {fileID: 0}
  m_PrefabAsset: {fileID: 0}
  serializedVersion: 6
  m_Component:
  - component: {fileID: 4836796388310303652}
  m_Layer: 8
  m_Name: vPoint (55)
  m_TagString: Untagged
  m_Icon: {fileID: 0}
  m_NavMeshLayer: 0
  m_StaticEditorFlags: 0
  m_IsActive: 1
--- !u!4 &4836796388310303652
Transform:
  m_ObjectHideFlags: 0
  m_CorrespondingSourceObject: {fileID: 0}
  m_PrefabInstance: {fileID: 0}
  m_PrefabAsset: {fileID: 0}
  m_GameObject: {fileID: 4836796388310303653}
  m_LocalRotation: {x: -0, y: -0, z: -0, w: 1}
  m_LocalPosition: {x: 0.441, y: 0.03, z: -0.23663998}
  m_LocalScale: {x: 0.9375, y: 1, z: 0.8875}
  m_Children: []
  m_Father: {fileID: 4836796387565315806}
  m_RootOrder: 55
  m_LocalEulerAnglesHint: {x: 0, y: 0, z: 0}
--- !u!1 &4836796388362026803
GameObject:
  m_ObjectHideFlags: 0
  m_CorrespondingSourceObject: {fileID: 0}
  m_PrefabInstance: {fileID: 0}
  m_PrefabAsset: {fileID: 0}
  serializedVersion: 6
  m_Component:
  - component: {fileID: 4836796388362026802}
  m_Layer: 8
  m_Name: vPoint (53)
  m_TagString: Untagged
  m_Icon: {fileID: 0}
  m_NavMeshLayer: 0
  m_StaticEditorFlags: 0
  m_IsActive: 1
--- !u!4 &4836796388362026802
Transform:
  m_ObjectHideFlags: 0
  m_CorrespondingSourceObject: {fileID: 0}
  m_PrefabInstance: {fileID: 0}
  m_PrefabAsset: {fileID: 0}
  m_GameObject: {fileID: 4836796388362026803}
  m_LocalRotation: {x: -0, y: -0, z: -0, w: 1}
  m_LocalPosition: {x: -0.44250005, y: 1.083, z: -0.23663998}
  m_LocalScale: {x: 0.9375, y: 1, z: 0.8875}
  m_Children: []
  m_Father: {fileID: 4836796387565315806}
  m_RootOrder: 53
  m_LocalEulerAnglesHint: {x: 0, y: 0, z: 0}
--- !u!1 &4836796388397795164
GameObject:
  m_ObjectHideFlags: 0
  m_CorrespondingSourceObject: {fileID: 0}
  m_PrefabInstance: {fileID: 0}
  m_PrefabAsset: {fileID: 0}
  serializedVersion: 6
  m_Component:
  - component: {fileID: 4836796388397795167}
  m_Layer: 8
  m_Name: vPoint (51)
  m_TagString: Untagged
  m_Icon: {fileID: 0}
  m_NavMeshLayer: 0
  m_StaticEditorFlags: 0
  m_IsActive: 1
--- !u!4 &4836796388397795167
Transform:
  m_ObjectHideFlags: 0
  m_CorrespondingSourceObject: {fileID: 0}
  m_PrefabInstance: {fileID: 0}
  m_PrefabAsset: {fileID: 0}
  m_GameObject: {fileID: 4836796388397795164}
  m_LocalRotation: {x: -0, y: -0, z: -0, w: 1}
  m_LocalPosition: {x: -0.44250005, y: 1.083, z: -0.00056254864}
  m_LocalScale: {x: 0.9375, y: 1, z: 0.8875}
  m_Children: []
  m_Father: {fileID: 4836796387565315806}
  m_RootOrder: 51
  m_LocalEulerAnglesHint: {x: 0, y: 0, z: 0}
--- !u!1 &4836796388554978993
GameObject:
  m_ObjectHideFlags: 0
  m_CorrespondingSourceObject: {fileID: 0}
  m_PrefabInstance: {fileID: 0}
  m_PrefabAsset: {fileID: 0}
  serializedVersion: 6
  m_Component:
  - component: {fileID: 4836796388554978992}
  - component: {fileID: 4836796388554978995}
  m_Layer: 8
  m_Name: Col (3)
  m_TagString: SimObjPhysics
  m_Icon: {fileID: 0}
  m_NavMeshLayer: 0
  m_StaticEditorFlags: 0
  m_IsActive: 1
--- !u!4 &4836796388554978992
Transform:
  m_ObjectHideFlags: 0
  m_CorrespondingSourceObject: {fileID: 0}
  m_PrefabInstance: {fileID: 0}
  m_PrefabAsset: {fileID: 0}
  m_GameObject: {fileID: 4836796388554978993}
  m_LocalRotation: {x: -0, y: -0, z: -0, w: 1}
  m_LocalPosition: {x: 0, y: 0, z: 0}
  m_LocalScale: {x: 1, y: 1, z: 1}
  m_Children: []
  m_Father: {fileID: 4836796388681198006}
  m_RootOrder: 3
  m_LocalEulerAnglesHint: {x: 0, y: 0, z: 0}
--- !u!65 &4836796388554978995
BoxCollider:
  m_ObjectHideFlags: 0
  m_CorrespondingSourceObject: {fileID: 0}
  m_PrefabInstance: {fileID: 0}
  m_PrefabAsset: {fileID: 0}
  m_GameObject: {fileID: 4836796388554978993}
  m_Material: {fileID: 0}
  m_IsTrigger: 0
  m_Enabled: 1
  serializedVersion: 2
  m_Size: {x: 0.03483373, y: 1.1756214, z: 0.48647115}
  m_Center: {x: -0.43835685, y: 0.7170598, z: -0.0009859502}
--- !u!1 &4836796388563906166
GameObject:
  m_ObjectHideFlags: 0
  m_CorrespondingSourceObject: {fileID: 0}
  m_PrefabInstance: {fileID: 0}
  m_PrefabAsset: {fileID: 0}
  serializedVersion: 6
  m_Component:
  - component: {fileID: 4836796388563906161}
  m_Layer: 8
  m_Name: vPoint (2)
  m_TagString: Untagged
  m_Icon: {fileID: 0}
  m_NavMeshLayer: 0
  m_StaticEditorFlags: 0
  m_IsActive: 1
--- !u!4 &4836796388563906161
Transform:
  m_ObjectHideFlags: 0
  m_CorrespondingSourceObject: {fileID: 0}
  m_PrefabInstance: {fileID: 0}
  m_PrefabAsset: {fileID: 0}
  m_GameObject: {fileID: 4836796388563906166}
  m_LocalRotation: {x: -0, y: -0, z: -0, w: 1}
  m_LocalPosition: {x: 0, y: 1.288, z: -0.266}
  m_LocalScale: {x: 1, y: 1, z: 1}
  m_Children: []
  m_Father: {fileID: 4836796387565315806}
  m_RootOrder: 2
  m_LocalEulerAnglesHint: {x: 0, y: 0, z: 0}
--- !u!1 &4836796388596147232
GameObject:
  m_ObjectHideFlags: 0
  m_CorrespondingSourceObject: {fileID: 0}
  m_PrefabInstance: {fileID: 0}
  m_PrefabAsset: {fileID: 0}
  serializedVersion: 6
  m_Component:
  - component: {fileID: 4836796388596147235}
  m_Layer: 8
  m_Name: vPoint (39)
  m_TagString: Untagged
  m_Icon: {fileID: 0}
  m_NavMeshLayer: 0
  m_StaticEditorFlags: 0
  m_IsActive: 1
--- !u!4 &4836796388596147235
Transform:
  m_ObjectHideFlags: 0
  m_CorrespondingSourceObject: {fileID: 0}
  m_PrefabInstance: {fileID: 0}
  m_PrefabAsset: {fileID: 0}
  m_GameObject: {fileID: 4836796388596147232}
  m_LocalRotation: {x: -0, y: -0, z: -0, w: 1}
  m_LocalPosition: {x: 0.4425, y: 0.854, z: -0.00056254864}
  m_LocalScale: {x: 0.9375, y: 1, z: 0.8875}
  m_Children: []
  m_Father: {fileID: 4836796387565315806}
  m_RootOrder: 39
  m_LocalEulerAnglesHint: {x: 0, y: 0, z: 0}
--- !u!1 &4836796388597336707
GameObject:
  m_ObjectHideFlags: 0
  m_CorrespondingSourceObject: {fileID: 0}
  m_PrefabInstance: {fileID: 0}
  m_PrefabAsset: {fileID: 0}
  serializedVersion: 6
  m_Component:
  - component: {fileID: 4836796388597336706}
  m_Layer: 8
  m_Name: vPoint (24)
  m_TagString: Untagged
  m_Icon: {fileID: 0}
  m_NavMeshLayer: 0
  m_StaticEditorFlags: 0
  m_IsActive: 1
--- !u!4 &4836796388597336706
Transform:
  m_ObjectHideFlags: 0
  m_CorrespondingSourceObject: {fileID: 0}
  m_PrefabInstance: {fileID: 0}
  m_PrefabAsset: {fileID: 0}
  m_GameObject: {fileID: 4836796388597336707}
  m_LocalRotation: {x: -0, y: -0, z: -0, w: 1}
  m_LocalPosition: {x: -0.44250005, y: 0.37299997, z: -0.00056254864}
  m_LocalScale: {x: 0.9375, y: 1, z: 0.8875}
  m_Children: []
  m_Father: {fileID: 4836796387565315806}
  m_RootOrder: 24
  m_LocalEulerAnglesHint: {x: 0, y: 0, z: 0}
--- !u!1 &4836796388645846012
GameObject:
  m_ObjectHideFlags: 0
  m_CorrespondingSourceObject: {fileID: 0}
  m_PrefabInstance: {fileID: 0}
  m_PrefabAsset: {fileID: 0}
  serializedVersion: 6
  m_Component:
  - component: {fileID: 4836796388645846015}
  m_Layer: 8
  m_Name: vPoint (37)
  m_TagString: Untagged
  m_Icon: {fileID: 0}
  m_NavMeshLayer: 0
  m_StaticEditorFlags: 0
  m_IsActive: 1
--- !u!4 &4836796388645846015
Transform:
  m_ObjectHideFlags: 0
  m_CorrespondingSourceObject: {fileID: 0}
  m_PrefabInstance: {fileID: 0}
  m_PrefabAsset: {fileID: 0}
  m_GameObject: {fileID: 4836796388645846012}
  m_LocalRotation: {x: -0, y: -0, z: -0, w: 1}
  m_LocalPosition: {x: 0, y: 0.854, z: 0.22663999}
  m_LocalScale: {x: 0.9375, y: 1, z: 0.8875}
  m_Children: []
  m_Father: {fileID: 4836796387565315806}
  m_RootOrder: 37
  m_LocalEulerAnglesHint: {x: 0, y: 0, z: 0}
--- !u!1 &4836796388677199655
GameObject:
  m_ObjectHideFlags: 0
  m_CorrespondingSourceObject: {fileID: 0}
  m_PrefabInstance: {fileID: 0}
  m_PrefabAsset: {fileID: 0}
  serializedVersion: 6
  m_Component:
  - component: {fileID: 4836796388677199654}
  m_Layer: 8
  m_Name: vPoint (17)
  m_TagString: Untagged
  m_Icon: {fileID: 0}
  m_NavMeshLayer: 0
  m_StaticEditorFlags: 0
  m_IsActive: 1
--- !u!4 &4836796388677199654
Transform:
  m_ObjectHideFlags: 0
  m_CorrespondingSourceObject: {fileID: 0}
  m_PrefabInstance: {fileID: 0}
  m_PrefabAsset: {fileID: 0}
  m_GameObject: {fileID: 4836796388677199655}
  m_LocalRotation: {x: -0, y: -0, z: -0, w: 1}
  m_LocalPosition: {x: -0.4425, y: 0.145, z: -0.23664}
  m_LocalScale: {x: 0.9375, y: 1, z: 0.8875}
  m_Children: []
  m_Father: {fileID: 4836796387565315806}
  m_RootOrder: 17
  m_LocalEulerAnglesHint: {x: 0, y: 0, z: 0}
--- !u!1 &4836796388681198007
GameObject:
  m_ObjectHideFlags: 0
  m_CorrespondingSourceObject: {fileID: 0}
  m_PrefabInstance: {fileID: 0}
  m_PrefabAsset: {fileID: 0}
  serializedVersion: 6
  m_Component:
  - component: {fileID: 4836796388681198006}
  m_Layer: 0
  m_Name: Colliders
  m_TagString: Untagged
  m_Icon: {fileID: 0}
  m_NavMeshLayer: 0
  m_StaticEditorFlags: 0
  m_IsActive: 1
--- !u!4 &4836796388681198006
Transform:
  m_ObjectHideFlags: 0
  m_CorrespondingSourceObject: {fileID: 0}
  m_PrefabInstance: {fileID: 0}
  m_PrefabAsset: {fileID: 0}
  m_GameObject: {fileID: 4836796388681198007}
  m_LocalRotation: {x: -0, y: -0, z: -0, w: 1}
  m_LocalPosition: {x: 0, y: 0, z: 0}
  m_LocalScale: {x: 1, y: 1, z: 1}
  m_Children:
  - {fileID: 4836796388012631712}
  - {fileID: 4836796388198001843}
  - {fileID: 4836796387912061217}
  - {fileID: 4836796388554978992}
  - {fileID: 4836796387801029013}
  - {fileID: 4836796389017035105}
  - {fileID: 4836796388234477316}
  - {fileID: 4836796388098663194}
  m_Father: {fileID: 4836796388139072010}
  m_RootOrder: 2
  m_LocalEulerAnglesHint: {x: 0, y: 0, z: 0}
--- !u!1 &4836796388689392005
GameObject:
  m_ObjectHideFlags: 0
  m_CorrespondingSourceObject: {fileID: 0}
  m_PrefabInstance: {fileID: 0}
  m_PrefabAsset: {fileID: 0}
  serializedVersion: 6
  m_Component:
  - component: {fileID: 4836796388689392004}
  m_Layer: 8
  m_Name: vPoint (41)
  m_TagString: Untagged
  m_Icon: {fileID: 0}
  m_NavMeshLayer: 0
  m_StaticEditorFlags: 0
  m_IsActive: 1
--- !u!4 &4836796388689392004
Transform:
  m_ObjectHideFlags: 0
  m_CorrespondingSourceObject: {fileID: 0}
  m_PrefabInstance: {fileID: 0}
  m_PrefabAsset: {fileID: 0}
  m_GameObject: {fileID: 4836796388689392005}
  m_LocalRotation: {x: -0, y: -0, z: -0, w: 1}
  m_LocalPosition: {x: 0.4425, y: 0.85400003, z: -0.23663998}
  m_LocalScale: {x: 0.9375, y: 1, z: 0.8875}
  m_Children: []
  m_Father: {fileID: 4836796387565315806}
  m_RootOrder: 41
  m_LocalEulerAnglesHint: {x: 0, y: 0, z: 0}
--- !u!1 &4836796388696652594
GameObject:
  m_ObjectHideFlags: 0
  m_CorrespondingSourceObject: {fileID: 0}
  m_PrefabInstance: {fileID: 0}
  m_PrefabAsset: {fileID: 0}
  serializedVersion: 6
  m_Component:
  - component: {fileID: 4836796388696652621}
  m_Layer: 8
  m_Name: vPoint (15)
  m_TagString: Untagged
  m_Icon: {fileID: 0}
  m_NavMeshLayer: 0
  m_StaticEditorFlags: 0
  m_IsActive: 1
--- !u!4 &4836796388696652621
Transform:
  m_ObjectHideFlags: 0
  m_CorrespondingSourceObject: {fileID: 0}
  m_PrefabInstance: {fileID: 0}
  m_PrefabAsset: {fileID: 0}
  m_GameObject: {fileID: 4836796388696652594}
  m_LocalRotation: {x: -0, y: -0, z: -0, w: 1}
  m_LocalPosition: {x: -0.4425, y: 0.145, z: -0.00056255}
  m_LocalScale: {x: 0.9375, y: 1, z: 0.8875}
  m_Children: []
  m_Father: {fileID: 4836796387565315806}
  m_RootOrder: 15
  m_LocalEulerAnglesHint: {x: 0, y: 0, z: 0}
--- !u!1 &4836796388724726214
GameObject:
  m_ObjectHideFlags: 0
  m_CorrespondingSourceObject: {fileID: 0}
  m_PrefabInstance: {fileID: 0}
  m_PrefabAsset: {fileID: 0}
  serializedVersion: 6
  m_Component:
  - component: {fileID: 4836796388724726209}
  m_Layer: 8
  m_Name: vPoint (9)
  m_TagString: Untagged
  m_Icon: {fileID: 0}
  m_NavMeshLayer: 0
  m_StaticEditorFlags: 0
  m_IsActive: 1
--- !u!4 &4836796388724726209
Transform:
  m_ObjectHideFlags: 0
  m_CorrespondingSourceObject: {fileID: 0}
  m_PrefabInstance: {fileID: 0}
  m_PrefabAsset: {fileID: 0}
  m_GameObject: {fileID: 4836796388724726214}
  m_LocalRotation: {x: -0, y: -0, z: -0, w: 1}
  m_LocalPosition: {x: 0, y: 0.145, z: -0.00056255}
  m_LocalScale: {x: 0.9375, y: 1, z: 0.8875}
  m_Children: []
  m_Father: {fileID: 4836796387565315806}
  m_RootOrder: 9
  m_LocalEulerAnglesHint: {x: 0, y: 0, z: 0}
--- !u!1 &4836796388831188388
GameObject:
  m_ObjectHideFlags: 0
  m_CorrespondingSourceObject: {fileID: 0}
  m_PrefabInstance: {fileID: 0}
  m_PrefabAsset: {fileID: 0}
  serializedVersion: 6
  m_Component:
  - component: {fileID: 4836796388831188391}
  m_Layer: 8
  m_Name: vPoint (8)
  m_TagString: Untagged
  m_Icon: {fileID: 0}
  m_NavMeshLayer: 0
  m_StaticEditorFlags: 0
  m_IsActive: 1
--- !u!4 &4836796388831188391
Transform:
  m_ObjectHideFlags: 0
  m_CorrespondingSourceObject: {fileID: 0}
  m_PrefabInstance: {fileID: 0}
  m_PrefabAsset: {fileID: 0}
  m_GameObject: {fileID: 4836796388831188388}
  m_LocalRotation: {x: -0, y: -0, z: -0, w: 1}
  m_LocalPosition: {x: -0.47200006, y: 1.288, z: -0.26600003}
  m_LocalScale: {x: 1, y: 1, z: 1}
  m_Children: []
  m_Father: {fileID: 4836796387565315806}
  m_RootOrder: 8
  m_LocalEulerAnglesHint: {x: 0, y: 0, z: 0}
--- !u!1 &4836796388863772175
GameObject:
  m_ObjectHideFlags: 0
  m_CorrespondingSourceObject: {fileID: 0}
  m_PrefabInstance: {fileID: 0}
  m_PrefabAsset: {fileID: 0}
  serializedVersion: 6
  m_Component:
  - component: {fileID: 4836796388863772174}
  m_Layer: 8
  m_Name: vPoint (42)
  m_TagString: Untagged
  m_Icon: {fileID: 0}
  m_NavMeshLayer: 0
  m_StaticEditorFlags: 0
  m_IsActive: 1
--- !u!4 &4836796388863772174
Transform:
  m_ObjectHideFlags: 0
  m_CorrespondingSourceObject: {fileID: 0}
  m_PrefabInstance: {fileID: 0}
  m_PrefabAsset: {fileID: 0}
  m_GameObject: {fileID: 4836796388863772175}
  m_LocalRotation: {x: -0, y: -0, z: -0, w: 1}
  m_LocalPosition: {x: -0.44250005, y: 0.854, z: -0.00056254864}
  m_LocalScale: {x: 0.9375, y: 1, z: 0.8875}
  m_Children: []
  m_Father: {fileID: 4836796387565315806}
  m_RootOrder: 42
  m_LocalEulerAnglesHint: {x: 0, y: 0, z: 0}
--- !u!1 &4836796388905145141
GameObject:
  m_ObjectHideFlags: 0
  m_CorrespondingSourceObject: {fileID: 0}
  m_PrefabInstance: {fileID: 0}
  m_PrefabAsset: {fileID: 0}
  serializedVersion: 6
  m_Component:
  - component: {fileID: 4836796388905145140}
  m_Layer: 8
  m_Name: vPoint (52)
  m_TagString: Untagged
  m_Icon: {fileID: 0}
  m_NavMeshLayer: 0
  m_StaticEditorFlags: 0
  m_IsActive: 1
--- !u!4 &4836796388905145140
Transform:
  m_ObjectHideFlags: 0
  m_CorrespondingSourceObject: {fileID: 0}
  m_PrefabInstance: {fileID: 0}
  m_PrefabAsset: {fileID: 0}
  m_GameObject: {fileID: 4836796388905145141}
  m_LocalRotation: {x: -0, y: -0, z: -0, w: 1}
  m_LocalPosition: {x: -0.44250005, y: 1.083, z: 0.22663999}
  m_LocalScale: {x: 0.9375, y: 1, z: 0.8875}
  m_Children: []
  m_Father: {fileID: 4836796387565315806}
  m_RootOrder: 52
  m_LocalEulerAnglesHint: {x: 0, y: 0, z: 0}
--- !u!1 &4836796388935478269
GameObject:
  m_ObjectHideFlags: 0
  m_CorrespondingSourceObject: {fileID: 0}
  m_PrefabInstance: {fileID: 0}
  m_PrefabAsset: {fileID: 0}
  serializedVersion: 6
  m_Component:
  - component: {fileID: 4836796388935478268}
  m_Layer: 8
  m_Name: vPoint (35)
  m_TagString: Untagged
  m_Icon: {fileID: 0}
  m_NavMeshLayer: 0
  m_StaticEditorFlags: 0
  m_IsActive: 1
--- !u!4 &4836796388935478268
Transform:
  m_ObjectHideFlags: 0
  m_CorrespondingSourceObject: {fileID: 0}
  m_PrefabInstance: {fileID: 0}
  m_PrefabAsset: {fileID: 0}
  m_GameObject: {fileID: 4836796388935478269}
  m_LocalRotation: {x: -0, y: -0, z: -0, w: 1}
  m_LocalPosition: {x: -0.44250005, y: 0.602, z: -0.23663998}
  m_LocalScale: {x: 0.9375, y: 1, z: 0.8875}
  m_Children: []
  m_Father: {fileID: 4836796387565315806}
  m_RootOrder: 35
  m_LocalEulerAnglesHint: {x: 0, y: 0, z: 0}
--- !u!1 &4836796389011281732
GameObject:
  m_ObjectHideFlags: 0
  m_CorrespondingSourceObject: {fileID: 0}
  m_PrefabInstance: {fileID: 0}
  m_PrefabAsset: {fileID: 0}
  serializedVersion: 6
  m_Component:
  - component: {fileID: 4836796389011281735}
  - component: {fileID: 4836796389011281734}
  m_Layer: 8
  m_Name: Col (7)
  m_TagString: SimObjPhysics
  m_Icon: {fileID: 0}
  m_NavMeshLayer: 0
  m_StaticEditorFlags: 0
  m_IsActive: 1
--- !u!4 &4836796389011281735
Transform:
  m_ObjectHideFlags: 0
  m_CorrespondingSourceObject: {fileID: 0}
  m_PrefabInstance: {fileID: 0}
  m_PrefabAsset: {fileID: 0}
  m_GameObject: {fileID: 4836796389011281732}
  m_LocalRotation: {x: -0, y: -0, z: -0, w: 1}
  m_LocalPosition: {x: 0, y: 0, z: 0}
  m_LocalScale: {x: 1, y: 1, z: 1}
  m_Children: []
  m_Father: {fileID: 4836796387919356051}
  m_RootOrder: 7
  m_LocalEulerAnglesHint: {x: 0, y: 0, z: 0}
--- !u!65 &4836796389011281734
BoxCollider:
  m_ObjectHideFlags: 0
  m_CorrespondingSourceObject: {fileID: 0}
  m_PrefabInstance: {fileID: 0}
  m_PrefabAsset: {fileID: 0}
  m_GameObject: {fileID: 4836796389011281732}
  m_Material: {fileID: 0}
  m_IsTrigger: 1
  m_Enabled: 1
  serializedVersion: 2
  m_Size: {x: 0.89486, y: 1.1472701, z: 0.5539226}
  m_Center: {x: 0, y: 0.70063347, z: -0.0009859502}
--- !u!1 &4836796389017035110
GameObject:
  m_ObjectHideFlags: 0
  m_CorrespondingSourceObject: {fileID: 0}
  m_PrefabInstance: {fileID: 0}
  m_PrefabAsset: {fileID: 0}
  serializedVersion: 6
  m_Component:
  - component: {fileID: 4836796389017035105}
  - component: {fileID: 4836796389017035104}
  m_Layer: 8
  m_Name: Col (5)
  m_TagString: SimObjPhysics
  m_Icon: {fileID: 0}
  m_NavMeshLayer: 0
  m_StaticEditorFlags: 0
  m_IsActive: 1
--- !u!4 &4836796389017035105
Transform:
  m_ObjectHideFlags: 0
  m_CorrespondingSourceObject: {fileID: 0}
  m_PrefabInstance: {fileID: 0}
  m_PrefabAsset: {fileID: 0}
  m_GameObject: {fileID: 4836796389017035110}
  m_LocalRotation: {x: -0, y: -0, z: -0, w: 1}
  m_LocalPosition: {x: 0, y: 0, z: 0}
  m_LocalScale: {x: 1, y: 1, z: 1}
  m_Children: []
  m_Father: {fileID: 4836796388681198006}
  m_RootOrder: 5
  m_LocalEulerAnglesHint: {x: 0, y: 0, z: 0}
--- !u!65 &4836796389017035104
BoxCollider:
  m_ObjectHideFlags: 0
  m_CorrespondingSourceObject: {fileID: 0}
  m_PrefabInstance: {fileID: 0}
  m_PrefabAsset: {fileID: 0}
  m_GameObject: {fileID: 4836796389017035110}
  m_Material: {fileID: 0}
  m_IsTrigger: 0
  m_Enabled: 1
  serializedVersion: 2
  m_Size: {x: 0.036390662, y: 1.1750966, z: 0.48647115}
  m_Center: {x: 0.43757832, y: 0.7173222, z: -0.0009859502}
--- !u!1 &4836796389030068790
GameObject:
  m_ObjectHideFlags: 0
  m_CorrespondingSourceObject: {fileID: 0}
  m_PrefabInstance: {fileID: 0}
  m_PrefabAsset: {fileID: 0}
  serializedVersion: 6
  m_Component:
  - component: {fileID: 4836796389030068785}
  - component: {fileID: 4836796389030068784}
  m_Layer: 8
  m_Name: Col (4)
  m_TagString: SimObjPhysics
  m_Icon: {fileID: 0}
  m_NavMeshLayer: 0
  m_StaticEditorFlags: 0
  m_IsActive: 1
--- !u!4 &4836796389030068785
Transform:
  m_ObjectHideFlags: 0
  m_CorrespondingSourceObject: {fileID: 0}
  m_PrefabInstance: {fileID: 0}
  m_PrefabAsset: {fileID: 0}
  m_GameObject: {fileID: 4836796389030068790}
  m_LocalRotation: {x: -0, y: -0, z: -0, w: 1}
  m_LocalPosition: {x: 0, y: 0, z: -0.455}
  m_LocalScale: {x: 1, y: 1, z: 1}
  m_Children: []
  m_Father: {fileID: 4836796387919356051}
  m_RootOrder: 4
  m_LocalEulerAnglesHint: {x: 0, y: 0, z: 0}
--- !u!65 &4836796389030068784
BoxCollider:
  m_ObjectHideFlags: 0
  m_CorrespondingSourceObject: {fileID: 0}
  m_PrefabInstance: {fileID: 0}
  m_PrefabAsset: {fileID: 0}
  m_GameObject: {fileID: 4836796389030068790}
  m_Material: {fileID: 0}
  m_IsTrigger: 1
  m_Enabled: 1
  serializedVersion: 2
  m_Size: {x: 0.03483373, y: 1.3048705, z: 0.036435366}
  m_Center: {x: -0.43835685, y: 0.65243524, z: 0.22403193}
--- !u!1 &4836796389065273668
GameObject:
  m_ObjectHideFlags: 0
  m_CorrespondingSourceObject: {fileID: 0}
  m_PrefabInstance: {fileID: 0}
  m_PrefabAsset: {fileID: 0}
  serializedVersion: 6
  m_Component:
  - component: {fileID: 4836796389065273671}
  m_Layer: 8
  m_Name: vPoint (22)
  m_TagString: Untagged
  m_Icon: {fileID: 0}
  m_NavMeshLayer: 0
  m_StaticEditorFlags: 0
  m_IsActive: 1
--- !u!4 &4836796389065273671
Transform:
  m_ObjectHideFlags: 0
  m_CorrespondingSourceObject: {fileID: 0}
  m_PrefabInstance: {fileID: 0}
  m_PrefabAsset: {fileID: 0}
  m_GameObject: {fileID: 4836796389065273668}
  m_LocalRotation: {x: -0, y: -0, z: -0, w: 1}
  m_LocalPosition: {x: 0.4425, y: 0.37299997, z: 0.22663999}
  m_LocalScale: {x: 0.9375, y: 1, z: 0.8875}
  m_Children: []
  m_Father: {fileID: 4836796387565315806}
  m_RootOrder: 22
  m_LocalEulerAnglesHint: {x: 0, y: 0, z: 0}
--- !u!1 &4836796389100460472
GameObject:
  m_ObjectHideFlags: 0
  m_CorrespondingSourceObject: {fileID: 0}
  m_PrefabInstance: {fileID: 0}
  m_PrefabAsset: {fileID: 0}
  serializedVersion: 6
  m_Component:
  - component: {fileID: 4836796389100460475}
  - component: {fileID: 4836796389100460474}
  m_Layer: 8
  m_Name: Col (1)
  m_TagString: SimObjPhysics
  m_Icon: {fileID: 0}
  m_NavMeshLayer: 0
  m_StaticEditorFlags: 0
  m_IsActive: 1
--- !u!4 &4836796389100460475
Transform:
  m_ObjectHideFlags: 0
  m_CorrespondingSourceObject: {fileID: 0}
  m_PrefabInstance: {fileID: 0}
  m_PrefabAsset: {fileID: 0}
  m_GameObject: {fileID: 4836796389100460472}
  m_LocalRotation: {x: -0, y: -0, z: -0, w: 1}
  m_LocalPosition: {x: 0, y: 0, z: 0}
  m_LocalScale: {x: 1, y: 1, z: 1}
  m_Children: []
  m_Father: {fileID: 4836796387919356051}
  m_RootOrder: 1
  m_LocalEulerAnglesHint: {x: 0, y: 0, z: 0}
--- !u!65 &4836796389100460474
BoxCollider:
  m_ObjectHideFlags: 0
  m_CorrespondingSourceObject: {fileID: 0}
  m_PrefabInstance: {fileID: 0}
  m_PrefabAsset: {fileID: 0}
  m_GameObject: {fileID: 4836796389100460472}
  m_Material: {fileID: 0}
  m_IsTrigger: 1
  m_Enabled: 1
  serializedVersion: 2
  m_Size: {x: 0.9783844, y: 0.034804583, z: 0.5539226}
  m_Center: {x: 0, y: 1.2874683, z: -0.0009859502}
--- !u!1 &4836796389103638822
GameObject:
  m_ObjectHideFlags: 0
  m_CorrespondingSourceObject: {fileID: 0}
  m_PrefabInstance: {fileID: 0}
  m_PrefabAsset: {fileID: 0}
  serializedVersion: 6
  m_Component:
  - component: {fileID: 4836796389103638817}
  m_Layer: 8
  m_Name: vPoint (16)
  m_TagString: Untagged
  m_Icon: {fileID: 0}
  m_NavMeshLayer: 0
  m_StaticEditorFlags: 0
  m_IsActive: 1
--- !u!4 &4836796389103638817
Transform:
  m_ObjectHideFlags: 0
  m_CorrespondingSourceObject: {fileID: 0}
  m_PrefabInstance: {fileID: 0}
  m_PrefabAsset: {fileID: 0}
  m_GameObject: {fileID: 4836796389103638822}
  m_LocalRotation: {x: -0, y: -0, z: -0, w: 1}
  m_LocalPosition: {x: -0.4425, y: 0.145, z: 0.22664}
  m_LocalScale: {x: 0.9375, y: 1, z: 0.8875}
  m_Children: []
  m_Father: {fileID: 4836796387565315806}
  m_RootOrder: 16
  m_LocalEulerAnglesHint: {x: 0, y: 0, z: 0}
--- !u!1001 &4836796387626257872
PrefabInstance:
  m_ObjectHideFlags: 0
  serializedVersion: 2
  m_Modification:
    m_TransformParent: {fileID: 4836796388139072010}
    m_Modifications:
    - target: {fileID: 1170333579371094, guid: 6877aba5a696347dbb6c01f851f2da28, type: 3}
      propertyPath: m_Name
      value: ReceptacleTriggerBox
      objectReference: {fileID: 0}
    - target: {fileID: 4251536333782420, guid: 6877aba5a696347dbb6c01f851f2da28, type: 3}
      propertyPath: m_RootOrder
      value: 1
      objectReference: {fileID: 0}
    - target: {fileID: 4251536333782420, guid: 6877aba5a696347dbb6c01f851f2da28, type: 3}
      propertyPath: m_LocalPosition.x
      value: -0.0145
      objectReference: {fileID: 0}
    - target: {fileID: 4251536333782420, guid: 6877aba5a696347dbb6c01f851f2da28, type: 3}
      propertyPath: m_LocalPosition.y
      value: 1.3026
      objectReference: {fileID: 0}
    - target: {fileID: 4251536333782420, guid: 6877aba5a696347dbb6c01f851f2da28, type: 3}
      propertyPath: m_LocalPosition.z
      value: -0.0054
      objectReference: {fileID: 0}
    - target: {fileID: 4251536333782420, guid: 6877aba5a696347dbb6c01f851f2da28, type: 3}
      propertyPath: m_LocalRotation.w
      value: 1
      objectReference: {fileID: 0}
    - target: {fileID: 4251536333782420, guid: 6877aba5a696347dbb6c01f851f2da28, type: 3}
      propertyPath: m_LocalRotation.x
      value: -0
      objectReference: {fileID: 0}
    - target: {fileID: 4251536333782420, guid: 6877aba5a696347dbb6c01f851f2da28, type: 3}
      propertyPath: m_LocalRotation.y
      value: -0
      objectReference: {fileID: 0}
    - target: {fileID: 4251536333782420, guid: 6877aba5a696347dbb6c01f851f2da28, type: 3}
      propertyPath: m_LocalRotation.z
      value: -0
      objectReference: {fileID: 0}
    - target: {fileID: 4251536333782420, guid: 6877aba5a696347dbb6c01f851f2da28, type: 3}
      propertyPath: m_LocalEulerAnglesHint.x
      value: 0
      objectReference: {fileID: 0}
    - target: {fileID: 4251536333782420, guid: 6877aba5a696347dbb6c01f851f2da28, type: 3}
      propertyPath: m_LocalEulerAnglesHint.y
      value: 0
      objectReference: {fileID: 0}
    - target: {fileID: 4251536333782420, guid: 6877aba5a696347dbb6c01f851f2da28, type: 3}
      propertyPath: m_LocalEulerAnglesHint.z
      value: 0
      objectReference: {fileID: 0}
    - target: {fileID: 65569799956894354, guid: 6877aba5a696347dbb6c01f851f2da28,
        type: 3}
      propertyPath: m_Size.x
      value: 1.9444035
      objectReference: {fileID: 0}
    - target: {fileID: 65569799956894354, guid: 6877aba5a696347dbb6c01f851f2da28,
        type: 3}
      propertyPath: m_Size.y
      value: 0.21483994
      objectReference: {fileID: 0}
    - target: {fileID: 65569799956894354, guid: 6877aba5a696347dbb6c01f851f2da28,
        type: 3}
      propertyPath: m_Size.z
      value: 1.0985284
      objectReference: {fileID: 0}
    - target: {fileID: 65569799956894354, guid: 6877aba5a696347dbb6c01f851f2da28,
        type: 3}
      propertyPath: m_Center.x
      value: 0.02527672
      objectReference: {fileID: 0}
    - target: {fileID: 65569799956894354, guid: 6877aba5a696347dbb6c01f851f2da28,
        type: 3}
      propertyPath: m_Center.y
      value: 0.10741997
      objectReference: {fileID: 0}
    - target: {fileID: 114448760657764924, guid: 6877aba5a696347dbb6c01f851f2da28,
        type: 3}
      propertyPath: myParent
      value: 
      objectReference: {fileID: 4836796388139072009}
    m_RemovedComponents: []
  m_SourcePrefab: {fileID: 100100000, guid: 6877aba5a696347dbb6c01f851f2da28, type: 3}
--- !u!1 &4835714646337875846 stripped
GameObject:
  m_CorrespondingSourceObject: {fileID: 1170333579371094, guid: 6877aba5a696347dbb6c01f851f2da28,
    type: 3}
  m_PrefabInstance: {fileID: 4836796387626257872}
  m_PrefabAsset: {fileID: 0}
--- !u!4 &4832602161747046468 stripped
Transform:
  m_CorrespondingSourceObject: {fileID: 4251536333782420, guid: 6877aba5a696347dbb6c01f851f2da28,
    type: 3}
  m_PrefabInstance: {fileID: 4836796387626257872}
  m_PrefabAsset: {fileID: 0}
--- !u!1001 &4836796388248352948
PrefabInstance:
  m_ObjectHideFlags: 0
  serializedVersion: 2
  m_Modification:
    m_TransformParent: {fileID: 4836796388139072010}
    m_Modifications:
    - target: {fileID: 446422650, guid: f0b0155ee122218438277326c3433155, type: 3}
      propertyPath: m_RootOrder
      value: 0
      objectReference: {fileID: 0}
    - target: {fileID: 446422650, guid: f0b0155ee122218438277326c3433155, type: 3}
      propertyPath: m_LocalPosition.x
      value: 0
      objectReference: {fileID: 0}
    - target: {fileID: 446422650, guid: f0b0155ee122218438277326c3433155, type: 3}
      propertyPath: m_LocalPosition.y
      value: 0
      objectReference: {fileID: 0}
    - target: {fileID: 446422650, guid: f0b0155ee122218438277326c3433155, type: 3}
      propertyPath: m_LocalPosition.z
      value: 0
      objectReference: {fileID: 0}
    - target: {fileID: 446422650, guid: f0b0155ee122218438277326c3433155, type: 3}
      propertyPath: m_LocalRotation.w
      value: 1
      objectReference: {fileID: 0}
    - target: {fileID: 446422650, guid: f0b0155ee122218438277326c3433155, type: 3}
      propertyPath: m_LocalRotation.x
      value: -0
      objectReference: {fileID: 0}
    - target: {fileID: 446422650, guid: f0b0155ee122218438277326c3433155, type: 3}
      propertyPath: m_LocalRotation.y
      value: -0
      objectReference: {fileID: 0}
    - target: {fileID: 446422650, guid: f0b0155ee122218438277326c3433155, type: 3}
      propertyPath: m_LocalRotation.z
      value: -0
      objectReference: {fileID: 0}
    - target: {fileID: 446422650, guid: f0b0155ee122218438277326c3433155, type: 3}
      propertyPath: m_LocalEulerAnglesHint.x
      value: 0
      objectReference: {fileID: 0}
    - target: {fileID: 446422650, guid: f0b0155ee122218438277326c3433155, type: 3}
      propertyPath: m_LocalEulerAnglesHint.y
      value: 0
      objectReference: {fileID: 0}
    - target: {fileID: 446422650, guid: f0b0155ee122218438277326c3433155, type: 3}
      propertyPath: m_LocalEulerAnglesHint.z
      value: 0
      objectReference: {fileID: 0}
    - target: {fileID: 446448218, guid: f0b0155ee122218438277326c3433155, type: 3}
      propertyPath: m_Name
      value: mesh
      objectReference: {fileID: 0}
    m_RemovedComponents: []
  m_SourcePrefab: {fileID: 100100000, guid: f0b0155ee122218438277326c3433155, type: 3}
--- !u!4 &4836796388424853198 stripped
Transform:
  m_CorrespondingSourceObject: {fileID: 446422650, guid: f0b0155ee122218438277326c3433155,
    type: 3}
  m_PrefabInstance: {fileID: 4836796388248352948}
  m_PrefabAsset: {fileID: 0}<|MERGE_RESOLUTION|>--- conflicted
+++ resolved
@@ -1702,7 +1702,7 @@
   m_PrefabAsset: {fileID: 0}
   m_GameObject: {fileID: 4836796388139072009}
   m_LocalRotation: {x: 0, y: 0, z: 0, w: 1}
-  m_LocalPosition: {x: 0, y: 0, z: 0}
+  m_LocalPosition: {x: 2.782, y: 0.003, z: -0.583}
   m_LocalScale: {x: 1, y: 1, z: 1}
   m_Children:
   - {fileID: 4836796388424853198}
@@ -1727,10 +1727,7 @@
   m_Name: 
   m_EditorClassIdentifier: 
   objectID: 
-<<<<<<< HEAD
-=======
   assetID: thorkea_dresser_hemnes
->>>>>>> 2f8dd9f9
   Type: 127
   PrimaryProperty: 1
   SecondaryProperties: 07000000
