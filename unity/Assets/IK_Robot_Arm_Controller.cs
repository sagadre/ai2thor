--- conflicted
+++ resolved
@@ -1,4 +1,4 @@
-﻿using System.Collections;
+using System.Collections;
 using System.Collections.Generic;
 using UnityEngine;
 using UnityStandardAssets.Characters.FirstPerson;
@@ -143,14 +143,9 @@
             if (staticCollided.collided != false) {
                 
                 // TODO decide if we want to return to original position or last known position before collision
-<<<<<<< HEAD
-                armTarget.position = returnToStartPositionIfFailed ? originalPos : previousArmPosition - (targetDirectionWorld * unitsPerSecond * Time.fixedDeltaTime);
-                // armTarget.position = previousArmPosition - (targetDirectionWorld * unitsPerSecond * Time.fixedDeltaTime);
-=======
                 //armTarget.position = returnToStartPositionIfFailed ? originalPos : previousArmPosition - (targetDirectionWorld * unitsPerSecond * Time.fixedDeltaTime);
                 armTarget.position = previousArmPosition - (targetDirectionWorld * unitsPerSecond * Time.fixedDeltaTime);
                 string debugMessage = "";
->>>>>>> 27f0845c
 
                 //if we hit a sim object
                 if(staticCollided.simObjPhysics && !staticCollided.gameObject)
