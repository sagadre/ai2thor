using System.Collections;
using System.Collections.Generic;
using UnityEngine;
using UnityStandardAssets.Characters.FirstPerson;

public class IK_Robot_Arm_Controller : MonoBehaviour
{
    private Transform armTarget;
    private Transform handCameraTransform;
    [SerializeField]
    private SphereCollider magnetSphere = null;
    [SerializeField]
    private WhatIsInsideMagnetSphere magnetSphereComp = null;
    [SerializeField]
    private GameObject MagnetRenderer = null;

    private PhysicsRemoteFPSAgentController PhysicsController; 

    //references to the joints of the mid level arm
    [SerializeField]
    private Transform FirstJoint = null;
    // [SerializeField]
    // private Transform SecondJoint = null;
    // [SerializeField]
    // private Transform ThirdJoint = null;
    [SerializeField]
    private Transform FourthJoint = null;

    //dict to track which picked up object has which set of trigger colliders
    //which we have to parent and reparent in order for arm collision to detect
    [SerializeField]
    public Dictionary<SimObjPhysics, Transform> HeldObjects = new Dictionary<SimObjPhysics, Transform>();

    [SerializeField]
    private CapsuleCollider[] ArmCapsuleColliders = null;
    [SerializeField]
    private BoxCollider[] ArmBoxColliders = null;

    // This value is wrong 0.6325f for the origin to shoulder, it should be the height of the z-oriented capsule, 0.34566f and we should get it dinamically
    private float originToShoulderLength;

    private const float extendedArmLenth = 0.6325f;

    private CollisionListener collisionListener;

    void Start()
    {
        // What a mess clean up this hierarchy, standarize naming
        armTarget = this.transform.Find("FK_IK_rig").Find("robot_arm_IK_rig").Find("pos_rot_manipulator");
        // handCameraTransform = this.GetComponentInChildren<Camera>().transform;
        //FirstJoint = this.transform.Find("robot_arm_1_jnt"); this is now set via serialize field, along with the other joints
        handCameraTransform = this.transform.FirstChildOrDefault(x => x.name == "robot_arm_4_jnt");

        this.originToShoulderLength = this.transform.FirstChildOrDefault(x => x.name == "robot_arm_1_col").GetComponent<CapsuleCollider>().height;

        // staticCollided = new StaticCollided();

        this.collisionListener = this.GetComponentInParent<CollisionListener>();

        //MagnetRenderer = handCameraTransform.FirstChildOrDefault(x => x.name == "Magnet").gameObject;
        //magnetSphereComp = magnetSphere.GetComponent<WhatIsInsideMagnetSphere>();
        // PhysicsController = GetComponentInParent<PhysicsRemoteFPSAgentController>();
    }

    //NOTE: removing this for now, will add back if functionality is required later
    // public void SetStopMotionOnContact(bool b)
    // {
    //     StopMotionOnContact = b;
    // }

    //debug for gizmo draw
    #if UNITY_EDITOR
    public class GizmoDrawCapsule
    {
        public Vector3 p0;
        public Vector3 p1;
        public float radius;
    }

    List <GizmoDrawCapsule> debugCapsules = new List<GizmoDrawCapsule>();
    #endif

    // Update is called once per frame
    void Update()
    {
        // if(Input.GetKeyDown(KeyCode.Space))
        // {
        //     #if UNITY_EDITOR
        //     debugCapsules.Clear();
        //     #endif

        //     bool result;
        //     result = IsArmColliding();
        //     print("Is the arm actively colliding RIGHT NOW?: " + result);
        // }
    }

    public bool IsArmColliding()
    {
        #if UNITY_EDITOR
        debugCapsules.Clear();
        #endif

        bool result = false;

        //create overlap box/capsule for each collider and check the result I guess
        foreach (CapsuleCollider c in ArmCapsuleColliders)
        {
            Vector3 center = c.transform.TransformPoint(c.center);
            float radius = c.radius;
            //direction of CapsuleCollider's orientation in local space
            Vector3 dir = new Vector3();
            //x just in case
            if(c.direction == 0)
            {
                //get world space direction of this capsule's local right vector
                dir = c.transform.right;
            }

            //y just in case
            if(c.direction == 1)
            {
                //get world space direction of this capsule's local up vector
                dir = c.transform.up;
            }

            //z because all arm colliders have direction z by default
            if(c.direction == 2)
            {
                //get world space direction of this capsul's local forward vector
                dir = c.transform.forward;
                //this doesn't work because transform.right is in world space already,
                //how to get transform.localRight?
            }

            #if UNITY_EDITOR
            //debug draw
            Debug.DrawLine(center, center + dir * 2.0f, Color.red, 10.0f);
            #endif

            //center in world space + direction with magnitude (1/2 height - radius)
            var point0 = center + dir * (c.height/2 - radius);

            //point 1
            //center in world space - direction with magnitude (1/2 height - radius)
            var point1 = center - dir * (c.height/2 - radius);

            #if UNITY_EDITOR
            GizmoDrawCapsule gdc = new GizmoDrawCapsule();
            gdc.p0 = point0;
            gdc.p1 = point1;
            gdc.radius = radius;
            debugCapsules.Add(gdc);
            #endif
            
            //ok now finally let's make some overlap capsuuuules
            if(Physics.OverlapCapsule(point0, point1, radius, 1 << 8, QueryTriggerInteraction.Ignore).Length > 0)
            {
                result = true;
            }

        }

        //also check if the couple of box colliders are colliding
        foreach (BoxCollider b in ArmBoxColliders)
        {
            if(Physics.OverlapBox(b.transform.TransformPoint(b.center), b.size/2.0f, b.transform.rotation, 1 << 8, QueryTriggerInteraction.Ignore).Length > 0)
            {
                result = true;
            }
        }

        return result;
    }

    private bool shouldHalt() {
        return collisionListener.ShouldHalt();
    }

    private void moveArmFinish(
        PhysicsRemoteFPSAgentController controller,
        Transform moveTransform,
        System.Action<Transform, Vector3> setPosition,
        Vector3 targetPosition,
        Vector3 positionReset,
        bool armOvershot = false
       
    ) {
        var actionSuccess = true;
        var debugMessage = "";
        var staticCollisions = collisionListener.StaticCollisions();
        if (staticCollisions.Count > 0) {
                var sc = staticCollisions[0];
                
                //decide if we want to return to original position or last known position before collision
                setPosition(moveTransform, positionReset);

                //if we hit a sim object
                if(sc.isSimObj)
                {
                    debugMessage = "Arm collided with static sim object: '" + sc.simObjPhysics.name + "' arm could not reach target position: '" + targetPosition + "'.";
                }

                //if we hit a structural object that isn't a sim object but still has static collision
                if(!sc.isSimObj)
                {
                    debugMessage = "Arm collided with static structure in scene: '" + sc.gameObject.name + "' arm could not reach target position: '" + targetPosition + "'.";
                }

                actionSuccess = false;
        } else if (armOvershot) {
            Debug.Log("stopping arm height - target was overshot");
            debugMessage =  "arm height has overshot the target position";
            actionSuccess = false;
        }
        controller.actionFinished(actionSuccess, debugMessage);
    }

    // Restricts front hemisphere for arm movement
    private bool validArmTargetPosition(Vector3 targetWorldPosition) {
        //print("target world pos: " + targetWorldPosition);
        var targetArmPos = this.transform.InverseTransformPoint(targetWorldPosition);
        //print("local space target: " + targetArmPos);
        //print("target arm pos z difference: " + (targetArmPos.z - originToShoulderLength));
        //print("check target arm distance: " + targetArmPos.sqrMagnitude);
        return (targetArmPos.z - originToShoulderLength) >= 0.0f && targetArmPos.sqrMagnitude <= extendedArmLenth*extendedArmLenth;
    }

    public void moveArmTarget(
        PhysicsRemoteFPSAgentController controller,
        Vector3 target, 
        float unitsPerSecond,
        float fixedDeltaTime = 0.02f,
        bool returnToStartPositionIfFailed = false, 
        string whichSpace = "arm", 
        bool restrictTargetPosition = false,
        bool disableRendering = false
    ) {

        //print("in moveArmTarget");
        // clearing out colliders here since OnTriggerExit is not consistently called in Editor
        collisionListener.Reset();

        var arm = this;
        
        // Move arm based on hand space or arm origin space
        //Vector3 targetWorldPos = handCameraSpace ? handCameraTransform.TransformPoint(target) : arm.transform.TransformPoint(target);
        Vector3 targetWorldPos = Vector3.zero;

        //world space, can be used to move directly toward positions returned by sim objects
        if(whichSpace == "world")
        {
            targetWorldPos = target;
        }

        //space relative to base of the wrist, where the camera is
        else if(whichSpace == "wrist")
        {
            targetWorldPos = handCameraTransform.TransformPoint(target);
        }

        //space relative to the root of the arm, joint 1
        else if(whichSpace == "armBase")
        {
            targetWorldPos = arm.transform.TransformPoint(target);
        }

        if (restrictTargetPosition && !validArmTargetPosition(targetWorldPos)) {
            Debug.Log("Invalid pos target " + target + " world " + targetWorldPos +" inversetr " + this.transform.InverseTransformPoint(targetWorldPos).z + " remaining " + (this.transform.InverseTransformPoint(targetWorldPos).z -originToShoulderLength));
            controller.actionFinished(false, $"Invalid target: Position '{target}' in space '{whichSpace}' is behind shoulder.");
            return;
        }
        
        Vector3 originalPos = armTarget.position;
        Vector3 targetDirectionWorld = (targetWorldPos - originalPos).normalized;
<<<<<<< HEAD

        var moveCall = ContinuousMovement
            .move(
                controller,
                collisionListener,
                armTarget,
=======
        if (disableRendering) {
            moveTargetSimulatePhisics(
                controller, 
                fixedDeltaTime, 
                armTarget, 
                (t) => t.position,
                (t, pos) => t.position = pos,
                (t, pos) => t.position += pos,
>>>>>>> ae9d2f83
                targetWorldPos,
                disableRendering ? fixedDeltaTime : Time.fixedDeltaTime,
                unitsPerSecond,
                returnToStartPositionIfFailed,
                false
        );

        if (disableRendering) {
            
            ContinuousMovement.unrollSimulatePhysics(
                moveCall,
                fixedDeltaTime
            );
        }
        else {
            StartCoroutine(
                moveCall
            );
        }
    }

    public void moveArmHeight(
        PhysicsRemoteFPSAgentController controller, 
        float height, 
        float unitsPerSecond, 
        float fixedDeltaTime = 0.02f, 
        bool returnToStartPositionIfFailed = false,
        bool disableRendering = false) {

        // clearing out colliders here since OnTriggerExit is not consistently called in Editor
        collisionListener.Reset();
            
        //first check if the target position is within bounds of the agent's capsule center/height extents
        //if not, actionFinished false with error message listing valid range defined by extents
        CapsuleCollider cc = controller.GetComponent<CapsuleCollider>();
        Vector3 cc_center = cc.center;
        Vector3 cc_maxY = cc.center + new Vector3(0, cc.height/2f, 0);
        Vector3 cc_minY = cc.center + new Vector3(0, (-cc.height/2f)/2f, 0); //this is halved to prevent arm clipping into floor

        //linear function that take height and adjusts targetY relative to min/max extents
        float targetY = ((cc_maxY.y - cc_minY.y)*(height)) + cc_minY.y;


        Vector3 target = new Vector3(0, targetY, 0);

        var moveCall = ContinuousMovement
            .move(
                controller,
                collisionListener,
                this.transform,
                target,
                disableRendering ? fixedDeltaTime : Time.fixedDeltaTime,
                unitsPerSecond,
                returnToStartPositionIfFailed,
                true
        );

        if (disableRendering) {
            ContinuousMovement.unrollSimulatePhysics(
                moveCall,
                fixedDeltaTime
            );
        }
        else {
            StartCoroutine(
                moveCall
            );
        }
    }

    public void rotateHand(
        PhysicsRemoteFPSAgentController controller,
        Quaternion targetQuat,
        float degreesPerSecond, 
        bool disableRendering = false, 
        float fixedDeltaTime = 0.02f, 
        bool returnToStartPositionIfFailed = false
    )
    {
        collisionListener.Reset();
        var rotate = ContinuousMovement.rotate(
            controller,
            collisionListener,
            armTarget.transform,
            armTarget.transform.rotation * targetQuat,
            disableRendering ? fixedDeltaTime : Time.fixedDeltaTime,
            degreesPerSecond,
            returnToStartPositionIfFailed
        );

        if (disableRendering) {
            ContinuousMovement.unrollSimulatePhysics(
                rotate,
                fixedDeltaTime
            );
        }
        else {
            StartCoroutine(rotate);
        }
    }

    public List<string> WhatObjectsAreInsideMagnetSphereAsObjectID()
    {
        return magnetSphereComp.CurrentlyContainedSimObjectsByID();
    }

    public List<SimObjPhysics> WhatObjectsAreInsideMagnetSphereAsSOP()
    {
        return magnetSphereComp.CurrentlyContainedSimObjects();
    }

    public IEnumerator ReturnObjectsInMagnetAfterPhysicsUpdate(PhysicsRemoteFPSAgentController controller)
    {
        yield return new WaitForFixedUpdate();
        List<string> listOfSOP = new List<string>();
        foreach (string oid in this.WhatObjectsAreInsideMagnetSphereAsObjectID())
        {
            listOfSOP.Add(oid);
        }
        Debug.Log("objs: " + string.Join(", ", listOfSOP));
        controller.actionFinished(true, listOfSOP);
    }

    public bool PickupObject()
    {
        bool pickedUp = false;
        //grab all sim objects that are currently colliding with magnet sphere
        foreach(SimObjPhysics sop in WhatObjectsAreInsideMagnetSphereAsSOP())
        {
            Rigidbody rb = sop.GetComponent<Rigidbody>();
            rb.isKinematic = true;
            sop.transform.SetParent(magnetSphere.transform);
            rb.collisionDetectionMode = CollisionDetectionMode.Discrete;

            //move colliders to be children of arm? stop arm from moving?
            Transform cols = sop.transform.Find("TriggerColliders"); 
            cols.SetParent(FourthJoint);
            pickedUp = true;

            HeldObjects.Add(sop, cols);
        }

        //note: how to handle cases where object breaks if it is shoved into another object?
        //make them all unbreakable?
        return pickedUp;
    }

    public void DropObject()
    {
        //grab all sim objects that are currently colliding with magnet sphere
        foreach(KeyValuePair<SimObjPhysics, Transform> sop in HeldObjects) 
        {
            Rigidbody rb = sop.Key.GetComponent<Rigidbody>();
            rb.collisionDetectionMode = CollisionDetectionMode.ContinuousSpeculative;
            rb.isKinematic = false;

            //move colliders back to the sop
            //magnetSphere.transform.Find("TriggerColliders").transform.SetParent(sop.Key.transform);
            sop.Value.transform.SetParent(sop.Key.transform);

            GameObject topObject = GameObject.Find("Objects");

            if(topObject != null)
            {
                sop.Key.transform.parent = topObject.transform;
            }

            else
            {
                sop.Key.transform.parent = null;
            }
            //rb.angularVelocity = UnityEngine.Random.insideUnitSphere;
        }

        //clear all now dropped objects
        HeldObjects.Clear();
    }

    public void SetHandMagnetRadius(float radius) {
        //Magnet.transform.localScale = new Vector3(radius, radius, radius);
        magnetSphere.radius = radius;
        MagnetRenderer.transform.localScale = new Vector3(2*radius, 2*radius, 2*radius);
        magnetSphere.transform.localPosition = new Vector3(0, 0, 0.01f + radius);
        MagnetRenderer.transform.localPosition = new Vector3(0, 0, 0.01f + radius);
    }


    public ArmMetadata GenerateMetadata() {
        var meta = new ArmMetadata();
        //meta.handTarget = armTarget.position;
        var joint = FirstJoint;
        var joints = new List<JointMetadata>();
        for (var i = 2; i <= 5; i++) {
            var jointMeta = new JointMetadata();
            jointMeta.name = joint.name;
            jointMeta.position = joint.position;
            //local position of joint is meaningless because it never changes relative to its parent joint, we use rootRelative instead
            jointMeta.rootRelativePosition = FirstJoint.InverseTransformPoint(joint.position);

            float angleRot;
            Vector3 vectorRot;

            //local rotation currently relative to immediate parent joint
            joint.localRotation.ToAngleAxis(out angleRot, out vectorRot);
            jointMeta.localRotation = new Vector4(vectorRot.x, vectorRot.y, vectorRot.z, angleRot);

            //world relative rotation
            joint.rotation.ToAngleAxis(out angleRot, out vectorRot);
            jointMeta.rotation = new Vector4(vectorRot.x, vectorRot.y, vectorRot.z, angleRot);

            //rotation relative to root joint/agent
            //root forward and agent forward are always the same
            Quaternion.Euler(FirstJoint.InverseTransformDirection(joint.eulerAngles)).ToAngleAxis(out angleRot, out vectorRot);
            jointMeta.rootRelativeRotation = new Vector4(vectorRot.x, vectorRot.y, vectorRot.z, angleRot);

            joints.Add(jointMeta);
            joint = joint.Find("robot_arm_" + i + "_jnt");
        }
        meta.joints = joints.ToArray();

        //metadata for any objects currently held by the hand on the arm
        //note this is different from objects intersecting the hand's sphere,
        //there could be a case where an object is inside the sphere but not picked up by the hand
        List<string> HeldObjectIDs = new List<string>();

        if(HeldObjects != null)
        {
            foreach(KeyValuePair<SimObjPhysics, Transform> sop in HeldObjects) 
            {
                HeldObjectIDs.Add(sop.Key.objectID);
            }
        }

        meta.HeldObjects = HeldObjectIDs;

        meta.HandSphereCenter = transform.TransformPoint(magnetSphere.center);

        meta.HandSphereRadius = magnetSphere.radius;

        meta.PickupableObjectsInsideHandSphere = WhatObjectsAreInsideMagnetSphereAsObjectID();

        return meta;
    }

    #if UNITY_EDITOR
    private void OnDrawGizmos()
    {
        if(debugCapsules.Count > 0)
        {
            foreach (GizmoDrawCapsule thing in debugCapsules)
            {
                Gizmos.DrawWireSphere(thing.p0, thing.radius);
                Gizmos.DrawWireSphere(thing.p1, thing.radius);
            }
        }
    }
    #endif
}<|MERGE_RESOLUTION|>--- conflicted
+++ resolved
@@ -19,22 +19,25 @@
     //references to the joints of the mid level arm
     [SerializeField]
     private Transform FirstJoint = null;
-    // [SerializeField]
-    // private Transform SecondJoint = null;
-    // [SerializeField]
-    // private Transform ThirdJoint = null;
+    [SerializeField]
+    private Transform SecondJoint = null;
+    [SerializeField]
+    private Transform ThirdJoint = null;
     [SerializeField]
     private Transform FourthJoint = null;
 
     //dict to track which picked up object has which set of trigger colliders
     //which we have to parent and reparent in order for arm collision to detect
     [SerializeField]
-    public Dictionary<SimObjPhysics, Transform> HeldObjects = new Dictionary<SimObjPhysics, Transform>();
-
-    [SerializeField]
-    private CapsuleCollider[] ArmCapsuleColliders = null;
-    [SerializeField]
-    private BoxCollider[] ArmBoxColliders = null;
+    private Dictionary<SimObjPhysics, Transform> HeldObjects = new Dictionary<SimObjPhysics, Transform>();
+
+    private bool StopMotionOnContact = false;
+    // Start is called before the first frame update
+
+    [SerializeField]
+    private CapsuleCollider[] ArmCapsuleColliders;
+    [SerializeField]
+    private BoxCollider[] ArmBoxColliders;
 
     // This value is wrong 0.6325f for the origin to shoulder, it should be the height of the z-oriented capsule, 0.34566f and we should get it dinamically
     private float originToShoulderLength;
@@ -176,53 +179,10 @@
     private bool shouldHalt() {
         return collisionListener.ShouldHalt();
     }
-
-    private void moveArmFinish(
-        PhysicsRemoteFPSAgentController controller,
-        Transform moveTransform,
-        System.Action<Transform, Vector3> setPosition,
-        Vector3 targetPosition,
-        Vector3 positionReset,
-        bool armOvershot = false
-       
-    ) {
-        var actionSuccess = true;
-        var debugMessage = "";
-        var staticCollisions = collisionListener.StaticCollisions();
-        if (staticCollisions.Count > 0) {
-                var sc = staticCollisions[0];
-                
-                //decide if we want to return to original position or last known position before collision
-                setPosition(moveTransform, positionReset);
-
-                //if we hit a sim object
-                if(sc.isSimObj)
-                {
-                    debugMessage = "Arm collided with static sim object: '" + sc.simObjPhysics.name + "' arm could not reach target position: '" + targetPosition + "'.";
-                }
-
-                //if we hit a structural object that isn't a sim object but still has static collision
-                if(!sc.isSimObj)
-                {
-                    debugMessage = "Arm collided with static structure in scene: '" + sc.gameObject.name + "' arm could not reach target position: '" + targetPosition + "'.";
-                }
-
-                actionSuccess = false;
-        } else if (armOvershot) {
-            Debug.Log("stopping arm height - target was overshot");
-            debugMessage =  "arm height has overshot the target position";
-            actionSuccess = false;
-        }
-        controller.actionFinished(actionSuccess, debugMessage);
-    }
-
+    
     // Restricts front hemisphere for arm movement
     private bool validArmTargetPosition(Vector3 targetWorldPosition) {
-        //print("target world pos: " + targetWorldPosition);
         var targetArmPos = this.transform.InverseTransformPoint(targetWorldPosition);
-        //print("local space target: " + targetArmPos);
-        //print("target arm pos z difference: " + (targetArmPos.z - originToShoulderLength));
-        //print("check target arm distance: " + targetArmPos.sqrMagnitude);
         return (targetArmPos.z - originToShoulderLength) >= 0.0f && targetArmPos.sqrMagnitude <= extendedArmLenth*extendedArmLenth;
     }
 
@@ -237,7 +197,6 @@
         bool disableRendering = false
     ) {
 
-        //print("in moveArmTarget");
         // clearing out colliders here since OnTriggerExit is not consistently called in Editor
         collisionListener.Reset();
 
@@ -266,30 +225,19 @@
         }
 
         if (restrictTargetPosition && !validArmTargetPosition(targetWorldPos)) {
-            Debug.Log("Invalid pos target " + target + " world " + targetWorldPos +" inversetr " + this.transform.InverseTransformPoint(targetWorldPos).z + " remaining " + (this.transform.InverseTransformPoint(targetWorldPos).z -originToShoulderLength));
+            Debug.Log("Invalid pos target  " + target + " world " + targetWorldPos +" inversetr" + this.transform.InverseTransformPoint(targetWorldPos).z + " remaining " + (this.transform.InverseTransformPoint(targetWorldPos).z -originToShoulderLength));
             controller.actionFinished(false, $"Invalid target: Position '{target}' in space '{whichSpace}' is behind shoulder.");
             return;
         }
         
         Vector3 originalPos = armTarget.position;
         Vector3 targetDirectionWorld = (targetWorldPos - originalPos).normalized;
-<<<<<<< HEAD
 
         var moveCall = ContinuousMovement
             .move(
                 controller,
                 collisionListener,
                 armTarget,
-=======
-        if (disableRendering) {
-            moveTargetSimulatePhisics(
-                controller, 
-                fixedDeltaTime, 
-                armTarget, 
-                (t) => t.position,
-                (t, pos) => t.position = pos,
-                (t, pos) => t.position += pos,
->>>>>>> ae9d2f83
                 targetWorldPos,
                 disableRendering ? fixedDeltaTime : Time.fixedDeltaTime,
                 unitsPerSecond,
