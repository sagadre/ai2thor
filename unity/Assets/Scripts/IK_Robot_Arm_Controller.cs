--- conflicted
+++ resolved
@@ -1,4 +1,4 @@
-﻿using System.Collections;
+using System.Collections;
 using System.Collections.Generic;
 using UnityEngine;
 using UnityStandardAssets.Characters.FirstPerson;
@@ -148,63 +148,31 @@
 
     public void OnTriggerEnter(Collider col)
     {
-<<<<<<< HEAD
-        //Debug.Log("OnTriggerEnter is firing: " + col.transform.name);
-        
-        staticCollided.collided = false;
-        staticCollided.simObjPhysics = null;
-        staticCollided.gameObject = null;
-
-=======
->>>>>>> 83040f75
         if(col.GetComponentInParent<SimObjPhysics>())
         {
-            Debug.Log("Sim Object hit: " + col.transform.name);
             //how does this handle nested sim objects? maybe it's fine?
             SimObjPhysics sop = col.GetComponentInParent<SimObjPhysics>();
             if(sop.PrimaryProperty == SimObjPrimaryProperty.Static)
             {
-                Debug.Log("Sim Object was PrimaryProperty.Static: " + col.transform.name);
-                Debug.Log("For Sim Object, col.isTrigger evaluated to: " + col.isTrigger);
+
                 if(!col.isTrigger)
                 {
-                    //#if UNITY_EDITOR
-                    Debug.Log("Not a trigger, Collided with static sim obj " + sop.name);
-                    //#endif
-
+                    // #if UNITY_EDITOR
+                    // Debug.Log("Collided with static sim obj " + sop.name);
+                    // #endif
                     staticCollided.collided = true;
                     staticCollided.simObjPhysics = sop;
-
-                    Debug.Log("collided flag being set to: " + staticCollided.collided);
                 }
             }
         }
 
         //also check if the collider hit was a structure?
-<<<<<<< HEAD
-        if(col.gameObject.isStatic)
-        {                
-            Debug.Log("Static GameObject hit: " + col.transform.name);
-            Debug.Log("For static game obj, col.isTrigger evaluated to: " + col.isTrigger);
-            if(!col.isTrigger)
-            {
-
-                //#if UNITY_EDITOR
-                Debug.Log("Not a trigger, Collided with static structure " + col.gameObject.name);
-                //#endif
-
-                staticCollided.collided = true;
-                staticCollided.gameObject = col.gameObject;
-
-                Debug.Log("collided flag being set to: " + staticCollided.collided);
-=======
         else if(col.gameObject.tag == "Structure")
         {                
             if(!col.isTrigger)
             {
                 staticCollided.collided = true;
                 staticCollided.gameObject = col.gameObject;
->>>>>>> 83040f75
             }
         }
     }
@@ -271,8 +239,6 @@
 
     public IEnumerator moveArmHeight(PhysicsRemoteFPSAgentController controller, float height, float unitsPerSecond, GameObject arm, bool returnToStartPositionIfFailed = false)
     {
-        float startTime = Time.realtimeSinceStartup;
-        Debug.Log("moveArmHeight Called ///////////////////////////////////////////////////");
         //first check if the target position is within bounds of the agent's capsule center/height extents
         //if not, actionFinished false with error message listing valid range defined by extents
         staticCollided.collided = false;
@@ -298,7 +264,7 @@
         yield return new WaitForFixedUpdate();
         var previousArmPosition = arm.transform.localPosition;
 
-        while ((Vector3.SqrMagnitude(targetLocalPos - arm.transform.localPosition) > eps) && !staticCollided.collided && !magnetSphereComp.isColliding) {
+        while ((Vector3.SqrMagnitude(targetLocalPos - arm.transform.localPosition) > eps) && !staticCollided.collided) {
             previousArmPosition = arm.transform.localPosition;
             arm.transform.localPosition += targetDirectionWorld * unitsPerSecond * Time.fixedDeltaTime;
             // Jump the last epsilon to match exactly targetWorldPos
@@ -315,16 +281,10 @@
 
             string debugMessage = "";
 
-<<<<<<< HEAD
-                Debug.Log(string.Format("MoveHand Stopped due to Collision- took {0} ms to complete", Time.realtimeSinceStartup - startTime));
-                controller.actionFinished(false, debugMessage);
-                yield break;
-=======
             //if we hit a sim object
             if(staticCollided.simObjPhysics && !staticCollided.gameObject)
             {
                 debugMessage = "Arm collided with static sim object: '" + staticCollided.simObjPhysics.name + "' arm could not reach target position: '" + target + "'.";
->>>>>>> 83040f75
             }
 
             //if we hit a structural object that isn't a sim object but still has static collision
@@ -340,17 +300,17 @@
         }
 
         //if the option to stop moving when the sphere touches any sim object is wanted
-        if(magnetSphereComp.isColliding && StopMotionOnContact)
-        {
-            string debugMessage = "Some object was hit by the arm's hand";
-            controller.actionFinished(false, debugMessage);
-            yield break;
-        }
-<<<<<<< HEAD
-        Debug.Log(string.Format("NO COLLISION: MoveHand took {0} ms to complete", Time.realtimeSinceStartup - startTime));
-=======
-
->>>>>>> 83040f75
+
+        // Removed StopMotionOnContact until someone needs it, also should be renamed to StopMotionOn(Magnet|Hand)Contact
+        // if(magnetSphereComp.isColliding && StopMotionOnContact)
+        // {
+        //     string debugMessage = "Some object was hit by the arm's hand";
+        //     controller.actionFinished(false, debugMessage);
+        //     yield break;
+        // }
+
+        
+
         controller.actionFinished(true);
     }
 
@@ -427,12 +387,14 @@
         }
 
         //if the option to stop moving when the sphere touches any sim object is wanted
-        if(magnetSphereComp.isColliding && StopMotionOnContact)
-        {
-            string debugMessage = "Some object was hit by the arm's hand";
-            controller.actionFinished(false, debugMessage);
-            yield break;
-        }
+
+        // Removed StopMotionOnContact until someone needs it, also should be renamed to StopMotionOn(Magnet|Hand)Contact
+        // if(magnetSphereComp.isColliding && StopMotionOnContact)
+        // {
+        //     string debugMessage = "Some object was hit by the arm's hand";
+        //     controller.actionFinished(false, debugMessage);
+        //     yield break;
+        // }
 
         controller.actionFinished(true);
     }
