--- conflicted
+++ resolved
@@ -94,9 +94,6 @@
     Vector3 gizmo_p2;
     float gizmo_radius;
     #endif
-
-<<<<<<< HEAD
-=======
 
     private void moveTargetSimulatePhisics(
         PhysicsRemoteFPSAgentController controller,
@@ -197,8 +194,7 @@
         Physics.autoSimulation = true;
         controller.actionFinished(actionSuccess, debugMessage);
     }
-
->>>>>>> 1b839e60
+    
     public bool IsArmColliding()
     {
         bool result = false;
@@ -350,63 +346,6 @@
             }
         }
     }
-
-    private void moveTargetSimulatePhisics(
-        PhysicsRemoteFPSAgentController controller,
-        float fixedDeltaTime,
-        Transform moveTransform,
-        System.Func<Transform, Vector3> getPosition,
-        System.Action<Transform, Vector3> setPosition,
-        System.Action<Transform, Vector3> addPosition,
-        Vector3 targetPosition,
-        float unitsPerSecond,
-        bool returnToStartPositionIfFailed = false,
-        bool localPosition = true
-    ) 
-    {
-        const double eps = 1e-3;
-        Physics.autoSimulation = false;
-
-        var originalPosition = getPosition(moveTransform);
-
-        var previousArmPosition = originalPosition;
-
-        Vector3 targetDirection = (targetPosition - previousArmPosition).normalized;
-        float currentDistance = Vector3.SqrMagnitude(targetPosition - getPosition(moveTransform));
-        float startingDistance = currentDistance;
-        // running simulate once before we begin our movement loop to
-        // ensure that the arm is not in contact with any other object
-        // that should prevent it from moving
-        Physics.Simulate(fixedDeltaTime);
-
-        while ( currentDistance > eps && !staticCollided.collided && currentDistance <= startingDistance) {
-
-            previousArmPosition = getPosition(moveTransform);
-
-            addPosition(moveTransform, targetDirection * unitsPerSecond * fixedDeltaTime);
-
-            Physics.Simulate(fixedDeltaTime);
-
-            currentDistance = Vector3.SqrMagnitude(targetPosition - getPosition(moveTransform));
-        }
-
-        if (currentDistance <= eps && !staticCollided.collided) {
-            setPosition(moveTransform, targetPosition);
-            // must run Simulate() one more time to ensure colliders are triggered
-            Physics.Simulate(fixedDeltaTime);
-        }
-
-        Physics.autoSimulation = true;
-        moveArmFinish(
-            controller,
-            moveTransform, 
-            setPosition, 
-            targetPosition, 
-            returnToStartPositionIfFailed ? originalPosition : previousArmPosition - (targetDirection * unitsPerSecond * fixedDeltaTime), 
-            currentDistance > startingDistance
-        );
-    }
-
 
     private IEnumerator moveTargetFixedUpdate(
         PhysicsRemoteFPSAgentController controller,
