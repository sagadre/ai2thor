--- conflicted
+++ resolved
@@ -88,12 +88,7 @@
             if (xzMag > 1e-5f) {
                 // rotate a small amount with every movement since robot doesn't always move perfectly straight
                 if (this.applyActionNoise) {
-<<<<<<< HEAD
-                    var random = new System.Random();
-                    var rotateNoise = (float)random.NextGaussian(rotateGaussianMu, rotateGaussianSigma / 2.0f);
-=======
                     var rotateNoise = (float)systemRandom.NextGaussian(rotateGaussianMu, rotateGaussianSigma / 2.0f);
->>>>>>> 323f5172
                     transform.rotation = transform.rotation * Quaternion.Euler(new Vector3(0.0f, rotateNoise, 0.0f));
                 }
 
@@ -310,14 +305,8 @@
         }
 
         protected float GetMoveMagnitudeWithNoise(float moveMagnitude, float noise) {
-<<<<<<< HEAD
-            System.Random random = new System.Random();
-            float internalNoise = applyActionNoise ? (float)random.NextGaussian(movementGaussianMu, movementGaussianSigma) : 0;
+            float internalNoise = applyActionNoise ? (float)systemRandom.NextGaussian(movementGaussianMu, movementGaussianSigma) : 0;
             return moveMagnitude + noise + (float)internalNoise;
-=======
-            float internalNoise = applyActionNoise ? (float)systemRandom.NextGaussian(movementGaussianMu, movementGaussianSigma) : 0;
-            return moveMagnitude + noise + (float) internalNoise;
->>>>>>> 323f5172
         }
 
         protected float GetRotateMagnitudeWithNoise(Vector3 rotation, float noise) {
