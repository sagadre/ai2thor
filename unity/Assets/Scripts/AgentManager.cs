﻿using System;
using System.Collections;
using System.Collections.Generic;
using UnityEngine;
using UnityStandardAssets.Characters.FirstPerson;
using System.Net.Sockets;
using System.Net;
using Newtonsoft.Json;
using System.Text;
using UnityEngine.Networking;

public class AgentManager : MonoBehaviour
{
	public List<BaseFPSAgentController> agents = new List<BaseFPSAgentController>();

	protected int frameCounter;
	protected bool serverSideScreenshot;
	protected string robosimsClientToken = "";
	protected int robosimsPort = 8200;
	protected string robosimsHost = "127.0.0.1";
	protected string ENVIRONMENT_PREFIX = "AI2THOR_";
	private Texture2D tex;
	private Rect readPixelsRect;
	private int currentSequenceId;
	private int activeAgentId;
	private bool renderImage = true;
	private bool renderDepthImage;
	private bool renderClassImage;
	private bool renderObjectImage;
	private bool renderNormalsImage;
	private bool synchronousHttp = true;
	private List<Camera> thirdPartyCameras = new List<Camera>();
	

	private bool readyToEmit;

	private Color[] agentColors = new Color[]{Color.blue, Color.yellow, Color.green, Color.red, Color.magenta, Color.grey};

	public int actionDuration = 3;

	private BaseFPSAgentController primaryAgent;

    private JavaScriptInterface jsInterface;

	void Awake() {

        tex = new Texture2D(UnityEngine.Screen.width, UnityEngine.Screen.height, TextureFormat.RGB24, false);
		readPixelsRect = new Rect(0, 0, UnityEngine.Screen.width, UnityEngine.Screen.height);

        #if !UNITY_WEBGL
            // Creates warning for WebGL
            // https://forum.unity.com/threads/rendering-without-using-requestanimationframe-for-the-main-loop.373331/
            Application.targetFrameRate = 300;
        #else
            Debug.unityLogger.logEnabled = false;
        #endif

        QualitySettings.vSyncCount = 0;
		robosimsPort = LoadIntVariable (robosimsPort, "PORT");
		robosimsHost = LoadStringVariable(robosimsHost, "HOST");
		serverSideScreenshot = LoadBoolVariable (serverSideScreenshot, "SERVER_SIDE_SCREENSHOT");
		robosimsClientToken = LoadStringVariable (robosimsClientToken, "CLIENT_TOKEN");
		bool trainPhase = true;
		trainPhase = LoadBoolVariable(trainPhase, "TRAIN_PHASE");

		// read additional configurations for model
		// agent speed and action length
		string prefix = trainPhase ? "TRAIN_" : "TEST_";


		

		actionDuration = LoadIntVariable(actionDuration, prefix + "ACTION_LENGTH");

	}

	void Start() {
		initializePrimaryAgent();
        primaryAgent.actionDuration = this.actionDuration;
		readyToEmit = true;
<<<<<<< HEAD
		Debug.Log("Graphics Tier: " + Graphics.activeTier);
=======


>>>>>>> 37aabafa
		this.agents.Add (primaryAgent);
	}

	private void initializePrimaryAgent() {

		GameObject fpsController = GameObject.Find("FPSController");
		PhysicsRemoteFPSAgentController physicsAgent = fpsController.GetComponent<PhysicsRemoteFPSAgentController>();
		primaryAgent = physicsAgent;
		primaryAgent.agentManager = this;
		primaryAgent.enabled = true;
		primaryAgent.actionComplete = true;

	}
	
	public void Initialize(ServerAction action)
	{
		primaryAgent.ProcessControlCommand (action);
		primaryAgent.IsVisible = action.makeAgentsVisible;
		this.renderClassImage = action.renderClassImage;
		this.renderDepthImage = action.renderDepthImage;
		this.renderNormalsImage = action.renderNormalsImage;
		this.renderObjectImage = action.renderObjectImage;
		StartCoroutine (addAgents (action));

	}

	private IEnumerator addAgents(ServerAction action) {
		yield return null;
		Vector3[] reachablePositions = primaryAgent.getReachablePositions(2.0f);
		for (int i = 1; i < action.agentCount && this.agents.Count < Math.Min(agentColors.Length, action.agentCount); i++) {
			action.x = reachablePositions[i + 4].x;
			action.y = reachablePositions[i + 4].y;
			action.z = reachablePositions[i + 4].z;
			addAgent (action);
			yield return null; // must do this so we wait a frame so that when we CapsuleCast we see the most recently added agent
		}
		for (int i = 0; i < this.agents.Count; i++) {
			this.agents[i].m_Camera.depth = 1;
		}
		this.agents[0].m_Camera.depth = 9999;

		readyToEmit = true;
	}

	public void AddThirdPartyCamera(ServerAction action) {
		GameObject gameObject = new GameObject("ThirdPartyCamera" + thirdPartyCameras.Count);
		gameObject.AddComponent(typeof(Camera));
		Camera camera = gameObject.GetComponentInChildren<Camera>();

		if (this.renderDepthImage || this.renderClassImage || this.renderObjectImage || this.renderNormalsImage) 
		{
			gameObject.AddComponent(typeof(ImageSynthesis));
		}

		this.thirdPartyCameras.Add(camera);
		gameObject.transform.eulerAngles = action.rotation;
		gameObject.transform.position = action.position;
		readyToEmit = true;
	}

	public void UpdateThirdPartyCamera(ServerAction action) {
		if (action.thirdPartyCameraId <= thirdPartyCameras.Count) {
			Camera thirdPartyCamera = thirdPartyCameras.ToArray()[action.thirdPartyCameraId];
			thirdPartyCamera.gameObject.transform.eulerAngles = action.rotation;
			thirdPartyCamera.gameObject.transform.position = action.position;
		} 
		readyToEmit = true;
	}

	private void addAgent(ServerAction action) {
		Vector3 clonePosition = new Vector3(action.x, action.y, action.z);

		BaseFPSAgentController clone = UnityEngine.Object.Instantiate (primaryAgent);
		clone.IsVisible = action.makeAgentsVisible;
		clone.actionDuration = this.actionDuration;
		// clone.m_Camera.targetDisplay = this.agents.Count;
		clone.transform.position = clonePosition;
		UpdateAgentColor(clone, agentColors[this.agents.Count]);
		clone.ProcessControlCommand (action);
		this.agents.Add (clone);
	}

	private Vector3 agentStartPosition(BaseFPSAgentController agent) {

		Transform t = agent.transform;
		Vector3[] castDirections = new Vector3[]{ t.forward, t.forward * -1, t.right, t.right * -1 };

		RaycastHit maxHit = new RaycastHit ();
		Vector3 maxDirection = Vector3.zero;

		RaycastHit hit;
		CharacterController charContr = agent.m_CharacterController;
		Vector3 p1 = t.position + charContr.center + Vector3.up * -charContr.height * 0.5f;
		Vector3 p2 = p1 + Vector3.up * charContr.height;
		foreach (Vector3 d in castDirections) {

			if (Physics.CapsuleCast (p1, p2, charContr.radius, d, out hit)) {
				if (hit.distance > maxHit.distance) {
					maxHit = hit;
					maxDirection = d;
				}
				
			}
		}

		if (maxHit.distance > (charContr.radius * 5)) {
			return t.position + (maxDirection * (charContr.radius * 4));

		}

		return Vector3.zero;
	}

	public void UpdateAgentColor(BaseFPSAgentController agent, Color color) {
		foreach (MeshRenderer r in agent.gameObject.GetComponentsInChildren<MeshRenderer> () as MeshRenderer[]) {
			foreach (Material m in r.materials) {
				if (m.name.Contains("Agent_Color_Mat")) {
					m.color = color;
				}
			}

		}
	}

	public IEnumerator ResetCoroutine(ServerAction response) {
		// Setting all the agents invisible here is silly but necessary
		// as otherwise the FirstPersonCharacterCull.cs script will
		// try to disable renderers that are invalid (but not null)
		// as the scene they existed in has changed.
		for (int i = 0; i < agents.Count; i++) {
			Destroy(agents[i]);
		}
		yield return null;

		if (string.IsNullOrEmpty(response.sceneName)){
			UnityEngine.SceneManagement.SceneManager.LoadScene (UnityEngine.SceneManagement.SceneManager.GetActiveScene ().name);
		} else {
			UnityEngine.SceneManagement.SceneManager.LoadScene (response.sceneName);
		}
	}

	public void Reset(ServerAction response) {
		StartCoroutine(ResetCoroutine(response));
	}

    public bool SwitchScene(string sceneName)
    {
        if (!string.IsNullOrEmpty(sceneName))
        {
            UnityEngine.SceneManagement.SceneManager.LoadScene(sceneName);
            return true;
        }
        return false;
    }

	public void setReadyToEmit(bool readyToEmit) {
		this.readyToEmit = readyToEmit;
	}

    // Decide whether agent has stopped actions
    // And if we need to capture a new frame



    private void LateUpdate() {
		int completeCount = 0;
		foreach (BaseFPSAgentController agent in this.agents) {
			if (agent.actionComplete) {
				completeCount++;
			}
		}
		// if (completeCount == agents.Count) {
		// 	Physics.autoSimulation = false;
		// } else {
		// 	Physics.Simulate(0.02f);
		// }

		if (completeCount == agents.Count && completeCount > 0 && readyToEmit) {
			readyToEmit = false;
			StartCoroutine (EmitFrame ());
		}

	}

	private byte[] captureScreen() {
		if (tex.height != UnityEngine.Screen.height || 
			tex.width != UnityEngine.Screen.width) {
			tex = new Texture2D(UnityEngine.Screen.width, UnityEngine.Screen.height, TextureFormat.RGB24, false);
			readPixelsRect = new Rect(0, 0, UnityEngine.Screen.width, UnityEngine.Screen.height);
		}
		tex.ReadPixels(readPixelsRect, 0, 0);
		tex.Apply();
		return tex.GetRawTextureData ();
	}


	private void addThirdPartyCameraImageForm(WWWForm form, Camera camera) {
		RenderTexture.active = camera.activeTexture;
		camera.Render ();
		form.AddBinaryData("image-thirdParty-camera", captureScreen());
	}

	private void addImageForm(WWWForm form, BaseFPSAgentController agent) {
		if (this.renderImage) {

			if (this.agents.Count > 1 || this.thirdPartyCameras.Count > 0) {
				RenderTexture.active = agent.m_Camera.activeTexture;
				agent.m_Camera.Render ();
			}
			form.AddBinaryData("image", captureScreen());
		}
	}

	private void addDepthImageForm(WWWForm form, BaseFPSAgentController agent) {
		if (this.renderDepthImage) {
			if (!agent.imageSynthesis.hasCapturePass ("_depth")) {
				Debug.LogError ("Depth image not available - returning empty image");
			}

			byte[] bytes = agent.imageSynthesis.Encode ("_depth");
			form.AddBinaryData ("image_depth", bytes);
		}
	}

	private void addObjectImageForm(WWWForm form, BaseFPSAgentController agent, ref MetadataWrapper metadata) {
		if (this.renderObjectImage) {
			if (!agent.imageSynthesis.hasCapturePass("_id")) {
				Debug.LogError("Object Image not available in imagesynthesis - returning empty image");
			}
			byte[] bytes = agent.imageSynthesis.Encode ("_id");
			form.AddBinaryData ("image_ids", bytes);

			Color[] id_image = agent.imageSynthesis.tex.GetPixels();
			Dictionary<Color, int[]> colorBounds = new Dictionary<Color, int[]> ();
			for (int yy = 0; yy < tex.height; yy++) {
				for (int xx = 0; xx < tex.width; xx++) {
					Color colorOn = id_image [yy * tex.width + xx];
					if (!colorBounds.ContainsKey (colorOn)) {
						colorBounds [colorOn] = new int[]{xx, yy, xx, yy};
					} else {
						int[] oldPoint = colorBounds [colorOn];
						if (xx < oldPoint [0]) {
							oldPoint [0] = xx;
						}
						if (yy < oldPoint [1]) {
							oldPoint [1] = yy;
						}
						if (xx > oldPoint [2]) {
							oldPoint [2] = xx;
						}
						if (yy > oldPoint [3]) {
							oldPoint [3] = yy;
						}
					}
				}
			}
			List<ColorBounds> boundsList = new List<ColorBounds> ();
			foreach (Color key in colorBounds.Keys) {
				ColorBounds bounds = new ColorBounds ();
				bounds.color = new ushort[] {
					(ushort)Math.Round (key.r * 255),
					(ushort)Math.Round (key.g * 255),
					(ushort)Math.Round (key.b * 255)
				};
				bounds.bounds = colorBounds [key];
				boundsList.Add (bounds);
			}
			metadata.colorBounds = boundsList.ToArray ();

			List<ColorId> colors = new List<ColorId> ();
			foreach (Color key in agent.imageSynthesis.colorIds.Keys) {
				ColorId cid = new ColorId ();
				cid.color = new ushort[] {
					(ushort)Math.Round (key.r * 255),
					(ushort)Math.Round (key.g * 255),
					(ushort)Math.Round (key.b * 255)
				};

				cid.name = agent.imageSynthesis.colorIds [key];
				colors.Add (cid);
			}
			metadata.colors = colors.ToArray ();

		}
	}

	private void addImageSynthesisImageForm(WWWForm form, ImageSynthesis synth, bool flag, string captureName, string fieldName)
	{
		if (flag) {
			if (!synth.hasCapturePass (captureName)) {
				Debug.LogError (captureName + " not available - sending empty image");
			}
			byte[] bytes = synth.Encode (captureName);
			form.AddBinaryData (fieldName, bytes);


		}
	}

	// Used for benchmarking only the server-side
	// no call is made to the Python side
	private IEnumerator EmitFrameNoClient() {
		frameCounter += 1;

		bool shouldRender = this.renderImage;

		if (shouldRender) {
			// we should only read the screen buffer after rendering is complete
			yield return new WaitForEndOfFrame();
			if (synchronousHttp) {
				// must wait an additional frame when in synchronous mode otherwise the frame lags
				yield return new WaitForEndOfFrame();
			}
		}

		string msg = "{\"action\": \"RotateRight\"}";
		ProcessControlCommand(msg);
	}


	private IEnumerator EmitFrame() {


		frameCounter += 1;

		bool shouldRender = this.renderImage && serverSideScreenshot;

		if (shouldRender) {
			// we should only read the screen buffer after rendering is complete
			yield return new WaitForEndOfFrame();
			if (synchronousHttp) {
				// must wait an additional frame when in synchronous mode otherwise the frame lags
				yield return new WaitForEndOfFrame();
			}
		}

		WWWForm form = new WWWForm();

        MultiAgentMetadata multiMeta = new MultiAgentMetadata ();
        multiMeta.agents = new MetadataWrapper[this.agents.Count];
        multiMeta.activeAgentId = this.activeAgentId;
        multiMeta.sequenceId = this.currentSequenceId;

		ThirdPartyCameraMetadata[] cameraMetadata = new ThirdPartyCameraMetadata[this.thirdPartyCameras.Count];
		RenderTexture currentTexture = null;
        if (shouldRender) {
            currentTexture = RenderTexture.active;
            for (int i = 0; i < this.thirdPartyCameras.Count; i++) {
                ThirdPartyCameraMetadata cMetadata = new ThirdPartyCameraMetadata();
                Camera camera = thirdPartyCameras.ToArray()[i];
                cMetadata.thirdPartyCameraId = i;
                cMetadata.position = camera.gameObject.transform.position;
                cMetadata.rotation = camera.gameObject.transform.eulerAngles;
                cameraMetadata[i] = cMetadata;
                ImageSynthesis imageSynthesis = camera.gameObject.GetComponentInChildren<ImageSynthesis> () as ImageSynthesis;
                addThirdPartyCameraImageForm (form, camera);
                addImageSynthesisImageForm(form, imageSynthesis, this.renderDepthImage, "_depth", "image_thirdParty_depth");
                addImageSynthesisImageForm(form, imageSynthesis, this.renderNormalsImage, "_normals", "image_thirdParty_normals");
                addImageSynthesisImageForm(form, imageSynthesis, this.renderObjectImage, "_id", "image_thirdParty_image_ids");
                addImageSynthesisImageForm(form, imageSynthesis, this.renderClassImage, "_class", "image_thirdParty_classes");
            }
        }

        for (int i = 0; i < this.agents.Count; i++) {
            BaseFPSAgentController agent = this.agents.ToArray () [i];
            MetadataWrapper metadata = agent.generateMetadataWrapper ();
            metadata.agentId = i;
            // we don't need to render the agent's camera for the first agent
            if (shouldRender) {
                addImageForm (form, agent);
                addImageSynthesisImageForm(form, agent.imageSynthesis, this.renderDepthImage, "_depth", "image_depth");
                addImageSynthesisImageForm(form, agent.imageSynthesis, this.renderNormalsImage, "_normals", "image_normals");
                addObjectImageForm (form, agent, ref metadata);
                addImageSynthesisImageForm(form, agent.imageSynthesis, this.renderClassImage, "_class", "image_classes");
                metadata.thirdPartyCameras = cameraMetadata;
            }
            multiMeta.agents [i] = metadata;
        }

        if (shouldRender) {
            RenderTexture.active = currentTexture;
        }

        //form.AddField("metadata", JsonUtility.ToJson(multiMeta));
        form.AddField("metadata", Newtonsoft.Json.JsonConvert.SerializeObject(multiMeta));
        form.AddField("token", robosimsClientToken);

        #if !UNITY_WEBGL && !UNITY_EDITOR
		if (synchronousHttp) {
            IPAddress host = IPAddress.Parse(robosimsHost);
            IPEndPoint hostep = new IPEndPoint(host, robosimsPort);
            Socket sock = new Socket(AddressFamily.InterNetwork, SocketType.Stream, ProtocolType.Tcp);

            sock.Connect(hostep);
            byte[] rawData = form.data;

            string request = "POST /train HTTP/1.0\r\n" +
            "Content-Length: " + rawData.Length.ToString() + "\r\n";

            foreach(KeyValuePair<string, string> entry in form.headers) {
                request += entry.Key + ": " + entry.Value + "\r\n";
            }
            request += "\r\n";

            int sent = sock.Send(Encoding.ASCII.GetBytes(request));
            sent = sock.Send(rawData);
            byte[] buffer = new byte[4096];
            int bytesReceived = 0;
            string msg = "";

            while (true) {
                bytesReceived += sock.Receive(buffer, bytesReceived, buffer.Length - bytesReceived, SocketFlags.None);
                int offset = Encoding.ASCII.GetString(buffer).IndexOf("\r\n\r\n");
                if (offset > 0){
                    msg = Encoding.ASCII.GetString(buffer).Substring(offset + 4, bytesReceived - (offset - 4));
                    if (msg.Length > 8){
                        Debug.Log("Message: " + msg);
                        break;
                    }
                }
            }
            //Debug.Log(msg);

            sock.Close();
            ProcessControlCommand(msg);
		} else {

			using (var www = UnityWebRequest.Post("http://" + robosimsHost + ":" + robosimsPort + "/train", form))
			{
				yield return www.SendWebRequest();

				if (www.isNetworkError || www.isHttpError)
				{
					Debug.Log("Error: " + www.error);
					yield break;
				}
				ProcessControlCommand(www.downloadHandler.text);
			}
		}
        #endif
    }

	private BaseFPSAgentController activeAgent() {
		return this.agents.ToArray () [activeAgentId];
	}

	private void ProcessControlCommand(string msg)
	{

		ServerAction controlCommand = new ServerAction();

		JsonUtility.FromJsonOverwrite(msg, controlCommand);

		this.currentSequenceId = controlCommand.sequenceId;
		this.renderImage = controlCommand.renderImage;
		activeAgentId = controlCommand.agentId;
		if (controlCommand.action == "Reset") {
			this.Reset (controlCommand);
		} else if (controlCommand.action == "Initialize") {
			this.Initialize(controlCommand);
		} else if (controlCommand.action == "AddThirdPartyCamera") {
			this.AddThirdPartyCamera(controlCommand);
		} else if (controlCommand.action == "UpdateThirdPartyCamera") {
			this.UpdateThirdPartyCamera(controlCommand);
		} else {
			this.activeAgent().ProcessControlCommand (controlCommand);
			readyToEmit = true;
		}
	}

	// Extra helper functions
	protected string LoadStringVariable(string variable, string name)
	{
		string envVarName = ENVIRONMENT_PREFIX + name.ToUpper();
		string envVarValue = Environment.GetEnvironmentVariable(envVarName);
		return envVarValue == null ? variable : envVarValue;
	}

	protected int LoadIntVariable(int variable, string name)
	{
		string envVarName = ENVIRONMENT_PREFIX + name.ToUpper();
		string envVarValue = Environment.GetEnvironmentVariable(envVarName);
		return envVarValue == null ? variable : int.Parse(envVarValue);
	}

	protected float LoadFloatVariable(float variable, string name)
	{
		string envVarName = ENVIRONMENT_PREFIX + name.ToUpper();
		string envVarValue = Environment.GetEnvironmentVariable(envVarName);
		return envVarValue == null ? variable : float.Parse(envVarValue);
	}

	protected bool LoadBoolVariable(bool variable, string name)
	{
		string envVarName = ENVIRONMENT_PREFIX + name.ToUpper();
		string envVarValue = Environment.GetEnvironmentVariable(envVarName);
		return envVarValue == null ? variable : bool.Parse(envVarValue);
	}

}


[Serializable]
public class MultiAgentMetadata {

	public MetadataWrapper[] agents;
	public ThirdPartyCameraMetadata[] thirdPartyCameras;
	public int activeAgentId;
	public int sequenceId;
}

[Serializable]
public class ThirdPartyCameraMetadata
{
	public int thirdPartyCameraId;
	public Vector3 position;
	public Vector3 rotation;
}

[Serializable]
public class ObjectMetadata
{
	public string name;
	public Vector3 position;
	public Vector3 rotation;
	public float cameraHorizon;
	public bool visible;
	public bool receptacle;
	public int receptacleCount;
	///
	//note: some objects are not themselves toggleable, because they must be toggled on/off via another sim object (stove knob -> stove burner)
	public bool toggleable;//is this object able to be toggled on/off directly?
	
	//note some objects can still return the istoggle value even if they cannot directly be toggled on off (stove burner -> stove knob)
	public bool isToggled;//is this object currently on or off? true is on
	///
	public bool breakable;
	public bool isBroken;//is this object broken?
	///
	public bool canFillWithLiquid;//objects filled with liquids
	public bool isFilledWithLiquid;//is this object filled with some liquid? - similar to 'depletable' but this is for liquids
	///
	public bool dirtyable;//can toggle object state dirty/clean
	public bool isDirty;//is this object in a dirty or clean state?
	///
	public bool canBeUsedUp;//for objects that can be emptied or depleted (toilet paper, paper towels, tissue box etc) - specifically not for liquids
	public bool isUsedUp; 
	///
	public bool cookable;//can this object be turned to a cooked state? object should not be able to toggle back to uncooked state with contextual interactions, only a direct action
	public bool isCooked;//is it cooked right now? - context sensitive objects might set this automatically like Toaster/Microwave/ Pots/Pans if isHeated = true
	// ///
	// public bool abletocook;//can this object be heated up by a "fire" tagged source? -  use this for Pots/Pans
	// public bool isabletocook;//object is in contact with a "fire" tagged source (stove burner), if this is heated any object cookable object touching it will be switched to cooked - again use for Pots/Pans
	//
	//temperature placeholder values, might get more specific later with degrees but for now just track these three states
	public enum Temperature { RoomTemp, Hot, Cold};
	public string ObjectTemperature;//return current abstracted temperature of object as a string (RoomTemp, Hot, Cold)
	//
	public bool canChangeTempToHot;//can change other object temp to hot
	public bool canChangeTempToCold;//can change other object temp to cool
	//
	public bool sliceable;//can this be sliced in some way?
	public bool isSliced;//currently sliced?
	///
	public bool openable;
	public bool isopen;
	///
	public bool pickupable;
	public bool isPickedUp;//if the pickupable object is actively being held by the agent

	public float mass;//mass is only for moveable and pickupable objects

	//salient materials are only for pickupable and moveable objects, for now static only objects do not report material back since we have to assign them manually
	public enum ObjectSalientMaterial {Metal, Wood, Plastic, Glass, Ceramic, Stone, Fabric, Rubber, Food, Paper, Wax, Soap, Sponge, Organic} //salient materials that make up an object (ie: cell phone - metal, glass)

	public string [] salientMaterials; //salient materials that this object is made of as strings (see enum above). This is only for objects that are Pickupable or Moveable
	///
	public string[] receptacleObjectIds;
	public PivotSimObj[] pivotSimObjs;
	public float distance;
	public String objectType;
	public string objectId;
	public float[] bounds3D;
	public string parentReceptacle;
	public string[] parentReceptacles;
	public float currentTime;

	public ObjectMetadata() { }
}

[Serializable]
public class InventoryObject
{
	public string objectId;
	public string objectType;
}

[Serializable]
public class PivotSimObj
{
	public int pivotId;
	public string objectId;
}

[Serializable]
public class ColorId {
	public ushort[] color;
	public string name;
}

[Serializable]
public class ColorBounds {
	public ushort[] color;
	public int[] bounds;
}

[Serializable]
public class HandMetadata {
	public Vector3 position;
	public Vector3 rotation;
	public Vector3 localPosition;
	public Vector3 localRotation;
}

[Serializable]
public struct MetadataWrapper
{
	public ObjectMetadata[] objects;
	public ObjectMetadata agent;
	public HandMetadata hand;
	public float fov;
	public bool isStanding;
	public Vector3 cameraPosition;
	public float cameraOrthSize;
	public ThirdPartyCameraMetadata[] thirdPartyCameras;
	public bool collided;
	public string[] collidedObjects;
	public InventoryObject[] inventoryObjects;
	public string sceneName;
	public string lastAction;
	public string errorMessage;
	public string errorCode; // comes from ServerActionErrorCode
	public bool lastActionSuccess;
	public int screenWidth;
	public int screenHeight;
	public int agentId;
	public ColorId [] colors;
	public ColorBounds[] colorBounds;

	// Extras
	public Vector3[] reachablePositions;
	public float[] flatSurfacesOnGrid;
	public float[] distances;
	public float[] normals;
	public bool[] isOpenableGrid;
	public string[] segmentedObjectIds;
	public string[] objectIdsInBox;

	public int actionIntReturn;
	public float actionFloatReturn;
	public bool actionBoolReturn;
	public string[] actionStringsReturn;

	public float[] actionFloatsReturn;
	public Vector3[] actionVector3sReturn;
	public System.Object actionReturn;

	public float currentTime;
}


[Serializable]
public class ServerAction
{
	public string action;
	public int agentCount = 1;
	public string quality;
	public bool makeAgentsVisible = true;
	public float timeScale = 1.0f;
	public string objectType;
	public int objectVariation;
	public string receptacleObjectType;
	public string receptacleObjectId;
	public float gridSize;
	public string[] excludeObjectIds;
	public string objectId;
	public int agentId;
	public int thirdPartyCameraId;
	public float y;
	public float fieldOfView = 60f;
	public float x;
	public float z;
	public int horizon;
	public Vector3 rotation;
	public Vector3 position;
	public bool standing = true;
	public float fov = 60.0f;
	public bool forceAction;

	public float maxAgentsDistance = -1.0f;
	public int sequenceId;
	public bool snapToGrid = true;
	public bool continuous;
	public string sceneName;
	public bool rotateOnTeleport;
	public bool forceVisible;
	public bool randomizeOpen;
	public int pivot;
	public int randomSeed;
	public float moveMagnitude;

	public bool autoSimulation = true;
	public float visibilityDistance;
	public bool continuousMode;
	public bool uniquePickupableObjectTypes; // only allow one of each object type to be visible
	public float removeProb;
	public int maxNumRepeats;
	public bool randomizeObjectAppearance;
	public bool renderImage = true;
	public bool renderDepthImage;
	public bool renderClassImage;
	public bool renderObjectImage;
	public bool renderNormalsImage;
	public float cameraY;
	public bool placeStationary = true; //when placing/spawning an object, do we spawn it stationary (kinematic true) or spawn and let physics resolve final position
	public string ssao = "default";
	public string fillLiquid; //string to indicate what kind of liquid this object should be filled with. Water, Coffee, Wine etc.
	public float TimeUntilRoomTemp;
	public bool allowDecayTemperature = true; //set to true if temperature should decay over time, set to false if temp changes should not decay, defaulted true
	public string StateChange;//a string that specifies which state change to randomly toggle
	public SimObjType ReceptableSimObjType()
	{
		if (string.IsNullOrEmpty(receptacleObjectType))
		{
			return SimObjType.Undefined;
		}
		return (SimObjType)Enum.Parse(typeof(SimObjType), receptacleObjectType);
	}

	public SimObjType GetSimObjType()
	{

		if (string.IsNullOrEmpty(objectType))
		{
			return SimObjType.Undefined;
		}
		return (SimObjType)Enum.Parse(typeof(SimObjType), objectType);
	}


}



public enum ServerActionErrorCode  {
	Undefined,
	ReceptacleNotVisible,
	ReceptacleNotOpen,
	ObjectNotInInventory,
	ReceptacleFull,
	ReceptaclePivotNotVisible,
	ObjectNotAllowedInReceptacle,
	ObjectNotVisible,
	InventoryFull,
	ObjectNotPickupable,
	LookUpCantExceedMax,
	LookDownCantExceedMin,
	InvalidAction
}<|MERGE_RESOLUTION|>--- conflicted
+++ resolved
@@ -1,4 +1,4 @@
-﻿using System;
+using System;
 using System.Collections;
 using System.Collections.Generic;
 using UnityEngine;
@@ -78,12 +78,7 @@
 		initializePrimaryAgent();
         primaryAgent.actionDuration = this.actionDuration;
 		readyToEmit = true;
-<<<<<<< HEAD
 		Debug.Log("Graphics Tier: " + Graphics.activeTier);
-=======
-
-
->>>>>>> 37aabafa
 		this.agents.Add (primaryAgent);
 	}
 
