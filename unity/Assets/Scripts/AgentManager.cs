--- conflicted
+++ resolved
@@ -1,4 +1,4 @@
-﻿using System;
+using System;
 using System.Collections;
 using System.Collections.Generic;
 using UnityEngine;
@@ -417,7 +417,6 @@
 		form.AddField("metadata", Newtonsoft.Json.JsonConvert.SerializeObject(multiMeta));
 		form.AddField("token", robosimsClientToken);
 
-<<<<<<< HEAD
         #if !UNITY_2018
             using (var www = UnityWebRequest.Post("http://" + robosimsHost + ":" + robosimsPort + "/train", form))
             {
@@ -432,20 +431,6 @@
             }
         #endif
     }
-=======
-        using (var www = UnityWebRequest.Post("http://" + robosimsHost + ":" + robosimsPort + "/train", form))
-        {
-           yield return www.SendWebRequest();
-
-           if (www.isNetworkError || www.isHttpError)
-           {
-               Debug.Log("Error: " + www.error);
-               yield break;
-           }
-           ProcessControlCommand(www.downloadHandler.text);
-        }
-	}
->>>>>>> 5c0ca548
 
 	private BaseFPSAgentController activeAgent() {
 		return this.agents.ToArray () [activeAgentId];
