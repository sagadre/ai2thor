--- conflicted
+++ resolved
@@ -96,11 +96,6 @@
 		this.renderDepthImage = action.renderDepthImage;
 		this.renderNormalsImage = action.renderNormalsImage;
 		this.renderObjectImage = action.renderObjectImage;
-<<<<<<< HEAD
-	
-=======
-
->>>>>>> dc04a82d
 		StartCoroutine (addAgents (action));
 
 	}
@@ -124,9 +119,6 @@
 		readyToEmit = true;
 	}
 
-<<<<<<< HEAD
-        
-=======
 	public void UpdateThirdPartyCamera(ServerAction action) {
 		if (action.thirdPartyCameraId <= thirdPartyCameras.Count) {
 			Camera thirdPartyCamera = thirdPartyCameras.ToArray()[action.thirdPartyCameraId];
@@ -137,7 +129,6 @@
 	}
 
 	private void addAgent(ServerAction action) {
->>>>>>> dc04a82d
 		Vector3 clonePosition = agentStartPosition (primaryAgent);
 
 		if (clonePosition.magnitude > 0) {
@@ -238,17 +229,13 @@
 	}
 
 
-<<<<<<< HEAD
-	private void addImageForm(WWWForm form, BaseFPSAgentController agent, bool renderCamera) {
-=======
 	private void addThirdPartyCameraImageForm(WWWForm form, Camera camera) {
 		RenderTexture.active = camera.activeTexture;
 		camera.Render ();
 		form.AddBinaryData("image-thirdParty-camera", captureScreen());
 	}
 
-	private void addImageForm(WWWForm form, DiscreteRemoteFPSAgentController agent) {
->>>>>>> dc04a82d
+	private void addImageForm(WWWForm form, BaseFPSAgentController agent) {
 		if (this.renderImage) {
 
 			if (this.agents.Count > 1 || this.thirdPartyCameras.Count > 0) {
@@ -259,7 +246,6 @@
 		}
 	}
 
-<<<<<<< HEAD
 	private void addDepthImageForm(WWWForm form, BaseFPSAgentController agent) {
 		if (this.renderDepthImage) {
 			if (!agent.imageSynthesis.hasCapturePass ("_depth")) {
@@ -272,9 +258,6 @@
 	}
 
 	private void addObjectImageForm(WWWForm form, BaseFPSAgentController agent, ref MetadataWrapper metadata) {
-=======
-	private void addObjectImageForm(WWWForm form, DiscreteRemoteFPSAgentController agent, ref MetadataWrapper metadata) {
->>>>>>> dc04a82d
 		if (this.renderObjectImage) {
 			if (!agent.imageSynthesis.hasCapturePass("_id")) {
 				Debug.LogError("Object Image not available in imagesynthesis - returning empty image");
@@ -336,18 +319,11 @@
 		}
 	}
 
-<<<<<<< HEAD
-	private void addClassImageForm (WWWForm form, BaseFPSAgentController agent) {
-		if (this.renderClassImage) {
-			if (!agent.imageSynthesis.hasCapturePass ("_class")) {
-				Debug.LogError ("class image not available - sending empty image");
-=======
-	private void addImageSynthesisImageForm(WWWForm form, DiscreteRemoteFPSAgentController agent, bool flag, string captureName, string fieldName)
+	private void addImageSynthesisImageForm(WWWForm form, BaseFPSAgentController agent, bool flag, string captureName, string fieldName)
 	{
 		if (flag) {
 			if (!agent.imageSynthesis.hasCapturePass (captureName)) {
 				Debug.LogError (captureName + " not available - sending empty image");
->>>>>>> dc04a82d
 			}
 			byte[] bytes = agent.imageSynthesis.Encode (captureName);
 			form.AddBinaryData (fieldName, bytes);
