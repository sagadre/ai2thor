--- conflicted
+++ resolved
@@ -264,11 +264,7 @@
         // this value False allows the user complete control of all Physics Simulation
         // if they need deterministic simulations.
         Physics.autoSimulation = action.autoSimulation;
-<<<<<<< HEAD
-        Physics.autoSyncTransforms = action.autoSyncTransforms;
-=======
         Physics.autoSyncTransforms = Physics.autoSimulation;
->>>>>>> 7f872dbd
 
 		if (action.alwaysReturnVisibleRange) {
 			((PhysicsRemoteFPSAgentController) primaryAgent).alwaysReturnVisibleRange = action.alwaysReturnVisibleRange;
@@ -1701,7 +1697,6 @@
 	public int randomSeed;
 	public float moveMagnitude;
 	public bool autoSimulation = true;
-	public bool autoSyncTransforms = true;
 	public bool simplifyPhysics = false;
 	public float startAgentsRotatedBy = 0f;
 	public float visibilityDistance;
