﻿using System;
using System.Collections;

using System.Collections.Generic;
using UnityEngine;
using UnityStandardAssets.Characters.FirstPerson;
using System.IO;
using System.Net.Sockets;
using System.Net;
using MessagePack.Resolvers;
using MessagePack.Formatters;
using MessagePack;
using Newtonsoft.Json;
using Newtonsoft.Json.Linq;
using Newtonsoft.Json.Serialization;
using System.Reflection;
using System.Text;
using UnityEngine.Networking;
using System.Linq;

public class AgentManager : MonoBehaviour {
    public List<BaseFPSAgentController> agents = new List<BaseFPSAgentController>();
    protected int frameCounter;
    protected bool serverSideScreenshot;
    protected string robosimsClientToken = "";
    protected int robosimsPort = 8200;
    protected string robosimsHost = "127.0.0.1";
    protected string ENVIRONMENT_PREFIX = "AI2THOR_";
    private Texture2D tex;
    private Rect readPixelsRect;
    private int currentSequenceId;
    private int activeAgentId;
    private bool renderImage = true;
    private bool renderDepthImage;
    private bool renderSemanticSegmentation;
    private bool renderInstanceSegmentation;
    private bool initializedInstanceSeg;
    private bool renderNormalsImage;
    private bool renderFlowImage;
    private Socket sock = null;
    private List<Camera> thirdPartyCameras = new List<Camera>();
    private Color[] agentColors = new Color[] { Color.blue, Color.yellow, Color.green, Color.red, Color.magenta, Color.grey };
    public int actionDuration = 3;
    private BaseFPSAgentController primaryAgent;
    private PhysicsSceneManager physicsSceneManager;
    private FifoServer.Client fifoClient = null;
    private enum serverTypes { WSGI, FIFO };
    private serverTypes serverType;
    private AgentState agentManagerState = AgentState.Emit;
    private bool fastActionEmit = true;

    // it is public to be accessible from the debug input field.
    public HashSet<string> agentManagerActions = new HashSet<string> { "Reset", "Initialize", "AddThirdPartyCamera", "UpdateThirdPartyCamera", "ChangeResolution" };

    public const float DEFAULT_FOV = 90;
    public const float MAX_FOV = 180;
    public const float MIN_FOV = 0;


    public Bounds sceneBounds = new Bounds(
        new Vector3(float.PositiveInfinity, float.PositiveInfinity, float.PositiveInfinity),
        new Vector3(-float.PositiveInfinity, -float.PositiveInfinity, -float.PositiveInfinity)
    );
    public Bounds SceneBounds {
        get {
            if (sceneBounds.min.x == float.PositiveInfinity) {
                ResetSceneBounds();
            }
            return sceneBounds;
        }
        set {
            sceneBounds = value;
        }
    }

    void Awake() {

        tex = new Texture2D(UnityEngine.Screen.width, UnityEngine.Screen.height, TextureFormat.RGB24, false);
        readPixelsRect = new Rect(0, 0, UnityEngine.Screen.width, UnityEngine.Screen.height);

#if !UNITY_WEBGL
        // Creates warning for WebGL
        // https://forum.unity.com/threads/rendering-without-using-requestanimationframe-for-the-main-loop.373331/
        Application.targetFrameRate = 3000;
#else
            Debug.unityLogger.logEnabled = false;
#endif

        QualitySettings.vSyncCount = 0;
        robosimsPort = LoadIntVariable(robosimsPort, "PORT");
        robosimsHost = LoadStringVariable(robosimsHost, "HOST");
        serverSideScreenshot = LoadBoolVariable(serverSideScreenshot, "SERVER_SIDE_SCREENSHOT");
        robosimsClientToken = LoadStringVariable(robosimsClientToken, "CLIENT_TOKEN");
        serverType = (serverTypes)Enum.Parse(typeof(serverTypes), LoadStringVariable(serverTypes.WSGI.ToString(), "SERVER_TYPE").ToUpper());
        if (serverType == serverTypes.FIFO) {
            string serverPipePath = LoadStringVariable(null, "FIFO_SERVER_PIPE_PATH");
            string clientPipePath = LoadStringVariable(null, "FIFO_CLIENT_PIPE_PATH");

            Debug.Log("creating fifo server: " + serverPipePath);
            Debug.Log("client fifo path: " + clientPipePath);
            this.fifoClient = FifoServer.Client.GetInstance(serverPipePath, clientPipePath);

        }


        bool trainPhase = true;
        trainPhase = LoadBoolVariable(trainPhase, "TRAIN_PHASE");

        // read additional configurations for model
        // agent speed and action length
        string prefix = trainPhase ? "TRAIN_" : "TEST_";

        actionDuration = LoadIntVariable(actionDuration, prefix + "ACTION_LENGTH");

    }

    void Start() {
        // default primary agent's agentController type to "PhysicsRemoteFPSAgentController"
        initializePrimaryAgent();

        primaryAgent.actionDuration = this.actionDuration;
        // this.agents.Add (primaryAgent);
        physicsSceneManager = GameObject.Find("PhysicsSceneManager").GetComponent<PhysicsSceneManager>();

        // auto set agentMode to default for the web demo
#if UNITY_WEBGL
        physicsSceneManager.UnpausePhysicsAutoSim();
        primaryAgent.SetAgentMode("default");
#endif

        StartCoroutine(EmitFrame());
    }

    private void initializePrimaryAgent() {
        SetUpPhysicsController();
    }

    public void Initialize(ServerAction action) {
        // first parse agentMode and agentControllerType
        //"default" agentMode can use either default or "stochastic" agentControllerType
        //"locobot" agentMode can use either default or "stochastic" agentControllerType
        //"drone" agentMode can ONLY use "drone" agentControllerType, and NOTHING ELSE (for now?)
        if (action.agentMode.ToLower() == "default") {
            if (action.agentControllerType.ToLower() != "physics" && action.agentControllerType.ToLower() != "stochastic") {
                Debug.Log("default mode must use either physics or stochastic controller. Defaulting to physics");
                action.agentControllerType = "";
                SetUpPhysicsController();
            }

            // if not stochastic, default to physics controller
            if (action.agentControllerType.ToLower() == "physics") {
                // set up physics controller
                SetUpPhysicsController();
            }

            // if stochastic, set up stochastic controller
            else if (action.agentControllerType.ToLower() == "stochastic") {
                // set up stochastic controller
                SetUpStochasticController(action);
            }
        } else if (action.agentMode.ToLower() == "locobot") {
            // if not stochastic, default to stochastic
            if (action.agentControllerType.ToLower() != "stochastic") {
                Debug.Log("'bot' mode only fully supports the 'stochastic' controller type at the moment. Forcing agentControllerType to 'stochastic'");
                action.agentControllerType = "stochastic";
                // set up stochastic controller
                SetUpStochasticController(action);
            } else {
                SetUpStochasticController(action);
            }
        } else if (action.agentMode.ToLower() == "drone") {
            if (action.agentControllerType.ToLower() != "drone") {
                Debug.Log("'drone' agentMode is only compatible with 'drone' agentControllerType, forcing agentControllerType to 'drone'");
                action.agentControllerType = "drone";

                // ok now set up drone controller
                SetUpDroneController(action);
            } else {
                SetUpDroneController(action);
            }

        } else if (action.agentMode.ToLower() == "arm") {

            if (action.agentControllerType == "") {
                action.agentControllerType = "mid-level";
                Debug.Log("Defaulting to mid-level.");
            }

            if (action.agentControllerType.ToLower() != "low-level" && action.agentControllerType.ToLower() != "mid-level") {
                var error = "'arm' mode must use either low-level or mid-level controller.";
                Debug.Log(error);
                primaryAgent.actionFinished(false, error);
                return;
            } else if (action.agentControllerType.ToLower() == "mid-level") {
                // set up physics controller
                SetUpArmController(true);
                // the arm should currently be used only with autoSimulation off
                // as we manually control Physics during its movement
                action.autoSimulation = false;
                physicsSceneManager.MakeAllObjectsMoveable();

                if (action.massThreshold.HasValue) {
                    if (action.massThreshold.Value > 0.0) {
                        SetUpMassThreshold(action.massThreshold.Value);
                    } else {
                        var error = "massThreshold must have nonzero value - invalid value: " + action.massThreshold.Value;
                        Debug.Log(error);
                        primaryAgent.actionFinished(false, error);
                        return;
                    }
                }
            } else {
                var error = "unsupported";
                Debug.Log(error);
                primaryAgent.actionFinished(false, error);
                return;
            }
        }

        primaryAgent.ProcessControlCommand(action.dynamicServerAction);
        Time.fixedDeltaTime = action.fixedDeltaTime.GetValueOrDefault(Time.fixedDeltaTime);
        if (action.targetFrameRate > 0) {
            Application.targetFrameRate = action.targetFrameRate;
        }

        primaryAgent.IsVisible = action.makeAgentsVisible;
        this.renderSemanticSegmentation = action.renderSemanticSegmentation;
        this.renderDepthImage = action.renderDepthImage;
        this.renderNormalsImage = action.renderNormalsImage;
        this.renderInstanceSegmentation = this.initializedInstanceSeg = action.renderInstanceSegmentation;
        this.renderFlowImage = action.renderFlowImage;
        this.fastActionEmit = action.fastActionEmit;
        // we default Physics.autoSimulation to False in the built Player, but
        // set ServerAction.autoSimulation = True for backwards compatibility. Keeping
        // this value False allows the user complete control of all Physics Simulation
        // if they need deterministic simulations.
        Physics.autoSimulation = action.autoSimulation;
        Physics.autoSyncTransforms = Physics.autoSimulation;

        if (action.alwaysReturnVisibleRange) {
            ((PhysicsRemoteFPSAgentController)primaryAgent).alwaysReturnVisibleRange = action.alwaysReturnVisibleRange;
        }
        print("start addAgents");
        StartCoroutine(addAgents(action));

    }

    private void SetUpStochasticController(ServerAction action) {
        this.agents.Clear();
        // force snapToGrid to be false since we are stochastic
        action.snapToGrid = false;
        GameObject fpsController = GameObject.FindObjectOfType<BaseFPSAgentController>().gameObject;
        primaryAgent.enabled = false;
        primaryAgent = fpsController.GetComponent<StochasticRemoteFPSAgentController>();
        primaryAgent.agentManager = this;
        primaryAgent.enabled = true;
        // primaryAgent.Start();
        this.agents.Add(primaryAgent);
    }

    private void SetUpDroneController(ServerAction action) {
        this.agents.Clear();
        // force snapToGrid to be false
        action.snapToGrid = false;
        GameObject fpsController = GameObject.FindObjectOfType<BaseFPSAgentController>().gameObject;
        primaryAgent.enabled = false;
        primaryAgent = fpsController.GetComponent<DroneFPSAgentController>();
        primaryAgent.agentManager = this;
        primaryAgent.enabled = true;
        this.agents.Add(primaryAgent);
    }

    // note: this doesn't take a ServerAction because we don't have to force the snpToGrid bool
    // to be false like in other controller types.
    private void SetUpPhysicsController() {
        this.agents.Clear();
        GameObject fpsController = GameObject.FindObjectOfType<BaseFPSAgentController>().gameObject;
        primaryAgent = fpsController.GetComponent<PhysicsRemoteFPSAgentController>();
        primaryAgent.enabled = true;
        primaryAgent.agentManager = this;
        this.agents.Add(primaryAgent);
    }

    private void SetUpArmController(bool midLevelArm) {
        this.agents.Clear();
        primaryAgent.enabled = false;
        GameObject baseController = GameObject.FindObjectOfType<BaseFPSAgentController>().gameObject;
        // TODO set correct component
        primaryAgent = baseController.GetComponent<ArmAgentController>();
        primaryAgent.enabled = true;
        primaryAgent.agentManager = this;
        // primaryAgent.actionComplete = true;
        this.agents.Add(primaryAgent);

        var handObj = primaryAgent.transform.FirstChildOrDefault((x) => x.name == "robot_arm_rig_gripper");
        handObj.gameObject.SetActive(true);
    }

    // on initialization of agentMode = "arm" and agentControllerType = "mid-level"
    // if mass threshold should be used to prevent arm from knocking over objects that
    // are too big (table, sofa, shelf, etc) use this
    private void SetUpMassThreshold(float massThreshold) {
        CollisionListener.useMassThreshold = true;
        CollisionListener.massThreshold = massThreshold;
        primaryAgent.MakeObjectsStaticKinematicMassThreshold();
    }

    // return reference to primary agent in case we need a reference to the primary
    public BaseFPSAgentController ReturnPrimaryAgent() {
        return primaryAgent;
    }

    private IEnumerator addAgents(ServerAction action) {
        yield return null;
        Vector3[] reachablePositions = primaryAgent.getReachablePositions(2.0f);
        for (int i = 1; i < action.agentCount && this.agents.Count < Math.Min(agentColors.Length, action.agentCount); i++) {
            action.x = reachablePositions[i + 4].x;
            action.y = reachablePositions[i + 4].y;
            action.z = reachablePositions[i + 4].z;
            addAgent(action);
            yield return null; // must do this so we wait a frame so that when we CapsuleCast we see the most recently added agent
        }
        for (int i = 0; i < this.agents.Count; i++) {
            this.agents[i].m_Camera.depth = 1;
        }
        this.agents[0].m_Camera.depth = 9999;

        if (action.startAgentsRotatedBy != 0f) {
            RotateAgentsByRotatingUniverse(action.startAgentsRotatedBy);
        } else {
            ResetSceneBounds();
        }

        this.agentManagerState = AgentState.ActionComplete;
    }

    public void ResetSceneBounds() {
        // Recording initially disabled renderers and scene bounds
        sceneBounds = new Bounds(
            new Vector3(float.PositiveInfinity, float.PositiveInfinity, float.PositiveInfinity),
            new Vector3(-float.PositiveInfinity, -float.PositiveInfinity, -float.PositiveInfinity)
        );
        foreach (Renderer r in GameObject.FindObjectsOfType<Renderer>()) {
            if (r.enabled) {
                sceneBounds.Encapsulate(r.bounds);
            }
        }
    }

    public void RotateAgentsByRotatingUniverse(float rotation) {
        List<Quaternion> startAgentRots = new List<Quaternion>();

        foreach (BaseFPSAgentController agent in this.agents) {
            startAgentRots.Add(agent.transform.rotation);
        }

        GameObject superObject = GameObject.Find("SuperTopLevel");
        if (superObject == null) {
            superObject = new GameObject("SuperTopLevel");
        }

        superObject.transform.position = this.agents[0].transform.position;

        List<GameObject> topLevelObjects = new List<GameObject>();
        foreach (GameObject go in UnityEngine.SceneManagement.SceneManager.GetActiveScene().GetRootGameObjects()) {
            topLevelObjects.Add(go);
            go.transform.SetParent(superObject.transform);
        }

        superObject.transform.rotation = Quaternion.Euler(0f, rotation, 0f);
        foreach (GameObject go in topLevelObjects) {
            go.transform.SetParent(null);
        }

        for (int i = 0; i < this.agents.Count; i++) {
            agents[i].transform.rotation = startAgentRots[i];
        }

        ResetSceneBounds();
    }


    public void registerAsThirdPartyCamera(Camera camera) {
        this.thirdPartyCameras.Add(camera);
        // camera.gameObject.AddComponent(typeof(ImageSynthesis));
    }

    // If fov is <= min or > max, return defaultVal, else return fov
    private float ClampFieldOfView(float fov, float defaultVal = 90f, float min = 0f, float max = 180f) {
        return (fov <= min || fov > max) ? defaultVal : fov;
    }

    private void updateImageSynthesis(bool status) {
        foreach (var agent in this.agents) {
            agent.updateImageSynthesis(status);
        }
    }

    private void updateThirdPartyCameraImageSynthesis(bool status) {
        if (status) {
            foreach (var camera in this.thirdPartyCameras) {
                GameObject gameObject = camera.gameObject;
                var imageSynthesis = gameObject.GetComponentInChildren<ImageSynthesis>() as ImageSynthesis;
                if (imageSynthesis == null) {
                    gameObject.AddComponent(typeof(ImageSynthesis));
                }
                imageSynthesis = gameObject.GetComponentInChildren<ImageSynthesis>() as ImageSynthesis;
                imageSynthesis.enabled = status;
            }
        }
    }

    private void updateCameraProperties(
        Camera camera,
        Vector3 position,
        Vector3 rotation,
        float fieldOfView,
        string skyboxColor,
        bool? orthographic,
        float? orthographicSize
    ) {
        if (orthographic != true && orthographicSize != null) {
            throw new InvalidOperationException(
                $"orthographicSize(: {orthographicSize}) can only be set when orthographic=True.\n" +
                "Otherwise, we use assume perspective camera setting." +
                "Hint: call .step(..., orthographic=True)."
            );
        }

        // update the position and rotation
        camera.gameObject.transform.position = position;
        camera.gameObject.transform.eulerAngles = rotation;

        // updates the camera's perspective
        camera.fieldOfView = fieldOfView;
        if (orthographic != null) {
            camera.orthographic = (bool)orthographic;
            if (orthographic == true && orthographicSize != null) {
                camera.orthographicSize = (float)orthographicSize;
            }
        }

        // supports a solid color skybox, which work well with videos and images (i.e., white/black/orange/blue backgrounds)
        if (skyboxColor == "default") {
            camera.clearFlags = CameraClearFlags.Skybox;
        } else if (skyboxColor != null) {
            Color color;
            bool successfullyParsed = ColorUtility.TryParseHtmlString(skyboxColor, out color);
            if (successfullyParsed) {
                camera.clearFlags = CameraClearFlags.SolidColor;
                camera.backgroundColor = color;
            } else {
                throw new ArgumentException($"Invalid skyboxColor: {skyboxColor}! Cannot be parsed as an HTML color.");
            }
        }

        this.activeAgent().actionFinished(success: true);
    }

    private void assertFovInBounds(float fov) {
        if (fov <= MIN_FOV || fov >= MAX_FOV) {
            throw new ArgumentOutOfRangeException($"fieldOfView: {fov} must be in {MIN_FOV} < fieldOfView > {MIN_FOV}.");
        }
    }

    public void AddThirdPartyCamera(
        Vector3 position,
        Vector3 rotation,
        float fieldOfView = DEFAULT_FOV,
        string skyboxColor = null,
        bool orthographic = false,
        float? orthographicSize = null
    ) {
        // adds error if fieldOfView is out of bounds
        assertFovInBounds(fov: fieldOfView);

        GameObject gameObject = new GameObject("ThirdPartyCamera" + thirdPartyCameras.Count);
        gameObject.AddComponent(typeof(Camera));
        Camera camera = gameObject.GetComponentInChildren<Camera>();

        // set up returned image
        camera.cullingMask = ~(1 << 11);
        if (renderDepthImage || renderSemanticSegmentation || renderInstanceSegmentation || renderNormalsImage || renderFlowImage) {
            gameObject.AddComponent(typeof(ImageSynthesis));
        }

        thirdPartyCameras.Add(camera);
        updateCameraProperties(
            camera: camera,
            position: position,
            rotation: rotation,
            fieldOfView: fieldOfView,
            skyboxColor: skyboxColor,
            orthographic: orthographic,
            orthographicSize: orthographicSize
        );
    }

    // helper that can be used when converting Dictionary<string, float> to a Vector3.
    private Vector3 parseOptionalVector3(
        OptionalVector3 optionalVector3,
        Vector3 defaultsOnNull
    ) {
        if (optionalVector3 == null) {
            return defaultsOnNull;
        }

        return new Vector3(
            x: optionalVector3.x == null ? defaultsOnNull.x : (float)optionalVector3.x,
            y: optionalVector3.y == null ? defaultsOnNull.y : (float)optionalVector3.y,
            z: optionalVector3.z == null ? defaultsOnNull.z : (float)optionalVector3.z
        );
    }

    // Here, we don't want some dimensions set. For instance, set x, but not y.
    public class OptionalVector3 {
        public float? x = null;
        public float? y = null;
        public float? z = null;
    }

    // note that using a using a Dictionary<string, float> allows for only x, y, or z
    // to be passed in, individually, whereas using Vector3 would require each of x/y/z.
    public void UpdateThirdPartyCamera(
        int thirdPartyCameraId = 0,
        OptionalVector3 position = null,
        OptionalVector3 rotation = null,
        float? fieldOfView = null,
        string skyboxColor = null,
        bool? orthographic = null,
        float? orthographicSize = null
    ) {
        // adds error if fieldOfView is out of bounds
        if (fieldOfView != null) {
            assertFovInBounds(fov: (float)fieldOfView);
        }

        // count is out of bounds
        if (thirdPartyCameraId >= thirdPartyCameras.Count || thirdPartyCameraId < 0) {
            throw new ArgumentOutOfRangeException(
                $"thirdPartyCameraId: {thirdPartyCameraId} (int: default=0) must in 0 <= thirdPartyCameraId < len(thirdPartyCameras)={thirdPartyCameras.Count}."
            );
        }

        Camera thirdPartyCamera = thirdPartyCameras[thirdPartyCameraId];

        // keeps positions at default values, if unspecified.
        Vector3 oldPosition = thirdPartyCamera.gameObject.transform.position;
        Vector3 targetPosition = parseOptionalVector3(optionalVector3: position, defaultsOnNull: oldPosition);

        // keeps rotations at default values, if unspecified.
        Vector3 oldRotation = thirdPartyCamera.gameObject.transform.localEulerAngles;
        Vector3 targetRotation = parseOptionalVector3(optionalVector3: rotation, defaultsOnNull: oldRotation);

        updateCameraProperties(
            camera: thirdPartyCamera,
            position: targetPosition,
            rotation: targetRotation,
            fieldOfView: fieldOfView == null ? thirdPartyCamera.fieldOfView : (float)fieldOfView,
            skyboxColor: skyboxColor,
            orthographic: orthographic,
            orthographicSize: orthographicSize
        );
    }

    private void addAgent(ServerAction action) {
        Vector3 clonePosition = new Vector3(action.x, action.y, action.z);

        // disable ambient occlusion on primary agent because it causes issues with multiple main cameras
        // primaryAgent.GetComponent<PhysicsRemoteFPSAgentController>().DisableScreenSpaceAmbientOcclusion();

        BaseFPSAgentController clone = UnityEngine.Object.Instantiate(primaryAgent);
        clone.IsVisible = action.makeAgentsVisible;
        clone.actionDuration = this.actionDuration;
        // clone.m_Camera.targetDisplay = this.agents.Count;
        clone.transform.position = clonePosition;
        UpdateAgentColor(clone, agentColors[this.agents.Count]);
        clone.ProcessControlCommand(action.dynamicServerAction);
        this.agents.Add(clone);
    }

    private Vector3 agentStartPosition(BaseFPSAgentController agent) {

        Transform t = agent.transform;
        Vector3[] castDirections = new Vector3[] { t.forward, t.forward * -1, t.right, t.right * -1 };

        RaycastHit maxHit = new RaycastHit();
        Vector3 maxDirection = Vector3.zero;

        RaycastHit hit;
        CharacterController charContr = agent.m_CharacterController;
        Vector3 p1 = t.position + charContr.center + Vector3.up * -charContr.height * 0.5f;
        Vector3 p2 = p1 + Vector3.up * charContr.height;
        foreach (Vector3 d in castDirections) {

            if (Physics.CapsuleCast(p1, p2, charContr.radius, d, out hit)) {
                if (hit.distance > maxHit.distance) {
                    maxHit = hit;
                    maxDirection = d;
                }

            }
        }

        if (maxHit.distance > (charContr.radius * 5)) {
            return t.position + (maxDirection * (charContr.radius * 4));

        }

        return Vector3.zero;
    }

    public void UpdateAgentColor(BaseFPSAgentController agent, Color color) {
        foreach (MeshRenderer r in agent.gameObject.GetComponentsInChildren<MeshRenderer>() as MeshRenderer[]) {
            foreach (Material m in r.materials) {
                if (m.name.Contains("Agent_Color_Mat")) {
                    m.color = color;
                }
            }

        }
    }

    public IEnumerator ResetCoroutine(ServerAction response) {
        // Setting all the agents invisible here is silly but necessary
        // as otherwise the FirstPersonCharacterCull.cs script will
        // try to disable renderers that are invalid (but not null)
        // as the scene they existed in has changed.
        for (int i = 0; i < agents.Count; i++) {
            Destroy(agents[i]);
        }
        yield return null;

        if (string.IsNullOrEmpty(response.sceneName)) {
            UnityEngine.SceneManagement.SceneManager.LoadScene(UnityEngine.SceneManagement.SceneManager.GetActiveScene().name);
        } else {
            UnityEngine.SceneManagement.SceneManager.LoadScene(response.sceneName);
        }
    }

    public void Reset(ServerAction response) {
        StartCoroutine(ResetCoroutine(response));
    }

    public bool SwitchScene(string sceneName) {
        if (!string.IsNullOrEmpty(sceneName)) {
            UnityEngine.SceneManagement.SceneManager.LoadScene(sceneName);
            return true;
        }
        return false;
    }

    // Decide whether agent has stopped actions
    // And if we need to capture a new frame

    private void Update() {
        physicsSceneManager.isSceneAtRest = true;// assume the scene is at rest by default
    }

    private void LateUpdate() {

        /*
                if (readyToEmit)
                {
                    // start emit frame for physics and stochastic controllers
                    if(!droneMode)
                    {
                        // readyToEmit = false;
                        // StartCoroutine (EmitFrame());
                    }

                    // start emit frame for flying drone controller
                    if(droneMode)
                    {
                        // make sure each agent in flightMode has updated at least once
                        if (hasDroneAgentUpdatedCount == agents.Count && hasDroneAgentUpdatedCount > 0)
                        {
                            readyToEmit = false;
                            // StartCoroutine (EmitFrame());
                        }
                    }
                }
         */

        // ok now if the scene is at rest, turn back on physics autosimulation automatically
        // note: you can do this earlier by manually using the UnpausePhysicsAutoSim() action found in PhysicsRemoteFPSAgentController
        // if(physicsSceneManager.isSceneAtRest && !droneMode &&
        // physicsSceneManager.physicsSimulationPaused && AdvancePhysicsStepCount > 0)
        // {
        //     // print("soshite toki wa ugoki desu");
        //     Physics.autoSimulation = true;
        //     physicsSceneManager.physicsSimulationPaused = false;
        //     AdvancePhysicsStepCount = 0;
        // }

    }

    private byte[] captureScreen() {
        if (tex.height != UnityEngine.Screen.height ||
            tex.width != UnityEngine.Screen.width) {
            tex = new Texture2D(UnityEngine.Screen.width, UnityEngine.Screen.height, TextureFormat.RGB24, false);
            readPixelsRect = new Rect(0, 0, UnityEngine.Screen.width, UnityEngine.Screen.height);
        }
        tex.ReadPixels(readPixelsRect, 0, 0);
        tex.Apply();
        return tex.GetRawTextureData();
    }


    private void addThirdPartyCameraImage(List<KeyValuePair<string, byte[]>> payload, Camera camera) {
        RenderTexture.active = camera.activeTexture;
        camera.Render();
        payload.Add(new KeyValuePair<string, byte[]>("image-thirdParty-camera", captureScreen()));
    }

    private void addImage(List<KeyValuePair<string, byte[]>> payload, BaseFPSAgentController agent) {
        if (this.renderImage) {

            if (this.agents.Count > 1 || this.thirdPartyCameras.Count > 0) {
                RenderTexture.active = agent.m_Camera.activeTexture;
                agent.m_Camera.Render();
            }
            payload.Add(new KeyValuePair<string, byte[]>("image", captureScreen()));
        }
    }

    private void resetImageSynthesis(Camera camera) {
        ImageSynthesis imageSynthesis = camera.gameObject.GetComponentInChildren<ImageSynthesis>();
        if (imageSynthesis != null && imageSynthesis.enabled) {
            imageSynthesis.OnCameraChange();
            imageSynthesis.OnSceneChange();
        }
    }

    private void resetAllImageSynthesis() {
        foreach (var agent in this.agents) {
            resetImageSynthesis(agent.m_Camera);
        }

        foreach (var camera in this.thirdPartyCameras) {
            resetImageSynthesis(camera);
        }
    }

    public IEnumerator WaitOnResolutionChange(int width, int height) {
        while (Screen.width != width || Screen.height != height) {
            yield return null;
        }
        this.resetAllImageSynthesis();
        this.primaryAgent.actionFinished(true);
    }

    public void ChangeResolution(int x, int y) {
        Screen.SetResolution(width: x, height: y, false);
        StartCoroutine(WaitOnResolutionChange(width: x, height: y));
    }

    private void addObjectImage(List<KeyValuePair<string, byte[]>> payload, BaseFPSAgentController agent, ref MetadataWrapper metadata) {
        if (this.renderInstanceSegmentation) {
            if (!agent.imageSynthesis.hasCapturePass("_id")) {
                Debug.LogError("Object Image not available in imagesynthesis - returning empty image");
            }
            byte[] bytes = agent.imageSynthesis.Encode("_id");
            payload.Add(new KeyValuePair<string, byte[]>("image_ids", bytes));

            Color[] id_image = agent.imageSynthesis.tex.GetPixels();
            Dictionary<Color, int[]> colorBounds = new Dictionary<Color, int[]>();
            for (int yy = 0; yy < UnityEngine.Screen.height; yy++) {
                for (int xx = 0; xx < tex.width; xx++) {
                    Color colorOn = id_image[yy * UnityEngine.Screen.width + xx];
                    if (!colorBounds.ContainsKey(colorOn)) {
                        colorBounds[colorOn] = new int[] { xx, yy, xx, yy };
                    } else {
                        int[] oldPoint = colorBounds[colorOn];
                        if (xx < oldPoint[0]) {
                            oldPoint[0] = xx;
                        }
                        if (yy < oldPoint[1]) {
                            oldPoint[1] = yy;
                        }
                        if (xx > oldPoint[2]) {
                            oldPoint[2] = xx;
                        }
                        if (yy > oldPoint[3]) {
                            oldPoint[3] = yy;
                        }
                    }
                }
            }
            List<ColorBounds> boundsList = new List<ColorBounds>();
            foreach (Color key in colorBounds.Keys) {
                ColorBounds bounds = new ColorBounds();
                bounds.color = new ushort[] {
                    (ushort)Math.Round (key.r * 255),
                    (ushort)Math.Round (key.g * 255),
                    (ushort)Math.Round (key.b * 255)
                };
                bounds.bounds = colorBounds[key];
                boundsList.Add(bounds);
            }
            metadata.colorBounds = boundsList.ToArray();

            List<ColorId> colors = new List<ColorId>();
            foreach (Color key in agent.imageSynthesis.colorIds.Keys) {
                ColorId cid = new ColorId();
                cid.color = new ushort[] {
                    (ushort)Math.Round (key.r * 255),
                    (ushort)Math.Round (key.g * 255),
                    (ushort)Math.Round (key.b * 255)
                };

                cid.name = agent.imageSynthesis.colorIds[key];
                colors.Add(cid);
            }
            metadata.colors = colors.ToArray();

        }
    }

    private void addImageSynthesisImage(List<KeyValuePair<string, byte[]>> payload, ImageSynthesis synth, bool flag, string captureName, string fieldName) {
        if (flag) {
            if (!synth.hasCapturePass(captureName)) {
                Debug.LogError(captureName + " not available - sending empty image");
            }
            byte[] bytes = synth.Encode(captureName);
            payload.Add(new KeyValuePair<string, byte[]>(fieldName, bytes));


        }
    }

    // Used for benchmarking only the server-side
    // no call is made to the Python side
    private IEnumerator EmitFrameNoClient() {
        frameCounter += 1;

        bool shouldRender = this.renderImage;

        if (shouldRender) {
            // we should only read the screen buffer after rendering is complete
            yield return new WaitForEndOfFrame();
            // must wait an additional frame when in synchronous mode otherwise the frame lags
            yield return new WaitForEndOfFrame();
        }

        // NOTE: sequenceId is required in DynamicServerAction.
        string msg = "{\"action\": \"RotateRight\", \"timeScale\": 90.0, \"sequenceId\": 0}";
        ProcessControlCommand(msg);
    }

    private void createPayload(MultiAgentMetadata multiMeta, ThirdPartyCameraMetadata[] cameraMetadata, List<KeyValuePair<string, byte[]>> renderPayload, bool shouldRender) {

        multiMeta.agents = new MetadataWrapper[this.agents.Count];
        multiMeta.activeAgentId = this.activeAgentId;
        multiMeta.sequenceId = this.currentSequenceId;

        RenderTexture currentTexture = null;

        if (shouldRender) {
            currentTexture = RenderTexture.active;
            for (int i = 0; i < this.thirdPartyCameras.Count; i++) {
                ThirdPartyCameraMetadata cMetadata = new ThirdPartyCameraMetadata();
                Camera camera = thirdPartyCameras.ToArray()[i];
                cMetadata.thirdPartyCameraId = i;
                cMetadata.position = camera.gameObject.transform.position;
                cMetadata.rotation = camera.gameObject.transform.eulerAngles;
                cMetadata.fieldOfView = camera.fieldOfView;
                cameraMetadata[i] = cMetadata;
                ImageSynthesis imageSynthesis = camera.gameObject.GetComponentInChildren<ImageSynthesis>() as ImageSynthesis;
                addThirdPartyCameraImage(renderPayload, camera);
                addImageSynthesisImage(renderPayload, imageSynthesis, this.renderDepthImage, "_depth", "image_thirdParty_depth");
                addImageSynthesisImage(renderPayload, imageSynthesis, this.renderNormalsImage, "_normals", "image_thirdParty_normals");
                addImageSynthesisImage(renderPayload, imageSynthesis, this.renderInstanceSegmentation, "_id", "image_thirdParty_image_ids");
                addImageSynthesisImage(renderPayload, imageSynthesis, this.renderSemanticSegmentation, "_class", "image_thirdParty_classes");
                addImageSynthesisImage(renderPayload, imageSynthesis, this.renderSemanticSegmentation, "_flow", "image_thirdParty_flow");// XXX fix this in a bit
            }
        }
        for (int i = 0; i < this.agents.Count; i++) {
            BaseFPSAgentController agent = this.agents[i];
            MetadataWrapper metadata = agent.generateMetadataWrapper();
            metadata.agentId = i;
            metadata.fixedUpdateCount = agent.fixedUpdateCount;
            metadata.updateCount = agent.updateCount;


            // we don't need to render the agent's camera for the first agent
            if (shouldRender) {
                addImage(renderPayload, agent);
                addImageSynthesisImage(renderPayload, agent.imageSynthesis, this.renderDepthImage, "_depth", "image_depth");
                addImageSynthesisImage(renderPayload, agent.imageSynthesis, this.renderNormalsImage, "_normals", "image_normals");
                addObjectImage(renderPayload, agent, ref metadata);
                addImageSynthesisImage(renderPayload, agent.imageSynthesis, this.renderSemanticSegmentation, "_class", "image_classes");
                addImageSynthesisImage(renderPayload, agent.imageSynthesis, this.renderFlowImage, "_flow", "image_flow");

                metadata.thirdPartyCameras = cameraMetadata;
            }
            multiMeta.agents[i] = metadata;
            agent.ResetUpdateCounters();
        }

        if (shouldRender) {
            RenderTexture.active = currentTexture;
        }


    }

    private string serializeMetadataJson(MultiAgentMetadata multiMeta) {
        var jsonResolver = new ShouldSerializeContractResolver();
        return Newtonsoft.Json.JsonConvert.SerializeObject(
            multiMeta,
            Newtonsoft.Json.Formatting.None,
            new Newtonsoft.Json.JsonSerializerSettings() {
                ReferenceLoopHandling = Newtonsoft.Json.ReferenceLoopHandling.Ignore,
                ContractResolver = jsonResolver
            }
        );
    }

    private bool canEmit() {
        bool emit = true;
        foreach (BaseFPSAgentController agent in this.agents) {
            if (agent.agentState != AgentState.Emit) {
                emit = false;
                break;
            }
        }

        return this.agentManagerState == AgentState.Emit && emit;
    }


    public IEnumerator EmitFrame() {
        while (true) {
            bool shouldRender = this.renderImage && serverSideScreenshot;
            yield return new WaitForEndOfFrame();

            frameCounter += 1;
            if (this.agentManagerState == AgentState.ActionComplete) {
                this.agentManagerState = AgentState.Emit;
            }

            foreach (BaseFPSAgentController agent in this.agents) {
                if (agent.agentState == AgentState.ActionComplete) {
                    agent.agentState = AgentState.Emit;
                }
            }

            if (!this.canEmit()) {
                continue;
            }

            MultiAgentMetadata multiMeta = new MultiAgentMetadata();

            ThirdPartyCameraMetadata[] cameraMetadata = new ThirdPartyCameraMetadata[this.thirdPartyCameras.Count];
            List<KeyValuePair<string, byte[]>> renderPayload = new List<KeyValuePair<string, byte[]>>();
            createPayload(multiMeta, cameraMetadata, renderPayload, shouldRender);

#if UNITY_WEBGL
                JavaScriptInterface jsInterface = this.primaryAgent.GetComponent<JavaScriptInterface>();
                if (jsInterface != null) {
                    jsInterface.SendActionMetadata(serializeMetadataJson(multiMeta));
                }
#endif



#if !UNITY_WEBGL
            if (serverType == serverTypes.WSGI) {
                WWWForm form = new WWWForm();
                foreach (var item in renderPayload) {
                    form.AddBinaryData(item.Key, item.Value);
                }
                form.AddField("metadata", serializeMetadataJson(multiMeta));
                form.AddField("token", robosimsClientToken);


                if (this.sock == null) {
                    // Debug.Log("connecting to host: " + robosimsHost);
                    IPAddress host = IPAddress.Parse(robosimsHost);
                    IPEndPoint hostep = new IPEndPoint(host, robosimsPort);
                    this.sock = new Socket(AddressFamily.InterNetwork, SocketType.Stream, ProtocolType.Tcp);
                    try {
                        this.sock.Connect(hostep);
                    } catch (SocketException e) {
                        var msg = e.ToString();
#if UNITY_EDITOR
                        break;
#endif
                        // wrapping the message in !UNITY_EDITOR to avoid unreachable code warning
#if !UNITY_EDITOR
                        Debug.Log("Socket exception: " + msg);
#endif
                    }
                }

                if (this.sock != null && this.sock.Connected) {
                    byte[] rawData = form.data;

                    string request = "POST /train HTTP/1.1\r\n" +
                    "Content-Length: " + rawData.Length.ToString() + "\r\n";

                    foreach (KeyValuePair<string, string> entry in form.headers) {
                        request += entry.Key + ": " + entry.Value + "\r\n";
                    }
                    request += "\r\n";

                    this.sock.Send(Encoding.ASCII.GetBytes(request));
                    this.sock.Send(rawData);

                    // waiting for a frame here keeps the Unity window in sync visually
                    // its not strictly necessary, but allows the interact() command to work properly
                    // and does not reduce the overall FPS
                    yield return new WaitForEndOfFrame();

                    byte[] headerBuffer = new byte[1024];
                    int bytesReceived = 0;
                    byte[] bodyBuffer = null;
                    int bodyBytesReceived = 0;
                    int contentLength = 0;

                    // read header
                    while (true) {
                        int received = this.sock.Receive(headerBuffer, bytesReceived, headerBuffer.Length - bytesReceived, SocketFlags.None);
                        if (received == 0) {
                            Debug.LogError("0 bytes received attempting to read header - connection closed");
                            break;
                        }

                        bytesReceived += received; ;
                        string headerMsg = Encoding.ASCII.GetString(headerBuffer, 0, bytesReceived);
                        int offset = headerMsg.IndexOf("\r\n\r\n");
                        if (offset > 0) {
                            contentLength = parseContentLength(headerMsg.Substring(0, offset));
                            bodyBuffer = new byte[contentLength];
                            bodyBytesReceived = bytesReceived - (offset + 4);
                            Array.Copy(headerBuffer, offset + 4, bodyBuffer, 0, bodyBytesReceived);
                            break;
                        }
                    }

                    // read body
                    while (bodyBytesReceived < contentLength) {
                        // check for 0 bytes received
                        int received = this.sock.Receive(bodyBuffer, bodyBytesReceived, bodyBuffer.Length - bodyBytesReceived, SocketFlags.None);
                        if (received == 0) {
                            Debug.LogError("0 bytes received attempting to read body - connection closed");
                            break;
                        }

                        bodyBytesReceived += received;
                        // Debug.Log("total bytes received: " + bodyBytesReceived);
                    }

                    string msg = Encoding.ASCII.GetString(bodyBuffer, 0, bodyBytesReceived);
                    ProcessControlCommand(msg);
                }
            } else if (serverType == serverTypes.FIFO) {


                byte[] msgPackMetadata = MessagePack.MessagePackSerializer.Serialize<MultiAgentMetadata>(multiMeta,
                    MessagePack.Resolvers.ThorContractlessStandardResolver.Options);

                this.fifoClient.SendMessage(FifoServer.FieldType.Metadata, msgPackMetadata);
                foreach (var item in renderPayload) {
                    this.fifoClient.SendMessage(FifoServer.Client.FormMap[item.Key], item.Value);
                }
                this.fifoClient.SendEOM();
                string msg = this.fifoClient.ReceiveMessage();
                ProcessControlCommand(msg);

                while (canEmit() && this.fastActionEmit) {
                    MetadataPatch patch = this.activeAgent().generateMetadataPatch();
                    patch.agentId = this.activeAgentId;
                    msgPackMetadata = MessagePack.MessagePackSerializer.Serialize(patch,
                    MessagePack.Resolvers.ThorContractlessStandardResolver.Options);
                    this.fifoClient.SendMessage(FifoServer.FieldType.MetadataPatch, msgPackMetadata);
                    this.fifoClient.SendEOM();
                    msg = this.fifoClient.ReceiveMessage();
                    ProcessControlCommand(msg);
                }
            }

            // if(droneMode)
            //{
            //    if (Time.timeScale == 0 && !Physics.autoSimulation && physicsSceneManager.physicsSimulationPaused)
            //    {
            //        DroneFPSAgentController agent_tmp = this.agents[0].GetComponent<DroneFPSAgentController>();
            //        Time.timeScale = agent_tmp.autoResetTimeScale;
            //        Physics.autoSimulation = true;
            //        physicsSceneManager.physicsSimulationPaused = false;
            //        agent_tmp.hasFixedUpdateHappened = false;
            //    }
            //}

#endif




        }


    }

<<<<<<< HEAD
    private int parseContentLength(string header) {
        // Debug.Log("got header: " + header);
        string[] fields = header.Split(new char[] { '\r', '\n' });
        foreach (string field in fields) {
            string[] elements = field.Split(new char[] { ':' });
            if (elements[0].ToLower() == "content-length") {
                return Int32.Parse(elements[1].Trim());
            }
        }

        return 0;
    }

    private BaseFPSAgentController activeAgent() {
        return this.agents[activeAgentId];
    }

    private void ProcessControlCommand(string msg) {
        this.renderInstanceSegmentation = this.initializedInstanceSeg;

        DynamicServerAction controlCommand = new DynamicServerAction(jsonMessage: msg);

        this.currentSequenceId = controlCommand.sequenceId;
=======
    // Uniform entry point for both the test runner and the python server for step dispatch calls
    // requires sequenceId in the json control command object
    public void ProcessControlCommand(DynamicServerAction controlCommand) {
        this.renderInstanceSegmentation = this.initializedInstanceSeg;

		this.currentSequenceId = controlCommand.sequenceId;
>>>>>>> a3bf39f5
        // the following are handled this way since they can be null
        this.renderImage = controlCommand.renderImage;
        this.activeAgentId = controlCommand.agentId;

        if (agentManagerActions.Contains(controlCommand.action)) {
            // let's look in this class for the action
            this.activeAgent().ProcessControlCommand(controlCommand: controlCommand, target: this);
        } else {
            // we only allow renderInstanceSegmentation to be flipped on
            // on a per step() basis, since by default the param is null
            // so we don't know if a request is meant to turn the param off
            // or if it is just the value by default
            if (controlCommand.renderInstanceSegmentation == true) {
                this.renderInstanceSegmentation = true;
            }

            if (this.renderDepthImage ||
                this.renderSemanticSegmentation ||
                this.renderInstanceSegmentation ||
                this.renderNormalsImage
            ) {
                updateImageSynthesis(true);
                updateThirdPartyCameraImageSynthesis(true);
            }

            // let's look in the agent's set of actions for the action
<<<<<<< HEAD
            this.activeAgent().ProcessControlCommand(controlCommand: controlCommand);
        }
    }

    // Extra helper functions
    protected string LoadStringVariable(string variable, string name) {
        string envVarName = ENVIRONMENT_PREFIX + name.ToUpper();
        string envVarValue = Environment.GetEnvironmentVariable(envVarName);
        return envVarValue == null ? variable : envVarValue;
    }

    protected int LoadIntVariable(int variable, string name) {
        string envVarName = ENVIRONMENT_PREFIX + name.ToUpper();
        string envVarValue = Environment.GetEnvironmentVariable(envVarName);
        return envVarValue == null ? variable : int.Parse(envVarValue);
    }

    protected float LoadFloatVariable(float variable, string name) {
        string envVarName = ENVIRONMENT_PREFIX + name.ToUpper();
        string envVarValue = Environment.GetEnvironmentVariable(envVarName);
        return envVarValue == null ? variable : float.Parse(envVarValue);
    }

    protected bool LoadBoolVariable(bool variable, string name) {
        string envVarName = ENVIRONMENT_PREFIX + name.ToUpper();
        string envVarValue = Environment.GetEnvironmentVariable(envVarName);
        return envVarValue == null ? variable : bool.Parse(envVarValue);
    }
=======
			this.activeAgent().ProcessControlCommand(controlCommand: controlCommand);
		}
    }

    public BaseFPSAgentController GetActiveAgent() {
		return this.agents[activeAgentId];
	}

	private int parseContentLength(string header) {
		// Debug.Log("got header: " + header);
		string[] fields = header.Split(new char[]{'\r','\n'});
		foreach(string field in fields) {
			string[] elements = field.Split(new char[]{':'});
			if (elements[0].ToLower() == "content-length") {
				return Int32.Parse(elements[1].Trim());
			}
		}

		return 0;
	}

	private BaseFPSAgentController activeAgent() {
		return this.agents[activeAgentId];
	}

	private void ProcessControlCommand(string msg) {
        DynamicServerAction controlCommand = new DynamicServerAction(jsonMessage: msg);
        this.ProcessControlCommand(controlCommand);
	}

	// Extra helper functions
	protected string LoadStringVariable(string variable, string name)
	{
		string envVarName = ENVIRONMENT_PREFIX + name.ToUpper();
		string envVarValue = Environment.GetEnvironmentVariable(envVarName);
		return envVarValue == null ? variable : envVarValue;
	}

	protected int LoadIntVariable(int variable, string name)
	{
		string envVarName = ENVIRONMENT_PREFIX + name.ToUpper();
		string envVarValue = Environment.GetEnvironmentVariable(envVarName);
		return envVarValue == null ? variable : int.Parse(envVarValue);
	}

	protected float LoadFloatVariable(float variable, string name)
	{
		string envVarName = ENVIRONMENT_PREFIX + name.ToUpper();
		string envVarValue = Environment.GetEnvironmentVariable(envVarName);
		return envVarValue == null ? variable : float.Parse(envVarValue);
	}

	protected bool LoadBoolVariable(bool variable, string name)
	{
		string envVarName = ENVIRONMENT_PREFIX + name.ToUpper();
		string envVarValue = Environment.GetEnvironmentVariable(envVarName);
		return envVarValue == null ? variable : bool.Parse(envVarValue);
	}
>>>>>>> a3bf39f5

}

[Serializable]
[MessagePackObject(keyAsPropertyName: true)]
public class MultiAgentMetadata {

    public MetadataWrapper[] agents;
    public ThirdPartyCameraMetadata[] thirdPartyCameras;
    public int activeAgentId;
    public int sequenceId;
    public int fixedUpdateCount;
    public int updateCount;
}

[Serializable]
[MessagePackObject(keyAsPropertyName: true)]
public class ThirdPartyCameraMetadata {
    public int thirdPartyCameraId;
    public Vector3 position;
    public Vector3 rotation;
    public float fieldOfView;
}

[Serializable]
[MessagePackObject(keyAsPropertyName: true)]
public class MetadataPatch {
    public string lastAction;
    public string errorMessage;
    public string errorCode;
    public bool lastActionSuccess;
    public int agentId;
    // must remove this when running generate-msgpack-resolver
#if ENABLE_IL2CPP
    [MessagePackFormatter(typeof(MessagePack.Formatters.ActionReturnFormatter))]
#endif
    public object actionReturn;
}

// adding AgentMetdata class so there is less confusing
// overlap between ObjectMetadata and AgentMetadata
[Serializable]
[MessagePackObject(keyAsPropertyName: true)]
public class AgentMetadata {
    public string name;
    public Vector3 position;
    public Vector3 rotation;
    public float cameraHorizon;

    // TODO: this should be removed from base.
    // some agents cannot stand (e.g., drone, locobot)
    public bool? isStanding = null;

    public bool inHighFrictionArea;
    public AgentMetadata() { }
}

[Serializable]
[MessagePackObject(keyAsPropertyName: true)]
public class DroneAgentMetadata : AgentMetadata {
    // why is the launcher position even attached to the agent's metadata
    // and not the generic metdata?
    public Vector3 LauncherPosition;
}

// additional metadata for drone objects (only use with Drone controller)
[Serializable]
[MessagePackObject(keyAsPropertyName: true)]
public class DroneObjectMetadata : ObjectMetadata {
    // Drone Related Metadata
    public int numSimObjHits;
    public int numFloorHits;
    public int numStructureHits;
    public float lastVelocity;
    public Vector3 LauncherPosition;
    public bool isCaught;
    public DroneObjectMetadata() { }
}

[Serializable]
[MessagePackObject(keyAsPropertyName: true)]
public class ObjectMetadata {
    public string name;
    public Vector3 position;
    public Vector3 rotation;
    // public float cameraHorizon; moved to AgentMetadata, objects don't have a camerahorizon
    public bool visible;
    public bool obstructed; // if true, object is obstructed by something and actions cannot be performed on it. This means an object behind glass will be obstructed=True and visible=True
    public bool receptacle;
    ///
    // note: some objects are not themselves toggleable, because they must be toggled on/off via another sim object (stove knob -> stove burner)
    public bool toggleable;// is this object able to be toggled on/off directly?

    // note some objects can still return the istoggle value even if they cannot directly be toggled on off (stove burner -> stove knob)
    public bool isToggled;// is this object currently on or off? true is on
    ///
    public bool breakable;
    public bool isBroken;// is this object broken?
    ///
    public bool canFillWithLiquid;// objects filled with liquids
    public bool isFilledWithLiquid;// is this object filled with some liquid? - similar to 'depletable' but this is for liquids
    ///
    public bool dirtyable;// can toggle object state dirty/clean
    public bool isDirty;// is this object in a dirty or clean state?
    ///
    public bool canBeUsedUp;// for objects that can be emptied or depleted (toilet paper, paper towels, tissue box etc) - specifically not for liquids
    public bool isUsedUp;
    ///
    public bool cookable;// can this object be turned to a cooked state? object should not be able to toggle back to uncooked state with contextual interactions, only a direct action
    public bool isCooked;// is it cooked right now? - context sensitive objects might set this automatically like Toaster/Microwave/ Pots/Pans if isHeated = true
                         // ///
                         // public bool abletocook;// can this object be heated up by a "fire" tagged source? -  use this for Pots/Pans
                         // public bool isabletocook;// object is in contact with a "fire" tagged source (stove burner), if this is heated any object cookable object touching it will be switched to cooked - again use for Pots/Pans
                         //
                         // temperature placeholder values, might get more specific later with degrees but for now just track these three states
    public enum Temperature { RoomTemp, Hot, Cold };
    public string ObjectTemperature;// return current abstracted temperature of object as a string (RoomTemp, Hot, Cold)
                                    //
    public bool canChangeTempToHot;// can change other object temp to hot
    public bool canChangeTempToCold;// can change other object temp to cool
                                    //
    public bool sliceable;// can this be sliced in some way?
    public bool isSliced;// currently sliced?
    ///
    public bool openable;
    public bool isOpen;
    public float openness; // if the object is openable, what is the current openness? It's a normalized percentage from [0:1]
    ///
    public bool pickupable;
    public bool isPickedUp;// if the pickupable object is actively being held by the agent
    public bool moveable;// if the object is moveable, able to be pushed/affected by physics but is too big to pick up

    public float mass;// mass is only for moveable and pickupable objects

    // salient materials are only for pickupable and moveable objects, for now static only objects do not report material back since we have to assign them manually
    public enum ObjectSalientMaterial { Metal, Wood, Plastic, Glass, Ceramic, Stone, Fabric, Rubber, Food, Paper, Wax, Soap, Sponge, Organic, Leather } // salient materials that make up an object (ie: cell phone - metal, glass)

    public string[] salientMaterials; // salient materials that this object is made of as strings (see enum above). This is only for objects that are Pickupable or Moveable
    ///
    public string[] receptacleObjectIds;
    public float distance;// dintance fromm object's transform to agent transform
    public String objectType;
    public string objectId;
    // public string parentReceptacle;
    public string[] parentReceptacles;
    // public float currentTime;
    public bool isMoving;// true if this game object currently has a non-zero velocity
    public AxisAlignedBoundingBox axisAlignedBoundingBox;
    public ObjectOrientedBoundingBox objectOrientedBoundingBox;

    public ObjectMetadata() { }
}

[Serializable]
[MessagePackObject(keyAsPropertyName: true)]
public class SceneBounds {
    // 8 corners of the world axis aligned box that bounds a sim object
    // 8 rows - 8 corners, one per row
    // 3 columns - x, y, z of each corner respectively
    public float[][] cornerPoints;

    // center of the bounding box of the scene in worldspace coordinates
    public Vector3 center;

    // the size of the bounding box of the scene in worldspace coordinates (world x, y, z)
    public Vector3 size;
}

// for returning a world axis aligned bounding box
// if an object is rotated, the dimensions of this box are subject to change
[Serializable]
[MessagePackObject(keyAsPropertyName: true)]
public class AxisAlignedBoundingBox {
    // 8 corners of the world axis aligned box that bounds a sim object
    // 8 rows - 8 corners, one per row
    // 3 columns - x, y, z of each corner respectively
    public float[][] cornerPoints;

    // center of the bounding box of this object in worldspace coordinates
    public Vector3 center;

    // the size of the bounding box in worldspace coordinates (world x, y, z)
    public Vector3 size;
}

// for returning an object oriented bounds not locked to world axes
// if an object is rotated, this object oriented box will not change dimensions
[Serializable]
[MessagePackObject(keyAsPropertyName: true)]
public class ObjectOrientedBoundingBox {
    // probably return these from the BoundingBox component of the object for now?
    // this means that it will only work for Pickupable objects at the moment
    public float[][] cornerPoints;
}

[Serializable]
[MessagePackObject(keyAsPropertyName: true)]
public class InventoryObject {
    public string objectId;
    public string objectType;
}

[Serializable]
[MessagePackObject(keyAsPropertyName: true)]
public class ColorId {
    public ushort[] color;
    public string name;
}

[Serializable]
[MessagePackObject(keyAsPropertyName: true)]
public class ColorBounds {
    public ushort[] color;
    public int[] bounds;
}

[Serializable]
[MessagePackObject(keyAsPropertyName: true)]
public class HandMetadata {
    public Vector3 position;
    public Vector3 rotation;
    public Vector3 localPosition;
    public Vector3 localRotation;
}

[Serializable]
[MessagePackObject(keyAsPropertyName: true)]
public class JointMetadata {
    public string name;
    public Vector3 position;
    public Vector3 rootRelativePosition;
    public Vector4 rotation;
    public Vector4 rootRelativeRotation;
    public Vector4 localRotation;
}

[Serializable]
[MessagePackObject(keyAsPropertyName: true)]
public class ArmMetadata {
    // public Vector3 handTarget;
    // joints 1 to 4, joint 4 is the wrist and joint 1 is the base that never moves
    public JointMetadata[] joints;

    // all objects currently held by the hand sphere
    public List<String> heldObjects;

    // all sim objects that are both pickupable and inside the hand sphere
    public List<String> pickupableObjects;

    // world coordinates of the center of the hand's sphere
    public Vector3 handSphereCenter;

    // current radius of the hand sphere
    public float handSphereRadius;
}

[Serializable]
public class ObjectTypeCount {
    public string objectType; // specify object by type in scene
    public int count; // the total count of objects of type objectType that we will try to make exist in the scene
}

[Serializable]
[MessagePackObject(keyAsPropertyName: true)]
public class ObjectPose {
    public string objectName;
    public Vector3 position;
    public Vector3 rotation;
}

// set object states either by Type or by compatible State
//"slice all objects of type Apple"
//"slice all objects that have the sliceable property"
// also used to randomly do this ie: randomly slice all objects of type apple, randomly slice all objects that have sliceable property
[Serializable]
[MessagePackObject(keyAsPropertyName: true)]
public class SetObjectStates {
    public string objectType = null; // valid strings are any Object Type listed in documentation (ie: AlarmClock, Apple, etc)
    public string stateChange = null; // valid strings are: openable, toggleable, breakable, canFillWithLiquid, dirtyable, cookable, sliceable, canBeUsedUp
    public bool isOpen;
    public bool isToggled;
    public bool isBroken;
    public bool isFilledWithLiquid;
    public bool isDirty;
    public bool isCooked;
    public bool isSliced;
    public bool isUsedUp;
}

[Serializable]
[MessagePackObject(keyAsPropertyName: true)]
public struct MetadataWrapper {
    public ObjectMetadata[] objects;
    public bool isSceneAtRest;// set true if all objects in the scene are at rest (or very very close to 0 velocity)
    public AgentMetadata agent;
    public HandMetadata hand;
    public ArmMetadata arm;
    public float fov;
    public Vector3 cameraPosition;
    public float cameraOrthSize;
    public ThirdPartyCameraMetadata[] thirdPartyCameras;
    public bool collided;
    public string[] collidedObjects;
    public InventoryObject[] inventoryObjects;
    public string sceneName;
    public string lastAction;
    public string errorMessage;
    public string errorCode; // comes from ServerActionErrorCode
    public bool lastActionSuccess;
    public int screenWidth;
    public int screenHeight;
    public int agentId;
    public ColorId[] colors;
    public ColorBounds[] colorBounds;

    // Extras
    public float[] flatSurfacesOnGrid;
    public float[] distances;
    public float[] normals;
    public bool[] isOpenableGrid;
    public string[] segmentedObjectIds;
    public string[] objectIdsInBox;

    public int actionIntReturn;
    public float actionFloatReturn;
    public string[] actionStringsReturn;

    public float[] actionFloatsReturn;
    public Vector3[] actionVector3sReturn;
    public List<Vector3> visibleRange;
    public float currentTime;
    public SceneBounds sceneBounds;// return coordinates of the scene's bounds (center, size, extents)
    public int updateCount;
    public int fixedUpdateCount;

    // must remove this when running generate-msgpack-resolver
#if ENABLE_IL2CPP
    [MessagePackFormatter(typeof(MessagePack.Formatters.ActionReturnFormatter))]
#endif
    public object actionReturn;

}

/*
Wraps the JObject created by JSON.net and used by the ActionDispatcher
to dispatch to the appropriate action based on the passed in params.
The properties(agentId, sequenceId, action) exist to encapsulate the key names.
*/
public class DynamicServerAction {
    private JObject jObject;

    public int agentId {
        get {
            return this.GetValue("agentId", 0);
        }
    }

    public int sequenceId {
        get {
            return this.GetValue("sequenceId", 0);
        }
    }

    public string action {
        get {
            return this.jObject["action"].ToString();
        }
    }

    public int GetValue(string name, int defaultValue) {
        if (this.ContainsKey(name)) {
            return (int)this.GetValue(name);
        } else {
            return defaultValue;
        }
    }

    public bool GetValue(string name, bool defaultValue) {
        if (this.ContainsKey(name)) {
            return (bool)this.GetValue(name);
        } else {
            return defaultValue;
        }
    }

    public JToken GetValue(string name) {
        return this.jObject.GetValue(name);
    }

    public bool ContainsKey(string name) {
        return this.jObject.ContainsKey(name);
    }

    public bool renderInstanceSegmentation {
        get {
            return this.GetValue("renderInstanceSegmentation", false);
        }
    }

    public bool renderImage {
        get {
            return this.GetValue("renderImage", true);
        }
    }

    public DynamicServerAction(Dictionary<string, object> action) {
        var jsonResolver = new ShouldSerializeContractResolver();
        this.jObject = JObject.FromObject(action,
                    new Newtonsoft.Json.JsonSerializer() {
                        ReferenceLoopHandling = Newtonsoft.Json.ReferenceLoopHandling.Ignore,
                        ContractResolver = jsonResolver
                    });
    }

    public DynamicServerAction(JObject action) {
        this.jObject = action;
    }

    public DynamicServerAction(string jsonMessage) {
        this.jObject = Newtonsoft.Json.JsonConvert.DeserializeObject<JObject>(jsonMessage);
    }

    public System.Object ToObject(Type objectType) {
        return this.jObject.ToObject(objectType);
    }

    public T ToObject<T>() {
        return this.jObject.ToObject<T>();
    }

<<<<<<< HEAD
=======
    public IEnumerable<string> Keys() {
        return this.jObject.Properties().Select(p => p.Name).ToList();
    }

    public int Count() {
        return this.jObject.Count;
    }
    
>>>>>>> a3bf39f5
}

[Serializable]
public class ServerAction {
    public string action;
    public int agentCount = 1;
    public string quality;
    public bool makeAgentsVisible = true;
    public float timeScale = 1.0f;
    public float? fixedDeltaTime;
    public int targetFrameRate;
    public float dronePositionRandomNoiseSigma = 0.00f;
    public string objectType;
    public int objectVariation;
    public string receptacleObjectType;
    public string receptacleObjectId;
    public float gridSize;
    public string[] excludeObjectIds;
    public string[] objectIds;
    public string objectId;
    public int agentId;
    public int thirdPartyCameraId;
    public float y;
    public float fieldOfView;
    public float x;
    public float z;
    public float pushAngle;
    public int horizon;
    public Vector3 rotation;
    public Vector3 position;
    public Vector3 direction;

    public bool allowAgentsToIntersect = false;
    public float handDistance;// used for max distance agent's hand can move
    public List<Vector3> positions = null;
    public bool standing = true;
    public bool forceAction;
    public bool applyActionNoise = true;
    public float movementGaussianMu;
    public float movementGaussianSigma;
    public float rotateGaussianMu;
    public float rotateGaussianSigma;
    public string skyboxColor = null;
    public bool forceKinematic;
    public float maxAgentsDistance = -1.0f;
    public bool alwaysReturnVisibleRange = false;
    public int sequenceId;
    public bool snapToGrid = true;
    public string sceneName;
    public bool rotateOnTeleport;
    public bool forceVisible;
    public bool anywhere;// used for SpawnTargetCircle, GetSpawnCoordinatesAboveObject for if anywhere or only in agent view
    public bool randomizeOpen;
    public int randomSeed;
    public float moveMagnitude;
    public bool autoSimulation = true;
    public bool simplifyPhysics = false;
    public float startAgentsRotatedBy = 0f;
    public float visibilityDistance;
    public bool uniquePickupableObjectTypes; // only allow one of each object type to be visible
    public int numPlacementAttempts;
    public bool randomizeObjectAppearance;
    public bool renderImage = true;
    public bool renderDepthImage;
    public bool renderSemanticSegmentation;
    public bool renderInstanceSegmentation;
    public bool renderNormalsImage;
    public bool renderFlowImage;
    public float cameraY = 0.675f;
    public bool placeStationary = true; // when placing/spawning an object, do we spawn it stationary (kinematic true) or spawn and let physics resolve final position
                                        // public string ssao = "default";
    public string fillLiquid; // string to indicate what kind of liquid this object should be filled with. Water, Coffee, Wine etc.
    public float TimeUntilRoomTemp;
    public bool allowDecayTemperature = true; // set to true if temperature should decay over time, set to false if temp changes should not decay, defaulted true
    public string StateChange;// a string that specifies which state change to randomly toggle
    public float timeStep = 0.01f;
    public float mass;
    public float drag;
    public float angularDrag;
    public ObjectTypeCount[] numDuplicatesOfType; // specify, by object Type, how many duplicates of that given object type to try and spawn
    // use only the objectType class member to specify which receptacle objects should be excluded from the valid receptacles to spawn objects in
    public String[] excludedReceptacles;
    public ObjectPose[] objectPoses;
    public SetObjectStates SetObjectStates;
    public float minDistance;// used in target circle spawning function
    public float maxDistance;// used in target circle spawning function
    public float noise;
    public ControllerInitialization controllerInitialization = null;
    public string agentControllerType = "";
    public string agentMode = "default"; // mode of Agent, valid values are "default" "locobot" "drone", note certain modes are only compatible with certain controller types

    public float agentRadius = 2.0f;
    public int maxStepCount;
    public float rotateStepDegrees = 90.0f; // default rotation amount for RotateRight/RotateLeft actions

    public float degrees;// for overriding the default degree amount in look up/lookdown/rotaterRight/rotateLeft

    public bool topView = false;

    public bool orthographic = false;

    public bool grid = false;

    public Color? gridColor;

    public Gradient pathGradient;

    // should actions like pickup and moveHand have more manual, less abstracted behavior?
    public bool manualInteract = false;

    // color 0-255
    public float r;
    public float g;
    public float b;

    // default time for objects to wait before returning actionFinished() if an action put them in motion
    public float TimeToWaitForObjectsToComeToRest = 10.0f;
    public float scale;
    public string visibilityScheme = VisibilityScheme.Collider.ToString();
    public bool fastActionEmit = true;
    // this allows us to chain the dispatch between two separate
    // legacy action (e.g. AgentManager.Initialize and BaseFPSAgentController.Initialize)
    public DynamicServerAction dynamicServerAction;

    public bool returnToStart = false;

    public float speed = 1.0f;

    public bool handCameraSpace = false;

    public float radius;

    public bool stopArmMovementOnContact = false;

    public bool disableRendering = false;

    // this restricts arm position to the hemisphere in front of the agent
    public bool restrictMovement = false;

    // used to determine which coordinate space is used in Mid Level Arm actions
    // valid options are relative to: world, wrist, armBase
    public string coordinateSpace = "armBase";

    // if agent is using arm mode, determines if a mass threshold should be used
    // for when the arm hits heavy objects. If threshold is used, the arm will
    // collide and stop moving when hitting a heavy enough sim object rather than
    // move through it (this is for when colliding with pickupable and moveable sim objs)
    // the mass threshold for how massive a pickupable/moveable sim object needs to be
    // for the arm to detect collisions and stop moving
    public float? massThreshold;


    public SimObjType ReceptableSimObjType() {
        if (string.IsNullOrEmpty(receptacleObjectType)) {
            return SimObjType.Undefined;
        }
        return (SimObjType)Enum.Parse(typeof(SimObjType), receptacleObjectType);
    }

    public VisibilityScheme GetVisibilityScheme() {
        VisibilityScheme result = VisibilityScheme.Collider;
        try {
            result = (VisibilityScheme)Enum.Parse(typeof(VisibilityScheme), visibilityScheme, true);
        }
        // including this pragma so the "ex variable declared but not used" warning stops yelling
#pragma warning disable 0168
        catch (ArgumentException ex) {
#pragma warning restore 0168
            Debug.LogError("Error parsing visibilityScheme: '" + visibilityScheme + "' defaulting to Collider");
        }

        return result;
    }

    public SimObjType GetSimObjType() {
        if (string.IsNullOrEmpty(objectType)) {
            return SimObjType.Undefined;
        }
        return (SimObjType)Enum.Parse(typeof(SimObjType), objectType);
    }
    // allows this to be passed in as a dynamic which we then
    // cast back to itself
    public ServerAction ToObject<T>() {
        return this;
    }

    public ServerAction ToObject(Type t) {
        return this;
    }


}

[Serializable]
[MessagePackObject(keyAsPropertyName: true)]
public class InitializeReturn {
    public float cameraNearPlane;
    public float cameraFarPlane;
}

public enum ServerActionErrorCode {
    Undefined,
    ReceptacleNotVisible,
    ReceptacleNotOpen,
    ObjectNotInInventory,
    ReceptacleFull,
    ReceptaclePivotNotVisible,
    ObjectNotAllowedInReceptacle,
    ObjectNotVisible,
    InventoryFull,
    ObjectNotPickupable,
    LookUpCantExceedMax,
    LookDownCantExceedMin,
    InvalidAction,
    MissingArguments,
    AmbiguousAction,
    InvalidArgument
}

public enum VisibilityScheme {
    Collider,
    Distance
}



[Serializable]
public class ControllerInitialization {
    public Dictionary<string, TypedVariable> variableInitializations;
}


[Serializable]
public class TypedVariable {
    public string type;
    public object value;
}



public class ShouldSerializeContractResolver : DefaultContractResolver {
    public static readonly ShouldSerializeContractResolver Instance = new ShouldSerializeContractResolver();

    protected override JsonProperty CreateProperty(
        MemberInfo member,
        MemberSerialization memberSerialization
    ) {
        JsonProperty property = base.CreateProperty(member, memberSerialization);

        // exclude these properties to make serialization match JsonUtility
        if (property.DeclaringType == typeof(Vector3) &&
            (property.PropertyName == "sqrMagnitude" ||
            property.PropertyName == "magnitude" ||
            property.PropertyName == "normalized")
        ) {
            property.ShouldSerialize = instance => { return false; };
            return property;
        } else {
            return base.CreateProperty(member, memberSerialization);
        }
    }
}

public enum AgentState {
    Processing,
    ActionComplete,
    PendingFixedUpdate,
    Emit
}<|MERGE_RESOLUTION|>--- conflicted
+++ resolved
@@ -1,4 +1,4 @@
-﻿using System;
+using System;
 using System.Collections;
 
 using System.Collections.Generic;
@@ -1093,48 +1093,22 @@
             //    }
             //}
 
-#endif
-
-
-
-
-        }
-
-
-    }
-
-<<<<<<< HEAD
-    private int parseContentLength(string header) {
-        // Debug.Log("got header: " + header);
-        string[] fields = header.Split(new char[] { '\r', '\n' });
-        foreach (string field in fields) {
-            string[] elements = field.Split(new char[] { ':' });
-            if (elements[0].ToLower() == "content-length") {
-                return Int32.Parse(elements[1].Trim());
-            }
-        }
-
-        return 0;
-    }
-
-    private BaseFPSAgentController activeAgent() {
-        return this.agents[activeAgentId];
-    }
-
-    private void ProcessControlCommand(string msg) {
-        this.renderInstanceSegmentation = this.initializedInstanceSeg;
-
-        DynamicServerAction controlCommand = new DynamicServerAction(jsonMessage: msg);
-
-        this.currentSequenceId = controlCommand.sequenceId;
-=======
+            #endif
+
+
+
+
+        }
+
+
+    }
+
     // Uniform entry point for both the test runner and the python server for step dispatch calls
     // requires sequenceId in the json control command object
     public void ProcessControlCommand(DynamicServerAction controlCommand) {
         this.renderInstanceSegmentation = this.initializedInstanceSeg;
 
 		this.currentSequenceId = controlCommand.sequenceId;
->>>>>>> a3bf39f5
         // the following are handled this way since they can be null
         this.renderImage = controlCommand.renderImage;
         this.activeAgentId = controlCommand.agentId;
@@ -1161,36 +1135,6 @@
             }
 
             // let's look in the agent's set of actions for the action
-<<<<<<< HEAD
-            this.activeAgent().ProcessControlCommand(controlCommand: controlCommand);
-        }
-    }
-
-    // Extra helper functions
-    protected string LoadStringVariable(string variable, string name) {
-        string envVarName = ENVIRONMENT_PREFIX + name.ToUpper();
-        string envVarValue = Environment.GetEnvironmentVariable(envVarName);
-        return envVarValue == null ? variable : envVarValue;
-    }
-
-    protected int LoadIntVariable(int variable, string name) {
-        string envVarName = ENVIRONMENT_PREFIX + name.ToUpper();
-        string envVarValue = Environment.GetEnvironmentVariable(envVarName);
-        return envVarValue == null ? variable : int.Parse(envVarValue);
-    }
-
-    protected float LoadFloatVariable(float variable, string name) {
-        string envVarName = ENVIRONMENT_PREFIX + name.ToUpper();
-        string envVarValue = Environment.GetEnvironmentVariable(envVarName);
-        return envVarValue == null ? variable : float.Parse(envVarValue);
-    }
-
-    protected bool LoadBoolVariable(bool variable, string name) {
-        string envVarName = ENVIRONMENT_PREFIX + name.ToUpper();
-        string envVarValue = Environment.GetEnvironmentVariable(envVarName);
-        return envVarValue == null ? variable : bool.Parse(envVarValue);
-    }
-=======
 			this.activeAgent().ProcessControlCommand(controlCommand: controlCommand);
 		}
     }
@@ -1249,7 +1193,6 @@
 		string envVarValue = Environment.GetEnvironmentVariable(envVarName);
 		return envVarValue == null ? variable : bool.Parse(envVarValue);
 	}
->>>>>>> a3bf39f5
 
 }
 
@@ -1680,8 +1623,6 @@
         return this.jObject.ToObject<T>();
     }
 
-<<<<<<< HEAD
-=======
     public IEnumerable<string> Keys() {
         return this.jObject.Properties().Select(p => p.Name).ToList();
     }
@@ -1690,7 +1631,6 @@
         return this.jObject.Count;
     }
     
->>>>>>> a3bf39f5
 }
 
 [Serializable]
