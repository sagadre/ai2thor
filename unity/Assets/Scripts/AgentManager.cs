--- conflicted
+++ resolved
@@ -658,11 +658,7 @@
 	public int agentId;
 	public int thirdPartyCameraId;
 	public float y;
-<<<<<<< HEAD
-	public float fieldOfView = 60;
-=======
 	public float fieldOfView = 60f;
->>>>>>> 455ba936
 	public float x;
 	public float z;
 	public int horizon;
