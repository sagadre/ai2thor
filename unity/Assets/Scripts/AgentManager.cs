﻿using System;
using System.Collections;
using System.Collections.Generic;
using UnityEngine;
using UnityStandardAssets.Characters.FirstPerson;
using System.IO;
using System.Net.Sockets;
using System.Net;
using MessagePack.Resolvers;
using MessagePack.Formatters;
using MessagePack;
using Newtonsoft.Json;
using Newtonsoft.Json.Serialization;
using System.Reflection;
using System.Text;
using UnityEngine.Networking;

public class AgentManager : MonoBehaviour
{
	public List<BaseFPSAgentController> agents = new List<BaseFPSAgentController>();
	protected int frameCounter;
	protected bool serverSideScreenshot;
	protected string robosimsClientToken = "";
	protected int robosimsPort = 8200;
	protected string robosimsHost = "127.0.0.1";
	protected string ENVIRONMENT_PREFIX = "AI2THOR_";
	private Texture2D tex;
	private Rect readPixelsRect;
	private int currentSequenceId;
	private int activeAgentId;
	private bool renderImage = true;
	private bool renderDepthImage;
	private bool renderClassImage;
	private bool renderObjectImage;
    private bool defaultRenderObjectImage;
	private bool renderNormalsImage;
    private bool renderFlowImage;
	private Socket sock = null;
	private List<Camera> thirdPartyCameras = new List<Camera>();
	private Color[] agentColors = new Color[]{Color.blue, Color.yellow, Color.green, Color.red, Color.magenta, Color.grey};
	public int actionDuration = 3;
	private BaseFPSAgentController primaryAgent;
    private PhysicsSceneManager physicsSceneManager;
    private FifoServer.Client fifoClient = null;
	private enum serverTypes { WSGI, FIFO};
    private serverTypes serverType;
    private AgentState agentManagerState = AgentState.Emit;
    private bool fastActionEmit;
    private HashSet<string> agentManagerActions = new HashSet<string>{"Reset", "Initialize", "AddThirdPartyCamera", "UpdateThirdPartyCamera"};


	public Bounds sceneBounds = new Bounds(
		new Vector3(float.PositiveInfinity, float.PositiveInfinity, float.PositiveInfinity),
		new Vector3(-float.PositiveInfinity, -float.PositiveInfinity, -float.PositiveInfinity)
	);
	public Bounds SceneBounds
    {
        get {
			if (sceneBounds.min.x == float.PositiveInfinity) {
				ResetSceneBounds();
			}
			return sceneBounds;
		}
        set {
			sceneBounds = value;
		}
    }

	void Awake() {

        tex = new Texture2D(UnityEngine.Screen.width, UnityEngine.Screen.height, TextureFormat.RGB24, false);
		readPixelsRect = new Rect(0, 0, UnityEngine.Screen.width, UnityEngine.Screen.height);

        #if !UNITY_WEBGL
            // Creates warning for WebGL
            // https://forum.unity.com/threads/rendering-without-using-requestanimationframe-for-the-main-loop.373331/
            Application.targetFrameRate = 3000;
        #else
            Debug.unityLogger.logEnabled = false;
        #endif

        QualitySettings.vSyncCount = 0;
		robosimsPort = LoadIntVariable (robosimsPort, "PORT");
		robosimsHost = LoadStringVariable(robosimsHost, "HOST");
		serverSideScreenshot = LoadBoolVariable (serverSideScreenshot, "SERVER_SIDE_SCREENSHOT");
		robosimsClientToken = LoadStringVariable (robosimsClientToken, "CLIENT_TOKEN");
        serverType = (serverTypes)Enum.Parse(typeof(serverTypes), LoadStringVariable (serverTypes.WSGI.ToString(), "SERVER_TYPE").ToUpper());
        if (serverType == serverTypes.FIFO) {
            string  serverPipePath = LoadStringVariable (null, "FIFO_SERVER_PIPE_PATH");
            string  clientPipePath = LoadStringVariable (null, "FIFO_CLIENT_PIPE_PATH");
            
            Debug.Log("creating fifo server: " + serverPipePath);
            Debug.Log("client fifo path: " + clientPipePath);
            this.fifoClient = FifoServer.Client.GetInstance(serverPipePath, clientPipePath);

        }


		bool trainPhase = true;
		trainPhase = LoadBoolVariable(trainPhase, "TRAIN_PHASE");

		// read additional configurations for model
		// agent speed and action length
		string prefix = trainPhase ? "TRAIN_" : "TEST_";

		actionDuration = LoadIntVariable(actionDuration, prefix + "ACTION_LENGTH");

	}

	void Start()
	{
        //default primary agent's agentController type to "PhysicsRemoteFPSAgentController"
		initializePrimaryAgent();

        //auto set agentMode to default for the web demo
        #if UNITY_WEBGL
        primaryAgent.SetAgentMode("default");
        #endif

        primaryAgent.actionDuration = this.actionDuration;
		// this.agents.Add (primaryAgent);
        physicsSceneManager = GameObject.Find("PhysicsSceneManager").GetComponent<PhysicsSceneManager>();
        StartCoroutine (EmitFrame());
	}

	private void initializePrimaryAgent()
    {
        SetUpPhysicsController();
	}

	public void Initialize(ServerAction action)
	{
        //first parse agentMode and agentControllerType
        //"default" agentMode can use either default or "stochastic" agentControllerType
        //"bot" agentMode can use either default or "stochastic" agentControllerType
        //"drone" agentMode can ONLY use "drone" agentControllerType, and NOTHING ELSE (for now?)
        if(action.agentMode.ToLower() == "default")
        {
            if(action.agentControllerType.ToLower() != "physics" && action.agentControllerType.ToLower() != "stochastic")
            {
                Debug.Log("default mode must use either physics or stochastic controller. Defaulting to physics");
                action.agentControllerType = "";
                SetUpPhysicsController();
            }

            //if not stochastic, default to physics controller
            if(action.agentControllerType.ToLower() == "physics")
            {
                //set up physics controller
                SetUpPhysicsController();
            }

            //if stochastic, set up stochastic controller
            else if(action.agentControllerType.ToLower() == "stochastic")
            {
                //set up stochastic controller
                SetUpStochasticController(action);
            }
        }

        else if(action.agentMode.ToLower() == "bot")
        {
            //if not stochastic, default to stochastic
            if(action.agentControllerType.ToLower() != "stochastic")
            {
                Debug.Log("'bot' mode only fully supports the 'stochastic' controller type at the moment. Forcing agentControllerType to 'stochastic'");
                action.agentControllerType = "stochastic";
                //set up stochastic controller
                SetUpStochasticController(action);
            }

            else 
            {
                SetUpStochasticController(action);
            }
        }

        else if(action.agentMode.ToLower() == "drone")
        {
            if(action.agentControllerType.ToLower() != "drone")
            {
                Debug.Log("'drone' agentMode is only compatible with 'drone' agentControllerType, forcing agentControllerType to 'drone'");
                action.agentControllerType = "drone";

                //ok now set up drone controller
                SetUpDroneController(action);
            }

            else 
            {
                SetUpDroneController(action);
            }

        }

        else if(action.agentMode.ToLower() == "arm") {

            if (action.agentControllerType == "") {
                Debug.Log("Defaulting to mid-level.");
                SetUpArmController(true);
            }
            else if(action.agentControllerType.ToLower() != "low-level" && action.agentControllerType.ToLower() != "mid-level")
            {
                var error = "'arm' mode must use either low-level or mid-level controller.";
                Debug.Log(error);
                primaryAgent.actionFinished(false, error);
                return;
            }

            else if(action.agentControllerType.ToLower() == "mid-level")
            {
                //set up physics controller
                SetUpArmController(true);
            }
            else {
                var error = "unsupported";
                Debug.Log(error);
                primaryAgent.actionFinished(false, error);
                return;
            }
        }
        
		primaryAgent.ProcessControlCommand (action);
		primaryAgent.IsVisible = action.makeAgentsVisible;
		this.renderClassImage = action.renderClassImage;
		this.renderDepthImage = action.renderDepthImage;
		this.renderNormalsImage = action.renderNormalsImage;
		this.renderObjectImage = this.defaultRenderObjectImage = action.renderObjectImage;
        this.renderFlowImage = action.renderFlowImage;
        this.fastActionEmit = action.fastActionEmit;

		if (action.alwaysReturnVisibleRange) {
			((PhysicsRemoteFPSAgentController) primaryAgent).alwaysReturnVisibleRange = action.alwaysReturnVisibleRange;
		}
        print("start addAgents");
		StartCoroutine (addAgents (action));

	}

    private void SetUpStochasticController(ServerAction action)
    {
        this.agents.Clear();
        //force snapToGrid to be false since we are stochastic
        action.snapToGrid = false;
        GameObject fpsController = GameObject.FindObjectOfType<BaseFPSAgentController>().gameObject;
        primaryAgent.enabled = false;
        primaryAgent = fpsController.GetComponent<StochasticRemoteFPSAgentController>();
        primaryAgent.agentManager = this;
        primaryAgent.enabled = true;
        // primaryAgent.Start();
        this.agents.Add(primaryAgent);
    }

    private void SetUpDroneController (ServerAction action)
    {
        this.agents.Clear();
        //force snapToGrid to be false
        action.snapToGrid = false;
        GameObject fpsController = GameObject.FindObjectOfType<BaseFPSAgentController>().gameObject;
        primaryAgent.enabled = false;
        primaryAgent = fpsController.GetComponent<DroneFPSAgentController>();
        primaryAgent.agentManager = this;
        primaryAgent.enabled = true;
        this.agents.Add(primaryAgent);
    }

    //note: this doesn't take a ServerAction because we don't have to force the snpToGrid bool
    //to be false like in other controller types.
    private void SetUpPhysicsController ()
    {
        this.agents.Clear();
		GameObject fpsController = GameObject.FindObjectOfType<BaseFPSAgentController>().gameObject;
		primaryAgent = fpsController.GetComponent<PhysicsRemoteFPSAgentController>();
		primaryAgent.enabled = true;
		primaryAgent.agentManager = this;
        this.agents.Add(primaryAgent);
    }

    private void SetUpArmController(bool midLevelArm) {
        this.agents.Clear();
		GameObject fpsController = GameObject.FindObjectOfType<BaseFPSAgentController>().gameObject;
        // TODO set correct component
		primaryAgent = fpsController.GetComponent<PhysicsRemoteFPSAgentController>();
		primaryAgent.enabled = true;
		primaryAgent.agentManager = this;
		primaryAgent.actionComplete = true;
        this.agents.Add(primaryAgent);
       
        var handObj = primaryAgent.transform.FirstChildOrDefault((x) => x.name == "robot_arm_rig_gripper");
        handObj.gameObject.SetActive(true);
        this.registerAsThirdPartyCamera(handObj.GetComponentInChildren<Camera>());
    }

    //return reference to primary agent in case we need a reference to the primary
    public BaseFPSAgentController ReturnPrimaryAgent()
    {
        return primaryAgent;
    }

	private IEnumerator addAgents(ServerAction action) {
		yield return null;
		Vector3[] reachablePositions = primaryAgent.getReachablePositions(2.0f);
		for (int i = 1; i < action.agentCount && this.agents.Count < Math.Min(agentColors.Length, action.agentCount); i++) {
			action.x = reachablePositions[i + 4].x;
			action.y = reachablePositions[i + 4].y;
			action.z = reachablePositions[i + 4].z;
			addAgent (action);
			yield return null; // must do this so we wait a frame so that when we CapsuleCast we see the most recently added agent
		}
		for (int i = 0; i < this.agents.Count; i++) {
			this.agents[i].m_Camera.depth = 1;
		}
		this.agents[0].m_Camera.depth = 9999;

		if (action.startAgentsRotatedBy != 0f) {
			RotateAgentsByRotatingUniverse(action.startAgentsRotatedBy);
		} else {
			ResetSceneBounds();
		}

		this.agentManagerState = AgentState.ActionComplete;
	}

	public void ResetSceneBounds() {
		// Recordining initially disabled renderers and scene bounds
		sceneBounds = new Bounds(
			new Vector3(float.PositiveInfinity, float.PositiveInfinity, float.PositiveInfinity),
			new Vector3(-float.PositiveInfinity, -float.PositiveInfinity, -float.PositiveInfinity)
		);
		foreach (Renderer r in GameObject.FindObjectsOfType<Renderer>()) {
			if (r.enabled) {
				sceneBounds.Encapsulate(r.bounds);
			}
		}
	}

	public void RotateAgentsByRotatingUniverse(float rotation) {
		List<Quaternion> startAgentRots = new List<Quaternion>();

		foreach (BaseFPSAgentController agent in this.agents) {
			startAgentRots.Add(agent.transform.rotation);
		}

		GameObject superObject = GameObject.Find("SuperTopLevel");
		if (superObject == null) {
			superObject = new GameObject("SuperTopLevel");
		}

		superObject.transform.position = this.agents[0].transform.position;

		List<GameObject> topLevelObjects = new List<GameObject>();
		foreach (GameObject go in UnityEngine.SceneManagement.SceneManager.GetActiveScene().GetRootGameObjects()) {
			topLevelObjects.Add(go);
			go.transform.SetParent(superObject.transform);
		}

		superObject.transform.rotation = Quaternion.Euler(0f, rotation, 0f);
		foreach (GameObject go in topLevelObjects) {
			go.transform.SetParent(null);
		}

		for (int i = 0; i < this.agents.Count; i++) {
			agents[i].transform.rotation = startAgentRots[i];
		}

		ResetSceneBounds();
	}

    public void registerAsThirdPartyCamera(Camera camera) {
        this.thirdPartyCameras.Add(camera);
        // camera.gameObject.AddComponent(typeof(ImageSynthesis));
    }
	
	// If fov is <= min or > max, return defaultVal, else return fov
	private float ClampFieldOfView(float fov, float defaultVal = 90f, float min = 0f, float max = 180f) {
		return (fov <= min || fov > max) ? defaultVal : fov;
	}

	public void AddThirdPartyCamera(ServerAction action) {
		GameObject gameObject = new GameObject("ThirdPartyCamera" + thirdPartyCameras.Count);
		gameObject.AddComponent(typeof(Camera));
		Camera camera = gameObject.GetComponentInChildren<Camera>();

		camera.cullingMask = ~(1 << 11);

		if (this.renderDepthImage || this.renderClassImage || this.renderObjectImage || this.renderNormalsImage || this.renderFlowImage)
		{
			gameObject.AddComponent(typeof(ImageSynthesis));
		}

		this.thirdPartyCameras.Add(camera);
		gameObject.transform.eulerAngles = action.rotation;
		gameObject.transform.position = action.position;

		// default to 90 fov on third party camera if value is too small or large
		camera.fieldOfView = ClampFieldOfView(action.fieldOfView);

        if (action.orthographic) {
			// NOTE: orthographicSize uses the original fieldOfView value passed in
			// TODO: this is an odd overload of the argument, consider adding another parameter
            camera.orthographicSize = action.fieldOfView;
        }
        camera.orthographic = action.orthographic;

		this.agentManagerState = AgentState.ActionComplete;
	}

	public void UpdateThirdPartyCamera(ServerAction action) {
		if (action.thirdPartyCameraId <= thirdPartyCameras.Count) {
			Camera thirdPartyCamera = thirdPartyCameras.ToArray()[action.thirdPartyCameraId];
			thirdPartyCamera.gameObject.transform.eulerAngles = action.rotation;
			thirdPartyCamera.gameObject.transform.position = action.position;

			// keep existing fieldOfView if we have one and are not passed a new one
			// 0 gets passed for null
			if(thirdPartyCamera.fieldOfView == 0 || action.fieldOfView != 0) {
				// default to 90 fov on third party camera if value passed in is too small or large
				thirdPartyCamera.fieldOfView = ClampFieldOfView(action.fieldOfView);
			}

			// set the skybox to default, white, or black (other colors can be added as needed)
			if (action.skyboxColor == null) {
				// default blue-ish skybox that shows the ground
				thirdPartyCamera.clearFlags = CameraClearFlags.Skybox;
			} else {
				thirdPartyCamera.clearFlags = CameraClearFlags.SolidColor;
				if (action.skyboxColor == "white") {
					thirdPartyCamera.backgroundColor = Color.white;
				} else {
					thirdPartyCamera.backgroundColor = Color.black;
				}
			}
		}
		this.agentManagerState = AgentState.ActionComplete;
	}

	private void addAgent(ServerAction action) {
		Vector3 clonePosition = new Vector3(action.x, action.y, action.z);

		//disable ambient occlusion on primary agetn because it causes issues with multiple main cameras
		//primaryAgent.GetComponent<PhysicsRemoteFPSAgentController>().DisableScreenSpaceAmbientOcclusion();

		BaseFPSAgentController clone = UnityEngine.Object.Instantiate (primaryAgent);
		clone.IsVisible = action.makeAgentsVisible;
		clone.actionDuration = this.actionDuration;
		// clone.m_Camera.targetDisplay = this.agents.Count;
		clone.transform.position = clonePosition;
		UpdateAgentColor(clone, agentColors[this.agents.Count]);
		clone.ProcessControlCommand (action);
		this.agents.Add (clone);
	}

	private Vector3 agentStartPosition(BaseFPSAgentController agent) {

		Transform t = agent.transform;
		Vector3[] castDirections = new Vector3[]{ t.forward, t.forward * -1, t.right, t.right * -1 };

		RaycastHit maxHit = new RaycastHit ();
		Vector3 maxDirection = Vector3.zero;

		RaycastHit hit;
		CharacterController charContr = agent.m_CharacterController;
		Vector3 p1 = t.position + charContr.center + Vector3.up * -charContr.height * 0.5f;
		Vector3 p2 = p1 + Vector3.up * charContr.height;
		foreach (Vector3 d in castDirections) {

			if (Physics.CapsuleCast (p1, p2, charContr.radius, d, out hit)) {
				if (hit.distance > maxHit.distance) {
					maxHit = hit;
					maxDirection = d;
				}

			}
		}

		if (maxHit.distance > (charContr.radius * 5)) {
			return t.position + (maxDirection * (charContr.radius * 4));

		}

		return Vector3.zero;
	}

	public void UpdateAgentColor(BaseFPSAgentController agent, Color color) {
		foreach (MeshRenderer r in agent.gameObject.GetComponentsInChildren<MeshRenderer> () as MeshRenderer[]) {
			foreach (Material m in r.materials) {
				if (m.name.Contains("Agent_Color_Mat")) {
					m.color = color;
				}
			}

		}
	}

	public IEnumerator ResetCoroutine(ServerAction response) {
		// Setting all the agents invisible here is silly but necessary
		// as otherwise the FirstPersonCharacterCull.cs script will
		// try to disable renderers that are invalid (but not null)
		// as the scene they existed in has changed.
		for (int i = 0; i < agents.Count; i++) {
			Destroy(agents[i]);
		}
		yield return null;

		if (string.IsNullOrEmpty(response.sceneName)){
			UnityEngine.SceneManagement.SceneManager.LoadScene (UnityEngine.SceneManagement.SceneManager.GetActiveScene ().name);
		} else {
			UnityEngine.SceneManagement.SceneManager.LoadScene (response.sceneName);
		}
	}

	public void Reset(ServerAction response) {
		StartCoroutine(ResetCoroutine(response));
	}

    public bool SwitchScene(string sceneName)
    {
        if (!string.IsNullOrEmpty(sceneName))
        {
            UnityEngine.SceneManagement.SceneManager.LoadScene(sceneName);
            return true;
        }
        return false;
    }

    // Decide whether agent has stopped actions
    // And if we need to capture a new frame

    private void Update()
    {
        physicsSceneManager.isSceneAtRest = true;//assume the scene is at rest by default
    }

    private void LateUpdate() {
<<<<<<< HEAD
		int completeCount = 0;
		foreach (BaseFPSAgentController agent in this.agents) {
			if (agent.actionComplete) {
				completeCount++;
			}
		}

		int hasDroneAgentUpdatedCount = 0;

        if(droneMode)
        {
            foreach (DroneFPSAgentController droneAgent in this.agents)
            {
                //get total count of all flight mode agents that have finished updating
                if (droneAgent.hasFixedUpdateHappened)
                {
                    hasDroneAgentUpdatedCount++;
                }
            }
        }

		if (completeCount == agents.Count && completeCount > 0 && readyToEmit)
=======

/*
		if (readyToEmit)
>>>>>>> 3b9368d6
        {
            //start emit frame for physics and stochastic controllers
			if(!droneMode)
            {
				//readyToEmit = false;
				//StartCoroutine (EmitFrame());
			}

            //start emit frame for flying drone controller
            if(droneMode)
            {
                //make sure each agent in flightMode has updated at least once
				if (hasDroneAgentUpdatedCount == agents.Count && hasDroneAgentUpdatedCount > 0)
                {
					readyToEmit = false;
					//StartCoroutine (EmitFrame());
				}
			}
		}
 */

        //ok now if the scene is at rest, turn back on physics autosimulation automatically
        //note: you can do this earlier by manually using the UnpausePhysicsAutoSim() action found in PhysicsRemoteFPSAgentController
        // if(physicsSceneManager.isSceneAtRest && !droneMode &&
        // physicsSceneManager.physicsSimulationPaused && AdvancePhysicsStepCount > 0)
        // {
        //     //print("soshite toki wa ugoki desu");
        //     Physics.autoSimulation = true;
        //     physicsSceneManager.physicsSimulationPaused = false;
        //     AdvancePhysicsStepCount = 0;
        // }

	}

	private byte[] captureScreen() {
		if (tex.height != UnityEngine.Screen.height ||
			tex.width != UnityEngine.Screen.width) {
			tex = new Texture2D(UnityEngine.Screen.width, UnityEngine.Screen.height, TextureFormat.RGB24, false);
			readPixelsRect = new Rect(0, 0, UnityEngine.Screen.width, UnityEngine.Screen.height);
		}
		tex.ReadPixels(readPixelsRect, 0, 0);
		tex.Apply();
		return tex.GetRawTextureData ();
	}


	private void addThirdPartyCameraImage(List<KeyValuePair<string, byte[]>> payload, Camera camera) {
		RenderTexture.active = camera.activeTexture;
		camera.Render ();
        payload.Add(new KeyValuePair<string, byte[]>("image-thirdParty-camera", captureScreen()));
	}

	private void addImage(List<KeyValuePair<string, byte[]>> payload, BaseFPSAgentController agent) {
		if (this.renderImage) {

			if (this.agents.Count > 1 || this.thirdPartyCameras.Count > 0) {
				RenderTexture.active = agent.m_Camera.activeTexture;
				agent.m_Camera.Render ();
			}
            payload.Add(new KeyValuePair<string, byte[]>("image", captureScreen()));
		}
	}

	private void addObjectImage(List<KeyValuePair<string, byte[]>> payload, BaseFPSAgentController agent, ref MetadataWrapper metadata) {
		if (this.renderObjectImage) {
			if (!agent.imageSynthesis.hasCapturePass("_id")) {
				Debug.LogError("Object Image not available in imagesynthesis - returning empty image");
			}
			byte[] bytes = agent.imageSynthesis.Encode ("_id");
            payload.Add(new KeyValuePair<string, byte[]>("image_ids", bytes));

			Color[] id_image = agent.imageSynthesis.tex.GetPixels();
			Dictionary<Color, int[]> colorBounds = new Dictionary<Color, int[]> ();
			for (int yy = 0; yy < tex.height; yy++) {
				for (int xx = 0; xx < tex.width; xx++) {
					Color colorOn = id_image [yy * tex.width + xx];
					if (!colorBounds.ContainsKey (colorOn)) {
						colorBounds [colorOn] = new int[]{xx, yy, xx, yy};
					} else {
						int[] oldPoint = colorBounds [colorOn];
						if (xx < oldPoint [0]) {
							oldPoint [0] = xx;
						}
						if (yy < oldPoint [1]) {
							oldPoint [1] = yy;
						}
						if (xx > oldPoint [2]) {
							oldPoint [2] = xx;
						}
						if (yy > oldPoint [3]) {
							oldPoint [3] = yy;
						}
					}
				}
			}
			List<ColorBounds> boundsList = new List<ColorBounds> ();
			foreach (Color key in colorBounds.Keys) {
				ColorBounds bounds = new ColorBounds ();
				bounds.color = new ushort[] {
					(ushort)Math.Round (key.r * 255),
					(ushort)Math.Round (key.g * 255),
					(ushort)Math.Round (key.b * 255)
				};
				bounds.bounds = colorBounds [key];
				boundsList.Add (bounds);
			}
			metadata.colorBounds = boundsList.ToArray ();

			List<ColorId> colors = new List<ColorId> ();
			foreach (Color key in agent.imageSynthesis.colorIds.Keys) {
				ColorId cid = new ColorId ();
				cid.color = new ushort[] {
					(ushort)Math.Round (key.r * 255),
					(ushort)Math.Round (key.g * 255),
					(ushort)Math.Round (key.b * 255)
				};

				cid.name = agent.imageSynthesis.colorIds [key];
				colors.Add (cid);
			}
			metadata.colors = colors.ToArray ();

		}
	}

	private void addImageSynthesisImage(List<KeyValuePair<string, byte[]>> payload, ImageSynthesis synth, bool flag, string captureName, string fieldName)
	{
		if (flag) {
			if (!synth.hasCapturePass (captureName)) {
				Debug.LogError (captureName + " not available - sending empty image");
			}
			byte[] bytes = synth.Encode (captureName);
            payload.Add(new KeyValuePair<string, byte[]>(fieldName, bytes));


		}
	}

	// Used for benchmarking only the server-side
	// no call is made to the Python side
	private IEnumerator EmitFrameNoClient() {
		frameCounter += 1;

		bool shouldRender = this.renderImage;

		if (shouldRender) {
			// we should only read the screen buffer after rendering is complete
			yield return new WaitForEndOfFrame();
            // must wait an additional frame when in synchronous mode otherwise the frame lags
			yield return new WaitForEndOfFrame();
		}

		string msg = "{\"action\": \"RotateRight\", \"timeScale\": 90.0}";
		ProcessControlCommand(msg);
	}

    private void createPayload(MultiAgentMetadata multiMeta, ThirdPartyCameraMetadata[] cameraMetadata, List<KeyValuePair<string, byte[]>> renderPayload, bool shouldRender) {

        multiMeta.agents = new MetadataWrapper[this.agents.Count];
        multiMeta.activeAgentId = this.activeAgentId;
        multiMeta.sequenceId = this.currentSequenceId;

		RenderTexture currentTexture = null;

        if (shouldRender) {
            currentTexture = RenderTexture.active;
            for (int i = 0; i < this.thirdPartyCameras.Count; i++) {
                ThirdPartyCameraMetadata cMetadata = new ThirdPartyCameraMetadata();
                Camera camera = thirdPartyCameras.ToArray()[i];
                cMetadata.thirdPartyCameraId = i;
                cMetadata.position = camera.gameObject.transform.position;
                cMetadata.rotation = camera.gameObject.transform.eulerAngles;
			    cMetadata.fieldOfView = camera.fieldOfView;
                cameraMetadata[i] = cMetadata;
                ImageSynthesis imageSynthesis = camera.gameObject.GetComponentInChildren<ImageSynthesis> () as ImageSynthesis;
                addThirdPartyCameraImage (renderPayload, camera);
                addImageSynthesisImage(renderPayload, imageSynthesis, this.renderDepthImage, "_depth", "image_thirdParty_depth");
                addImageSynthesisImage(renderPayload, imageSynthesis, this.renderNormalsImage, "_normals", "image_thirdParty_normals");
                addImageSynthesisImage(renderPayload, imageSynthesis, this.renderObjectImage, "_id", "image_thirdParty_image_ids");
                addImageSynthesisImage(renderPayload, imageSynthesis, this.renderClassImage, "_class", "image_thirdParty_classes");
                addImageSynthesisImage(renderPayload, imageSynthesis, this.renderClassImage, "_flow", "image_thirdParty_flow");//XXX fix this in a bit
            }
        }
        for (int i = 0; i < this.agents.Count; i++) {
            BaseFPSAgentController agent = this.agents[i];
            MetadataWrapper metadata = agent.generateMetadataWrapper ();
            metadata.agentId = i;

            // we don't need to render the agent's camera for the first agent
            if (shouldRender) {
                addImage (renderPayload, agent);
                addImageSynthesisImage(renderPayload, agent.imageSynthesis, this.renderDepthImage, "_depth", "image_depth");
                addImageSynthesisImage(renderPayload, agent.imageSynthesis, this.renderNormalsImage, "_normals", "image_normals");
                addObjectImage (renderPayload, agent, ref metadata);
                addImageSynthesisImage(renderPayload, agent.imageSynthesis, this.renderClassImage, "_class", "image_classes");
                addImageSynthesisImage(renderPayload, agent.imageSynthesis, this.renderFlowImage, "_flow", "image_flow");

                metadata.thirdPartyCameras = cameraMetadata;
            }
            multiMeta.agents [i] = metadata;
        }

        if (shouldRender) {
            RenderTexture.active = currentTexture;
        }

        
    }

    private string serializeMetadataJson(MultiAgentMetadata multiMeta) {
            var jsonResolver = new ShouldSerializeContractResolver();
            return Newtonsoft.Json.JsonConvert.SerializeObject(multiMeta, Newtonsoft.Json.Formatting.None,
                        new Newtonsoft.Json.JsonSerializerSettings()
                            {
                                ReferenceLoopHandling = Newtonsoft.Json.ReferenceLoopHandling.Ignore,
                                ContractResolver = jsonResolver
                            }

            );
    }


    private bool canEmit() {
        bool emit = true;
        foreach (BaseFPSAgentController agent in this.agents) {
            if (agent.agentState != AgentState.Emit) {
                emit = false;
                break;
            }
        }

        return this.agentManagerState == AgentState.Emit && emit;
    }


	public IEnumerator EmitFrame() {
        while (true) 
        {
            bool shouldRender = this.renderImage && serverSideScreenshot;
			yield return new WaitForEndOfFrame();

            frameCounter += 1;
            if (this.agentManagerState == AgentState.ActionComplete) {
                this.agentManagerState = AgentState.Emit;
            }

            foreach (BaseFPSAgentController agent in this.agents) {
                if (agent.agentState == AgentState.ActionComplete) {
                    agent.agentState = AgentState.Emit;
                }
            }

            if (!this.canEmit()) 
            {
                continue;
            }

            MultiAgentMetadata multiMeta = new MultiAgentMetadata ();

            ThirdPartyCameraMetadata[] cameraMetadata = new ThirdPartyCameraMetadata[this.thirdPartyCameras.Count];
            List<KeyValuePair<string, byte[]>> renderPayload = new List<KeyValuePair<string, byte[]>>();
            createPayload(multiMeta, cameraMetadata, renderPayload, shouldRender);

            #if UNITY_WEBGL
                JavaScriptInterface jsInterface = this.primaryAgent.GetComponent<JavaScriptInterface>();
                if (jsInterface != null) {
                    jsInterface.SendActionMetadata(serializeMetadataJson(multiMeta));
                }
            #endif



        #if !UNITY_WEBGL 
            if (serverType == serverTypes.WSGI) {
                WWWForm form = new WWWForm();
                foreach(var item in renderPayload) {
                    form.AddBinaryData(item.Key, item.Value);
                }
                form.AddField("metadata", serializeMetadataJson(multiMeta));
                form.AddField("token", robosimsClientToken);


                if (this.sock == null) {
                    // Debug.Log("connecting to host: " + robosimsHost);
                    IPAddress host = IPAddress.Parse(robosimsHost);
                    IPEndPoint hostep = new IPEndPoint(host, robosimsPort);
                    this.sock = new Socket(AddressFamily.InterNetwork, SocketType.Stream, ProtocolType.Tcp);
                    try {
                        this.sock.Connect(hostep);
                    }
                    catch (SocketException e) {
                        Debug.Log("Socket exception: " + e.ToString());
                    }
                }

                if (this.sock != null && this.sock.Connected) {
                    byte[] rawData = form.data;

                    string request = "POST /train HTTP/1.1\r\n" +
                    "Content-Length: " + rawData.Length.ToString() + "\r\n";

                    foreach(KeyValuePair<string, string> entry in form.headers) {
                        request += entry.Key + ": " + entry.Value + "\r\n";
                    }
                    request += "\r\n";

                    this.sock.Send(Encoding.ASCII.GetBytes(request));
                    this.sock.Send(rawData);

                    // waiting for a frame here keeps the Unity window in sync visually
                    // its not strictly necessary, but allows the interact() command to work properly
                    // and does not reduce the overall FPS
                    yield return new WaitForEndOfFrame();

                    byte[] headerBuffer = new byte[1024];
                    int bytesReceived = 0;
                    byte[] bodyBuffer = null;
                    int bodyBytesReceived = 0;
                    int contentLength = 0;

                    // read header
                    while (true) {
                        int received = this.sock.Receive(headerBuffer, bytesReceived, headerBuffer.Length - bytesReceived, SocketFlags.None);
                        if (received == 0) {
                            Debug.LogError("0 bytes received attempting to read header - connection closed");
                            break;
                        }

                        bytesReceived += received;;
                        string headerMsg = Encoding.ASCII.GetString(headerBuffer, 0, bytesReceived);
                        int offset = headerMsg.IndexOf("\r\n\r\n");
                        if (offset > 0){
                            contentLength = parseContentLength(headerMsg.Substring(0, offset));
                            bodyBuffer = new byte[contentLength];
                            bodyBytesReceived = bytesReceived - (offset + 4);
                            Array.Copy(headerBuffer, offset + 4, bodyBuffer, 0, bodyBytesReceived);
                            break;
                        }
                    }

                    // read body
                    while (bodyBytesReceived < contentLength) {
                        // check for 0 bytes received
                        int received = this.sock.Receive(bodyBuffer, bodyBytesReceived, bodyBuffer.Length - bodyBytesReceived, SocketFlags.None);
                        if (received == 0) {
                            Debug.LogError("0 bytes received attempting to read body - connection closed");
                            break;
                        }

                        bodyBytesReceived += received;
                        //Debug.Log("total bytes received: " + bodyBytesReceived);
                    }

                    string msg = Encoding.ASCII.GetString(bodyBuffer, 0, bodyBytesReceived);
                    ProcessControlCommand(msg);
                }
            } else if (serverType == serverTypes.FIFO){
                byte[] msgPackMetadata = MessagePack.MessagePackSerializer.Serialize(multiMeta, 
                    MessagePack.Resolvers.ThorContractlessStandardResolver.Options);
                this.fifoClient.SendMessage(FifoServer.FieldType.Metadata, msgPackMetadata);
                foreach(var item in renderPayload) {
                    this.fifoClient.SendMessage(FifoServer.Client.FormMap[item.Key], item.Value);
                }
                this.fifoClient.SendEOM();
                string msg = this.fifoClient.ReceiveMessage();
                ProcessControlCommand(msg);

                while (canEmit() && this.fastActionEmit) {

                    MetadataPatch patch = this.activeAgent().generateMetadataPatch();
                    patch.agentId = this.activeAgentId;
                    msgPackMetadata = MessagePack.MessagePackSerializer.Serialize(patch, 
                    MessagePack.Resolvers.ThorContractlessStandardResolver.Options);
                    this.fifoClient.SendMessage(FifoServer.FieldType.MetadataPatch, msgPackMetadata);
                    this.fifoClient.SendEOM();
                    msg = this.fifoClient.ReceiveMessage();
                    ProcessControlCommand(msg);
                }
            }

            //if(droneMode)
            //{
            //    if (Time.timeScale == 0 && !Physics.autoSimulation && physicsSceneManager.physicsSimulationPaused)
            //    {
            //        DroneFPSAgentController agent_tmp = this.agents[0].GetComponent<DroneFPSAgentController>();
            //        Time.timeScale = agent_tmp.autoResetTimeScale;
            //        Physics.autoSimulation = true;
            //        physicsSceneManager.physicsSimulationPaused = false;
            //        agent_tmp.hasFixedUpdateHappened = false;
            //    }
            //}

            #endif




        }


    }

	private int parseContentLength(string header) {
		// Debug.Log("got header: " + header);
		string[] fields = header.Split(new char[]{'\r','\n'});
		foreach(string field in fields) {
			string[] elements = field.Split(new char[]{':'});
			if (elements[0].ToLower() == "content-length") {
				return Int32.Parse(elements[1].Trim());
			}
		}

		return 0;
	}

	private BaseFPSAgentController activeAgent() {
		return this.agents[activeAgentId];
	}

	private void ProcessControlCommand(string msg)
	{

        this.renderObjectImage = this.defaultRenderObjectImage;
        #if UNITY_WEBGL
		ServerAction controlCommand = new ServerAction();
		JsonUtility.FromJsonOverwrite(msg, controlCommand);
        #else
        dynamic controlCommand = Newtonsoft.Json.JsonConvert.DeserializeObject<dynamic>(msg);
        #endif

		this.currentSequenceId = controlCommand.sequenceId;
        // the following are handled this way since they can be null
        this.renderImage = controlCommand.renderImage == null ? true : controlCommand.renderImage;
        this.activeAgentId = controlCommand.agentId == null ? 0 : controlCommand.agentId;

		if (agentManagerActions.Contains(controlCommand.action.ToString())) {
            this.agentManagerState = AgentState.Processing;
            ActionDispatcher.Dispatch(this, controlCommand);
		} else {
            //we only allow renderObjectImage to be flipped on
            //on a per step() basis, since by default the param is null
            //so we don't know if a request is meant to turn the param off
            //or if it is just the value by default
            if (controlCommand.renderObjectImage == true) {
                this.renderObjectImage = true;
            }

			if (this.renderDepthImage || this.renderClassImage || this.renderObjectImage || this.renderNormalsImage) {
				this.activeAgent().updateImageSynthesis(true);
			}
			this.activeAgent().ProcessControlCommand (controlCommand);
		}
	}

	// Extra helper functions
	protected string LoadStringVariable(string variable, string name)
	{
		string envVarName = ENVIRONMENT_PREFIX + name.ToUpper();
		string envVarValue = Environment.GetEnvironmentVariable(envVarName);
		return envVarValue == null ? variable : envVarValue;
	}

	protected int LoadIntVariable(int variable, string name)
	{
		string envVarName = ENVIRONMENT_PREFIX + name.ToUpper();
		string envVarValue = Environment.GetEnvironmentVariable(envVarName);
		return envVarValue == null ? variable : int.Parse(envVarValue);
	}

	protected float LoadFloatVariable(float variable, string name)
	{
		string envVarName = ENVIRONMENT_PREFIX + name.ToUpper();
		string envVarValue = Environment.GetEnvironmentVariable(envVarName);
		return envVarValue == null ? variable : float.Parse(envVarValue);
	}

	protected bool LoadBoolVariable(bool variable, string name)
	{
		string envVarName = ENVIRONMENT_PREFIX + name.ToUpper();
		string envVarValue = Environment.GetEnvironmentVariable(envVarName);
		return envVarValue == null ? variable : bool.Parse(envVarValue);
	}

}

[Serializable]
public class MultiAgentMetadata {

	public MetadataWrapper[] agents;
	public ThirdPartyCameraMetadata[] thirdPartyCameras;
	public int activeAgentId;
	public int sequenceId;
}

[Serializable]
public class ThirdPartyCameraMetadata
{
	public int thirdPartyCameraId;
	public Vector3 position;
	public Vector3 rotation;
	public float fieldOfView;
}

[Serializable]
public class MetadataPatch
{
	public string lastAction;
	public string errorMessage;
	public string errorCode;
	public bool lastActionSuccess;
    public int agentId;
    public System.Object actionReturn;
}

//adding AgentMetdata class so there is less confusing
//overlap between ObjectMetadata and AgentMetadata
[Serializable]
public class AgentMetadata
{
    public string name;
    public Vector3 position;
    public Vector3 rotation;
    public float cameraHorizon;
	public bool isStanding;
	public bool inHighFrictionArea;
    public AgentMetadata() {}
}

[Serializable]
public class DroneAgentMetadata : AgentMetadata
{
    public float droneCurrentTime;
    public Vector3 LauncherPosition;
}

//additional metadata for drone objects (only use with Drone controller)
[Serializable]
public class DroneObjectMetadata : ObjectMetadata
{
    // Drone Related Metadata
    public int numSimObjHits;
    public int numFloorHits;
    public int numStructureHits;
    public float lastVelocity;
    public Vector3 LauncherPosition;
	public bool isCaught;
    public DroneObjectMetadata() {}
}

[Serializable]
public class ObjectMetadata
{
	public string name;
	public Vector3 position;
	public Vector3 rotation;
	//public float cameraHorizon; moved to AgentMetadata, objects don't have a camerahorizon
	public bool visible;
	public bool obstructed; //if true, object is obstructed by something and actions cannot be performed on it. This means an object behind glass will be obstructed=True and visible=True
	public bool receptacle;
	///
	//note: some objects are not themselves toggleable, because they must be toggled on/off via another sim object (stove knob -> stove burner)
	public bool toggleable;//is this object able to be toggled on/off directly?

	//note some objects can still return the istoggle value even if they cannot directly be toggled on off (stove burner -> stove knob)
	public bool isToggled;//is this object currently on or off? true is on
	///
	public bool breakable;
	public bool isBroken;//is this object broken?
	///
	public bool canFillWithLiquid;//objects filled with liquids
	public bool isFilledWithLiquid;//is this object filled with some liquid? - similar to 'depletable' but this is for liquids
	///
	public bool dirtyable;//can toggle object state dirty/clean
	public bool isDirty;//is this object in a dirty or clean state?
	///
	public bool canBeUsedUp;//for objects that can be emptied or depleted (toilet paper, paper towels, tissue box etc) - specifically not for liquids
	public bool isUsedUp;
	///
	public bool cookable;//can this object be turned to a cooked state? object should not be able to toggle back to uncooked state with contextual interactions, only a direct action
	public bool isCooked;//is it cooked right now? - context sensitive objects might set this automatically like Toaster/Microwave/ Pots/Pans if isHeated = true
	// ///
	// public bool abletocook;//can this object be heated up by a "fire" tagged source? -  use this for Pots/Pans
	// public bool isabletocook;//object is in contact with a "fire" tagged source (stove burner), if this is heated any object cookable object touching it will be switched to cooked - again use for Pots/Pans
	//
	//temperature placeholder values, might get more specific later with degrees but for now just track these three states
	public enum Temperature { RoomTemp, Hot, Cold};
	public string ObjectTemperature;//return current abstracted temperature of object as a string (RoomTemp, Hot, Cold)
	//
	public bool canChangeTempToHot;//can change other object temp to hot
	public bool canChangeTempToCold;//can change other object temp to cool
	//
	public bool sliceable;//can this be sliced in some way?
	public bool isSliced;//currently sliced?
	///
	public bool openable;
	public bool isOpen;
	public float openPercent;//if the object is openable, what is the current open percent? value from 0 to 1.0
	///
	public bool pickupable;
	public bool isPickedUp;//if the pickupable object is actively being held by the agent
    public bool moveable;//if the object is moveable, able to be pushed/affected by physics but is too big to pick up

	public float mass;//mass is only for moveable and pickupable objects

	//salient materials are only for pickupable and moveable objects, for now static only objects do not report material back since we have to assign them manually
	public enum ObjectSalientMaterial {Metal, Wood, Plastic, Glass, Ceramic, Stone, Fabric, Rubber, Food, Paper, Wax, Soap, Sponge, Organic, Leather} //salient materials that make up an object (ie: cell phone - metal, glass)

	public string [] salientMaterials; //salient materials that this object is made of as strings (see enum above). This is only for objects that are Pickupable or Moveable
	///
	public string[] receptacleObjectIds;
	public float distance;//dintance fromm object's transform to agent transform
	public String objectType;
	public string objectId;
	//public string parentReceptacle;
	public string[] parentReceptacles;
	//public float currentTime;
    public bool isMoving;//true if this game object currently has a non-zero velocity
    public AxisAlignedBoundingBox axisAlignedBoundingBox;
    public ObjectOrientedBoundingBox objectOrientedBoundingBox;

	public ObjectMetadata() { }
}

[Serializable]
public class SceneBounds
{
    //8 corners of the world axis aligned box that bounds a sim object
    //8 rows - 8 corners, one per row
    //3 columns - x, y, z of each corner respectively
    public float[][] cornerPoints;

    //center of the bounding box of the scene in worldspace coordinates
    public Vector3 center;

    //the size of the bounding box of the scene in worldspace coordinates (world x, y, z)
    public Vector3 size;
}

//for returning a world axis aligned bounding box
//if an object is rotated, the dimensions of this box are subject to change
[Serializable]
public class AxisAlignedBoundingBox
{
    //8 corners of the world axis aligned box that bounds a sim object
    //8 rows - 8 corners, one per row
    //3 columns - x, y, z of each corner respectively
    public float[][] cornerPoints;

    //center of the bounding box of this object in worldspace coordinates
    public Vector3 center;

    //the size of the bounding box in worldspace coordinates (world x, y, z)
    public Vector3 size;
}

//for returning an object oriented bounds not locked to world axes
//if an object is rotated, this object oriented box will not change dimensions
[Serializable]
public class ObjectOrientedBoundingBox
{
    //probably return these from the BoundingBox component of the object for now?
    //this means that it will only work for Pickupable objects at the moment
    public float[][] cornerPoints;
}

[Serializable]
public class InventoryObject
{
	public string objectId;
	public string objectType;
}

[Serializable]
public class ColorId {
	public ushort[] color;
	public string name;
}

[Serializable]
public class ColorBounds {
	public ushort[] color;
	public int[] bounds;
}

[Serializable]
public class HandMetadata {
	public Vector3 position;
	public Vector3 rotation;
	public Vector3 localPosition;
	public Vector3 localRotation;
}

[Serializable]
public class JointMetadata {
    public string name;
	public Vector3 position;
	public Vector3 rootRelativePosition;
	public Vector4 rotation;
	public Vector4 rootRelativeRotation;
	public Vector4 localRotation;
}

[Serializable]
public class ArmMetadata {

    //public Vector3 handTarget;
	//joints 1 to 4, joint 4 is the wrist and joint 1 is the base that never moves
    public JointMetadata[] joints;

	public List<String> HeldObjects;

	//world coordinates of the center of the hand's sphere
	public Vector3 HandSphereCenter;
	//current radius of the hand sphere
	public float HandSphereRadius;
}

[Serializable]
public class ObjectTypeCount
{
    public string objectType; //specify object by type in scene
    public int count; //the total count of objects of type objectType that we will try to make exist in the scene
}

[Serializable]
public class ObjectPose
{
    public string objectName;
    public Vector3 position;
    public Vector3 rotation;
}

//set object states either by Type or by compatible State
//"slice all objects of type Apple"
//"slice all objects that have the sliceable property"
//also used to randomly do this ie: randomly slice all objects of type apple, randomly slice all objects that have sliceable property
[Serializable]
public class SetObjectStates
{
    public string objectType = null; //valid strings are any Object Type listed in documentation (ie: AlarmClock, Apple, etc)
    public string stateChange = null; //valid strings are: openable, toggleable, breakable, canFillWithLiquid, dirtyable, cookable, sliceable, canBeUsedUp
    public bool isOpen;
    public bool isToggled;
    public bool isBroken;
    public bool isFilledWithLiquid;
    public bool isDirty;
    public bool isCooked;
    public bool isSliced;
    public bool isUsedUp;
}

[Serializable]
public struct MetadataWrapper
{
	public ObjectMetadata[] objects;
    public bool isSceneAtRest;//set true if all objects in the scene are at rest (or very very close to 0 velocity)
	public AgentMetadata agent;
	public HandMetadata hand;
    public ArmMetadata arm;
	public float fov;
	public Vector3 cameraPosition;
	public float cameraOrthSize;
	public ThirdPartyCameraMetadata[] thirdPartyCameras;
	public bool collided;
	public string[] collidedObjects;
	public InventoryObject[] inventoryObjects;
	public string sceneName;
	public string lastAction;
	public string errorMessage;
	public string errorCode; // comes from ServerActionErrorCode
	public bool lastActionSuccess;
	public int screenWidth;
	public int screenHeight;
	public int agentId;
	public ColorId [] colors;
	public ColorBounds[] colorBounds;

	// Extras
	public Vector3[] reachablePositions;
	public float[] flatSurfacesOnGrid;
	public float[] distances;
	public float[] normals;
	public bool[] isOpenableGrid;
	public string[] segmentedObjectIds;
	public string[] objectIdsInBox;

	public int actionIntReturn;
	public float actionFloatReturn;
	public string[] actionStringsReturn;

	public float[] actionFloatsReturn;
	public Vector3[] actionVector3sReturn;
	public List<Vector3> visibleRange;
    public System.Object actionReturn;
	public float currentTime;
    public SceneBounds sceneBounds;//return coordinates of the scene's bounds (center, size, extents)
}

[Serializable]
public class ServerAction
{
	public string action;
	public int agentCount = 1;
	public string quality;
	public bool makeAgentsVisible = true;
	public float timeScale = 1.0f;
	public float fixedDeltaTime = 0.02f;
    public float dronePositionRandomNoiseSigma = 0.00f;
	public string objectType;
	public int objectVariation;
	public string receptacleObjectType;
	public string receptacleObjectId;
	public float gridSize;
	public string[] excludeObjectIds;
        public string [] objectIds;
	public string objectId;
	public int agentId;
	public int thirdPartyCameraId;
	public float y;
	public float fieldOfView;
	public float x;
	public float z;
    public float pushAngle;
	public int horizon;
	public Vector3 rotation;
	public Vector3 position;
    public Vector3 direction;

	public bool allowAgentsToIntersect = false;
    public float handDistance;//used for max distance agent's hand can move
	public List<Vector3> positions = null;
	public bool standing = true;
	public bool forceAction;
    public bool applyActionNoise = true;
    public float movementGaussianMu;
    public float movementGaussianSigma;
    public float rotateGaussianMu;
    public float rotateGaussianSigma;
    public string skyboxColor = null;
	public bool forceKinematic;
	public float maxAgentsDistance = -1.0f;
	public bool alwaysReturnVisibleRange = false;
	public int sequenceId;
	public bool snapToGrid = true;
	public string sceneName;
	public bool rotateOnTeleport;
	public bool forceVisible;
    public bool anywhere;//used for SpawnTargetCircle, GetSpawnCoordinatesAboveObject for if anywhere or only in agent view
	public bool randomizeOpen;
	public int randomSeed;
	public float moveMagnitude;
	public bool autoSimulation = true;
	public bool simplifyPhysics = false;
	public float startAgentsRotatedBy = 0f;
	public float visibilityDistance;
	public bool uniquePickupableObjectTypes; // only allow one of each object type to be visible
	public int numPlacementAttempts;
	public bool randomizeObjectAppearance;
	public bool renderImage = true;
	public bool renderDepthImage;
	public bool renderClassImage;
	public bool renderObjectImage;
	public bool renderNormalsImage;
    public bool renderFlowImage;
	public float cameraY = 0.675f;
	public bool placeStationary = true; //when placing/spawning an object, do we spawn it stationary (kinematic true) or spawn and let physics resolve final position
	//public string ssao = "default";
	public string fillLiquid; //string to indicate what kind of liquid this object should be filled with. Water, Coffee, Wine etc.
	public float TimeUntilRoomTemp;
	public bool allowDecayTemperature = true; //set to true if temperature should decay over time, set to false if temp changes should not decay, defaulted true
	public string StateChange;//a string that specifies which state change to randomly toggle
    public float timeStep = 0.01f;
    public float mass;
    public float drag;
    public float angularDrag;
    public ObjectTypeCount[] numDuplicatesOfType; //specify, by object Type, how many duplicates of that given object type to try and spawn
    //use only the objectType class member to specify which receptacle objects should be excluded from the valid receptacles to spawn objects in
    public String[] excludedReceptacles;
    public ObjectPose[] objectPoses;
    public SetObjectStates SetObjectStates;
    public float minDistance;//used in target circle spawning function
    public float maxDistance;//used in target circle spawning function
    public float noise;
    public ControllerInitialization controllerInitialization = null;
    public string agentControllerType = "";//default to physics controller
    public string agentMode = "default"; //mode of Agent, valid values are "default" "bot" "drone", note certain modes are only compatible with certain controller types

    public float agentRadius = 2.0f;
    public int maxStepCount;
    public float rotateStepDegrees = 90.0f; //default rotation amount for RotateRight/RotateLeft actions

    public float degrees;//for overriding the default degree amount in look up/lookdown/rotaterRight/rotateLeft

    public bool topView = false;

    public bool orthographic = false;

    public bool grid = false;

    public Color? gridColor;

    public Gradient pathGradient;

	//should actions like pickup and moveHand have more manual, less abstracted behavior?
	public bool manualInteract = false;

	//color 0-255
	public float r;
	public float g;
	public float b;

	//default time for objects to wait before returning actionFinished() if an action put them in motion
	public float TimeToWaitForObjectsToComeToRest = 10.0f;
	public float scale;
    public string visibilityScheme = VisibilityScheme.Collider.ToString();
    public bool fastActionEmit;

    public bool returnToStart = false;

    public float speed;

    public bool handCameraSpace = false;

    public float radius;

	public bool stopArmMovementOnContact = false;

    public bool disableRendering = false;

    public bool restrictMovement = false;

	//used to determine which coordinate space is used in Mid Level Arm actions
	//valid options are relative to: world, wrist, armBase
	public string coordinateSpace = "armBase";

    public SimObjType ReceptableSimObjType()
	{
		if (string.IsNullOrEmpty(receptacleObjectType))
		{
			return SimObjType.Undefined;
		}
		return (SimObjType)Enum.Parse(typeof(SimObjType), receptacleObjectType);
	}

    public VisibilityScheme GetVisibilityScheme() {
        VisibilityScheme result = VisibilityScheme.Collider;
        try 
        {
            result = (VisibilityScheme)Enum.Parse(typeof(VisibilityScheme), visibilityScheme, true);
        } 
        catch (ArgumentException ex) { 
            Debug.LogError("Error parsing visibilityScheme: '" + visibilityScheme + "' defaulting to Collider");
        }

		return result;
    }

	public SimObjType GetSimObjType()
	{
		if (string.IsNullOrEmpty(objectType))
		{
			return SimObjType.Undefined;
		}
		return (SimObjType)Enum.Parse(typeof(SimObjType), objectType);
	}
    // allows this to be passed in as a dynamic which we then
    // cast back to itself
    public ServerAction ToObject<T>() {
        return this;
    }

    public ServerAction ToObject(Type t) {
        return this;
    }


}

[Serializable]
public class InitializeReturn
{
	public float cameraNearPlane;
    public float cameraFarPlane;
}

public enum ServerActionErrorCode  {
	Undefined,
	ReceptacleNotVisible,
	ReceptacleNotOpen,
	ObjectNotInInventory,
	ReceptacleFull,
	ReceptaclePivotNotVisible,
	ObjectNotAllowedInReceptacle,
	ObjectNotVisible,
	InventoryFull,
	ObjectNotPickupable,
	LookUpCantExceedMax,
	LookDownCantExceedMin,
	InvalidAction,
    MissingArguments
}

public enum VisibilityScheme {
    Collider,
    Distance
}



[Serializable]
public class ControllerInitialization {
    public Dictionary<string, TypedVariable> variableInitializations;
}


[Serializable]
public class TypedVariable {
    public string type;
    public object value;
}



public class ShouldSerializeContractResolver : DefaultContractResolver
{
   public static readonly ShouldSerializeContractResolver Instance = new ShouldSerializeContractResolver();

   protected override JsonProperty CreateProperty( MemberInfo member,
                                    MemberSerialization memberSerialization )
   {
      JsonProperty property = base.CreateProperty( member, memberSerialization );

      // exclude these properties to make serialization match JsonUtility
      if( property.DeclaringType == typeof(Vector3) &&
            (property.PropertyName == "sqrMagnitude" || 
            property.PropertyName == "magnitude"  ||
            property.PropertyName == "normalized" 
            ))
      {
         property.ShouldSerialize = instance => { return false; };
         return property;
      } else {
          return base.CreateProperty(member, memberSerialization);
      }

   }
}

public enum AgentState  {
	Processing,
    ActionComplete,
    PendingFixedUpdate,
	Emit
}<|MERGE_RESOLUTION|>--- conflicted
+++ resolved
@@ -532,34 +532,9 @@
     }
 
     private void LateUpdate() {
-<<<<<<< HEAD
-		int completeCount = 0;
-		foreach (BaseFPSAgentController agent in this.agents) {
-			if (agent.actionComplete) {
-				completeCount++;
-			}
-		}
-
-		int hasDroneAgentUpdatedCount = 0;
-
-        if(droneMode)
-        {
-            foreach (DroneFPSAgentController droneAgent in this.agents)
-            {
-                //get total count of all flight mode agents that have finished updating
-                if (droneAgent.hasFixedUpdateHappened)
-                {
-                    hasDroneAgentUpdatedCount++;
-                }
-            }
-        }
-
-		if (completeCount == agents.Count && completeCount > 0 && readyToEmit)
-=======
 
 /*
 		if (readyToEmit)
->>>>>>> 3b9368d6
         {
             //start emit frame for physics and stochastic controllers
 			if(!droneMode)
