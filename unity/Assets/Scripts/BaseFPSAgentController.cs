// Copyright Allen Institute for Artificial Intelligence 2017
using System;
using System.IO;
using System.Collections;
using System.Collections.Generic;
using System.Reflection;
using UnityStandardAssets.CrossPlatformInput;
using UnityStandardAssets.Utility;
using UnityEngine;
using Random = UnityEngine.Random;
using UnityStandardAssets.ImageEffects;
using System.Linq;
using UnityEngine.Rendering.PostProcessing;
using UnityEngine.AI;
using Newtonsoft.Json.Linq;

namespace UnityStandardAssets.Characters.FirstPerson
{
	[RequireComponent(typeof(CharacterController))]

	abstract public class BaseFPSAgentController : MonoBehaviour
	{
		//debug draw bounds of objects in editor
        #if UNITY_EDITOR
        protected List<Bounds> gizmobounds = new List<Bounds>();
        #endif
        [SerializeField] public SimObjPhysics[] VisibleSimObjPhysics 
        {
            get;
            protected set;
        }
        [SerializeField] protected bool IsHandDefault = true;
        [SerializeField] protected GameObject ItemInHand = null; //current object in inventory
        [SerializeField] public GameObject AgentHand = null;
        [SerializeField] protected GameObject DefaultHandPosition = null;
        [SerializeField] protected Transform rotPoint;
        [SerializeField] protected GameObject DebugPointPrefab;
        [SerializeField] private GameObject GridRenderer = null;
        [SerializeField] protected GameObject DebugTargetPointPrefab;
        [SerializeField] protected bool inTopLevelView = false;
        [SerializeField] protected Vector3 lastLocalCameraPosition;
        [SerializeField] protected Quaternion lastLocalCameraRotation;
        public float autoResetTimeScale = 1.0f;

        public Vector3[] reachablePositions = new Vector3[0];
        protected float gridVisualizeY = 0.005f; //used to visualize reachable position grid, offset from floor
        protected HashSet<int> initiallyDisabledRenderers = new HashSet<int>();
		// first person controller parameters
		[SerializeField]
		protected bool m_IsWalking;
		[SerializeField]
		protected float m_WalkSpeed;
		[SerializeField]
		protected float m_RunSpeed;
		[SerializeField]
		protected float m_GravityMultiplier;
		protected static float gridSize = 0.25f;
        //time the checkIfObjectHasStoppedMoving coroutine waits for objects to stop moving
        protected float TimeToWaitForObjectsToComeToRest = 0.0f;
        //determins default move distance for move actions
		protected float moveMagnitude;
        //determines rotation increment of rotate functions
        protected float rotateStepDegrees = 90.0f;
        protected bool snapToGrid;
		protected bool continuousMode;//deprecated, use snapToGrid instead
		public ImageSynthesis imageSynthesis;
        public GameObject VisibilityCapsule = null;//used to keep track of currently active VisCap: see different vis caps for modes below
        public GameObject TallVisCap;//meshes used for Tall mode
        public GameObject BotVisCap;//meshes used for Bot mode
        public GameObject DroneVisCap;//meshes used for Drone mode
        public GameObject DroneBasket;//reference to the drone's basket object
        public GameObject IKArm; //reference to the IK_Robot_Arm_Controller arm
        private bool isVisible = true;
        public bool inHighFrictionArea = false;
        public int fixedUpdateCount { get; protected set; }
        public int updateCount { get; protected set; }
        // outbound object filter
        private SimObjPhysics[] simObjFilter = null;
        private VisibilityScheme visibilityScheme = VisibilityScheme.Collider;
        
        public AgentState agentState = AgentState.Emit;
        public bool IsVisible
        {
			get 
            { return isVisible; }

			set 
            {
                //first default all Vis capsules of all modes to not enabled
                HideAllAgentRenderers();

                //The VisibilityCapsule will be set to either Tall or Bot 
                //from the SetAgentMode call in BaseFPSAgentController's Initialize()
                foreach (Renderer r in VisibilityCapsule.GetComponentsInChildren<Renderer>()) 
                {
                    r.enabled = value;
                }
				
				isVisible = value;
			}
        }

        public bool IsProcessing {
            get {
                return this.agentState == AgentState.Processing;
            }
        }

        public bool ReadyForCommand {
            get {
                return this.agentState == AgentState.Emit;
            }

        }

		protected float maxDownwardLookAngle = 60f;
		protected float maxUpwardLookAngle = 30f;
		//allow agent to push sim objects that can move, for physics
		protected bool PushMode = false;
		protected int actionCounter;
		protected Vector3 targetTeleport;
        public AgentManager agentManager;
		public Camera m_Camera;
        [SerializeField] protected float cameraOrthSize;
		protected float m_XRotation;
		protected float m_ZRotation;
		protected Vector2 m_Input;
		protected Vector3 m_MoveDir = Vector3.zero;
		public CharacterController m_CharacterController;
		protected CollisionFlags m_CollisionFlags;
		protected Vector3 lastPosition;
		protected string lastAction;
		protected bool lastActionSuccess;
		protected string errorMessage;
		protected ServerActionErrorCode errorCode;
		public System.Object actionReturn;
        [SerializeField] protected Vector3 standingLocalCameraPosition;
        [SerializeField] protected Vector3 crouchingLocalCameraPosition;
        public float maxVisibleDistance = 1.5f; //changed from 1.0f to account for objects randomly spawned far away on tables/countertops, which would be not visible at 1.0f
        protected float[, , ] flatSurfacesOnGrid = new float[0, 0, 0];
        protected float[, ] distances = new float[0, 0];
        protected float[, , ] normals = new float[0, 0, 0];
		protected bool[, ] isOpenableGrid = new bool[0, 0];
        protected string[] segmentedObjectIds = new string[0];
        [SerializeField] public string[] objectIdsInBox = new string[0];
        protected int actionIntReturn;
        protected float actionFloatReturn;
        protected float[] actionFloatsReturn;
        protected Vector3[] actionVector3sReturn;
        protected string[] actionStringsReturn;
        public bool alwaysReturnVisibleRange = false;
		// initial states
		protected Vector3 init_position;
		protected Quaternion init_rotation;
		public int actionDuration = 3;

		// internal state variables
		private float lastEmitTime;
		protected List<string> collisionsInAction;// tracking collided objects
		protected string[] collidedObjects;// container for collided objects
        protected HashSet<Collider> collidersToIgnoreDuringMovement = new HashSet<Collider>();
		protected Quaternion targetRotation;
        // Javascript communication
        private JavaScriptInterface jsInterface = null;
<<<<<<< HEAD
        private ServerAction currentServerAction = null;
=======
>>>>>>> 21dc02e3
		public Quaternion TargetRotation
		{
			get { return targetRotation; }
		}

        // Arm
        protected IK_Robot_Arm_Controller Arm;

        private PhysicsSceneManager _physicsSceneManager = null;
        //use as reference to the PhysicsSceneManager object
        protected PhysicsSceneManager physicsSceneManager
        {
            get {
                if (_physicsSceneManager == null) {
                    _physicsSceneManager = GameObject.Find("PhysicsSceneManager").GetComponent<PhysicsSceneManager>();
                }
                return _physicsSceneManager;
            }
        }

        //reference to prefab for activiting the cracked camera effect via CameraCrack()
        [SerializeField] GameObject CrackedCameraCanvas = null;

		// Initialize parameters from environment variables
		protected virtual void Awake()
		{
            #if UNITY_WEBGL
                this.jsInterface = this.GetComponent<JavaScriptInterface>();
                this.jsInterface.enabled = true;
            #endif

            // character controller parameters
            m_CharacterController = GetComponent<CharacterController>();
			this.m_WalkSpeed = 2;
			this.m_RunSpeed = 10;
			this.m_GravityMultiplier = 2;

		}

		// Use this for initialization
		public virtual void Start()
		{
			m_Camera = this.gameObject.GetComponentInChildren<Camera>();

			// set agent initial states
			targetRotation = transform.rotation;
			collidedObjects = new string[0];
			collisionsInAction = new List<string>();

            //setting default renderer settings
            //this hides renderers not used in tall mode, and also sets renderer
            //culling in FirstPersonCharacterCull.cs to ignore tall mode renderers
            HideAllAgentRenderers();

			// record initial positions and rotations
			init_position = transform.position;
			init_rotation = transform.rotation;

			agentManager = GameObject.Find("PhysicsSceneManager").GetComponentInChildren<AgentManager>();

            //default nav mesh agent to false cause WHY DOES THIS BREAK THINGS I GUESS IT DOESN TLIKE TELEPORTING
            this.GetComponent<NavMeshAgent>().enabled = false;

            // Recordining initially disabled renderers and scene bounds 
            //then setting up sceneBounds based on encapsulating all renderers
            foreach (Renderer r in GameObject.FindObjectsOfType<Renderer>()) {
                if (!r.enabled) {
                    initiallyDisabledRenderers.Add(r.GetInstanceID());
                } else {
                    agentManager.SceneBounds.Encapsulate(r.bounds);
                }
            }

            //On start, activate gravity
            Vector3 movement = Vector3.zero;
            movement.y = Physics.gravity.y * m_GravityMultiplier;
            m_CharacterController.Move(movement);
		}

        //defaults all agent renderers, from all modes (tall, bot, drone), to hidden for initialization default
        protected void HideAllAgentRenderers()
        {
            foreach(Renderer r in TallVisCap.GetComponentsInChildren<Renderer>())
            {
                if(r.enabled)
                {
                    r.enabled = false;
                }
            }

            foreach(Renderer r in BotVisCap.GetComponentsInChildren<Renderer>())
            {
                if(r.enabled)
                {
                    r.enabled = false;
                }
            }

            foreach(Renderer r in DroneVisCap.GetComponentsInChildren<Renderer>())
            {
                if(r.enabled)
                {
                    r.enabled = false;
                }
            }
        }

		public void actionFinishedEmit(bool success, System.Object actionReturn=null) 
		{
            actionFinished(success, AgentState.Emit, actionReturn);
		}

		protected virtual void actionFinished(bool success, AgentState newState, System.Object actionReturn=null) 
		{
			if (!this.IsProcessing)
			{
				Debug.LogError ("ActionFinished called with agentState not in processing ");
			}

            lastActionSuccess = success;
			this.agentState = newState;
			this.actionReturn = actionReturn;
			actionCounter = 0;
			targetTeleport = Vector3.zero;

        }

		public virtual void actionFinished(bool success, System.Object actionReturn=null) 
		{
            actionFinished(success, AgentState.ActionComplete, actionReturn);
            this.resumePhysics();
		}

        protected virtual void resumePhysics() {}

        

        public Vector3[] getReachablePositions(float gridMultiplier = 1.0f, int maxStepCount = 10000, bool visualize = false, Color? gridColor = null) { //max step count represents a 100m * 100m room. Adjust this value later if we end up making bigger rooms?
            CapsuleCollider cc = GetComponent<CapsuleCollider>();

            float sw = m_CharacterController.skinWidth;
            Queue<Vector3> pointsQueue = new Queue<Vector3>();
            pointsQueue.Enqueue(transform.position);

            //float dirSkinWidthMultiplier = 1.0f + sw;
            Vector3[] directions = {
                new Vector3(1.0f, 0.0f, 0.0f),
                new Vector3(0.0f, 0.0f, 1.0f),
                new Vector3(-1.0f, 0.0f, 0.0f),
                new Vector3(0.0f, 0.0f, -1.0f)
            };

            HashSet<Vector3> goodPoints = new HashSet<Vector3>();
            HashSet<Vector3> seenPoints = new HashSet<Vector3>();
            int layerMask = 1 << 8;
            int stepsTaken = 0;
            while (pointsQueue.Count != 0) {
                stepsTaken += 1;
                Vector3 p = pointsQueue.Dequeue();
                if (!goodPoints.Contains(p)) {
                    goodPoints.Add(p);
                    HashSet<Collider> objectsAlreadyColliding = new HashSet<Collider>(objectsCollidingWithAgent());
                    foreach (Vector3 d in directions) {
                        Vector3 newPosition = p + d * gridSize * gridMultiplier;
                        if (seenPoints.Contains(newPosition)) {
                            continue;
                        }
                        seenPoints.Add(newPosition);

                        RaycastHit[] hits = capsuleCastAllForAgent(
                            cc,
                            sw,
                            p,
                            d,
                            (gridSize * gridMultiplier),
                            layerMask
                        );

                        bool shouldEnqueue = true;
                        foreach (RaycastHit hit in hits) {
                            if (hit.transform.gameObject.name != "Floor" &&
                                !ancestorHasName(hit.transform.gameObject, "FPSController") &&
                                !objectsAlreadyColliding.Contains(hit.collider)
                            ) {
                                shouldEnqueue = false;
                                break;
                            }
                        }
                        bool inBounds = agentManager.SceneBounds.Contains(newPosition);
                        if (errorMessage == "" && !inBounds) {
                            errorMessage = "In " +
                                UnityEngine.SceneManagement.SceneManager.GetActiveScene().name +
                                ", position " + newPosition.ToString() +
                                " can be reached via capsule cast but is beyond the scene bounds.";
                        }

                        shouldEnqueue = shouldEnqueue && inBounds && (
                            handObjectCanFitInPosition(newPosition, 0.0f) ||
                            handObjectCanFitInPosition(newPosition, 90.0f) ||
                            handObjectCanFitInPosition(newPosition, 180.0f) ||
                            handObjectCanFitInPosition(newPosition, 270.0f)
                        );
                        if (shouldEnqueue) {
                            pointsQueue.Enqueue(newPosition);

                            if (visualize) {
                                var gridRenderer = Instantiate(GridRenderer, Vector3.zero, Quaternion.identity);
                                var gridLineRenderer = gridRenderer.GetComponentInChildren<LineRenderer>();
                                if (gridColor.HasValue) {
                                    gridLineRenderer.startColor = gridColor.Value;
                                    gridLineRenderer.endColor =  gridColor.Value;
                                }
                                // gridLineRenderer.startColor = ;
                                // gridLineRenderer.endColor = ;
                                gridLineRenderer.positionCount = 2;
                                // gridLineRenderer.startWidth = 0.01f;
                                // gridLineRenderer.endWidth = 0.01f;
                                gridLineRenderer.SetPositions(new Vector3[] { 
                                    new Vector3(p.x, gridVisualizeY, p.z),
                                    new Vector3(newPosition.x, gridVisualizeY, newPosition.z)
                                });
                            }
                            #if UNITY_EDITOR
                            Debug.DrawLine(p, newPosition, Color.cyan, 100000f);
                            #endif
                        }
                    }
                }
                //default maxStepCount to scale based on gridSize
                if (stepsTaken > Math.Floor(maxStepCount/(gridSize * gridSize))) {
                    errorMessage = "Too many steps taken in GetReachablePositions.";
                    break;
                }
            }

            Vector3[] reachablePos = new Vector3[goodPoints.Count];
            goodPoints.CopyTo(reachablePos);

            #if UNITY_EDITOR
            Debug.Log("count of reachable positions: " + reachablePos.Length);
            #endif

            return reachablePos;
        }

        public void GetReachablePositions(ServerAction action) {
            if(action.maxStepCount != 0) {
                reachablePositions = getReachablePositions(1.0f, action.maxStepCount);
            } else {
                reachablePositions = getReachablePositions();
            }

            if (errorMessage != "") {
                actionFinishedEmit(false);
            } else {
                actionFinishedEmit(true, reachablePositions);
            }
        }

		public void Initialize(ServerAction action)
        {
            if(action.agentMode.ToLower() == "default" || 
               action.agentMode.ToLower() == "bot" || 
               action.agentMode.ToLower() == "drone" ||
               action.agentMode.ToLower() == "arm"
               )
            {
                //set agent mode to Default, Bot or Drone accordingly
                SetAgentMode(action.agentMode);
            }
            
            else
            {
                errorMessage = "agentMode must be set to 'default' or 'bot' or 'drone' or 'hand'";
                Debug.Log(errorMessage);
                actionFinished(false);
                return;
            }

            if (action.gridSize == 0)
            {
                action.gridSize = 0.25f;
            }

            //note: this overrides the default FOV values set in SetAgentMode()
			if (action.fieldOfView > 0 && action.fieldOfView < 180) {
				m_Camera.fieldOfView = action.fieldOfView;
			} 
            else if(action.fieldOfView < 0 || action.fieldOfView >= 180) {
				errorMessage = "fov must be set to (0, 180) noninclusive.";
                Debug.Log(errorMessage);
                actionFinished(false);
                return;
			}

			if (action.timeScale > 0) {
				if (Time.timeScale != action.timeScale) {
                	Time.timeScale = action.timeScale;
				}
            } else {
                errorMessage = "Time scale must be > 0";
                Debug.Log(errorMessage);
                actionFinished(false);
                return;
            }

            if (action.rotateStepDegrees <= 0.0)
            {
                errorMessage = "rotateStepDegrees must be a non-zero, non-negative float";
                Debug.Log(errorMessage);
                actionFinished(false);
                return;
            }

            //default is 90 defined in the ServerAction class, specify whatever you want the default to be
            if (action.rotateStepDegrees > 0.0) {
                this.rotateStepDegrees = action.rotateStepDegrees;
            }

            this.snapToGrid = action.snapToGrid;

            if (action.renderDepthImage || action.renderClassImage || action.renderObjectImage || action.renderNormalsImage) {
    			this.updateImageSynthesis(true);
    		}

			if (action.visibilityDistance > 0.0f) {
				this.maxVisibleDistance = action.visibilityDistance;
			}

            var navmeshAgent = this.GetComponent<UnityEngine.AI.NavMeshAgent>();
            var collider = this.GetComponent<CapsuleCollider>();

            if (collider != null && navmeshAgent != null) {
                navmeshAgent.radius = collider.radius;
                navmeshAgent.height = collider.height;
            }
        
            //navmeshAgent.radius = 

            if (action.gridSize <= 0 || action.gridSize > 5)
            {
                errorMessage = "grid size must be in the range (0,5]";
                Debug.Log(errorMessage);
                actionFinished(false);
                return;
            }

            else
            {
                gridSize = action.gridSize;
                StartCoroutine(checkInitializeAgentLocationAction());
            }

            //initialize how long the default wait time for objects to stop moving is
            this.TimeToWaitForObjectsToComeToRest = action.TimeToWaitForObjectsToComeToRest;
            	
            // Debug.Log("Object " + action.controllerInitialization.ToString() + " dict "  + (action.controllerInitialization.variableInitializations == null));//+ string.Join(";", action.controllerInitialization.variableInitializations.Select(x => x.Key + "=" + x.Value).ToArray()));

            if (action.controllerInitialization != null && action.controllerInitialization.variableInitializations != null) {
                foreach (KeyValuePair<string, TypedVariable> entry in action.controllerInitialization.variableInitializations) {
                    Debug.Log(" Key " + entry.Value.type + " field " + entry.Key);
                    Type t = Type.GetType(entry.Value.type);
                    FieldInfo field = t.GetField(entry.Key, BindingFlags.Public | BindingFlags.Instance);
                    field.SetValue(this, entry.Value);
                }

            }

            this.visibilityScheme = action.GetVisibilityScheme();
        }

        public void SetAgentMode(string mode)
        {
            string whichMode;
            whichMode = mode.ToLower();

            //null check for camera, used to ensure no missing references on initialization
            if(m_Camera == null)
            {
                m_Camera = this.gameObject.GetComponentInChildren<Camera>();
            }

            FirstPersonCharacterCull fpcc = m_Camera.GetComponent<FirstPersonCharacterCull>();

            //determine if we are in Tall or Bot mode (or other modes as we go on)
            if(whichMode == "default" || whichMode == "arm")
            {   
                //toggle FirstPersonCharacterCull
                fpcc.SwitchRenderersToHide(whichMode);

                VisibilityCapsule = TallVisCap;
                m_CharacterController.center = new Vector3(0, 0, 0);
                m_CharacterController.radius = 0.2f;
                m_CharacterController.height = 1.8f;

                CapsuleCollider cc = this.GetComponent<CapsuleCollider>();
                cc.center = m_CharacterController.center;
                cc.radius = m_CharacterController.radius;
                cc.height = m_CharacterController.height;

                m_Camera.GetComponent<PostProcessVolume>().enabled = false;
                m_Camera.GetComponent<PostProcessLayer>().enabled = false;

                //camera position
                m_Camera.transform.localPosition = new Vector3(0, 0.675f, 0);

                //camera FOV
                m_Camera.fieldOfView = 90f;

                //set camera stand/crouch local positions for Tall mode
                standingLocalCameraPosition = m_Camera.transform.localPosition;
                crouchingLocalCameraPosition = m_Camera.transform.localPosition + new Vector3(0, -0.675f, 0);// bigger y offset if tall

                //enable arm component
                if (whichMode == "arm") {
                    IKArm.SetActive(true);
                    Arm = this.GetComponentInChildren<IK_Robot_Arm_Controller>();
                }
            }

            else if(whichMode == "bot")
            {
                //toggle FirstPersonCharacterCull
                fpcc.SwitchRenderersToHide(whichMode);

                VisibilityCapsule = BotVisCap;
                m_CharacterController.center = new Vector3(0, -0.45f, 0);
                m_CharacterController.radius = 0.175f;
                m_CharacterController.height = 0.9f;

                CapsuleCollider cc = this.GetComponent<CapsuleCollider>();
                cc.center = m_CharacterController.center;
                cc.radius = m_CharacterController.radius;
                cc.height = m_CharacterController.height;

                m_Camera.GetComponent<PostProcessVolume>().enabled = true;
                m_Camera.GetComponent<PostProcessLayer>().enabled = true;

                //camera position
                m_Camera.transform.localPosition = new Vector3(0, -0.0312f, 0);

                //camera FOV
                m_Camera.fieldOfView = 60f;

                //set camera stand/crouch local positions for Tall mode
                standingLocalCameraPosition = m_Camera.transform.localPosition;
                crouchingLocalCameraPosition = m_Camera.transform.localPosition + new Vector3(0, -0.2206f, 0);//smaller y offset if Bot

                // limit camera from looking too far down
				this.maxDownwardLookAngle = 30f;
				this.maxUpwardLookAngle = 30f;
                //this.horizonAngles = new float[] { 30.0f, 0.0f, 330.0f };
            }

            else if(whichMode == "drone")
            {
                //toggle first person character cull
                fpcc.SwitchRenderersToHide(whichMode);

                VisibilityCapsule = DroneVisCap;
                m_CharacterController.center = new Vector3(0,0,0);
                m_CharacterController.radius = 0.2f;
                m_CharacterController.height = 0.0f;

                CapsuleCollider cc = this.GetComponent<CapsuleCollider>();
                cc.center = m_CharacterController.center;
                cc.radius = m_CharacterController.radius;
                cc.height = m_CharacterController.height;

                m_Camera.GetComponent<PostProcessVolume>().enabled = false;
                m_Camera.GetComponent<PostProcessLayer>().enabled = false;

                //camera position set forward a bit for drone
                m_Camera.transform.localPosition = new Vector3(0, 0, 0.2f);

                //camera FOV for drone
                m_Camera.fieldOfView = 150f;

                //default camera stand/crouch for drone mode since drone doesn't stand or crouch
                standingLocalCameraPosition = m_Camera.transform.localPosition;
                crouchingLocalCameraPosition = m_Camera.transform.localPosition;

                //drone also needs to toggle on the drone basket
                DroneBasket.SetActive(true);
            }
        }

        public IEnumerator checkInitializeAgentLocationAction()
        {
            yield return null;

            Vector3 startingPosition = this.transform.position;
            // move ahead
            // move back

            float mult = 1 / gridSize;
            float grid_x1 = Convert.ToSingle(Math.Floor(this.transform.position.x * mult) / mult);
            float grid_z1 = Convert.ToSingle(Math.Floor(this.transform.position.z * mult) / mult);

            float[] xs = new float[] { grid_x1, grid_x1 + gridSize };
            float[] zs = new float[] { grid_z1, grid_z1 + gridSize };
            List<Vector3> validMovements = new List<Vector3>();

            foreach (float x in xs)
            {
                foreach (float z in zs)
                {
                    this.transform.position = startingPosition;
                    yield return null;

                    Vector3 target = new Vector3(x, this.transform.position.y, z);
                    Vector3 dir = target - this.transform.position;
                    Vector3 movement = dir.normalized * 100.0f;
                    if (movement.magnitude > dir.magnitude)
                    {
                        movement = dir;
                    }

                    movement.y = Physics.gravity.y * this.m_GravityMultiplier;

                    m_CharacterController.Move(movement);

                    for (int i = 0; i < actionDuration; i++)
                    {
                        yield return null;
                        Vector3 diff = this.transform.position - target;


                        if ((Math.Abs(diff.x) < 0.005) && (Math.Abs(diff.z) < 0.005))
                        {
                            validMovements.Add(movement);
                            break;
                        }
                    }

                }
            }

            this.transform.position = startingPosition;
            yield return null;
            if (validMovements.Count > 0)
            {
                Debug.Log("Initialize: got total valid initial targets: " + validMovements.Count);
                Vector3 firstMove = validMovements[0];
                firstMove.y = Physics.gravity.y * this.m_GravityMultiplier;

                m_CharacterController.Move(firstMove);
                snapAgentToGrid();
                actionFinished(true, new InitializeReturn{
                    cameraNearPlane = m_Camera.nearClipPlane,
                    cameraFarPlane = m_Camera.farClipPlane
                });
            }

            else
            {
                Debug.Log("Initialize: no valid starting positions found");
                actionFinished(false);
            }
        }

        //for all translational movement, check if the item the player is holding will hit anything, or if the agent will hit anything
        //NOTE: (XXX) All four movements below no longer use base character controller Move() due to doing initial collision blocking
        //checks before actually moving. Previously we would moveCharacter() first and if we hit anything reset, but now to match
        //Luca's movement grid and valid position generation, simple transform setting is used for movement instead.

        //XXX revisit what movement means when we more clearly define what "continuous" movement is
        protected bool moveInDirection(
            Vector3 direction,
            string objectId="",
            float maxDistanceToObject=-1.0f,
            bool forceAction = false,
            bool manualInteract = false,
            HashSet<Collider> ignoreColliders=null
        ) {
            Vector3 targetPosition = transform.position + direction;
            float angle = Vector3.Angle(transform.forward, Vector3.Normalize(direction));

            float right = Vector3.Dot(transform.right, direction);
            if (right < 0) {
                angle = 360f - angle;
            }
            int angleInt = Mathf.RoundToInt(angle) % 360;

            if (checkIfSceneBoundsContainTargetPosition(targetPosition) &&
                CheckIfItemBlocksAgentMovement(direction.magnitude, angleInt, forceAction) && // forceAction = true allows ignoring movement restrictions caused by held objects
                CheckIfAgentCanMove(direction.magnitude, angleInt, ignoreColliders)) {

                //only default hand if not manually interacting with things    
                if(!manualInteract) {
                    DefaultAgentHand();
                }

                Vector3 oldPosition = transform.position;
                transform.position = targetPosition;
                this.snapAgentToGrid();

                if (objectId != "" && maxDistanceToObject > 0.0f) {
                    if (!physicsSceneManager.ObjectIdToSimObjPhysics.ContainsKey(objectId)) {
                        errorMessage = "No object with ID " + objectId;
                        transform.position = oldPosition; 
                        return false;
                    }
                    SimObjPhysics sop = physicsSceneManager.ObjectIdToSimObjPhysics[objectId];
                    if (distanceToObject(sop) > maxDistanceToObject) {
                        errorMessage = "Agent movement would bring it beyond the max distance of " + objectId;
                        transform.position = oldPosition;
                        return false;
                    }
                }
                return true;
            } else {
                return false;
            }
        }

        protected float distanceToObject(SimObjPhysics sop) {
            float dist = 10000.0f;
            foreach (Collider c in sop.GetComponentsInChildren<Collider>()) {
                Vector3 closestPoint = c.ClosestPointOnBounds(transform.position);
                Vector3 p0 = new Vector3(transform.position.x, 0f, transform.position.z);
                Vector3 p1 = new Vector3(closestPoint.x, 0f, closestPoint.z);
                dist = Math.Min(Vector3.Distance(p0, p1), dist);
            }
            return dist;
        }

        public void DistanceToObject(string objectId) {
            float dist = distanceToObject(physicsSceneManager.ObjectIdToSimObjPhysics[objectId]);
            #if UNITY_EDITOR
            Debug.Log(dist);
            #endif
            actionFinished(true, dist);
        }

        public bool CheckIfAgentCanMove(
            float moveMagnitude,
            int orientation,
            HashSet<Collider> ignoreColliders = null
        ) {
            Vector3 dir = new Vector3();

            switch (orientation) {
                case 0: //forward
                    dir = gameObject.transform.forward;
                    break;

                case 180: //backward
                    dir = -gameObject.transform.forward;
                    break;

                case 270: //left
                    dir = -gameObject.transform.right;
                    break;

                case 90: //right
                    dir = gameObject.transform.right;
                    break;

                default:
                    Debug.Log("Incorrect orientation input! Allowed orientations (0 - forward, 90 - right, 180 - backward, 270 - left) ");
                    break;
            }

            RaycastHit[] sweepResults = capsuleCastAllForAgent(
                GetComponent<CapsuleCollider>(),
                m_CharacterController.skinWidth,
                transform.position,
                dir,
                moveMagnitude,
                1 << 8 | 1 << 10
            );
            //check if we hit an environmental structure or a sim object that we aren't actively holding. If so we can't move
            if (sweepResults.Length > 0) {
                foreach (RaycastHit res in sweepResults) {
                    if (ignoreColliders != null && ignoreColliders.Contains(res.collider)) {
                        continue;
                    }

                    // Don't worry if we hit something thats in our hand.
                    if (ItemInHand != null && ItemInHand.transform == res.transform) {
                        continue;
                    }

                    if (res.transform.gameObject != this.gameObject && res.transform.GetComponent<PhysicsRemoteFPSAgentController>()) {

                        PhysicsRemoteFPSAgentController maybeOtherAgent = res.transform.GetComponent<PhysicsRemoteFPSAgentController>();
                        int thisAgentNum = agentManager.agents.IndexOf(this);
                        int otherAgentNum = agentManager.agents.IndexOf(maybeOtherAgent);
                        errorMessage = "Agent " + otherAgentNum.ToString() + " is blocking Agent " + thisAgentNum.ToString() + " from moving " + orientation;
                        return false;
                    }

                    //including "Untagged" tag here so that the agent can't move through objects that are transparent
                    if ((!collidersToIgnoreDuringMovement.Contains(res.collider)) && (
                            res.transform.GetComponent<SimObjPhysics>() ||
                            res.transform.tag == "Structure" ||
                            res.transform.tag == "Untagged"
                        )) {
                        int thisAgentNum = agentManager.agents.IndexOf(this);
                        errorMessage = res.transform.name + " is blocking Agent " + thisAgentNum.ToString() + " from moving " + orientation;
                        //the moment we find a result that is blocking, return false here
                        return false;
                    }
                }
            }
            return true;
        }

        public void DisableObject(string objectId) {
            if (physicsSceneManager.ObjectIdToSimObjPhysics.ContainsKey(objectId)) {
                physicsSceneManager.ObjectIdToSimObjPhysics[objectId].gameObject.SetActive(false);
                actionFinished(true);
            } else {
                actionFinished(false);
            }
        }

        public void EnableObject(string objectId) {
            if (physicsSceneManager.ObjectIdToSimObjPhysics.ContainsKey(objectId)) {
                physicsSceneManager.ObjectIdToSimObjPhysics[objectId].gameObject.SetActive(true);
                actionFinished(true);
            } else {
                actionFinished(false);
            }
        }
        
        //remove a given sim object from the scene. Pass in the object's objectID string to remove it.
        public void RemoveFromScene(string objectId) {
            //pass name of object in from action.objectId
            if (objectId == null) {
                errorMessage = "objectId required for OpenObject";
                actionFinished(false);
                return;
            }

            //see if the object exists in this scene
            if (physicsSceneManager.ObjectIdToSimObjPhysics.ContainsKey(objectId)) {
                physicsSceneManager.ObjectIdToSimObjPhysics[objectId].transform.gameObject.SetActive(false);
                physicsSceneManager.SetupScene();
                actionFinished(true);
                return;
            }

            errorMessage = objectId + " could not be found in this scene, so it can't be removed";
            actionFinished(false);
        }

        //remove a list of given sim object from the scene.
        public void RemoveObjsFromScene(string[] objectIds) {
            if (objectIds == null || objectIds[0] == null)
            {
                errorMessage = "objectIds was not initialized correctly. Please make sure each element in the objectIds list is initialized.";
                actionFinished(false);
                return;
            }
            bool fail = false;
            foreach (string objIds in objectIds)
            {
                if (physicsSceneManager.ObjectIdToSimObjPhysics.ContainsKey(objIds))
                {
                    physicsSceneManager.ObjectIdToSimObjPhysics[objIds].transform.gameObject.SetActive(false);
                }
                else
                {
                    fail = true;
                }
            }
            physicsSceneManager.SetupScene();
            if (fail)
            {
                errorMessage = "some objectsin objectIds were not removed correctly.";
                actionFinished(false);
            }
            else
            {
                actionFinished(true);
            }
            return;
        }

        //Sweeptest to see if the object Agent is holding will prohibit movement
        public bool CheckIfItemBlocksAgentMovement(float moveMagnitude, int orientation, bool forceAction = false) {
            bool result = false;

            //if forceAction true, ignore collision restrictions caused by held objects
            if(forceAction)
            {
                return true;
            }
            //if there is nothing in our hand, we are good, return!
            if (ItemInHand == null) {
                result = true;
                //  Debug.Log("Agent has nothing in hand blocking movement");
                return result;
            }

            //otherwise we are holding an object and need to do a sweep using that object's rb
            else {
                Vector3 dir = new Vector3();

                //use the agent's forward as reference
                switch (orientation) {
                    case 0: //forward
                        dir = gameObject.transform.forward;
                        break;

                    case 180: //backward
                        dir = -gameObject.transform.forward;
                        break;

                    case 270: //left
                        dir = -gameObject.transform.right;
                        break;

                    case 90: //right
                        dir = gameObject.transform.right;
                        break;

                    default:
                        Debug.Log("Incorrect orientation input! Allowed orientations (0 - forward, 90 - right, 180 - backward, 270 - left) ");
                        break;
                }
                //otherwise we haev an item in our hand, so sweep using it's rigid body.
                //RaycastHit hit;

                Rigidbody rb = ItemInHand.GetComponent<Rigidbody>();

                RaycastHit[] sweepResults = rb.SweepTestAll(dir, moveMagnitude, QueryTriggerInteraction.Ignore);
                if (sweepResults.Length > 0) {
                    foreach (RaycastHit res in sweepResults) {
                        //did the item in the hand touch the agent? if so, ignore it's fine
                        if (res.transform.tag == "Player") {
                            result = true;
                            break;
                        } else {
                            errorMessage = res.transform.name + " is blocking the Agent from moving " + orientation + " with " + ItemInHand.name;
                            result = false;
                            return result;
                        }

                    }
                }

                //if the array is empty, nothing was hit by the sweeptest so we are clear to move
                else {
                    //Debug.Log("Agent Body can move " + orientation);
                    result = true;
                }

                return result;
            }
        }

        protected bool checkIfSceneBoundsContainTargetPosition(Vector3 position) {
            if (!agentManager.SceneBounds.Contains(position)) {
                errorMessage = "Scene bounds do not contain target position: " + position;
                return false;
            } else {
                return true;
            }
        }

        //if you want to do something like throw objects to knock over other objects, use this action to set all objects to Kinematic false
        //otherwise objects will need to be hit multiple times in order to ensure kinematic false toggle
        //use this by initializing the scene, then calling randomize if desired, and then call this action to prepare the scene so all objects will react to others upon collision.
        //note that SOMETIMES rigidbodies will continue to jitter or wiggle, especially if they are stacked against other rigidbodies.
        //this means that the isSceneAtRest bool will always be false
        public void MakeAllObjectsMoveable(ServerAction action)
        {
            foreach (SimObjPhysics sop in GameObject.FindObjectsOfType<SimObjPhysics>()) 
            {
                //check if the sopType is something that can be hung
                if(sop.Type == SimObjType.Towel || sop.Type == SimObjType.HandTowel || sop.Type == SimObjType.ToiletPaper)
                {
                    //if this object is actively hung on its corresponding object specific receptacle... skip it so it doesn't fall on the floor
                    if(sop.GetComponentInParent<ObjectSpecificReceptacle>())
                    {
                        continue;
                    }
                }

                if (sop.PrimaryProperty == SimObjPrimaryProperty.CanPickup || sop.PrimaryProperty == SimObjPrimaryProperty.Moveable) 
                {
                    Rigidbody rb = sop.GetComponent<Rigidbody>();
                    rb.isKinematic = false;
                    rb.collisionDetectionMode = CollisionDetectionMode.ContinuousSpeculative;
                }
            }
            actionFinished(true);
        }

        //this does not appear to be used except for by the python unit test?
        //May deprecate this at some point?
		public void RotateLook(ServerAction response)
		{
			transform.rotation = Quaternion.Euler(new Vector3(0.0f, response.rotation.y, 0.0f));
			m_Camera.transform.localEulerAngles = new Vector3(response.horizon, 0.0f, 0.0f);
			actionFinished(true);

		}

		// rotate view with respect to mouse or server controls - I'm not sure when this is actually used
		protected virtual void RotateView()
		{
			// turn up & down
			if (Mathf.Abs(m_XRotation) > Mathf.Epsilon)
			{
				transform.Rotate(Vector3.right * m_XRotation, Space.Self);
			}

			// turn left & right
			if (Mathf.Abs(m_ZRotation) > Mathf.Epsilon)
			{
				transform.Rotate(Vector3.up * m_ZRotation, Space.Self);
			}

			// heading
			float eulerX = Mathf.Round(transform.eulerAngles.x);

			// rotating
			float eulerY = Mathf.Round(transform.eulerAngles.y);

			// TODO: make this as a precondition
			// move this out of Unity
			// constrain vertical turns in safe range
			float X_SAFE_RANGE = 30.0f;
			if (eulerX < 180.0f)
			{
				eulerX = Mathf.Min(X_SAFE_RANGE, eulerX);
			}
			else
			{
				eulerX = 360.0f - Mathf.Min(X_SAFE_RANGE, 360.0f - eulerX);
			}

			// freeze y-axis
			transform.rotation = Quaternion.Euler(eulerX, eulerY, 0);

		}

		// Check if agent is collided with other objects
		protected bool IsCollided()
		{
			return collisionsInAction.Count > 0;
		}

        public virtual SimpleSimObj[] allSceneObjects() {
			return GameObject.FindObjectsOfType<SimObj>();
        }

        public void ResetObjectFilter() {
            this.simObjFilter = null;
            actionFinishedEmit(true);
        }
        public void SetObjectFilter(string[] objectIds) {
            SimObjPhysics[] simObjects = GameObject.FindObjectsOfType<SimObjPhysics>();
            HashSet<SimObjPhysics> filter = new HashSet<SimObjPhysics>();
            HashSet<string> filterObjectIds = new HashSet<string>(objectIds);
            foreach(var simObj in simObjects) {
                if (filterObjectIds.Contains(simObj.ObjectID)) {
                    filter.Add(simObj);
                }
            }
            simObjFilter = filter.ToArray();
            actionFinishedEmit(true);
        }

        public virtual ObjectMetadata[] generateObjectMetadata()
		{
            SimObjPhysics[] simObjects = null;
            if (this.simObjFilter != null) {
                simObjects = this.simObjFilter;
            } else {
                simObjects = GameObject.FindObjectsOfType<SimObjPhysics>();
            }

            HashSet<SimObjPhysics> visibleSimObjsHash = new HashSet<SimObjPhysics>(GetAllVisibleSimObjPhysics(
                this.m_Camera,
                this.maxVisibleDistance));

            int numObj = simObjects.Length;
            List<ObjectMetadata> metadata = new List<ObjectMetadata>();
            Dictionary<string, List<string>> parentReceptacles = new Dictionary<string, List<string>>();

            #if UNITY_EDITOR
            //debug draw bounds reset list
            gizmobounds.Clear();
            #endif

            for (int k = 0; k < numObj; k++) {
                SimObjPhysics simObj = simObjects[k];
                ObjectMetadata meta = ObjectMetadataFromSimObjPhysics(simObj, visibleSimObjsHash.Contains(simObj));
                if (meta.receptacle) {
                    
                    List<string> containedObjectsAsID = new List<String>();
                    foreach(GameObject go in simObj.ContainedGameObjects())
                    {
                        containedObjectsAsID.Add(go.GetComponent<SimObjPhysics>().ObjectID);
                    }
                    List<string> roid = containedObjectsAsID;//simObj.Contains();

                    foreach (string oid in roid) {
                        if (!parentReceptacles.ContainsKey(oid)) {
                            parentReceptacles[oid] = new List<string>();
                        }
                        parentReceptacles[oid].Add(simObj.ObjectID);
                    }
                    meta.receptacleObjectIds = roid.ToArray();
                }
                meta.distance = Vector3.Distance(transform.position, simObj.gameObject.transform.position);
                metadata.Add(meta);
            }
            foreach (ObjectMetadata meta in metadata) {
                if (parentReceptacles.ContainsKey(meta.objectId)) {
                    meta.parentReceptacles = parentReceptacles[meta.objectId].ToArray();
                }
            }
            return metadata.ToArray();
		}

        //generates object metatada based on sim object's properties
        public virtual ObjectMetadata ObjectMetadataFromSimObjPhysics(SimObjPhysics simObj, bool isVisible) {            
            ObjectMetadata objMeta = new ObjectMetadata();
            GameObject o = simObj.gameObject;
            objMeta.name = o.name;
            objMeta.position = o.transform.position;
            objMeta.rotation = o.transform.eulerAngles;
            objMeta.objectType = Enum.GetName(typeof(SimObjType), simObj.Type);
            objMeta.receptacle = simObj.IsReceptacle;

            objMeta.openable = simObj.IsOpenable;
            if (objMeta.openable) {
                objMeta.isOpen = simObj.IsOpen;
                objMeta.openPercent = simObj.OpenPercentage;
            }

            objMeta.toggleable = simObj.IsToggleable;
            if (objMeta.toggleable) {
                objMeta.isToggled = simObj.IsToggled;
            }

            objMeta.breakable = simObj.IsBreakable;
            if(objMeta.breakable) {
                objMeta.isBroken = simObj.IsBroken;
            }

            objMeta.canFillWithLiquid = simObj.IsFillable;
            if (objMeta.canFillWithLiquid) {
                objMeta.isFilledWithLiquid = simObj.IsFilled;
            }

            objMeta.dirtyable = simObj.IsDirtyable;
            if (objMeta.dirtyable) {
                objMeta.isDirty = simObj.IsDirty;
            }

            objMeta.cookable = simObj.IsCookable;
            if (objMeta.cookable) {
                objMeta.isCooked = simObj.IsCooked;
            }

            //if the sim object is moveable or pickupable
            if(simObj.IsPickupable || simObj.IsMoveable || simObj.salientMaterials.Length > 0)
            {
                //this object should report back mass and salient materials

                string [] salientMaterialsToString = new string [simObj.salientMaterials.Length];

                for(int i = 0; i < simObj.salientMaterials.Length; i++)
                {
                    salientMaterialsToString[i] = simObj.salientMaterials[i].ToString();
                }

                objMeta.salientMaterials = salientMaterialsToString;

                //this object should also report back mass since it is moveable/pickupable
                objMeta.mass = simObj.Mass;
                
            }

            //can this object change others to hot?
            objMeta.canChangeTempToHot = simObj.canChangeTempToHot;

            //can this object change others to cold?
            objMeta.canChangeTempToCold = simObj.canChangeTempToCold;

            //placeholder for heatable objects -kettle, pot, pan
            // objMeta.abletocook = simObj.abletocook;
            // if(objMeta.abletocook) {
            //     objMeta.isReadyToCook = simObj.IsHeated;
            // }

            objMeta.sliceable = simObj.IsSliceable;
            if (objMeta.sliceable) {
                objMeta.isSliced = simObj.IsSliced;
            }

            objMeta.canBeUsedUp = simObj.CanBeUsedUp;
            if (objMeta.canBeUsedUp) {
                objMeta.isUsedUp = simObj.IsUsedUp;
            }

            //object temperature to string
            objMeta.ObjectTemperature = simObj.CurrentObjTemp.ToString();

            objMeta.pickupable = simObj.IsPickupable;
            objMeta.isPickedUp = simObj.isPickedUp;//returns true for if this object is currently being held by the agent

            objMeta.moveable = simObj.IsMoveable;

            objMeta.objectId = simObj.ObjectID;

            // TODO: using the isVisible flag on the object causes weird problems
            // in the multiagent setting, explicitly giving this information for now.
            objMeta.visible = isVisible; //simObj.isVisible;

            objMeta.obstructed = !simObj.isInteractable;//if object is not interactable, it means it is obstructed

            objMeta.isMoving = simObj.inMotion;//keep track of if this object is actively moving


            objMeta.objectOrientedBoundingBox = simObj.ObjectOrientedBoundingBox;
            
            objMeta.axisAlignedBoundingBox = simObj.AxisAlignedBoundingBox;

            return objMeta;
        }

        public SceneBounds GenerateSceneBounds(Bounds bounding)
        {
            SceneBounds b = new SceneBounds();
            List<float[]> cornerPoints = new List<float[]>();
            float[] xs = new float[]{
                bounding.center.x + bounding.size.x/2f,
                bounding.center.x - bounding.size.x/2f
            };
            float[] ys = new float[]{
                bounding.center.y + bounding.size.y/2f,
                bounding.center.y - bounding.size.y/2f
            };
            float[] zs = new float[]{
                bounding.center.z + bounding.size.z/2f,
                bounding.center.z - bounding.size.z/2f
            };
            foreach(float x in xs) {
                foreach (float y in ys) {
                    foreach (float z in zs) {
                        cornerPoints.Add(new float[]{x, y, z});
                    }
                }
            }
            b.cornerPoints = cornerPoints.ToArray();

            b.center = bounding.center;
            b.size = bounding.size;
            
            return b;
        }

		public virtual  MetadataPatch generateMetadataPatch()
		{
            MetadataPatch patch = new MetadataPatch();
            patch.lastAction = this.lastAction;
            patch.lastActionSuccess = this.lastActionSuccess;
            patch.actionReturn = this.actionReturn;
            if (errorCode != ServerActionErrorCode.Undefined) {
                patch.errorCode = Enum.GetName(typeof(ServerActionErrorCode), errorCode);
            }
            patch.errorMessage = this.errorMessage;
            return patch;
        }

		public virtual MetadataWrapper generateMetadataWrapper()
		{
            // AGENT METADATA
            AgentMetadata agentMeta = new AgentMetadata();
            agentMeta.name = "agent";
            agentMeta.position = transform.position;
            agentMeta.rotation = transform.eulerAngles;
            agentMeta.cameraHorizon = m_Camera.transform.rotation.eulerAngles.x;
            if (agentMeta.cameraHorizon > 180) 
            {
                agentMeta.cameraHorizon -= 360;
            }
	        agentMeta.isStanding = (m_Camera.transform.localPosition - standingLocalCameraPosition).magnitude < 0.1f;
            agentMeta.inHighFrictionArea = inHighFrictionArea;

            // OTHER METADATA
            MetadataWrapper metaMessage = new MetadataWrapper();
            metaMessage.agent = agentMeta;
            metaMessage.sceneName = UnityEngine.SceneManagement.SceneManager.GetActiveScene().name;
            metaMessage.objects = this.generateObjectMetadata();
            metaMessage.isSceneAtRest = physicsSceneManager.isSceneAtRest;
            metaMessage.sceneBounds = GenerateSceneBounds(agentManager.SceneBounds);
            metaMessage.collided = collidedObjects.Length > 0;
            metaMessage.collidedObjects = collidedObjects;
            metaMessage.screenWidth = Screen.width;
            metaMessage.screenHeight = Screen.height;
            metaMessage.cameraPosition = m_Camera.transform.position;
            metaMessage.cameraOrthSize = cameraOrthSize;
            cameraOrthSize = -1f;
            metaMessage.fov = m_Camera.fieldOfView;
            metaMessage.lastAction = lastAction;
            metaMessage.lastActionSuccess = lastActionSuccess;
            metaMessage.errorMessage = errorMessage;
            metaMessage.actionReturn = this.actionReturn;

            if (errorCode != ServerActionErrorCode.Undefined) {
                metaMessage.errorCode = Enum.GetName(typeof(ServerActionErrorCode), errorCode);
            }

            List<InventoryObject> ios = new List<InventoryObject>();

            if (ItemInHand != null) {
                SimObjPhysics so = ItemInHand.GetComponent<SimObjPhysics>();
                InventoryObject io = new InventoryObject();
                io.objectId = so.ObjectID;
                io.objectType = Enum.GetName(typeof(SimObjType), so.Type);
                ios.Add(io);
            }

            metaMessage.inventoryObjects = ios.ToArray();

            // HAND
            metaMessage.hand = new HandMetadata();
            metaMessage.hand.position = AgentHand.transform.position;
            metaMessage.hand.localPosition = AgentHand.transform.localPosition;
            metaMessage.hand.rotation = AgentHand.transform.eulerAngles;
            metaMessage.hand.localRotation = AgentHand.transform.localEulerAngles;

             // ARM
            if (Arm != null) {
                metaMessage.arm = Arm.GenerateMetadata();
            }

            // EXTRAS
            metaMessage.reachablePositions = reachablePositions;
            metaMessage.flatSurfacesOnGrid = flatten3DimArray(flatSurfacesOnGrid);
            metaMessage.distances = flatten2DimArray(distances);
            metaMessage.normals = flatten3DimArray(normals);
            metaMessage.isOpenableGrid = flatten2DimArray(isOpenableGrid);
            metaMessage.segmentedObjectIds = segmentedObjectIds;
            metaMessage.objectIdsInBox = objectIdsInBox;
            metaMessage.actionIntReturn = actionIntReturn;
            metaMessage.actionFloatReturn = actionFloatReturn;
            metaMessage.actionFloatsReturn = actionFloatsReturn;
            metaMessage.actionStringsReturn = actionStringsReturn;
            metaMessage.actionVector3sReturn = actionVector3sReturn;

            if (alwaysReturnVisibleRange) {
                metaMessage.visibleRange = visibleRange();
            }

            //test time
            metaMessage.currentTime = TimeSinceStart();

            // Resetting things
            reachablePositions = new Vector3[0];
            flatSurfacesOnGrid = new float[0, 0, 0];
            distances = new float[0, 0];
            normals = new float[0, 0, 0];
            isOpenableGrid = new bool[0, 0];
            segmentedObjectIds = new string[0];
            objectIdsInBox = new string[0];
            actionIntReturn = 0;
            actionFloatReturn = 0.0f;
            actionFloatsReturn = new float[0];
            actionStringsReturn = new string[0];
            actionVector3sReturn = new Vector3[0];

            return metaMessage;
		}

		// public virtual SimpleSimObj[] VisibleSimObjs() {
		// 	return new SimObj[]{} as SimpleSimObj[];
		// }

		public void updateImageSynthesis(bool status) {
            if (this.imageSynthesis == null) {
                imageSynthesis = this.gameObject.GetComponentInChildren<ImageSynthesis> () as ImageSynthesis;
            }
			imageSynthesis.enabled = status;
		}


#if UNITY_WEBGL
        public void ProcessControlCommand(ServerAction controlCommand)
        {
            errorMessage = "";
            errorCode = ServerActionErrorCode.Undefined;
            collisionsInAction = new List<string>();

            lastAction = controlCommand.action;
            lastActionSuccess = false;
            lastPosition = new Vector3(transform.position.x, transform.position.y, transform.position.z);
			System.Reflection.MethodInfo method = this.GetType().GetMethod(controlCommand.action);
			
            this.agentState = AgentState.Processing;
			try
			{
				if (method == null) {
					errorMessage = "Invalid action: " + controlCommand.action;
					errorCode = ServerActionErrorCode.InvalidAction;
					Debug.LogError(errorMessage);
					actionFinished(false);
				} else {
					method.Invoke(this, new object[] { controlCommand });
				}
			}
			catch (Exception e)
			{
				Debug.LogError("Caught error with invoke for action: " + controlCommand.action);
                Debug.LogError("Action error message: " + errorMessage);
				Debug.LogError(e);

				errorMessage += e.ToString();
				actionFinished(false);
			}

        }
#endif

        // the parameter name is different to avoid failing a test
        // that looks for methods with identical param names, since
        // we dispatch using method + param names
        public void ProcessControlCommand(Dictionary<string, object> actionDict){
            var jsonResolver = new ShouldSerializeContractResolver();
            dynamic action = JObject.FromObject(actionDict,
                        new Newtonsoft.Json.JsonSerializer()
                            {
                                ReferenceLoopHandling = Newtonsoft.Json.ReferenceLoopHandling.Ignore,
                                ContractResolver = jsonResolver
                            });


            ProcessControlCommand(action);
        }

        public void ProcessControlCommand(dynamic controlCommand)
        {
            errorMessage = "";
            errorCode = ServerActionErrorCode.Undefined;
            collisionsInAction = new List<string>();

            lastAction = controlCommand.action;
            lastActionSuccess = false;
            lastPosition = new Vector3(transform.position.x, transform.position.y, transform.position.z);
            this.agentState = AgentState.Processing;

            try
            {
                ActionDispatcher.Dispatch(this, controlCommand);
            }
            catch (MissingArgumentsActionException e)
            {
                errorMessage = "action: " + controlCommand.action + " is missing the following arguments: " + string.Join(",", e.ArgumentNames.ToArray());
                errorCode = ServerActionErrorCode.MissingArguments;
                Debug.LogError(errorMessage);
                actionFinished(false);
            }
            catch (AmbiguousActionException e)
            {
                errorMessage = "Ambiguous action: " + controlCommand.action + " " + e.Message;
                errorCode = ServerActionErrorCode.AmbiguousAction;
                Debug.LogError(errorMessage);
                actionFinished(false);
            
            }
            catch (InvalidActionException)
            {
                errorMessage = "Invalid action: " + controlCommand.action;
                errorCode = ServerActionErrorCode.InvalidAction;
                Debug.LogError(errorMessage);
                actionFinished(false);
            
            }
            catch (Exception e)
            {
                Debug.LogError("Caught error with invoke for action: " + controlCommand.action);
                Debug.LogError("Action error message: " + errorMessage);
                Debug.LogError(e);
                errorMessage += e.ToString();
                actionFinished(false);
            }

            #if UNITY_EDITOR
            if (errorMessage != "") {
                Debug.Log(errorMessage);
            }
            #endif
        }

        //no op action
        public void Pass() {
            actionFinished(true);
        }

        //no op action
        public void Done() {
            actionFinished(true);
        }

		// Handle collisions - CharacterControllers don't apply physics innately, see "PushMode" check below
        // XXX: this will be used for truly continuous movement over time, for now this is unused
		protected void OnControllerColliderHit(ControllerColliderHit hit)
		{
			if (!enabled)
			{
				return;
			}

			if (hit.gameObject.GetComponent<StructureObject>())
			{
                if(hit.gameObject.GetComponent<StructureObject>().WhatIsMyStructureObjectTag == StructureObjectTag.Floor)
				return;
			}


			if (!collisionsInAction.Contains(hit.gameObject.name))
			{
				collisionsInAction.Add(hit.gameObject.name);
			}

			Rigidbody body = hit.collider.attachedRigidbody;
			// don't move the rigidbody if the character is on top of it
			if (m_CollisionFlags == CollisionFlags.Below)
			{
				return;
			}

			if (body == null || body.isKinematic)
			{
				return;
			}

			//push objects out of the way if moving through them and they are Moveable or CanPickup (Physics)
			if (PushMode)
			{
				float pushPower = 2.0f;
				Vector3 pushDir = new Vector3(hit.moveDirection.x, 0, hit.moveDirection.z);
				body.velocity = pushDir * pushPower;
			}
			//if we touched something with a rigidbody that needs to simulate physics, generate a force at the impact point
			//body.AddForce(m_CharacterController.velocity * 15f, ForceMode.Force);
			//body.AddForceAtPosition (m_CharacterController.velocity * 15f, hit.point, ForceMode.Acceleration);//might have to adjust the force vector scalar later
		}

		protected void snapAgentToGrid()
		{
            if (this.snapToGrid) {
                float mult = 1 / gridSize;
                float gridX = Convert.ToSingle(Math.Round(this.transform.position.x * mult) / mult);
                float gridZ = Convert.ToSingle(Math.Round(this.transform.position.z * mult) / mult);

                this.transform.position = new Vector3(gridX, transform.position.y, gridZ);
            }
		}

		//move in cardinal directions
		virtual protected void moveCharacter(ServerAction action, int targetOrientation)
		{
            // TODO: Simplify this???
			//resetHand(); when I looked at this resetHand in DiscreteRemoteFPSAgent was just commented out doing nothing so...
			moveMagnitude = gridSize;
			if (action.moveMagnitude > 0)
			{
				moveMagnitude = action.moveMagnitude;
			}
			int currentRotation = (int)Math.Round(transform.rotation.eulerAngles.y, 0);
			Dictionary<int, Vector3> actionOrientation = new Dictionary<int, Vector3>();
			actionOrientation.Add(0, new Vector3(0f, 0f, 1.0f));
			actionOrientation.Add(90, new Vector3(1.0f, 0.0f, 0.0f));
			actionOrientation.Add(180, new Vector3(0f, 0f, -1.0f));
			actionOrientation.Add(270, new Vector3(-1.0f, 0.0f, 0.0f));
			int delta = (currentRotation + targetOrientation) % 360;

			Vector3 m;
			if (actionOrientation.ContainsKey(delta))
			{
				m = actionOrientation[delta];

			}

			else
			{
				actionOrientation = new Dictionary<int, Vector3>();
				actionOrientation.Add(0, transform.forward);
				actionOrientation.Add(90, transform.right);
				actionOrientation.Add(180, transform.forward * -1);
				actionOrientation.Add(270, transform.right * -1);
				m = actionOrientation[targetOrientation];
			}

			m *= moveMagnitude;

			m.y = Physics.gravity.y * this.m_GravityMultiplier;
			m_CharacterController.Move(m);
			actionFinished(true);
			// StartCoroutine(checkMoveAction(action));
		}

        //do not use this base version, use the override from PhysicsRemote or Stochastic
		public virtual void MoveLeft(ServerAction action)
		{
			moveCharacter(action, 270);
		}

		public virtual void MoveRight(ServerAction action)
		{
			moveCharacter(action, 90);
		}

		public virtual void MoveAhead(ServerAction action)
		{
			moveCharacter(action, 0);
		}

		public virtual void MoveBack(ServerAction action)
		{
			moveCharacter(action, 180);
		}

        //overriden by stochastic
        public virtual void MoveRelative(ServerAction action) {
            var moveLocal = new Vector3(action.x, 0, action.z);
            Vector3 moveWorldSpace = transform.rotation * moveLocal;
            moveWorldSpace.y = Physics.gravity.y * this.m_GravityMultiplier;
			m_CharacterController.Move(moveWorldSpace);
			actionFinished(true);
        }

		//free rotate, change forward facing of Agent
        //this is currently overrided by Rotate in Stochastic Controller
		public virtual void Rotate(ServerAction response)
		{
			transform.rotation = Quaternion.Euler(new Vector3(0.0f, response.rotation.y, 0.0f));
			actionFinished(true);
		}

		//rotates controlCommand.degrees degrees left w/ respect to current forward
		public virtual void RotateLeft(ServerAction controlCommand)
		{
            transform.Rotate(0, -controlCommand.degrees, 0);
			actionFinished(true);
		}

		//rotates controlCommand.degrees degrees right w/ respect to current forward
		public virtual void RotateRight(ServerAction controlCommand)
		{
            transform.Rotate(0, controlCommand.degrees, 0);
			actionFinished(true);
		}

		//iterates to next allowed downward horizon angle for AgentCamera (max 60 degrees down)
		public virtual void LookDown(ServerAction controlCommand)
		{
			m_Camera.transform.Rotate(controlCommand.degrees, 0, 0);
			actionFinished(true);
		}

		//iterates to next allowed upward horizon angle for agent camera (max 30 degrees up)
		public virtual void LookUp(ServerAction controlCommand)
		{
			m_Camera.transform.Rotate(-controlCommand.degrees, 0, 0);
			actionFinished(true);
		}

        protected bool checkForUpDownAngleLimit(string direction, float degrees)
        {   
            bool result = true;
            //check the angle between the agent's forward vector and the proposed rotation vector
            //if it exceeds the min/max based on if we are rotating up or down, return false

            //first move the rotPoint to the camera
            rotPoint.transform.position = m_Camera.transform.position;
            //zero out the rotation first
            rotPoint.transform.rotation = m_Camera.transform.rotation;


            //print(Vector3.Angle(rotPoint.transform.forward, m_CharacterController.transform.forward));
            if(direction == "down")
            {
                rotPoint.Rotate(new Vector3(degrees, 0, 0));
                //note: maxDownwardLookAngle is negative because SignedAngle() returns a... signed angle... so even though the input is LookDown(degrees) with
                //degrees being positive, it still needs to check against this negatively signed direction.
                if(Mathf.Round(Vector3.SignedAngle(rotPoint.transform.forward, m_CharacterController.transform.forward, m_CharacterController.transform.right)* 10.0f) / 10.0f < -maxDownwardLookAngle)
                {
                    result = false;
                }
            }

            if(direction == "up")
            {
                rotPoint.Rotate(new Vector3(-degrees, 0, 0));
                if(Mathf.Round(Vector3.SignedAngle(rotPoint.transform.forward, m_CharacterController.transform.forward, m_CharacterController.transform.right) * 10.0f) / 10.0f > maxUpwardLookAngle)
                {
                    result = false;
                }
            }
            return result;
        }

        //teleport full, base version does not consider being able to hold objects
        public virtual void TeleportFull(ServerAction action) {
            targetTeleport = new Vector3(action.x, action.y, action.z);

            if (action.forceAction) {
                DefaultAgentHand(action);
                transform.position = targetTeleport;
                transform.rotation = Quaternion.Euler(new Vector3(0.0f, action.rotation.y, 0.0f));
                if (action.standing) {
                    m_Camera.transform.localPosition = standingLocalCameraPosition;
                } else {
                    m_Camera.transform.localPosition = crouchingLocalCameraPosition;
                }
                m_Camera.transform.localEulerAngles = new Vector3(action.horizon, 0.0f, 0.0f);
            } else {
                if (!agentManager.SceneBounds.Contains(targetTeleport)) {
                    errorMessage = "Teleport target out of scene bounds.";
                    actionFinished(false);
                    return;
                }

                Vector3 oldPosition = transform.position;
                Quaternion oldRotation = transform.rotation;
                Vector3 oldCameraLocalEulerAngle = m_Camera.transform.localEulerAngles;
                Vector3 oldCameraLocalPosition = m_Camera.transform.localPosition;

                //DefaultAgentHand(action);
                transform.position = targetTeleport;

                //apply gravity after teleport so we aren't floating in the air
                Vector3 m = new Vector3();
                m.y = Physics.gravity.y * this.m_GravityMultiplier;
                m_CharacterController.Move(m);

                transform.rotation = Quaternion.Euler(new Vector3(0.0f, action.rotation.y, 0.0f));
                if (action.standing) {
                    m_Camera.transform.localPosition = standingLocalCameraPosition;
                } else {
                    m_Camera.transform.localPosition = crouchingLocalCameraPosition;
                }
                m_Camera.transform.localEulerAngles = new Vector3(action.horizon, 0.0f, 0.0f);

                bool agentCollides = isAgentCapsuleColliding(collidersToIgnoreDuringMovement);

                if (agentCollides) {
                    errorMessage = "Cannot teleport due to agent collision.";
                    Debug.Log(errorMessage);
                } 

                if (agentCollides) {
                    transform.position = oldPosition;
                    transform.rotation = oldRotation;
                    m_Camera.transform.localPosition = oldCameraLocalPosition;
                    m_Camera.transform.localEulerAngles = oldCameraLocalEulerAngle;
                    actionFinished(false);
                    return;
                }
            }

            Vector3 v = new Vector3();
            v.y = Physics.gravity.y * this.m_GravityMultiplier;
            m_CharacterController.Move(v);

            snapAgentToGrid();
            actionFinished(true);
        }

        public virtual void Teleport(ServerAction action) {
            action.horizon = Convert.ToInt32(m_Camera.transform.localEulerAngles.x);
            if (!action.rotateOnTeleport) {
                action.rotation = transform.eulerAngles;
            }
            TeleportFull(action);
        }
        
        protected T[] flatten2DimArray<T>(T[, ] array) {
            int nrow = array.GetLength(0);
            int ncol = array.GetLength(1);
            T[] flat = new T[nrow * ncol];
            for (int i = 0; i < nrow; i++) {
                for (int j = 0; j < ncol; j++) {
                    flat[i * ncol + j] = array[i, j];
                }
            }
            return flat;
        }

        protected T[] flatten3DimArray<T>(T[, , ] array) {
            int n0 = array.GetLength(0);
            int n1 = array.GetLength(1);
            int n2 = array.GetLength(2);
            T[] flat = new T[n0 * n1 * n2];
            for (int i = 0; i < n0; i++) {
                for (int j = 0; j < n1; j++) {
                    for (int k = 0; k < n2; k++) {
                        flat[i * n1 * n2 + j * n2 + k] = array[i, j, k];
                    }
                }
            }
            return flat;
        }

        protected List<Vector3> visibleRange() {
            int n = 5;
            List<Vector3> points = new List<Vector3>();
            points.Add(transform.position);
            updateAllAgentCollidersForVisibilityCheck(false);
            for (int i = 0; i < n; i++) {
                for (int j = 0; j < n; j++) {
                    RaycastHit hit;
                    Ray ray = m_Camera.ViewportPointToRay(new Vector3(
                        (i + 0.5f) / n, (j + 0.5f) / n, 0.0f));
                    if (Physics.Raycast(ray, out hit, 100f, (1 << 8) | (1 << 10))) {
                        points.Add(hit.point);
                    }
                }
            }
            updateAllAgentCollidersForVisibilityCheck(true);
            return points;
        }

        //*** Maybe make this better */
        // This function should be called before and after doing a visibility check (before with 
        // enableColliders == false and after with it equaling true). It, in particular, will
        // turn off/on all the colliders on agents which should not block visibility for the current agent
        // (invisible agents for example). 
        protected void updateAllAgentCollidersForVisibilityCheck(bool enableColliders) 
        {
            foreach (BaseFPSAgentController agent in this.agentManager.agents) 
            {
                bool overlapping = (transform.position - agent.transform.position).magnitude < 0.001f;
                if (overlapping || agent == this || !agent.IsVisible) 
                {
                    foreach (Collider c in agent.GetComponentsInChildren<Collider>()) 
                    {
                        //if this collider is not a child of the ItemInHand, toggle it
                        if (ItemInHand == null || !hasAncestor(c.transform.gameObject, ItemInHand)) 
                        {
                            //if we are in arm mode, also do the ItemInHand collider re-enable check
                            //for all objects that might be currently picked up by the arm
                            if(Arm != null)
                            {
                                foreach(SimObjPhysics inArmHand in Arm.HeldObjects.Keys)
                                {
                                    //print("here");
                                    if(!hasAncestor(c.transform.gameObject, inArmHand.transform.gameObject))
                                    {
                                        c.enabled = enableColliders;
                                    }
                                }
                            }
                        }
                    }
                }
            }
        }

        protected bool hasAncestor(GameObject child, GameObject potentialAncestor) {
            if (child == potentialAncestor) {
                return true;
            } else if (child.transform.parent != null) {
                return hasAncestor(child.transform.parent.gameObject, potentialAncestor);
            } else {
                return false;
            }
        }

        protected bool ancestorHasName(GameObject go, string name) {
            if (go.name == name) {
                return true;
            } else if (go.transform.parent != null) {
                return ancestorHasName(go.transform.parent.gameObject, name);
            } else {
                return false;
            }
        }

        protected static SimObjPhysics ancestorSimObjPhysics(GameObject go) {
            if (go == null) {
                return null;
            }
            SimObjPhysics so = go.GetComponent<SimObjPhysics>();
            if (so != null) {
                return so;
            } else if (go.transform.parent != null) {
                return ancestorSimObjPhysics(go.transform.parent.gameObject);
            } else {
                return null;
            }
        }

        public void VisibleRange() {
            actionFinished(true, visibleRange());
        }

        public float TimeSinceStart() {
            return Time.time;
        }

        protected bool objectIsWithinViewport(SimObjPhysics sop) {
            if (sop.VisibilityPoints.Length > 0) {
                Transform[] visPoints = sop.VisibilityPoints;
                foreach (Transform point in visPoints) {
                    Vector3 viewPoint = m_Camera.WorldToViewportPoint(point.position);
                    float ViewPointRangeHigh = 1.0f;
                    float ViewPointRangeLow = 0.0f;

                    if (viewPoint.z > 0 &&
                        viewPoint.x < ViewPointRangeHigh && viewPoint.x > ViewPointRangeLow && //within x bounds of viewport
                        viewPoint.y < ViewPointRangeHigh && viewPoint.y > ViewPointRangeLow //within y bounds of viewport
                    ) {
                            return true;
                    }
                }
            } else {
                #if UNITY_EDITOR
                Debug.Log("Error! Set at least 1 visibility point on SimObjPhysics prefab!");
                #endif
            }
            return false;
        }

        private bool isSimObjVisible(Camera agentCamera, SimObjPhysics sop, float maxDistance) {
            bool visible = false;
            //check against all visibility points, accumulate count. If at least one point is visible, set object to visible
            if (sop.VisibilityPoints != null && sop.VisibilityPoints.Length > 0) 
            {
                Transform[] visPoints = sop.VisibilityPoints;
                int visPointCount = 0;

                foreach (Transform point in visPoints) 
                {
                    float xdelta = Math.Abs(this.transform.position.x - point.position.x);
                    if (xdelta > maxDistance) 
                    {
                        continue;
                    }

                    float zdelta = Math.Abs(this.transform.position.z - point.position.z);
                    if (zdelta > maxDistance) 
                    {
                        continue;
                    }

                    // if the object is too far above the Agent, skip
                    float ydelta =  point.position.y - this.transform.position.y;
                    if (ydelta > maxDistance) {
                        continue;
                    }

                    double distance = Math.Sqrt((xdelta * xdelta) + (zdelta * zdelta));
                    if (distance > maxDistance) 
                    {
                        continue;
                    }

                    //if this particular point is in view...
                    if (CheckIfVisibilityPointInViewport(sop, point, agentCamera, sop.IsReceptacle)) 
                    {
                        visPointCount++;
                        #if !UNITY_EDITOR
                        // If we're in the unity editor then don't break on finding a visible
                        // point as we want to draw lines to each visible point.
                        break;
                        #endif
                    }
                }

                //if we see at least one vis point, the object is "visible"
                if (visPointCount > 0) 
                {
                    #if UNITY_EDITOR
                    sop.isVisible = true;
                    #endif
                    visible = true;
                }
            }
            
            else 
            {
                Debug.Log("Error! Set at least 1 visibility point on SimObjPhysics " + sop + ".");
            }
            return visible;
        }

        private bool isSimObjVisible(Camera agentCamera, SimObjPhysics sop, float maxDistance, Plane[] planes) {
            bool visible = false;
            //check against all visibility points, accumulate count. If at least one point is visible, set object to visible
            if (sop.VisibilityPoints != null && sop.VisibilityPoints.Length > 0) 
            {
                Transform[] visPoints = sop.VisibilityPoints;
                int visPointCount = 0;

                foreach (Transform point in visPoints) 
                {
                    bool outsidePlane = false;
                    for(int i = 0; i < planes.Length; i++){
                        if (!planes[i].GetSide(point.position)) {
                            outsidePlane = true;
                            break;
                        }
                    } 

                    if (outsidePlane) {
                        continue;
                    }


                    float xdelta = Math.Abs(this.transform.position.x - point.position.x);
                    if (xdelta > maxDistance) 
                    {
                        continue;
                    }

                    float zdelta = Math.Abs(this.transform.position.z - point.position.z);
                    if (zdelta > maxDistance) 
                    {
                        continue;
                    }

                    // if the object is too far above the Agent, skip
                    float ydelta =  point.position.y - this.transform.position.y;
                    if (ydelta > maxDistance) {
                        continue;
                    }

                    double distance = Math.Sqrt((xdelta * xdelta) + (zdelta * zdelta));
                    if (distance > maxDistance) 
                    {
                        continue;
                    }

                    //if this particular point is in view...
                    if (CheckIfVisibilityPointRaycast(sop, point, agentCamera, false) ||
                        CheckIfVisibilityPointRaycast(sop, point, agentCamera, true)) 
                    {
                        visPointCount++;
                        #if !UNITY_EDITOR
                        // If we're in the unity editor then don't break on finding a visible
                        // point as we want to draw lines to each visible point.
                        break;
                        #endif
                    }
                }

                //if we see at least one vis point, the object is "visible"
                if (visPointCount > 0) 
                {
                    #if UNITY_EDITOR
                    sop.isVisible = true;
                    #endif
                    visible = true;
                }
            }
            
            else 
            {
                Debug.Log("Error! Set at least 1 visibility point on SimObjPhysics " + sop + ".");
            }
            return visible;
        }
        public SimObjPhysics[] VisibleSimObjs(ServerAction action) 
        {
            List<SimObjPhysics> simObjs = new List<SimObjPhysics>();

            //go through array of sim objects visible to the camera
            foreach (SimObjPhysics so in VisibleSimObjs(action.forceVisible)) 
            {

                if (!string.IsNullOrEmpty(action.objectId) && action.objectId != so.ObjectID) 
                {
                    continue;
                }

                if (!string.IsNullOrEmpty(action.objectType) && action.GetSimObjType() != so.Type) 
                {
                    continue;
                }

                simObjs.Add(so);
            }

            return simObjs.ToArray();
        }

        //pass in forceVisible bool to force grab all objects of type sim obj
        //if not, gather all visible sim objects maxVisibleDistance away from camera view
        public SimObjPhysics[] VisibleSimObjs(bool forceVisible) 
        {
            if (forceVisible) 
            {
                return GameObject.FindObjectsOfType(typeof(SimObjPhysics)) as SimObjPhysics[];
            } 

            else 
            {
                return GetAllVisibleSimObjPhysics(m_Camera, maxVisibleDistance);
            }
        }
        protected SimObjPhysics[] GetAllVisibleSimObjPhysics(Camera agentCamera, float maxDistance) 
        {
            if (this.visibilityScheme == VisibilityScheme.Collider) {
                return GetAllVisibleSimObjPhysicsCollider(agentCamera, maxDistance);
            } else {
                return GetAllVisibleSimObjPhysicsDistance(agentCamera, maxDistance);
            }
        }

        // this is a faster version of the visibility check, but is not entirely 
        // consistent with the collider based method.  In particular, if an object
        // is within range of the maxVisibleDistance, but obscurred only within this
        // range and is visibile outside of the range, it will get reported as invisible
        // by the new scheme, but visible in the current scheme.
        private SimObjPhysics[] GetAllVisibleSimObjPhysicsDistance(Camera agentCamera, float maxDistance) 
        {
            List<SimObjPhysics> visible = new List<SimObjPhysics>();
            IEnumerable<SimObjPhysics> simObjs = null;
            if (this.simObjFilter != null) {
                simObjs = this.simObjFilter;
            } else {
                // this is faster than doing GameObject.FindObjectsOfType and is kept consistent when new objects are added
                simObjs = physicsSceneManager.ObjectIdToSimObjPhysics.Values;
            }

            foreach(var sop in simObjs)
            {
                if(isSimObjVisible(agentCamera, sop, this.maxVisibleDistance)) 
                {
                    visible.Add(sop);
                }
            }
            return visible.ToArray();
        }

        private SimObjPhysics[] GetAllVisibleSimObjPhysicsCollider(Camera agentCamera, float maxDistance) 
        {
            List<SimObjPhysics> currentlyVisibleItems = new List<SimObjPhysics>();

            #if UNITY_EDITOR        
            foreach (KeyValuePair<string, SimObjPhysics> pair in physicsSceneManager.ObjectIdToSimObjPhysics) 
            {
                // Set all objects to not be visible
                pair.Value.isVisible = false;
            }
            #endif

            HashSet<SimObjPhysics> filter = null;
            if (this.simObjFilter != null) {
                filter = new HashSet<SimObjPhysics>(this.simObjFilter);
                if (filter.Count == 0) {
                    return currentlyVisibleItems.ToArray();
                }
            }

            Vector3 agentCameraPos = agentCamera.transform.position;

            //get all sim objects in range around us that have colliders in layer 8 (visible), ignoring objects in the SimObjInvisible layer
            //this will make it so the receptacle trigger boxes don't occlude the objects within them.
            CapsuleCollider agentCapsuleCollider = GetComponent<CapsuleCollider>();
            Vector3 point0, point1;
            float radius;
            agentCapsuleCollider.ToWorldSpaceCapsule(out point0, out point1, out radius);
            if (point0.y <= point1.y) 
            {
                point1.y += maxDistance;
            } 

            else 
            {
                point0.y += maxDistance;
            }

            // Turn off the colliders corresponding to this agent
            // and any invisible agents.
            updateAllAgentCollidersForVisibilityCheck(false);

            Collider[] colliders_in_view = Physics.OverlapCapsule(point0, point1, maxDistance, 1 << 8, QueryTriggerInteraction.Collide);

            if (colliders_in_view != null) 
            {
                HashSet<SimObjPhysics> testedSops = new HashSet<SimObjPhysics>();
                foreach (Collider item in colliders_in_view) 
                {
                    SimObjPhysics sop = ancestorSimObjPhysics(item.gameObject);
                    //now we have a reference to our sim object 
                    if ((sop != null && !testedSops.Contains(sop)) && (filter == null || filter.Contains(sop)))
                    {
                        testedSops.Add(sop);
                        //check against all visibility points, accumulate count. If at least one point is visible, set object to visible
                        if (sop.VisibilityPoints != null && sop.VisibilityPoints.Length > 0) 
                        {
                            Transform[] visPoints = sop.VisibilityPoints;
                            int visPointCount = 0;

                            foreach (Transform point in visPoints) 
                            {
                                //if this particular point is in view...
                                if (CheckIfVisibilityPointInViewport(sop, point, agentCamera, false)) 
                                {
                                    visPointCount++;
                                    #if !UNITY_EDITOR
                                    // If we're in the unity editor then don't break on finding a visible
                                    // point as we want to draw lines to each visible point.
                                    break;
                                    #endif
                                }
                            }

                            //if we see at least one vis point, the object is "visible"
                            if (visPointCount > 0) 
                            {
                                #if UNITY_EDITOR
                                sop.isVisible = true;
                                #endif
                                if (!currentlyVisibleItems.Contains(sop)) 
                                {
                                    currentlyVisibleItems.Add(sop);
                                }
                            }
                        }
                        else 
                        {
                            Debug.Log("Error! Set at least 1 visibility point on SimObjPhysics " + sop + ".");
                        }
                    }
                }
            }

            //check against anything in the invisible layers that we actually want to have occlude things in this round.
            //normally receptacle trigger boxes must be ignored from the visibility check otherwise objects inside them will be occluded, but
            //this additional check will allow us to see inside of receptacle objects like cabinets/fridges by checking for that interior
            //receptacle trigger box. Oh boy!
            Collider[] invisible_colliders_in_view = Physics.OverlapCapsule(point0, point1, maxDistance, 1 << 9, QueryTriggerInteraction.Collide);

            if (invisible_colliders_in_view != null) 
            {
                foreach (Collider item in invisible_colliders_in_view) 
                {
                    if (item.tag == "Receptacle") 
                    {
                        SimObjPhysics sop;

                        sop = item.GetComponentInParent<SimObjPhysics>();

                        //now we have a reference to our sim object 
                        if (sop && (filter == null || filter.Contains(sop)))
                        {
                            //check against all visibility points, accumulate count. If at least one point is visible, set object to visible
                            if (sop.VisibilityPoints.Length > 0) 
                            {
                                Transform[] visPoints = sop.VisibilityPoints;
                                int visPointCount = 0;

                                foreach (Transform point in visPoints) 
                                {
                                    //if this particular point is in view...
                                    if (CheckIfVisibilityPointInViewport(sop, point, agentCamera, true)) 
                                    {
                                        visPointCount++;
                                    }
                                }

                                //if we see at least one vis point, the object is "visible"
                                if (visPointCount > 0) 
                                {
                                    #if UNITY_EDITOR
                                    sop.isVisible = true;
                                    #endif
                                    if (!currentlyVisibleItems.Contains(sop)) 
                                    {
                                        currentlyVisibleItems.Add(sop);
                                    }
                                }
                            } 
                            else 
                            {
                                Debug.Log("Error! Set at least 1 visibility point on SimObjPhysics prefab!");
                            }

                        }
                    } 
                }
            }

            // Turn back on the colliders corresponding to this agent and invisible agents.
            updateAllAgentCollidersForVisibilityCheck(true);

            //populate array of visible items in order by distance
            currentlyVisibleItems.Sort((x, y) => Vector3.Distance(x.transform.position, agentCameraPos).CompareTo(Vector3.Distance(y.transform.position, agentCameraPos)));
            return currentlyVisibleItems.ToArray();
        }

        //check if the visibility point on a sim object, sop, is within the viewport
        //has a inclueInvisible bool to check against triggerboxes as well, to check for visibility with things like Cabinets/Drawers
        protected bool CheckIfVisibilityPointRaycast(
            SimObjPhysics sop,
            Transform point,
            Camera agentCamera,
            bool includeInvisible) {
            bool result = false;
            //now cast a ray out toward the point, if anything occludes this point, that point is not visible
            RaycastHit hit;

            float distFromPointToCamera = Vector3.Distance(point.position, m_Camera.transform.position);

            //adding slight buffer to this distance to ensure the ray goes all the way to the collider of the object being cast to
            float raycastDistance = distFromPointToCamera + 0.5f;

            LayerMask mask = (1 << 8) | (1 << 9) | (1 << 10);

            //change mask if its a floor so it ignores the receptacle trigger boxes on the floor
            if(sop.Type == SimObjType.Floor)
            mask = (1 << 8) | (1 << 10);


            //check raycast against both visible and invisible layers, to check against ReceptacleTriggerBoxes which are normally
            //ignored by the other raycast
            if (includeInvisible) 
            {
                if (Physics.Raycast(agentCamera.transform.position, point.position - agentCamera.transform.position, out hit, raycastDistance, mask)) 
                {
                    if (hit.transform != sop.transform) 
                    {
                        result = false;
                    }

                    //if this line is drawn, then this visibility point is in camera frame and not occluded
                    //might want to use this for a targeting check as well at some point....
                    else 
                    {
                        result = true;
                        sop.isInteractable = true;

                        #if UNITY_EDITOR
                        Debug.DrawLine(agentCamera.transform.position, point.position, Color.cyan);
                        #endif
                    }
                }
            }

            //only check against the visible layer, ignore the invisible layer
            //so if an object ONLY has colliders on it that are not on layer 8, this raycast will go through them 
            else 
            {
                if (Physics.Raycast(agentCamera.transform.position, point.position - agentCamera.transform.position, out hit, raycastDistance, (1 << 8) | (1 << 10))) 
                {
                    if (hit.transform != sop.transform) 
                    {
                        //we didn't directly hit the sop we are checking for with this cast, 
                        //check if it's because we hit something see-through
                        SimObjPhysics hitSop = hit.transform.GetComponent<SimObjPhysics>();
                        if (hitSop != null && hitSop.DoesThisObjectHaveThisSecondaryProperty(SimObjSecondaryProperty.CanSeeThrough)) 
                        {
                            //we hit something see through, so now find all objects in the path between
                            //the sop and the camera
                            RaycastHit[] hits;
                            hits = Physics.RaycastAll(agentCamera.transform.position, point.position - agentCamera.transform.position,
                                raycastDistance, (1 << 8), QueryTriggerInteraction.Ignore);

                            float[] hitDistances = new float[hits.Length];
                            for (int i = 0; i < hitDistances.Length; i++) 
                            {
                                hitDistances[i] = hits[i].distance; //Vector3.Distance(hits[i].transform.position, m_Camera.transform.position);
                            }

                            Array.Sort(hitDistances, hits);

                            foreach (RaycastHit h in hits) 
                            {

                                if (h.transform == sop.transform) 
                                {
                                    //found the object we are looking for, great!
                                    result = true;
                                    break;
                                } 
                                
                                else 
                                {
                                    // Didn't find it, continue on only if the hit object was translucent
                                    SimObjPhysics sopHitOnPath = null;
                                    sopHitOnPath = h.transform.GetComponentInParent<SimObjPhysics>();
                                    if (sopHitOnPath == null || !sopHitOnPath.DoesThisObjectHaveThisSecondaryProperty(SimObjSecondaryProperty.CanSeeThrough)) 
                                    {
                                        break;
                                    }
                                }
                            }
                        }
                    } 
                    
                    else 
                    {
                        //if this line is drawn, then this visibility point is in camera frame and not occluded
                        //might want to use this for a targeting check as well at some point....
                        result = true;
                        sop.isInteractable = true;
                    }
                }
            }

            return result;
        }

        protected bool CheckIfVisibilityPointInViewport(
            SimObjPhysics sop,
            Transform point,
            Camera agentCamera,
            bool includeInvisible
        ) {
            bool result = false;

            Vector3 viewPoint = agentCamera.WorldToViewportPoint(point.position);

            float ViewPointRangeHigh = 1.0f;
            float ViewPointRangeLow = 0.0f;

            if (viewPoint.z > 0 //&& viewPoint.z < maxDistance * DownwardViewDistance //is in front of camera and within range of visibility sphere
                &&
                viewPoint.x < ViewPointRangeHigh && viewPoint.x > ViewPointRangeLow //within x bounds of viewport
                &&
                viewPoint.y < ViewPointRangeHigh && viewPoint.y > ViewPointRangeLow) //within y bounds of viewport
            {
                result = CheckIfVisibilityPointRaycast(sop, point, agentCamera, includeInvisible);
            }

            #if UNITY_EDITOR
            if (result == true) 
            {
                Debug.DrawLine(agentCamera.transform.position, point.position, Color.cyan);
            }
            #endif

            return result;
        }

        public void DefaultAgentHand(ServerAction action = null) {
            ResetAgentHandPosition();
            ResetAgentHandRotation();
            IsHandDefault = true;
        }

        public void ResetAgentHandPosition() {
            AgentHand.transform.position = DefaultHandPosition.transform.position;
            SimObjPhysics sop = AgentHand.GetComponentInChildren<SimObjPhysics>();
            if (sop != null) {
                sop.gameObject.transform.localPosition = Vector3.zero;
            }
        }

        public void ResetAgentHandRotation() {
            AgentHand.transform.localRotation = Quaternion.Euler(Vector3.zero);
            SimObjPhysics sop = AgentHand.GetComponentInChildren<SimObjPhysics>();
            if (sop != null) {
                sop.gameObject.transform.rotation = transform.rotation;
            }
        }

        //randomly repositions sim objects in the current scene
        public void InitialRandomSpawn(ServerAction action) 
        {
            //something is in our hand AND we are trying to spawn it. Quick drop the object
            if (ItemInHand != null) 
            {
                Rigidbody rb = ItemInHand.GetComponent<Rigidbody>();
                rb.isKinematic = false;
                rb.constraints = RigidbodyConstraints.None;
                rb.useGravity = true;
                rb.collisionDetectionMode = CollisionDetectionMode.ContinuousDynamic;

                GameObject topObject = GameObject.Find("Objects");
                if (topObject != null) 
                {
                    ItemInHand.transform.parent = topObject.transform;
                } 

                else 
                {
                    ItemInHand.transform.parent = null;
                }

                rb.angularVelocity = UnityEngine.Random.insideUnitSphere;

                ItemInHand.GetComponent<SimObjPhysics>().isInAgentHand = false;//agent hand flag
                DefaultAgentHand();//also default agent hand
                ItemInHand = null;
            }

            //default number of attempts if no value is passed in.
            if (action.numPlacementAttempts == 0)
            {
                action.numPlacementAttempts = 5;
            }

            //default excludedReceptacles if null
            if (action.excludedReceptacles == null)
            {
                action.excludedReceptacles = new String[0];
            }

            List<SimObjType> listOfExcludedReceptacles = new List<SimObjType>();

            //check if strings used for excludedReceptacles are valid object types
            foreach (string receptacleType in action.excludedReceptacles)
            {
                try
                {
                    SimObjType objType = (SimObjType)System.Enum.Parse(typeof(SimObjType), receptacleType);
                    listOfExcludedReceptacles.Add(objType);
                }

                catch (Exception)
                {
                    errorMessage = "invalid Object Type used in excludedReceptacles array: " + receptacleType;
                    actionFinished(false);
                    return;
                }
            }

            bool success = physicsSceneManager.RandomSpawnRequiredSceneObjects(
                action.randomSeed,
                action.forceVisible,
                action.numPlacementAttempts,
                action.placeStationary,
                action.numDuplicatesOfType,
                listOfExcludedReceptacles
                );
            physicsSceneManager.ResetObjectIdToSimObjPhysics();
            actionFinished(success);
        }

        // On demand public function for getting what sim objects are visible at that moment 
        public List<SimObjPhysics> GetAllVisibleSimObjPhysics(float maxDistance) {
            var camera = this.GetComponentInChildren<Camera>();
            return new List<SimObjPhysics>(GetAllVisibleSimObjPhysics(camera, maxDistance));
        }

        //not sure what this does, maybe delete?
        public void SetTopLevelView(bool topView = false) {
            inTopLevelView = topView;
            actionFinished(true);
        }

        public void ToggleMapView() {

            SyncTransform[] syncInChildren;

            List<StructureObject> structureObjsList = new List<StructureObject>();
            StructureObject[] structureObjs = FindObjectsOfType(typeof(StructureObject)) as StructureObject[];

            foreach(StructureObject so in structureObjs)
            {
                if(so.WhatIsMyStructureObjectTag == StructureObjectTag.Ceiling)
                {
                    structureObjsList.Add(so);
                }
            }

            if (inTopLevelView) {
                inTopLevelView = false;
                m_Camera.orthographic = false;
                m_Camera.transform.localPosition = lastLocalCameraPosition;
                m_Camera.transform.localRotation = lastLocalCameraRotation;

                //restore agent body culling
                m_Camera.transform.GetComponent<FirstPersonCharacterCull>().StopCullingThingsForASecond = false;
                syncInChildren = gameObject.GetComponentsInChildren<SyncTransform>();
                foreach (SyncTransform sync in syncInChildren)
                {
                    sync.StopSyncingForASecond = false;
                }

                foreach(StructureObject so in structureObjsList)
                {
                    UpdateDisplayGameObject(so.gameObject, true);
                }
            }

            else {

                //stop culling the agent's body so it's visible from the top?
                m_Camera.transform.GetComponent<FirstPersonCharacterCull>().StopCullingThingsForASecond = true;
                syncInChildren = gameObject.GetComponentsInChildren<SyncTransform>();
                foreach (SyncTransform sync in syncInChildren)
                {
                    sync.StopSyncingForASecond = true;
                }

                inTopLevelView = true;
                lastLocalCameraPosition = m_Camera.transform.localPosition;
                lastLocalCameraRotation = m_Camera.transform.localRotation;

                Bounds b = new Bounds();
                b.min = agentManager.SceneBounds.min;
                b.max = agentManager.SceneBounds.max;
                float midX = (b.max.x + b.min.x) / 2.0f;
                float midZ = (b.max.z + b.min.z) / 2.0f;
                m_Camera.transform.rotation = Quaternion.Euler(90.0f, 0.0f, 0.0f);
                m_Camera.transform.position = new Vector3(midX, b.max.y + 5, midZ);
                m_Camera.orthographic = true;

                m_Camera.orthographicSize = Math.Max((b.max.x - b.min.x) / 2f, (b.max.z - b.min.z) / 2f);

                cameraOrthSize = m_Camera.orthographicSize;
                foreach(StructureObject so in structureObjsList)
                {
                    UpdateDisplayGameObject(so.gameObject, false);
                }            }
            actionFinished(true);
        }


        public void UpdateDisplayGameObject(GameObject go, bool display) {
            if (go != null) {
                foreach (MeshRenderer mr in go.GetComponentsInChildren<MeshRenderer>() as MeshRenderer[]) {
                    if (!initiallyDisabledRenderers.Contains(mr.GetInstanceID())) {
                        mr.enabled = display;
                    }
                }
            }
        }
         public void VisualizePath(ServerAction action) {
            var path = action.positions;
            if (path == null || path.Count == 0) {
                this.errorMessage = "Invalid path with 0 points.";
                actionFinished(false);
                return;
            }

            var id = action.objectId;

            getReachablePositions(1.0f, 10000, action.grid);
           
            Instantiate(DebugTargetPointPrefab, path[path.Count-1], Quaternion.identity);
            new List<bool>();
            var go = Instantiate(DebugPointPrefab, path[0], Quaternion.identity);
            var textMesh = go.GetComponentInChildren<TextMesh>();
            textMesh.text = id;

            var lineRenderer = go.GetComponentInChildren<LineRenderer>();
            lineRenderer.startWidth = 0.015f;
            lineRenderer.endWidth = 0.015f;

            lineRenderer.positionCount = path.Count;
            lineRenderer.SetPositions(path.ToArray());
            actionFinished(true);
        }

        //this one is used for in-editor debug draw, currently calls to this are commented out
        private void VisualizePath(Vector3 startPosition, NavMeshPath path) {
            var pathDistance = 0.0;

            for (int i = 0; i < path.corners.Length - 1; i++) {
                Debug.DrawLine(path.corners[i], path.corners[i + 1], Color.red, 10.0f);
                Debug.Log("P i:" + i + " : " + path.corners[i] + " i+1:" + i + 1 + " : " + path.corners[i]);
                pathDistance += Vector3.Distance(path.corners[i], path.corners[i + 1]);
            }

            if (pathDistance > 0.0001 ) {
                // Better way to draw spheres
                var go = GameObject.CreatePrimitive(PrimitiveType.Sphere);
                go.transform.localScale = new Vector3(0.1f, 0.1f, 0.1f);
                go.GetComponent<Collider>().enabled = false;
                go.transform.position = startPosition;
            }
        }
        
        private string[] objectTypeToObjectIds(string objectTypeString) {
            List<string> objectIds = new List<string>();
            try {
                SimObjType objectType = (SimObjType) Enum.Parse(typeof(SimObjType), objectTypeString.Replace(" ", String.Empty), true);
                foreach (var s in physicsSceneManager.ObjectIdToSimObjPhysics) {
                    if (s.Value.ObjType == objectType) {
                        objectIds.Add(s.Value.objectID);
                    }
                }
            }   
            catch (ArgumentException exception) {
                Debug.Log(exception);
            }
            return objectIds.ToArray();
        }

        public void ObjectTypeToObjectIds(string objectType) {
            try {
                var objectIds = objectTypeToObjectIds(objectType);
                actionFinished(true, objectIds.ToArray());
            }   
            catch (ArgumentException exception) {
                errorMessage = "Invalid object type '" + objectType + "'. " + exception.Message;
                actionFinished(false);
            }
        }

        private SimObjPhysics getSimObjectFromTypeOrId(string objectType, string objectId) {
            if (!String.IsNullOrEmpty(objectType) && String.IsNullOrEmpty(objectId)) {
                var ids = objectTypeToObjectIds(objectType);
                if (ids.Length == 0) {
                    errorMessage = "Object type '" + objectType + "' was not found in the scene.";
                    return null;
                }
                else if (ids.Length > 1) {
                    errorMessage = "Multiple objects of type '" + objectType + "' were found in the scene, cannot disambiguate.";
                    return null;
                }
                
                objectId = ids[0];
            }

            if (!physicsSceneManager.ObjectIdToSimObjPhysics.ContainsKey(objectId)) {
                errorMessage = "Cannot find sim object with id '" + objectId + "'";
                return null;
            }
           
            SimObjPhysics sop = physicsSceneManager.ObjectIdToSimObjPhysics[objectId];
            if (sop == null) {
                errorMessage = "Object with id '" + objectId+ "' is null";
                return null;
            }

            return sop;
        }

<<<<<<< HEAD
        private SimObjPhysics getSimObjectFromTypeOrId(ServerAction action) {
            var objectId = action.objectId;
            var objectType = action.objectType;
            return getSimObjectFromTypeOrId(objectType, objectId);
        }

        public void VisualizeGrid(ServerAction action) {
=======
        public void VisualizeGrid() {
>>>>>>> 21dc02e3
            var reachablePositions = getReachablePositions(1.0f, 10000, true);
            actionFinished(true, reachablePositions);
        }

        public void ObjectNavExpertAction(ServerAction action) {
            SimObjPhysics sop = getSimObjectFromTypeOrId(action);
            var path = getShortestPath(sop, true);
            if (path.status == UnityEngine.AI.NavMeshPathStatus.PathComplete) {

                int parts = (int) Math.Round(360f / rotateStepDegrees);
                if (Math.Abs((parts * 1.0f) - 360f / rotateStepDegrees) > 1e-5) {
                    errorMessage = "Invalid rotate step degrees for agent, must divide 360 without a remainder.";
                    actionFinished(false);
                    return;
                }
                
                int numLeft = parts / 2;
                int numRight = numLeft + (parts % 2 == 0 ? 1 : 0);
                Vector3 startPosition = this.transform.position;
                Quaternion startRotation = this.transform.rotation;
                Vector3 startCameraRot = m_Camera.transform.localEulerAngles;

                if (path.corners.Length <= 1) {
                    if (objectIsWithinViewport(sop)) {
                        actionFinished(true);
                        return;
                    }

                    int relRotate = 0;
                    int relHorizon = 0;
                    int bestNumActions = 1000000;
                    for (int i = -numLeft; i <= numRight; i++) {
                        transform.Rotate(0.0f, i * rotateStepDegrees, 0.0f);
                        for (int horizon = -1; horizon <= 2; horizon++) {
                            m_Camera.transform.localEulerAngles = new Vector3(30f * horizon, 0.0f, 0.0f);
                            if (objectIsWithinViewport(sop)) {
                                int numActions = Math.Abs(i) + Math.Abs(horizon - (int) (startCameraRot.x / 30f));
                                if (numActions < bestNumActions) {
                                    bestNumActions = numActions;
                                    relRotate = i;
                                    relHorizon = horizon - (int) (startCameraRot.x / 30f);
                                }
                            }
                        }
                        m_Camera.transform.localEulerAngles = startCameraRot;
                        transform.rotation = startRotation;
                    }

                    #if UNITY_EDITOR
                    Debug.Log("Expert rotate and horizon:");
                    Debug.Log(relRotate);
                    Debug.Log(relHorizon);
                    // When in the editor, rotate the agent and camera into the expert direction
                    m_Camera.transform.localEulerAngles = new Vector3(startCameraRot.x + 30f * relHorizon, 0.0f, 0.0f);
                    transform.Rotate(0.0f, relRotate * rotateStepDegrees, 0.0f);
                    #endif

                    if (relRotate != 0) {
                        if (relRotate < 0) {
                            actionFinished(true, "RotateLeft");
                        } else {
                            actionFinished(true, "RotateRight");
                        }
                    } else if (relHorizon != 0) {
                        if (relHorizon < 0) {
                            actionFinished(true, "LookUp");
                        } else {
                            actionFinished(true, "LookDown");
                        }
                    } else {
                        errorMessage = "Object doesn't seem visible from any rotation/horizon.";
                        actionFinished(false);
                    }
                    return;
                }

                Vector3 nextCorner = path.corners[1];

                int whichBest = 0;
                float bestDistance = 1000f;
                for (int i = -numLeft; i <= numRight; i++) {
                    transform.Rotate(0.0f, i * rotateStepDegrees, 0.0f);

                    bool couldMove = moveInDirection(this.transform.forward * gridSize);
                    if (couldMove) {
                        float newDistance = Math.Abs(nextCorner.x - transform.position.x) + Math.Abs(nextCorner.z - transform.position.z);
                        if (newDistance + 1e-6 < bestDistance) {
                            bestDistance = newDistance;
                            whichBest = i;
                        }
                    }
                    transform.position = startPosition;
                    transform.rotation = startRotation;
                }

                if (bestDistance >= 1000f) {
                    errorMessage = "Can't seem to move in any direction...";
                    actionFinished(false);
                }
               
               #if UNITY_EDITOR
               transform.Rotate(0.0f, Math.Sign(whichBest) * rotateStepDegrees, 0.0f);
               if (whichBest == 0) {
                   moveInDirection(this.transform.forward * gridSize);
               }
               Debug.Log(whichBest);
               #endif

                if (whichBest < 0) {
                    actionFinished(true, "RotateLeft");
                } else if (whichBest > 0) {
                    actionFinished(true, "RotateRight");
                } else {
                    actionFinished(true, "MoveAhead");
                }
                return;
            }
            else {
                errorMessage = "Path to target could not be found";
                actionFinished(false);
                return;
            }
        }

        public UnityEngine.AI.NavMeshPath getShortestPath(SimObjPhysics sop, bool useAgentTransform, ServerAction action=null) {
            var startPosition = this.transform.position;
            var startRotation = this.transform.rotation;
            if (!useAgentTransform) {
                startPosition = action.position;
                startRotation = Quaternion.Euler(action.rotation);
            }

            return GetSimObjectNavMeshTarget(sop, startPosition, startRotation);
        }
        
        private void getShortestPath(string objectType, string objectId,  Vector3 startPosition, Quaternion startRotation) {
            SimObjPhysics sop = getSimObjectFromTypeOrId(objectType, objectId);
            if (sop == null) {
                actionFinished(false);
                return;
            }
            var path = GetSimObjectNavMeshTarget(sop, startPosition, startRotation);
            if (path.status == UnityEngine.AI.NavMeshPathStatus.PathComplete) {
                //VisualizePath(startPosition, path);
                actionFinishedEmit(true, path);
                return;
            }
            else {
                Debug.Log("AI navmesh error");
                errorMessage = "Path to target could not be found";
                actionFinishedEmit(false);
                return;
            }
        }

        public void GetShortestPath(Vector3 position, Vector3 rotation, string objectType = null, string objectId = null) {
            getShortestPath(objectType, objectId, position, Quaternion.Euler(rotation));
        }

        public void GetShortestPath(Vector3 position, string objectType = null, string objectId = null) {
            getShortestPath(objectType, objectId, position, Quaternion.Euler(Vector3.zero));
        }

        public void GetShortestPath(string objectType = null, string objectId = null) {
            getShortestPath(objectType, objectId, this.transform.position, this.transform.rotation);
        }

        private bool GetPathFromReachablePositions(
            IEnumerable<Vector3> sortedPositions,
            Vector3 targetPosition,
            Transform agentTransform,
            string targetSimObjectId,
            UnityEngine.AI.NavMeshPath path) {
                
            Vector3 fixedPosition = new Vector3(float.MinValue, float.MinValue, float.MinValue);
            //bool success = false;
            var PhysicsController = this;
            foreach (var pos in sortedPositions) {
                agentTransform.position = pos;
                agentTransform.LookAt(targetPosition);

                var visibleSimObjects = PhysicsController.GetAllVisibleSimObjPhysics(PhysicsController.maxVisibleDistance);
                if (visibleSimObjects.Any(sop => sop.objectID == targetSimObjectId)) {
                    fixedPosition = pos;
                    //success = true;
                    break;
                }
            }

            var pathSuccess =  UnityEngine.AI.NavMesh.CalculatePath(agentTransform.position, fixedPosition,  UnityEngine.AI.NavMesh.AllAreas, path);
            return pathSuccess;
        }

        protected Collider[] overlapCollider(BoxCollider box, Vector3 newCenter, float rotateBy, int layerMask) {
            Vector3 center, halfExtents;
            Quaternion orientation;
            box.ToWorldSpaceBox(out center, out halfExtents, out orientation);
            orientation = Quaternion.Euler(0f, rotateBy, 0f) * orientation;

            return Physics.OverlapBox(newCenter, halfExtents, orientation, layerMask, QueryTriggerInteraction.Ignore);
        }

        protected Collider[] overlapCollider(SphereCollider sphere, Vector3 newCenter, int layerMask) {
            Vector3 center;
            float radius;
            sphere.ToWorldSpaceSphere(out center, out radius);
            return Physics.OverlapSphere(newCenter, radius, layerMask, QueryTriggerInteraction.Ignore);
        }

        protected Collider[] overlapCollider(CapsuleCollider capsule, Vector3 newCenter, float rotateBy, int layerMask) {
            Vector3 point0, point1;
            float radius;
            capsule.ToWorldSpaceCapsule(out point0, out point1, out radius);

            // Normalizing
            Vector3 oldCenter = (point0 + point1) / 2.0f;
            point0 = point0 - oldCenter;
            point1 = point1 - oldCenter;

            // Rotating and recentering
            var rotator = Quaternion.Euler(0f, rotateBy, 0f);
            point0 = rotator * point0 + newCenter;
            point1 = rotator * point1 + newCenter;

            return Physics.OverlapCapsule(point0, point1, radius, layerMask, QueryTriggerInteraction.Ignore);
        }

        protected bool handObjectCanFitInPosition(Vector3 newAgentPosition, float rotation) {
            if (ItemInHand == null) {
                return true;
            }

            SimObjPhysics soInHand = ItemInHand.GetComponent<SimObjPhysics>();

            Vector3 handObjPosRelAgent =
                Quaternion.Euler(0, rotation - transform.rotation.y, 0) *
                (transform.position - ItemInHand.transform.position);

            Vector3 newHandPosition = handObjPosRelAgent + newAgentPosition;

            int layerMask = 1 << 8;
            foreach (CapsuleCollider cc in soInHand.GetComponentsInChildren<CapsuleCollider>()) {
                foreach (Collider c in overlapCollider(cc, newHandPosition, rotation, layerMask)) {
                    if (!hasAncestor(c.transform.gameObject, gameObject)) {
                        return false;
                    }
                }
            }

            foreach (BoxCollider bc in soInHand.GetComponentsInChildren<BoxCollider>()) {
                foreach (Collider c in overlapCollider(bc, newHandPosition, rotation, layerMask)) {
                    if (!hasAncestor(c.transform.gameObject, gameObject)) {
                        return false;
                    }
                }
            }

            foreach (SphereCollider sc in soInHand.GetComponentsInChildren<SphereCollider>()) {
                foreach (Collider c in overlapCollider(sc, newHandPosition, layerMask)) {
                    if (!hasAncestor(c.transform.gameObject, gameObject)) {
                        return false;
                    }
                }
            }

            return true;
        }

        //cast a capsule the same size as the agent
        //used to check for collisions
        public RaycastHit[] capsuleCastAllForAgent(
            CapsuleCollider cc,
            float skinWidth,
            Vector3 startPosition,
            Vector3 dir,
            float moveMagnitude,
            int layerMask
            ) {
            Vector3 center = cc.transform.position + cc.center;//make sure to offset this by cc.center since we shrank the capsule size
            float radius = cc.radius + skinWidth;
            float innerHeight = cc.height / 2.0f - radius;
            Vector3 point1 = new Vector3(startPosition.x, center.y + innerHeight, startPosition.z);
            Vector3 point2 = new Vector3(startPosition.x, center.y - innerHeight + skinWidth, startPosition.z);
            return Physics.CapsuleCastAll(
                point1,
                point2,
                radius,
                dir,
                moveMagnitude,
                layerMask,
                QueryTriggerInteraction.Ignore
            );
        }

        protected bool isAgentCapsuleColliding(HashSet<Collider> collidersToIgnore = null) {
            int layerMask = 1 << 8;
            foreach (Collider c in PhysicsExtensions.OverlapCapsule(GetComponent<CapsuleCollider>(), layerMask, QueryTriggerInteraction.Ignore)) {
                if ((!hasAncestor(c.transform.gameObject, gameObject)) && (
                    collidersToIgnore == null || !collidersToIgnoreDuringMovement.Contains(c))
                ) {
#if UNITY_EDITOR
                    Debug.Log("Collided with: ");
                    Debug.Log(c);
                    Debug.Log(c.enabled);
#endif
                    return true;
                }
            }
            return false;
        }

        protected Collider[] objectsCollidingWithAgent() {
            int layerMask = 1 << 8;
            return PhysicsExtensions.OverlapCapsule(GetComponent<CapsuleCollider>(), layerMask, QueryTriggerInteraction.Ignore);
        }

        public bool  getReachablePositionToObjectVisible(SimObjPhysics targetSOP, out Vector3 pos, float gridMultiplier = 1.0f, int maxStepCount = 10000) {


            CapsuleCollider cc = GetComponent<CapsuleCollider>();
            float sw = m_CharacterController.skinWidth;
            Queue<Vector3> pointsQueue = new Queue<Vector3>();
            pointsQueue.Enqueue(transform.position);
            Vector3[] directions = {
                new Vector3(1.0f, 0.0f, 0.0f),
                new Vector3(0.0f, 0.0f, 1.0f),
                new Vector3(-1.0f, 0.0f, 0.0f),
                new Vector3(0.0f, 0.0f, -1.0f)
            };
            Quaternion originalRot = transform.rotation;

            HashSet<Vector3> goodPoints = new HashSet<Vector3>();
            HashSet<Vector3> seenPoints = new HashSet<Vector3>();
            int layerMask = 1 << 8;
            int stepsTaken = 0;
            pos = Vector3.negativeInfinity;
            while (pointsQueue.Count != 0) {
                stepsTaken += 1;
                Vector3 p = pointsQueue.Dequeue();
                if (!goodPoints.Contains(p)) {
                    goodPoints.Add(p);
                    transform.position = p;
                    var rot = transform.rotation;
                    //make sure to rotate just the Camera, not the whole agent
                    m_Camera.transform.LookAt(targetSOP.transform, transform.up);

                    bool isVisible = false;
                    if (this.visibilityScheme == VisibilityScheme.Distance) {
                        Plane[] planes = GeometryUtility.CalculateFrustumPlanes(this.m_Camera);
                        isVisible = isSimObjVisible(this.m_Camera, targetSOP, this.maxVisibleDistance, planes);
                    } else {
                        var visibleSimObjects = this.GetAllVisibleSimObjPhysics(this.maxVisibleDistance);
                        isVisible = visibleSimObjects.Any(sop => sop.objectID == targetSOP.objectID);
                    }

                    transform.rotation = rot;

                    if (isVisible){
                        pos = p;
                        return true;
                    }

                    
                    HashSet<Collider> objectsAlreadyColliding = new HashSet<Collider>(objectsCollidingWithAgent());
                    foreach (Vector3 d in directions) {
                        Vector3 newPosition = p + d * gridSize * gridMultiplier;
                        if (seenPoints.Contains(newPosition)) {
                            continue;
                        }
                        seenPoints.Add(newPosition);

                        RaycastHit[] hits = capsuleCastAllForAgent(
                            cc,
                            sw,
                            p,
                            d,
                            (gridSize * gridMultiplier),
                            layerMask
                        );

                        bool shouldEnqueue = true;
                        foreach (RaycastHit hit in hits) {
                            if (hit.transform.gameObject.name != "Floor" &&
                                !ancestorHasName(hit.transform.gameObject, "FPSController") &&
                                !objectsAlreadyColliding.Contains(hit.collider)
                            ) {
                                shouldEnqueue = false;
                                break;
                            }
                        }
                        bool inBounds = agentManager.SceneBounds.Contains(newPosition);
                        if (errorMessage == "" && !inBounds) {
                            errorMessage = "In " +
                                UnityEngine.SceneManagement.SceneManager.GetActiveScene().name +
                                ", position " + newPosition.ToString() +
                                " can be reached via capsule cast but is beyond the scene bounds.";
                        }

                        shouldEnqueue = shouldEnqueue && inBounds && (
                            handObjectCanFitInPosition(newPosition, 0.0f) ||
                            handObjectCanFitInPosition(newPosition, 90.0f) ||
                            handObjectCanFitInPosition(newPosition, 180.0f) ||
                            handObjectCanFitInPosition(newPosition, 270.0f)
                        );
                        if (shouldEnqueue) {
                            pointsQueue.Enqueue(newPosition);
                            #if UNITY_EDITOR
                                Debug.DrawLine(p, newPosition, Color.cyan, 100000f);
                            #endif
                        }
                    }
                }
                if (stepsTaken > Math.Floor(maxStepCount/(gridSize * gridSize))) {
                    errorMessage = "Too many steps taken in GetReachablePositions.";
                    break;
                }
            }

            Vector3[] reachablePos = new Vector3[goodPoints.Count];
            goodPoints.CopyTo(reachablePos);
            #if UNITY_EDITOR
                Debug.Log(reachablePos.Length);
            #endif
            return false;
        }

        private UnityEngine.AI.NavMeshPath GetSimObjectNavMeshTarget(SimObjPhysics targetSOP, Vector3 initialPosition, Quaternion initialRotation, bool visualize = false) {
            var targetTransform = targetSOP.transform;
            var targetSimObject = targetTransform.GetComponentInChildren<SimObjPhysics>();
            var PhysicsController = this;
            var agentTransform = PhysicsController.transform;

            var originalAgentPosition = agentTransform.position;
            var orignalAgentRotation = agentTransform.rotation;
            var originalCameraRotation = m_Camera.transform.rotation;

            var fixedPosition = Vector3.negativeInfinity;

            agentTransform.position = initialPosition;
            agentTransform.rotation = initialRotation;
            getReachablePositionToObjectVisible(targetSimObject, out fixedPosition);
            agentTransform.position = originalAgentPosition;
            agentTransform.rotation = orignalAgentRotation;
            m_Camera.transform.rotation = originalCameraRotation;

            var path = new UnityEngine.AI.NavMeshPath();
            
            var sopPos = targetSOP.transform.position;
            //var target = new Vector3(sopPos.x, initialPosition.y, sopPos.z);

            //make sure navmesh agent is active
            this.GetComponent<UnityEngine.AI.NavMeshAgent>().enabled = true;
            bool pathSuccess = UnityEngine.AI.NavMesh.CalculatePath(initialPosition, fixedPosition,  UnityEngine.AI.NavMesh.AllAreas, path);
            
            var pathDistance = 0.0f;
            for (int i = 0; i < path.corners.Length - 1; i++) {
                #if UNITY_EDITOR
                    //Debug.DrawLine(path.corners[i], path.corners[i + 1], Color.red, 10.0f);
                    Debug.Log("Corner " + i + ": " + path.corners[i]);
                #endif
                pathDistance += Vector3.Distance(path.corners[i], path.corners[i + 1]);
            }
            

            //disable navmesh agent
            this.GetComponent<UnityEngine.AI.NavMeshAgent>().enabled = false;
            
            return path;
        }

        public void GetShortestPathToPoint(Vector3 position, float x, float y, float z) {
            Vector3 startPosition = position;
            var targetPosition = new Vector3(x, y, z);

            var path = new UnityEngine.AI.NavMeshPath();
            this.GetComponent<UnityEngine.AI.NavMeshAgent>().enabled = true;
            bool pathSuccess = UnityEngine.AI.NavMesh.CalculatePath(startPosition, targetPosition,  UnityEngine.AI.NavMesh.AllAreas, path);
            if (path.status == UnityEngine.AI.NavMeshPathStatus.PathComplete) {
                // VisualizePath(startPosition, path);
                this.GetComponent<UnityEngine.AI.NavMeshAgent>().enabled = false;
                actionFinished(true, path);
                return;
            }
            else {
                errorMessage = "Path to target could not be found";
                this.GetComponent<UnityEngine.AI.NavMeshAgent>().enabled = false;
                actionFinished(false);
                return;
            }
        }

        public void GetShortestPathToPoint(float x, float y, float z) {
            var startPosition = this.transform.position;
            GetShortestPathToPoint(startPosition, x, y, z);
        }

        public void VisualizeShortestPaths(ServerAction action) {
            
            SimObjPhysics sop = getSimObjectFromTypeOrId(action.objectType, action.objectId);
            if (sop == null) {
                actionFinished(false);
                return;
            }
            
            getReachablePositions(1.0f, 10000, action.grid, action.gridColor);

            Instantiate(DebugTargetPointPrefab, sop.transform.position, Quaternion.identity);
            var results = new List<bool>();
            for (var i = 0; i < action.positions.Count; i++) {
                var pos = action.positions[i];
                var go = Instantiate(DebugPointPrefab, pos, Quaternion.identity);
                var textMesh = go.GetComponentInChildren<TextMesh>();
                textMesh.text = i.ToString();

                var path = GetSimObjectNavMeshTarget(sop, pos, Quaternion.identity);

                var lineRenderer = go.GetComponentInChildren<LineRenderer>();

                if (action.pathGradient != null && action.pathGradient.colorKeys.Length > 0){
                    lineRenderer.colorGradient = action.pathGradient;
                }
                lineRenderer.startWidth = 0.015f;
                lineRenderer.endWidth = 0.015f;

                results.Add(path.status == UnityEngine.AI.NavMeshPathStatus.PathComplete);
               
                if (path.status == UnityEngine.AI.NavMeshPathStatus.PathComplete) { 
                    lineRenderer.positionCount = path.corners.Length;
                    lineRenderer.SetPositions(path.corners.Select(c => new Vector3(c.x, gridVisualizeY + 0.005f, c.z)).ToArray());
                }
            }
            actionFinished(true, results.ToArray());
        }

        public void CameraCrack(int randomSeed = 0)
        {
            GameObject canvas = Instantiate(CrackedCameraCanvas);
            CrackedCameraManager camMan = canvas.GetComponent<CrackedCameraManager>();

            camMan.SpawnCrack(randomSeed);
            actionFinished(true);
        }

        public void OnTriggerStay(Collider other)
        {
            if(other.CompareTag("HighFriction"))
            {
                inHighFrictionArea = true;
            }

            else
            {
                inHighFrictionArea = false;
            }
        }


        void Update() {
            this.updateCount++;
        }

        void FixedUpdate() {
            this.fixedUpdateCount++;
        }

        public void ResetUpdateCounters() {
            this.fixedUpdateCount = 0;
            this.updateCount = 0;
        }

        public void unrollSimulatePhysics(IEnumerator enumerator, float fixedDeltaTime) {
            this.fixedUpdateCount = ContinuousMovement.unrollSimulatePhysics(
                enumerator,
                fixedDeltaTime
            );
        }

        #if UNITY_EDITOR
        void OnDrawGizmos()
        {
            ////check for valid spawn points in GetSpawnCoordinatesAboveObject action
            // Gizmos.color = Color.magenta;
            // if(validpointlist.Count > 0)
            // {
            //     foreach(Vector3 yes in validpointlist)
            //     {
            //         Gizmos.DrawCube(yes, new Vector3(0.01f, 0.01f, 0.01f));
            //     }
            // }

            //draw axis aligned bounds of objects after actionFinished() calls
            // if(gizmobounds != null)
            // {
            //     Gizmos.color = Color.yellow;
            //     foreach(Bounds g in gizmobounds)
            //     {
            //         Gizmos.DrawWireCube(g.center, g.size);
            //     }
            // }
        }
        #endif

        public void TestActionDispatchSAAmbig(ServerAction action) {
            actionFinished(true);
        }

        public void TestActionDispatchSAAmbig(float foo) {
            actionFinished(true);
        }

        public void TestActionDispatchNoopServerAction(ServerAction action) {
            actionFinished(true, "serveraction");
        }

        public void TestFastEmit(string rvalue) {
            actionFinishedEmit(true, rvalue);
        }

        public void TestActionDispatchNoopAllDefault(float param12, float param10=0.0f, float param11=1.0f) {
            actionFinished(true, "somedefault");
        }

        public void TestActionDispatchNoopAllDefault(float param10=0.0f, float param11=1.0f) {
            actionFinished(true, "alldefault");
        }

        public void TestActionDispatchNoop(bool param3,  string param4="foo") {
            actionFinished(true, "param3 param4/default " + param4);
        }

        public void TestActionDispatchNoop(string param6, string param7) {
            actionFinished(true, "param6 param7");
        }

        public void TestActionDispatchNoop(bool param1, bool param2) {
            actionFinished(true, "param1 param2");
        }

        public void TestActionDispatchConflict(string param22) {
            actionFinished(true);
        }
        public void TestActionDispatchConflict(bool param22) {
            actionFinished(true);
        }

        public void TestActionDispatchNoop(bool param1) {
            actionFinished(true, "param1");
        }

        public void TestActionDispatchNoop() {
            actionFinished(true, "emptyargs");
        }

        public void TestActionDispatchFindAmbiguous(string typeName) {
            List<string> actions = ActionDispatcher.FindAmbiguousActions(Type.GetType(typeName));
            actionFinished(true, actions);
        }

        public void TestActionDispatchFindConflicts(string typeName) {
            Dictionary<string, List<string>> conflicts = ActionDispatcher.FindMethodVariableNameConflicts(Type.GetType(typeName));
            actionFinished(true, conflicts);
        }
	}
}<|MERGE_RESOLUTION|>--- conflicted
+++ resolved
@@ -162,10 +162,6 @@
 		protected Quaternion targetRotation;
         // Javascript communication
         private JavaScriptInterface jsInterface = null;
-<<<<<<< HEAD
-        private ServerAction currentServerAction = null;
-=======
->>>>>>> 21dc02e3
 		public Quaternion TargetRotation
 		{
 			get { return targetRotation; }
@@ -2792,17 +2788,13 @@
             return sop;
         }
 
-<<<<<<< HEAD
         private SimObjPhysics getSimObjectFromTypeOrId(ServerAction action) {
             var objectId = action.objectId;
             var objectType = action.objectType;
             return getSimObjectFromTypeOrId(objectType, objectId);
         }
 
-        public void VisualizeGrid(ServerAction action) {
-=======
         public void VisualizeGrid() {
->>>>>>> 21dc02e3
             var reachablePositions = getReachablePositions(1.0f, 10000, true);
             actionFinished(true, reachablePositions);
         }
