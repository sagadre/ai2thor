// Copyright Allen Institute for Artificial Intelligence 2017
using System;
using System.IO;
using System.Collections;
using System.Collections.Generic;
using System.Reflection;
using UnityStandardAssets.CrossPlatformInput;
using UnityStandardAssets.Utility;
using UnityEngine;
using Random = UnityEngine.Random;
using UnityStandardAssets.ImageEffects;
using System.Linq;
using UnityEngine.Rendering.PostProcessing;
using UnityEngine.AI;
using Newtonsoft.Json.Linq;

namespace UnityStandardAssets.Characters.FirstPerson
{
	[RequireComponent(typeof(CharacterController))]

	abstract public class BaseFPSAgentController : MonoBehaviour
	{
		//debug draw bounds of objects in editor
        #if UNITY_EDITOR
        protected List<Bounds> gizmobounds = new List<Bounds>();
        #endif
        [SerializeField] public SimObjPhysics[] VisibleSimObjPhysics 
        {
            get;
            protected set;
        }
        [SerializeField] protected bool IsHandDefault = true;
        [SerializeField] protected GameObject ItemInHand = null; //current object in inventory
        [SerializeField] public GameObject AgentHand = null;
        [SerializeField] protected GameObject DefaultHandPosition = null;
        [SerializeField] protected Transform rotPoint;
        [SerializeField] protected GameObject DebugPointPrefab;
        [SerializeField] private GameObject GridRenderer = null;
        [SerializeField] protected GameObject DebugTargetPointPrefab;
        [SerializeField] protected bool inTopLevelView = false;
        [SerializeField] protected Vector3 lastLocalCameraPosition;
        [SerializeField] protected Quaternion lastLocalCameraRotation;
        public float autoResetTimeScale = 1.0f;

        public Vector3[] reachablePositions = new Vector3[0];
        protected float gridVisualizeY = 0.005f; //used to visualize reachable position grid, offset from floor
        protected HashSet<int> initiallyDisabledRenderers = new HashSet<int>();
		// first person controller parameters
		[SerializeField]
		protected bool m_IsWalking;
		[SerializeField]
		protected float m_WalkSpeed;
		[SerializeField]
		protected float m_RunSpeed;
		[SerializeField]
		protected float m_GravityMultiplier;
		protected static float gridSize = 0.25f;
        //time the checkIfObjectHasStoppedMoving coroutine waits for objects to stop moving
        protected float TimeToWaitForObjectsToComeToRest = 0.0f;
        //determins default move distance for move actions
		protected float moveMagnitude;
        //determines rotation increment of rotate functions
        protected float rotateStepDegrees = 90.0f;
        protected bool snapToGrid;
		protected bool continuousMode;//deprecated, use snapToGrid instead
		public ImageSynthesis imageSynthesis;
        public GameObject VisibilityCapsule = null;//used to keep track of currently active VisCap: see different vis caps for modes below
        public GameObject TallVisCap;//meshes used for Tall mode
        public GameObject BotVisCap;//meshes used for Bot mode
        public GameObject DroneVisCap;//meshes used for Drone mode
        public GameObject DroneBasket;//reference to the drone's basket object
        public GameObject IKArm; //reference to the IK_Robot_Arm_Controller arm
        private bool isVisible = true;
        public bool inHighFrictionArea = false;
        // outbound object filter
        private SimObjPhysics[] simObjFilter = null;
        private VisibilityScheme visibilityScheme = VisibilityScheme.Collider;
        public AgentState agentState = AgentState.Emit;

        public bool IsVisible
        {
			get 
            { return isVisible; }

			set 
            {
                //first default all Vis capsules of all modes to not enabled
                HideAllAgentRenderers();

                //The VisibilityCapsule will be set to either Tall or Bot 
                //from the SetAgentMode call in BaseFPSAgentController's Initialize()
                foreach (Renderer r in VisibilityCapsule.GetComponentsInChildren<Renderer>()) 
                {
                    r.enabled = value;
                }
				
				isVisible = value;
			}
        }

        public bool IsProcessing {
            get {
                return this.agentState == AgentState.Processing;
            }
        }

        public bool ReadyForCommand {
            get {
                return this.agentState == AgentState.Emit;
            }

        }

		protected float maxDownwardLookAngle = 60f;
		protected float maxUpwardLookAngle = 30f;
		//allow agent to push sim objects that can move, for physics
		protected bool PushMode = false;
		protected int actionCounter;
		protected Vector3 targetTeleport;
        public AgentManager agentManager;
		public Camera m_Camera;
        [SerializeField] protected float cameraOrthSize;
		protected float m_XRotation;
		protected float m_ZRotation;
		protected Vector2 m_Input;
		protected Vector3 m_MoveDir = Vector3.zero;
		public CharacterController m_CharacterController;
		protected CollisionFlags m_CollisionFlags;
		protected Vector3 lastPosition;
		protected string lastAction;
		protected bool lastActionSuccess;
		protected string errorMessage;
		protected ServerActionErrorCode errorCode;
		public System.Object actionReturn;
        [SerializeField] protected Vector3 standingLocalCameraPosition;
        [SerializeField] protected Vector3 crouchingLocalCameraPosition;
        public float maxVisibleDistance = 1.5f; //changed from 1.0f to account for objects randomly spawned far away on tables/countertops, which would be not visible at 1.0f
        protected float[, , ] flatSurfacesOnGrid = new float[0, 0, 0];
        protected float[, ] distances = new float[0, 0];
        protected float[, , ] normals = new float[0, 0, 0];
		protected bool[, ] isOpenableGrid = new bool[0, 0];
        protected string[] segmentedObjectIds = new string[0];
        [SerializeField] public string[] objectIdsInBox = new string[0];
        protected int actionIntReturn;
        protected float actionFloatReturn;
        protected float[] actionFloatsReturn;
        protected Vector3[] actionVector3sReturn;
        protected string[] actionStringsReturn;
        public bool alwaysReturnVisibleRange = false;
		// initial states
		protected Vector3 init_position;
		protected Quaternion init_rotation;
		public int actionDuration = 3;

		// internal state variables
		private float lastEmitTime;
		protected List<string> collisionsInAction;// tracking collided objects
		protected string[] collidedObjects;// container for collided objects
        protected HashSet<Collider> collidersToIgnoreDuringMovement = new HashSet<Collider>();
		protected Quaternion targetRotation;
        // Javascript communication
        private JavaScriptInterface jsInterface = null;
        private ServerAction currentServerAction;
		public Quaternion TargetRotation
		{
			get { return targetRotation; }
		}

        // Arm
        private IK_Robot_Arm_Controller Arm;

        private PhysicsSceneManager _physicsSceneManager = null;
        //use as reference to the PhysicsSceneManager object
        protected PhysicsSceneManager physicsSceneManager
        {
            get {
                if (_physicsSceneManager == null) {
                    _physicsSceneManager = GameObject.Find("PhysicsSceneManager").GetComponent<PhysicsSceneManager>();
                }
                return _physicsSceneManager;
            }
        }

        //reference to prefab for activiting the cracked camera effect via CameraCrack()
        [SerializeField] GameObject CrackedCameraCanvas = null;

		// Initialize parameters from environment variables
		protected virtual void Awake()
		{
            #if UNITY_WEBGL
                this.jsInterface = this.GetComponent<JavaScriptInterface>();
                this.jsInterface.enabled = true;
            #endif

            // character controller parameters
            m_CharacterController = GetComponent<CharacterController>();
			this.m_WalkSpeed = 2;
			this.m_RunSpeed = 10;
			this.m_GravityMultiplier = 2;

		}

		// Use this for initialization
		public virtual void Start()
		{
			m_Camera = this.gameObject.GetComponentInChildren<Camera>();

			// set agent initial states
			targetRotation = transform.rotation;
			collidedObjects = new string[0];
			collisionsInAction = new List<string>();

            //setting default renderer settings
            //this hides renderers not used in tall mode, and also sets renderer
            //culling in FirstPersonCharacterCull.cs to ignore tall mode renderers
            HideAllAgentRenderers();

			// record initial positions and rotations
			init_position = transform.position;
			init_rotation = transform.rotation;

			agentManager = GameObject.Find("PhysicsSceneManager").GetComponentInChildren<AgentManager>();

            //default nav mesh agent to false cause WHY DOES THIS BREAK THINGS I GUESS IT DOESN TLIKE TELEPORTING
            this.GetComponent<NavMeshAgent>().enabled = false;

            // Recordining initially disabled renderers and scene bounds 
            //then setting up sceneBounds based on encapsulating all renderers
            foreach (Renderer r in GameObject.FindObjectsOfType<Renderer>()) {
                if (!r.enabled) {
                    initiallyDisabledRenderers.Add(r.GetInstanceID());
                } else {
                    agentManager.SceneBounds.Encapsulate(r.bounds);
                }
            }

            //On start, activate gravity
            Vector3 movement = Vector3.zero;
            movement.y = Physics.gravity.y * m_GravityMultiplier;
            m_CharacterController.Move(movement);
		}

        //defaults all agent renderers, from all modes (tall, bot, drone), to hidden for initialization default
        protected void HideAllAgentRenderers()
        {
            foreach(Renderer r in TallVisCap.GetComponentsInChildren<Renderer>())
            {
                if(r.enabled)
                {
                    r.enabled = false;
                }
            }

            foreach(Renderer r in BotVisCap.GetComponentsInChildren<Renderer>())
            {
                if(r.enabled)
                {
                    r.enabled = false;
                }
            }

            foreach(Renderer r in DroneVisCap.GetComponentsInChildren<Renderer>())
            {
                if(r.enabled)
                {
                    r.enabled = false;
                }
            }
        }

		public void actionFinishedEmit(bool success, System.Object actionReturn=null) 
		{
            actionFinished(success, AgentState.Emit, actionReturn);
		}

		protected virtual void actionFinished(bool success, AgentState newState, System.Object actionReturn=null) 
		{
			if (!this.IsProcessing)
			{
				Debug.LogError ("ActionFinished called with agentState not in processing ");
			}

            if (this.jsInterface)
            {
                // TODO: Check if the reflection method call was successfull add that to the sent event data
                this.jsInterface.SendAction(currentServerAction);
            }

            lastActionSuccess = success;
			this.agentState = newState;
			this.actionReturn = actionReturn;
			actionCounter = 0;
			targetTeleport = Vector3.zero;

        }

		public virtual void actionFinished(bool success, System.Object actionReturn=null) 
		{
            actionFinished(success, AgentState.ActionComplete, actionReturn);
            this.resumePhysics();
		}

        protected virtual void resumePhysics() {}

        

        public Vector3[] getReachablePositions(float gridMultiplier = 1.0f, int maxStepCount = 10000, bool visualize = false, Color? gridColor = null) { //max step count represents a 100m * 100m room. Adjust this value later if we end up making bigger rooms?
            CapsuleCollider cc = GetComponent<CapsuleCollider>();

            float sw = m_CharacterController.skinWidth;
            Queue<Vector3> pointsQueue = new Queue<Vector3>();
            pointsQueue.Enqueue(transform.position);

            //float dirSkinWidthMultiplier = 1.0f + sw;
            Vector3[] directions = {
                new Vector3(1.0f, 0.0f, 0.0f),
                new Vector3(0.0f, 0.0f, 1.0f),
                new Vector3(-1.0f, 0.0f, 0.0f),
                new Vector3(0.0f, 0.0f, -1.0f)
            };

            HashSet<Vector3> goodPoints = new HashSet<Vector3>();
            HashSet<Vector3> seenPoints = new HashSet<Vector3>();
            int layerMask = 1 << 8;
            int stepsTaken = 0;
            while (pointsQueue.Count != 0) {
                stepsTaken += 1;
                Vector3 p = pointsQueue.Dequeue();
                if (!goodPoints.Contains(p)) {
                    goodPoints.Add(p);
                    HashSet<Collider> objectsAlreadyColliding = new HashSet<Collider>(objectsCollidingWithAgent());
                    foreach (Vector3 d in directions) {
                        Vector3 newPosition = p + d * gridSize * gridMultiplier;
                        if (seenPoints.Contains(newPosition)) {
                            continue;
                        }
                        seenPoints.Add(newPosition);

                        RaycastHit[] hits = capsuleCastAllForAgent(
                            cc,
                            sw,
                            p,
                            d,
                            (gridSize * gridMultiplier),
                            layerMask
                        );

                        bool shouldEnqueue = true;
                        foreach (RaycastHit hit in hits) {
                            if (hit.transform.gameObject.name != "Floor" &&
                                !ancestorHasName(hit.transform.gameObject, "FPSController") &&
                                !objectsAlreadyColliding.Contains(hit.collider)
                            ) {
                                shouldEnqueue = false;
                                break;
                            }
                        }
                        bool inBounds = agentManager.SceneBounds.Contains(newPosition);
                        if (errorMessage == "" && !inBounds) {
                            errorMessage = "In " +
                                UnityEngine.SceneManagement.SceneManager.GetActiveScene().name +
                                ", position " + newPosition.ToString() +
                                " can be reached via capsule cast but is beyond the scene bounds.";
                        }

                        shouldEnqueue = shouldEnqueue && inBounds && (
                            handObjectCanFitInPosition(newPosition, 0.0f) ||
                            handObjectCanFitInPosition(newPosition, 90.0f) ||
                            handObjectCanFitInPosition(newPosition, 180.0f) ||
                            handObjectCanFitInPosition(newPosition, 270.0f)
                        );
                        if (shouldEnqueue) {
                            pointsQueue.Enqueue(newPosition);

                            if (visualize) {
                                var gridRenderer = Instantiate(GridRenderer, Vector3.zero, Quaternion.identity);
                                var gridLineRenderer = gridRenderer.GetComponentInChildren<LineRenderer>();
                                if (gridColor.HasValue) {
                                    gridLineRenderer.startColor = gridColor.Value;
                                    gridLineRenderer.endColor =  gridColor.Value;
                                }
                                // gridLineRenderer.startColor = ;
                                // gridLineRenderer.endColor = ;
                                gridLineRenderer.positionCount = 2;
                                // gridLineRenderer.startWidth = 0.01f;
                                // gridLineRenderer.endWidth = 0.01f;
                                gridLineRenderer.SetPositions(new Vector3[] { 
                                    new Vector3(p.x, gridVisualizeY, p.z),
                                    new Vector3(newPosition.x, gridVisualizeY, newPosition.z)
                                });
                            }
                            #if UNITY_EDITOR
                            Debug.DrawLine(p, newPosition, Color.cyan, 100000f);
                            #endif
                        }
                    }
                }
                //default maxStepCount to scale based on gridSize
                if (stepsTaken > Math.Floor(maxStepCount/(gridSize * gridSize))) {
                    errorMessage = "Too many steps taken in GetReachablePositions.";
                    break;
                }
            }

            Vector3[] reachablePos = new Vector3[goodPoints.Count];
            goodPoints.CopyTo(reachablePos);

            #if UNITY_EDITOR
            Debug.Log("count of reachable positions: " + reachablePos.Length);
            #endif

            return reachablePos;
        }

        public void GetReachablePositions(ServerAction action) {
            if(action.maxStepCount != 0) {
                reachablePositions = getReachablePositions(1.0f, action.maxStepCount);
            } else {
                reachablePositions = getReachablePositions();
            }

            if (errorMessage != "") {
                actionFinishedEmit(false);
            } else {
                actionFinishedEmit(true, reachablePositions);
            }
        }

		public void Initialize(ServerAction action)
        {
            if(action.agentMode.ToLower() == "default" || 
               action.agentMode.ToLower() == "bot" || 
               action.agentMode.ToLower() == "drone" ||
               action.agentMode.ToLower() == "arm"
               )
            {
                //set agent mode to Default, Bot or Drone accordingly
                SetAgentMode(action.agentMode);
            }
            
            else
            {
                errorMessage = "agentMode must be set to 'default' or 'bot' or 'drone' or 'hand'";
                Debug.Log(errorMessage);
                actionFinished(false);
                return;
            }

            if (action.gridSize == 0)
            {
                action.gridSize = 0.25f;
            }

            //note: this overrides the default FOV values set in SetAgentMode()
			if (action.fieldOfView > 0 && action.fieldOfView < 180) {
				m_Camera.fieldOfView = action.fieldOfView;
			} 
            else if(action.fieldOfView < 0 || action.fieldOfView >= 180) {
				errorMessage = "fov must be set to (0, 180) noninclusive.";
                Debug.Log(errorMessage);
                actionFinished(false);
                return;
			}

			if (action.timeScale > 0) {
				if (Time.timeScale != action.timeScale) {
                	Time.timeScale = action.timeScale;
				}
            } else {
                errorMessage = "Time scale must be > 0";
                Debug.Log(errorMessage);
                actionFinished(false);
                return;
            }

            if (action.rotateStepDegrees <= 0.0)
            {
                errorMessage = "rotateStepDegrees must be a non-zero, non-negative float";
                Debug.Log(errorMessage);
                actionFinished(false);
                return;
            }

            //default is 90 defined in the ServerAction class, specify whatever you want the default to be
            if (action.rotateStepDegrees > 0.0) {
                this.rotateStepDegrees = action.rotateStepDegrees;
            }

            this.snapToGrid = action.snapToGrid;

            if (action.renderDepthImage || action.renderClassImage || action.renderObjectImage || action.renderNormalsImage) {
    			this.updateImageSynthesis(true);
    		}

			if (action.visibilityDistance > 0.0f) {
				this.maxVisibleDistance = action.visibilityDistance;
			}

            var navmeshAgent = this.GetComponent<UnityEngine.AI.NavMeshAgent>();
            var collider = this.GetComponent<CapsuleCollider>();

            if (collider != null && navmeshAgent != null) {
                navmeshAgent.radius = collider.radius;
                navmeshAgent.height = collider.height;
            }
        
            //navmeshAgent.radius = 

            if (action.gridSize <= 0 || action.gridSize > 5)
            {
                errorMessage = "grid size must be in the range (0,5]";
                Debug.Log(errorMessage);
                actionFinished(false);
                return;
            }

            else
            {
                gridSize = action.gridSize;
                StartCoroutine(checkInitializeAgentLocationAction());
            }

            //initialize how long the default wait time for objects to stop moving is
            this.TimeToWaitForObjectsToComeToRest = action.TimeToWaitForObjectsToComeToRest;
            	
            // Debug.Log("Object " + action.controllerInitialization.ToString() + " dict "  + (action.controllerInitialization.variableInitializations == null));//+ string.Join(";", action.controllerInitialization.variableInitializations.Select(x => x.Key + "=" + x.Value).ToArray()));

            if (action.controllerInitialization != null && action.controllerInitialization.variableInitializations != null) {
                foreach (KeyValuePair<string, TypedVariable> entry in action.controllerInitialization.variableInitializations) {
                    Debug.Log(" Key " + entry.Value.type + " field " + entry.Key);
                    Type t = Type.GetType(entry.Value.type);
                    FieldInfo field = t.GetField(entry.Key, BindingFlags.Public | BindingFlags.Instance);
                    field.SetValue(this, entry.Value);
                }

            }

            this.visibilityScheme = action.GetVisibilityScheme();
        }

        public void SetAgentMode(string mode)
        {
            string whichMode;
            whichMode = mode.ToLower();

            //null check for camera, used to ensure no missing references on initialization
            if(m_Camera == null)
            {
                m_Camera = this.gameObject.GetComponentInChildren<Camera>();
            }

            FirstPersonCharacterCull fpcc = m_Camera.GetComponent<FirstPersonCharacterCull>();

            //determine if we are in Tall or Bot mode (or other modes as we go on)
            if(whichMode == "default" || whichMode == "arm")
            {   
                //toggle FirstPersonCharacterCull
                fpcc.SwitchRenderersToHide(whichMode);

                VisibilityCapsule = TallVisCap;
                m_CharacterController.center = new Vector3(0, 0, 0);
                m_CharacterController.radius = 0.2f;
                m_CharacterController.height = 1.8f;

                CapsuleCollider cc = this.GetComponent<CapsuleCollider>();
                cc.center = m_CharacterController.center;
                cc.radius = m_CharacterController.radius;
                cc.height = m_CharacterController.height;

                m_Camera.GetComponent<PostProcessVolume>().enabled = false;
                m_Camera.GetComponent<PostProcessLayer>().enabled = false;

                //camera position
                m_Camera.transform.localPosition = new Vector3(0, 0.675f, 0);

                //camera FOV
                m_Camera.fieldOfView = 90f;

                //set camera stand/crouch local positions for Tall mode
                standingLocalCameraPosition = m_Camera.transform.localPosition;
                crouchingLocalCameraPosition = m_Camera.transform.localPosition + new Vector3(0, -0.675f, 0);// bigger y offset if tall

                //enable arm component
                if (whichMode == "arm") {
                    IKArm.SetActive(true);
                    Arm = this.GetComponentInChildren<IK_Robot_Arm_Controller>();
                }
            }

            else if(whichMode == "bot")
            {
                //toggle FirstPersonCharacterCull
                fpcc.SwitchRenderersToHide(whichMode);

                VisibilityCapsule = BotVisCap;
                m_CharacterController.center = new Vector3(0, -0.45f, 0);
                m_CharacterController.radius = 0.175f;
                m_CharacterController.height = 0.9f;

                CapsuleCollider cc = this.GetComponent<CapsuleCollider>();
                cc.center = m_CharacterController.center;
                cc.radius = m_CharacterController.radius;
                cc.height = m_CharacterController.height;

                m_Camera.GetComponent<PostProcessVolume>().enabled = true;
                m_Camera.GetComponent<PostProcessLayer>().enabled = true;

                //camera position
                m_Camera.transform.localPosition = new Vector3(0, -0.0312f, 0);

                //camera FOV
                m_Camera.fieldOfView = 60f;

                //set camera stand/crouch local positions for Tall mode
                standingLocalCameraPosition = m_Camera.transform.localPosition;
                crouchingLocalCameraPosition = m_Camera.transform.localPosition + new Vector3(0, -0.2206f, 0);//smaller y offset if Bot

                // limit camera from looking too far down
				this.maxDownwardLookAngle = 30f;
				this.maxUpwardLookAngle = 30f;
                //this.horizonAngles = new float[] { 30.0f, 0.0f, 330.0f };
            }

            else if(whichMode == "drone")
            {
                //toggle first person character cull
                fpcc.SwitchRenderersToHide(whichMode);

                VisibilityCapsule = DroneVisCap;
                m_CharacterController.center = new Vector3(0,0,0);
                m_CharacterController.radius = 0.2f;
                m_CharacterController.height = 0.0f;

                CapsuleCollider cc = this.GetComponent<CapsuleCollider>();
                cc.center = m_CharacterController.center;
                cc.radius = m_CharacterController.radius;
                cc.height = m_CharacterController.height;

                m_Camera.GetComponent<PostProcessVolume>().enabled = false;
                m_Camera.GetComponent<PostProcessLayer>().enabled = false;

                //camera position set forward a bit for drone
                m_Camera.transform.localPosition = new Vector3(0, 0, 0.2f);

                //camera FOV for drone
                m_Camera.fieldOfView = 150f;

                //default camera stand/crouch for drone mode since drone doesn't stand or crouch
                standingLocalCameraPosition = m_Camera.transform.localPosition;
                crouchingLocalCameraPosition = m_Camera.transform.localPosition;

                //drone also needs to toggle on the drone basket
                DroneBasket.SetActive(true);
            }
        }

        public IEnumerator checkInitializeAgentLocationAction()
        {
            yield return null;

            Vector3 startingPosition = this.transform.position;
            // move ahead
            // move back

            float mult = 1 / gridSize;
            float grid_x1 = Convert.ToSingle(Math.Floor(this.transform.position.x * mult) / mult);
            float grid_z1 = Convert.ToSingle(Math.Floor(this.transform.position.z * mult) / mult);

            float[] xs = new float[] { grid_x1, grid_x1 + gridSize };
            float[] zs = new float[] { grid_z1, grid_z1 + gridSize };
            List<Vector3> validMovements = new List<Vector3>();

            foreach (float x in xs)
            {
                foreach (float z in zs)
                {
                    this.transform.position = startingPosition;
                    yield return null;

                    Vector3 target = new Vector3(x, this.transform.position.y, z);
                    Vector3 dir = target - this.transform.position;
                    Vector3 movement = dir.normalized * 100.0f;
                    if (movement.magnitude > dir.magnitude)
                    {
                        movement = dir;
                    }

                    movement.y = Physics.gravity.y * this.m_GravityMultiplier;

                    m_CharacterController.Move(movement);

                    for (int i = 0; i < actionDuration; i++)
                    {
                        yield return null;
                        Vector3 diff = this.transform.position - target;


                        if ((Math.Abs(diff.x) < 0.005) && (Math.Abs(diff.z) < 0.005))
                        {
                            validMovements.Add(movement);
                            break;
                        }
                    }

                }
            }

            this.transform.position = startingPosition;
            yield return null;
            if (validMovements.Count > 0)
            {
                Debug.Log("Initialize: got total valid initial targets: " + validMovements.Count);
                Vector3 firstMove = validMovements[0];
                firstMove.y = Physics.gravity.y * this.m_GravityMultiplier;

                m_CharacterController.Move(firstMove);
                snapAgentToGrid();
                actionFinished(true, new InitializeReturn{
                    cameraNearPlane = m_Camera.nearClipPlane,
                    cameraFarPlane = m_Camera.farClipPlane
                });
            }

            else
            {
                Debug.Log("Initialize: no valid starting positions found");
                actionFinished(false);
            }
        }

        //for all translational movement, check if the item the player is holding will hit anything, or if the agent will hit anything
        //NOTE: (XXX) All four movements below no longer use base character controller Move() due to doing initial collision blocking
        //checks before actually moving. Previously we would moveCharacter() first and if we hit anything reset, but now to match
        //Luca's movement grid and valid position generation, simple transform setting is used for movement instead.

        //XXX revisit what movement means when we more clearly define what "continuous" movement is
        protected bool moveInDirection(
            Vector3 direction,
            string objectId="",
            float maxDistanceToObject=-1.0f,
            bool forceAction = false,
            bool manualInteract = false,
            HashSet<Collider> ignoreColliders=null
        ) {
            Vector3 targetPosition = transform.position + direction;
            float angle = Vector3.Angle(transform.forward, Vector3.Normalize(direction));

            float right = Vector3.Dot(transform.right, direction);
            if (right < 0) {
                angle = 360f - angle;
            }
            int angleInt = Mathf.RoundToInt(angle) % 360;

            if (checkIfSceneBoundsContainTargetPosition(targetPosition) &&
                CheckIfItemBlocksAgentMovement(direction.magnitude, angleInt, forceAction) && // forceAction = true allows ignoring movement restrictions caused by held objects
                CheckIfAgentCanMove(direction.magnitude, angleInt, ignoreColliders)) {

                //only default hand if not manually interacting with things    
                if(!manualInteract) {
                    DefaultAgentHand();
                }

                Vector3 oldPosition = transform.position;
                transform.position = targetPosition;
                this.snapAgentToGrid();

                if (objectId != "" && maxDistanceToObject > 0.0f) {
                    if (!physicsSceneManager.ObjectIdToSimObjPhysics.ContainsKey(objectId)) {
                        errorMessage = "No object with ID " + objectId;
                        transform.position = oldPosition; 
                        return false;
                    }
                    SimObjPhysics sop = physicsSceneManager.ObjectIdToSimObjPhysics[objectId];
                    if (distanceToObject(sop) > maxDistanceToObject) {
                        errorMessage = "Agent movement would bring it beyond the max distance of " + objectId;
                        transform.position = oldPosition;
                        return false;
                    }
                }
                return true;
            } else {
                return false;
            }
        }

        protected float distanceToObject(SimObjPhysics sop) {
            float dist = 10000.0f;
            foreach (Collider c in sop.GetComponentsInChildren<Collider>()) {
                Vector3 closestPoint = c.ClosestPointOnBounds(transform.position);
                Vector3 p0 = new Vector3(transform.position.x, 0f, transform.position.z);
                Vector3 p1 = new Vector3(closestPoint.x, 0f, closestPoint.z);
                dist = Math.Min(Vector3.Distance(p0, p1), dist);
            }
            return dist;
        }

        public void DistanceToObject(ServerAction action) {
            float dist = distanceToObject(physicsSceneManager.ObjectIdToSimObjPhysics[action.objectId]);
            #if UNITY_EDITOR
            Debug.Log(dist);
            #endif
            actionFinished(true, dist);
        }

        public bool CheckIfAgentCanMove(
            float moveMagnitude,
            int orientation,
            HashSet<Collider> ignoreColliders = null
        ) {
            Vector3 dir = new Vector3();

            switch (orientation) {
                case 0: //forward
                    dir = gameObject.transform.forward;
                    break;

                case 180: //backward
                    dir = -gameObject.transform.forward;
                    break;

                case 270: //left
                    dir = -gameObject.transform.right;
                    break;

                case 90: //right
                    dir = gameObject.transform.right;
                    break;

                default:
                    Debug.Log("Incorrect orientation input! Allowed orientations (0 - forward, 90 - right, 180 - backward, 270 - left) ");
                    break;
            }

            RaycastHit[] sweepResults = capsuleCastAllForAgent(
                GetComponent<CapsuleCollider>(),
                m_CharacterController.skinWidth,
                transform.position,
                dir,
                moveMagnitude,
                1 << 8 | 1 << 10
            );
            //check if we hit an environmental structure or a sim object that we aren't actively holding. If so we can't move
            if (sweepResults.Length > 0) {
                foreach (RaycastHit res in sweepResults) {
                    if (ignoreColliders != null && ignoreColliders.Contains(res.collider)) {
                        continue;
                    }

                    // Don't worry if we hit something thats in our hand.
                    if (ItemInHand != null && ItemInHand.transform == res.transform) {
                        continue;
                    }

                    if (res.transform.gameObject != this.gameObject && res.transform.GetComponent<PhysicsRemoteFPSAgentController>()) {

                        PhysicsRemoteFPSAgentController maybeOtherAgent = res.transform.GetComponent<PhysicsRemoteFPSAgentController>();
                        int thisAgentNum = agentManager.agents.IndexOf(this);
                        int otherAgentNum = agentManager.agents.IndexOf(maybeOtherAgent);
                        errorMessage = "Agent " + otherAgentNum.ToString() + " is blocking Agent " + thisAgentNum.ToString() + " from moving " + orientation;
                        return false;
                    }

                    //including "Untagged" tag here so that the agent can't move through objects that are transparent
                    if ((!collidersToIgnoreDuringMovement.Contains(res.collider)) && (
                            res.transform.GetComponent<SimObjPhysics>() ||
                            res.transform.tag == "Structure" ||
                            res.transform.tag == "Untagged"
                        )) {
                        int thisAgentNum = agentManager.agents.IndexOf(this);
                        errorMessage = res.transform.name + " is blocking Agent " + thisAgentNum.ToString() + " from moving " + orientation;
                        //the moment we find a result that is blocking, return false here
                        return false;
                    }
                }
            }
            return true;
        }

        public void DisableObject(ServerAction action) {
            string objectId = action.objectId;
            if (physicsSceneManager.ObjectIdToSimObjPhysics.ContainsKey(objectId)) {
                physicsSceneManager.ObjectIdToSimObjPhysics[objectId].gameObject.SetActive(false);
                actionFinished(true);
            } else {
                actionFinished(false);
            }
        }

        public void EnableObject(ServerAction action) {
            string objectId = action.objectId;
            if (physicsSceneManager.ObjectIdToSimObjPhysics.ContainsKey(objectId)) {
                physicsSceneManager.ObjectIdToSimObjPhysics[objectId].gameObject.SetActive(true);
                actionFinished(true);
            } else {
                actionFinished(false);
            }
        }
        
        //remove a given sim object from the scene. Pass in the object's objectID string to remove it.
        public void RemoveFromScene(ServerAction action) {
            //pass name of object in from action.objectId
            if (action.objectId == null) {
                errorMessage = "objectId required for OpenObject";
                actionFinished(false);
                return;
            }

            //see if the object exists in this scene
            if (physicsSceneManager.ObjectIdToSimObjPhysics.ContainsKey(action.objectId)) {
                physicsSceneManager.ObjectIdToSimObjPhysics[action.objectId].transform.gameObject.SetActive(false);
                physicsSceneManager.SetupScene();
                actionFinished(true);
                return;
            }

            errorMessage = action.objectId + " could not be found in this scene, so it can't be removed";
            actionFinished(false);
        }

        //remove a list of given sim object from the scene.
        public void RemoveObjsFromScene(ServerAction action) {
            if (action.objectIds == null || action.objectIds[0] == null)
            {
                errorMessage = "objectIds was not initialized correctly. Please make sure each element in the objectIds list is initialized.";
                actionFinished(false);
                return;
            }
            bool fail = false;
            foreach (string objIds in action.objectIds)
            {
                if (physicsSceneManager.ObjectIdToSimObjPhysics.ContainsKey(objIds))
                {
                    physicsSceneManager.ObjectIdToSimObjPhysics[objIds].transform.gameObject.SetActive(false);
                }
                else
                {
                    fail = true;
                }
            }
            physicsSceneManager.SetupScene();
            if (fail)
            {
                errorMessage = "some objectsin objectIds were not removed correctly.";
                actionFinished(false);
            }
            else
            {
                actionFinished(true);
            }
            return;
        }

        //Sweeptest to see if the object Agent is holding will prohibit movement
        public bool CheckIfItemBlocksAgentMovement(float moveMagnitude, int orientation, bool forceAction = false) {
            bool result = false;

            //if forceAction true, ignore collision restrictions caused by held objects
            if(forceAction)
            {
                return true;
            }
            //if there is nothing in our hand, we are good, return!
            if (ItemInHand == null) {
                result = true;
                //  Debug.Log("Agent has nothing in hand blocking movement");
                return result;
            }

            //otherwise we are holding an object and need to do a sweep using that object's rb
            else {
                Vector3 dir = new Vector3();

                //use the agent's forward as reference
                switch (orientation) {
                    case 0: //forward
                        dir = gameObject.transform.forward;
                        break;

                    case 180: //backward
                        dir = -gameObject.transform.forward;
                        break;

                    case 270: //left
                        dir = -gameObject.transform.right;
                        break;

                    case 90: //right
                        dir = gameObject.transform.right;
                        break;

                    default:
                        Debug.Log("Incorrect orientation input! Allowed orientations (0 - forward, 90 - right, 180 - backward, 270 - left) ");
                        break;
                }
                //otherwise we haev an item in our hand, so sweep using it's rigid body.
                //RaycastHit hit;

                Rigidbody rb = ItemInHand.GetComponent<Rigidbody>();

                RaycastHit[] sweepResults = rb.SweepTestAll(dir, moveMagnitude, QueryTriggerInteraction.Ignore);
                if (sweepResults.Length > 0) {
                    foreach (RaycastHit res in sweepResults) {
                        //did the item in the hand touch the agent? if so, ignore it's fine
                        if (res.transform.tag == "Player") {
                            result = true;
                            break;
                        } else {
                            errorMessage = res.transform.name + " is blocking the Agent from moving " + orientation + " with " + ItemInHand.name;
                            result = false;
                            return result;
                        }

                    }
                }

                //if the array is empty, nothing was hit by the sweeptest so we are clear to move
                else {
                    //Debug.Log("Agent Body can move " + orientation);
                    result = true;
                }

                return result;
            }
        }

        protected bool checkIfSceneBoundsContainTargetPosition(Vector3 position) {
            if (!agentManager.SceneBounds.Contains(position)) {
                errorMessage = "Scene bounds do not contain target position: " + position;
                return false;
            } else {
                return true;
            }
        }

        //if you want to do something like throw objects to knock over other objects, use this action to set all objects to Kinematic false
        //otherwise objects will need to be hit multiple times in order to ensure kinematic false toggle
        //use this by initializing the scene, then calling randomize if desired, and then call this action to prepare the scene so all objects will react to others upon collision.
        //note that SOMETIMES rigidbodies will continue to jitter or wiggle, especially if they are stacked against other rigidbodies.
        //this means that the isSceneAtRest bool will always be false
        public void MakeAllObjectsMoveable(ServerAction action)
        {
            foreach (SimObjPhysics sop in GameObject.FindObjectsOfType<SimObjPhysics>()) 
            {
                //check if the sopType is something that can be hung
                if(sop.Type == SimObjType.Towel || sop.Type == SimObjType.HandTowel || sop.Type == SimObjType.ToiletPaper)
                {
                    //if this object is actively hung on its corresponding object specific receptacle... skip it so it doesn't fall on the floor
                    if(sop.GetComponentInParent<ObjectSpecificReceptacle>())
                    {
                        continue;
                    }
                }

                if (sop.PrimaryProperty == SimObjPrimaryProperty.CanPickup || sop.PrimaryProperty == SimObjPrimaryProperty.Moveable) 
                {
                    Rigidbody rb = sop.GetComponent<Rigidbody>();
                    rb.isKinematic = false;
                    rb.collisionDetectionMode = CollisionDetectionMode.ContinuousSpeculative;
                }
            }
            actionFinished(true);
        }

        //this does not appear to be used except for by the python unit test?
        //May deprecate this at some point?
		public void RotateLook(ServerAction response)
		{
			transform.rotation = Quaternion.Euler(new Vector3(0.0f, response.rotation.y, 0.0f));
			m_Camera.transform.localEulerAngles = new Vector3(response.horizon, 0.0f, 0.0f);
			actionFinished(true);

		}

		// rotate view with respect to mouse or server controls - I'm not sure when this is actually used
		protected virtual void RotateView()
		{
			// turn up & down
			if (Mathf.Abs(m_XRotation) > Mathf.Epsilon)
			{
				transform.Rotate(Vector3.right * m_XRotation, Space.Self);
			}

			// turn left & right
			if (Mathf.Abs(m_ZRotation) > Mathf.Epsilon)
			{
				transform.Rotate(Vector3.up * m_ZRotation, Space.Self);
			}

			// heading
			float eulerX = Mathf.Round(transform.eulerAngles.x);

			// rotating
			float eulerY = Mathf.Round(transform.eulerAngles.y);

			// TODO: make this as a precondition
			// move this out of Unity
			// constrain vertical turns in safe range
			float X_SAFE_RANGE = 30.0f;
			if (eulerX < 180.0f)
			{
				eulerX = Mathf.Min(X_SAFE_RANGE, eulerX);
			}
			else
			{
				eulerX = 360.0f - Mathf.Min(X_SAFE_RANGE, 360.0f - eulerX);
			}

			// freeze y-axis
			transform.rotation = Quaternion.Euler(eulerX, eulerY, 0);

		}

		// Check if agent is collided with other objects
		protected bool IsCollided()
		{
			return collisionsInAction.Count > 0;
		}

        public virtual SimpleSimObj[] allSceneObjects() {
			return GameObject.FindObjectsOfType<SimObj>();
        }

        public void ResetObjectFilter() {
            this.simObjFilter = null;
            actionFinishedEmit(true);
        }
        public void SetObjectFilter(string[] objectIds) {
            SimObjPhysics[] simObjects = GameObject.FindObjectsOfType<SimObjPhysics>();
            HashSet<SimObjPhysics> filter = new HashSet<SimObjPhysics>();
            HashSet<string> filterObjectIds = new HashSet<string>(objectIds);
            foreach(var simObj in simObjects) {
                if (filterObjectIds.Contains(simObj.ObjectID)) {
                    filter.Add(simObj);
                }
            }
            simObjFilter = filter.ToArray();
            actionFinishedEmit(true);
        }

        public virtual ObjectMetadata[] generateObjectMetadata()
		{
            SimObjPhysics[] simObjects = null;
            if (this.simObjFilter != null) {
                simObjects = this.simObjFilter;
            } else {
                simObjects = GameObject.FindObjectsOfType<SimObjPhysics>();
            }

            HashSet<SimObjPhysics> visibleSimObjsHash = new HashSet<SimObjPhysics>(GetAllVisibleSimObjPhysics(
                this.m_Camera,
                this.maxVisibleDistance));

            int numObj = simObjects.Length;
            List<ObjectMetadata> metadata = new List<ObjectMetadata>();
            Dictionary<string, List<string>> parentReceptacles = new Dictionary<string, List<string>>();

            #if UNITY_EDITOR
            //debug draw bounds reset list
            gizmobounds.Clear();
            #endif

            for (int k = 0; k < numObj; k++) {
                SimObjPhysics simObj = simObjects[k];
                ObjectMetadata meta = ObjectMetadataFromSimObjPhysics(simObj, visibleSimObjsHash.Contains(simObj));
                if (meta.receptacle) {
                    
                    List<string> containedObjectsAsID = new List<String>();
                    foreach(GameObject go in simObj.ContainedGameObjects())
                    {
                        containedObjectsAsID.Add(go.GetComponent<SimObjPhysics>().ObjectID);
                    }
                    List<string> roid = containedObjectsAsID;//simObj.Contains();

                    foreach (string oid in roid) {
                        if (!parentReceptacles.ContainsKey(oid)) {
                            parentReceptacles[oid] = new List<string>();
                        }
                        parentReceptacles[oid].Add(simObj.ObjectID);
                    }
                    meta.receptacleObjectIds = roid.ToArray();
                }
                meta.distance = Vector3.Distance(transform.position, simObj.gameObject.transform.position);
                metadata.Add(meta);
            }
            foreach (ObjectMetadata meta in metadata) {
                if (parentReceptacles.ContainsKey(meta.objectId)) {
                    meta.parentReceptacles = parentReceptacles[meta.objectId].ToArray();
                }
            }
            return metadata.ToArray();
		}

        //generates object metatada based on sim object's properties
        public virtual ObjectMetadata ObjectMetadataFromSimObjPhysics(SimObjPhysics simObj, bool isVisible) {            
            ObjectMetadata objMeta = new ObjectMetadata();
            GameObject o = simObj.gameObject;
            objMeta.name = o.name;
            objMeta.position = o.transform.position;
            objMeta.rotation = o.transform.eulerAngles;
            objMeta.objectType = Enum.GetName(typeof(SimObjType), simObj.Type);
            objMeta.receptacle = simObj.IsReceptacle;

            objMeta.openable = simObj.IsOpenable;
            if (objMeta.openable) {
                objMeta.isOpen = simObj.IsOpen;
                objMeta.openPercent = simObj.OpenPercentage;
            }

            objMeta.toggleable = simObj.IsToggleable;
            if (objMeta.toggleable) {
                objMeta.isToggled = simObj.IsToggled;
            }

            objMeta.breakable = simObj.IsBreakable;
            if(objMeta.breakable) {
                objMeta.isBroken = simObj.IsBroken;
            }

            objMeta.canFillWithLiquid = simObj.IsFillable;
            if (objMeta.canFillWithLiquid) {
                objMeta.isFilledWithLiquid = simObj.IsFilled;
            }

            objMeta.dirtyable = simObj.IsDirtyable;
            if (objMeta.dirtyable) {
                objMeta.isDirty = simObj.IsDirty;
            }

            objMeta.cookable = simObj.IsCookable;
            if (objMeta.cookable) {
                objMeta.isCooked = simObj.IsCooked;
            }

            //if the sim object is moveable or pickupable
            if(simObj.IsPickupable || simObj.IsMoveable || simObj.salientMaterials.Length > 0)
            {
                //this object should report back mass and salient materials

                string [] salientMaterialsToString = new string [simObj.salientMaterials.Length];

                for(int i = 0; i < simObj.salientMaterials.Length; i++)
                {
                    salientMaterialsToString[i] = simObj.salientMaterials[i].ToString();
                }

                objMeta.salientMaterials = salientMaterialsToString;

                //this object should also report back mass since it is moveable/pickupable
                objMeta.mass = simObj.Mass;
                
            }

            //can this object change others to hot?
            objMeta.canChangeTempToHot = simObj.canChangeTempToHot;

            //can this object change others to cold?
            objMeta.canChangeTempToCold = simObj.canChangeTempToCold;

            //placeholder for heatable objects -kettle, pot, pan
            // objMeta.abletocook = simObj.abletocook;
            // if(objMeta.abletocook) {
            //     objMeta.isReadyToCook = simObj.IsHeated;
            // }

            objMeta.sliceable = simObj.IsSliceable;
            if (objMeta.sliceable) {
                objMeta.isSliced = simObj.IsSliced;
            }

            objMeta.canBeUsedUp = simObj.CanBeUsedUp;
            if (objMeta.canBeUsedUp) {
                objMeta.isUsedUp = simObj.IsUsedUp;
            }

            //object temperature to string
            objMeta.ObjectTemperature = simObj.CurrentObjTemp.ToString();

            objMeta.pickupable = simObj.PrimaryProperty == SimObjPrimaryProperty.CanPickup;//can this object be picked up?
            objMeta.isPickedUp = simObj.isPickedUp;//returns true for if this object is currently being held by the agent

            objMeta.moveable = simObj.PrimaryProperty == SimObjPrimaryProperty.Moveable;

            objMeta.objectId = simObj.ObjectID;

            // TODO: using the isVisible flag on the object causes weird problems
            // in the multiagent setting, explicitly giving this information for now.
            objMeta.visible = isVisible; //simObj.isVisible;

            objMeta.obstructed = !simObj.isInteractable;//if object is not interactable, it means it is obstructed

            objMeta.isMoving = simObj.inMotion;//keep track of if this object is actively moving

            if(simObj.PrimaryProperty == SimObjPrimaryProperty.CanPickup || simObj.PrimaryProperty == SimObjPrimaryProperty.Moveable) 
            {
                objMeta.objectOrientedBoundingBox = GenerateObjectOrientedBoundingBox(simObj);
            }
            
            //return world axis aligned bounds for this sim object
            objMeta.axisAlignedBoundingBox = GenerateAxisAlignedBoundingBox(simObj);

            return objMeta;
        }

        //generates an object oriented bounding box that encapsulates the sim object
        //currently only works for Pickupable sim objects
        public ObjectOrientedBoundingBox GenerateObjectOrientedBoundingBox(SimObjPhysics sop)
        {
            ObjectOrientedBoundingBox b = new ObjectOrientedBoundingBox();

            if(sop.BoundingBox== null)
            {
                Debug.LogError(sop.transform.name + " is missing BoundingBox reference!");
                return b;
            }

            BoxCollider col = sop.BoundingBox.GetComponent<BoxCollider>();
            
            List<Vector3> points = new List<Vector3>();
            points.Add(col.transform.TransformPoint(col.center + new Vector3(col.size.x, -col.size.y, col.size.z) * 0.5f));
            points.Add(col.transform.TransformPoint(col.center + new Vector3(-col.size.x, -col.size.y, col.size.z) * 0.5f));
            points.Add(col.transform.TransformPoint(col.center + new Vector3(-col.size.x, -col.size.y, -col.size.z) * 0.5f));
            points.Add(col.transform.TransformPoint(col.center + new Vector3(col.size.x, -col.size.y, -col.size.z) * 0.5f));
            points.Add(col.transform.TransformPoint(col.center + new Vector3(col.size.x, col.size.y, col.size.z) * 0.5f));
            points.Add(col.transform.TransformPoint(col.center + new Vector3(-col.size.x, col.size.y, col.size.z) * 0.5f));
            points.Add(col.transform.TransformPoint(col.center + new Vector3(-col.size.x, +col.size.y, -col.size.z) * 0.5f));
            points.Add(col.transform.TransformPoint(col.center + new Vector3(col.size.x, col.size.y, -col.size.z) * 0.5f));

            List<float[]> cornerPoints = new List<float[]>();
            foreach(Vector3 p in points) {
                cornerPoints.Add(new float[]{p.x, p.y, p.z});
            }

            b.cornerPoints = cornerPoints.ToArray();

            return b;
        }

        public SceneBounds GenerateSceneBounds(Bounds bounding)
        {
            SceneBounds b = new SceneBounds();
            List<float[]> cornerPoints = new List<float[]>();
            float[] xs = new float[]{
                bounding.center.x + bounding.size.x/2f,
                bounding.center.x - bounding.size.x/2f
            };
            float[] ys = new float[]{
                bounding.center.y + bounding.size.y/2f,
                bounding.center.y - bounding.size.y/2f
            };
            float[] zs = new float[]{
                bounding.center.z + bounding.size.z/2f,
                bounding.center.z - bounding.size.z/2f
            };
            foreach(float x in xs) {
                foreach (float y in ys) {
                    foreach (float z in zs) {
                        cornerPoints.Add(new float[]{x, y, z});
                    }
                }
            }
            b.cornerPoints = cornerPoints.ToArray();

            b.center = bounding.center;
            b.size = bounding.size;
            
            return b;
        }

        //generates a world space bounding box that enncapsulates all active Colliders (trigger and non trigger) for a sim obj
        public AxisAlignedBoundingBox GenerateAxisAlignedBoundingBox(SimObjPhysics sop)
        {
            AxisAlignedBoundingBox b = new AxisAlignedBoundingBox();

            //get all colliders on the sop, excluding colliders if they are not enabled
            Collider[] cols = sop.GetComponentsInChildren<Collider>();

            //0 colliders mean the object is despawned, so this will cause objects broken into pieces to not generate an axis aligned box
            if(cols.Length == 0)
            {
                SimObjPhysics sopc = sop.GetComponent<SimObjPhysics>();
                if(sopc.IsBroken || sopc.IsSliced)
                {
                    #if UNITY_EDITOR
                    Debug.Log("Object is broken or sliced in pieces, no AxisAligned box generated: " + sop.name);
                    #endif
                    return b;
                }

                else
                {
                    #if UNITY_EDITOR
                    Debug.Log("Something went wrong, no Colliders were found on" + sop.name);
                    #endif
                    return b;
                }
            }

            Bounds bounding = cols[0].bounds;//initialize the bounds to return with our first collider

            foreach(Collider c in cols)
            {
                if(c.enabled)
                bounding.Encapsulate(c.bounds);
            }

            #if UNITY_EDITOR
            //debug draw stuff
            if(!gizmobounds.Contains(bounding))
            gizmobounds.Add(bounding);
            #endif

            //ok now we have a bounds that encapsulates all the colliders of the object, including trigger colliders
            List<float[]> cornerPoints = new List<float[]>();
            float[] xs = new float[]{
                bounding.center.x + bounding.size.x/2f,
                bounding.center.x - bounding.size.x/2f
            };
            float[] ys = new float[]{
                bounding.center.y + bounding.size.y/2f,
                bounding.center.y - bounding.size.y/2f
            };
            float[] zs = new float[]{
                bounding.center.z + bounding.size.z/2f,
                bounding.center.z - bounding.size.z/2f
            };
            foreach(float x in xs) {
                foreach (float y in ys) {
                    foreach (float z in zs) {
                        cornerPoints.Add(new float[]{x, y, z});
                    }
                }
            }
            b.cornerPoints = cornerPoints.ToArray();

            b.center = bounding.center;//also return the center of this bounding box in world coordinates
            b.size = bounding.size;//also return the size in the x, y, z axes of the bounding box in world coordinates

            return b;
        }
		public virtual  MetadataPatch generateMetadataPatch()
		{
            MetadataPatch patch = new MetadataPatch();
            patch.lastAction = this.lastAction;
            patch.lastActionSuccess = this.lastActionSuccess;
            patch.actionReturn = this.actionReturn;
            if (errorCode != ServerActionErrorCode.Undefined) {
                patch.errorCode = Enum.GetName(typeof(ServerActionErrorCode), errorCode);
            }
            patch.errorMessage = this.errorMessage;
            return patch;
        }

		public virtual MetadataWrapper generateMetadataWrapper()
		{
            // AGENT METADATA
            AgentMetadata agentMeta = new AgentMetadata();
            agentMeta.name = "agent";
            agentMeta.position = transform.position;
            agentMeta.rotation = transform.eulerAngles;
            agentMeta.cameraHorizon = m_Camera.transform.rotation.eulerAngles.x;
            if (agentMeta.cameraHorizon > 180) 
            {
                agentMeta.cameraHorizon -= 360;
            }
	        agentMeta.isStanding = (m_Camera.transform.localPosition - standingLocalCameraPosition).magnitude < 0.1f;
            agentMeta.inHighFrictionArea = inHighFrictionArea;

            // OTHER METADATA
            MetadataWrapper metaMessage = new MetadataWrapper();
            metaMessage.agent = agentMeta;
            metaMessage.sceneName = UnityEngine.SceneManagement.SceneManager.GetActiveScene().name;
            metaMessage.objects = this.generateObjectMetadata();
            metaMessage.isSceneAtRest = physicsSceneManager.isSceneAtRest;
            metaMessage.sceneBounds = GenerateSceneBounds(agentManager.SceneBounds);
            metaMessage.collided = collidedObjects.Length > 0;
            metaMessage.collidedObjects = collidedObjects;
            metaMessage.screenWidth = Screen.width;
            metaMessage.screenHeight = Screen.height;
            metaMessage.cameraPosition = m_Camera.transform.position;
            metaMessage.cameraOrthSize = cameraOrthSize;
            cameraOrthSize = -1f;
            metaMessage.fov = m_Camera.fieldOfView;
            metaMessage.lastAction = lastAction;
            metaMessage.lastActionSuccess = lastActionSuccess;
            metaMessage.errorMessage = errorMessage;
            metaMessage.actionReturn = this.actionReturn;

            if (errorCode != ServerActionErrorCode.Undefined) {
                metaMessage.errorCode = Enum.GetName(typeof(ServerActionErrorCode), errorCode);
            }

            List<InventoryObject> ios = new List<InventoryObject>();

            if (ItemInHand != null) {
                SimObjPhysics so = ItemInHand.GetComponent<SimObjPhysics>();
                InventoryObject io = new InventoryObject();
                io.objectId = so.ObjectID;
                io.objectType = Enum.GetName(typeof(SimObjType), so.Type);
                ios.Add(io);
            }

            metaMessage.inventoryObjects = ios.ToArray();

            // HAND
            metaMessage.hand = new HandMetadata();
            metaMessage.hand.position = AgentHand.transform.position;
            metaMessage.hand.localPosition = AgentHand.transform.localPosition;
            metaMessage.hand.rotation = AgentHand.transform.eulerAngles;
            metaMessage.hand.localRotation = AgentHand.transform.localEulerAngles;

             // ARM
            if (Arm != null) {
                metaMessage.arm = Arm.GenerateMetadata();
            }

            // EXTRAS
            metaMessage.reachablePositions = reachablePositions;
            metaMessage.flatSurfacesOnGrid = flatten3DimArray(flatSurfacesOnGrid);
            metaMessage.distances = flatten2DimArray(distances);
            metaMessage.normals = flatten3DimArray(normals);
            metaMessage.isOpenableGrid = flatten2DimArray(isOpenableGrid);
            metaMessage.segmentedObjectIds = segmentedObjectIds;
            metaMessage.objectIdsInBox = objectIdsInBox;
            metaMessage.actionIntReturn = actionIntReturn;
            metaMessage.actionFloatReturn = actionFloatReturn;
            metaMessage.actionFloatsReturn = actionFloatsReturn;
            metaMessage.actionStringsReturn = actionStringsReturn;
            metaMessage.actionVector3sReturn = actionVector3sReturn;

            if (alwaysReturnVisibleRange) {
                metaMessage.visibleRange = visibleRange();
            }

            //test time
            metaMessage.currentTime = TimeSinceStart();

            // Resetting things
            reachablePositions = new Vector3[0];
            flatSurfacesOnGrid = new float[0, 0, 0];
            distances = new float[0, 0];
            normals = new float[0, 0, 0];
            isOpenableGrid = new bool[0, 0];
            segmentedObjectIds = new string[0];
            objectIdsInBox = new string[0];
            actionIntReturn = 0;
            actionFloatReturn = 0.0f;
            actionFloatsReturn = new float[0];
            actionStringsReturn = new string[0];
            actionVector3sReturn = new Vector3[0];

            return metaMessage;
		}

		// public virtual SimpleSimObj[] VisibleSimObjs() {
		// 	return new SimObj[]{} as SimpleSimObj[];
		// }

		public void updateImageSynthesis(bool status) {
            if (this.imageSynthesis == null) {
                imageSynthesis = this.gameObject.GetComponentInChildren<ImageSynthesis> () as ImageSynthesis;
            }
			imageSynthesis.enabled = status;
		}


#if UNITY_WEBGL
        public void ProcessControlCommand(ServerAction controlCommand)
        {
            currentServerAction = controlCommand;

            errorMessage = "";
            errorCode = ServerActionErrorCode.Undefined;
            collisionsInAction = new List<string>();

            lastAction = controlCommand.action;
            lastActionSuccess = false;
            lastPosition = new Vector3(transform.position.x, transform.position.y, transform.position.z);
			System.Reflection.MethodInfo method = this.GetType().GetMethod(controlCommand.action);
			
            this.agentState = AgentState.Processing;
			try
			{
				if (method == null) {
					errorMessage = "Invalid action: " + controlCommand.action;
					errorCode = ServerActionErrorCode.InvalidAction;
					Debug.LogError(errorMessage);
					actionFinished(false);
				} else {
					method.Invoke(this, new object[] { controlCommand });
				}
			}
			catch (Exception e)
			{
				Debug.LogError("Caught error with invoke for action: " + controlCommand.action);
                Debug.LogError("Action error message: " + errorMessage);
				Debug.LogError(e);

				errorMessage += e.ToString();
				actionFinished(false);
			}

        }
#endif

        // the parameter name is different to avoid failing a test
        // that looks for methods with identical param names, since
        // we dispatch using method + param names
        public void ProcessControlCommand(Dictionary<string, object> actionDict){
            var jsonResolver = new ShouldSerializeContractResolver();
            dynamic action = JObject.FromObject(actionDict,
                        new Newtonsoft.Json.JsonSerializer()
                            {
                                ReferenceLoopHandling = Newtonsoft.Json.ReferenceLoopHandling.Ignore,
                                ContractResolver = jsonResolver
                            });


            ProcessControlCommand(action);
        }

        public void ProcessControlCommand(dynamic controlCommand)
        {
            errorMessage = "";
            errorCode = ServerActionErrorCode.Undefined;
            collisionsInAction = new List<string>();

            lastAction = controlCommand.action;
            lastActionSuccess = false;
            lastPosition = new Vector3(transform.position.x, transform.position.y, transform.position.z);
            this.agentState = AgentState.Processing;

            try
            {
                ActionDispatcher.Dispatch(this, controlCommand);
            }
            catch (MissingArgumentsActionException e)
            {
                errorMessage = "action: " + controlCommand.action + " is missing the following arguments: " + string.Join(",", e.ArgumentNames.ToArray());
                errorCode = ServerActionErrorCode.MissingArguments;
                Debug.LogError(errorMessage);
                actionFinished(false);
            }
            catch (InvalidActionException)
            {
                errorMessage = "Invalid action: " + controlCommand.action;
                errorCode = ServerActionErrorCode.InvalidAction;
                Debug.LogError(errorMessage);
                actionFinished(false);
            
            }
            catch (Exception e)
            {
                Debug.LogError("Caught error with invoke for action: " + controlCommand.action);
                Debug.LogError("Action error message: " + errorMessage);
                Debug.LogError(e);
                errorMessage += e.ToString();
                actionFinished(false);
            }

            #if UNITY_EDITOR
            if (errorMessage != "") {
                Debug.Log(errorMessage);
            }
            #endif
        }

        //no op action
        public void Pass(ServerAction action) {
            actionFinished(true);
        }

        //no op action
        public void Done(ServerAction action) {
            actionFinished(true);
        }

		// Handle collisions - CharacterControllers don't apply physics innately, see "PushMode" check below
        // XXX: this will be used for truly continuous movement over time, for now this is unused
		protected void OnControllerColliderHit(ControllerColliderHit hit)
		{
			if (!enabled)
			{
				return;
			}

			if (hit.gameObject.GetComponent<StructureObject>())
			{
                if(hit.gameObject.GetComponent<StructureObject>().WhatIsMyStructureObjectTag == StructureObjectTag.Floor)
				return;
			}


			if (!collisionsInAction.Contains(hit.gameObject.name))
			{
				collisionsInAction.Add(hit.gameObject.name);
			}

			Rigidbody body = hit.collider.attachedRigidbody;
			// don't move the rigidbody if the character is on top of it
			if (m_CollisionFlags == CollisionFlags.Below)
			{
				return;
			}

			if (body == null || body.isKinematic)
			{
				return;
			}

			//push objects out of the way if moving through them and they are Moveable or CanPickup (Physics)
			if (PushMode)
			{
				float pushPower = 2.0f;
				Vector3 pushDir = new Vector3(hit.moveDirection.x, 0, hit.moveDirection.z);
				body.velocity = pushDir * pushPower;
			}
			//if we touched something with a rigidbody that needs to simulate physics, generate a force at the impact point
			//body.AddForce(m_CharacterController.velocity * 15f, ForceMode.Force);
			//body.AddForceAtPosition (m_CharacterController.velocity * 15f, hit.point, ForceMode.Acceleration);//might have to adjust the force vector scalar later
		}

		protected void snapAgentToGrid()
		{
            if (this.snapToGrid) {
                float mult = 1 / gridSize;
                float gridX = Convert.ToSingle(Math.Round(this.transform.position.x * mult) / mult);
                float gridZ = Convert.ToSingle(Math.Round(this.transform.position.z * mult) / mult);

                this.transform.position = new Vector3(gridX, transform.position.y, gridZ);
            }
		}

		//move in cardinal directions
		virtual protected void moveCharacter(ServerAction action, int targetOrientation)
		{
            // TODO: Simplify this???
			//resetHand(); when I looked at this resetHand in DiscreteRemoteFPSAgent was just commented out doing nothing so...
			moveMagnitude = gridSize;
			if (action.moveMagnitude > 0)
			{
				moveMagnitude = action.moveMagnitude;
			}
			int currentRotation = (int)Math.Round(transform.rotation.eulerAngles.y, 0);
			Dictionary<int, Vector3> actionOrientation = new Dictionary<int, Vector3>();
			actionOrientation.Add(0, new Vector3(0f, 0f, 1.0f));
			actionOrientation.Add(90, new Vector3(1.0f, 0.0f, 0.0f));
			actionOrientation.Add(180, new Vector3(0f, 0f, -1.0f));
			actionOrientation.Add(270, new Vector3(-1.0f, 0.0f, 0.0f));
			int delta = (currentRotation + targetOrientation) % 360;

			Vector3 m;
			if (actionOrientation.ContainsKey(delta))
			{
				m = actionOrientation[delta];

			}

			else
			{
				actionOrientation = new Dictionary<int, Vector3>();
				actionOrientation.Add(0, transform.forward);
				actionOrientation.Add(90, transform.right);
				actionOrientation.Add(180, transform.forward * -1);
				actionOrientation.Add(270, transform.right * -1);
				m = actionOrientation[targetOrientation];
			}

			m *= moveMagnitude;

			m.y = Physics.gravity.y * this.m_GravityMultiplier;
			m_CharacterController.Move(m);
			actionFinished(true);
			// StartCoroutine(checkMoveAction(action));
		}

        //do not use this base version, use the override from PhysicsRemote or Stochastic
		public virtual void MoveLeft(ServerAction action)
		{
			moveCharacter(action, 270);
		}

		public virtual void MoveRight(ServerAction action)
		{
			moveCharacter(action, 90);
		}

		public virtual void MoveAhead(ServerAction action)
		{
			moveCharacter(action, 0);
		}

		public virtual void MoveBack(ServerAction action)
		{
			moveCharacter(action, 180);
		}

        //overriden by stochastic
        public virtual void MoveRelative(ServerAction action) {
            var moveLocal = new Vector3(action.x, 0, action.z);
            Vector3 moveWorldSpace = transform.rotation * moveLocal;
            moveWorldSpace.y = Physics.gravity.y * this.m_GravityMultiplier;
			m_CharacterController.Move(moveWorldSpace);
			actionFinished(true);
        }

		//free rotate, change forward facing of Agent
        //this is currently overrided by Rotate in Stochastic Controller
		public virtual void Rotate(ServerAction response)
		{
			transform.rotation = Quaternion.Euler(new Vector3(0.0f, response.rotation.y, 0.0f));
			actionFinished(true);
		}

		//rotates controlCommand.degrees degrees left w/ respect to current forward
		public virtual void RotateLeft(ServerAction controlCommand)
		{
            transform.Rotate(0, -controlCommand.degrees, 0);
			actionFinished(true);
		}

		//rotates controlCommand.degrees degrees right w/ respect to current forward
		public virtual void RotateRight(ServerAction controlCommand)
		{
            transform.Rotate(0, controlCommand.degrees, 0);
			actionFinished(true);
		}

		//iterates to next allowed downward horizon angle for AgentCamera (max 60 degrees down)
		public virtual void LookDown(ServerAction controlCommand)
		{
			m_Camera.transform.Rotate(controlCommand.degrees, 0, 0);
			actionFinished(true);
		}

		//iterates to next allowed upward horizon angle for agent camera (max 30 degrees up)
		public virtual void LookUp(ServerAction controlCommand)
		{
			m_Camera.transform.Rotate(-controlCommand.degrees, 0, 0);
			actionFinished(true);
		}

        protected bool checkForUpDownAngleLimit(string direction, float degrees)
        {   
            bool result = true;
            //check the angle between the agent's forward vector and the proposed rotation vector
            //if it exceeds the min/max based on if we are rotating up or down, return false

            //first move the rotPoint to the camera
            rotPoint.transform.position = m_Camera.transform.position;
            //zero out the rotation first
            rotPoint.transform.rotation = m_Camera.transform.rotation;


            //print(Vector3.Angle(rotPoint.transform.forward, m_CharacterController.transform.forward));
            if(direction == "down")
            {
                rotPoint.Rotate(new Vector3(degrees, 0, 0));
                //note: maxDownwardLookAngle is negative because SignedAngle() returns a... signed angle... so even though the input is LookDown(degrees) with
                //degrees being positive, it still needs to check against this negatively signed direction.
                if(Mathf.Round(Vector3.SignedAngle(rotPoint.transform.forward, m_CharacterController.transform.forward, m_CharacterController.transform.right)* 10.0f) / 10.0f < -maxDownwardLookAngle)
                {
                    result = false;
                }
            }

            if(direction == "up")
            {
                rotPoint.Rotate(new Vector3(-degrees, 0, 0));
                if(Mathf.Round(Vector3.SignedAngle(rotPoint.transform.forward, m_CharacterController.transform.forward, m_CharacterController.transform.right) * 10.0f) / 10.0f > maxUpwardLookAngle)
                {
                    result = false;
                }
            }
            return result;
        }

        //teleport full, base version does not consider being able to hold objects
        public virtual void TeleportFull(ServerAction action) {
            targetTeleport = new Vector3(action.x, action.y, action.z);

            if (action.forceAction) {
                DefaultAgentHand(action);
                transform.position = targetTeleport;
                transform.rotation = Quaternion.Euler(new Vector3(0.0f, action.rotation.y, 0.0f));
                if (action.standing) {
                    m_Camera.transform.localPosition = standingLocalCameraPosition;
                } else {
                    m_Camera.transform.localPosition = crouchingLocalCameraPosition;
                }
                m_Camera.transform.localEulerAngles = new Vector3(action.horizon, 0.0f, 0.0f);
            } else {
                if (!agentManager.SceneBounds.Contains(targetTeleport)) {
                    errorMessage = "Teleport target out of scene bounds.";
                    actionFinished(false);
                    return;
                }

                Vector3 oldPosition = transform.position;
                Quaternion oldRotation = transform.rotation;
                Vector3 oldCameraLocalEulerAngle = m_Camera.transform.localEulerAngles;
                Vector3 oldCameraLocalPosition = m_Camera.transform.localPosition;

                //DefaultAgentHand(action);
                transform.position = targetTeleport;

                //apply gravity after teleport so we aren't floating in the air
                Vector3 m = new Vector3();
                m.y = Physics.gravity.y * this.m_GravityMultiplier;
                m_CharacterController.Move(m);

                transform.rotation = Quaternion.Euler(new Vector3(0.0f, action.rotation.y, 0.0f));
                if (action.standing) {
                    m_Camera.transform.localPosition = standingLocalCameraPosition;
                } else {
                    m_Camera.transform.localPosition = crouchingLocalCameraPosition;
                }
                m_Camera.transform.localEulerAngles = new Vector3(action.horizon, 0.0f, 0.0f);

                bool agentCollides = isAgentCapsuleColliding(collidersToIgnoreDuringMovement);

                if (agentCollides) {
                    errorMessage = "Cannot teleport due to agent collision.";
                    Debug.Log(errorMessage);
                } 

                if (agentCollides) {
                    transform.position = oldPosition;
                    transform.rotation = oldRotation;
                    m_Camera.transform.localPosition = oldCameraLocalPosition;
                    m_Camera.transform.localEulerAngles = oldCameraLocalEulerAngle;
                    actionFinished(false);
                    return;
                }
            }

            Vector3 v = new Vector3();
            v.y = Physics.gravity.y * this.m_GravityMultiplier;
            m_CharacterController.Move(v);

            snapAgentToGrid();
            actionFinished(true);
        }

        public virtual void Teleport(ServerAction action) {
            action.horizon = Convert.ToInt32(m_Camera.transform.localEulerAngles.x);
            if (!action.rotateOnTeleport) {
                action.rotation = transform.eulerAngles;
            }
            TeleportFull(action);
        }
        
        protected T[] flatten2DimArray<T>(T[, ] array) {
            int nrow = array.GetLength(0);
            int ncol = array.GetLength(1);
            T[] flat = new T[nrow * ncol];
            for (int i = 0; i < nrow; i++) {
                for (int j = 0; j < ncol; j++) {
                    flat[i * ncol + j] = array[i, j];
                }
            }
            return flat;
        }

        protected T[] flatten3DimArray<T>(T[, , ] array) {
            int n0 = array.GetLength(0);
            int n1 = array.GetLength(1);
            int n2 = array.GetLength(2);
            T[] flat = new T[n0 * n1 * n2];
            for (int i = 0; i < n0; i++) {
                for (int j = 0; j < n1; j++) {
                    for (int k = 0; k < n2; k++) {
                        flat[i * n1 * n2 + j * n2 + k] = array[i, j, k];
                    }
                }
            }
            return flat;
        }

        protected List<Vector3> visibleRange() {
            int n = 5;
            List<Vector3> points = new List<Vector3>();
            points.Add(transform.position);
            updateAllAgentCollidersForVisibilityCheck(false);
            for (int i = 0; i < n; i++) {
                for (int j = 0; j < n; j++) {
                    RaycastHit hit;
                    Ray ray = m_Camera.ViewportPointToRay(new Vector3(
                        (i + 0.5f) / n, (j + 0.5f) / n, 0.0f));
                    if (Physics.Raycast(ray, out hit, 100f, (1 << 8) | (1 << 10))) {
                        points.Add(hit.point);
                    }
                }
            }
            updateAllAgentCollidersForVisibilityCheck(true);
            return points;
        }

        //*** Maybe make this better */
        // This function should be called before and after doing a visibility check (before with 
        // enableColliders == false and after with it equaling true). It, in particular, will
        // turn off/on all the colliders on agents which should not block visibility for the current agent
        // (invisible agents for example). 
        protected void updateAllAgentCollidersForVisibilityCheck(bool enableColliders) 
        {
            foreach (BaseFPSAgentController agent in this.agentManager.agents) 
            {
                bool overlapping = (transform.position - agent.transform.position).magnitude < 0.001f;
                if (overlapping || agent == this || !agent.IsVisible) 
                {
                    foreach (Collider c in agent.GetComponentsInChildren<Collider>()) 
                    {
                        if (ItemInHand == null || !hasAncestor(c.transform.gameObject, ItemInHand)) 
                        {
                            c.enabled = enableColliders;
                        }
                    }
                }
            }
        }

        protected bool hasAncestor(GameObject child, GameObject potentialAncestor) {
            if (child == potentialAncestor) {
                return true;
            } else if (child.transform.parent != null) {
                return hasAncestor(child.transform.parent.gameObject, potentialAncestor);
            } else {
                return false;
            }
        }

        protected bool ancestorHasName(GameObject go, string name) {
            if (go.name == name) {
                return true;
            } else if (go.transform.parent != null) {
                return ancestorHasName(go.transform.parent.gameObject, name);
            } else {
                return false;
            }
        }

        protected static SimObjPhysics ancestorSimObjPhysics(GameObject go) {
            if (go == null) {
                return null;
            }
            SimObjPhysics so = go.GetComponent<SimObjPhysics>();
            if (so != null) {
                return so;
            } else if (go.transform.parent != null) {
                return ancestorSimObjPhysics(go.transform.parent.gameObject);
            } else {
                return null;
            }
        }

        public void VisibleRange(ServerAction action) {
            actionFinished(true, visibleRange());
        }

        public float TimeSinceStart() {
            return Time.time;
        }

        protected bool objectIsWithinViewport(SimObjPhysics sop) {
            if (sop.VisibilityPoints.Length > 0) {
                Transform[] visPoints = sop.VisibilityPoints;
                foreach (Transform point in visPoints) {
                    Vector3 viewPoint = m_Camera.WorldToViewportPoint(point.position);
                    float ViewPointRangeHigh = 1.0f;
                    float ViewPointRangeLow = 0.0f;

                    if (viewPoint.z > 0 &&
                        viewPoint.x < ViewPointRangeHigh && viewPoint.x > ViewPointRangeLow && //within x bounds of viewport
                        viewPoint.y < ViewPointRangeHigh && viewPoint.y > ViewPointRangeLow //within y bounds of viewport
                    ) {
                            return true;
                    }
                }
            } else {
                #if UNITY_EDITOR
                Debug.Log("Error! Set at least 1 visibility point on SimObjPhysics prefab!");
                #endif
            }
            return false;
        }

        private bool isSimObjVisible(Camera agentCamera, SimObjPhysics sop, float maxDistance) {
            bool visible = false;
            //check against all visibility points, accumulate count. If at least one point is visible, set object to visible
            if (sop.VisibilityPoints != null && sop.VisibilityPoints.Length > 0) 
            {
                Transform[] visPoints = sop.VisibilityPoints;
                int visPointCount = 0;

                foreach (Transform point in visPoints) 
                {
                    float xdelta = Math.Abs(this.transform.position.x - point.position.x);
                    if (xdelta > maxDistance) 
                    {
                        continue;
                    }

                    float zdelta = Math.Abs(this.transform.position.z - point.position.z);
                    if (zdelta > maxDistance) 
                    {
                        continue;
                    }

                    // if the object is too far above the Agent, skip
                    float ydelta =  point.position.y - this.transform.position.y;
                    if (ydelta > maxDistance) {
                        continue;
                    }

                    double distance = Math.Sqrt((xdelta * xdelta) + (zdelta * zdelta));
                    if (distance > maxDistance) 
                    {
                        continue;
                    }

                    //if this particular point is in view...
                    if (CheckIfVisibilityPointInViewport(sop, point, agentCamera, sop.IsReceptacle)) 
                    {
                        visPointCount++;
                        #if !UNITY_EDITOR
                        // If we're in the unity editor then don't break on finding a visible
                        // point as we want to draw lines to each visible point.
                        break;
                        #endif
                    }
                }

                //if we see at least one vis point, the object is "visible"
                if (visPointCount > 0) 
                {
                    #if UNITY_EDITOR
                    sop.isVisible = true;
                    #endif
                    visible = true;
                }
            }
            
            else 
            {
                Debug.Log("Error! Set at least 1 visibility point on SimObjPhysics " + sop + ".");
            }
            return visible;
        }

        public SimObjPhysics[] VisibleSimObjs(ServerAction action) 
        {
            List<SimObjPhysics> simObjs = new List<SimObjPhysics>();

            //go through array of sim objects visible to the camera
            foreach (SimObjPhysics so in VisibleSimObjs(action.forceVisible)) 
            {

                if (!string.IsNullOrEmpty(action.objectId) && action.objectId != so.ObjectID) 
                {
                    continue;
                }

                if (!string.IsNullOrEmpty(action.objectType) && action.GetSimObjType() != so.Type) 
                {
                    continue;
                }

                simObjs.Add(so);
            }

            return simObjs.ToArray();
        }

        //pass in forceVisible bool to force grab all objects of type sim obj
        //if not, gather all visible sim objects maxVisibleDistance away from camera view
        public SimObjPhysics[] VisibleSimObjs(bool forceVisible) 
        {
            if (forceVisible) 
            {
                return GameObject.FindObjectsOfType(typeof(SimObjPhysics)) as SimObjPhysics[];
            } 

            else 
            {
                return GetAllVisibleSimObjPhysics(m_Camera, maxVisibleDistance);
            }
        }
        protected SimObjPhysics[] GetAllVisibleSimObjPhysics(Camera agentCamera, float maxDistance) 
        {
            if (this.visibilityScheme == VisibilityScheme.Collider) {
                return GetAllVisibleSimObjPhysicsCollider(agentCamera, maxDistance);
            } else {
                return GetAllVisibleSimObjPhysicsDistance(agentCamera, maxDistance);
            }
        }

        // this is a faster version of the visibility check, but is not entirely 
        // consistent with the collider based method.  In particular, if an object
        // is within range of the maxVisibleDistance, but obscurred only within this
        // range and is visibile outside of the range, it will get reported as invisible
        // by the new scheme, but visible in the current scheme.
        private SimObjPhysics[] GetAllVisibleSimObjPhysicsDistance(Camera agentCamera, float maxDistance) 
        {
            List<SimObjPhysics> visible = new List<SimObjPhysics>();
            IEnumerable<SimObjPhysics> simObjs = null;
            if (this.simObjFilter != null) {
                simObjs = this.simObjFilter;
            } else {
                // this is faster than doing GameObject.FindObjectsOfType and is kept consistent when new objects are added
                simObjs = physicsSceneManager.ObjectIdToSimObjPhysics.Values;
            }

            foreach(var sop in simObjs)
            {
                if(isSimObjVisible(agentCamera, sop, this.maxVisibleDistance)) 
                {
                    visible.Add(sop);
                }
            }
            return visible.ToArray();
        }

        private SimObjPhysics[] GetAllVisibleSimObjPhysicsCollider(Camera agentCamera, float maxDistance) 
        {
            List<SimObjPhysics> currentlyVisibleItems = new List<SimObjPhysics>();

            #if UNITY_EDITOR        
            foreach (KeyValuePair<string, SimObjPhysics> pair in physicsSceneManager.ObjectIdToSimObjPhysics) 
            {
                // Set all objects to not be visible
                pair.Value.isVisible = false;
            }
            #endif

            HashSet<SimObjPhysics> filter = null;
            if (this.simObjFilter != null) {
                filter = new HashSet<SimObjPhysics>(this.simObjFilter);
                if (filter.Count == 0) {
                    return currentlyVisibleItems.ToArray();
                }
            }

            Vector3 agentCameraPos = agentCamera.transform.position;

            //get all sim objects in range around us that have colliders in layer 8 (visible), ignoring objects in the SimObjInvisible layer
            //this will make it so the receptacle trigger boxes don't occlude the objects within them.
            CapsuleCollider agentCapsuleCollider = GetComponent<CapsuleCollider>();
            Vector3 point0, point1;
            float radius;
            agentCapsuleCollider.ToWorldSpaceCapsule(out point0, out point1, out radius);
            if (point0.y <= point1.y) 
            {
                point1.y += maxDistance;
            } 

            else 
            {
                point0.y += maxDistance;
            }

            // Turn off the colliders corresponding to this agent
            // and any invisible agents.
            updateAllAgentCollidersForVisibilityCheck(false);

            Collider[] colliders_in_view = Physics.OverlapCapsule(point0, point1, maxDistance, 1 << 8, QueryTriggerInteraction.Collide);

            if (colliders_in_view != null) 
            {
                HashSet<SimObjPhysics> testedSops = new HashSet<SimObjPhysics>();
                foreach (Collider item in colliders_in_view) 
                {
                    SimObjPhysics sop = ancestorSimObjPhysics(item.gameObject);
                    //now we have a reference to our sim object 
                    if ((sop != null && !testedSops.Contains(sop)) && (filter == null || filter.Contains(sop)))
                    {
                        testedSops.Add(sop);
                        //check against all visibility points, accumulate count. If at least one point is visible, set object to visible
                        if (sop.VisibilityPoints != null && sop.VisibilityPoints.Length > 0) 
                        {
                            Transform[] visPoints = sop.VisibilityPoints;
                            int visPointCount = 0;

                            foreach (Transform point in visPoints) 
                            {
                                //if this particular point is in view...
                                if (CheckIfVisibilityPointInViewport(sop, point, agentCamera, false)) 
                                {
                                    visPointCount++;
                                    #if !UNITY_EDITOR
                                    // If we're in the unity editor then don't break on finding a visible
                                    // point as we want to draw lines to each visible point.
                                    break;
                                    #endif
                                }
                            }

                            //if we see at least one vis point, the object is "visible"
                            if (visPointCount > 0) 
                            {
                                #if UNITY_EDITOR
                                sop.isVisible = true;
                                #endif
                                if (!currentlyVisibleItems.Contains(sop)) 
                                {
                                    currentlyVisibleItems.Add(sop);
                                }
                            }
                        }
                        else 
                        {
                            Debug.Log("Error! Set at least 1 visibility point on SimObjPhysics " + sop + ".");
                        }
                    }
                }
            }

            //check against anything in the invisible layers that we actually want to have occlude things in this round.
            //normally receptacle trigger boxes must be ignored from the visibility check otherwise objects inside them will be occluded, but
            //this additional check will allow us to see inside of receptacle objects like cabinets/fridges by checking for that interior
            //receptacle trigger box. Oh boy!
            Collider[] invisible_colliders_in_view = Physics.OverlapCapsule(point0, point1, maxDistance, 1 << 9, QueryTriggerInteraction.Collide);

            if (invisible_colliders_in_view != null) 
            {
                foreach (Collider item in invisible_colliders_in_view) 
                {
                    if (item.tag == "Receptacle") 
                    {
                        SimObjPhysics sop;

                        sop = item.GetComponentInParent<SimObjPhysics>();

                        //now we have a reference to our sim object 
                        if (sop && (filter == null || filter.Contains(sop)))
                        {
                            //check against all visibility points, accumulate count. If at least one point is visible, set object to visible
                            if (sop.VisibilityPoints.Length > 0) 
                            {
                                Transform[] visPoints = sop.VisibilityPoints;
                                int visPointCount = 0;

                                foreach (Transform point in visPoints) 
                                {
                                    //if this particular point is in view...
                                    if (CheckIfVisibilityPointInViewport(sop, point, agentCamera, true)) 
                                    {
                                        visPointCount++;
                                    }
                                }

                                //if we see at least one vis point, the object is "visible"
                                if (visPointCount > 0) 
                                {
                                    #if UNITY_EDITOR
                                    sop.isVisible = true;
                                    #endif
                                    if (!currentlyVisibleItems.Contains(sop)) 
                                    {
                                        currentlyVisibleItems.Add(sop);
                                    }
                                }
                            } 
                            else 
                            {
                                Debug.Log("Error! Set at least 1 visibility point on SimObjPhysics prefab!");
                            }

                        }
                    } 
                }
            }

            // Turn back on the colliders corresponding to this agent and invisible agents.
            updateAllAgentCollidersForVisibilityCheck(true);

            //populate array of visible items in order by distance
            currentlyVisibleItems.Sort((x, y) => Vector3.Distance(x.transform.position, agentCameraPos).CompareTo(Vector3.Distance(y.transform.position, agentCameraPos)));
            return currentlyVisibleItems.ToArray();
        }

        //check if the visibility point on a sim object, sop, is within the viewport
        //has a inclueInvisible bool to check against triggerboxes as well, to check for visibility with things like Cabinets/Drawers
        protected bool CheckIfVisibilityPointInViewport(
            SimObjPhysics sop,
            Transform point,
            Camera agentCamera,
            bool includeInvisible
        ) {
            bool result = false;

            Vector3 viewPoint = agentCamera.WorldToViewportPoint(point.position);

            float ViewPointRangeHigh = 1.0f;
            float ViewPointRangeLow = 0.0f;

            if (viewPoint.z > 0 //&& viewPoint.z < maxDistance * DownwardViewDistance //is in front of camera and within range of visibility sphere
                &&
                viewPoint.x < ViewPointRangeHigh && viewPoint.x > ViewPointRangeLow //within x bounds of viewport
                &&
                viewPoint.y < ViewPointRangeHigh && viewPoint.y > ViewPointRangeLow) //within y bounds of viewport
            {
                //now cast a ray out toward the point, if anything occludes this point, that point is not visible
                RaycastHit hit;

                float distFromPointToCamera = Vector3.Distance(point.position, m_Camera.transform.position);

                //adding slight buffer to this distance to ensure the ray goes all the way to the collider of the object being cast to
                float raycastDistance = distFromPointToCamera + 0.5f;

                LayerMask mask = (1 << 8) | (1 << 9) | (1 << 10);

                //change mask if its a floor so it ignores the receptacle trigger boxes on the floor
                if(sop.Type == SimObjType.Floor)
                mask = (1 << 8) | (1 << 10);


                //check raycast against both visible and invisible layers, to check against ReceptacleTriggerBoxes which are normally
                //ignored by the other raycast
                if (includeInvisible) 
                {
                    if (Physics.Raycast(agentCamera.transform.position, point.position - agentCamera.transform.position, out hit, raycastDistance, mask)) 
                    {
                        if (hit.transform != sop.transform) 
                        {
                            result = false;
                        }

                        //if this line is drawn, then this visibility point is in camera frame and not occluded
                        //might want to use this for a targeting check as well at some point....
                        else 
                        {
                            result = true;
                            sop.isInteractable = true;

                            #if UNITY_EDITOR
                            Debug.DrawLine(agentCamera.transform.position, point.position, Color.cyan);
                            #endif
                        }
                    }
                }

                //only check against the visible layer, ignore the invisible layer
                //so if an object ONLY has colliders on it that are not on layer 8, this raycast will go through them 
                else 
                {
                    if (Physics.Raycast(agentCamera.transform.position, point.position - agentCamera.transform.position, out hit, raycastDistance, (1 << 8) | (1 << 10))) 
                    {
                        if (hit.transform != sop.transform) 
                        {
                            //we didn't directly hit the sop we are checking for with this cast, 
                            //check if it's because we hit something see-through
                            SimObjPhysics hitSop = hit.transform.GetComponent<SimObjPhysics>();
                            if (hitSop != null && hitSop.DoesThisObjectHaveThisSecondaryProperty(SimObjSecondaryProperty.CanSeeThrough)) 
                            {
                                //we hit something see through, so now find all objects in the path between
                                //the sop and the camera
                                RaycastHit[] hits;
                                hits = Physics.RaycastAll(agentCamera.transform.position, point.position - agentCamera.transform.position,
                                    raycastDistance, (1 << 8), QueryTriggerInteraction.Ignore);

                                float[] hitDistances = new float[hits.Length];
                                for (int i = 0; i < hitDistances.Length; i++) 
                                {
                                    hitDistances[i] = hits[i].distance; //Vector3.Distance(hits[i].transform.position, m_Camera.transform.position);
                                }

                                Array.Sort(hitDistances, hits);

                                foreach (RaycastHit h in hits) 
                                {

                                    if (h.transform == sop.transform) 
                                    {
                                        //found the object we are looking for, great!
                                        result = true;
                                        break;
                                    } 
                                    
                                    else 
                                    {
                                        // Didn't find it, continue on only if the hit object was translucent
                                        SimObjPhysics sopHitOnPath = null;
                                        sopHitOnPath = h.transform.GetComponentInParent<SimObjPhysics>();
                                        if (sopHitOnPath == null || !sopHitOnPath.DoesThisObjectHaveThisSecondaryProperty(SimObjSecondaryProperty.CanSeeThrough)) 
                                        {
                                            break;
                                        }
                                    }
                                }
                            }
                        } 
                        
                        else 
                        {
                            //if this line is drawn, then this visibility point is in camera frame and not occluded
                            //might want to use this for a targeting check as well at some point....
                            result = true;
                            sop.isInteractable = true;
                        }
                    }
                }
            }

            #if UNITY_EDITOR
            if (result == true) 
            {
                Debug.DrawLine(agentCamera.transform.position, point.position, Color.cyan);
            }
            #endif

            return result;
        }

        public void DefaultAgentHand(ServerAction action = null) {
            ResetAgentHandPosition(action);
            ResetAgentHandRotation(action);
            IsHandDefault = true;
        }

        public void ResetAgentHandPosition(ServerAction action = null) {
            AgentHand.transform.position = DefaultHandPosition.transform.position;
            SimObjPhysics sop = AgentHand.GetComponentInChildren<SimObjPhysics>();
            if (sop != null) {
                sop.gameObject.transform.localPosition = Vector3.zero;
            }
        }

        public void ResetAgentHandRotation(ServerAction action = null) {
            AgentHand.transform.localRotation = Quaternion.Euler(Vector3.zero);
            SimObjPhysics sop = AgentHand.GetComponentInChildren<SimObjPhysics>();
            if (sop != null) {
                sop.gameObject.transform.rotation = transform.rotation;
            }
        }

        //randomly repositions sim objects in the current scene
        public void InitialRandomSpawn(ServerAction action) 
        {
            //something is in our hand AND we are trying to spawn it. Quick drop the object
            if (ItemInHand != null) 
            {
                Rigidbody rb = ItemInHand.GetComponent<Rigidbody>();
                rb.isKinematic = false;
                rb.constraints = RigidbodyConstraints.None;
                rb.useGravity = true;
                rb.collisionDetectionMode = CollisionDetectionMode.ContinuousDynamic;

                GameObject topObject = GameObject.Find("Objects");
                if (topObject != null) 
                {
                    ItemInHand.transform.parent = topObject.transform;
                } 

                else 
                {
                    ItemInHand.transform.parent = null;
                }

                rb.angularVelocity = UnityEngine.Random.insideUnitSphere;

                ItemInHand.GetComponent<SimObjPhysics>().isInAgentHand = false;//agent hand flag
                DefaultAgentHand();//also default agent hand
                ItemInHand = null;
            }

            //default number of attempts if no value is passed in.
            if (action.numPlacementAttempts == 0)
            {
                action.numPlacementAttempts = 5;
            }

            //default excludedReceptacles if null
            if (action.excludedReceptacles == null)
            {
                action.excludedReceptacles = new String[0];
            }

            List<SimObjType> listOfExcludedReceptacles = new List<SimObjType>();

            //check if strings used for excludedReceptacles are valid object types
            foreach (string receptacleType in action.excludedReceptacles)
            {
                try
                {
                    SimObjType objType = (SimObjType)System.Enum.Parse(typeof(SimObjType), receptacleType);
                    listOfExcludedReceptacles.Add(objType);
                }

                catch (Exception)
                {
                    errorMessage = "invalid Object Type used in excludedReceptacles array: " + receptacleType;
                    actionFinished(false);
                    return;
                }
            }

            bool success = physicsSceneManager.RandomSpawnRequiredSceneObjects(
                action.randomSeed,
                action.forceVisible,
                action.numPlacementAttempts,
                action.placeStationary,
                action.numDuplicatesOfType,
                listOfExcludedReceptacles
                );
            physicsSceneManager.ResetObjectIdToSimObjPhysics();
            actionFinished(success);
        }

        // On demand public function for getting what sim objects are visible at that moment 
        public List<SimObjPhysics> GetAllVisibleSimObjPhysics(float maxDistance) {
            var camera = this.GetComponentInChildren<Camera>();
            return new List<SimObjPhysics>(GetAllVisibleSimObjPhysics(camera, maxDistance));
        }

        //not sure what this does, maybe delete?
        public void SetTopLevelView(ServerAction action) {
            inTopLevelView = action.topView;
            actionFinished(true);
        }

        public void ToggleMapView(ServerAction action) {

            SyncTransform[] syncInChildren;

            List<StructureObject> structureObjsList = new List<StructureObject>();
            StructureObject[] structureObjs = FindObjectsOfType(typeof(StructureObject)) as StructureObject[];

            foreach(StructureObject so in structureObjs)
            {
                if(so.WhatIsMyStructureObjectTag == StructureObjectTag.Ceiling)
                {
                    structureObjsList.Add(so);
                }
            }

            if (inTopLevelView) {
                inTopLevelView = false;
                m_Camera.orthographic = false;
                m_Camera.transform.localPosition = lastLocalCameraPosition;
                m_Camera.transform.localRotation = lastLocalCameraRotation;

                //restore agent body culling
                m_Camera.transform.GetComponent<FirstPersonCharacterCull>().StopCullingThingsForASecond = false;
                syncInChildren = gameObject.GetComponentsInChildren<SyncTransform>();
                foreach (SyncTransform sync in syncInChildren)
                {
                    sync.StopSyncingForASecond = false;
                }

                foreach(StructureObject so in structureObjsList)
                {
                    UpdateDisplayGameObject(so.gameObject, true);
                }
            }

            else {

                //stop culling the agent's body so it's visible from the top?
                m_Camera.transform.GetComponent<FirstPersonCharacterCull>().StopCullingThingsForASecond = true;
                syncInChildren = gameObject.GetComponentsInChildren<SyncTransform>();
                foreach (SyncTransform sync in syncInChildren)
                {
                    sync.StopSyncingForASecond = true;
                }

                inTopLevelView = true;
                lastLocalCameraPosition = m_Camera.transform.localPosition;
                lastLocalCameraRotation = m_Camera.transform.localRotation;

                Bounds b = new Bounds();
                b.min = agentManager.SceneBounds.min;
                b.max = agentManager.SceneBounds.max;
                float midX = (b.max.x + b.min.x) / 2.0f;
                float midZ = (b.max.z + b.min.z) / 2.0f;
                m_Camera.transform.rotation = Quaternion.Euler(90.0f, 0.0f, 0.0f);
                m_Camera.transform.position = new Vector3(midX, b.max.y + 5, midZ);
                m_Camera.orthographic = true;

                m_Camera.orthographicSize = Math.Max((b.max.x - b.min.x) / 2f, (b.max.z - b.min.z) / 2f);

                cameraOrthSize = m_Camera.orthographicSize;
                foreach(StructureObject so in structureObjsList)
                {
                    UpdateDisplayGameObject(so.gameObject, false);
                }            }
            actionFinished(true);
        }


        public void UpdateDisplayGameObject(GameObject go, bool display) {
            if (go != null) {
                foreach (MeshRenderer mr in go.GetComponentsInChildren<MeshRenderer>() as MeshRenderer[]) {
                    if (!initiallyDisabledRenderers.Contains(mr.GetInstanceID())) {
                        mr.enabled = display;
                    }
                }
            }
        }
         public void VisualizePath(ServerAction action) {
            var path = action.positions;
            if (path == null || path.Count == 0) {
                this.errorMessage = "Invalid path with 0 points.";
                actionFinished(false);
                return;
            }

            var id = action.objectId;

            getReachablePositions(1.0f, 10000, action.grid);
           
            Instantiate(DebugTargetPointPrefab, path[path.Count-1], Quaternion.identity);
            new List<bool>();
            var go = Instantiate(DebugPointPrefab, path[0], Quaternion.identity);
            var textMesh = go.GetComponentInChildren<TextMesh>();
            textMesh.text = id;

            var lineRenderer = go.GetComponentInChildren<LineRenderer>();
            lineRenderer.startWidth = 0.015f;
            lineRenderer.endWidth = 0.015f;

            lineRenderer.positionCount = path.Count;
            lineRenderer.SetPositions(path.ToArray());
            actionFinished(true);
        }

        //this one is used for in-editor debug draw, currently calls to this are commented out
        private void VisualizePath(Vector3 startPosition, NavMeshPath path) {
            var pathDistance = 0.0;

            for (int i = 0; i < path.corners.Length - 1; i++) {
                Debug.DrawLine(path.corners[i], path.corners[i + 1], Color.red, 10.0f);
                Debug.Log("P i:" + i + " : " + path.corners[i] + " i+1:" + i + 1 + " : " + path.corners[i]);
                pathDistance += Vector3.Distance(path.corners[i], path.corners[i + 1]);
            }

            if (pathDistance > 0.0001 ) {
                // Better way to draw spheres
                var go = GameObject.CreatePrimitive(PrimitiveType.Sphere);
                go.transform.localScale = new Vector3(0.1f, 0.1f, 0.1f);
                go.GetComponent<Collider>().enabled = false;
                go.transform.position = startPosition;
            }
        }
        
        private string[] objectTypeToObjectIds(string objectTypeString) {
            List<string> objectIds = new List<string>();
            try {
                SimObjType objectType = (SimObjType) Enum.Parse(typeof(SimObjType), objectTypeString.Replace(" ", String.Empty), true);
                foreach (var s in physicsSceneManager.ObjectIdToSimObjPhysics) {
                    if (s.Value.ObjType == objectType) {
                        objectIds.Add(s.Value.objectID);
                    }
                }
            }   
            catch (ArgumentException exception) {
                Debug.Log(exception);
            }
            return objectIds.ToArray();
        }

        public void ObjectTypeToObjectIds(ServerAction action) {
            try {
                var objectIds = objectTypeToObjectIds(action.objectType);
                actionFinished(true, objectIds.ToArray());
            }   
            catch (ArgumentException exception) {
                errorMessage = "Invalid object type '" + action.objectType + "'. " + exception.Message;
                actionFinished(false);
            }
        }

        private SimObjPhysics getSimObjectFromTypeOrId(string objectType, string objectId) {
            if (!String.IsNullOrEmpty(objectType) && String.IsNullOrEmpty(objectId)) {
                var ids = objectTypeToObjectIds(objectType);
                if (ids.Length == 0) {
                    errorMessage = "Object type '" + objectType + "' was not found in the scene.";
                    return null;
                }
                else if (ids.Length > 1) {
                    errorMessage = "Multiple objects of type '" + objectType + "' were found in the scene, cannot disambiguate.";
                    return null;
                }
                
                objectId = ids[0];
            }

            if (!physicsSceneManager.ObjectIdToSimObjPhysics.ContainsKey(objectId)) {
                errorMessage = "Cannot find sim object with id '" + objectId + "'";
                return null;
            }
           
            SimObjPhysics sop = physicsSceneManager.ObjectIdToSimObjPhysics[objectId];
            if (sop == null) {
                errorMessage = "Object with id '" + objectId+ "' is null";
                return null;
            }

            return sop;
        }

        private SimObjPhysics getSimObjectFromTypeOrId(ServerAction action) {
            var objectId = action.objectId;
            var objectType = action.objectType;
            return getSimObjectFromTypeOrId(objectType, objectId);
        }

        public void VisualizeGrid(ServerAction action) {
            var reachablePositions = getReachablePositions(1.0f, 10000, true);
            actionFinished(true, reachablePositions);
        }

        public void ObjectNavExpertAction(ServerAction action) {
            SimObjPhysics sop = getSimObjectFromTypeOrId(action);
            var path = getShortestPath(sop, true);
            if (path.status == UnityEngine.AI.NavMeshPathStatus.PathComplete) {

                int parts = (int) Math.Round(360f / rotateStepDegrees);
                if (Math.Abs((parts * 1.0f) - 360f / rotateStepDegrees) > 1e-5) {
                    errorMessage = "Invalid rotate step degrees for agent, must divide 360 without a remainder.";
                    actionFinished(false);
                    return;
                }
                
                int numLeft = parts / 2;
                int numRight = numLeft + (parts % 2 == 0 ? 1 : 0);
                Vector3 startPosition = this.transform.position;
                Quaternion startRotation = this.transform.rotation;
                Vector3 startCameraRot = m_Camera.transform.localEulerAngles;

                if (path.corners.Length <= 1) {
                    if (objectIsWithinViewport(sop)) {
                        actionFinished(true);
                        return;
                    }

                    int relRotate = 0;
                    int relHorizon = 0;
                    int bestNumActions = 1000000;
                    for (int i = -numLeft; i <= numRight; i++) {
                        transform.Rotate(0.0f, i * rotateStepDegrees, 0.0f);
                        for (int horizon = -1; horizon <= 2; horizon++) {
                            m_Camera.transform.localEulerAngles = new Vector3(30f * horizon, 0.0f, 0.0f);
                            if (objectIsWithinViewport(sop)) {
                                int numActions = Math.Abs(i) + Math.Abs(horizon - (int) (startCameraRot.x / 30f));
                                if (numActions < bestNumActions) {
                                    bestNumActions = numActions;
                                    relRotate = i;
                                    relHorizon = horizon - (int) (startCameraRot.x / 30f);
                                }
                            }
                        }
                        m_Camera.transform.localEulerAngles = startCameraRot;
                        transform.rotation = startRotation;
                    }

                    #if UNITY_EDITOR
                    Debug.Log("Expert rotate and horizon:");
                    Debug.Log(relRotate);
                    Debug.Log(relHorizon);
                    // When in the editor, rotate the agent and camera into the expert direction
                    m_Camera.transform.localEulerAngles = new Vector3(startCameraRot.x + 30f * relHorizon, 0.0f, 0.0f);
                    transform.Rotate(0.0f, relRotate * rotateStepDegrees, 0.0f);
                    #endif

                    if (relRotate != 0) {
                        if (relRotate < 0) {
                            actionFinished(true, "RotateLeft");
                        } else {
                            actionFinished(true, "RotateRight");
                        }
                    } else if (relHorizon != 0) {
                        if (relHorizon < 0) {
                            actionFinished(true, "LookUp");
                        } else {
                            actionFinished(true, "LookDown");
                        }
                    } else {
                        errorMessage = "Object doesn't seem visible from any rotation/horizon.";
                        actionFinished(false);
                    }
                    return;
                }

                Vector3 nextCorner = path.corners[1];

                int whichBest = 0;
                float bestDistance = 1000f;
                for (int i = -numLeft; i <= numRight; i++) {
                    transform.Rotate(0.0f, i * rotateStepDegrees, 0.0f);

                    bool couldMove = moveInDirection(this.transform.forward * gridSize);
                    if (couldMove) {
                        float newDistance = Math.Abs(nextCorner.x - transform.position.x) + Math.Abs(nextCorner.z - transform.position.z);
                        if (newDistance + 1e-6 < bestDistance) {
                            bestDistance = newDistance;
                            whichBest = i;
                        }
                    }
                    transform.position = startPosition;
                    transform.rotation = startRotation;
                }

                if (bestDistance >= 1000f) {
                    errorMessage = "Can't seem to move in any direction...";
                    actionFinished(false);
                }
               
               #if UNITY_EDITOR
               transform.Rotate(0.0f, Math.Sign(whichBest) * rotateStepDegrees, 0.0f);
               if (whichBest == 0) {
                   moveInDirection(this.transform.forward * gridSize);
               }
               Debug.Log(whichBest);
               #endif

                if (whichBest < 0) {
                    actionFinished(true, "RotateLeft");
                } else if (whichBest > 0) {
                    actionFinished(true, "RotateRight");
                } else {
                    actionFinished(true, "MoveAhead");
                }
                return;
            }
            else {
                errorMessage = "Path to target could not be found";
                actionFinished(false);
                return;
            }
        }

        public UnityEngine.AI.NavMeshPath getShortestPath(SimObjPhysics sop, bool useAgentTransform, ServerAction action=null) {
            var startPosition = this.transform.position;
            var startRotation = this.transform.rotation;
            if (!useAgentTransform) {
                startPosition = action.position;
                startRotation = Quaternion.Euler(action.rotation);
            }

            return GetSimObjectNavMeshTarget(sop, startPosition, startRotation);
        }
        
        private void getShortestPath(string objectType, string objectId,  Vector3 startPosition, Quaternion startRotation) {
            SimObjPhysics sop = getSimObjectFromTypeOrId(objectType, objectId);
            if (sop == null) {
                actionFinished(false);
                return;
            }
            var path = GetSimObjectNavMeshTarget(sop, startPosition, startRotation);
            if (path.status == UnityEngine.AI.NavMeshPathStatus.PathComplete) {
<<<<<<< HEAD
               
                // VisualizePath(startPosition, path);
                actionFinished(true, path);
=======
                //VisualizePath(startPosition, path);
                actionFinishedEmit(true, path);
>>>>>>> 3b9368d6
                return;
            }
            else {
                Debug.Log("AI navmesh error");
                errorMessage = "Path to target could not be found";
                actionFinishedEmit(false);
                return;
            }
        }

        public void GetShortestPath(Vector3 position, Vector3 rotation, string objectType = null, string objectId = null) {
            getShortestPath(objectType, objectId, position, Quaternion.Euler(rotation));
        }

        public void GetShortestPath(Vector3 position, string objectType = null, string objectId = null) {
            getShortestPath(objectType, objectId, position, Quaternion.Euler(Vector3.zero));
        }

        public void GetShortestPath(string objectType = null, string objectId = null) {
            getShortestPath(objectType, objectId, this.transform.position, this.transform.rotation);
        }

        private bool GetPathFromReachablePositions(
            IEnumerable<Vector3> sortedPositions,
            Vector3 targetPosition,
            Transform agentTransform,
            string targetSimObjectId,
            UnityEngine.AI.NavMeshPath path) {
                
            Vector3 fixedPosition = new Vector3(float.MinValue, float.MinValue, float.MinValue);
            //bool success = false;
            var PhysicsController = this;
            foreach (var pos in sortedPositions) {
                agentTransform.position = pos;
                agentTransform.LookAt(targetPosition);

                var visibleSimObjects = PhysicsController.GetAllVisibleSimObjPhysics(PhysicsController.maxVisibleDistance);
                if (visibleSimObjects.Any(sop => sop.objectID == targetSimObjectId)) {
                    fixedPosition = pos;
                    //success = true;
                    break;
                }
            }

            var pathSuccess =  UnityEngine.AI.NavMesh.CalculatePath(agentTransform.position, fixedPosition,  UnityEngine.AI.NavMesh.AllAreas, path);
            return pathSuccess;
        }

        protected Collider[] overlapCollider(BoxCollider box, Vector3 newCenter, float rotateBy, int layerMask) {
            Vector3 center, halfExtents;
            Quaternion orientation;
            box.ToWorldSpaceBox(out center, out halfExtents, out orientation);
            orientation = Quaternion.Euler(0f, rotateBy, 0f) * orientation;

            return Physics.OverlapBox(newCenter, halfExtents, orientation, layerMask, QueryTriggerInteraction.Ignore);
        }

        protected Collider[] overlapCollider(SphereCollider sphere, Vector3 newCenter, int layerMask) {
            Vector3 center;
            float radius;
            sphere.ToWorldSpaceSphere(out center, out radius);
            return Physics.OverlapSphere(newCenter, radius, layerMask, QueryTriggerInteraction.Ignore);
        }

        protected Collider[] overlapCollider(CapsuleCollider capsule, Vector3 newCenter, float rotateBy, int layerMask) {
            Vector3 point0, point1;
            float radius;
            capsule.ToWorldSpaceCapsule(out point0, out point1, out radius);

            // Normalizing
            Vector3 oldCenter = (point0 + point1) / 2.0f;
            point0 = point0 - oldCenter;
            point1 = point1 - oldCenter;

            // Rotating and recentering
            var rotator = Quaternion.Euler(0f, rotateBy, 0f);
            point0 = rotator * point0 + newCenter;
            point1 = rotator * point1 + newCenter;

            return Physics.OverlapCapsule(point0, point1, radius, layerMask, QueryTriggerInteraction.Ignore);
        }

        protected bool handObjectCanFitInPosition(Vector3 newAgentPosition, float rotation) {
            if (ItemInHand == null) {
                return true;
            }

            SimObjPhysics soInHand = ItemInHand.GetComponent<SimObjPhysics>();

            Vector3 handObjPosRelAgent =
                Quaternion.Euler(0, rotation - transform.rotation.y, 0) *
                (transform.position - ItemInHand.transform.position);

            Vector3 newHandPosition = handObjPosRelAgent + newAgentPosition;

            int layerMask = 1 << 8;
            foreach (CapsuleCollider cc in soInHand.GetComponentsInChildren<CapsuleCollider>()) {
                foreach (Collider c in overlapCollider(cc, newHandPosition, rotation, layerMask)) {
                    if (!hasAncestor(c.transform.gameObject, gameObject)) {
                        return false;
                    }
                }
            }

            foreach (BoxCollider bc in soInHand.GetComponentsInChildren<BoxCollider>()) {
                foreach (Collider c in overlapCollider(bc, newHandPosition, rotation, layerMask)) {
                    if (!hasAncestor(c.transform.gameObject, gameObject)) {
                        return false;
                    }
                }
            }

            foreach (SphereCollider sc in soInHand.GetComponentsInChildren<SphereCollider>()) {
                foreach (Collider c in overlapCollider(sc, newHandPosition, layerMask)) {
                    if (!hasAncestor(c.transform.gameObject, gameObject)) {
                        return false;
                    }
                }
            }

            return true;
        }

        //cast a capsule the same size as the agent
        //used to check for collisions
        public RaycastHit[] capsuleCastAllForAgent(
            CapsuleCollider cc,
            float skinWidth,
            Vector3 startPosition,
            Vector3 dir,
            float moveMagnitude,
            int layerMask
            ) {
            Vector3 center = cc.transform.position + cc.center;//make sure to offset this by cc.center since we shrank the capsule size
            float radius = cc.radius + skinWidth;
            float innerHeight = cc.height / 2.0f - radius;
            Vector3 point1 = new Vector3(startPosition.x, center.y + innerHeight, startPosition.z);
            Vector3 point2 = new Vector3(startPosition.x, center.y - innerHeight + skinWidth, startPosition.z);
            return Physics.CapsuleCastAll(
                point1,
                point2,
                radius,
                dir,
                moveMagnitude,
                layerMask,
                QueryTriggerInteraction.Ignore
            );
        }

        protected bool isAgentCapsuleColliding(HashSet<Collider> collidersToIgnore = null) {
            int layerMask = 1 << 8;
            foreach (Collider c in PhysicsExtensions.OverlapCapsule(GetComponent<CapsuleCollider>(), layerMask, QueryTriggerInteraction.Ignore)) {
                if ((!hasAncestor(c.transform.gameObject, gameObject)) && (
                    collidersToIgnore == null || !collidersToIgnoreDuringMovement.Contains(c))
                ) {
#if UNITY_EDITOR
                    Debug.Log("Collided with: ");
                    Debug.Log(c);
                    Debug.Log(c.enabled);
#endif
                    return true;
                }
            }
            return false;
        }

        protected Collider[] objectsCollidingWithAgent() {
            int layerMask = 1 << 8;
            return PhysicsExtensions.OverlapCapsule(GetComponent<CapsuleCollider>(), layerMask, QueryTriggerInteraction.Ignore);
        }

        public bool  getReachablePositionToObjectVisible(SimObjPhysics targetSOP, out Vector3 pos, float gridMultiplier = 1.0f, int maxStepCount = 10000) {
            CapsuleCollider cc = GetComponent<CapsuleCollider>();
            float sw = m_CharacterController.skinWidth;
            Queue<Vector3> pointsQueue = new Queue<Vector3>();
            pointsQueue.Enqueue(transform.position);
            Vector3[] directions = {
                new Vector3(1.0f, 0.0f, 0.0f),
                new Vector3(0.0f, 0.0f, 1.0f),
                new Vector3(-1.0f, 0.0f, 0.0f),
                new Vector3(0.0f, 0.0f, -1.0f)
            };
            Quaternion originalRot = transform.rotation;

            HashSet<Vector3> goodPoints = new HashSet<Vector3>();
            HashSet<Vector3> seenPoints = new HashSet<Vector3>();
            int layerMask = 1 << 8;
            int stepsTaken = 0;
            pos = Vector3.negativeInfinity;
            while (pointsQueue.Count != 0) {
                stepsTaken += 1;
                Vector3 p = pointsQueue.Dequeue();
                if (!goodPoints.Contains(p)) {
                    goodPoints.Add(p);
                    transform.position = p;
                    var rot = transform.rotation;
                    //make sure to rotate just the Camera, not the whole agent
                    m_Camera.transform.LookAt(targetSOP.transform, transform.up);

                    var visibleSimObjects = this.GetAllVisibleSimObjPhysics(this.maxVisibleDistance);
                    transform.rotation = rot;
                    
                    if (visibleSimObjects.Any(sop => sop.objectID == targetSOP.objectID)) {
                        
                        pos = p;
                        return true;
                    }
                    
                    HashSet<Collider> objectsAlreadyColliding = new HashSet<Collider>(objectsCollidingWithAgent());
                    foreach (Vector3 d in directions) {
                        Vector3 newPosition = p + d * gridSize * gridMultiplier;
                        if (seenPoints.Contains(newPosition)) {
                            continue;
                        }
                        seenPoints.Add(newPosition);

                        RaycastHit[] hits = capsuleCastAllForAgent(
                            cc,
                            sw,
                            p,
                            d,
                            (gridSize * gridMultiplier),
                            layerMask
                        );

                        bool shouldEnqueue = true;
                        foreach (RaycastHit hit in hits) {
                            if (hit.transform.gameObject.name != "Floor" &&
                                !ancestorHasName(hit.transform.gameObject, "FPSController") &&
                                !objectsAlreadyColliding.Contains(hit.collider)
                            ) {
                                shouldEnqueue = false;
                                break;
                            }
                        }
                        bool inBounds = agentManager.SceneBounds.Contains(newPosition);
                        if (errorMessage == "" && !inBounds) {
                            errorMessage = "In " +
                                UnityEngine.SceneManagement.SceneManager.GetActiveScene().name +
                                ", position " + newPosition.ToString() +
                                " can be reached via capsule cast but is beyond the scene bounds.";
                        }

                        shouldEnqueue = shouldEnqueue && inBounds && (
                            handObjectCanFitInPosition(newPosition, 0.0f) ||
                            handObjectCanFitInPosition(newPosition, 90.0f) ||
                            handObjectCanFitInPosition(newPosition, 180.0f) ||
                            handObjectCanFitInPosition(newPosition, 270.0f)
                        );
                        if (shouldEnqueue) {
                            pointsQueue.Enqueue(newPosition);
                            #if UNITY_EDITOR
                                Debug.DrawLine(p, newPosition, Color.cyan, 100000f);
                            #endif
                        }
                    }
                }
                if (stepsTaken > Math.Floor(maxStepCount/(gridSize * gridSize))) {
                    errorMessage = "Too many steps taken in GetReachablePositions.";
                    break;
                }
            }

            Vector3[] reachablePos = new Vector3[goodPoints.Count];
            goodPoints.CopyTo(reachablePos);
            #if UNITY_EDITOR
                Debug.Log(reachablePos.Length);
            #endif
            return false;
        }

        private UnityEngine.AI.NavMeshPath GetSimObjectNavMeshTarget(SimObjPhysics targetSOP, Vector3 initialPosition, Quaternion initialRotation, bool visualize = false) {
            var targetTransform = targetSOP.transform;
            var targetSimObject = targetTransform.GetComponentInChildren<SimObjPhysics>();
            var PhysicsController = this;
            var agentTransform = PhysicsController.transform;

            var originalAgentPosition = agentTransform.position;
            var orignalAgentRotation = agentTransform.rotation;
            var originalCameraRotation = m_Camera.transform.rotation;

            var fixedPosition = Vector3.negativeInfinity;

            agentTransform.position = initialPosition;
            agentTransform.rotation = initialRotation;
            getReachablePositionToObjectVisible(targetSimObject, out fixedPosition);
            agentTransform.position = originalAgentPosition;
            agentTransform.rotation = orignalAgentRotation;
            m_Camera.transform.rotation = originalCameraRotation;

            var path = new UnityEngine.AI.NavMeshPath();
            
            var sopPos = targetSOP.transform.position;
            //var target = new Vector3(sopPos.x, initialPosition.y, sopPos.z);

            //make sure navmesh agent is active
            this.GetComponent<UnityEngine.AI.NavMeshAgent>().enabled = true;
            bool pathSuccess = UnityEngine.AI.NavMesh.CalculatePath(initialPosition, fixedPosition,  UnityEngine.AI.NavMesh.AllAreas, path);
            
            var pathDistance = 0.0f;
            for (int i = 0; i < path.corners.Length - 1; i++) {
                #if UNITY_EDITOR
                    //Debug.DrawLine(path.corners[i], path.corners[i + 1], Color.red, 10.0f);
                    Debug.Log("Corner " + i + ": " + path.corners[i]);
                #endif
                pathDistance += Vector3.Distance(path.corners[i], path.corners[i + 1]);
            }
            

            //disable navmesh agent
            this.GetComponent<UnityEngine.AI.NavMeshAgent>().enabled = false;
            
            return path;
        }

        public void GetShortestPathToPoint(Vector3 position, float x, float y, float z) {
            Vector3 startPosition = position;
            var targetPosition = new Vector3(x, y, z);

            var path = new UnityEngine.AI.NavMeshPath();
            this.GetComponent<UnityEngine.AI.NavMeshAgent>().enabled = true;
            bool pathSuccess = UnityEngine.AI.NavMesh.CalculatePath(startPosition, targetPosition,  UnityEngine.AI.NavMesh.AllAreas, path);
            if (path.status == UnityEngine.AI.NavMeshPathStatus.PathComplete) {
                // VisualizePath(startPosition, path);
                this.GetComponent<UnityEngine.AI.NavMeshAgent>().enabled = false;
                actionFinished(true, path);
                return;
            }
            else {
                errorMessage = "Path to target could not be found";
                this.GetComponent<UnityEngine.AI.NavMeshAgent>().enabled = false;
                actionFinished(false);
                return;
            }
        }

        public void GetShortestPathToPoint(float x, float y, float z) {
            var startPosition = this.transform.position;
            GetShortestPathToPoint(startPosition, x, y, z);
        }

        public void VisualizeShortestPaths(ServerAction action) {
            
            SimObjPhysics sop = getSimObjectFromTypeOrId(action.objectType, action.objectId);
            if (sop == null) {
                actionFinished(false);
                return;
            }
            
            getReachablePositions(1.0f, 10000, action.grid, action.gridColor);

            Instantiate(DebugTargetPointPrefab, sop.transform.position, Quaternion.identity);
            var results = new List<bool>();
            for (var i = 0; i < action.positions.Count; i++) {
                var pos = action.positions[i];
                var go = Instantiate(DebugPointPrefab, pos, Quaternion.identity);
                var textMesh = go.GetComponentInChildren<TextMesh>();
                textMesh.text = i.ToString();

                var path = GetSimObjectNavMeshTarget(sop, pos, Quaternion.identity);

                var lineRenderer = go.GetComponentInChildren<LineRenderer>();

                if (action.pathGradient != null && action.pathGradient.colorKeys.Length > 0){
                    lineRenderer.colorGradient = action.pathGradient;
                }
                lineRenderer.startWidth = 0.015f;
                lineRenderer.endWidth = 0.015f;

                results.Add(path.status == UnityEngine.AI.NavMeshPathStatus.PathComplete);
               
                if (path.status == UnityEngine.AI.NavMeshPathStatus.PathComplete) { 
                    lineRenderer.positionCount = path.corners.Length;
                    lineRenderer.SetPositions(path.corners.Select(c => new Vector3(c.x, gridVisualizeY + 0.005f, c.z)).ToArray());
                }
            }
            actionFinished(true, results.ToArray());
        }

        public void CameraCrack(ServerAction action)
        {
            GameObject canvas = Instantiate(CrackedCameraCanvas);
            CrackedCameraManager camMan = canvas.GetComponent<CrackedCameraManager>();

            camMan.SpawnCrack(action.randomSeed);
            actionFinished(true);
        }

        public void OnTriggerStay(Collider other)
        {
            if(other.CompareTag("HighFriction"))
            {
                inHighFrictionArea = true;
            }

            else
            {
                inHighFrictionArea = false;
            }
        }

        #if UNITY_EDITOR
        void OnDrawGizmos()
        {
            ////check for valid spawn points in GetSpawnCoordinatesAboveObject action
            // Gizmos.color = Color.magenta;
            // if(validpointlist.Count > 0)
            // {
            //     foreach(Vector3 yes in validpointlist)
            //     {
            //         Gizmos.DrawCube(yes, new Vector3(0.01f, 0.01f, 0.01f));
            //     }
            // }

            //draw axis aligned bounds of objects after actionFinished() calls
            // if(gizmobounds != null)
            // {
            //     Gizmos.color = Color.yellow;
            //     foreach(Bounds g in gizmobounds)
            //     {
            //         Gizmos.DrawWireCube(g.center, g.size);
            //     }
            // }
        }
        #endif

        public void TestActionDispatchNoopServerAction(ServerAction action) {
            actionFinished(true, "serveraction");
        }

        public void TestFastEmit(string rvalue) {
            actionFinishedEmit(true, rvalue);
        }

        public void TestActionDispatchNoopAllDefault(float param12, float param10=0.0f, float param11=1.0f) {
            actionFinished(true, "somedefault");
        }

        public void TestActionDispatchNoopAllDefault(float param10=0.0f, float param11=1.0f) {
            actionFinished(true, "alldefault");
        }

        public void TestActionDispatchNoop(bool param3,  string param4="foo") {
            actionFinished(true, "param3 param4/default " + param4);
        }

        public void TestActionDispatchNoop(string param6, string param7) {
            actionFinished(true, "param6 param7");
        }

        public void TestActionDispatchNoop(bool param1, bool param2) {
            actionFinished(true, "param1 param2");
        }

        public void TestActionDispatchConflict(string param22) {
            actionFinished(true);
        }
        public void TestActionDispatchConflict(bool param22) {
            actionFinished(true);
        }

        public void TestActionDispatchNoop(bool param1) {
            actionFinished(true, "param1");
        }

        public void TestActionDispatchNoop() {
            actionFinished(true, "emptyargs");
        }
        public void TestActionDispatchFindConflicts(string typeName) {
            Dictionary<string, List<string>> conflicts = ActionDispatcher.FindMethodVariableNameConflicts(Type.GetType(typeName));
            actionFinished(true, conflicts);
        }
	}
}<|MERGE_RESOLUTION|>--- conflicted
+++ resolved
@@ -2947,14 +2947,8 @@
             }
             var path = GetSimObjectNavMeshTarget(sop, startPosition, startRotation);
             if (path.status == UnityEngine.AI.NavMeshPathStatus.PathComplete) {
-<<<<<<< HEAD
-               
-                // VisualizePath(startPosition, path);
-                actionFinished(true, path);
-=======
                 //VisualizePath(startPosition, path);
                 actionFinishedEmit(true, path);
->>>>>>> 3b9368d6
                 return;
             }
             else {
