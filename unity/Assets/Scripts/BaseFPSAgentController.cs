// Copyright Allen Institute for Artificial Intelligence 2017
using System;
using System.IO;
using System.Collections;
using System.Collections.Generic;
using System.Reflection;
using UnityStandardAssets.CrossPlatformInput;
using UnityStandardAssets.Utility;
using UnityEngine;
using Random = UnityEngine.Random;
using UnityStandardAssets.ImageEffects;
using System.Linq;
using UnityEngine.Rendering.PostProcessing;
using UnityEngine.AI;
using Newtonsoft.Json.Linq;
using MIConvexHull;

namespace UnityStandardAssets.Characters.FirstPerson {
    [RequireComponent(typeof(CharacterController))]

    abstract public class BaseFPSAgentController : MonoBehaviour {
        //debug draw bounds of objects in editor
#if UNITY_EDITOR
        protected List<Bounds> gizmobounds = new List<Bounds>();
#endif
        [SerializeField]
        public SimObjPhysics[] VisibleSimObjPhysics {
            get;
            protected set;
        }
        [SerializeField] protected bool IsHandDefault = true;
        [SerializeField] public GameObject ItemInHand = null; //current object in inventory
        [SerializeField] public GameObject AgentHand = null;
        [SerializeField] protected GameObject DefaultHandPosition = null;
        [SerializeField] protected Transform rotPoint;
        [SerializeField] protected GameObject DebugPointPrefab;
        [SerializeField] private GameObject GridRenderer = null;
        [SerializeField] protected GameObject DebugTargetPointPrefab;
        [SerializeField] protected bool inTopLevelView = false;
        [SerializeField] protected Vector3 lastLocalCameraPosition;
        [SerializeField] protected Quaternion lastLocalCameraRotation;
        public float autoResetTimeScale = 1.0f;

        protected float gridVisualizeY = 0.005f; //used to visualize reachable position grid, offset from floor
        protected HashSet<int> initiallyDisabledRenderers = new HashSet<int>();
        // first person controller parameters
        [SerializeField]
        protected bool m_IsWalking;
        [SerializeField]
        protected float m_WalkSpeed;
        [SerializeField]
        protected float m_RunSpeed;
        [SerializeField]
        protected float m_GravityMultiplier;
        protected static float gridSize = 0.25f;
        //time the checkIfObjectHasStoppedMoving coroutine waits for objects to stop moving
        protected float TimeToWaitForObjectsToComeToRest = 0.0f;
        //determins default move distance for move actions
        protected float moveMagnitude;

        //determines rotation increment of rotate functions
        protected float rotateStepDegrees = 90.0f;
        protected bool snapToGrid;
        protected bool continuousMode;//deprecated, use snapToGrid instead
        public ImageSynthesis imageSynthesis;
        public GameObject VisibilityCapsule = null;//used to keep track of currently active VisCap: see different vis caps for modes below
        public GameObject TallVisCap;//meshes used for Tall mode
        public GameObject BotVisCap;//meshes used for Bot mode
        public GameObject DroneVisCap;//meshes used for Drone mode
        public GameObject DroneBasket;//reference to the drone's basket object
        public GameObject IKArm; //reference to the IK_Robot_Arm_Controller arm
        private bool isVisible = true;
        public bool inHighFrictionArea = false;
        public int fixedUpdateCount { get; protected set; }
        public int updateCount { get; protected set; }
        // outbound object filter
        private SimObjPhysics[] simObjFilter = null;
        private VisibilityScheme visibilityScheme = VisibilityScheme.Collider;

        private Dictionary<int, Dictionary<string, object>> originalLightingValues = null;

        public AgentState agentState = AgentState.Emit;

        // these object types can have a placeable surface mesh associated ith it
        // this is to be used with screenToWorldTarget to filter out raycasts correctly
        protected List<SimObjType> hasPlaceableSurface = new List<SimObjType>() {
            SimObjType.Bathtub, SimObjType.Sink, SimObjType.Drawer, SimObjType.Cabinet,
            SimObjType.CounterTop, SimObjType.Shelf
        };

        public const float DefaultAllowedErrorInShortestPath = 0.0001f;

        public bool IsVisible {
            get { return isVisible; }

            set {
                //first default all Vis capsules of all modes to not enabled
                HideAllAgentRenderers();

                //The VisibilityCapsule will be set to either Tall or Bot 
                //from the SetAgentMode call in BaseFPSAgentController's Initialize()
                foreach (Renderer r in VisibilityCapsule.GetComponentsInChildren<Renderer>()) {
                    r.enabled = value;
                }

                isVisible = value;
            }
        }

        public bool IsProcessing {
            get {
                return this.agentState == AgentState.Processing;
            }
        }

        // convenciance function that can be called
        // when autoSyncTransforms is disabled and the
        // transform has been manually moved
        public void autoSyncTransforms() {
            if (!Physics.autoSyncTransforms) {
                Physics.SyncTransforms();
            }
        }

        public bool ReadyForCommand {
            get {
                return this.agentState == AgentState.Emit || this.agentState == AgentState.ActionComplete;
            }

        }

        protected float maxDownwardLookAngle = 60f;
        protected float maxUpwardLookAngle = 30f;
        //allow agent to push sim objects that can move, for physics
        protected bool PushMode = false;
        protected int actionCounter;
        protected Vector3 targetTeleport;
        public AgentManager agentManager;
        public Camera m_Camera;
        [SerializeField] protected float cameraOrthSize;
        protected float m_XRotation;
        protected float m_ZRotation;
        protected Vector2 m_Input;
        protected Vector3 m_MoveDir = Vector3.zero;
        public CharacterController m_CharacterController;
        protected CollisionFlags m_CollisionFlags;
        protected Vector3 lastPosition;

        protected string lastAction;
        public bool lastActionSuccess;
        public string errorMessage;
        protected ServerActionErrorCode errorCode;


        public System.Object actionReturn;
        [SerializeField] protected Vector3 standingLocalCameraPosition;
        [SerializeField] protected Vector3 crouchingLocalCameraPosition;
        public float maxVisibleDistance = 1.5f; //changed from 1.0f to account for objects randomly spawned far away on tables/countertops, which would be not visible at 1.0f
        protected float[,,] flatSurfacesOnGrid = new float[0, 0, 0];
        protected float[,] distances = new float[0, 0];
        protected float[,,] normals = new float[0, 0, 0];
        protected bool[,] isOpenableGrid = new bool[0, 0];
        protected string[] segmentedObjectIds = new string[0];
        [SerializeField] public string[] objectIdsInBox = new string[0];
        protected int actionIntReturn;
        protected float actionFloatReturn;
        protected float[] actionFloatsReturn;
        protected Vector3[] actionVector3sReturn;
        protected string[] actionStringsReturn;
        public bool alwaysReturnVisibleRange = false;
        // initial states
        protected Vector3 init_position;
        protected Quaternion init_rotation;
        public int actionDuration = 3;

        // internal state variables
        private float lastEmitTime;
        protected List<string> collisionsInAction;// tracking collided objects
        protected string[] collidedObjects;// container for collided objects
        protected HashSet<Collider> collidersToIgnoreDuringMovement = new HashSet<Collider>();
        protected Quaternion targetRotation;

#if UNITY_WEBGL
        // Javascript communication
        private JavaScriptInterface jsInterface = null;
		public Quaternion TargetRotation
		{
			get { return targetRotation; }
		}
#endif

        // Arm
        protected IK_Robot_Arm_Controller Arm;

        private PhysicsSceneManager _physicsSceneManager = null;
        //use as reference to the PhysicsSceneManager object
        protected PhysicsSceneManager physicsSceneManager {
            get {
                if (_physicsSceneManager == null) {
                    _physicsSceneManager = GameObject.Find("PhysicsSceneManager").GetComponent<PhysicsSceneManager>();
                }
                return _physicsSceneManager;
            }
        }

        //reference to prefab for activiting the cracked camera effect via CameraCrack()
        [SerializeField] GameObject CrackedCameraCanvas = null;

        // Initialize parameters from environment variables
        protected virtual void Awake() {
#if UNITY_WEBGL
                this.jsInterface = this.GetComponent<JavaScriptInterface>();
                this.jsInterface.enabled = true;
#endif

            // character controller parameters
            m_CharacterController = GetComponent<CharacterController>();
            this.m_WalkSpeed = 2;
            this.m_RunSpeed = 10;
            this.m_GravityMultiplier = 2;

        }

        // Use this for initialization
        public virtual void Start() {
            m_Camera = this.gameObject.GetComponentInChildren<Camera>();

            // set agent initial states
            targetRotation = transform.rotation;
            collidedObjects = new string[0];
            collisionsInAction = new List<string>();

            //setting default renderer settings
            //this hides renderers not used in tall mode, and also sets renderer
            //culling in FirstPersonCharacterCull.cs to ignore tall mode renderers
            HideAllAgentRenderers();

            // record initial positions and rotations
            init_position = transform.position;
            init_rotation = transform.rotation;

            agentManager = GameObject.Find("PhysicsSceneManager").GetComponentInChildren<AgentManager>();

            //default nav mesh agent to false cause WHY DOES THIS BREAK THINGS I GUESS IT DOESN TLIKE TELEPORTING
            this.GetComponent<NavMeshAgent>().enabled = false;

            // Recording initially disabled renderers and scene bounds
            //then setting up sceneBounds based on encapsulating all renderers
            foreach (Renderer r in GameObject.FindObjectsOfType<Renderer>()) {
                if (!r.enabled) {
                    initiallyDisabledRenderers.Add(r.GetInstanceID());
                } else {
                    agentManager.SceneBounds.Encapsulate(r.bounds);
                }
            }

            //On start, activate gravity
            Vector3 movement = Vector3.zero;
            movement.y = Physics.gravity.y * m_GravityMultiplier;
            m_CharacterController.Move(movement);
        }

        //defaults all agent renderers, from all modes (tall, bot, drone), to hidden for initialization default
        protected void HideAllAgentRenderers() {
            foreach (Renderer r in TallVisCap.GetComponentsInChildren<Renderer>()) {
                if (r.enabled) {
                    r.enabled = false;
                }
            }

            foreach (Renderer r in BotVisCap.GetComponentsInChildren<Renderer>()) {
                if (r.enabled) {
                    r.enabled = false;
                }
            }

            foreach (Renderer r in DroneVisCap.GetComponentsInChildren<Renderer>()) {
                if (r.enabled) {
                    r.enabled = false;
                }
            }
        }

        public void actionFinishedEmit(bool success, object actionReturn = null) {
            actionFinished(success: success, newState: AgentState.Emit, actionReturn: actionReturn);
        }

        protected virtual void actionFinished(bool success, AgentState newState, object actionReturn = null) {
            if (!this.IsProcessing) {
                Debug.LogError("ActionFinished called with agentState not in processing ");
            }

            lastActionSuccess = success;
            this.agentState = newState;
            this.actionReturn = actionReturn;
            actionCounter = 0;
            targetTeleport = Vector3.zero;

<<<<<<< HEAD
#if UNITY_EDITOR
=======
            #if UNITY_EDITOR
            Debug.Log($"lastAction: '{this.lastAction}'");
>>>>>>> 6557027c
            Debug.Log($"lastActionSuccess: '{success}'");
            if (!success) {
                Debug.Log($"Action failed with error message '{this.errorMessage}'.");
            } else if (actionReturn != null)
                Debug.Log($"actionReturn: '{actionReturn}'");
#endif
        }

        public virtual void actionFinished(bool success, object actionReturn = null, string errorMessage = null) {
            if (errorMessage != null) {
                this.errorMessage = errorMessage;
            }
            actionFinished(success: success, newState: AgentState.ActionComplete, actionReturn: actionReturn);
            this.resumePhysics();
        }

        protected virtual void resumePhysics() { }



        public Vector3[] getReachablePositions(
            float gridMultiplier = 1.0f,
            int maxStepCount = 10000,
            bool visualize = false,
            Color? gridColor = null,
            bool directionsRelativeAgent = false
        ) { //max step count represents a 100m * 100m room. Adjust this value later if we end up making bigger rooms?
            CapsuleCollider cc = GetComponent<CapsuleCollider>();

            float sw = m_CharacterController.skinWidth;
            Queue<(int, int)> rightForwardQueue = new Queue<(int, int)>();
            rightForwardQueue.Enqueue((0, 0));
            Vector3 startPosition = transform.position;

            Vector3 right;
            Vector3 forward;
            if (directionsRelativeAgent) {
                right = transform.right;
                forward = transform.forward;
            } else {
                right = new Vector3(1.0f, 0.0f, 0.0f);
                forward = new Vector3(0.0f, 0.0f, 1.0f);
            }

            (int, int)[] rightForwardOffsets = { (1, 0), (0, 1), (-1, 0), (0, -1) };

            HashSet<Vector3> goodPoints = new HashSet<Vector3>();
            HashSet<(int, int)> seenRightForwards = new HashSet<(int, int)>();
            int layerMask = 1 << 8;
            int stepsTaken = 0;
            while (rightForwardQueue.Count != 0) {
                stepsTaken += 1;

                // Computing the new position based using an offset from the startPosition
                // guarantees that floating point errors won't result in slight differences
                // between the same points.
                (int, int) rightForward = rightForwardQueue.Dequeue();
                Vector3 p = startPosition + gridSize * gridMultiplier * (
                    right * rightForward.Item1 + forward * rightForward.Item2
                );
                if (!goodPoints.Contains(p)) {
                    goodPoints.Add(p);
                    HashSet<Collider> objectsAlreadyColliding = new HashSet<Collider>(objectsCollidingWithAgent());

                    foreach ((int, int) rightForwardOffset in rightForwardOffsets) {
                        (int, int) newRightForward = (
                            rightForward.Item1 + rightForwardOffset.Item1,
                            rightForward.Item2 + rightForwardOffset.Item2
                        );
                        Vector3 newPosition = startPosition + gridSize * gridMultiplier * (
                            right * newRightForward.Item1 +
                            forward * newRightForward.Item2
                        );
                        if (seenRightForwards.Contains(newRightForward)) {
                            continue;
                        }
                        seenRightForwards.Add(newRightForward);

                        RaycastHit[] hits = capsuleCastAllForAgent(
                            capsuleCollider: cc,
                            skinWidth: sw,
                            startPosition: p,
                            dir: right * rightForwardOffset.Item1 + forward * rightForwardOffset.Item2,
                            moveMagnitude: gridSize * gridMultiplier,
                            layerMask: layerMask
                        );

                        bool shouldEnqueue = true;
                        foreach (RaycastHit hit in hits) {
                            if (hit.transform.gameObject.name != "Floor" &&
                                !ancestorHasName(hit.transform.gameObject, "FPSController") &&
                                !objectsAlreadyColliding.Contains(hit.collider)
                            ) {
                                shouldEnqueue = false;
                                break;
                            }
                        }

                        if (!shouldEnqueue) {
                            continue;
                        }

                        bool inBounds = agentManager.SceneBounds.Contains(newPosition);
                        if (shouldEnqueue && !inBounds) {
                            throw new InvalidOperationException(
                                "In " + UnityEngine.SceneManagement.SceneManager.GetActiveScene().name +
                                ", position " + newPosition.ToString() +
                                " can be reached via capsule cast but is beyond the scene bounds."
                            );
                        }

                        shouldEnqueue = shouldEnqueue && inBounds && (
                            handObjectCanFitInPosition(newPosition, 0.0f) ||
                            handObjectCanFitInPosition(newPosition, 90.0f) ||
                            handObjectCanFitInPosition(newPosition, 180.0f) ||
                            handObjectCanFitInPosition(newPosition, 270.0f)
                        );
                        if (shouldEnqueue) {
                            rightForwardQueue.Enqueue(newRightForward);

                            if (visualize) {
                                var gridRenderer = Instantiate(GridRenderer, Vector3.zero, Quaternion.identity);
                                var gridLineRenderer = gridRenderer.GetComponentInChildren<LineRenderer>();
                                if (gridColor.HasValue) {
                                    gridLineRenderer.startColor = gridColor.Value;
                                    gridLineRenderer.endColor = gridColor.Value;
                                }
                                // gridLineRenderer.startColor = ;
                                // gridLineRenderer.endColor = ;
                                gridLineRenderer.positionCount = 2;
                                // gridLineRenderer.startWidth = 0.01f;
                                // gridLineRenderer.endWidth = 0.01f;
                                gridLineRenderer.SetPositions(new Vector3[] {
                                    new Vector3(p.x, gridVisualizeY, p.z),
                                    new Vector3(newPosition.x, gridVisualizeY, newPosition.z)
                                });
                            }
#if UNITY_EDITOR
                            Debug.DrawLine(p, newPosition, Color.cyan, 100000f);
#endif
                        }
                    }
                }
                // default maxStepCount to scale based on gridSize
                if (stepsTaken > Math.Floor(maxStepCount / (gridSize * gridSize))) {
                    throw new InvalidOperationException("Too many steps taken in GetReachablePositions.");
                }
            }

            Vector3[] reachablePos = new Vector3[goodPoints.Count];
            goodPoints.CopyTo(reachablePos);

#if UNITY_EDITOR
            Debug.Log("count of reachable positions: " + reachablePos.Length);
#endif

            return reachablePos;
        }

        public void GetReachablePositions(
            int? maxStepCount = null,
            bool directionsRelativeAgent = false
        ) {
            Vector3[] reachablePositions;
            if (maxStepCount.HasValue) {
                reachablePositions = getReachablePositions(
                    maxStepCount: maxStepCount.Value,
                    directionsRelativeAgent: directionsRelativeAgent
                );
            } else {
                reachablePositions = getReachablePositions(
                    directionsRelativeAgent: directionsRelativeAgent
                );
            }

            actionFinishedEmit(
                success: true,
                actionReturn: reachablePositions
            );
        }

        public void Initialize(ServerAction action) {
            if (action.agentMode.ToLower() == "default" ||
               action.agentMode.ToLower() == "locobot" ||
               action.agentMode.ToLower() == "drone" ||
               action.agentMode.ToLower() == "arm"
               ) {
                //set agent mode to Default, Bot or Drone accordingly
                SetAgentMode(action.agentMode);
            } else {
                errorMessage = "agentMode must be set to 'default' or 'bot' or 'drone' or 'hand'";
                Debug.Log(errorMessage);
                actionFinished(false);
                return;
            }

            if (action.gridSize == 0) {
                action.gridSize = 0.25f;
            }

            //note: this overrides the default FOV values set in SetAgentMode()
            if (action.fieldOfView > 0 && action.fieldOfView < 180) {
                m_Camera.fieldOfView = action.fieldOfView;
            } else if (action.fieldOfView < 0 || action.fieldOfView >= 180) {
                errorMessage = "fov must be set to (0, 180) noninclusive.";
                Debug.Log(errorMessage);
                actionFinished(false);
                return;
            }

            if (action.timeScale > 0) {
                if (Time.timeScale != action.timeScale) {
                    Time.timeScale = action.timeScale;
                }
            } else {
                errorMessage = "Time scale must be > 0";
                Debug.Log(errorMessage);
                actionFinished(false);
                return;
            }

            if (action.rotateStepDegrees <= 0.0) {
                errorMessage = "rotateStepDegrees must be a non-zero, non-negative float";
                Debug.Log(errorMessage);
                actionFinished(false);
                return;
            }

            //default is 90 defined in the ServerAction class, specify whatever you want the default to be
            if (action.rotateStepDegrees > 0.0) {
                this.rotateStepDegrees = action.rotateStepDegrees;
            }

            this.snapToGrid = action.snapToGrid;

            if (action.renderDepthImage || action.renderSemanticSegmentation || action.renderInstanceSegmentation || action.renderNormalsImage) {
                this.updateImageSynthesis(true);
            }

            if (action.visibilityDistance > 0.0f) {
                this.maxVisibleDistance = action.visibilityDistance;
            }

            var navmeshAgent = this.GetComponent<UnityEngine.AI.NavMeshAgent>();
            var collider = this.GetComponent<CapsuleCollider>();

            if (collider != null && navmeshAgent != null) {
                navmeshAgent.radius = collider.radius;
                navmeshAgent.height = collider.height;
            }

            //navmeshAgent.radius = 

            if (action.gridSize <= 0 || action.gridSize > 5) {
                errorMessage = "grid size must be in the range (0,5]";
                Debug.Log(errorMessage);
                actionFinished(false);
                return;
            } else {
                gridSize = action.gridSize;
                StartCoroutine(checkInitializeAgentLocationAction());
            }

            //initialize how long the default wait time for objects to stop moving is
            this.TimeToWaitForObjectsToComeToRest = action.TimeToWaitForObjectsToComeToRest;

            // Debug.Log("Object " + action.controllerInitialization.ToString() + " dict "  + (action.controllerInitialization.variableInitializations == null));//+ string.Join(";", action.controllerInitialization.variableInitializations.Select(x => x.Key + "=" + x.Value).ToArray()));

            if (action.controllerInitialization != null && action.controllerInitialization.variableInitializations != null) {
                foreach (KeyValuePair<string, TypedVariable> entry in action.controllerInitialization.variableInitializations) {
                    Debug.Log(" Key " + entry.Value.type + " field " + entry.Key);
                    Type t = Type.GetType(entry.Value.type);
                    FieldInfo field = t.GetField(entry.Key, BindingFlags.Public | BindingFlags.Instance);
                    field.SetValue(this, entry.Value);
                }

            }

            this.visibilityScheme = action.GetVisibilityScheme();
            this.originalLightingValues = null;
        }

        public void SetAgentMode(string mode) {
            string whichMode = mode.ToLower();

            //null check for camera, used to ensure no missing references on initialization
            if (m_Camera == null) {
                m_Camera = this.gameObject.GetComponentInChildren<Camera>();
            }

            FirstPersonCharacterCull fpcc = m_Camera.GetComponent<FirstPersonCharacterCull>();

            //determine if we are in Tall or Bot mode (or other modes as we go on)
            if (whichMode == "default" || whichMode == "arm") {
                //toggle FirstPersonCharacterCull
                fpcc.SwitchRenderersToHide(whichMode);

                VisibilityCapsule = TallVisCap;
                m_CharacterController.center = new Vector3(0, 0, 0);
                m_CharacterController.radius = 0.2f;
                m_CharacterController.height = 1.8f;

                CapsuleCollider cc = this.GetComponent<CapsuleCollider>();
                cc.center = m_CharacterController.center;
                cc.radius = m_CharacterController.radius;
                cc.height = m_CharacterController.height;

                m_Camera.GetComponent<PostProcessVolume>().enabled = false;
                m_Camera.GetComponent<PostProcessLayer>().enabled = false;

                //camera position
                m_Camera.transform.localPosition = new Vector3(0, 0.675f, 0);

                //camera FOV
                m_Camera.fieldOfView = 90f;

                //set camera stand/crouch local positions for Tall mode
                standingLocalCameraPosition = m_Camera.transform.localPosition;
                crouchingLocalCameraPosition = m_Camera.transform.localPosition + new Vector3(0, -0.675f, 0);// bigger y offset if tall

                //enable arm component
                if (whichMode == "arm") {
                    Debug.Log("initializing arm");
                    IKArm.SetActive(true);
                    Arm = this.GetComponentInChildren<IK_Robot_Arm_Controller>();
                    var armTarget = Arm.transform.Find("robot_arm_FK_IK_rig").Find("IK_rig").Find("IK_pos_rot_manipulator");
                    Vector3 pos = armTarget.transform.localPosition;
                    pos.z = 0.4f; // pulls the arm in from being fully extended
                    armTarget.transform.localPosition = pos;
                    var ikSolver = this.GetComponentInChildren<FK_IK_Solver>();
                    Debug.Log("running manipulate arm");
                    ikSolver.ManipulateArm();
                }
            } else if (whichMode == "locobot") {
                //toggle FirstPersonCharacterCull
                fpcc.SwitchRenderersToHide(whichMode);

                VisibilityCapsule = BotVisCap;
                m_CharacterController.center = new Vector3(0, -0.45f, 0);
                m_CharacterController.radius = 0.175f;
                m_CharacterController.height = 0.9f;

                CapsuleCollider cc = this.GetComponent<CapsuleCollider>();
                cc.center = m_CharacterController.center;
                cc.radius = m_CharacterController.radius;
                cc.height = m_CharacterController.height;

                m_Camera.GetComponent<PostProcessVolume>().enabled = true;
                m_Camera.GetComponent<PostProcessLayer>().enabled = true;

                //camera position
                m_Camera.transform.localPosition = new Vector3(0, -0.0312f, 0);

                //camera FOV
                m_Camera.fieldOfView = 60f;

                //set camera stand/crouch local positions for Tall mode
                standingLocalCameraPosition = m_Camera.transform.localPosition;
                crouchingLocalCameraPosition = m_Camera.transform.localPosition + new Vector3(0, -0.2206f, 0);//smaller y offset if Bot

                // limit camera from looking too far down
                this.maxDownwardLookAngle = 30f;
                this.maxUpwardLookAngle = 30f;
                //this.horizonAngles = new float[] { 30.0f, 0.0f, 330.0f };
            } else if (whichMode == "drone") {
                //toggle first person character cull
                fpcc.SwitchRenderersToHide(whichMode);

                VisibilityCapsule = DroneVisCap;
                m_CharacterController.center = new Vector3(0, 0, 0);
                m_CharacterController.radius = 0.2f;
                m_CharacterController.height = 0.0f;

                CapsuleCollider cc = this.GetComponent<CapsuleCollider>();
                cc.center = m_CharacterController.center;
                cc.radius = m_CharacterController.radius;
                cc.height = m_CharacterController.height;

                m_Camera.GetComponent<PostProcessVolume>().enabled = false;
                m_Camera.GetComponent<PostProcessLayer>().enabled = false;

                //camera position set forward a bit for drone
                m_Camera.transform.localPosition = new Vector3(0, 0, 0.2f);

                //camera FOV for drone
                m_Camera.fieldOfView = 150f;

                //default camera stand/crouch for drone mode since drone doesn't stand or crouch
                standingLocalCameraPosition = m_Camera.transform.localPosition;
                crouchingLocalCameraPosition = m_Camera.transform.localPosition;

                //drone also needs to toggle on the drone basket
                DroneBasket.SetActive(true);
            }
        }

        public IEnumerator checkInitializeAgentLocationAction() {
            yield return null;

            Vector3 startingPosition = this.transform.position;
            // move ahead
            // move back

            float mult = 1 / gridSize;
            float grid_x1 = Convert.ToSingle(Math.Floor(this.transform.position.x * mult) / mult);
            float grid_z1 = Convert.ToSingle(Math.Floor(this.transform.position.z * mult) / mult);

            float[] xs = new float[] { grid_x1, grid_x1 + gridSize };
            float[] zs = new float[] { grid_z1, grid_z1 + gridSize };
            List<Vector3> validMovements = new List<Vector3>();

            foreach (float x in xs) {
                foreach (float z in zs) {
                    this.transform.position = startingPosition;
                    autoSyncTransforms();

                    yield return null;

                    Vector3 target = new Vector3(x, this.transform.position.y, z);
                    Vector3 dir = target - this.transform.position;
                    Vector3 movement = dir.normalized * 100.0f;
                    if (movement.magnitude > dir.magnitude) {
                        movement = dir;
                    }

                    movement.y = Physics.gravity.y * this.m_GravityMultiplier;

                    m_CharacterController.Move(movement);

                    for (int i = 0; i < actionDuration; i++) {
                        yield return null;
                        Vector3 diff = this.transform.position - target;


                        if ((Math.Abs(diff.x) < 0.005) && (Math.Abs(diff.z) < 0.005)) {
                            validMovements.Add(movement);
                            break;
                        }
                    }

                }
            }

            this.transform.position = startingPosition;
            autoSyncTransforms();
            yield return null;
            if (validMovements.Count > 0) {
                Debug.Log("Initialize: got total valid initial targets: " + validMovements.Count);
                Vector3 firstMove = validMovements[0];
                firstMove.y = Physics.gravity.y * this.m_GravityMultiplier;

                m_CharacterController.Move(firstMove);
                snapAgentToGrid();
                actionFinished(true, new InitializeReturn {
                    cameraNearPlane = m_Camera.nearClipPlane,
                    cameraFarPlane = m_Camera.farClipPlane
                });
            } else {
                Debug.Log("Initialize: no valid starting positions found");
                actionFinished(false);
            }
        }

        [ObsoleteAttribute(message: "This action is deprecated. Call RandomizeColors instead.", error: false)]
        public void ChangeColorOfMaterials() {
            RandomizeColors();
        }

        public void RandomizeColors() {
            ColorChanger colorChangeComponent = physicsSceneManager.GetComponent<ColorChanger>();
            colorChangeComponent.RandomizeColor();
            actionFinished(true);
        }

        public void ResetColors() {
            ColorChanger colorChangeComponent = physicsSceneManager.GetComponent<ColorChanger>();
            colorChangeComponent.ResetColors();
            actionFinished(true);
        }

        /**
         *
         * @REMARK: float[] = {float, float} cannot be a compile time constant, hence why there are
         *          null defaults.
         * @REMARK: Union types are not (intended) to be supported in C# until C# 10.0. So, sadly, one
         *          must pass in hue=[value, value] for hue=value (and similarly for brightness and
         *          saturation).
         *
         * @param synchronized denotes if all lights should be multiplied by the same randomized
         *        intensity and be randomized to the same color. When false, each lighting object gets
         *        its own independent randomized intensity and randomized color.
         * @param brightness sets the bounds with which the light intensity is multiplied by. If its a
         *        tuple(float, float), values must each be greater than 0, where the multiplier is
         *        then sampled from [brightness[0] : brightness[1]]. If brightness[0] is greater than
         *        brightness[1], the values are swapped. Defaults to (0.5, 1.5).
         * @param randomizeColor specifies if the color of the light should be randomized, or if only
         *        its intensity should change.
         * @param hue provides the (min, max) range of possible hue values for a light's color.
         *        Valid values are in [0 : 1], where:
         *          - 0 maps to a hue of 0 degrees (i.e., red-ish)
         *          - 0.5 maps to a hue of 180 degrees (i.e., green-ish)
         *          - 1 maps to a hue of 360 degrees (i.e., red-ish)
         * @param saturation provides the (min, max) range of possible saturation values for a light's
         *        color. Valid values are in [0 : 1], where 0 corresponds to grayscale and 1 corresponds
         *        to full saturation. Defaults to [0.5 : 1].
         */
        public void RandomizeLighting(
            bool synchronized = false,
            float[] brightness = null,
            bool randomizeColor = true,
            float[] hue = null,
            float[] saturation = null
        ) {
            if (!randomizeColor && (hue != null || saturation != null)) {
                if (hue != null) {
                    throw new ArgumentException(
                        $"Cannot pass in randomizeColor=False while also providing hue={hue}."
                    );
                }
                if (saturation != null) {
                    throw new ArgumentException(
                        $"Cannot pass in randomizeColor=False while also providing saturation={saturation}."
                    );
                }
            }

            if (brightness == null) {
                brightness = new float[] { 0.5f, 1.5f };
            }
            if (brightness[0] < 0 || brightness[1] < 0) {
                throw new ArgumentOutOfRangeException(
                    $"Each brightness must be >= 0, not brightness={brightness}."
                );
            }

            if (hue == null) {
                hue = new float[] { 0, 1 };
            }
            if (saturation == null) {
                saturation = new float[] { 0.5f, 1 };
            }

            if (saturation.Length != 2 || hue.Length != 2 || brightness.Length != 2) {
                throw new ArgumentException(
                    "Ranges for hue, saturation, and brightness must each have 2 values. You gave " +
                    $"saturation={saturation}, hue={hue}, brightness={brightness}."
                );
            }

            if (hue[0] < 0 || hue[0] > 1 || hue[1] < 0 || hue[1] > 1) {
                throw new ArgumentOutOfRangeException($"hue range must be in [0:1], not {hue}");
            }
            if (saturation[0] < 0 || saturation[0] > 1 || saturation[1] < 0 || saturation[1] > 1) {
                throw new ArgumentOutOfRangeException($"saturation range must be in [0:1], not {saturation}");
            }

            float newRandomFloat() {
                return Random.Range(brightness[0], brightness[1]);
            }
            Color newRandomColor() {
                // NOTE: This function weirdly IGNORES out of bounds arguments.
                //       So, they are checked above.
                // NOTE: value is an extraneous degree of freedom here,
                //       since it can be controlled by brightness.
                //       Hence why value=1.
                return Random.ColorHSV(
                    hueMin: hue[0],
                    hueMax: hue[1],
                    saturationMin: saturation[0],
                    saturationMax: saturation[1],
                    valueMin: 1,
                    valueMax: 1
                );
            }

            float intensityMultiplier = newRandomFloat();
            Color randomColor = newRandomColor();

            bool setOriginalMultipliers = originalLightingValues == null;
            if (setOriginalMultipliers) {
                originalLightingValues = new Dictionary<int, Dictionary<string, object>>();
            }

            // include both lights and reflection probes
            Light[] lights = GameObject.FindObjectsOfType<Light>();
            foreach (Light light in lights) {
                if (!synchronized) {
                    intensityMultiplier = newRandomFloat();
                    randomColor = newRandomColor();
                }
                int id = light.gameObject.GetInstanceID();
                if (setOriginalMultipliers) {
                    originalLightingValues[id] = new Dictionary<string, object>() {
                        // NOTE: make sure these are synced with ResetLighting()!
                        ["intensity"] = light.intensity,
                        ["range"] = light.range,
                        ["color"] = light.color
                    };
                }
                light.intensity = (float)originalLightingValues[id]["intensity"] * intensityMultiplier;
                light.range = (float)originalLightingValues[id]["range"] * intensityMultiplier;
                if (randomizeColor) {
                    light.color = randomColor;
                }
            }

            ReflectionProbe[] reflectionProbes = GameObject.FindObjectsOfType<ReflectionProbe>();
            foreach (ReflectionProbe reflectionProbe in reflectionProbes) {
                if (!synchronized) {
                    intensityMultiplier = newRandomFloat();
                }
                int id = reflectionProbe.gameObject.GetInstanceID();
                if (setOriginalMultipliers) {
                    // NOTE: make sure these are synced with ResetLighting()!
                    originalLightingValues[id] = new Dictionary<string, object>() {
                        ["intensity"] = reflectionProbe.intensity,
                        ["blendDistance"] = reflectionProbe.intensity
                    };
                }
                reflectionProbe.intensity = (
                    (float)originalLightingValues[id]["intensity"] * intensityMultiplier
                );
                reflectionProbe.blendDistance = (
                    (float)originalLightingValues[id]["blendDistance"] * intensityMultiplier
                );
            }

            actionFinished(success: true);
        }

        public void ResetLighting() {
            if (originalLightingValues == null) {
                actionFinishedEmit(success: true);
                return;
            }

            Light[] lights = GameObject.FindObjectsOfType<Light>();
            foreach (Light light in lights) {
                int id = light.gameObject.GetInstanceID();
                light.intensity = (float)originalLightingValues[id]["intensity"];
                light.range = (float)originalLightingValues[id]["range"];
                light.color = (Color)originalLightingValues[id]["color"];
            }

            ReflectionProbe[] reflectionProbes = GameObject.FindObjectsOfType<ReflectionProbe>();
            foreach (ReflectionProbe reflectionProbe in reflectionProbes) {
                int id = reflectionProbe.gameObject.GetInstanceID();
                reflectionProbe.intensity = (float)originalLightingValues[id]["intensity"];
                reflectionProbe.blendDistance = (float)originalLightingValues[id]["blendDistance"];
            }

            originalLightingValues = null;
            actionFinished(success: true);
        }

        //for all translational movement, check if the item the player is holding will hit anything, or if the agent will hit anything
        //NOTE: (XXX) All four movements below no longer use base character controller Move() due to doing initial collision blocking
        //checks before actually moving. Previously we would moveCharacter() first and if we hit anything reset, but now to match
        //Luca's movement grid and valid position generation, simple transform setting is used for movement instead.

        //XXX revisit what movement means when we more clearly define what "continuous" movement is
        protected bool moveInDirection(
            Vector3 direction,
            string objectId = "",
            float maxDistanceToObject = -1.0f,
            bool forceAction = false,
            bool manualInteract = false,
            HashSet<Collider> ignoreColliders = null
        ) {
            Vector3 targetPosition = transform.position + direction;
            if (checkIfSceneBoundsContainTargetPosition(targetPosition) &&
                CheckIfItemBlocksAgentMovement(direction, forceAction) && // forceAction = true allows ignoring movement restrictions caused by held objects
                CheckIfAgentCanMove(direction, ignoreColliders)) {

                //only default hand if not manually interacting with things    
                if (!manualInteract) {
                    DefaultAgentHand();
                }

                Vector3 oldPosition = transform.position;
                transform.position = targetPosition;
                this.snapAgentToGrid();

                if (objectId != "" && maxDistanceToObject > 0.0f) {
                    if (!physicsSceneManager.ObjectIdToSimObjPhysics.ContainsKey(objectId)) {
                        errorMessage = "No object with ID " + objectId;
                        transform.position = oldPosition;
                        return false;
                    }
                    SimObjPhysics sop = physicsSceneManager.ObjectIdToSimObjPhysics[objectId];
                    if (distanceToObject(sop) > maxDistanceToObject) {
                        errorMessage = "Agent movement would bring it beyond the max distance of " + objectId;
                        transform.position = oldPosition;
                        return false;
                    }
                }
                return true;
            } else {
                return false;
            }
        }

        public void MoveGlobal(float x, float z) {
            actionFinished(moveInDirection(direction: new Vector3(x, 0f, z)));
        }

        protected float distanceToObject(SimObjPhysics sop) {
            float dist = 10000.0f;
            foreach (Collider c in sop.GetComponentsInChildren<Collider>()) {
                Vector3 closestPoint = c.ClosestPointOnBounds(transform.position);
                Vector3 p0 = new Vector3(transform.position.x, 0f, transform.position.z);
                Vector3 p1 = new Vector3(closestPoint.x, 0f, closestPoint.z);
                dist = Math.Min(Vector3.Distance(p0, p1), dist);
            }
            return dist;
        }

        public void DistanceToObject(string objectId) {
            float dist = distanceToObject(physicsSceneManager.ObjectIdToSimObjPhysics[objectId]);
#if UNITY_EDITOR
            Debug.Log(dist);
#endif
            actionFinished(true, dist);
        }

        public bool CheckIfAgentCanMove(
            Vector3 offset,
            HashSet<Collider> ignoreColliders = null
        ) {

            RaycastHit[] sweepResults = capsuleCastAllForAgent(
                GetComponent<CapsuleCollider>(),
                m_CharacterController.skinWidth,
                transform.position,
                offset.normalized,
                offset.magnitude,
                1 << 8 | 1 << 10
            );
            //check if we hit an environmental structure or a sim object that we aren't actively holding. If so we can't move
            if (sweepResults.Length > 0) {
                foreach (RaycastHit res in sweepResults) {
                    if (ignoreColliders != null && ignoreColliders.Contains(res.collider)) {
                        continue;
                    }

                    // Don't worry if we hit something thats in our hand.
                    if (ItemInHand != null && ItemInHand.transform == res.transform) {
                        continue;
                    }

                    if (res.transform.gameObject != this.gameObject && res.transform.GetComponent<PhysicsRemoteFPSAgentController>()) {

                        PhysicsRemoteFPSAgentController maybeOtherAgent = res.transform.GetComponent<PhysicsRemoteFPSAgentController>();
                        int thisAgentNum = agentManager.agents.IndexOf(this);
                        int otherAgentNum = agentManager.agents.IndexOf(maybeOtherAgent);
                        errorMessage = $"Agent {otherAgentNum} is blocking Agent {thisAgentNum} from moving by {offset.ToString("F4")}.";
                        return false;
                    }

                    //including "Untagged" tag here so that the agent can't move through objects that are transparent
                    if ((!collidersToIgnoreDuringMovement.Contains(res.collider)) && (
                            res.transform.GetComponent<SimObjPhysics>() ||
                            res.transform.tag == "Structure" ||
                            res.transform.tag == "Untagged"
                        )) {
                        int thisAgentNum = agentManager.agents.IndexOf(this);
                        errorMessage = $"{res.transform.name} is blocking Agent {thisAgentNum} from moving by {offset.ToString("F4")}.";
                        //the moment we find a result that is blocking, return false here
                        return false;
                    }
                }
            }
            return true;
        }

        public void DisableObject(string objectId) {
            if (physicsSceneManager.ObjectIdToSimObjPhysics.ContainsKey(objectId)) {
                physicsSceneManager.ObjectIdToSimObjPhysics[objectId].gameObject.SetActive(false);
                actionFinished(true);
            } else {
                actionFinished(false);
            }
        }

        public void EnableObject(string objectId) {
            if (physicsSceneManager.ObjectIdToSimObjPhysics.ContainsKey(objectId)) {
                physicsSceneManager.ObjectIdToSimObjPhysics[objectId].gameObject.SetActive(true);
                actionFinished(true);
            } else {
                actionFinished(false);
            }
        }

        //remove a given sim object from the scene. Pass in the object's objectID string to remove it.
        public void RemoveFromScene(string objectId) {
            //pass name of object in from action.objectId
            if (objectId == null) {
                errorMessage = "objectId required for RemoveFromScene";
                actionFinished(false);
                return;
            }

            //see if the object exists in this scene
            if (physicsSceneManager.ObjectIdToSimObjPhysics.ContainsKey(objectId)) {
                physicsSceneManager.ObjectIdToSimObjPhysics[objectId].transform.gameObject.SetActive(false);
                physicsSceneManager.SetupScene();
                actionFinished(true);
                return;
            }

            errorMessage = objectId + " could not be found in this scene, so it can't be removed";
            actionFinished(false);
        }

        //remove a list of given sim object from the scene.
        public void RemoveObjsFromScene(string[] objectIds) {
            if (objectIds == null || objectIds[0] == null) {
                errorMessage = "objectIds was not initialized correctly. Please make sure each element in the objectIds list is initialized.";
                actionFinished(false);
                return;
            }
            bool fail = false;
            foreach (string objIds in objectIds) {
                if (physicsSceneManager.ObjectIdToSimObjPhysics.ContainsKey(objIds)) {
                    physicsSceneManager.ObjectIdToSimObjPhysics[objIds].transform.gameObject.SetActive(false);
                } else {
                    fail = true;
                }
            }
            physicsSceneManager.SetupScene();
            if (fail) {
                errorMessage = "some objectsin objectIds were not removed correctly.";
                actionFinished(false);
            } else {
                actionFinished(true);
            }
            return;
        }

        //Sweeptest to see if the object Agent is holding will prohibit movement
        public bool CheckIfItemBlocksAgentMovement(Vector3 offset, bool forceAction = false) {
            bool result = false;

            //if forceAction true, ignore collision restrictions caused by held objects
            if (forceAction) {
                return true;
            }
            //if there is nothing in our hand, we are good, return!
            if (ItemInHand == null) {
                //  Debug.Log("Agent has nothing in hand blocking movement");
                return true;
            } else {
                //otherwise we are holding an object and need to do a sweep using that object's rb

                Rigidbody rb = ItemInHand.GetComponent<Rigidbody>();

                RaycastHit[] sweepResults = rb.SweepTestAll(
                    offset.normalized,
                    offset.magnitude,
                    QueryTriggerInteraction.Ignore
                );
                if (sweepResults.Length > 0) {
                    foreach (RaycastHit res in sweepResults) {
                        //did the item in the hand touch the agent? if so, ignore it's fine
                        if (res.transform.tag == "Player") {
                            result = true;
                            break;
                        } else {
                            errorMessage = $"{res.transform.name} is blocking the Agent from moving by {offset.ToString("F4")} with {ItemInHand.name}";
                            result = false;
                            return result;
                        }

                    }
                }

                //if the array is empty, nothing was hit by the sweeptest so we are clear to move
                else {
                    //Debug.Log("Agent Body can move " + orientation);
                    result = true;
                }

                return result;
            }
        }

        protected bool checkIfSceneBoundsContainTargetPosition(Vector3 position) {
            if (!agentManager.SceneBounds.Contains(position)) {
                errorMessage = "Scene bounds do not contain target position: " + position;
                return false;
            } else {
                return true;
            }
        }


        // This effectively freezes objects that exceed the MassThreshold configured
        // during initialization and reduces the chance of an object held by the
        // arm from moving a large mass object.  This also eliminates the chance
        // of a large mass object moving vs. relying on the CollisionListener to prevent it.
        public void MakeObjectsStaticKinematicMassThreshold() {
            foreach (SimObjPhysics sop in GameObject.FindObjectsOfType<SimObjPhysics>()) {
                //check if the sopType is something that can be hung
                if (sop.Type == SimObjType.Towel || sop.Type == SimObjType.HandTowel || sop.Type == SimObjType.ToiletPaper) {
                    //if this object is actively hung on its corresponding object specific receptacle... skip it so it doesn't fall on the floor
                    if (sop.GetComponentInParent<ObjectSpecificReceptacle>()) {
                        continue;
                    }
                }

                if (CollisionListener.useMassThreshold && sop.Mass > CollisionListener.massThreshold) {
                    Rigidbody rb = sop.GetComponent<Rigidbody>();
                    rb.isKinematic = true;
                    sop.PrimaryProperty = SimObjPrimaryProperty.Static;
                    rb.collisionDetectionMode = CollisionDetectionMode.Discrete;
                }
            }
            actionFinished(true);
        }

        //if you want to do something like throw objects to knock over other objects, use this action to set all objects to Kinematic false
        //otherwise objects will need to be hit multiple times in order to ensure kinematic false toggle
        //use this by initializing the scene, then calling randomize if desired, and then call this action to prepare the scene so all objects will react to others upon collision.
        //note that SOMETIMES rigidbodies will continue to jitter or wiggle, especially if they are stacked against other rigidbodies.
        //this means that the isSceneAtRest bool will always be false
        public void MakeAllObjectsMoveable() {
            physicsSceneManager.MakeAllObjectsMoveable();
            actionFinished(true);
        }

        public void MakeAllObjectsStationary() {
            foreach (SimObjPhysics sop in GameObject.FindObjectsOfType<SimObjPhysics>()) {
                Rigidbody rb = sop.GetComponent<Rigidbody>();
                rb.isKinematic = true;

                sop.PrimaryProperty = SimObjPrimaryProperty.Static;
            }

#if UNITY_EDITOR
            Debug.Log("Echoes! Three Freeze!");
#endif

            actionFinished(true);
        }

        //this does not appear to be used except for by the python unit test?
        //May deprecate this at some point?
        public void RotateLook(ServerAction response) {
            transform.rotation = Quaternion.Euler(new Vector3(0.0f, response.rotation.y, 0.0f));
            m_Camera.transform.localEulerAngles = new Vector3(response.horizon, 0.0f, 0.0f);
            actionFinished(true);

        }

        // rotate view with respect to mouse or server controls - I'm not sure when this is actually used
        protected virtual void RotateView() {
            // turn up & down
            if (Mathf.Abs(m_XRotation) > Mathf.Epsilon) {
                transform.Rotate(Vector3.right * m_XRotation, Space.Self);
            }

            // turn left & right
            if (Mathf.Abs(m_ZRotation) > Mathf.Epsilon) {
                transform.Rotate(Vector3.up * m_ZRotation, Space.Self);
            }

            // heading
            float eulerX = Mathf.Round(transform.eulerAngles.x);

            // rotating
            float eulerY = Mathf.Round(transform.eulerAngles.y);

            // TODO: make this as a precondition
            // move this out of Unity
            // constrain vertical turns in safe range
            float X_SAFE_RANGE = 30.0f;
            if (eulerX < 180.0f) {
                eulerX = Mathf.Min(X_SAFE_RANGE, eulerX);
            } else {
                eulerX = 360.0f - Mathf.Min(X_SAFE_RANGE, 360.0f - eulerX);
            }

            // freeze y-axis
            transform.rotation = Quaternion.Euler(eulerX, eulerY, 0);

        }

        // Check if agent is collided with other objects
        protected bool IsCollided() {
            return collisionsInAction.Count > 0;
        }

        public bool IsInteractable(SimObjPhysics sop) {
            if (sop == null) {
                throw new NullReferenceException("null SimObjPhysics passed to IsInteractable");
            }

            return GetAllVisibleSimObjPhysics(agentCamera: this.m_Camera, maxDistance: this.maxVisibleDistance, filterSimObjs: new List<SimObjPhysics> { sop }).Length == 1;
        }

        public virtual SimpleSimObj[] allSceneObjects() {
            return GameObject.FindObjectsOfType<SimObj>();
        }

        public void ResetObjectFilter() {
            this.simObjFilter = null;
            // this could technically be a FastEmit action
            // but could cause confusion since the result of this 
            // action should return all the objects. Resetting the filter
            // should cause all the objects to get returned, which FastEmit would not do.
            actionFinished(true);
        }
        public void SetObjectFilter(string[] objectIds) {
            SimObjPhysics[] simObjects = GameObject.FindObjectsOfType<SimObjPhysics>();
            HashSet<SimObjPhysics> filter = new HashSet<SimObjPhysics>();
            HashSet<string> filterObjectIds = new HashSet<string>(objectIds);
            foreach (var simObj in simObjects) {
                if (filterObjectIds.Contains(simObj.ObjectID)) {
                    filter.Add(simObj);
                }
            }
            simObjFilter = filter.ToArray();
            // this could technically be a FastEmit action
            // but could cause confusion since the result of this 
            // action should return a limited set of objects. Setting the filter
            // should cause only the objects in the filter to get returned, 
            // which FastEmit would not do.
            actionFinished(true);
        }

        public virtual ObjectMetadata[] generateObjectMetadata() {
            SimObjPhysics[] simObjects = null;
            if (this.simObjFilter != null) {
                simObjects = this.simObjFilter;
            } else {
                simObjects = GameObject.FindObjectsOfType<SimObjPhysics>();
            }

            HashSet<SimObjPhysics> visibleSimObjsHash = new HashSet<SimObjPhysics>(GetAllVisibleSimObjPhysics(
                this.m_Camera,
                this.maxVisibleDistance,
                this.simObjFilter));

            int numObj = simObjects.Length;
            List<ObjectMetadata> metadata = new List<ObjectMetadata>();
            Dictionary<string, List<string>> parentReceptacles = new Dictionary<string, List<string>>();

#if UNITY_EDITOR
            //debug draw bounds reset list
            gizmobounds.Clear();
#endif

            for (int k = 0; k < numObj; k++) {
                SimObjPhysics simObj = simObjects[k];
                ObjectMetadata meta = ObjectMetadataFromSimObjPhysics(simObj, visibleSimObjsHash.Contains(simObj));
                if (meta.receptacle) {

                    List<string> containedObjectsAsID = new List<String>();
                    foreach (GameObject go in simObj.ContainedGameObjects()) {
                        containedObjectsAsID.Add(go.GetComponent<SimObjPhysics>().ObjectID);
                    }
                    List<string> roid = containedObjectsAsID;//simObj.Contains();

                    foreach (string oid in roid) {
                        if (!parentReceptacles.ContainsKey(oid)) {
                            parentReceptacles[oid] = new List<string>();
                        }
                        parentReceptacles[oid].Add(simObj.ObjectID);
                    }
                    meta.receptacleObjectIds = roid.ToArray();
                }
                meta.distance = Vector3.Distance(transform.position, simObj.gameObject.transform.position);
                metadata.Add(meta);
            }
            foreach (ObjectMetadata meta in metadata) {
                if (parentReceptacles.ContainsKey(meta.objectId)) {
                    meta.parentReceptacles = parentReceptacles[meta.objectId].ToArray();
                }
            }
            return metadata.ToArray();
        }

        //generates object metatada based on sim object's properties
        public virtual ObjectMetadata ObjectMetadataFromSimObjPhysics(SimObjPhysics simObj, bool isVisible) {
            ObjectMetadata objMeta = new ObjectMetadata();
            GameObject o = simObj.gameObject;
            objMeta.name = o.name;
            objMeta.position = o.transform.position;
            objMeta.rotation = o.transform.eulerAngles;
            objMeta.objectType = Enum.GetName(typeof(SimObjType), simObj.Type);
            objMeta.receptacle = simObj.IsReceptacle;

            objMeta.openable = simObj.IsOpenable;
            if (objMeta.openable) {
                objMeta.isOpen = simObj.IsOpen;
                objMeta.openness = simObj.openness;
            }

            objMeta.toggleable = simObj.IsToggleable;
            if (objMeta.toggleable) {
                objMeta.isToggled = simObj.IsToggled;
            }

            objMeta.breakable = simObj.IsBreakable;
            if (objMeta.breakable) {
                objMeta.isBroken = simObj.IsBroken;
            }

            objMeta.canFillWithLiquid = simObj.IsFillable;
            if (objMeta.canFillWithLiquid) {
                objMeta.isFilledWithLiquid = simObj.IsFilled;
            }

            objMeta.dirtyable = simObj.IsDirtyable;
            if (objMeta.dirtyable) {
                objMeta.isDirty = simObj.IsDirty;
            }

            objMeta.cookable = simObj.IsCookable;
            if (objMeta.cookable) {
                objMeta.isCooked = simObj.IsCooked;
            }

            //if the sim object is moveable or pickupable
            if (simObj.IsPickupable || simObj.IsMoveable || simObj.salientMaterials.Length > 0) {
                //this object should report back mass and salient materials

                string[] salientMaterialsToString = new string[simObj.salientMaterials.Length];

                for (int i = 0; i < simObj.salientMaterials.Length; i++) {
                    salientMaterialsToString[i] = simObj.salientMaterials[i].ToString();
                }

                objMeta.salientMaterials = salientMaterialsToString;

                //this object should also report back mass since it is moveable/pickupable
                objMeta.mass = simObj.Mass;

            }

            //can this object change others to hot?
            objMeta.canChangeTempToHot = simObj.canChangeTempToHot;

            //can this object change others to cold?
            objMeta.canChangeTempToCold = simObj.canChangeTempToCold;

            //placeholder for heatable objects -kettle, pot, pan
            // objMeta.abletocook = simObj.abletocook;
            // if(objMeta.abletocook) {
            //     objMeta.isReadyToCook = simObj.IsHeated;
            // }

            objMeta.sliceable = simObj.IsSliceable;
            if (objMeta.sliceable) {
                objMeta.isSliced = simObj.IsSliced;
            }

            objMeta.canBeUsedUp = simObj.CanBeUsedUp;
            if (objMeta.canBeUsedUp) {
                objMeta.isUsedUp = simObj.IsUsedUp;
            }

            //object temperature to string
            objMeta.ObjectTemperature = simObj.CurrentObjTemp.ToString();

            objMeta.pickupable = simObj.IsPickupable;
            objMeta.isPickedUp = simObj.isPickedUp;//returns true for if this object is currently being held by the agent

            objMeta.moveable = simObj.IsMoveable;

            objMeta.objectId = simObj.ObjectID;

            // TODO: using the isVisible flag on the object causes weird problems
            // in the multiagent setting, explicitly giving this information for now.
            objMeta.visible = isVisible; //simObj.isVisible;

            objMeta.obstructed = !isVisible;//if object is not interactable, it means it is obstructed

            objMeta.isMoving = simObj.inMotion;//keep track of if this object is actively moving


            objMeta.objectOrientedBoundingBox = simObj.ObjectOrientedBoundingBox;

            objMeta.axisAlignedBoundingBox = simObj.AxisAlignedBoundingBox;

            return objMeta;
        }

        public SceneBounds GenerateSceneBounds(Bounds bounding) {
            SceneBounds b = new SceneBounds();
            List<float[]> cornerPoints = new List<float[]>();
            float[] xs = new float[]{
                bounding.center.x + bounding.size.x/2f,
                bounding.center.x - bounding.size.x/2f
            };
            float[] ys = new float[]{
                bounding.center.y + bounding.size.y/2f,
                bounding.center.y - bounding.size.y/2f
            };
            float[] zs = new float[]{
                bounding.center.z + bounding.size.z/2f,
                bounding.center.z - bounding.size.z/2f
            };
            foreach (float x in xs) {
                foreach (float y in ys) {
                    foreach (float z in zs) {
                        cornerPoints.Add(new float[] { x, y, z });
                    }
                }
            }
            b.cornerPoints = cornerPoints.ToArray();

            b.center = bounding.center;
            b.size = bounding.size;

            return b;
        }

        public virtual MetadataPatch generateMetadataPatch() {
            MetadataPatch patch = new MetadataPatch();
            patch.lastAction = this.lastAction;
            patch.lastActionSuccess = this.lastActionSuccess;
            patch.actionReturn = this.actionReturn;
            if (errorCode != ServerActionErrorCode.Undefined) {
                patch.errorCode = Enum.GetName(typeof(ServerActionErrorCode), errorCode);
            }
            patch.errorMessage = this.errorMessage;
            return patch;
        }

        public virtual MetadataWrapper generateMetadataWrapper() {
            // AGENT METADATA
            AgentMetadata agentMeta = new AgentMetadata();
            agentMeta.name = "agent";
            agentMeta.position = transform.position;
            agentMeta.rotation = transform.eulerAngles;

            float cameraX = m_Camera.transform.rotation.eulerAngles.x;
            agentMeta.cameraHorizon = cameraX > 180 ? cameraX - 360 : cameraX;
            agentMeta.inHighFrictionArea = inHighFrictionArea;

            // OTHER METADATA
            MetadataWrapper metaMessage = new MetadataWrapper();
            metaMessage.agent = agentMeta;
            metaMessage.sceneName = UnityEngine.SceneManagement.SceneManager.GetActiveScene().name;
            metaMessage.objects = this.generateObjectMetadata();
            metaMessage.isSceneAtRest = physicsSceneManager.isSceneAtRest;
            metaMessage.sceneBounds = GenerateSceneBounds(agentManager.SceneBounds);
            metaMessage.collided = collidedObjects.Length > 0;
            metaMessage.collidedObjects = collidedObjects;
            metaMessage.screenWidth = Screen.width;
            metaMessage.screenHeight = Screen.height;
            metaMessage.cameraPosition = m_Camera.transform.position;
            metaMessage.cameraOrthSize = cameraOrthSize;
            cameraOrthSize = -1f;
            metaMessage.fov = m_Camera.fieldOfView;
            metaMessage.lastAction = lastAction;
            metaMessage.lastActionSuccess = lastActionSuccess;
            metaMessage.errorMessage = errorMessage;
            metaMessage.actionReturn = this.actionReturn;

            if (errorCode != ServerActionErrorCode.Undefined) {
                metaMessage.errorCode = Enum.GetName(typeof(ServerActionErrorCode), errorCode);
            }

            List<InventoryObject> ios = new List<InventoryObject>();

            if (ItemInHand != null) {
                SimObjPhysics so = ItemInHand.GetComponent<SimObjPhysics>();
                InventoryObject io = new InventoryObject();
                io.objectId = so.ObjectID;
                io.objectType = Enum.GetName(typeof(SimObjType), so.Type);
                ios.Add(io);
            }

            metaMessage.inventoryObjects = ios.ToArray();

            // TODO: remove from base.
            // HAND
            metaMessage.hand = new HandMetadata();
            metaMessage.hand.position = AgentHand.transform.position;
            metaMessage.hand.localPosition = AgentHand.transform.localPosition;
            metaMessage.hand.rotation = AgentHand.transform.eulerAngles;
            metaMessage.hand.localRotation = AgentHand.transform.localEulerAngles;

            // TODO: remove from base.
            // ARM
            if (Arm != null) {
                metaMessage.arm = Arm.GenerateMetadata();
            }

            // EXTRAS
            metaMessage.flatSurfacesOnGrid = flatten3DimArray(flatSurfacesOnGrid);
            metaMessage.distances = flatten2DimArray(distances);
            metaMessage.normals = flatten3DimArray(normals);
            metaMessage.isOpenableGrid = flatten2DimArray(isOpenableGrid);
            metaMessage.segmentedObjectIds = segmentedObjectIds;
            metaMessage.objectIdsInBox = objectIdsInBox;
            metaMessage.actionIntReturn = actionIntReturn;
            metaMessage.actionFloatReturn = actionFloatReturn;
            metaMessage.actionFloatsReturn = actionFloatsReturn;
            metaMessage.actionStringsReturn = actionStringsReturn;
            metaMessage.actionVector3sReturn = actionVector3sReturn;

            if (alwaysReturnVisibleRange) {
                metaMessage.visibleRange = visibleRange();
            }

            //test time
            metaMessage.currentTime = TimeSinceStart();

            // Resetting things
            flatSurfacesOnGrid = new float[0, 0, 0];
            distances = new float[0, 0];
            normals = new float[0, 0, 0];
            isOpenableGrid = new bool[0, 0];
            segmentedObjectIds = new string[0];
            objectIdsInBox = new string[0];
            actionIntReturn = 0;
            actionFloatReturn = 0.0f;
            actionFloatsReturn = new float[0];
            actionStringsReturn = new string[0];
            actionVector3sReturn = new Vector3[0];

            return metaMessage;
        }


        public void updateImageSynthesis(bool status) {
            if (this.imageSynthesis == null) {
                imageSynthesis = this.gameObject.GetComponentInChildren<ImageSynthesis>() as ImageSynthesis;
            }
            imageSynthesis.enabled = status;
        }

        // This should only be used by DebugInputField and HideNSeekController
        // Once all those invocations have been converted to Dictionary<string, object>
        // this can be removed
        public void ProcessControlCommand(ServerAction serverAction) {

            errorMessage = "";
            errorCode = ServerActionErrorCode.Undefined;
            collisionsInAction = new List<string>();

            lastAction = serverAction.action;
            lastActionSuccess = false;
            lastPosition = new Vector3(transform.position.x, transform.position.y, transform.position.z);
            System.Reflection.MethodInfo method = this.GetType().GetMethod(serverAction.action);

            this.agentState = AgentState.Processing;
            try {
                if (method == null) {
                    errorMessage = "Invalid action: " + serverAction.action;
                    errorCode = ServerActionErrorCode.InvalidAction;
                    Debug.LogError(errorMessage);
                    actionFinished(false);
                } else {
                    method.Invoke(this, new object[] { serverAction });
                }
            } catch (Exception e) {
                Debug.LogError("Caught error with invoke for action: " + serverAction.action);
                Debug.LogError("Action error message: " + errorMessage);
                Debug.LogError(e);

                errorMessage += e.ToString();
                actionFinished(false);
            }

        }

        // the parameter name is different to avoid failing a test
        // that looks for methods with identical param names, since
        // we dispatch using method + param names
        public void ProcessControlCommand(Dictionary<string, object> actionDict) {
            ProcessControlCommand(new DynamicServerAction(actionDict));
        }

        public void ProcessControlCommand(DynamicServerAction controlCommand) {
            ProcessControlCommand(controlCommand: controlCommand, target: this);
        }

        public void ProcessControlCommand(DynamicServerAction controlCommand, object target) {
            errorMessage = "";
            errorCode = ServerActionErrorCode.Undefined;
            collisionsInAction = new List<string>();

            lastAction = controlCommand.action;
            lastActionSuccess = false;
            lastPosition = new Vector3(transform.position.x, transform.position.y, transform.position.z);
            this.agentState = AgentState.Processing;

            try {
                ActionDispatcher.Dispatch(target: target, dynamicServerAction: controlCommand);
            } catch (ToObjectArgumentActionException e) {
                Dictionary<string, string> typeMap = new Dictionary<string, string>{
                    {"Single", "float"},
                    {"Double", "float"},
                    {"Int16", "int"},
                    {"Int32", "int"},
                    {"Int64", "int"}
                };
                Type underlingType = Nullable.GetUnderlyingType(e.parameterType);
                string typeName = underlingType == null ? e.parameterType.Name : underlingType.Name;
                if (typeMap.ContainsKey(typeName)) {
                    typeName = typeMap[typeName];
                }
                errorMessage = $"action: {controlCommand.action} has an invalid argument: {e.parameterName} (=={e.parameterValueAsStr})." +
                    $" Cannot convert to: {typeName}";
                errorCode = ServerActionErrorCode.InvalidArgument;
                actionFinished(false);
            } catch (MissingArgumentsActionException e) {
                errorMessage = "action: " + controlCommand.action + " is missing the following arguments: " + string.Join(",", e.ArgumentNames.ToArray());
                errorCode = ServerActionErrorCode.MissingArguments;
                actionFinished(false);
            } catch (AmbiguousActionException e) {
                errorMessage = "Ambiguous action: " + controlCommand.action + " " + e.Message;
                errorCode = ServerActionErrorCode.AmbiguousAction;
                actionFinished(false);
            } catch (InvalidActionException) {
                errorCode = ServerActionErrorCode.InvalidAction;
                actionFinished(success: false, errorMessage: "Invalid action: " + controlCommand.action);
            } catch (TargetInvocationException e) {
                // TargetInvocationException is called whenever an action
                // throws an exception. It is used to short circuit errors,
                // which terminates the action immediately.
                actionFinished(
                    success: false,
                    errorMessage: $"{e.InnerException.GetType().Name}: {e.InnerException.Message}"
                );
            } catch (Exception e) {
                Debug.LogError("Caught error with invoke for action: " + controlCommand.action);
                Debug.LogError("Action error message: " + errorMessage);
                errorMessage += e.ToString();
                actionFinished(success: false, errorMessage: errorMessage);
            }

            // #if UNITY_EDITOR
            //     if (errorMessage != "") {
            //         Debug.LogError(errorMessage);
            //     }
            // #endif
        }

        //no op action
        public void Pass() {
            actionFinished(true);
        }

        //no op action
        public void Done() {
            actionFinished(true);
        }

        // Handle collisions - CharacterControllers don't apply physics innately, see "PushMode" check below
        // XXX: this will be used for truly continuous movement over time, for now this is unused
        protected void OnControllerColliderHit(ControllerColliderHit hit) {
            if (!enabled) {
                return;
            }

            if (hit.gameObject.GetComponent<StructureObject>()) {
                if (hit.gameObject.GetComponent<StructureObject>().WhatIsMyStructureObjectTag == StructureObjectTag.Floor)
                    return;
            }


            if (!collisionsInAction.Contains(hit.gameObject.name)) {
                collisionsInAction.Add(hit.gameObject.name);
            }

            Rigidbody body = hit.collider.attachedRigidbody;
            // don't move the rigidbody if the character is on top of it
            if (m_CollisionFlags == CollisionFlags.Below) {
                return;
            }

            if (body == null || body.isKinematic) {
                return;
            }

            //push objects out of the way if moving through them and they are Moveable or CanPickup (Physics)
            if (PushMode) {
                float pushPower = 2.0f;
                Vector3 pushDir = new Vector3(hit.moveDirection.x, 0, hit.moveDirection.z);
                body.velocity = pushDir * pushPower;
            }
            //if we touched something with a rigidbody that needs to simulate physics, generate a force at the impact point
            //body.AddForce(m_CharacterController.velocity * 15f, ForceMode.Force);
            //body.AddForceAtPosition (m_CharacterController.velocity * 15f, hit.point, ForceMode.Acceleration);//might have to adjust the force vector scalar later
        }

        // Helper method that parses objectId parameter to return the sim object that it target.
        // The action is halted if the objectId does not appear in the scene.
        protected SimObjPhysics getTargetObject(string objectId, bool forceAction = false) {
            // an objectId was given, so find that target in the scene if it exists
            if (!physicsSceneManager.ObjectIdToSimObjPhysics.ContainsKey(objectId)) {
                throw new ArgumentException($"objectId: {objectId} is not the objectId on any object in the scene!");
            }

            // if object is in the scene and visible, assign it to 'target'
            SimObjPhysics target = getInteractableSimObjectFromId(objectId: objectId, forceVisible: forceAction);

            // target not found!
            if (target == null) {
                throw new NullReferenceException("Target object not found within the specified visibility.");
            }

            return target;
        }

        // Helper method that parses (x and y) parameters to return the
        // sim object that they target.
        protected SimObjPhysics getTargetObject(float x, float y, bool forceAction) {
            if (x < 0 || x > 1 || y < 0 || y > 1) {
                throw new ArgumentOutOfRangeException("x/y must be in [0:1]");
            }

            // reverse the y so that the origin (0, 0) can be passed in as the top left of the screen
            y = 1.0f - y;

            // cast ray from screen coordinate into world space. If it hits an object
            Ray ray = m_Camera.ViewportPointToRay(new Vector3(x, y, 0));
            RaycastHit hit;

            bool hitObject = Physics.Raycast(
                ray: ray,
                hitInfo: out hit,
                maxDistance: Mathf.Infinity,
                layerMask: LayerMask.GetMask("Default", "SimObjVisible", "Agent", "PlaceableSurface"),
                queryTriggerInteraction: QueryTriggerInteraction.Ignore
            );

            if (!hitObject || hit.transform.GetComponent<SimObjPhysics>() == null) {
                throw new InvalidOperationException($"No SimObject found at (x: {x}, y: {y})");
            }

            SimObjPhysics target = hit.transform.GetComponent<SimObjPhysics>();

            if (!forceAction && !isPosInView(targetPosition: hit.point)) {
                throw new InvalidOperationException(
                    $"Target sim object: ({target.ObjectID}) at screen coordinate: ({x}, {y}) is beyond your visibilityDistance: {maxVisibleDistance}!\n" +
                    "Hint: Ignore this check by passing in forceAction=True or update visibility distance, call controller.reset(visibilityDistance=<new visibility distance>)."
                );
            }
            return target;
        }

        // checks if the target position in space is within the agent's current viewport
        // and/or within the max visible distance
        protected bool isPosInView(Vector3 targetPosition, bool inViewport = true, bool inMaxVisibleDistance = true) {
            //now check if the target position is within bounds of the Agent's forward (z) view
            Vector3 tmp = m_Camera.transform.position;
            tmp.y = targetPosition.y;

            if (inMaxVisibleDistance && Vector3.Distance(tmp, targetPosition) > maxVisibleDistance) {
                errorMessage = "target is outside of maxVisibleDistance";
                return false;
            }

            //now make sure that the targetPosition is within the Agent's x/y view, restricted by camera
            Vector3 vp = m_Camera.WorldToViewportPoint(targetPosition);
            if (inViewport && (vp.z < 0 || vp.x > 1.0f || vp.y < 0.0f || vp.y > 1.0f || vp.y < 0.0f)) {
                errorMessage = "target is outside of Agent Viewport";
                return false;
            }

            return true;
        }

        protected bool isPosInView(Vector3 targetPosition, ref SimObjPhysics target, float x, float y, bool inViewport = true, bool inMaxVisibleDistance = true) {
            bool result = isPosInView(
                targetPosition: targetPosition,
                inViewport: inViewport,
                inMaxVisibleDistance: inMaxVisibleDistance);

            if (errorMessage == "target is outside of maxVisibleDistance") {
                errorMessage = $"target hit ({target.objectID}) at ({x}, {y}) is outside the Agent's maxVisibleDistance range";
                target = null;

            }

            if (errorMessage == "target is outside of AgentViewport") {
                errorMessage = $"target hit ({target.objectID}) at ({x}, {y}) is outside the agent's viewport";
                target = null;
            }

            return result;
        }

        protected bool screenToWorldTarget(
            float x, 
            float y, 
            ref SimObjPhysics target, 
            bool forceAction = false,
            bool checkVisible = true) {
            
            //this version doesn't use a RaycastHit, so pass just a defualt one
            RaycastHit hit = new RaycastHit();

            return screenToWorldTarget(
                x: x, 
                y: y, 
                target: ref target, 
                forceAction: forceAction,
                hit: out hit);
        }

        // used for all actions that need a sim object target
        // instead of objectId, use screen coordinates to raycast toward potential targets
        // will set the target object by reference if raycast is successful
        protected bool screenToWorldTarget(
<<<<<<< HEAD
            float x,
            float y,
            ref SimObjPhysics target,
            // bool inViewport = true, 
            // bool inMaxVisibleDistance = false, 
=======
            float x, 
            float y, 
            ref SimObjPhysics target, 
            out RaycastHit hit,
>>>>>>> 6557027c
            bool forceAction = false,
            bool checkVisible = true) {
            if (x < 0 || x > 1 || y < 0 || y > 1) {
                throw new ArgumentOutOfRangeException("x/y must be in [0:1]");
            }

            // reverse the y so that the origin (0, 0) can be passed in as the top left of the screen
            y = 1.0f - y;

            // cast ray from screen coordinate into world space. If it hits an object
            Ray ray = m_Camera.ViewportPointToRay(new Vector3(x, y, 0.0f));

            // check if something was hit by raycast
            if (Physics.Raycast(ray, out hit, Mathf.Infinity, 1 << 0 | 1 << 8 | 1 << 10 | 1 << 11, QueryTriggerInteraction.Ignore)) {

                //DEBUG STUFF PLEASE COMMENT OUT UNLESS USING//////
                // GameObject empty = new GameObject("empty");
                // Instantiate(empty, hit.point, Quaternion.identity);
                // GameObject.Destroy(empty);
                ///////////////////////////////////////

                if (hit.transform.GetComponentInParent<SimObjPhysics>()) {

                    target = hit.transform.GetComponentInParent<SimObjPhysics>();

                    //if not in view, target passed by ref will be set to null after error message generation
                    if (!isPosInView(
                        targetPosition: hit.point,
                        inMaxVisibleDistance: false,
                        inViewport: true,
                        x: x,
                        y: y,
                        target: ref target))
                        return false;

                    //now check if the object is flagged as Visible by the visibility point logic
                    if (checkVisible && !forceAction && !IsInteractable(target)) {
                        //the potential target sim object hit by the ray is not currently visible to the agent
                        errorMessage = $"target hit ({target.objectID}) at ({x}, {y}) is not currently Visible to Agent";
                        target = null;
                        return false;
                    }
                }

                //object hit was not a sim object
                else {
                    errorMessage = $"no sim objects found at ({x},{y})";
                    return false;
                }

                //something was hit by the raycast, but one of the checks failed
                if (errorMessage != "") {
                    //errorMessage should be set in isPosInView
                    return false;
                }
            }

            //target should have been assigned so we are good to go
            return true;
        }

        //returns whether an object hit at (x,y) screen coordinates is in the camera viewport
        //if checkVisible = true, it will also check if the object hit is visible to the agent
        public void GetObjectInFrame(float x, float y, bool checkVisible = false) {
            SimObjPhysics target = null;
            screenToWorldTarget(
                x: x,
                y: y,
                target: ref target,
                checkVisible: checkVisible);
            //if checkVisible is true and target is found, the object is also interactable to the agent
            //this does not account for objects behind transparent objects like shower glass, as the raycast check
            //will hit the transparent object FIRST

            if (target != null)
                actionFinishedEmit(success: true, actionReturn: target.ObjectID);

            if (target == null)
                actionFinishedEmit(success: false, actionReturn: errorMessage);
        }

        public void GetCoordinateFromRaycast(float x, float y) {
            if (x < 0 || y < 0 || x > 1 || y > 1) {
                throw new ArgumentOutOfRangeException($"x and y must be in [0:1] not (x={x}, y={y}).");
            }

            Ray ray = m_Camera.ViewportPointToRay(new Vector3(x, 1 - y, 0));
            RaycastHit hit;
            Physics.Raycast(
                ray: ray,
                hitInfo: out hit,
                maxDistance: Mathf.Infinity,
                layerMask: LayerMask.GetMask("Default", "Agent", "SimObjVisible", "PlaceableSurface"),
                queryTriggerInteraction: QueryTriggerInteraction.Ignore
            );

            actionFinishedEmit(
                success: true,
                actionReturn: hit.point
            );
        }

        protected void snapAgentToGrid() {
            if (this.snapToGrid) {
                float mult = 1 / gridSize;
                float gridX = Convert.ToSingle(Math.Round(this.transform.position.x * mult) / mult);
                float gridZ = Convert.ToSingle(Math.Round(this.transform.position.z * mult) / mult);

                this.transform.position = new Vector3(gridX, transform.position.y, gridZ);
            }
        }

        protected bool isPositionOnGrid(Vector3 xyz) {
            if (this.snapToGrid) {
                float mult = 1 / gridSize;
                float gridX = Convert.ToSingle(Math.Round(xyz.x * mult) / mult);
                float gridZ = Convert.ToSingle(Math.Round(xyz.z * mult) / mult);

                return (
                    Mathf.Approximately(gridX, xyz.x) &&
                    Mathf.Approximately(gridZ, xyz.z)
                );
            } else {
                return true;
            }
        }

        //move in cardinal directions
        virtual protected void moveCharacter(ServerAction action, int targetOrientation) {
            // TODO: Simplify this???
            //resetHand(); when I looked at this resetHand in DiscreteRemoteFPSAgent was just commented out doing nothing so...
            moveMagnitude = gridSize;
            if (action.moveMagnitude > 0) {
                moveMagnitude = action.moveMagnitude;
            }
            int currentRotation = (int)Math.Round(transform.rotation.eulerAngles.y, 0);
            Dictionary<int, Vector3> actionOrientation = new Dictionary<int, Vector3>();
            actionOrientation.Add(0, new Vector3(0f, 0f, 1.0f));
            actionOrientation.Add(90, new Vector3(1.0f, 0.0f, 0.0f));
            actionOrientation.Add(180, new Vector3(0f, 0f, -1.0f));
            actionOrientation.Add(270, new Vector3(-1.0f, 0.0f, 0.0f));
            int delta = (currentRotation + targetOrientation) % 360;

            Vector3 m;
            if (actionOrientation.ContainsKey(delta)) {
                m = actionOrientation[delta];

            } else {
                actionOrientation = new Dictionary<int, Vector3>();
                actionOrientation.Add(0, transform.forward);
                actionOrientation.Add(90, transform.right);
                actionOrientation.Add(180, transform.forward * -1);
                actionOrientation.Add(270, transform.right * -1);
                m = actionOrientation[targetOrientation];
            }

            m *= moveMagnitude;

            m.y = Physics.gravity.y * this.m_GravityMultiplier;
            m_CharacterController.Move(m);
            actionFinished(true);
            // StartCoroutine(checkMoveAction(action));
        }

        //do not use this base version, use the override from PhysicsRemote or Stochastic
        public virtual void MoveLeft(ServerAction action) {
            moveCharacter(action, 270);
        }

        public virtual void MoveRight(ServerAction action) {
            moveCharacter(action, 90);
        }

        public virtual void MoveAhead(ServerAction action) {
            moveCharacter(action, 0);
        }

        public virtual void MoveBack(ServerAction action) {
            moveCharacter(action, 180);
        }

        // overwritten by stochastic
        public virtual void MoveRelative(ServerAction action) {
            var moveLocal = new Vector3(action.x, 0, action.z);
            Vector3 moveWorldSpace = transform.rotation * moveLocal;
            moveWorldSpace.y = Physics.gravity.y * this.m_GravityMultiplier;
            m_CharacterController.Move(moveWorldSpace);
            actionFinished(true);
        }

        // free rotate, change forward facing of Agent
        // this is currently overwritten by Rotate in Stochastic Controller
        public virtual void Rotate(Vector3 rotation) {
            transform.rotation = Quaternion.Euler(new Vector3(0.0f, rotation.y, 0.0f));
            actionFinished(true);
        }

        //rotates controlCommand.degrees degrees left w/ respect to current forward
        public virtual void RotateLeft(ServerAction controlCommand) {
            transform.Rotate(0, -controlCommand.degrees, 0);
            actionFinished(true);
        }

        //rotates controlCommand.degrees degrees right w/ respect to current forward
        public virtual void RotateRight(ServerAction controlCommand) {
            transform.Rotate(0, controlCommand.degrees, 0);
            actionFinished(true);
        }

        //iterates to next allowed downward horizon angle for AgentCamera (max 60 degrees down)
        public virtual void LookDown(ServerAction controlCommand) {
            m_Camera.transform.Rotate(controlCommand.degrees, 0, 0);
            actionFinished(true);
        }

        //iterates to next allowed upward horizon angle for agent camera (max 30 degrees up)
        public virtual void LookUp(ServerAction controlCommand) {
            m_Camera.transform.Rotate(-controlCommand.degrees, 0, 0);
            actionFinished(true);
        }

        protected bool checkForUpDownAngleLimit(string direction, float degrees) {
            bool result = true;
            //check the angle between the agent's forward vector and the proposed rotation vector
            //if it exceeds the min/max based on if we are rotating up or down, return false

            //first move the rotPoint to the camera
            rotPoint.transform.position = m_Camera.transform.position;
            //zero out the rotation first
            rotPoint.transform.rotation = m_Camera.transform.rotation;


            //print(Vector3.Angle(rotPoint.transform.forward, m_CharacterController.transform.forward));
            if (direction == "down") {
                rotPoint.Rotate(new Vector3(degrees, 0, 0));
                //note: maxDownwardLookAngle is negative because SignedAngle() returns a... signed angle... so even though the input is LookDown(degrees) with
                //degrees being positive, it still needs to check against this negatively signed direction.
                if (Mathf.Round(Vector3.SignedAngle(rotPoint.transform.forward, m_CharacterController.transform.forward, m_CharacterController.transform.right) * 10.0f) / 10.0f < -maxDownwardLookAngle) {
                    result = false;
                }
            }

            if (direction == "up") {
                rotPoint.Rotate(new Vector3(-degrees, 0, 0));
                if (Mathf.Round(Vector3.SignedAngle(rotPoint.transform.forward, m_CharacterController.transform.forward, m_CharacterController.transform.right) * 10.0f) / 10.0f > maxUpwardLookAngle) {
                    result = false;
                }
            }
            return result;
        }

        ///////////////////////////////////////////
        //////////////// TELEPORT /////////////////
        ///////////////////////////////////////////

        // As opposed to an action, these args are required because we explicitly
        // want base classes to pass all of them in.
        protected void teleport(
            Vector3? position, Vector3? rotation, float? horizon, bool forceAction
        ) {
            teleportFull(
                position: position == null ? transform.position : (Vector3)position,
                rotation: rotation == null ? transform.localEulerAngles : (Vector3)rotation,
                horizon: horizon == null ? m_Camera.transform.localEulerAngles.x : (float)horizon,
                forceAction: forceAction
            );
        }

        ///////////////////////////////////////////
        ////////////// TELEPORT FULL //////////////
        ///////////////////////////////////////////

        // this is not used with non-grounded agents (e.g., drones)
        protected void assertTeleportedNearGround(Vector3? targetPosition) {
            // position should not change if it's null.
            if (targetPosition == null) {
                return;
            }

            Vector3 pos = (Vector3)targetPosition;
            // we must sync the rigidbody prior to executing the
            // move otherwise the agent will end up in a different
            // location from the targetPosition
            autoSyncTransforms();
            m_CharacterController.Move(new Vector3(0f, Physics.gravity.y * this.m_GravityMultiplier, 0f));

            // perhaps like y=2 was specified, with an agent's standing height of 0.9
            if (Mathf.Abs(transform.position.y - pos.y) > 0.05f) {
                throw new InvalidOperationException(
                    "After teleporting and adjusting agent position to floor, there was too large a change" +
                    $"({Mathf.Abs(transform.position.y - pos.y)} > 0.05) in the y component." +
                    " Consider using `forceAction=true` if you'd like to teleport anyway."
                );
            }
        }

        protected void teleportFull(
            Vector3 position, Vector3 rotation, float horizon, bool forceAction
        ) {
            // Note: using Mathf.Approximately uses Mathf.Epsilon, which is significantly
            // smaller than 1e-2f. I'm not confident that will work in many cases.
            if (!forceAction && (Mathf.Abs(rotation.x) >= 1e-2f || Mathf.Abs(rotation.z) >= 1e-2f)) {
                throw new ArgumentOutOfRangeException(
                    "No agents currently can change in pitch or roll. So, you must set rotation(x=0, y=yaw, z=0)." +
                    $" You gave {rotation.ToString("F6")}."
                );
            }

            // recall that horizon=60 is look down 60 degrees and horizon=-30 is look up 30 degrees
            if (!forceAction && (horizon > maxDownwardLookAngle || horizon < -maxUpwardLookAngle)) {
                throw new ArgumentOutOfRangeException(
                    $"Each horizon must be in [{-maxUpwardLookAngle}:{maxDownwardLookAngle}]. You gave {horizon}."
                );
            }

            if (!forceAction && !agentManager.SceneBounds.Contains(position)) {
                throw new ArgumentOutOfRangeException(
                    $"Teleport position {position.ToString("F6")} out of scene bounds! Ignore this by setting forceAction=true."
                );
            }

            if (!forceAction && !isPositionOnGrid(position)) {
                throw new ArgumentOutOfRangeException(
                    $"Teleport position {position.ToString("F6")} is not on the grid of size {gridSize}."
                );
            }

            // cache old values in case there's a failure
            Vector3 oldPosition = transform.position;
            Quaternion oldRotation = transform.rotation;
            float oldHorizon = m_Camera.transform.localEulerAngles.x;

            // here we actually teleport 
            transform.position = position;
            transform.localEulerAngles = new Vector3(0, rotation.y, 0);
            m_Camera.transform.localEulerAngles = new Vector3(horizon, 0, 0);

            if (!forceAction &&
                isAgentCapsuleColliding(
                    collidersToIgnore: collidersToIgnoreDuringMovement, includeErrorMessage: true
                )
            ) {
                transform.position = oldPosition;
                transform.rotation = oldRotation;
                m_Camera.transform.localEulerAngles = new Vector3(oldHorizon, 0, 0);
                throw new InvalidOperationException(errorMessage);
            }
        }

        protected T[] flatten2DimArray<T>(T[,] array) {
            int nrow = array.GetLength(0);
            int ncol = array.GetLength(1);
            T[] flat = new T[nrow * ncol];
            for (int i = 0; i < nrow; i++) {
                for (int j = 0; j < ncol; j++) {
                    flat[i * ncol + j] = array[i, j];
                }
            }
            return flat;
        }

        protected T[] flatten3DimArray<T>(T[,,] array) {
            int n0 = array.GetLength(0);
            int n1 = array.GetLength(1);
            int n2 = array.GetLength(2);
            T[] flat = new T[n0 * n1 * n2];
            for (int i = 0; i < n0; i++) {
                for (int j = 0; j < n1; j++) {
                    for (int k = 0; k < n2; k++) {
                        flat[i * n1 * n2 + j * n2 + k] = array[i, j, k];
                    }
                }
            }
            return flat;
        }

        protected List<Vector3> visibleRange() {
            int n = 5;
            List<Vector3> points = new List<Vector3>();
            points.Add(transform.position);
            updateAllAgentCollidersForVisibilityCheck(false);
            for (int i = 0; i < n; i++) {
                for (int j = 0; j < n; j++) {
                    RaycastHit hit;
                    Ray ray = m_Camera.ViewportPointToRay(new Vector3(
                        (i + 0.5f) / n, (j + 0.5f) / n, 0.0f));
                    if (Physics.Raycast(ray, out hit, 100f, (1 << 8) | (1 << 10))) {
                        points.Add(hit.point);
                    }
                }
            }
            updateAllAgentCollidersForVisibilityCheck(true);
            return points;
        }

        //*** Maybe make this better */
        // This function should be called before and after doing a visibility check (before with
        // enableColliders == false and after with it equaling true). It, in particular, will
        // turn off/on all the colliders on agents which should not block visibility for the current agent
        // (invisible agents for example).
        protected void updateAllAgentCollidersForVisibilityCheck(bool enableColliders) {
            foreach (BaseFPSAgentController agent in this.agentManager.agents) {
                bool overlapping = (transform.position - agent.transform.position).magnitude < 0.001f;
                if (overlapping || agent == this || !agent.IsVisible) {
                    foreach (Collider c in agent.GetComponentsInChildren<Collider>()) {
                        if (ItemInHand == null || !hasAncestor(c.transform.gameObject, ItemInHand)) {
                            //if we are in arm mode, also do the ItemInHand collider re-enable check
                            //for all objects that might be currently picked up by the arm
                            if (Arm != null) {
                                foreach (SimObjPhysics inArmHand in Arm.heldObjects.Keys) {
                                    //print("here");
                                    if (!hasAncestor(c.transform.gameObject, inArmHand.transform.gameObject)) {
                                        c.enabled = enableColliders;
                                    }
                                }
                            }
                        }
                    }
                }
            }
        }

        protected bool hasAncestor(GameObject child, GameObject potentialAncestor) {
            if (child == potentialAncestor) {
                return true;
            } else if (child.transform.parent != null) {
                return hasAncestor(child.transform.parent.gameObject, potentialAncestor);
            } else {
                return false;
            }
        }

        protected bool ancestorHasName(GameObject go, string name) {
            if (go.name == name) {
                return true;
            } else if (go.transform.parent != null) {
                return ancestorHasName(go.transform.parent.gameObject, name);
            } else {
                return false;
            }
        }

        protected static SimObjPhysics ancestorSimObjPhysics(GameObject go) {
            if (go == null) {
                return null;
            }
            SimObjPhysics so = go.GetComponent<SimObjPhysics>();
            if (so != null) {
                return so;
            } else if (go.transform.parent != null) {
                return ancestorSimObjPhysics(go.transform.parent.gameObject);
            } else {
                return null;
            }
        }

        public void VisibleRange() {
            actionFinished(true, visibleRange());
        }

        public float TimeSinceStart() {
            return Time.time;
        }

        protected bool objectIsWithinViewport(SimObjPhysics sop) {
            if (sop.VisibilityPoints.Length > 0) {
                Transform[] visPoints = sop.VisibilityPoints;
                foreach (Transform point in visPoints) {
                    Vector3 viewPoint = m_Camera.WorldToViewportPoint(point.position);
                    float ViewPointRangeHigh = 1.0f;
                    float ViewPointRangeLow = 0.0f;

                    if (viewPoint.z > 0 &&
                        viewPoint.x < ViewPointRangeHigh && viewPoint.x > ViewPointRangeLow && //within x bounds of viewport
                        viewPoint.y < ViewPointRangeHigh && viewPoint.y > ViewPointRangeLow //within y bounds of viewport
                    ) {
                        return true;
                    }
                }
            } else {
#if UNITY_EDITOR
                Debug.Log("Error! Set at least 1 visibility point on SimObjPhysics prefab!");
#endif
            }
            return false;
        }

        private bool isSimObjVisible(Camera agentCamera, SimObjPhysics sop, float maxDistance) {
            bool visible = false;
            //check against all visibility points, accumulate count. If at least one point is visible, set object to visible
            if (sop.VisibilityPoints != null && sop.VisibilityPoints.Length > 0) {
                Transform[] visPoints = sop.VisibilityPoints;
                int visPointCount = 0;

                foreach (Transform point in visPoints) {
                    float xdelta = Math.Abs(this.transform.position.x - point.position.x);
                    if (xdelta > maxDistance) {
                        continue;
                    }

                    float zdelta = Math.Abs(this.transform.position.z - point.position.z);
                    if (zdelta > maxDistance) {
                        continue;
                    }

                    // if the object is too far above the Agent, skip
                    float ydelta = point.position.y - this.transform.position.y;
                    if (ydelta > maxDistance) {
                        continue;
                    }

                    double distance = Math.Sqrt((xdelta * xdelta) + (zdelta * zdelta));
                    if (distance > maxDistance) {
                        continue;
                    }

                    //if this particular point is in view...
                    if (CheckIfVisibilityPointInViewport(sop, point, agentCamera, sop.IsReceptacle)) {
                        visPointCount++;
#if !UNITY_EDITOR
                        // If we're in the unity editor then don't break on finding a visible
                        // point as we want to draw lines to each visible point.
                        break;
#endif
                    }
                }

                //if we see at least one vis point, the object is "visible"
                if (visPointCount > 0) {
#if UNITY_EDITOR
                    sop.debugIsVisible = true;
#endif
                    visible = true;
                }
            } else {
                Debug.Log("Error! Set at least 1 visibility point on SimObjPhysics " + sop + ".");
            }
            return visible;
        }

        private bool isSimObjVisible(Camera agentCamera, SimObjPhysics sop, float maxDistance, Plane[] planes) {
            bool visible = false;
            //check against all visibility points, accumulate count. If at least one point is visible, set object to visible
            if (sop.VisibilityPoints != null && sop.VisibilityPoints.Length > 0) {
                Transform[] visPoints = sop.VisibilityPoints;
                int visPointCount = 0;

                foreach (Transform point in visPoints) {
                    bool outsidePlane = false;
                    for (int i = 0; i < planes.Length; i++) {
                        if (!planes[i].GetSide(point.position)) {
                            outsidePlane = true;
                            break;
                        }
                    }

                    if (outsidePlane) {
                        continue;
                    }


                    float xdelta = Math.Abs(this.transform.position.x - point.position.x);
                    if (xdelta > maxDistance) {
                        continue;
                    }

                    float zdelta = Math.Abs(this.transform.position.z - point.position.z);
                    if (zdelta > maxDistance) {
                        continue;
                    }

                    // if the object is too far above the Agent, skip
                    float ydelta = point.position.y - this.transform.position.y;
                    if (ydelta > maxDistance) {
                        continue;
                    }

                    double distance = Math.Sqrt((xdelta * xdelta) + (zdelta * zdelta));
                    if (distance > maxDistance) {
                        continue;
                    }

                    //if this particular point is in view...
                    if (CheckIfVisibilityPointRaycast(sop, point, agentCamera, false) ||
                        CheckIfVisibilityPointRaycast(sop, point, agentCamera, true)) {
                        visPointCount++;
#if !UNITY_EDITOR
                        // If we're in the unity editor then don't break on finding a visible
                        // point as we want to draw lines to each visible point.
                        break;
#endif
                    }
                }

                //if we see at least one vis point, the object is "visible"
                if (visPointCount > 0) {
#if UNITY_EDITOR
                    sop.debugIsVisible = true;
#endif
                    visible = true;
                }
            } else {
                Debug.Log("Error! Set at least 1 visibility point on SimObjPhysics " + sop + ".");
            }
            return visible;
        }

        //pass in forceVisible bool to force grab all objects of type sim obj
        //if not, gather all visible sim objects maxVisibleDistance away from camera view
        public SimObjPhysics[] VisibleSimObjs(bool forceVisible = false) {
            if (forceVisible) {
                return GameObject.FindObjectsOfType(typeof(SimObjPhysics)) as SimObjPhysics[];
            } else {
                return GetAllVisibleSimObjPhysics(m_Camera, maxVisibleDistance);
            }
        }
        protected SimObjPhysics[] GetAllVisibleSimObjPhysics(Camera agentCamera, float maxDistance, IEnumerable<SimObjPhysics> filterSimObjs = null) {

            if (this.visibilityScheme == VisibilityScheme.Collider) {
                return GetAllVisibleSimObjPhysicsCollider(agentCamera, maxDistance, filterSimObjs);
            } else {
                return GetAllVisibleSimObjPhysicsDistance(agentCamera, maxDistance, filterSimObjs);
            }
        }

        // this is a faster version of the visibility check, but is not entirely
        // consistent with the collider based method.  In particular, if an object
        // is within range of the maxVisibleDistance, but obscurred only within this
        // range and is visibile outside of the range, it will get reported as invisible
        // by the new scheme, but visible in the current scheme.
        private SimObjPhysics[] GetAllVisibleSimObjPhysicsDistance(Camera agentCamera, float maxDistance, IEnumerable<SimObjPhysics> filterSimObjs) {
            if (filterSimObjs == null) {
                filterSimObjs = physicsSceneManager.ObjectIdToSimObjPhysics.Values;
            }

            List<SimObjPhysics> visible = new List<SimObjPhysics>();
            Plane[] planes = GeometryUtility.CalculateFrustumPlanes(agentCamera);
            foreach (var sop in filterSimObjs) {
                if (isSimObjVisible(agentCamera, sop, this.maxVisibleDistance, planes)) {
                    visible.Add(sop);
                }
            }
            return visible.ToArray();
        }

        private SimObjPhysics[] GetAllVisibleSimObjPhysicsCollider(Camera agentCamera, float maxDistance, IEnumerable<SimObjPhysics> filterSimObjs) {
            List<SimObjPhysics> currentlyVisibleItems = new List<SimObjPhysics>();

#if UNITY_EDITOR
            foreach (KeyValuePair<string, SimObjPhysics> pair in physicsSceneManager.ObjectIdToSimObjPhysics) {
                // Set all objects to not be visible
                pair.Value.debugIsVisible = false;
            }
#endif

            HashSet<SimObjPhysics> filter = null;
            if (filterSimObjs != null) {
                filter = new HashSet<SimObjPhysics>(filterSimObjs);
                if (filter.Count == 0) {
                    return currentlyVisibleItems.ToArray();
                }
            }

            Vector3 agentCameraPos = agentCamera.transform.position;

            //get all sim objects in range around us that have colliders in layer 8 (visible), ignoring objects in the SimObjInvisible layer
            //this will make it so the receptacle trigger boxes don't occlude the objects within them.
            CapsuleCollider agentCapsuleCollider = GetComponent<CapsuleCollider>();
            Vector3 point0, point1;
            float radius;
            agentCapsuleCollider.ToWorldSpaceCapsule(out point0, out point1, out radius);
            if (point0.y <= point1.y) {
                point1.y += maxDistance;
            } else {
                point0.y += maxDistance;
            }

            // Turn off the colliders corresponding to this agent
            // and any invisible agents.
            updateAllAgentCollidersForVisibilityCheck(false);

            Collider[] colliders_in_view = Physics.OverlapCapsule(point0, point1, maxDistance, 1 << 8, QueryTriggerInteraction.Collide);

            if (colliders_in_view != null) {
                HashSet<SimObjPhysics> testedSops = new HashSet<SimObjPhysics>();
                foreach (Collider item in colliders_in_view) {
                    SimObjPhysics sop = ancestorSimObjPhysics(item.gameObject);
                    //now we have a reference to our sim object
                    if ((sop != null && !testedSops.Contains(sop)) && (filter == null || filter.Contains(sop))) {
                        testedSops.Add(sop);
                        //check against all visibility points, accumulate count. If at least one point is visible, set object to visible
                        if (sop.VisibilityPoints != null && sop.VisibilityPoints.Length > 0) {
                            Transform[] visPoints = sop.VisibilityPoints;
                            int visPointCount = 0;

                            foreach (Transform point in visPoints) {
                                //if this particular point is in view...
                                if (CheckIfVisibilityPointInViewport(sop, point, agentCamera, false)) {
                                    visPointCount++;
#if !UNITY_EDITOR
                                    // If we're in the unity editor then don't break on finding a visible
                                    // point as we want to draw lines to each visible point.
                                    break;
#endif
                                }
                            }

                            //if we see at least one vis point, the object is "visible"
                            if (visPointCount > 0) {
#if UNITY_EDITOR
                                sop.debugIsVisible = true;
#endif
                                if (!currentlyVisibleItems.Contains(sop)) {
                                    currentlyVisibleItems.Add(sop);
                                }
                            }
                        } else {
                            Debug.Log("Error! Set at least 1 visibility point on SimObjPhysics " + sop + ".");
                        }
                    }
                }
            }

            //check against anything in the invisible layers that we actually want to have occlude things in this round.
            //normally receptacle trigger boxes must be ignored from the visibility check otherwise objects inside them will be occluded, but
            //this additional check will allow us to see inside of receptacle objects like cabinets/fridges by checking for that interior
            //receptacle trigger box. Oh boy!
            Collider[] invisible_colliders_in_view = Physics.OverlapCapsule(point0, point1, maxDistance, 1 << 9, QueryTriggerInteraction.Collide);

            if (invisible_colliders_in_view != null) {
                foreach (Collider item in invisible_colliders_in_view) {
                    if (item.tag == "Receptacle") {
                        SimObjPhysics sop;

                        sop = item.GetComponentInParent<SimObjPhysics>();

                        //now we have a reference to our sim object
                        if (sop && (filter == null || filter.Contains(sop))) {
                            //check against all visibility points, accumulate count. If at least one point is visible, set object to visible
                            if (sop.VisibilityPoints.Length > 0) {
                                Transform[] visPoints = sop.VisibilityPoints;
                                int visPointCount = 0;

                                foreach (Transform point in visPoints) {
                                    //if this particular point is in view...
                                    if (CheckIfVisibilityPointInViewport(sop, point, agentCamera, true)) {
                                        visPointCount++;
                                    }
                                }

                                //if we see at least one vis point, the object is "visible"
                                if (visPointCount > 0) {
#if UNITY_EDITOR
                                    sop.debugIsVisible = true;
#endif
                                    if (!currentlyVisibleItems.Contains(sop)) {
                                        currentlyVisibleItems.Add(sop);
                                    }
                                }
                            } else {
                                Debug.Log("Error! Set at least 1 visibility point on SimObjPhysics prefab!");
                            }

                        }
                    }
                }
            }

            // Turn back on the colliders corresponding to this agent and invisible agents.
            updateAllAgentCollidersForVisibilityCheck(true);

            //populate array of visible items in order by distance
            currentlyVisibleItems.Sort((x, y) => Vector3.Distance(x.transform.position, agentCameraPos).CompareTo(Vector3.Distance(y.transform.position, agentCameraPos)));
            return currentlyVisibleItems.ToArray();
        }

        //check if the visibility point on a sim object, sop, is within the viewport
        //has a inclueInvisible bool to check against triggerboxes as well, to check for visibility with things like Cabinets/Drawers
        protected bool CheckIfVisibilityPointRaycast(
            SimObjPhysics sop,
            Transform point,
            Camera agentCamera,
            bool includeInvisible) {
            bool result = false;
            //now cast a ray out toward the point, if anything occludes this point, that point is not visible
            RaycastHit hit;

            float distFromPointToCamera = Vector3.Distance(point.position, m_Camera.transform.position);

            //adding slight buffer to this distance to ensure the ray goes all the way to the collider of the object being cast to
            float raycastDistance = distFromPointToCamera + 0.5f;

            LayerMask mask = (1 << 8) | (1 << 9) | (1 << 10);

            //change mask if its a floor so it ignores the receptacle trigger boxes on the floor
            if (sop.Type == SimObjType.Floor)
                mask = (1 << 8) | (1 << 10);


            //check raycast against both visible and invisible layers, to check against ReceptacleTriggerBoxes which are normally
            //ignored by the other raycast
            if (includeInvisible) {
                if (Physics.Raycast(agentCamera.transform.position, point.position - agentCamera.transform.position, out hit, raycastDistance, mask)) {
                    if (hit.transform != sop.transform) {
                        result = false;
                    }

                    //if this line is drawn, then this visibility point is in camera frame and not occluded
                    //might want to use this for a targeting check as well at some point....
                    else {
                        result = true;
                        sop.debugIsInteractable = true;

#if UNITY_EDITOR
                        Debug.DrawLine(agentCamera.transform.position, point.position, Color.cyan);
#endif
                    }
                }
            }

            //only check against the visible layer, ignore the invisible layer
            //so if an object ONLY has colliders on it that are not on layer 8, this raycast will go through them
            else {
                if (Physics.Raycast(agentCamera.transform.position, point.position - agentCamera.transform.position, out hit, raycastDistance, (1 << 8) | (1 << 10))) {
                    if (hit.transform != sop.transform) {
                        //we didn't directly hit the sop we are checking for with this cast,
                        //check if it's because we hit something see-through
                        SimObjPhysics hitSop = hit.transform.GetComponent<SimObjPhysics>();
                        if (hitSop != null && hitSop.DoesThisObjectHaveThisSecondaryProperty(SimObjSecondaryProperty.CanSeeThrough)) {
                            //we hit something see through, so now find all objects in the path between
                            //the sop and the camera
                            RaycastHit[] hits;
                            hits = Physics.RaycastAll(agentCamera.transform.position, point.position - agentCamera.transform.position,
                                raycastDistance, (1 << 8), QueryTriggerInteraction.Ignore);

                            float[] hitDistances = new float[hits.Length];
                            for (int i = 0; i < hitDistances.Length; i++) {
                                hitDistances[i] = hits[i].distance; //Vector3.Distance(hits[i].transform.position, m_Camera.transform.position);
                            }

                            Array.Sort(hitDistances, hits);

                            foreach (RaycastHit h in hits) {

                                if (h.transform == sop.transform) {
                                    //found the object we are looking for, great!
                                    result = true;
                                    break;
                                } else {
                                    // Didn't find it, continue on only if the hit object was translucent
                                    SimObjPhysics sopHitOnPath = null;
                                    sopHitOnPath = h.transform.GetComponentInParent<SimObjPhysics>();
                                    if (sopHitOnPath == null || !sopHitOnPath.DoesThisObjectHaveThisSecondaryProperty(SimObjSecondaryProperty.CanSeeThrough)) {
                                        break;
                                    }
                                }
                            }
                        }
                    } else {
                        //if this line is drawn, then this visibility point is in camera frame and not occluded
                        //might want to use this for a targeting check as well at some point....
                        result = true;
                        sop.debugIsInteractable = true;
                    }
                }
            }

            return result;
        }

        protected bool CheckIfVisibilityPointInViewport(
            SimObjPhysics sop,
            Transform point,
            Camera agentCamera,
            bool includeInvisible
        ) {
            bool result = false;

            Vector3 viewPoint = agentCamera.WorldToViewportPoint(point.position);

            float ViewPointRangeHigh = 1.0f;
            float ViewPointRangeLow = 0.0f;

            if (viewPoint.z > 0 //&& viewPoint.z < maxDistance * DownwardViewDistance //is in front of camera and within range of visibility sphere
                &&
                viewPoint.x < ViewPointRangeHigh && viewPoint.x > ViewPointRangeLow //within x bounds of viewport
                &&
                viewPoint.y < ViewPointRangeHigh && viewPoint.y > ViewPointRangeLow) //within y bounds of viewport
            {
                result = CheckIfVisibilityPointRaycast(sop, point, agentCamera, includeInvisible);
            }

#if UNITY_EDITOR
            if (result == true) {
                Debug.DrawLine(agentCamera.transform.position, point.position, Color.cyan);
            }
#endif

            return result;
        }

        public void DefaultAgentHand() {
            ResetAgentHandPosition();
            ResetAgentHandRotation();
            IsHandDefault = true;
        }

        public void ResetAgentHandPosition() {
            AgentHand.transform.position = DefaultHandPosition.transform.position;
        }

        public void ResetAgentHandRotation() {
            AgentHand.transform.rotation = this.transform.rotation;
        }

        //randomly repositions sim objects in the current scene
        public void InitialRandomSpawn(
            int randomSeed = 0,
            bool forceVisible = false,
            bool placeStationary = true,
            ObjectTypeCount[] numDuplicatesOfType = null,
            String[] excludedReceptacles = null,
            String[] excludedObjectIds = null,
            int numPlacementAttempts = 5,
            bool allowFloor = false
        ) {
            if (numPlacementAttempts <= 0) {
                errorMessage = "numPlacementAttempts must be a positive integer.";
                actionFinished(false);
                return;
            }

            //something is in our hand AND we are trying to spawn it. Quick drop the object
            if (ItemInHand != null) {
                Rigidbody rb = ItemInHand.GetComponent<Rigidbody>();
                rb.isKinematic = false;
                rb.constraints = RigidbodyConstraints.None;
                rb.useGravity = true;
                rb.collisionDetectionMode = CollisionDetectionMode.ContinuousDynamic;

                GameObject topObject = GameObject.Find("Objects");
                if (topObject != null) {
                    ItemInHand.transform.parent = topObject.transform;
                } else {
                    ItemInHand.transform.parent = null;
                }

                ItemInHand.GetComponent<SimObjPhysics>().isInAgentHand = false; //agent hand flag
                DefaultAgentHand();//also default agent hand
                ItemInHand = null;
            }

            // default excludedReceptacles if null
            if (excludedReceptacles == null) {
                excludedReceptacles = new String[0];
            }

            List<SimObjType> listOfExcludedReceptacleTypes = new List<SimObjType>();

            // check if strings used for excludedReceptacles are valid object types
            foreach (string receptacleType in excludedReceptacles) {
                try {
                    SimObjType objType = (SimObjType)System.Enum.Parse(typeof(SimObjType), receptacleType);
                    listOfExcludedReceptacleTypes.Add(objType);
                } catch (Exception) {
                    errorMessage = "invalid Object Type used in excludedReceptacles array: " + receptacleType;
                    actionFinished(false);
                    return;
                }
            }
            if (!allowFloor) {
                listOfExcludedReceptacleTypes.Add(SimObjType.Floor);
            }

            if (excludedObjectIds == null) {
                excludedObjectIds = new String[0];
            }

            HashSet<SimObjPhysics> excludedSimObjects = new HashSet<SimObjPhysics>();
            foreach (String objectId in excludedObjectIds) {
                if (!physicsSceneManager.ObjectIdToSimObjPhysics.ContainsKey(objectId)) {
                    errorMessage = "Cannot find sim object with id '" + objectId + "'";
                    actionFinished(false);
                    return;
                }
                excludedSimObjects.Add(physicsSceneManager.ObjectIdToSimObjPhysics[objectId]);
            }

            bool success = physicsSceneManager.RandomSpawnRequiredSceneObjects(
                seed: randomSeed,
                spawnOnlyOutside: forceVisible,
                maxPlacementAttempts: numPlacementAttempts,
                staticPlacement: placeStationary,
                excludedSimObjects: excludedSimObjects,
                numDuplicatesOfType: numDuplicatesOfType,
                excludedReceptacleTypes: listOfExcludedReceptacleTypes
            );

            if (success && !placeStationary) {
                // Let things come to rest for 2 seconds.
                bool autoSim = Physics.autoSimulation;
                Physics.autoSimulation = false;
                for (int i = 0; i < 100; i++) {
                    Physics.Simulate(0.02f);
                }
                Physics.autoSimulation = autoSim;
            }
            physicsSceneManager.ResetObjectIdToSimObjPhysics();

            actionFinished(success);
        }

        // On demand public function for getting what sim objects are visible at that moment 
        public List<SimObjPhysics> GetAllVisibleSimObjPhysics(float maxDistance) {
            var camera = this.GetComponentInChildren<Camera>();
            return new List<SimObjPhysics>(GetAllVisibleSimObjPhysics(camera, maxDistance));
        }

        //not sure what this does, maybe delete?
        public void SetTopLevelView(bool topView = false) {
            inTopLevelView = topView;
            actionFinished(true);
        }

        public void ToggleMapView() {
            SyncTransform[] syncInChildren;

            List<StructureObject> structureObjsList = new List<StructureObject>();
            StructureObject[] structureObjs = FindObjectsOfType(typeof(StructureObject)) as StructureObject[];
            StructureObject ceiling = null;

            foreach (StructureObject structure in structureObjs) {
                switch (structure.WhatIsMyStructureObjectTag) {
                    case StructureObjectTag.Ceiling:
                        ceiling = structure;
                        goto case StructureObjectTag.LightFixture;
                    case StructureObjectTag.LightFixture:
                    case StructureObjectTag.CeilingLight:
                        structureObjsList.Add(structure);
                        break;
                }
            }

            if (inTopLevelView) {
                inTopLevelView = false;
                m_Camera.orthographic = false;
                m_Camera.transform.localPosition = lastLocalCameraPosition;
                m_Camera.transform.localRotation = lastLocalCameraRotation;

                // restore agent body culling
                m_Camera.transform.GetComponent<FirstPersonCharacterCull>().StopCullingThingsForASecond = false;
                syncInChildren = gameObject.GetComponentsInChildren<SyncTransform>();
                foreach (SyncTransform sync in syncInChildren) {
                    sync.StopSyncingForASecond = false;
                }

                foreach (StructureObject so in structureObjsList) {
                    UpdateDisplayGameObject(so.gameObject, true);
                }
            } else {
                // stop culling the agent's body so it's visible from the top?
                m_Camera.transform.GetComponent<FirstPersonCharacterCull>().StopCullingThingsForASecond = true;
                syncInChildren = gameObject.GetComponentsInChildren<SyncTransform>();
                foreach (SyncTransform sync in syncInChildren) {
                    sync.StopSyncingForASecond = true;
                }

                inTopLevelView = true;
                lastLocalCameraPosition = m_Camera.transform.localPosition;
                lastLocalCameraRotation = m_Camera.transform.localRotation;

                Bounds b;
                if (ceiling != null) {
                    // There's a ceiling component in the room!
                    // Let's use it's bounds. (Likely iTHOR.)
                    b = ceiling.GetComponent<Renderer>().bounds;
                } else {
                    // There's no component in the room!
                    // Let's use the bounds from every object. (Likely RoboTHOR.)
                    b = new Bounds();
                    b.min = agentManager.SceneBounds.min;
                    b.max = agentManager.SceneBounds.max;
                }
                float midX = (b.max.x + b.min.x) / 2.0f;
                float midZ = (b.max.z + b.min.z) / 2.0f;
                m_Camera.transform.rotation = Quaternion.Euler(90.0f, 0.0f, 0.0f);
                m_Camera.transform.position = new Vector3(midX, b.max.y + 5, midZ);
                m_Camera.orthographic = true;

                m_Camera.orthographicSize = Math.Max((b.max.x - b.min.x) / 2f, (b.max.z - b.min.z) / 2f);

                cameraOrthSize = m_Camera.orthographicSize;
                foreach (StructureObject so in structureObjsList) {
                    UpdateDisplayGameObject(so.gameObject, false);
                }
            }
            actionFinished(true);
        }

        /* 
        Get the 2D (x, z) convex hull of a GameObject. See the Get2DSemanticHulls
        function for more information.

        Will return null if the input game object has no mesh vertices.
        */
        protected List<List<float>> Get2DSemanticHull(GameObject go) {
            List<MIConvexHull.DefaultVertex2D> vertices = new List<MIConvexHull.DefaultVertex2D>();
            float maxY = -float.PositiveInfinity;

            foreach (MeshFilter meshFilter in go.GetComponentsInChildren<MeshFilter>()) {
                foreach (Vector3 localVertex in meshFilter.mesh.vertices) {
                    Vector3 globalVertex = meshFilter.transform.TransformPoint(localVertex);
                    vertices.Add(new MIConvexHull.DefaultVertex2D(x: globalVertex.x, y: globalVertex.z));
                    maxY = Math.Max(maxY, globalVertex.y);
                }
            }

            if (vertices.Count == 0) {
                return null;
            }

            ConvexHullCreationResult<DefaultVertex2D> miconvexHull = null;

            miconvexHull = MIConvexHull.ConvexHull.Create2D(
                data: vertices,
                tolerance: 1e-10
            );

#if UNITY_EDITOR
            DefaultVertex2D[] pointsOnHullArray = miconvexHull.Result.ToArray();
            for (int i = 0; i < pointsOnHullArray.Length; i++) {
                DefaultVertex2D p0 = pointsOnHullArray[i];
                DefaultVertex2D p1 = pointsOnHullArray[(i + 1) % pointsOnHullArray.Length];
                Debug.DrawLine(
                    start: new Vector3((float)p0.X, maxY, (float)p0.Y),
                    end: new Vector3((float)p1.X, maxY, (float)p1.Y),
                    color: Color.red,
                    duration: 100.0f
                );
            }
#endif

            List<List<float>> toReturn = new List<List<float>>();
            foreach (DefaultVertex2D v in miconvexHull.Result) {
                List<float> tuple = new List<float>();
                tuple.Add((float)v.X);
                tuple.Add((float)v.Y);
                toReturn.Add(tuple);
            }
            return toReturn;
        }

        /*
        For each objectId, create a convex hull of the object from a top-down view.
        The convex hull will be represented as a list of (x, z) world coordinates
        such that the boundary formed by these coordinates forms the convex hull
        of these points (smallest convex region enclosing the object's points).

        If the objectIds (or objectTypes) parameter is non-null, then only objects with
        those ids (or types) will be returned.
        
        ONLY ONE OF objectIds OR objectTypes IS ALLOWED TO BE NON-NULL.

        Returns a dictionary mapping object ids to a list of (x,z) coordinates corresponding
        to the convex hull of the corresponding object.
        */
        public void Get2DSemanticHulls(
            List<string> objectIds = null,
            List<string> objectTypes = null
        ) {
            if (objectIds != null && objectTypes != null) {
                throw new ArgumentException(
                    "Only one of objectIds and objectTypes can have a non-null value."
                );
            }

            HashSet<string> allowedObjectTypesSet = null;
            if (objectTypes != null) {
                allowedObjectTypesSet = new HashSet<string>(objectTypes);
            }

            // Only consider sim objects which correspond to objectIds if given.
            SimObjPhysics[] sopsFilteredByObjectIds = null;
            if (objectIds != null) {
                sopsFilteredByObjectIds = objectIds.Select(
                    key => physicsSceneManager.ObjectIdToSimObjPhysics[key]
                ).ToArray();
            } else {
                sopsFilteredByObjectIds = GameObject.FindObjectsOfType<SimObjPhysics>();
            }

            Dictionary<string, List<List<float>>> objectIdToConvexHull = new Dictionary<string, List<List<float>>>();
            foreach (SimObjPhysics sop in sopsFilteredByObjectIds) {
                // Skip objects that don't have one of the required types (if given)
                if (
                    allowedObjectTypesSet != null
                    && !allowedObjectTypesSet.Contains(sop.Type.ToString())
                ) {
                    continue;
                }

#if UNITY_EDITOR
                Debug.Log(sop.ObjectID);
#endif

                List<List<float>> hullPoints = Get2DSemanticHull(sop.gameObject);
                if (hullPoints != null) {
                    objectIdToConvexHull[sop.ObjectID] = Get2DSemanticHull(sop.gameObject);
                }
            }
            actionFinishedEmit(true, objectIdToConvexHull);
        }

        public void Get2DSemanticHull(string objectId) {
            if (!physicsSceneManager.ObjectIdToSimObjPhysics.ContainsKey(objectId)) {
                errorMessage = $"No object with ID {objectId}";
                actionFinishedEmit(false);
            } else {
                actionFinishedEmit(
                    true,
                    Get2DSemanticHull(physicsSceneManager.ObjectIdToSimObjPhysics[objectId].gameObject)
                );
            }
        }

        public void UpdateDisplayGameObject(GameObject go, bool display) {
            if (go != null) {
                foreach (MeshRenderer mr in go.GetComponentsInChildren<MeshRenderer>() as MeshRenderer[]) {
                    if (!initiallyDisabledRenderers.Contains(mr.GetInstanceID())) {
                        mr.enabled = display;
                    }
                }
            }
        }

        public void VisualizePath(ServerAction action) {
            var path = action.positions;
            if (path == null || path.Count == 0) {
                this.errorMessage = "Invalid path with 0 points.";
                actionFinished(false);
                return;
            }

            var id = action.objectId;

            getReachablePositions(1.0f, 10000, action.grid);

            Instantiate(DebugTargetPointPrefab, path[path.Count - 1], Quaternion.identity);
            new List<bool>();
            var go = Instantiate(DebugPointPrefab, path[0], Quaternion.identity);
            var textMesh = go.GetComponentInChildren<TextMesh>();
            textMesh.text = id;

            var lineRenderer = go.GetComponentInChildren<LineRenderer>();
            lineRenderer.startWidth = 0.015f;
            lineRenderer.endWidth = 0.015f;

            lineRenderer.positionCount = path.Count;
            lineRenderer.SetPositions(path.ToArray());
            actionFinished(true);
        }

        //this one is used for in-editor debug draw, currently calls to this are commented out
        private void VisualizePath(Vector3 startPosition, NavMeshPath path) {
            var pathDistance = 0.0;

            for (int i = 0; i < path.corners.Length - 1; i++) {
                Debug.DrawLine(path.corners[i], path.corners[i + 1], Color.red, 10.0f);
                Debug.Log("P i:" + i + " : " + path.corners[i] + " i+1:" + i + 1 + " : " + path.corners[i]);
                pathDistance += Vector3.Distance(path.corners[i], path.corners[i + 1]);
            }

            if (pathDistance > 0.0001) {
                // Better way to draw spheres
                var go = GameObject.CreatePrimitive(PrimitiveType.Sphere);
                go.transform.localScale = new Vector3(0.1f, 0.1f, 0.1f);
                go.GetComponent<Collider>().enabled = false;
                go.transform.position = startPosition;
            }
        }

        private string[] objectTypeToObjectIds(string objectTypeString) {
            List<string> objectIds = new List<string>();
            try {
                SimObjType objectType = (SimObjType)Enum.Parse(typeof(SimObjType), objectTypeString.Replace(" ", String.Empty), true);
                foreach (var s in physicsSceneManager.ObjectIdToSimObjPhysics) {
                    if (s.Value.ObjType == objectType) {
                        objectIds.Add(s.Value.objectID);
                    }
                }
            } catch (ArgumentException exception) {
                Debug.Log(exception);
            }
            return objectIds.ToArray();
        }

        public void ObjectTypeToObjectIds(string objectType) {
            try {
                var objectIds = objectTypeToObjectIds(objectType);
                actionFinished(true, objectIds.ToArray());
            } catch (ArgumentException exception) {
                errorMessage = "Invalid object type '" + objectType + "'. " + exception.Message;
                actionFinished(false);
            }
        }

        protected SimObjPhysics getInteractableSimObjectFromId(string objectId, bool forceVisible = false) {
            SimObjPhysics sop = getSimObjectFromId(objectId);
            if (sop == null) {
                errorMessage = "Object with id '" + objectId + "' is null";
                return null;
            }

            if (forceVisible || IsInteractable(sop)) {
                return sop;
            }

            return null;
        }

        protected SimObjPhysics getSimObjectFromId(string objectId) {
            if (!physicsSceneManager.ObjectIdToSimObjPhysics.ContainsKey(objectId)) {
                errorMessage = "Cannot find sim object with id '" + objectId + "'";
                return null;
            }

            SimObjPhysics sop = physicsSceneManager.ObjectIdToSimObjPhysics[objectId];

            return sop;
        }
        private SimObjPhysics getSimObjectFromTypeOrId(string objectType, string objectId) {
            if (!String.IsNullOrEmpty(objectType) && String.IsNullOrEmpty(objectId)) {
                var ids = objectTypeToObjectIds(objectType);
                if (ids.Length == 0) {
                    errorMessage = "Object type '" + objectType + "' was not found in the scene.";
                    return null;
                } else if (ids.Length > 1) {
                    errorMessage = "Multiple objects of type '" + objectType + "' were found in the scene, cannot disambiguate.";
                    return null;
                }

                objectId = ids[0];
            }

            if (!physicsSceneManager.ObjectIdToSimObjPhysics.ContainsKey(objectId)) {
                errorMessage = "Cannot find sim object with id '" + objectId + "'";
                return null;
            }

            SimObjPhysics sop = physicsSceneManager.ObjectIdToSimObjPhysics[objectId];
            if (sop == null) {
                errorMessage = "Object with id '" + objectId + "' is null";
                return null;
            }

            return sop;
        }

        private SimObjPhysics getSimObjectFromTypeOrId(ServerAction action) {
            var objectId = action.objectId;
            var objectType = action.objectType;
            return getSimObjectFromTypeOrId(objectType, objectId);
        }

        public void VisualizeGrid() {
            var reachablePositions = getReachablePositions(1.0f, 10000, true);
            actionFinished(true, reachablePositions);
        }

        public void ObjectNavExpertAction(ServerAction action) {
            SimObjPhysics sop = getSimObjectFromTypeOrId(action);
            var path = getShortestPath(sop, true);
            if (path.status == UnityEngine.AI.NavMeshPathStatus.PathComplete) {

                int parts = (int)Math.Round(360f / rotateStepDegrees);
                if (Math.Abs((parts * 1.0f) - 360f / rotateStepDegrees) > 1e-5) {
                    errorMessage = "Invalid rotate step degrees for agent, must divide 360 without a remainder.";
                    actionFinished(false);
                    return;
                }

                int numLeft = parts / 2;
                int numRight = numLeft + (parts % 2 == 0 ? 1 : 0);
                Vector3 startPosition = this.transform.position;
                Quaternion startRotation = this.transform.rotation;
                Vector3 startCameraRot = m_Camera.transform.localEulerAngles;

                if (path.corners.Length <= 1) {
                    if (objectIsWithinViewport(sop)) {
                        actionFinished(true);
                        return;
                    }

                    int relRotate = 0;
                    int relHorizon = 0;
                    int bestNumActions = 1000000;
                    for (int i = -numLeft; i <= numRight; i++) {
                        transform.Rotate(0.0f, i * rotateStepDegrees, 0.0f);
                        for (int horizon = -1; horizon <= 2; horizon++) {
                            m_Camera.transform.localEulerAngles = new Vector3(30f * horizon, 0.0f, 0.0f);
                            if (objectIsWithinViewport(sop)) {
                                int numActions = Math.Abs(i) + Math.Abs(horizon - (int)(startCameraRot.x / 30f));
                                if (numActions < bestNumActions) {
                                    bestNumActions = numActions;
                                    relRotate = i;
                                    relHorizon = horizon - (int)(startCameraRot.x / 30f);
                                }
                            }
                        }
                        m_Camera.transform.localEulerAngles = startCameraRot;
                        transform.rotation = startRotation;
                    }

#if UNITY_EDITOR
                    Debug.Log("Expert rotate and horizon:");
                    Debug.Log(relRotate);
                    Debug.Log(relHorizon);
                    // When in the editor, rotate the agent and camera into the expert direction
                    m_Camera.transform.localEulerAngles = new Vector3(startCameraRot.x + 30f * relHorizon, 0.0f, 0.0f);
                    transform.Rotate(0.0f, relRotate * rotateStepDegrees, 0.0f);
#endif

                    if (relRotate != 0) {
                        if (relRotate < 0) {
                            actionFinished(true, "RotateLeft");
                        } else {
                            actionFinished(true, "RotateRight");
                        }
                    } else if (relHorizon != 0) {
                        if (relHorizon < 0) {
                            actionFinished(true, "LookUp");
                        } else {
                            actionFinished(true, "LookDown");
                        }
                    } else {
                        errorMessage = "Object doesn't seem visible from any rotation/horizon.";
                        actionFinished(false);
                    }
                    return;
                }

                Vector3 nextCorner = path.corners[1];

                int whichBest = 0;
                float bestDistance = 1000f;
                for (int i = -numLeft; i <= numRight; i++) {
                    transform.Rotate(0.0f, i * rotateStepDegrees, 0.0f);

                    bool couldMove = moveInDirection(this.transform.forward * gridSize);
                    if (couldMove) {
                        float newDistance = Math.Abs(nextCorner.x - transform.position.x) + Math.Abs(nextCorner.z - transform.position.z);
                        if (newDistance + 1e-6 < bestDistance) {
                            bestDistance = newDistance;
                            whichBest = i;
                        }
                    }
                    transform.position = startPosition;
                    transform.rotation = startRotation;
                }

                if (bestDistance >= 1000f) {
                    errorMessage = "Can't seem to move in any direction...";
                    actionFinished(false);
                }

#if UNITY_EDITOR
                transform.Rotate(0.0f, Math.Sign(whichBest) * rotateStepDegrees, 0.0f);
                if (whichBest == 0) {
                    moveInDirection(this.transform.forward * gridSize);
                }
                Debug.Log(whichBest);
#endif

                if (whichBest < 0) {
                    actionFinished(true, "RotateLeft");
                } else if (whichBest > 0) {
                    actionFinished(true, "RotateRight");
                } else {
                    actionFinished(true, "MoveAhead");
                }
                return;
            } else {
                errorMessage = "Path to target could not be found";
                actionFinished(false);
                return;
            }
        }

        public UnityEngine.AI.NavMeshPath getShortestPath(SimObjPhysics sop, bool useAgentTransform, ServerAction action = null) {
            var startPosition = this.transform.position;
            var startRotation = this.transform.rotation;
            if (!useAgentTransform) {
                startPosition = action.position;
                startRotation = Quaternion.Euler(action.rotation);
            }

            return GetSimObjectNavMeshTarget(sop, startPosition, startRotation, DefaultAllowedErrorInShortestPath);
        }


        private void getShortestPath(
            string objectType,
            string objectId,
            Vector3 startPosition,
            Quaternion startRotation,
            float allowedError
        ) {
            SimObjPhysics sop = getSimObjectFromTypeOrId(objectType, objectId);
            if (sop == null) {
                actionFinished(false);
                return;
            }
            var path = GetSimObjectNavMeshTarget(sop, startPosition, startRotation, allowedError);
            if (path.status == UnityEngine.AI.NavMeshPathStatus.PathComplete) {
                //VisualizePath(startPosition, path);
                actionFinishedEmit(true, path);
                return;
            } else {
                Debug.Log("AI navmesh error");
                errorMessage = "Path to target could not be found";
                actionFinishedEmit(false);
                return;
            }
        }

        public void GetShortestPath(
            Vector3 position,
            Vector3 rotation,
            string objectType = null,
            string objectId = null,
            float allowedError = DefaultAllowedErrorInShortestPath
        ) {
            getShortestPath(objectType, objectId, position, Quaternion.Euler(rotation), allowedError);
        }

        public void GetShortestPath(
            Vector3 position,
            string objectType = null,
            string objectId = null,
            float allowedError = DefaultAllowedErrorInShortestPath
        ) {
            getShortestPath(objectType, objectId, position, Quaternion.Euler(Vector3.zero), allowedError);
        }

        public void GetShortestPath(
            string objectType = null,
            string objectId = null,
            float allowedError = DefaultAllowedErrorInShortestPath
        ) {
            getShortestPath(objectType, objectId, this.transform.position, this.transform.rotation, allowedError);
        }

        private bool GetPathFromReachablePositions(
            IEnumerable<Vector3> sortedPositions,
            Vector3 targetPosition,
            Transform agentTransform,
            string targetSimObjectId,
            UnityEngine.AI.NavMeshPath path) {

            Vector3 fixedPosition = new Vector3(float.MinValue, float.MinValue, float.MinValue);
            //bool success = false;
            var PhysicsController = this;
            var targetSOP = getSimObjectFromId(targetSimObjectId);
            foreach (var pos in sortedPositions) {
                agentTransform.position = pos;
                agentTransform.LookAt(targetPosition);

                if (IsInteractable(targetSOP)) {
                    fixedPosition = pos;
                    //success = true;
                    break;
                }
            }

            var pathSuccess = UnityEngine.AI.NavMesh.CalculatePath(agentTransform.position, fixedPosition, UnityEngine.AI.NavMesh.AllAreas, path);
            return pathSuccess;
        }

        protected Collider[] overlapCollider(BoxCollider box, Vector3 newCenter, float rotateBy, int layerMask) {
            Vector3 center, halfExtents;
            Quaternion orientation;
            box.ToWorldSpaceBox(out center, out halfExtents, out orientation);
            orientation = Quaternion.Euler(0f, rotateBy, 0f) * orientation;

            return Physics.OverlapBox(newCenter, halfExtents, orientation, layerMask, QueryTriggerInteraction.Ignore);
        }

        protected Collider[] overlapCollider(SphereCollider sphere, Vector3 newCenter, int layerMask) {
            Vector3 center;
            float radius;
            sphere.ToWorldSpaceSphere(out center, out radius);
            return Physics.OverlapSphere(newCenter, radius, layerMask, QueryTriggerInteraction.Ignore);
        }

        protected Collider[] overlapCollider(CapsuleCollider capsule, Vector3 newCenter, float rotateBy, int layerMask) {
            Vector3 point0, point1;
            float radius;
            capsule.ToWorldSpaceCapsule(out point0, out point1, out radius);

            // Normalizing
            Vector3 oldCenter = (point0 + point1) / 2.0f;
            point0 = point0 - oldCenter;
            point1 = point1 - oldCenter;

            // Rotating and recentering
            var rotator = Quaternion.Euler(0f, rotateBy, 0f);
            point0 = rotator * point0 + newCenter;
            point1 = rotator * point1 + newCenter;

            return Physics.OverlapCapsule(point0, point1, radius, layerMask, QueryTriggerInteraction.Ignore);
        }

        protected bool handObjectCanFitInPosition(Vector3 newAgentPosition, float rotation) {
            if (ItemInHand == null) {
                return true;
            }

            SimObjPhysics soInHand = ItemInHand.GetComponent<SimObjPhysics>();

            Vector3 handObjPosRelAgent =
                Quaternion.Euler(0, rotation - transform.eulerAngles.y, 0) *
                (transform.position - ItemInHand.transform.position);

            Vector3 newHandPosition = handObjPosRelAgent + newAgentPosition;

            int layerMask = 1 << 8;
            foreach (CapsuleCollider cc in soInHand.GetComponentsInChildren<CapsuleCollider>()) {
                foreach (Collider c in overlapCollider(cc, newHandPosition, rotation, layerMask)) {
                    if (!hasAncestor(c.transform.gameObject, gameObject)) {
                        return false;
                    }
                }
            }

            foreach (BoxCollider bc in soInHand.GetComponentsInChildren<BoxCollider>()) {
                foreach (Collider c in overlapCollider(bc, newHandPosition, rotation, layerMask)) {
                    if (!hasAncestor(c.transform.gameObject, gameObject)) {
                        return false;
                    }
                }
            }

            foreach (SphereCollider sc in soInHand.GetComponentsInChildren<SphereCollider>()) {
                foreach (Collider c in overlapCollider(sc, newHandPosition, layerMask)) {
                    if (!hasAncestor(c.transform.gameObject, gameObject)) {
                        return false;
                    }
                }
            }

            return true;
        }

        //cast a capsule the same size as the agent
        //used to check for collisions
        public RaycastHit[] capsuleCastAllForAgent(
            CapsuleCollider capsuleCollider,
            float skinWidth,
            Vector3 startPosition,
            Vector3 dir,
            float moveMagnitude,
            int layerMask
        ) {
            // make sure to offset this by capsuleCollider.center since we shrank the capsule size
            Vector3 center = capsuleCollider.transform.position + capsuleCollider.center;
            float radius = capsuleCollider.radius + skinWidth;
            float innerHeight = capsuleCollider.height / 2.0f - radius;
            Vector3 point1 = new Vector3(startPosition.x, center.y + innerHeight, startPosition.z);
            Vector3 point2 = new Vector3(startPosition.x, center.y - innerHeight + skinWidth, startPosition.z);
            return Physics.CapsuleCastAll(
                point1: point1,
                point2: point2,
                radius: radius,
                direction: dir,
                maxDistance: moveMagnitude,
                layerMask: layerMask,
                queryTriggerInteraction: QueryTriggerInteraction.Ignore
            );
        }

        protected bool isAgentCapsuleColliding(
            HashSet<Collider> collidersToIgnore = null,
            bool includeErrorMessage = false
        ) {
            int layerMask = 1 << 8;
            foreach (Collider c in PhysicsExtensions.OverlapCapsule(GetComponent<CapsuleCollider>(), layerMask, QueryTriggerInteraction.Ignore)) {
                if ((!hasAncestor(c.transform.gameObject, gameObject)) && (
                    collidersToIgnore == null || !collidersToIgnoreDuringMovement.Contains(c))
                ) {
                    if (includeErrorMessage) {
                        SimObjPhysics sop = ancestorSimObjPhysics(c.gameObject);
                        String collidedWithName;
                        if (sop != null) {
                            collidedWithName = sop.ObjectID;
                        } else {
                            collidedWithName = c.gameObject.name;
                        }
                        errorMessage = $"Collided with: {collidedWithName}.";
                    }
#if UNITY_EDITOR
                    Debug.Log("Collided with: ");
                    Debug.Log(c);
                    Debug.Log(c.enabled);
#endif
                    return true;
                }
            }
            return false;
        }

        protected Collider[] objectsCollidingWithAgent() {
            int layerMask = 1 << 8;
            return PhysicsExtensions.OverlapCapsule(GetComponent<CapsuleCollider>(), layerMask, QueryTriggerInteraction.Ignore);
        }

        public bool getReachablePositionToObjectVisible(SimObjPhysics targetSOP, out Vector3 pos, float gridMultiplier = 1.0f, int maxStepCount = 10000) {
            CapsuleCollider cc = GetComponent<CapsuleCollider>();
            float sw = m_CharacterController.skinWidth;
            Queue<Vector3> pointsQueue = new Queue<Vector3>();
            pointsQueue.Enqueue(transform.position);
            Vector3[] directions = {
                new Vector3(1.0f, 0.0f, 0.0f),
                new Vector3(0.0f, 0.0f, 1.0f),
                new Vector3(-1.0f, 0.0f, 0.0f),
                new Vector3(0.0f, 0.0f, -1.0f)
            };
            Quaternion originalRot = transform.rotation;

            HashSet<Vector3> goodPoints = new HashSet<Vector3>();
            HashSet<Vector3> seenPoints = new HashSet<Vector3>();
            int layerMask = 1 << 8;
            int stepsTaken = 0;
            pos = Vector3.negativeInfinity;
            while (pointsQueue.Count != 0) {
                stepsTaken += 1;
                Vector3 p = pointsQueue.Dequeue();
                if (!goodPoints.Contains(p)) {
                    goodPoints.Add(p);
                    transform.position = p;
                    var rot = transform.rotation;
                    //make sure to rotate just the Camera, not the whole agent
                    m_Camera.transform.LookAt(targetSOP.transform, transform.up);

                    bool isVisible = IsInteractable(targetSOP);

                    transform.rotation = rot;

                    if (isVisible) {
                        pos = p;
                        return true;
                    }

                    HashSet<Collider> objectsAlreadyColliding = new HashSet<Collider>(objectsCollidingWithAgent());
                    foreach (Vector3 d in directions) {
                        Vector3 newPosition = p + d * gridSize * gridMultiplier;
                        if (seenPoints.Contains(newPosition)) {
                            continue;
                        }
                        seenPoints.Add(newPosition);

                        RaycastHit[] hits = capsuleCastAllForAgent(
                            capsuleCollider: cc,
                            skinWidth: sw,
                            startPosition: p,
                            dir: d,
                            moveMagnitude: (gridSize * gridMultiplier),
                            layerMask: layerMask
                        );

                        bool shouldEnqueue = true;
                        foreach (RaycastHit hit in hits) {
                            if (hit.transform.gameObject.name != "Floor" &&
                                !ancestorHasName(hit.transform.gameObject, "FPSController") &&
                                !objectsAlreadyColliding.Contains(hit.collider)
                            ) {
                                shouldEnqueue = false;
                                break;
                            }
                        }

                        if (!shouldEnqueue) {
                            continue;
                        }

                        bool inBounds = agentManager.SceneBounds.Contains(newPosition);
                        if (errorMessage == "" && !inBounds) {
                            errorMessage = "In " +
                                UnityEngine.SceneManagement.SceneManager.GetActiveScene().name +
                                ", position " + newPosition.ToString() +
                                " can be reached via capsule cast but is beyond the scene bounds.";
                        }

                        shouldEnqueue = shouldEnqueue && inBounds && (
                            handObjectCanFitInPosition(newPosition, 0.0f) ||
                            handObjectCanFitInPosition(newPosition, 90.0f) ||
                            handObjectCanFitInPosition(newPosition, 180.0f) ||
                            handObjectCanFitInPosition(newPosition, 270.0f)
                        );
                        if (shouldEnqueue) {
                            pointsQueue.Enqueue(newPosition);
#if UNITY_EDITOR
                            Debug.DrawLine(p, newPosition, Color.cyan, 100000f);
#endif
                        }
                    }
                }
                if (stepsTaken > Math.Floor(maxStepCount / (gridSize * gridSize))) {
                    errorMessage = "Too many steps taken in GetReachablePositions.";
                    break;
                }
            }

            Vector3[] reachablePos = new Vector3[goodPoints.Count];
            goodPoints.CopyTo(reachablePos);
#if UNITY_EDITOR
            Debug.Log(reachablePos.Length);
#endif
            return false;
        }

        private UnityEngine.AI.NavMeshPath GetSimObjectNavMeshTarget(
            SimObjPhysics targetSOP,
            Vector3 initialPosition,
            Quaternion initialRotation,
            float allowedError,
            bool visualize = false
        ) {
            var targetTransform = targetSOP.transform;
            var targetSimObject = targetTransform.GetComponentInChildren<SimObjPhysics>();
            var PhysicsController = this;
            var agentTransform = PhysicsController.transform;

            var originalAgentPosition = agentTransform.position;
            var orignalAgentRotation = agentTransform.rotation;
            var originalCameraRotation = m_Camera.transform.rotation;

            var fixedPosition = Vector3.negativeInfinity;

            agentTransform.position = initialPosition;
            agentTransform.rotation = initialRotation;
            getReachablePositionToObjectVisible(targetSimObject, out fixedPosition);
            agentTransform.position = originalAgentPosition;
            agentTransform.rotation = orignalAgentRotation;
            m_Camera.transform.rotation = originalCameraRotation;

            var path = new UnityEngine.AI.NavMeshPath();

            var sopPos = targetSOP.transform.position;
            //var target = new Vector3(sopPos.x, initialPosition.y, sopPos.z);

            bool pathSuccess = SafelyComputeNavMeshPath(initialPosition, fixedPosition, path, allowedError);

            var pathDistance = 0.0f;
            for (int i = 0; i < path.corners.Length - 1; i++) {
#if UNITY_EDITOR
                //Debug.DrawLine(path.corners[i], path.corners[i + 1], Color.red, 10.0f);
                Debug.Log("Corner " + i + ": " + path.corners[i]);
#endif
                pathDistance += Vector3.Distance(path.corners[i], path.corners[i + 1]);
            }
            return path;
        }

        protected float getFloorY(float x, float start_y, float z) {
            int layerMask = ~(LayerMask.GetMask("Agent") | LayerMask.GetMask("SimObjInvisible"));

            float y = start_y;
            RaycastHit hit;
            Ray ray = new Ray(new Vector3(x, y, z), -transform.up);
            if (!Physics.Raycast(ray, out hit, 100f, layerMask)) {
                errorMessage = "Could not find the floor";
                return float.NegativeInfinity;
            }
            return hit.point.y;
        }

        protected float getFloorY(float x, float z) {
            int layerMask = ~LayerMask.GetMask("Agent");

            Ray ray = new Ray(transform.position, -transform.up);
            RaycastHit hit;
            if (!Physics.Raycast(ray, out hit, 10f, layerMask)) {
                errorMessage = "Could not find the floor";
                return float.NegativeInfinity;
            }
            return getFloorY(x, hit.point.y + 0.1f, z);
        }

        protected bool SafelyComputeNavMeshPath(
            Vector3 start,
            Vector3 target,
            UnityEngine.AI.NavMeshPath path,
            float allowedError
        ) {
            float floorY = Math.Min(
                getFloorY(start.x, start.y, start.z),
                getFloorY(target.x, target.y, target.z)
            );
            Vector3 startPosition = new Vector3(start.x, floorY, start.z);
            Vector3 targetPosition = new Vector3(target.x, floorY, target.z);

            this.GetComponent<UnityEngine.AI.NavMeshAgent>().enabled = true;

            NavMeshHit startHit;
            bool startWasHit = UnityEngine.AI.NavMesh.SamplePosition(
                startPosition, out startHit, Math.Max(0.2f, allowedError), UnityEngine.AI.NavMesh.AllAreas
            );

            NavMeshHit targetHit;
            bool targetWasHit = UnityEngine.AI.NavMesh.SamplePosition(
                targetPosition, out targetHit, Math.Max(0.2f, allowedError), UnityEngine.AI.NavMesh.AllAreas
            );

            if (!startWasHit || !targetWasHit) {
                if (!startWasHit) {
                    errorMessage = $"No point on NavMesh near {startPosition}.";
                }
                if (!targetWasHit) {
                    errorMessage = $"No point on NavMesh near {targetPosition}.";
                }
                this.GetComponent<UnityEngine.AI.NavMeshAgent>().enabled = false;
                return false;
            }

            float startOffset = Vector3.Distance(
                startHit.position,
                new Vector3(startPosition.x, startHit.position.y, startPosition.z)
            );
            float targetOffset = Vector3.Distance(
                targetHit.position,
                new Vector3(targetPosition.x, targetHit.position.y, targetPosition.z)
            );
            if (startOffset > allowedError && targetOffset > allowedError) {
                errorMessage = $"Closest point on NavMesh was too far from the agent: " +
                    $" (startPosition={startPosition.ToString("F3")}," +
                    $" closest navmesh position {startHit.position.ToString("F3")}) and" +
                    $" (targetPosition={targetPosition.ToString("F3")}," +
                    $" closest navmesh position {targetHit.position.ToString("F3")}).";
                this.GetComponent<UnityEngine.AI.NavMeshAgent>().enabled = false;
                return false;
            }

#if UNITY_EDITOR
            Debug.Log($"Attempting to find path from {startHit.position} to {targetHit.position}.");
#endif
            bool pathSuccess = UnityEngine.AI.NavMesh.CalculatePath(
                startHit.position, targetHit.position, UnityEngine.AI.NavMesh.AllAreas, path
            );
            if (path.status == UnityEngine.AI.NavMeshPathStatus.PathComplete) {
#if UNITY_EDITOR
                VisualizePath(startHit.position, path);
#endif
                this.GetComponent<UnityEngine.AI.NavMeshAgent>().enabled = false;
                return true;
            } else {
                errorMessage = $"Could not find path between {startHit.position.ToString("F3")}" +
                    $" and {targetHit.position.ToString("F3")} using the NavMesh.";
                this.GetComponent<UnityEngine.AI.NavMeshAgent>().enabled = false;
                return false;
            }
        }
        public void GetShortestPathToPoint(
            Vector3 position, float x, float y, float z, float allowedError = DefaultAllowedErrorInShortestPath
        ) {
            var path = new UnityEngine.AI.NavMeshPath();
            if (SafelyComputeNavMeshPath(position, new Vector3(x, y, z), path, allowedError)) {
                actionFinished(true, path);
            } else {
                actionFinished(false);
            }
        }

        public void GetShortestPathToPoint(
            float x,
            float y,
            float z,
            float allowedError = DefaultAllowedErrorInShortestPath
        ) {
            var startPosition = this.transform.position;
            GetShortestPathToPoint(startPosition, x, y, z, allowedError);
        }

        public void VisualizeShortestPaths(ServerAction action) {

            SimObjPhysics sop = getSimObjectFromTypeOrId(action.objectType, action.objectId);
            if (sop == null) {
                actionFinished(false);
                return;
            }

            getReachablePositions(1.0f, 10000, action.grid, action.gridColor);

            Instantiate(DebugTargetPointPrefab, sop.transform.position, Quaternion.identity);
            var results = new List<bool>();
            for (var i = 0; i < action.positions.Count; i++) {
                var pos = action.positions[i];
                var go = Instantiate(DebugPointPrefab, pos, Quaternion.identity);
                var textMesh = go.GetComponentInChildren<TextMesh>();
                textMesh.text = i.ToString();

                var path = GetSimObjectNavMeshTarget(sop, pos, Quaternion.identity, 0.1f);

                var lineRenderer = go.GetComponentInChildren<LineRenderer>();

                if (action.pathGradient != null && action.pathGradient.colorKeys.Length > 0) {
                    lineRenderer.colorGradient = action.pathGradient;
                }
                lineRenderer.startWidth = 0.015f;
                lineRenderer.endWidth = 0.015f;

                results.Add(path.status == UnityEngine.AI.NavMeshPathStatus.PathComplete);

                if (path.status == UnityEngine.AI.NavMeshPathStatus.PathComplete) {
                    lineRenderer.positionCount = path.corners.Length;
                    lineRenderer.SetPositions(path.corners.Select(c => new Vector3(c.x, gridVisualizeY + 0.005f, c.z)).ToArray());
                }
            }
            actionFinished(true, results.ToArray());
        }

        public void CameraCrack(int randomSeed = 0) {
            GameObject canvas = Instantiate(CrackedCameraCanvas);
            CrackedCameraManager camMan = canvas.GetComponent<CrackedCameraManager>();

            camMan.SpawnCrack(randomSeed);
            actionFinished(true);
        }

        public void OnTriggerStay(Collider other) {
            if (other.CompareTag("HighFriction")) {
                inHighFrictionArea = true;
            } else {
                inHighFrictionArea = false;
            }
        }


        void Update() {
            this.updateCount++;
        }

        void FixedUpdate() {
            this.fixedUpdateCount++;
        }

        public void ResetUpdateCounters() {
            this.fixedUpdateCount = 0;
            this.updateCount = 0;
        }

        public void unrollSimulatePhysics(IEnumerator enumerator, float fixedDeltaTime) {
            this.fixedUpdateCount = ContinuousMovement.unrollSimulatePhysics(
                enumerator,
                fixedDeltaTime
            );
        }

        public void GetSceneBounds() {
            Vector3[] positions = new Vector3[2];
            positions[0] = agentManager.SceneBounds.min;
            positions[1] = agentManager.SceneBounds.max;

#if UNITY_EDITOR
            Debug.Log(positions[0]);
            Debug.Log(positions[1]);
#endif
            actionFinished(true, positions);
        }

#if UNITY_EDITOR
        void OnDrawGizmos() {
            ////check for valid spawn points in GetSpawnCoordinatesAboveObject action
            // Gizmos.color = Color.magenta;
            // if(validpointlist.Count > 0)
            // {
            //     foreach(Vector3 yes in validpointlist)
            //     {
            //         Gizmos.DrawCube(yes, new Vector3(0.01f, 0.01f, 0.01f));
            //     }
            // }

            //draw axis aligned bounds of objects after actionFinished() calls
            // if(gizmobounds != null)
            // {
            //     Gizmos.color = Color.yellow;
            //     foreach(Bounds g in gizmobounds)
            //     {
            //         Gizmos.DrawWireCube(g.center, g.size);
            //     }
            // }
        }
#endif

        public void TestActionDispatchSAAmbig2(float foo, bool def = false) {
            actionFinished(true);
        }

        public void TestActionDispatchSAAmbig2(float foo) {
            actionFinished(true);
        }

        public void TestActionDispatchSAAmbig(ServerAction action) {
            actionFinished(true);
        }

        public void TestActionDispatchSAAmbig(float foo) {
            actionFinished(true);
        }

        public void TestActionDispatchNoopServerAction(ServerAction action) {
            actionFinished(true, "serveraction");
        }

        public void TestFastEmit(string rvalue) {
            actionFinishedEmit(true, rvalue);
        }

        public void TestActionDispatchNoopAllDefault2(float param12, float param10 = 0.0f, float param11 = 1.0f) {
            actionFinished(true, "somedefault");
        }

        public void TestActionDispatchNoopAllDefault(float param10 = 0.0f, float param11 = 1.0f) {
            actionFinished(true, "alldefault");
        }

        public void TestActionDispatchNoop2(bool param3, string param4 = "foo") {
            actionFinished(true, "param3 param4/default " + param4);
        }

        public void TestActionReflectParam(string rvalue) {
            actionFinished(true, rvalue);
        }

        public void TestActionDispatchNoop(string param6, string param7) {
            actionFinished(true, "param6 param7");
        }

        public void TestActionDispatchNoop(bool param1, bool param2) {
            actionFinished(true, "param1 param2");
        }

        public void TestActionDispatchConflict(string param22) {
            actionFinished(true);
        }
        public void TestActionDispatchConflict(bool param22) {
            actionFinished(true);
        }

        public void TestActionDispatchNoop(bool param1) {
            actionFinished(true, "param1");
        }

        public void TestActionDispatchNoop() {
            actionFinished(true, "emptyargs");
        }

        public void TestActionDispatchFindAmbiguous(string typeName) {
            List<string> actions = ActionDispatcher.FindAmbiguousActions(Type.GetType(typeName));
            actionFinished(true, actions);
        }

        public void TestActionDispatchFindConflicts(string typeName) {
            Dictionary<string, List<string>> conflicts = ActionDispatcher.FindMethodVariableNameConflicts(Type.GetType(typeName));
            string[] ignore = new string[] { "GetComponent", "StopCoroutine" };
            foreach (var methodName in ignore) {
                if (conflicts.ContainsKey(methodName)) {
                    conflicts.Remove(methodName);
                }
            }
            actionFinished(true, conflicts);
        }
    }
}<|MERGE_RESOLUTION|>--- conflicted
+++ resolved
@@ -296,12 +296,8 @@
             actionCounter = 0;
             targetTeleport = Vector3.zero;
 
-<<<<<<< HEAD
 #if UNITY_EDITOR
-=======
-            #if UNITY_EDITOR
             Debug.Log($"lastAction: '{this.lastAction}'");
->>>>>>> 6557027c
             Debug.Log($"lastActionSuccess: '{success}'");
             if (!success) {
                 Debug.Log($"Action failed with error message '{this.errorMessage}'.");
@@ -1913,18 +1909,10 @@
         // instead of objectId, use screen coordinates to raycast toward potential targets
         // will set the target object by reference if raycast is successful
         protected bool screenToWorldTarget(
-<<<<<<< HEAD
-            float x,
-            float y,
-            ref SimObjPhysics target,
-            // bool inViewport = true, 
-            // bool inMaxVisibleDistance = false, 
-=======
             float x, 
             float y, 
             ref SimObjPhysics target, 
             out RaycastHit hit,
->>>>>>> 6557027c
             bool forceAction = false,
             bool checkVisible = true) {
             if (x < 0 || x > 1 || y < 0 || y > 1) {
