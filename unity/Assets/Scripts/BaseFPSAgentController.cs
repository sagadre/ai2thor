--- conflicted
+++ resolved
@@ -22,16 +22,6 @@
 		protected float m_WalkSpeed;
 		[SerializeField]
 		protected float m_RunSpeed;
-<<<<<<< HEAD
-		//[SerializeField]
-		//[Range(0f, 1f)]
-		//private float m_RunstepLenghten;
-		//[SerializeField]
-		//private float m_JumpSpeed;
-		//SerializeField]
-		//private float m_StickToGroundForce;
-=======
->>>>>>> 334e468d
 		[SerializeField]
 		protected float m_GravityMultiplier;
 		[SerializeField]
@@ -128,12 +118,6 @@
 			//m_CharacterController.height = LoadFloatVariable (height, "AGENT_HEIGHT");
 			this.m_WalkSpeed = 2;
 			this.m_RunSpeed = 10;
-<<<<<<< HEAD
-			//this.m_RunstepLenghten = 0.4f;
-			//this.m_JumpSpeed = 10;
-			//this.m_StickToGroundForce = 10;
-=======
->>>>>>> 334e468d
 			this.m_GravityMultiplier = 2;
 			this.m_UseFovKick = true;
 			this.m_StepInterval = 5;
@@ -329,45 +313,6 @@
 
 			return metaMessage;
 		}
-
-
-<<<<<<< HEAD
-		public SimObj[] VisibleSimObjs() {
-			return SimUtil.GetAllVisibleSimObjs (m_Camera, maxVisibleDistance);
-		}
-
-
-		public SimObj[] VisibleSimObjs(bool forceVisible) {
-			if (forceVisible) {
-				return GameObject.FindObjectsOfType (typeof(SimObj)) as SimObj[];
-			} else {
-				return VisibleSimObjs ();
-
-			}
-		}
-
-		public bool IsOpen(SimObj simobj) {
-			Animator anim = simobj.Animator;
-			AnimatorControllerParameter param = anim.parameters [0];
-			if (OPEN_CLOSE_STATES.ContainsKey(simobj.Type)){
-				return anim.GetInteger(param.name) == OPEN_CLOSE_STATES[simobj.Type]["open"];
-			} else {
-				return anim.GetBool (param.name);
-			}
-
-		}
-
-		public bool IsOpenable(SimObj so) {
-
-			return Array.IndexOf (OpenableTypes, so.Type) >= 0 && so.IsAnimated;
-		}
-         
-
-		public bool IsPickupable(SimObj so) {
-			return !IsOpenable (so) && !so.IsReceptacle && !(Array.IndexOf (ImmobileTypes, so.Type) >= 0);
-		}
-=======
->>>>>>> 334e468d
 
 
 		private ObjectMetadata[] generateObjectMetadataForTag(string tag, bool isAnimated)
@@ -506,16 +451,9 @@
 			}
 
 
-<<<<<<< HEAD
 			if (!collisionsInAction.Contains (hit.gameObject.name)) {
 				Debug.Log ("Agent Collided with " + hit.gameObject.name);
 				collisionsInAction.Add (hit.gameObject.name);
-=======
-			if (!collisionsInAction.Contains(hit.gameObject.name))
-			{
-				Debug.Log("Collided with " + hit.gameObject.name);
-				collisionsInAction.Add(hit.gameObject.name);
->>>>>>> 334e468d
 			}
 
 			Rigidbody body = hit.collider.attachedRigidbody;
@@ -529,7 +467,6 @@
 			{
 				return;
 			}
-<<<<<<< HEAD
 
             if(PushMode)
 			{
@@ -542,9 +479,57 @@
 			//if we touched something with a rigidbody that needs to simulate physics, generate a force at the impact point
 			//body.AddForce(m_CharacterController.velocity * 15f, ForceMode.Force);
             //body.AddForceAtPosition (m_CharacterController.velocity * 15f, hit.point, ForceMode.Acceleration);//might have to adjust the force vector scalar later
-=======
-			body.AddForceAtPosition(m_CharacterController.velocity * 0.1f, hit.point, ForceMode.Impulse);
->>>>>>> 334e468d
+		}
+
+
+		// Extra helper functions
+		protected string LoadStringVariable(string variable, string name) {
+			string envVarName =  ENVIRONMENT_PREFIX + name.ToUpper ();
+			string envVarValue = Environment.GetEnvironmentVariable (envVarName);
+			return envVarValue == null ? variable : envVarValue;
+		}
+
+		protected int LoadIntVariable(int variable, string name) {
+			string envVarName =  ENVIRONMENT_PREFIX + name.ToUpper ();
+			string envVarValue = Environment.GetEnvironmentVariable (envVarName);
+			return envVarValue == null ? variable : int.Parse (envVarValue);
+		}
+
+		protected float LoadFloatVariable(float variable, string name) {
+			string envVarName =  ENVIRONMENT_PREFIX + name.ToUpper ();
+			string envVarValue = Environment.GetEnvironmentVariable (envVarName);
+			return envVarValue == null ? variable : float.Parse (envVarValue);
+		}
+
+		protected bool LoadBoolVariable(bool variable, string name) {
+			string envVarName =  ENVIRONMENT_PREFIX + name.ToUpper ();
+			string envVarValue = Environment.GetEnvironmentVariable (envVarName);
+			return envVarValue == null ? variable : bool.Parse (envVarValue);
+		}
+
+		
+
+		protected void ProcessControlCommand(string msg) {
+			//Debug.Log ("Procssing control commands: " + msg);
+			errorMessage = "";
+			collisionsInAction = new List<string> ();
+
+			ServerAction controlCommand = JsonUtility.FromJson<ServerAction>(msg);
+            this.currentSequenceId = controlCommand.sequenceId;
+			lastAction = controlCommand.action;
+			lastActionSuccess = false;
+			lastPosition = new Vector3 (transform.position.x, transform.position.y, transform.position.z);
+			System.Reflection.MethodInfo method = this.GetType ().GetMethod (controlCommand.action);
+			try
+			{
+				method.Invoke(this, new object[] { controlCommand });
+			}
+			catch (Exception e) {
+				Debug.LogError("caught error with invoke");
+				Debug.LogError(e);
+				errorMessage += e.ToString();
+				actionFinished(false);
+			}
 		}
 
 
