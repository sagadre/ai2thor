--- conflicted
+++ resolved
@@ -3001,11 +3001,6 @@
             agentTransform.position = originalAgentPosition;
             agentTransform.rotation = orignalAgentRotation;
             m_Camera.transform.rotation = originalCameraRotation;
-<<<<<<< HEAD
-            
-=======
-
->>>>>>> e3baa7b3
             var path = new UnityEngine.AI.NavMeshPath();
             var sopPos = targetSOP.transform.position;
             //var target = new Vector3(sopPos.x, initialPosition.y, sopPos.z);
