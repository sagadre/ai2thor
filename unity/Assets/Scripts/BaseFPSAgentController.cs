--- conflicted
+++ resolved
@@ -2016,7 +2016,6 @@
             return Time.time;
         }
 
-<<<<<<< HEAD
         protected bool objectIsWithinViewport(SimObjPhysics sop) {
             if (sop.VisibilityPoints.Length > 0) {
                 Transform[] visPoints = sop.VisibilityPoints;
@@ -2040,10 +2039,7 @@
             return false;
         }
 
-        private bool isSimObjVisible(Camera agentCamera, SimObjPhysics sop, float maxDistance) {
-=======
         private bool isSimObjVisible(Camera agentCamera, SimObjPhysics sop, float maxDistance, Plane[] planes) {
->>>>>>> b9182d7d
             bool visible = false;
             //check against all visibility points, accumulate count. If at least one point is visible, set object to visible
             if (sop.VisibilityPoints != null && sop.VisibilityPoints.Length > 0) 
