// Copyright Allen Institute for Artificial Intelligence 2017
using System;
using System.IO;
using System.Collections;
using System.Collections.Generic;
using System.Reflection;
using UnityStandardAssets.CrossPlatformInput;
using UnityStandardAssets.Utility;
using UnityEngine;
using Random = UnityEngine.Random;
using UnityStandardAssets.ImageEffects;
using System.Linq;
using UnityEngine.Rendering.PostProcessing;
using UnityEngine.AI;
using Newtonsoft.Json.Linq;

namespace UnityStandardAssets.Characters.FirstPerson
{
	[RequireComponent(typeof(CharacterController))]

	abstract public class BaseFPSAgentController : MonoBehaviour
	{
		//debug draw bounds of objects in editor
        #if UNITY_EDITOR
        protected List<Bounds> gizmobounds = new List<Bounds>();
        #endif
        [SerializeField] public SimObjPhysics[] VisibleSimObjPhysics 
        {
            get;
            protected set;
        }
        [SerializeField] protected bool IsHandDefault = true;
        [SerializeField] public GameObject ItemInHand = null; //current object in inventory
        [SerializeField] public GameObject AgentHand = null;
        [SerializeField] protected GameObject DefaultHandPosition = null;
        [SerializeField] protected Transform rotPoint;
        [SerializeField] protected GameObject DebugPointPrefab;
        [SerializeField] private GameObject GridRenderer = null;
        [SerializeField] protected GameObject DebugTargetPointPrefab;
        [SerializeField] protected bool inTopLevelView = false;
        [SerializeField] protected Vector3 lastLocalCameraPosition;
        [SerializeField] protected Quaternion lastLocalCameraRotation;
        public float autoResetTimeScale = 1.0f;

        public Vector3[] reachablePositions = new Vector3[0];
        protected float gridVisualizeY = 0.005f; //used to visualize reachable position grid, offset from floor
        protected HashSet<int> initiallyDisabledRenderers = new HashSet<int>();
		// first person controller parameters
		[SerializeField]
		protected bool m_IsWalking;
		[SerializeField]
		protected float m_WalkSpeed;
		[SerializeField]
		protected float m_RunSpeed;
		[SerializeField]
		protected float m_GravityMultiplier;
		protected static float gridSize = 0.25f;
        //time the checkIfObjectHasStoppedMoving coroutine waits for objects to stop moving
        protected float TimeToWaitForObjectsToComeToRest = 0.0f;
        //determins default move distance for move actions
		protected float moveMagnitude;
        //determines rotation increment of rotate functions
        protected float rotateStepDegrees = 90.0f;
        protected bool snapToGrid;
		protected bool continuousMode;//deprecated, use snapToGrid instead
		public ImageSynthesis imageSynthesis;
        public GameObject VisibilityCapsule = null;//used to keep track of currently active VisCap: see different vis caps for modes below
        public GameObject TallVisCap;//meshes used for Tall mode
        public GameObject BotVisCap;//meshes used for Bot mode
        public GameObject DroneVisCap;//meshes used for Drone mode
        public GameObject DroneBasket;//reference to the drone's basket object
        public GameObject IKArm; //reference to the IK_Robot_Arm_Controller arm
        private bool isVisible = true;
        public bool inHighFrictionArea = false;
        public int fixedUpdateCount { get; protected set; }
        public int updateCount { get; protected set; }
        // outbound object filter
        private SimObjPhysics[] simObjFilter = null;
        private VisibilityScheme visibilityScheme = VisibilityScheme.Collider;
        
        public AgentState agentState = AgentState.Emit;
<<<<<<< HEAD
=======

        public const float DefaultAllowedErrorInShortestPath = 0.0001f;

>>>>>>> 66a85c0b
        public bool IsVisible
        {
			get 
            { return isVisible; }

			set 
            {
                //first default all Vis capsules of all modes to not enabled
                HideAllAgentRenderers();

                //The VisibilityCapsule will be set to either Tall or Bot 
                //from the SetAgentMode call in BaseFPSAgentController's Initialize()
                foreach (Renderer r in VisibilityCapsule.GetComponentsInChildren<Renderer>()) 
                {
                    r.enabled = value;
                }
				
				isVisible = value;
			}
        }

        public bool IsProcessing {
            get {
                return this.agentState == AgentState.Processing;
            }
        }

        public bool ReadyForCommand {
            get {
                return this.agentState == AgentState.Emit;
            }

        }

		protected float maxDownwardLookAngle = 60f;
		protected float maxUpwardLookAngle = 30f;
		//allow agent to push sim objects that can move, for physics
		protected bool PushMode = false;
		protected int actionCounter;
		protected Vector3 targetTeleport;
        public AgentManager agentManager;
		public Camera m_Camera;
        [SerializeField] protected float cameraOrthSize;
		protected float m_XRotation;
		protected float m_ZRotation;
		protected Vector2 m_Input;
		protected Vector3 m_MoveDir = Vector3.zero;
		public CharacterController m_CharacterController;
		protected CollisionFlags m_CollisionFlags;
		protected Vector3 lastPosition;
		protected string lastAction;
		protected bool lastActionSuccess;
		protected string errorMessage;
		protected ServerActionErrorCode errorCode;
		public System.Object actionReturn;
        [SerializeField] protected Vector3 standingLocalCameraPosition;
        [SerializeField] protected Vector3 crouchingLocalCameraPosition;
        public float maxVisibleDistance = 1.5f; //changed from 1.0f to account for objects randomly spawned far away on tables/countertops, which would be not visible at 1.0f
        protected float[, , ] flatSurfacesOnGrid = new float[0, 0, 0];
        protected float[, ] distances = new float[0, 0];
        protected float[, , ] normals = new float[0, 0, 0];
		protected bool[, ] isOpenableGrid = new bool[0, 0];
        protected string[] segmentedObjectIds = new string[0];
        [SerializeField] public string[] objectIdsInBox = new string[0];
        protected int actionIntReturn;
        protected float actionFloatReturn;
        protected float[] actionFloatsReturn;
        protected Vector3[] actionVector3sReturn;
        protected string[] actionStringsReturn;
        public bool alwaysReturnVisibleRange = false;
		// initial states
		protected Vector3 init_position;
		protected Quaternion init_rotation;
		public int actionDuration = 3;

		// internal state variables
		private float lastEmitTime;
		protected List<string> collisionsInAction;// tracking collided objects
		protected string[] collidedObjects;// container for collided objects
        protected HashSet<Collider> collidersToIgnoreDuringMovement = new HashSet<Collider>();
		protected Quaternion targetRotation;
    
        #if UNITY_WEBGL
        // Javascript communication
        private JavaScriptInterface jsInterface = null;
		public Quaternion TargetRotation
		{
			get { return targetRotation; }
		}
        #endif

        // Arm
        protected IK_Robot_Arm_Controller Arm;

        private PhysicsSceneManager _physicsSceneManager = null;
        //use as reference to the PhysicsSceneManager object
        protected PhysicsSceneManager physicsSceneManager
        {
            get {
                if (_physicsSceneManager == null) {
                    _physicsSceneManager = GameObject.Find("PhysicsSceneManager").GetComponent<PhysicsSceneManager>();
                }
                return _physicsSceneManager;
            }
        }

        //reference to prefab for activiting the cracked camera effect via CameraCrack()
        [SerializeField] GameObject CrackedCameraCanvas = null;

		// Initialize parameters from environment variables
		protected virtual void Awake()
		{
            #if UNITY_WEBGL
                this.jsInterface = this.GetComponent<JavaScriptInterface>();
                this.jsInterface.enabled = true;
            #endif

            // character controller parameters
            m_CharacterController = GetComponent<CharacterController>();
			this.m_WalkSpeed = 2;
			this.m_RunSpeed = 10;
			this.m_GravityMultiplier = 2;

		}

		// Use this for initialization
		public virtual void Start()
		{
			m_Camera = this.gameObject.GetComponentInChildren<Camera>();

			// set agent initial states
			targetRotation = transform.rotation;
			collidedObjects = new string[0];
			collisionsInAction = new List<string>();

            //setting default renderer settings
            //this hides renderers not used in tall mode, and also sets renderer
            //culling in FirstPersonCharacterCull.cs to ignore tall mode renderers
            HideAllAgentRenderers();

			// record initial positions and rotations
			init_position = transform.position;
			init_rotation = transform.rotation;

			agentManager = GameObject.Find("PhysicsSceneManager").GetComponentInChildren<AgentManager>();

            //default nav mesh agent to false cause WHY DOES THIS BREAK THINGS I GUESS IT DOESN TLIKE TELEPORTING
            this.GetComponent<NavMeshAgent>().enabled = false;

            // Recordining initially disabled renderers and scene bounds 
            //then setting up sceneBounds based on encapsulating all renderers
            foreach (Renderer r in GameObject.FindObjectsOfType<Renderer>()) {
                if (!r.enabled) {
                    initiallyDisabledRenderers.Add(r.GetInstanceID());
                } else {
                    agentManager.SceneBounds.Encapsulate(r.bounds);
                }
            }

            //On start, activate gravity
            Vector3 movement = Vector3.zero;
            movement.y = Physics.gravity.y * m_GravityMultiplier;
            m_CharacterController.Move(movement);
		}

        //defaults all agent renderers, from all modes (tall, bot, drone), to hidden for initialization default
        protected void HideAllAgentRenderers()
        {
            foreach(Renderer r in TallVisCap.GetComponentsInChildren<Renderer>())
            {
                if(r.enabled)
                {
                    r.enabled = false;
                }
            }

            foreach(Renderer r in BotVisCap.GetComponentsInChildren<Renderer>())
            {
                if(r.enabled)
                {
                    r.enabled = false;
                }
            }

            foreach(Renderer r in DroneVisCap.GetComponentsInChildren<Renderer>())
            {
                if(r.enabled)
                {
                    r.enabled = false;
                }
            }
        }

		public void actionFinishedEmit(bool success, System.Object actionReturn=null) 
		{
            actionFinished(success, AgentState.Emit, actionReturn);
		}

		protected virtual void actionFinished(bool success, AgentState newState, System.Object actionReturn=null) 
		{
			if (!this.IsProcessing)
			{
				Debug.LogError ("ActionFinished called with agentState not in processing ");
			}

            lastActionSuccess = success;
			this.agentState = newState;
			this.actionReturn = actionReturn;
			actionCounter = 0;
			targetTeleport = Vector3.zero;

        }

		public virtual void actionFinished(bool success, System.Object actionReturn=null) 
		{
            actionFinished(success, AgentState.ActionComplete, actionReturn);
            this.resumePhysics();
		}

        protected virtual void resumePhysics() {}



        public Vector3[] getReachablePositions(float gridMultiplier = 1.0f, int maxStepCount = 10000, bool visualize = false, Color? gridColor = null) { //max step count represents a 100m * 100m room. Adjust this value later if we end up making bigger rooms?
            CapsuleCollider cc = GetComponent<CapsuleCollider>();

            float sw = m_CharacterController.skinWidth;
            Queue<Vector3> pointsQueue = new Queue<Vector3>();
            pointsQueue.Enqueue(transform.position);

            //float dirSkinWidthMultiplier = 1.0f + sw;
            Vector3[] directions = {
                new Vector3(1.0f, 0.0f, 0.0f),
                new Vector3(0.0f, 0.0f, 1.0f),
                new Vector3(-1.0f, 0.0f, 0.0f),
                new Vector3(0.0f, 0.0f, -1.0f)
            };

            HashSet<Vector3> goodPoints = new HashSet<Vector3>();
            HashSet<Vector3> seenPoints = new HashSet<Vector3>();
            int layerMask = 1 << 8;
            int stepsTaken = 0;
            while (pointsQueue.Count != 0) {
                stepsTaken += 1;
                Vector3 p = pointsQueue.Dequeue();
                if (!goodPoints.Contains(p)) {
                    goodPoints.Add(p);
                    HashSet<Collider> objectsAlreadyColliding = new HashSet<Collider>(objectsCollidingWithAgent());
                    foreach (Vector3 d in directions) {
                        Vector3 newPosition = p + d * gridSize * gridMultiplier;
                        if (seenPoints.Contains(newPosition)) {
                            continue;
                        }
                        seenPoints.Add(newPosition);

                        RaycastHit[] hits = capsuleCastAllForAgent(
                            cc,
                            sw,
                            p,
                            d,
                            (gridSize * gridMultiplier),
                            layerMask
                        );

                        bool shouldEnqueue = true;
                        foreach (RaycastHit hit in hits) {
                            if (hit.transform.gameObject.name != "Floor" &&
                                !ancestorHasName(hit.transform.gameObject, "FPSController") &&
                                !objectsAlreadyColliding.Contains(hit.collider)
                            ) {
                                shouldEnqueue = false;
                                break;
                            }
                        }
                        bool inBounds = agentManager.SceneBounds.Contains(newPosition);
                        if (errorMessage == "" && !inBounds) {
                            errorMessage = "In " +
                                UnityEngine.SceneManagement.SceneManager.GetActiveScene().name +
                                ", position " + newPosition.ToString() +
                                " can be reached via capsule cast but is beyond the scene bounds.";
                        }

                        shouldEnqueue = shouldEnqueue && inBounds && (
                            handObjectCanFitInPosition(newPosition, 0.0f) ||
                            handObjectCanFitInPosition(newPosition, 90.0f) ||
                            handObjectCanFitInPosition(newPosition, 180.0f) ||
                            handObjectCanFitInPosition(newPosition, 270.0f)
                        );
                        if (shouldEnqueue) {
                            pointsQueue.Enqueue(newPosition);

                            if (visualize) {
                                var gridRenderer = Instantiate(GridRenderer, Vector3.zero, Quaternion.identity);
                                var gridLineRenderer = gridRenderer.GetComponentInChildren<LineRenderer>();
                                if (gridColor.HasValue) {
                                    gridLineRenderer.startColor = gridColor.Value;
                                    gridLineRenderer.endColor =  gridColor.Value;
                                }
                                // gridLineRenderer.startColor = ;
                                // gridLineRenderer.endColor = ;
                                gridLineRenderer.positionCount = 2;
                                // gridLineRenderer.startWidth = 0.01f;
                                // gridLineRenderer.endWidth = 0.01f;
                                gridLineRenderer.SetPositions(new Vector3[] { 
                                    new Vector3(p.x, gridVisualizeY, p.z),
                                    new Vector3(newPosition.x, gridVisualizeY, newPosition.z)
                                });
                            }
                            #if UNITY_EDITOR
                            Debug.DrawLine(p, newPosition, Color.cyan, 100000f);
                            #endif
                        }
                    }
                }
                //default maxStepCount to scale based on gridSize
                if (stepsTaken > Math.Floor(maxStepCount/(gridSize * gridSize))) {
                    errorMessage = "Too many steps taken in GetReachablePositions.";
                    break;
                }
            }

            Vector3[] reachablePos = new Vector3[goodPoints.Count];
            goodPoints.CopyTo(reachablePos);

            #if UNITY_EDITOR
            Debug.Log("count of reachable positions: " + reachablePos.Length);
            #endif

            return reachablePos;
        }

        public void GetReachablePositions(int maxStepCount = 0) {
            if(maxStepCount != 0) {
                reachablePositions = getReachablePositions(1.0f, maxStepCount);
            } else {
                reachablePositions = getReachablePositions();
            }

            if (errorMessage != "") {
                actionFinishedEmit(false);
            } else {
                actionFinishedEmit(true, reachablePositions);
            }
        }

		public void Initialize(ServerAction action)
        {
            if(action.agentMode.ToLower() == "default" || 
               action.agentMode.ToLower() == "bot" || 
               action.agentMode.ToLower() == "drone" ||
               action.agentMode.ToLower() == "arm"
               )
            {
                //set agent mode to Default, Bot or Drone accordingly
                SetAgentMode(action.agentMode);
            }
            
            else
            {
                errorMessage = "agentMode must be set to 'default' or 'bot' or 'drone' or 'hand'";
                Debug.Log(errorMessage);
                actionFinished(false);
                return;
            }

            if (action.gridSize == 0)
            {
                action.gridSize = 0.25f;
            }

            //note: this overrides the default FOV values set in SetAgentMode()
			if (action.fieldOfView > 0 && action.fieldOfView < 180) {
				m_Camera.fieldOfView = action.fieldOfView;
			} 
            else if(action.fieldOfView < 0 || action.fieldOfView >= 180) {
				errorMessage = "fov must be set to (0, 180) noninclusive.";
                Debug.Log(errorMessage);
                actionFinished(false);
                return;
			}

			if (action.timeScale > 0) {
				if (Time.timeScale != action.timeScale) {
                	Time.timeScale = action.timeScale;
				}
            } else {
                errorMessage = "Time scale must be > 0";
                Debug.Log(errorMessage);
                actionFinished(false);
                return;
            }

            if (action.rotateStepDegrees <= 0.0)
            {
                errorMessage = "rotateStepDegrees must be a non-zero, non-negative float";
                Debug.Log(errorMessage);
                actionFinished(false);
                return;
            }

            //default is 90 defined in the ServerAction class, specify whatever you want the default to be
            if (action.rotateStepDegrees > 0.0) {
                this.rotateStepDegrees = action.rotateStepDegrees;
            }

            this.snapToGrid = action.snapToGrid;

            if (action.renderDepthImage || action.renderClassImage || action.renderObjectImage || action.renderNormalsImage) {
    			this.updateImageSynthesis(true);
    		}

			if (action.visibilityDistance > 0.0f) {
				this.maxVisibleDistance = action.visibilityDistance;
			}

            var navmeshAgent = this.GetComponent<UnityEngine.AI.NavMeshAgent>();
            var collider = this.GetComponent<CapsuleCollider>();

            if (collider != null && navmeshAgent != null) {
                navmeshAgent.radius = collider.radius;
                navmeshAgent.height = collider.height;
            }
        
            //navmeshAgent.radius = 

            if (action.gridSize <= 0 || action.gridSize > 5)
            {
                errorMessage = "grid size must be in the range (0,5]";
                Debug.Log(errorMessage);
                actionFinished(false);
                return;
            }

            else
            {
                gridSize = action.gridSize;
                StartCoroutine(checkInitializeAgentLocationAction());
            }

            //initialize how long the default wait time for objects to stop moving is
            this.TimeToWaitForObjectsToComeToRest = action.TimeToWaitForObjectsToComeToRest;
            	
            // Debug.Log("Object " + action.controllerInitialization.ToString() + " dict "  + (action.controllerInitialization.variableInitializations == null));//+ string.Join(";", action.controllerInitialization.variableInitializations.Select(x => x.Key + "=" + x.Value).ToArray()));

            if (action.controllerInitialization != null && action.controllerInitialization.variableInitializations != null) {
                foreach (KeyValuePair<string, TypedVariable> entry in action.controllerInitialization.variableInitializations) {
                    Debug.Log(" Key " + entry.Value.type + " field " + entry.Key);
                    Type t = Type.GetType(entry.Value.type);
                    FieldInfo field = t.GetField(entry.Key, BindingFlags.Public | BindingFlags.Instance);
                    field.SetValue(this, entry.Value);
                }

            }

            this.visibilityScheme = action.GetVisibilityScheme();
        }

        public void SetAgentMode(string mode)
        {
            string whichMode;
            whichMode = mode.ToLower();

            //null check for camera, used to ensure no missing references on initialization
            if(m_Camera == null)
            {
                m_Camera = this.gameObject.GetComponentInChildren<Camera>();
            }

            FirstPersonCharacterCull fpcc = m_Camera.GetComponent<FirstPersonCharacterCull>();

            //determine if we are in Tall or Bot mode (or other modes as we go on)
            if(whichMode == "default" || whichMode == "arm")
            {   
                //toggle FirstPersonCharacterCull
                fpcc.SwitchRenderersToHide(whichMode);

                VisibilityCapsule = TallVisCap;
                m_CharacterController.center = new Vector3(0, 0, 0);
                m_CharacterController.radius = 0.2f;
                m_CharacterController.height = 1.8f;

                CapsuleCollider cc = this.GetComponent<CapsuleCollider>();
                cc.center = m_CharacterController.center;
                cc.radius = m_CharacterController.radius;
                cc.height = m_CharacterController.height;

                m_Camera.GetComponent<PostProcessVolume>().enabled = false;
                m_Camera.GetComponent<PostProcessLayer>().enabled = false;

                //camera position
                m_Camera.transform.localPosition = new Vector3(0, 0.675f, 0);

                //camera FOV
                m_Camera.fieldOfView = 90f;

                //set camera stand/crouch local positions for Tall mode
                standingLocalCameraPosition = m_Camera.transform.localPosition;
                crouchingLocalCameraPosition = m_Camera.transform.localPosition + new Vector3(0, -0.675f, 0);// bigger y offset if tall

                //enable arm component
                if (whichMode == "arm") {
                    IKArm.SetActive(true);
                    Arm = this.GetComponentInChildren<IK_Robot_Arm_Controller>();
                    var armTarget = Arm.transform.Find("robot_arm_FK_IK_rig").Find("IK_rig").Find("IK_pos_rot_manipulator");
                    Vector3 pos = armTarget.transform.localPosition;
                    pos.z = 0.4f; // pulls the arm in from being fully extended
                    armTarget.transform.localPosition = pos;
                    var ikSolver = this.GetComponentInChildren<FK_IK_Solver>();
                    ikSolver.ManipulateArm();
                }
            }

            else if(whichMode == "bot")
            {
                //toggle FirstPersonCharacterCull
                fpcc.SwitchRenderersToHide(whichMode);

                VisibilityCapsule = BotVisCap;
                m_CharacterController.center = new Vector3(0, -0.45f, 0);
                m_CharacterController.radius = 0.175f;
                m_CharacterController.height = 0.9f;

                CapsuleCollider cc = this.GetComponent<CapsuleCollider>();
                cc.center = m_CharacterController.center;
                cc.radius = m_CharacterController.radius;
                cc.height = m_CharacterController.height;

                m_Camera.GetComponent<PostProcessVolume>().enabled = true;
                m_Camera.GetComponent<PostProcessLayer>().enabled = true;

                //camera position
                m_Camera.transform.localPosition = new Vector3(0, -0.0312f, 0);

                //camera FOV
                m_Camera.fieldOfView = 60f;

                //set camera stand/crouch local positions for Tall mode
                standingLocalCameraPosition = m_Camera.transform.localPosition;
                crouchingLocalCameraPosition = m_Camera.transform.localPosition + new Vector3(0, -0.2206f, 0);//smaller y offset if Bot

                // limit camera from looking too far down
				this.maxDownwardLookAngle = 30f;
				this.maxUpwardLookAngle = 30f;
                //this.horizonAngles = new float[] { 30.0f, 0.0f, 330.0f };
            }

            else if(whichMode == "drone")
            {
                //toggle first person character cull
                fpcc.SwitchRenderersToHide(whichMode);

                VisibilityCapsule = DroneVisCap;
                m_CharacterController.center = new Vector3(0,0,0);
                m_CharacterController.radius = 0.2f;
                m_CharacterController.height = 0.0f;

                CapsuleCollider cc = this.GetComponent<CapsuleCollider>();
                cc.center = m_CharacterController.center;
                cc.radius = m_CharacterController.radius;
                cc.height = m_CharacterController.height;

                m_Camera.GetComponent<PostProcessVolume>().enabled = false;
                m_Camera.GetComponent<PostProcessLayer>().enabled = false;

                //camera position set forward a bit for drone
                m_Camera.transform.localPosition = new Vector3(0, 0, 0.2f);

                //camera FOV for drone
                m_Camera.fieldOfView = 150f;

                //default camera stand/crouch for drone mode since drone doesn't stand or crouch
                standingLocalCameraPosition = m_Camera.transform.localPosition;
                crouchingLocalCameraPosition = m_Camera.transform.localPosition;

                //drone also needs to toggle on the drone basket
                DroneBasket.SetActive(true);
            }
        }

        public IEnumerator checkInitializeAgentLocationAction()
        {
            yield return null;

            Vector3 startingPosition = this.transform.position;
            // move ahead
            // move back

            float mult = 1 / gridSize;
            float grid_x1 = Convert.ToSingle(Math.Floor(this.transform.position.x * mult) / mult);
            float grid_z1 = Convert.ToSingle(Math.Floor(this.transform.position.z * mult) / mult);

            float[] xs = new float[] { grid_x1, grid_x1 + gridSize };
            float[] zs = new float[] { grid_z1, grid_z1 + gridSize };
            List<Vector3> validMovements = new List<Vector3>();

            foreach (float x in xs)
            {
                foreach (float z in zs)
                {
                    this.transform.position = startingPosition;
                    yield return null;

                    Vector3 target = new Vector3(x, this.transform.position.y, z);
                    Vector3 dir = target - this.transform.position;
                    Vector3 movement = dir.normalized * 100.0f;
                    if (movement.magnitude > dir.magnitude)
                    {
                        movement = dir;
                    }

                    movement.y = Physics.gravity.y * this.m_GravityMultiplier;

                    m_CharacterController.Move(movement);

                    for (int i = 0; i < actionDuration; i++)
                    {
                        yield return null;
                        Vector3 diff = this.transform.position - target;


                        if ((Math.Abs(diff.x) < 0.005) && (Math.Abs(diff.z) < 0.005))
                        {
                            validMovements.Add(movement);
                            break;
                        }
                    }

                }
            }

            this.transform.position = startingPosition;
            yield return null;
            if (validMovements.Count > 0)
            {
                Debug.Log("Initialize: got total valid initial targets: " + validMovements.Count);
                Vector3 firstMove = validMovements[0];
                firstMove.y = Physics.gravity.y * this.m_GravityMultiplier;

                m_CharacterController.Move(firstMove);
                snapAgentToGrid();
                actionFinished(true, new InitializeReturn{
                    cameraNearPlane = m_Camera.nearClipPlane,
                    cameraFarPlane = m_Camera.farClipPlane
                });
            }

            else
            {
                Debug.Log("Initialize: no valid starting positions found");
                actionFinished(false);
            }
        }

        //for all translational movement, check if the item the player is holding will hit anything, or if the agent will hit anything
        //NOTE: (XXX) All four movements below no longer use base character controller Move() due to doing initial collision blocking
        //checks before actually moving. Previously we would moveCharacter() first and if we hit anything reset, but now to match
        //Luca's movement grid and valid position generation, simple transform setting is used for movement instead.

        //XXX revisit what movement means when we more clearly define what "continuous" movement is
        protected bool moveInDirection(
            Vector3 direction,
            string objectId="",
            float maxDistanceToObject=-1.0f,
            bool forceAction = false,
            bool manualInteract = false,
            HashSet<Collider> ignoreColliders=null
        ) {
            Vector3 targetPosition = transform.position + direction;
            float angle = Vector3.Angle(transform.forward, Vector3.Normalize(direction));

            float right = Vector3.Dot(transform.right, direction);
            if (right < 0) {
                angle = 360f - angle;
            }
            int angleInt = Mathf.RoundToInt(angle) % 360;

            if (checkIfSceneBoundsContainTargetPosition(targetPosition) &&
                CheckIfItemBlocksAgentMovement(direction.magnitude, angleInt, forceAction) && // forceAction = true allows ignoring movement restrictions caused by held objects
                CheckIfAgentCanMove(direction.magnitude, angleInt, ignoreColliders)) {

                //only default hand if not manually interacting with things    
                if(!manualInteract) {
                    DefaultAgentHand();
                }

                Vector3 oldPosition = transform.position;
                transform.position = targetPosition;
                this.snapAgentToGrid();

                if (objectId != "" && maxDistanceToObject > 0.0f) {
                    if (!physicsSceneManager.ObjectIdToSimObjPhysics.ContainsKey(objectId)) {
                        errorMessage = "No object with ID " + objectId;
                        transform.position = oldPosition; 
                        return false;
                    }
                    SimObjPhysics sop = physicsSceneManager.ObjectIdToSimObjPhysics[objectId];
                    if (distanceToObject(sop) > maxDistanceToObject) {
                        errorMessage = "Agent movement would bring it beyond the max distance of " + objectId;
                        transform.position = oldPosition;
                        return false;
                    }
                }
                return true;
            } else {
                return false;
            }
        }

        protected float distanceToObject(SimObjPhysics sop) {
            float dist = 10000.0f;
            foreach (Collider c in sop.GetComponentsInChildren<Collider>()) {
                Vector3 closestPoint = c.ClosestPointOnBounds(transform.position);
                Vector3 p0 = new Vector3(transform.position.x, 0f, transform.position.z);
                Vector3 p1 = new Vector3(closestPoint.x, 0f, closestPoint.z);
                dist = Math.Min(Vector3.Distance(p0, p1), dist);
            }
            return dist;
        }

        public void DistanceToObject(string objectId) {
            float dist = distanceToObject(physicsSceneManager.ObjectIdToSimObjPhysics[objectId]);
            #if UNITY_EDITOR
            Debug.Log(dist);
            #endif
            actionFinished(true, dist);
        }

        public bool CheckIfAgentCanMove(
            float moveMagnitude,
            int orientation,
            HashSet<Collider> ignoreColliders = null
        ) {
            Vector3 dir = new Vector3();

            switch (orientation) {
                case 0: //forward
                    dir = gameObject.transform.forward;
                    break;

                case 180: //backward
                    dir = -gameObject.transform.forward;
                    break;

                case 270: //left
                    dir = -gameObject.transform.right;
                    break;

                case 90: //right
                    dir = gameObject.transform.right;
                    break;

                default:
                    Debug.Log("Incorrect orientation input! Allowed orientations (0 - forward, 90 - right, 180 - backward, 270 - left) ");
                    break;
            }

            RaycastHit[] sweepResults = capsuleCastAllForAgent(
                GetComponent<CapsuleCollider>(),
                m_CharacterController.skinWidth,
                transform.position,
                dir,
                moveMagnitude,
                1 << 8 | 1 << 10
            );
            //check if we hit an environmental structure or a sim object that we aren't actively holding. If so we can't move
            if (sweepResults.Length > 0) {
                foreach (RaycastHit res in sweepResults) {
                    if (ignoreColliders != null && ignoreColliders.Contains(res.collider)) {
                        continue;
                    }

                    // Don't worry if we hit something thats in our hand.
                    if (ItemInHand != null && ItemInHand.transform == res.transform) {
                        continue;
                    }

                    if (res.transform.gameObject != this.gameObject && res.transform.GetComponent<PhysicsRemoteFPSAgentController>()) {

                        PhysicsRemoteFPSAgentController maybeOtherAgent = res.transform.GetComponent<PhysicsRemoteFPSAgentController>();
                        int thisAgentNum = agentManager.agents.IndexOf(this);
                        int otherAgentNum = agentManager.agents.IndexOf(maybeOtherAgent);
                        errorMessage = "Agent " + otherAgentNum.ToString() + " is blocking Agent " + thisAgentNum.ToString() + " from moving " + orientation;
                        return false;
                    }

                    //including "Untagged" tag here so that the agent can't move through objects that are transparent
                    if ((!collidersToIgnoreDuringMovement.Contains(res.collider)) && (
                            res.transform.GetComponent<SimObjPhysics>() ||
                            res.transform.tag == "Structure" ||
                            res.transform.tag == "Untagged"
                        )) {
                        int thisAgentNum = agentManager.agents.IndexOf(this);
                        errorMessage = res.transform.name + " is blocking Agent " + thisAgentNum.ToString() + " from moving " + orientation;
                        //the moment we find a result that is blocking, return false here
                        return false;
                    }
                }
            }
            return true;
        }

        public void DisableObject(string objectId) {
            if (physicsSceneManager.ObjectIdToSimObjPhysics.ContainsKey(objectId)) {
                physicsSceneManager.ObjectIdToSimObjPhysics[objectId].gameObject.SetActive(false);
                actionFinished(true);
            } else {
                actionFinished(false);
            }
        }

        public void EnableObject(string objectId) {
            if (physicsSceneManager.ObjectIdToSimObjPhysics.ContainsKey(objectId)) {
                physicsSceneManager.ObjectIdToSimObjPhysics[objectId].gameObject.SetActive(true);
                actionFinished(true);
            } else {
                actionFinished(false);
            }
        }
        
        //remove a given sim object from the scene. Pass in the object's objectID string to remove it.
        public void RemoveFromScene(string objectId) {
            //pass name of object in from action.objectId
            if (objectId == null) {
                errorMessage = "objectId required for OpenObject";
                actionFinished(false);
                return;
            }

            //see if the object exists in this scene
            if (physicsSceneManager.ObjectIdToSimObjPhysics.ContainsKey(objectId)) {
                physicsSceneManager.ObjectIdToSimObjPhysics[objectId].transform.gameObject.SetActive(false);
                physicsSceneManager.SetupScene();
                actionFinished(true);
                return;
            }

            errorMessage = objectId + " could not be found in this scene, so it can't be removed";
            actionFinished(false);
        }

        //remove a list of given sim object from the scene.
        public void RemoveObjsFromScene(string[] objectIds) {
            if (objectIds == null || objectIds[0] == null)
            {
                errorMessage = "objectIds was not initialized correctly. Please make sure each element in the objectIds list is initialized.";
                actionFinished(false);
                return;
            }
            bool fail = false;
            foreach (string objIds in objectIds)
            {
                if (physicsSceneManager.ObjectIdToSimObjPhysics.ContainsKey(objIds))
                {
                    physicsSceneManager.ObjectIdToSimObjPhysics[objIds].transform.gameObject.SetActive(false);
                }
                else
                {
                    fail = true;
                }
            }
            physicsSceneManager.SetupScene();
            if (fail)
            {
                errorMessage = "some objectsin objectIds were not removed correctly.";
                actionFinished(false);
            }
            else
            {
                actionFinished(true);
            }
            return;
        }

        //Sweeptest to see if the object Agent is holding will prohibit movement
        public bool CheckIfItemBlocksAgentMovement(float moveMagnitude, int orientation, bool forceAction = false) {
            bool result = false;

            //if forceAction true, ignore collision restrictions caused by held objects
            if(forceAction)
            {
                return true;
            }
            //if there is nothing in our hand, we are good, return!
            if (ItemInHand == null) {
                result = true;
                //  Debug.Log("Agent has nothing in hand blocking movement");
                return result;
            }

            //otherwise we are holding an object and need to do a sweep using that object's rb
            else {
                Vector3 dir = new Vector3();

                //use the agent's forward as reference
                switch (orientation) {
                    case 0: //forward
                        dir = gameObject.transform.forward;
                        break;

                    case 180: //backward
                        dir = -gameObject.transform.forward;
                        break;

                    case 270: //left
                        dir = -gameObject.transform.right;
                        break;

                    case 90: //right
                        dir = gameObject.transform.right;
                        break;

                    default:
                        Debug.Log("Incorrect orientation input! Allowed orientations (0 - forward, 90 - right, 180 - backward, 270 - left) ");
                        break;
                }
                //otherwise we haev an item in our hand, so sweep using it's rigid body.
                //RaycastHit hit;

                Rigidbody rb = ItemInHand.GetComponent<Rigidbody>();

                RaycastHit[] sweepResults = rb.SweepTestAll(dir, moveMagnitude, QueryTriggerInteraction.Ignore);
                if (sweepResults.Length > 0) {
                    foreach (RaycastHit res in sweepResults) {
                        //did the item in the hand touch the agent? if so, ignore it's fine
                        if (res.transform.tag == "Player") {
                            result = true;
                            break;
                        } else {
                            errorMessage = res.transform.name + " is blocking the Agent from moving " + orientation + " with " + ItemInHand.name;
                            result = false;
                            return result;
                        }

                    }
                }

                //if the array is empty, nothing was hit by the sweeptest so we are clear to move
                else {
                    //Debug.Log("Agent Body can move " + orientation);
                    result = true;
                }

                return result;
            }
        }

        protected bool checkIfSceneBoundsContainTargetPosition(Vector3 position) {
            if (!agentManager.SceneBounds.Contains(position)) {
                errorMessage = "Scene bounds do not contain target position: " + position;
                return false;
            } else {
                return true;
            }
        }

        //if you want to do something like throw objects to knock over other objects, use this action to set all objects to Kinematic false
        //otherwise objects will need to be hit multiple times in order to ensure kinematic false toggle
        //use this by initializing the scene, then calling randomize if desired, and then call this action to prepare the scene so all objects will react to others upon collision.
        //note that SOMETIMES rigidbodies will continue to jitter or wiggle, especially if they are stacked against other rigidbodies.
        //this means that the isSceneAtRest bool will always be false
        public void MakeAllObjectsMoveable()
        {
            foreach (SimObjPhysics sop in GameObject.FindObjectsOfType<SimObjPhysics>()) 
            {
                //check if the sopType is something that can be hung
                if(sop.Type == SimObjType.Towel || sop.Type == SimObjType.HandTowel || sop.Type == SimObjType.ToiletPaper)
                {
                    //if this object is actively hung on its corresponding object specific receptacle... skip it so it doesn't fall on the floor
                    if(sop.GetComponentInParent<ObjectSpecificReceptacle>())
                    {
                        continue;
                    }
                }

                if (sop.PrimaryProperty == SimObjPrimaryProperty.CanPickup || sop.PrimaryProperty == SimObjPrimaryProperty.Moveable) 
                {
                    Rigidbody rb = sop.GetComponent<Rigidbody>();
                    rb.isKinematic = false;
                    rb.collisionDetectionMode = CollisionDetectionMode.ContinuousSpeculative;
                }
            }
            actionFinished(true);
        }

        //this does not appear to be used except for by the python unit test?
        //May deprecate this at some point?
		public void RotateLook(ServerAction response)
		{
			transform.rotation = Quaternion.Euler(new Vector3(0.0f, response.rotation.y, 0.0f));
			m_Camera.transform.localEulerAngles = new Vector3(response.horizon, 0.0f, 0.0f);
			actionFinished(true);

		}

		// rotate view with respect to mouse or server controls - I'm not sure when this is actually used
		protected virtual void RotateView()
		{
			// turn up & down
			if (Mathf.Abs(m_XRotation) > Mathf.Epsilon)
			{
				transform.Rotate(Vector3.right * m_XRotation, Space.Self);
			}

			// turn left & right
			if (Mathf.Abs(m_ZRotation) > Mathf.Epsilon)
			{
				transform.Rotate(Vector3.up * m_ZRotation, Space.Self);
			}

			// heading
			float eulerX = Mathf.Round(transform.eulerAngles.x);

			// rotating
			float eulerY = Mathf.Round(transform.eulerAngles.y);

			// TODO: make this as a precondition
			// move this out of Unity
			// constrain vertical turns in safe range
			float X_SAFE_RANGE = 30.0f;
			if (eulerX < 180.0f)
			{
				eulerX = Mathf.Min(X_SAFE_RANGE, eulerX);
			}
			else
			{
				eulerX = 360.0f - Mathf.Min(X_SAFE_RANGE, 360.0f - eulerX);
			}

			// freeze y-axis
			transform.rotation = Quaternion.Euler(eulerX, eulerY, 0);

		}

		// Check if agent is collided with other objects
		protected bool IsCollided()
		{
			return collisionsInAction.Count > 0;
		}

        public virtual SimpleSimObj[] allSceneObjects() {
			return GameObject.FindObjectsOfType<SimObj>();
        }

        public void ResetObjectFilter() {
            this.simObjFilter = null;
            actionFinishedEmit(true);
        }
        public void SetObjectFilter(string[] objectIds) {
            SimObjPhysics[] simObjects = GameObject.FindObjectsOfType<SimObjPhysics>();
            HashSet<SimObjPhysics> filter = new HashSet<SimObjPhysics>();
            HashSet<string> filterObjectIds = new HashSet<string>(objectIds);
            foreach(var simObj in simObjects) {
                if (filterObjectIds.Contains(simObj.ObjectID)) {
                    filter.Add(simObj);
                }
            }
            simObjFilter = filter.ToArray();
            actionFinishedEmit(true);
        }

        public virtual ObjectMetadata[] generateObjectMetadata()
		{
            SimObjPhysics[] simObjects = null;
            if (this.simObjFilter != null) {
                simObjects = this.simObjFilter;
            } else {
                simObjects = GameObject.FindObjectsOfType<SimObjPhysics>();
            }

            HashSet<SimObjPhysics> visibleSimObjsHash = new HashSet<SimObjPhysics>(GetAllVisibleSimObjPhysics(
                this.m_Camera,
                this.maxVisibleDistance));

            int numObj = simObjects.Length;
            List<ObjectMetadata> metadata = new List<ObjectMetadata>();
            Dictionary<string, List<string>> parentReceptacles = new Dictionary<string, List<string>>();

            #if UNITY_EDITOR
            //debug draw bounds reset list
            gizmobounds.Clear();
            #endif

            for (int k = 0; k < numObj; k++) {
                SimObjPhysics simObj = simObjects[k];
                ObjectMetadata meta = ObjectMetadataFromSimObjPhysics(simObj, visibleSimObjsHash.Contains(simObj));
                if (meta.receptacle) {
                    
                    List<string> containedObjectsAsID = new List<String>();
                    foreach(GameObject go in simObj.ContainedGameObjects())
                    {
                        containedObjectsAsID.Add(go.GetComponent<SimObjPhysics>().ObjectID);
                    }
                    List<string> roid = containedObjectsAsID;//simObj.Contains();

                    foreach (string oid in roid) {
                        if (!parentReceptacles.ContainsKey(oid)) {
                            parentReceptacles[oid] = new List<string>();
                        }
                        parentReceptacles[oid].Add(simObj.ObjectID);
                    }
                    meta.receptacleObjectIds = roid.ToArray();
                }
                meta.distance = Vector3.Distance(transform.position, simObj.gameObject.transform.position);
                metadata.Add(meta);
            }
            foreach (ObjectMetadata meta in metadata) {
                if (parentReceptacles.ContainsKey(meta.objectId)) {
                    meta.parentReceptacles = parentReceptacles[meta.objectId].ToArray();
                }
            }
            return metadata.ToArray();
		}

        //generates object metatada based on sim object's properties
        public virtual ObjectMetadata ObjectMetadataFromSimObjPhysics(SimObjPhysics simObj, bool isVisible) {            
            ObjectMetadata objMeta = new ObjectMetadata();
            GameObject o = simObj.gameObject;
            objMeta.name = o.name;
            objMeta.position = o.transform.position;
            objMeta.rotation = o.transform.eulerAngles;
            objMeta.objectType = Enum.GetName(typeof(SimObjType), simObj.Type);
            objMeta.receptacle = simObj.IsReceptacle;

            objMeta.openable = simObj.IsOpenable;
            if (objMeta.openable) {
                objMeta.isOpen = simObj.IsOpen;
                objMeta.openPercent = simObj.OpenPercentage;
            }

            objMeta.toggleable = simObj.IsToggleable;
            if (objMeta.toggleable) {
                objMeta.isToggled = simObj.IsToggled;
            }

            objMeta.breakable = simObj.IsBreakable;
            if(objMeta.breakable) {
                objMeta.isBroken = simObj.IsBroken;
            }

            objMeta.canFillWithLiquid = simObj.IsFillable;
            if (objMeta.canFillWithLiquid) {
                objMeta.isFilledWithLiquid = simObj.IsFilled;
            }

            objMeta.dirtyable = simObj.IsDirtyable;
            if (objMeta.dirtyable) {
                objMeta.isDirty = simObj.IsDirty;
            }

            objMeta.cookable = simObj.IsCookable;
            if (objMeta.cookable) {
                objMeta.isCooked = simObj.IsCooked;
            }

            //if the sim object is moveable or pickupable
            if(simObj.IsPickupable || simObj.IsMoveable || simObj.salientMaterials.Length > 0)
            {
                //this object should report back mass and salient materials

                string [] salientMaterialsToString = new string [simObj.salientMaterials.Length];

                for(int i = 0; i < simObj.salientMaterials.Length; i++)
                {
                    salientMaterialsToString[i] = simObj.salientMaterials[i].ToString();
                }

                objMeta.salientMaterials = salientMaterialsToString;

                //this object should also report back mass since it is moveable/pickupable
                objMeta.mass = simObj.Mass;
                
            }

            //can this object change others to hot?
            objMeta.canChangeTempToHot = simObj.canChangeTempToHot;

            //can this object change others to cold?
            objMeta.canChangeTempToCold = simObj.canChangeTempToCold;

            //placeholder for heatable objects -kettle, pot, pan
            // objMeta.abletocook = simObj.abletocook;
            // if(objMeta.abletocook) {
            //     objMeta.isReadyToCook = simObj.IsHeated;
            // }

            objMeta.sliceable = simObj.IsSliceable;
            if (objMeta.sliceable) {
                objMeta.isSliced = simObj.IsSliced;
            }

            objMeta.canBeUsedUp = simObj.CanBeUsedUp;
            if (objMeta.canBeUsedUp) {
                objMeta.isUsedUp = simObj.IsUsedUp;
            }

            //object temperature to string
            objMeta.ObjectTemperature = simObj.CurrentObjTemp.ToString();

            objMeta.pickupable = simObj.IsPickupable;
            objMeta.isPickedUp = simObj.isPickedUp;//returns true for if this object is currently being held by the agent

            objMeta.moveable = simObj.IsMoveable;

            objMeta.objectId = simObj.ObjectID;

            // TODO: using the isVisible flag on the object causes weird problems
            // in the multiagent setting, explicitly giving this information for now.
            objMeta.visible = isVisible; //simObj.isVisible;

            objMeta.obstructed = !simObj.isInteractable;//if object is not interactable, it means it is obstructed

            objMeta.isMoving = simObj.inMotion;//keep track of if this object is actively moving


            objMeta.objectOrientedBoundingBox = simObj.ObjectOrientedBoundingBox;
            
            objMeta.axisAlignedBoundingBox = simObj.AxisAlignedBoundingBox;

            return objMeta;
        }

        public SceneBounds GenerateSceneBounds(Bounds bounding)
        {
            SceneBounds b = new SceneBounds();
            List<float[]> cornerPoints = new List<float[]>();
            float[] xs = new float[]{
                bounding.center.x + bounding.size.x/2f,
                bounding.center.x - bounding.size.x/2f
            };
            float[] ys = new float[]{
                bounding.center.y + bounding.size.y/2f,
                bounding.center.y - bounding.size.y/2f
            };
            float[] zs = new float[]{
                bounding.center.z + bounding.size.z/2f,
                bounding.center.z - bounding.size.z/2f
            };
            foreach(float x in xs) {
                foreach (float y in ys) {
                    foreach (float z in zs) {
                        cornerPoints.Add(new float[]{x, y, z});
                    }
                }
            }
            b.cornerPoints = cornerPoints.ToArray();

            b.center = bounding.center;
            b.size = bounding.size;
            
            return b;
        }

		public virtual  MetadataPatch generateMetadataPatch()
		{
            MetadataPatch patch = new MetadataPatch();
            patch.lastAction = this.lastAction;
            patch.lastActionSuccess = this.lastActionSuccess;
            patch.actionReturn = this.actionReturn;
            if (errorCode != ServerActionErrorCode.Undefined) {
                patch.errorCode = Enum.GetName(typeof(ServerActionErrorCode), errorCode);
            }
            patch.errorMessage = this.errorMessage;
            return patch;
        }

		public virtual MetadataWrapper generateMetadataWrapper()
		{
            // AGENT METADATA
            AgentMetadata agentMeta = new AgentMetadata();
            agentMeta.name = "agent";
            agentMeta.position = transform.position;
            agentMeta.rotation = transform.eulerAngles;
            agentMeta.cameraHorizon = m_Camera.transform.rotation.eulerAngles.x;
            if (agentMeta.cameraHorizon > 180) 
            {
                agentMeta.cameraHorizon -= 360;
            }
	        agentMeta.isStanding = (m_Camera.transform.localPosition - standingLocalCameraPosition).magnitude < 0.1f;
            agentMeta.inHighFrictionArea = inHighFrictionArea;

            // OTHER METADATA
            MetadataWrapper metaMessage = new MetadataWrapper();
            metaMessage.agent = agentMeta;
            metaMessage.sceneName = UnityEngine.SceneManagement.SceneManager.GetActiveScene().name;
            metaMessage.objects = this.generateObjectMetadata();
            metaMessage.isSceneAtRest = physicsSceneManager.isSceneAtRest;
            metaMessage.sceneBounds = GenerateSceneBounds(agentManager.SceneBounds);
            metaMessage.collided = collidedObjects.Length > 0;
            metaMessage.collidedObjects = collidedObjects;
            metaMessage.screenWidth = Screen.width;
            metaMessage.screenHeight = Screen.height;
            metaMessage.cameraPosition = m_Camera.transform.position;
            metaMessage.cameraOrthSize = cameraOrthSize;
            cameraOrthSize = -1f;
            metaMessage.fov = m_Camera.fieldOfView;
            metaMessage.lastAction = lastAction;
            metaMessage.lastActionSuccess = lastActionSuccess;
            metaMessage.errorMessage = errorMessage;
            metaMessage.actionReturn = this.actionReturn;

            if (errorCode != ServerActionErrorCode.Undefined) {
                metaMessage.errorCode = Enum.GetName(typeof(ServerActionErrorCode), errorCode);
            }

            List<InventoryObject> ios = new List<InventoryObject>();

            if (ItemInHand != null) {
                SimObjPhysics so = ItemInHand.GetComponent<SimObjPhysics>();
                InventoryObject io = new InventoryObject();
                io.objectId = so.ObjectID;
                io.objectType = Enum.GetName(typeof(SimObjType), so.Type);
                ios.Add(io);
            }

            metaMessage.inventoryObjects = ios.ToArray();

            // HAND
            metaMessage.hand = new HandMetadata();
            metaMessage.hand.position = AgentHand.transform.position;
            metaMessage.hand.localPosition = AgentHand.transform.localPosition;
            metaMessage.hand.rotation = AgentHand.transform.eulerAngles;
            metaMessage.hand.localRotation = AgentHand.transform.localEulerAngles;

             // ARM
            if (Arm != null) {
                metaMessage.arm = Arm.GenerateMetadata();
            }

            // EXTRAS
            metaMessage.reachablePositions = reachablePositions;
            metaMessage.flatSurfacesOnGrid = flatten3DimArray(flatSurfacesOnGrid);
            metaMessage.distances = flatten2DimArray(distances);
            metaMessage.normals = flatten3DimArray(normals);
            metaMessage.isOpenableGrid = flatten2DimArray(isOpenableGrid);
            metaMessage.segmentedObjectIds = segmentedObjectIds;
            metaMessage.objectIdsInBox = objectIdsInBox;
            metaMessage.actionIntReturn = actionIntReturn;
            metaMessage.actionFloatReturn = actionFloatReturn;
            metaMessage.actionFloatsReturn = actionFloatsReturn;
            metaMessage.actionStringsReturn = actionStringsReturn;
            metaMessage.actionVector3sReturn = actionVector3sReturn;

            if (alwaysReturnVisibleRange) {
                metaMessage.visibleRange = visibleRange();
            }

            //test time
            metaMessage.currentTime = TimeSinceStart();

            // Resetting things
            reachablePositions = new Vector3[0];
            flatSurfacesOnGrid = new float[0, 0, 0];
            distances = new float[0, 0];
            normals = new float[0, 0, 0];
            isOpenableGrid = new bool[0, 0];
            segmentedObjectIds = new string[0];
            objectIdsInBox = new string[0];
            actionIntReturn = 0;
            actionFloatReturn = 0.0f;
            actionFloatsReturn = new float[0];
            actionStringsReturn = new string[0];
            actionVector3sReturn = new Vector3[0];

            return metaMessage;
		}

		// public virtual SimpleSimObj[] VisibleSimObjs() {
		// 	return new SimObj[]{} as SimpleSimObj[];
		// }

		public void updateImageSynthesis(bool status) {
            if (this.imageSynthesis == null) {
                imageSynthesis = this.gameObject.GetComponentInChildren<ImageSynthesis> () as ImageSynthesis;
            }
			imageSynthesis.enabled = status;
		}


#if UNITY_WEBGL
        public void ProcessControlCommand(ServerAction controlCommand)
        {
            errorMessage = "";
            errorCode = ServerActionErrorCode.Undefined;
            collisionsInAction = new List<string>();

            lastAction = controlCommand.action;
            lastActionSuccess = false;
            lastPosition = new Vector3(transform.position.x, transform.position.y, transform.position.z);
			System.Reflection.MethodInfo method = this.GetType().GetMethod(controlCommand.action);
			
            this.agentState = AgentState.Processing;
			try
			{
				if (method == null) {
					errorMessage = "Invalid action: " + controlCommand.action;
					errorCode = ServerActionErrorCode.InvalidAction;
					Debug.LogError(errorMessage);
					actionFinished(false);
				} else {
					method.Invoke(this, new object[] { controlCommand });
				}
			}
			catch (Exception e)
			{
				Debug.LogError("Caught error with invoke for action: " + controlCommand.action);
                Debug.LogError("Action error message: " + errorMessage);
				Debug.LogError(e);

				errorMessage += e.ToString();
				actionFinished(false);
			}

        }
#endif

        // the parameter name is different to avoid failing a test
        // that looks for methods with identical param names, since
        // we dispatch using method + param names
        public void ProcessControlCommand(Dictionary<string, object> actionDict){
            var jsonResolver = new ShouldSerializeContractResolver();
            dynamic action = JObject.FromObject(actionDict,
                        new Newtonsoft.Json.JsonSerializer()
                            {
                                ReferenceLoopHandling = Newtonsoft.Json.ReferenceLoopHandling.Ignore,
                                ContractResolver = jsonResolver
                            });


            ProcessControlCommand(action);
        }

        public void ProcessControlCommand(dynamic controlCommand)
        {
            errorMessage = "";
            errorCode = ServerActionErrorCode.Undefined;
            collisionsInAction = new List<string>();

            lastAction = controlCommand.action;
            lastActionSuccess = false;
            lastPosition = new Vector3(transform.position.x, transform.position.y, transform.position.z);
            this.agentState = AgentState.Processing;

            try
            {
                ActionDispatcher.Dispatch(this, controlCommand);
            }
            catch (MissingArgumentsActionException e)
            {
                errorMessage = "action: " + controlCommand.action + " is missing the following arguments: " + string.Join(",", e.ArgumentNames.ToArray());
                errorCode = ServerActionErrorCode.MissingArguments;
                Debug.LogError(errorMessage);
                actionFinished(false);
            }
            catch (AmbiguousActionException e)
            {
                errorMessage = "Ambiguous action: " + controlCommand.action + " " + e.Message;
                errorCode = ServerActionErrorCode.AmbiguousAction;
                Debug.LogError(errorMessage);
                actionFinished(false);
            
            }
            catch (InvalidActionException)
            {
                errorMessage = "Invalid action: " + controlCommand.action;
                errorCode = ServerActionErrorCode.InvalidAction;
                Debug.LogError(errorMessage);
                actionFinished(false);
            
            }
            catch (Exception e)
            {
                Debug.LogError("Caught error with invoke for action: " + controlCommand.action);
                Debug.LogError("Action error message: " + errorMessage);
                Debug.LogError(e);
                errorMessage += e.ToString();
                actionFinished(false);
            }

            #if UNITY_EDITOR
            if (errorMessage != "") {
                Debug.Log(errorMessage);
            }
            #endif
        }

        //no op action
        public void Pass() {
            actionFinished(true);
        }

        //no op action
        public void Done() {
            actionFinished(true);
        }

		// Handle collisions - CharacterControllers don't apply physics innately, see "PushMode" check below
        // XXX: this will be used for truly continuous movement over time, for now this is unused
		protected void OnControllerColliderHit(ControllerColliderHit hit)
		{
			if (!enabled)
			{
				return;
			}

			if (hit.gameObject.GetComponent<StructureObject>())
			{
                if(hit.gameObject.GetComponent<StructureObject>().WhatIsMyStructureObjectTag == StructureObjectTag.Floor)
				return;
			}


			if (!collisionsInAction.Contains(hit.gameObject.name))
			{
				collisionsInAction.Add(hit.gameObject.name);
			}

			Rigidbody body = hit.collider.attachedRigidbody;
			// don't move the rigidbody if the character is on top of it
			if (m_CollisionFlags == CollisionFlags.Below)
			{
				return;
			}

			if (body == null || body.isKinematic)
			{
				return;
			}

			//push objects out of the way if moving through them and they are Moveable or CanPickup (Physics)
			if (PushMode)
			{
				float pushPower = 2.0f;
				Vector3 pushDir = new Vector3(hit.moveDirection.x, 0, hit.moveDirection.z);
				body.velocity = pushDir * pushPower;
			}
			//if we touched something with a rigidbody that needs to simulate physics, generate a force at the impact point
			//body.AddForce(m_CharacterController.velocity * 15f, ForceMode.Force);
			//body.AddForceAtPosition (m_CharacterController.velocity * 15f, hit.point, ForceMode.Acceleration);//might have to adjust the force vector scalar later
		}

		protected void snapAgentToGrid()
		{
            if (this.snapToGrid) {
                float mult = 1 / gridSize;
                float gridX = Convert.ToSingle(Math.Round(this.transform.position.x * mult) / mult);
                float gridZ = Convert.ToSingle(Math.Round(this.transform.position.z * mult) / mult);

                this.transform.position = new Vector3(gridX, transform.position.y, gridZ);
            }
		}

		//move in cardinal directions
		virtual protected void moveCharacter(ServerAction action, int targetOrientation)
		{
            // TODO: Simplify this???
			//resetHand(); when I looked at this resetHand in DiscreteRemoteFPSAgent was just commented out doing nothing so...
			moveMagnitude = gridSize;
			if (action.moveMagnitude > 0)
			{
				moveMagnitude = action.moveMagnitude;
			}
			int currentRotation = (int)Math.Round(transform.rotation.eulerAngles.y, 0);
			Dictionary<int, Vector3> actionOrientation = new Dictionary<int, Vector3>();
			actionOrientation.Add(0, new Vector3(0f, 0f, 1.0f));
			actionOrientation.Add(90, new Vector3(1.0f, 0.0f, 0.0f));
			actionOrientation.Add(180, new Vector3(0f, 0f, -1.0f));
			actionOrientation.Add(270, new Vector3(-1.0f, 0.0f, 0.0f));
			int delta = (currentRotation + targetOrientation) % 360;

			Vector3 m;
			if (actionOrientation.ContainsKey(delta))
			{
				m = actionOrientation[delta];

			}

			else
			{
				actionOrientation = new Dictionary<int, Vector3>();
				actionOrientation.Add(0, transform.forward);
				actionOrientation.Add(90, transform.right);
				actionOrientation.Add(180, transform.forward * -1);
				actionOrientation.Add(270, transform.right * -1);
				m = actionOrientation[targetOrientation];
			}

			m *= moveMagnitude;

			m.y = Physics.gravity.y * this.m_GravityMultiplier;
			m_CharacterController.Move(m);
			actionFinished(true);
			// StartCoroutine(checkMoveAction(action));
		}

        //do not use this base version, use the override from PhysicsRemote or Stochastic
		public virtual void MoveLeft(ServerAction action)
		{
			moveCharacter(action, 270);
		}

		public virtual void MoveRight(ServerAction action)
		{
			moveCharacter(action, 90);
		}

		public virtual void MoveAhead(ServerAction action)
		{
			moveCharacter(action, 0);
		}

		public virtual void MoveBack(ServerAction action)
		{
			moveCharacter(action, 180);
		}

        //overriden by stochastic
        public virtual void MoveRelative(ServerAction action) {
            var moveLocal = new Vector3(action.x, 0, action.z);
            Vector3 moveWorldSpace = transform.rotation * moveLocal;
            moveWorldSpace.y = Physics.gravity.y * this.m_GravityMultiplier;
			m_CharacterController.Move(moveWorldSpace);
			actionFinished(true);
        }

		//free rotate, change forward facing of Agent
        //this is currently overrided by Rotate in Stochastic Controller
		public virtual void Rotate(ServerAction response)
		{
			transform.rotation = Quaternion.Euler(new Vector3(0.0f, response.rotation.y, 0.0f));
			actionFinished(true);
		}

		//rotates controlCommand.degrees degrees left w/ respect to current forward
		public virtual void RotateLeft(ServerAction controlCommand)
		{
            transform.Rotate(0, -controlCommand.degrees, 0);
			actionFinished(true);
		}

		//rotates controlCommand.degrees degrees right w/ respect to current forward
		public virtual void RotateRight(ServerAction controlCommand)
		{
            transform.Rotate(0, controlCommand.degrees, 0);
			actionFinished(true);
		}

		//iterates to next allowed downward horizon angle for AgentCamera (max 60 degrees down)
		public virtual void LookDown(ServerAction controlCommand)
		{
			m_Camera.transform.Rotate(controlCommand.degrees, 0, 0);
			actionFinished(true);
		}

		//iterates to next allowed upward horizon angle for agent camera (max 30 degrees up)
		public virtual void LookUp(ServerAction controlCommand)
		{
			m_Camera.transform.Rotate(-controlCommand.degrees, 0, 0);
			actionFinished(true);
		}

        protected bool checkForUpDownAngleLimit(string direction, float degrees)
        {   
            bool result = true;
            //check the angle between the agent's forward vector and the proposed rotation vector
            //if it exceeds the min/max based on if we are rotating up or down, return false

            //first move the rotPoint to the camera
            rotPoint.transform.position = m_Camera.transform.position;
            //zero out the rotation first
            rotPoint.transform.rotation = m_Camera.transform.rotation;


            //print(Vector3.Angle(rotPoint.transform.forward, m_CharacterController.transform.forward));
            if(direction == "down")
            {
                rotPoint.Rotate(new Vector3(degrees, 0, 0));
                //note: maxDownwardLookAngle is negative because SignedAngle() returns a... signed angle... so even though the input is LookDown(degrees) with
                //degrees being positive, it still needs to check against this negatively signed direction.
                if(Mathf.Round(Vector3.SignedAngle(rotPoint.transform.forward, m_CharacterController.transform.forward, m_CharacterController.transform.right)* 10.0f) / 10.0f < -maxDownwardLookAngle)
                {
                    result = false;
                }
            }

            if(direction == "up")
            {
                rotPoint.Rotate(new Vector3(-degrees, 0, 0));
                if(Mathf.Round(Vector3.SignedAngle(rotPoint.transform.forward, m_CharacterController.transform.forward, m_CharacterController.transform.right) * 10.0f) / 10.0f > maxUpwardLookAngle)
                {
                    result = false;
                }
            }
            return result;
        }

        //teleport full, base version does not consider being able to hold objects
        public virtual void TeleportFull(ServerAction action) {
            targetTeleport = new Vector3(action.x, action.y, action.z);

            if (action.forceAction) {
                DefaultAgentHand();
                transform.position = targetTeleport;
                transform.rotation = Quaternion.Euler(new Vector3(0.0f, action.rotation.y, 0.0f));
                if (action.standing) {
                    m_Camera.transform.localPosition = standingLocalCameraPosition;
                } else {
                    m_Camera.transform.localPosition = crouchingLocalCameraPosition;
                }
                m_Camera.transform.localEulerAngles = new Vector3(action.horizon, 0.0f, 0.0f);
            } else {
                if (!agentManager.SceneBounds.Contains(targetTeleport)) {
                    errorMessage = "Teleport target out of scene bounds.";
                    actionFinished(false);
                    return;
                }

                Vector3 oldPosition = transform.position;
                Quaternion oldRotation = transform.rotation;
                Vector3 oldCameraLocalEulerAngle = m_Camera.transform.localEulerAngles;
                Vector3 oldCameraLocalPosition = m_Camera.transform.localPosition;

                //DefaultAgentHand(action);
                transform.position = targetTeleport;

                //apply gravity after teleport so we aren't floating in the air
                Vector3 m = new Vector3();
                m.y = Physics.gravity.y * this.m_GravityMultiplier;
                m_CharacterController.Move(m);

                transform.rotation = Quaternion.Euler(new Vector3(0.0f, action.rotation.y, 0.0f));
                if (action.standing) {
                    m_Camera.transform.localPosition = standingLocalCameraPosition;
                } else {
                    m_Camera.transform.localPosition = crouchingLocalCameraPosition;
                }
                m_Camera.transform.localEulerAngles = new Vector3(action.horizon, 0.0f, 0.0f);

                bool agentCollides = isAgentCapsuleColliding(collidersToIgnoreDuringMovement);

                if (agentCollides) {
                    errorMessage = "Cannot teleport due to agent collision.";
                    Debug.Log(errorMessage);
                } 

                if (agentCollides) {
                    transform.position = oldPosition;
                    transform.rotation = oldRotation;
                    m_Camera.transform.localPosition = oldCameraLocalPosition;
                    m_Camera.transform.localEulerAngles = oldCameraLocalEulerAngle;
                    actionFinished(false);
                    return;
                }
            }

            Vector3 v = new Vector3();
            v.y = Physics.gravity.y * this.m_GravityMultiplier;
            m_CharacterController.Move(v);

            snapAgentToGrid();
            actionFinished(true);
        }

        public virtual void Teleport(ServerAction action) {
            action.horizon = Convert.ToInt32(m_Camera.transform.localEulerAngles.x);
            if (!action.rotateOnTeleport) {
                action.rotation = transform.eulerAngles;
            }
            TeleportFull(action);
        }
        
        protected T[] flatten2DimArray<T>(T[, ] array) {
            int nrow = array.GetLength(0);
            int ncol = array.GetLength(1);
            T[] flat = new T[nrow * ncol];
            for (int i = 0; i < nrow; i++) {
                for (int j = 0; j < ncol; j++) {
                    flat[i * ncol + j] = array[i, j];
                }
            }
            return flat;
        }

        protected T[] flatten3DimArray<T>(T[, , ] array) {
            int n0 = array.GetLength(0);
            int n1 = array.GetLength(1);
            int n2 = array.GetLength(2);
            T[] flat = new T[n0 * n1 * n2];
            for (int i = 0; i < n0; i++) {
                for (int j = 0; j < n1; j++) {
                    for (int k = 0; k < n2; k++) {
                        flat[i * n1 * n2 + j * n2 + k] = array[i, j, k];
                    }
                }
            }
            return flat;
        }

        protected List<Vector3> visibleRange() {
            int n = 5;
            List<Vector3> points = new List<Vector3>();
            points.Add(transform.position);
            updateAllAgentCollidersForVisibilityCheck(false);
            for (int i = 0; i < n; i++) {
                for (int j = 0; j < n; j++) {
                    RaycastHit hit;
                    Ray ray = m_Camera.ViewportPointToRay(new Vector3(
                        (i + 0.5f) / n, (j + 0.5f) / n, 0.0f));
                    if (Physics.Raycast(ray, out hit, 100f, (1 << 8) | (1 << 10))) {
                        points.Add(hit.point);
                    }
                }
            }
            updateAllAgentCollidersForVisibilityCheck(true);
            return points;
        }

        //*** Maybe make this better */
        // This function should be called before and after doing a visibility check (before with 
        // enableColliders == false and after with it equaling true). It, in particular, will
        // turn off/on all the colliders on agents which should not block visibility for the current agent
        // (invisible agents for example). 
        protected void updateAllAgentCollidersForVisibilityCheck(bool enableColliders) 
        {
            foreach (BaseFPSAgentController agent in this.agentManager.agents) 
            {
                bool overlapping = (transform.position - agent.transform.position).magnitude < 0.001f;
                if (overlapping || agent == this || !agent.IsVisible) 
                {
                    foreach (Collider c in agent.GetComponentsInChildren<Collider>()) 
                    {
                        //if this collider is not a child of the ItemInHand, toggle it
                        if (ItemInHand == null || !hasAncestor(c.transform.gameObject, ItemInHand)) 
                        {
                            //if we are in arm mode, also do the ItemInHand collider re-enable check
                            //for all objects that might be currently picked up by the arm
                            if(Arm != null)
                            {
                                foreach(SimObjPhysics inArmHand in Arm.HeldObjects.Keys)
                                {
                                    //print("here");
                                    if(!hasAncestor(c.transform.gameObject, inArmHand.transform.gameObject))
                                    {
                                        c.enabled = enableColliders;
                                    }
                                }
                            }
                        }
                    }
                }
            }
        }

        protected bool hasAncestor(GameObject child, GameObject potentialAncestor) {
            if (child == potentialAncestor) {
                return true;
            } else if (child.transform.parent != null) {
                return hasAncestor(child.transform.parent.gameObject, potentialAncestor);
            } else {
                return false;
            }
        }

        protected bool ancestorHasName(GameObject go, string name) {
            if (go.name == name) {
                return true;
            } else if (go.transform.parent != null) {
                return ancestorHasName(go.transform.parent.gameObject, name);
            } else {
                return false;
            }
        }

        protected static SimObjPhysics ancestorSimObjPhysics(GameObject go) {
            if (go == null) {
                return null;
            }
            SimObjPhysics so = go.GetComponent<SimObjPhysics>();
            if (so != null) {
                return so;
            } else if (go.transform.parent != null) {
                return ancestorSimObjPhysics(go.transform.parent.gameObject);
            } else {
                return null;
            }
        }

        public void VisibleRange() {
            actionFinished(true, visibleRange());
        }

        public float TimeSinceStart() {
            return Time.time;
        }

        protected bool objectIsWithinViewport(SimObjPhysics sop) {
            if (sop.VisibilityPoints.Length > 0) {
                Transform[] visPoints = sop.VisibilityPoints;
                foreach (Transform point in visPoints) {
                    Vector3 viewPoint = m_Camera.WorldToViewportPoint(point.position);
                    float ViewPointRangeHigh = 1.0f;
                    float ViewPointRangeLow = 0.0f;

                    if (viewPoint.z > 0 &&
                        viewPoint.x < ViewPointRangeHigh && viewPoint.x > ViewPointRangeLow && //within x bounds of viewport
                        viewPoint.y < ViewPointRangeHigh && viewPoint.y > ViewPointRangeLow //within y bounds of viewport
                    ) {
                            return true;
                    }
                }
            } else {
                #if UNITY_EDITOR
                Debug.Log("Error! Set at least 1 visibility point on SimObjPhysics prefab!");
                #endif
            }
            return false;
        }

        private bool isSimObjVisible(Camera agentCamera, SimObjPhysics sop, float maxDistance) {
            bool visible = false;
            //check against all visibility points, accumulate count. If at least one point is visible, set object to visible
            if (sop.VisibilityPoints != null && sop.VisibilityPoints.Length > 0) 
            {
                Transform[] visPoints = sop.VisibilityPoints;
                int visPointCount = 0;

                foreach (Transform point in visPoints) 
                {
                    float xdelta = Math.Abs(this.transform.position.x - point.position.x);
                    if (xdelta > maxDistance) 
                    {
                        continue;
                    }

                    float zdelta = Math.Abs(this.transform.position.z - point.position.z);
                    if (zdelta > maxDistance) 
                    {
                        continue;
                    }

                    // if the object is too far above the Agent, skip
                    float ydelta =  point.position.y - this.transform.position.y;
                    if (ydelta > maxDistance) {
                        continue;
                    }

                    double distance = Math.Sqrt((xdelta * xdelta) + (zdelta * zdelta));
                    if (distance > maxDistance) 
                    {
                        continue;
                    }

                    //if this particular point is in view...
                    if (CheckIfVisibilityPointInViewport(sop, point, agentCamera, sop.IsReceptacle)) 
                    {
                        visPointCount++;
                        #if !UNITY_EDITOR
                        // If we're in the unity editor then don't break on finding a visible
                        // point as we want to draw lines to each visible point.
                        break;
                        #endif
                    }
                }

                //if we see at least one vis point, the object is "visible"
                if (visPointCount > 0) 
                {
                    #if UNITY_EDITOR
                    sop.isVisible = true;
                    #endif
                    visible = true;
                }
            }
            
            else 
            {
                Debug.Log("Error! Set at least 1 visibility point on SimObjPhysics " + sop + ".");
            }
            return visible;
        }

        private bool isSimObjVisible(Camera agentCamera, SimObjPhysics sop, float maxDistance, Plane[] planes) {
            bool visible = false;
            //check against all visibility points, accumulate count. If at least one point is visible, set object to visible
            if (sop.VisibilityPoints != null && sop.VisibilityPoints.Length > 0) 
            {
                Transform[] visPoints = sop.VisibilityPoints;
                int visPointCount = 0;

                foreach (Transform point in visPoints) 
                {
                    bool outsidePlane = false;
                    for(int i = 0; i < planes.Length; i++){
                        if (!planes[i].GetSide(point.position)) {
                            outsidePlane = true;
                            break;
                        }
                    } 

                    if (outsidePlane) {
                        continue;
                    }


                    float xdelta = Math.Abs(this.transform.position.x - point.position.x);
                    if (xdelta > maxDistance) 
                    {
                        continue;
                    }

                    float zdelta = Math.Abs(this.transform.position.z - point.position.z);
                    if (zdelta > maxDistance) 
                    {
                        continue;
                    }

                    // if the object is too far above the Agent, skip
                    float ydelta =  point.position.y - this.transform.position.y;
                    if (ydelta > maxDistance) {
                        continue;
                    }

                    double distance = Math.Sqrt((xdelta * xdelta) + (zdelta * zdelta));
                    if (distance > maxDistance) 
                    {
                        continue;
                    }

                    //if this particular point is in view...
                    if (CheckIfVisibilityPointRaycast(sop, point, agentCamera, false) ||
                        CheckIfVisibilityPointRaycast(sop, point, agentCamera, true)) 
                    {
                        visPointCount++;
                        #if !UNITY_EDITOR
                        // If we're in the unity editor then don't break on finding a visible
                        // point as we want to draw lines to each visible point.
                        break;
                        #endif
                    }
                }

                //if we see at least one vis point, the object is "visible"
                if (visPointCount > 0) 
                {
                    #if UNITY_EDITOR
                    sop.isVisible = true;
                    #endif
                    visible = true;
                }
            }
            
            else 
            {
                Debug.Log("Error! Set at least 1 visibility point on SimObjPhysics " + sop + ".");
            }
            return visible;
        }
<<<<<<< HEAD
=======

        public SimObjPhysics[] VisibleSimObjs(string objectId, bool forceVisible = false)
        {
            ServerAction action = new ServerAction();
            action.objectId = objectId;
            action.forceVisible = forceVisible;
            return VisibleSimObjs(action);
        }


>>>>>>> 66a85c0b
        public SimObjPhysics[] VisibleSimObjs(ServerAction action) 
        {
            List<SimObjPhysics> simObjs = new List<SimObjPhysics>();

            //go through array of sim objects visible to the camera
            foreach (SimObjPhysics so in VisibleSimObjs(action.forceVisible)) 
            {

                if (!string.IsNullOrEmpty(action.objectId) && action.objectId != so.ObjectID) 
                {
                    continue;
                }

                if (!string.IsNullOrEmpty(action.objectType) && action.GetSimObjType() != so.Type) 
                {
                    continue;
                }

                simObjs.Add(so);
            }

            return simObjs.ToArray();
        }

        //pass in forceVisible bool to force grab all objects of type sim obj
        //if not, gather all visible sim objects maxVisibleDistance away from camera view
        public SimObjPhysics[] VisibleSimObjs(bool forceVisible) 
        {
            if (forceVisible) 
            {
                return GameObject.FindObjectsOfType(typeof(SimObjPhysics)) as SimObjPhysics[];
            } 

            else 
            {
                return GetAllVisibleSimObjPhysics(m_Camera, maxVisibleDistance);
            }
        }
        protected SimObjPhysics[] GetAllVisibleSimObjPhysics(Camera agentCamera, float maxDistance) 
        {
            if (this.visibilityScheme == VisibilityScheme.Collider) {
                return GetAllVisibleSimObjPhysicsCollider(agentCamera, maxDistance);
            } else {
                return GetAllVisibleSimObjPhysicsDistance(agentCamera, maxDistance);
            }
        }

        // this is a faster version of the visibility check, but is not entirely 
        // consistent with the collider based method.  In particular, if an object
        // is within range of the maxVisibleDistance, but obscurred only within this
        // range and is visibile outside of the range, it will get reported as invisible
        // by the new scheme, but visible in the current scheme.
        private SimObjPhysics[] GetAllVisibleSimObjPhysicsDistance(Camera agentCamera, float maxDistance) 
        {
            List<SimObjPhysics> visible = new List<SimObjPhysics>();
            IEnumerable<SimObjPhysics> simObjs = null;
            if (this.simObjFilter != null) {
                simObjs = this.simObjFilter;
            } else {
                // this is faster than doing GameObject.FindObjectsOfType and is kept consistent when new objects are added
                simObjs = physicsSceneManager.ObjectIdToSimObjPhysics.Values;
            }

            foreach(var sop in simObjs)
            {
                if(isSimObjVisible(agentCamera, sop, this.maxVisibleDistance)) 
                {
                    visible.Add(sop);
                }
            }
            return visible.ToArray();
        }

        private SimObjPhysics[] GetAllVisibleSimObjPhysicsCollider(Camera agentCamera, float maxDistance) 
        {
            List<SimObjPhysics> currentlyVisibleItems = new List<SimObjPhysics>();

            #if UNITY_EDITOR        
            foreach (KeyValuePair<string, SimObjPhysics> pair in physicsSceneManager.ObjectIdToSimObjPhysics) 
            {
                // Set all objects to not be visible
                pair.Value.isVisible = false;
            }
            #endif

            HashSet<SimObjPhysics> filter = null;
            if (this.simObjFilter != null) {
                filter = new HashSet<SimObjPhysics>(this.simObjFilter);
                if (filter.Count == 0) {
                    return currentlyVisibleItems.ToArray();
                }
            }

            Vector3 agentCameraPos = agentCamera.transform.position;

            //get all sim objects in range around us that have colliders in layer 8 (visible), ignoring objects in the SimObjInvisible layer
            //this will make it so the receptacle trigger boxes don't occlude the objects within them.
            CapsuleCollider agentCapsuleCollider = GetComponent<CapsuleCollider>();
            Vector3 point0, point1;
            float radius;
            agentCapsuleCollider.ToWorldSpaceCapsule(out point0, out point1, out radius);
            if (point0.y <= point1.y) 
            {
                point1.y += maxDistance;
            } 

            else 
            {
                point0.y += maxDistance;
            }

            // Turn off the colliders corresponding to this agent
            // and any invisible agents.
            updateAllAgentCollidersForVisibilityCheck(false);

            Collider[] colliders_in_view = Physics.OverlapCapsule(point0, point1, maxDistance, 1 << 8, QueryTriggerInteraction.Collide);

            if (colliders_in_view != null) 
            {
                HashSet<SimObjPhysics> testedSops = new HashSet<SimObjPhysics>();
                foreach (Collider item in colliders_in_view) 
                {
                    SimObjPhysics sop = ancestorSimObjPhysics(item.gameObject);
                    //now we have a reference to our sim object 
                    if ((sop != null && !testedSops.Contains(sop)) && (filter == null || filter.Contains(sop)))
                    {
                        testedSops.Add(sop);
                        //check against all visibility points, accumulate count. If at least one point is visible, set object to visible
                        if (sop.VisibilityPoints != null && sop.VisibilityPoints.Length > 0) 
                        {
                            Transform[] visPoints = sop.VisibilityPoints;
                            int visPointCount = 0;

                            foreach (Transform point in visPoints) 
                            {
                                //if this particular point is in view...
                                if (CheckIfVisibilityPointInViewport(sop, point, agentCamera, false)) 
                                {
                                    visPointCount++;
                                    #if !UNITY_EDITOR
                                    // If we're in the unity editor then don't break on finding a visible
                                    // point as we want to draw lines to each visible point.
                                    break;
                                    #endif
                                }
                            }

                            //if we see at least one vis point, the object is "visible"
                            if (visPointCount > 0) 
                            {
                                #if UNITY_EDITOR
                                sop.isVisible = true;
                                #endif
                                if (!currentlyVisibleItems.Contains(sop)) 
                                {
                                    currentlyVisibleItems.Add(sop);
                                }
                            }
                        }
                        else 
                        {
                            Debug.Log("Error! Set at least 1 visibility point on SimObjPhysics " + sop + ".");
                        }
                    }
                }
            }

            //check against anything in the invisible layers that we actually want to have occlude things in this round.
            //normally receptacle trigger boxes must be ignored from the visibility check otherwise objects inside them will be occluded, but
            //this additional check will allow us to see inside of receptacle objects like cabinets/fridges by checking for that interior
            //receptacle trigger box. Oh boy!
            Collider[] invisible_colliders_in_view = Physics.OverlapCapsule(point0, point1, maxDistance, 1 << 9, QueryTriggerInteraction.Collide);

            if (invisible_colliders_in_view != null) 
            {
                foreach (Collider item in invisible_colliders_in_view) 
                {
                    if (item.tag == "Receptacle") 
                    {
                        SimObjPhysics sop;

                        sop = item.GetComponentInParent<SimObjPhysics>();

                        //now we have a reference to our sim object 
                        if (sop && (filter == null || filter.Contains(sop)))
                        {
                            //check against all visibility points, accumulate count. If at least one point is visible, set object to visible
                            if (sop.VisibilityPoints.Length > 0) 
                            {
                                Transform[] visPoints = sop.VisibilityPoints;
                                int visPointCount = 0;

                                foreach (Transform point in visPoints) 
                                {
                                    //if this particular point is in view...
                                    if (CheckIfVisibilityPointInViewport(sop, point, agentCamera, true)) 
                                    {
                                        visPointCount++;
                                    }
                                }

                                //if we see at least one vis point, the object is "visible"
                                if (visPointCount > 0) 
                                {
                                    #if UNITY_EDITOR
                                    sop.isVisible = true;
                                    #endif
                                    if (!currentlyVisibleItems.Contains(sop)) 
                                    {
                                        currentlyVisibleItems.Add(sop);
                                    }
                                }
                            } 
                            else 
                            {
                                Debug.Log("Error! Set at least 1 visibility point on SimObjPhysics prefab!");
                            }

                        }
                    } 
                }
            }

            // Turn back on the colliders corresponding to this agent and invisible agents.
            updateAllAgentCollidersForVisibilityCheck(true);

            //populate array of visible items in order by distance
            currentlyVisibleItems.Sort((x, y) => Vector3.Distance(x.transform.position, agentCameraPos).CompareTo(Vector3.Distance(y.transform.position, agentCameraPos)));
            return currentlyVisibleItems.ToArray();
        }

        //check if the visibility point on a sim object, sop, is within the viewport
        //has a inclueInvisible bool to check against triggerboxes as well, to check for visibility with things like Cabinets/Drawers
        protected bool CheckIfVisibilityPointRaycast(
            SimObjPhysics sop,
            Transform point,
            Camera agentCamera,
            bool includeInvisible) {
            bool result = false;
            //now cast a ray out toward the point, if anything occludes this point, that point is not visible
            RaycastHit hit;

            float distFromPointToCamera = Vector3.Distance(point.position, m_Camera.transform.position);

            //adding slight buffer to this distance to ensure the ray goes all the way to the collider of the object being cast to
            float raycastDistance = distFromPointToCamera + 0.5f;

            LayerMask mask = (1 << 8) | (1 << 9) | (1 << 10);

            //change mask if its a floor so it ignores the receptacle trigger boxes on the floor
            if(sop.Type == SimObjType.Floor)
            mask = (1 << 8) | (1 << 10);


            //check raycast against both visible and invisible layers, to check against ReceptacleTriggerBoxes which are normally
            //ignored by the other raycast
            if (includeInvisible) 
            {
                if (Physics.Raycast(agentCamera.transform.position, point.position - agentCamera.transform.position, out hit, raycastDistance, mask)) 
                {
                    if (hit.transform != sop.transform) 
                    {
                        result = false;
                    }

                    //if this line is drawn, then this visibility point is in camera frame and not occluded
                    //might want to use this for a targeting check as well at some point....
                    else 
                    {
                        result = true;
                        sop.isInteractable = true;

                        #if UNITY_EDITOR
                        Debug.DrawLine(agentCamera.transform.position, point.position, Color.cyan);
                        #endif
                    }
                }
            }

            //only check against the visible layer, ignore the invisible layer
            //so if an object ONLY has colliders on it that are not on layer 8, this raycast will go through them 
            else 
            {
                if (Physics.Raycast(agentCamera.transform.position, point.position - agentCamera.transform.position, out hit, raycastDistance, (1 << 8) | (1 << 10))) 
                {
                    if (hit.transform != sop.transform) 
                    {
                        //we didn't directly hit the sop we are checking for with this cast, 
                        //check if it's because we hit something see-through
                        SimObjPhysics hitSop = hit.transform.GetComponent<SimObjPhysics>();
                        if (hitSop != null && hitSop.DoesThisObjectHaveThisSecondaryProperty(SimObjSecondaryProperty.CanSeeThrough)) 
                        {
                            //we hit something see through, so now find all objects in the path between
                            //the sop and the camera
                            RaycastHit[] hits;
                            hits = Physics.RaycastAll(agentCamera.transform.position, point.position - agentCamera.transform.position,
                                raycastDistance, (1 << 8), QueryTriggerInteraction.Ignore);

                            float[] hitDistances = new float[hits.Length];
                            for (int i = 0; i < hitDistances.Length; i++) 
                            {
                                hitDistances[i] = hits[i].distance; //Vector3.Distance(hits[i].transform.position, m_Camera.transform.position);
                            }

                            Array.Sort(hitDistances, hits);

                            foreach (RaycastHit h in hits) 
                            {

                                if (h.transform == sop.transform) 
                                {
                                    //found the object we are looking for, great!
                                    result = true;
                                    break;
                                } 
                                
                                else 
                                {
                                    // Didn't find it, continue on only if the hit object was translucent
                                    SimObjPhysics sopHitOnPath = null;
                                    sopHitOnPath = h.transform.GetComponentInParent<SimObjPhysics>();
                                    if (sopHitOnPath == null || !sopHitOnPath.DoesThisObjectHaveThisSecondaryProperty(SimObjSecondaryProperty.CanSeeThrough)) 
                                    {
                                        break;
                                    }
                                }
                            }
                        }
                    } 
                    
                    else 
                    {
                        //if this line is drawn, then this visibility point is in camera frame and not occluded
                        //might want to use this for a targeting check as well at some point....
                        result = true;
                        sop.isInteractable = true;
                    }
                }
            }

            return result;
        }

        protected bool CheckIfVisibilityPointInViewport(
            SimObjPhysics sop,
            Transform point,
            Camera agentCamera,
            bool includeInvisible
        ) {
            bool result = false;

            Vector3 viewPoint = agentCamera.WorldToViewportPoint(point.position);

            float ViewPointRangeHigh = 1.0f;
            float ViewPointRangeLow = 0.0f;

            if (viewPoint.z > 0 //&& viewPoint.z < maxDistance * DownwardViewDistance //is in front of camera and within range of visibility sphere
                &&
                viewPoint.x < ViewPointRangeHigh && viewPoint.x > ViewPointRangeLow //within x bounds of viewport
                &&
                viewPoint.y < ViewPointRangeHigh && viewPoint.y > ViewPointRangeLow) //within y bounds of viewport
            {
                result = CheckIfVisibilityPointRaycast(sop, point, agentCamera, includeInvisible);
            }

            #if UNITY_EDITOR
            if (result == true) 
            {
                Debug.DrawLine(agentCamera.transform.position, point.position, Color.cyan);
            }
            #endif

            return result;
        }

        public void DefaultAgentHand() {
            ResetAgentHandPosition();
            ResetAgentHandRotation();
            IsHandDefault = true;
        }

        public void ResetAgentHandPosition() {
            AgentHand.transform.position = DefaultHandPosition.transform.position;
            SimObjPhysics sop = AgentHand.GetComponentInChildren<SimObjPhysics>();
            if (sop != null) {
                sop.gameObject.transform.localPosition = Vector3.zero;
            }
        }

        public void ResetAgentHandRotation() {
            AgentHand.transform.localRotation = Quaternion.Euler(Vector3.zero);
            SimObjPhysics sop = AgentHand.GetComponentInChildren<SimObjPhysics>();
            if (sop != null) {
                sop.gameObject.transform.rotation = transform.rotation;
            }
        }

        //randomly repositions sim objects in the current scene
        public void InitialRandomSpawn(ServerAction action) 
        {
            //something is in our hand AND we are trying to spawn it. Quick drop the object
            if (ItemInHand != null) 
            {
                Rigidbody rb = ItemInHand.GetComponent<Rigidbody>();
                rb.isKinematic = false;
                rb.constraints = RigidbodyConstraints.None;
                rb.useGravity = true;
                rb.collisionDetectionMode = CollisionDetectionMode.ContinuousDynamic;

                GameObject topObject = GameObject.Find("Objects");
                if (topObject != null) 
                {
                    ItemInHand.transform.parent = topObject.transform;
                } 

                else 
                {
                    ItemInHand.transform.parent = null;
                }

                rb.angularVelocity = UnityEngine.Random.insideUnitSphere;

                ItemInHand.GetComponent<SimObjPhysics>().isInAgentHand = false;//agent hand flag
                DefaultAgentHand();//also default agent hand
                ItemInHand = null;
            }

            //default number of attempts if no value is passed in.
            if (action.numPlacementAttempts == 0)
            {
                action.numPlacementAttempts = 5;
            }

            //default excludedReceptacles if null
            if (action.excludedReceptacles == null)
            {
                action.excludedReceptacles = new String[0];
            }

            List<SimObjType> listOfExcludedReceptacles = new List<SimObjType>();

            //check if strings used for excludedReceptacles are valid object types
            foreach (string receptacleType in action.excludedReceptacles)
            {
                try
                {
                    SimObjType objType = (SimObjType)System.Enum.Parse(typeof(SimObjType), receptacleType);
                    listOfExcludedReceptacles.Add(objType);
                }

                catch (Exception)
                {
                    errorMessage = "invalid Object Type used in excludedReceptacles array: " + receptacleType;
                    actionFinished(false);
                    return;
                }
            }

            bool success = physicsSceneManager.RandomSpawnRequiredSceneObjects(
                action.randomSeed,
                action.forceVisible,
                action.numPlacementAttempts,
                action.placeStationary,
                action.numDuplicatesOfType,
                listOfExcludedReceptacles
                );
            physicsSceneManager.ResetObjectIdToSimObjPhysics();
            actionFinished(success);
        }

        // On demand public function for getting what sim objects are visible at that moment 
        public List<SimObjPhysics> GetAllVisibleSimObjPhysics(float maxDistance) {
            var camera = this.GetComponentInChildren<Camera>();
            return new List<SimObjPhysics>(GetAllVisibleSimObjPhysics(camera, maxDistance));
        }

        //not sure what this does, maybe delete?
        public void SetTopLevelView(bool topView = false) {
            inTopLevelView = topView;
            actionFinished(true);
        }

        public void ToggleMapView() {

            SyncTransform[] syncInChildren;

            List<StructureObject> structureObjsList = new List<StructureObject>();
            StructureObject[] structureObjs = FindObjectsOfType(typeof(StructureObject)) as StructureObject[];

            foreach(StructureObject so in structureObjs)
            {
                if ((so.WhatIsMyStructureObjectTag == StructureObjectTag.Ceiling) ||
                    (so.WhatIsMyStructureObjectTag == StructureObjectTag.LightFixture) ||
                    (so.WhatIsMyStructureObjectTag == StructureObjectTag.CeilingLight)
                ) {
                    structureObjsList.Add(so);
                }
            }

            if (inTopLevelView) {
                inTopLevelView = false;
                m_Camera.orthographic = false;
                m_Camera.transform.localPosition = lastLocalCameraPosition;
                m_Camera.transform.localRotation = lastLocalCameraRotation;

                //restore agent body culling
                m_Camera.transform.GetComponent<FirstPersonCharacterCull>().StopCullingThingsForASecond = false;
                syncInChildren = gameObject.GetComponentsInChildren<SyncTransform>();
                foreach (SyncTransform sync in syncInChildren)
                {
                    sync.StopSyncingForASecond = false;
                }

                foreach(StructureObject so in structureObjsList)
                {
                    UpdateDisplayGameObject(so.gameObject, true);
                }
            }

            else {

                //stop culling the agent's body so it's visible from the top?
                m_Camera.transform.GetComponent<FirstPersonCharacterCull>().StopCullingThingsForASecond = true;
                syncInChildren = gameObject.GetComponentsInChildren<SyncTransform>();
                foreach (SyncTransform sync in syncInChildren)
                {
                    sync.StopSyncingForASecond = true;
                }

                inTopLevelView = true;
                lastLocalCameraPosition = m_Camera.transform.localPosition;
                lastLocalCameraRotation = m_Camera.transform.localRotation;

                Bounds b = new Bounds();
                b.min = agentManager.SceneBounds.min;
                b.max = agentManager.SceneBounds.max;
                float midX = (b.max.x + b.min.x) / 2.0f;
                float midZ = (b.max.z + b.min.z) / 2.0f;
                m_Camera.transform.rotation = Quaternion.Euler(90.0f, 0.0f, 0.0f);
                m_Camera.transform.position = new Vector3(midX, b.max.y + 5, midZ);
                m_Camera.orthographic = true;

                m_Camera.orthographicSize = Math.Max((b.max.x - b.min.x) / 2f, (b.max.z - b.min.z) / 2f);

                cameraOrthSize = m_Camera.orthographicSize;
                foreach(StructureObject so in structureObjsList)
                {
                    UpdateDisplayGameObject(so.gameObject, false);
                }            }
            actionFinished(true);
        }


        public void UpdateDisplayGameObject(GameObject go, bool display) {
            if (go != null) {
                foreach (MeshRenderer mr in go.GetComponentsInChildren<MeshRenderer>() as MeshRenderer[]) {
                    if (!initiallyDisabledRenderers.Contains(mr.GetInstanceID())) {
                        mr.enabled = display;
                    }
                }
            }
        }

         public void VisualizePath(ServerAction action) {
            var path = action.positions;
            if (path == null || path.Count == 0) {
                this.errorMessage = "Invalid path with 0 points.";
                actionFinished(false);
                return;
            }

            var id = action.objectId;

            getReachablePositions(1.0f, 10000, action.grid);
           
            Instantiate(DebugTargetPointPrefab, path[path.Count-1], Quaternion.identity);
            new List<bool>();
            var go = Instantiate(DebugPointPrefab, path[0], Quaternion.identity);
            var textMesh = go.GetComponentInChildren<TextMesh>();
            textMesh.text = id;

            var lineRenderer = go.GetComponentInChildren<LineRenderer>();
            lineRenderer.startWidth = 0.015f;
            lineRenderer.endWidth = 0.015f;

            lineRenderer.positionCount = path.Count;
            lineRenderer.SetPositions(path.ToArray());
            actionFinished(true);
        }

        //this one is used for in-editor debug draw, currently calls to this are commented out
        private void VisualizePath(Vector3 startPosition, NavMeshPath path) {
            var pathDistance = 0.0;

            for (int i = 0; i < path.corners.Length - 1; i++) {
                Debug.DrawLine(path.corners[i], path.corners[i + 1], Color.red, 10.0f);
                Debug.Log("P i:" + i + " : " + path.corners[i] + " i+1:" + i + 1 + " : " + path.corners[i]);
                pathDistance += Vector3.Distance(path.corners[i], path.corners[i + 1]);
            }

            if (pathDistance > 0.0001 ) {
                // Better way to draw spheres
                var go = GameObject.CreatePrimitive(PrimitiveType.Sphere);
                go.transform.localScale = new Vector3(0.1f, 0.1f, 0.1f);
                go.GetComponent<Collider>().enabled = false;
                go.transform.position = startPosition;
            }
        }
        
        private string[] objectTypeToObjectIds(string objectTypeString) {
            List<string> objectIds = new List<string>();
            try {
                SimObjType objectType = (SimObjType) Enum.Parse(typeof(SimObjType), objectTypeString.Replace(" ", String.Empty), true);
                foreach (var s in physicsSceneManager.ObjectIdToSimObjPhysics) {
                    if (s.Value.ObjType == objectType) {
                        objectIds.Add(s.Value.objectID);
                    }
                }
            }   
            catch (ArgumentException exception) {
                Debug.Log(exception);
            }
            return objectIds.ToArray();
        }

        public void ObjectTypeToObjectIds(string objectType) {
            try {
                var objectIds = objectTypeToObjectIds(objectType);
                actionFinished(true, objectIds.ToArray());
            }   
            catch (ArgumentException exception) {
                errorMessage = "Invalid object type '" + objectType + "'. " + exception.Message;
                actionFinished(false);
            }
        }

        private SimObjPhysics getSimObjectFromTypeOrId(string objectType, string objectId) {
            if (!String.IsNullOrEmpty(objectType) && String.IsNullOrEmpty(objectId)) {
                var ids = objectTypeToObjectIds(objectType);
                if (ids.Length == 0) {
                    errorMessage = "Object type '" + objectType + "' was not found in the scene.";
                    return null;
                }
                else if (ids.Length > 1) {
                    errorMessage = "Multiple objects of type '" + objectType + "' were found in the scene, cannot disambiguate.";
                    return null;
                }
                
                objectId = ids[0];
            }

            if (!physicsSceneManager.ObjectIdToSimObjPhysics.ContainsKey(objectId)) {
                errorMessage = "Cannot find sim object with id '" + objectId + "'";
                return null;
            }
           
            SimObjPhysics sop = physicsSceneManager.ObjectIdToSimObjPhysics[objectId];
            if (sop == null) {
                errorMessage = "Object with id '" + objectId+ "' is null";
                return null;
            }

            return sop;
        }

        private SimObjPhysics getSimObjectFromTypeOrId(ServerAction action) {
            var objectId = action.objectId;
            var objectType = action.objectType;
            return getSimObjectFromTypeOrId(objectType, objectId);
        }

        public void VisualizeGrid() {
            var reachablePositions = getReachablePositions(1.0f, 10000, true);
            actionFinished(true, reachablePositions);
        }

<<<<<<< HEAD
        public void ObjectNavExpertAction(ServerAction action) {
            SimObjPhysics sop = getSimObjectFromTypeOrId(action);
            var path = getShortestPath(sop, true);
            if (path.status == UnityEngine.AI.NavMeshPathStatus.PathComplete) {

                int parts = (int) Math.Round(360f / rotateStepDegrees);
                if (Math.Abs((parts * 1.0f) - 360f / rotateStepDegrees) > 1e-5) {
                    errorMessage = "Invalid rotate step degrees for agent, must divide 360 without a remainder.";
                    actionFinished(false);
                    return;
                }
                
                int numLeft = parts / 2;
                int numRight = numLeft + (parts % 2 == 0 ? 1 : 0);
                Vector3 startPosition = this.transform.position;
                Quaternion startRotation = this.transform.rotation;
                Vector3 startCameraRot = m_Camera.transform.localEulerAngles;

                if (path.corners.Length <= 1) {
                    if (objectIsWithinViewport(sop)) {
                        actionFinished(true);
                        return;
                    }

                    int relRotate = 0;
                    int relHorizon = 0;
                    int bestNumActions = 1000000;
                    for (int i = -numLeft; i <= numRight; i++) {
                        transform.Rotate(0.0f, i * rotateStepDegrees, 0.0f);
                        for (int horizon = -1; horizon <= 2; horizon++) {
                            m_Camera.transform.localEulerAngles = new Vector3(30f * horizon, 0.0f, 0.0f);
                            if (objectIsWithinViewport(sop)) {
                                int numActions = Math.Abs(i) + Math.Abs(horizon - (int) (startCameraRot.x / 30f));
                                if (numActions < bestNumActions) {
                                    bestNumActions = numActions;
                                    relRotate = i;
                                    relHorizon = horizon - (int) (startCameraRot.x / 30f);
                                }
                            }
                        }
                        m_Camera.transform.localEulerAngles = startCameraRot;
                        transform.rotation = startRotation;
                    }

                    #if UNITY_EDITOR
                    Debug.Log("Expert rotate and horizon:");
                    Debug.Log(relRotate);
                    Debug.Log(relHorizon);
                    // When in the editor, rotate the agent and camera into the expert direction
                    m_Camera.transform.localEulerAngles = new Vector3(startCameraRot.x + 30f * relHorizon, 0.0f, 0.0f);
                    transform.Rotate(0.0f, relRotate * rotateStepDegrees, 0.0f);
                    #endif

                    if (relRotate != 0) {
                        if (relRotate < 0) {
                            actionFinished(true, "RotateLeft");
                        } else {
                            actionFinished(true, "RotateRight");
                        }
                    } else if (relHorizon != 0) {
                        if (relHorizon < 0) {
                            actionFinished(true, "LookUp");
                        } else {
                            actionFinished(true, "LookDown");
                        }
                    } else {
                        errorMessage = "Object doesn't seem visible from any rotation/horizon.";
                        actionFinished(false);
                    }
                    return;
                }

                Vector3 nextCorner = path.corners[1];

                int whichBest = 0;
                float bestDistance = 1000f;
                for (int i = -numLeft; i <= numRight; i++) {
                    transform.Rotate(0.0f, i * rotateStepDegrees, 0.0f);

                    bool couldMove = moveInDirection(this.transform.forward * gridSize);
                    if (couldMove) {
                        float newDistance = Math.Abs(nextCorner.x - transform.position.x) + Math.Abs(nextCorner.z - transform.position.z);
                        if (newDistance + 1e-6 < bestDistance) {
                            bestDistance = newDistance;
                            whichBest = i;
                        }
                    }
                    transform.position = startPosition;
                    transform.rotation = startRotation;
                }

                if (bestDistance >= 1000f) {
                    errorMessage = "Can't seem to move in any direction...";
                    actionFinished(false);
                }
               
               #if UNITY_EDITOR
               transform.Rotate(0.0f, Math.Sign(whichBest) * rotateStepDegrees, 0.0f);
               if (whichBest == 0) {
                   moveInDirection(this.transform.forward * gridSize);
               }
               Debug.Log(whichBest);
               #endif

                if (whichBest < 0) {
                    actionFinished(true, "RotateLeft");
                } else if (whichBest > 0) {
                    actionFinished(true, "RotateRight");
                } else {
                    actionFinished(true, "MoveAhead");
                }
                return;
            }
            else {
                errorMessage = "Path to target could not be found";
                actionFinished(false);
                return;
            }
        }

        public UnityEngine.AI.NavMeshPath getShortestPath(SimObjPhysics sop, bool useAgentTransform, ServerAction action=null) {
            var startPosition = this.transform.position;
            var startRotation = this.transform.rotation;
            if (!useAgentTransform) {
                startPosition = action.position;
                startRotation = Quaternion.Euler(action.rotation);
            }

            return GetSimObjectNavMeshTarget(sop, startPosition, startRotation);
        }
        
        private void getShortestPath(string objectType, string objectId,  Vector3 startPosition, Quaternion startRotation) {
=======
        private void getShortestPath(
            string objectType,
            string objectId,
            Vector3 startPosition,
            Quaternion startRotation,
            float allowedError
        ) {
>>>>>>> 66a85c0b
            SimObjPhysics sop = getSimObjectFromTypeOrId(objectType, objectId);
            if (sop == null) {
                actionFinished(false);
                return;
            }
            var path = GetSimObjectNavMeshTarget(sop, startPosition, startRotation, allowedError);
            if (path.status == UnityEngine.AI.NavMeshPathStatus.PathComplete) {
                //VisualizePath(startPosition, path);
                actionFinishedEmit(true, path);
                return;
            }
            else {
                Debug.Log("AI navmesh error");
                errorMessage = "Path to target could not be found";
                actionFinishedEmit(false);
                return;
            }
        }

        public void GetShortestPath(
            Vector3 position,
            Vector3 rotation,
            string objectType = null,
            string objectId = null,
            float allowedError = DefaultAllowedErrorInShortestPath
        ) {
            getShortestPath(objectType, objectId, position, Quaternion.Euler(rotation), allowedError);
        }

        public void GetShortestPath(
            Vector3 position,
            string objectType = null,
            string objectId = null,
            float allowedError = DefaultAllowedErrorInShortestPath
        ) {
            getShortestPath(objectType, objectId, position, Quaternion.Euler(Vector3.zero), allowedError);
        }

        public void GetShortestPath(
            string objectType = null,
            string objectId = null,
            float allowedError = DefaultAllowedErrorInShortestPath
        ) {
            getShortestPath(objectType, objectId, this.transform.position, this.transform.rotation, allowedError);
        }

        private bool GetPathFromReachablePositions(
            IEnumerable<Vector3> sortedPositions,
            Vector3 targetPosition,
            Transform agentTransform,
            string targetSimObjectId,
            UnityEngine.AI.NavMeshPath path) {
                
            Vector3 fixedPosition = new Vector3(float.MinValue, float.MinValue, float.MinValue);
            //bool success = false;
            var PhysicsController = this;
            foreach (var pos in sortedPositions) {
                agentTransform.position = pos;
                agentTransform.LookAt(targetPosition);

                var visibleSimObjects = PhysicsController.GetAllVisibleSimObjPhysics(PhysicsController.maxVisibleDistance);
                if (visibleSimObjects.Any(sop => sop.objectID == targetSimObjectId)) {
                    fixedPosition = pos;
                    //success = true;
                    break;
                }
            }

            var pathSuccess =  UnityEngine.AI.NavMesh.CalculatePath(agentTransform.position, fixedPosition,  UnityEngine.AI.NavMesh.AllAreas, path);
            return pathSuccess;
        }

        protected Collider[] overlapCollider(BoxCollider box, Vector3 newCenter, float rotateBy, int layerMask) {
            Vector3 center, halfExtents;
            Quaternion orientation;
            box.ToWorldSpaceBox(out center, out halfExtents, out orientation);
            orientation = Quaternion.Euler(0f, rotateBy, 0f) * orientation;

            return Physics.OverlapBox(newCenter, halfExtents, orientation, layerMask, QueryTriggerInteraction.Ignore);
        }

        protected Collider[] overlapCollider(SphereCollider sphere, Vector3 newCenter, int layerMask) {
            Vector3 center;
            float radius;
            sphere.ToWorldSpaceSphere(out center, out radius);
            return Physics.OverlapSphere(newCenter, radius, layerMask, QueryTriggerInteraction.Ignore);
        }

        protected Collider[] overlapCollider(CapsuleCollider capsule, Vector3 newCenter, float rotateBy, int layerMask) {
            Vector3 point0, point1;
            float radius;
            capsule.ToWorldSpaceCapsule(out point0, out point1, out radius);

            // Normalizing
            Vector3 oldCenter = (point0 + point1) / 2.0f;
            point0 = point0 - oldCenter;
            point1 = point1 - oldCenter;

            // Rotating and recentering
            var rotator = Quaternion.Euler(0f, rotateBy, 0f);
            point0 = rotator * point0 + newCenter;
            point1 = rotator * point1 + newCenter;

            return Physics.OverlapCapsule(point0, point1, radius, layerMask, QueryTriggerInteraction.Ignore);
        }

        protected bool handObjectCanFitInPosition(Vector3 newAgentPosition, float rotation) {
            if (ItemInHand == null) {
                return true;
            }

            SimObjPhysics soInHand = ItemInHand.GetComponent<SimObjPhysics>();

            Vector3 handObjPosRelAgent =
                Quaternion.Euler(0, rotation - transform.rotation.y, 0) *
                (transform.position - ItemInHand.transform.position);

            Vector3 newHandPosition = handObjPosRelAgent + newAgentPosition;

            int layerMask = 1 << 8;
            foreach (CapsuleCollider cc in soInHand.GetComponentsInChildren<CapsuleCollider>()) {
                foreach (Collider c in overlapCollider(cc, newHandPosition, rotation, layerMask)) {
                    if (!hasAncestor(c.transform.gameObject, gameObject)) {
                        return false;
                    }
                }
            }

            foreach (BoxCollider bc in soInHand.GetComponentsInChildren<BoxCollider>()) {
                foreach (Collider c in overlapCollider(bc, newHandPosition, rotation, layerMask)) {
                    if (!hasAncestor(c.transform.gameObject, gameObject)) {
                        return false;
                    }
                }
            }

            foreach (SphereCollider sc in soInHand.GetComponentsInChildren<SphereCollider>()) {
                foreach (Collider c in overlapCollider(sc, newHandPosition, layerMask)) {
                    if (!hasAncestor(c.transform.gameObject, gameObject)) {
                        return false;
                    }
                }
            }

            return true;
        }

        //cast a capsule the same size as the agent
        //used to check for collisions
        public RaycastHit[] capsuleCastAllForAgent(
            CapsuleCollider cc,
            float skinWidth,
            Vector3 startPosition,
            Vector3 dir,
            float moveMagnitude,
            int layerMask
            ) {
            Vector3 center = cc.transform.position + cc.center;//make sure to offset this by cc.center since we shrank the capsule size
            float radius = cc.radius + skinWidth;
            float innerHeight = cc.height / 2.0f - radius;
            Vector3 point1 = new Vector3(startPosition.x, center.y + innerHeight, startPosition.z);
            Vector3 point2 = new Vector3(startPosition.x, center.y - innerHeight + skinWidth, startPosition.z);
            return Physics.CapsuleCastAll(
                point1,
                point2,
                radius,
                dir,
                moveMagnitude,
                layerMask,
                QueryTriggerInteraction.Ignore
            );
        }

        protected bool isAgentCapsuleColliding(HashSet<Collider> collidersToIgnore = null) {
            int layerMask = 1 << 8;
            foreach (Collider c in PhysicsExtensions.OverlapCapsule(GetComponent<CapsuleCollider>(), layerMask, QueryTriggerInteraction.Ignore)) {
                if ((!hasAncestor(c.transform.gameObject, gameObject)) && (
                    collidersToIgnore == null || !collidersToIgnoreDuringMovement.Contains(c))
                ) {
#if UNITY_EDITOR
                    Debug.Log("Collided with: ");
                    Debug.Log(c);
                    Debug.Log(c.enabled);
#endif
                    return true;
                }
            }
            return false;
        }

        protected Collider[] objectsCollidingWithAgent() {
            int layerMask = 1 << 8;
            return PhysicsExtensions.OverlapCapsule(GetComponent<CapsuleCollider>(), layerMask, QueryTriggerInteraction.Ignore);
        }

        public bool  getReachablePositionToObjectVisible(SimObjPhysics targetSOP, out Vector3 pos, float gridMultiplier = 1.0f, int maxStepCount = 10000) {


            CapsuleCollider cc = GetComponent<CapsuleCollider>();
            float sw = m_CharacterController.skinWidth;
            Queue<Vector3> pointsQueue = new Queue<Vector3>();
            pointsQueue.Enqueue(transform.position);
            Vector3[] directions = {
                new Vector3(1.0f, 0.0f, 0.0f),
                new Vector3(0.0f, 0.0f, 1.0f),
                new Vector3(-1.0f, 0.0f, 0.0f),
                new Vector3(0.0f, 0.0f, -1.0f)
            };
            Quaternion originalRot = transform.rotation;

            HashSet<Vector3> goodPoints = new HashSet<Vector3>();
            HashSet<Vector3> seenPoints = new HashSet<Vector3>();
            int layerMask = 1 << 8;
            int stepsTaken = 0;
            pos = Vector3.negativeInfinity;
            while (pointsQueue.Count != 0) {
                stepsTaken += 1;
                Vector3 p = pointsQueue.Dequeue();
                if (!goodPoints.Contains(p)) {
                    goodPoints.Add(p);
                    transform.position = p;
                    var rot = transform.rotation;
                    //make sure to rotate just the Camera, not the whole agent
                    m_Camera.transform.LookAt(targetSOP.transform, transform.up);

                    bool isVisible = false;
                    if (this.visibilityScheme == VisibilityScheme.Distance) {
                        Plane[] planes = GeometryUtility.CalculateFrustumPlanes(this.m_Camera);
                        isVisible = isSimObjVisible(this.m_Camera, targetSOP, this.maxVisibleDistance, planes);
                    } else {
                        var visibleSimObjects = this.GetAllVisibleSimObjPhysics(this.maxVisibleDistance);
                        isVisible = visibleSimObjects.Any(sop => sop.objectID == targetSOP.objectID);
                    }

                    transform.rotation = rot;

                    if (isVisible){
                        pos = p;
                        return true;
                    }

                    
                    HashSet<Collider> objectsAlreadyColliding = new HashSet<Collider>(objectsCollidingWithAgent());
                    foreach (Vector3 d in directions) {
                        Vector3 newPosition = p + d * gridSize * gridMultiplier;
                        if (seenPoints.Contains(newPosition)) {
                            continue;
                        }
                        seenPoints.Add(newPosition);

                        RaycastHit[] hits = capsuleCastAllForAgent(
                            cc,
                            sw,
                            p,
                            d,
                            (gridSize * gridMultiplier),
                            layerMask
                        );

                        bool shouldEnqueue = true;
                        foreach (RaycastHit hit in hits) {
                            if (hit.transform.gameObject.name != "Floor" &&
                                !ancestorHasName(hit.transform.gameObject, "FPSController") &&
                                !objectsAlreadyColliding.Contains(hit.collider)
                            ) {
                                shouldEnqueue = false;
                                break;
                            }
                        }
                        bool inBounds = agentManager.SceneBounds.Contains(newPosition);
                        if (errorMessage == "" && !inBounds) {
                            errorMessage = "In " +
                                UnityEngine.SceneManagement.SceneManager.GetActiveScene().name +
                                ", position " + newPosition.ToString() +
                                " can be reached via capsule cast but is beyond the scene bounds.";
                        }

                        shouldEnqueue = shouldEnqueue && inBounds && (
                            handObjectCanFitInPosition(newPosition, 0.0f) ||
                            handObjectCanFitInPosition(newPosition, 90.0f) ||
                            handObjectCanFitInPosition(newPosition, 180.0f) ||
                            handObjectCanFitInPosition(newPosition, 270.0f)
                        );
                        if (shouldEnqueue) {
                            pointsQueue.Enqueue(newPosition);
                            #if UNITY_EDITOR
                                Debug.DrawLine(p, newPosition, Color.cyan, 100000f);
                            #endif
                        }
                    }
                }
                if (stepsTaken > Math.Floor(maxStepCount/(gridSize * gridSize))) {
                    errorMessage = "Too many steps taken in GetReachablePositions.";
                    break;
                }
            }

            Vector3[] reachablePos = new Vector3[goodPoints.Count];
            goodPoints.CopyTo(reachablePos);
            #if UNITY_EDITOR
                Debug.Log(reachablePos.Length);
            #endif
            return false;
        }

        private UnityEngine.AI.NavMeshPath GetSimObjectNavMeshTarget(
            SimObjPhysics targetSOP,
            Vector3 initialPosition,
            Quaternion initialRotation,
            float allowedError,
            bool visualize = false
        ) {
            var targetTransform = targetSOP.transform;
            var targetSimObject = targetTransform.GetComponentInChildren<SimObjPhysics>();
            var PhysicsController = this;
            var agentTransform = PhysicsController.transform;

            var originalAgentPosition = agentTransform.position;
            var orignalAgentRotation = agentTransform.rotation;
            var originalCameraRotation = m_Camera.transform.rotation;

            var fixedPosition = Vector3.negativeInfinity;

            agentTransform.position = initialPosition;
            agentTransform.rotation = initialRotation;
            getReachablePositionToObjectVisible(targetSimObject, out fixedPosition);
            agentTransform.position = originalAgentPosition;
            agentTransform.rotation = orignalAgentRotation;
            m_Camera.transform.rotation = originalCameraRotation;

            var path = new UnityEngine.AI.NavMeshPath();
            
            var sopPos = targetSOP.transform.position;
            //var target = new Vector3(sopPos.x, initialPosition.y, sopPos.z);

            bool pathSuccess = SafelyComputeNavMeshPath(initialPosition, fixedPosition, path, allowedError);
            
            var pathDistance = 0.0f;
            for (int i = 0; i < path.corners.Length - 1; i++) {
                #if UNITY_EDITOR
                    //Debug.DrawLine(path.corners[i], path.corners[i + 1], Color.red, 10.0f);
                    Debug.Log("Corner " + i + ": " + path.corners[i]);
                #endif
                pathDistance += Vector3.Distance(path.corners[i], path.corners[i + 1]);
            }
<<<<<<< HEAD
            

            //disable navmesh agent
            this.GetComponent<UnityEngine.AI.NavMeshAgent>().enabled = false;
            
=======

>>>>>>> 66a85c0b
            return path;
        }

        protected float getFloorY(float x, float start_y, float z) {
            int layerMask = ~(LayerMask.GetMask("Agent") | LayerMask.GetMask("SimObjInvisible"));

            float y = start_y;
            RaycastHit hit;
            Ray ray = new Ray(new Vector3(x, y, z), -transform.up);
            if (!Physics.Raycast(ray, out hit, 100f, layerMask)) {
                errorMessage = "Could not find the floor";
                return float.NegativeInfinity;
            }
            return hit.point.y;
        }
        
        protected float getFloorY(float x, float z) {
            int layerMask = ~LayerMask.GetMask("Agent");

            Ray ray = new Ray(transform.position, -transform.up);
            RaycastHit hit;
            if (!Physics.Raycast(ray, out hit, 10f, layerMask)) {
                errorMessage = "Could not find the floor";
                return float.NegativeInfinity;
            }
            return getFloorY(x, hit.point.y + 0.1f, z);
        }

        protected bool SafelyComputeNavMeshPath(
            Vector3 start,
            Vector3 target,
            UnityEngine.AI.NavMeshPath path,
            float allowedError
        ) {
            float floorY = Math.Min(
                getFloorY(start.x, start.y, start.z),
                getFloorY(target.x, target.y, target.z)
            );
            Vector3 startPosition = new Vector3(start.x, floorY, start.z);
            Vector3 targetPosition = new Vector3(target.x, floorY, target.z);

            this.GetComponent<UnityEngine.AI.NavMeshAgent>().enabled = true;

            NavMeshHit startHit;
            bool startWasHit = UnityEngine.AI.NavMesh.SamplePosition(
                startPosition, out startHit, 0.2f, UnityEngine.AI.NavMesh.AllAreas
            );

            NavMeshHit targetHit;
            bool targetWasHit = UnityEngine.AI.NavMesh.SamplePosition(
                targetPosition, out targetHit, 0.2f, UnityEngine.AI.NavMesh.AllAreas
            );

            if (!startWasHit || !targetWasHit) {
                if (!startWasHit) {
                    errorMessage = $"No point on NavMesh near {startPosition}.";
                }
                if (!targetWasHit) {
                    errorMessage = $"No point on NavMesh near {targetPosition}.";
                }
                this.GetComponent<UnityEngine.AI.NavMeshAgent>().enabled = false;
                return false;
            }

            float startOffset = Vector3.Distance(
                startHit.position, 
                new Vector3(startPosition.x, startHit.position.y, startPosition.z)
            );
            float targetOffset = Vector3.Distance(
                targetHit.position, 
                new Vector3(targetPosition.x, targetHit.position.y, targetPosition.z)
            );
            if (startOffset > allowedError && targetOffset > allowedError) {
                errorMessage = $"Closest point on NavMesh was too far from the agent: " + 
                    $" (startPosition={startPosition.ToString("F3")}," +
                    $" closest navmesh position {startHit.position.ToString("F3")}) and" +
                    $" (targetPosition={targetPosition.ToString("F3")}," +
                    $" closest navmesh position {targetHit.position.ToString("F3")}).";
                this.GetComponent<UnityEngine.AI.NavMeshAgent>().enabled = false;
                return false;
            }

            #if UNITY_EDITOR
            Debug.Log($"Attempting to find path from {startHit.position} to {targetHit.position}.");
            #endif
            bool pathSuccess = UnityEngine.AI.NavMesh.CalculatePath(
                startHit.position, targetHit.position,  UnityEngine.AI.NavMesh.AllAreas, path
            );
            if (path.status == UnityEngine.AI.NavMeshPathStatus.PathComplete) {
                #if UNITY_EDITOR
                VisualizePath(startHit.position, path);
                #endif
                this.GetComponent<UnityEngine.AI.NavMeshAgent>().enabled = false;
                return true;
            }
            else {
                errorMessage = $"Could not find path between {startHit.position}" +
                    " and {targetHit.position} using the NavMesh.";
                this.GetComponent<UnityEngine.AI.NavMeshAgent>().enabled = false;
                return false;
            }
        }
        public void GetShortestPathToPoint(
            Vector3 position, float x, float y, float z, float allowedError = DefaultAllowedErrorInShortestPath
        ) {
            var path = new UnityEngine.AI.NavMeshPath();
            if (SafelyComputeNavMeshPath(position, new Vector3(x, y, z), path, allowedError)) {
                actionFinished(true, path);
            } else {
                actionFinished(false);
            }
        }

        public void GetShortestPathToPoint(
            float x,
            float y,
            float z,
            float allowedError = DefaultAllowedErrorInShortestPath
        ) {
            var startPosition = this.transform.position;
            GetShortestPathToPoint(startPosition, x, y, z, allowedError);
        }

        public void VisualizeShortestPaths(ServerAction action) {
            
            SimObjPhysics sop = getSimObjectFromTypeOrId(action.objectType, action.objectId);
            if (sop == null) {
                actionFinished(false);
                return;
            }
            
            getReachablePositions(1.0f, 10000, action.grid, action.gridColor);

            Instantiate(DebugTargetPointPrefab, sop.transform.position, Quaternion.identity);
            var results = new List<bool>();
            for (var i = 0; i < action.positions.Count; i++) {
                var pos = action.positions[i];
                var go = Instantiate(DebugPointPrefab, pos, Quaternion.identity);
                var textMesh = go.GetComponentInChildren<TextMesh>();
                textMesh.text = i.ToString();

                var path = GetSimObjectNavMeshTarget(sop, pos, Quaternion.identity, 0.1f);

                var lineRenderer = go.GetComponentInChildren<LineRenderer>();

                if (action.pathGradient != null && action.pathGradient.colorKeys.Length > 0){
                    lineRenderer.colorGradient = action.pathGradient;
                }
                lineRenderer.startWidth = 0.015f;
                lineRenderer.endWidth = 0.015f;

                results.Add(path.status == UnityEngine.AI.NavMeshPathStatus.PathComplete);
               
                if (path.status == UnityEngine.AI.NavMeshPathStatus.PathComplete) { 
                    lineRenderer.positionCount = path.corners.Length;
                    lineRenderer.SetPositions(path.corners.Select(c => new Vector3(c.x, gridVisualizeY + 0.005f, c.z)).ToArray());
                }
            }
            actionFinished(true, results.ToArray());
        }

        public void CameraCrack(int randomSeed = 0)
        {
            GameObject canvas = Instantiate(CrackedCameraCanvas);
            CrackedCameraManager camMan = canvas.GetComponent<CrackedCameraManager>();

            camMan.SpawnCrack(randomSeed);
            actionFinished(true);
        }

        public void OnTriggerStay(Collider other)
        {
            if(other.CompareTag("HighFriction"))
            {
                inHighFrictionArea = true;
            }

            else
            {
                inHighFrictionArea = false;
            }
        }


        void Update() {
            this.updateCount++;
        }

        void FixedUpdate() {
            this.fixedUpdateCount++;
        }

        public void ResetUpdateCounters() {
            this.fixedUpdateCount = 0;
            this.updateCount = 0;
        }

        public void unrollSimulatePhysics(IEnumerator enumerator, float fixedDeltaTime) {
            this.fixedUpdateCount = ContinuousMovement.unrollSimulatePhysics(
                enumerator,
                fixedDeltaTime
            );
        }

        #if UNITY_EDITOR
        void OnDrawGizmos()
        {
            ////check for valid spawn points in GetSpawnCoordinatesAboveObject action
            // Gizmos.color = Color.magenta;
            // if(validpointlist.Count > 0)
            // {
            //     foreach(Vector3 yes in validpointlist)
            //     {
            //         Gizmos.DrawCube(yes, new Vector3(0.01f, 0.01f, 0.01f));
            //     }
            // }

            //draw axis aligned bounds of objects after actionFinished() calls
            // if(gizmobounds != null)
            // {
            //     Gizmos.color = Color.yellow;
            //     foreach(Bounds g in gizmobounds)
            //     {
            //         Gizmos.DrawWireCube(g.center, g.size);
            //     }
            // }
        }
        #endif

        public void TestActionDispatchSAAmbig2(float foo, bool def=false) {
            actionFinished(true);
        }

        public void TestActionDispatchSAAmbig2(float foo) {
            actionFinished(true);
        }

        public void TestActionDispatchSAAmbig(ServerAction action) {
            actionFinished(true);
        }

        public void TestActionDispatchSAAmbig(float foo) {
            actionFinished(true);
        }

        public void TestActionDispatchNoopServerAction(ServerAction action) {
            actionFinished(true, "serveraction");
        }

        public void TestFastEmit(string rvalue) {
            actionFinishedEmit(true, rvalue);
        }

        public void TestActionDispatchNoopAllDefault2(float param12, float param10=0.0f, float param11=1.0f) {
            actionFinished(true, "somedefault");
        }

        public void TestActionDispatchNoopAllDefault(float param10=0.0f, float param11=1.0f) {
            actionFinished(true, "alldefault");
        }

        public void TestActionDispatchNoop2(bool param3,  string param4="foo") {
            actionFinished(true, "param3 param4/default " + param4);
        }

        public void TestActionDispatchNoop(string param6, string param7) {
            actionFinished(true, "param6 param7");
        }

        public void TestActionDispatchNoop(bool param1, bool param2) {
            actionFinished(true, "param1 param2");
        }

        public void TestActionDispatchConflict(string param22) {
            actionFinished(true);
        }
        public void TestActionDispatchConflict(bool param22) {
            actionFinished(true);
        }

        public void TestActionDispatchNoop(bool param1) {
            actionFinished(true, "param1");
        }

        public void TestActionDispatchNoop() {
            actionFinished(true, "emptyargs");
        }

        public void TestActionDispatchFindAmbiguous(string typeName) {
            List<string> actions = ActionDispatcher.FindAmbiguousActions(Type.GetType(typeName));
            actionFinished(true, actions);
        }

        public void TestActionDispatchFindConflicts(string typeName) {
            Dictionary<string, List<string>> conflicts = ActionDispatcher.FindMethodVariableNameConflicts(Type.GetType(typeName));
            actionFinished(true, conflicts);
        }
	}
}<|MERGE_RESOLUTION|>--- conflicted
+++ resolved
@@ -79,12 +79,9 @@
         private VisibilityScheme visibilityScheme = VisibilityScheme.Collider;
         
         public AgentState agentState = AgentState.Emit;
-<<<<<<< HEAD
-=======
 
         public const float DefaultAllowedErrorInShortestPath = 0.0001f;
 
->>>>>>> 66a85c0b
         public bool IsVisible
         {
 			get 
@@ -2141,8 +2138,6 @@
             }
             return visible;
         }
-<<<<<<< HEAD
-=======
 
         public SimObjPhysics[] VisibleSimObjs(string objectId, bool forceVisible = false)
         {
@@ -2152,8 +2147,6 @@
             return VisibleSimObjs(action);
         }
 
-
->>>>>>> 66a85c0b
         public SimObjPhysics[] VisibleSimObjs(ServerAction action) 
         {
             List<SimObjPhysics> simObjs = new List<SimObjPhysics>();
@@ -2830,7 +2823,6 @@
             actionFinished(true, reachablePositions);
         }
 
-<<<<<<< HEAD
         public void ObjectNavExpertAction(ServerAction action) {
             SimObjPhysics sop = getSimObjectFromTypeOrId(action);
             var path = getShortestPath(sop, true);
@@ -2951,19 +2943,7 @@
             }
         }
 
-        public UnityEngine.AI.NavMeshPath getShortestPath(SimObjPhysics sop, bool useAgentTransform, ServerAction action=null) {
-            var startPosition = this.transform.position;
-            var startRotation = this.transform.rotation;
-            if (!useAgentTransform) {
-                startPosition = action.position;
-                startRotation = Quaternion.Euler(action.rotation);
-            }
-
-            return GetSimObjectNavMeshTarget(sop, startPosition, startRotation);
-        }
         
-        private void getShortestPath(string objectType, string objectId,  Vector3 startPosition, Quaternion startRotation) {
-=======
         private void getShortestPath(
             string objectType,
             string objectId,
@@ -2971,7 +2951,6 @@
             Quaternion startRotation,
             float allowedError
         ) {
->>>>>>> 66a85c0b
             SimObjPhysics sop = getSimObjectFromTypeOrId(objectType, objectId);
             if (sop == null) {
                 actionFinished(false);
@@ -3317,15 +3296,6 @@
                 #endif
                 pathDistance += Vector3.Distance(path.corners[i], path.corners[i + 1]);
             }
-<<<<<<< HEAD
-            
-
-            //disable navmesh agent
-            this.GetComponent<UnityEngine.AI.NavMeshAgent>().enabled = false;
-            
-=======
-
->>>>>>> 66a85c0b
             return path;
         }
 
