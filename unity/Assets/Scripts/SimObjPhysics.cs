﻿using System;
using System.Collections;
using System.Collections.Generic;
using UnityEngine;
using UnityStandardAssets.Characters.FirstPerson;
using UnityEngine.SceneManagement;

#if UNITY_EDITOR
using UnityEditor;
using UnityEditor.SceneManagement;
#endif

public class SimObjPhysics : MonoBehaviour, SimpleSimObj
{
	[Header("Unique String ID of this Object")]
	[SerializeField]
	public string objectID = string.Empty;

	[Header("Object Type")]
	[SerializeField]
	public SimObjType Type = SimObjType.Undefined;

	[Header("Primary Property (Must Have only 1)")]
	[SerializeField]
	public SimObjPrimaryProperty PrimaryProperty;

	[Header("Additional Properties (Can Have Multiple)")]
	[SerializeField]
	public SimObjSecondaryProperty[] SecondaryProperties;

	[Header("non Axis-Aligned Box enclosing all colliders of this object")]
	//This can be used to get the "bounds" of the object, but needs to be created manually
	//we should look into a programatic way to figure this out so we don't have to set it up for EVERY object
	//for now, only CanPickup objects have a BoundingBox, although maybe every sim object needs one for
	//spawning eventually? For now make sure the Box Collider component is disabled on this, because it's literally
	//just holding values for the center and size of the box.
	public GameObject BoundingBox = null;

	[Header("Raycast to these points to determine Visible/Interactable")]
	[SerializeField]
	public Transform[] VisibilityPoints = null;

    [Header("If this object is a Receptacle, put all trigger boxes here")]
	[SerializeField]
	public GameObject[] ReceptacleTriggerBoxes = null;

	[Header("State information Bools here")]
	#if UNITY_EDITOR
	public bool isVisible = false;
	#endif
	public bool isInteractable = false;
	public bool isInAgentHand = false;

	//these collider references are used for switching physics materials for all colliders on this object
	[Header("Non - Trigger Colliders of this object")]
	public Collider[] MyColliders = null;

	[Header("High Friction physics values")]
	public float HFdynamicfriction;
	public float HFstaticfriction;
	public float HFbounciness;
	public float HFrbdrag;
	public float HFrbangulardrag;

	private float RBoriginalDrag;
	private float RBoriginalAngularDrag;

	[Header("Salient Materials")] //if this object is moveable or pickupable, set these up
	public ObjectMetadata.ObjectSalientMaterial[] salientMaterials;

	private PhysicsMaterialValues[] OriginalPhysicsMaterialValuesForAllMyColliders = null;

	public Dictionary<Collider, ContactPoint[]> contactPointsDictionary = new Dictionary<Collider, ContactPoint[]>();

	//if this object is a receptacle, get all valid spawn points from any child ReceptacleTriggerBoxes and sort them by distance to Agent
	public List<ReceptacleSpawnPoint> MySpawnPoints = new List<ReceptacleSpawnPoint>();

	//keep track of this object's current temperature (abstracted to three states, RoomTemp/Hot/Cold)
	public ObjectMetadata.Temperature CurrentTemperature = ObjectMetadata.Temperature.RoomTemp;

	//value for how long it should take this object to get back to room temperature from hot/cold
	public float HowManySecondsUntilRoomTemp = 10f;
	private float TimerResetValue;

	private PhysicsSceneManager sceneManager;//reference to scene manager object

	public bool inMotion = false;

    //count of number of other sim objects this object has hit, if agent is drone
    public int numSimObjHit = 0;
    public int numFloorHit = 0;
    public int numStructureHit = 0;

    //the velocity of this object from the last frame
    public float lastVelocity = 0;//start at zero assuming at rest

    //reference to this gameobject's rigidbody
    private Rigidbody myRigidbody; 

	public float GetTimerResetValue()
	{
		return TimerResetValue;
	}
	
	public void SetHowManySecondsUntilRoomTemp(float f)
	{
		TimerResetValue = f;
		HowManySecondsUntilRoomTemp = f;
	}
	private bool StartRoomTempTimer = false;

	public void SetStartRoomTempTimer(bool b)
	{
		StartRoomTempTimer = b;
	}

	public List<SimObjPhysics> ContainedObjectReferences;

	public class PhysicsMaterialValues
	{
		public float DynamicFriction;
		public float StaticFriction;
		public float Bounciness;

		public PhysicsMaterialValues (float dFriction, float sFriction, float b)
		{
			DynamicFriction = dFriction;
			StaticFriction = sFriction;
			Bounciness = b;
		}
	}

	public void AddToContainedObjectReferences(SimObjPhysics t)
	{
        ContainedObjectReferences.Add(t);
	}

    public void RemoveFromContainedObjectReferences(SimObjPhysics t)
    {
        ContainedObjectReferences.Remove(t);
    }

	public void ClearContainedObjectReferences()
	{
			ContainedObjectReferences.Clear();
	}

	public string ObjectID
	{
		get
		{
			return objectID;
		}

		set
		{
			objectID = value;
		}
	}

	public SimObjType ObjType
	{
		get
		{
			return Type;
		}
	}

	public int ReceptacleCount
	{
		get
		{
			return 0;
		}
	}

	//get all the ObjectID strings of all objects contained by this receptacle object
	public List<string> ReceptacleObjectIds
	{
		get
		{
			return this.Contains();
		}
	}

	//get all objects contained by this receptacle object as a list of SimObjPhysics
	public List<SimObjPhysics> ReceptacleObjects
	{
		get
		{
			return this.ContainsGameObject();
		}

	}

	//this is not used.... maybe get rid of?
	public bool Open()
	{
		// XXX need to implement
		return false;
	}

	//this is also not used... also maybe get rid of?
	public bool Close()
	{
		// XXX need to implement
		return false;
	}

	//return mass of object
	public float Mass
	{
		get
		{
			return this.GetComponent<Rigidbody>().mass;
		}
	}

	public bool IsPickupable
	{
		get
		{
			return this.PrimaryProperty == SimObjPrimaryProperty.CanPickup;
		}
	}

	//moveable objects can be pushed/pulled or shoved if another object collides with enough force to move it
	public bool IsMoveable
	{
		get
		{
			return this.PrimaryProperty == SimObjPrimaryProperty.Moveable;
		}
	}

	//if this pickupable object is being held by the agent right
	public bool isPickedUp
	{
		get
		{
			return this.isInAgentHand;
		}
	}


	//note some objects are not toggleable, but can still return the IsToggled meta value (ex: stove burners)
	//stove burners are not toggleable directly, a stove knob controls them.
	public bool IsToggleable
	{
		get 
		{ 
			if(this.GetComponent<CanToggleOnOff>())
			{
				//if this object is self controlled, it is toggleable
				if(this.GetComponent<CanToggleOnOff>().ReturnSelfControlled())
				return true;

				//if it is not self controlled (meaning controlled by another sim object) return not toggleable
				//although if this object is not toggleable, it may still return isToggled as a state (see IsToggled below)
				else
				return false;
			}

			else
			return false;
			//return this.GetComponent<CanToggleOnOff>(); 
		}
	}

	public bool IsToggled
	{
		get
		{
			//note: this can return "toggled on or off" info about objects that are controlled by other sim objects
			//for example, a stove burner will return if it is on/off even though the burner itself cannot be interacted with
			//to toggle the on/off state. Stove burners and objects like it can only have their state toggled by a sim object
			//that controls it (in this case stove knob -controls-> stove burner)
			CanToggleOnOff ctoo = this.GetComponent<CanToggleOnOff>();

			if (ctoo != null)
			{
				return ctoo.isOn;
			}
			else
			{
				return false;
			}
		}
	}

	public bool IsOpenable
	{
		get { return this.GetComponent<CanOpen_Object>(); }
	}

	public bool IsOpen
	{
		get
		{
			CanOpen_Object coo = this.GetComponent<CanOpen_Object>();

			if (coo != null)
			{
				return coo.isOpen;
			}
			else
			{
				return false;
			}
		}
	}

	public bool IsBreakable
	{
		get{ return this.GetComponentInChildren<Break>(); }
	}

	public bool IsBroken
	{
		get
		{
			Break b = this.GetComponentInChildren<Break>();
			if(b != null)
			{
				return b.isBroken();
			}
			else
			{
				return false;
			}
		}
	}

	public bool IsFillable
	{
		get{ return this.GetComponent<Fill>(); }
	}

	public bool IsFilled
	{
		get
		{
			Fill f = this.GetComponent<Fill>();
			if(f != null)
			{
				return f.IsFilled();
			}
			else
			{
				return false;
			}
		}
	}

	public bool IsDirtyable
	{
		get{ return this.GetComponent<Dirty>(); }
	}

	public bool IsDirty
	{
		get
		{
			Dirty deedsdonedirtcheap = this.GetComponent<Dirty>();
			if(deedsdonedirtcheap != null)
			{
				return deedsdonedirtcheap.IsDirty();
			}
			else
			{
				return false;
			}
		}
	}

	public bool IsCookable
	{
		get{ return this.GetComponent<CookObject>(); }
	}

	public bool IsCooked
	{
		get
		{
			CookObject tasty = this.GetComponent<CookObject>();
			if(tasty != null)
			{
				return tasty.IsCooked();
			}
			else
			{
				return false;
			}
		}
	}

	//remember sliceable objects get disabled and a new sliced version of the object is spawned into the scene
	public bool IsSliceable
	{
		get{ return this.GetComponent<SliceObject>(); }
	}

	//if the object has been sliced, the rest of it has been disabled so it can't be seen or interacted with, but the metadata
	//will still reflect it's last position at time of being sliced. This is similar to break
	public bool IsSliced
	{
		get
		{
			SliceObject kars = this.GetComponent<SliceObject>();
			if(kars != null)
			{
				return kars.IsSliced();
			}
			else
			{
				return false;
			}
		}
	}

	///these aren't in yet, just placeholder
	public bool CanBeUsedUp
	{
		get
		{
			return false;
		}
	}
	public bool IsUsedUp
	{
		get
		{
			return false;
		}
	}
	/// end placeholder stuff

	//return temperature enum here
	public ObjectMetadata.Temperature CurrentObjTemp
	{
		get
		{
			return CurrentTemperature;
		}
	}

	//can this object change other object's temps to hot?
	public bool canChangeTempToHot
	{
		get
		{
			return DoesThisObjectHaveThisSecondaryProperty(SimObjSecondaryProperty.CanChangeTempToHot);
		}
	}

	//can this object change other object's temps to cold?
	public bool canChangeTempToCold
	{
		get
		{
			return DoesThisObjectHaveThisSecondaryProperty(SimObjSecondaryProperty.CanChangeTempToCold);
		}
	}

	public bool IsReceptacle
	{
		get
		{
			return Array.IndexOf(SecondaryProperties, SimObjSecondaryProperty.Receptacle) > -1 &&
			 ReceptacleTriggerBoxes != null;
		}
	}
	
	private void FindMySpawnPoints(bool ReturnPointsCloseToAgent)
	{
		List<ReceptacleSpawnPoint> temp = new List<ReceptacleSpawnPoint>();
		foreach(GameObject rtb in ReceptacleTriggerBoxes)
		{
			Contains containsScript = rtb.GetComponent<Contains>();
			temp.AddRange(containsScript.GetValidSpawnPoints(ReturnPointsCloseToAgent));
		}

		if(ReturnPointsCloseToAgent)
		{
			GameObject agent = GameObject.Find("FPSController");

			temp.Sort(delegate(ReceptacleSpawnPoint one, ReceptacleSpawnPoint two)
			{
				return Vector3.Distance(agent.transform.position, one.Point).CompareTo(Vector3.Distance(agent.transform.position, two.Point));
			});
		}

		MySpawnPoints = temp;
	}

    //return spawn points for this receptacle objects based on the top part of all trigger boxes
    public List<Vector3> FindMySpawnPointsFromTopOfTriggerBox(bool forceVisible = false)
    {
        List<Vector3> points = new List<Vector3>();
        foreach(GameObject rtb in ReceptacleTriggerBoxes)
        {
            points.AddRange(rtb.GetComponent<Contains>().GetValidSpawnPointsFromTopOfTriggerBox());
        }

        return points;
    }

	//set ReturnPointsCloseToAgent to true if only points near the agent are wanted
	//set to false if all potential points on the object are wanted
	public List<ReceptacleSpawnPoint> ReturnMySpawnPoints(bool ReturnPointsCloseToAgent)
	{
		FindMySpawnPoints(ReturnPointsCloseToAgent);
		return MySpawnPoints;
	}

	public void ResetContactPointsDictionary() {
		contactPointsDictionary.Clear();
	}

	void OnCollisionEnter (Collision col)	
    {
		contactPointsDictionary[col.collider] = col.contacts;
		
		// //this is to enable kinematics if this object hits another object that isKinematic but needs to activate
		// //physics uppon being touched/collided

<<<<<<< HEAD
		// if(col.transform.GetComponentInParent<SimObjPhysics>())
		// {
		// 	//add a check for if this is the handheld object, in which case dont't do this!
		// 	GameObject agent = GameObject.Find("FPSController");
		// 	if(!agent.transform.GetComponent<PhysicsRemoteFPSAgentController>().WhatAmIHolding() == this.transform)
		// 	{
		// 		//if this object is pickupable or moveable
		// 		if(PrimaryProperty == SimObjPrimaryProperty.CanPickup || PrimaryProperty == SimObjPrimaryProperty.Moveable)
		// 		{
		// 			//only do this if other object that hit this object is moving
		// 			if(col.impulse.magnitude > 0)
		// 			{
		// 				//print(col.transform.GetComponentInParent<SimObjPhysics>().transform.name);
		// 				Rigidbody rb = gameObject.transform.GetComponent<Rigidbody>();
		// 				rb.isKinematic = false;
		// 				rb.collisionDetectionMode = CollisionDetectionMode.ContinuousDynamic;
		// 			}
		// 		}
		// 	}

		// }
=======
		//GameObject agent = GameObject.Find("FPSController");
		if(col.transform.GetComponentInParent<SimObjPhysics>())
		{
			//add a check for if this is the handheld object, in which case dont't do this!

            var fpsController = GameObject.FindObjectOfType<PhysicsRemoteFPSAgentController>();
            //Debug.Log("FPS " + (fpsController == null));
			
			if(fpsController != null && !fpsController.WhatAmIHolding() == this.transform)
			{
				//if this object is pickupable or moveable
				if(PrimaryProperty == SimObjPrimaryProperty.CanPickup || PrimaryProperty == SimObjPrimaryProperty.Moveable)
				{
					//only do this if other object that hit this object is moving
					if(col.impulse.magnitude > 0)
					{
						//print(col.transform.GetComponentInParent<SimObjPhysics>().transform.name);
						Rigidbody rb = gameObject.transform.GetComponent<Rigidbody>();
						rb.isKinematic = false;
						rb.collisionDetectionMode = CollisionDetectionMode.ContinuousDynamic;
					}
				}
			}

			//add a check for if the Agent is a flying drone
            if (fpsController.FlightMode)
            {   
                FlyingDrone fdComp = fpsController.GetComponent<FlyingDrone>();
                //add a check for if it's for initialization
                if (fdComp.HasLaunch(this))
                {   
                    //add a check for if this is the object caought by the drone
                    if (!fdComp.isObjectCaught(this))
                    {   
                        //emperically find the relative velocity > 1 means a "real" hit.
                        if (col.relativeVelocity.magnitude > 1)
                        {
                            //make sure we only count hit once per time, not for all collision contact points of an object.
                            if (!contactPointsDictionary.ContainsKey(col.collider))
                            {
                                numSimObjHit++;
                            }
                        }
                    }
                }
            }

		}


		//add a check for if the hitting one is a structure object
        else if (col.transform.GetComponentInParent<StructureObject>())
        {   
            var fpsController = GameObject.FindObjectOfType<PhysicsRemoteFPSAgentController>();

            //add a check for if the Agent is a flying drone
            if (fpsController.FlightMode)
            {   
                FlyingDrone fdComp = fpsController.GetComponent<FlyingDrone>();
                //add a check for if it's for initialization
                if (fdComp.HasLaunch(this))
                {   
                    //add a check for if this is the object caought by the drone
                    if (!fdComp.isObjectCaught(this))
                    {   
                        //emperically find the relative velocity > 1 means a "real" hit.
                        if (col.relativeVelocity.magnitude > 1)
                        {   
                            //make sure we only count hit once per time, not for all collision contact points of an object.
                            if (!contactPointsDictionary.ContainsKey(col.collider))
                            {
                                numStructureHit++;
                                //check if structure hit is a floor
                                if (col.transform.GetComponentInParent<StructureObject>().WhatIsMyStructureObjectTag == StructureObjectTag.Floor)
                                {
                                    numFloorHit++;
                                }
                            }
                        }
                    }
                }
            }
        }
		contactPointsDictionary[col.collider] = col.contacts;
>>>>>>> 906287b8
	}
	void OnCollisionExit (Collision col)	
    {
		contactPointsDictionary.Remove(col.collider);
	}

#if UNITY_EDITOR

    [UnityEditor.MenuItem("Thor/Add GUID to Object Names")]
    public static void AddGUIDToSimObjPhys()
    {
		SimObjPhysics[] objects = GameObject.FindObjectsOfType<SimObjPhysics>();//Resources.FindObjectsOfTypeAll(typeof(GameObject)) as GameObject[];
        foreach(SimObjPhysics sop in objects)
        {
            Guid g;
            g = Guid.NewGuid();
            sop.name = sop.GetComponent<SimObjPhysics>().Type.ToString()+ "_" + g.ToString("N").Substring(0, 8);
        }

        EditorSceneManager.MarkSceneDirty(EditorSceneManager.GetActiveScene());
    }
	
	[UnityEditor.MenuItem("SimObjectPhysics/Create RB Collider")]
	public static void CreateRBCollider()
	{
		GameObject prefabRoot = Selection.activeGameObject;
		//print(prefabRoot.name);

		GameObject inst = Instantiate(prefabRoot, Selection.activeGameObject.transform, true);

		//inst.transform.SetParent(Selection.activeGameObject.transform);

		inst.name = "rbCol";
		inst.gameObject.AddComponent<Rigidbody>();
		inst.GetComponent<Rigidbody>().isKinematic = true;
		inst.GetComponent<Rigidbody>().useGravity = true;

		//default tag and layer so that nothing is raycast against this. The only thing this exists for is to make physics real
		inst.tag = "Untagged";
		inst.layer = 0;// default layer

		//EditorUtility.GetPrefabParent(Selection.activeGameObject);
		//PrefabUtility.InstantiatePrefab(prefabRoot);
	}

	[UnityEditor.MenuItem("SimObjectPhysics/Change All Lights to Soft")]
	public static void AllOfTheLights()
	{
		Light[] lights = FindObjectsOfType(typeof(Light)) as Light[];
		foreach(Light l in lights)
		{
			l.shadows = LightShadows.Soft;
		}
	}

	[UnityEditor.MenuItem("SimObjectPhysics/Create Sim Obj from Mesh &r")]
	public static void CreateFromMesh()
	{
		GameObject prefabRoot = Selection.activeGameObject;
        GameObject top = new GameObject(prefabRoot.name);
		top.transform.position = prefabRoot.transform.position;
		top.transform.rotation = prefabRoot.transform.rotation;
        prefabRoot.name = "mesh";

		prefabRoot.transform.SetParent(top.transform);

		SimObjPhysics sop = top.AddComponent<SimObjPhysics>();

		sop.ContextSetUpSimObjPhysics();
	}

	[UnityEditor.MenuItem("SimObjectPhysics/Set Transform Scale to 1 &e")]
	public static void ResetTransformScale()
	{
		GameObject selected = Selection.activeGameObject;

		List <Transform> selectedchildren = new List <Transform>();

		foreach(Transform t in selected.transform)
		{
			//print(t.name);
			selectedchildren.Add(t);
			//t.SetParent(null);
		}

		foreach(Transform yes in selectedchildren)
		{
			yes.SetParent(null);
		}

		selected.transform.localScale = new Vector3 (1, 1, 1);

		foreach(Transform t in selectedchildren)
		{
			t.SetParent(selected.transform);
		}


	}

    [UnityEditor.MenuItem("SimObjectPhysics/Set All Transforms to Defaults &d")]
    public static void ResetTransform()
    {
        GameObject selected = Selection.activeGameObject;

        List<Transform> selectedchildren = new List<Transform>();

        foreach (Transform t in selected.transform)
        {
            //print(t.name);
            selectedchildren.Add(t);
            //t.SetParent(null);
        }

        foreach (Transform yes in selectedchildren)
        {
            yes.SetParent(null);
        }

        selected.transform.localPosition = new Vector3(0, 0, 0);
        selected.transform.localRotation = new Quaternion(0, 0, 0, 0);
        selected.transform.localScale = new Vector3(1, 1, 1);

        foreach (Transform t in selectedchildren)
        {
            t.SetParent(selected.transform);
        }


    }

    [UnityEditor.MenuItem("SimObjectPhysics/Rotate Box Flap 90 on Y &s")]
    public static void RotateTheBoxFlap()
    {
        GameObject selected = Selection.activeGameObject;

        List<Transform> selectedchildren = new List<Transform>();

        foreach (Transform t in selected.transform)
        {
            //print(t.name);
            selectedchildren.Add(t);
            //t.SetParent(null);
        }

        foreach (Transform yes in selectedchildren)
        {
            yes.SetParent(null);
        }

        float initialRot = selected.transform.localRotation.eulerAngles.x;

		Vector3 setrot = new Vector3(0, 90, 180 - initialRot); //This is weird and we don't know why

        selected.transform.localRotation = Quaternion.Euler(setrot + new Vector3(-180, 180, 180)); //This is weird and we don't know why
        selected.transform.localScale = new Vector3(1, 1, 1);

        foreach (Transform t in selectedchildren)
        {
            t.SetParent(selected.transform);
        }
    }

#endif

    // Use this for initialization
    void Start()
	{
		//For debug in editor only
#if UNITY_EDITOR
		List<SimObjSecondaryProperty> temp = new List<SimObjSecondaryProperty>(SecondaryProperties);
		if (temp.Contains(SimObjSecondaryProperty.Receptacle))
		{
			if (ReceptacleTriggerBoxes.Length == 0)
			{
				Debug.LogError(this.name + " is missing ReceptacleTriggerBoxes please hook them up");
			}
		}

		if(temp.Contains(SimObjSecondaryProperty.ObjectSpecificReceptacle))
		{
			if(!gameObject.GetComponent<ObjectSpecificReceptacle>())
			{
				Debug.LogError(this.name + " is missing the ObjectSpecificReceptacle component!");
			}
		}

		if(this.tag != "SimObjPhysics")
		{
			Debug.LogError(this.name + " is missing SimObjPhysics tag!");
		}

		if(IsPickupable || IsMoveable)
		{
			if(salientMaterials.Length == 0)
			{
				Debug.LogError(this.name + " is missing Salient Materials array!");
			}
		}

        if(this.transform.localScale != new Vector3(1, 1, 1))
        {
            Debug.LogError(this.name + " is not at uniform scale! Set scale to (1, 1, 1)!!!");
        }

        // if(BoundingBox == null)
        // {
        //     Debug.LogError(this.name + "AAAAAAAHHH NO BOX");
        // }
#endif
		//end debug setup stuff

		OriginalPhysicsMaterialValuesForAllMyColliders = new PhysicsMaterialValues[MyColliders.Length];

		for(int i = 0; i < MyColliders.Length; i++)
		{
			OriginalPhysicsMaterialValuesForAllMyColliders[i] = 
			new PhysicsMaterialValues(MyColliders[i].material.dynamicFriction, MyColliders[i].material.staticFriction, MyColliders[i].material.bounciness);
		}

        myRigidbody = gameObject.GetComponent<Rigidbody>();

		Rigidbody rb = myRigidbody;

		RBoriginalAngularDrag = rb.angularDrag;
		RBoriginalDrag = rb.drag;

		TimerResetValue = HowManySecondsUntilRoomTemp;

		sceneManager = GameObject.Find("PhysicsSceneManager").GetComponent<PhysicsSceneManager>();

        //default all rigidbodies so that if their drag/angular drag is zero, it's at least nonzero
        if(myRigidbody.drag == 0)
        {
            myRigidbody.drag = 0.01f;
        }
        if(myRigidbody.angularDrag == 0)
        {
            myRigidbody.angularDrag = 0.01f;
        }
	}

	public bool DoesThisObjectHaveThisSecondaryProperty(SimObjSecondaryProperty prop)
	{
		bool result = false;
		List<SimObjSecondaryProperty> temp = new List<SimObjSecondaryProperty>(SecondaryProperties);

		if (temp.Contains(prop))
		{
			result = true;
		}

		return result;
	}
	// Update is called once per frame
	void Update()
	{
		isInteractable = false;

		if(sceneManager.AllowDecayTemperature)//only do this if the scene is initialized to use Temperature decay over time
		{
			//if this object is either hot or col, begin a timer that counts until the object becomes room temperature again
			if(CurrentTemperature != ObjectMetadata.Temperature.RoomTemp && StartRoomTempTimer == true)
			{
				HowManySecondsUntilRoomTemp -= Time.deltaTime;
				if(HowManySecondsUntilRoomTemp < 0)
				{
					CurrentTemperature = ObjectMetadata.Temperature.RoomTemp;
					HowManySecondsUntilRoomTemp = TimerResetValue;
				}
			}
			//if this isn't reset by a HeatZone/ColdZone
			StartRoomTempTimer = true;
		}
	}
    
    void LateUpdate()
    {
        //only update lastVelocity if physicsAutosimulation = true, otherwise let the Advance Physics function take care of it;
        if(sceneManager.physicsSimulationPaused == false)
        //record this object's current velocity
        lastVelocity = Math.Abs(myRigidbody.angularVelocity.sqrMagnitude + myRigidbody.velocity.sqrMagnitude);
    }
	private void FixedUpdate()
	{
		isInteractable = false;
	}

	//used for throwing the sim object, or anything that requires adding force for some reason
	public void ApplyForce(ServerAction action)
	{
		Vector3 dir = new Vector3(action.x, action.y, action.z);
		Rigidbody myrb = gameObject.GetComponent<Rigidbody>();

        if(myrb.IsSleeping())
        myrb.WakeUp();
        
		myrb.isKinematic = false;
		myrb.collisionDetectionMode = CollisionDetectionMode.ContinuousDynamic;
		myrb.AddForce(dir * action.moveMagnitude);
	}

    //overload that doesn't use a server action
    public void ApplyForce(Vector3 dir, float magnitude)
    {

        Rigidbody myrb = gameObject.GetComponent<Rigidbody>();

        if(myrb.IsSleeping())
        myrb.WakeUp();

        myrb.isKinematic = false;
        myrb.collisionDetectionMode = CollisionDetectionMode.ContinuousDynamic;
        myrb.AddForce(dir * magnitude);
    }

	//returns a game object list of all sim objects contained by this object if it is a receptacle
	public List<GameObject> Contains_GameObject()
	{
		List<SimObjSecondaryProperty> sspList = new List<SimObjSecondaryProperty>(SecondaryProperties);

		List<GameObject> objs = new List<GameObject>();

		//is this object a receptacle?
		if (sspList.Contains(SimObjSecondaryProperty.Receptacle))
		{
			//this is a receptacle, now populate objs list of contained objets to return below
			if (ReceptacleTriggerBoxes != null)
			{
				//do this once per ReceptacleTriggerBox referenced by this object
				foreach (GameObject rtb in ReceptacleTriggerBoxes)
				{
					//now go through every object each ReceptacleTriggerBox is keeping track of and add their string ObjectID to objs
					foreach (SimObjPhysics sop in rtb.GetComponent<Contains>().CurrentlyContainedObjects())
					{
						//don't add repeats
						if (!objs.Contains(sop.gameObject))
							objs.Add(sop.gameObject);
					}
				}
			}
		}

		return objs;
	}

	//if this is a receptacle object, return list of references to all objects currently contained
	public List<SimObjPhysics> ContainsGameObject()
	{
		List<SimObjPhysics> objs = new List<SimObjPhysics>();

		if(DoesThisObjectHaveThisSecondaryProperty(SimObjSecondaryProperty.Receptacle))
		{
			if(ReceptacleTriggerBoxes != null)
			{
				foreach (GameObject go in ReceptacleTriggerBoxes)
				{
					foreach(SimObjPhysics sop in go.GetComponent<Contains>().CurrentlyContainedObjects())
					{
						if(!objs.Contains(sop))
						{
                            //print(sop.transform.name);
							objs.Add(sop);
						}
					}
				}
			}
		}

		return objs;
	}

	//if this is a receptacle object, check what is inside the Receptacle
	//make sure to return array of strings so that this info can be put into MetaData
	public List<string> Contains()
	{
		//grab a list of all secondary properties of this object
		List<SimObjSecondaryProperty> sspList = new List<SimObjSecondaryProperty>(SecondaryProperties);

		List<string> objs = new List<string>();

		//is this object a receptacle?
		if (sspList.Contains(SimObjSecondaryProperty.Receptacle))
		{
			//this is a receptacle, now populate objs list of contained objets to return below
			if (ReceptacleTriggerBoxes != null)
			{
				//do this once per ReceptacleTriggerBox referenced by this object
				foreach (GameObject rtb in ReceptacleTriggerBoxes)
				{
					//now go through every object each ReceptacleTriggerBox is keeping track of and add their string ObjectID to objs
					foreach (string id in rtb.GetComponent<Contains>().CurrentlyContainedObjectIDs())
					{
						//don't add repeats
						if (!objs.Contains(id))
							objs.Add(id);
					}
				}

				return objs;
			}

			else
			{
				Debug.Log("No Receptacle Trigger Box!");
				return objs;
			}
		}

		else
		{
			Debug.Log(gameObject.name + " is not a Receptacle!");
			return objs;
		}
	}

	public void OnTriggerEnter(Collider other) {
		//is colliding only needs to be set for pickupable objects. Also drag/friction values only need to change for pickupable objects not all sim objects
		if((PrimaryProperty == SimObjPrimaryProperty.CanPickup || PrimaryProperty == SimObjPrimaryProperty.Moveable))
		{
			if(other.CompareTag("HighFriction")) //&& (PrimaryProperty == SimObjPrimaryProperty.CanPickup || PrimaryProperty == SimObjPrimaryProperty.Moveable))
			{
				Rigidbody rb = gameObject.GetComponent<Rigidbody>();

				//add something so that drag/angular drag isn't reset if we haven't set it on the object yet
				rb.drag = HFrbdrag;
				rb.angularDrag = HFrbangulardrag;
				
				foreach (Collider col in MyColliders)
				{
					col.material.dynamicFriction = HFdynamicfriction;
					col.material.staticFriction = HFstaticfriction;
					col.material.bounciness = HFbounciness;
				}
			}
		}
	}

	public void OnTriggerExit(Collider other)
	{
		if(other.CompareTag("HighFriction") && (PrimaryProperty == SimObjPrimaryProperty.CanPickup || PrimaryProperty == SimObjPrimaryProperty.Moveable))
		{
			//print( "resetting to default trigger exit");

			Rigidbody rb = gameObject.GetComponent<Rigidbody>();

			rb.drag = RBoriginalDrag;
			rb.angularDrag = RBoriginalAngularDrag;
			
			for(int i = 0; i < MyColliders.Length; i++)
			{
				MyColliders[i].material.dynamicFriction = OriginalPhysicsMaterialValuesForAllMyColliders[i].DynamicFriction;
				MyColliders[i].material.staticFriction = OriginalPhysicsMaterialValuesForAllMyColliders[i].StaticFriction;
				MyColliders[i].material.bounciness = OriginalPhysicsMaterialValuesForAllMyColliders[i].Bounciness;
			}
		}
	}

#if UNITY_EDITOR
	void OnDrawGizmos()
	{
		Gizmos.color = Color.white;

		//if this object is in visibile range and not blocked by any other object, it is visible
		//visible drawn in yellow
		if (isVisible == true && gameObject.GetComponentInChildren<MeshFilter>())
		{
			MeshFilter mf = gameObject.GetComponentInChildren<MeshFilter>(false);
			Gizmos.color = Color.yellow;
			Gizmos.DrawWireMesh(mf.sharedMesh, -1, mf.transform.position, mf.transform.rotation, mf.transform.lossyScale);
		}

		//interactable drawn in magenta
		if (isInteractable == true && gameObject.GetComponentInChildren<MeshFilter>())
		{
			MeshFilter mf = gameObject.GetComponentInChildren<MeshFilter>(false);
			Gizmos.color = Color.magenta;
			Gizmos.DrawWireMesh(mf.sharedMesh, -1, mf.transform.position, mf.transform.rotation, mf.transform.lossyScale);
		}

		//draw visibility points for editor
		Gizmos.color = Color.yellow;
		if (VisibilityPoints.Length > 0)
		{
			foreach (Transform t in VisibilityPoints)
			{
				Gizmos.DrawSphere(t.position, 0.01f);

			}
		}

        // foreach(Collider col in MyColliders)
        // {
        //     DebugExtension.DrawBounds(col.bounds, Color.green);
        // }
	}

	//CONTEXT MENU STUFF FOR SETTING UP SIM OBJECTS
	//RIGHT CLICK this script in the inspector to reveal these options
    [ContextMenu("BoundingBox")]
    void ContextCreateBoundingBox()
    {
        GameObject bb = new GameObject("BoundingBox");
        bb.transform.position = gameObject.transform.position;
        bb.transform.SetParent(gameObject.transform);
        //bb.transform.localRotation = Quaternion.identity;//zero out rotation?
        bb.AddComponent<BoxCollider>();
        bb.GetComponent<BoxCollider>().enabled = false;
        bb.tag = "Untagged";
        bb.layer = 9;

        //add box collider to the First mesh renderer found on the object i guess
        MeshRenderer mr = this.GetComponentInChildren<MeshRenderer>();
        BoxCollider tempBox = mr.transform.gameObject.AddComponent<BoxCollider>();

        bb.transform.localPosition = mr.transform.localPosition;//move it so it's in line with the mesh?
        bb.transform.localRotation = mr.transform.localRotation;

        BoxCollider thisbox = bb.GetComponent<BoxCollider>();
        thisbox.size = tempBox.size * 1.05f;//+ new Vector3(0.1f, 0.1f, 0.1f);
        thisbox.center = tempBox.center;
        DestroyImmediate(tempBox);


        BoundingBox = bb;
    }

	[ContextMenu("Cabinet")]
	void SetUpCabinet()
	{
		Type = SimObjType.Cabinet;
		PrimaryProperty = SimObjPrimaryProperty.Static;

		SecondaryProperties = new SimObjSecondaryProperty[2];
		SecondaryProperties[0] = SimObjSecondaryProperty.CanOpen;
		SecondaryProperties[1] = SimObjSecondaryProperty.Receptacle;

		gameObject.transform.tag = "SimObjPhysics";
		gameObject.layer = 8;

		if (!gameObject.GetComponent<Rigidbody>())
			gameObject.AddComponent<Rigidbody>();

		this.GetComponent<Rigidbody>().isKinematic = true;

		if (!gameObject.GetComponent<CanOpen_Object>())
		{
			gameObject.AddComponent<CanOpen_Object>();
			gameObject.GetComponent<CanOpen_Object>().SetMovementToRotate();
		}

		//if (!gameObject.GetComponent<MovingPart>())
		//gameObject.AddComponent<MovingPart>();

		List<GameObject> cols = new List<GameObject>();
		//List<GameObject> tcols = new List<GameObject>();
		List<Transform> vpoints = new List<Transform>();
		List<GameObject> recepboxes = new List<GameObject>();

		List<GameObject> movparts = new List<GameObject>();

		List<Vector3> openPositions = new List<Vector3>();

		Transform door = transform.Find("CabinetDoor");


		if(!gameObject.transform.Find("StaticVisPoints"))
		{
			GameObject svp = new GameObject("StaticVisPoints");
			svp.transform.position = gameObject.transform.position;
			svp.transform.SetParent(gameObject.transform);

			GameObject vp = new GameObject("vPoint");
			vp.transform.position = svp.transform.position;
			vp.transform.SetParent(svp.transform);
		}

		if(!door.Find("Colliders"))
		{
			GameObject col = new GameObject("Colliders");
			col.transform.position = door.position;
			col.transform.SetParent(door);

			GameObject coll = new GameObject("Col");
			coll.AddComponent<BoxCollider>();
			coll.transform.tag = "SimObjPhysics";
			coll.layer = 8;
			coll.transform.position = col.transform.position;
			coll.transform.SetParent(col.transform);
		}

		if(!door.Find("VisibilityPoints"))
		{
			GameObject VisPoints = new GameObject("VisibilityPoints");
			VisPoints.transform.position = door.position;
			VisPoints.transform.SetParent(door);

			GameObject vp = new GameObject("VisPoint");
			vp.transform.position = VisPoints.transform.position;
			vp.transform.SetParent(VisPoints.transform);
		}

		else
		{
			Transform VisPoints = door.Find("VisibilityPoints");
			foreach (Transform child in VisPoints)
			{
				vpoints.Add(child);
				child.gameObject.tag = "Untagged";
				child.gameObject.layer = 8;
			}
		}
		////////////////////////

		foreach (Transform child in gameObject.transform)
		{
			if (child.name == "StaticVisPoints")
			{
				foreach (Transform svp in child)
				{
					if (!vpoints.Contains(svp))
						vpoints.Add(svp);
				}
			}

			if (child.name == "ReceptacleTriggerBox")
			{
				//print("check");
				if (!recepboxes.Contains(child.gameObject))
					recepboxes.Add(child.gameObject);
			}

			//found the cabinet door, go into it and populate triggerboxes, colliders, t colliders, and vis points
			if (child.name == "CabinetDoor")
			{
				if (child.GetComponent<Rigidbody>())
					DestroyImmediate(child.GetComponent<Rigidbody>(), true);

				if (child.GetComponent<SimObjPhysics>())
					DestroyImmediate(child.GetComponent<SimObjPhysics>(), true);

				if (!movparts.Contains(child.gameObject))
				{
					movparts.Add(child.gameObject);
				}

				foreach (Transform c in child)
				{
					if (c.name == "Colliders")
					{
						foreach (Transform col in c)
						{
							if (!cols.Contains(col.gameObject))
								cols.Add(col.gameObject);

							if (col.childCount == 0)
							{
								GameObject prefabRoot = col.gameObject;

								GameObject inst = Instantiate(prefabRoot, col.gameObject.transform, true);

								//inst.transform.SetParent(Selection.activeGameObject.transform);

								inst.name = "rbCol";
								inst.gameObject.AddComponent<Rigidbody>();
								inst.GetComponent<Rigidbody>().isKinematic = true;
								inst.GetComponent<Rigidbody>().useGravity = true;

								//default tag and layer so that nothing is raycast against this. The only thing this exists for is to make physics real
								inst.tag = "Untagged";
								inst.layer = 0;// default layer
							}
						}
					}

					// if (c.name == "TriggerColliders")
					// {
					// 	foreach (Transform col in c)
					// 	{
					// 		if (!tcols.Contains(col.gameObject))
					// 			tcols.Add(col.gameObject);
					// 	}
					// }

					if (c.name == "VisibilityPoints")
					{
						foreach (Transform col in c)
						{
							if (!vpoints.Contains(col.transform))
								vpoints.Add(col.transform);
						}
					}
				}
			}
		}

		VisibilityPoints = vpoints.ToArray();
		//MyColliders = cols.ToArray();
		//MyTriggerColliders = tcols.ToArray();
		ReceptacleTriggerBoxes = recepboxes.ToArray();


		gameObject.GetComponent<CanOpen_Object>().MovingParts = movparts.ToArray();
		gameObject.GetComponent<CanOpen_Object>().openPositions = new Vector3[movparts.Count];
		gameObject.GetComponent<CanOpen_Object>().closedPositions = new Vector3[movparts.Count];

		if (openPositions.Count != 0)
			gameObject.GetComponent<CanOpen_Object>().openPositions = openPositions.ToArray();


		//this.GetComponent<CanOpen>().SetMovementToRotate();
	}
	[ContextMenu("Table")]
	void SetUpTable()
	{
		this.Type = SimObjType.DiningTable;
		this.PrimaryProperty = SimObjPrimaryProperty.Static;
		this.SecondaryProperties = new SimObjSecondaryProperty[] {SimObjSecondaryProperty.Receptacle};
		
		ContextSetUpSimObjPhysics();

		// GameObject inst = Instantiate(new GameObject(), gameObject.transform, true);
		// inst.AddComponent<BoxCollider>();
		if(!gameObject.transform.Find("BoundingBox"))
		{
			GameObject bb = new GameObject("BoundingBox");
			bb.transform.position = gameObject.transform.position;
			bb.transform.SetParent(gameObject.transform);
			bb.AddComponent<BoxCollider>();
			bb.GetComponent<BoxCollider>().enabled = false;
			bb.tag = "Untagged";
			bb.layer = 0;

			BoundingBox = bb;
		}

		List<GameObject> recepboxes = new List<GameObject>();

		foreach(Transform t in gameObject.transform)
		{
			if(t.GetComponent<Contains>())
			{
				recepboxes.Add(t.gameObject);
			}
		}

		ReceptacleTriggerBoxes = recepboxes.ToArray();
	}

	[ContextMenu("Setup Floor")]
	void FloorSetupContext()
	{
		this.Type = SimObjType.Floor;
		this.PrimaryProperty = SimObjPrimaryProperty.Static;

		this.SecondaryProperties = new SimObjSecondaryProperty[] 
		{SimObjSecondaryProperty.Receptacle};

		if (!gameObject.GetComponent<Rigidbody>())
			gameObject.AddComponent<Rigidbody>();

		this.GetComponent<Rigidbody>().isKinematic = true;
		
		ContextSetUpSimObjPhysics();

        BoxCollider col = MyColliders[0].GetComponent<BoxCollider>();
        BoxCollider meshbox = gameObject.transform.Find("mesh").GetComponent<BoxCollider>();
        col.center = meshbox.center;
        col.size = meshbox.size;

        MeshRenderer r = meshbox.GetComponent<MeshRenderer>();
        BoxCollider bb = BoundingBox.GetComponent<BoxCollider>();
        bb.center = r.bounds.center;
        bb.size = r.bounds.size * 1.1f;

        meshbox.enabled = false;

	}

	[ContextMenu("Drawer")]
	void SetUpDrawer()
	{
		this.Type = SimObjType.Drawer;
		this.PrimaryProperty = SimObjPrimaryProperty.Static;
		this.SecondaryProperties = new SimObjSecondaryProperty[] {SimObjSecondaryProperty.Receptacle, SimObjSecondaryProperty.CanOpen};

		ContextSetUpSimObjPhysics();

		//delete the trigger colliders and bounding box here
		//also probably edit ContextSetupSimObjPhysics to not create trigger colliders anymore

		if (!gameObject.GetComponent<CanOpen_Object>())
		{
			gameObject.AddComponent<CanOpen_Object>();
		}
		CanOpen_Object coo = gameObject.GetComponent<CanOpen_Object>();

		GameObject[] myobject = new GameObject[] { gameObject };
		coo.MovingParts = myobject;
		coo.closedPositions = new Vector3[coo.MovingParts.Length];
		coo.openPositions = new Vector3[coo.MovingParts.Length];

		coo.closedPositions[0] = gameObject.transform.localPosition;
		coo.openPositions[0] = gameObject.transform.localPosition;

		List<GameObject> recepboxes = new List<GameObject>();

		foreach(Transform t in gameObject.transform)
		{
			if(t.name == "BoundingBox")
			{
				DestroyImmediate(t.gameObject, true);
				break;
			}
			
			if(t.name == "ReceptacleTriggerBox")
			{
				if(!recepboxes.Contains(t.gameObject))
				{
					recepboxes.Add(t.gameObject);
				}
			}

			// if(t.name == "Colliders")
			// {
			// 	if(!gameObject.transform.Find("TriggerColliders"))
			// 	{
			// 		GameObject inst = Instantiate(t.gameObject, gameObject.transform, true);
			// 		inst.name = "TriggerColliders";
			// 		foreach(Transform yes in inst.transform)
			// 		{
			// 			yes.GetComponent<BoxCollider>().isTrigger = true;
			// 		}
			// 	}

			// 	else
			// 	{
			// 		DestroyImmediate(gameObject.transform.Find("TriggerColliders").gameObject);
			// 		GameObject inst = Instantiate(t.gameObject, gameObject.transform, true);
			// 		inst.name = "TriggerColliders";
			// 		foreach(Transform yes in inst.transform)
			// 		{
			// 			yes.GetComponent<BoxCollider>().isTrigger = true;
			// 		}
			// 	}

			// }
		}

		ReceptacleTriggerBoxes = recepboxes.ToArray();

		//make trigger colliders, if there is "Colliders" already, duplicate them, parant to this object
		//then go through and set them all to istrigger.

	}

	//[ContextMenu("Find BoundingBox")]
	void ContextFindBoundingBox()
	{
		BoundingBox = gameObject.transform.Find("BoundingBox").gameObject;

	}

	//[ContextMenu("Set Up Microwave")]
	void ContextSetUpMicrowave()
	{
		this.Type = SimObjType.Microwave;
		this.PrimaryProperty = SimObjPrimaryProperty.Static;

		this.SecondaryProperties = new SimObjSecondaryProperty[2];
		this.SecondaryProperties[0] = SimObjSecondaryProperty.Receptacle;
		this.SecondaryProperties[1] = SimObjSecondaryProperty.CanOpen;

		if(!gameObject.transform.Find("BoundingBox"))
		{
			GameObject bb = new GameObject("BoundingBox");
			bb.transform.position = gameObject.transform.position;
			bb.transform.SetParent(gameObject.transform);
			bb.AddComponent<BoxCollider>();
			bb.GetComponent<BoxCollider>().enabled = false;
			bb.tag = "Untagged";
			bb.layer = 0;

			BoundingBox = bb;
		}

		else
		{
			BoundingBox = gameObject.transform.Find("BoundingBox").gameObject;
		}

		if(!gameObject.GetComponent<CanOpen_Object>())
		{
			gameObject.AddComponent<CanOpen_Object>();
		}

		List<Transform> vplist = new List<Transform>();

		if(!gameObject.transform.Find("StaticVisPoints"))
		{
			GameObject svp = new GameObject("StaticVisPoints");
			svp.transform.position = gameObject.transform.position;
			svp.transform.SetParent(gameObject.transform);

			GameObject vp = new GameObject("vPoint");
			vp.transform.position = svp.transform.position;
			vp.transform.SetParent(svp.transform);
		}

		else
		{
			Transform vp = gameObject.transform.Find("StaticVisPoints");
			foreach (Transform child in vp)
			{
				vplist.Add(child);

				//set correct tag and layer for each object
				child.gameObject.tag = "Untagged";
				child.gameObject.layer = 8;
			}
		}

		Transform door = gameObject.transform.Find("Door");
		if(!door.Find("Col"))
		{
			GameObject col = new GameObject("Col");
			col.transform.position = door.transform.position;
			col.transform.SetParent(door.transform);

			col.AddComponent<BoxCollider>();

			col.transform.tag = "SimObjPhysics";
			col.layer = 8;

		}

		if(!door.Find("VisPoints"))
		{
						//empty to hold all visibility points
			GameObject vp = new GameObject("VisPoints");
			vp.transform.position = door.transform.position;
			vp.transform.SetParent(door.transform);

			//create first Visibility Point to work with
			GameObject vpc = new GameObject("vPoint");
			vpc.transform.position = vp.transform.position;
			vpc.transform.SetParent(vp.transform);
		}

		else
		{
			Transform vp = door.Find("VisPoints");
			foreach (Transform child in vp)
			{
				vplist.Add(child);

				//set correct tag and layer for each object
				child.gameObject.tag = "Untagged";
				child.gameObject.layer = 8;
			}
		}

		VisibilityPoints = vplist.ToArray();

		CanOpen_Object coo = gameObject.GetComponent<CanOpen_Object>();
		coo.MovingParts = new GameObject[] {door.transform.gameObject};
		coo.openPositions = new Vector3[] {new Vector3(0, 90, 0)};
		coo.closedPositions = new Vector3[] {Vector3.zero};
		coo.SetMovementToRotate();

		if(gameObject.transform.Find("ReceptacleTriggerBox"))
		{
			GameObject[] rtb = new GameObject[] {gameObject.transform.Find("ReceptacleTriggerBox").transform.gameObject};
			ReceptacleTriggerBoxes = rtb;
		}
	}

	[ContextMenu("Static Mesh Collider with Receptacle")]
	void SetUpSimObjWithStaticMeshCollider()
	{
		if (this.Type == SimObjType.Undefined || this.PrimaryProperty == SimObjPrimaryProperty.Undefined)
		{
			Debug.Log("Type / Primary Property is missing");
			return;
		}
		//set up this object ot have the right tag and layer
		gameObject.tag = "SimObjPhysics";
		gameObject.layer = 8;

		if (!gameObject.GetComponent<Rigidbody>())
			gameObject.AddComponent<Rigidbody>();

		gameObject.GetComponent<Rigidbody>().isKinematic = true;
		if (!gameObject.transform.Find("VisibilityPoints"))
		{
			//empty to hold all visibility points
			GameObject vp = new GameObject("VisibilityPoints");
			vp.transform.position = gameObject.transform.position;
			vp.transform.SetParent(gameObject.transform);

			//create first Visibility Point to work with
			GameObject vpc = new GameObject("vPoint");
			vpc.transform.position = vp.transform.position;
			vpc.transform.SetParent(vp.transform);
		}

		if (!gameObject.transform.Find("BoundingBox"))
		{
			GameObject rac = new GameObject("BoundingBox");
			rac.transform.position = gameObject.transform.position;
			rac.transform.SetParent(gameObject.transform);
			rac.AddComponent<BoxCollider>();
			rac.GetComponent<BoxCollider>().enabled = false;
		}

		List <GameObject> rtbList = new List <GameObject>();

		foreach (Transform t in gameObject.transform)
		{
			if(t.GetComponent<MeshCollider>())
			{
				t.gameObject.tag = "SimObjPhysics";
				t.gameObject.layer = 8;

				//now check if it has pillows or something?
				foreach(Transform yes in t)
				{
					if(yes.GetComponent<MeshCollider>())
					{
						yes.gameObject.tag = "SimObjPhysics";
						yes.gameObject.layer = 8;
					}
				}
			}

			if(t.GetComponent<Contains>())
			{
				rtbList.Add(t.gameObject);
			}
		}

		ReceptacleTriggerBoxes = rtbList.ToArray();

		ContextSetUpVisibilityPoints();
		ContextSetUpBoundingBox();
	}

	//[UnityEditor.MenuItem("SimObjectPhysics/AppleSlice")]
	public static void ContextSetupAppleSlice()
	{
		GameObject prefabRoot = Selection.activeGameObject;
		GameObject c = new GameObject("AppleSlice");
		c.transform.position = prefabRoot.transform.position;
		//prefabRoot.transform.position = c.transform.position;
		prefabRoot.transform.SetParent(c.transform);
		prefabRoot.name = "Mesh";

		if(!c.GetComponent<SimObjPhysics>())
		{
			c.AddComponent<SimObjPhysics>();
		}

		if(c.GetComponent<SimObjPhysics>())
		{
			SimObjPhysics sop = c.GetComponent<SimObjPhysics>();
			sop.PrimaryProperty = SimObjPrimaryProperty.CanPickup;
			sop.Type = SimObjType.AppleSliced;
			//sop.SecondaryProperties = new SimObjSecondaryProperty[] {SimObjSecondaryProperty};
		}
		c.tag = "SimObjPhysics";
		c.layer = 8;

		if (!c.GetComponent<Rigidbody>())
			c.AddComponent<Rigidbody>();

		if (!c.transform.Find("Colliders"))
		{
			GameObject col = new GameObject("Colliders");
			col.transform.position = c.transform.position;
			col.transform.SetParent(c.transform);
            
			GameObject cc = new GameObject("Col");
			cc.transform.position = col.transform.position;
			cc.transform.SetParent(col.transform);
			cc.AddComponent<BoxCollider>();
			cc.tag = "SimObjPhysics";
			cc.layer = 8;
		}

		if (!c.transform.Find("VisibilityPoints"))
		{
			//empty to hold all visibility points
			GameObject vp = new GameObject("VisibilityPoints");
			vp.transform.position = c.transform.position;
			vp.transform.SetParent(c.transform);

			//create first Visibility Point to work with
			GameObject vpc = new GameObject("vPoint");
			vpc.transform.position = vp.transform.position;
			vpc.transform.SetParent(vp.transform);
		}

		if (!c.transform.Find("BoundingBox"))
		{
			GameObject rac = new GameObject("BoundingBox");
			rac.transform.position = c.transform.position;
			rac.transform.SetParent(c.transform);
			rac.AddComponent<BoxCollider>();
			rac.GetComponent<BoxCollider>().enabled = false;
		}
		
		//c.GetComponent<SimObjPhysics>().AppleSetupReferences();
	}

	//[UnityEditor.MenuItem("SimObjectPhysics/LightSwitch")]
	public static void ContextSetupLightSwitch()
	{
		GameObject prefabRoot = Selection.activeGameObject;
		GameObject c = new GameObject("LightSwitch");
		c.transform.position = prefabRoot.transform.position;
		prefabRoot.transform.SetParent(c.transform);
		prefabRoot.name = "Mesh";

		if(!c.GetComponent<SimObjPhysics>())
		{
			c.AddComponent<SimObjPhysics>();
		}

		if(c.GetComponent<SimObjPhysics>())
		{
			SimObjPhysics sop = c.GetComponent<SimObjPhysics>();
			sop.PrimaryProperty = SimObjPrimaryProperty.Static;
			sop.Type = SimObjType.LightSwitch;
			sop.SecondaryProperties = new SimObjSecondaryProperty[] {SimObjSecondaryProperty.CanToggleOnOff};
		}

		c.tag = "SimObjPhysics";
		c.layer = 8;
		c.isStatic = true;

		if (!c.GetComponent<Rigidbody>())
		{
			Rigidbody rb = c.AddComponent<Rigidbody>();
			rb.isKinematic = true;
		}

		if (!c.transform.Find("Colliders"))
		{
			GameObject col = new GameObject("Colliders");
			col.transform.position = c.transform.position;
			col.transform.SetParent(c.transform);
            
			GameObject cc = new GameObject("Col");
			cc.transform.position = col.transform.position;
			cc.transform.SetParent(col.transform);
			cc.AddComponent<BoxCollider>();
			cc.tag = "SimObjPhysics";
			cc.layer = 8;
		}

		if (!c.transform.Find("VisibilityPoints"))
		{
			//empty to hold all visibility points
			GameObject vp = new GameObject("VisibilityPoints");
			vp.transform.position = c.transform.position;
			vp.transform.SetParent(c.transform);

			//create first Visibility Point to work with
			GameObject vpc = new GameObject("vPoint");
			vpc.transform.position = vp.transform.position;
			vpc.transform.SetParent(vp.transform);
		}

		c.GetComponent<SimObjPhysics>().SetupCollidersVisPoints();
		
		//add the CanToggleOnOff component and set it up with correct values
		if(!c.GetComponent<CanToggleOnOff>())
		{	
			CanToggleOnOff ctoo = c.AddComponent<CanToggleOnOff>();

			List<GameObject> childmeshes = new List<GameObject>();
			List<Vector3> childRotations = new List<Vector3>();

			foreach(Transform t in c.transform)
			{
				if(t.name == "Mesh")
				{
					foreach(Transform tt in t)
					{
						childmeshes.Add(tt.gameObject);
						childRotations.Add(tt.transform.localEulerAngles);
					}
				}
			}

			ctoo.MovingParts = childmeshes.ToArray();
			ctoo.OnPositions = childRotations.ToArray();
			ctoo.OffPositions = new Vector3[ctoo.MovingParts.Length];
			ctoo.SetMovementToRotate();
		}
	}


	[ContextMenu("Setup Colliders And VisPoints")]
	void SetupCollidersVisPoints()
	{
		ContextSetUpColliders();
		ContextSetUpVisibilityPoints();
	}

	//[UnityEditor.MenuItem("SimObjectPhysics/Toaster")]
	public static void ContextSetupToaster()
	{
		GameObject prefabRoot = Selection.activeGameObject;
		GameObject c = new GameObject("Toaster_");
		c.transform.position = prefabRoot.transform.position;
		//prefabRoot.transform.position = c.transform.position;
		prefabRoot.transform.SetParent(c.transform);
		prefabRoot.name = "Mesh";

		if(!c.GetComponent<SimObjPhysics>())
		{
			c.AddComponent<SimObjPhysics>();
		}

		if(c.GetComponent<SimObjPhysics>())
		{
			SimObjPhysics sop = c.GetComponent<SimObjPhysics>();
			sop.PrimaryProperty = SimObjPrimaryProperty.Static;
			sop.Type = SimObjType.Toaster;
			//sop.SecondaryProperties = new SimObjSecondaryProperty[] {SimObjSecondaryProperty.CanBeSliced};
		}

		c.tag = "SimObjPhysics";
		c.layer = 8;

		if (!c.GetComponent<Rigidbody>())
			c.AddComponent<Rigidbody>();

		if (!c.transform.Find("Colliders"))
		{
			GameObject col = new GameObject("Colliders");
			col.transform.position = c.transform.position;
			col.transform.SetParent(c.transform);
            
			GameObject cc = new GameObject("Col");
			cc.transform.position = col.transform.position;
			cc.transform.SetParent(col.transform);
			cc.AddComponent<BoxCollider>();
			cc.tag = "SimObjPhysics";
			cc.layer = 8;
		}

		if (!c.transform.Find("VisibilityPoints"))
		{
			//empty to hold all visibility points
			GameObject vp = new GameObject("VisibilityPoints");
			vp.transform.position = c.transform.position;
			vp.transform.SetParent(c.transform);

			//create first Visibility Point to work with
			GameObject vpc = new GameObject("vPoint");
			vpc.transform.position = vp.transform.position;
			vpc.transform.SetParent(vp.transform);
		}

		if (!c.transform.Find("BoundingBox"))
		{
			GameObject rac = new GameObject("BoundingBox");
			rac.transform.position = c.transform.position;
			rac.transform.SetParent(c.transform);
			rac.AddComponent<BoxCollider>();
			rac.GetComponent<BoxCollider>().enabled = false;
		}

		c.GetComponent<SimObjPhysics>().ToasterSetupReferences();
	}

	//[ContextMenu("Toaster Setup References")]
	void ToasterSetupReferences()
	{
		ContextSetUpColliders();
		ContextSetUpVisibilityPoints();
		ContextSetUpBoundingBox();

		foreach(Transform t in gameObject.transform)
		{
			if(t.name == "Colliders")
			{
				if(!gameObject.transform.Find("TriggerColliders"))
				{
					GameObject inst = Instantiate(t.gameObject, gameObject.transform, true);
					inst.name = "TriggerColliders";
					foreach(Transform yes in inst.transform)
					{
						yes.GetComponent<Collider>().isTrigger = true;
					}
				}
				else
				{
					DestroyImmediate(gameObject.transform.Find("TriggerColliders").gameObject);
					GameObject inst = Instantiate(t.gameObject, gameObject.transform, true);
					inst.name = "TriggerColliders";
					foreach(Transform yes in inst.transform)
					{
						yes.GetComponent<Collider>().isTrigger = true;
					}
				}
			}
		}
	}

	[ContextMenu("Setup")]
	void ContextSetUpSimObjPhysics()
	{
		if (this.Type == SimObjType.Undefined || this.PrimaryProperty == SimObjPrimaryProperty.Undefined)
		{
			Debug.Log("Type / Primary Property is missing");
			return;
		}
		//set up this object ot have the right tag and layer
		gameObject.tag = "SimObjPhysics";
		gameObject.layer = 8;

		if (!gameObject.GetComponent<Rigidbody>())
			gameObject.AddComponent<Rigidbody>();

		gameObject.GetComponent<Rigidbody>().isKinematic = true;

		if (!gameObject.transform.Find("Colliders"))
		{
			GameObject c = new GameObject("Colliders");
			c.transform.position = gameObject.transform.position;
			c.transform.SetParent(gameObject.transform);
            
			GameObject cc = new GameObject("Col");
			cc.transform.position = c.transform.position;
			cc.transform.SetParent(c.transform);
			//cc.AddComponent<CapsuleCollider>();
			cc.AddComponent<BoxCollider>();
			cc.tag = "SimObjPhysics";
			cc.layer = 8;
		}

		if (!gameObject.transform.Find("VisibilityPoints"))
		{
			//empty to hold all visibility points
			GameObject vp = new GameObject("VisibilityPoints");
			vp.transform.position = gameObject.transform.position;
			vp.transform.SetParent(gameObject.transform);

			//create first Visibility Point to work with
			GameObject vpc = new GameObject("vPoint");
			vpc.transform.position = vp.transform.position;
			vpc.transform.SetParent(vp.transform);
		}

		if (!gameObject.transform.Find("BoundingBox"))
		{
			GameObject rac = new GameObject("BoundingBox");
			rac.transform.position = gameObject.transform.position;
			rac.transform.SetParent(gameObject.transform);
			rac.AddComponent<BoxCollider>();
			rac.GetComponent<BoxCollider>().enabled = false;
		}

		List<GameObject> recepboxes = new List<GameObject>();

		foreach(Transform t in gameObject.transform)
		{
			//add any receptacle trigger boxes
			if(t.GetComponent<Contains>())
			{
				if(!recepboxes.Contains(t.gameObject))
				{
					recepboxes.Add(t.gameObject);
				}
			}

			if(t.name == "Colliders")
			{
				if(!gameObject.transform.Find("TriggerColliders"))
				{
					GameObject inst = Instantiate(t.gameObject, gameObject.transform, true);
					inst.name = "TriggerColliders";
					foreach(Transform yes in inst.transform)
					{
						yes.GetComponent<Collider>().isTrigger = true;
					}
				}
				else
				{
					DestroyImmediate(gameObject.transform.Find("TriggerColliders").gameObject);
					GameObject inst = Instantiate(t.gameObject, gameObject.transform, true);
					inst.name = "TriggerColliders";
					foreach(Transform yes in inst.transform)
					{
						yes.GetComponent<Collider>().isTrigger = true;
					}
				}
			}

			//check if child object "t" has any objects under it called "Colliders"
			if(t.Find("Colliders"))
			{
				Transform childColliderObject = t.Find("Colliders");

				//if TriggerColliders dont already exist as a child under this child object t, create it by copying childColliderObject
				if(!t.Find("TriggerColliders"))
				{
					GameObject inst = Instantiate(childColliderObject.gameObject, t, true);
					inst.name = "TriggerColliders";
					foreach(Transform thing in inst.transform)
					{
						thing.GetComponent<Collider>().isTrigger = true;
					}
				}
			}
		}

		ReceptacleTriggerBoxes = recepboxes.ToArray();

		ContextSetUpColliders();
		//ContextSetUpTriggerColliders();
		ContextSetUpVisibilityPoints();
		//ContextSetUpInteractionPoints();
		ContextSetUpBoundingBox();
	}

	

	//[ContextMenu("Set Up Colliders")]
	public void ContextSetUpColliders()
	{
		List<Collider> listColliders = new List<Collider>();
		
		if (transform.Find("Colliders"))
		{
			Transform Colliders = transform.Find("Colliders");

			foreach (Transform child in Colliders)
			{
				//list.toarray
				listColliders.Add(child.GetComponent<Collider>());

				//set correct tag and layer for each object
				//also ensure all colliders are NOT trigger
				child.gameObject.tag = "SimObjPhysics";
				child.gameObject.layer = 8;

				if (child.GetComponent<Collider>())
				{
					child.GetComponent<Collider>().enabled = true;
					child.GetComponent<Collider>().isTrigger = false;
				}
			}
		}

		//loop through all child objects. For each object, check if the child itself has a child called Colliders....
		foreach (Transform child in transform)
		{
			if(child.Find("Colliders") && !child.GetComponent<SimObjPhysics>())
			{
				Transform Colliders = child.Find("Colliders");

				foreach (Transform childschild in Colliders)
				{
					//list.toarray
					listColliders.Add(childschild.GetComponent<Collider>());

					//set correct tag and layer for each object
					//also ensure all colliders are NOT trigger
					childschild.gameObject.tag = "SimObjPhysics";
					childschild.gameObject.layer = 8;

					if (childschild.GetComponent<Collider>())
					{
						childschild.GetComponent<Collider>().enabled = true;
						childschild.GetComponent<Collider>().isTrigger = false;
					}
				}
			}
		}

		MyColliders = listColliders.ToArray();

	}

	//[ContextMenu("Set Up TriggerColliders")]
	void ContextSetUpTriggerColliders()
	{
		if (transform.Find("TriggerColliders"))
		{
			Transform tc = transform.Find("TriggerColliders");

			List<GameObject> listtc = new List<GameObject>();

			foreach (Transform child in tc)
			{
				//list.toarray
				listtc.Add(child.gameObject);

				//set correct tag and layer for each object
				//also ensure all colliders are set to trigger
				child.gameObject.tag = "SimObjPhysics";
				child.gameObject.layer = 8;

				if (child.GetComponent<Collider>())
				{
					child.GetComponent<Collider>().enabled = true;
					child.GetComponent<Collider>().isTrigger = true;
				}

			}

			//MyTriggerColliders = listtc.ToArray();
		}
	}

	// [ContextMenu("Set Up VisibilityPoints")]
	void ContextSetUpVisibilityPoints()
	{
		List<Transform> vplist = new List<Transform>();

		if (transform.Find("VisibilityPoints"))
		{
			Transform vp = transform.Find("VisibilityPoints");

			foreach (Transform child in vp)
			{
				vplist.Add(child);

				//set correct tag and layer for each object
				child.gameObject.tag = "Untagged";
				child.gameObject.layer = 8;
			}
		}

		foreach (Transform child in transform)
		{
			if(child.Find("VisibilityPoints") && !child.GetComponent<SimObjPhysics>())
			{
				Transform vp = child.Find("VisibilityPoints");

				foreach (Transform childschild in vp)
				{
					vplist.Add(childschild);
					childschild.gameObject.tag = "Untagged";
					childschild.gameObject.layer = 8;
				}
			}
		}

		VisibilityPoints = vplist.ToArray();
	}

	//[ContextMenu("Set Up Rotate Agent Collider")]
	void ContextSetUpBoundingBox()
	{
		if (transform.Find("BoundingBox"))
		{
			BoundingBox = transform.Find("BoundingBox").gameObject;

			//This collider is used as a size reference for the Agent's Rotation checking boxes, so it does not need
			//to be enabled. To ensure this doesn't interact with anything else, set the Tag to Untagged, the layer to 
			//SimObjInvisible, and disable this component. Component values can still be accessed if the component itself
			//is not enabled.
			BoundingBox.tag = "Untagged";
			BoundingBox.layer = 9;//layer 9 - SimObjInvisible

			if (BoundingBox.GetComponent<BoxCollider>())
				BoundingBox.GetComponent<BoxCollider>().enabled = false;
		}
	}
	#endif
}<|MERGE_RESOLUTION|>--- conflicted
+++ resolved
@@ -524,52 +524,29 @@
 		// //this is to enable kinematics if this object hits another object that isKinematic but needs to activate
 		// //physics uppon being touched/collided
 
-<<<<<<< HEAD
-		// if(col.transform.GetComponentInParent<SimObjPhysics>())
-		// {
-		// 	//add a check for if this is the handheld object, in which case dont't do this!
-		// 	GameObject agent = GameObject.Find("FPSController");
-		// 	if(!agent.transform.GetComponent<PhysicsRemoteFPSAgentController>().WhatAmIHolding() == this.transform)
-		// 	{
-		// 		//if this object is pickupable or moveable
-		// 		if(PrimaryProperty == SimObjPrimaryProperty.CanPickup || PrimaryProperty == SimObjPrimaryProperty.Moveable)
-		// 		{
-		// 			//only do this if other object that hit this object is moving
-		// 			if(col.impulse.magnitude > 0)
-		// 			{
-		// 				//print(col.transform.GetComponentInParent<SimObjPhysics>().transform.name);
-		// 				Rigidbody rb = gameObject.transform.GetComponent<Rigidbody>();
-		// 				rb.isKinematic = false;
-		// 				rb.collisionDetectionMode = CollisionDetectionMode.ContinuousDynamic;
-		// 			}
-		// 		}
-		// 	}
-
-		// }
-=======
 		//GameObject agent = GameObject.Find("FPSController");
 		if(col.transform.GetComponentInParent<SimObjPhysics>())
 		{
-			//add a check for if this is the handheld object, in which case dont't do this!
-
-            var fpsController = GameObject.FindObjectOfType<PhysicsRemoteFPSAgentController>();
-            //Debug.Log("FPS " + (fpsController == null));
+			// //add a check for if this is the handheld object, in which case dont't do this!
+
+            // var fpsController = GameObject.FindObjectOfType<PhysicsRemoteFPSAgentController>();
+            // //Debug.Log("FPS " + (fpsController == null));
 			
-			if(fpsController != null && !fpsController.WhatAmIHolding() == this.transform)
-			{
-				//if this object is pickupable or moveable
-				if(PrimaryProperty == SimObjPrimaryProperty.CanPickup || PrimaryProperty == SimObjPrimaryProperty.Moveable)
-				{
-					//only do this if other object that hit this object is moving
-					if(col.impulse.magnitude > 0)
-					{
-						//print(col.transform.GetComponentInParent<SimObjPhysics>().transform.name);
-						Rigidbody rb = gameObject.transform.GetComponent<Rigidbody>();
-						rb.isKinematic = false;
-						rb.collisionDetectionMode = CollisionDetectionMode.ContinuousDynamic;
-					}
-				}
-			}
+			// if(fpsController != null && !fpsController.WhatAmIHolding() == this.transform)
+			// {
+			// 	//if this object is pickupable or moveable
+			// 	if(PrimaryProperty == SimObjPrimaryProperty.CanPickup || PrimaryProperty == SimObjPrimaryProperty.Moveable)
+			// 	{
+			// 		//only do this if other object that hit this object is moving
+			// 		if(col.impulse.magnitude > 0)
+			// 		{
+			// 			//print(col.transform.GetComponentInParent<SimObjPhysics>().transform.name);
+			// 			Rigidbody rb = gameObject.transform.GetComponent<Rigidbody>();
+			// 			rb.isKinematic = false;
+			// 			rb.collisionDetectionMode = CollisionDetectionMode.ContinuousDynamic;
+			// 		}
+			// 	}
+			// }
 
 			//add a check for if the Agent is a flying drone
             if (fpsController.FlightMode)
@@ -630,8 +607,8 @@
                 }
             }
         }
+        
 		contactPointsDictionary[col.collider] = col.contacts;
->>>>>>> 906287b8
 	}
 	void OnCollisionExit (Collision col)	
     {
