--- conflicted
+++ resolved
@@ -265,13 +265,8 @@
 			return;
 		}
 
-<<<<<<< HEAD
-		//ignore the trigger boxes the agent is using to check rotation, otherwise the object is colliding
+		//this is hitting something else so it must be colliding at this point!
 		else if (other.tag != "Player")
-=======
-		//this is hitting something else so it must be colliding at this point!
-		if (other.tag != "Player")
->>>>>>> 9e84bfb8
 		{
 			isColliding = true;
 			return;
