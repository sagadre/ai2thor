--- conflicted
+++ resolved
@@ -109,14 +109,9 @@
     public bool IsDirtyable;
     public bool IsCookable;
     public bool IsSliceable;
-<<<<<<< HEAD
-    public bool canChangeTempToHot;
-    public bool canChangeTempToCold;
     public AgentManager agentManager;
-=======
     public bool isHeatSource;
     public bool isColdSource;
->>>>>>> fdc04769
     private BoundingBoxCacheKey boundingBoxCacheKey;
     private ObjectOrientedBoundingBox cachedObjectOrientedBoundingBox;
     private AxisAlignedBoundingBox cachedAxisAlignedBoundingBox;
