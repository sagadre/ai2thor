using System.Collections;
using System.Collections.Generic;
using UnityEngine;
using UnityEngine.UI;
using System;
using System.Linq;
using UnityEditor;
using Newtonsoft.Json.Linq;


namespace UnityStandardAssets.Characters.FirstPerson {
    public class DebugInputField : MonoBehaviour {
        public GameObject Agent = null;
        public PhysicsRemoteFPSAgentController PhysicsController = null;
        public StochasticRemoteFPSAgentController StochasticController = null;
        public DroneFPSAgentController DroneController = null;
        public ArmAgentController ArmController = null;
        public AgentManager AManager = null;

        private ControlMode controlMode;

#if UNITY_EDITOR
        private Dictionary<KeyCode, ControlMode> debugKeyToController = new Dictionary<KeyCode, ControlMode>{
            {KeyCode.F1, ControlMode.DEBUG_TEXT_INPUT},
            {KeyCode.BackQuote, ControlMode.FPS},
            {KeyCode.F2, ControlMode.DISCRETE_POINT_CLICK},
            {KeyCode.F3, ControlMode.DISCRETE_HIDE_N_SEEK},
            {KeyCode.F4, ControlMode.MINIMAL_FPS}
        };
#endif

        private bool setEnabledControlComponent(ControlMode mode, bool enabled) {
            Type componentType;
            var success = PlayerControllers.controlModeToComponent.TryGetValue(mode, out componentType);
            if (success) {
                var previousComponent = Agent.GetComponent(componentType) as MonoBehaviour;
                if (previousComponent == null) {
                    previousComponent = Agent.AddComponent(componentType) as MonoBehaviour;
                }
                previousComponent.enabled = enabled;
            }
            return success;
        }

        public IEnumerator moveArmHeightDebug(float height) {
            CapsuleCollider cc = PhysicsController.GetComponent<CapsuleCollider>();
            var arm = PhysicsController.GetComponentInChildren<IK_Robot_Arm_Controller>();
            Vector3 cc_center = cc.center;
            Vector3 cc_maxY = cc.center + new Vector3(0, cc.height / 2f, 0);
            Vector3 cc_minY = cc.center + new Vector3(0, (-cc.height / 2f) / 2f, 0); //this is halved to prevent arm clipping into floor

            //linear function that take height and adjusts targetY relative to min/max extents
            float targetY = ((cc_maxY.y - cc_minY.y) * (height)) + cc_minY.y;
            Vector3 target = new Vector3(0, targetY, 0);
            float currentDistance = Vector3.SqrMagnitude(target - arm.transform.localPosition);
            double epsilon = 1e-3;
            while (currentDistance > epsilon && arm.collisionListener.StaticCollisions().Count == 0) {
                Vector3 direction = (target - arm.transform.localPosition).normalized;
                arm.transform.localPosition += direction * 1.0f * Time.fixedDeltaTime;

                if (!Physics.autoSimulation) {
                    Physics.Simulate(Time.fixedDeltaTime);
                }

                yield return new WaitForEndOfFrame();

                currentDistance = Vector3.SqrMagnitude(target - arm.transform.localPosition);
            }

        }
        public void dumpPosition(Transform to) {
            Debug.Log("GameObject: " + to.gameObject.name);
            Debug.Log(
                to.position.x.ToString("0.####") + " " +
                to.position.y.ToString("0.####") + " " +
                to.position.z.ToString("0.####") + " "
            );

        }

        public IEnumerator moveArmDebug(Vector3 targetArmBase) {

            var arm = PhysicsController.GetComponentInChildren<IK_Robot_Arm_Controller>();
            //var rig = arm.transform.Find("FK_IK_rig").Find("robot_arm_IK_rig").GetComponent<UnityEngine.Animations.Rigging.Rig>();
            //var rigBuilder = arm.transform.Find("FK_IK_rig").Find("robot_arm_IK_rig").GetComponent<UnityEngine.Animations.Rigging.RigBuilder>();
            //var animator = arm.gameObject.GetComponent<Animator>();
            //animator.enabled = false;
            Debug.Log("My name is " + arm.name);
            var armTarget = arm.transform.Find("robot_arm_FK_IK_rig").Find("IK_rig").Find("IK_pos_rot_manipulator");
            var wristCol = GameObject.Find("robot_wrist_1_tcol (11)").transform;
            Vector3 target = arm.transform.TransformPoint(targetArmBase);
            float currentDistance = Vector3.SqrMagnitude(target - armTarget.transform.position);
            double epsilon = 1e-3;
            Debug.Log("Starting arm movement");
            while (currentDistance > epsilon && arm.collisionListener.StaticCollisions().Count == 0) {
                Vector3 direction = (target - armTarget.transform.position).normalized;
                armTarget.transform.position += direction * 1.0f * Time.fixedDeltaTime;

                GameObject.Find("robot_arm_FK_IK_rig").GetComponent<FK_IK_Solver>().ManipulateArm();

                dumpPosition(wristCol);

                if (!Physics.autoSimulation) {
                    Physics.Simulate(Time.fixedDeltaTime);
                }
                //animator.Update(Time.fixedDeltaTime);

                yield return new WaitForEndOfFrame();

                currentDistance = Vector3.SqrMagnitude(target - armTarget.transform.position);
            }
            yield return new WaitForEndOfFrame();
            Debug.Log("Ending arm movement");

        }

        public void setControlMode(ControlMode mode) {
            setEnabledControlComponent(controlMode, false);
            controlMode = mode;
            setEnabledControlComponent(controlMode, true);
        }

        // Use this for initialization
        void Start() {
#if UNITY_EDITOR || UNITY_WEBGL
            Debug.Log("In Unity editor, init DebugInputField");
            this.InitializeUserControl();
#endif
        }

        void SelectPlayerControl() {
#if UNITY_EDITOR
            Debug.Log("Player Control Set To: Editor control");
            setControlMode(ControlMode.DEBUG_TEXT_INPUT);
#endif
#if UNITY_WEBGL
                Debug.Log("Player Control Set To:Webgl");
                setControlMode(ControlMode.FPS);
                PhysicsController.GetComponent<JavaScriptInterface>().enabled = true;
#endif
#if CROWDSOURCE_TASK
                Debug.Log("CROWDSOURCE_TASK");
                setControlMode(ControlMode.DISCRETE_HIDE_N_SEEK);
#endif
#if TURK_TASK
                Debug.Log("Player Control Set To: TURK");
                setControlMode(ControlMode.DISCRETE_POINT_CLICK);
#endif
        }

        void InitializeUserControl() {
            GameObject fpsController = GameObject.FindObjectOfType<BaseFPSAgentController>().gameObject;
            PhysicsController = fpsController.GetComponent<PhysicsRemoteFPSAgentController>();
            StochasticController = fpsController.GetComponent<StochasticRemoteFPSAgentController>();
            DroneController = fpsController.GetComponent<DroneFPSAgentController>();
            ArmController = fpsController.GetComponent<ArmAgentController>();
            Agent = PhysicsController.gameObject;
            AManager = GameObject.Find("PhysicsSceneManager").GetComponentInChildren<AgentManager>();

            // StochasticController = fpsController.GetComponent<StochasticRemoteFPSAgentController>();

            SelectPlayerControl();

#if !UNITY_EDITOR
               HideHUD();
#endif
        }

        BaseFPSAgentController CurrentActiveController() {
            if (PhysicsController.enabled) {
                return PhysicsController;
            } else if (StochasticController.enabled) {
                return StochasticController;
            } else if (DroneController.enabled) {
                return DroneController;
            } else if (ArmController.enabled) {
                return ArmController;
            }
            throw new InvalidOperationException("No controller is active!");
        }

        // Update is called once per frame
        void Update() {
#if UNITY_EDITOR
            foreach (KeyValuePair<KeyCode, ControlMode> entry in debugKeyToController) {
                if (Input.GetKeyDown(entry.Key)) {
                    if (controlMode != entry.Value) {

                        // GameObject.Find("DebugCanvasPhysics").GetComponentInChildren<DebugInputField>().setControlMode(entry.Value);
                        setControlMode(entry.Value);
                        break;
                    }
                }
            }

#endif
        }

        public void HideHUD() {
            var InputMode_Text = GameObject.Find("DebugCanvasPhysics/InputModeText");
            if (InputMode_Text != null) {
                InputMode_Text.SetActive(false);
            }
            var InputFieldObj = GameObject.Find("DebugCanvasPhysics/InputField");
            InputFieldObj.SetActive(false);
            var background = GameObject.Find("DebugCanvasPhysics/InputModeText_Background");
            background.SetActive(false);
        }

#if UNITY_EDITOR
        public IEnumerator ExecuteBatch(List<string> commands) {

            foreach (var command in commands) {
                while (PhysicsController.IsProcessing) {
                    yield return new WaitForEndOfFrame();
                }
                Debug.Log("Executing Batch command: " + command);
                Execute(command);
            }
        }


        // shortcut to execute no-parameter actions
        private void ExecuteAction(string actionName) {
            Dictionary<string, object> action = new Dictionary<string, object>();
            action["action"] = actionName;
            CurrentActiveController().ProcessControlCommand(action);
        }

        public void Execute(string command) {

            if ((PhysicsController.enabled && PhysicsController.IsProcessing) ||
                (StochasticController != null && StochasticController.enabled && StochasticController.IsProcessing)
            ) {
                Debug.Log("Cannot execute command while last action has not completed.");
            }

            //pass in multiple parameters separated by spaces
            string[] splitcommand = command.Split(new string[] { " " }, System.StringSplitOptions.None);

            switch (splitcommand[0]) {
                case "init": {
                        Dictionary<string, object> action = new Dictionary<string, object>();
                        //if you want to use smaller grid size step increments, initialize with a smaller/larger gridsize here
                        //by default the gridsize is 0.25, so only moving in increments of .25 will work
                        //so the MoveAhead action will only take, by default, 0.25, .5, .75 etc magnitude with the default
                        //grid size!
                        if (splitcommand.Length == 2) {
                            action["gridSize"] = float.Parse(splitcommand[1]);
                        } else if (splitcommand.Length == 3) {
                            action["gridSize"] = float.Parse(splitcommand[1]);
                            action["agentCount"] = int.Parse(splitcommand[2]);
                        } else if (splitcommand.Length == 4) {
                            action["gridSize"] = float.Parse(splitcommand[1]);
                            action["agentCount"] = int.Parse(splitcommand[2]);
                            action["makeAgentsVisible"] = int.Parse(splitcommand[3]) == 1;
                        }
                        // action.renderNormalsImage = true;
                        // action.renderDepthImage = true;
                        // action.renderSemanticSegmentation = true;
                        // action.renderInstanceSegmentation = true;
                        // action.renderFlowImage = true;
                        // action.rotateStepDegrees = 30;
                        //action.ssao = "default";
                        //action.snapToGrid = true;
                        //action.makeAgentsVisible = false;
                        //action.agentMode = "locobot";
                        action["fieldOfView"] = 90f;
                        //action.cameraY = 2.0f;
                        action["snapToGrid"] = true;
                        // action.rotateStepDegrees = 45;
                        action["action"] = "Initialize";
                        ActionDispatcher.Dispatch(AManager, new DynamicServerAction(action));
                        // AgentManager am = PhysicsController.gameObject.FindObjectsOfType<AgentManager>()[0];
                        // Debug.Log("Physics scene manager = ...");
                        // Debug.Log(physicsSceneManager);
                        // AgentManager am = physicsSceneManager.GetComponent<AgentManager>();
                        // Debug.Log(am);
                        // am.Initialize(action);
                        break;
                    }
                case "initb": {
                        Dictionary<string, object> action = new Dictionary<string, object>();
                        //if you want to use smaller grid size step increments, initialize with a smaller/larger gridsize here
                        //by default the gridsize is 0.25, so only moving in increments of .25 will work
                        //so the MoveAhead action will only take, by default, 0.25, .5, .75 etc magnitude with the default
                        //grid size!
                        if (splitcommand.Length == 2) {
                            action["gridSize"] = float.Parse(splitcommand[1]);
                        } else if (splitcommand.Length == 3) {
                            action["gridSize"] = float.Parse(splitcommand[1]);
                            action["agentCount"] = int.Parse(splitcommand[2]);
                        } else if (splitcommand.Length == 4) {
                            action["gridSize"] = float.Parse(splitcommand[1]);
                            action["agentCount"] = int.Parse(splitcommand[2]);
                            action["makeAgentsVisible"] = int.Parse(splitcommand[3]) == 1;
                        }

                        // action.renderNormalsImage = true;
                        // action.renderDepthImage = true;
                        // action.renderSemanticSegmentation = true;
                        // action.renderInstanceSegmentation = true;
                        // action.renderFlowImage = true;

                        action["gridSize"] = 0.25f;
                        action["visibilityDistance"] = 1.0f;
                        action["fieldOfView"] = 60;
                        action["rotateStepDegrees"] = 45;
                        action["agentMode"] = "locobot";
                        action["agentControllerType"] = "stochastic";

                        action["applyActionNoise"] = true;

                        action["snapToGrid"] = false;
                        action["action"] = "Initialize";
                        action["fieldOfView"] = 90;
                        action["gridSize"] = 0.25f;
                        ActionDispatcher.Dispatch(AManager, new DynamicServerAction(action));
                        break;
                    }
                case "inita": {
                        Dictionary<string, object> action = new Dictionary<string, object>();
                        //if you want to use smaller grid size step increments, initialize with a smaller/larger gridsize here
                        //by default the gridsize is 0.25, so only moving in increments of .25 will work
                        //so the MoveAhead action will only take, by default, 0.25, .5, .75 etc magnitude with the default
                        //grid size!
                        if (splitcommand.Length == 2) {
                            action["gridSize"] = float.Parse(splitcommand[1]);
                        } else if (splitcommand.Length == 3) {
                            action["gridSize"] = float.Parse(splitcommand[1]);
                            action["agentCount"] = int.Parse(splitcommand[2]);
                        } else if (splitcommand.Length == 4) {
                            action["gridSize"] = float.Parse(splitcommand[1]);
                            action["agentCount"] = int.Parse(splitcommand[2]);
                            action["makeAgentsVisible"] = int.Parse(splitcommand[3]) == 1;
                        }
                        // action.renderNormalsImage = true;
                        // action.renderDepthImage = true;
                        // action.renderClassImage = true;
                        // action.renderObjectImage = true;
                        // action.renderFlowImage = true;
                        //PhysicsController.actionComplete = false;
                        // action.rotateStepDegrees = 30;
                        //action.ssao = "default";
                        //action.snapToGrid = true;
                        //action.makeAgentsVisible = false;
                        //action.agentMode = "bot";
                        //action.fieldOfView = 90f;
                        //action.cameraY = 2.0f;
                        //action.snapToGrid = true;
                        // action.rotateStepDegrees = 45;
                        action["action"] = "Initialize";

                        action["agentMode"] = "arm";
                        action["agentControllerType"] = "mid-level";

                        //action.useMassThreshold = true;
                        //action.massThreshold = 10f;


                        ActionDispatcher.Dispatch(AManager, new DynamicServerAction(action));
                        // AgentManager am = PhysicsController.gameObject.FindObjectsOfType<AgentManager>()[0];
                        // Debug.Log("Physics scene manager = ...");
                        // Debug.Log(physicsSceneManager);
                        // AgentManager am = physicsSceneManager.GetComponent<AgentManager>();
                        // Debug.Log(am);
                        // am.Initialize(action);
                        break;
                    }
                case "expspawn": {
                        ServerAction action = new ServerAction();

                        if (splitcommand.Length == 2) {
                            if (splitcommand[1] == "s")
                                action.objectType = "screen";

                            if (splitcommand[1] == "r")
                                action.objectType = "receptacle";
                        } else {
                            action.objectType = "receptacle";
                        }

                        action.action = "ReturnValidSpawnsExpRoom";
                        action.receptacleObjectId = "DiningTable|-00.59|+00.00|+00.33";
                        action.objectVariation = 0;
                        action.y = 120f;//UnityEngine.Random.Range(0, 360);
                        CurrentActiveController().ProcessControlCommand(action);
                        break;
                    }

                // Reads and executes each action from a JSON file.
                // Example: 'run', where a local file explorer will open, and you'll select a json file.
                // Example: 'run simple', where simple.json exists in unity/debug/.
                // This works best with Unity's Debugger for vscode (or other supported Unity IDEs).
                case "run":
                    // parse the file path
                    const string BASE_PATH = "./debug/";
                    string file = "";
                    string path;
                    if (splitcommand.Length == 1) {
                        // opens up a file explorer in the background
                        path = EditorUtility.OpenFilePanel(title: "Open JSON actions file.", directory: "debug", extension: "json");
                    } else if (splitcommand.Length == 2) {
                        // uses ./debug/{splitcommand[1]}[.json]
                        file = splitcommand[1].Trim();
                        if (!file.EndsWith(".json")) {
                            file += ".json";
                        }
                        path = BASE_PATH + file;
                    } else {
                        Debug.LogError("Pass in a file name, like 'run simple' or open a file with 'run'.");
                        break;
                    }

                    // parse the json file
                    string jsonString = System.IO.File.ReadAllText(path);
                    JArray actions = JArray.Parse(jsonString);
                    Debug.Log($"Running: {file}.json. It has {actions.Count} total actions.");

                    // execute each action
                    IEnumerator executeBatch(JArray jActions) {
                        int i = 0;
                        foreach (JObject action in jActions) {
                            while (PhysicsController.IsProcessing) {
                                yield return new WaitForEndOfFrame();
                            }
                            Debug.Log($"{++i} Executing: {action}");
                            if (AManager.agentManagerActions.Contains((String)action["action"])) {
                                ActionDispatcher.Dispatch(
                                    AManager,
                                    new DynamicServerAction(action)
                                );
                            } else {
                                CurrentActiveController().ProcessControlCommand(new DynamicServerAction(action));
                            }
                        }
                    }
                    StartCoroutine(executeBatch(jActions: actions));
                    break;

                case "exp": {
                        ServerAction action = new ServerAction();

                        action.action = "SpawnExperimentObjAtRandom";
                        action.objectType = "receptacle";
                        action.randomSeed = 50;//UnityEngine.Random.Range(0, 1000);
                        action.receptacleObjectId = "DiningTable|-00.59|+00.00|+00.33";
                        action.objectVariation = 12;
                        action.y = 120f;//UnityEngine.Random.Range(0, 360);
                        CurrentActiveController().ProcessControlCommand(action);
                        break;
                    }

                case "exps": {
                        ServerAction action = new ServerAction();

                        action.action = "SpawnExperimentObjAtRandom";
                        action.objectType = "screen";
                        action.randomSeed = UnityEngine.Random.Range(0, 1000);
                        action.receptacleObjectId = "DiningTable|-00.59|+00.00|+00.33";

                        if (splitcommand.Length == 2) {
                            action.objectVariation = int.Parse(splitcommand[1]);
                        } else
                            action.objectVariation = 0;

                        action.y = 0f;//UnityEngine.Random.Range(0, 360);
                        CurrentActiveController().ProcessControlCommand(action);
                        break;
                    }

                case "expp": {
                        ServerAction action = new ServerAction();

                        action.action = "SpawnExperimentObjAtPoint";
                        action.objectType = "replacement";//"receptacle";
                        action.receptacleObjectId = "DiningTable|-00.59|+00.00|+00.33";
                        action.objectVariation = 12;
                        action.position = new Vector3(-1.4f, 0.9f, 0.1f);
                        action.y = 120f;//UnityEngine.Random.Range(0, 360);
                        CurrentActiveController().ProcessControlCommand(action);
                        break;
                    }

                case "wallcolor": {
                        ServerAction action = new ServerAction();

                        action.action = "ChangeWallColorExpRoom";
                        action.r = 100f;
                        action.g = 100f;
                        action.b = 100f;
                        CurrentActiveController().ProcessControlCommand(action);
                        break;
                    }

                case "floorcolor": {
                        ServerAction action = new ServerAction();

                        action.action = "ChangeFloorColorExpRoom";
                        action.r = 100f;
                        action.g = 100f;
                        action.b = 100f;
                        CurrentActiveController().ProcessControlCommand(action);
                        break;
                    }

                case "wallmaterial": {
                        Dictionary<string, object> action = new Dictionary<string, object>();
                        action["action"] = "ChangeWallMaterialExpRoom";
                        action["objectVariation"] = 1;
                        CurrentActiveController().ProcessControlCommand(action);
                        break;
                    }

                case "floormaterial": {
                        ServerAction action = new ServerAction();

                        action.action = "ChangeFloorMaterialExpRoom";
                        action.objectVariation = 1;
                        CurrentActiveController().ProcessControlCommand(action);
                        break;
                    }

                case "lightc": {
                        ServerAction action = new ServerAction();

                        action.action = "ChangeLightColorExpRoom";
                        action.r = 20f;
                        action.g = 94f;
                        action.b = 10f;
                        CurrentActiveController().ProcessControlCommand(action);
                        break;
                    }

                case "lighti": {
                        Dictionary<string, object> action = new Dictionary<string, object>();
                        action["action"] = "ChangeLightIntensityExpRoom";
                        action["intensity"] = 3;
                        CurrentActiveController().ProcessControlCommand(action);
                        break;
                    }

                case "tabletopc": {
                        ServerAction action = new ServerAction();

                        action.action = "ChangeTableTopColorExpRoom";
                        action.r = 20f;
                        action.g = 94f;
                        action.b = 10f;
                        CurrentActiveController().ProcessControlCommand(action);
                        break;
                    }

                case "tabletopm": {
                        ServerAction action = new ServerAction();

                        action.action = "ChangeTableTopMaterialExpRoom";
                        action.objectVariation = 3;
                        CurrentActiveController().ProcessControlCommand(action);
                        break;
                    }

                case "tablelegc": {
                        ServerAction action = new ServerAction();

                        action.action = "ChangeTableLegColorExpRoom";
                        action.r = 20f;
                        action.g = 94f;
                        action.b = 10f;
                        CurrentActiveController().ProcessControlCommand(action);
                        break;
                    }

                case "tablelegm": {
                        ServerAction action = new ServerAction();

                        action.action = "ChangeTableLegMaterialExpRoom";
                        action.objectVariation = 3;
                        CurrentActiveController().ProcessControlCommand(action);
                        break;
                    }

                case "screenm": {
                        Dictionary<string, object> action = new Dictionary<string, object>();
                        action["action"] = "ChangeScreenMaterialExpRoom";
                        action["objectVariation"] = 3;
                        action["objectId"] = "ScreenSheet|-00.18|+01.24|+00.23";
                        CurrentActiveController().ProcessControlCommand(action);
                        break;
                    }

                case "screenc": {
                        Dictionary<string, object> action = new Dictionary<string, object>();
                        action["action"] = "ChangeScreenColorExpRoom";
                        action["r"] = 20f;
                        action["g"] = 94f;
                        action["b"] = 10f;
                        action["objectId"] = "ScreenSheet|-00.18|+01.24|+00.23";
                        CurrentActiveController().ProcessControlCommand(action);
                        break;
                    }

                case "grid": {
                        Dictionary<string, object> action = new Dictionary<string, object>();
                        action["action"] = "GetReceptacleCoordinatesExpRoom";
                        action["gridSize"] = 0.1f;
                        action["maxStepCount"] = 5;
                        CurrentActiveController().ProcessControlCommand(action);
                        break;
                    }

                //initialize drone mode
                case "initd": {
                        Dictionary<string, object> action = new Dictionary<string, object>();
                        // action.renderNormalsImage = true;
                        // action.renderDepthImage = true;
                        // action.renderSemanticSegmentation = true;
                        // action.renderInstanceSegmentation = true;
                        // action.renderFlowImage = true;

                        action["action"] = "Initialize";
                        action["agentMode"] = "drone";
                        action["agentControllerType"] = "drone";
                        ActionDispatcher.Dispatch(AManager, new DynamicServerAction(action));

                        break;
                    }

                //activate cracked camera effect with random seed
                case "cc": {
                        Dictionary<string, object> action = new Dictionary<string, object>();
                        action["action"] = "CameraCrack";

                        //give me a seed
                        if (splitcommand.Length == 2) {
                            action["randomSeed"] = int.Parse(splitcommand[1]);
                        } else {
                            action["randomSeed"] = 0;
                        }

                        CurrentActiveController().ProcessControlCommand(action);

                        break;
                    }

                //move ahead stochastic
                case "mas": {
                        ServerAction action = new ServerAction();
                        action.action = "MoveAhead";

                        action.moveMagnitude = 0.25f;

                        CurrentActiveController().ProcessControlCommand(action);

                        break;
                    }
                case "rad": {
                        Dictionary<string, object> action = new Dictionary<string, object>();
                        action["action"] = "SetAgentRadius";
                        action["agentRadius"] = 0.35f;
                        CurrentActiveController().ProcessControlCommand(action);
                        break;
                    }

                case "light": {
                        Dictionary<string, object> action = new Dictionary<string, object>() {
                            ["action"] = "RandomizeLighting",
                            ["synchronized"] = false,
                            ["brightness"] = new float[] { 0.5f, 1.5f },
                            ["hue"] = new float[] { 0, 1 },
                            ["saturation"] = new float[] { 0, 1 }
                        };
                        CurrentActiveController().ProcessControlCommand(action);
                        break;
                    }

                case "resetlight": {
                        Dictionary<string, object> action = new Dictionary<string, object>() {
                            ["action"] = "ResetLighting"
                        };
                        CurrentActiveController().ProcessControlCommand(action);
                        break;
                    }

                case "color": {
                        Dictionary<string, object> action = new Dictionary<string, object>();
                        action["action"] = "RandomizeColors";
                        CurrentActiveController().ProcessControlCommand(action);
                        break;
                    }
                case "resetcolor": {
                        Dictionary<string, object> action = new Dictionary<string, object>();
                        action["action"] = "ResetColors";
                        CurrentActiveController().ProcessControlCommand(action);
                        break;
                    }

                case "spawnabove": {
                        ServerAction action = new ServerAction();
                        action.action = "GetSpawnCoordinatesAboveReceptacle";
                        action.objectId = "CounterTop|-01.94|+00.98|-03.67";
                        action.anywhere = false;
                        CurrentActiveController().ProcessControlCommand(action);
                        break;
                    }

                case "crazydiamond": {
                        Dictionary<string, object> action = new Dictionary<string, object>();
                        action["action"] = "MakeObjectsOfTypeUnbreakable";
                        action["objectType"] = "Egg";
                        CurrentActiveController().ProcessControlCommand(action);
                        break;
                    }

                case "stc": {
                        ServerAction action = new ServerAction();
                        action.action = "SpawnTargetCircle";
                        if (splitcommand.Length > 1) {
                            if (int.Parse(splitcommand[1]) == 0) {
                                action.objectVariation = 0;
                            }

                            if (int.Parse(splitcommand[1]) == 1) {
                                action.objectVariation = 1;
                            }

                            if (int.Parse(splitcommand[1]) == 2) {
                                action.objectVariation = 2;
                            }
                        }

                        action.anywhere = false;//false, only recepatcle objects in viewport used
                        //action.minDistance = 1.8f;
                        //action.maxDistance = 2.5f;
                        //action.objectId = "Floor|+00.00|+00.00|+00.00";
                        CurrentActiveController().ProcessControlCommand(action);
                        break;
                    }

                case "smp": {
                        Dictionary<string, object> action = new Dictionary<string, object>();
                        action["action"] = "SetMassProperties";
                        action["objectId"] = "Pot|+00.30|+00.96|+01.35";
                        action["mass"] = 100;
                        action["drag"] = 100;
                        action["angularDrag"] = 100;
                        CurrentActiveController().ProcessControlCommand(action);
                        break;
                    }

                case "pp": {
                        ExecuteAction("PausePhysicsAutoSim");
                        break;
                    }

                case "msa": {
                        GameObject go = GameObject.CreatePrimitive(PrimitiveType.Sphere);
                        go.transform.position = new Vector3(-0.771f, 0.993f, 0.8023f);
                        go.transform.localScale = new Vector3(0.1f, 0.1f, 0.1f);
                        SphereCollider sc = go.GetComponent<SphereCollider>();
                        sc.isTrigger = true;
                        break;
                    }
                case "msr": {
                        GameObject go = GameObject.CreatePrimitive(PrimitiveType.Sphere);
                        go.transform.position = new Vector3(-0.771f, 0.87f, 0.6436f);
                        go.transform.localScale = new Vector3(0.1f, 0.1f, 0.1f);
                        SphereCollider sc = go.GetComponent<SphereCollider>();
                        sc.isTrigger = true;
                        break;
                    }

                case "mach": {
                        var moveCall = moveArmHeightDebug(0.4f);
                        StartCoroutine(moveCall);
                        break;
                    }

                case "mafh": {
                        var moveCall = moveArmHeightDebug(0.4f);
                        while (moveCall.MoveNext()) {
                            // physics simulate happens in  updateTransformPropertyFixedUpdate as long
                            // as autoSimulation is off
                        }
                        break;
                    }
                case "macr": {
                        var target = new Vector3(0.1f, 0.0f, 0.4f);
                        var moveCall = moveArmDebug(target);
                        StartCoroutine(moveCall);
                        break;
                    }
                case "mafr": {
                        var target = new Vector3(0.1f, 0.0f, 0.4f);
                        var moveCall = moveArmDebug(target);
                        while (moveCall.MoveNext()) {
                            // physics simulate happens in  updateTransformPropertyFixedUpdate as long
                            // as autoSimulation is off
                        }

                        break;
                    }
                case "dumpwrist": {
                        var wristCol = GameObject.Find("robot_wrist_1_tcol (11)").transform;
                        dumpPosition(wristCol);
                        break;
                    }

                case "debugarm": {
                        var arm = PhysicsController.GetComponentInChildren<IK_Robot_Arm_Controller>();
                        ArmMetadata armmeta = arm.GenerateMetadata();
                        Debug.Log("last joint position");
                        Vector3 rrpos = armmeta.joints[armmeta.joints.Length - 1].rootRelativePosition;
                        Debug.Log("Root Relative Arm Position - x:" + rrpos.x.ToString("0.###") + " y:" + rrpos.y.ToString("0.###") + " z:" + rrpos.z.ToString("0.###"));
                        break;
                    }

                case "debugarmjoints": {
                        var arm = PhysicsController.GetComponentInChildren<IK_Robot_Arm_Controller>();
                        ArmMetadata armmeta = arm.GenerateMetadata();
                        foreach (JointMetadata jm in armmeta.joints) {
                            Debug.Log(jm.name);
                            Debug.Log(jm.rotation);
                        }

                        break;
                    }

                case "posarm1": {
                        var arm = PhysicsController.GetComponentInChildren<IK_Robot_Arm_Controller>();
                        var armTarget = arm.transform.Find("robot_arm_FK_IK_rig").Find("IK_rig").Find("IK_pos_rot_manipulator");
                        armTarget.transform.position = new Vector3(-0.72564f, 0.901f, 0.72564f);
                        break;
                    }

                case "slide1": {
                        List<string> commands = new List<string>();
                        commands.Add("inita");
                        commands.Add("run 02_04_2021_16_44_01");
                        commands.Add("debugarmjoints");
                        StartCoroutine(ExecuteBatch(commands));
                        break;
                    }

                case "slide2": {
                        List<string> commands = new List<string>();
                        commands.Add("inita");
                        commands.Add("run 02_04_2021_20_51_23");
                        commands.Add("debugarmjoints");
                        StartCoroutine(ExecuteBatch(commands));
                        break;
                    }


                case "slide3": {
                        List<string> commands = new List<string>();
                        commands.Add("inita");
                        commands.Add("run 02_04_2021_23_31_11");
                        commands.Add("debugarmjoints");
                        StartCoroutine(ExecuteBatch(commands));
                        break;
                    }

                case "slide4": {
                        List<string> commands = new List<string>();
                        commands.Add("inita");
                        commands.Add("run 02_05_2021_01_26_52");
                        commands.Add("debugarmjoints");
                        StartCoroutine(ExecuteBatch(commands));
                        break;
                    }

                case "slide5": {
                        List<string> commands = new List<string>();
                        commands.Add("inita");
                        commands.Add("run 02_05_2021_02_58_54");
                        commands.Add("debugarmjoints");
                        StartCoroutine(ExecuteBatch(commands));
                        break;
                    }

                case "slide6": {
                        List<string> commands = new List<string>();
                        commands.Add("inita");
                        commands.Add("run 02_05_2021_07_28_25");
                        commands.Add("debugarmjoints");
                        StartCoroutine(ExecuteBatch(commands));
                        break;
                    }

                case "slide7": {
                        List<string> commands = new List<string>();
                        commands.Add("inita");
                        commands.Add("run 02_05_2021_08_36_10");
                        commands.Add("debugarmjoints");
                        StartCoroutine(ExecuteBatch(commands));
                        break;
                    }

                case "ras1": {
                        List<string> commands = new List<string>();
                        commands.Add("pp");
                        commands.Add("rr");
                        commands.Add("inita");
                        commands.Add("telefull -1.0 0.9009995460510254 1 135");
                        commands.Add("ld 20");
                        commands.Add("posarm1");
                        commands.Add("msr");
                        StartCoroutine(ExecuteBatch(commands));
                        break;
                    }

                case "ras2": {
                        List<string> commands = new List<string>();
                        commands.Add("pp");
                        commands.Add("inita");
                        commands.Add("telefull -1.0 0.9009995460510254 1 135");
                        commands.Add("ld 20");
                        commands.Add("posarm1");
                        commands.Add("msa");
                        StartCoroutine(ExecuteBatch(commands));
                        break;
                    }
                case "reproarmrot1": {
                        List<string> commands = new List<string>();
                        commands.Add("inita");
                        commands.Add("telefull -1.0 0.9009995460510254 1.5 90");
                        commands.Add("mmla 0.0 0.0 0.2 1.0");
                        commands.Add("debugarm");
                        StartCoroutine(ExecuteBatch(commands));
                        break;
                    }

                case "reproarmrot2": {
                        List<string> commands = new List<string>();
                        commands.Add("inita");
                        commands.Add("telefull -1.0 0.9009995460510254 1.5 45");
                        commands.Add("mmla 0.0 0.0 0.2 1.0");
                        commands.Add("debugarm");
                        StartCoroutine(ExecuteBatch(commands));
                        break;
                    }
                case "reproarmsphere3": {
                        GameObject go = GameObject.CreatePrimitive(PrimitiveType.Sphere);
                        go.transform.position = new Vector3(-0.6648f, 1.701f, 1.421f);
                        go.transform.localScale = new Vector3(0.1f, 0.1f, 0.1f);
                        go.GetComponent<SphereCollider>().enabled = false;
                        go.AddComponent(typeof(MeshCollider));
                        MeshCollider mc = go.GetComponent<MeshCollider>();
                        mc.convex = true;
                        mc.isTrigger = true;
                        List<string> commands = new List<string>();
                        commands.Add("pp");
                        commands.Add("rr");
                        commands.Add("inita");
                        commands.Add("mmlah 1 1 True True");
                        StartCoroutine(ExecuteBatch(commands));
                        break;
                    }
                case "reproarmsphere2": {
                        GameObject go = GameObject.CreatePrimitive(PrimitiveType.Sphere);
                        go.transform.position = new Vector3(-0.6648f, 1.701f, 1.421f);
                        go.transform.localScale = new Vector3(0.1f, 0.1f, 0.1f);
                        go.GetComponent<SphereCollider>().enabled = false;
                        go.AddComponent(typeof(MeshCollider));
                        List<string> commands = new List<string>();
                        commands.Add("pp");
                        commands.Add("rr");
                        commands.Add("inita");
                        commands.Add("mmlah 1 1 True True");
                        StartCoroutine(ExecuteBatch(commands));
                        break;
                    }
                case "reproarmsphere1": {
                        GameObject go = GameObject.CreatePrimitive(PrimitiveType.Sphere);
                        go.transform.position = new Vector3(-0.6648f, 1.701f, 1.421f);
                        go.transform.localScale = new Vector3(0.1f, 0.1f, 0.1f);
                        SphereCollider sc = go.GetComponent<SphereCollider>();
                        sc.isTrigger = true;
                        List<string> commands = new List<string>();
                        commands.Add("pp");
                        commands.Add("rr");
                        commands.Add("inita");
                        commands.Add("mmlah 1 1 True True");
                        StartCoroutine(ExecuteBatch(commands));
                        break;
                    }
                case "reproarmstuck": {
                        List<string> commands = new List<string>();
                        commands.Add("pp");
                        commands.Add("rr");
                        commands.Add("inita");
                        commands.Add("mmlah 1 1 True True");
                        commands.Add("telefull");
                        commands.Add("mmlah 0.5203709825292535 2 True True");
                        commands.Add("mmla 0.01000303 -1.63912773e-06 0.558107364 2 armBase True False True");
                        StartCoroutine(ExecuteBatch(commands));
                        break;
                    }

                case "ap": {
                        Dictionary<string, object> action = new Dictionary<string, object>();
                        action["action"] = "AdvancePhysicsStep";
                        action["timeStep"] = 0.02f; //max 0.05, min 0.01
                        CurrentActiveController().ProcessControlCommand(action);
                        break;
                    }

                case "up": {
                        Dictionary<string, object> action = new Dictionary<string, object>();
                        action["action"] = "UnpausePhysicsAutoSim";
                        CurrentActiveController().ProcessControlCommand(action);
                        break;
                    }

                case "its": {
                        Dictionary<string, object> action = new Dictionary<string, object>();
                        action["action"] = "InitializeTableSetting";
                        if (splitcommand.Length > 1) {
                            action["objectVariation"] = int.Parse(splitcommand[1]);
                        }
                        CurrentActiveController().ProcessControlCommand(action);
                        break;
                    }

                case "potwhcb": {
                        Dictionary<string, object> action = new Dictionary<string, object>();
                        action["action"] = "PointsOverTableWhereHandCanBe";
                        action["objectId"] = splitcommand[1];
                        action["x"] = float.Parse(splitcommand[2]);
                        action["z"] = float.Parse(splitcommand[3]);

                        CurrentActiveController().ProcessControlCommand(action);
                        break;
                    }

                case "pfrat": {
                        Dictionary<string, object> action = new Dictionary<string, object>();

                        action["action"] = "PlaceFixedReceptacleAtLocation";
                        if (splitcommand.Length > 1) {
                            action["objectVariation"] = int.Parse(splitcommand[1]);
                            action["x"] = float.Parse(splitcommand[2]);
                            action["y"] = float.Parse(splitcommand[3]);
                            action["z"] = float.Parse(splitcommand[4]);
                        }
                        CurrentActiveController().ProcessControlCommand(action);
                        break;
                    }
                case "pbwal": {
                        Dictionary<string, object> action = new Dictionary<string, object>();

                        action["action"] = "PlaceBookWallAtLocation";
                        if (splitcommand.Length > 1) {
                            action["objectVariation"] = int.Parse(splitcommand[1]);
                            action["x"] = float.Parse(splitcommand[2]);
                            action["y"] = float.Parse(splitcommand[3]);
                            action["z"] = float.Parse(splitcommand[4]);
                            action["rotation"] = new Vector3(0f, float.Parse(splitcommand[5]), 0f);
                        }
                        CurrentActiveController().ProcessControlCommand(action);
                        break;
                    }

                //random toggle state of all objects
                case "rts": {
                        ServerAction action = new ServerAction();

                        action.randomSeed = 0;
                        action.action = "RandomToggleStateOfAllObjects";
                        CurrentActiveController().ProcessControlCommand(action);
                        break;
                    }

                case "rtss": {
                        ServerAction action = new ServerAction();

                        action.randomSeed = 0;
                        action.StateChange = "CanOpen";
                        action.action = "RandomToggleSpecificState";
                        CurrentActiveController().ProcessControlCommand(action);
                        break;
                    }

                case "l": {
                        ServerAction action = new ServerAction();
                        action.action = "ChangeLightSet";
                        if (splitcommand.Length == 2) {
                            action.objectVariation = int.Parse(splitcommand[1]);
                        }

                        CurrentActiveController().ProcessControlCommand(action);
                        break;
                    }

                //set state of all objects that have a state
                case "ssa": {
                        ServerAction action = new ServerAction();

                        action.StateChange = "CanBeDirty";
                        action.forceAction = true;
                        action.action = "SetStateOfAllObjects";

                        if (splitcommand.Length > 1) {
                            if (splitcommand[1] == "t") {
                                action.forceAction = true;
                            }

                            if (splitcommand[1] == "f") {
                                action.forceAction = false;
                            }
                        }
                        CurrentActiveController().ProcessControlCommand(action);

                        break;
                    }

                case "initsynth": {
                        Dictionary<string, object> action = new Dictionary<string, object>();

                        action["renderNormalsImage"] = true;
                        action["renderDepthImage"] = true;
                        action["renderSemanticSegmentation"] = true;
                        action["renderInstanceSegmentation"] = true;
                        action["renderFlowImage"] = true;

                        //action.ssao = "default";

                        action["action"] = "Initialize";
                        ActionDispatcher.Dispatch(AManager, new DynamicServerAction(action));
                        break;
                    }

                case "atpc": {
                        AManager.AddThirdPartyCamera(
                            position: Vector3.zero,
                            rotation: Vector3.zero,
                            orthographic: true,
                            orthographicSize: 5
                        );
                        break;
                    }

                case "to": {
                        ServerAction action = new ServerAction();
                        action.action = "TeleportObject";
                        action.objectId = splitcommand[1];
                        action.x = float.Parse(splitcommand[2]);
                        action.y = float.Parse(splitcommand[3]);
                        action.z = float.Parse(splitcommand[4]);
                        CurrentActiveController().ProcessControlCommand(action);
                        break;
                    }
                case "daoot": {
                        ServerAction action = new ServerAction();
                        action.action = "DisableAllObjectsOfType";
                        action.objectId = splitcommand[1];
                        CurrentActiveController().ProcessControlCommand(action);
                        break;
                    }
                case "ctlq": {
                        ServerAction action = new ServerAction();
                        action.action = "ChangeQuality";
                        action.quality = "Very Low";
                        CurrentActiveController().ProcessControlCommand(action);
                        break;
                    }
                case "roco": {
                        Dictionary<string, object> action = new Dictionary<string, object>();
                        action["action"] = "RandomlyOpenCloseObjects";
                        action["randomSeed"] = (new System.Random()).Next(1, 1000000);
                        CurrentActiveController().ProcessControlCommand(action);
                        break;
                    }
                case "crouch": {
                        ExecuteAction("Crouch");
                        break;
                    }
                case "stand": {
                        ExecuteAction("Stand");
                        break;
                    }

                case "remove": {
                        Dictionary<string, object> action = new Dictionary<string, object>();
                        action["action"] = "RemoveFromScene";

                        if (splitcommand.Length == 2) {
                            action["objectId"] = splitcommand[1];
                        }

                        CurrentActiveController().ProcessControlCommand(action);
                        break;
                    }

                case "putr": {
                        Dictionary<string, object> action = new Dictionary<string, object>();
                        action["action"] = "PutObject";
                        action["objectId"] = PhysicsController.ObjectIdOfClosestReceptacleObject();
                        action["randomSeed"] = int.Parse(splitcommand[1]);

                        //set this to false if we want to place it and let physics resolve by having it fall a short distance into position

                        //set true to place with kinematic = true so that it doesn't fall or roll in place - making placement more consistant and not physics engine reliant - this more closely mimics legacy pivot placement behavior
                        action["placeStationary"] = false;

                        //set this true to ignore Placement Restrictions
                        action["forceAction"] = true;

                        CurrentActiveController().ProcessControlCommand(action);
                        break;
                    }
                case "put": {
                        Dictionary<string, object> action = new Dictionary<string, object>();
                        action["action"] = "PutObject";

<<<<<<< HEAD
                        if (splitcommand.Length == 2) {
                            action["objectId"] = splitcommand[1];
                        } else
                            //action.receptacleObjectId = PhysicsController.ObjectIdOfClosestReceptacleObject();

                            //set this to false if we want to place it and let physics resolve by having it fall a short distance into position

                            //set true to place with kinematic = true so that it doesn't fall or roll in place - making placement more consistant and not physics engine reliant - this more closely mimics legacy pivot placement behavior
                            action["placeStationary"] = true;
=======
                        CurrentActiveController().ProcessControlCommand(action);
                        break;
                    }

                case "putxy":
                    {
                        Dictionary<string, object> action = new Dictionary<string, object>();
                        action["action"] = "PutObject";
                    
                        if(splitcommand.Length == 2)
                        {
                            action["putNearXY"] = bool.Parse(splitcommand[1]);
                        }
                        //set true to place with kinematic = true so that it doesn't fall or roll in place - making placement more consistant and not physics engine reliant - this more closely mimics legacy pivot placement behavior
                        //action["placeStationary"] = true; 
>>>>>>> 6557027c
                        action["x"] = 0.5f;
                        action["y"] = 0.5f;
                        //set this true to ignore Placement Restrictions
                        //action["forceAction"] = true;

                        CurrentActiveController().ProcessControlCommand(action);
                        break;
                    }

                    case "goif":
                    {
                        Dictionary<string, object> action = new Dictionary<string, object>();
                        action["action"] = "GetObjectInFrame";
                        action["x"] = 0.5f;
                        action["y"] = 0.5f;
                        CurrentActiveController().ProcessControlCommand(action);
                        break;
                    }

                //put an object down with stationary false
                case "putf": {
                        Dictionary<string, object> action = new Dictionary<string, object>();
                        action["action"] = "PutObject";

                        if (splitcommand.Length == 2) {
                            action["objectId"] = splitcommand[1];
                        } else
                            action["objectId"] = PhysicsController.ObjectIdOfClosestReceptacleObject();

                        //set this to false if we want to place it and let physics resolve by having it fall a short distance into position

                        //set true to place with kinematic = true so that it doesn't fall or roll in place - making placement more consistant and not physics engine reliant - this more closely mimics legacy pivot placement behavior
                        action["placeStationary"] = false;

                        //set this true to ignore Placement Restrictions
                        action["forceAction"] = true;

                        CurrentActiveController().ProcessControlCommand(action);
                        break;
                    }

                //make all pickupable objects kinematic false so that they will react to collisions. Otherwise, some objects might be defaulted to kinematic true, or
                //if they were placed with placeStationary true, then they will not interact with outside collisions immediately.
                case "maom": {
                        Dictionary<string, object> action = new Dictionary<string, object>();
                        action["action"] = "MakeAllObjectsMoveable";
                        CurrentActiveController().ProcessControlCommand(action);
                        break;
                    }

                case "echoes": {
                        Dictionary<string, object> action = new Dictionary<string, object>();
                        action["action"] = "MakeAllObjectsStationary";
                        CurrentActiveController().ProcessControlCommand(action);
                        break;
                    }

                case "gip": {
                        Dictionary<string, object> action = new Dictionary<string, object>();
                        action["action"] = "GetInteractablePoses";
                        action["objectId"] = "Fridge|-02.10|+00.00|+01.09";
                        CurrentActiveController().ProcessControlCommand(action);
                        break;
                    }

                //tests the Reset function on AgentManager.cs, adding a path to it from the PhysicsController
                case "reset": {
                        ServerAction action = new ServerAction();
                        action.action = "Reset";
                        CurrentActiveController().ProcessControlCommand(action);
                        ExecuteAction("Reset");
                        break;
                    }

                case "poap": {
                        Dictionary<string, object> action = new Dictionary<string, object>();
                        action["action"] = "PlaceObjectAtPoint";

                        BaseFPSAgentController agent = AManager.agents[0];

                        GameObject itemInHand = AManager.agents[0].ItemInHand;
                        if (itemInHand != null) {
                            itemInHand.SetActive(false);
                        }

                        RaycastHit hit;
                        Ray ray = agent.m_Camera.ViewportPointToRay(new Vector3(0.5f, 0.5f, 0.0f));
                        bool raycastDidHit = Physics.Raycast(ray, out hit, 10f, (1 << 8) | (1 << 10));

                        print("where did the ray land? " + hit.point);
                        if (itemInHand != null) {
                            itemInHand.SetActive(true);
                        }

                        if (raycastDidHit) {
                            SimObjPhysics sop = null;
                            if (itemInHand != null) {
                                sop = itemInHand.GetComponent<SimObjPhysics>();
                            } else {
                                SimObjPhysics[] allSops = GameObject.FindObjectsOfType<SimObjPhysics>();
                                sop = allSops[UnityEngine.Random.Range(0, allSops.Length)];
                            }
                            //adding y offset to position so that the downward raycast used in PlaceObjectAtPoint correctly collides with surface below point
                            action["position"] = hit.point + new Vector3(0, 0.5f, 0);
                            action["objectId"] = sop.ObjectID;

                            Debug.Log(action);
                            CurrentActiveController().ProcessControlCommand(action);
                        } else {
                            agent.actionFinished(false);
                        }

                        break;
                    }

                //set forceVisible to true if you want objects to not spawn inside receptacles and only out in the open
                //set forceAction to true to spawn with kinematic = true to more closely resemble pivot functionality
                case "irs": {
                        Dictionary<string, object> action = new Dictionary<string, object>();
                        action["action"] = "InitialRandomSpawn";

                        // List<string> excludedObjectIds = new List<string>();
                        // foreach (SimObjPhysics sop in AManager.agents[0].VisibleSimObjs(false)) {
                        //     excludedObjectIds.Add(sop.ObjectID);
                        // }
                        // action["excludedObjectIds"] = excludedObjectIds.ToArray();

                        //give me a seed
                        if (splitcommand.Length == 2) {
                            action["randomSeed"] = int.Parse(splitcommand[1]);
                            action["forceVisible"] = false;
                            action["numPlacementAttempts"] = 5;
                        }

                        //should objects be spawned only in immediately visible areas?
                        else if (splitcommand.Length == 3) {
                            action["randomSeed"] = int.Parse(splitcommand[1]);

                            if (splitcommand[2] == "t")
                                action["forceVisible"] = true;

                            if (splitcommand[2] == "f")
                                action["forceVisible"] = false;
                        } else if (splitcommand.Length == 4) {
                            action["randomSeed"] = int.Parse(splitcommand[1]);

                            if (splitcommand[2] == "t")
                                action["forceVisible"] = true;

                            if (splitcommand[2] == "f")
                                action["forceVisible"] = false;

                            action["numPlacementAttempts"] = int.Parse(splitcommand[3]);
                        } else {
                            action["randomSeed"] = 0;
                            action["forceVisible"] = false;//true;
                            action["numPlacementAttempts"] = 20;
                        }

                        // ObjectTypeCount otc = new ObjectTypeCount();
                        // otc.objectType = "Mug";
                        // otc.count = 20;
                        // ObjectTypeCount[] count = new ObjectTypeCount[1];
                        // count[0] = otc;
                        // action.numDuplicatesOfType = count;

                        String[] excludeThese = new String[1];
                        excludeThese[0] = "CounterTop";
                        action["excludedReceptacles"] = excludeThese;

                        action["placeStationary"] = true;//set to false to spawn with kinematic = false, set to true to spawn everything kinematic true and they won't roll around
                        CurrentActiveController().ProcessControlCommand(action);

                        break;
                    }
                case "spawn": {
                        ServerAction action = new ServerAction();
                        //Debug.Log(action.objectVariation);
                        int objectVariation = 0;
                        if (splitcommand.Length == 2) {
                            action.objectType = splitcommand[1];
                        } else if (splitcommand.Length == 3) {
                            action.objectType = splitcommand[1];
                            objectVariation = int.Parse(splitcommand[2]);
                        } else {
                            action.objectType = "Tomato";//default to spawn debug tomato

                        }
                        action.action = "CreateObject";
                        action.randomizeObjectAppearance = false;//pick randomly from available or not?
                        action.objectVariation = objectVariation;//if random false, which version of the object to spawn? (there are only 3 of each type atm)

                        CurrentActiveController().ProcessControlCommand(action);

                        break;
                    }

                case "neutral": {
                        ExecuteAction("ChangeAgentFaceToNeutral");
                        break;
                    }
                case "happy": {
                        ExecuteAction("ChangeAgentFaceToHappy");
                        break;
                    }

                case "mad": {
                        ExecuteAction("ChangeAgentFaceToMad");
                        break;
                    }

                case "supermad": {
                        ExecuteAction("ChangeAgentFaceToSuperMad");
                        break;
                    }

                case "ruaa": {
                        ServerAction action = new ServerAction();
                        action.action = "RotateUniverseAroundAgent";

                        action.rotation = new Vector3(
                            0f, float.Parse(splitcommand[1]), 0f
                        );
                        CurrentActiveController().ProcessControlCommand(action);
                        break;
                    }
                case "thas": {
                        Dictionary<string, object> action = new Dictionary<string, object>();
                        action["action"] = "ToggleHideAndSeekObjects";

                        if (splitcommand.Length == 2) {
                            if (splitcommand[1] == "t")
                                action["forceVisible"] = true;

                            if (splitcommand[1] == "f")
                                action["forceVisible"] = false;
                        } else {
                            action["forceVisible"] = false;
                        }

                        CurrentActiveController().ProcessControlCommand(action);
                        break;
                    }

                case "spawnat": {
                        ServerAction action = new ServerAction();

                        if (splitcommand.Length > 1) {
                            action.objectType = splitcommand[1];
                            action.position = new Vector3(float.Parse(splitcommand[2]), float.Parse(splitcommand[3]), float.Parse(splitcommand[4]));
                            action.rotation = new Vector3(float.Parse(splitcommand[5]), float.Parse(splitcommand[6]), float.Parse(splitcommand[7]));
                            //action.rotation?
                        }

                        //default to zeroed out rotation tomato
                        else {
                            action.objectType = "Tomato";//default to spawn debug tomato
                            action.position = Vector3.zero;
                            action.rotation = Vector3.zero;
                        }
                        action.action = "CreateObjectAtLocation";

                        action.randomizeObjectAppearance = false;//pick randomly from available or not?                  
                        action.objectVariation = 1; //if random false, which version of the object to spawn? (there are only 3 of each type atm)

                        CurrentActiveController().ProcessControlCommand(action);
                        break;
                    }
                case "grpfo": {
                        ServerAction action = new ServerAction();
                        action.action = "GetReachablePositionsForObject";
                        action.objectId = splitcommand[1];
                        CurrentActiveController().ProcessControlCommand(action);
                        break;
                    }
                case "rspawnlifted": {
                        ServerAction action = new ServerAction();
                        action.action = "RandomlyCreateLiftedFurniture";
                        action.objectType = "Television";
                        action.objectVariation = 1;
                        action.y = 1.3f;
                        action.z = 1;
                        CurrentActiveController().ProcessControlCommand(action);
                        break;
                    }
                case "rspawnfloor": {
                        Dictionary<string, object> action = new Dictionary<string, object>();
                        action["action"] = "RandomlyCreateAndPlaceObjectOnFloor";
                        action["objectType"] = splitcommand[1];
                        CurrentActiveController().ProcessControlCommand(action);
                        break;
                    }
                case "spawnfloor": {
                        ServerAction action = new ServerAction();
                        int objectVariation = 1;
                        action.objectType = splitcommand[1];
                        action.x = float.Parse(splitcommand[2]);
                        action.z = float.Parse(splitcommand[3]);

                        action.action = "CreateObjectOnFloor";
                        action.objectVariation = objectVariation;
                        CurrentActiveController().ProcessControlCommand(action);
                        break;
                    }
                case "gusfo": {
                        Dictionary<string, object> action = new Dictionary<string, object>();
                        action["action"] = "GetUnreachableSilhouetteForObject";
                        action["objectId"] = splitcommand[1];
                        action["z"] = float.Parse(splitcommand[2]);
                        CurrentActiveController().ProcessControlCommand(action);
                        break;
                    }

                case "rhs": {
                        Dictionary<string, object> action = new Dictionary<string, object>();
                        action["action"] = "RandomizeHideSeekObjects";
                        action["removeProb"] = float.Parse(splitcommand[1]);
                        action["randomSeed"] = int.Parse(splitcommand[2]);
                        CurrentActiveController().ProcessControlCommand(action);
                        break;
                    }

                case "cts": {
                        ServerAction action = new ServerAction();
                        action.action = "ChangeTimeScale";
                        action.timeScale = float.Parse(splitcommand[1]);
                        CurrentActiveController().ProcessControlCommand(action);

                        // NOTE: reachablePositions has been removed as a public variable
                        // Debug.Log(PhysicsController.reachablePositions.Length);

                        break;
                    }

                case "grp": {
                        Dictionary<string, object> action = new Dictionary<string, object>();
                        action["action"] = "GetReachablePositions";
                        //action.maxStepCount = 10;
                        if (splitcommand.Length == 2) {
                            action["directionsRelativeAgent"] = bool.Parse(splitcommand[1]);
                        }
                        CurrentActiveController().ProcessControlCommand(action);

                        // NOTE: reachablePositions has been removed as a public variable
                        // Debug.Log(PhysicsController.reachablePositions.Length);

                        break;
                    }

                case "grpb": {
                        Dictionary<string, object> action = new Dictionary<string, object>();
                        action["action"] = "GetReachablePositions";
                        //action.maxStepCount = 10;
                        CurrentActiveController().ProcessControlCommand(action);

                        // NOTE: reachablePositions has been removed as a public variable
                        // Debug.Log("stochastic grp " + StochasticController.reachablePositions.Length);

                        break;
                    }

                case "csw": {
                        ServerAction action = new ServerAction();
                        action.action = "CoverSurfacesWith";
                        // int objectVariation = 1;
                        // action.objectVariation = objectVariation;

                        if (splitcommand.Length == 2) {
                            action.objectType = splitcommand[1];
                        } else if (splitcommand.Length == 3) {
                            action.objectType = splitcommand[1];
                            action.objectVariation = int.Parse(splitcommand[2]);
                        } else {
                            action.objectType = "Tomato"; //default to spawn debug tomato

                        }
                        action.x = 0.3f;
                        action.z = 0.3f;
                        CurrentActiveController().ProcessControlCommand(action);
                        break;
                    }

                case "fov": {
                        ServerAction action = new ServerAction();
                        action.action = "ChangeFOV";
                        action.fieldOfView = float.Parse(splitcommand[1]);
                        CurrentActiveController().ProcessControlCommand(action);
                        break;
                    }

                case "teles": {
                        ServerAction action = new ServerAction();
                        action.action = "TeleportFull";
                        action.x = 4.42f;
                        action.y = 0.9009f;
                        action.z = -1.05f;
                        StochasticController.ProcessControlCommand(action);
                        break;
                    }

                case "map": {
                        ExecuteAction("ToggleMapView");
                        break;
                    }
                case "nopfwoiv": {
                        ServerAction action = new ServerAction();
                        action.action = "NumberOfPositionsObjectsOfTypeAreVisibleFrom";
                        action.objectType = splitcommand[1];
                        CurrentActiveController().ProcessControlCommand(action);
                        break;
                    }

                // Close visible objects
                case "cvo": {
                        ExecuteAction("CloseVisibleObjects");
                        break;
                    }

                // Force open object at location
                case "oal": {
                        ServerAction action = new ServerAction();
                        action.action = "OpenObjectAtLocation";
                        action.x = float.Parse(splitcommand[1]);
                        action.y = float.Parse(splitcommand[2]);
                        CurrentActiveController().ProcessControlCommand(action);
                        break;
                    }

                // Force pickup object
                case "fpu": {
                        ServerAction action = new ServerAction();
                        action.action = "PickupObject";
                        action.objectId = splitcommand[1];
                        action.forceAction = true;
                        CurrentActiveController().ProcessControlCommand(action);
                        break;
                    }

                // Get objects in box
                case "oib": {
                        Dictionary<string, object> action = new Dictionary<string, object>();
                        action["action"] = "ObjectsInBox";
                        action["x"] = float.Parse(splitcommand[1]);
                        action["z"] = float.Parse(splitcommand[2]);
                        CurrentActiveController().ProcessControlCommand(action);
                        foreach (string s in PhysicsController.objectIdsInBox) {
                            Debug.Log(s);
                        }
                        break;
                    }

                //move ahead
                case "mg": {
                        Dictionary<string, object> action = new Dictionary<string, object>();
                        action["action"] = "MoveGlobal";
                        action["x"] = float.Parse(splitcommand[1]);
                        action["z"] = float.Parse(splitcommand[2]);

                        CurrentActiveController().ProcessControlCommand(action);
                        break;
                    }

                case "move": {
                        Dictionary<string, object> action = new Dictionary<string, object>() {
                            ["action"] = "Move",
                            ["ahead"] = 0.25f
                        };
                        CurrentActiveController().ProcessControlCommand(action);
                        break;
                    }

                case "rotate": {
                        Dictionary<string, object> action = new Dictionary<string, object>() {
                            ["action"] = "Rotate",
                            ["degrees"] = 90
                        };
                        CurrentActiveController().ProcessControlCommand(action);
                        break;
                    }

                //move ahead
                case "ma": {
                        ServerAction action = new ServerAction();
                        action.action = "MoveAhead";

                        if (splitcommand.Length > 1) {
                            action.moveMagnitude = float.Parse(splitcommand[1]);
                        } else
                            action.moveMagnitude = 0.25f;

                        //action.manualInteract = true;

                        CurrentActiveController().ProcessControlCommand(action);
                        //PhysicsController.CheckIfAgentCanMove(5.0f, 0);
                        break;
                    }

                //move backward
                case "mb": {
                        ServerAction action = new ServerAction();
                        action.action = "MoveBack";

                        if (splitcommand.Length > 1) {
                            action.moveMagnitude = float.Parse(splitcommand[1]);
                        } else
                            action.moveMagnitude = 0.25f;

                        CurrentActiveController().ProcessControlCommand(action);
                        break;
                    }

                //move left
                case "ml": {
                        ServerAction action = new ServerAction();
                        action.action = "MoveLeft";

                        if (splitcommand.Length > 1) {
                            action.moveMagnitude = float.Parse(splitcommand[1]);
                        } else
                            action.moveMagnitude = 0.25f;

                        CurrentActiveController().ProcessControlCommand(action);
                        break;
                    }

                //move right
                case "mr": {
                        ServerAction action = new ServerAction();
                        action.action = "MoveRight";

                        if (splitcommand.Length > 1) {
                            action.moveMagnitude = float.Parse(splitcommand[1]);
                        } else {
                            action.moveMagnitude = 0.25f;
                        }

                        CurrentActiveController().ProcessControlCommand(action);
                        break;
                    }

                //move ahead, force action true
                case "maf": {
                        ServerAction action = new ServerAction();
                        action.action = "MoveAhead";

                        if (splitcommand.Length > 1) {
                            action.moveMagnitude = float.Parse(splitcommand[1]);
                        } else
                            action.moveMagnitude = 0.25f;

                        action.forceAction = true;

                        CurrentActiveController().ProcessControlCommand(action);

                        break;
                    }

                //move backward, force action true
                case "mbf": {
                        ServerAction action = new ServerAction();
                        action.action = "MoveBack";

                        if (splitcommand.Length > 1) {
                            action.moveMagnitude = float.Parse(splitcommand[1]);
                        } else
                            action.moveMagnitude = 0.25f;

                        action.forceAction = true;

                        CurrentActiveController().ProcessControlCommand(action);
                        break;
                    }

                //move left, force action true
                case "mlf": {
                        ServerAction action = new ServerAction();
                        action.action = "MoveLeft";

                        if (splitcommand.Length > 1) {
                            action.moveMagnitude = float.Parse(splitcommand[1]);
                        } else
                            action.moveMagnitude = 0.25f;

                        action.forceAction = true;

                        CurrentActiveController().ProcessControlCommand(action);
                        break;
                    }

                //move right, force action true
                case "mrf": {
                        ServerAction action = new ServerAction();
                        action.action = "MoveRight";

                        if (splitcommand.Length > 1) {
                            action.moveMagnitude = float.Parse(splitcommand[1]);
                        } else
                            action.moveMagnitude = 0.25f;

                        action.forceAction = true;

                        CurrentActiveController().ProcessControlCommand(action);
                        break;
                    }

                case "fu": {
                        Dictionary<string, object> action = new Dictionary<string, object>();
                        action["action"] = "FlyUp";
                        action["moveMagnitude"] = 2f;
                        CurrentActiveController().ProcessControlCommand(action);
                        break;
                    }

                case "fd": {
                        Dictionary<string, object> action = new Dictionary<string, object>();
                        action["action"] = "FlyDown";
                        action["moveMagnitude"] = 2f;
                        CurrentActiveController().ProcessControlCommand(action);
                        break;
                    }

                case "fa": {
                        Dictionary<string, object> action = new Dictionary<string, object>();
                        action["action"] = "FlyAhead";
                        action["moveMagnitude"] = 2f;

                        CurrentActiveController().ProcessControlCommand(action);
                        break;
                    }
                case "fl": {
                        Dictionary<string, object> action = new Dictionary<string, object>();
                        action["action"] = "FlyLeft";
                        action["moveMagnitude"] = 2f;
                        CurrentActiveController().ProcessControlCommand(action);
                        break;
                    }

                case "fr": {
                        Dictionary<string, object> action = new Dictionary<string, object>();
                        action["action"] = "FlyRight";
                        action["moveMagnitude"] = 2f;
                        CurrentActiveController().ProcessControlCommand(action);
                        break;
                    }

                case "fb": {
                        Dictionary<string, object> action = new Dictionary<string, object>();
                        action["action"] = "FlyBack";
                        action["moveMagnitude"] = 2f;
                        CurrentActiveController().ProcessControlCommand(action);
                        break;
                    }

<<<<<<< HEAD
                //look up
                case "lu": {
                        ServerAction action = new ServerAction();
                        action.action = "LookUp";

                        if (splitcommand.Length > 1) {
                            action.degrees = float.Parse(splitcommand[1]);
                        }
=======
                    //look up
                case "lu":
                    {
                        Dictionary<string, object> action = new Dictionary<string, object>();
                        action["action"] = "LookUp";

						if(splitcommand.Length > 1)
						{
							action["degrees"] = float.Parse(splitcommand[1]);
						}
>>>>>>> 6557027c

                        //action.manualInteract = true;
                        CurrentActiveController().ProcessControlCommand(action);
                        break;
                    }

                //stochastic look up
                case "lus": {
                        ServerAction action = new ServerAction();
                        action.action = "LookUp";

                        if (splitcommand.Length > 1) {
                            action.degrees = float.Parse(splitcommand[1]);
                        }

                        CurrentActiveController().ProcessControlCommand(action);
                        break;
                    }

                //look down
                case "ld": {
                        ServerAction action = new ServerAction();
                        action.action = "LookDown";

                        if (splitcommand.Length > 1) {
                            action.degrees = float.Parse(splitcommand[1]);
                        }

                        //action.manualInteract = true;
                        CurrentActiveController().ProcessControlCommand(action);
                        break;
                    }

                //stochastic look down
                case "lds": {
                        ServerAction action = new ServerAction();
                        action.action = "LookDown";

                        if (splitcommand.Length > 1) {
                            action.degrees = float.Parse(splitcommand[1]);
                        }

                        CurrentActiveController().ProcessControlCommand(action);
                        break;
                    }

                //rotate left
                case "rl": {
                        ServerAction action = new ServerAction();
                        action.action = "RotateLeft";

                        if (splitcommand.Length > 1) {
                            action.degrees = float.Parse(splitcommand[1]);
                        }

                        //action.manualInteract = true;
                        CurrentActiveController().ProcessControlCommand(action);
                        break;
                    }

                //rotate left stochastic
                case "rls": {
                        ServerAction action = new ServerAction();
                        action.action = "RotateLeft";

                        if (splitcommand.Length > 1) {
                            action.degrees = float.Parse(splitcommand[1]);
                        }

                        CurrentActiveController().ProcessControlCommand(action);
                        break;
                    }

                //rotate right
                case "rr": {
                        ServerAction action = new ServerAction();
                        action.action = "RotateRight";

                        if (splitcommand.Length > 1) {
                            action.degrees = float.Parse(splitcommand[1]);
                        }

                        //action.manualInteract = true;
                        CurrentActiveController().ProcessControlCommand(action);
                        break;
                    }

                //rotate right stochastic
                case "rrs": {
                        ServerAction action = new ServerAction();
                        action.action = "RotateRight";

                        if (splitcommand.Length > 1) {
                            action.degrees = float.Parse(splitcommand[1]);
                        }

                        CurrentActiveController().ProcessControlCommand(action);
                        break;
                    }

                //pickup object
                case "pu": {
                        Dictionary<string, object> action = new Dictionary<string, object>();
                        action["action"] = "PickupObject";
                        if (splitcommand.Length > 1) {
                            action["objectId"] = splitcommand[1];
                        }
                        CurrentActiveController().ProcessControlCommand(action);
                        break;
                    }

                //pickup using screen coordinates
				case "puxy":
                    {
                        Dictionary<string, object> action = new Dictionary<string, object>();
                        action["action"] = "PickupObject";
                        //action.forceAction = true;
                        action["x"] = 0.5f; 
                        action["y"] = 0.5f;
                        CurrentActiveController().ProcessControlCommand(action);
                        break;
                    }

                //manual pickup object- test hand                
                case "pum": {
                        ServerAction action = new ServerAction();
                        action.action = "PickupObject";
                        if (splitcommand.Length > 1) {
                            action.objectId = splitcommand[1];
                        } else {
                            action.objectId = Agent.GetComponent<PhysicsRemoteFPSAgentController>().ObjectIdOfClosestVisibleObject();
                        }

                        action.manualInteract = true;
                        CurrentActiveController().ProcessControlCommand(action);
                        break;
                    }

                case "slice": {
                        ServerAction action = new ServerAction();
                        action.action = "SliceObject";
                        if (splitcommand.Length > 1) {
                            action.objectId = splitcommand[1];
                        } else {
                            //action.objectId = Agent.GetComponent<PhysicsRemoteFPSAgentController>().ObjectIdOfClosestVisibleObject();
                        }
                        action.x = 0.5f;
                        action.y = 0.5f;
                        CurrentActiveController().ProcessControlCommand(action);
                        break;
                    }

                case "break": {
                        ServerAction action = new ServerAction();
                        action.action = "BreakObject";
                        if (splitcommand.Length > 1) {
                            action.objectId = splitcommand[1];
                        } else {
                            //action.objectId = Agent.GetComponent<PhysicsRemoteFPSAgentController>().ObjectIdOfClosestVisibleObject();
                        }
                        action.x = 0.5f;
                        action.y = 0.5f;

                        CurrentActiveController().ProcessControlCommand(action);
                        break;
                    }

                case "dirtyobject": {
                        ServerAction action = new ServerAction();
                        action.action = "DirtyObject";
                        if (splitcommand.Length > 1) {
                            action.objectId = splitcommand[1];
                        } else {
                            //action.objectId = Agent.GetComponent<PhysicsRemoteFPSAgentController>().ObjectIdOfClosestVisibleObject();
                        }
                        action.x = 0.5f;
                        action.y = 0.5f;
                        CurrentActiveController().ProcessControlCommand(action);
                        break;
                    }

                case "cleanobject": {
                        ServerAction action = new ServerAction();
                        action.action = "CleanObject";
                        if (splitcommand.Length > 1) {
                            action.objectId = splitcommand[1];
                        } else {
                            action.objectId = Agent.GetComponent<PhysicsRemoteFPSAgentController>().ObjectIdOfClosestVisibleObject();
                        }

                        CurrentActiveController().ProcessControlCommand(action);
                        break;
                    }

                case "fillwater": {
                        ServerAction action = new ServerAction();
                        action.action = "FillObjectWithLiquid";
                        if (splitcommand.Length > 1) {
                            action.objectId = splitcommand[1];
                        } else {
                            action.objectId = Agent.GetComponent<PhysicsRemoteFPSAgentController>().ObjectIdOfClosestVisibleObject();
                        }

                        action.fillLiquid = "water";
                        CurrentActiveController().ProcessControlCommand(action);
                        break;
                    }

                case "fillcoffee": {
                        ServerAction action = new ServerAction();
                        action.action = "FillObjectWithLiquid";
                        if (splitcommand.Length > 1) {
                            action.objectId = splitcommand[1];
                        } else {
                            action.objectId = Agent.GetComponent<PhysicsRemoteFPSAgentController>().ObjectIdOfClosestVisibleObject();
                        }

                        action.fillLiquid = "coffee";
                        CurrentActiveController().ProcessControlCommand(action);
                        break;
                    }

                case "fillwine": {
                        ServerAction action = new ServerAction();
                        action.action = "FillObjectWithLiquid";
                        if (splitcommand.Length > 1) {
                            action.objectId = splitcommand[1];
                        } else {
                            action.objectId = Agent.GetComponent<PhysicsRemoteFPSAgentController>().ObjectIdOfClosestVisibleObject();
                        }

                        action.fillLiquid = "wine";
                        CurrentActiveController().ProcessControlCommand(action);
                        break;
                    }
                case "emptyliquid": {
                        ServerAction action = new ServerAction();
                        action.action = "EmptyLiquidFromObject";
                        if (splitcommand.Length > 1) {
                            action.objectId = splitcommand[1];
                        } else {
                            action.objectId = Agent.GetComponent<PhysicsRemoteFPSAgentController>().ObjectIdOfClosestVisibleObject();
                        }

                        CurrentActiveController().ProcessControlCommand(action);
                        break;
                    }

                case "useup": {
                        ServerAction action = new ServerAction();
                        action.action = "UseUpObject";
                        if (splitcommand.Length > 1) {
                            action.objectId = splitcommand[1];
                        } else {
                            //action.objectId = Agent.GetComponent<PhysicsRemoteFPSAgentController>().ObjectIdOfClosestVisibleObject();
                        }

                        action.x = 0.5f;
                        action.y = 0.5f;
                        CurrentActiveController().ProcessControlCommand(action);
                        break;
                    }

                //drop object
                case "dr": {
                        ServerAction action = new ServerAction();
                        action.action = "DropHandObject";
                        CurrentActiveController().ProcessControlCommand(action);
                        break;
                    }

                // force drop object
                case "fdr": {
                        ServerAction action = new ServerAction();
                        action.action = "DropHandObject";
                        action.forceAction = true;
                        CurrentActiveController().ProcessControlCommand(action);
                        break;
                    }

                //rotate object in hand, pass in desired x/y/z rotation
                case "ro": {
                        ServerAction action = new ServerAction();
                        action.action = "RotateHand";
                        if (splitcommand.Length > 1) {
                            action.x = float.Parse(splitcommand[1]);
                            action.y = float.Parse(splitcommand[2]);
                            action.z = float.Parse(splitcommand[3]);
                            CurrentActiveController().ProcessControlCommand(action);
                        }

                        break;
                    }

                case "ror": {
                        ServerAction action = new ServerAction();
                        action.action = "RotateHandRelative";
                        if (splitcommand.Length > 1) {
                            action.x = float.Parse(splitcommand[1]);
                            action.y = float.Parse(splitcommand[2]);
                            action.z = float.Parse(splitcommand[3]);
                            CurrentActiveController().ProcessControlCommand(action);
                        }

                        break;
                    }

                //default the Hand's position and rotation to the starting position and rotation
                case "dh": {
                        ServerAction action = new ServerAction();
                        action.action = "DefaultAgentHand";
                        CurrentActiveController().ProcessControlCommand(action);
                        break;
                    }

                case "tta": {
                        ServerAction action = new ServerAction();
                        action.action = "TouchThenApplyForce";
                        action.x = 0.5f;
                        action.y = 0.5f;
                        action.handDistance = 2.0f;
                        action.direction = new Vector3(0, 0, 1);
                        action.moveMagnitude = 800f;

                        if (splitcommand.Length > 1) {
                            action.moveMagnitude = float.Parse(splitcommand[1]);
                        }
                        CurrentActiveController().ProcessControlCommand(action);
                        break;
                    }

                //move hand ahead, forward relative to agent's facing
                //pass in move magnitude or default is 0.25 units
                case "mha": {
                        Dictionary<string, object> action = new Dictionary<string, object>();
                        action["action"] = "MoveHandAhead";

                        if (splitcommand.Length > 1) {
                            action["moveMagnitude"] = float.Parse(splitcommand[1]);
                        } else
                            action["moveMagnitude"] = 0.1f;

                        // action.x = 0f;
                        // action.y = 0f;
                        // action.z = 1f;

                        CurrentActiveController().ProcessControlCommand(action);
                        break;
                    }

                //move hand backward. relative to agent's facing
                //pass in move magnitude or default is 0.25 units               
                case "mhb": {
                        Dictionary<string, object> action = new Dictionary<string, object>();
                        action["action"] = "MoveHandBack";


                        if (splitcommand.Length > 1) {
                            action["moveMagnitude"] = float.Parse(splitcommand[1]);
                        } else
                            action["moveMagnitude"] = 0.1f;

                        // action.x = 0f;
                        // action.y = 0f;
                        // action.z = -1f;
                        CurrentActiveController().ProcessControlCommand(action);
                        break;
                    }

                //move hand left, relative to agent's facing
                //pass in move magnitude or default is 0.25 units
                case "mhl": {
                        Dictionary<string, object> action = new Dictionary<string, object>();
                        action["action"] = "MoveHandLeft";

                        if (splitcommand.Length > 1) {
                            action["moveMagnitude"] = float.Parse(splitcommand[1]);
                        } else
                            action["moveMagnitude"] = 0.1f;

                        // action.x = -1f;
                        // action.y = 0f;
                        // action.z = 0f;
                        CurrentActiveController().ProcessControlCommand(action);
                        break;
                    }

                //move hand right, relative to agent's facing
                //pass in move magnitude or default is 0.25 units
                case "mhr": {
                        Dictionary<string, object> action = new Dictionary<string, object>();
                        action["action"] = "MoveHandRight";

                        if (splitcommand.Length > 1) {
                            action["moveMagnitude"] = float.Parse(splitcommand[1]);
                        } else
                            action["moveMagnitude"] = 0.1f;

                        // action.x = 1f;
                        // action.y = 0f;
                        // action.z = 0f;
                        CurrentActiveController().ProcessControlCommand(action);
                        break;
                    }

                // do nothing action
                case "pass":
                case "done":
                case "noop": {
                        Dictionary<string, object> action = new Dictionary<string, object>();
                        action["action"] = "NoOp";
                        CurrentActiveController().ProcessControlCommand(action);
                        break;
                    }

                // Short circuiting exception test
                case "sc": {
                        Dictionary<string, object> action = new Dictionary<string, object>();
                        action["action"] = "OpenObject";
                        action["x"] = 1.5;
                        action["y"] = 0.5;
                        CurrentActiveController().ProcessControlCommand(action);
                        break;
                    }

                //move hand up, relative to agent's facing
                //pass in move magnitude or default is 0.25 units
                case "mhu": {
                        Dictionary<string, object> action = new Dictionary<string, object>();
                        action["action"] = "MoveHandUp";

                        if (splitcommand.Length > 1) {
                            action["moveMagnitude"] = float.Parse(splitcommand[1]);
                        } else
                            action["moveMagnitude"] = 0.1f;

                        // action.x = 0f;
                        // action.y = 1f;
                        // action.z = 0f;
                        CurrentActiveController().ProcessControlCommand(action);
                        break;
                    }

                //move hand down, relative to agent's facing
                //pass in move magnitude or default is 0.25 units
                case "mhd": {
                        Dictionary<string, object> action = new Dictionary<string, object>();
                        action["action"] = "MoveHandDown";

                        if (splitcommand.Length > 1) {
                            action["moveMagnitude"] = float.Parse(splitcommand[1]);
                        } else
                            action["moveMagnitude"] = 0.1f;

                        // action.x = 0f;
                        // action.y = -1f;
                        // action.z = 0f;
                        CurrentActiveController().ProcessControlCommand(action);
                        break;
                    }

                //changes the time spent to decay to room temperature for all objects in this scene of given type
                case "DecayTimeForType": {
                        Dictionary<string, object> action = new Dictionary<string, object>();
                        action["action"] = "SetRoomTempDecayTimeForType";

                        action["TimeUntilRoomTemp"] = 20f;
                        action["objectType"] = "Bread";
                        CurrentActiveController().ProcessControlCommand(action);

                        break;
                    }

                //changes the time spent to decay to room temperature for all objects globally in the scene
                case "DecayTimeGlobal": {
                        ServerAction action = new ServerAction();
                        action.action = "SetGlobalRoomTempDecayTime";

                        action.TimeUntilRoomTemp = 20f;
                        CurrentActiveController().ProcessControlCommand(action);

                        break;
                    }

                case "SetTempDecayBool": {
                        Dictionary<string, object> action = new Dictionary<string, object>();
                        action["action"] = "SetDecayTemperatureBool";

                        action["allowDecayTemperature"] = false;
                        CurrentActiveController().ProcessControlCommand(action);
                        break;
                    }

                //throw object by dropping it and applying force.
                //default is with strength of 120, can pass in custom magnitude of throw force
                case "throw": {
                        ServerAction action = new ServerAction();
                        action.action = "ThrowObject";

                        if (splitcommand.Length > 1) {
                            action.moveMagnitude = float.Parse(splitcommand[1]);
                        } else
                            action.moveMagnitude = 120f;

                        CurrentActiveController().ProcessControlCommand(action);
                        break;
                    }

                case "push": {
                        ServerAction action = new ServerAction();
                        action.action = "PushObject";

                        action.moveMagnitude = 2000f;

                        if (splitcommand.Length > 1 && splitcommand.Length < 3) {
                            action.objectId = splitcommand[1];
                            action.moveMagnitude = 200f;//4000f;
                        } else if (splitcommand.Length > 2) {
                            action.objectId = splitcommand[1];
                            action.moveMagnitude = float.Parse(splitcommand[2]);
                        } else {
                            //action.objectId = Agent.GetComponent<PhysicsRemoteFPSAgentController>().ObjectIdOfClosestPickupableOrMoveableObject();
                            //action.moveMagnitude = 200f;//4000f;
                        }

                        action.x = 0.5f;
                        action.y = 0.5f;

                        action.z = 1;
                        CurrentActiveController().ProcessControlCommand(action);
                        break;
                    }

                case "pull": {
                        ServerAction action = new ServerAction();
                        action.action = "PullObject";

                        action.moveMagnitude = 2000f;

                        if (splitcommand.Length > 1 && splitcommand.Length < 3) {
                            action.objectId = splitcommand[1];
                            action.moveMagnitude = 200f;//4000f;
                        } else if (splitcommand.Length > 2) {
                            action.objectId = splitcommand[1];
                            action.moveMagnitude = float.Parse(splitcommand[2]);
                        } else {
                            action.objectId = Agent.GetComponent<PhysicsRemoteFPSAgentController>().ObjectIdOfClosestPickupableOrMoveableObject();
                            //action.moveMagnitude = 200f;//4000f;
                        }

                        //action.moveMagnitude = 200f;//4000f;
                        action.z = -1;
                        action.x = 0.5f;
                        action.y = 0.5f;
                        CurrentActiveController().ProcessControlCommand(action);
                        break;
                    }

                case "dirpush": {
                        ServerAction action = new ServerAction();
                        action.action = "DirectionalPush";

                        if (splitcommand.Length > 1 && splitcommand.Length < 3) {
                            action.objectId = splitcommand[1];
                            action.moveMagnitude = 10f;//4000f;
                        } else if (splitcommand.Length > 2) {
                            action.objectId = splitcommand[1];
                            action.moveMagnitude = float.Parse(splitcommand[2]);
                        }

                        action.pushAngle = 279f;
                        action.moveMagnitude = 159f;
                        action.x = 0.5f;
                        action.y = 0.5f;
                        CurrentActiveController().ProcessControlCommand(action);
                        break;
                    }

                case "toggleon": {
                        Dictionary<string, object> action = new Dictionary<string, object>();
                        action["action"] = "ToggleObjectOn";
                        if (splitcommand.Length > 1) {
                            action["objectId"] = splitcommand[1];
                        } else {
                            //action.objectId = Agent.GetComponent<PhysicsRemoteFPSAgentController>().ObjectIdOfClosestToggleObject();
                            action["x"] = 0.5f;
                            action["y"] = 0.5f;
                        }

                        CurrentActiveController().ProcessControlCommand(action);

                        break;
                    }

                case "toggleoff": {
                        Dictionary<string, object> action = new Dictionary<string, object>();
                        action["action"] = "ToggleObjectOff";
                        if (splitcommand.Length > 1) {
                            action["objectId"] = splitcommand[1];
                        } else {
                            //action.objectId = Agent.GetComponent<PhysicsRemoteFPSAgentController>().ObjectIdOfClosestToggleObject();
                            action["x"] = 0.5f;
                            action["y"] = 0.5f;
                        }

                        //action.objectId = "DeskLamp|-01.32|+01.24|-00.99";
                        action["forceVisible"] = true;
                        action["forceAction"] = true;
                        CurrentActiveController().ProcessControlCommand(action);

                        break;
                    }

                case "cook": {
                        ServerAction action = new ServerAction();
                        action.action = "CookObject";
                        if (splitcommand.Length > 1) {
                            action.objectId = splitcommand[1];
                        }

                        action.x = 0.5f;
                        action.y = 0.5f;
                        CurrentActiveController().ProcessControlCommand(action);

                        break;
                    }

                case "sos": {
                        ServerAction action = new ServerAction();
                        action.action = "SetObjectStates";
                        action.SetObjectStates = new SetObjectStates() {
                            stateChange = "toggleable",
                            objectType = "DeskLamp",
                            isToggled = false
                        };

                        CurrentActiveController().ProcessControlCommand(action);

                        break;
                    }

                case "pose": {
                        ServerAction action = new ServerAction();
                        action.action = "SetObjectPoses";
                        action.objectPoses = new ObjectPose[1];

                        action.objectPoses[0] = new ObjectPose();

                        action.objectPoses[0].objectName = "Book_3d15d052";
                        action.objectPoses[0].position = new Vector3(0, 0, 0);
                        action.objectPoses[0].rotation = new Vector3(0, 0, 0);


                        CurrentActiveController().ProcessControlCommand(action);

                        break;
                    }

                // opens given object the given percent, default is 100% open
                // open <object ID> percent
                case "open": {
                        Dictionary<string, object> action = new Dictionary<string, object>();
                        action["action"] = "OpenObject";
                        action["forceAction"] = true;

                        if (splitcommand.Length == 1) {
                            // try opening object in front of the agent
                            action["openness"] = 0.5f;
                            action["x"] = 0.5f;
                            action["y"] = 0.5f;
                        } else if (splitcommand.Length == 2) {
                            // default open 100%
                            action["objectId"] = splitcommand[1];
                        } else if (splitcommand.Length == 3) {
                            // give the open percentage as 3rd param, from 0.0 to 1.0
                            action["objectId"] = splitcommand[1];
                            action["openness"] = float.Parse(splitcommand[2]);
                        } else {
                            //action.objectId = Agent.GetComponent<PhysicsRemoteFPSAgentController>().ObjectIdOfClosestVisibleOpenableObject();
                        }

                        CurrentActiveController().ProcessControlCommand(action);
                        break;
                    }

                case "close": {
                        Dictionary<string, object> action = new Dictionary<string, object>();
                        action["action"] = "CloseObject";

                        if (splitcommand.Length > 1) {
                            action["objectId"] = splitcommand[1];
                        } else {
                            //action.objectId = Agent.GetComponent<PhysicsRemoteFPSAgentController>().ObjectIdOfClosestVisibleOpenableObject();
                            action["x"] = 0.5f;
                            action["y"] = 0.5f;
                        }

                        CurrentActiveController().ProcessControlCommand(action);
                        break;
                    }

                // pass in object id of a receptacle, and this will report any other sim objects inside of it
                // this works for cabinets, drawers, countertops, tabletops, etc.
                case "contains": {
                        ServerAction action = new ServerAction();
                        action.action = "Contains";

                        if (splitcommand.Length > 1) {
                            action.objectId = splitcommand[1];
                        }

                        CurrentActiveController().ProcessControlCommand(action);

                        break;
                    }


                //*****************************************************************************
                //MASS SCALE ACTIONS HERE
                //*****************************************************************************

                //get total mass in right scale of MassScale sim obj
                case "rscalemass": {
                        ServerAction action = new ServerAction();
                        action.action = "MassInRightScale";

                        if (splitcommand.Length > 1) {
                            action.objectId = splitcommand[1];
                        }

                        CurrentActiveController().ProcessControlCommand(action);
                        break;
                    }

                //get total mass in left scale of MassScale sim obj
                case "lscalemass": {
                        ServerAction action = new ServerAction();
                        action.action = "MassInLeftScale";

                        if (splitcommand.Length > 1) {
                            action.objectId = splitcommand[1];
                        }

                        CurrentActiveController().ProcessControlCommand(action);
                        break;
                    }

                //get total count of objects in right scale of MassScale sim obj
                case "rscalecount": {
                        ServerAction action = new ServerAction();
                        action.action = "CountInRightScale";

                        if (splitcommand.Length > 1) {
                            action.objectId = splitcommand[1];
                        }

                        CurrentActiveController().ProcessControlCommand(action);
                        break;
                    }

                //get total count of objects in the left scale of MassScale sim obj
                case "lscalecount": {
                        ServerAction action = new ServerAction();
                        action.action = "CountInLeftScale";

                        if (splitcommand.Length > 1) {
                            action.objectId = splitcommand[1];
                        }

                        CurrentActiveController().ProcessControlCommand(action);
                        break;
                    }

                //get list of all sim objects in the right scale of MassScale sim obj
                case "rscaleobjs": {
                        ServerAction action = new ServerAction();
                        action.action = "ObjectsInRightScale";

                        if (splitcommand.Length > 1) {
                            action.objectId = splitcommand[1];
                        }

                        CurrentActiveController().ProcessControlCommand(action);
                        break;
                    }

                //get list of all sim objects in the Left scale of MassScale sim obj
                case "lscaleobjs": {
                        ServerAction action = new ServerAction();
                        action.action = "ObjectsInLeftScale";

                        if (splitcommand.Length > 1) {
                            action.objectId = splitcommand[1];
                        }

                        CurrentActiveController().ProcessControlCommand(action);
                        break;
                    }

                // Will fail if navmeshes are not setup
                case "expact": {
                        ServerAction action = new ServerAction();
                        action.action = "ObjectNavExpertAction";

                        //pass in a min range, max range, delay
                        if (splitcommand.Length > 1) {
                            //ID of spawner
                            action.objectType = splitcommand[1];
                        }

                        CurrentActiveController().ProcessControlCommand(action);
                        break;
                    }

                // Will fail if navmeshes are not setup
                case "shortest_path": {
                        Dictionary<string, object> action = new Dictionary<string, object>();
                        action["action"] = "GetShortestPath";

                        //pass in a min range, max range, delay
                        if (splitcommand.Length > 1) {
                            //ID of spawner
                            action["objectId"] = splitcommand[1];

                            if (splitcommand.Length == 5) {
                                action["position"] = new Vector3(
                                    float.Parse(splitcommand[2]),
                                    float.Parse(splitcommand[3]),
                                    float.Parse(splitcommand[4])
                                );
                            }
                        }

                        CurrentActiveController().ProcessControlCommand(action);
                        break;
                    }
                case "shortest_path_type": {
                        Dictionary<string, object> action = new Dictionary<string, object>();
                        action["action"] = "GetShortestPath";

                        //pass in a min range, max range, delay
                        if (splitcommand.Length > 1) {
                            //ID of spawner
                            action["objectType"] = splitcommand[1];

                            if (splitcommand.Length == 5) {
                                action["position"] = new Vector3(
                                    float.Parse(splitcommand[2]),
                                    float.Parse(splitcommand[3]),
                                    float.Parse(splitcommand[4])
                                );
                            }
                        }

                        CurrentActiveController().ProcessControlCommand(action);
                        break;
                    }
                case "shortest_path_point": {
                        Dictionary<string, object> action = new Dictionary<string, object>();
                        action["action"] = "GetShortestPathToPoint";

                        //pass in a min range, max range, delay
                        if (splitcommand.Length > 1) {
                            //ID of spawner
                            //action.objectId = splitcommand[1];

                            if (splitcommand.Length == 4) {
                                action["x"] = float.Parse(splitcommand[1]);
                                action["y"] = float.Parse(splitcommand[2]);
                                action["z"] = float.Parse(splitcommand[3]);
                            }
                            if (splitcommand.Length >= 7) {
                                action["position"] = new Vector3(
                                    float.Parse(splitcommand[1]),
                                    float.Parse(splitcommand[2]),
                                    float.Parse(splitcommand[3])
                                );
                                action["x"] = float.Parse(splitcommand[4]);
                                action["y"] = float.Parse(splitcommand[5]);
                                action["z"] = float.Parse(splitcommand[6]);
                            }
                            if (splitcommand.Length >= 8) {
                                action["allowedError"] = float.Parse(splitcommand[7]);
                            }


                            if (splitcommand.Length < 4) {
                                throw new ArgumentException("need to provide 6 floats, first 3 source position second 3 target position");
                            }
                        } else {
                            throw new ArgumentException("need to provide at least 3 floats for target position");
                        }
                        CurrentActiveController().ProcessControlCommand(action);
                        break;
                    }
                case "visualize_path": {
                        ServerAction action = new ServerAction();
                        action.action = "VisualizePath";
                        action.objectId = "0";

                        //pass in a min range, max range, delay
                        if (splitcommand.Length > 1) {
                            //ID of spawner
                            action.objectId = splitcommand[1];

                            if (splitcommand.Length == 5) {
                                action.position = new Vector3(
                                    float.Parse(splitcommand[2]),
                                    float.Parse(splitcommand[3]),
                                    float.Parse(splitcommand[4])
                                );
                            } else {
                                action.positions = new List<Vector3>() {
                                    new Vector3( 4.258f, 1.0f, -1.69f),
                                    new Vector3(6.3f, 1.0f, -3.452f)
                                };
                            }
                        }

                        CurrentActiveController().ProcessControlCommand(action);
                        break;
                    }

                case "vp": {
                        ServerAction action = new ServerAction();
                        action.action = "VisualizeShortestPaths";

                        //pass in a min range, max range, delay
                        if (splitcommand.Length > 1) {
                            //ID of spawner
                            action.objectType = splitcommand[1];

                            if (splitcommand.Length == 5) {
                                action.position = new Vector3(
                                    float.Parse(splitcommand[2]),
                                    float.Parse(splitcommand[3]),
                                    float.Parse(splitcommand[4])
                                );
                            } else {
                                var pos = PhysicsController.getReachablePositions().Shuffle();
                                action.positions = pos.Take(20).ToList();
                                action.grid = true;
                                // action.pathGradient = new Gradient() {
                                //     colorKeys = new GradientColorKey[]{
                                //          new GradientColorKey(Color.white, 0.0f),
                                //          new GradientColorKey(Color.blue, 1.0f)
                                //         },
                                //     alphaKeys =  new GradientAlphaKey[]{
                                //         new GradientAlphaKey(1.0f, 0.0f),
                                //         new GradientAlphaKey(1.0f, 1.0f)
                                //     },
                                //     mode = GradientMode.Blend
                                // };
                                // action.gridColor = new Color(1.0f, 0.0f, 0.0f, 1.0f);
                                // action.positions = new List<Vector3>() {
                                //     new Vector3( 4.258f, 1.0f, -2.69f),
                                //     new Vector3(4.3f, 1.0f, -3.452f)
                                // };
                            }
                        }

                        CurrentActiveController().ProcessControlCommand(action);
                        break;
                    }

                case "visualize_shortest_path": {
                        ServerAction action = new ServerAction();
                        action.action = "VisualizeShortestPaths";

                        //pass in a min range, max range, delay
                        if (splitcommand.Length > 1) {
                            //ID of spawner
                            action.objectType = splitcommand[1];

                            if (splitcommand.Length == 5) {
                                action.position = new Vector3(
                                    float.Parse(splitcommand[2]),
                                    float.Parse(splitcommand[3]),
                                    float.Parse(splitcommand[4])
                                );
                            } else {
                                // var pos = PhysicsController.getReachablePositions().Shuffle();
                                action.positions = new List<Vector3>() { PhysicsController.transform.position };
                                action.grid = true;
                            }
                        }

                        CurrentActiveController().ProcessControlCommand(action);
                        break;
                    }

                case "get_object_type_ids": {
                        Dictionary<string, object> action = new Dictionary<string, object>();
                        action["action"] = "ObjectTypeToObjectIds";
                        if (splitcommand.Length > 1) {
                            action["objectType"] = splitcommand[1];
                        }

                        CurrentActiveController().ProcessControlCommand(action);
                        break;
                    }
                case "move_mid_arm":
                case "mmla": {
                        // Limit around -0.084
                        //"mmla 0 0 0.08 0.1 false wrist true"
                        ServerAction action = new ServerAction();
                        action.action = "MoveMidLevelArm";
                        action.speed = 1.0f;
                        action.disableRendering = false;
                        //action.returnToStart = true;
                        if (splitcommand.Length > 4) {
                            action.position = new Vector3(
                                    float.Parse(splitcommand[1]),
                                    float.Parse(splitcommand[2]),
                                    float.Parse(splitcommand[3])
                                );

                            if (splitcommand.Length >= 5) {
                                action.speed = float.Parse(splitcommand[4]);
                            }

                            if (splitcommand.Length >= 6) {
                                action.coordinateSpace = splitcommand[5];
                            }

                            if (splitcommand.Length >= 7) {
                                action.returnToStart = bool.Parse(splitcommand[6]);
                            }

                            if (splitcommand.Length >= 8) {
                                action.restrictMovement = bool.Parse(splitcommand[7]);
                            }

                            if (splitcommand.Length >= 9) {
                                action.disableRendering = bool.Parse(splitcommand[8]);
                            }

                        } else {
                            Debug.LogError("Target x y z args needed for command");
                        }
                        //action.stopArmMovementOnContact = true;
                        CurrentActiveController().ProcessControlCommand(action);
                        break;
                    }

                //move mid level arm stop motion
                case "mmlas": {
                        ServerAction action = new ServerAction();
                        action.action = "MoveMidLevelArm";
                        action.speed = 1.0f;
                        //action.returnToStart = true;
                        if (splitcommand.Length > 4) {
                            action.position = new Vector3(
                                    float.Parse(splitcommand[1]),
                                    float.Parse(splitcommand[2]),
                                    float.Parse(splitcommand[3])
                                );

                            if (splitcommand.Length >= 5) {
                                action.speed = float.Parse(splitcommand[4]);
                            }

                            if (splitcommand.Length >= 6) {
                                action.returnToStart = bool.Parse(splitcommand[5]);
                            }

                            if (splitcommand.Length >= 7) {
                                action.handCameraSpace = bool.Parse(splitcommand[6]);
                            }
                        } else {
                            Debug.LogError("Target x y z args needed for command");
                        }
                        action.stopArmMovementOnContact = true;
                        //action.stopArmMovementOnContact = true;
                        CurrentActiveController().ProcessControlCommand(action);
                        break;
                    }
                case "pac": {
                        Dictionary<string, object> action = new Dictionary<string, object>();
                        action["action"] = "DebugMidLevelArmCollisions";
                        CurrentActiveController().ProcessControlCommand(action);
                        break;
                    }
                case "mmlah": {
                        ServerAction action = new ServerAction();
                        action.action = "MoveArmBase";
                        action.disableRendering = false;

                        if (splitcommand.Length > 1) {
                            action.y = float.Parse(splitcommand[1]);

                            if (splitcommand.Length > 2) {
                                action.speed = float.Parse(splitcommand[2]);
                            }
                            if (splitcommand.Length > 3)
                                action.returnToStart = bool.Parse(splitcommand[3]);

                            if (splitcommand.Length > 4)
                                action.disableRendering = bool.Parse(splitcommand[4]);

                            if (splitcommand.Length > 5)
                                action.restrictMovement = bool.Parse(splitcommand[5]);

                        } else {
                            action.y = 0.9f;
                            action.speed = 1.0f;
                        }
                        action.disableRendering = true;
                        CurrentActiveController().ProcessControlCommand(action);
                        break;
                    }

                case "gcfr": {
                        Dictionary<string, object> action = new Dictionary<string, object>();
                        action["action"] = "GetCoordinateFromRaycast";
                        action["x"] = float.Parse(splitcommand[1]);
                        action["y"] = float.Parse(splitcommand[2]);

                        CurrentActiveController().ProcessControlCommand(action);
                        break;
                    }

                case "telefull": {
                        Dictionary<string, object> action = new Dictionary<string, object>();
                        action["action"] = "TeleportFull";
                        action["x"] = -1.5f;
                        action["y"] = 0.9009995460510254f;
                        action["z"] = -1.5f;
                        Vector3 rotation = new Vector3(0, 135.0f, 0);
                        int horizon = 0;
                        bool standing = true;

                        if (splitcommand.Length > 1 && splitcommand.Length < 5) {
                            action["x"] = float.Parse(splitcommand[1]);
                            action["y"] = float.Parse(splitcommand[2]);
                            action["z"] = float.Parse(splitcommand[3]);
                            // rotation = float.Parse(splitcommand[4]);
                        } else if (splitcommand.Length > 5) {
                            action["x"] = float.Parse(splitcommand[1]);
                            action["y"] = float.Parse(splitcommand[2]);
                            action["z"] = float.Parse(splitcommand[3]);
                            // rotation = float.Parse(splitcommand[4]);
                            horizon = int.Parse(splitcommand[5]);
                        }

                        action["rotation"] = rotation;
                        action["horizon"] = horizon;
                        action["standing"] = standing;

                        CurrentActiveController().ProcessControlCommand(action);
                        break;
                    }

                case "scale": {
                        ServerAction action = new ServerAction();
                        action.action = "ScaleObject";
                        action.objectId = "Cup|-01.36|+00.78|+00.71";
                        action.scale = 2.0f;

                        if (splitcommand.Length > 1) {
                            action.scale = float.Parse(splitcommand[1]);
                        }

                        CurrentActiveController().ProcessControlCommand(action);
                        break;
                    }
                case "mc": {
                        ServerAction action = new ServerAction();
                        action.action = "MoveContinuous";
                        if (splitcommand.Length > 4) {
                            action.direction = new Vector3(
                                    float.Parse(splitcommand[1]),
                                    float.Parse(splitcommand[2]),
                                    float.Parse(splitcommand[3])
                                );

                            if (splitcommand.Length >= 5) {
                                action.speed = float.Parse(splitcommand[4]);
                            }
                        }

                        action.disableRendering = true;
                        action.restrictMovement = false;
                        action.returnToStart = true;
                        action.speed = 1;
                        CurrentActiveController().ProcessControlCommand(action);
                        break;
                    }
                case "rc": {
                        dynamic action = new JObject();
                        action.action = "RotateContinuous";
                        if (splitcommand.Length > 2) {
                            action.degrees = float.Parse(splitcommand[1]);

                            if (splitcommand.Length >= 3) {
                                action.speed = float.Parse(splitcommand[2]);
                            }

                            if (splitcommand.Length >= 4) {
                                action.disableRendering = bool.Parse(splitcommand[3]);
                            }

                            if (splitcommand.Length >= 5) {
                                action.returnToStart = bool.Parse(splitcommand[4]);
                            }
                        }

                        CurrentActiveController().ProcessControlCommand(action);
                        break;
                    }

                default: {
                        Dictionary<string, object> action = new Dictionary<string, object>();

                        action["action"] = splitcommand[0];
                        if (splitcommand.Length == 2) {
                            action["objectId"] = splitcommand[1];
                        } else if (splitcommand.Length == 3) {
                            action["x"] = float.Parse(splitcommand[1]);
                            action["z"] = float.Parse(splitcommand[2]);
                        } else if (splitcommand.Length == 4) {
                            action["x"] = float.Parse(splitcommand[1]);
                            action["y"] = float.Parse(splitcommand[2]);
                            action["z"] = float.Parse(splitcommand[3]);
                        }
                        CurrentActiveController().ProcessControlCommand(action);
                        //Debug.Log("Invalid Command");
                        break;
                    }

                //rotate kinematic hand on arm
                case "rmlh": {
                        ServerAction action = new ServerAction();

                        action.action = "RotateMidLevelHand";

                        if (splitcommand.Length > 4) {
                            action.rotation = new Vector3(
                                    float.Parse(splitcommand[1]),
                                    float.Parse(splitcommand[2]),
                                    float.Parse(splitcommand[3])
                                );

                            if (splitcommand.Length >= 5) {
                                action.speed = float.Parse(splitcommand[4]);
                            }
                        }

                        CurrentActiveController().ProcessControlCommand(action);

                        break;
                    }

                case "pumlh": {
                        Dictionary<string, object> action = new Dictionary<string, object>();
                        action["action"] = "PickUpMidLevelHand";
                        action["objectIds"] = new List<string> { "Bread|-00.52|+01.17|-00.03", "Apple|-00.54|+01.15|+00.18" };
                        CurrentActiveController().ProcessControlCommand(action);
                        break;
                    }

                case "dmlh": {
                        ServerAction action = new ServerAction();
                        action.action = "DropMidLevelHand";
                        CurrentActiveController().ProcessControlCommand(action);
                        break;
                    }
                case "smlhr": {
                        ServerAction action = new ServerAction();
                        action.action = "SetHandSphereRadius";

                        if (splitcommand.Length == 2) {
                            action.radius = float.Parse(splitcommand[1]);
                        }
                        CurrentActiveController().ProcessControlCommand(action);

                        break;
                    }
            }

            //StartCoroutine(CheckIfactionCompleteWasSetToTrueAfterWaitingALittleBit(splitcommand[0]));

        }
#endif

#if UNITY_EDITOR

        // Taken from https://answers.unity.com/questions/1144378/copy-to-clipboard-with-a-button-unity-53-solution.html
        public static void CopyToClipboard(string s) {
            TextEditor te = new TextEditor();
            te.text = s;
            te.SelectAll();
            te.Copy();
        }

        //used to show what's currently visible on the top left of the screen
        void OnGUI() {
            if (PhysicsController.VisibleSimObjPhysics != null && this.controlMode != ControlMode.MINIMAL_FPS) {
                if (PhysicsController.VisibleSimObjPhysics.Length > 10) {
                    int horzIndex = -1;
                    GUILayout.BeginHorizontal();
                    foreach (SimObjPhysics o in PhysicsController.VisibleSimObjPhysics) {
                        horzIndex++;
                        if (horzIndex >= 3) {
                            GUILayout.EndHorizontal();
                            GUILayout.BeginHorizontal();
                            horzIndex = 0;
                        }
                        GUILayout.Button(o.ObjectID, UnityEditor.EditorStyles.miniButton, GUILayout.MaxWidth(200f));
                    }

                    GUILayout.EndHorizontal();
                } else {
                    //Plane[] planes = GeometryUtility.CalculateFrustumPlanes(m_Camera);

                    //int position_number = 0;
                    foreach (SimObjPhysics o in PhysicsController.VisibleSimObjPhysics) {
                        string suffix = "";
                        // Bounds bounds = new Bounds(o.gameObject.transform.position, new Vector3(0.05f, 0.05f, 0.05f));
                        // if (GeometryUtility.TestPlanesAABB(planes, bounds)) {
                        //     //position_number += 1;

                        //     //if (o.GetComponent<SimObj>().Manipulation == SimObjManipProperty.Inventory)
                        //     //    suffix += " VISIBLE: " + "Press '" + position_number + "' to pick up";

                        //     //else
                        //     //suffix += " VISIBLE";
                        //     //if(!IgnoreInteractableFlag)
                        //     //{
                        //     // if (o.isInteractable == true)
                        //     // {
                        //     //     suffix += " INTERACTABLE";
                        //     // }
                        //     //}

                        // }

                        if (GUILayout.Button(o.ObjectID + suffix, UnityEditor.EditorStyles.miniButton, GUILayout.MinWidth(100f))) {
                            CopyToClipboard(o.ObjectID);
                        }
                    }
                }
            }
        }
#endif

    }
}
<|MERGE_RESOLUTION|>--- conflicted
+++ resolved
@@ -1214,17 +1214,10 @@
                         Dictionary<string, object> action = new Dictionary<string, object>();
                         action["action"] = "PutObject";
 
-<<<<<<< HEAD
                         if (splitcommand.Length == 2) {
                             action["objectId"] = splitcommand[1];
-                        } else
-                            //action.receptacleObjectId = PhysicsController.ObjectIdOfClosestReceptacleObject();
-
-                            //set this to false if we want to place it and let physics resolve by having it fall a short distance into position
-
-                            //set true to place with kinematic = true so that it doesn't fall or roll in place - making placement more consistant and not physics engine reliant - this more closely mimics legacy pivot placement behavior
-                            action["placeStationary"] = true;
-=======
+                        } 
+
                         CurrentActiveController().ProcessControlCommand(action);
                         break;
                     }
@@ -1240,7 +1233,6 @@
                         }
                         //set true to place with kinematic = true so that it doesn't fall or roll in place - making placement more consistant and not physics engine reliant - this more closely mimics legacy pivot placement behavior
                         //action["placeStationary"] = true; 
->>>>>>> 6557027c
                         action["x"] = 0.5f;
                         action["y"] = 0.5f;
                         //set this true to ignore Placement Restrictions
@@ -1894,16 +1886,6 @@
                         break;
                     }
 
-<<<<<<< HEAD
-                //look up
-                case "lu": {
-                        ServerAction action = new ServerAction();
-                        action.action = "LookUp";
-
-                        if (splitcommand.Length > 1) {
-                            action.degrees = float.Parse(splitcommand[1]);
-                        }
-=======
                     //look up
                 case "lu":
                     {
@@ -1914,7 +1896,6 @@
 						{
 							action["degrees"] = float.Parse(splitcommand[1]);
 						}
->>>>>>> 6557027c
 
                         //action.manualInteract = true;
                         CurrentActiveController().ProcessControlCommand(action);
