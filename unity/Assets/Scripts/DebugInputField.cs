﻿using System.Collections;
using System.Collections.Generic;
using UnityEngine;

namespace UnityStandardAssets.Characters.FirstPerson
{
	public class DebugInputField : MonoBehaviour
    {
		public GameObject Agent = null;
		public PhysicsRemoteFPSAgentController PhysicsController = null;
		public DiscreteRemoteFPSAgentController PivotController = null;

        // Use this for initialization
        void Start()
        {
			//UnityEngine.EventSystems.EventSystem.current.SetSelectedGameObject(gameObject);
			Agent = GameObject.Find("FPSController");
			PhysicsController = Agent.GetComponent<PhysicsRemoteFPSAgentController>();
            #if UNITY_EDITOR
            PhysicsController.GetComponent<DebugFPSAgentController>().enabled = true;
            #endif
			PivotController = Agent.GetComponent<DiscreteRemoteFPSAgentController>();
        }

        // Update is called once per frame
        void Update()
        {

        }

        public void Execute(string command)
        {
            //pass in multiple parameters separated by spaces
			string[] splitcommand = command.Split(new string[] { " " }, System.StringSplitOptions.None);

			switch(splitcommand[0])
			{            

					//turn off all pivot things, enable all physics things
                case "init":
                    {
						ServerAction action = new ServerAction();

                        //if you want to use smaller grid size step increments, initialize with a smaller/larger gridsize here
                        //by default the gridsize is 0.25, so only moving in increments of .25 will work
                        //so the MoveAhead action will only take, by default, 0.25, .5, .75 etc magnitude with the default
                        //grid size!
						if (splitcommand.Length > 1)
                        {
							action.gridSize = float.Parse(splitcommand[1]);
                        }


						PhysicsController.actionComplete = false;
      			        PhysicsController.Initialize(action);
                        break;
                    }

				case "spawn":
					{
						ServerAction action = new ServerAction();
                        int sequenceId = 1;
						if (splitcommand.Length == 2)
                        {
							action.objectType = splitcommand[1];
                        }
                        else if (splitcommand.Length == 3)
                        {
							action.objectType = splitcommand[1];
                            sequenceId = int.Parse(splitcommand[2]);
                        }

						else
						{
							action.objectType = "Tomato";//default to spawn debug tomato

						}
						action.action = "CreateObject";
                        action.randomizeObjectAppearance = false;//pick randomly from available or not?
<<<<<<< HEAD
                        action.x = 0;//spawn pos x
                        action.y = 0;//spawn pos y
                        action.z = 0;//spawn pos z
                        action.sequenceId = sequenceId;//if random false, which version of the object to spawn? (there are only 3 of each type atm)
=======
                        action.sequenceId = 1;//if random false, which version of the object to spawn? (there are only 3 of each type atm)
>>>>>>> 6cf2e4f7

						PhysicsController.ProcessControlCommand(action);

						break;
					}

				case "spawnat":
					{
						ServerAction action = new ServerAction();

                        if (splitcommand.Length > 1)
                        {
                            action.objectType = splitcommand[1];
                        }

                        else
                        {
                            action.objectType = "Tomato";//default to spawn debug tomato

                        }
                        action.action = "CreateObjectAtLocation";
                        action.randomizeObjectAppearance = false;//pick randomly from available or not?
                        action.x = 0;//spawn pos x
                        action.y = 10;//spawn pos y
                        action.z = 0;//spawn pos z
                        action.sequenceId = 1;//if random false, which version of the object to spawn? (there are only 3 of each type atm)

                        PhysicsController.ProcessControlCommand(action);
						break;
					}

                case "rhs":
                    {
                        ServerAction action = new ServerAction();
                        action.action = "RandomizeHideSeekObjects";
                        action.removeProb = float.Parse(splitcommand[1]);
                        action.randomSeed = int.Parse(splitcommand[2]);
                        PhysicsController.ProcessControlCommand(action);
                        break;
                    }

                case "cts":
                    {
                        ServerAction action = new ServerAction();
                        action.action = "ChangeTimeScale";
                        action.timeScale = float.Parse(splitcommand[1]);
                        PhysicsController.ProcessControlCommand(action);
                        Debug.Log(PhysicsController.reachablePositions.Length);
                        break;
                    }

                case "grp":
                    {
                        ServerAction action = new ServerAction();
                        action.action = "GetReachablePositions";
                        PhysicsController.ProcessControlCommand(action);
                        Debug.Log(PhysicsController.reachablePositions.Length);
                        break;
                    }

                case "csw":
                    {
                        ServerAction action = new ServerAction();
                        action.action = "CoverSurfacesWith";
                        action.x = 0.3f;
                        action.z = 0.3f;
                        action.objectId = "Cup";
                        PhysicsController.ProcessControlCommand(action);
                        break;
                    }

                case "fov":
                    {
                        ServerAction action = new ServerAction();
                        action.action = "ChangeFOV";
                        action.fov = float.Parse(splitcommand[1]);
                        PhysicsController.ProcessControlCommand(action);
                        break;
                    }

                case "map":
                    {
                        ServerAction action = new ServerAction();
                        action.action = "ToggleMapView";
                        PhysicsController.ProcessControlCommand(action);
                        break;
                    }

                // Force open object
                case "foo":
                    {
                        ServerAction action = new ServerAction();
                        action.action = "OpenObject";
                        action.forceAction = true;
                        action.objectId = splitcommand[1];
                        PhysicsController.ProcessControlCommand(action);
                        break;
                    }

                // Force close object
                case "fco":
                    {
                        ServerAction action = new ServerAction();
                        action.action = "CloseObject";
                        action.forceAction = true;
                        action.objectId = splitcommand[1];
                        PhysicsController.ProcessControlCommand(action);
                        break;
                    }
                
                // Close visible objects
                case "cvo":
                    {
                        ServerAction action = new ServerAction();
                        action.action = "CloseVisibleObjects";
                        PhysicsController.ProcessControlCommand(action);
                        break;
                    }

                // Force open object at location
                case "oal":
                    {
                        ServerAction action = new ServerAction();
                        action.action = "OpenObjectAtLocation";
                        action.x = float.Parse(splitcommand[1]);
                        action.y = float.Parse(splitcommand[2]);
                        PhysicsController.ProcessControlCommand(action);
                        break;
                    }

                // Force pickup object
                case "fpu":
                    {
                        ServerAction action = new ServerAction();
                        action.action = "PickupObject";
                        action.objectId = splitcommand[1];
                        action.forceAction = true;
                        PhysicsController.ProcessControlCommand(action);
                        break;
                    }

                // Get objects in box
                case "oib":
                    {
                        ServerAction action = new ServerAction();
                        action.action = "ObjectsInBox";
                        action.x = float.Parse(splitcommand[1]);
                        action.z = float.Parse(splitcommand[2]);
                        PhysicsController.ProcessControlCommand(action);
                        foreach (string s in PhysicsController.objectIdsInBox) {
                            Debug.Log(s);
                        }
                        break;
                    }

                    //move ahead
                case "ma":
                    {
                        ServerAction action = new ServerAction();
                        action.action = "MoveAhead";

						if (splitcommand.Length > 1)
						{
							action.moveMagnitude = float.Parse(splitcommand[1]);
						}
						else
                        action.moveMagnitude = 0.25f;
						
                        PhysicsController.ProcessControlCommand(action);

                        //PhysicsController.CheckIfAgentCanMove(5.0f, 0);
                        break;
                    }

                    //move backward
                case "mb":
                    {
                        ServerAction action = new ServerAction();
                        action.action = "MoveBack";     

                        if (splitcommand.Length > 1)
                        {
                            action.moveMagnitude = float.Parse(splitcommand[1]);
                        }

						else
                        action.moveMagnitude = 0.25f;
						
                        PhysicsController.ProcessControlCommand(action);
                        break;
                    }

                    //move left
                case "ml":
                    {
                        ServerAction action = new ServerAction();
                        action.action = "MoveLeft";

                        if (splitcommand.Length > 1)
                        {
                            action.moveMagnitude = float.Parse(splitcommand[1]);
                        }

						else
                        action.moveMagnitude = 0.25f;
						
                        PhysicsController.ProcessControlCommand(action);
                        break;
                    }

                    //move right
                case "mr":
                    {
                        ServerAction action = new ServerAction();
                        action.action = "MoveRight";

                        if (splitcommand.Length > 1)
                        {
                            action.moveMagnitude = float.Parse(splitcommand[1]);
                        }

						else {
                            action.moveMagnitude = 0.25f;
                        }
						
                        PhysicsController.ProcessControlCommand(action);
                        break;
                    }

                    //look up
                case "lu":
                    {
                        ServerAction action = new ServerAction();
                        action.action = "LookUp";
                        PhysicsController.ProcessControlCommand(action);
                        break;
                    }

                    //look down
                case "ld":
                    {
                        ServerAction action = new ServerAction();
                        action.action = "LookDown";
                        PhysicsController.ProcessControlCommand(action);
                        break;
                    }

                    //rotate left
                case "rl":
                    {
                        ServerAction action = new ServerAction();
                        action.action = "RotateLeft";
                        PhysicsController.ProcessControlCommand(action);
                        break;
                    }
                
                    //rotate right
                case "rr":
                    {
                        ServerAction action = new ServerAction();
                        action.action = "RotateRight";
                        PhysicsController.ProcessControlCommand(action);
                        break;
                    }   

                    //pickup object, if no specific object passed in, it will pick up the closest interactable simobj in the agent's viewport
				case "pu":
                    {
                        ServerAction action = new ServerAction();
                        action.action = "PickupObject";
						if(splitcommand.Length > 1)
						{
							action.objectId = splitcommand[1];
						}

						else
						{
							action.objectId = Agent.GetComponent<PhysicsRemoteFPSAgentController>().UniqueIDOfClosestVisibleObject();
						}

                        PhysicsController.ProcessControlCommand(action);
                        break;
                    }
                    
                    //drop object
				case "dr":
                    {
                        ServerAction action = new ServerAction();
						action.action = "DropHandObject";
                        PhysicsController.ProcessControlCommand(action);
                        break;
                    }   

                    //rotate object in hand, pass in desired x/y/z rotation
				case "ro":
                    {
                        ServerAction action = new ServerAction();
                        action.action = "RotateHand";
						if(splitcommand.Length > 1)
						{
							action.x = float.Parse(splitcommand[1]);
                            action.y = float.Parse(splitcommand[2]);
                            action.z = float.Parse(splitcommand[3]);
                            PhysicsController.ProcessControlCommand(action);
						}

                        break;
                    }  

                    //default the Hand's position and rotation to the starting position and rotation
				case "dh": 
                    {
                        ServerAction action = new ServerAction();
                        action.action = "DefaultAgentHand";
                        PhysicsController.ProcessControlCommand(action);
                        break;
                    }   

                    //move hand ahead, forward relative to agent's facing
                    //pass in move magnitude or default is 0.25 units
				case "mha":
                    {
                        ServerAction action = new ServerAction();
                        action.action = "MoveHandMagnitude";

						if(splitcommand.Length > 1)
						{
							action.moveMagnitude = float.Parse(splitcommand[1]);
						}

						else
						    action.moveMagnitude = 0.1f;
						
						action.x = 0f;
						action.y = 0f;
						action.z = 1f;

                        PhysicsController.ProcessControlCommand(action);
                        break;
                    } 

					//move hand backward. relative to agent's facing
					//pass in move magnitude or default is 0.25 units               
                case "mhb":
                    {
						ServerAction action = new ServerAction();
                        action.action = "MoveHandMagnitude";


                        if (splitcommand.Length > 1)
                        {
                            action.moveMagnitude = float.Parse(splitcommand[1]);
                        }

                        else
                            action.moveMagnitude = 0.1f;
						
                        action.x = 0f;
                        action.y = 0f;
                        action.z = -1f;
                        PhysicsController.ProcessControlCommand(action);
                        break;
                    }  

					//move hand left, relative to agent's facing
					//pass in move magnitude or default is 0.25 units
                case "mhl":
                    {
						ServerAction action = new ServerAction();
                        action.action = "MoveHandMagnitude";                  

                        if (splitcommand.Length > 1)
                        {
                            action.moveMagnitude = float.Parse(splitcommand[1]);
                        }

                        else
                            action.moveMagnitude = 0.1f;
						
                        action.x = -1f;
                        action.y = 0f;
                        action.z = 0f;
                        PhysicsController.ProcessControlCommand(action);
                        break;
                    }  

					//move hand right, relative to agent's facing
					//pass in move magnitude or default is 0.25 units
                case "mhr":
                    {
						ServerAction action = new ServerAction();
                        action.action = "MoveHandMagnitude";

                        if (splitcommand.Length > 1)
                        {
                            action.moveMagnitude = float.Parse(splitcommand[1]);
                        }

                        else
                            action.moveMagnitude = 0.1f;
						
                        action.x = 1f;
                        action.y = 0f;
                        action.z = 0f;
                        PhysicsController.ProcessControlCommand(action);
                        break;
                    }  

					//move hand up, relative to agent's facing
					//pass in move magnitude or default is 0.25 units
                case "mhu":
                    {
						ServerAction action = new ServerAction();
                        action.action = "MoveHandMagnitude";

                        if (splitcommand.Length > 1)
                        {
                            action.moveMagnitude = float.Parse(splitcommand[1]);
                        }

                        else
                            action.moveMagnitude = 0.1f;
						
                        action.x = 0f;
                        action.y = 1f;
                        action.z = 0f;
                        PhysicsController.ProcessControlCommand(action);
                        break;
                    }  

					//move hand down, relative to agent's facing
					//pass in move magnitude or default is 0.25 units
                case "mhd":
                    {
						ServerAction action = new ServerAction();
                        action.action = "MoveHandMagnitude";
                        
                        if (splitcommand.Length > 1)
                        {
                            action.moveMagnitude = float.Parse(splitcommand[1]);
                        }

                        else
                            action.moveMagnitude = 0.1f;
						
                        action.x = 0f;
                        action.y = -1f;
                        action.z = 0f;
                        PhysicsController.ProcessControlCommand(action);
                        break;
                    }  
                    
                    //throw object by dropping it and applying force.
                    //default is with strength of 120, can pass in custom magnitude of throw force
                case "throw":
					{
						ServerAction action = new ServerAction();
						action.action = "ThrowObject";

						if (splitcommand.Length > 1)
						{
							action.moveMagnitude = float.Parse(splitcommand[1]);
						}

						else
							action.moveMagnitude = 120f;

						PhysicsController.ProcessControlCommand(action);                  
						break;
					}

                    //opens given object the given percent, default is 100% open
                    //open <object ID> percent
				case "open":
					{
						ServerAction action = new ServerAction();
						action.action = "OpenObject";

                        //default open 100%
						if (splitcommand.Length > 1 && splitcommand.Length < 3)
                        {
                            action.objectId = splitcommand[1];
                        }

						//give the open percentage as 3rd param, from 0.0 to 1.0
						else if(splitcommand.Length > 2)
						{
							action.objectId = splitcommand[1];
							action.moveMagnitude = float.Parse(splitcommand[2]);
						}

						else
						{
                           action.objectId = Agent.GetComponent<PhysicsRemoteFPSAgentController>().UniqueIDOfClosestVisibleOpenableObject();
						}

						PhysicsController.ProcessControlCommand(action);                  

						break;
					}

				case "close":
                    {
                        ServerAction action = new ServerAction();
                        action.action = "CloseObject";

                        if (splitcommand.Length > 1)
                        {
                            action.objectId = splitcommand[1];
                        }
                  
                        else
                        {
                            action.objectId = Agent.GetComponent<PhysicsRemoteFPSAgentController>().UniqueIDOfClosestVisibleOpenableObject();
                        }

                        PhysicsController.ProcessControlCommand(action);

                        break;
                    }
                   
                    //pass in object id of a receptacle, and this will report any other sim objects inside of it
                    //this works for cabinets, drawers, countertops, tabletops, etc.
				case "contains":
                    {
                        ServerAction action = new ServerAction();
                        action.action = "Contains";

                        if (splitcommand.Length > 1)
                        {
                            action.objectId = splitcommand[1];
                        }

                        PhysicsController.ProcessControlCommand(action);

                        break;
                    }


                //*****************************************************************************
                //MASS SCALE ACTIONS HERE
                //*****************************************************************************

                //get total mass in right scale of MassScale sim obj
                case "rscalemass":
                    {
                        ServerAction action = new ServerAction();
                        action.action = "MassInRightScale";

                        if (splitcommand.Length > 1)
                        {
                            action.objectId = splitcommand[1];
                        }

                        PhysicsController.ProcessControlCommand(action);
                        break;
                    }

                //get total mass in left scale of MassScale sim obj
                case "lscalemass":
                    {
                        ServerAction action = new ServerAction();
                        action.action = "MassInLeftScale";

                        if (splitcommand.Length > 1)
                        {
                            action.objectId = splitcommand[1];
                        }

                        PhysicsController.ProcessControlCommand(action);
                        break;
                    }

                //get total count of objects in right scale of MassScale sim obj
                case "rscalecount":
                    {
                        ServerAction action = new ServerAction();
                        action.action = "CountInRightScale";

                        if (splitcommand.Length > 1)
                        {
                            action.objectId = splitcommand[1];
                        }

                        PhysicsController.ProcessControlCommand(action);
                        break;
                    }

                //get total count of objects in the left scale of MassScale sim obj
                case "lscalecount":
                    {
                        ServerAction action = new ServerAction();
                        action.action = "CountInLeftScale";

                        if (splitcommand.Length > 1)
                        {
                            action.objectId = splitcommand[1];
                        }

                        PhysicsController.ProcessControlCommand(action);
                        break;
                    }

                //get list of all sim objects in the right scale of MassScale sim obj
                case "rscaleobjs":
                    {
                        ServerAction action = new ServerAction();
                        action.action = "ObjectsInRightScale";

                        if (splitcommand.Length > 1)
                        {
                            action.objectId = splitcommand[1];
                        }

                        PhysicsController.ProcessControlCommand(action);
                        break;
                    }

                //get list of all sim objects in the Left scale of MassScale sim obj
                case "lscaleobjs":
                    {
                        ServerAction action = new ServerAction();
                        action.action = "ObjectsInLeftScale";

                        if (splitcommand.Length > 1)
                        {
                            action.objectId = splitcommand[1];
                        }

                        PhysicsController.ProcessControlCommand(action);
                        break;
                    }

                //*****************************************************************************
                //START SPAWNER ACTIONS HERE
                //*****************************************************************************

                //spawn a single object of a single type
                case "spawner_ss":
                    {
                        //pass in a string name of the object you want to spawn from {bread, tomato, egg, potato, lettuce, apple}
                        ServerAction action = new ServerAction();
                        action.action = "SpawnerSS";


                        if (splitcommand.Length > 1)
                        {
                            //ID of spawner
                            action.objectId = splitcommand[1];

                            //type of object to spawn, selected from {bread, tomato, egg, potato, lettuce, apple}
                            action.objectType = splitcommand[2];
                        }

                        PhysicsController.ProcessControlCommand(action);
                        break;
                    }

                //spawn a single object of a random type
                case "spawner_sor":
                    {

                        ServerAction action = new ServerAction();
                        action.action = "SpawnerSOR";

                        if (splitcommand.Length > 1)
                        {
                            //ID of spawner
                            action.objectId = splitcommand[1];
                        }

                        PhysicsController.ProcessControlCommand(action);
                        break;
                    }

                //spawn multiple objects, all of a single type
                case "spawner_ms":
                    {
                        ServerAction action = new ServerAction();
                        action.action = "SpawnerMS";

                        //need to pass in the count of objects, the type of object, and the delay 
                        if (splitcommand.Length > 1)
                        {
                            //ID of spawner
                            action.objectId = splitcommand[1];

                            //count of objects to spawn in
                            action.maxNumRepeats = int.Parse(splitcommand[2]);

                            //type of object
                            action.objectType = splitcommand[3];

                            //delay between spawns
                            action.moveMagnitude = float.Parse(splitcommand[4]);

                        }

                        PhysicsController.ProcessControlCommand(action);
                        break;
                    }

                //spawn multiple objects, all of one random type
                case "spawner_mor":
                    {
                        ServerAction action = new ServerAction();
                        action.action = "SpawnerMOR";

                        //need to pass in the count and the delay
                        if (splitcommand.Length > 1)
                        {
                            //ID of spawner
                            action.objectId = splitcommand[1];
                            //count of objects to spawn
                            action.maxNumRepeats = int.Parse(splitcommand[2]);
                            //delay between spawns
                            action.moveMagnitude = float.Parse(splitcommand[3]);

                        }

                        PhysicsController.ProcessControlCommand(action);
                        break;
                    }

                //spawn multiple obects, each of a random type
                case "spawner_mer":
                    {

                        ServerAction action = new ServerAction();
                        action.action = "SpawnerMER";

                        //need to pass in the count and the delay
                        if (splitcommand.Length > 1)
                        {
                            //ID of spawner
                            action.objectId = splitcommand[1];

                            //count of objects to spawn
                            action.maxNumRepeats = int.Parse(splitcommand[2]);

                            //delay between spawns
                            action.moveMagnitude = float.Parse(splitcommand[3]);
                        }

                        PhysicsController.ProcessControlCommand(action);
                        break;
                    }

                //spawn a random number (range) of objects, all of a single type
                case "spawner_rs":
                    {
                        ServerAction action = new ServerAction();
                        action.action = "SpawnerRS";

                        //pass in a min range, max range, object type, and delay
                        if (splitcommand.Length > 1)
                        {
                            //ID of spawner
                            action.objectId = splitcommand[1];

                            //minimum range of how many objects to spawn
                            action.agentCount = int.Parse(splitcommand[2]);

                            //maximum range of how many bjects to spawn
                            action.maxNumRepeats = int.Parse(splitcommand[3]);

                            //type of object
                            action.objectType = splitcommand[4];

                            //delay between spawns
                            action.moveMagnitude = float.Parse(splitcommand[5]);
                        }

                        PhysicsController.ProcessControlCommand(action);
                        break;
                    }

                //spawn a random number (range) of objects, all of one random type
                case "spawner_ror":
                    {
                        ServerAction action = new ServerAction();
                        action.action = "SpawnerROR";

                        //pass in a min range, max range, delay
                        if (splitcommand.Length > 1)
                        {
                            //ID of spawner
                            action.objectId = splitcommand[1];

                            //minimum range of how many objects to spawn
                            action.agentCount = int.Parse(splitcommand[2]);

                            //maximum range of how many objects to spawn
                            action.maxNumRepeats = int.Parse(splitcommand[3]);

                            //delay between spawns
                            action.moveMagnitude = float.Parse(splitcommand[4]);
                        }

                        PhysicsController.ProcessControlCommand(action);
                        break;
                    }

                //spawn a random number (range) of objects, each of a random type
                case "spawner_rer":
                    {
                        ServerAction action = new ServerAction();
                        action.action = "SpawnerRER";

                        //pass in a min range, max range, delay
                        if (splitcommand.Length > 1)
                        {
                            //ID of spawner
                            action.objectId = splitcommand[1];

                            //minimum range of how many objects to spawn
                            action.agentCount = int.Parse(splitcommand[2]);

                            //maximum range of how many objects to spawn
                            action.maxNumRepeats = int.Parse(splitcommand[3]);

                            //delay between spawns
                            action.moveMagnitude = float.Parse(splitcommand[4]);
                        }

                        PhysicsController.ProcessControlCommand(action);
                        break;
                    }

				default:
                    {   
                        ServerAction action = new ServerAction();
                        action.action = splitcommand[0];
                        if (splitcommand.Length == 2) {
                            action.objectId = splitcommand[1];
                        } else if (splitcommand.Length == 3) {
                            action.x = float.Parse(splitcommand[1]);
                            action.z = float.Parse(splitcommand[2]);
                        } else if (splitcommand.Length == 4) {
                            action.x = float.Parse(splitcommand[1]);
                            action.y = float.Parse(splitcommand[2]);
                            action.z = float.Parse(splitcommand[3]);
                        }
                        PhysicsController.ProcessControlCommand(action);      
                        //Debug.Log("Invalid Command");
                        break;
                    }
			}

			StartCoroutine(CheckIfactionCompleteWasSetToTrueAfterWaitingALittleBit(splitcommand[0]));

        }

		IEnumerator CheckIfactionCompleteWasSetToTrueAfterWaitingALittleBit(string s)
		{
			yield return new WaitForSeconds(0.5f);
			if (!PhysicsController.actionComplete)
            {
                Debug.LogError("Physics controller does not have actionComplete set to true after :" + s);
				yield return null;
            }
		}


    }
}
<|MERGE_RESOLUTION|>--- conflicted
+++ resolved
@@ -77,14 +77,10 @@
 						}
 						action.action = "CreateObject";
                         action.randomizeObjectAppearance = false;//pick randomly from available or not?
-<<<<<<< HEAD
                         action.x = 0;//spawn pos x
                         action.y = 0;//spawn pos y
                         action.z = 0;//spawn pos z
                         action.sequenceId = sequenceId;//if random false, which version of the object to spawn? (there are only 3 of each type atm)
-=======
-                        action.sequenceId = 1;//if random false, which version of the object to spawn? (there are only 3 of each type atm)
->>>>>>> 6cf2e4f7
 
 						PhysicsController.ProcessControlCommand(action);
 
