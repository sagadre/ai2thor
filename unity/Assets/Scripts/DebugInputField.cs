--- conflicted
+++ resolved
@@ -47,11 +47,8 @@
 							action.gridSize = float.Parse(splitcommand[1]);
                         }
 
-<<<<<<< HEAD
-                        PhysicsController.actionComplete = false;
-=======
+
 						PhysicsController.actionComplete = false;
->>>>>>> 490e9536
       			        PhysicsController.Initialize(action);
                         break;
                     }
