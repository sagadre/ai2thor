using System.Collections;
using System.Collections.Generic;
using UnityEngine;
using UnityEngine.UI;
using System;
using System.Linq;
using Newtonsoft.Json.Linq;


namespace UnityStandardAssets.Characters.FirstPerson
{
	public class DebugInputField : MonoBehaviour
    {
		public GameObject Agent = null;
		public PhysicsRemoteFPSAgentController PhysicsController = null;
        public StochasticRemoteFPSAgentController StochasticController = null;
        public DroneFPSAgentController DroneController = null;
        public AgentManager AManager = null;

        private ControlMode controlMode;

        #if UNITY_EDITOR
        private Dictionary<KeyCode, ControlMode> debugKeyToController = new Dictionary<KeyCode, ControlMode>{
            {KeyCode.F1, ControlMode.DEBUG_TEXT_INPUT},
            {KeyCode.BackQuote, ControlMode.FPS},
            {KeyCode.F2, ControlMode.DISCRETE_POINT_CLICK},
            {KeyCode.F3, ControlMode.DISCRETE_HIDE_N_SEEK},
            {KeyCode.F4, ControlMode.MINIMAL_FPS}
        };
        #endif

        private bool setEnabledControlComponent(ControlMode mode, bool enabled) {
            Type componentType;
            var success = PlayerControllers.controlModeToComponent.TryGetValue(mode, out componentType);
            if (success) {
                var previousComponent = Agent.GetComponent(componentType) as MonoBehaviour;
                if (previousComponent == null) {
                    previousComponent = Agent.AddComponent(componentType) as MonoBehaviour; 
                }
                previousComponent.enabled = enabled;
            }
            return success;
        }

        public void setControlMode(ControlMode mode) {
            setEnabledControlComponent(controlMode, false);
            controlMode = mode;
            setEnabledControlComponent(controlMode, true);
        } 

        // Use this for initialization
        void Start()
        {
            #if UNITY_EDITOR || UNITY_WEBGL
                Debug.Log("In Unity editor, init DebugInputField");
                this.InitializeUserControl();
            #endif
        }

        void SelectPlayerControl() {
            #if UNITY_EDITOR
                Debug.Log("Player Control Set To: Editor control");
                setControlMode(ControlMode.DEBUG_TEXT_INPUT);
            #endif
            #if UNITY_WEBGL
                Debug.Log("Player Control Set To:Webgl");
                setControlMode(ControlMode.FPS);
                PhysicsController.GetComponent<JavaScriptInterface>().enabled = true;
            #endif
            #if CROWDSOURCE_TASK
                Debug.Log("CROWDSOURCE_TASK");
                setControlMode(ControlMode.DISCRETE_HIDE_N_SEEK);
            #endif
            #if TURK_TASK
                Debug.Log("Player Control Set To: TURK");
                setControlMode(ControlMode.DISCRETE_POINT_CLICK);
            #endif
        }

        void InitializeUserControl()
        {
            GameObject fpsController = GameObject.FindObjectOfType<BaseFPSAgentController>().gameObject;
            PhysicsController = fpsController.GetComponent<PhysicsRemoteFPSAgentController>();
            StochasticController = fpsController.GetComponent<StochasticRemoteFPSAgentController>();
            DroneController = fpsController.GetComponent<DroneFPSAgentController>();
            Agent = PhysicsController.gameObject;
            AManager = GameObject.Find("PhysicsSceneManager").GetComponentInChildren<AgentManager>();

            // StochasticController = fpsController.GetComponent<StochasticRemoteFPSAgentController>();
            
           SelectPlayerControl();

           #if !UNITY_EDITOR
               HideHUD();
           #endif
        }

        // Update is called once per frame
        void Update()
        {
            #if UNITY_EDITOR
                foreach (KeyValuePair<KeyCode, ControlMode> entry in debugKeyToController) {
                    if (Input.GetKeyDown(entry.Key)) {
                        if (controlMode != entry.Value) {

                            // GameObject.Find("DebugCanvasPhysics").GetComponentInChildren<DebugInputField>().setControlMode(entry.Value);
                            setControlMode(entry.Value);
                            break;
                        }
                    }
                }

            #endif
        }

        public void HideHUD()
        {
            var InputMode_Text = GameObject.Find("DebugCanvasPhysics/InputModeText");
            if (InputMode_Text != null) {
                InputMode_Text.SetActive(false);
            }
            var InputFieldObj = GameObject.Find("DebugCanvasPhysics/InputField");
            InputFieldObj.SetActive(false);
            var background = GameObject.Find("DebugCanvasPhysics/InputModeText_Background");
            background.SetActive(false);
        }

        #if UNITY_EDITOR
        public void Execute(string command)
        {
            if ((PhysicsController.enabled && PhysicsController.IsProcessing) ||
                (StochasticController != null && StochasticController.enabled && StochasticController.IsProcessing)
            ) {
                Debug.Log("Cannot execute command while last action has not completed.");
            }

            //pass in multiple parameters separated by spaces
			string[] splitcommand = command.Split(new string[] { " " }, System.StringSplitOptions.None);

			switch(splitcommand[0])
			{            
                    case "init":
                    {
						ServerAction action = new ServerAction();
                        //if you want to use smaller grid size step increments, initialize with a smaller/larger gridsize here
                        //by default the gridsize is 0.25, so only moving in increments of .25 will work
                        //so the MoveAhead action will only take, by default, 0.25, .5, .75 etc magnitude with the default
                        //grid size!
						if (splitcommand.Length == 2 )
                        {
							action.gridSize = float.Parse(splitcommand[1]);
                        } else if (splitcommand.Length == 3)
                        {
							action.gridSize = float.Parse(splitcommand[1]);
                            action.agentCount = int.Parse(splitcommand[2]);
                        } else if (splitcommand.Length == 4) {
                            action.gridSize = float.Parse(splitcommand[1]);
                            action.agentCount = int.Parse(splitcommand[2]);
                            action.makeAgentsVisible = int.Parse(splitcommand[3]) == 1;
                        }
                        // action.renderNormalsImage = true;
                        // action.renderDepthImage = true;
                        // action.renderClassImage = true;
                        // action.renderObjectImage = true;
                        // action.renderFlowImage = true;
                        // action.rotateStepDegrees = 30;
                        //action.ssao = "default";
                        //action.snapToGrid = true;
                        //action.makeAgentsVisible = false;
                        //action.agentMode = "bot";
                        action.fieldOfView = 90f;
                        //action.cameraY = 2.0f;
                        action.snapToGrid = true;
                        // action.rotateStepDegrees = 45;
                        action.action = "Initialize";
                        AManager.Initialize(action);
                        // AgentManager am = PhysicsController.gameObject.FindObjectsOfType<AgentManager>()[0];
                        // Debug.Log("Physics scene manager = ...");
                        // Debug.Log(physicsSceneManager);
                        // AgentManager am = physicsSceneManager.GetComponent<AgentManager>();
                        // Debug.Log(am);
      			        // am.Initialize(action);
                        break;
                    }
                case "initb":
                    {
						ServerAction action = new ServerAction();
                        //if you want to use smaller grid size step increments, initialize with a smaller/larger gridsize here
                        //by default the gridsize is 0.25, so only moving in increments of .25 will work
                        //so the MoveAhead action will only take, by default, 0.25, .5, .75 etc magnitude with the default
                        //grid size!
						if (splitcommand.Length == 2 )
                        {
							action.gridSize = float.Parse(splitcommand[1]);
                        } else if (splitcommand.Length == 3)
                        {
							action.gridSize = float.Parse(splitcommand[1]);
                            action.agentCount = int.Parse(splitcommand[2]);
                        } else if (splitcommand.Length == 4) {
                            action.gridSize = float.Parse(splitcommand[1]);
                            action.agentCount = int.Parse(splitcommand[2]);
                            action.makeAgentsVisible = int.Parse(splitcommand[3]) == 1;
                        }

                        // action.renderNormalsImage = true;
                        // action.renderDepthImage = true;
                        // action.renderClassImage = true;
                        // action.renderObjectImage = true;
                        // action.renderFlowImage = true;

                        action.gridSize = 0.25f;
                        action.visibilityDistance = 1.0f;
<<<<<<< HEAD
						PhysicsController.actionComplete = false;
                        action.fieldOfView = 90f;
                        action.rotateStepDegrees = 30f;
=======
                        action.fieldOfView = 60;
                        action.rotateStepDegrees = 45;
>>>>>>> 3b9368d6
                        action.agentMode = "bot";
                        action.agentControllerType = "stochastic";

                        action.applyActionNoise = true;
                       
                        action.snapToGrid = false;
                        action.action = "Initialize";
                        action.fieldOfView = 90;
                        action.gridSize = 0.25f;
                        AManager.Initialize(action);
                        break;
                    }
                    case "inita":
                    {
						ServerAction action = new ServerAction();
                        //if you want to use smaller grid size step increments, initialize with a smaller/larger gridsize here
                        //by default the gridsize is 0.25, so only moving in increments of .25 will work
                        //so the MoveAhead action will only take, by default, 0.25, .5, .75 etc magnitude with the default
                        //grid size!
						if (splitcommand.Length == 2 )
                        {
							action.gridSize = float.Parse(splitcommand[1]);
                        } else if (splitcommand.Length == 3)
                        {
							action.gridSize = float.Parse(splitcommand[1]);
                            action.agentCount = int.Parse(splitcommand[2]);
                        } else if (splitcommand.Length == 4) {
                            action.gridSize = float.Parse(splitcommand[1]);
                            action.agentCount = int.Parse(splitcommand[2]);
                            action.makeAgentsVisible = int.Parse(splitcommand[3]) == 1;
                        }
                        // action.renderNormalsImage = true;
                        // action.renderDepthImage = true;
                        // action.renderClassImage = true;
                        // action.renderObjectImage = true;
                        // action.renderFlowImage = true;
						PhysicsController.actionComplete = false;
                        // action.rotateStepDegrees = 30;
                        //action.ssao = "default";
                        //action.snapToGrid = true;
                        //action.makeAgentsVisible = false;
                        //action.agentMode = "bot";
                        action.fieldOfView = 90f;
                        //action.cameraY = 2.0f;
                        action.snapToGrid = true;
                        // action.rotateStepDegrees = 45;
                        action.action = "Initialize";

                        action.agentMode = "arm";
                        action.agentControllerType = "mid-level";


                        AManager.Initialize(action);
                        // AgentManager am = PhysicsController.gameObject.FindObjectsOfType<AgentManager>()[0];
                        // Debug.Log("Physics scene manager = ...");
                        // Debug.Log(physicsSceneManager);
                        // AgentManager am = physicsSceneManager.GetComponent<AgentManager>();
                        // Debug.Log(am);
      			        // am.Initialize(action);
                        break;
                    }
                 case "expspawn":
                    {
                        ServerAction action = new ServerAction();

						if (splitcommand.Length == 2 )
                        {
                            if(splitcommand[1] == "s")
							action.objectType = "screen";

                            if(splitcommand[1] == "r")
							action.objectType = "receptacle";
                        }

                        else
                        {
                            action.objectType = "receptacle";
                        }

                        action.action = "ReturnValidSpawnsExpRoom";
                        action.receptacleObjectId = "DiningTable|-00.59|+00.00|+00.33";
                        action.objectVariation = 0;
                        action.y = 120f;//UnityEngine.Random.Range(0, 360);
                        PhysicsController.ProcessControlCommand(action);
                        break;
                    }

                 case "exp":
                    {
                        ServerAction action = new ServerAction();

                        action.action = "SpawnExperimentObjAtRandom";
                        action.objectType = "receptacle";
                        action.randomSeed = 50;//UnityEngine.Random.Range(0, 1000);
                        action.receptacleObjectId = "DiningTable|-00.59|+00.00|+00.33";
                        action.objectVariation = 12;
                        action.y = 120f;//UnityEngine.Random.Range(0, 360);
                        PhysicsController.ProcessControlCommand(action);
                        break;
                    }

                 case "exps":
                    {
                        ServerAction action = new ServerAction();

                        action.action = "SpawnExperimentObjAtRandom";
                        action.objectType = "screen";
                        action.randomSeed = UnityEngine.Random.Range(0, 1000);
                        action.receptacleObjectId = "DiningTable|-00.59|+00.00|+00.33";

						if (splitcommand.Length == 2 )
                        {
                            action.objectVariation = int.Parse(splitcommand[1]);
                        }

                        else
                        action.objectVariation = 0;

                        action.y = 0f;//UnityEngine.Random.Range(0, 360);
                        PhysicsController.ProcessControlCommand(action);
                        break;
                    }

                 case "expp":
                    {
                        ServerAction action = new ServerAction();

                        action.action = "SpawnExperimentObjAtPoint";
                        action.objectType = "replacement";//"receptacle";
                        action.receptacleObjectId = "DiningTable|-00.59|+00.00|+00.33";
                        action.objectVariation = 12;
                        action.position = new Vector3(-1.4f, 0.9f, 0.1f);
                        action.y = 120f;//UnityEngine.Random.Range(0, 360);
                        PhysicsController.ProcessControlCommand(action);
                        break;
                    }

                 case "wallcolor":
                    {
                        ServerAction action = new ServerAction();

                        action.action = "ChangeWallColorExpRoom";
                        action.r = 100f;
                        action.g = 100f;
                        action.b = 100f;
                        PhysicsController.ProcessControlCommand(action);
                        break;
                    }

                 case "floorcolor":
                    {
                        ServerAction action = new ServerAction();

                        action.action = "ChangeFloorColorExpRoom";
                        action.r = 100f;
                        action.g = 100f;
                        action.b = 100f;
                        PhysicsController.ProcessControlCommand(action);
                        break;
                    }

                 case "wallmaterial":
                    {
                        ServerAction action = new ServerAction();

                        action.action = "ChangeWallMaterialExpRoom";
                        action.objectVariation = 1;
                        PhysicsController.ProcessControlCommand(action);
                        break;
                    }

                 case "floormaterial":
                    {
                        ServerAction action = new ServerAction();

                        action.action = "ChangeFloorMaterialExpRoom";
                        action.objectVariation = 1;
                        PhysicsController.ProcessControlCommand(action);
                        break;
                    }

                 case "lightc":
                    {
                        ServerAction action = new ServerAction();

                        action.action = "ChangeLightColorExpRoom";
                        action.r = 20f;
                        action.g = 94f;
                        action.b = 10f;
                        PhysicsController.ProcessControlCommand(action);
                        break;
                    }

                 case "lighti":
                    {
                        Dictionary<string, object> action = new Dictionary<string, object>();
                        action["action"] = "ChangeLightIntensityExpRoom";
                        action["intensity"] = 3;
                        PhysicsController.ProcessControlCommand(action);
                        break;
                    }

                 case "tabletopc":
                    {
                        ServerAction action = new ServerAction();

                        action.action = "ChangeTableTopColorExpRoom";
                        action.r = 20f;
                        action.g = 94f;
                        action.b = 10f;
                        PhysicsController.ProcessControlCommand(action);
                        break;
                    }

                 case "tabletopm":
                    {
                        ServerAction action = new ServerAction();

                        action.action = "ChangeTableTopMaterialExpRoom";
                        action.objectVariation = 3;
                        PhysicsController.ProcessControlCommand(action);
                        break;
                    }

                 case "tablelegc":
                    {
                        ServerAction action = new ServerAction();

                        action.action = "ChangeTableLegColorExpRoom";
                        action.r = 20f;
                        action.g = 94f;
                        action.b = 10f;
                        PhysicsController.ProcessControlCommand(action);
                        break;
                    }

                 case "tablelegm":
                    {
                        ServerAction action = new ServerAction();

                        action.action = "ChangeTableLegMaterialExpRoom";
                        action.objectVariation = 3;
                        PhysicsController.ProcessControlCommand(action);
                        break;
                    }

                 case "screenm":
                    {
                        ServerAction action = new ServerAction();

                        action.action = "ChangeScreenMaterialExpRoom";
                        action.objectVariation = 3;
                        action.objectId = "ScreenSheet|-00.18|+01.24|+00.23";
                        PhysicsController.ProcessControlCommand(action);
                        break;
                    }

                 case "screenc":
                    {
                        ServerAction action = new ServerAction();

                        action.action = "ChangeScreenColorExpRoom";
                        action.r = 20f;
                        action.g = 94f;
                        action.b = 10f;
                        action.objectId = "ScreenSheet|-00.18|+01.24|+00.23";
                        PhysicsController.ProcessControlCommand(action);
                        break;
                    }

                 case "grid":
                    {
                        ServerAction action = new ServerAction();

                        action.action = "GetReceptacleCoordinatesExpRoom";
                        action.gridSize = 0.1f;
                        action.maxStepCount = 5;
                        PhysicsController.ProcessControlCommand(action);
                        break;
                    }

                //initialize drone mode
                 case "initd":
                    {
						ServerAction action = new ServerAction();

                        // action.renderNormalsImage = true;
                        // action.renderDepthImage = true;
                        // action.renderClassImage = true;
                        // action.renderObjectImage = true;
                        // action.renderFlowImage = true;

                        action.action = "Initialize";
                        action.agentMode = "drone";
                        action.agentControllerType = "drone";
                        AManager.Initialize(action);

                        break;
                    }

                //activate cracked camera effect with random seed
                 case "cc":
                    {
                        ServerAction action = new ServerAction();
                        action.action = "CameraCrack";

                        //give me a seed
                        if(splitcommand.Length == 2)
                        {
                            action.randomSeed = int.Parse(splitcommand[1]);
                            action.forceVisible = false;
                            action.numPlacementAttempts = 5;
                        }

                        else
                        {
                            action.randomSeed = 0;
                        }

                        PhysicsController.ProcessControlCommand(action);

                        break;
                    }

                //move ahead stochastic
                 case "mas":
                    {
                        ServerAction action = new ServerAction();
                        action.action = "MoveAhead";

                        action.moveMagnitude = 0.25f;
						
                        StochasticController.ProcessControlCommand(action);

                        break;
                    }
                case "rad":
                    {
                        ServerAction action = new ServerAction();
                        action.action = "SetAgentRadius";
                        action.agentRadius = 0.35f;
                        PhysicsController.ProcessControlCommand(action);
                        break;
                    }

                case "color":
                    {
                        ServerAction action = new ServerAction();
                        action.action = "ChangeColorOfMaterials";
                        PhysicsController.ProcessControlCommand(action);
                        break;
                    }
                case "spawnabove":
                    {
                        ServerAction action = new ServerAction();
                        action.action = "GetSpawnCoordinatesAboveReceptacle";
                        action.objectId = "CounterTop|-01.94|+00.98|-03.67";
                        action.anywhere = false;
                        PhysicsController.ProcessControlCommand(action);
                        break;
                    } 

                case "crazydiamond":
                    {
                        ServerAction action = new ServerAction();
                        action.action = "MakeObjectsOfTypeUnbreakable";
                        action.objectType = "Egg";
                        PhysicsController.ProcessControlCommand(action);
                        break;
                    }  

                case "stc":
                    {
                        ServerAction action = new ServerAction();
                        action.action = "SpawnTargetCircle";
                        if (splitcommand.Length > 1) 
                        {
                            if(int.Parse(splitcommand[1]) == 0)
                            {
                                action.objectVariation = 0;
                            }

                            if(int.Parse(splitcommand[1]) == 1)
                            {
                                action.objectVariation = 1;
                            }

                            if(int.Parse(splitcommand[1]) == 2)
                            {
                                action.objectVariation = 2;
                            }
                        }

                        action.anywhere = false;//false, only recepatcle objects in viewport used
                        //action.minDistance = 1.8f;
                        //action.maxDistance = 2.5f;
                        //action.objectId = "Floor|+00.00|+00.00|+00.00";
                        PhysicsController.ProcessControlCommand(action);
                        break;
                    }

                case "smp":
                    {
                        ServerAction action = new ServerAction();
                        action.action = "SetMassProperties";
                        action.objectId = "Pot|+00.30|+00.96|+01.35";
                        action.x = 100;
                        action.y = 100;
                        action.z = 100;
                        PhysicsController.ProcessControlCommand(action);
                        break;
                    }

                case "pp":
                    {
                        ServerAction action = new ServerAction();
                        action.action = "PausePhysicsAutoSim";
                        PhysicsController.ProcessControlCommand(action);
                        break;
                    }

                case "ap":
                    {
                        ServerAction action = new ServerAction();
                        action.action = "AdvancePhysicsStep";
                        action.timeStep = 0.02f; //max 0.05, min 0.01
                        PhysicsController.ProcessControlCommand(action);
                        break;
                    }
                    
                case "up":
                    {
                        ServerAction action = new ServerAction();
                        action.action = "UnpausePhysicsAutoSim";
                        PhysicsController.ProcessControlCommand(action);
                        break;
                    }
                    
                case "its":
                    {
                        ServerAction action = new ServerAction();

                        action.action = "InitializeTableSetting";
                        if (splitcommand.Length > 1) {
                            action.objectVariation = int.Parse(splitcommand[1]);
                        }
                        PhysicsController.ProcessControlCommand(action);
                        break;
                    }

                case "potwhcb":
                    {
                        ServerAction action = new ServerAction();

                        action.action = "PointsOverTableWhereHandCanBe";
                        action.objectId = splitcommand[1];
                        action.x = float.Parse(splitcommand[2]);
                        action.z = float.Parse(splitcommand[3]);

                        PhysicsController.ProcessControlCommand(action);
                        break;
                    }

                case "pfrat":
                    {
                        ServerAction action = new ServerAction();

                        action.action = "PlaceFixedReceptacleAtLocation";
                        if (splitcommand.Length > 1) {
                            action.objectVariation = int.Parse(splitcommand[1]);
                            action.x = float.Parse(splitcommand[2]);
                            action.y = float.Parse(splitcommand[3]);
                            action.z = float.Parse(splitcommand[4]);
                        }
                        PhysicsController.ProcessControlCommand(action);
                        break;
                    }
                case "pbwal":
                    {
                        ServerAction action = new ServerAction();

                        action.action = "PlaceBookWallAtLocation";
                        if (splitcommand.Length > 1) {
                            action.objectVariation = int.Parse(splitcommand[1]);
                            action.x = float.Parse(splitcommand[2]);
                            action.y = float.Parse(splitcommand[3]);
                            action.z = float.Parse(splitcommand[4]);
                            action.rotation = new Vector3(0f, float.Parse(splitcommand[5]), 0f);
                        }
                        PhysicsController.ProcessControlCommand(action);
                        break;
                    }

                //random toggle state of all objects
                case "rts":
                    {
                        ServerAction action = new ServerAction();

                        action.randomSeed = 0;
                        action.action = "RandomToggleStateOfAllObjects";
                        PhysicsController.ProcessControlCommand(action);
                        break;
                    }

                case "rtss":
                    {
                        ServerAction action = new ServerAction();

                        action.randomSeed = 0;
                        action.StateChange = "CanOpen";
                        action.action = "RandomToggleSpecificState";
                        PhysicsController.ProcessControlCommand(action);
                        break;
                    }

                case "l":
                {
                    ServerAction action = new ServerAction();
                    action.action = "ChangeLightSet";
                    if(splitcommand.Length == 2)
                    {
                        action.objectVariation = int.Parse(splitcommand[1]);
                    }

                    PhysicsController.ProcessControlCommand(action);
                    break;
                }

                //set state of all objects that have a state
                case "ssa":
                {
                    ServerAction action = new ServerAction();

                    action.StateChange = "CanBeDirty";
                    action.forceAction = true;
                    action.action = "SetStateOfAllObjects";

                     if (splitcommand.Length > 1) 
                     {
                        if(splitcommand[1] == "t")
                        {
                            action.forceAction = true;
                        }

                        if(splitcommand[1] == "f")
                        {
                            action.forceAction = false;
                        }
                     }
                    PhysicsController.ProcessControlCommand(action);
                        
                    break;
                }

                case "initsynth":
                    {
						ServerAction action = new ServerAction();

                        action.renderNormalsImage = true;
                        action.renderDepthImage = true;
                        action.renderClassImage = true;
                        action.renderObjectImage = true;
                        action.renderFlowImage = true;

                        //action.ssao = "default";

                        action.action = "Initialize";
                        AManager.Initialize(action);
                        break;
                    }

                case "atpc":
                    {
                        ServerAction action = new ServerAction();
                        action.action = "AddThirdPartyCamera";
                        AManager.AddThirdPartyCamera(action);
                        break;
                    }

                case "to":
                    {
                        ServerAction action = new ServerAction();
                        action.action = "TeleportObject";
                        action.objectId = splitcommand[1];
                        action.x = float.Parse(splitcommand[2]);
                        action.y = float.Parse(splitcommand[3]);
                        action.z = float.Parse(splitcommand[4]);
                        PhysicsController.ProcessControlCommand(action);
                        break;
                    }
                case "daoot":
                    {
                        ServerAction action = new ServerAction();
                        action.action = "DisableAllObjectsOfType";
                        action.objectId = splitcommand[1];
                        PhysicsController.ProcessControlCommand(action);
                        break;
                    }
                case "ctlq":
                    {
                        ServerAction action = new ServerAction();
                        action.action = "ChangeQuality";
                        action.quality = "Very Low";
                        PhysicsController.ProcessControlCommand(action);
                        break;
                    }
                case "roco":
                    {
                        ServerAction action = new ServerAction();
                        action.action = "RandomlyOpenCloseObjects";
                        action.randomSeed = (new System.Random()).Next(1, 1000000);
                        PhysicsController.ProcessControlCommand(action);
                        break;
                    }
                case "crouch":
                    {
                        ServerAction action = new ServerAction();
                        action.action = "Crouch";
                        PhysicsController.ProcessControlCommand(action);
                        break;
                    }
                case "stand":
                    {
                        ServerAction action = new ServerAction();
                        action.action = "Stand";
                        PhysicsController.ProcessControlCommand(action);
                        break;
                    }

                case "remove":
                    {
                        ServerAction action = new ServerAction();
                        action.action = "RemoveFromScene";
                        
                        if(splitcommand.Length == 2)
                        {
                            action.objectId = splitcommand[1];
                        }

                        PhysicsController.ProcessControlCommand(action);
                        break;
                    }

                case "putr":
                    {
                        ServerAction action = new ServerAction();
                        action.action = "PutObject";
                        action.receptacleObjectId = PhysicsController.ObjectIdOfClosestReceptacleObject();
                        action.randomSeed = int.Parse(splitcommand[1]);
                            
                        //set this to false if we want to place it and let physics resolve by having it fall a short distance into position

                        //set true to place with kinematic = true so that it doesn't fall or roll in place - making placement more consistant and not physics engine reliant - this more closely mimics legacy pivot placement behavior
                        action.placeStationary = false; 

                        //set this true to ignore Placement Restrictions
                        action.forceAction = true;

                        PhysicsController.ProcessControlCommand(action);
                        break;
                    }
                case "put":
                    {
                        ServerAction action = new ServerAction();
                        action.action = "PutObject";
                        
                        if(splitcommand.Length == 2)
                        {
                            action.receptacleObjectId = splitcommand[1];
                        }

                        else
                            //action.receptacleObjectId = PhysicsController.ObjectIdOfClosestReceptacleObject();
                            
                        //set this to false if we want to place it and let physics resolve by having it fall a short distance into position

                        //set true to place with kinematic = true so that it doesn't fall or roll in place - making placement more consistant and not physics engine reliant - this more closely mimics legacy pivot placement behavior
                        action.placeStationary = true; 
                        action.x = 0.5f;
                        action.y = 0.5f;
                        //set this true to ignore Placement Restrictions
                        action.forceAction = true;

                        PhysicsController.ProcessControlCommand(action);
                        break;
                    }

                //put an object down with stationary false
                case "putf":
                    {
                        ServerAction action = new ServerAction();
                        action.action = "PutObject";
                        
                        if(splitcommand.Length == 2)
                        {
                            action.receptacleObjectId = splitcommand[1];
                        }

                        else
                            action.receptacleObjectId = PhysicsController.ObjectIdOfClosestReceptacleObject();
                            
                        //set this to false if we want to place it and let physics resolve by having it fall a short distance into position

                        //set true to place with kinematic = true so that it doesn't fall or roll in place - making placement more consistant and not physics engine reliant - this more closely mimics legacy pivot placement behavior
                        action.placeStationary = false; 

                        //set this true to ignore Placement Restrictions
                        action.forceAction = true;

                        PhysicsController.ProcessControlCommand(action);
                        break;
                    }

                //make all pickupable objects kinematic false so that they will react to collisions. Otherwise, some objects might be defaulted to kinematic true, or
                //if they were placed with placeStationary true, then they will not interact with outside collisions immediately.
                case "maom":
                    {
                        ServerAction action = new ServerAction();
                        action.action = "MakeAllObjectsMoveable";
                        PhysicsController.ProcessControlCommand(action);
                        break;
                    }

                //tests the Reset function on AgentManager.cs, adding a path to it from the PhysicsController
                case "reset":
                    {
                        ServerAction action = new ServerAction();
                        action.action = "Reset";
                        PhysicsController.ProcessControlCommand(action);
                        break;
                    }
                    
                case "poap":
                    {
                        ServerAction action = new ServerAction();
                        action.action = "PlaceObjectAtPoint";
                        action.position = GameObject.Find("TestPosition").transform.position;
                        action.objectId = "Book|+00.15|+01.10|+00.62";
                        //action.rotation = new Vector3(0, 90, 0);
                        PhysicsController.ProcessControlCommand(action);
                        break;
                    }

                //set forceVisible to true if you want objects to not spawn inside receptacles and only out in the open
                //set forceAction to true to spawn with kinematic = true to more closely resemble pivot functionality
                case "irs":
                    {
                        ServerAction action = new ServerAction();
                        action.action = "InitialRandomSpawn";

                        //give me a seed
                        if(splitcommand.Length == 2)
                        {
                            action.randomSeed = int.Parse(splitcommand[1]);
                            action.forceVisible = false;
                            action.numPlacementAttempts = 5;
                        }

                        //should objects be spawned only in immediately visible areas?
                        else if(splitcommand.Length == 3)
                        {
                            action.randomSeed = int.Parse(splitcommand[1]);

                            if(splitcommand[2] == "t") 
                            action.forceVisible = true;

                            if(splitcommand[2] == "f") 
                            action.forceVisible = false;
                        }

                        else if(splitcommand.Length == 4)
                        {
                            action.randomSeed = int.Parse(splitcommand[1]);

                            if(splitcommand[2] == "t") 
                            action.forceVisible = true;

                            if(splitcommand[2] == "f") 
                            action.forceVisible = false;

                            action.numPlacementAttempts = int.Parse(splitcommand[3]);
                        }

                        else
                        {
                            action.randomSeed = 0;
                            action.forceVisible = false;//true;
                            action.numPlacementAttempts = 20;
                        }

                        // ObjectTypeCount otc = new ObjectTypeCount();
                        // otc.objectType = "Mug";
                        // otc.count = 20;
                        // ObjectTypeCount[] count = new ObjectTypeCount[1];
                        // count[0] = otc;
                        // action.numDuplicatesOfType = count;

                        String[] excludeThese = new String[1];
                        excludeThese[0] = "CounterTop";
                        action.excludedReceptacles = excludeThese;

                        action.placeStationary = true;//set to false to spawn with kinematic = false, set to true to spawn everything kinematic true and they won't roll around
                        PhysicsController.ProcessControlCommand(action);

                        break;
                    }  

				case "spawn":
                    {
                        ServerAction action = new ServerAction();
                        //Debug.Log(action.objectVariation);
                        int objectVariation = 0;
                        if (splitcommand.Length == 2)
                        {
                            action.objectType = splitcommand[1];
                        }
                        else if (splitcommand.Length == 3)
                        {
                            action.objectType = splitcommand[1];
                            objectVariation = int.Parse(splitcommand[2]);
                        }

                        else
                        {
                            action.objectType = "Tomato";//default to spawn debug tomato

                        }
                        action.action = "CreateObject";
                        action.randomizeObjectAppearance = false;//pick randomly from available or not?
                        action.objectVariation = objectVariation;//if random false, which version of the object to spawn? (there are only 3 of each type atm)

                        PhysicsController.ProcessControlCommand(action);

                        break;
                    }

                case "neutral":
                    {
                        ServerAction action = new ServerAction();
                        action.action = "ChangeAgentFaceToNeutral";
                        PhysicsController.ProcessControlCommand(action);
                        break;
                    }
                case "happy":
                    {
                        ServerAction action = new ServerAction();
                        action.action = "ChangeAgentFaceToHappy";
                        PhysicsController.ProcessControlCommand(action);
                        break;
                    }

                case "mad":
                    {
                        ServerAction action = new ServerAction();
                        action.action = "ChangeAgentFaceToMad";
                        PhysicsController.ProcessControlCommand(action);
                        break;
                    }

                case "supermad":
                    {
                        ServerAction action = new ServerAction();
                        action.action = "ChangeAgentFaceToSuperMad";
                        PhysicsController.ProcessControlCommand(action);
                        break;
                    }

                case "ruaa":
                    {
                        ServerAction action = new ServerAction();
                        action.action = "RotateUniverseAroundAgent";

                        action.rotation = new Vector3(
                            0f, float.Parse(splitcommand[1]), 0f
                        );
                        PhysicsController.ProcessControlCommand(action);
                        break;
                    }
                case "thas":
                    {
                        ServerAction action = new ServerAction();
                        action.action = "ToggleHideAndSeekObjects";

                        if(splitcommand.Length == 2)
                        {
                            if(splitcommand[1] == "t") 
                            action.forceVisible = true;

                            if(splitcommand[1] == "f") 
                            action.forceVisible = false;
                        }

                        else
                        {
                            action.forceVisible = false;
                        }

                        PhysicsController.ProcessControlCommand(action);
                        break;
                    }

                case "spawnat":
                    {
                        ServerAction action = new ServerAction();

                        if (splitcommand.Length > 1)
                        {
                            action.objectType = splitcommand[1];
                            action.position = new Vector3(float.Parse(splitcommand[2]), float.Parse(splitcommand[3]), float.Parse(splitcommand[4]));
                            action.rotation = new Vector3(float.Parse(splitcommand[5]), float.Parse(splitcommand[6]), float.Parse(splitcommand[7]));
                            //action.rotation?
                        }

                        //default to zeroed out rotation tomato
                        else
                        {
                            action.objectType = "Tomato";//default to spawn debug tomato
                            action.position = Vector3.zero;
                            action.rotation = Vector3.zero;
                        }
                        action.action = "CreateObjectAtLocation";

                        action.randomizeObjectAppearance = false;//pick randomly from available or not?                  
                        action.objectVariation = 1; //if random false, which version of the object to spawn? (there are only 3 of each type atm)

                        PhysicsController.ProcessControlCommand(action);
                        break;
                    }
                case "grpfo":
                    {
                        ServerAction action = new ServerAction();
                        action.action = "GetReachablePositionsForObject";
                        action.objectId = splitcommand[1];
                        PhysicsController.ProcessControlCommand(action);
                        break;
                    }
                case "rspawnlifted":
                    {
                        ServerAction action = new ServerAction();
                        action.action = "RandomlyCreateLiftedFurniture";
                        action.objectType = "Television";
                        action.objectVariation = 1;
                        action.y = 1.3f;
                        action.z = 1;
                        PhysicsController.ProcessControlCommand(action);
                        break;
                    }
                case "rspawnfloor": 
                    {
                        ServerAction action = new ServerAction();
                        action.action = "RandomlyCreateAndPlaceObjectOnFloor";
                        action.objectType = splitcommand[1];
                        PhysicsController.ProcessControlCommand(action);
                        break;
                    }
                case "spawnfloor": 
                    {
                        ServerAction action = new ServerAction();
                        int objectVariation = 1;
                        action.objectType = splitcommand[1];
                        action.x = float.Parse(splitcommand[2]);
                        action.z = float.Parse(splitcommand[3]);
                        
                        action.action = "CreateObjectOnFloor";
                        action.objectVariation = objectVariation;
                        PhysicsController.ProcessControlCommand(action);
                        break;
                    }
                case "gusfo": {
                        ServerAction action = new ServerAction();
                        action.action = "GetUnreachableSilhouetteForObject";
                        action.objectId = splitcommand[1];
                        action.z = float.Parse(splitcommand[2]);
                        PhysicsController.ProcessControlCommand(action);
                        break;
                    }

                case "rhs":
                    {
                        Dictionary<string, object> action = new Dictionary<string, object>();
                        action["action"] = "RandomizeHideSeekObjects";
                        action["removeProb"] = float.Parse(splitcommand[1]);
                        action["randomSeed"] = int.Parse(splitcommand[2]);
                        PhysicsController.ProcessControlCommand(action);
                        break;
                    }

                case "cts":
                    {
                        ServerAction action = new ServerAction();
                        action.action = "ChangeTimeScale";
                        action.timeScale = float.Parse(splitcommand[1]);
                        PhysicsController.ProcessControlCommand(action);
                        Debug.Log(PhysicsController.reachablePositions.Length);
                        break;
                    }

                case "grp":
                    {
                        ServerAction action = new ServerAction();
                        action.action = "GetReachablePositions";
                        //action.maxStepCount = 10;
                        PhysicsController.ProcessControlCommand(action);
                        Debug.Log(PhysicsController.reachablePositions.Length);
                        break;
                    }

                case "grpb":
                    {
                        ServerAction action = new ServerAction();
                        action.action = "GetReachablePositions";
                        //action.maxStepCount = 10;
                        StochasticController.ProcessControlCommand(action);
                        Debug.Log("stochastic grp " + StochasticController.reachablePositions.Length);
                        break;
                    }

                case "csw":
                    {
                        ServerAction action = new ServerAction();
                        action.action = "CoverSurfacesWith";
                        // int objectVariation = 1;
						// action.objectVariation = objectVariation;

						if (splitcommand.Length == 2)
                        {
							action.objectType = splitcommand[1];
                        }
                        else if (splitcommand.Length == 3)
                        {
							action.objectType = splitcommand[1];
                            action.objectVariation = int.Parse(splitcommand[2]);
                        }
						else
						{
							action.objectType = "Tomato"; //default to spawn debug tomato

						}
                        action.x = 0.3f;
                        action.z = 0.3f;
                        PhysicsController.ProcessControlCommand(action);
                        break;
                    }

                case "fov":
                    {
                        ServerAction action = new ServerAction();
                        action.action = "ChangeFOV";
                        action.fieldOfView = float.Parse(splitcommand[1]);
                        PhysicsController.ProcessControlCommand(action);
                        break;
                    }

                case "map":
                    {
                        ServerAction action = new ServerAction();
                        action.action = "ToggleMapView";
                        PhysicsController.ProcessControlCommand(action);
                        break;
                    }
                case "nopfwoiv":
                    {
                        ServerAction action = new ServerAction();
                        action.action = "NumberOfPositionsObjectsOfTypeAreVisibleFrom";
                        action.objectType = splitcommand[1];
                        PhysicsController.ProcessControlCommand(action);
                        break;
                    }

                // Force open object
                case "foo":
                    {
                        ServerAction action = new ServerAction();
                        action.action = "OpenObject";
                        action.forceAction = true;
                        action.objectId = splitcommand[1];
                        PhysicsController.ProcessControlCommand(action);
                        break;
                    }

                // Force close object
                case "fco":
                    {
                        ServerAction action = new ServerAction();
                        action.action = "CloseObject";
                        action.forceAction = true;
                        action.objectId = splitcommand[1];
                        PhysicsController.ProcessControlCommand(action);
                        break;
                    }
                
                // Close visible objects
                case "cvo":
                    {
                        ServerAction action = new ServerAction();
                        action.action = "CloseVisibleObjects";
                        PhysicsController.ProcessControlCommand(action);
                        break;
                    }

                // Force open object at location
                case "oal":
                    {
                        ServerAction action = new ServerAction();
                        action.action = "OpenObjectAtLocation";
                        action.x = float.Parse(splitcommand[1]);
                        action.y = float.Parse(splitcommand[2]);
                        PhysicsController.ProcessControlCommand(action);
                        break;
                    }

                // Force pickup object
                case "fpu":
                    {
                        ServerAction action = new ServerAction();
                        action.action = "PickupObject";
                        action.objectId = splitcommand[1];
                        action.forceAction = true;
                        PhysicsController.ProcessControlCommand(action);
                        break;
                    }

                // Get objects in box
                case "oib":
                    {
                        ServerAction action = new ServerAction();
                        action.action = "ObjectsInBox";
                        action.x = float.Parse(splitcommand[1]);
                        action.z = float.Parse(splitcommand[2]);
                        PhysicsController.ProcessControlCommand(action);
                        foreach (string s in PhysicsController.objectIdsInBox) {
                            Debug.Log(s);
                        }
                        break;
                    }

                    //move ahead
                case "ma":
                    {
                        ServerAction action = new ServerAction();
                        action.action = "MoveAhead";

						if (splitcommand.Length > 1)
						{
							action.moveMagnitude = float.Parse(splitcommand[1]);
						}
						else
                        action.moveMagnitude = 0.25f;
						
                        //action.manualInteract = true;

                        PhysicsController.ProcessControlCommand(action);
                        //PhysicsController.CheckIfAgentCanMove(5.0f, 0);
                        break;
                    }

                    //move backward
                case "mb":
                    {
                        ServerAction action = new ServerAction();
                        action.action = "MoveBack";     

                        if (splitcommand.Length > 1)
                        {
                            action.moveMagnitude = float.Parse(splitcommand[1]);
                        }

						else
                        action.moveMagnitude = 0.25f;
						
                        PhysicsController.ProcessControlCommand(action);
                        break;
                    }

                    //move left
                case "ml":
                    {
                        ServerAction action = new ServerAction();
                        action.action = "MoveLeft";

                        if (splitcommand.Length > 1)
                        {
                            action.moveMagnitude = float.Parse(splitcommand[1]);
                        }

						else
                        action.moveMagnitude = 0.25f;
						
                        PhysicsController.ProcessControlCommand(action);
                        break;
                    }

                    //move right
                case "mr":
                    {
                        ServerAction action = new ServerAction();
                        action.action = "MoveRight";

                        if (splitcommand.Length > 1)
                        {
                            action.moveMagnitude = float.Parse(splitcommand[1]);
                        }

						else {
                            action.moveMagnitude = 0.25f;
                        }
						
                        PhysicsController.ProcessControlCommand(action);
                        break;
                    }

                    //move ahead, force action true
                case "maf":
                    {
                        ServerAction action = new ServerAction();
                        action.action = "MoveAhead";

						if (splitcommand.Length > 1)
						{
							action.moveMagnitude = float.Parse(splitcommand[1]);
						}
						else
                        action.moveMagnitude = 0.25f;

                        action.forceAction = true;
						
                        PhysicsController.ProcessControlCommand(action);

                        break;
                    }

                    //move backward, force action true
                case "mbf":
                    {
                        ServerAction action = new ServerAction();
                        action.action = "MoveBack";     

                        if (splitcommand.Length > 1)
                        {
                            action.moveMagnitude = float.Parse(splitcommand[1]);
                        }

						else
                        action.moveMagnitude = 0.25f;

                        action.forceAction = true;
						
                        PhysicsController.ProcessControlCommand(action);
                        break;
                    }

                    //move left, force action true
                case "mlf":
                    {
                        ServerAction action = new ServerAction();
                        action.action = "MoveLeft";

                        if (splitcommand.Length > 1)
                        {
                            action.moveMagnitude = float.Parse(splitcommand[1]);
                        }

						else
                        action.moveMagnitude = 0.25f;

                        action.forceAction = true;
						
                        PhysicsController.ProcessControlCommand(action);
                        break;
                    }

                    //move right, force action true
                case "mrf":
                    {
                        ServerAction action = new ServerAction();
                        action.action = "MoveRight";

                        if (splitcommand.Length > 1)
                        {
                            action.moveMagnitude = float.Parse(splitcommand[1]);
                        }

						else
                        action.moveMagnitude = 0.25f;

                        action.forceAction = true;
						
                        PhysicsController.ProcessControlCommand(action);
                        break;
                    }

                case "fu":
                    {
                        ServerAction action = new ServerAction();
                        action.action = "FlyUp";

                        action.moveMagnitude = 2f;
                        DroneController.ProcessControlCommand(action);
                        break;
                    }

                case "fd":
                    {
                        ServerAction action = new ServerAction();
                        action.action = "FlyDown";

                        action.moveMagnitude = 2f;
                        DroneController.ProcessControlCommand(action);
                        break;
                    }

                case "fa":
                    {
                        ServerAction action = new ServerAction();
                        action.action = "FlyAhead";

                        action.moveMagnitude = 2f;
                        DroneController.ProcessControlCommand(action);
                        break;
                    }
                case "fl":
                    {
                        ServerAction action = new ServerAction();
                        action.action = "FlyLeft";

                        action.moveMagnitude = 2f;
                        DroneController.ProcessControlCommand(action);
                        break;
                    }

                case "fr":
                    {
                        ServerAction action = new ServerAction();
                        action.action = "FlyRight";

                        action.moveMagnitude = 2f;
                        DroneController.ProcessControlCommand(action);
                        break;
                    }

                case "fb":
                    {
                        ServerAction action = new ServerAction();
                        action.action = "FlyBack";

                        action.moveMagnitude = 2f;
                        DroneController.ProcessControlCommand(action);
                        break;
                    }

                    //look up
                case "lu":
                    {
                        ServerAction action = new ServerAction();
                        action.action = "LookUp";

						if(splitcommand.Length > 1)
						{
							action.degrees = float.Parse(splitcommand[1]);
						}

                        //action.manualInteract = true;
                        PhysicsController.ProcessControlCommand(action);
                        break;
                    }

                    //stochastic look up
                case "lus":
                    {
                        ServerAction action = new ServerAction();
                        action.action = "LookUp";

						if(splitcommand.Length > 1)
						{
							action.degrees = float.Parse(splitcommand[1]);
						}

                        StochasticController.ProcessControlCommand(action);
                        break;
                    }

                    //look down
                case "ld":
                    {
                        ServerAction action = new ServerAction();
                        action.action = "LookDown";

						if(splitcommand.Length > 1)
						{
							action.degrees = float.Parse(splitcommand[1]);
						}

                        //action.manualInteract = true;
                        PhysicsController.ProcessControlCommand(action);
                        break;
                    }

                //stochastic look down
                case "lds":
                    {
                        ServerAction action = new ServerAction();
                        action.action = "LookDown";

						if(splitcommand.Length > 1)
						{
							action.degrees = float.Parse(splitcommand[1]);
						}

                        StochasticController.ProcessControlCommand(action);
                        break;
                    }

                    //rotate left
                case "rl":
                    {
                        ServerAction action = new ServerAction();
                        action.action = "RotateLeft";

						if(splitcommand.Length > 1)
						{
							action.degrees = float.Parse(splitcommand[1]);
						}

                        //action.manualInteract = true;
                        PhysicsController.ProcessControlCommand(action);
                        break;
                    }

                    //rotate left stochastic
                case "rls":
                    {
                        ServerAction action = new ServerAction();
                        action.action = "RotateLeft";

						if(splitcommand.Length > 1)
						{
							action.degrees = float.Parse(splitcommand[1]);
						}

                        StochasticController.ProcessControlCommand(action);
                        break;
                    }
                
                    //rotate right
                case "rr":
                    {
                        ServerAction action = new ServerAction();
                        action.action = "RotateRight";

						if(splitcommand.Length > 1)
						{
							action.degrees = float.Parse(splitcommand[1]);
						}
                        
                        //action.manualInteract = true;
                        PhysicsController.ProcessControlCommand(action);
                        break;
                    }   

                    //rotate right stochastic
                case "rrs":
                    {
                        ServerAction action = new ServerAction();
                        action.action = "RotateRight";

						if(splitcommand.Length > 1)
						{
							action.degrees = float.Parse(splitcommand[1]);
						}
                        
                        StochasticController.ProcessControlCommand(action);
                        break;
                    } 

                    //pickup object, if no specific object passed in, it will pick up the closest interactable simobj in the agent's viewport
				case "pu":
                    {
                        ServerAction action = new ServerAction();
                        action.action = "PickupObject";
						if(splitcommand.Length > 1)
						{
							action.objectId = splitcommand[1];
						}

						else
						{
							//action.objectId = Agent.GetComponent<PhysicsRemoteFPSAgentController>().ObjectIdOfClosestVisibleObject();
						}

                        action.forceAction = true;
                        action.x = 0.5f; 
                        action.y = 0.5f;
                        PhysicsController.ProcessControlCommand(action);
                        break;
                    }

                //manual pickup object- test hand                
				case "pum":
                    {
                        ServerAction action = new ServerAction();
                        action.action = "PickupObject";
						if(splitcommand.Length > 1)
						{
							action.objectId = splitcommand[1];
						}

						else
						{
							action.objectId = Agent.GetComponent<PhysicsRemoteFPSAgentController>().ObjectIdOfClosestVisibleObject();
						}

                        action.manualInteract = true;
                        PhysicsController.ProcessControlCommand(action);
                        break;
                    }

                case "slice":
                    {
                        ServerAction action = new ServerAction();
                        action.action = "SliceObject";
						if(splitcommand.Length > 1)
						{
							action.objectId = splitcommand[1];
						}

                        else
                        {
                            //action.objectId = Agent.GetComponent<PhysicsRemoteFPSAgentController>().ObjectIdOfClosestVisibleObject();
                        }
                        action.x = 0.5f;
                        action.y = 0.5f;
                        PhysicsController.ProcessControlCommand(action);
                        break;
                    }
                    
                case "break":
                    {
                        ServerAction action = new ServerAction();
                        action.action = "BreakObject";
						if(splitcommand.Length > 1)
						{
							action.objectId = splitcommand[1];
						}

                       else
                        {
                            //action.objectId = Agent.GetComponent<PhysicsRemoteFPSAgentController>().ObjectIdOfClosestVisibleObject();
                        }
                        action.x = 0.5f;
                        action.y = 0.5f;

                        PhysicsController.ProcessControlCommand(action);
                        break;
                    }
                
                case "dirtyobject":
                    {
                        ServerAction action = new ServerAction();
                        action.action = "DirtyObject";
						if(splitcommand.Length > 1)
						{
							action.objectId = splitcommand[1];
						}

                        else
                        {
                            //action.objectId = Agent.GetComponent<PhysicsRemoteFPSAgentController>().ObjectIdOfClosestVisibleObject();
                        }
                        action.x = 0.5f;
                        action.y = 0.5f;
                        PhysicsController.ProcessControlCommand(action);
                        break;
                    }

                case "cleanobject":
                    {
                        ServerAction action = new ServerAction();
                        action.action = "CleanObject";
						if(splitcommand.Length > 1)
						{
							action.objectId = splitcommand[1];
						}

                        else
                        {
                            action.objectId = Agent.GetComponent<PhysicsRemoteFPSAgentController>().ObjectIdOfClosestVisibleObject();
                        }

                        PhysicsController.ProcessControlCommand(action);
                        break;
                    }

                case "fillwater":
                    {
                        ServerAction action = new ServerAction();
                        action.action = "FillObjectWithLiquid";
						if(splitcommand.Length > 1)
						{
							action.objectId = splitcommand[1];
						}

                        else
                        {
                            action.objectId = Agent.GetComponent<PhysicsRemoteFPSAgentController>().ObjectIdOfClosestVisibleObject();
                        }

                        action.fillLiquid = "water";
                        PhysicsController.ProcessControlCommand(action);
                        break;
                    }

                case "fillcoffee":
                    {
                        ServerAction action = new ServerAction();
                        action.action = "FillObjectWithLiquid";
						if(splitcommand.Length > 1)
						{
							action.objectId = splitcommand[1];
						}

                        else
                        {
                            action.objectId = Agent.GetComponent<PhysicsRemoteFPSAgentController>().ObjectIdOfClosestVisibleObject();
                        }

                        action.fillLiquid = "coffee";
                        PhysicsController.ProcessControlCommand(action);
                        break;
                    }

                case "fillwine":
                    {
                        ServerAction action = new ServerAction();
                        action.action = "FillObjectWithLiquid";
						if(splitcommand.Length > 1)
						{
							action.objectId = splitcommand[1];
						}

                        else
                        {
                            action.objectId = Agent.GetComponent<PhysicsRemoteFPSAgentController>().ObjectIdOfClosestVisibleObject();
                        }

                        action.fillLiquid = "wine";
                        PhysicsController.ProcessControlCommand(action);
                        break;
                    }
                case "emptyliquid":
                    {
                        ServerAction action = new ServerAction();
                        action.action = "EmptyLiquidFromObject";
						if(splitcommand.Length > 1)
						{
							action.objectId = splitcommand[1];
						}

                        else
                        {
                            action.objectId = Agent.GetComponent<PhysicsRemoteFPSAgentController>().ObjectIdOfClosestVisibleObject();
                        }

                        PhysicsController.ProcessControlCommand(action);
                        break;
                    }

                case "useup":
                    {
                        ServerAction action = new ServerAction();
                        action.action = "UseUpObject";
						if(splitcommand.Length > 1)
						{
							action.objectId = splitcommand[1];
						}

                        else
                        {
                            //action.objectId = Agent.GetComponent<PhysicsRemoteFPSAgentController>().ObjectIdOfClosestVisibleObject();
                        }

                        action.x =0.5f;
                        action.y = 0.5f;
                        PhysicsController.ProcessControlCommand(action);
                        break;
                    }

                    //drop object
				case "dr":
                    {
                        ServerAction action = new ServerAction();
						action.action = "DropHandObject";
                        PhysicsController.ProcessControlCommand(action);
                        break;
                    }   

                // force drop object
				case "fdr":
                    {
                        ServerAction action = new ServerAction();
						action.action = "DropHandObject";
                        action.forceAction = true;
                        PhysicsController.ProcessControlCommand(action);
                        break;
                    }   

                    //rotate object in hand, pass in desired x/y/z rotation
				case "ro":
                    {
                        ServerAction action = new ServerAction();
                        action.action = "RotateHand";
						if(splitcommand.Length > 1)
						{
							action.x = float.Parse(splitcommand[1]);
                            action.y = float.Parse(splitcommand[2]);
                            action.z = float.Parse(splitcommand[3]);
                            PhysicsController.ProcessControlCommand(action);
						}

                        break;
                    }

                case "ror":
                    {
                        ServerAction action = new ServerAction();
                        action.action = "RotateHandRelative";
						if(splitcommand.Length > 1)
						{
							action.x = float.Parse(splitcommand[1]);
                            action.y = float.Parse(splitcommand[2]);
                            action.z = float.Parse(splitcommand[3]);
                            PhysicsController.ProcessControlCommand(action);
						}

                        break;
                    }  

                    //default the Hand's position and rotation to the starting position and rotation
				case "dh": 
                    {
                        ServerAction action = new ServerAction();
                        action.action = "DefaultAgentHand";
                        PhysicsController.ProcessControlCommand(action);
                        break;
                    }

                case "tta":
                    {
                        ServerAction action = new ServerAction();
                        action.action = "TouchThenApplyForce";
                        action.x = 0.5f;
                        action.y = 0.5f;
                        action.handDistance = 2.0f;
                        action.direction = new Vector3(0, 0, 1);
                        action.moveMagnitude = 800f;

                        if(splitcommand.Length > 1)
                        {
                            action.moveMagnitude = float.Parse(splitcommand[1]);
                        }
                        PhysicsController.ProcessControlCommand(action);
                        break;
                    }

                    //move hand ahead, forward relative to agent's facing
                    //pass in move magnitude or default is 0.25 units
				case "mha":
                    {
                        ServerAction action = new ServerAction();
                        action.action = "MoveHandAhead";

						if(splitcommand.Length > 1)
						{
							action.moveMagnitude = float.Parse(splitcommand[1]);
						}

						else
						    action.moveMagnitude = 0.1f;
						
						// action.x = 0f;
						// action.y = 0f;
						// action.z = 1f;

                        PhysicsController.ProcessControlCommand(action);
                        break;
                    } 

					//move hand backward. relative to agent's facing
					//pass in move magnitude or default is 0.25 units               
                case "mhb":
                    {
						ServerAction action = new ServerAction();
                        action.action = "MoveHandBack";


                        if (splitcommand.Length > 1)
                        {
                            action.moveMagnitude = float.Parse(splitcommand[1]);
                        }

                        else
                            action.moveMagnitude = 0.1f;
						
                        // action.x = 0f;
                        // action.y = 0f;
                        // action.z = -1f;
                        PhysicsController.ProcessControlCommand(action);
                        break;
                    }  

					//move hand left, relative to agent's facing
					//pass in move magnitude or default is 0.25 units
                case "mhl":
                    {
						ServerAction action = new ServerAction();
                        action.action = "MoveHandLeft";                  

                        if (splitcommand.Length > 1)
                        {
                            action.moveMagnitude = float.Parse(splitcommand[1]);
                        }

                        else
                            action.moveMagnitude = 0.1f;
						
                        // action.x = -1f;
                        // action.y = 0f;
                        // action.z = 0f;
                        PhysicsController.ProcessControlCommand(action);
                        break;
                    }  

					//move hand right, relative to agent's facing
					//pass in move magnitude or default is 0.25 units
                case "mhr":
                    {
						ServerAction action = new ServerAction();
                        action.action = "MoveHandRight";

                        if (splitcommand.Length > 1)
                        {
                            action.moveMagnitude = float.Parse(splitcommand[1]);
                        }

                        else
                            action.moveMagnitude = 0.1f;
						
                        // action.x = 1f;
                        // action.y = 0f;
                        // action.z = 0f;
                        PhysicsController.ProcessControlCommand(action);
                        break;
                    }  

					//move hand up, relative to agent's facing
					//pass in move magnitude or default is 0.25 units
                case "mhu":
                    {
						ServerAction action = new ServerAction();
                        action.action = "MoveHandUp";

                        if (splitcommand.Length > 1)
                        {
                            action.moveMagnitude = float.Parse(splitcommand[1]);
                        }

                        else
                            action.moveMagnitude = 0.1f;
						
                        // action.x = 0f;
                        // action.y = 1f;
                        // action.z = 0f;
                        PhysicsController.ProcessControlCommand(action);
                        break;
                    }  

					//move hand down, relative to agent's facing
					//pass in move magnitude or default is 0.25 units
                case "mhd":
                    {
						ServerAction action = new ServerAction();
                        action.action = "MoveHandDown";
                        
                        if (splitcommand.Length > 1)
                        {
                            action.moveMagnitude = float.Parse(splitcommand[1]);
                        }

                        else
                            action.moveMagnitude = 0.1f;
						
                        // action.x = 0f;
                        // action.y = -1f;
                        // action.z = 0f;
                        PhysicsController.ProcessControlCommand(action);
                        break;
                    }  
                
                //changes the time spent to decay to room temperature for all objects in this scene of given type
                case "DecayTimeForType":
                    {
                        ServerAction action = new ServerAction();
                        action.action = "SetRoomTempDecayTimeForType";

                        action.TimeUntilRoomTemp = 20f;
                        action.objectType = "Bread";
                        PhysicsController.ProcessControlCommand(action);

                        break;
                    }
                    
                //changes the time spent to decay to room temperature for all objects globally in the scene
                case "DecayTimeGlobal":
                    {
                        ServerAction action = new ServerAction();
                        action.action = "SetGlobalRoomTempDecayTime";

                        action.TimeUntilRoomTemp = 20f;
                        PhysicsController.ProcessControlCommand(action);

                        break;
                    }
                
                case "SetTempDecayBool":
                    {
                        ServerAction action = new ServerAction();
                        action.action = "SetDecayTemperatureBool";

                        action.allowDecayTemperature = false;
                        PhysicsController.ProcessControlCommand(action);
                        break;
                    }

                    //throw object by dropping it and applying force.
                    //default is with strength of 120, can pass in custom magnitude of throw force
                case "throw":
					{
						ServerAction action = new ServerAction();
						action.action = "ThrowObject";

						if (splitcommand.Length > 1)
						{
							action.moveMagnitude = float.Parse(splitcommand[1]);
						}

						else
							action.moveMagnitude = 120f;

						PhysicsController.ProcessControlCommand(action);                  
						break;
					}

                case "push":
					{
						ServerAction action = new ServerAction();
						action.action = "PushObject";

                        action.moveMagnitude = 2000f;

                        if (splitcommand.Length > 1 && splitcommand.Length < 3)
                        {
                            action.objectId = splitcommand[1];
                            action.moveMagnitude = 200f;//4000f;
                        }

                        else if(splitcommand.Length > 2)
                        {
                            action.objectId = splitcommand[1];
                            action.moveMagnitude = float.Parse(splitcommand[2]);
                        }

                        else
                        {
                            //action.objectId = Agent.GetComponent<PhysicsRemoteFPSAgentController>().ObjectIdOfClosestPickupableOrMoveableObject();
                            //action.moveMagnitude = 200f;//4000f;
                        }
						
                        action.x = 0.5f;
                        action.y = 0.5f;

                        action.z = 1;
						PhysicsController.ProcessControlCommand(action);                  
						break;
					}

                case "pull":
					{
						ServerAction action = new ServerAction();
						action.action = "PullObject";

                        action.moveMagnitude = 2000f;

                        if (splitcommand.Length > 1 && splitcommand.Length < 3)
                        {
                            action.objectId = splitcommand[1];
                            action.moveMagnitude = 200f;//4000f;
                        }

                        else if(splitcommand.Length > 2)
                        {
                            action.objectId = splitcommand[1];
                            action.moveMagnitude = float.Parse(splitcommand[2]);
                        }

                        else
                        {
                            action.objectId = Agent.GetComponent<PhysicsRemoteFPSAgentController>().ObjectIdOfClosestPickupableOrMoveableObject();
                            //action.moveMagnitude = 200f;//4000f;
                        }
							
                        //action.moveMagnitude = 200f;//4000f;
                        action.z = -1;
                        action.x = 0.5f;
                        action.y = 0.5f;
						PhysicsController.ProcessControlCommand(action);                  
						break;
					}

                case "dirpush":
					{
						ServerAction action = new ServerAction();
						action.action = "DirectionalPush";

                        if (splitcommand.Length > 1 && splitcommand.Length < 3)
                        {
                            action.objectId = splitcommand[1];
                            action.moveMagnitude = 10f;//4000f;
                        }

                        else if(splitcommand.Length > 2)
                        {
                            action.objectId = splitcommand[1];
                            action.moveMagnitude = float.Parse(splitcommand[2]);
                        }

                        action.pushAngle = 279f;
                        action.moveMagnitude = 159f;
                        action.x = 0.5f;
                        action.y = 0.5f;
						PhysicsController.ProcessControlCommand(action);                  
						break;
					}

                case "toggleon":
                    {
                        ServerAction action = new ServerAction();
                        action.action = "ToggleObjectOn";
                        if (splitcommand.Length > 1)
                        {
                            action.objectId = splitcommand[1];
                        }

                        else
                        {
                            //action.objectId = Agent.GetComponent<PhysicsRemoteFPSAgentController>().ObjectIdOfClosestToggleObject();
                        }

                        action.x = 0.5f;
                        action.y = 0.5f;
                        PhysicsController.ProcessControlCommand(action);

                        break;
                    }

                case "toggleoff":
                    {
                        ServerAction action = new ServerAction();
                        action.action = "ToggleObjectOff";
                        if (splitcommand.Length > 1)
                        {
                            action.objectId = splitcommand[1];
                        }
                        else
                        {
                            //action.objectId = Agent.GetComponent<PhysicsRemoteFPSAgentController>().ObjectIdOfClosestToggleObject();
                        }

                        action.x = 0.5f;
                        action.y = 0.5f;
                        //action.objectId = "DeskLamp|-01.32|+01.24|-00.99";
                        action.forceVisible = true;
                        action.forceAction = true;
                        PhysicsController.ProcessControlCommand(action);

                        break;
                    }

                case "cook":
                    {
                        ServerAction action = new ServerAction();
                        action.action = "CookObject";
                        if (splitcommand.Length > 1)
                        {
                            action.objectId = splitcommand[1];
                        }

                        action.x = 0.5f;
                        action.y = 0.5f;
                        PhysicsController.ProcessControlCommand(action);

                        break;
                    }

                case "sos":
                    {
                        ServerAction action = new ServerAction();
                        action.action = "SetObjectStates";
                        action.SetObjectStates = new SetObjectStates()
                        {
                            stateChange = "toggleable",
                            objectType = "DeskLamp",
                            isToggled = false
                        };

                        PhysicsController.ProcessControlCommand(action);

                        break;
                    }

                case "pose":
                    {
                        ServerAction action = new ServerAction();
                        action.action = "SetObjectPoses";
                        action.objectPoses = new ObjectPose[1];

                        action.objectPoses[0] = new ObjectPose();

                        action.objectPoses[0].objectName = "Book_3d15d052";
                        action.objectPoses[0].position = new Vector3(0, 0, 0);
                        action.objectPoses[0].rotation = new Vector3(0, 0, 0);


                        PhysicsController.ProcessControlCommand(action);

                        break;
                    }

                    //opens given object the given percent, default is 100% open
                    //open <object ID> percent
				case "open":
					{
						ServerAction action = new ServerAction();
						action.action = "OpenObject";

                        //default open 100%
						if (splitcommand.Length > 1 && splitcommand.Length < 3)
                        {
                            action.objectId = splitcommand[1];
                        }

						//give the open percentage as 3rd param, from 0.0 to 1.0
						else if(splitcommand.Length > 2)
						{
							action.objectId = splitcommand[1];
							action.moveMagnitude = float.Parse(splitcommand[2]);
						}

						else
						{
                           //action.objectId = Agent.GetComponent<PhysicsRemoteFPSAgentController>().ObjectIdOfClosestVisibleOpenableObject();
						}

                        action.moveMagnitude = 0.5f;
                        action.x = 0.5f;
                        action.y = 0.5f;
						PhysicsController.ProcessControlCommand(action);                  

						break;
					}

				case "close":
                    {
                        ServerAction action = new ServerAction();
                        action.action = "CloseObject";

                        if (splitcommand.Length > 1)
                        {
                            action.objectId = splitcommand[1];
                        }
                  
						else
						{
                           //action.objectId = Agent.GetComponent<PhysicsRemoteFPSAgentController>().ObjectIdOfClosestVisibleOpenableObject();
						}

                        action.x = 0.5f;
                        action.y = 0.5f;
                        PhysicsController.ProcessControlCommand(action);

                        break;
                    }
                   
                    //pass in object id of a receptacle, and this will report any other sim objects inside of it
                    //this works for cabinets, drawers, countertops, tabletops, etc.
				case "contains":
                    {
                        ServerAction action = new ServerAction();
                        action.action = "Contains";

                        if (splitcommand.Length > 1)
                        {
                            action.objectId = splitcommand[1];
                        }

                        PhysicsController.ProcessControlCommand(action);

                        break;
                    }


                //*****************************************************************************
                //MASS SCALE ACTIONS HERE
                //*****************************************************************************

                //get total mass in right scale of MassScale sim obj
                case "rscalemass":
                    {
                        ServerAction action = new ServerAction();
                        action.action = "MassInRightScale";

                        if (splitcommand.Length > 1)
                        {
                            action.objectId = splitcommand[1];
                        }

                        PhysicsController.ProcessControlCommand(action);
                        break;
                    }

                //get total mass in left scale of MassScale sim obj
                case "lscalemass":
                    {
                        ServerAction action = new ServerAction();
                        action.action = "MassInLeftScale";

                        if (splitcommand.Length > 1)
                        {
                            action.objectId = splitcommand[1];
                        }

                        PhysicsController.ProcessControlCommand(action);
                        break;
                    }

                //get total count of objects in right scale of MassScale sim obj
                case "rscalecount":
                    {
                        ServerAction action = new ServerAction();
                        action.action = "CountInRightScale";

                        if (splitcommand.Length > 1)
                        {
                            action.objectId = splitcommand[1];
                        }

                        PhysicsController.ProcessControlCommand(action);
                        break;
                    }

                //get total count of objects in the left scale of MassScale sim obj
                case "lscalecount":
                    {
                        ServerAction action = new ServerAction();
                        action.action = "CountInLeftScale";

                        if (splitcommand.Length > 1)
                        {
                            action.objectId = splitcommand[1];
                        }

                        PhysicsController.ProcessControlCommand(action);
                        break;
                    }

                //get list of all sim objects in the right scale of MassScale sim obj
                case "rscaleobjs":
                    {
                        ServerAction action = new ServerAction();
                        action.action = "ObjectsInRightScale";

                        if (splitcommand.Length > 1)
                        {
                            action.objectId = splitcommand[1];
                        }

                        PhysicsController.ProcessControlCommand(action);
                        break;
                    }

                //get list of all sim objects in the Left scale of MassScale sim obj
                case "lscaleobjs":
                    {
                        ServerAction action = new ServerAction();
                        action.action = "ObjectsInLeftScale";

                        if (splitcommand.Length > 1)
                        {
                            action.objectId = splitcommand[1];
                        }

                        PhysicsController.ProcessControlCommand(action);
                        break;
                    }
                    
                    // Will fail if navmeshes are not setup
                    case "expact":
                    {
                        ServerAction action = new ServerAction();
                        action.action = "ObjectNavExpertAction";

                        //pass in a min range, max range, delay
                        if (splitcommand.Length > 1)
                        {
                            //ID of spawner
                            action.objectType = splitcommand[1];
                        }

                        PhysicsController.ProcessControlCommand(action);
                        break;
                    }

                    // Will fail if navmeshes are not setup
                    case "shortest_path":
                    {
                        Dictionary<string, object> action = new Dictionary<string, object>();
                        action["action"] = "GetShortestPath";

                        //pass in a min range, max range, delay
                        if (splitcommand.Length > 1)
                        {
                            //ID of spawner
                            action["objectId"] = splitcommand[1];

                            if (splitcommand.Length == 5) {
                                action["position"] = new Vector3(
                                    float.Parse(splitcommand[2]),
                                    float.Parse(splitcommand[3]), 
                                    float.Parse(splitcommand[4])
                                );
                            }
                        }

                        PhysicsController.ProcessControlCommand(action);
                        break;
                    }
                     case "shortest_path_type":
                    {
                        Dictionary<string, object> action = new Dictionary<string, object>();
                        action["action"] = "GetShortestPath";

                        //pass in a min range, max range, delay
                        if (splitcommand.Length > 1)
                        {
                            //ID of spawner
                            action["objectType"] = splitcommand[1];

                            if (splitcommand.Length == 5) {
                                action["position"] = new Vector3(
                                    float.Parse(splitcommand[2]),
                                    float.Parse(splitcommand[3]), 
                                    float.Parse(splitcommand[4])
                                );
                            }
                        }

                        PhysicsController.ProcessControlCommand(action);
                        break;
                    }
                    case "shortest_path_point":
                    {
                        Dictionary<string, object> action = new Dictionary<string, object>();
                        action["action"] = "GetShortestPathToPoint";

                        //pass in a min range, max range, delay
                        if (splitcommand.Length > 1)
                        {
                            //ID of spawner
                            //action.objectId = splitcommand[1];

                            if (splitcommand.Length == 4) {
                                action["x"] = float.Parse(splitcommand[1]);
                                action["y"] = float.Parse(splitcommand[2]);
                                action["z"] = float.Parse(splitcommand[3]);
                            }
                            if (splitcommand.Length == 7) {
                                action["position"] = new Vector3(
                                    float.Parse(splitcommand[1]),
                                    float.Parse(splitcommand[2]), 
                                    float.Parse(splitcommand[3])
                                );
                                action["x"] = float.Parse(splitcommand[4]);
                                action["y"] = float.Parse(splitcommand[5]);
                                action["z"] = float.Parse(splitcommand[6]);
                            }
                             if (splitcommand.Length < 4) {
                                throw new ArgumentException("need to provide 6 floats, first 3 source position second 3 target position");
                            }
                        }
                        else {
                             throw new ArgumentException("need to provide at least 3 floats for target position");
                        }
                        PhysicsController.ProcessControlCommand(action);
                        break;
                    }
                    case "visualize_path":
                    {
                        ServerAction action = new ServerAction();
                        action.action = "VisualizePath";
                        action.objectId = "0";

                        //pass in a min range, max range, delay
                        if (splitcommand.Length > 1)
                        {
                            //ID of spawner
                            action.objectId = splitcommand[1];

                            if (splitcommand.Length == 5) {
                                action.position = new Vector3(
                                    float.Parse(splitcommand[2]),
                                    float.Parse(splitcommand[3]), 
                                    float.Parse(splitcommand[4])
                                );
                            }
                            else {
                                action.positions = new List<Vector3>() {
                                    new Vector3( 4.258f, 1.0f, -1.69f),
                                    new Vector3(6.3f, 1.0f, -3.452f)
                                };
                            }
                        }

                        PhysicsController.ProcessControlCommand(action);
                        break;
                    }

                    case "vp":
                    {
                        ServerAction action = new ServerAction();
                        action.action = "VisualizeShortestPaths";

                        //pass in a min range, max range, delay
                        if (splitcommand.Length > 1)
                        {
                            //ID of spawner
                            action.objectType = splitcommand[1];

                            if (splitcommand.Length == 5) {
                                action.position = new Vector3(
                                    float.Parse(splitcommand[2]),
                                    float.Parse(splitcommand[3]), 
                                    float.Parse(splitcommand[4])
                                );
                            }
                            else {
                                var pos = PhysicsController.getReachablePositions().Shuffle();
                                action.positions = pos.Take(20).ToList();
                                action.grid = true;
                                // action.pathGradient = new Gradient() {
                                //     colorKeys = new GradientColorKey[]{
                                //          new GradientColorKey(Color.white, 0.0f),
                                //          new GradientColorKey(Color.blue, 1.0f)
                                //         },
                                //     alphaKeys =  new GradientAlphaKey[]{
                                //         new GradientAlphaKey(1.0f, 0.0f),
                                //         new GradientAlphaKey(1.0f, 1.0f)
                                //     },
                                //     mode = GradientMode.Blend
                                // };
                                // action.gridColor = new Color(1.0f, 0.0f, 0.0f, 1.0f);
                                // action.positions = new List<Vector3>() {
                                //     new Vector3( 4.258f, 1.0f, -2.69f),
                                //     new Vector3(4.3f, 1.0f, -3.452f)
                                // };
                            }
                        }

                        PhysicsController.ProcessControlCommand(action);
                        break;
                    }
                    
                    case "visualize_shortest_path":
                    {
                        ServerAction action = new ServerAction();
                        action.action = "VisualizeShortestPaths";

                        //pass in a min range, max range, delay
                        if (splitcommand.Length > 1)
                        {
                            //ID of spawner
                            action.objectType = splitcommand[1];

                            if (splitcommand.Length == 5) {
                                action.position = new Vector3(
                                    float.Parse(splitcommand[2]),
                                    float.Parse(splitcommand[3]), 
                                    float.Parse(splitcommand[4])
                                );
                            }
                            else {
                                // var pos = PhysicsController.getReachablePositions().Shuffle();
                                action.positions = new List<Vector3>() { PhysicsController.transform.position };
                                action.grid = true;
                            }
                        }

                        PhysicsController.ProcessControlCommand(action);
                        break;
                    }

                    case "get_object_type_ids":
                    {
                        ServerAction action = new ServerAction();
                        action.action = "ObjectTypeToObjectIds";
                        if (splitcommand.Length > 1)
                        {
                            action.objectType = splitcommand[1];
                        }

                         PhysicsController.ProcessControlCommand(action);
                        break;
                    }
                    case "move_mid_arm":
                    case "mmla":
                    {
                        // Limit around -0.084
                        //"mmla 0 0 -0.08 1.0 false wrist true"
                        ServerAction action = new ServerAction();
                        action.action = "MoveMidLevelArm";
                        action.speed = 1.0f;
                        //action.returnToStart = true;
                        if (splitcommand.Length > 4)
                        {
                            action.position = new Vector3(
                                    float.Parse(splitcommand[1]),
                                    float.Parse(splitcommand[2]), 
                                    float.Parse(splitcommand[3])
                                );
                            
                             if (splitcommand.Length >= 5) {
                                 action.speed = float.Parse(splitcommand[4]);
                             }

                            if (splitcommand.Length >= 6) {
                                 action.returnToStart = bool.Parse(splitcommand[5]);
                             }

                             if(splitcommand.Length >= 7) {
                                 action.coordinateSpace = splitcommand[6];
                             }

                             if(splitcommand.Length >= 8) {
                                 action.restrictMovement = bool.Parse(splitcommand[7]);
                             }
                        }
                        else {
                            Debug.LogError("Target x y z args needed for command");
                        }
                        //action.stopArmMovementOnContact = true;
                        PhysicsController.ProcessControlCommand(action);
                        break;
                    }

                    //move mid level arm stop motion
                    case "mmlas":
                    {
                        ServerAction action = new ServerAction();
                        action.action = "MoveMidLevelArm";
                        action.speed = 1.0f;
                        //action.returnToStart = true;
                        if (splitcommand.Length > 4)
                        {
                            action.position = new Vector3(
                                    float.Parse(splitcommand[1]),
                                    float.Parse(splitcommand[2]), 
                                    float.Parse(splitcommand[3])
                                );
                            
                             if (splitcommand.Length >= 5) {
                                 action.speed = float.Parse(splitcommand[4]);
                             }

                            if (splitcommand.Length >= 6) {
                                 action.returnToStart = bool.Parse(splitcommand[5]);
                             }

                             if(splitcommand.Length >= 7) {
                                 action.handCameraSpace = bool.Parse(splitcommand[6]);
                             }
                        }
                        else {
                            Debug.LogError("Target x y z args needed for command");
                        }
                        action.stopArmMovementOnContact = true;
                        //action.stopArmMovementOnContact = true;
                        PhysicsController.ProcessControlCommand(action);
                        break;
                    }

                    case "mmlah":
                    {
                        ServerAction action = new ServerAction();
                        action.action = "MoveMidLevelArmHeight";

                        if(splitcommand.Length > 1)
                        {
                            action.y = float.Parse(splitcommand[1]);

                            if(splitcommand.Length > 2)
                            {
                                action.speed = float.Parse(splitcommand[2]);

                                if(splitcommand.Length > 3) 
                                action.returnToStart = bool.Parse(splitcommand[3]);
                            }
                        }

                        else
                        {
                            action.y = 0.9f;
                            action.speed = 1.0f;
                        }

                        PhysicsController.ProcessControlCommand(action);
                        break;
                    }

                    case "telefull":
                    {
                        ServerAction action = new ServerAction();
                        action.action = "TeleportFull";
                        action.x = -1.0f;
                        action.y = 0.9009995460510254f;
                        action.z = 1;
                        action.rotation = new Vector3(0, 135, 0);

                        PhysicsController.ProcessControlCommand(action);
                        break;
                    }

                    case "scale":
                    {
                        ServerAction action = new ServerAction();
                        action.action = "ScaleObject";
                        action.objectId = "Cup|-01.36|+00.78|+00.71";
                        action.scale = 2.0f;

                        if (splitcommand.Length > 1)
                        {
                            action.scale = float.Parse(splitcommand[1]);
                        }

                        PhysicsController.ProcessControlCommand(action);
                        break;
                    }

				default:
                    {   
                        ServerAction action = new ServerAction();
                        action.action = splitcommand[0];
                        if (splitcommand.Length == 2) {
                            action.objectId = splitcommand[1];
                        } else if (splitcommand.Length == 3) {
                            action.x = float.Parse(splitcommand[1]);
                            action.z = float.Parse(splitcommand[2]);
                        } else if (splitcommand.Length == 4) {
                            action.x = float.Parse(splitcommand[1]);
                            action.y = float.Parse(splitcommand[2]);
                            action.z = float.Parse(splitcommand[3]);
                        }
                        PhysicsController.ProcessControlCommand(action);      
                        //Debug.Log("Invalid Command");
                        break;
                    }

                    //rotate kinematic hand on arm
                    case "rmlh":
                    {
                        ServerAction action = new ServerAction();

                        action.action = "RotateMidLevelHand";

                        //euler angle notation
                        // action.degrees = 0;
                        // action.rotation= new Vector3(0, 90, 0);

                        //angle axis notation
                        action.degrees = 74;
                        action.rotation = new Vector3(1, 1, 0);

                        action.timeStep=1.0f;
                        PhysicsController.ProcessControlCommand(action);      

                        break;
                    }

                    case "pumlh":
                    {
                        ServerAction action = new ServerAction();
                        action.action = "PickUpMidLevelHand";
                        PhysicsController.ProcessControlCommand(action);
                        break;
                    }

                    case "dmlh":
                    {
                        ServerAction action = new ServerAction();
                        action.action = "DropMidLevelHand";
                        PhysicsController.ProcessControlCommand(action);
                        break;
                    }
                    case "wopu":
                    {
                        ServerAction action = new ServerAction();
                        action.action = "WhatObjectsCanHandPickUp";
                        PhysicsController.ProcessControlCommand(action);
                        break;
                    }
                    case "smlhr": {
                        ServerAction action = new ServerAction();
                        action.action = "SetMidLevelHandRadius";

                         if (splitcommand.Length == 2) {
                            action.radius = float.Parse(splitcommand[1]);
                        }
                        PhysicsController.ProcessControlCommand(action);
                        
                        break;
                    }
			}

			//StartCoroutine(CheckIfactionCompleteWasSetToTrueAfterWaitingALittleBit(splitcommand[0]));

        }
        #endif

#if UNITY_EDITOR

        // Taken from https://answers.unity.com/questions/1144378/copy-to-clipboard-with-a-button-unity-53-solution.html
        public static void CopyToClipboard(string s) {
            TextEditor te = new TextEditor();
            te.text = s;
            te.SelectAll();
            te.Copy();
        }

        //used to show what's currently visible on the top left of the screen
        void OnGUI() {
            if (PhysicsController.VisibleSimObjPhysics != null && this.controlMode != ControlMode.MINIMAL_FPS) {
                if (PhysicsController.VisibleSimObjPhysics.Length > 10) {
                    int horzIndex = -1;
                    GUILayout.BeginHorizontal();
                    foreach (SimObjPhysics o in PhysicsController.VisibleSimObjPhysics) {
                        horzIndex++;
                        if (horzIndex >= 3) {
                            GUILayout.EndHorizontal();
                            GUILayout.BeginHorizontal();
                            horzIndex = 0;
                        }
                        GUILayout.Button(o.ObjectID, UnityEditor.EditorStyles.miniButton, GUILayout.MaxWidth(200f));
                    }

                    GUILayout.EndHorizontal();
                } else {
                    //Plane[] planes = GeometryUtility.CalculateFrustumPlanes(m_Camera);

                    //int position_number = 0;
                    foreach (SimObjPhysics o in PhysicsController.VisibleSimObjPhysics) {
                        string suffix = "";
                        // Bounds bounds = new Bounds(o.gameObject.transform.position, new Vector3(0.05f, 0.05f, 0.05f));
                        // if (GeometryUtility.TestPlanesAABB(planes, bounds)) {
                        //     //position_number += 1;

                        //     //if (o.GetComponent<SimObj>().Manipulation == SimObjManipProperty.Inventory)
                        //     //    suffix += " VISIBLE: " + "Press '" + position_number + "' to pick up";

                        //     //else
                        //     //suffix += " VISIBLE";
                        //     //if(!IgnoreInteractableFlag)
                        //     //{
                        //     // if (o.isInteractable == true)
                        //     // {
                        //     //     suffix += " INTERACTABLE";
                        //     // }
                        //     //}

                        // }

                        if (GUILayout.Button(o.ObjectID + suffix, UnityEditor.EditorStyles.miniButton, GUILayout.MinWidth(100f))) {
                            CopyToClipboard(o.ObjectID);
                        }
                    }
                }
            }
        }
#endif

    }
}
<|MERGE_RESOLUTION|>--- conflicted
+++ resolved
@@ -210,14 +210,8 @@
 
                         action.gridSize = 0.25f;
                         action.visibilityDistance = 1.0f;
-<<<<<<< HEAD
-						PhysicsController.actionComplete = false;
-                        action.fieldOfView = 90f;
-                        action.rotateStepDegrees = 30f;
-=======
                         action.fieldOfView = 60;
                         action.rotateStepDegrees = 45;
->>>>>>> 3b9368d6
                         action.agentMode = "bot";
                         action.agentControllerType = "stochastic";
 
