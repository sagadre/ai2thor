--- conflicted
+++ resolved
@@ -199,7 +199,6 @@
         }
 
         #if UNITY_EDITOR
-<<<<<<< HEAD
         public IEnumerator ExecuteBatch(List<string> commands) {
 
             foreach(var command in commands) {
@@ -209,16 +208,14 @@
                 Debug.Log("Executing Batch command: " + command);
                 Execute(command);
             }
-
-
-=======
+        }                
+
+
         // shortcut to execute no-parameter actions
-
         private void ExecuteAction(string actionName) {
             Dictionary<string, object> action = new Dictionary<string, object>();
             action["action"] = actionName;
             PhysicsController.ProcessControlCommand(action);
->>>>>>> 1655cebd
         }
 
         public void Execute(string command)
