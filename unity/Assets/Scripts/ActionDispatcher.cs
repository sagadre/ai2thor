--- conflicted
+++ resolved
@@ -323,10 +323,6 @@
             ServerAction serverAction = dynamicServerAction.ToObject<ServerAction>();
             serverAction.dynamicServerAction = dynamicServerAction;
             arguments[0] = serverAction;
-<<<<<<< HEAD
-        } else {
-            for (int i = 0; i < methodParams.Length; i++) {
-=======
         }  else {
             var paramDict = methodParams.ToDictionary(param => param.Name, param => param);
             var invalidArgs = dynamicServerAction
@@ -355,7 +351,6 @@
                 );
             }
             for(int i = 0; i < methodParams.Length; i++) {
->>>>>>> a3bf39f5
                 System.Reflection.ParameterInfo pi = methodParams[i];
                 if (dynamicServerAction.ContainsKey(pi.Name)) {
                     try {
