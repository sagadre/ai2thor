﻿// Copyright Allen Institute for Artificial Intelligence 2017

using System;
using System.Collections;
using System.Collections.Generic;
using System.Globalization;
using System.IO;
using System.Linq;
using Priority_Queue;
using UnityEngine;
using UnityEngine.Rendering;
using UnityEngine.SceneManagement;
using UnityStandardAssets.CrossPlatformInput;
using UnityStandardAssets.ImageEffects;
using UnityStandardAssets.Utility;
using RandomExtensions;

namespace UnityStandardAssets.Characters.FirstPerson {
    [RequireComponent(typeof(CharacterController))]
    public class PhysicsRemoteFPSAgentController : BaseFPSAgentController {
        [SerializeField] protected GameObject[] ToSetActive = null;
        protected Dictionary<string, Dictionary<int, Material[]>> maskedObjects = new Dictionary<string, Dictionary<int, Material[]>>();
        bool transparentStructureObjectsHidden = false;
        //face swap stuff here
        public Material[] ScreenFaces; //0 - neutral, 1 - Happy, 2 - Mad, 3 - Angriest
        public MeshRenderer MyFaceMesh;
        public int AdvancePhysicsStepCount;
        public GameObject[] TargetCircles = null;
        //these object types can have a placeable surface mesh associated ith it
        //this is to be used with ScreenToWorldTarget to filter out raycasts correctly
        private List<SimObjType> hasPlaceableSurface = new List<SimObjType>()
        {
            SimObjType.Bathtub, SimObjType.Sink, SimObjType.Drawer, SimObjType.Cabinet, 
            SimObjType.CounterTop, SimObjType.Shelf
        };

        //change visibility check to use this distance when looking down
        //protected float DownwardViewDistance = 2.0f;

        // Use this for initialization
        public override void Start() {
            base.Start();
        }

        //forceVisible is true to activate, false to deactivate
        public void ToggleHideAndSeekObjects(bool forceVisible = false) {
            if (physicsSceneManager.ToggleHideAndSeek(forceVisible)) {
                physicsSceneManager.ResetObjectIdToSimObjPhysics();
                actionFinished(true);
            } else {
                errorMessage = "No HideAndSeek object found";
                actionFinished(false);
            }
        }

        public Vector3 AgentHandLocation() {
            return AgentHand.transform.position;
        }

        public float WhatIsAgentsMaxVisibleDistance() {
            return maxVisibleDistance;
        }

        public GameObject WhatAmIHolding() {
            return ItemInHand;
        }

        //get all sim objets of action.type, then sets their temperature decay timers to value
        public void SetRoomTempDecayTimeForType(string objectType, float TimeUntilRoomTemp=0.0f) {
            //get all objects of type passed by action
            SimObjPhysics[] simObjects = GameObject.FindObjectsOfType<SimObjPhysics>();

            List<SimObjPhysics> simObjectsOfType = new List<SimObjPhysics>();

            foreach (SimObjPhysics sop in simObjects)
            {
                if(sop.Type.ToString() == objectType)
                {
                    simObjectsOfType.Add(sop);
                }
            }
            //use SetHowManySecondsUntilRoomTemp to set them all
            foreach (SimObjPhysics sop in simObjectsOfType)
            {
                sop.SetHowManySecondsUntilRoomTemp(TimeUntilRoomTemp);
            }

            actionFinished(true);
        }

        //get all sim objects and globally set the room temp decay time for all of them
        public void SetGlobalRoomTempDecayTime(float TimeUntilRoomTemp=0.0f) {
            //get all objects 
            SimObjPhysics[] simObjects = GameObject.FindObjectsOfType<SimObjPhysics>();

            //use SetHowManySecondsUntilRoomTemp to set them all
            foreach (SimObjPhysics sop in simObjects)
            {
                sop.SetHowManySecondsUntilRoomTemp(TimeUntilRoomTemp);
            }

            actionFinished(true);
        }

        //change the mass/drag/angular drag values of a simobjphys that is pickupable or moveable
        public void SetMassProperties(string objectId, float mass, float drag, float angularDrag)
        {
            if(objectId == null)
            {
                errorMessage = "please give valid ObjectID for SetMassProperties() action";
                actionFinished(false);
                return;
            }

            SimObjPhysics[] simObjects = GameObject.FindObjectsOfType<SimObjPhysics>();
            foreach(SimObjPhysics sop in simObjects)
            {
                if(sop.objectID == objectId)
                {
                    if(sop.PrimaryProperty == SimObjPrimaryProperty.Moveable || sop.PrimaryProperty == SimObjPrimaryProperty.CanPickup)
                    {
                        Rigidbody rb = sop.GetComponent<Rigidbody>();
                        rb.mass = mass;
                        rb.drag = drag;
                        rb.angularDrag = angularDrag;
                        
                        actionFinished(true);
                        return;
                    }

                    errorMessage = "object with ObjectID: " + objectId + ", is not Moveable or Pickupable, and the Mass Properties cannot be changed";
                    actionFinished(false);
                    return;
                }
            }

            errorMessage = "object with ObjectID: " + objectId + ", could not be found in this scene";
            actionFinished(false);
            return;
        }

        //sets whether this scene should allow objects to decay temperature to room temp over time or not
        public void SetDecayTemperatureBool(bool allowDecayTemperature)
        {
            physicsSceneManager.GetComponent<PhysicsSceneManager>().AllowDecayTemperature = allowDecayTemperature;
            actionFinished(true);
        }


        private void LateUpdate() {
            //make sure this happens in late update so all physics related checks are done ahead of time
            //this is also mostly for in editor, the array of visible sim objects is found via server actions
            //using VisibleSimObjs(action), so be aware of that

            #if UNITY_EDITOR || UNITY_WEBGL
            if (this.agentState == AgentState.ActionComplete) {
                ServerAction action = new ServerAction();
                VisibleSimObjPhysics = VisibleSimObjs(action); //GetAllVisibleSimObjPhysics(m_Camera, maxVisibleDistance);
            }

            #endif
        }

        public override ObjectMetadata[] generateObjectMetadata() 
        {
            return base.generateObjectMetadata();
        }

        public override MetadataWrapper generateMetadataWrapper() 
        {
            return base.generateMetadataWrapper();
        }

        public override ObjectMetadata ObjectMetadataFromSimObjPhysics(SimObjPhysics simObj, bool isVisible)
        {
            return base.ObjectMetadataFromSimObjPhysics(simObj, isVisible);
        }

        //change the radius of the agent's capsule on the char controller component, and the capsule collider component
        public void SetAgentRadius(float agentRadius = 2.0f)
        {
            m_CharacterController.radius = agentRadius;
            CapsuleCollider cap = GetComponent<CapsuleCollider>();
            cap.radius = agentRadius;
            actionFinished(true);
        }

        //EDITOR DEBUG SCRIPTS:
        //////////////////////////////////////////////////////////////////////
        #if UNITY_EDITOR

        //return ID of closest CanPickup object by distance
        public string ObjectIdOfClosestVisibleObject() {
            string objectID = null;

            foreach (SimObjPhysics o in VisibleSimObjPhysics) {
                if (o.PrimaryProperty == SimObjPrimaryProperty.CanPickup) {
                    objectID = o.ObjectID;
                    //  print(objectID);
                    break;
                }
            }

            return objectID;
        }

        public string ObjectIdOfClosestPickupableOrMoveableObject() {
            string objectID = null;

            foreach (SimObjPhysics o in VisibleSimObjPhysics) {
                if (o.PrimaryProperty == SimObjPrimaryProperty.CanPickup || o.PrimaryProperty == SimObjPrimaryProperty.Moveable) {
                    objectID = o.ObjectID;
                    //  print(objectID);
                    break;
                }
            }

            return objectID;
        }

        //return ID of closest CanOpen or CanOpen_Fridge object by distance
        public string ObjectIdOfClosestVisibleOpenableObject() {
            string objectID = null;

            foreach (SimObjPhysics o in VisibleSimObjPhysics) {
                if (o.GetComponent<CanOpen_Object>()) {
                    objectID = o.ObjectID;
                    break;
                }
            }

            return objectID;
        }

        //return ID of closes toggleable object by distance
        public string ObjectIdOfClosestToggleObject() {
            string objectID = null;

            foreach (SimObjPhysics o in VisibleSimObjPhysics) {
                if (o.GetComponent<CanToggleOnOff>()) {
                    objectID = o.ObjectID;
                    break;
                }
            }

            return objectID;
        }

        public string ObjectIdOfClosestReceptacleObject() {
            string objectID = null;

            foreach (SimObjPhysics o in VisibleSimObjPhysics) {
                if (o.DoesThisObjectHaveThisSecondaryProperty(SimObjSecondaryProperty.Receptacle)) {
                    objectID = o.ObjectID;
                    break;
                }
            }
            return objectID;
        }
        #endif
        /////////////////////////////////////////////////////////
        //return a reference to a SimObj that is Visible (in the VisibleSimObjPhysics array) and
        //matches the passed in objectID
        public GameObject FindObjectInVisibleSimObjPhysics(string objectID) {
            GameObject target = null;

            foreach (SimObjPhysics o in VisibleSimObjPhysics) {
                if (o.objectID == objectID) {
                    target = o.gameObject;
                }
            }

            return target;
        }

        protected Collider[] collidersWithinCapsuleCastOfAgent(float maxDistance) {
            CapsuleCollider agentCapsuleCollider = GetComponent<CapsuleCollider>();
            Vector3 point0, point1;
            float radius;
            agentCapsuleCollider.ToWorldSpaceCapsule(out point0, out point1, out radius);
            if (point0.y <= point1.y) {
                point1.y += maxDistance;
            } else {
                point0.y += maxDistance;
            }
            return Physics.OverlapCapsule(point0, point1, maxDistance, 1 << 8, QueryTriggerInteraction.Collide);
        }

        //use this to check if any given Vector3 coordinate is within the agent's viewport and also not obstructed
        public bool CheckIfPointIsInViewport(Vector3 point) 
        {
            Vector3 viewPoint = m_Camera.WorldToViewportPoint(point);

            float ViewPointRangeHigh = 1.0f;
            float ViewPointRangeLow = 0.0f;

            if (viewPoint.z > 0 //&& viewPoint.z < maxDistance * DownwardViewDistance //is in front of camera and within range of visibility sphere
                &&
                viewPoint.x < ViewPointRangeHigh && viewPoint.x > ViewPointRangeLow //within x bounds of viewport
                &&
                viewPoint.y < ViewPointRangeHigh && viewPoint.y > ViewPointRangeLow) //within y bounds of viewport
            {
                RaycastHit hit;

                updateAllAgentCollidersForVisibilityCheck(false);

                if (Physics.Raycast(m_Camera.transform.position, point - m_Camera.transform.position, out hit,
                        Vector3.Distance(m_Camera.transform.position, point) - 0.01f, (1 << 8) | (1 << 10))) //reduce distance by slight offset
                {
                    updateAllAgentCollidersForVisibilityCheck(true);
                    return false;
                } else {
                    updateAllAgentCollidersForVisibilityCheck(true);
                    return true;
                }
            }
            return false;
        }

        //checks if a float is a multiple of 0.1f
        private bool CheckIfFloatIsMultipleOfOneTenth(float f)
        {
            if(((decimal)f % 0.1M == 0) == false)
            return false;

            else 
            return true;
        }

        public override void LookDown(ServerAction action) 
        {
            if(action.degrees < 0)
            {
                errorMessage = "LookDown action requires positive degree value. Invalid value used: " + action.degrees;
                actionFinished(false);
                return;
            }

            if(!CheckIfFloatIsMultipleOfOneTenth(action.degrees))
            {
                errorMessage = "LookDown action requires degree value to be a multiple of 0.1f";
                actionFinished(false);
                return;
            }

            //default degree increment to 30
            if(action.degrees == 0)
            {
                action.degrees = 30f;
            }

            //force the degree increment to the nearest tenths place
            //this is to prevent too small of a degree increment change that could cause float imprecision
            action.degrees = Mathf.Round(action.degrees * 10.0f)/ 10.0f;

            if(!checkForUpDownAngleLimit("down", action.degrees))
            {
                errorMessage = "can't look down beyond " + maxDownwardLookAngle + " degrees below the forward horizon";
			 	errorCode = ServerActionErrorCode.LookDownCantExceedMin;
			 	actionFinished(false);
                return;
            }

            if (CheckIfAgentCanRotate("down", action.degrees)) 
            {

                //only default hand if not manually Interacting with things
                if(!action.manualInteract)
                DefaultAgentHand();

                base.LookDown(action);
                return;
            } 

            else
            {
                errorMessage = "a held item: " + ItemInHand.transform.GetComponent<SimObjPhysics>().objectID + " will collide with something if agent rotates down " + action.degrees+ " degrees";
                actionFinished(false);
            } 
        
        }

        public override void LookUp(ServerAction action) 
        {

            if(action.degrees < 0)
            {
                errorMessage = "LookUp action requires positive degree value. Invalid value used: " + action.degrees;
                actionFinished(false);
                return;
            }

            if(!CheckIfFloatIsMultipleOfOneTenth(action.degrees))
            {
                errorMessage = "LookUp action requires degree value to be a multiple of 0.1f";
                actionFinished(false);
                return;
            }

            //default degree increment to 30
            if(action.degrees == 0)
            {
                action.degrees = 30f;
            }

            //force the degree increment to the nearest tenths place
            //this is to prevent too small of a degree increment change that could cause float imprecision
            action.degrees = Mathf.Round(action.degrees * 10.0f)/ 10.0f;

            if(!checkForUpDownAngleLimit("up", action.degrees))
            {
                errorMessage = "can't look up beyond " + maxUpwardLookAngle + " degrees above the forward horizon";
			 	errorCode = ServerActionErrorCode.LookDownCantExceedMin;
			 	actionFinished(false);
                return;
            }

            if (CheckIfAgentCanRotate("up", action.degrees)) 
            {
                //only default hand if not manually Interacting with things
                if(!action.manualInteract)
                DefaultAgentHand();

                base.LookUp(action);
            }

            else
            {
                errorMessage = "a held item: " + ItemInHand.transform.GetComponent<SimObjPhysics>().objectID + " will collide with something if agent rotates up " + action.degrees+ " degrees";
                actionFinished(false);
            } 
        }

        public override void RotateRight(ServerAction action) 
        {
            //if controlCommand.degrees is default (0), rotate by the default rotation amount set on initialize
            if(action.degrees == 0f)
            action.degrees = rotateStepDegrees;

            if (CheckIfAgentCanRotate("right", action.degrees)||action.forceAction) 
            {
                //only default hand if not manually Interacting with things
                if(!action.manualInteract)
                {
                    DefaultAgentHand();
                }

                base.RotateRight(action);
            } 

            else 
            {
                errorMessage = "a held item: " + ItemInHand.transform.name + " with something if agent rotates Right " + action.degrees+ " degrees";
                actionFinished(false);
            }
        }

        public override void RotateLeft(ServerAction action) 
        {
            //if controlCommand.degrees is default (0), rotate by the default rotation amount set on initialize
            if(action.degrees == 0f)
            action.degrees = rotateStepDegrees;

            if (CheckIfAgentCanRotate("left", action.degrees)||action.forceAction) 
            {
                //only default hand if not manually Interacting with things
                if(!action.manualInteract)
                DefaultAgentHand();
                
                base.RotateLeft(action);
            } 

            else 
            {
                errorMessage = "a held item: " + ItemInHand.transform.name + " with something if agent rotates Left " + action.degrees+ " degrees";
                actionFinished(false);
            }
        }

        private bool checkArcForCollisions(Vector3[] corners, Vector3 origin, float degrees, string dir)
        {
            bool result = true;
            
            //generate arc points in the positive y axis rotation
            foreach(Vector3 v in corners)
            {
                Vector3[] pointsOnArc = GenerateArcPoints(v, origin, degrees, dir);

                //raycast from first point in pointsOnArc, stepwise to the last point. If any collisions are hit, immediately return
                for(int i = 0; i < pointsOnArc.Length; i++)
                {
                    //debug draw spheres to show path of arc
                    // GameObject Sphere = GameObject.CreatePrimitive(PrimitiveType.Sphere);
                    // Sphere.transform.position = pointsOnArc[i];
                    // Sphere.transform.localScale = new Vector3(0.02f, 0.02f, 0.02f);
                    // Sphere.GetComponent<SphereCollider>().enabled = false;
                    
                    RaycastHit hit;

                    //do linecasts from the first point, sequentially, to the last
                    if(i < pointsOnArc.Length - 1)
                    {
                        //Debug.DrawLine(pointsOnArc[i], pointsOnArc[i+1], Color.magenta, 50f);

                        if(Physics.Linecast(pointsOnArc[i], pointsOnArc[i+1], out hit, 1 << 8 | 1 << 10, QueryTriggerInteraction.Ignore))
                        {
                            if(hit.transform.GetComponent<SimObjPhysics>())
                            {
                                //if we hit the item in our hand, skip
                                if(hit.transform.GetComponent<SimObjPhysics>().transform == ItemInHand.transform)
                                continue;
                            }

                            if(hit.transform == this.transform)
                            {
                                //don't worry about clipping the object into this agent
                                continue;
                            }

                            result = false;
                            break;
                        }
                    }
                }
            }

            return result;
        }

        //for use with each of the 8 corners of a picked up object's bounding box - returns an array of Vector3 points along the arc of the rotation for a given starting point
        //given a starting Vector3, rotate about an origin point for a total given angle. maxIncrementAngle is the maximum value of the increment between points on the arc. 
        //if leftOrRight is true - rotate around Y (rotate left/right), false - rotate around X (look up/down)
        private Vector3[] GenerateArcPoints(Vector3 startingPoint, Vector3 origin, float angle, string dir)
        {
            float incrementAngle = angle/10f; //divide the total amount we are rotating by 10 to get 10 points on the arc
            Vector3[] arcPoints = new Vector3[11]; //we just always want 10 points in addition to our starting corner position (11 total) to check against per corner
            float currentIncrementAngle;

            if (dir == "left") //Yawing left (Rotating across XZ plane around Y-pivot)
            {
                for (int i = 0; i < arcPoints.Length; i++)
                {
                    currentIncrementAngle = i * -incrementAngle;
                    //move the rotPoint to the current corner's position
                    rotPoint.transform.position = startingPoint;
                    //rotate the rotPoint around the origin the current increment's angle, relative to the correct axis
                    rotPoint.transform.RotateAround(origin, transform.up, currentIncrementAngle);
                    //set the current arcPoint's vector3 to the rotated point
                    arcPoints[i] = rotPoint.transform.position;
                    //arcPoints[i] = RotatePointAroundPivot(startingPoint, origin, new Vector3(0, currentIncrementAngle, 0));
                }
            }

            if (dir == "right") //Yawing right (Rotating across XZ plane around Y-pivot)
            {
                for (int i = 0; i < arcPoints.Length; i++)
                {
                    currentIncrementAngle = i * incrementAngle;
                    //move the rotPoint to the current corner's position
                    rotPoint.transform.position = startingPoint;
                    //rotate the rotPoint around the origin the current increment's angle, relative to the correct axis
                    rotPoint.transform.RotateAround(origin, transform.up, currentIncrementAngle);
                    //set the current arcPoint's vector3 to the rotated point
                    arcPoints[i] = rotPoint.transform.position;
                    //arcPoints[i] = RotatePointAroundPivot(startingPoint, origin, new Vector3(0, currentIncrementAngle, 0));
                }
            }

            else if(dir =="up") //Pitching up(Rotating across YZ plane around X-pivot)
            {
                for (int i = 0; i < arcPoints.Length; i++)
                {
                    //reverse the increment angle because of the right handedness orientation of the local x-axis
                    currentIncrementAngle = i * -incrementAngle;
                    //move the rotPoint to the current corner's position
                    rotPoint.transform.position = startingPoint;
                    //rotate the rotPoint around the origin the current increment's angle, relative to the correct axis
                    rotPoint.transform.RotateAround(origin, transform.right, currentIncrementAngle);
                    //set the current arcPoint's vector3 to the rotated point
                    arcPoints[i] = rotPoint.transform.position;
                    //arcPoints[i] = RotatePointAroundPivot(startingPoint, origin, new Vector3(0, currentIncrementAngle, 0));
                }
            }

            else if(dir == "down") //Pitching down (Rotating across YZ plane around X-pivot)
            {
                for (int i = 0; i < arcPoints.Length; i++)
                {
                    //reverse the increment angle because of the right handedness orientation of the local x-axis
                    currentIncrementAngle = i * incrementAngle;
                    //move the rotPoint to the current corner's position
                    rotPoint.transform.position = startingPoint;
                    //rotate the rotPoint around the origin the current increment's angle, relative to the correct axis
                    rotPoint.transform.RotateAround(origin, transform.right, currentIncrementAngle);
                    //set the current arcPoint's vector3 to the rotated point
                    arcPoints[i] = rotPoint.transform.position;
                    //arcPoints[i] = RotatePointAroundPivot(startingPoint, origin, new Vector3(0, currentIncrementAngle, 0));
                }
            }

            return arcPoints;
        }


        //TODO: I dunno who was using this or for what, but it doesn't play nice with the new rotate functions so please add back functionality later
        //  public void RotateRightSmooth(ServerAction controlCommand) {
        //     if (CheckIfAgentCanTurn(90)) {
        //         DefaultAgentHand(controlCommand);
        //         StartCoroutine(InterpolateRotation(this.GetRotateQuaternion(1), controlCommand.timeStep));
        //     } else {
        //         actionFinished(false);
        //     }
        // }

        // public void RotateLeftSmooth(ServerAction controlCommand) {
        //     if (CheckIfAgentCanTurn(-90)) {
        //         DefaultAgentHand(controlCommand);
        //         StartCoroutine(InterpolateRotation(this.GetRotateQuaternion(-1), controlCommand.timeStep));
        //     } else {
        //         actionFinished(false);
        //     }
        // }

        //checks if agent is clear to rotate left/right/up/down some number of degrees while holding an object
        public bool CheckIfAgentCanRotate(string direction, float degrees) {

            if (ItemInHand == null) {
                //Debug.Log("Rotation check passed: nothing in Agent Hand");
                return true;
            }

            bool result = true;

            BoxCollider bb = ItemInHand.GetComponent<SimObjPhysics>().BoundingBox.GetComponent<BoxCollider>();

            //get world coordinates of object in hand's bounding box corners
            Vector3[] corners = UtilityFunctions.CornerCoordinatesOfBoxColliderToWorld(bb);

            //ok now we have each corner, let's rotate them the specified direction
            if(direction == "right" || direction == "left")
            {
                result = checkArcForCollisions(corners, m_CharacterController.transform.position, degrees, direction);
            }

            else if(direction == "up" || direction == "down")
            {
                result = checkArcForCollisions(corners, m_Camera.transform.position, degrees, direction);
            }
            //no checks flagged anything, good to go, return true i guess
            return result;
        }

<<<<<<< HEAD
=======
        private bool checkForUpDownAngleLimit(string direction, float degrees)
        {   
            bool result = true;
            //check the angle between the agent's forward vector and the proposed rotation vector
            //if it exceeds the min/max based on if we are rotating up or down, return false

            //first move the rotPoint to the camera
            rotPoint.transform.position = m_Camera.transform.position;
            //zero out the rotation first
            rotPoint.transform.rotation = m_Camera.transform.rotation;


            //print(Vector3.Angle(rotPoint.transform.forward, m_CharacterController.transform.forward));
            if(direction == "down")
            {
                rotPoint.Rotate(new Vector3(degrees, 0, 0));
                //note: maxDownwardLookAngle is negative because SignedAngle() returns a... signed angle... so even though the input is LookDown(degrees) with
                //degrees being positive, it still needs to check against this negatively signed direction.
                if(Mathf.Round(Vector3.SignedAngle(rotPoint.transform.forward, m_CharacterController.transform.forward, m_CharacterController.transform.right)* 10.0f) / 10.0f < -maxDownwardLookAngle)
                {
                    result = false;
                }
            }

            if(direction == "up")
            {
                rotPoint.Rotate(new Vector3(-degrees, 0, 0));
                if(Mathf.Round(Vector3.SignedAngle(rotPoint.transform.forward, m_CharacterController.transform.forward, m_CharacterController.transform.right) * 10.0f) / 10.0f > maxUpwardLookAngle)
                {
                    result = false;
                }
            }
            return result;
        }

        public void TeleportObject(
            string objectId,
            Vector3 position,
            Vector3 rotation,
            bool forceAction = false,
            bool forceKinematic = false,
            bool allowTeleportOutOfHand = false,
            bool makeUnbreakable = false
        ) {
            if (!physicsSceneManager.ObjectIdToSimObjPhysics.ContainsKey(objectId)) {
                errorMessage = $"Cannot find object with id {objectId}";
                actionFinished(false);
                return;
            } 

            SimObjPhysics sop = physicsSceneManager.ObjectIdToSimObjPhysics[objectId];
            bool teleportSuccess = TeleportObject(
                sop: sop,
                position: position,
                rotation: rotation,
                forceAction: forceAction,
                forceKinematic: forceKinematic,
                allowTeleportOutOfHand: allowTeleportOutOfHand,
                makeUnbreakable: makeUnbreakable,
                includeErrorMessage: true
            );

            if (teleportSuccess) {
                if (!forceKinematic) {
                    StartCoroutine(checkIfObjectHasStoppedMoving(sop, 0, true));
                    return;
                } else {
                    actionFinished(true);
                    return;
                }
            } else {
                actionFinished(false);
                return;
            }
        }

        public void TeleportObject(
            string objectId,
            Vector3[] positions,
            Vector3 rotation,
            bool forceAction = false,
            bool forceKinematic = false,
            bool allowTeleportOutOfHand = false,
            bool makeUnbreakable = false
        ) {
            if (!physicsSceneManager.ObjectIdToSimObjPhysics.ContainsKey(objectId)) {
                errorMessage = $"Cannot find object with id {objectId}";
                actionFinished(false);
                return;
            } 
            SimObjPhysics sop = physicsSceneManager.ObjectIdToSimObjPhysics[objectId];

            bool teleportSuccess = false;
            foreach (Vector3 position in positions) {
                teleportSuccess = TeleportObject(
                    sop: sop,
                    position: position,
                    rotation: rotation,
                    forceAction: forceAction,
                    forceKinematic: forceKinematic,
                    allowTeleportOutOfHand: allowTeleportOutOfHand,
                    makeUnbreakable: makeUnbreakable,
                    includeErrorMessage: true
                );
                if (teleportSuccess) {
                    errorMessage = "";
                    break;
                }
            }
            
            if (teleportSuccess) {
                // TODO: Do we want to wait for objects to stop moving when teleported?
                // if (!forceKinematic) {
                //     StartCoroutine(checkIfObjectHasStoppedMoving(sop, 0, true));
                //     return;
                // }
                actionFinished(true);
                return;
            } else {
                actionFinished(false);
                return;
            }
        }

        public bool TeleportObject(
            SimObjPhysics sop,
            Vector3 position,
            Vector3 rotation,
            bool forceAction,
            bool forceKinematic,
            bool allowTeleportOutOfHand,
            bool makeUnbreakable,
            bool includeErrorMessage = false
        ) {
            bool sopInHand = ItemInHand != null && sop == ItemInHand.GetComponent<SimObjPhysics>();
            if (sopInHand && !allowTeleportOutOfHand) {
                if (includeErrorMessage) {
                    errorMessage = "Cannot teleport object in hand.";
                }
                return false;
            }
            Vector3 oldPosition = sop.transform.position;
            Quaternion oldRotation = sop.transform.rotation;

            sop.transform.position = position;
            sop.transform.rotation = Quaternion.Euler(rotation);
            if (forceKinematic) {
                sop.GetComponent<Rigidbody>().isKinematic = true;
            }
            if (!forceAction) {
                Collider colliderHitIfTeleported = UtilityFunctions.firstColliderObjectCollidingWith(sop.gameObject);
                if (colliderHitIfTeleported != null) {
                    sop.transform.position = oldPosition;
                    sop.transform.rotation = oldRotation;
                    SimObjPhysics hitSop = ancestorSimObjPhysics(colliderHitIfTeleported.gameObject);
                    if (includeErrorMessage) {
                        errorMessage = $"{sop.ObjectID} is colliding with {(hitSop != null ? hitSop.ObjectID : colliderHitIfTeleported.name)} after teleport.";
                    }
                    return false;
                }
            }

            if (makeUnbreakable) {
                if (sop.GetComponent<Break>()) {
                    sop.GetComponent<Break>().Unbreakable = true;
                }
            }

            if (sopInHand) {
                if (!forceKinematic) {
                    Rigidbody rb = ItemInHand.GetComponent<Rigidbody>();
                    rb.constraints = RigidbodyConstraints.None;
                    rb.useGravity = true;
                    rb.collisionDetectionMode = CollisionDetectionMode.ContinuousSpeculative;
                }
                GameObject topObject = GameObject.Find("Objects");
                if (topObject != null) {
                    ItemInHand.transform.parent = topObject.transform;
                } else {
                    ItemInHand.transform.parent = null;
                }

                DropContainedObjects(
                    target: sop,
                    reparentContainedObjects: true,
                    forceKinematic: forceKinematic
                );
                sop.isInAgentHand = false;
                ItemInHand = null;
            }

            return true;
        }

        public void TeleportObject(
            string objectId,
            float x,
            float y,
            float z,
            Vector3 rotation,
            bool forceAction = false,
            bool forceKinematic = false,
            bool allowTeleportOutOfHand = false,
            bool makeUnbreakable = false
        ) {
            TeleportObject(
                objectId: objectId,
                position: new Vector3(x, y, z),
                rotation: rotation,
                forceAction: forceAction,
                forceKinematic: forceKinematic,
                allowTeleportOutOfHand: allowTeleportOutOfHand,
                makeUnbreakable: makeUnbreakable
            );
        }

        /* For some reason this does not work with the new action dispatcher and the above needed to be added.
>>>>>>> c6fd9a20
        public void TeleportObject(ServerAction action) {
            if (!physicsSceneManager.ObjectIdToSimObjPhysics.ContainsKey(action.objectId)) {
                errorMessage = "Cannot find object with id " + action.objectId;
                Debug.Log(errorMessage);
                actionFinished(false);
                return;
            } else {
                SimObjPhysics sop = physicsSceneManager.ObjectIdToSimObjPhysics[action.objectId];
                if (ItemInHand != null && sop == ItemInHand.GetComponent<SimObjPhysics>()) {
                    errorMessage = "Cannot teleport object in hand.";
                    Debug.Log(errorMessage);
                    actionFinished(false);
                    return;
                }
                Vector3 oldPosition = sop.transform.position;
                Quaternion oldRotation = sop.transform.rotation;

                sop.transform.position = new Vector3(action.x, action.y, action.z);
                sop.transform.rotation = Quaternion.Euler(action.rotation);
                if (action.forceKinematic) {
                    sop.GetComponent<Rigidbody>().isKinematic = true;
                }
                if (!action.forceAction) {
                    if (UtilityFunctions.isObjectColliding(sop.gameObject)) {
                        sop.transform.position = oldPosition;
                        sop.transform.rotation = oldRotation;
                        errorMessage = sop.ObjectID + " is colliding after teleport.";
                        actionFinished(false);
                        return;
                    }
                }
                actionFinished(true);
            }
        }
        */

        // params are named x,y,z due to the action orignally using ServerAction.x,y,z
        public void ChangeAgentColor(float x, float y, float z) {
            agentManager.UpdateAgentColor(this, new Color(x, y, z, 1.0f));
            actionFinished(true);
        }

        protected Vector3 closestPointToObject(SimObjPhysics sop) {
            float closestDist = 10000.0f;
            Vector3 closestPoint = new Vector3(0f, 0f, 0f);

            foreach (Collider c in sop.GetComponentsInChildren<Collider>()) {
                Vector3 point = c.ClosestPointOnBounds(transform.position);
                float dist = Vector3.Distance(
                    transform.position, c.ClosestPointOnBounds(transform.position)
                );
                if (dist < closestDist) {
                    closestDist = dist;
                    closestPoint = point;
                }
            }
            return closestPoint;
        }

        public void PointsOverTableWhereHandCanBe(string objectId, float x, float z) {
            // Assumes InitializeTableSetting has been run before calling this

            string tableId = objectId;

            if (!physicsSceneManager.ObjectIdToSimObjPhysics.ContainsKey(objectId)) {
                errorMessage = "Cannot find object with id " + objectId;
                actionFinished(false);
                return;
            }

            int xSteps = Convert.ToInt32(Math.Abs(x / 0.1f));
            int zStart = Convert.ToInt32(Math.Abs(z / 0.1f));

            DefaultAgentHand();

            AgentHand.transform.position = AgentHand.transform.position;

            if (ItemInHand != null) {
                ItemInHand.SetActive(false);
            }
            List<Vector3> goodPositions = new List<Vector3>();
            for (int i = -xSteps; i <= xSteps; i++) { 
                for (int j = zStart; j < 11; j++) {
                    DefaultAgentHand();

                    Vector3 testPosition = AgentHand.transform.position + 0.1f * i * transform.right + 0.1f * j * transform.forward;

                    RaycastHit hit;
                    if (Physics.Raycast(testPosition, -transform.up, out hit, 1f, 1 << 8)) {
                        Vector3 viewportPoint = m_Camera.WorldToViewportPoint(hit.point);
                        if (viewportPoint.x >= 0f && viewportPoint.x <= 1f && viewportPoint.y >= 0f && viewportPoint.y <= 1f) {
                            SimObjPhysics hitSop = hit.transform.gameObject.GetComponent<SimObjPhysics>();
                            if (hitSop && hitSop.ObjectID == tableId) {
                                goodPositions.Add(hit.point);
                                #if UNITY_EDITOR
                                Debug.Log("Point");
                                Debug.Log(hit.point.x);
                                Debug.Log(hit.point.y);
                                Debug.Log(hit.point.z);
                                Debug.DrawLine(
                                    m_Camera.transform.position, 
                                    hit.point,
                                    Color.red,
                                    20f,
                                    true
                                );
                                #endif
                            }
                        }
                    }
                }
            }

            if (ItemInHand != null) {
                ItemInHand.SetActive(true);
            }

            DefaultAgentHand();
            actionFinished(true, goodPositions);
        }

        public void PlaceFixedReceptacleAtLocation(int objectVariation, float x, float y, float z) {
            if (objectVariation < 0 || objectVariation > 4) {
                errorMessage = "Invalid receptacle variation.";
                actionFinished(false);
                return;
            }

            if (
                physicsSceneManager.ManipulatorReceptacles == null || 
                physicsSceneManager.ManipulatorReceptacles.Length == 0
            ) {
                errorMessage = "Scene does not have manipulator receptacles set.";
                actionFinished(false);
                return;
            }

            // float[] yoffsets = {-0.1049f, -0.1329f, -0.1009f, -0.0969f, -0.0971f};
            float[] yoffsets = {0f, -0.0277601f, 0f, 0f, 0f};

            string receptId = "";
            for (int i = 0; i < 5; i++) {
                GameObject recept = physicsSceneManager.ManipulatorReceptacles[i];
                SimObjPhysics receptSop = recept.GetComponent<SimObjPhysics>();

                if (objectVariation == i) {
                    recept.SetActive(true);
                    recept.GetComponent<Rigidbody>().isKinematic = true;
                    recept.transform.position = new Vector3(x, y + yoffsets[i], z);
                    recept.transform.rotation = transform.rotation;
                    physicsSceneManager.AddToObjectsInScene(receptSop);
                    receptId = receptSop.ObjectID;
                } else if (recept.activeInHierarchy) {
                    physicsSceneManager.RemoveFromObjectsInScene(receptSop);
                    recept.SetActive(false);
                }
            }

            actionFinished(true, receptId);
        }

        public void PlaceBookWallAtLocation(int objectVariation, float x, float y, float z, Vector3 rotation) {
            if (
                physicsSceneManager.ManipulatorBooks == null || 
                physicsSceneManager.ManipulatorBooks.Length == 0
            ) {
                errorMessage = "Scene does not have manipulator books set.";
                actionFinished(false);
                return;
            }

            if (objectVariation < 0) {
                errorMessage = "objectVariation must be >= 0";
                actionFinished(false);
                return;
            }

            float yoffset = 0.19f;

            //uint which = (uint) Convert.ToUInt32(action.objectVariation);
            // List<bool> whichIncluded = new List<bool>();
            for (int i = 0; i < 5; i++) {
                if (((objectVariation >> i) % 2) == 1) {
                    physicsSceneManager.ManipulatorBooks[i].transform.gameObject.SetActive(true);
                } else {
                    physicsSceneManager.ManipulatorBooks[i].transform.gameObject.SetActive(false);
                }
                // whichIncluded.Add(
                //     ((action.objectVariation >> i) % 2) == 1
                // );
            }

            GameObject allBooksObject = physicsSceneManager.ManipulatorBooks[0].transform.parent.gameObject;

            allBooksObject.transform.position = new Vector3(x, y + yoffset, z);
            allBooksObject.transform.localRotation = Quaternion.Euler(
                rotation.x,
                rotation.y,
                rotation.z
            );

            actionFinished(true);
        }

        public void InitializeTableSetting(int objectVariation) {
            string scene = UnityEngine.SceneManagement.SceneManager.GetActiveScene().name;

            Vector3 newPosition = transform.position;
            Quaternion newRotation = transform.rotation;

            if (scene == "FloorPlan501_physics") {
                newPosition = new Vector3(0f, transform.position.y, 0.75f);
                newRotation = Quaternion.Euler(0f, 180f, 0f);
            } else if (scene == "FloorPlan502_physics") {
                newPosition = new Vector3(-0.5f, transform.position.y, 0.75f);
                newRotation = Quaternion.Euler(0f, 90f, 0f);
            } else if (scene == "FloorPlan503_physics") {
                newPosition = new Vector3(-0.5f, transform.position.y, -0.25f);
                newRotation = Quaternion.Euler(0f, 0f, 0f);
            } else if (scene == "FloorPlan504_physics") {
                newPosition = new Vector3(0f, transform.position.y, 0.5f);
                newRotation = Quaternion.Euler(0f, 180f, 0f);
            } else if (scene == "FloorPlan505_physics") {
                newPosition = new Vector3(0f, transform.position.y, 1.25f);
                newRotation = Quaternion.Euler(0f, 180f, 0f);
            } else {
                errorMessage = "Cannot initialize table in scene " + scene;
                actionFinished(false);
                return;
            }

            if (objectVariation < 0 || objectVariation > 4) {
                errorMessage = "Invalid table variation.";
                actionFinished(false);
                return;
            }

            transform.position = newPosition;
            transform.rotation = newRotation;

            if (m_Camera.fieldOfView != 90f) {
                m_Camera.fieldOfView = 90f;
            }
            m_Camera.transform.localEulerAngles = new Vector3(30f, 0.0f, 0.0f);

            string tableId = "";
            for (int i = 0; i < 5; i++) {
                GameObject table = physicsSceneManager.ManipulatorTables[i];
                SimObjPhysics tableSop = table.GetComponent<SimObjPhysics>();

                if (objectVariation == i) {
                    table.SetActive(true);
                    physicsSceneManager.AddToObjectsInScene(tableSop);
                    tableId = tableSop.ObjectID;
                } else if (table.activeInHierarchy) {
                    physicsSceneManager.RemoveFromObjectsInScene(tableSop);
                    table.SetActive(false);
                }

                GameObject recept = physicsSceneManager.ManipulatorReceptacles[i];
                SimObjPhysics receptSop = recept.GetComponent<SimObjPhysics>();
                if (recept.activeInHierarchy) {
                    physicsSceneManager.RemoveFromObjectsInScene(receptSop);
                    recept.SetActive(false);
                }
            }

            if (physicsSceneManager.ManipulatorBooks != null) {
                foreach (GameObject book in physicsSceneManager.ManipulatorBooks) {
                    book.SetActive(false);
                }
            }

            actionFinished(true, tableId);
        }

        public float GetXZRadiusOfObject(SimObjPhysics sop) {
            BoxCollider bc = sop.BoundingBox.GetComponent<BoxCollider>();
            return (new Vector3(bc.size.x, 0f, bc.size.z) * 0.5f).magnitude;
        }

        public void GetUnreachableSilhouetteForObject(string objectId, float z) {
            if (!physicsSceneManager.ObjectIdToSimObjPhysics.ContainsKey(objectId)) {
                errorMessage = "Cannot find object with id " + objectId;
                actionFinished(false);
                return;
            }
            if (z <= 0.0f) {
                errorMessage = "Interactable distance (z) must be > 0";
                actionFinished(false);
                return;
            }
            SimObjPhysics targetObject = physicsSceneManager.ObjectIdToSimObjPhysics[objectId];

            Vector3 savedObjectPosition = targetObject.transform.position;
            Quaternion savedObjectRotation = targetObject.transform.rotation;
            Vector3 savedAgentPosition = transform.position;
            Quaternion savedAgentRotation = transform.rotation;

            targetObject.transform.rotation = Quaternion.identity;
            transform.rotation = Quaternion.identity;

            float objectRad = GetXZRadiusOfObject(targetObject);

            var sb = new System.Text.StringBuilder();
            int halfWidth = 1 + ((int) Math.Round((objectRad + z + m_CharacterController.radius) / gridSize));
            for (int i = 2 * halfWidth; i >= 0; i--) {
                float zOffset = ((i - halfWidth) * gridSize);

                for (int j = 0; j < 2 * halfWidth + 1; j++) {

                    float xOffset = ((j - halfWidth) * gridSize);
                    if (j != 0) {
                        sb.Append(" ");
                    }
                    transform.position = targetObject.transform.position + new Vector3(xOffset, 0f, zOffset);
                    if (isAgentCapsuleCollidingWith(targetObject.gameObject)) {
                        sb.Append("1");
                    } else if(distanceToObject(targetObject) <= z) {
                        sb.Append("2");
                    } else {
                        sb.Append("0");
                    }
                }
                sb.Append("\n");
            }
            string mat = sb.ToString();
#if UNITY_EDITOR
            Debug.Log(mat);
#endif

            targetObject.transform.position = savedObjectPosition;
            targetObject.transform.rotation = savedObjectRotation;
            transform.position = savedAgentPosition;
            transform.rotation = savedAgentRotation;

            actionFinished(true, mat);
        }

        public void RandomlyCreateLiftedFurniture(ServerAction action) {
            if (action.z < 0.25f) {
                errorMessage = "z must be at least 0.25";
                actionFinished(false);
                return;
            }
            if (action.y == 0.0f) {
                errorMessage = "y must be non-zero";
                actionFinished(false);
                return;
            }
            Vector3[] reachablePositions = getReachablePositions();

            List<Vector3> oldAgentPositions = new List<Vector3>();
            List<Quaternion> oldAgentRotations = new List<Quaternion>();
            foreach (BaseFPSAgentController agent in this.agentManager.agents) {
                oldAgentPositions.Add(agent.transform.position);
                agent.transform.position = new Vector3(50f, 50f, 50f);
                oldAgentRotations.Add(agent.transform.rotation);
            }
            SimObjPhysics objectCreated = null;
            try {
                objectCreated = randomlyCreateAndPlaceObjectOnFloor(
                    action.objectType, action.objectVariation, reachablePositions
                );
            } catch (Exception) {}
            if (objectCreated == null) {
                for (int i = 0; i < this.agentManager.agents.Count; i++) {
                    var agent = this.agentManager.agents[i];
                    agent.transform.position = oldAgentPositions[i];
                    agent.transform.rotation = oldAgentRotations[i];
                }
                errorMessage = "Failed to create object of type " + action.objectType + " . " + errorMessage;
                actionFinished(false);
                return;
            }
            objectCreated.GetComponent<Rigidbody>().isKinematic = true;
            bool objectFloating = moveObject(
                objectCreated,
                objectCreated.transform.position + new Vector3(0f, action.y, 0f)
            );

            float[] rotationsArr = { 0f, 90f, 180f, 270f };
            List<float> rotations = rotationsArr.ToList();

            bool placementSuccess = false;
            for (int i = 0; i < 10; i++) {
                if (objectFloating) {
                    List<Vector3> candidatePositionsList = new List<Vector3>();
                    foreach (Vector3 p in reachablePositions) {
                        transform.position = p;
                        if (isAgentCapsuleColliding(collidersToIgnoreDuringMovement)) {
                            continue;
                        }
                        if (distanceToObject(objectCreated) <= action.z) {
                            candidatePositionsList.Add(p);
                        }
                    }
                    transform.position = new Vector3(50f, 50f, 50f);

                    if (candidatePositionsList.Count >= agentManager.agents.Count) {
                        candidatePositionsList.Shuffle_();
                        foreach (Vector3[] candidatePositions in UtilityFunctions.Combinations(
                            candidatePositionsList.ToArray(), agentManager.agents.Count)) {
                            bool candidatesBad = false;
                            for (int j = 0; j < candidatePositions.Length - 1; j++) {
                                Vector3 p0 = candidatePositions[j];
                                for (int k = j + 1; k < candidatePositions.Length; k++) {
                                    Vector3 p1 = candidatePositions[k];
                                    if (Math.Abs(p1.x - p0.x) < 0.4999f && Math.Abs(p1.z - p0.z) < 0.4999f) {
                                        candidatesBad = true;
                                    }
                                    if (candidatesBad) {
                                        break;
                                    }
                                }
                                if (candidatesBad) {
                                    break;
                                }
                            }
                            if (candidatesBad) {
                                continue;
                            }
                            placementSuccess = true;

                            for (int j = 0; j < agentManager.agents.Count; j++) {
                                var agent = (PhysicsRemoteFPSAgentController) agentManager.agents[j];
                                agent.transform.position = candidatePositions[j];

                                foreach (float r in rotations.Shuffle_()) {
                                    agent.transform.rotation = Quaternion.Euler(new Vector3(0f, r, 0f));
                                    if (agent.objectIsCurrentlyVisible(objectCreated, 100f)) {
                                        break;
                                    }
                                }
                            }
                            break;
                        }
                        if (placementSuccess) {
                            break;
                        }
                    }
                }

                if (placementSuccess) {
                    break;
                } else {
                    foreach (BaseFPSAgentController agent in this.agentManager.agents) {
                        agent.transform.position = new Vector3(50f, 50f, 50f);
                    }
                    randomlyPlaceObjectOnFloor(objectCreated, reachablePositions);
                    objectFloating = moveObject(
                        objectCreated,
                        objectCreated.transform.position + new Vector3(0f, action.y, 0f)
                    );
                }
            }

            if (!placementSuccess) {
                for (int i = 0; i < this.agentManager.agents.Count; i++) {
                    var agent = this.agentManager.agents[i];
                    agent.transform.position = oldAgentPositions[i];
                    agent.transform.rotation = oldAgentRotations[i];
                }
                objectCreated.gameObject.SetActive(false);
                errorMessage = "Could not find a place to put the object after 10 iterations. " + errorMessage;
                actionFinished(false);
                return;
            }
            actionFinished(true, objectCreated.ObjectID);
        }

        protected bool moveObject(
            SimObjPhysics sop,
            Vector3 targetPosition,
            bool snapToGrid=false,
            HashSet<Transform> ignoreCollisionWithTransforms=null
        ) {
            Vector3 lastPosition = sop.transform.position;
            //Rigidbody ItemRB = sop.gameObject.GetComponent<Rigidbody>(); no longer needs rb reference

            if (snapToGrid) {
                float mult = 1.0f / gridSize;
                float gridX = Convert.ToSingle(Math.Round(targetPosition.x * mult) / mult);
                float gridZ = Convert.ToSingle(Math.Round(targetPosition.z * mult) / mult);
                targetPosition = new Vector3(gridX, targetPosition.y, gridZ);
            }

            Vector3 dir = targetPosition - sop.transform.position;
            RaycastHit[] sweepResults = UtilityFunctions.CastAllPrimitiveColliders(
                sop.gameObject, targetPosition - sop.transform.position, dir.magnitude,
                1 << 8 | 1 << 10, QueryTriggerInteraction.Ignore
            );

            if (sweepResults.Length > 0) {
                foreach (RaycastHit hit in sweepResults) {
                    if (ignoreCollisionWithTransforms == null || !ignoreCollisionWithTransforms.Contains(hit.transform)) {
                        errorMessage = hit.transform.name + " is in the way of moving " + sop.ObjectID;
                        return false;
                    }
                }
            }
            sop.transform.position = targetPosition;
            return true;
        }

        protected bool moveLiftedObjectHelper(string objectId, Vector3 relativeDir, float maxAgentsDistance = -1.0f) {
            if (!physicsSceneManager.ObjectIdToSimObjPhysics.ContainsKey(objectId)) {
                errorMessage = "Cannot find object with id " + objectId;
                return false;
            }
            SimObjPhysics objectToMove = physicsSceneManager.ObjectIdToSimObjPhysics[objectId];
            Vector3 oldPosition = objectToMove.transform.position;
            if (moveObject(objectToMove, objectToMove.transform.position + relativeDir, true)) {
                if (maxAgentsDistance > 0.0f) {
                    for (int i = 0; i < agentManager.agents.Count; i++) {
                        if (((PhysicsRemoteFPSAgentController) agentManager.agents[i]).distanceToObject(objectToMove) > maxAgentsDistance) {
                            objectToMove.transform.position = oldPosition;
                            errorMessage = "Would move object beyond max distance from agent " + i.ToString();
                            return false;
                        }
                    }
                }
                return true;
            } else {
                return false;
            }
        }

        public void CollidersObjectCollidingWith(string objectId) {
            if (!physicsSceneManager.ObjectIdToSimObjPhysics.ContainsKey(objectId)) {
                errorMessage = "Cannot find object with id " + objectId;
                actionFinished(false);
                return;
            }
            List<string> collidingWithNames = new List<string>();
            GameObject go = physicsSceneManager.ObjectIdToSimObjPhysics[objectId].gameObject;
            foreach (Collider c in UtilityFunctions.collidersObjectCollidingWith(go)) {
                collidingWithNames.Add(c.name);
#if UNITY_EDITOR
                Debug.Log(c.name);
#endif
            }
            actionFinished(true, collidingWithNames);
        }
        protected bool moveObjectWithTeleport(SimObjPhysics sop, Vector3 targetPosition, bool snapToGrid = false) {
            Vector3 lastPosition = sop.transform.position;

            if (snapToGrid) {
                float mult = 1.0f / gridSize;
                float gridX = Convert.ToSingle(Math.Round(targetPosition.x * mult) / mult);
                float gridZ = Convert.ToSingle(Math.Round(targetPosition.z * mult) / mult);
                targetPosition = new Vector3(gridX, targetPosition.y, gridZ);
            }

            Vector3 oldPosition = sop.transform.position;
            sop.transform.position = targetPosition;

            if (UtilityFunctions.isObjectColliding(sop.gameObject)) {
                sop.transform.position = oldPosition;
                errorMessage = sop.ObjectID + " is colliding after teleport.";
                return false;
            }

            foreach (BaseFPSAgentController agent in agentManager.agents) {
                // This check is stupid but seems necessary to appease the unity gods
                // as unity doesn't realize the object collides with the agents in
                // the above checks in some cases.
                if (((PhysicsRemoteFPSAgentController)agent).isAgentCapsuleCollidingWith(sop.gameObject)) {
                    sop.transform.position = oldPosition;
                    errorMessage = sop.ObjectID + " is colliding with an agent after movement.";
                    return false;
                }
            }

            return true;
        }

        public void MoveLiftedObjectAhead(ServerAction action) {
            float mag = action.moveMagnitude > 0 ? action.moveMagnitude : gridSize;
            actionFinished(
                moveLiftedObjectHelper(
                    action.objectId,
                    mag * transform.forward,
                    action.maxAgentsDistance
                )
            );
        }

        public void MoveLiftedObjectRight(ServerAction action) {
            float mag = action.moveMagnitude > 0 ? action.moveMagnitude : gridSize;
            actionFinished(
                moveLiftedObjectHelper(
                    action.objectId,
                    mag * transform.right,
                    action.maxAgentsDistance
                )
            );
        }

        public void MoveLiftedObjectLeft(ServerAction action) {
            float mag = action.moveMagnitude > 0 ? action.moveMagnitude : gridSize;
            actionFinished(
                moveLiftedObjectHelper(
                    action.objectId,
                    - mag * transform.right,
                    action.maxAgentsDistance
                )
            );
        }

        public void MoveLiftedObjectBack(ServerAction action) {
            float mag = action.moveMagnitude > 0 ? action.moveMagnitude : gridSize;
            actionFinished(
                moveLiftedObjectHelper(
                    action.objectId,
                    - mag * transform.forward,
                    action.maxAgentsDistance
                )
            );
        }

        public void RotateLiftedObjectRight(ServerAction action) {
            if (!physicsSceneManager.ObjectIdToSimObjPhysics.ContainsKey(action.objectId)) {
                errorMessage = "Cannot find object with id " + action.objectId;
                Debug.Log(errorMessage);
                actionFinished(false);
                return;
            } else {
                SimObjPhysics sop = physicsSceneManager.ObjectIdToSimObjPhysics[action.objectId];
                if (ItemInHand != null && sop == ItemInHand.GetComponent<SimObjPhysics>()) {
                    errorMessage = "Cannot rotate lifted object in hand.";
                    Debug.Log(errorMessage);
                    actionFinished(false);
                    return;
                }
                Quaternion oldRotation = sop.transform.rotation;
                sop.transform.rotation = Quaternion.Euler(new Vector3(0.0f, (float) Math.Round(sop.transform.rotation.y + 90f % 360), 0.0f));;
                if (!action.forceAction) {
                    if (action.maxAgentsDistance > 0.0f) {
                        for (int i = 0; i < agentManager.agents.Count; i++) {
                            if (((PhysicsRemoteFPSAgentController) agentManager.agents[i]).distanceToObject(sop) > action.maxAgentsDistance) {
                                sop.transform.rotation = oldRotation;
                                errorMessage = "Would move object beyond max distance from agent " + i.ToString();
                                actionFinished(false);
                                return;
                            }
                        }
                    }
                    if (UtilityFunctions.isObjectColliding(sop.gameObject, null, 0.0f)) {
                        sop.transform.rotation = oldRotation;
                        errorMessage = sop.ObjectID + " is colliding after teleport.";
                        actionFinished(false);
                        return;
                    }
                    foreach (BaseFPSAgentController agent in agentManager.agents) {
                        // This check is silly but seems necessary to appease unity
                        // as unity doesn't realize the object collides with the agents in
                        // the above checks in some cases.
                        if (((PhysicsRemoteFPSAgentController) agent).isAgentCapsuleCollidingWith(sop.gameObject)) {
                            sop.transform.rotation = oldRotation;
                            errorMessage = sop.ObjectID + " is colliding with an agent after rotation.";
                            actionFinished(false);
                            return;
                        }
                    }
                }
                actionFinished(true);
            }
        }

        public bool moveAgentsWithObject(SimObjPhysics objectToMove, Vector3 d, bool snapToGrid=true) {
            List<Vector3> startAgentPositions = new List<Vector3>();
            var agentMovePQ = new SimplePriorityQueue<BaseFPSAgentController>();
            foreach (BaseFPSAgentController agent in agentManager.agents) {
                var p = agent.transform.position;
                startAgentPositions.Add(p);
                agentMovePQ.Enqueue(agent, -(d.x * p.x + d.z * p.z));
            }
            Vector3 startObjectPosition = objectToMove.transform.position;
            float objectPriority = d.x * startObjectPosition.x + d.z * startObjectPosition.z;
            bool objectMoved = false;

            HashSet<Collider> agentsAndObjColliders = new HashSet<Collider>();
            foreach (BaseFPSAgentController agent in agentManager.agents) {
                foreach (Collider c in agent.GetComponentsInChildren<Collider>()) {
                    agentsAndObjColliders.Add(c);
                }
            }
            foreach (Collider c in objectToMove.GetComponentsInChildren<Collider>()) {
                agentsAndObjColliders.Add(c);
            }

            bool success = true;
            Physics.autoSimulation = false;
            while (agentMovePQ.Count > 0 || !objectMoved) {
                if (agentMovePQ.Count == 0) {
                    success = moveObjectWithTeleport(objectToMove, objectToMove.transform.position + d, snapToGrid);
                    Physics.Simulate(0.04f);
                    break;
                } else {
                    PhysicsRemoteFPSAgentController nextAgent = (PhysicsRemoteFPSAgentController) agentMovePQ.First;
                    float agentPriority = -agentMovePQ.GetPriority(nextAgent);

                    if (!objectMoved && agentPriority < objectPriority) {
                        // Debug.Log("Object");
                        success = moveObjectWithTeleport(objectToMove, objectToMove.transform.position + d, snapToGrid);
                        Physics.Simulate(0.04f);
                        objectMoved = true;
                    } else {
                        // Debug.Log(nextAgent);
                        agentMovePQ.Dequeue();
                        success = nextAgent.moveInDirection(d, "", -1, false, false, agentsAndObjColliders);
                        Physics.Simulate(0.04f);
                    }
                }
                if (!success) {
                    break;
                }
            }
            Physics.autoSimulation = true;
            if (!success) {
                for (int i = 0; i < agentManager.agents.Count; i++) {
                    agentManager.agents[i].transform.position = startAgentPositions[i];
                }
                objectToMove.transform.position = startObjectPosition;
            }
            return success;
        }

        public void MoveAgentsAheadWithObject(ServerAction action) {
            if (!physicsSceneManager.ObjectIdToSimObjPhysics.ContainsKey(action.objectId)) {
                errorMessage = "Cannot find object with id " + action.objectId;
                actionFinished(false);
                return;
            }
            SimObjPhysics objectToMove = physicsSceneManager.ObjectIdToSimObjPhysics[action.objectId];
            action.moveMagnitude = action.moveMagnitude > 0 ? action.moveMagnitude : gridSize;
            actionFinished(moveAgentsWithObject(objectToMove, transform.forward * action.moveMagnitude));
        }

        public void MoveAgentsLeftWithObject(ServerAction action) {
            if (!physicsSceneManager.ObjectIdToSimObjPhysics.ContainsKey(action.objectId)) {
                errorMessage = "Cannot find object with id " + action.objectId;
                actionFinished(false);
                return;
            }
            SimObjPhysics objectToMove = physicsSceneManager.ObjectIdToSimObjPhysics[action.objectId];
            action.moveMagnitude = action.moveMagnitude > 0 ? action.moveMagnitude : gridSize;
            actionFinished(moveAgentsWithObject(objectToMove, -transform.right * action.moveMagnitude));
        }

        public void MoveAgentsRightWithObject(ServerAction action) {
            if (!physicsSceneManager.ObjectIdToSimObjPhysics.ContainsKey(action.objectId)) {
                errorMessage = "Cannot find object with id " + action.objectId;
                actionFinished(false);
                return;
            }
            SimObjPhysics objectToMove = physicsSceneManager.ObjectIdToSimObjPhysics[action.objectId];
            action.moveMagnitude = action.moveMagnitude > 0 ? action.moveMagnitude : gridSize;
            actionFinished(moveAgentsWithObject(objectToMove, transform.right * action.moveMagnitude));
        }

        public void MoveAgentsBackWithObject(ServerAction action) {
            if (!physicsSceneManager.ObjectIdToSimObjPhysics.ContainsKey(action.objectId)) {
                errorMessage = "Cannot find object with id " + action.objectId;
                actionFinished(false);
                return;
            }
            SimObjPhysics objectToMove = physicsSceneManager.ObjectIdToSimObjPhysics[action.objectId];
            action.moveMagnitude = action.moveMagnitude > 0 ? action.moveMagnitude : gridSize;
            actionFinished(moveAgentsWithObject(objectToMove, -transform.forward * action.moveMagnitude));
        }

        public void TeleportObjectToFloor(ServerAction action) {
            if (!physicsSceneManager.ObjectIdToSimObjPhysics.ContainsKey(action.objectId)) {
                errorMessage = "Cannot find object with id " + action.objectId;
                actionFinished(false);
                return;
            } else {
                SimObjPhysics sop = physicsSceneManager.ObjectIdToSimObjPhysics[action.objectId];
                if (ItemInHand != null && sop == ItemInHand.GetComponent<SimObjPhysics>()) {
                    errorMessage = "Cannot teleport object in hand.";
                    actionFinished(false);
                    return;
                }
                Bounds objBounds = new Bounds(
                    new Vector3(float.PositiveInfinity, float.PositiveInfinity, float.PositiveInfinity),
                    new Vector3(-float.PositiveInfinity, -float.PositiveInfinity, -float.PositiveInfinity)
                );
                foreach (Renderer r in sop.GetComponentsInChildren<Renderer>()) {
                    if (r.enabled) {
                        objBounds.Encapsulate(r.bounds);
                    }
                }
                if (objBounds.min.x == float.PositiveInfinity) {
                    errorMessage = "Could not get bounds of " + action.objectId + ".";
                    actionFinished(false);
                    return;
                }
                float y = getFloorY(action.x, action.z);
                if (errorMessage != "") {
                    actionFinished(false);
                    return;
                }
                sop.transform.position = new Vector3(
                    action.x,
                    objBounds.extents.y + y + 0.1f,
                    action.z
                );
                sop.transform.rotation = Quaternion.Euler(action.rotation);
                actionFinished(true);
            }
        }

        public override void TeleportFull(ServerAction action) {
            targetTeleport = new Vector3(action.x, action.y, action.z);

            if (action.forceAction) {
                DefaultAgentHand();
                transform.position = targetTeleport;
                transform.rotation = Quaternion.Euler(new Vector3(0.0f, action.rotation.y, 0.0f));
                if (action.standing) {
                    m_Camera.transform.localPosition = standingLocalCameraPosition;
                } else {
                    m_Camera.transform.localPosition = crouchingLocalCameraPosition;
                }
                m_Camera.transform.localEulerAngles = new Vector3(action.horizon, 0.0f, 0.0f);
            } else {
                if (!agentManager.SceneBounds.Contains(targetTeleport)) {
                    errorMessage = "Teleport target out of scene bounds.";
                    actionFinished(false);
                    return;
                }

                Vector3 oldPosition = transform.position;
                Quaternion oldRotation = transform.rotation;
                Vector3 oldLocalHandPosition = new Vector3();
                Quaternion oldLocalHandRotation = new Quaternion();
                if (ItemInHand != null) {
                    oldLocalHandPosition = ItemInHand.transform.localPosition;
                    oldLocalHandRotation = ItemInHand.transform.localRotation;
                }
                Vector3 oldCameraLocalEulerAngle = m_Camera.transform.localEulerAngles;
                Vector3 oldCameraLocalPosition = m_Camera.transform.localPosition;

                //default high level hand when teleporting
                DefaultAgentHand();

                //if in arm mode, set colliders of arm to trigger so upon teleporting, they don't collide and move
                //anything that the arm might be clipped into
                //note- this should not affect the isArmColliding check, which uses physics overlap casts based on the dimensions of arm colliders
                ToggleArmColliders(Arm, true);


                //here we actually teleport 
                transform.position = targetTeleport;

                //apply gravity after teleport so we aren't floating in the air
                Vector3 m = new Vector3();
                m.y = Physics.gravity.y * this.m_GravityMultiplier;
                m_CharacterController.Move(m);

                transform.rotation = Quaternion.Euler(new Vector3(0.0f, action.rotation.y, 0.0f));
                if (action.standing) {
                    m_Camera.transform.localPosition = standingLocalCameraPosition;
                } else {
                    m_Camera.transform.localPosition = crouchingLocalCameraPosition;
                }
                m_Camera.transform.localEulerAngles = new Vector3(action.horizon, 0.0f, 0.0f);

                bool agentCollides = isAgentCapsuleColliding(
                    collidersToIgnore: collidersToIgnoreDuringMovement,
                    includeErrorMessage: true
                );
                
                bool handObjectCollides = isHandObjectColliding(true);
<<<<<<< HEAD
                bool armCollides = false;

                if (agentCollides) {
                    errorMessage = "Cannot teleport due to agent collision.";
                    Debug.Log(errorMessage);
                } else if (handObjectCollides) {
=======
                if (handObjectCollides && !agentCollides) {
>>>>>>> c6fd9a20
                    errorMessage = "Cannot teleport due to hand object collision.";
                }

                if(Arm != null)
                {
                    if(Arm.IsArmColliding())
                    {
                        errorMessage = "Mid Level Arm is actively clipping with some geometry in the environment. TeleportFull failes in this position.";
                        armCollides = true;
                    }
                }

                if (agentCollides || handObjectCollides || armCollides) {
                    if (ItemInHand != null) {
                        ItemInHand.transform.localPosition = oldLocalHandPosition;
                        ItemInHand.transform.localRotation = oldLocalHandRotation;
                    }
                    transform.position = oldPosition;
                    transform.rotation = oldRotation;
                    m_Camera.transform.localPosition = oldCameraLocalPosition;
                    m_Camera.transform.localEulerAngles = oldCameraLocalEulerAngle;

                    //reset arm colliders on fail actionFinish
                    ToggleArmColliders(Arm, false);


                    actionFinished(false, errorMessage);
                    return;
                }
            }

            Vector3 v = new Vector3();
            v.y = Physics.gravity.y * this.m_GravityMultiplier;
            m_CharacterController.Move(v);

            snapAgentToGrid();

            //reset arm colliders on actionFinish
            ToggleArmColliders(Arm, false);

            actionFinished(true);
        }

        public void ToggleArmColliders(IK_Robot_Arm_Controller Arm, bool value)
        {
            if(Arm != null)
            {
                foreach(CapsuleCollider c in Arm.ArmCapsuleColliders)
                {
                    c.isTrigger = value;
                }

                foreach(BoxCollider b in Arm.ArmBoxColliders)
                {
                    b.isTrigger = value;
                }
            }
        }

        public override void Teleport(ServerAction action) {
            action.horizon = Convert.ToInt32(m_Camera.transform.localEulerAngles.x);
            action.standing = isStanding();
            if (!action.rotateOnTeleport) {
                action.rotation = transform.eulerAngles;
            }
            TeleportFull(action);
        }

        protected HashSet<Collider> allAgentColliders() {
            HashSet<Collider> colliders = null;
            colliders = new HashSet<Collider>();
            foreach(BaseFPSAgentController agent in agentManager.agents) {
                foreach (Collider c in agent.GetComponentsInChildren<Collider>()) {
                    colliders.Add(c);
                }
            }
            return colliders;
        }

        public override void MoveLeft(ServerAction action) {
            action.moveMagnitude = action.moveMagnitude > 0 ? action.moveMagnitude : gridSize;
            actionFinished(moveInDirection(
                -1 * transform.right * action.moveMagnitude,
                action.objectId,
                action.maxAgentsDistance, 
                action.forceAction,
                action.manualInteract,
                action.allowAgentsToIntersect ? allAgentColliders() : null
            ));
        }

        public override void MoveRight(ServerAction action) {
            action.moveMagnitude = action.moveMagnitude > 0 ? action.moveMagnitude : gridSize;
            actionFinished(moveInDirection(
                transform.right * action.moveMagnitude,
                action.objectId,
                action.maxAgentsDistance,
                action.forceAction,
                action.manualInteract,
                action.allowAgentsToIntersect ? allAgentColliders() : null
            ));
        }

        public override void MoveAhead(ServerAction action) {
            action.moveMagnitude = action.moveMagnitude > 0 ? action.moveMagnitude : gridSize;
            actionFinished(moveInDirection(
                transform.forward * action.moveMagnitude,
                action.objectId,
                action.maxAgentsDistance,
                action.forceAction,
                action.manualInteract,
                action.allowAgentsToIntersect ? allAgentColliders() : null
            ));
        }

        public override void MoveBack(ServerAction action) {
            action.moveMagnitude = action.moveMagnitude > 0 ? action.moveMagnitude : gridSize;
            actionFinished(moveInDirection(
                -1 * transform.forward * action.moveMagnitude,
                action.objectId,
                action.maxAgentsDistance,
                action.forceAction,
                action.manualInteract,
                action.allowAgentsToIntersect ? allAgentColliders() : null
            ));
        }

        #if UNITY_EDITOR
        //for use in Editor to test the Reset function.
        public void Reset(ServerAction action)
        {
           physicsSceneManager.GetComponent<AgentManager>().Reset(action);
        }
        #endif

        //a no op action used to return metadata via actionFinished call, but not actually doing anything to interact with the scene or manipulate the Agent
        public void NoOp()
        {
            actionFinished(true);
        }

        public void PushObject(ServerAction action) {
            if (ItemInHand != null && action.objectId == ItemInHand.GetComponent<SimObjPhysics>().objectID) {
                errorMessage = "Please use Throw for an item in the Agent's Hand";
                Debug.Log(errorMessage);
                actionFinished(false);
                return;
            }

            action.z = 1;

            // if (action.moveMagnitude == 0f) {
            //     action.moveMagnitude = 200f;
            // }

            ApplyForceObject(action);
        }

        public void PullObject(ServerAction action) {
            if (ItemInHand != null && action.objectId == ItemInHand.GetComponent<SimObjPhysics>().objectID) {
                errorMessage = "Please use Throw for an item in the Agent's Hand";
                Debug.Log(errorMessage);
                actionFinished(false);
                return;
            }

            action.z = -1;

            // if (action.moveMagnitude == 0f) {
            //     action.moveMagnitude = 200f;
            // }

            ApplyForceObject(action);
        }

        //pass in a magnitude and an angle offset to push an object relative to agent forward
        public void DirectionalPush(ServerAction action)
        {
            if (ItemInHand != null && action.objectId == ItemInHand.GetComponent<SimObjPhysics>().objectID) {
                errorMessage = "Please use Throw for an item in the Agent's Hand";
                Debug.Log(errorMessage);
                actionFinished(false);
                return;
            }

            //the direction vecctor to push the target object defined by action.PushAngle 
            //degrees clockwise from the agent's forward, the PushAngle must be less than 360
            if(action.pushAngle <= 0 || action.pushAngle >= 360)
            {
                errorMessage = "please give a PushAngle between 0 and 360.";
                Debug.Log(errorMessage);
                actionFinished(false);
                return;
            }

            SimObjPhysics target = null;

            if (action.forceAction) {
                action.forceVisible = true;
            }

            if(action.objectId == null)
            {
                if(!ScreenToWorldTarget(action.x, action.y, ref target, !action.forceAction))
                {
                    //error message is set insice ScreenToWorldTarget
                    actionFinished(false);
                    return;
                }
            }

            //an objectId was given, so find that target in the scene if it exists
            else
            {
                if (!physicsSceneManager.ObjectIdToSimObjPhysics.ContainsKey(action.objectId)) {
                    errorMessage = "Object ID appears to be invalid.";
                    actionFinished(false);
                    return;
                }
                
                //if object is in the scene and visible, assign it to 'target'
                foreach (SimObjPhysics sop in VisibleSimObjs(action)) 
                {
                    target = sop;
                }
            }

            // SimObjPhysics[] simObjPhysicsArray = VisibleSimObjs(action);

            // foreach (SimObjPhysics sop in simObjPhysicsArray) {
            //     if (action.objectId == sop.ObjectID) {
            //         target = sop;
            //     }
            // }

            if (target == null) {
                errorMessage = "No valid target!";
                Debug.Log(errorMessage);
                actionFinished(false);
                return;
            }

            //print(target.name);

            if (!target.GetComponent<SimObjPhysics>()) {
                errorMessage = "Target must be SimObjPhysics!";
                Debug.Log(errorMessage);
                actionFinished(false);
                return;
            }

            bool canbepushed = false;

            if (target.PrimaryProperty == SimObjPrimaryProperty.CanPickup ||
                target.PrimaryProperty == SimObjPrimaryProperty.Moveable)
                canbepushed = true;

            if (!canbepushed) {
                errorMessage = "Target Primary Property type incompatible with push/pull";
                actionFinished(false);
                return;
            }

            if (!action.forceAction && target.isInteractable == false) {
                errorMessage = "Target is not interactable and is probably occluded by something!";
                actionFinished(false);
                return;
            }

            //find the Direction to push the object basec on action.PushAngle
            Vector3 agentForward = transform.forward;
            float pushAngleInRadians = action.pushAngle * Mathf.PI/-180; //using -180 so positive PushAngle values go clockwise

            Vector3 direction = new Vector3((agentForward.x * Mathf.Cos(pushAngleInRadians) - agentForward.z * Mathf.Sin(pushAngleInRadians)), 0, 
            agentForward.x * Mathf.Sin(pushAngleInRadians) + agentForward.z * Mathf.Cos(pushAngleInRadians));

            ServerAction pushAction = new ServerAction();
            pushAction.x = direction.x;
            pushAction.y = direction.y;
            pushAction.z = direction.z;

            pushAction.moveMagnitude = action.moveMagnitude;

            target.GetComponent<Rigidbody>().isKinematic = false;
            sopApplyForce(pushAction, target);

            // target.GetComponent<SimObjPhysics>().ApplyForce(pushAction);
            // actionFinished(true);
        }

        public void ApplyForceObject(ServerAction action) {
            SimObjPhysics target = null;

            if (action.forceAction) {
                action.forceVisible = true;
            }

            if(action.objectId == null)
            {
                if(!ScreenToWorldTarget(action.x, action.y, ref target, !action.forceAction))
                {
                    //error message is set insice ScreenToWorldTarget
                    actionFinished(false);
                    return;
                }
            }

            //an objectId was given, so find that target in the scene if it exists
            else
            {
                if (!physicsSceneManager.ObjectIdToSimObjPhysics.ContainsKey(action.objectId)) {
                    errorMessage = "Object ID appears to be invalid.";
                    actionFinished(false);
                    return;
                }
                
                //if object is in the scene and visible, assign it to 'target'
                foreach (SimObjPhysics sop in VisibleSimObjs(action)) 
                {
                    target = sop;
                }
            }

            // SimObjPhysics[] simObjPhysicsArray = VisibleSimObjs(action);

            // foreach (SimObjPhysics sop in simObjPhysicsArray) {
            //     if (action.objectId == sop.ObjectID) {
            //         target = sop;
            //     }
            // }
            //print(target.objectID);
            //print(target.isInteractable);

            if (target == null) {
                errorMessage = "No valid target!";
                Debug.Log(errorMessage);
                actionFinished(false);
                return;
            }

            if (!target.GetComponent<SimObjPhysics>()) {
                errorMessage = "Target must be SimObjPhysics!";
                Debug.Log(errorMessage);
                actionFinished(false);
                return;
            }

            bool canbepushed = false;

            if (target.PrimaryProperty == SimObjPrimaryProperty.CanPickup ||
                target.PrimaryProperty == SimObjPrimaryProperty.Moveable)
                canbepushed = true;

            if (!canbepushed) {
                errorMessage = "Target Sim Object cannot be moved. It's primary property must be Pickupable or Moveable";
                actionFinished(false);
                return;
            }

            if (!action.forceAction && target.isInteractable == false) {
                print(target.isInteractable);
                errorMessage = "Target:" + target.objectID +  "is not interactable and is probably occluded by something!";
                actionFinished(false);
                return;
            }

            target.GetComponent<Rigidbody>().isKinematic = false;

            ServerAction apply = new ServerAction();
            apply.moveMagnitude = action.moveMagnitude;

            Vector3 dir = Vector3.zero;

            if (action.z == 1) {
                dir = gameObject.transform.forward;
            }

            if (action.z == -1) {
                dir = -gameObject.transform.forward;
            }
            //Vector3 dir = gameObject.transform.forward;
            //print(dir);
            apply.x = dir.x;
            apply.y = dir.y;
            apply.z = dir.z;

            sopApplyForce(apply, target);
            //target.GetComponent<SimObjPhysics>().ApplyForce(apply);
            //actionFinished(true);
        }

        //pause physics autosimulation! Automatic physics simulation can be resumed using the UnpausePhysicsAutoSim() action.
        //additionally, auto simulation will automatically resume from the LateUpdate() check on AgentManager.cs - if the scene has come to rest, physics autosimulation will resume
        public void PausePhysicsAutoSim()
        {
            //print("ZA WARUDO!");
            Physics.autoSimulation = false;
            physicsSceneManager.physicsSimulationPaused = true;
            actionFinished(true);
        }

        public void AdvancePhysicsStep(
            float timeStep = 0.02f,
            float? simSeconds = null,
            bool allowAutoSimulation = false
        ) {
            if ((!allowAutoSimulation) && Physics.autoSimulation) {
                errorMessage = (
                    "AdvancePhysicsStep can only be called if Physics AutoSimulation is currently " +
                    "paused or if you have passed allowAutoSimulation=true! Either use the" +
                    " PausePhysicsAutoSim() action first, or if you already used it, Physics" +
                    " AutoSimulation has been turned back on already."
                );
                actionFinished(false);
                return;
            }

            if(timeStep <= 0.0f || timeStep > 0.05f)
            {
                errorMessage = "Please use a timeStep between 0.0f and 0.05f. Larger timeSteps produce inconsistent simulation results.";
                actionFinished(false);
                return;
            }

            if (!simSeconds.HasValue) {
                simSeconds = timeStep;
            }
            if (simSeconds.Value < 0.0f) {
                errorMessage = $"simSeconds must be non-negative (simSeconds=={simSeconds}).";
                actionFinished(false);
                return;
            }

            bool oldPhysicsAutoSim = Physics.autoSimulation;
            Physics.autoSimulation = false;

            while (simSeconds.Value > 0.0f) {
                simSeconds = simSeconds.Value - timeStep;
                if (simSeconds.Value <= 0) {
                    // This is necessary to keep lastVelocity up-to-date for all sim objects and is
                    // called just before the last physics simulation step.
                    Rigidbody[] rbs = FindObjectsOfType(typeof(Rigidbody)) as Rigidbody[];
                    foreach (Rigidbody rb in rbs) {
                        if (rb.GetComponentInParent<SimObjPhysics>()) {
                            SimObjPhysics sop = rb.GetComponentInParent<SimObjPhysics>();
                            sop.lastVelocity = Math.Abs(rb.angularVelocity.sqrMagnitude + rb.velocity.sqrMagnitude);
                        }
                    }
                }

                // pass in the timeStep to advance the physics simulation
                Physics.Simulate(timeStep);
                this.AdvancePhysicsStepCount++;
            }

            Physics.autoSimulation = oldPhysicsAutoSim;
            actionFinished(true);
        }

        //Use this to immediately unpause physics autosimulation and allow physics to resolve automatically like normal
        public void UnpausePhysicsAutoSim()
        {
            Physics.autoSimulation = true;
            physicsSceneManager.physicsSimulationPaused = false;
            actionFinished(true);
        }

        protected void sopApplyForce(ServerAction action, SimObjPhysics sop, float length)
        {
            //print("running sopApplyForce");
            //apply force, return action finished immediately
            if(physicsSceneManager.physicsSimulationPaused)
            {
                //print("autosimulation off");
                sop.ApplyForce(action);
                if(length >= 0.00001f)
                {
                    WhatDidITouch feedback = new WhatDidITouch(){didHandTouchSomething = true, objectId = sop.objectID, armsLength = length};
                    #if UNITY_EDITOR
                    print("didHandTouchSomething: " + feedback.didHandTouchSomething);
                    print("object id: " + feedback.objectId);
                    print("armslength: " + feedback.armsLength);
                    #endif
                    actionFinished(true, feedback);
                }

                //why is this here?
                else
                {
                    actionFinished(true);
                }
            }

            //if physics is automatically being simulated, use coroutine rather than returning actionFinished immediately
            else
            {
                //print("autosimulation true");
                sop.ApplyForce(action);
                StartCoroutine(checkIfObjectHasStoppedMoving(sop, length));
            }
        }

        //wrapping the SimObjPhysics.ApplyForce function since lots of things use it....
        protected void sopApplyForce(ServerAction action, SimObjPhysics sop)
        {
            sopApplyForce(action, sop, 0.0f);
        }

        //used to check if an specified sim object has come to rest
        //set useTimeout bool to use a faster time out
        private IEnumerator checkIfObjectHasStoppedMoving(
            SimObjPhysics sop,
            float length,
            bool useTimeout = false)
        {
            //yield for the physics update to make sure this yield is consistent regardless of framerate
            yield return new WaitForFixedUpdate();

            float startTime = Time.time;
            float waitTime = TimeToWaitForObjectsToComeToRest;

            if(useTimeout)
            {
                waitTime = 1.0f;
            }

            if(sop != null)
            {
                Rigidbody rb = sop.GetComponentInChildren<Rigidbody>();
                bool stoppedMoving = false;

                while(Time.time - startTime < waitTime)
                {
                    if(sop == null) {
                        break;
                    }

                    float currentVelocity = Math.Abs(rb.angularVelocity.sqrMagnitude + rb.velocity.sqrMagnitude);
                    float accel = (currentVelocity - sop.lastVelocity) / Time.fixedDeltaTime;

                    //ok the accel is basically zero, so it has stopped moving
                    if(Mathf.Abs(accel) <= 0.001f)
                    {
                        //force the rb to stop moving just to be safe
                        rb.velocity = Vector3.zero;
                        rb.angularVelocity = Vector3.zero;
                        rb.Sleep();
                        stoppedMoving = true;
                        break;
                    } else {
                        yield return new WaitForFixedUpdate();
                    }
                }

                //so we never stopped moving and we are using the timeout
                if(!stoppedMoving && useTimeout)
                {
                    errorMessage = "object couldn't come to rest";
                    //print(errorMessage);
                    actionFinished(false);
                    yield break;
                }

                //we are past the wait time threshold, so force object to stop moving before
                // rb.velocity = Vector3.zero;
                // rb.angularVelocity = Vector3.zero;
                //rb.Sleep();

                //return to metadatawrapper.actionReturn if an object was touched during this interaction
                if(length != 0.0f)
                {
                    WhatDidITouch feedback = new WhatDidITouch(){didHandTouchSomething = true, objectId = sop.objectID, armsLength = length};

                    #if UNITY_EDITOR
                    print("yield timed out");
                    print("didHandTouchSomething: " + feedback.didHandTouchSomething);
                    print("object id: " + feedback.objectId);
                    print("armslength: " + feedback.armsLength);
                    #endif

                    //force objec to stop moving 
                    rb.velocity = Vector3.zero;
                    rb.angularVelocity = Vector3.zero;
                    rb.Sleep();

                    actionFinished(true, feedback);
                }

                //if passed in length is 0, don't return feedback cause not all actions need that
                else
                {
                    DefaultAgentHand();
                    actionFinished(true, "object settled after: " + (Time.time - startTime));
                }
            }

            else
            {
                errorMessage = "null reference sim obj in checkIfObjectHasStoppedMoving call";
                actionFinished(false);
            }

        }

        //Sweeptest to see if the object Agent is holding will prohibit movement
        public bool CheckIfItemBlocksAgentStandOrCrouch() {
            bool result = false;

            //if there is nothing in our hand, we are good, return!
            if (ItemInHand == null) {
                result = true;
                return result;
            }

            //otherwise we are holding an object and need to do a sweep using that object's rb
            else {
                Vector3 dir = new Vector3();

                if (isStanding()) {
                    dir = new Vector3(0.0f, -1f, 0.0f);
                } else {
                    dir = new Vector3(0.0f, 1f, 0.0f);
                }

                Rigidbody rb = ItemInHand.GetComponent<Rigidbody>();

                RaycastHit[] sweepResults = rb.SweepTestAll(dir, standingLocalCameraPosition.y, QueryTriggerInteraction.Ignore);
                if (sweepResults.Length > 0) {
                    foreach (RaycastHit res in sweepResults) {
                        //did the item in the hand touch the agent? if so, ignore it's fine
                        //also ignore Untagged because the Transparent_RB of transparent objects need to be ignored for movement
                        //the actual rigidbody of the SimObjPhysics parent object of the transparent_rb should block correctly by having the
                        //checkMoveAction() in the BaseFPSAgentController fail when the agent collides and gets shoved back
                        if (res.transform.tag == "Player" || res.transform.tag == "Untagged") {
                            result = true;
                            break;
                        } else {
                            errorMessage = res.transform.name + " is blocking the Agent from moving " + dir + " with " + ItemInHand.name;
                            result = false;
                            Debug.Log(errorMessage);
                            return result;
                        }

                    }
                }
                //if the array is empty, nothing was hit by the sweeptest so we are clear to move
                else {
                    result = true;
                }

                return result;
            }
        }

        /////AGENT HAND STUFF////
        protected IEnumerator moveHandToTowardsXYZWithForce(float x, float y, float z, float maxDistance) {
            if (ItemInHand == null) {
                errorMessage = "Agent can only move hand if holding an item";
                actionFinished(false);
                yield break;
            }
            SimObjPhysics simObjInHand = ItemInHand.GetComponent<SimObjPhysics>();
            simObjInHand.ResetContactPointsDictionary();
            Rigidbody rb = ItemInHand.GetComponent<Rigidbody>();
            rb.isKinematic = false;
            rb.useGravity = false;

            Vector3 targetPosition = new Vector3(x, y, z);

            Vector3 initialPosition = rb.transform.position;
            Quaternion initialRotation = rb.transform.rotation;
            Vector3 forceDirection = targetPosition - rb.transform.position;
            forceDirection.Normalize();

            Vector3 lastPosition = initialPosition;
            Quaternion lastRotation = initialRotation;
            bool hitMaxDistance = false;
            bool beyondVisibleDistance = false;
            bool leavingViewport = false;
            CollisionDetectionMode oldCollisionDetectionMode = rb.collisionDetectionMode;

            List<Vector3> positions = new List<Vector3>();
            List<Quaternion> rotations = new List<Quaternion>();
            positions.Add(initialPosition);
            rotations.Add(initialRotation);

            Physics.autoSimulation = false;
            List<Vector3> seenPositions = new List<Vector3>();
            List<Quaternion> seenRotations = new List<Quaternion>();
            for (int i = 0; i < 100; i++) {
                seenPositions.Add(rb.transform.position);
                seenRotations.Add(rb.transform.rotation);
                if (rb.velocity.magnitude < 1) {
                    rb.AddForce(forceDirection, ForceMode.Force);
                }
                rb.angularVelocity = rb.angularVelocity * 0.96f;

                Physics.Simulate(0.04f);
#if UNITY_EDITOR
                yield return null;
#endif

                if (i >= 5) {
                    bool repeatedPosition = false;
                    for (int j = seenPositions.Count - 4; j >= Math.Max(seenPositions.Count - 8, 0); j--) {
                        float distance = Vector3.Distance(rb.transform.position, seenPositions[i]);
                        float angle = Quaternion.Angle(rb.transform.rotation, seenRotations[i]);
                        if (distance <= 0.001f && angle <= 3f) {
                            repeatedPosition = true;
                            break;
                        }
                    }
                    if (repeatedPosition) {
                        break;
                    }
                }

                hitMaxDistance = beyondVisibleDistance = leavingViewport = false;

                Vector3 newPosition = rb.transform.position;
                Vector3 delta = newPosition - initialPosition;
                Vector3 forceDir = Vector3.Project(newPosition - initialPosition, forceDirection);
                Vector3 perpDir = delta - forceDir;
                float perpNorm = perpDir.magnitude;
                if (perpNorm > 0.1f * maxDistance) {
                    newPosition = initialPosition + forceDir + (0.1f * maxDistance) * perpDir / perpNorm;
                    rb.transform.position = newPosition;
                }

                Vector3 tmpForCamera = newPosition;
                tmpForCamera.y = m_Camera.transform.position.y;

                hitMaxDistance = Vector3.Distance(initialPosition, newPosition) > maxDistance;
                beyondVisibleDistance = Vector3.Distance(m_Camera.transform.position, tmpForCamera) > maxVisibleDistance;
                leavingViewport = !objectIsWithinViewport(simObjInHand);
                // leavingViewport = !objectIsCurrentlyVisible(simObjInHand, 1000f);

                if (hitMaxDistance) {
                    rb.velocity = new Vector3(0f, 0f, 0f);
                    rb.angularVelocity = 0.0f * rb.angularVelocity;
                    break;
                }

                if (beyondVisibleDistance || leavingViewport) {
                    break;
                } else {
                    positions.Add(rb.transform.position);
                    rotations.Add(rb.transform.rotation);
                    lastPosition = rb.transform.position;
                    lastRotation = rb.transform.rotation;
                }
            }

            Vector3 normalSum = new Vector3(0.0f, 0.0f, 0.0f);
            Vector3 aveCollisionsNormal = new Vector3(0.0f, 0.0f, 0.0f);
            int count = 0;
            foreach (KeyValuePair<Collider, ContactPoint[]> pair in simObjInHand.contactPointsDictionary) {
                foreach (ContactPoint cp in pair.Value) {
                    normalSum += cp.normal;
                    count += 1;
                }
            }

            if (count != 0) {
                aveCollisionsNormal = normalSum / count;
                aveCollisionsNormal.Normalize();
            }

            AgentHand.transform.position = lastPosition;
            rb.transform.localPosition = new Vector3(0f, 0f, 0f);
            rb.transform.rotation = lastRotation;
            rb.velocity = new Vector3(0f, 0f, 0f);
            rb.angularVelocity = new Vector3(0f, 0f, 0f);

            //SetUpRotationBoxChecks();
            IsHandDefault = false;

            Physics.Simulate(0.1f);
            bool handObjectIsColliding = isHandObjectColliding(true);
            if (count != 0) {
                for (int j = 0; handObjectIsColliding && j < 5; j++) {
                    AgentHand.transform.position = AgentHand.transform.position + 0.01f * aveCollisionsNormal;
                    Physics.Simulate(0.1f);
                    handObjectIsColliding = isHandObjectColliding(true);
                }
            }

            Physics.autoSimulation = true;

            // This has to be after the above as the contactPointsDictionary is only
            // updated while rb is not kinematic.
            rb.isKinematic = true;
            rb.collisionDetectionMode = oldCollisionDetectionMode;

            if (handObjectIsColliding) {
                AgentHand.transform.position = initialPosition;
                rb.transform.rotation = initialRotation;
                errorMessage = "Hand object was colliding with: ";
                foreach (KeyValuePair<Collider, ContactPoint[]> pair in simObjInHand.contactPointsDictionary) {
                    SimObjPhysics sop = ancestorSimObjPhysics(pair.Key.gameObject);
                    if (sop != null) {
                        errorMessage += "" + sop.ObjectID + ", ";
                    } else {
                        errorMessage += "" + pair.Key.gameObject.name + ", ";
                    }
                }
                errorMessage += " object(s) after movement.";
                actionFinished(false);
            } else if (Vector3.Distance(initialPosition, lastPosition) < 0.001f &&
                Quaternion.Angle(initialRotation, lastRotation) < 0.001f) {
                if (beyondVisibleDistance) {
                    errorMessage = "Hand already at max distance.";
                } else if (leavingViewport) {
                    errorMessage = "Hand at viewport constraints.";
                } else {
                    errorMessage = "Hand object did not move, perhaps its being blocked.";
                }
                actionFinished(false);
            } else {
                actionFinished(true);
            }
        }

        public void OpenWithHand(ServerAction action) {
            Vector3 direction = transform.forward * action.z +
                transform.right * action.x +
                transform.up * action.y;
            direction.Normalize();
            if (ItemInHand != null) {
                ItemInHand.SetActive(false);
            }
            RaycastHit hit;
            int layerMask = 3 << 8;
            bool raycastDidHit = Physics.Raycast(
                AgentHand.transform.position, direction, out hit, 10f, layerMask);
            if (ItemInHand != null) {
                ItemInHand.SetActive(true);
            }

            if (!raycastDidHit) {
                errorMessage = "No openable objects in direction.";
                actionFinished(false);
                return;
            }
            SimObjPhysics so = ancestorSimObjPhysics(hit.transform.gameObject);
            if (so != null) {
                OpenObject(objectId: so.ObjectID, forceAction: true);
            } else {
                errorMessage = hit.transform.gameObject.name + " is not interactable.";
                actionFinished(false);
            }
        }

        public void MoveHandForce(float x, float y, float z) {
            Vector3 direction = transform.forward * z +
                transform.right * x +
                transform.up * y;
            Vector3 target = AgentHand.transform.position +
                direction;
            if (ItemInHand == null) {
                Debug.Log("Agent can only move hand if holding an item");
                actionFinished(false);
            } else if (moveHandToXYZ(target.x, target.y, target.z)) {
                actionFinished(true);
            } else {
                errorMessage = "";
                StartCoroutine(
                    moveHandToTowardsXYZWithForce(target.x, target.y, target.z, direction.magnitude)
                );
            }
        }

        public void TouchThenApplyForce(ServerAction action)
        {
            float x = action.x;
            float y = 1.0f - action.y; //reverse the y so that the origin (0, 0) can be passed in as the top left of the screen

            //cast ray from screen coordinate into world space. If it hits an object
            Ray ray = m_Camera.ViewportPointToRay(new Vector3(x, y, 0.0f));
            RaycastHit hit;

            //if something was touched, actionFinished(true) always
            if(Physics.Raycast(ray, out hit, action.handDistance, 1 << 0 | 1 << 8 | 1<<10, QueryTriggerInteraction.Ignore))
            {
                if(hit.transform.GetComponent<SimObjPhysics>())
                {
                    //wait! First check if the point hit is withing visibility bounds (camera viewport, max distance etc)
                    //this should basically only happen if the handDistance value is too big
                    if(!CheckIfTargetPositionIsInViewportRange(hit.point))
                    {
                        errorMessage = "Object succesfully hit, but it is outside of the Agent's interaction range";
                        WhatDidITouch errorFeedback = new WhatDidITouch(){didHandTouchSomething = false, objectId = "", armsLength = action.handDistance};
                        actionFinished(false, errorFeedback);
                        return;
                    }

                    //if the object is a sim object, apply force now!
                    SimObjPhysics target = hit.transform.GetComponent<SimObjPhysics>();
                    bool canbepushed = false;

                    if (target.PrimaryProperty == SimObjPrimaryProperty.CanPickup ||
                        target.PrimaryProperty == SimObjPrimaryProperty.Moveable)
                        canbepushed = true;

                    if (!canbepushed) 
                    {
                        //the sim object hit was not moveable or pickupable
                        WhatDidITouch feedback = new WhatDidITouch(){didHandTouchSomething = true, objectId = target.objectID, armsLength = hit.distance};
                        #if UNITY_EDITOR
                        print("object touched was not moveable or pickupable");
                        print("didHandTouchSomething: " + feedback.didHandTouchSomething);
                        print("object id: " + feedback.objectId);
                        print("armslength: " + feedback.armsLength);
                        #endif
                        actionFinished(true, feedback);
                        return;
                    }

                    ServerAction apply = new ServerAction();
                    apply.moveMagnitude = action.moveMagnitude;

                    //translate action.direction from Agent's local space to world space - note: do not use camera local space, keep it on agent
                    Vector3 forceDir = this.transform.TransformDirection(action.direction);

                    apply.x = forceDir.x;
                    apply.y = forceDir.y;
                    apply.z = forceDir.z;

                    sopApplyForce(apply, target, hit.distance);
                }

                //raycast hit something but it wasn't a sim object
                else
                {
                    WhatDidITouch feedback = new WhatDidITouch(){didHandTouchSomething = true, objectId = "not a sim object, a structure was touched", armsLength = hit.distance};
                    #if UNITY_EDITOR
                    print("object touched was not a sim object at all");
                    print("didHandTouchSomething: " + feedback.didHandTouchSomething);
                    print("object id: " + feedback.objectId);
                    print("armslength: " + feedback.armsLength);
                    #endif
                    actionFinished(true, feedback);
                    return;
                }
            }

            //raycast didn't hit anything
            else
            {
                //get ray.origin, multiply handDistance with ray.direction, add to origin to get the final point
                //if the final point was out of range, return actionFinished false, otherwise return actionFinished true with feedback
                Vector3 testPosition = ((action.handDistance * ray.direction) + ray.origin);
                if(!CheckIfTargetPositionIsInViewportRange(testPosition))
                {
                    errorMessage = "the position the hand would have moved to is outside the agent's max interaction range";
                    WhatDidITouch errorFeedback = new WhatDidITouch(){didHandTouchSomething = false, objectId = "", armsLength = action.handDistance};
                    actionFinished(false, errorFeedback);
                    return;
                }

                //the nothing hit was not out of range, but still nothing was hit
                WhatDidITouch feedback = new WhatDidITouch(){didHandTouchSomething = false, objectId = "", armsLength = action.handDistance};
                #if UNITY_EDITOR
                print("raycast did not hit anything, it only hit empty space");
                print("didHandTouchSomething: " + feedback.didHandTouchSomething);
                print("object id: " + feedback.objectId);
                print("armslength: " + feedback.armsLength);
                #endif
                actionFinished(true,feedback);
            }
            
        }

        //for use with TouchThenApplyForce feedback return
        public struct WhatDidITouch
        {
            public bool didHandTouchSomething;//did the hand touch something or did it hit nothing?
            public string objectId;//id of object touched, if it is a sim object
            public float armsLength;//the amount the hand moved from it's starting position to hit the object touched
        }

        //checks if the target position in space is within the agent's current viewport
        public bool CheckIfTargetPositionIsInViewportRange(Vector3 targetPosition)
        {
            //now check if the target position is within bounds of the Agent's forward (z) view
            Vector3 tmp = m_Camera.transform.position;
            tmp.y = targetPosition.y;

            if (Vector3.Distance(tmp, targetPosition) > maxVisibleDistance) // + 0.3)
            {
                errorMessage = "The target position is outside the agent's max visible distance.";
                return false;
            }

            //now make sure that the targetPosition is within the Agent's x/y view, restricted by camera
            Vector3 vp = m_Camera.WorldToViewportPoint(targetPosition);
            if(vp.z < 0 || vp.x > 1.0f || vp.y < 0.0f || vp.y > 1.0f || vp.y < 0.0f)
            {
                errorMessage = "The target position is outside the viewport.";
                return false;
            }

            return true;
        }

        //checks if agent hand that is holding an object can move to a target location. Returns false if any obstructions
        public bool CheckIfAgentCanMoveHand(Vector3 targetPosition, bool mustBeVisible = false) {
            bool result = false;

            //first check if we have anything in our hand, if not then no reason to move hand
            if (ItemInHand == null) {
                errorMessage = "Agent can only move hand if currently holding an item";
                result = false;
                return result;
            }

            //now check if the target position is within bounds of the Agent's forward (z) view
            Vector3 tmp = m_Camera.transform.position;
            tmp.y = targetPosition.y;

            if (Vector3.Distance(tmp, targetPosition) > maxVisibleDistance)
            {
                errorMessage = "The target position is out of range- object cannot move outside of max visibility distance.";
                result = false;
                return result;
            }

            //Note: Viewport normalizes to (0,0) bottom left, (1, 0) top right of screen
            //now make sure the targetPosition is actually within the Camera Bounds 

            Vector3 lastPosition = AgentHand.transform.position;
            AgentHand.transform.position = targetPosition;
            //now make sure that the targetPosition is within the Agent's x/y view, restricted by camera
            if(!objectIsWithinViewport(ItemInHand.GetComponent<SimObjPhysics>()))
            {
                AgentHand.transform.position = lastPosition;
                errorMessage = "Target position is outside of the agent's viewport. The target position must be within the frustrum of the viewport.";
                result = false;
                return result;
            }

            //reset for mustBeVisible test so the direction from agent hand to target is correct
            AgentHand.transform.position = lastPosition;

            //by default this is ignored, but pass this as true to force hand manipulation
            //such that objects will always remain visible to the agent and not occluded
            if(mustBeVisible)
            {
                //quickly move object to proposed target position and see if target is still visible
                lastPosition = AgentHand.transform.position;
                AgentHand.transform.position = targetPosition;
                if (!objectIsCurrentlyVisible(ItemInHand.GetComponent<SimObjPhysics>(), 1000f)) {
                    errorMessage = "The target position is not in the Area of the Agent's Viewport!";
                    result = false;
                    AgentHand.transform.position = lastPosition;
                    return result;
                }
                AgentHand.transform.position = lastPosition;
            }


            //ok now actually check if the Agent Hand holding ItemInHand can move to the target position without
            //being obstructed by anything
            Rigidbody ItemRB = ItemInHand.GetComponent<Rigidbody>();

            RaycastHit[] sweepResults = ItemRB.SweepTestAll(targetPosition - AgentHand.transform.position,
                Vector3.Distance(targetPosition, AgentHand.transform.position),
                QueryTriggerInteraction.Ignore);

            //did we hit anything?
            if (sweepResults.Length > 0) {

                foreach (RaycastHit hit in sweepResults) {
                    //hit the player? it's cool, no problem
                    if (hit.transform.tag == "Player") {
                        result = true;
                        break;
                    }

                    //oh we hit something else? oh boy, that's blocking!
                    else {
                        errorMessage = hit.transform.name + " is in Object In Hand's Path! Can't Move Hand holding " + ItemInHand.name;
                        result = false;
                        return result;
                    }
                }

            }

            //didnt hit anything in sweep, we are good to go
            else 
            {
                result = true;
            }

            return result;
        }

        //moves hand to the x, y, z coordinate, not constrained by any axis, if within range
        protected bool moveHandToXYZ(float x, float y, float z, bool mustBeVisible = false) 
        {
            Vector3 targetPosition = new Vector3(x, y, z);
            if (CheckIfAgentCanMoveHand(targetPosition, mustBeVisible)) 
            {
                //Debug.Log("Movement of Agent Hand holding " + ItemInHand.name + " succesful!");
                Vector3 oldPosition = AgentHand.transform.position;
                AgentHand.transform.position = targetPosition;
                IsHandDefault = false;
                return true;
            } 
            
            else 
            {
                //error messages are set up in CheckIfAgentCanMoveHand
                return false;
            }
        }

        //coroutine to yield n frames before returning
        protected IEnumerator waitForNFramesAndReturn(int n, bool actionSuccess) {
            for (int i = 0; i < n; i++) {
                yield return null;
            }
            actionFinished(actionSuccess);
        }

        // Moves hand relative the agent (but not relative the camera, i.e. up is up)
        // x, y, z coordinates should specify how far to move in that direction, so
        // x=.1, y=.1, z=0 will move the hand .1 in both the x and y coordinates.
        public void MoveHand(float x, float y, float z) {
            //get new direction relative to Agent forward facing direction (not the camera)
            Vector3 newPos = AgentHand.transform.position +
                transform.forward * z +
                transform.right * x +
                transform.up * y;
            StartCoroutine(waitForNFramesAndReturn(1, moveHandToXYZ(newPos.x, newPos.y, newPos.z)));
        }

        //moves hand constrained to x, y, z axes a given magnitude- x y z describe the magnitude in this case
        //pass in x,y,z of 0 if no movement is desired on that axis
        //pass in x,y,z of + for positive movement along that axis
        //pass in x,y,z of - for negative movement along that axis
        public void MoveHandDelta(float x, float y, float z, bool forceVisible = false) {
            Vector3 newPos = AgentHand.transform.position;
            newPos = newPos + (m_Camera.transform.forward * z) + (m_Camera.transform.up * y) + (m_Camera.transform.right * x);
            actionFinished(moveHandToXYZ(newPos.x, newPos.y, newPos.z, forceVisible));
        }

        public void MoveHandAhead(float moveMagnitude, bool forceVisible = false) {
            Vector3 newPos = AgentHand.transform.position;
            newPos = newPos + (m_Camera.transform.forward * moveMagnitude);
            actionFinished(moveHandToXYZ(newPos.x, newPos.y, newPos.z, forceVisible));
        }

        public void MoveHandLeft(float moveMagnitude, bool forceVisible = false) {
            Vector3 newPos = AgentHand.transform.position;
            newPos = newPos + (-m_Camera.transform.right * moveMagnitude);
            actionFinished(moveHandToXYZ(newPos.x, newPos.y, newPos.z, forceVisible));
        }

        public void MoveHandDown(float moveMagnitude, bool forceVisible = false) {
            Vector3 newPos = AgentHand.transform.position;
            newPos = newPos + (-m_Camera.transform.up * moveMagnitude);
            actionFinished(moveHandToXYZ(newPos.x, newPos.y, newPos.z, forceVisible));
        }

        public void MoveHandUp(float moveMagnitude, bool forceVisible = false) {
            Vector3 newPos = AgentHand.transform.position;
            newPos = newPos + (m_Camera.transform.up * moveMagnitude);
            actionFinished(moveHandToXYZ(newPos.x, newPos.y, newPos.z, forceVisible));
        }

        public void MoveHandRight(float moveMagnitude, bool forceVisible = false) {
            Vector3 newPos = AgentHand.transform.position;
            newPos = newPos + (m_Camera.transform.right * moveMagnitude);
            actionFinished(moveHandToXYZ(newPos.x, newPos.y, newPos.z, forceVisible));
        }

        public void MoveHandBack(float moveMagnitude, bool forceVisible = false) {
            Vector3 newPos = AgentHand.transform.position;
            newPos = newPos + (-m_Camera.transform.forward * moveMagnitude);
            actionFinished(moveHandToXYZ(newPos.x, newPos.y, newPos.z, forceVisible));
        }

        //uh this kinda does what MoveHandDelta does but in more steps, splitting direction and magnitude into
        //two separate params in case someone wants it that way
        public void MoveHandMagnitude(float moveMagnitude, float x=0.0f, float y=0.0f, float z=0.0f) {
            Vector3 newPos = AgentHand.transform.position;

            //get new direction relative to Agent's (camera's) forward facing 
            if (x > 0) {
                newPos = newPos + (m_Camera.transform.right * moveMagnitude);
            }

            if (x < 0) {
                newPos = newPos + (-m_Camera.transform.right * moveMagnitude);
            }

            if (y > 0) {
                newPos = newPos + (m_Camera.transform.up * moveMagnitude);
            }

            if (y < 0) {
                newPos = newPos + (-m_Camera.transform.up * moveMagnitude);
            }

            if (z > 0) {
                newPos = newPos + (m_Camera.transform.forward * moveMagnitude);
            }

            if (z < 0) {
                newPos = newPos + (-m_Camera.transform.forward * moveMagnitude);
            }

            actionFinished(moveHandToXYZ(newPos.x, newPos.y, newPos.z));
        }

        public bool IsInArray(Collider collider, GameObject[] arrayOfCol) {
            for (int i = 0; i < arrayOfCol.Length; i++) {
                if (collider == arrayOfCol[i].GetComponent<Collider>())
                    return true;
            }
            return false;
        }

        public bool CheckIfAgentCanRotateHand() {
            bool result = false;

            //make sure there is a box collider
            if (ItemInHand.GetComponent<SimObjPhysics>().BoundingBox.GetComponent<BoxCollider>()) {
                Vector3 sizeOfBox = ItemInHand.GetComponent<SimObjPhysics>().BoundingBox.GetComponent<BoxCollider>().size;
                float overlapRadius = Math.Max(Math.Max(sizeOfBox.x, sizeOfBox.y), sizeOfBox.z);

                //all colliders hit by overlapsphere
                Collider[] hitColliders = Physics.OverlapSphere(AgentHand.transform.position,
                    overlapRadius, 1 << 8, QueryTriggerInteraction.Ignore);

                //did we even hit enything?
                if (hitColliders.Length > 0) {
                    foreach (Collider col in hitColliders) {
                        //is this a sim object?
                        if (col.GetComponentInParent<SimObjPhysics>()) {
                            //is it not the item we are holding? then it's blocking
                            if (col.GetComponentInParent<SimObjPhysics>().transform != ItemInHand.transform) {
                                errorMessage = "Rotating the object results in it colliding with " + col.gameObject.name;
                                return false;
                            }

                            //oh it is the item we are holding, it's fine
                            else
                                result = true;
                        }

                        //ok it's not a sim obj and it's not the player, so it must be a structure or something else that would block
                        else if (col.tag != "Player") {
                            errorMessage = "Rotating the object results in it colliding with an agent.";
                            return false;
                        }
                    }
                }

                //nothing hit by sphere, so we are safe to rotate
                else {
                    result = true;
                }
            } else {
                Debug.Log("item in hand is missing a collider box for some reason! Oh nooo!");
            }

            return result;
        }

        //rotat ethe hand if there is an object in it
        public void RotateHand(ServerAction action) {

            if (ItemInHand == null) {
                errorMessage = "Can't rotate hand unless holding object";
                actionFinished(false);
                return;
            }

            if (CheckIfAgentCanRotateHand()) {
                Vector3 vec = new Vector3(action.x, action.y, action.z);
                AgentHand.transform.localRotation = Quaternion.Euler(vec);
                //SetUpRotationBoxChecks();

                //if this is rotated too much, drop any contained object if held item is a receptacle
                if (Vector3.Angle(ItemInHand.transform.up, Vector3.up) > 95) {
                    DropContainedObjects(
                        target: ItemInHand.GetComponent<SimObjPhysics>(),
                        reparentContainedObjects: true,
                        forceKinematic: false
                    );
                }

                actionFinished(true);
            } else {
                actionFinished(false);
            }
        }

        //rotate the hand if there is an object in it
        public void RotateHandRelative(ServerAction action) {

            if (ItemInHand == null) {
                errorMessage = "Can't rotate hand unless holding object";
                return;
            }

            Quaternion agentRot = transform.rotation;
            Quaternion agentHandStartRot = AgentHand.transform.rotation;

            transform.rotation = Quaternion.identity;

            AgentHand.transform.Rotate(
                new Vector3(action.x, action.y, action.z), Space.World
            );
            transform.rotation = agentRot;

            if (isHandObjectColliding(true)) {
                errorMessage = "Hand object is coliding after rotation.";
                AgentHand.transform.rotation = agentHandStartRot;
                actionFinished(false);
            } else {
                actionFinished(true);
            }
        }

        //action to return points from a grid that have an experiment receptacle below it
        //creates a grid startinng from the agent's current hand position and projects that grid
        //forward relative to the agent
        //grid will be a 2n+1 by n grid in the orientation of agent right/left by agent forward
        public void GetReceptacleCoordinatesExpRoom(float gridSize, int maxStepCount)
        {
            var agent = this.agentManager.agents[0];
            ExperimentRoomSceneManager ersm = physicsSceneManager.GetComponent<ExperimentRoomSceneManager>();
            //good defaults would be gridSize 0.1m, maxStepCount 20 to cover the room
            var ret = ersm.ValidGrid(agent.AgentHand.transform.position, gridSize, maxStepCount, agent);
            //var ret = ersm.ValidGrid(agent.AgentHand.transform.position, action.gridSize, action.maxStepCount, agent);
            actionFinished(true, ret);
        }

        //spawn receptacle object at array index <objectVariation> rotated to <y>
        //on <receptacleObjectId> using position <position>
        public void SpawnExperimentObjAtPoint(ServerAction action)
        {
            if(action.receptacleObjectId == null)
            {
                errorMessage = "please give valid receptacleObjectId for SpawnExperimentReceptacleAtPoint action";
                actionFinished(false);
                return;
            }

            if(action.objectType == null)
            {
                errorMessage = "please use either 'receptacle' or 'screen' to specify which experiment object to spawn";
                actionFinished(false);
                return;
            }

            SimObjPhysics target = null;
            //find the object in the scene, disregard visibility
            foreach(SimObjPhysics sop in VisibleSimObjs(true))
            {
                if(sop.objectID == action.receptacleObjectId)
                {
                    target = sop;
                }
            }

            if(target == null)
            {
                errorMessage = "no receptacle object with id: "+ 
                action.receptacleObjectId + " could not be found during SpawnExperimentReceptacleAtPoint";
                actionFinished(false);
                return;
            }

            ExperimentRoomSceneManager ersm = physicsSceneManager.GetComponent<ExperimentRoomSceneManager>();
            if(ersm.SpawnExperimentObjAtPoint(action.objectType, action.objectVariation, target, action.position, action.y))
            actionFinished(true);

            else
            {
                errorMessage = "Experiment object could not be placed on " + action.receptacleObjectId;
                actionFinished(false);
            }
        }

        //spawn receptacle object at array index <objectVariation> rotated to <y>
        //on <receptacleObjectId> using random seed <randomSeed>
        public void SpawnExperimentObjAtRandom(ServerAction action)
        {
            if(action.receptacleObjectId == null)
            {
                errorMessage = "please give valid receptacleObjectId for SpawnExperimentReceptacleAtRandom action";
                actionFinished(false);
                return;
            }

            if(action.objectType == null)
            {
                errorMessage = "please use either 'receptacle' or 'screen' to specify which experiment object to spawn";
                actionFinished(false);
                return;
            }

            SimObjPhysics target = null;
            //find the object in the scene, disregard visibility
            foreach(SimObjPhysics sop in VisibleSimObjs(true))
            {
                if(sop.objectID == action.receptacleObjectId)
                {
                    target = sop;
                }
            }

            if(target == null)
            {
                errorMessage = "no receptacle object with id: "+ 
                action.receptacleObjectId + " could not be found during SpawnExperimentReceptacleAtRandom";
                actionFinished(false);
                return;
            }

            ExperimentRoomSceneManager ersm = physicsSceneManager.GetComponent<ExperimentRoomSceneManager>();
            if(ersm.SpawnExperimentObjAtRandom(action.objectType, action.objectVariation, action.randomSeed, target, action.y))
            actionFinished(true);

            else
            {
                errorMessage = "Experiment object could not be placed on " + action.receptacleObjectId;
                actionFinished(false);
            }
        }

        //specify a screen by objectId in exp room and change material to objectVariation
        public void ChangeScreenMaterialExpRoom(string objectId, int objectVariation)
        {
            //only 5 material options at the moment
            if(objectVariation < 0 || objectVariation > 4)
            {
                errorMessage = "please use objectVariation [0, 4] inclusive";
                actionFinished(false);
                return;
            }

            if(objectId == null)
            {
                errorMessage = "please give valid objectId for ChangeScreenMaterialExpRoom action";
                actionFinished(false);
                return;
            }

            SimObjPhysics target = null;
            //find the object in the scene, disregard visibility
            foreach(SimObjPhysics sop in VisibleSimObjs(true))
            {
                if(sop.objectID == objectId)
                {
                    target = sop;
                }
            }

            if(target == null)
            {
                errorMessage = "no object with id: "+ 
                objectId + " could be found during ChangeScreenMaterialExpRoom";
                actionFinished(false);
                return;
            }

            ExperimentRoomSceneManager ersm = physicsSceneManager.GetComponent<ExperimentRoomSceneManager>();
            ersm.ChangeScreenMaterial(target, objectVariation);
            actionFinished(true);
        }

        //specify a screen in exp room by objectId and change material color to rgb
        public void ChangeScreenColorExpRoom(string objectId, float r, float g, float b)
        {
            if(
            r < 0 || r > 255 ||
            g < 0 || g > 255 ||
            b < 0 || b > 255)
            {
                errorMessage = "rgb values must be [0-255]";
                actionFinished(false);
                return;
            }

            SimObjPhysics target = null;
            //find the object in the scene, disregard visibility
            foreach(SimObjPhysics sop in VisibleSimObjs(true))
            {
                if(sop.objectID == objectId)
                {
                    target = sop;
                }
            }

            if(target == null)
            {
                errorMessage = "no object with id: "+ 
                objectId + " could not be found during ChangeScreenColorExpRoom";
                actionFinished(false);
                return;
            }

            ExperimentRoomSceneManager ersm = physicsSceneManager.GetComponent<ExperimentRoomSceneManager>();
            ersm.ChangeScreenColor(target, r, g, b);
            actionFinished(true);
        }

        //change wall to material [variation]       
        public void ChangeWallMaterialExpRoom(int objectVariation)
        {
            //only 5 material options at the moment
            if(objectVariation < 0 || objectVariation > 4)
            {
                errorMessage = "please use objectVariation [0, 4] inclusive";
                actionFinished(false);
                return;
            }

            ExperimentRoomSceneManager ersm = physicsSceneManager.GetComponent<ExperimentRoomSceneManager>();
            ersm.ChangeWallMaterial(objectVariation);
            actionFinished(true);
        }

        //change wall color to rgb (0-255, 0-255, 0-255)
        public void ChangeWallColorExpRoom(ServerAction action)
        {
            if(
            action.r < 0 || action.r > 255 ||
            action.g < 0 || action.g > 255 ||
            action.b < 0 || action.b > 255)
            {
                errorMessage = "rgb values must be [0-255]";
                actionFinished(false);
                return;
            }

            ExperimentRoomSceneManager ersm = physicsSceneManager.GetComponent<ExperimentRoomSceneManager>();
            ersm.ChangeWallColor(action.r, action.g, action.b);
            actionFinished(true);
        }

        //change floor to material [variation]
        public void ChangeFloorMaterialExpRoom(ServerAction action)
        {
            //only 5 material options at the moment
            if(action.objectVariation < 0 || action.objectVariation > 4)
            {
                errorMessage = "please use objectVariation [0, 4] inclusive";
                actionFinished(false);
                return;
            }

            ExperimentRoomSceneManager ersm = physicsSceneManager.GetComponent<ExperimentRoomSceneManager>();
            ersm.ChangeFloorMaterial(action.objectVariation);
            actionFinished(true);
        }

        //change wall color to rgb (0-255, 0-255, 0-255)
        public void ChangeFloorColorExpRoom(ServerAction action)
        {
            if(
            action.r < 0 || action.r > 255 ||
            action.g < 0 || action.g > 255 ||
            action.b < 0 || action.b > 255)
            {
                errorMessage = "rgb values must be [0-255]";
                actionFinished(false);
                return;
            }

            ExperimentRoomSceneManager ersm = physicsSceneManager.GetComponent<ExperimentRoomSceneManager>();
            ersm.ChangeFloorColor(action.r, action.g, action.b);
            actionFinished(true);
        }

        //change color of ceiling lights in exp room to rgb (0-255, 0-255, 0-255)
        public void ChangeLightColorExpRoom(ServerAction action)
        {
            if(
            action.r < 0 || action.r > 255 ||
            action.g < 0 || action.g > 255 ||
            action.b < 0 || action.b > 255)
            {
                errorMessage = "rgb values must be [0-255]";
                actionFinished(false);
                return;
            }

            ExperimentRoomSceneManager ersm = physicsSceneManager.GetComponent<ExperimentRoomSceneManager>();
            ersm.ChangeLightColor(action.r, action.g, action.b);
            actionFinished(true);
        }

        //change intensity of lights in exp room [0-5] these arent in like... lumens or anything
        //just a relative intensity value
        public void ChangeLightIntensityExpRoom(float intensity)
        {
            //restrict this to [0-5]
            if(intensity < 0 || intensity > 5)
            {
                errorMessage = "light intensity must be [0.0 , 5.0] inclusive";
                actionFinished(false);
                return;
            }

            ExperimentRoomSceneManager ersm = physicsSceneManager.GetComponent<ExperimentRoomSceneManager>();
            ersm.ChangeLightIntensity(intensity);
            actionFinished(true);
        }

        public void ChangeTableTopMaterialExpRoom(ServerAction action)
        {
            //only 5 material options at the moment
            if(action.objectVariation < 0 || action.objectVariation > 4)
            {
                errorMessage = "please use objectVariation [0, 4] inclusive";
                actionFinished(false);
                return;
            }

            ExperimentRoomSceneManager ersm = physicsSceneManager.GetComponent<ExperimentRoomSceneManager>();
            ersm.ChangeTableTopMaterial(action.objectVariation);
            actionFinished(true);
        }

        public void ChangeTableTopColorExpRoom(ServerAction action)
        {
            if(
            action.r < 0 || action.r > 255 ||
            action.g < 0 || action.g > 255 ||
            action.b < 0 || action.b > 255)
            {
                errorMessage = "rgb values must be [0-255]";
                actionFinished(false);
                return;
            }

            ExperimentRoomSceneManager ersm = physicsSceneManager.GetComponent<ExperimentRoomSceneManager>();
            ersm.ChangeTableTopColor(action.r, action.g, action.b);
            actionFinished(true);
        }

        public void ChangeTableLegMaterialExpRoom(ServerAction action)
        {
            //only 5 material options at the moment
            if(action.objectVariation < 0 || action.objectVariation > 4)
            {
                errorMessage = "please use objectVariation [0, 4] inclusive";
                actionFinished(false);
                return;
            }

            ExperimentRoomSceneManager ersm = physicsSceneManager.GetComponent<ExperimentRoomSceneManager>();
            ersm.ChangeTableLegMaterial(action.objectVariation);
            actionFinished(true);
        }

        public void ChangeTableLegColorExpRoom(ServerAction action)
        {
            if(
            action.r < 0 || action.r > 255 ||
            action.g < 0 || action.g > 255 ||
            action.b < 0 || action.b > 255)
            {
                errorMessage = "rgb values must be [0-255]";
                actionFinished(false);
                return;
            }

            ExperimentRoomSceneManager ersm = physicsSceneManager.GetComponent<ExperimentRoomSceneManager>();
            ersm.ChangeTableLegColor(action.r, action.g, action.b);
            actionFinished(true);
        }

        //returns valid spawn points for spawning an object on a receptacle in the experiment room
        //checks if <action.objectId> at <action.y> rotation can spawn without falling off 
        //table <receptacleObjectId>
        public void ReturnValidSpawnsExpRoom(ServerAction action)
        {
            if(action.receptacleObjectId == null)
            {
                errorMessage = "please give valid receptacleObjectId for ReturnValidSpawnsExpRoom action";
                actionFinished(false);
                return;
            }

            if(action.objectType == null)
            {
                errorMessage = "please use either 'receptacle' or 'screen' to specify which experiment object to spawn";
                actionFinished(false);
                return;
            }

            SimObjPhysics target = null;
            //find the object in the scene, disregard visibility
            foreach(SimObjPhysics sop in VisibleSimObjs(true))
            {
                if(sop.objectID == action.receptacleObjectId)
                {
                    target = sop;
                }
            }

            if(target == null)
            {
                errorMessage = "no receptacle object with id: "+ 
                action.receptacleObjectId + " could not be found during ReturnValidSpawnsExpRoom";
                actionFinished(false);
                return;
            }

            //return all valid spawn coordinates
            ExperimentRoomSceneManager ersm = physicsSceneManager.GetComponent<ExperimentRoomSceneManager>();
            actionFinished(true, ersm.ReturnValidSpawns(action.objectType, action.objectVariation, target, action.y));
        }

        //change scale of sim object, this only works with sim objects not structures
        public void ScaleObject(ServerAction action)
        {
            //specify target to pickup via objectId or coordinates
            SimObjPhysics target = null;
            if (action.forceAction) {
                action.forceVisible = true;
            }
            //no target object specified, so instead try and use x/y screen coordinates
            if(action.objectId == null)
            {
                if(!ScreenToWorldTarget(action.x, action.y, ref target, !action.forceAction))
                {
                    //error message is set inside ScreenToWorldTarget
                    actionFinished(false);
                    return;
                }
            }

            //an objectId was given, so find that target in the scene if it exists
            else
            {
                if (!physicsSceneManager.ObjectIdToSimObjPhysics.ContainsKey(action.objectId)) {
                    errorMessage = "Object ID appears to be invalid.";
                    actionFinished(false);
                    return;
                }
                
                //if object is in the scene and visible, assign it to 'target'
                foreach (SimObjPhysics sop in VisibleSimObjs(action)) 
                {
                    target = sop;
                }
            }

            //neither objectId nor coordinates found an object
            if(target == null)
            {
                errorMessage = "No target found";
                actionFinished(false);
                return;
            }

            else
            {
                float scaleMultiplier = action.scale; //this can be something like 0.3 to shrink or 1.5 to grow
                StartCoroutine(scaleObject(gameObject.transform.localScale * action.scale, target));
            }
        }

        private IEnumerator scaleObject(Vector3 targetScale, SimObjPhysics target)
        {
            yield return new WaitForFixedUpdate();

            Vector3 originalScale = target.transform.localScale;
            float currentTime = 0.0f;

            do
            {
                target.transform.localScale = Vector3.Lerp(originalScale, targetScale, currentTime / 1.0f);
                currentTime += Time.deltaTime;
                yield return null;
            } while (currentTime <= 1.0f);

            //store reference to all children
            Transform[] children = new Transform[target.transform.childCount];

            for(int i = 0; i < target.transform.childCount; i++)
            {
                children[i] = target.transform.GetChild(i);
            }

            //detach all children
            target.transform.DetachChildren();
            //zero out object transform to be 1, 1, 1
            target.transform.transform.localScale = Vector3.one;
            //reparent all children
            foreach (Transform t in children)
            {
                t.SetParent(target.transform);
            }

            target.ContextSetUpBoundingBox();
            actionFinished(true);
        }
        
        //pass in a Vector3, presumably from GetReachablePositions, and try to place a specific Sim Object there
        //unlike PlaceHeldObject or InitialRandomSpawn, this won't be limited by a Receptacle, but only
        //limited by collision
        public void PlaceObjectAtPoint(
            string objectId,
            Vector3 position,
            Vector3? rotation = null,
            bool forceKinematic = false
        ) {
            if (!physicsSceneManager.ObjectIdToSimObjPhysics.ContainsKey(objectId)) {
                errorMessage = "Cannot find object with id " + objectId;
                actionFinished(false);
                return;
            }

            // find the object in the scene, disregard visibility
            SimObjPhysics target = physicsSceneManager.ObjectIdToSimObjPhysics[objectId];

            bool placeObjectSuccess = PlaceObjectAtPoint(
                target: target,
                position: position,
                rotation: rotation,
                forceKinematic: forceKinematic,
                includeErrorMessage: true
            );

            if (placeObjectSuccess) {
                if (!forceKinematic) {
                    StartCoroutine(checkIfObjectHasStoppedMoving(target, 0, true));
                    return;
                } else {
                    actionFinished(true);
                    return;
                }
            } else {
                actionFinished(false);
                return;
            }
        }

        public bool PlaceObjectAtPoint(
            SimObjPhysics target, 
            Vector3 position, 
            Vector3? rotation, 
            bool forceKinematic,
            bool includeErrorMessage = false
        ) {
            //make sure point we are moving the object to is valid
            if(!agentManager.sceneBounds.Contains(position)) {
                if (includeErrorMessage) {
                    errorMessage = $"Position coordinate ({position}) is not within scene bounds ({agentManager.sceneBounds})";
                }
                return false;
            }

            Quaternion originalRotation = target.transform.rotation;
            if (rotation.HasValue) {
                target.transform.rotation = Quaternion.Euler(rotation.Value);
            }
            Vector3 originalPos = target.transform.position;
            target.transform.position = agentManager.SceneBounds.min - new Vector3(-100f, -100f, -100f);

            bool wasInHand = false;
            if(ItemInHand)
            {
                if(ItemInHand.transform.gameObject == target.transform.gameObject)
                {
                    wasInHand = true;
                }
            }

            //ok let's get the distance from the simObj to the bottom most part of its colliders
            Vector3 targetNegY = target.transform.position + new Vector3(0, -1, 0);
            BoxCollider b = target.BoundingBox.GetComponent<BoxCollider>();

            b.enabled = true;
            Vector3 bottomPoint = b.ClosestPoint(targetNegY);
            b.enabled = false;

            float distFromSopToBottomPoint = Vector3.Distance(bottomPoint, target.transform.position);

            float offset = distFromSopToBottomPoint + 0.005f; // Offset in case the surface below isn't completely flat

            Vector3 finalPos = GetSurfacePointBelowPosition(position) +  new Vector3(0, offset, 0);

            // Check spawn area here            
            target.transform.position = finalPos;
            Collider colliderHitIfSpawned = UtilityFunctions.firstColliderObjectCollidingWith(
                target.gameObject
            );
            
            if (colliderHitIfSpawned == null) {
                target.transform.position = finalPos;

                // Additional stuff we need to do if placing item that was in hand
                if (wasInHand) {

                    Rigidbody rb = ItemInHand.GetComponent<Rigidbody>();
                    rb.isKinematic = forceKinematic;
                    rb.constraints = RigidbodyConstraints.None;
                    rb.useGravity = true;

                    // change collision detection mode while falling so that obejcts don't phase through colliders.
                    // this is reset to discrete on SimObjPhysics.cs's update 
                    rb.collisionDetectionMode = CollisionDetectionMode.ContinuousSpeculative;

                    GameObject topObject = GameObject.Find("Objects");
                    if (topObject != null) {
                        ItemInHand.transform.parent = topObject.transform;
                    } else {
                        ItemInHand.transform.parent = null;
                    }

                    DropContainedObjects(
                        target: target,
                        reparentContainedObjects: true,
                        forceKinematic: forceKinematic
                    );
                    target.isInAgentHand = false;
                    ItemInHand = null;
                
                }
                return true;
            }
            
            target.transform.position = originalPos;
            target.transform.rotation = originalRotation;

            //if the original position was in agent hand, reparent object to agent hand
            if(wasInHand)
            {
                target.transform.SetParent(AgentHand.transform);
                ItemInHand = target.gameObject;
                target.isInAgentHand = true;
                target.GetComponent<Rigidbody>().isKinematic = true;
            }
            
            if (includeErrorMessage) {
                SimObjPhysics hitSop = ancestorSimObjPhysics(colliderHitIfSpawned.gameObject);
                errorMessage = (
                    $"Spawn area not clear ({(hitSop != null ? hitSop.ObjectID : colliderHitIfSpawned.name)})" 
                    + " is in the way), can't place object at that point"
                );
            }
            return false;
        }

        public void PlaceObjectAtPoint(
            string objectId,
            Vector3[] positions,
            Vector3? rotation = null,
            bool forceKinematic = false
        ) {
            if (!physicsSceneManager.ObjectIdToSimObjPhysics.ContainsKey(objectId)) {
                errorMessage = "Cannot find object with id " + objectId;
                actionFinished(false);
                return;
            }

            // find the object in the scene, disregard visibility
            SimObjPhysics target = physicsSceneManager.ObjectIdToSimObjPhysics[objectId];

            bool placeObjectSuccess = false;
            
            foreach (Vector3 position in positions) {
                placeObjectSuccess = PlaceObjectAtPoint(
                    target: target,
                    position: position,
                    rotation: rotation,
                    forceKinematic: forceKinematic,
                    includeErrorMessage: true
                );
                if (placeObjectSuccess) {
                    errorMessage = "";
                    break;
                }
            }

            if (placeObjectSuccess) {
                if (!forceKinematic) {
                    StartCoroutine(checkIfObjectHasStoppedMoving(target, 0, true));
                    return;
                } else {
                    actionFinished(true);
                    return;
                }
            } else {
                actionFinished(false);
                return;
            }
        }

        // Similar to PlaceObjectAtPoint(...) above but returns a bool if successful
        public bool placeObjectAtPoint(SimObjPhysics t, Vector3 position)
        {
            SimObjPhysics target = null;
            //find the object in the scene, disregard visibility
            foreach(SimObjPhysics sop in VisibleSimObjs(true))
            {
                if(sop.objectID == t.objectID)
                {
                    target = sop;
                }
            }

            if(target == null)
            {
                return false;
            }

            //make sure point we are moving the object to is valid
            if(!agentManager.sceneBounds.Contains(position))
            {
                return false;
            }

            //ok let's get the distance from the simObj to the bottom most part of its colliders
            Vector3 targetNegY = target.transform.position + new Vector3(0, -1, 0);
            BoxCollider b = target.BoundingBox.GetComponent<BoxCollider>();

            b.enabled = true;
            Vector3 bottomPoint = b.ClosestPoint(targetNegY);
            b.enabled = false;

            float distFromSopToBottomPoint = Vector3.Distance(bottomPoint, target.transform.position);

            float offset = distFromSopToBottomPoint;

            //final position to place on surface
            Vector3 finalPos = GetSurfacePointBelowPosition(position) +  new Vector3(0, offset, 0);


            //check spawn area, if its clear, then place object at finalPos
            InstantiatePrefabTest ipt = physicsSceneManager.GetComponent<InstantiatePrefabTest>();
            if(ipt.CheckSpawnArea(target, finalPos, target.transform.rotation, false))
            {
                target.transform.position = finalPos;
                return true;
            }

            return false;
        }
        //uncomment this to debug draw valid points
        //private List<Vector3> validpointlist = new List<Vector3>();

        //return a bunch of vector3 points above a target receptacle
        //if forceVisible = true, return points regardless of where receptacle is
        //if forceVisible = false, only return points that are also within view of the Agent camera
        public void GetSpawnCoordinatesAboveReceptacle(ServerAction action)
        {
            if (!physicsSceneManager.ObjectIdToSimObjPhysics.ContainsKey(action.objectId)) 
            {
                errorMessage = "Object ID appears to be invalid.";
                actionFinished(false);
                return;
            }

            SimObjPhysics target = null;
            //find our target receptacle
            //if action.anywhere False (default) this should only return objects that are visible
            //if action.anywhere true, return for any object no matter where it is
            foreach (SimObjPhysics sop in VisibleSimObjs(action.anywhere))
            {
                if(action.objectId == sop.ObjectID)
                {
                    target = sop;
                }
            }

            if(target == null)
            {
                if(action.anywhere)
                errorMessage = "No valid Receptacle found in scene";

                else
                errorMessage = "No valid Receptacle found in view";

                actionFinished(false);
                return;
            }

            //ok now get spawn points from target
            List<Vector3> targetPoints = new List<Vector3>();
            targetPoints = target.FindMySpawnPointsFromTopOfTriggerBox();

            //by default, action.anywhere = false, so remove all targetPoints that are outside of agent's view
            //if anywhere true, don't do this and just return all points we got from above
            if(!action.anywhere)
            {
                List<Vector3> filteredTargetPoints = new List<Vector3>();
                foreach(Vector3 v in targetPoints)
                {
                    if(CheckIfTargetPositionIsInViewportRange(v))
                    {
                        filteredTargetPoints.Add(v);
                    }
                }

                targetPoints = filteredTargetPoints;
            }

            //uncomment to debug draw valid points
            // #if UNITY_EDITOR
            // validpointlist = targetPoints;
            // #endif

            actionFinished(true, targetPoints);
        }

        //same as GetSpawnCoordinatesAboveReceptacle(Server Action) but takes a sim obj phys instead
        //returns a list of vector3 coordinates above a receptacle. These coordinates will make up a grid above the receptacle
        public List<Vector3> getSpawnCoordinatesAboveReceptacle(SimObjPhysics t)
        {
            SimObjPhysics target = t;
            //ok now get spawn points from target
            List<Vector3> targetPoints = new List<Vector3>();
            targetPoints = target.FindMySpawnPointsFromTopOfTriggerBox();
            return targetPoints;
        }

        //instantiate a target circle, and then place it in a "SpawnOnlyOUtsideReceptacle" that is also within camera view
        //If fails, return actionFinished(false) and despawn target circle
        public void SpawnTargetCircle(ServerAction action)
        {
            if(action.objectVariation > 2 || action.objectVariation < 0)
            {
                errorMessage = "Please use valid int for SpawnTargetCircleAction. Valid ints are: 0, 1, 2 for small, medium, large circles";
                actionFinished(false);
                return;
            }
            //instantiate a target circle
            GameObject targetCircle = Instantiate(TargetCircles[action.objectVariation], new Vector3(0, 100, 0), Quaternion.identity);
            List<SimObjPhysics> targetReceptacles = new List<SimObjPhysics>();
            InstantiatePrefabTest ipt = physicsSceneManager.GetComponent<InstantiatePrefabTest>();

            //this is the default, only spawn circles in objects that are in view
            if(!action.anywhere)
            {
                //check every sim object and see if it is within the viewport
                foreach(SimObjPhysics sop in VisibleSimObjs(true))
                {
                    if(sop.DoesThisObjectHaveThisSecondaryProperty(SimObjSecondaryProperty.Receptacle))
                    {
                        ///one more check, make sure this receptacle
                        if(ReceptacleRestrictions.SpawnOnlyOutsideReceptacles.Contains(sop.ObjType))
                        {
                            //ok now check if the object is for real in the viewport
                            if(objectIsWithinViewport(sop))
                            {
                                targetReceptacles.Add(sop);
                            }
                        }
                    }
                }
            }

            //spawn target circle in any valid "outside" receptacle in the scene even if not in veiw
            else
            {
                //targetReceptacles.AddRange(physicsSceneManager.ReceptaclesInScene); 
                foreach(SimObjPhysics sop in physicsSceneManager.GatherAllReceptaclesInScene())
                {
                    if(ReceptacleRestrictions.SpawnOnlyOutsideReceptacles.Contains(sop.ObjType))
                    targetReceptacles.Add(sop);
                }               
            }


            //if we passed in a objectId, see if it is in the list of targetReceptacles found so far
            if(action.objectId != null)
            {
                List<SimObjPhysics> filteredTargetReceptacleList = new List<SimObjPhysics>();
                foreach(SimObjPhysics sop in targetReceptacles)
                {
                    if(sop.objectID == action.objectId)
                    filteredTargetReceptacleList.Add(sop);
                }

                targetReceptacles = filteredTargetReceptacleList;
            }

            // if(action.randomSeed != 0)
            // {
            //     targetReceptacles.Shuffle_(action.randomSeed);
            // }

            bool succesfulSpawn = false;

            if(targetReceptacles.Count <= 0)
            {
                errorMessage = "for some reason, no receptacles were found in the scene!";
                Destroy(targetCircle);
                actionFinished(false);
                return;
            }

            //ok we have a shuffled list of receptacles that is picked based on the seed....
            foreach(SimObjPhysics sop in targetReceptacles)
            {
                //for every receptacle, we will get a returned list of receptacle spawn points, and then try placeObjectReceptacle
                List<ReceptacleSpawnPoint> rsps = new List<ReceptacleSpawnPoint>();

                rsps = sop.ReturnMySpawnPoints(false);
                List<ReceptacleSpawnPoint> editedRsps = new List<ReceptacleSpawnPoint>();
                bool constraintsUsed = false;//only set rsps to editedRsps if constraints were passed in

                //only do further constraint checks if defaults are overwritten
                if(!(action.minDistance == 0 && action.maxDistance == 0))
                {
                    foreach(ReceptacleSpawnPoint p in rsps)
                    {
                        //get rid of differences in y values for points
                        Vector3 normalizedPosition = new Vector3(transform.position.x, 0, transform.position.z);
                        Vector3 normalizedPoint = new Vector3(p.Point.x, 0, p.Point.z);

                        if(action.minDistance == 0 && action.maxDistance > 0)
                        {
                            //check distance from agent's transform to spawnpoint
                            if((Vector3.Distance(normalizedPoint, normalizedPosition) <= action.maxDistance))
                            {
                                editedRsps.Add(p);
                            }

                            constraintsUsed = true;
                        }

                        //min distance passed in, no max distance
                        if(action.maxDistance == 0 && action.minDistance > 0)
                        {
                            //check distance from agent's transform to spawnpoint
                            if((Vector3.Distance(normalizedPoint, normalizedPosition) >= action.minDistance))
                            {
                                editedRsps.Add(p);
                            }

                            constraintsUsed = true;
                        }

                        else
                        {
                            //these are default so don't filter by distance
                            //check distance from agent's transform to spawnpoint
                            if((Vector3.Distance(normalizedPoint, normalizedPosition) >= action.minDistance 
                            && Vector3.Distance(normalizedPoint, normalizedPosition) <= action.maxDistance))
                            {
                                editedRsps.Add(p);
                            }

                            constraintsUsed = true;
                        }
                    }
                }

                if(constraintsUsed)
                rsps = editedRsps;

                rsps.Shuffle_(action.randomSeed);

                //only place in viewport
                if(!action.anywhere)
                {
                    if(ipt.PlaceObjectReceptacleInViewport(rsps, targetCircle.GetComponent<SimObjPhysics>(), true, 500, 90, true))
                    {
                        //make sure target circle is within viewport
                        succesfulSpawn = true;
                        break;
                    }
                }
                //place anywhere
                else
                {
                    if(ipt.PlaceObjectReceptacle(rsps, targetCircle.GetComponent<SimObjPhysics>(), true, 500, 90, true))
                    {
                        //make sure target circle is within viewport
                        succesfulSpawn = true;
                        break;
                    }               
                }
            }

            if(succesfulSpawn)
            {
                //if image synthesis is active, make sure to update the renderers for image synthesis since now there are new objects with renderes in the scene
                BaseFPSAgentController primaryAgent = GameObject.Find("PhysicsSceneManager").GetComponent<AgentManager>().ReturnPrimaryAgent();
                if(primaryAgent.imageSynthesis)
                {
                    if(primaryAgent.imageSynthesis.enabled)
                    primaryAgent.imageSynthesis.OnSceneChange();
                }

                SimObjPhysics targetSOP = targetCircle.GetComponent<SimObjPhysics>();
                physicsSceneManager.Generate_ObjectID(targetSOP);
                physicsSceneManager.AddToObjectsInScene(targetSOP);
                actionFinished(true, targetSOP.objectID);//return the objectID of circle spawned for easy reference
            }

            else
            {   
                Destroy(targetCircle);
                errorMessage = "circle failed to spawn";
                actionFinished(false);
            }
        }

        public void MakeObjectsOfTypeUnbreakable(string objectType)
        {
            if(objectType == null)
            {
                errorMessage = "no object type specified for MakeOBjectsOfTypeUnbreakable()";
                actionFinished(false);
            }

            SimObjPhysics[] simObjs= GameObject.FindObjectsOfType(typeof(SimObjPhysics)) as SimObjPhysics[];
            foreach(SimObjPhysics sop in simObjs)
            {
                if(sop.Type.ToString() == objectType) 
                {
                    if(sop.DoesThisObjectHaveThisSecondaryProperty(SimObjSecondaryProperty.CanBreak))
                    {
                        sop.GetComponent<Break>().Unbreakable = true;
                    }
                }
            }
            actionFinished(true);
        }

        public void SetObjectPoses(ServerAction action)
        {
            //make sure objectPoses and also the Object Pose elements inside are initialized correctly
            if(action.objectPoses == null || action.objectPoses[0] == null)
            {
                errorMessage = "objectPoses was not initialized correctly. Please make sure each element in the objectPoses list is initialized.";
                actionFinished(false);
                return;
            }
            StartCoroutine(setObjectPoses(action.objectPoses));
        }

        // SetObjectPoses is performed in a coroutine otherwise if
        // a frame does not pass prior to this AND the imageSynthesis
        // is enabled for say depth or normals, Unity will crash on 
        // a subsequent scene reset()
        protected IEnumerator setObjectPoses(ObjectPose[] objectPoses){
            yield return new WaitForEndOfFrame();
            bool success = physicsSceneManager.SetObjectPoses(objectPoses);
            actionFinished(success);
        }

        //set all objects objects of a given type to a specific state, if that object has that state
        //ie: All objects of type Bowl that have the state property breakable, set isBroken = true
        public void SetObjectStates(ServerAction action)
        {
            if(action.SetObjectStates == null)
            {
                errorMessage = "action.SetObjectStates is null or not initialized!";
                actionFinished(false);
                return;
            }

            //if both the objectType and stateChange members are null, params not set correctly
            if(action.SetObjectStates.objectType == null && action.SetObjectStates.stateChange == null)
            {
                errorMessage = "action.SetObjectStates has objectType and stateChange strings null. Please pass in valid strings.";
                actionFinished(false);
                return;
            }

            //if you pass in an ObjectType, you must also pass in which stateChange of that object you are trying to Set
            if(action.SetObjectStates.objectType != null && action.SetObjectStates.stateChange == null)
            {
                errorMessage = "action.SetObjectStates is missing stateChange string. If setting objects by objectType, Please specify both an objectType and a stateChange compatible with that objectType to set.";
                actionFinished(false);
                return;
            }
            
            //call a coroutine to return actionFinished for all objects that have animation time
            if(action.SetObjectStates.stateChange == "toggleable" || action.SetObjectStates.stateChange == "openable")
            {
                StartCoroutine(SetStateOfAnimatedObjects(action.SetObjectStates));
            }

            //these object change states instantly, so no need for coroutine
            //the function called will handle the actionFinished() return;
            else
            {
                SetStateOfObjectsThatDontHaveAnimationTime(action.SetObjectStates);
            }
        }

        // find all objects in scene of type specified by SetObjectStates.objectType
        // toggle them to the bool if applicable: isOpen, isToggled, isBroken etc.
        protected IEnumerator SetStateOfAnimatedObjects(SetObjectStates SetObjectStates) {
            List<SimObjPhysics> animating = new List<SimObjPhysics>();
            Dictionary<SimObjPhysics, string> animatingType = new Dictionary<SimObjPhysics, string>();

            //in this case, we will try and set isToggled for all toggleable objects in the entire scene
            if (SetObjectStates.objectType == null) {
                foreach (SimObjPhysics sop in VisibleSimObjs(true)) {
                    if (SetObjectStates.stateChange == "toggleable") {
                        if (sop.DoesThisObjectHaveThisSecondaryProperty(SimObjSecondaryProperty.CanToggleOnOff) && sop.GetComponent<CanToggleOnOff>()) {
                            StartCoroutine(toggleObject(sop, SetObjectStates.isToggled));
                            animating.Add(sop);
                            animatingType[sop] = "toggleable";
                        }
                    }

                    if (SetObjectStates.stateChange == "openable") {
                        if (sop.GetComponent<CanOpen_Object>()) {
                            openObject(
                                target: sop,
                                openness: SetObjectStates.isOpen ? 1 : 0,
                                forceAction: true,
                                markActionFinished: false
                            );
                            animatingType[sop] = "openable";
                            animating.Add(sop);
                        }
                    }
                }
            } else {
                // in this case, we will only try and set states for objects of the specified objectType
                SimObjType sot = (SimObjType)System.Enum.Parse(typeof(SimObjType), SetObjectStates.objectType);

                // for every sim obj in scene, find objects of type specified first
                foreach (SimObjPhysics sop in VisibleSimObjs(true)) {
                    // ok we found an object with type specified, now toggle it 
                    if (sop.ObjType == sot) {
                        if (SetObjectStates.stateChange == "toggleable") {
                            if (sop.DoesThisObjectHaveThisSecondaryProperty(SimObjSecondaryProperty.CanToggleOnOff) && sop.GetComponent<CanToggleOnOff>()) {
                                StartCoroutine(toggleObject(sop, SetObjectStates.isToggled));
                                animating.Add(sop);
                                animatingType[sop] = "toggleable";
                            }
                        }

                        if (SetObjectStates.stateChange == "openable") {
                            if (sop.GetComponent<CanOpen_Object>()) {
                                openObject(
                                    target: sop,
                                    openness: SetObjectStates.isOpen ? 1 : 0,
                                    forceAction: true,
                                    markActionFinished: false);
                                animating.Add(sop);
                                animatingType[sop] = "openable";
                            }  
                        }
                    }
                }
            }

            if (animating.Count > 0) {
                // we have now started the toggle for all objects in the ObjectStates array
                int numStillGoing= animating.Count;
                while (numStillGoing > 0) {
                    foreach (SimObjPhysics sop in animating) {
                        if (animatingType.ContainsKey(sop) &&
                            (animatingType[sop] == "toggleable" || animatingType[sop] == "openable") && 
                            sop.GetComponent<CanToggleOnOff>().GetiTweenCount() == 0
                        ) {
                            numStillGoing--;
                        }
                    }
                    // someone is still animating
                    if (numStillGoing > 0) {
                        numStillGoing = animating.Count;
                    }

                    // hold your horses, wait a frame so we don't miss the timing
                    yield return null;
                }
            }

            // ok none of the objects that were actively toggling have any itweens going, so we are done!
            actionFinished(true);
        }
    
        //for setting object states that don't have an animation time, which means they don't require coroutines yeah!
        protected void SetStateOfObjectsThatDontHaveAnimationTime(SetObjectStates SetObjectStates)
        {   

            //ok what state are we lookin at here
            switch(SetObjectStates.stateChange)
            {
                case "breakable":
                {
                    foreach(SimObjPhysics sop in VisibleSimObjs(true))
                    {
                        if(sop.DoesThisObjectHaveThisSecondaryProperty(SimObjSecondaryProperty.CanBreak))
                        {
                            //only break objects that are not already broken
                            Break b = sop.GetComponent<Break>();

                            //only actually do stuff is the object is not broken and we are trying to break it
                            if(!b.isBroken() && SetObjectStates.isBroken)
                            {

                                //oh we have a specific object type?
                                if(SetObjectStates.objectType != null)
                                {
                                    if(sop.Type == (SimObjType)System.Enum.Parse(typeof(SimObjType), SetObjectStates.objectType))
                                    {
                                        b.BreakObject(null);
                                    }

                                    else
                                    continue;
                                }

                                else
                                b.BreakObject(null);
                            }
                        }
                    }

                    break;
                }

                case "canFillWithLiquid":
                {
                    foreach(SimObjPhysics sop in VisibleSimObjs(true))
                    {
                        //only proceed if the sop is fillable
                        if(sop.DoesThisObjectHaveThisSecondaryProperty(SimObjSecondaryProperty.CanBeFilled))
                        {
                            Fill fil = sop.GetComponent<Fill>();

                            //object is empty and trying to fill it
                            if(!fil.IsFilled() && SetObjectStates.isFilledWithLiquid)
                            {
                                //oh, we have a specific object type?
                                if(SetObjectStates.objectType != null)
                                {
                                    //we found an object of the type we want to set
                                    if(sop.Type == (SimObjType)System.Enum.Parse(typeof(SimObjType), SetObjectStates.objectType))
                                    fil.FillObject("water");

                                    //doesn't match objectType, continue to next object
                                    else
                                    continue;
                                }

                                else
                                {
                                    fil.FillObject("water");
                                }
                            }

                            //object is full of some liquid, and trying to empty it
                            else if(fil.IsFilled() && !SetObjectStates.isFilledWithLiquid)
                            {
                                //oh, we have a specific object type?
                                if(SetObjectStates.objectType != null)
                                {
                                    //we found an object of the type we want to set
                                    if(sop.Type == (SimObjType)System.Enum.Parse(typeof(SimObjType), SetObjectStates.objectType))
                                    fil.EmptyObject();

                                    //doesn't match objectType, continue to next object
                                    else
                                    continue;
                                }

                                else
                                {
                                    fil.EmptyObject();
                                }
                            }
                        }
                    }

                    break;
                }

                case "dirtyable":
                {
                    foreach(SimObjPhysics sop in VisibleSimObjs(true))
                    {
                        //only proceed if the sop is dirtyable
                        if(sop.DoesThisObjectHaveThisSecondaryProperty(SimObjSecondaryProperty.CanBeDirty))
                        {
                            Dirty deedsDoneDirtCheap = sop.GetComponent<Dirty>();

                            //object is clean and we are trying to dirty it
                            if(!deedsDoneDirtCheap.IsDirty() && SetObjectStates.isDirty)
                            {
                                //oh, we have a specific object type?
                                if(SetObjectStates.objectType != null)
                                {
                                    //we found an object of the type we want to set
                                    if(sop.Type == (SimObjType)System.Enum.Parse(typeof(SimObjType), SetObjectStates.objectType))
                                    deedsDoneDirtCheap.ToggleCleanOrDirty();

                                    //doesn't match objectType, continue to next object
                                    else
                                    continue;
                                }

                                else
                                {
                                    deedsDoneDirtCheap.ToggleCleanOrDirty();
                                }
                            }

                            //object is dirty and we are trying to clean it
                            else if(deedsDoneDirtCheap.IsDirty() && !SetObjectStates.isDirty)
                            {
                                //oh, we have a specific object type?
                                if(SetObjectStates.objectType != null)
                                {
                                    //we found an object of the type we want to set
                                    if(sop.Type == (SimObjType)System.Enum.Parse(typeof(SimObjType), SetObjectStates.objectType))
                                    deedsDoneDirtCheap.ToggleCleanOrDirty();

                                    //doesn't match objectType, continue to next object
                                    else
                                    continue;
                                }

                                else
                                {
                                    deedsDoneDirtCheap.ToggleCleanOrDirty();
                                }
                            }
                        }
                    }

                    break;
                }

                //one way
                case "cookable":
                {
                    foreach(SimObjPhysics sop in VisibleSimObjs(true))
                    {
                        if(sop.DoesThisObjectHaveThisSecondaryProperty(SimObjSecondaryProperty.CanBeCooked))
                        {
                            CookObject c = sop.GetComponent<CookObject>();

                            //only do stuff if object is not cooked and we are trying to cook it
                            if(!c.IsCooked() && SetObjectStates.isCooked)
                            {
                                if(SetObjectStates.objectType != null)
                                {
                                    if(sop.Type == (SimObjType)System.Enum.Parse(typeof(SimObjType), SetObjectStates.objectType))
                                    {
                                        c.Cook();
                                    }

                                    else
                                    continue;
                                }

                                else
                                c.Cook();
                            }
                        }
                    }

                    break;
                }

                //one way
                case "sliceable":
                {
                    foreach(SimObjPhysics sop in VisibleSimObjs(true))
                    {
                        if(sop.DoesThisObjectHaveThisSecondaryProperty(SimObjSecondaryProperty.CanBeSliced))
                        {
                            SliceObject s = sop.GetComponent<SliceObject>();

                            //only do stuff if object is unsliced and we are trying to slice it
                            if(!s.IsSliced() && SetObjectStates.isSliced)
                            {
                                if(SetObjectStates.objectType != null)
                                {
                                    if(sop.Type == (SimObjType)System.Enum.Parse(typeof(SimObjType), SetObjectStates.objectType))
                                    {
                                        s.Slice();
                                    }

                                    else
                                    continue;
                                }

                                else
                                s.Slice();
                            }
                        }
                    }
                    
                    break;
                }

                //one way
                case "canBeUsedUp":
                {
                    foreach(SimObjPhysics sop in VisibleSimObjs(true))
                    {
                        if(sop.DoesThisObjectHaveThisSecondaryProperty(SimObjSecondaryProperty.CanBeUsedUp))
                        {
                            UsedUp u = sop.GetComponent<UsedUp>();

                            //only do stuff if object is not used up and we are trying to use it up
                            if(!u.isUsedUp && SetObjectStates.isUsedUp)
                            {
                                if(SetObjectStates.objectType != null)
                                {
                                    if(sop.Type == (SimObjType)System.Enum.Parse(typeof(SimObjType), SetObjectStates.objectType))
                                    {
                                        u.UseUp();
                                    }

                                    else
                                    continue;
                                }

                                else
                                u.UseUp();
                            }
                        }
                    }
                    
                    break;
                }
            }

            actionFinished(true);
        }

        public void PutObject(float x, float y, bool forceAction=false, bool placeStationary=true){
            PlaceHeldObject(x, y, forceAction, placeStationary);
        }

        public void PutObject(string objectId, bool forceAction=false, bool placeStationary=true){
            PlaceHeldObject(objectId, forceAction, placeStationary);
        }

        //if you are holding an object, place it on a valid Receptacle 
        //used for placing objects on receptacles without enclosed restrictions (drawers, cabinets, etc)
        //only checks if the object can be placed on top of the target receptacle
        public void PlaceHeldObject(float x, float y, bool forceAction=false, bool placeStationary=true, int randomSeed = 0, float z = 0.0f){
            SimObjPhysics targetReceptacle = null;

            if(!ScreenToWorldTarget(x, y, ref targetReceptacle, !forceAction))
            {
                //error message is set insice ScreenToWorldTarget
                actionFinished(false);
                return;
            }

            placeHeldObject(targetReceptacle, forceAction, placeStationary, randomSeed, z);
        }

        public void PlaceHeldObject(string objectId, bool forceAction=false, bool placeStationary=true, int randomSeed = 0, float z = 0.0f) 
        {
            //get the target receptacle based on the action object ID
            SimObjPhysics targetReceptacle = null;

            if (!physicsSceneManager.ObjectIdToSimObjPhysics.ContainsKey(objectId)) {
                errorMessage = "Object ID appears to be invalid.";
                actionFinished(false);
                return;
            }
            
            //if object is in the scene and visible, assign it to 'target'
            foreach (SimObjPhysics sop in VisibleSimObjs(objectId, forceAction)) 
            {
                targetReceptacle = sop;
            }

            placeHeldObject(targetReceptacle, forceAction, placeStationary, randomSeed, z);
        }

        private void placeHeldObject(SimObjPhysics targetReceptacle, bool forceAction, bool placeStationary, int randomSeed, float z) {
            // #if UNITY_EDITOR
            // var watch = System.Diagnostics.Stopwatch.StartNew();
            // #endif

            //check if we are even holding anything
            if (ItemInHand == null) {
                errorMessage = "Can't place an object if Agent isn't holding anything";
                actionFinished(false);
                return;
            }


            if (targetReceptacle == null) {
                errorMessage = "No valid Receptacle found";
                Debug.Log(errorMessage);
                actionFinished(false);
                return;
            }

            if (!targetReceptacle.DoesThisObjectHaveThisSecondaryProperty(SimObjSecondaryProperty.Receptacle)) {
                errorMessage = "This target object is NOT a receptacle!";
                Debug.Log(errorMessage);
                actionFinished(false);
                return;
            }

            //if receptacle can open, check that it's open before placing. Can't place objects in something that is closed!
            if (targetReceptacle.DoesThisObjectHaveThisSecondaryProperty(SimObjSecondaryProperty.CanOpen)) {
                if (ReceptacleRestrictions.MustBeOpenToPlaceObjectsIn.Contains(targetReceptacle.ObjType)) {
                    if (!targetReceptacle.GetComponent<CanOpen_Object>().isOpen) {
                        errorMessage = "Target openable Receptacle is CLOSED, can't place if target is not open!";
                        Debug.Log(errorMessage);
                        actionFinished(false);
                        return;
                    }
                }
            }

            //if this receptacle only receives specific objects, check that the ItemInHand is compatible and
            //check if the receptacle is currently full with another valid object or not
            if (targetReceptacle.DoesThisObjectHaveThisSecondaryProperty(SimObjSecondaryProperty.ObjectSpecificReceptacle)) {
                ObjectSpecificReceptacle osr = targetReceptacle.GetComponent<ObjectSpecificReceptacle>();
                if (osr.HasSpecificType(ItemInHand.GetComponent<SimObjPhysics>().ObjType) && !osr.isFull()) {
                    //check spawn area specifically if it's a stove top we are trying to place something in because
                    //they are close together and can overlap and are weird
                    if (osr.GetComponent<SimObjPhysics>().Type == SimObjType.StoveBurner) {
                        //PhysicsSceneManager psm = GameObject.Find("PhysicsSceneManager").GetComponent<PhysicsSceneManager>();
                        if (physicsSceneManager.StoveTopCheckSpawnArea(ItemInHand.GetComponent<SimObjPhysics>(), osr.attachPoint.transform.position,
                                osr.attachPoint.transform.rotation, false) == false) {
                            errorMessage = "another object's collision is blocking held object from being placed";
                            actionFinished(false);
                            return;
                        }

                    }

                    ItemInHand.transform.position = osr.attachPoint.position;
                    ItemInHand.transform.SetParent(osr.attachPoint.transform);
                    ItemInHand.transform.localRotation = Quaternion.identity;
                    ItemInHand.GetComponent<Rigidbody>().isKinematic = true;
                    ItemInHand.GetComponent<SimObjPhysics>().isInAgentHand = false;//remove in agent hand flag
                    ItemInHand = null;
                    DefaultAgentHand();
                    actionFinished(true);
                    return;
                } else {

                    if (osr.attachPoint.transform.childCount > 0 || osr.isFull()) {
                        errorMessage = targetReceptacle.name + " is full right now";
                    } else {
                        errorMessage = ItemInHand.name + " is not a valid Object Type to be placed in " + targetReceptacle.name;
                    }

                    actionFinished(false);
                    return;
                }
            }

            SimObjPhysics handSOP = ItemInHand.GetComponent<SimObjPhysics>();

            if (!forceAction) {
                //check if the item we are holding can even be placed in the action.ObjectID target at all
                foreach (KeyValuePair<SimObjType, List<SimObjType>> res in ReceptacleRestrictions.PlacementRestrictions) {
                    //find the Object Type in the PlacementRestrictions dictionary
                    if (res.Key == handSOP.ObjType) {
                        if (!res.Value.Contains(targetReceptacle.ObjType)) {
                            errorMessage = ItemInHand.name + " cannot be placed in " + targetReceptacle.transform.name;
                            Debug.Log(errorMessage);
                            actionFinished(false);
                            return;
                        }
                    }
                }
            }

            bool onlyPointsCloseToAgent = !forceAction;

            //if the target is something like a pot or bowl on a table, return all valid points instead of ONLY visible points since
            //the Agent can't see the bottom of the receptacle if it's placed too high on a table
            if (ReceptacleRestrictions.ReturnAllPoints.Contains(targetReceptacle.ObjType)) {
                onlyPointsCloseToAgent = false;
            }

            bool placeUpright = false;
            //check if the object should be forced to only check upright placement angles (this prevents things like Pots being placed sideways)
            if (ReceptacleRestrictions.AlwaysPlaceUpright.Contains(handSOP.ObjType)) {
                placeUpright = true;
            }

            //ok we are holding something, time to try and place it
            InstantiatePrefabTest script = physicsSceneManager.GetComponent<InstantiatePrefabTest>();
            //set degreeIncrement to 90 for placing held objects to check for vertical angles
            List<ReceptacleSpawnPoint> spawnPoints = targetReceptacle.ReturnMySpawnPoints(onlyPointsCloseToAgent);
            if (randomSeed != 0) {
                List<ReceptacleSpawnPoint> randomizedSpawnPoints = new List<ReceptacleSpawnPoint>();
                float maxDistance = z;
                if (maxDistance == 0.0f) {
                    maxDistance = maxVisibleDistance;
                }
                foreach (ReceptacleSpawnPoint sp in spawnPoints) {
                    Vector3 tmp = new Vector3(transform.position.x, sp.Point.y, transform.position.z);
                    if (Vector3.Distance(sp.Point, tmp) < maxDistance) {
                        randomizedSpawnPoints.Add(sp);
                    }
                }
                randomizedSpawnPoints.Shuffle_(randomSeed);
                spawnPoints = randomizedSpawnPoints;
            }
            if (script.PlaceObjectReceptacle(spawnPoints, ItemInHand.GetComponent<SimObjPhysics>(), placeStationary, -1, 90, placeUpright)) {
                ItemInHand = null;
                DefaultAgentHand();
                actionFinished(true);
            } else {
                errorMessage = "No valid positions to place object found";
                actionFinished(false);
            }

            // #if UNITY_EDITOR
            // watch.Stop();
            // var elapsed = watch.ElapsedMilliseconds;
            // print("place object took: " + elapsed + "ms");
            // #endif
        }

        //used for all actions that need a sim object target
        //instead of objectId, use screen coordinates to raycast toward potential targets
        //will set the target object by reference if raycast is succesful
        public bool ScreenToWorldTarget(float x, float y, ref SimObjPhysics target, bool requireWithinViewportRange)
        {
            //float x = action.x;
            y = 1.0f - y; //reverse the y so that the origin (0, 0) can be passed in as the top left of the screen
            //cast ray from screen coordinate into world space. If it hits an object
            Ray ray = m_Camera.ViewportPointToRay(new Vector3(x, y, 0.0f));
            RaycastHit hit;
            //if something was touched, actionFinished(true) always
            if(Physics.Raycast(ray, out hit, Mathf.Infinity, 1 << 0 | 1 << 8 | 1 << 10, QueryTriggerInteraction.Ignore))
            {
                if(hit.transform.GetComponent<SimObjPhysics>())
                {
                    //wait! First check if the point hit is withing visibility bounds (camera viewport, max distance etc)
                    //this should basically only happen if the handDistance value is too big
                    if(requireWithinViewportRange && !CheckIfTargetPositionIsInViewportRange(hit.point))
                    {
                        errorMessage = "target sim object at screen coordinate: (" + x + ", " + y + ") is not within the viewport";
                        return false;
                    }

                    //it is within viewport, so we are good, assign as target
                    target = hit.transform.GetComponent<SimObjPhysics>();
                }
            }

            //try again, this time cast for placeable surface for things like countertops or interior of cabinets
            //if no target was found in the layers above, try the SimObjInvisible layer. 
            //additionally, if a target was found above, but that target was one of the SimObjPhysics Types that can have
            //PlaceableSurfaces on it, also make sure to check again
            if(target == null || hasPlaceableSurface.Contains(target.Type))
            {
                if(Physics.Raycast(ray, out hit, Mathf.Infinity, 1 << 11, QueryTriggerInteraction.Ignore))
                {
                    if(hit.transform.GetComponentInParent<SimObjPhysics>())
                    {
                        //wait! First check if the point hit is withing visibility bounds (camera viewport, max distance etc)
                        //this should basically only happen if the handDistance value is too big
                        if(requireWithinViewportRange && !CheckIfTargetPositionIsInViewportRange(hit.point))
                        {
                            errorMessage = "target sim object at screen coordinate: (" + x + ", " + y + ") is not within the viewport";
                            return false;
                        }
                        //it is within viewport, so we are good, assign as target
                        target = hit.transform.GetComponentInParent<SimObjPhysics>();
                    }
                }
            }

            //force update objects to be visible/interactable correctly
            VisibleSimObjs(false);
            return true;
        }

        public void PickupObject(ServerAction action) //use serveraction objectid
        {
            //specify target to pickup via objectId or coordinates
            SimObjPhysics target = null;
            if (action.forceAction) {
                action.forceVisible = true;
            }
            //no target object specified, so instead try and use x/y screen coordinates
            if(action.objectId == null)
            {
                if(!ScreenToWorldTarget(action.x, action.y, ref target, !action.forceAction))
                {
                    //error message is set inside ScreenToWorldTarget
                    actionFinished(false);
                    return;
                }
            }

            //an objectId was given, so find that target in the scene if it exists
            else
            {
                if (!physicsSceneManager.ObjectIdToSimObjPhysics.ContainsKey(action.objectId)) {
                    errorMessage = "Object ID appears to be invalid.";
                    actionFinished(false);
                    return;
                }
                
                //if object is in the scene and visible, assign it to 'target'
                foreach (SimObjPhysics sop in VisibleSimObjs(action)) 
                {
                    target = sop;
                }
            }

            //neither objectId nor coordinates found an object
            if(target == null)
            {
                errorMessage = "No target found";
                actionFinished(false);
                return;
            }
            
            //we have a valid target
            if (target.PrimaryProperty != SimObjPrimaryProperty.CanPickup) {
                errorMessage = target.objectID + " must have the property CanPickup to be picked up.";
                actionFinished(false);
                return;
            }
            
            if (ItemInHand != null) {
                Debug.Log("Agent hand has something in it already! Can't pick up anything else");
                actionFinished(false);
                return;
            } 
            if (IsHandDefault == false) {
                errorMessage = "Reset Hand to default position before attempting to Pick Up objects";
                actionFinished(false);
                return;
            }

            if (!action.forceAction && !objectIsCurrentlyVisible(target, maxVisibleDistance)) {
                errorMessage = target.objectID + " is not visible and can't be picked up.";
                actionFinished(false);
                return;
            }
            if (!action.forceAction && target.isInteractable == false) {
                errorMessage = target.objectID + " is not interactable and (perhaps it is occluded by something).";
                actionFinished(false);
                return;
            }

            //if pickup action is being abstracted, don't teleport target to hand
            //instead move hand to target and allow for immediate manipulation from
            //where the object was
            if(tryPickupTarget(target, action, action.manualInteract))
            {
                //we have succesfully picked up something! 
                target.GetComponent<SimObjPhysics>().isInAgentHand = true;
                actionFinished(true, target.ObjectID);
                return;
            }

            else
            {
                errorMessage = "Picking up object would cause it to collide and clip into something!";
                actionFinished(false);
                return;
            }
        }

        public bool tryPickupTarget(SimObjPhysics target, ServerAction action, bool manualInteract = false)
        {
            //save all initial values in case we need to reset on action fail
            Vector3 savedPos = target.transform.position;
            Quaternion savedRot = target.transform.rotation;
            Transform savedParent = target.transform.parent;

            //oh also save kinematic values in case we need to reset
            Rigidbody rb = target.GetComponent<Rigidbody>();
            bool wasKinematic = rb.isKinematic;

            //in preparation for object being held, force collision detection to discrete and make sure kinematic = true
            rb.collisionDetectionMode = CollisionDetectionMode.Discrete;
            rb.isKinematic = true;

            //run this to pickup any contained objects if object is a receptacle
            //if the target is rotated too much, don't try to pick up any contained objects since they would fall out
            if (Vector3.Angle(target.transform.up, Vector3.up) < 60) {
                PickupContainedObjects(target);
            }

            if (!manualInteract) {
                //by default, abstract agent hand pickup so that object teleports to hand and changes orientation to match agent

                //agent's hand is in default position in front of camera, teleport object into agent's hand
                target.transform.position = AgentHand.transform.position;
                // target.transform.rotation = AgentHand.transform.rotation; - keep this line if we ever want to change the pickup position to be constant relative to the Agent Hand and Agent Camera rather than aligned by world axis
                target.transform.rotation = transform.rotation;
            } else {
                //in manualInteract mode, move the hand to the object, and require agent hand manipulation to move object around
                //or move closer to agent

                AgentHand.transform.position = target.transform.position;
                //don't rotate target at all as we are moving the hand to the object in manualInteract = True mode
            }

            target.transform.SetParent(AgentHand.transform);
            ItemInHand = target.gameObject;

            if (!action.forceAction && isHandObjectColliding(true) && !manualInteract) 
            {
                // Undo picking up the object if the object is colliding with something after picking it up
                target.GetComponent<Rigidbody>().isKinematic = wasKinematic;
                target.transform.position = savedPos;
                target.transform.rotation = savedRot;
                target.transform.SetParent(savedParent);
                ItemInHand = null;
                DropContainedObjects(
                    target: target,
                    reparentContainedObjects: true,
                    forceKinematic: false
                );
                return false;
            }

            else
            {
                return true;
            }
        }

        //make sure not to pick up any sliced objects because those should remain uninteractable i they have been sliced
        public void PickupContainedObjects(SimObjPhysics target) 
        {
            if (target.DoesThisObjectHaveThisSecondaryProperty(SimObjSecondaryProperty.Receptacle)) 
            {
                foreach (SimObjPhysics sop in target.SimObjectsContainedByReceptacle) 
                {
                    //for every object that is contained by this object...first make sure it's pickupable so we don't like, grab a Chair if it happened to be in the receptacle box or something
                    //turn off the colliders (so contained object doesn't block movement), leaving Trigger Colliders active (this is important to maintain visibility!)
                    if (sop.PrimaryProperty == SimObjPrimaryProperty.CanPickup) 
                    {
                        //wait! check if this object is sliceable and is sliced, if so SKIP!
                        if(sop.DoesThisObjectHaveThisSecondaryProperty(SimObjSecondaryProperty.CanBeSliced))
                        {
                            //if this object is sliced, don't pick it up because it is effectively disabled
                            if(sop.GetComponent<SliceObject>().IsSliced())
                            {
                                target.RemoveFromContainedObjectReferences(sop);
                                break;
                            }
                        }

                        sop.transform.Find("Colliders").gameObject.SetActive(false);
                        Rigidbody soprb = sop.GetComponent<Rigidbody>();
                        soprb.collisionDetectionMode = CollisionDetectionMode.Discrete;
                        soprb.isKinematic = true;
                        sop.transform.SetParent(target.transform);

                        //used to reference objects in the receptacle that is being picked up without having to search through all children
                        target.AddToContainedObjectReferences(sop);

                        target.GetComponent<SimObjPhysics>().isInAgentHand = true;//agent hand flag
                        
                    }
                }
            }
        }

        public void DropContainedObjects(
            SimObjPhysics target, 
            bool reparentContainedObjects,
            bool forceKinematic
        ) {
            if (target.DoesThisObjectHaveThisSecondaryProperty(SimObjSecondaryProperty.Receptacle)) {
                //print("dropping contained objects");
                GameObject topObject = null;

                foreach (SimObjPhysics sop in target.ContainedObjectReferences) {
                    // for every object that is contained by this object turn off
                    // the colliders, leaving Trigger Colliders active (this is important to maintain visibility!)
                    sop.transform.Find("Colliders").gameObject.SetActive(true);
                    sop.isInAgentHand = false; // Agent hand flag

                    if (reparentContainedObjects) {
                        if (topObject == null) {
                            topObject = GameObject.Find("Objects");
                        }
                        sop.transform.SetParent(topObject.transform);
                    }

                    Rigidbody rb = sop.GetComponent<Rigidbody>();
                    rb.isKinematic = forceKinematic;
                    if (!forceKinematic) {
                        rb.useGravity = true;
                        rb.constraints = RigidbodyConstraints.None;
                        rb.collisionDetectionMode = CollisionDetectionMode.ContinuousSpeculative;
                    }

                }
                target.ClearContainedObjectReferences();
            }
        }

        public void DropContainedObjectsStationary(SimObjPhysics target) {
            DropContainedObjects(target: target, reparentContainedObjects: false, forceKinematic: true);
            return;
        }

        // private IEnumerator checkDropHandObjectAction(SimObjPhysics currentHandSimObj) 
        // {
        //     yield return null; // wait for two frames to pass
        //     yield return null;
        //     float startTime = Time.time;

        //     //if we can't find the currentHandSimObj's rigidbody because the object was destroyed, bypass this check
        //     if (currentHandSimObj != null)
        //     {
        //         Rigidbody rb = currentHandSimObj.GetComponentInChildren<Rigidbody>();
        //         while (Time.time - startTime < 2) 
        //         {
        //             if(currentHandSimObj == null)
        //             break;

        //             if (Math.Abs(rb.angularVelocity.sqrMagnitude + rb.velocity.sqrMagnitude) < 0.00001) 
        //             {
        //                 // Debug.Log ("object is now at rest");
        //                 break;
        //             } 

        //             else 
        //             {
        //                 // Debug.Log ("object is still moving");
        //                 yield return null;
        //             }
        //         }
        //     }

        //     DefaultAgentHand();
        //     actionFinished(true);
        // }

        private IEnumerator checkDropHandObjectActionFast(SimObjPhysics currentHandSimObj)
        {
            if(currentHandSimObj != null)
            {
                Rigidbody rb = currentHandSimObj.GetComponentInChildren<Rigidbody>();
                Physics.autoSimulation = false;
                yield return null;

                for (int i = 0; i < 100; i++) 
                {
                    Physics.Simulate(0.04f);
                    #if UNITY_EDITOR
                    yield return null;
                    #endif
                    if (Math.Abs(rb.angularVelocity.sqrMagnitude + rb.velocity.sqrMagnitude) < 0.00001) {
                        break;
                    }
                }
                Physics.autoSimulation = true;
            }

            DefaultAgentHand();
            actionFinished(true);
        }

        public void DropHandObject(ServerAction action) {
            //make sure something is actually in our hands
            if (ItemInHand != null) {
                //we do need this to check if the item is currently colliding with the agent, otherwise
                //dropping an object while it is inside the agent will cause it to shoot out weirdly
                if (!action.forceAction && isHandObjectColliding(false)) {
                    errorMessage = ItemInHand.transform.name + " can't be dropped. It must be clear of all other collision first, including the Agent";
                    Debug.Log(errorMessage);
                    actionFinished(false);
                    return;
                } else {
                    Rigidbody rb = ItemInHand.GetComponent<Rigidbody>();
                    rb.isKinematic = false;
                    rb.constraints = RigidbodyConstraints.None;
                    rb.useGravity = true;

                    //change collision detection mode while falling so that obejcts don't phase through colliders.
                    //this is reset to discrete on SimObjPhysics.cs's update 
                    rb.collisionDetectionMode = CollisionDetectionMode.ContinuousSpeculative;

                    GameObject topObject = GameObject.Find("Objects");
                    if (topObject != null) {
                        ItemInHand.transform.parent = topObject.transform;
                    } else {
                        ItemInHand.transform.parent = null;
                    }

                    // Add some random rotational momentum to the dropped object to make things
                    // less deterministic.
                    // TODO: Need a parameter to control how much randomness we introduce.
                    rb.angularVelocity = UnityEngine.Random.insideUnitSphere;

                    DropContainedObjects(
                        target: ItemInHand.GetComponent<SimObjPhysics>(),
                        reparentContainedObjects: true,
                        forceKinematic: false
                    );

                    //if physics simulation has been paused by the PausePhysicsAutoSim() action, don't do any coroutine checks
                    if(!physicsSceneManager.physicsSimulationPaused)
                    {
                        //this is true by default
                        if (action.autoSimulation) 
                        {
                            StartCoroutine(checkIfObjectHasStoppedMoving(ItemInHand.GetComponent<SimObjPhysics>(), 0));
                        } 

                        else 
                        {
                            StartCoroutine(checkDropHandObjectActionFast(ItemInHand.GetComponent<SimObjPhysics>()));
                        }
                    }

                    else
                    actionFinished(true);

                    ItemInHand.GetComponent<SimObjPhysics>().isInAgentHand = false;
                    ItemInHand = null;
                    return;
                }
            } else {
                errorMessage = "nothing in hand to drop!";
                Debug.Log(errorMessage);
                actionFinished(false);
                return;
            }
        }

        //by default will throw in the forward direction relative to the Agent's Camera
        //moveMagnitude, strength of throw, good values for an average throw are around 150-250
        public void ThrowObject(ServerAction action) {
            if (ItemInHand == null) {
                errorMessage = "Nothing in Hand to Throw!";
                Debug.Log(errorMessage);
                actionFinished(false);
                return;
            }

            GameObject go = ItemInHand;
            DropHandObject(action);
            if (this.lastActionSuccess) {
                Vector3 dir = m_Camera.transform.forward;
                go.GetComponent<SimObjPhysics>().ApplyForce(dir, action.moveMagnitude);
            }

        }

        //Hide and Seek helper function, makes overlap box at x,z coordinates
        protected HashSet<SimObjPhysics> objectsInBox(float x, float z) {
            Collider[] colliders = Physics.OverlapBox(
                new Vector3(x, 0f, z),
                new Vector3(0.125f, 10f, 0.125f),
                Quaternion.identity
            );
            HashSet<SimObjPhysics> toReturn = new HashSet<SimObjPhysics>();
            foreach (Collider c in colliders) {
                SimObjPhysics so = ancestorSimObjPhysics(c.transform.gameObject);
                if (so != null) {
                    toReturn.Add(so);
                }
            }
            return toReturn;
        }

        public void ObjectsInBox(float x, float z) {
            HashSet<SimObjPhysics> objects = objectsInBox(x, z);
            objectIdsInBox = new string[objects.Count];
            int i = 0;
            foreach (SimObjPhysics so in objects) 
            {
                objectIdsInBox[i] = so.ObjectID;
                i++;
                #if UNITY_EDITOR
                Debug.Log(so.ObjectID);
                #endif
            }
            actionFinished(true);
        }

        // try and close all visible objects
        public void CloseVisibleObjects(bool simplifyPhysics = false) {
            OpenVisibleObjects(simplifyPhysics: simplifyPhysics, openness: 0);
        }

        // try and open all visible objects
        public void OpenVisibleObjects(bool simplifyPhysics = false, float openness = 1) {
            foreach (SimObjPhysics so in GetAllVisibleSimObjPhysics(m_Camera, maxVisibleDistance)) {
                CanOpen_Object coo = so.GetComponent<CanOpen_Object>();
                if (coo) {
                    //if object is open, add it to be closed.
                    if (!coo.isOpen) {
                        openObject(
                            target: so,
                            openness: openness,
                            forceAction: true,
                            markActionFinished: false,
                            simplifyPhysics: simplifyPhysics
                        );
                    }
                }
            }

            // While there are no objects to open, it was technically successful at opening all 0 objects.
            actionFinished(true);
        }

        // Helper method that parses objectId and (x and y) parameters to return the
        // sim object that they target.
        private SimObjPhysics getTargetObject(
                string objectId,
                bool forceAction = false
        ) {
            // an objectId was given, so find that target in the scene if it exists
            if (!physicsSceneManager.ObjectIdToSimObjPhysics.ContainsKey(objectId)) {
                errorMessage = "Object ID appears to be invalid.";
                return null;
            }

            // if object is in the scene and visible, assign it to 'target'
            SimObjPhysics target = null;
            foreach (SimObjPhysics sop in VisibleSimObjs(objectId: objectId, forceVisible: forceAction)) {
                target = sop;
            }
            return target;
        }

        // Helper method that parses (x and y) parameters to return the
        // sim object that they target.
        private SimObjPhysics getTargetObject(
            float x,
            float y,
            bool forceAction
        ) {
            // no target object specified, so instead try and use x/y screen coordinates
            SimObjPhysics target = null;
            if(!ScreenToWorldTarget((float) x, (float) y, ref target, !forceAction)) {
                // error message is set inside ScreenToWorldTarget
                return null;
            }
            return target;
        }

        // syntactic sugar for open object with openness = 0.
        public void CloseObject(
            string objectId,
            bool forceAction = false
        ) {
            OpenObject(objectId: objectId, forceAction: forceAction, openness: 0);
        }

        // syntactic sugar for open object with openness = 0.
        public void CloseObject(
            float x,
            float y,
            bool forceAction = false
        ) {
            OpenObject(x: x, y: y, forceAction: forceAction, openness: 0);
        }

        protected SimObjPhysics getOpenableOrCloseableObjectNearLocation(
            bool open, float x, float y, float radius, bool forceAction
        ) {
            y = 1.0f - y;

            RaycastHit hit;
            int layerMask = 3 << 8;
            if (ItemInHand != null) {
                foreach (Collider c in ItemInHand.GetComponentsInChildren<Collider>()) {
                    c.enabled = false;
                }
            }
            for (int i = 0; i < 10; i++) {
                float r = radius * (i / 9.0f);
                int n = 2 * i + 1;
                for (int j = 0; j < n; j++) {
                    float thetak = 2 * j * ((float) Math.PI) / n;

                    float newX = x + (float) (r * Math.Cos(thetak));
                    float newY = y + (float) (r * Math.Sin(thetak));
                    if (x < 0 || x > 1.0 || y < 0 || y > 1.0) {
                        continue;
                    }

                    Ray ray = m_Camera.ViewportPointToRay(new Vector3(newX, newY, 0.0f));
                    bool raycastDidHit = Physics.Raycast(ray, out hit, 10f, layerMask);

                    #if UNITY_EDITOR
                    if (raycastDidHit) {
                        Debug.DrawLine(ray.origin, hit.point, Color.red, 10f);
                    }
                    #endif

                    if (raycastDidHit) {
                        SimObjPhysics sop = ancestorSimObjPhysics(hit.transform.gameObject);
                        if (sop != null && sop.GetComponent<CanOpen_Object>() && (
                                forceAction || objectIsCurrentlyVisible(sop, maxVisibleDistance)
                            )) {
                            CanOpen_Object coo = sop.GetComponent<CanOpen_Object>();

                            if (open != coo.isOpen) {
                                if (ItemInHand != null) {
                                    foreach (Collider c in ItemInHand.GetComponentsInChildren<Collider>()) {
                                        c.enabled = true;
                                    }
                                }
                                return sop;
                            }
                        }
                    }
                }
            }
            if (ItemInHand != null) {
                foreach (Collider c in ItemInHand.GetComponentsInChildren<Collider>()) {
                    c.enabled = true;
                }
            }
            return null;
        }

        // H&S action
        private void OpenOrCloseObjectAtLocation(bool open, ServerAction action) {
            float x = action.x;
            float y = 1.0f - action.y;
            Ray ray = m_Camera.ViewportPointToRay(new Vector3(x, y, 0.0f));
            RaycastHit hit;
            int layerMask = 3 << 8;
            if (ItemInHand != null) {
                foreach (Collider c in ItemInHand.GetComponentsInChildren<Collider>()) {
                    c.enabled = false;
                }
            }
            bool raycastDidHit = Physics.Raycast(ray, out hit, 10f, layerMask);
            if (ItemInHand != null) {
                foreach (Collider c in ItemInHand.GetComponentsInChildren<Collider>()) {
                    c.enabled = true;
                }
            }
            if (!raycastDidHit) {
                Debug.Log("There don't seem to be any objects in that area.");
                errorMessage = "No openable object at location.";
                actionFinished(false);
                return;
            }
            SimObjPhysics so = ancestorSimObjPhysics(hit.transform.gameObject);
            if (so != null && (
                    action.forceAction || objectIsCurrentlyVisible(so, maxVisibleDistance)
                )) {
                if (open) {
                    OpenObject(objectId: so.ObjectID, forceAction: true);
                } else {
                    CloseObject(objectId: so.ObjectID, forceAction: true);
                }
            } else if (so == null) {
                errorMessage = "Object at location is not interactable.";
                actionFinished(false);
            } else {
                errorMessage = so.ObjectID + " is too far away.";
                actionFinished(false);
            }
        }

        // H&S action
        public void OpenObjectAtLocation(ServerAction action) {
            if (action.z > 0) {
                SimObjPhysics sop = getOpenableOrCloseableObjectNearLocation(
                    true, action.x, action.y, action.z, false
                );
                if (sop != null) {
                    OpenObject(objectId: sop.ObjectID, forceAction: true);
                } else {
                    errorMessage = "No openable object found within a radius about given point.";
                    actionFinished(false);
                }
            } else {
                OpenOrCloseObjectAtLocation(true, action);
            }
        }

        // H&S action
        public void CloseObjectAtLocation(ServerAction action) {
            OpenOrCloseObjectAtLocation(false, action);
        }

        // Helper used with OpenObject commands, which controls the physics
        // of actually opening an object. Instead of calling this directly,
        // one is recommended to call openObject, which runs more checks.
        // Previously named InteractAndWait.
        private protected IEnumerator openAnimation(
            CanOpen_Object openableObject,
            bool markActionFinished,
            bool freezeContained = false,
            float openness = 1.0f,
            bool ignoreAgentInTransition = true
        ) {
            if (openableObject == null) {
                if (markActionFinished) {
                    errorMessage = "Must pass in openable object!";
                    actionFinished(false);
                }
                yield break;
            }

            // disables all colliders in the scene
            List<Collider> collidersDisabled = new List<Collider>();
            if (ignoreAgentInTransition) {
                foreach (Collider c in GetComponentsInChildren<Collider>()) {
                    if (c.enabled) {
                        collidersDisabled.Add(c);
                        c.enabled = false;
                    }
                }
            }

            // stores the object id of each object within this openableObject
            Dictionary<string, Transform> objectIdToOldParent = null;
            if (freezeContained) {
                SimObjPhysics target = ancestorSimObjPhysics(openableObject.gameObject);
                objectIdToOldParent = new Dictionary<string, Transform>();

                foreach (string objectId in target.GetAllSimObjectsInReceptacleTriggersByObjectID()) {
                    SimObjPhysics toReParent = physicsSceneManager.ObjectIdToSimObjPhysics[objectId];
                    objectIdToOldParent[objectId] = toReParent.transform.parent;
                    toReParent.transform.parent = openableObject.transform;
                    toReParent.GetComponent<Rigidbody>().isKinematic = true;
                }
            }

            // just incase there's a failure, we can undo it
            float startOpenness = openableObject.currentOpenness;

            // open the object to openness
            openableObject.Interact(openness);
            yield return new WaitUntil(() => (openableObject.GetiTweenCount() == 0));
            yield return null;
            bool succeeded = true;

            if (ignoreAgentInTransition) {
                GameObject openableGameObj = openableObject.GetComponentInParent<SimObjPhysics>().gameObject;

                // check for collision failure
                if (isAgentCapsuleCollidingWith(openableGameObj) || isHandObjectCollidingWith(openableGameObj)) {
                    errorMessage = "Object failed to open/close successfully.";
                    succeeded = false;

                    // failure: reset the openness!
                    openableObject.Interact(openness: startOpenness);
                    yield return new WaitUntil(() => (openableObject.GetiTweenCount() == 0));
                    yield return null;
                }

                // re-enables all previously disabled colliders
                foreach (Collider c in collidersDisabled) {
                    c.enabled = true;
                }
            }

            // stops any object located within this openableObject from moving
            if (freezeContained) {
                foreach (string objectId in objectIdToOldParent.Keys) {
                    SimObjPhysics toReParent = physicsSceneManager.ObjectIdToSimObjPhysics[objectId];
                    toReParent.transform.parent = objectIdToOldParent[toReParent.ObjectID];
                    Rigidbody rb = toReParent.GetComponent<Rigidbody>();
                    rb.velocity = new Vector3(0f, 0f, 0f);
                    rb.angularVelocity = new Vector3(0f, 0f, 0f);
                    rb.isKinematic = false;
                }
            }

            if (markActionFinished) {
                actionFinished(succeeded);
            }
        }

        protected bool anyInteractionsStillRunning(List<CanOpen_Object> coos) {
            bool anyStillRunning = false;
            if (!anyStillRunning) {
                foreach (CanOpen_Object coo in coos) {
                    if (coo.GetiTweenCount() != 0) {
                        anyStillRunning = true;
                        break;
                    }
                }
            }
            return anyStillRunning;
        }

         protected IEnumerator InterpolateRotation(Quaternion targetRotation, float seconds) {
            var time = Time.time;
            var newTime = time;
            while (newTime - time < seconds) {
                yield return null;
                newTime = Time.time;
                var diffSeconds = newTime - time;
                var alpha = Mathf.Min(diffSeconds / seconds, 1.0f);
                this.transform.rotation = Quaternion.Lerp(this.transform.rotation, targetRotation, alpha);
                
            }
            Debug.Log("Rotate action finished! " + (newTime - time) );
            //  this.transform.rotation = targetRotation;
            actionFinished(true);
        }

        // swap an object's materials out to the cooked version of the object
        public void CookObject(ServerAction action) {
            //specify target to pickup via objectId or coordinates
            SimObjPhysics target = null;
            if (action.forceAction) {
                action.forceVisible = true;
            }
            //no target object specified, so instead try and use x/y screen coordinates
            if(action.objectId == null)
            {
                if(!ScreenToWorldTarget(action.x, action.y, ref target, !action.forceAction))
                {
                    //error message is set insice ScreenToWorldTarget
                    actionFinished(false);
                    return;
                }
            }

            //an objectId was given, so find that target in the scene if it exists
            else
            {
                if (!physicsSceneManager.ObjectIdToSimObjPhysics.ContainsKey(action.objectId)) {
                    errorMessage = "Object ID appears to be invalid.";
                    actionFinished(false);
                    return;
                }
                
                //if object is in the scene and visible, assign it to 'target'
                foreach (SimObjPhysics sop in VisibleSimObjs(action)) 
                {
                    target = sop;
                }
            }


            if (target) {
                if (!action.forceAction && target.isInteractable == false) {
                    actionFinished(false);
                    errorMessage = "object is visible but occluded by something: " + action.objectId;
                    return;
                }

                if (target.GetComponent<CookObject>()) {
                    CookObject to = target.GetComponent<CookObject>();

                    //is this toasted already? if not, good to go
                    if (to.IsCooked()) {
                        actionFinished(false);
                        errorMessage = action.objectId + " is already Toasted!";
                        return;
                    }

                    to.Cook();

                    actionFinished(true);
                }

                else
                {
                    errorMessage = "target object is not cookable";
                    actionFinished(false);
                    return;
                }
            }

            //target not found in currently visible objects, report not found
            else {
                actionFinished(false);
                errorMessage = "object not found: " + action.objectId;
            }
        }

        //face change the agent's face screen to demonstrate different "emotion" states
        //for use with multi agent implicit communication
        public void ChangeAgentFaceToNeutral()
        {
            Material[] currentmats = MyFaceMesh.materials;

            currentmats[2] = ScreenFaces[0];

            MyFaceMesh.materials = currentmats;
            
            actionFinished(true);
        }

        public void ChangeAgentFaceToHappy()
        {
            Material[] currentmats = MyFaceMesh.materials;

            currentmats[2] = ScreenFaces[1];

            MyFaceMesh.materials = currentmats;

            actionFinished(true);
        }

        public void ChangeAgentFaceToMad()
        {
            Material[] currentmats = MyFaceMesh.materials;

            currentmats[2] = ScreenFaces[2];

            MyFaceMesh.materials = currentmats;
            
            actionFinished(true);
        }

        public void ChangeAgentFaceToSuperMad()
        {
            Material[] currentmats = MyFaceMesh.materials;

            currentmats[2] = ScreenFaces[3];

            MyFaceMesh.materials = currentmats;
            
            actionFinished(true);
        }

        public void ToggleObjectOn(string objectId, bool forceAction=false)
        {
            toggleObject(objectId, true, forceAction);
        }

        public void ToggleObjectOff(string objectId, bool forceAction=false)
        {
            toggleObject(objectId, false, forceAction);
        }

        public void ToggleObjectOn(float x, float y, bool forceAction=false)
        {
            toggleObject(x, y, true, forceAction);
        }

        public void ToggleObjectOff(float x, float y, bool forceAction=false)
        {
            toggleObject(x, y, false, forceAction);
        }

        private void toggleObject(float x, float y, bool toggleOn, bool forceAction)
        {
            SimObjPhysics target = null;
            //no target object specified, so instead try and use x/y screen coordinates
            if(!ScreenToWorldTarget(x, y, ref target, !forceAction))
            {
                //error message is set insice ScreenToWorldTarget
                actionFinished(false);
                return;
            }
            
            toggleObject(target, toggleOn, forceAction);
        }

        private void toggleObject(string objectId, bool toggleOn, bool forceAction)
        {
            SimObjPhysics target = null;
            bool forceVisible = forceAction;

            if (!physicsSceneManager.ObjectIdToSimObjPhysics.ContainsKey(objectId)) {
                errorMessage = "Object ID appears to be invalid.";
                actionFinished(false);
                return;
            }
            
            //if object is in the scene and visible, assign it to 'target'
            foreach (SimObjPhysics sop in VisibleSimObjs(objectId, forceVisible)) 
            {
                target = sop;
            }

            if (!target)
            {

                //target not found in currently visible objects, report not found
                errorMessage = "object not found: " + objectId;
                actionFinished(false);
                return;
            }
            
            toggleObject(target, toggleOn, forceAction);
        }

        //specific ToggleObject that is used for SetObjectStatesForLotsOfObjects
        private IEnumerator toggleObject(SimObjPhysics target, bool toggleOn)
        {
            if(target.GetComponent<CanToggleOnOff>())
            {
                //get CanToggleOnOff component from target
                CanToggleOnOff ctof = target.GetComponent<CanToggleOnOff>();

                if(!ctof.ReturnSelfControlled())
                {
                    yield break;
                }

                //if the object is already in the state specified by the toggleOn bool, do nothing
                if(ctof.isOn == toggleOn)
                {
                    yield break;
                }

                //if object needs to be closed to turn on...
                if(toggleOn && ctof.ReturnMustBeClosedToTurnOn().Contains(target.Type))
                {
                    //if the object is open and we are trying to turn it on, do nothing because it can't
                    if(target.GetComponent<CanOpen_Object>().isOpen)
                    yield break;
                }

                ctof.Toggle();
            }
        }

        private bool toggleObject(SimObjPhysics target, bool toggleOn, bool forceAction)
        {
            if (!forceAction && target.isInteractable == false)
            {
                errorMessage = "object is visible but occluded by something: " + target.ObjectID;
                actionFinished(false);
                return false;
            }

            if (target.GetComponent<CanToggleOnOff>())
            {
                CanToggleOnOff ctof = target.GetComponent<CanToggleOnOff>();

                if (!ctof.ReturnSelfControlled())
                {
                    errorMessage = "target object is controlled by another sim object. target object cannot be turned on/off directly";
                    actionFinished(false);
                    return false;
                }

                //check to make sure object is in other state
                if (ctof.isOn == toggleOn)
                {
                    if (ctof.isOn) {
                        errorMessage = "can't toggle object on if it's already on!";
                    }
                    else
                    {
                        errorMessage = "can't toggle object off if it's already off!";
                    }

                    actionFinished(false);
                    return false;
                }
                //check if this object needs to be closed in order to turn on
                if (toggleOn && ctof.ReturnMustBeClosedToTurnOn().Contains(target.Type))
                {
                    if (target.GetComponent<CanOpen_Object>().isOpen)
                    {
                        errorMessage = "Target must be closed to Toggle On!";
                        actionFinished(false);
                        return false;
                    }
                }

                //check if this object is broken, it should not be able to be turned on
                if(toggleOn && target.DoesThisObjectHaveThisSecondaryProperty(SimObjSecondaryProperty.CanBreak))
                {
                    //if this breakable object is broken, we can't turn it on
                    if(target.IsBroken)
                    {
                        errorMessage = "Target is broken and cannot be Toggled On!";
                        actionFinished(false);
                        return false;
                    }

                }

                //interact then wait
                StartCoroutine(ToggleAndWait(ctof));
                return true;
                
            }
            else
            {
                errorMessage = "object is not toggleable.";
                actionFinished(false);
                return false;
            }
        }

        protected IEnumerator ToggleAndWait(CanToggleOnOff ctof)
        {
            if(ctof != null)
            ctof.Toggle();

            bool success = false;
            
            yield return new WaitUntil( () => (ctof != null && ctof.GetiTweenCount() == 0));
            success = true;

            if (!success)
            {
                errorMessage = "object could not be toggled on/off succesfully";
            }

            //only return ActionFinished once the object is completely done animating.
            //print(ctof.isOn);
            actionFinished(success);
        }

        // private helper used with OpenObject commands
        private void openObject(
            SimObjPhysics target,
            float openness,
            bool forceAction,
            bool markActionFinished,
            bool simplifyPhysics = false,
            float? moveMagnitude = null // moveMagnitude is supported for backwards compatibility. It's new name is 'openness'.
        ) {
            // backwards compatibility support
            if (moveMagnitude != null) {
                // Previously, when moveMagnitude==0, that meant full openness, since the default float was 0.
                openness = ((float) moveMagnitude) == 0 ? 1 : (float) moveMagnitude;
            }

            if (openness > 1 || openness < 0) {
                errorMessage = "openness must be in [0:1]";
                if (markActionFinished) {
                    actionFinished(false);
                }
                return;
            }

            if (target == null) {
                errorMessage = "Object not found!";
                if (markActionFinished) {
                    actionFinished(false);
                }
                return;
            }

            if (!forceAction && !target.isInteractable) {
                errorMessage = "object is visible but occluded by something: " + target.ObjectID;
                if (markActionFinished) {
                    actionFinished(false);
                }
                return;
            }

            if(!target.GetComponent<CanOpen_Object>()) {
                errorMessage = $"{target.ObjectID} is not an Openable object";
                if (markActionFinished) {
                    actionFinished(false);
                }
                return;
            }

            CanOpen_Object codd = target.GetComponent<CanOpen_Object>();

            // This is a style choice that applies to Microwaves and Laptops,
            // where it doesn't make a ton of sense to open them, while they are in use.
            if (codd.WhatReceptaclesMustBeOffToOpen().Contains(target.Type) && target.GetComponent<CanToggleOnOff>().isOn) {
                errorMessage = "Target must be OFF to open!";
                if (markActionFinished) {
                    actionFinished(false);
                }
                return;
            }

            StartCoroutine(openAnimation(
                openableObject: codd,
                freezeContained: simplifyPhysics,
                openness: openness,
                markActionFinished: markActionFinished
            ));
        }

        public void OpenObject(
            string objectId,
            bool forceAction = false,
            float openness = 1,
            float? moveMagnitude = null // moveMagnitude is supported for backwards compatibility. It's new name is 'openness'.
        ) {
            SimObjPhysics target = getTargetObject(objectId: objectId, forceAction: forceAction);
            openObject(
                target: target,
                openness: openness,
                forceAction: forceAction,
                moveMagnitude: moveMagnitude,
                markActionFinished: true
            );
        }

        public void OpenObject(
            float x,
            float y,
            bool forceAction = false,
            float openness = 1,
            float? moveMagnitude = null // moveMagnitude is supported for backwards compatibility. It's new name is 'openness'.
        ) {
            SimObjPhysics target = getTargetObject(x: x, y: y, forceAction: forceAction);
            openObject(
                target: target,
                openness: openness,
                forceAction: forceAction,
                moveMagnitude: moveMagnitude,
                markActionFinished: true
            );
        }

        //XXX: To get all objects contained in a receptacle, target it with this Function and it will return a list of strings, each being the
        //object ID of an object in this receptacle
        public void Contains(ServerAction action) {
            if (action.objectId == null) {
                errorMessage = "Hey, actually give me an object ID check containment for, yeah?";
                actionFinished(false);
                return;
            }

            SimObjPhysics target = null;

            foreach (SimObjPhysics sop in VisibleSimObjs(action)) {
                //check for object in current visible objects, and also check that it's interactable
                if (action.objectId == sop.ObjectID) {
                    target = sop;
                }

            }

            if (target) {
                List<string> ids = target.GetAllSimObjectsInReceptacleTriggersByObjectID();

            #if UNITY_EDITOR
                foreach (string s in ids) 
                {
                    Debug.Log(s);
                }
            #endif

                actionFinished(true, ids.ToArray());
            } else {
                errorMessage = "object not found: " + action.objectId;
                actionFinished(false);
            }
        }

        //override for SimpleSimObj?
        // public override SimpleSimObj[] VisibleSimObjs() 
        // {
        //     return GetAllVisibleSimObjPhysics(m_Camera, maxVisibleDistance);
        // }

        ////////////////////////////////////////
        ////// HIDING AND MASKING OBJECTS //////
        ////////////////////////////////////////

        private Dictionary<int, Material[]> maskedGameObjectDict = new Dictionary<int, Material[]>();
        private void maskGameObject(GameObject go, Material mat) {
            if (go.name == "Objects" || go.name == "Structure") {
                return;
            }
            foreach (MeshRenderer r in go.GetComponentsInChildren<MeshRenderer>() as MeshRenderer[]) {
                int id = r.GetInstanceID();
                if (!maskedGameObjectDict.ContainsKey(id)) {
                    maskedGameObjectDict[id] = r.materials;
                }

                Material[] newMaterials = new Material[r.materials.Length];
                for (int i = 0; i < newMaterials.Length; i++) {
                    newMaterials[i] = new Material(mat);
                }
                r.materials = newMaterials;
            }
        }

        private void unmaskGameObject(GameObject go) {
            foreach (MeshRenderer r in go.GetComponentsInChildren<MeshRenderer>() as MeshRenderer[]) {
                int id = r.GetInstanceID();
                if (maskedGameObjectDict.ContainsKey(id)) {
                    r.materials = maskedGameObjectDict[id];
                    maskedGameObjectDict.Remove(id);
                }
            }
        }

        public void MaskMovingParts() {
            Material openMaterial = new Material(Shader.Find("Unlit/Color"));
            openMaterial.color = Color.magenta;
            Material closedMaterial = new Material(Shader.Find("Unlit/Color"));
            closedMaterial.color = Color.blue;
            Material otherMaterial = new Material(Shader.Find("Unlit/Color"));
            otherMaterial.color = Color.green;

            foreach (GameObject go in GameObject.FindObjectsOfType<GameObject>()) {
                maskGameObject(go, otherMaterial);
            }

            foreach (CanOpen_Object coo in GameObject.FindObjectsOfType<CanOpen_Object>()) {
                Material m;
                if (coo.isOpen) {
                    m = openMaterial;
                } else {
                    m = closedMaterial;
                }
                foreach (GameObject go in coo.MovingParts) {
                    maskGameObject(go, m);
                }
            }
            actionFinished(true);
        }

        public void UnmaskMovingParts() {
            foreach (GameObject go in GameObject.FindObjectsOfType<GameObject>()) {
                unmaskGameObject(go);
            }
            // foreach (CanOpen_Object coo in GameObject.FindObjectsOfType<CanOpen_Object>()) {
            //     foreach (GameObject go in coo.MovingParts) {
            //         unmaskGameObject(go);
            //     }
            // }
            actionFinished(true);
        }

        private void HideAll() {
            foreach (GameObject go in GameObject.FindObjectsOfType<GameObject>()) {
                UpdateDisplayGameObject(go, false);
            }
        }

        private void UnhideAll() {
            foreach (GameObject go in GameObject.FindObjectsOfType<GameObject>()) {
                UpdateDisplayGameObject(go, true);
            }
            // Making sure the agents visibility capsules are not incorrectly unhidden
            foreach (BaseFPSAgentController agent in this.agentManager.agents) {
                agent.IsVisible = agent.IsVisible;
            }
        }

        public void HideAllObjectsExcept(ServerAction action) {
            foreach (GameObject go in UnityEngine.Object.FindObjectsOfType<GameObject>()) {
                UpdateDisplayGameObject(go, false);
            }
            if (physicsSceneManager.ObjectIdToSimObjPhysics.ContainsKey(action.objectId)) {
                UpdateDisplayGameObject(physicsSceneManager.ObjectIdToSimObjPhysics[action.objectId].gameObject, true);
            }
            actionFinished(true);
        }

        public void HideTranslucentObjects() {
            foreach (SimObjPhysics sop in GameObject.FindObjectsOfType<SimObjPhysics>()) {
                if (sop.DoesThisObjectHaveThisSecondaryProperty(SimObjSecondaryProperty.CanSeeThrough)) {
                    UpdateDisplayGameObject(sop.gameObject, false);
                }
            }
            actionFinished(true);
        }

        public void HideTransparentStructureObjects() {
            transparentStructureObjectsHidden = true;

            GameObject structObj = GameObject.Find("Structure");
            GameObject lightObj = GameObject.Find("Lighting");

            List<Renderer> renderers = new List<Renderer>();
            if (structObj != null) {
                renderers.AddRange(structObj.GetComponentsInChildren<Renderer>());
            }
            if (lightObj != null) {
                renderers.AddRange(lightObj.GetComponentsInChildren<Renderer>());
            }
            // renderers.AddRange(GameObject.FindObjectsOfType<Renderer>());

            foreach (Renderer r in renderers) {
                bool transparent = true;
                foreach (Material m in r.materials) {
                    if (
                        !(m.IsKeywordEnabled("_ALPHATEST_ON") || 
                          m.IsKeywordEnabled("_ALPHABLEND_ON") || 
                          m.IsKeywordEnabled("_ALPHAPREMULTIPLY_ON")
                        ) || m.color.a == 1.0f
                        ) {
                        transparent = false;
                        break;
                    }
                }
                if (transparent) {
                    UpdateDisplayGameObject(r.gameObject, false);
                }
            }
        }

        public void UnhideStructureObjects() {
            transparentStructureObjectsHidden = false;

            GameObject structObj = GameObject.Find("Structure");
            GameObject lightObj = GameObject.Find("Lighting");

            List<Transform> transforms = new List<Transform>();
            if (structObj != null) {
                transforms.AddRange(structObj.GetComponentsInChildren<Transform>());
            }
            if (lightObj != null) {
                transforms.AddRange(lightObj.GetComponentsInChildren<Transform>());
            }

            foreach (Transform transform in transforms) {
                UpdateDisplayGameObject(transform.gameObject, true);
            }
        }

        public void HideBlueObjects(ServerAction action) {
            foreach (Renderer r in UnityEngine.Object.FindObjectsOfType<Renderer>()) {
                foreach (Material m in r.materials) {
                    if (m.name.Contains("BLUE")) {
                        r.enabled = false;
                        break;
                    }
                }
            }

            foreach (GameObject go in Resources.FindObjectsOfTypeAll<GameObject>()) {
                if (go.name.Contains("BlueCube")) {
                    UpdateDisplayGameObject(go, true);
                }
            }
            actionFinished(true);
        }

        public void GetAwayFromObject(ServerAction action) {
            if (physicsSceneManager.ObjectIdToSimObjPhysics.ContainsKey(action.objectId)) {
                SimObjPhysics sop = physicsSceneManager.ObjectIdToSimObjPhysics[action.objectId];
                int k = 0;
                while (isAgentCapsuleCollidingWith(sop.gameObject) && k < 20) {
                    k++;
                    Vector3[] dirs = {
                        transform.forward, -transform.forward, transform.right, -transform.right
                    };
                    dirs.Shuffle_(action.randomSeed);

                    sop.gameObject.SetActive(false);
                    moveInDirection(dirs[0] * gridSize);
                    sop.gameObject.SetActive(true);
                }
                if (isAgentCapsuleCollidingWith(sop.gameObject)) {
                    errorMessage = "Could not get away from " + sop.ObjectID;
                    actionFinished(false);
                    return;
                }
                actionFinished(true);
            }
            else {
                errorMessage = "No object with given id could be found to disable collisions with.";
                actionFinished(false);
            }
        }


        public void DisableObjectCollisionWithAgent(ServerAction action) {
            if (physicsSceneManager.ObjectIdToSimObjPhysics.ContainsKey(action.objectId)) {
                SimObjPhysics sop = physicsSceneManager.ObjectIdToSimObjPhysics[action.objectId];
                foreach (Collider c0 in this.GetComponentsInChildren<Collider>()) {
                    foreach (Collider c1 in sop.GetComponentsInChildren<Collider>()) {
                        Physics.IgnoreCollision(c0, c1);
                    }
                }
                foreach (Collider c1 in sop.GetComponentsInChildren<Collider>()) {
                    collidersToIgnoreDuringMovement.Add(c1);
                }
                actionFinished(true);
            }
            else {
                errorMessage = "No object with given id could be found to disable collisions with.";
                actionFinished(false);
            }
        }

        public void HideObject(ServerAction action) {
            if (physicsSceneManager.ObjectIdToSimObjPhysics.ContainsKey(action.objectId)) {
                SimObjPhysics sop = physicsSceneManager.ObjectIdToSimObjPhysics[action.objectId];
                if (!ReceptacleRestrictions.SpawnOnlyOutsideReceptacles.Contains(sop.ObjType)) {
                    foreach (SimObjPhysics containedSop in sop.SimObjectsContainedByReceptacle) {
                        UpdateDisplayGameObject(containedSop.gameObject, false);
                    }
                }
                UpdateDisplayGameObject(sop.gameObject, false);
                sop.GetAllSimObjectsInReceptacleTriggersByObjectID();

                actionFinished(true);
            } else {
                errorMessage = "No object with given id could be found to hide.";
                actionFinished(false);
            }
        }

        public void UnhideObject(ServerAction action) {
            if (physicsSceneManager.ObjectIdToSimObjPhysics.ContainsKey(action.objectId)) {
                SimObjPhysics sop = physicsSceneManager.ObjectIdToSimObjPhysics[action.objectId];
                if (!ReceptacleRestrictions.SpawnOnlyOutsideReceptacles.Contains(sop.ObjType)) {
                    foreach (SimObjPhysics containedSop in sop.SimObjectsContainedByReceptacle) {
                        UpdateDisplayGameObject(containedSop.gameObject, true);
                    }
                }
                UpdateDisplayGameObject(sop.gameObject, true);
                actionFinished(true);
            } else {
                errorMessage = "No object with given id could be found to unhide.";
                actionFinished(false);
            }
        }

        public void HideAllObjects(ServerAction action) {
            HideAll();
            actionFinished(true);
        }

        public void UnhideAllObjects(ServerAction action) {
            transparentStructureObjectsHidden = false;
            UnhideAll();
            actionFinished(true);
        }

        protected void MaskSimObj(SimObjPhysics so, Material mat) {
            if (!transparentStructureObjectsHidden) {
                HideTransparentStructureObjects();
            }
            HashSet<MeshRenderer> renderersToSkip = new HashSet<MeshRenderer>();
            foreach (SimObjPhysics childSo in so.GetComponentsInChildren<SimObjPhysics>()) {
                if (so.ObjectID != childSo.ObjectID) {
                    foreach (MeshRenderer mr in childSo.GetComponentsInChildren<MeshRenderer>()) {
                        renderersToSkip.Add(mr);
                    }
                }
            }
            Dictionary<int, Material[]> dict = new Dictionary<int, Material[]>();
            foreach (MeshRenderer r in so.gameObject.GetComponentsInChildren<MeshRenderer>() as MeshRenderer[]) {
                if (!renderersToSkip.Contains(r)) {
                    dict[r.GetInstanceID()] = r.materials;
                    Material[] newMaterials = new Material[r.materials.Length];
                    for (int i = 0; i < newMaterials.Length; i++) {
                        newMaterials[i] = new Material(mat);
                    }
                    r.materials = newMaterials;
                }
            }
            if (!maskedObjects.ContainsKey(so.ObjectID)) {
                maskedObjects[so.ObjectID] = dict;
            }
        }

        protected void MaskSimObj(SimObjPhysics so, Color color) {
            if (!transparentStructureObjectsHidden) {
                HideTransparentStructureObjects();
            }        
            Material material = new Material(Shader.Find("Unlit/Color"));
            material.color = color;
            MaskSimObj(so, material);
        }

        protected void UnmaskSimObj(SimObjPhysics so) {
            if (transparentStructureObjectsHidden) {
                UnhideStructureObjects();
            }

            if (maskedObjects.ContainsKey(so.ObjectID)) {
                foreach (MeshRenderer r in so.gameObject.GetComponentsInChildren<MeshRenderer>() as MeshRenderer[]) {
                    if (r != null) {
                        if (maskedObjects[so.ObjectID].ContainsKey(r.GetInstanceID())) {
                            r.materials = maskedObjects[so.ObjectID][r.GetInstanceID()];
                        }
                    }
                }
                maskedObjects.Remove(so.ObjectID);
            }
        }

        public void EmphasizeObject(ServerAction action) {
            #if UNITY_EDITOR
            foreach (KeyValuePair<string, SimObjPhysics> entry in physicsSceneManager.ObjectIdToSimObjPhysics) {
                Debug.Log(entry.Key);
                Debug.Log(entry.Key == action.objectId);
            }
            #endif

            if (physicsSceneManager.ObjectIdToSimObjPhysics.ContainsKey(action.objectId)) {
                HideAll();
                UpdateDisplayGameObject(physicsSceneManager.ObjectIdToSimObjPhysics[action.objectId].gameObject, true);
                MaskSimObj(physicsSceneManager.ObjectIdToSimObjPhysics[action.objectId], Color.magenta);
                actionFinished(true);
            } else {
                errorMessage = "No object with id: " + action.objectId;
                actionFinished(false);
            }
        }

        public void UnemphasizeAll() {
            UnhideAll();
            foreach (SimObjPhysics so in GameObject.FindObjectsOfType<SimObjPhysics>()) {
                UnmaskSimObj(so);
            }
            actionFinished(true);
        }

        public void MaskObject(ServerAction action) {
            if (physicsSceneManager.ObjectIdToSimObjPhysics.ContainsKey(action.objectId)) {
                MaskSimObj(physicsSceneManager.ObjectIdToSimObjPhysics[action.objectId], Color.magenta);
                actionFinished(true);
            } else {
                errorMessage = "No such object with id: " + action.objectId;
                actionFinished(false);
            }
        }

        public void UnmaskObject(ServerAction action) {
            if (physicsSceneManager.ObjectIdToSimObjPhysics.ContainsKey(action.objectId)) {
                UnmaskSimObj(physicsSceneManager.ObjectIdToSimObjPhysics[action.objectId]);
                actionFinished(true);
            } else {
                errorMessage = "No such object with id: " + action.objectId;
                actionFinished(false);
            }
        }

        ///////////////////////////////////////////
        ///// GETTING DISTANCES, NORMALS, ETC /////
        ///////////////////////////////////////////

        private bool NormalIsApproximatelyUp(Vector3 normal, float tol = 10f) {
            return Vector3.Angle(transform.up, normal) < tol;
        }

        private bool AnythingAbovePosition(Vector3 position, float distance) {
            Vector3 up = new Vector3(0.0f, 1.0f, 0.0f);
            RaycastHit hit;
            return Physics.Raycast(position, up, out hit, distance);
        }

        private bool AnythingAbovePositionIgnoreObject(
            Vector3 position,
            float distance,
            int layerMask,
            GameObject toIgnore) {
            Vector3 up = new Vector3(0.0f, 1.0f, 0.0f);
            RaycastHit[] hits = Physics.RaycastAll(position, up, distance, layerMask);
            foreach (RaycastHit hit in hits) {
                if (hit.collider.transform.gameObject != toIgnore) {
                    return true;
                }
            }
            return false;
        }

        private float[, , ] initializeFlatSurfacesOnGrid(int yGridSize, int xGridSize) {
            float[, , ] flatSurfacesOnGrid = new float[2, yGridSize, xGridSize];
            for (int i = 0; i < 2; i++) {
                for (int j = 0; j < yGridSize; j++) {
                    for (int k = 0; k < xGridSize; k++) {
                        flatSurfacesOnGrid[i, j, k] = float.PositiveInfinity;
                    }
                }
            }
            return flatSurfacesOnGrid;
        }

        private void toggleColliders(IEnumerable<Collider> colliders) {
            foreach (Collider c in colliders) {
                c.enabled = !c.enabled;
            }
        }

        public void FlatSurfacesOnGrid(ServerAction action) {
            int xGridSize = (int) Math.Round(action.x, 0);
            int yGridSize = (int) Math.Round(action.y, 0);
            flatSurfacesOnGrid = initializeFlatSurfacesOnGrid(yGridSize, xGridSize);

            if (ItemInHand != null) {
                toggleColliders(ItemInHand.GetComponentsInChildren<Collider>());
            }

            int layerMask = 1 << 8;
            for (int i = 0; i < yGridSize; i++) {
                for (int j = 0; j < xGridSize; j++) {
                    float x = j * (1.0f / xGridSize) + (0.5f / xGridSize);
                    float y = (1.0f - (0.5f / yGridSize)) - i * (1.0f / yGridSize);
                    Ray ray = m_Camera.ViewportPointToRay(new Vector3(x, y, 0));
                    RaycastHit[] hits = Physics.RaycastAll(ray, 10f, layerMask);
                    float minHitDistance = float.PositiveInfinity;
                    foreach (RaycastHit hit in hits) {
                        if (hit.distance < minHitDistance) {
                            minHitDistance = hit.distance;
                        }
                    }
                    foreach (RaycastHit hit in hits) {
                        if (NormalIsApproximatelyUp(hit.normal) &&
                            !AnythingAbovePosition(hit.point, 0.1f)) {
                            if (hit.distance == minHitDistance) {
                                flatSurfacesOnGrid[0, i, j] = minHitDistance;
                            } else {
                                flatSurfacesOnGrid[1, i, j] = Math.Min(
                                    flatSurfacesOnGrid[1, i, j], hit.distance
                                );
                            }
                        }
                    }
                }
            }
            if (ItemInHand != null) {
                toggleColliders(ItemInHand.GetComponentsInChildren<Collider>());
            }
            actionFinished(true);
        }

        public void GetMetadataOnGrid(ServerAction action) {
            int xGridSize = (int) Math.Round(action.x, 0);
            int yGridSize = (int) Math.Round(action.y, 0);
            distances = new float[yGridSize, xGridSize];
            normals = new float[3, yGridSize, xGridSize];
            isOpenableGrid = new bool[yGridSize, xGridSize];

            if (ItemInHand != null) {
                toggleColliders(ItemInHand.GetComponentsInChildren<Collider>());
            }

            int layerMask = 1 << 8;
            for (int i = 0; i < yGridSize; i++) {
                for (int j = 0; j < xGridSize; j++) {
                    float x = j * (1.0f / xGridSize) + (0.5f / xGridSize);
                    float y = (1.0f - (0.5f / yGridSize)) - i * (1.0f / yGridSize);
                    Ray ray = m_Camera.ViewportPointToRay(new Vector3(x, y, 0));
                    RaycastHit hit;
                    if (Physics.Raycast(ray, out hit, 10f, layerMask)) {
                        distances[i, j] = hit.distance;
                        normals[0, i, j] = Vector3.Dot(transform.right, hit.normal);
                        normals[1, i, j] = Vector3.Dot(transform.up, hit.normal);
                        normals[2, i, j] = Vector3.Dot(transform.forward, hit.normal);
                        SimObjPhysics so = hit.transform.gameObject.GetComponent<SimObjPhysics>();
                        isOpenableGrid[i, j] = so != null && (so.GetComponent<CanOpen_Object>());
                    } else {
                        distances[i, j] = float.PositiveInfinity;
                        normals[0, i, j] = float.NaN;
                        normals[1, i, j] = float.NaN;
                        normals[2, i, j] = float.NaN;
                        isOpenableGrid[i, j] = false;
                    }
                }
            }

            if (ItemInHand != null) {
                toggleColliders(ItemInHand.GetComponentsInChildren<Collider>());
            }
            actionFinished(true);
        }

        public void SegmentVisibleObjects() {
            if (ItemInHand != null) {
                toggleColliders(ItemInHand.GetComponentsInChildren<Collider>());
            }

            int k = 0;
            List<string> objectIds = new List<string>();
            foreach (SimObjPhysics so in GetAllVisibleSimObjPhysics(m_Camera, 100f)) {
                int i = (10 * k) / 256;
                int j = (10 * k) % 256;
                MaskSimObj(so, new Color32(Convert.ToByte(i), Convert.ToByte(j), 255, 255));
                objectIds.Add(so.ObjectID);
                k++;
            }
            segmentedObjectIds = objectIds.ToArray();

            if (ItemInHand != null) {
                toggleColliders(ItemInHand.GetComponentsInChildren<Collider>());
            }
            actionFinished(true);
        }

        ////////////////////////////
        ///// Crouch and Stand /////
        ////////////////////////////

        public bool isStanding() {
            return standingLocalCameraPosition == m_Camera.transform.localPosition;
        }

        protected void crouch() {            
            m_Camera.transform.localPosition = new Vector3(
                standingLocalCameraPosition.x,
                crouchingLocalCameraPosition.y,
                standingLocalCameraPosition.z
            );
        }

        protected void stand() {
            m_Camera.transform.localPosition = standingLocalCameraPosition;
        }

        public void Crouch() {
            if (!isStanding()) {
                errorMessage = "Already crouching.";
                actionFinished(false);
            } else if (!CheckIfItemBlocksAgentStandOrCrouch()) {
                actionFinished(false);
            } else {
                m_Camera.transform.localPosition = new Vector3(
                    standingLocalCameraPosition.x,
                    crouchingLocalCameraPosition.y,
                    standingLocalCameraPosition.z
                );
                actionFinished(true);
            }
        }

        public void Stand() {
            if (isStanding()) {
                errorMessage = "Already standing.";
                actionFinished(false);
            } else if (!CheckIfItemBlocksAgentStandOrCrouch()) {
                actionFinished(false);
            } else {
                m_Camera.transform.localPosition = standingLocalCameraPosition;
                actionFinished(true);
            }
        }

        ////////////////
        ///// MISC /////
        ////////////////

        public void RotateUniverseAroundAgent(ServerAction action) {
            agentManager.RotateAgentsByRotatingUniverse(action.rotation.y);
            actionFinished(true);
        }

        public void ChangeFOV(ServerAction action) 
        {

            if(action.fieldOfView > 0 && action.fieldOfView < 180)
            {
                m_Camera.fieldOfView = action.fieldOfView;
                actionFinished(true);
            }

            else
            {
                errorMessage = "fov must be in (0, 180) noninclusive.";
                Debug.Log(errorMessage);
                actionFinished(false);
            }

        }

        public IEnumerator WaitOnResolutionChange(int width, int height) {
            while (Screen.width != width || Screen.height != height) {
                yield return null;
            }
            actionFinished(true);
        }

        public void ChangeResolution(ServerAction action) {
            int height = Convert.ToInt32(action.y);
            int width = Convert.ToInt32(action.x);
            Screen.SetResolution(width, height, false);
            StartCoroutine(WaitOnResolutionChange(width, height));
        }

        public void ChangeQuality(ServerAction action) {
            string[] names = QualitySettings.names;
            for (int i = 0; i < names.Length; i++) {
                if (names[i] == action.quality) {
                    QualitySettings.SetQualityLevel(i, true);
                    break;
                }
            }

            ScreenSpaceAmbientOcclusion script = GameObject.Find("FirstPersonCharacter").GetComponent<ScreenSpaceAmbientOcclusion>();
            if (action.quality == "Low" || action.quality == "Very Low") {
                script.enabled = false;
            } else {
                script.enabled = true;
            }
            actionFinished(true);
        }

        public void DisableScreenSpaceAmbientOcclusion() {
            ScreenSpaceAmbientOcclusion script = GameObject.Find("FirstPersonCharacter").GetComponent<ScreenSpaceAmbientOcclusion>();
            script.enabled = false;
            actionFinished(true);
        }

        //in case you want to change the timescale
        public void ChangeTimeScale(ServerAction action) {
            if (action.timeScale > 0) {
                Time.timeScale = action.timeScale;
                actionFinished(true);
            } else {
                errorMessage = "Time scale must be >0";
                actionFinished(false);
            }
        }

        ///////////////////////////////////
        ///// DATA GENERATION HELPERS /////
        ///////////////////////////////////

        //this is a combination of objectIsWithinViewport and objectIsCurrentlyVisible, specifically to check
        //if a single sim object is on screen regardless of agent visibility maxDistance
        //DO NOT USE THIS FOR ALL OBJECTS cause it's going to be soooo expensive
        public bool objectIsOnScreen(SimObjPhysics sop)
        {
            bool result = false;
            if (sop.VisibilityPoints.Length > 0) 
            {
                Transform[] visPoints = sop.VisibilityPoints;
                foreach (Transform point in visPoints) 
                {
                    Vector3 viewPoint = m_Camera.WorldToViewportPoint(point.position);
                    float ViewPointRangeHigh = 1.0f;
                    float ViewPointRangeLow = 0.0f;

                    //first make sure the vis point is within the viewport at all
                    if (viewPoint.z > 0 &&
                        viewPoint.x < ViewPointRangeHigh && viewPoint.x > ViewPointRangeLow && //within x bounds of viewport
                        viewPoint.y < ViewPointRangeHigh && viewPoint.y > ViewPointRangeLow //within y bounds of viewport
                    ) 
                    {
                        //ok so it is within the viewport, not lets do a raycast to see if we can see the vis point
                        updateAllAgentCollidersForVisibilityCheck(false);
                        //raycast from agentcamera to point, ignore triggers, use layers 8 and 10
                        RaycastHit hit;

                        if(Physics.Raycast(m_Camera.transform.position, 
                        (point.position - m_Camera.transform.position), 
                        out hit, Mathf.Infinity, (1 << 8) | (1 << 10)))
                        {
                            if(hit.transform != sop.transform)
                            result = false;

                            else
                            {
                                result = true;
                                break;
                            }
                        }
                    }
                }

                updateAllAgentCollidersForVisibilityCheck(true);
                return result;
            } else {
                Debug.Log("Error! Set at least 1 visibility point on SimObjPhysics prefab!");
            }
            
            return false;
        }
        
        public bool objectIsCurrentlyVisible(SimObjPhysics sop, float maxDistance) 
        {
            if (sop.VisibilityPoints.Length > 0) 
            {
                Transform[] visPoints = sop.VisibilityPoints;
                updateAllAgentCollidersForVisibilityCheck(false);
                foreach (Transform point in visPoints) 
                {
                    Vector3 tmp = point.position;
                    tmp.y = transform.position.y;
                    // Debug.Log(Vector3.Distance(tmp, transform.position));
                    if (Vector3.Distance(tmp, transform.position) < maxDistance) 
                    {
                        //if this particular point is in view...
                        if (CheckIfVisibilityPointInViewport(sop, point, m_Camera, false) || 
                            CheckIfVisibilityPointInViewport(sop, point, m_Camera, true))
                        {
                            updateAllAgentCollidersForVisibilityCheck(true);
                            return true;
                        }
                    }
                }
            } else {
                Debug.Log("Error! Set at least 1 visibility point on SimObjPhysics prefab!");
            }
            updateAllAgentCollidersForVisibilityCheck(true);
            return false;
        }

        protected static void Shuffle<T>(System.Random rng, T[] array) {
            // Taken from https://stackoverflow.com/questions/108819/best-way-to-randomize-an-array-with-net
            int n = array.Length;
            while (n > 1) {
                int k = rng.Next(n--);
                T temp = array[n];
                array[n] = array[k];
                array[k] = temp;
            }
        }

        protected int xzManhattanDistance(Vector3 p0, Vector3 p1, float gridSize) {
            return (Math.Abs(Convert.ToInt32((p0.x - p1.x) / gridSize)) +
                Math.Abs(Convert.ToInt32((p0.z - p1.z) / gridSize)));
        }

        public void ExhaustiveSearchForItem(ServerAction action) {
            if (!physicsSceneManager.ObjectIdToSimObjPhysics.ContainsKey(action.objectId)) {
                errorMessage = "Object ID appears to be invalid.";
                actionFinished(false);
                return;
            }
            SimObjPhysics theObject = physicsSceneManager.ObjectIdToSimObjPhysics[action.objectId];

            Vector3[] positions = null;
            if (action.positions != null && action.positions.Count != 0) {
                positions = action.positions.ToArray();
            } else {
                positions = getReachablePositions();
            }

            bool wasStanding = isStanding();
            Vector3 oldPosition = transform.position;
            Quaternion oldRotation = transform.rotation;
            if (ItemInHand != null) {
                ItemInHand.gameObject.SetActive(false);
            }

            Shuffle(new System.Random(action.randomSeed), positions);

            SimplePriorityQueue<Vector3> pq = new SimplePriorityQueue<Vector3>();
            Vector3 agentPos = transform.position;
            foreach (Vector3 p in positions) {
                pq.Enqueue(p, xzManhattanDistance(p, agentPos, gridSize));
            }

            #if UNITY_EDITOR
            Vector3 visiblePosition = new Vector3(0.0f, 0.0f, 0.0f);
            #endif
            bool objectSeen = false;
            int positionsTried = 0;
            while (pq.Count != 0 && !objectSeen) {
                positionsTried += 1;
                Vector3 p = pq.Dequeue();
                transform.position = p;
                Collider[] colliders = collidersWithinCapsuleCastOfAgent(maxVisibleDistance);

                HashSet<SimObjPhysics> openableObjectsNearby = new HashSet<SimObjPhysics>();
                foreach (Collider c in colliders) {
                    SimObjPhysics sop = ancestorSimObjPhysics(c.gameObject);
                    if (sop != null && sop.GetComponent<CanOpen_Object>() != null) {
                        openableObjectsNearby.Add(sop);
                    }
                }

                foreach (SimObjPhysics openable in openableObjectsNearby) {
                    foreach (GameObject go in openable.GetComponent<CanOpen_Object>().MovingParts) {
                        go.SetActive(false);
                    }
                }

                for (int j = 0; j < 2; j++) { // Standing / Crouching
                    if (j == 0) {
                        stand();
                    } else {
                        crouch();
                    }
                    for (int i = 0; i < 4; i++) { // 4 rotations
                        transform.rotation = Quaternion.Euler(new Vector3(0.0f, 90.0f * i, 0.0f));
                        if (objectIsCurrentlyVisible(theObject, 1000f)) {
                            objectSeen = true;
                            #if UNITY_EDITOR
                            visiblePosition = p;
                            #endif
                            break;
                        }
                    }
                    if (objectSeen) {
                        break;
                    }
                }

                foreach (SimObjPhysics openable in openableObjectsNearby) {
                    foreach (GameObject go in openable.GetComponent<CanOpen_Object>().MovingParts) {
                        go.SetActive(true);
                    }
                }
            }

#if UNITY_EDITOR
            if (objectSeen) {
                Debug.Log("Object found.");
                Debug.Log("Manhattan distance:");
                Debug.Log(xzManhattanDistance(visiblePosition, oldPosition, gridSize));
            } else {
                Debug.Log("Object not found.");
            }
            Debug.Log("BFS steps taken:");
            Debug.Log(positionsTried);
#endif

            actionIntReturn = positionsTried;

            Dictionary<string, int> toReturn = new Dictionary<string, int>();
            toReturn["objectSeen"] = objectSeen ? 1 : 0;
            toReturn["positionsTried"] = positionsTried;

            if (wasStanding) {
                stand();
            } else {
                crouch();
            }
            transform.position = oldPosition;
            transform.rotation = oldRotation;
            if (ItemInHand != null) {
                ItemInHand.gameObject.SetActive(true);
            }
            actionFinished(true, toReturn);
        }

        protected HashSet<SimObjPhysics> getAllItemsVisibleFromPositions(Vector3[] positions) {
            bool wasStanding = isStanding();
            Vector3 oldPosition = transform.position;
            Quaternion oldRotation = transform.rotation;
            if (ItemInHand != null) {
                ItemInHand.gameObject.SetActive(false);
            }

            List<GameObject> movingPartsDisabled = new List<GameObject>();
            foreach (SimObjPhysics sop in physicsSceneManager.ObjectIdToSimObjPhysics.Values) {
                if (sop.GetComponent<CanOpen_Object>() != null) {
                    foreach (GameObject go in sop.GetComponent<CanOpen_Object>().MovingParts) {
                        movingPartsDisabled.Add(go);
                        go.SetActive(false);
                    }
                }
            }

            HashSet<SimObjPhysics> allVisible = new HashSet<SimObjPhysics>();
            float[] rotations = { 0f, 90f, 180f, 270f };
            foreach (Vector3 p in positions) {
                transform.position = p;
                foreach (float rotation in rotations) {
                    transform.rotation = Quaternion.Euler(new Vector3(0f, rotation, 0f));
                    for (int i = 0; i < 2; i++) {
                        if (i == 0) {
                            stand();
                        } else {
                            crouch();
                        }
                        foreach (SimObjPhysics sop in GetAllVisibleSimObjPhysics(m_Camera, 1.0f + maxVisibleDistance)) {
                            allVisible.Add(sop);
                        }
                    }
                }
            }

            foreach (GameObject go in movingPartsDisabled) {
                go.SetActive(true);
            }

            if (wasStanding) {
                stand();
            } else {
                crouch();
            }
            transform.position = oldPosition;
            transform.rotation = oldRotation;
            if (ItemInHand != null) {
                ItemInHand.gameObject.SetActive(true);
            }

            return allVisible;

        }

        public void PositionsFromWhichItemIsInteractable(ServerAction action) {

            //default to increments of 30 for horizon
            if(action.horizon == 0)
            {
                action.horizon = 30;
            }

            //check if horizon is a multiple of 5
            if(action.horizon % 5 != 0)
            {
                errorMessage = "Horizon value for PositionsFromWhichItemIsInteractable must be a multiple of 5";
                actionFinished(false);
                return;
            }

            if(action.horizon < 0 || action.horizon > 30)
            {
                errorMessage = "Horizon value for PositionsFromWhichItemIsInteractable must be in range [0, 30] inclusive";
                actionFinished(false);
                return;
            }
            Vector3[] positions = null;
            if (action.positions != null && action.positions.Count != 0) {
                positions = action.positions.ToArray();
            } else {
                positions = getReachablePositions();
            }

            bool wasStanding = isStanding();
            Vector3 oldPosition = transform.position;
            Quaternion oldRotation = transform.rotation;
            Vector3 oldHorizon = m_Camera.transform.localEulerAngles;

            if (!physicsSceneManager.ObjectIdToSimObjPhysics.ContainsKey(action.objectId)) {
                errorMessage = "Object ID appears to be invalid.";
                actionFinished(false);
                return;
            }

            if (ItemInHand != null) {
                ItemInHand.gameObject.SetActive(false);
            }

            SimObjPhysics theObject = physicsSceneManager.ObjectIdToSimObjPhysics[action.objectId];

            // Don't want to consider all positions in the scene, just those from which the object
            // is plausibly visible. The following computes a "fudgeFactor" (radius of the object)
            // which is then used to filter the set of all reachable positions to just those plausible positions.
            Bounds objectBounds = new Bounds(
                new Vector3(float.PositiveInfinity, float.PositiveInfinity, float.PositiveInfinity),
                new Vector3(-float.PositiveInfinity, -float.PositiveInfinity, -float.PositiveInfinity)
            );
            objectBounds.Encapsulate(theObject.transform.position);
            foreach (Transform vp in theObject.VisibilityPoints) {
                objectBounds.Encapsulate(vp.position);
            }
            float fudgeFactor = objectBounds.extents.magnitude;

            List<Vector3> filteredPositions = positions.Where(
                p => (Vector3.Distance(p, theObject.transform.position) <= maxVisibleDistance + fudgeFactor + gridSize)
            ).ToList();

            Dictionary<string, List<float>> goodLocationsDict = new Dictionary<string, List<float>>();
            string[] keys = {"x", "y", "z", "rotation", "standing", "horizon"};
            foreach (string key in keys) {
                goodLocationsDict[key] = new List<float>();
            }

            for (int k = (int)-30/action.horizon; k <= (int)60/action.horizon; k++) {
                m_Camera.transform.localEulerAngles = new Vector3(action.horizon * k, 0f, 0f);
                for (int j = 0; j < 2; j++) { // Standing / Crouching
                    if (j == 0) {
                        stand();
                    } else {
                        crouch();
                    }
                    for (int i = 0; i < 4; i++) { // 4 rotations
                        transform.rotation = Quaternion.Euler(new Vector3(0.0f, 90.0f * i, 0.0f));
                        foreach (Vector3 p in filteredPositions) {
                            transform.position = p;

                            if (objectIsCurrentlyVisible(theObject, maxVisibleDistance)) {
                                goodLocationsDict["x"].Add(p.x);
                                goodLocationsDict["y"].Add(p.y);
                                goodLocationsDict["z"].Add(p.z);
                                goodLocationsDict["rotation"].Add(90.0f * i);
                                goodLocationsDict["standing"].Add((1 - j) * 1.0f);
                                goodLocationsDict["horizon"].Add(m_Camera.transform.localEulerAngles.x);

#if UNITY_EDITOR
                                // In the editor, draw lines indicating from where the object was visible.
                                Debug.DrawLine(p, p + transform.forward * (gridSize * 0.5f), Color.red, 20f);
#endif
                            }
                        }
                    }
                }
            }

            if (wasStanding) {
                stand();
            } else {
                crouch();
            }
            transform.position = oldPosition;
            transform.rotation = oldRotation;
            m_Camera.transform.localEulerAngles = oldHorizon;
            if (ItemInHand != null) {
                ItemInHand.gameObject.SetActive(true);
            }

#if UNITY_EDITOR
            Debug.Log(goodLocationsDict["x"].Count);
            Debug.Log(goodLocationsDict["x"]);
#endif

            actionFinished(true, goodLocationsDict);
        } 
        
        public int NumberOfPositionsFromWhichItemIsVisibleHelper(SimObjPhysics theObject, Vector3[] positions) {
            bool wasStanding = isStanding();
            Vector3 oldPosition = transform.position;
            Quaternion oldRotation = transform.rotation;

            if (ItemInHand != null) {
                ItemInHand.gameObject.SetActive(false);
            }

            int numTimesVisible = 0;
            for (int j = 0; j < 2; j++) { // Standing / Crouching
                if (j == 0) {
                    stand();
                } else {
                    crouch();
                }
                for (int i = 0; i < 4; i++) { // 4 rotations
                    transform.rotation = Quaternion.Euler(new Vector3(0.0f, 90.0f * i, 0.0f));
                    foreach (Vector3 p in positions) {
                        transform.position = p;

                        if (objectIsCurrentlyVisible(theObject, 1000f)) {
                            numTimesVisible += 1;
                        }
                    }
                }
            }

            if (wasStanding) {
                stand();
            } else {
                crouch();
            }
            transform.position = oldPosition;
            transform.rotation = oldRotation;
            if (ItemInHand != null) {
                ItemInHand.gameObject.SetActive(true);
            }

#if UNITY_EDITOR
            Debug.Log(4 * 2 * positions.Length);
            Debug.Log(numTimesVisible);
#endif

            return numTimesVisible;
        }
        public void NumberOfPositionsFromWhichItemIsVisible(ServerAction action) {
            Vector3[] positions = null;
            if (action.positions != null && action.positions.Count != 0) {
                positions = action.positions.ToArray();
            } else {
                positions = getReachablePositions();
            }

            if (!physicsSceneManager.ObjectIdToSimObjPhysics.ContainsKey(action.objectId)) {
                errorMessage = "Object ID appears to be invalid.";
                actionFinished(false);
                return;
            }

            SimObjPhysics theObject = physicsSceneManager.ObjectIdToSimObjPhysics[action.objectId];

            int numTimesVisible = NumberOfPositionsFromWhichItemIsVisibleHelper(theObject, positions);

            actionIntReturn = numTimesVisible;
            actionFinished(true, numTimesVisible);
        }

        public void TogglePhysics() {
            Physics.autoSimulation = !Physics.autoSimulation;
            actionFinished(true);
        }

        public void ChangeOpenSpeed(ServerAction action) {
            foreach (CanOpen_Object coo in GameObject.FindObjectsOfType<CanOpen_Object>()) {
                coo.animationTime = action.x;
        }
            actionFinished(true);
        }

        public void GetSceneBounds() {
            reachablePositions = new Vector3[2];
            reachablePositions[0] = agentManager.SceneBounds.min;
            reachablePositions[1] = agentManager.SceneBounds.max;
#if UNITY_EDITOR
            Debug.Log(reachablePositions[0]);
            Debug.Log(reachablePositions[1]);
#endif
            actionFinished(true);
        }

        //to ignore the agent in this collision check, set ignoreAgent to true
        protected bool isHandObjectColliding(bool ignoreAgent = false, float expandBy = 0.0f) {
            if (ItemInHand == null) {
                return false;
            }
            List<GameObject> ignoreGameObjects = new List<GameObject>();
            // Ignore the agent when determining if the hand object is colliding
            if (ignoreAgent) {
                ignoreGameObjects.Add(this.gameObject);
            }
            return UtilityFunctions.isObjectColliding(ItemInHand, ignoreGameObjects, expandBy);
        }

        protected bool isAgentCapsuleCollidingWith(GameObject otherGameObject) {
            int layerMask = 1 << 8;
            foreach (Collider c in PhysicsExtensions.OverlapCapsule(GetComponent<CapsuleCollider>(), layerMask, QueryTriggerInteraction.Ignore)) {
                if (hasAncestor(c.transform.gameObject, otherGameObject)) {
                    return true;
                }
            }
            return false;
        }

        protected bool isHandObjectCollidingWith(GameObject otherGameObject) {
            if (ItemInHand == null) {
                return false;
            }
            int layerMask = 1 << 8;
            foreach (CapsuleCollider cc in ItemInHand.GetComponentsInChildren<CapsuleCollider>()) {
                foreach (Collider c in PhysicsExtensions.OverlapCapsule(cc, layerMask, QueryTriggerInteraction.Ignore)) {
                    if (hasAncestor(c.transform.gameObject, otherGameObject)) {
                        return true;
                    }
                }
            }
            foreach (BoxCollider bc in ItemInHand.GetComponentsInChildren<BoxCollider>()) {
                foreach (Collider c in PhysicsExtensions.OverlapBox(bc, layerMask, QueryTriggerInteraction.Ignore)) {
                    if (!hasAncestor(c.transform.gameObject, otherGameObject)) {
                        return true;
                    }
                }
            }
            foreach (SphereCollider sc in ItemInHand.GetComponentsInChildren<SphereCollider>()) {
                foreach (Collider c in PhysicsExtensions.OverlapSphere(sc, layerMask, QueryTriggerInteraction.Ignore)) {
                    if (!hasAncestor(c.transform.gameObject, otherGameObject)) {
                        return true;
                    }
                }
            }
            return false;
        }

        public float roundToGridSize(float x, float gridSize, bool roundUp) {
            int mFactor = (int) (1.0f / gridSize);
            if (Math.Abs(mFactor - 1.0f / gridSize) > 1e-3) {
                throw new Exception("1.0 / gridSize should be an integer.");
            }
            if (roundUp) {
                return (float) Math.Ceiling(mFactor * x) / mFactor;
            } else {
                return (float) Math.Floor(mFactor * x) / mFactor;
            }
        }

        public void RandomlyMoveAgent(int randomSeed = 0) {
#if UNITY_EDITOR
            randomSeed = UnityEngine.Random.Range(0, 1000000);
#endif
            reachablePositions = getReachablePositions();
            var orientations = new float[]{
                0,
                90,
                180,
                270
            };
            orientations.Shuffle_(randomSeed);
            reachablePositions.Shuffle_(randomSeed);

            bool success = false;
            foreach (Vector3 position in reachablePositions) {
                foreach (float rotation in orientations) {
                    if (handObjectCanFitInPosition(position, rotation)) {
                        this.transform.position = position;
                        this.transform.rotation = Quaternion.Euler(0.0f, rotation, 0.0f);
                        success = true;
                        break;
                    }
                }
            }

            if (errorMessage != "") {
                actionFinished(false);
            }
            else if (!success) {
                errorMessage = "Could not find a position in which the agent and object fit.";
                actionFinished(false);
            }
            else {
                actionFinished(true, reachablePositions);
            }
        }

        public void GetReachablePositionsForObject(ServerAction action) {
            if (!physicsSceneManager.ObjectIdToSimObjPhysics.ContainsKey(action.objectId)) {
                errorMessage = "Object " + action.objectId + " does not seem to exist.";
                actionFinished(false);
                return;
            }
            SimObjPhysics sop = physicsSceneManager.ObjectIdToSimObjPhysics[action.objectId];

            Vector3 startPos = sop.transform.position;
            Quaternion startRot = sop.transform.rotation;

            Vector3[] positions = null;
            if (action.positions != null && action.positions.Count != 0) {
                positions = action.positions.ToArray();
            }
            else {
                positions = getReachablePositions();
            }

            Bounds b = new Bounds(
                new Vector3(float.PositiveInfinity, float.PositiveInfinity, float.PositiveInfinity),
                new Vector3(-float.PositiveInfinity, -float.PositiveInfinity, -float.PositiveInfinity)
            );
            foreach (Vector3 p in positions) {
                b.Encapsulate(p);
            }

            float xMin = roundToGridSize(b.min.x - gridSize * 3, gridSize, true);
            float xMax = roundToGridSize(b.max.x + gridSize * 3, gridSize, false);
            float zMin = roundToGridSize(b.min.z - gridSize * 3, gridSize, true);
            float zMax = roundToGridSize(b.max.z + gridSize * 3, gridSize, false);
            // Debug.Log(xMin);
            // Debug.Log(xMax);
            // Debug.Log(zMin);
            // Debug.Log(zMax);

            
            List<GameObject> agentGameObjects = new List<GameObject>();
            foreach (BaseFPSAgentController agent in agentManager.agents) {
                agentGameObjects.Add(agent.gameObject);
            }
            //List<Vector3> reachable = new List<Vector3>();

            List<Collider> enabledColliders = new List<Collider>();
            foreach (Collider c in sop.GetComponentsInChildren<Collider>()) {
                if (c.enabled) {
                    c.enabled = false;
                    enabledColliders.Add(c);
                }
            }
            sop.BoundingBox.GetComponent<BoxCollider>().enabled = true;

            Dictionary<int, List<Vector3>> reachablePerRotation = new Dictionary<int, List<Vector3>>();
            for (int k = 0; k < 4; k++) {
                reachablePerRotation[90 * k] = new List<Vector3>();
                sop.transform.rotation = Quaternion.Euler(new Vector3(0f, k * 90f, 0f));

                for (int i = 0; i <= (int) ((xMax - xMin) / gridSize); i++) {
                    for (int j = 0; j <= (int) ((zMax - zMin) / gridSize); j++) {
                        Vector3 p = new Vector3(xMin + gridSize * i, startPos.y, zMin + j * gridSize);
                        sop.transform.position = p;
                        if (!UtilityFunctions.isObjectColliding(
                                sop.BoundingBox.gameObject,
                                agentGameObjects,
                                0.0f,
                                true
                            )) {
                            // #if UNITY_EDITOR
                            // Debug.Log(p);
                            // #endif
#if UNITY_EDITOR
                            Debug.DrawLine(p, new Vector3(p.x, p.y + 0.3f, p.z) + sop.transform.forward * 0.3f, Color.red, 60f);
#endif
                            reachablePerRotation[90 * k].Add(p);
                        }
                    }
                }
            }
            sop.BoundingBox.GetComponent<BoxCollider>().enabled = false;
            foreach (Collider c in enabledColliders) {
                c.enabled = true;
            }

            sop.transform.position = startPos;
            sop.transform.rotation = startRot;

#if UNITY_EDITOR
            Debug.Log(reachablePerRotation[0].Count);
            Debug.Log(reachablePerRotation[90].Count);
            Debug.Log(reachablePerRotation[180].Count);
            Debug.Log(reachablePerRotation[270].Count);
#endif
            actionFinished(true, reachablePerRotation);
        }

        //from given position in worldspace, raycast straight down and return a point of any surface hit
        //useful for getting a worldspace coordinate on the floor given any point in space.
        public Vector3 GetSurfacePointBelowPosition(Vector3 position)
        {
            Vector3 point = Vector3.zero;

            //raycast down from the position like 10m and see if you hit anything. If nothing hit, return the original position and an error message?
            RaycastHit hit;
            if(Physics.Raycast(position, Vector3.down, out hit, 10f, (1<<8 | 1<<10), QueryTriggerInteraction.Ignore))
            {
                point = hit.point;
                return point;
            }

            //nothing hit, return the original position?
            else
            {
                return position;
            }
        }

        private bool stringInSomeAncestorName(GameObject go, string[] strs) {
            foreach (string str in strs) {
                if (go.name.Contains(str)) {
                    return true;
                }
            }
            if (go.transform.parent != null) {
                return stringInSomeAncestorName(go.transform.parent.gameObject, strs);
            } else {
                return false;
            }
        }

        public void HideObscuringObjects(ServerAction action) {
            string objType = "";
            if (action.objectId != null && action.objectId != "") {
                string[] split = action.objectId.Split('|');
                if (split.Length != 0) {
                    objType = action.objectId.Split('|') [0];
                }
            }
            int xGridSize = 100;
            int yGridSize = 100;
            int layerMask = 1 << 8;
            for (int i = 0; i < yGridSize; i++) {
                for (int j = 0; j < xGridSize; j++) {
                    float x = j * (1.0f / xGridSize) + (0.5f / xGridSize);
                    float y = (1.0f - (0.5f / yGridSize)) - i * (1.0f / yGridSize);
                    Ray ray = m_Camera.ViewportPointToRay(new Vector3(x, y, 0));
                    RaycastHit hit;
                    while (true) {
                        if (Physics.Raycast(ray, out hit, 10f, layerMask)) {
                            UpdateDisplayGameObject(hit.transform.gameObject, false);
                            SimObjPhysics hitObj = hit.transform.gameObject.GetComponentInChildren<SimObjPhysics>();
                            if (hitObj != null && objType != "" && hitObj.ObjectID.Contains(objType)) {
                                ray.origin = hit.point + ray.direction / 100f;
                            } else {
                                break;
                            }
                        } else {
                            break;
                        }
                    }
                }
            }
            actionFinished(true);
        }

        //spawns object in agent's hand with the same orientation as the agent's hand
        public void CreateObject(ServerAction action) {
            if (ItemInHand != null) {
                errorMessage = "Already have an object in hand, can't create a new one to put there.";
                actionFinished(false);
                return;
            }

            if (action.objectType == null) {
                errorMessage = "Please give valid Object Type from SimObjType enum list";
                actionFinished(false);
                return;
            }

            //spawn the object at the agent's hand position
            InstantiatePrefabTest script = physicsSceneManager.GetComponent<InstantiatePrefabTest>();
            SimObjPhysics so = script.SpawnObject(
                action.objectType,
                action.randomizeObjectAppearance,
                action.objectVariation,
                AgentHand.transform.position,
                AgentHand.transform.rotation.eulerAngles,
                true,
                action.forceAction
            );

            if (so == null) {
                errorMessage = "Failed to create object, are you sure it can be spawned?";
                actionFinished(false);
                return;
            } else {
                //put new object created in dictionary and assign its objectID to the action
                action.objectId = so.objectID;

                //also update the PHysics Scene Manager with this new object
                physicsSceneManager.AddToObjectsInScene(so);
            }

            action.forceAction = true;
            PickupObject(action);
        }

        public void CreateObjectAtLocation(ServerAction action) {
            Vector3 targetPosition = action.position;
            Vector3 targetRotation = action.rotation;

            if (!action.forceAction && !agentManager.SceneBounds.Contains(targetPosition)) {
                errorMessage = "Target position is out of bounds!";
                actionFinished(false);
                return;
            }

            if (action.objectType == null) {
                errorMessage = "Please give valid Object Type from SimObjType enum list";
                actionFinished(false);
                return;
            }

            //spawn the object at the agent's hand position
            InstantiatePrefabTest script = physicsSceneManager.GetComponent<InstantiatePrefabTest>();
            SimObjPhysics so = script.SpawnObject(action.objectType, action.randomizeObjectAppearance, action.objectVariation,
                targetPosition, targetRotation, false, action.forceAction);

            if (so == null) {
                errorMessage = "Failed to create object, are you sure it can be spawned?";
                actionFinished(false);
                return;
            } else {
                //also update the PHysics Scene Manager with this new object
                physicsSceneManager.AddToObjectsInScene(so);
            }

            actionFinished(true, so.ObjectID);
        }

        protected SimObjPhysics createObjectAtLocation(string objectType, Vector3 targetPosition, Vector3 targetRotation, int objectVariation = 1) {
            if (!agentManager.SceneBounds.Contains(targetPosition)) {
                errorMessage = "Target position is out of bounds!";
                return null;
            }

            if (objectType == null) {
                errorMessage = "Please give valid Object Type from SimObjType enum list";
                return null;
            }

            //spawn the object at the agent's hand position
            InstantiatePrefabTest script = physicsSceneManager.GetComponent<InstantiatePrefabTest>();
            SimObjPhysics so = script.SpawnObject(objectType, false, objectVariation,
                targetPosition, targetRotation, false);

            if (so == null) {
                errorMessage = "Failed to create object, are you sure it can be spawned?";
                return null;
            } else {
                //also update the PHysics Scene Manager with this new object
                physicsSceneManager.AddToObjectsInScene(so);
            }

            return so;
        }


        public void CreateObjectOnFloor(ServerAction action) {
            InstantiatePrefabTest script = physicsSceneManager.GetComponent<InstantiatePrefabTest>();
            Bounds b = script.BoundsOfObject(action.objectType, 1);
            if (b.min.x == float.PositiveInfinity) {
                errorMessage = "Could not get bounds for the object to be created on the floor";
                actionFinished(false);
            } else {
                action.y = b.extents.y + getFloorY(action.x, action.z) + 0.1f;
                action.position = new Vector3(action.x, action.y, action.z);
                CreateObjectAtLocation(action);
            }
        }

        protected bool randomlyPlaceObjectOnFloor(SimObjPhysics sop, Vector3[] candidatePositions) {
            var oldPosition = sop.transform.position;
            var oldRotation = sop.transform.rotation;

            sop.transform.rotation = Quaternion.identity;
            Bounds b = new Bounds(
                new Vector3(float.PositiveInfinity, float.PositiveInfinity, float.PositiveInfinity),
                new Vector3(-float.PositiveInfinity, -float.PositiveInfinity, -float.PositiveInfinity)
            );
            foreach (Renderer r in sop.GetComponentsInChildren<Renderer>()) {
                if (r.enabled) {
                    b.Encapsulate(r.bounds);
                }
            }

            List<Vector3> shuffledCurrentlyReachable = (List<Vector3>) candidatePositions.ToList().Shuffle_();
            float[] rotations = { 0f, 90f, 180f, 270f };
            List<float> shuffledRotations = (List<float>) rotations.ToList().Shuffle_();
            bool objectColliding = true;
            foreach (Vector3 position in shuffledCurrentlyReachable) {
                float y = b.extents.y + getFloorY(position.x, position.y, position.z) + 0.1f;
                foreach (float r in shuffledRotations) {
                    sop.transform.position = new Vector3(position.x, y, position.z);
                    sop.transform.rotation = Quaternion.Euler(new Vector3(0.0f, r, 0.0f));
                    objectColliding = UtilityFunctions.isObjectColliding(sop.gameObject);
                    if (!objectColliding) {
                        break;
                    }
                }
                if (!objectColliding) {
                    break;
                }
            }
            if (objectColliding) {
                sop.transform.position = oldPosition;
                sop.transform.rotation = oldRotation;
            }
            return objectColliding;
        }

        protected SimObjPhysics randomlyCreateAndPlaceObjectOnFloor(string objectType, int objectVariation, Vector3[] candidatePositions) {
            InstantiatePrefabTest script = physicsSceneManager.GetComponent<InstantiatePrefabTest>();
            Bounds b = script.BoundsOfObject(objectType, 1);
            if (b.min.x != float.PositiveInfinity) {
                errorMessage = "Could not get bounds of object with type " + objectType;
            }

            System.Random rnd = new System.Random();
            Vector3[] shuffledCurrentlyReachable = candidatePositions.OrderBy(x => rnd.Next()).ToArray();
            float[] rotations = { 0f, 90f, 180f, 270f };
            float[] shuffledRotations = rotations.OrderBy(x => rnd.Next()).ToArray();
            SimObjPhysics objectCreated = null;
            foreach (Vector3 position in shuffledCurrentlyReachable) {
                float y = b.extents.y + getFloorY(position.x, position.y, position.z) + 0.01f;
                foreach (float r in shuffledRotations) {
                    objectCreated = createObjectAtLocation(
                        objectType,
                        new Vector3(position.x, y, position.z),
                        new Vector3(0.0f, r, 0.0f),
                        objectVariation);
                    if (objectCreated) {
                        break;
                    }
                }
                if (objectCreated) {
                    errorMessage = "";
                    break;
                }
            }
            return objectCreated;
        }

        protected SimObjPhysics randomlyCreateAndPlaceObjectOnFloor(string objectType, int objectVariation) {
            return randomlyCreateAndPlaceObjectOnFloor(objectType, objectVariation, getReachablePositions());
        }

        public void RandomlyCreateAndPlaceObjectOnFloor(string objectType, int objectVariation = 0) {
            SimObjPhysics objectCreated = randomlyCreateAndPlaceObjectOnFloor(objectType, objectVariation);
            if (!objectCreated) {
                errorMessage = "Failed to randomly create object. " + errorMessage;
                actionFinished(false);
            } else {
                errorMessage = "";
                actionFinished(true, objectCreated.ObjectID);
            }
        }

        public void GetPositionsObjectVisibleFrom(ServerAction action) {
            if (!physicsSceneManager.ObjectIdToSimObjPhysics.ContainsKey(action.objectId)) {
                errorMessage = "Object " + action.objectId + " does not seem to exist.";
                actionFinished(false);
                return;
            }

            SimObjPhysics sop = physicsSceneManager.ObjectIdToSimObjPhysics[action.objectId];

            Vector3 savedPosition = transform.position;
            Quaternion savedRotation = transform.rotation;
            float[] rotations = { 0f, 90f, 180f, 270f };

            List<Vector3> goodPositions = new List<Vector3>();
            List<float> goodRotations = new List<float>();

            Vector3[] positions = null;
            if (action.positions != null && action.positions.Count != 0) {
                positions = action.positions.ToArray();
            } else {
                positions = getReachablePositions();
            }

            foreach (Vector3 position in positions) {
                Vector3 tmp = position;
                tmp.y = sop.transform.position.y;
                if (Vector3.Distance(tmp, sop.transform.position) <= 2 * maxVisibleDistance) {
                    foreach (float r in rotations) {
                        transform.position = position;
                        transform.rotation = Quaternion.Euler(new Vector3(0f, r, 0f));
                        if (objectIsCurrentlyVisible(sop, maxVisibleDistance)) {
#if UNITY_EDITOR
                            Debug.Log(position);
                            Debug.Log(r);
#endif
                            goodPositions.Add(position);
                            goodRotations.Add(r);
                        }
                    }
                }
            }

            actionVector3sReturn = goodPositions.ToArray();
            actionFloatsReturn = goodRotations.ToArray();

            transform.position = savedPosition;
            transform.rotation = savedRotation;

            actionFinished(true);
        }

        public void WorldToViewportPoint(Vector3 position) {
            Vector3 point = m_Camera.WorldToViewportPoint(position);
            if (point.x < 0f || point.x > 1.0f || point.y < 0f || point.y > 1.0f) {
                errorMessage = "Point not in viewport.";
                actionFinished(false);
                return;
            }
            
            // Translate to coordinates from top left of screen
            actionFinished(true, new Vector3(point.x, 1.0f - point.y, point.z));
        }

        protected float approxPercentScreenObjectOccupies(SimObjPhysics sop, bool updateVisibilityColliders=true) {
            float percent = 0.0f;
            if (sop.VisibilityPoints != null && sop.VisibilityPoints.Length > 0) {
                float minX = 1.0f;
                float maxX = 0.0f;
                float minY = 1.0f;
                float maxY = 0.0f;

                if (updateVisibilityColliders) {
                    updateAllAgentCollidersForVisibilityCheck(false);
                }
                foreach (Transform point in sop.VisibilityPoints) {
                    Vector3 viewPoint = m_Camera.WorldToViewportPoint(point.position);

                    if (CheckIfVisibilityPointInViewport(sop, point, m_Camera, false)) {
                        minX = Math.Min(viewPoint.x, minX);
                        maxX = Math.Max(viewPoint.x, maxX);
                        minY = Math.Min(viewPoint.y, minY);
                        maxY = Math.Max(viewPoint.y, maxY);
                    }
                }
                percent = Math.Max(0f, maxX - minX) * Math.Max(0f, maxY - minY);
                if (updateVisibilityColliders) {
                    updateAllAgentCollidersForVisibilityCheck(true);
                }
            }
            #if UNITY_EDITOR
            Debug.Log(percent);
            #endif
            return percent;
        }

        public void ApproxPercentScreenObjectOccupies(string objectId) {
            if (!physicsSceneManager.ObjectIdToSimObjPhysics.ContainsKey(objectId)) {
                errorMessage = "Cannot find object with id " + objectId;
                actionFinished(false);
                return;
            }
            SimObjPhysics sop = physicsSceneManager.ObjectIdToSimObjPhysics[objectId];
            actionFinished(true, approxPercentScreenObjectOccupies(sop));
        }

        public void ApproxPercentScreenObjectFromPositions(ServerAction action) {
            if (!physicsSceneManager.ObjectIdToSimObjPhysics.ContainsKey(action.objectId)) {
                errorMessage = "Cannot find object with id " + action.objectId;
                actionFinished(false);
                return;
            }
            SimObjPhysics sop = physicsSceneManager.ObjectIdToSimObjPhysics[action.objectId];

            Vector3[] positions = null;
            if (action.positions != null && action.positions.Count != 0) {
                positions = action.positions.ToArray();
            } else {
                positions = getReachablePositions();
            }

            Vector3 oldPosition = transform.position;
            Quaternion oldRotation = transform.rotation;
            float[] rotations = {0f, 90f, 180f, 270f};
            
            List<float[]> positionAndApproxAmountVisible = new List<float[]>();

            updateAllAgentCollidersForVisibilityCheck(false);
            foreach (Vector3 position in positions) {
                transform.position = position;
                foreach (float rotation in rotations) {
                    transform.rotation = Quaternion.Euler(0f, rotation, 0f);
                    float approxVisible = approxPercentScreenObjectOccupies(sop, false);
                    if (approxVisible > 0.0f) {
                        float[] tuple = {position.x, position.y, position.z, transform.eulerAngles.y};
                        positionAndApproxAmountVisible.Add(tuple);
                    }
                }
            }
            updateAllAgentCollidersForVisibilityCheck(true);

            transform.position = oldPosition;
            transform.rotation = oldRotation;
            actionFinished(true, positionAndApproxAmountVisible);
        }

        public void GetVisibilityPointsOfObjects() {
            Dictionary<string, List<Vector3>> objectIdToVisibilityPoints = new Dictionary<string, List<Vector3>>();
            foreach (SimObjPhysics sop in physicsSceneManager.ObjectIdToSimObjPhysics.Values) {
                objectIdToVisibilityPoints[sop.ObjectID] = new List<Vector3>();
                if (sop.VisibilityPoints != null) {
                    foreach (Transform t in sop.VisibilityPoints) {
                        objectIdToVisibilityPoints[sop.ObjectID].Add(t.position);
                    }
                }
            }
            actionFinished(true, objectIdToVisibilityPoints);
        }

        public void ObjectsVisibleFromPositions(ServerAction action) {
            Vector3[] positions = null;
            if (action.positions != null && action.positions.Count != 0) {
                positions = action.positions.ToArray();
            } else {
                positions = getReachablePositions();
            }

            Vector3 oldPosition = transform.position;
            Quaternion oldRotation = transform.rotation;
            float[] rotations = {0f, 90f, 180f, 270f};
            
            Dictionary<string, List<float[]>> objectIdToVisiblePositions = new Dictionary<string, List<float[]>>();

            foreach (Vector3 position in positions) {
                transform.position = position;
                foreach (float rotation in rotations) {
                    transform.rotation = Quaternion.Euler(0f, rotation, 0f);
                    foreach (SimObjPhysics sop in GetAllVisibleSimObjPhysics(m_Camera, maxVisibleDistance)) {
                        if (!objectIdToVisiblePositions.ContainsKey(sop.ObjectID)) {
                            objectIdToVisiblePositions[sop.ObjectID] = new List<float[]>();
                        }
                        List<float[]> l = objectIdToVisiblePositions[sop.ObjectID];
                        float[] tuple = {position.x, position.y, position.z, transform.eulerAngles.y};
                        l.Add(tuple);
                    }
                }
            }

            transform.position = oldPosition;
            transform.rotation = oldRotation;

            actionFinished(true, objectIdToVisiblePositions);
        }

        public void DisableAllObjectsOfType(ServerAction action) {
            string type = action.objectType;
            if (type == "") {
                type = action.objectId;
            }

            foreach (SimObjPhysics so in GameObject.FindObjectsOfType<SimObjPhysics>()) {
                if (Enum.GetName(typeof(SimObjType), so.Type) == type) {
                    so.gameObject.SetActive(false);
                }
            }
            actionFinished(true);
        }

        public void StackBooks() {
            GameObject topLevelObject = GameObject.Find("HideAndSeek");
            SimObjPhysics[] hideSeekObjects = topLevelObject.GetComponentsInChildren<SimObjPhysics>();

            HashSet<string> seenBooks = new HashSet<string>();
            List<HashSet<SimObjPhysics>> groups = new List<HashSet<SimObjPhysics>>();
            foreach (SimObjPhysics sop in hideSeekObjects) {
                HashSet<SimObjPhysics> group = new HashSet<SimObjPhysics>();
                if (sop.ObjectID.StartsWith("Book|")) {
                    if (!seenBooks.Contains(sop.ObjectID)) {
                        HashSet<SimObjPhysics> objectsNearBook = objectsInBox(
                            sop.transform.position.x, sop.transform.position.z);
                        group.Add(sop);
                        seenBooks.Add(sop.ObjectID);
                        foreach (SimObjPhysics possibleBook in objectsNearBook) {
                            if (possibleBook.ObjectID.StartsWith("Book|") &&
                                !seenBooks.Contains(possibleBook.ObjectID)) {
                                group.Add(possibleBook);
                                seenBooks.Add(possibleBook.ObjectID);
                            }
                        }
                        groups.Add(group);
                    }
                }
            }

            foreach (HashSet<SimObjPhysics> group in groups) {
                SimObjPhysics topBook = null;
                GameObject topMesh = null;
                GameObject topColliders = null;
                GameObject topTrigColliders = null;
                GameObject topVisPoints = null;
                foreach (SimObjPhysics so in group) {
                    if (topBook == null) {
                        topBook = so;
                        topMesh = so.gameObject.transform.Find("mesh").gameObject;
                        topColliders = so.gameObject.transform.Find("Colliders").gameObject;
                        topTrigColliders = so.gameObject.transform.Find("TriggerColliders").gameObject;
                        topVisPoints = so.gameObject.transform.Find("VisibilityPoints").gameObject;
                    } else {
                        GameObject mesh = so.gameObject.transform.Find("mesh").gameObject;
                        mesh.transform.parent = topMesh.transform;

                        GameObject colliders = so.gameObject.transform.Find("Colliders").gameObject;
                        foreach (Transform t in colliders.GetComponentsInChildren<Transform>()) {
                            if (t != colliders.transform) {
                                t.parent = topColliders.transform;
                            }
                        }

                        GameObject trigColliders = so.gameObject.transform.Find("TriggerColliders").gameObject;
                        foreach (Transform t in trigColliders.GetComponentsInChildren<Transform>()) {
                            if (t != colliders.transform) {
                                t.parent = topTrigColliders.transform;
                            }
                        }

                        GameObject visPoints = so.gameObject.transform.Find("VisibilityPoints").gameObject;
                        foreach (Transform t in visPoints.GetComponentsInChildren<Transform>()) {
                            if (t != visPoints.transform) {
                                t.parent = topVisPoints.transform;
                            }
                        }

                        physicsSceneManager.ObjectIdToSimObjPhysics.Remove(so.ObjectID);
                        so.gameObject.SetActive(false);
                    }
                }
            }
            actionFinished(true);
        }

        public void RandomizeHideSeekObjects(int randomSeed, float removeProb) {
            System.Random rnd = new System.Random(randomSeed);

            if (!physicsSceneManager.ToggleHideAndSeek(true)) {
                errorMessage = "Hide and Seek object reference not set, nothing to randomize.";
                actionFinished(false);
                return;
            }

            foreach (Transform child in physicsSceneManager.HideAndSeek.transform) {
                child.gameObject.SetActive(rnd.NextDouble() > removeProb);
            }
            physicsSceneManager.SetupScene();
            physicsSceneManager.ResetObjectIdToSimObjPhysics();

            snapAgentToGrid(); // This snapping seems necessary for some reason, really doesn't make any sense.
            actionFinished(true);
        }

        // Following code for calculating the volume of a mesh taken from
        // https://answers.unity.com/questions/52664/how-would-one-calculate-a-3d-mesh-volume-in-unity.html
        // and https://answers.unity.com/questions/52664/how-would-one-calculate-a-3d-mesh-volume-in-unity.html
        //  protected float SignedVolumeOfTriangle(Vector3 p1, Vector3 p2, Vector3 p3) {
        //     float v321 = p3.x * p2.y * p1.z;
        //     float v231 = p2.x * p3.y * p1.z;
        //     float v312 = p3.x * p1.y * p2.z;
        //     float v132 = p1.x * p3.y * p2.z;
        //     float v213 = p2.x * p1.y * p3.z;
        //     float v123 = p1.x * p2.y * p3.z;
        //     return (1.0f / 6.0f) * (-v321 + v231 + v312 - v132 - v213 + v123);
        // }
        // protected float VolumeOfMesh(Mesh mesh) {
        //     float volume = 0;
        //     Vector3[] vertices = mesh.vertices;
        //     int[] triangles = mesh.triangles;
        //     Debug.Log(vertices);
        //     Debug.Log(triangles);
        //     for (int i = 0; i < mesh.triangles.Length; i += 3)
        //     {
        //         Vector3 p1 = vertices[triangles[i + 0]];
        //         Vector3 p2 = vertices[triangles[i + 1]];
        //         Vector3 p3 = vertices[triangles[i + 2]];
        //         volume += SignedVolumeOfTriangle(p1, p2, p3);
        //     }
        //     return Mathf.Abs(volume);
        // }

        // public void VolumeOfObject(ServerAction action) {
        //     SimObjPhysics so = physicsSceneManager.ObjectIdToSimObjPhysics[action.objectId];
        //     foreach (MeshFilter meshFilter in so.GetComponentsInChildren<MeshFilter>()) {
        //         Mesh mesh = meshFilter.sharedMesh;
        //         float volume = VolumeOfMesh(mesh);
        //         string msg = "The volume of the mesh is " + volume + " cube units.";
        //         Debug.Log(msg);
        //     }
        // }

        // End code for calculating the volume of a mesh

        // @pOpen is the probability of opening an openable object.
        // @randOpenness specifies if the openness for each opened object should be random, between 0% : 100%, or always 100%.
        public void RandomlyOpenCloseObjects(
                int? randomSeed = null,
                bool simplifyPhysics = false,
                float pOpen = 0.5f,
                bool randOpenness = true
        ) {
            System.Random rnd;
            System.Random rndOpenness;
            if (randomSeed == null) {
                // truly random!
                rnd = new System.Random();
                rndOpenness = new System.Random();
            } else {
                rnd = new System.Random((int) randomSeed);
                rndOpenness = new System.Random(((int) randomSeed) + 42);
            }

            foreach (SimObjPhysics so in GameObject.FindObjectsOfType<SimObjPhysics>()) {
                if (so.GetComponent<CanOpen_Object>()) {
                    // randomly opens an object to a random openness
                    if (rnd.NextDouble() < pOpen) {
                        openObject(
                            target: so,
                            openness: randOpenness ? (float) rndOpenness.NextDouble() : 1,
                            forceAction: true,
                            simplifyPhysics: simplifyPhysics,
                            markActionFinished: false
                        );
                    }
                }
            }
            actionFinished(true);
        }

        public void GetApproximateVolume(string objectId) {
            if (physicsSceneManager.ObjectIdToSimObjPhysics.ContainsKey(objectId)) {
                SimObjPhysics so = physicsSceneManager.ObjectIdToSimObjPhysics[objectId];
                Quaternion oldRotation = so.transform.rotation;
                so.transform.rotation = Quaternion.identity;
                Bounds objBounds = new Bounds(
                    new Vector3(float.PositiveInfinity, float.PositiveInfinity, float.PositiveInfinity),
                    new Vector3(-float.PositiveInfinity, -float.PositiveInfinity, -float.PositiveInfinity)
                );
                bool hasActiveRenderer = false;
                foreach (Renderer r in so.GetComponentsInChildren<Renderer>()) {
                    if (r.enabled) {
                        hasActiveRenderer = true;
                        objBounds.Encapsulate(r.bounds);
                    }
                }
                if (!hasActiveRenderer) {
                    errorMessage = "Cannot get bounds for " + objectId + " as it has no attached (and active) renderers.";
                    actionFinished(false);
                    return;
                }
                so.transform.rotation = oldRotation;
                Vector3 diffs = objBounds.max - objBounds.min;
                actionFloatReturn = diffs.x * diffs.y * diffs.z;
#if UNITY_EDITOR
                Debug.Log("Volume is " + actionFloatReturn);
#endif
                actionFinished(true);
            } else {
                errorMessage = "Invalid objectId " + objectId;
                actionFinished(false);
            }
        }

        public void GetVolumeOfAllObjects() {
            List<string> objectIds = new List<string>();
            List<float> volumes = new List<float>();
            foreach (SimObjPhysics so in FindObjectsOfType<SimObjPhysics>()) {
                Quaternion oldRotation = so.transform.rotation;
                so.transform.rotation = Quaternion.identity;
                Bounds objBounds = new Bounds(
                    new Vector3(float.PositiveInfinity, float.PositiveInfinity, float.PositiveInfinity),
                    new Vector3(-float.PositiveInfinity, -float.PositiveInfinity, -float.PositiveInfinity)
                );
                bool hasActiveRenderer = false;
                foreach (Renderer r in so.GetComponentsInChildren<Renderer>()) {
                    if (r.enabled) {
                        hasActiveRenderer = true;
                        objBounds.Encapsulate(r.bounds);
                    }
                }
                if (!hasActiveRenderer) {
                    continue;
                }
                so.transform.rotation = oldRotation;
                Vector3 diffs = objBounds.max - objBounds.min;

                objectIds.Add(so.ObjectID);
                volumes.Add(diffs.x * diffs.y * diffs.z);
            }
            actionStringsReturn = objectIds.ToArray();
            actionFloatsReturn = volumes.ToArray();
            actionFinished(true);
        }

        protected void changeObjectBlendMode(SimObjPhysics so, StandardShaderUtils.BlendMode bm, float alpha) {
            HashSet<MeshRenderer> renderersToSkip = new HashSet<MeshRenderer>();
            foreach (SimObjPhysics childSo in so.GetComponentsInChildren<SimObjPhysics>()) {
                if (!childSo.ObjectID.StartsWith("Drawer") &&
                    !childSo.ObjectID.Split('|') [0].EndsWith("Door") &&
                    so.ObjectID != childSo.ObjectID) {
                    foreach (MeshRenderer mr in childSo.GetComponentsInChildren<MeshRenderer>()) {
                        renderersToSkip.Add(mr);
                    }
                }
            }

            foreach (MeshRenderer r in so.gameObject.GetComponentsInChildren<MeshRenderer>() as MeshRenderer[]) {
                if (!renderersToSkip.Contains(r)) {
                    Material[] newMaterials = new Material[r.materials.Length];
                    for (int i = 0; i < newMaterials.Length; i++) {
                        newMaterials[i] = new Material(r.materials[i]);
                        StandardShaderUtils.ChangeRenderMode(newMaterials[i], bm);
                        Color color = newMaterials[i].color;
                        color.a = alpha;
                        newMaterials[i].color = color;
                    }
                    r.materials = newMaterials;
                }
            }
        }

        public void MakeObjectTransparent(string objectId) {
            if (physicsSceneManager.ObjectIdToSimObjPhysics.ContainsKey(objectId)) {
                changeObjectBlendMode(
                    physicsSceneManager.ObjectIdToSimObjPhysics[objectId],
                    StandardShaderUtils.BlendMode.Fade,
                    0.4f
                );
                actionFinished(true);
            } else {
                errorMessage = "Invalid objectId " + objectId;
                actionFinished(false);
            }
        }

        public void MakeObjectOpaque(string objectId) {
            if (physicsSceneManager.ObjectIdToSimObjPhysics.ContainsKey(objectId)) {
                changeObjectBlendMode(
                    physicsSceneManager.ObjectIdToSimObjPhysics[objectId],
                    StandardShaderUtils.BlendMode.Opaque,
                    1.0f
                );
                actionFinished(true);
            } else {
                errorMessage = "Invalid objectId " + objectId;
                actionFinished(false);
            }
        }

        public void UnmaskWalkable() {
            GameObject walkableParent = GameObject.Find("WalkablePlanes");
            if (walkableParent != null) {
                foreach (GameObject go in GameObject.FindObjectsOfType<GameObject>()) {
                    unmaskGameObject(go);
                }
                foreach (Renderer r in walkableParent.GetComponentsInChildren<Renderer>()) {
                    r.enabled = false;
                }
            }
            actionFinished(true);
        }

        public void MaskWalkable() {
            Material backgroundMaterial = new Material(Shader.Find("Unlit/Color"));
            backgroundMaterial.color = Color.green;

            foreach (GameObject go in GameObject.FindObjectsOfType<GameObject>()) {
                if (!ancestorHasName(go, "WalkablePlanes")) {
                    maskGameObject(go, backgroundMaterial);
                }
            }

            GameObject walkableParent = GameObject.Find("WalkablePlanes");
            if (walkableParent != null) {
                foreach (Renderer r in walkableParent.GetComponentsInChildren<Renderer>()) {
                    r.enabled = true;
                }
                actionFinished(true);
                return;
            }

            Vector3[] reachablePositions = getReachablePositions();
            walkableParent = new GameObject();
            walkableParent.name = "WalkablePlanes";
            GameObject topLevelObject = GameObject.Find("Objects");
            if (topLevelObject != null) {
                walkableParent.transform.parent = topLevelObject.transform;
            }

            int layerMask = 1 << 8;
            foreach (Vector3 p in reachablePositions) {
                RaycastHit hit;
                bool somethingHit = false;
                float y = 0f;
                for (int i = -1; i <= 1; i++) {
                    for (int j = -1; j <= 1; j++) {
                        Vector3 offset = new Vector3(i * 0.41f * gridSize, 0f, i * 0.41f * gridSize);
                        if (Physics.Raycast(p + offset, -transform.up, out hit, 10f, layerMask)) {
                            if (!somethingHit) {
                                y = hit.point.y;
                            } else {
                                y = Math.Max(y, hit.point.y);
                            }
                            somethingHit = true;
                        }
                    }
                }
                if (somethingHit) {
                    y += 0.01f;
                    y = Math.Max(y, 0.05f);
                    GameObject plane = Instantiate(
                        Resources.Load("BluePlane") as GameObject,
                        new Vector3(p.x, y, p.z),
                        Quaternion.identity
                    ) as GameObject;
                    plane.name = "WalkablePlane";
                    plane.transform.parent = walkableParent.transform;
                    plane.transform.localScale = new Vector3(gridSize * 0.1f, 0.1f, gridSize * 0.1f);
                }
            }
            actionFinished(true);
        }

        private IEnumerator CoverSurfacesWithHelper(
            int n,
            List<SimObjPhysics> newObjects,
            Vector3[] reachablePositions
        ) {
            Vector3[] initialPositions = new Vector3[newObjects.Count];
            int k = 0;
            bool[] deleted = new bool[newObjects.Count];
            foreach (SimObjPhysics so in newObjects) {
                initialPositions[k] = so.transform.position;
                deleted[k] = false;
                k++;
            }
            for (int i = 0; i < n; i++) {
                k = 0;
                foreach (SimObjPhysics so in newObjects) {
                    if (!deleted[k]) {
                        float dist = Vector3.Distance(initialPositions[k], so.transform.position);
                        if (dist > 0.5f) {
                            deleted[k] = true;
                            so.gameObject.SetActive(false);
                        }
                    }
                    k++;
                }
                yield return null;
            }

            HashSet<string> objectIdsContained = new HashSet<string>();
            foreach (SimObjPhysics so in physicsSceneManager.ObjectIdToSimObjPhysics.Values) {
                if (objectIsOfIntoType(so)) {
                    foreach (string id in so.GetAllSimObjectsInReceptacleTriggersByObjectID()) {
                        objectIdsContained.Add(id);
                    }
                }
            }

            Material redMaterial = (Material) Resources.Load("RED", typeof(Material));
            Material greenMaterial = (Material) Resources.Load("GREEN", typeof(Material));
            Collider[] fpsControllerColliders = GameObject.Find("FPSController").GetComponentsInChildren<Collider>();
            k = 0;
            foreach (SimObjPhysics so in newObjects) {
                if (!deleted[k]) {
                    so.GetComponentInChildren<Rigidbody>().isKinematic = true;
                    foreach (Collider c1 in so.GetComponentsInChildren<Collider>()) {
                        foreach (Collider c in fpsControllerColliders) {
                            Physics.IgnoreCollision(c, c1);
                        }
                    }
                    if (objectIdsContained.Contains(so.ObjectID)) {
                        MaskSimObj(so, greenMaterial);
                    } else {
                        MaskSimObj(so, redMaterial);
                    }
                    physicsSceneManager.AddToObjectsInScene(so);
                }
                k++;
            }

            HashSet<SimObjPhysics> visibleObjects = getAllItemsVisibleFromPositions(reachablePositions);
            foreach (SimObjPhysics so in newObjects) {
                if (so.gameObject.activeSelf && !visibleObjects.Contains(so)) {
                    so.gameObject.SetActive(false);
                    physicsSceneManager.ObjectIdToSimObjPhysics.Remove(so.ObjectID);
                }
            }

            actionFinished(true);
        }

        private void createCubeSurrounding(Bounds bounds) {
            Vector3 center = bounds.center;
            Vector3 max = bounds.max;
            Vector3 min = bounds.min;
            float size = 0.001f;
            float offset = 0.0f;
            min.y = Math.Max(-1.0f, min.y);
            center.y = (max.y + min.y) / 2;
            float xLen = max.x - min.x;
            float yLen = max.y - min.y;
            float zLen = max.z - min.z;

            // Top
            GameObject cube = Instantiate(
                Resources.Load("BlueCube") as GameObject,
                new Vector3(center.x, max.y + offset + size / 2, center.z),
                Quaternion.identity
            ) as GameObject;
            cube.transform.localScale = new Vector3(xLen + 2 * (size + offset), size, zLen + 2 * (size + offset));

            // Bottom
            cube = Instantiate(
                Resources.Load("BlueCube") as GameObject,
                new Vector3(center.x, min.y - offset - size / 2, center.z),
                Quaternion.identity
            ) as GameObject;
            cube.transform.localScale = new Vector3(xLen + 2 * (size + offset), size, zLen + 2 * (size + offset));

            // z min
            cube = Instantiate(
                Resources.Load("BlueCube") as GameObject,
                new Vector3(center.x, center.y, min.z - offset - size / 2),
                Quaternion.identity
            ) as GameObject;
            cube.transform.localScale = new Vector3(xLen + 2 * (size + offset), yLen + 2 * offset, size);

            // z max
            cube = Instantiate(
                Resources.Load("BlueCube") as GameObject,
                new Vector3(center.x, center.y, max.z + offset + size / 2),
                Quaternion.identity
            ) as GameObject;
            cube.transform.localScale = new Vector3(xLen + 2 * (size + offset), yLen + 2 * offset, size);

            // x min
            cube = Instantiate(
                Resources.Load("BlueCube") as GameObject,
                new Vector3(min.x - offset - size / 2, center.y, center.z),
                Quaternion.identity
            ) as GameObject;
            cube.transform.localScale = new Vector3(size, yLen + 2 * offset, zLen + 2 * offset);

            // x max
            cube = Instantiate(
                Resources.Load("BlueCube") as GameObject,
                new Vector3(max.x + offset + size / 2, center.y, center.z),
                Quaternion.identity
            ) as GameObject;
            cube.transform.localScale = new Vector3(size, yLen + 2 * offset, zLen + 2 * offset);
        }

        private List<RaycastHit> RaycastWithRepeatHits(
            Vector3 origin, Vector3 direction, float maxDistance, int layerMask
        ) {
            List<RaycastHit> hits = new List<RaycastHit>();
            RaycastHit hit;
            bool didHit = Physics.Raycast(origin, direction, out hit, maxDistance, layerMask);
            while (didHit) {
                hits.Add(hit);
                origin = hit.point + direction / 100f;
                hit = new RaycastHit();
                didHit = Physics.Raycast(origin, direction, out hit, maxDistance, layerMask);
            }
            return hits;
        }

        public void setAllObjectsToMaterial(Material material) {
            GameObject go = GameObject.Find("Lighting");
            if (go != null) {
                go.SetActive(false);
            }
            foreach (Renderer r in GameObject.FindObjectsOfType<Renderer>()) {
                bool disableRenderer = false;
                foreach (Material m in r.materials) {
                    if (m.name.Contains("LightRay")) {
                        disableRenderer = true;
                        break;
                    }
                }
                if (disableRenderer) {
                    r.enabled = false;
                } else {
                    Material[] newMaterials = new Material[r.materials.Length];
                    for (int i = 0; i < newMaterials.Length; i++) {
                        newMaterials[i] = material;
                    }
                    r.materials = newMaterials;
                }
            }
            foreach (Light l in GameObject.FindObjectsOfType<Light>()) {
                l.enabled = false;
            }
            RenderSettings.ambientMode = AmbientMode.Flat;
            RenderSettings.ambientLight = Color.white;
        }

        public void SetAllObjectsToBlueUnlit() {
            setAllObjectsToMaterial((Material) Resources.Load("BLUE", typeof(Material)));
            actionFinished(true);
        }
        public void SetAllObjectsToBlueStandard() {
            setAllObjectsToMaterial((Material) Resources.Load("BLUE_standard", typeof(Material)));
            actionFinished(true);
        }

        public void EnableFog(float z) {
            GlobalFog gf = m_Camera.GetComponent<GlobalFog>();
            gf.enabled = true;
            gf.heightFog = false;
            gf.useRadialDistance = true;
            RenderSettings.fog = true;
            RenderSettings.fogMode = FogMode.Linear;
            RenderSettings.fogStartDistance = 0.0f;
            RenderSettings.fogEndDistance = z;
            RenderSettings.fogColor = Color.white;
            actionFinished(true);
        }

        public void DisableFog() {
            m_Camera.GetComponent<GlobalFog>().enabled = false;
            RenderSettings.fog = false;
            actionFinished(true);
        }

        public void ColorSurfaceColorObjectsByDistance(float z) {
            GameObject surfaceCoverObjects = GameObject.Find("SurfaceCoverObjects");

            HashSet<string> objectIdsContained = new HashSet<string>();
            foreach (SimObjPhysics so in physicsSceneManager.ObjectIdToSimObjPhysics.Values) {
                if (objectIsOfIntoType(so)) {
                    foreach (string id in so.GetAllSimObjectsInReceptacleTriggersByObjectID()) {
                        objectIdsContained.Add(id);
                    }
                }
            }

            foreach (SimObjPhysics sop in surfaceCoverObjects.GetComponentsInChildren<SimObjPhysics>()) {
                Material newMaterial;
                float minRed = 0.0f;
                float minGreen = 0.0f;
                newMaterial = new Material(Shader.Find("Unlit/Color"));
                if (objectIdsContained.Contains(sop.ObjectID)) {
                    minGreen = 1.0f;
                } else {
                    minRed = 1.0f;
                }

                Vector3 closestPoint = closestPointToObject(sop);
                closestPoint = new Vector3(closestPoint.x, 0f, closestPoint.z);
                Vector3 tmp = new Vector3(transform.position.x, 0f, transform.position.z);

                float min = Math.Min(Vector3.Distance(closestPoint, tmp) / z, 1.0f);
                newMaterial.color = new Color(
                    Math.Max(minRed, min),
                    Math.Max(minGreen, min),
                    min,
                    1.0f
                );
                MaskSimObj(sop, newMaterial);
            }

            actionFinished(true);
        }

        public void CoverSurfacesWith(ServerAction action) {
            string prefab = action.objectType;
            int objectVariation = action.objectVariation;
            Vector3[] reachablePositions = getReachablePositions();

            Bounds b = new Bounds();
            b.min = agentManager.SceneBounds.min;
            b.max = agentManager.SceneBounds.max;
            b.min = new Vector3(
                Math.Max(b.min.x, transform.position.x - 7),
                Math.Max(b.min.y, transform.position.y - 1.3f),
                Math.Max(b.min.z, transform.position.z - 7)
            );
            b.max = new Vector3(
                Math.Min(b.max.x, transform.position.x + 7),
                Math.Min(b.max.y, transform.position.y + 3),
                Math.Min(b.max.z, transform.position.z + 7)
            );
            createCubeSurrounding(b);

            float yMax = b.max.y - 0.2f;
            float xRoomSize = b.max.x - b.min.x;
            float zRoomSize = b.max.z - b.min.z;
            InstantiatePrefabTest script = physicsSceneManager.GetComponent<InstantiatePrefabTest>();
            SimObjPhysics objForBounds = script.SpawnObject(prefab, false, objectVariation, new Vector3(0.0f, b.max.y + 10.0f, 0.0f), transform.eulerAngles, false, true);

            Bounds objBounds = new Bounds(
                new Vector3(float.PositiveInfinity, float.PositiveInfinity, float.PositiveInfinity),
                new Vector3(-float.PositiveInfinity, -float.PositiveInfinity, -float.PositiveInfinity)
            );
            foreach (Renderer r in objForBounds.GetComponentsInChildren<Renderer>()) {
                objBounds.Encapsulate(r.bounds);
            }
            Vector3 objCenterRelPos = objBounds.center - objForBounds.transform.position;
            Vector3 yOffset = new Vector3(
                0f,
                0.01f + objForBounds.transform.position.y - objBounds.min.y,
                0f
            );
            objForBounds.gameObject.SetActive(false);

            float xExtent = objBounds.max.x - objBounds.min.x;
            float yExtent = objBounds.max.y - objBounds.min.y;
            float zExtent = objBounds.max.z - objBounds.min.z;
            float xStepSize = Math.Max(Math.Max(xExtent, 0.1f), action.x);
            float zStepSize = Math.Max(Math.Max(zExtent, 0.1f), action.z);
            int numXSteps = (int) (xRoomSize / xStepSize);
            int numZSteps = (int) (zRoomSize / zStepSize);
            // float xTmp = -0.153f;
            // float zTmp = -3f;
            List<SimObjPhysics> newObjects = new List<SimObjPhysics>();

            var xsToTry = new List<float>();
            var zsToTry = new List<float>();
            // xsToTry.Add(-0.1253266f);
            // zsToTry.Add(1.159979f);
            foreach (GameObject go in Resources.FindObjectsOfTypeAll<GameObject>()) {
                if (go.name == "ReceptacleTriggerBox") {
                    Vector3 receptCenter = go.transform.position;
                    xsToTry.Add(receptCenter.x);
                    zsToTry.Add(receptCenter.z);
                }
            }
            for (int i = 0; i < numXSteps; i++) {
                float x = b.min.x + (0.5f + i) * xStepSize;
                for (int j = 0; j < numZSteps; j++) {
                    float z = b.min.z + (0.5f + j) * zStepSize;
                    xsToTry.Add(x);
                    zsToTry.Add(z);
                }
            }
            var xsToTryArray = xsToTry.ToArray();
            var zsToTryArray = zsToTry.ToArray();

            int layerMask = 1 << 8;
            for (int i = 0; i < xsToTryArray.Length; i++) {
                float xPos = xsToTryArray[i];
                float zPos = zsToTryArray[i];

                List<RaycastHit> hits = RaycastWithRepeatHits(
                    new Vector3(xPos, yMax, zPos),
                    new Vector3(0.0f, -1.0f, 0.0f),
                    10f,
                    layerMask
                );
                int k = -1;
                foreach (RaycastHit hit in hits) {
                    if (b.Contains(hit.point) &&
                        hit.point.y < transform.position.y + 1.2f &&
                        hit.point.y >= transform.position.y - 1.1f &&
                        !AnythingAbovePositionIgnoreObject(
                            hit.point + new Vector3(0f, -0.01f, 0f),
                            0.02f,
                            layerMask,
                            hit.collider.transform.gameObject)
                    ) {
                        SimObjPhysics hitSimObj = hit.transform.gameObject.GetComponent<SimObjPhysics>();
                        if (hitSimObj == null || hitSimObj.ObjectID.Split('|') [0] != prefab) {
                            Vector3 halfExtents = new Vector3(xExtent / 2.1f, yExtent / 2.1f, zExtent / 2.1f);
                            Vector3 center = hit.point + objCenterRelPos + yOffset;
                            Collider[] colliders = Physics.OverlapBox(center, halfExtents, Quaternion.identity, layerMask);
                            if (colliders.Length == 0) {
                                k++;
                                SimObjPhysics newObj = script.SpawnObject(prefab, false, objectVariation, center - objCenterRelPos, transform.eulerAngles, false, true);
                                if (prefab == "Cup") {
                                    foreach (Collider c in newObj.GetComponentsInChildren<Collider>()) {
                                        c.enabled = false;
                                    }
                                    newObj.GetComponentInChildren<Renderer>().gameObject.AddComponent<BoxCollider>();
                                }
                                newObjects.Add(newObj);
                            }
                        }
                    }
                }
            }
            GameObject topLevelObject = GameObject.Find("Objects");
            GameObject newTopLevelObject = new GameObject("SurfaceCoverObjects");
            newTopLevelObject.transform.parent = topLevelObject.transform;
            foreach (SimObjPhysics sop in newObjects) {
                sop.gameObject.transform.parent = newTopLevelObject.transform;
            }
            StartCoroutine(CoverSurfacesWithHelper(100, newObjects, reachablePositions));
        }

        public void NumberOfPositionsObjectsOfTypeAreVisibleFrom(ServerAction action) {
            Vector3[] positions = null;
            if (action.positions != null && action.positions.Count != 0) {
                positions = action.positions.ToArray();
            }
            else {
#if UNITY_EDITOR
                List<SimObjPhysics> toReEnable = new List<SimObjPhysics>();
                foreach (SimObjPhysics sop in FindObjectsOfType<SimObjPhysics>()) {
                    if (sop.Type.ToString().ToLower() == action.objectType.ToLower()) {
                        toReEnable.Add(sop);
                        sop.gameObject.SetActive(false);
                    }
                }
#endif
                positions = getReachablePositions();
#if UNITY_EDITOR
                foreach (SimObjPhysics sop in toReEnable) {
                    sop.gameObject.SetActive(true);
                }
#endif
            }

            string objectType = action.objectType;

            List<SimObjPhysics> objectsOfType = new List<SimObjPhysics>();
            foreach (SimObjPhysics sop in FindObjectsOfType<SimObjPhysics>()) {
                if (sop.Type.ToString().ToLower() == action.objectType.ToLower()) {
                    objectsOfType.Add(sop);
                    sop.gameObject.SetActive(false);
                }
            }

            Dictionary<String, int> objectIdToPositionsVisibleFrom = new Dictionary<String, int>();
            foreach (SimObjPhysics sop in objectsOfType) {
                sop.gameObject.SetActive(true);
                objectIdToPositionsVisibleFrom.Add(
                    sop.ObjectID,
                    NumberOfPositionsFromWhichItemIsVisibleHelper(sop, positions)
                );
#if UNITY_EDITOR
                Debug.Log(sop.ObjectID);
                Debug.Log(objectIdToPositionsVisibleFrom[sop.ObjectID]);
#endif
                sop.gameObject.SetActive(false);
            }

            foreach (SimObjPhysics sop in objectsOfType) {
                sop.gameObject.SetActive(true);
            }

            actionFinished(true, objectIdToPositionsVisibleFrom);
        }

        private IEnumerator SpamObjectsInRoomHelper(int n, List<SimObjPhysics> newObjects) {
            for (int i = 0; i < n; i++) {
                yield return null;
            }

            Collider[] fpsControllerColliders = GameObject.Find("FPSController").GetComponentsInChildren<Collider>();
            foreach (SimObjPhysics so in newObjects) {
                so.GetComponentInChildren<Rigidbody>().isKinematic = true;
                foreach (Collider c1 in so.GetComponentsInChildren<Collider>()) {
                    foreach (Collider c in fpsControllerColliders) {
                        Physics.IgnoreCollision(c, c1);
                    }
                }
                physicsSceneManager.ObjectIdToSimObjPhysics[so.ObjectID] = so;
            }

            actionFinished(true);
        }
        public void SpamObjectsInRoom(int randomSeed = 0) {
            UnityEngine.Random.InitState(randomSeed);

            string[] objectTypes = {
                "Bread",
                "Cup",
                "Footstool",
                "Knife",
                "Plunger",
                "Tomato",
            };
            int numObjectVariations = 3;

            Bounds b = new Bounds();
            b.min = agentManager.SceneBounds.min;
            b.max = agentManager.SceneBounds.max;
            b.min = new Vector3(
                Math.Max(b.min.x, transform.position.x - 7),
                Math.Max(b.min.y, transform.position.y - 1.3f),
                Math.Max(b.min.z, transform.position.z - 7)
            );
            b.max = new Vector3(
                Math.Min(b.max.x, transform.position.x + 7),
                Math.Min(b.max.y, transform.position.y + 3),
                Math.Min(b.max.z, transform.position.z + 7)
            );

            float yMax = b.max.y - 0.2f;
            InstantiatePrefabTest script = physicsSceneManager.GetComponent<InstantiatePrefabTest>();

            List<Bounds> objsBounds = new List<Bounds>();
            List<Vector3> objsCenterRelPos = new List<Vector3>();
            List<Vector3> yOffsets = new List<Vector3>();
            float offset = 10f;
            foreach (string objType in objectTypes) {
                for (int i = 1; i < numObjectVariations; i++) {
                    SimObjPhysics objForBounds = script.SpawnObject(
                        objType,
                        false,
                        i,
                        new Vector3(0.0f, b.max.y + offset, 0.0f),
                        transform.eulerAngles,
                        false,
                        true
                    );
                    offset += 1.0f;

                    Bounds objBounds = new Bounds(
                        new Vector3(float.PositiveInfinity, float.PositiveInfinity, float.PositiveInfinity),
                        new Vector3(-float.PositiveInfinity, -float.PositiveInfinity, -float.PositiveInfinity)
                    );
                    foreach (Renderer r in objForBounds.GetComponentsInChildren<Renderer>()) {
                        objBounds.Encapsulate(r.bounds);
                    }

                    objsBounds.Add(objBounds);
                    objsCenterRelPos.Add(objBounds.center - objForBounds.transform.position);
                    yOffsets.Add(
                        new Vector3(
                            0f,
                            0.01f + objForBounds.transform.position.y - objBounds.min.y,
                            0f
                        )
                    );
                    objForBounds.gameObject.SetActive(false);
                }
            }

            var xsToTry = new List<float>();
            var zsToTry = new List<float>();
            foreach (GameObject go in Resources.FindObjectsOfTypeAll<GameObject>()) {
                if (go.name == "ReceptacleTriggerBox") {
                    BoxCollider bc = go.GetComponent<BoxCollider>();
                    Bounds bcb = bc.bounds;
                    xsToTry.Add(bcb.center.x);
                    zsToTry.Add(bcb.center.z);
                    for (int i = 0; i < 5; i++) {
                        xsToTry.Add((bcb.max.x - bcb.min.x) * UnityEngine.Random.value + bcb.min.x);
                        zsToTry.Add((bcb.max.z - bcb.min.z) * UnityEngine.Random.value + bcb.min.z);
                    }
                }
            }
            for (int i = 0; i < 1000; i++) {
                xsToTry.Add((b.max.x - b.min.x) * UnityEngine.Random.value + b.min.x);
                zsToTry.Add((b.max.z - b.min.z) * UnityEngine.Random.value + b.min.z);
            }
            var xsToTryArray = xsToTry.ToArray();
            // var zsToTryArray = zsToTry.ToArray();

            List<SimObjPhysics> newObjects = new List<SimObjPhysics>();
            int layerMask = 1 << 8;
            // int attempts = 0;
            for (int i = 0; i < xsToTryArray.Length; i++) {
                if (newObjects.Count >= 100) {
                    break;
                }
                float xPos = (b.max.x - b.min.x) * UnityEngine.Random.value + b.min.x;
                float zPos = (b.max.z - b.min.z) * UnityEngine.Random.value + b.min.z;

                int objectInd = UnityEngine.Random.Range(0, objectTypes.Length);
                int objectVar = UnityEngine.Random.Range(1, numObjectVariations);

                List<RaycastHit> hits = RaycastWithRepeatHits(
                    new Vector3(xPos, yMax, zPos),
                    new Vector3(0.0f, -1.0f, 0.0f),
                    10f,
                    layerMask
                );

                foreach (RaycastHit hit in hits) {
                    Bounds ob = objsBounds[objectInd];
                    Vector3 randRotation = new Vector3(0.0f, 0.0f, 0.0f);
                    if (UnityEngine.Random.value < 0.5f) {
                        randRotation = new Vector3(UnityEngine.Random.value * 360f, UnityEngine.Random.value * 360f, UnityEngine.Random.value * 360f);
                    }

                    // Debug.Log(UnityEngine.Random.rotationUniform.ToEulerAngles());
                    SimObjPhysics newObj = script.SpawnObject(
                        objectTypes[objectInd],
                        false,
                        objectVar,
                        hit.point + new Vector3(0f, ob.extents.y + 0.05f, 0f) - objsCenterRelPos[objectInd],
                        randRotation,
                        // UnityEngine.Random.rotationUniform.ToEulerAngles(),
                        // transform.eulerAngles, 
                        false,
                        false
                    );
                    if (newObj == null) {
                        newObj = script.SpawnObject(
                            objectTypes[objectInd],
                            false,
                            objectVar,
                            hit.point + new Vector3(0f, Math.Max(ob.extents.z, Math.Max(ob.extents.x, ob.extents.y)) + 0.05f, 0f) - objsCenterRelPos[objectInd],
                            randRotation,
                            // UnityEngine.Random.rotationUniform.ToEulerAngles(),
                            // transform.eulerAngles, 
                            false,
                            false
                        );
                    }
                    if (newObj != null) {
                        newObjects.Add(newObj);
                    }
                    if (newObj != null && objectTypes[objectInd] == "Cup") {
                        foreach (Collider c in newObj.GetComponentsInChildren<Collider>()) {
                            c.enabled = false;
                        }
                        newObj.GetComponentInChildren<Renderer>().gameObject.AddComponent<BoxCollider>();
                    }
                }
            }

            StartCoroutine(SpamObjectsInRoomHelper(100, newObjects));
        }

        public void ChangeLightSet(ServerAction action)
        {
            if(action.objectVariation > 10 || action.objectVariation < 1)
            {
                errorMessage = "Please use value between 1 and 10";
                actionFinished(false);
                return;
            }

            GameObject lightTransform = GameObject.Find("Lighting");
            lightTransform.GetComponent<ChangeLighting>().SetLights(action.objectVariation);
            actionFinished(true);
        }

        public void SliceObject(ServerAction action) {

            //specify target to pickup via objectId or coordinates
            SimObjPhysics target = null;

            if (action.forceAction) {
                action.forceVisible = true;
            }

            //no target object specified, so instead try and use x/y screen coordinates
            if(action.objectId == null)
            {
                if(!ScreenToWorldTarget(action.x, action.y, ref target, !action.forceAction))
                {
                    //error message is set insice ScreenToWorldTarget
                    actionFinished(false);
                    return;
                }
            }

            //an objectId was given, so find that target in the scene if it exists
            else
            {
                if (!physicsSceneManager.ObjectIdToSimObjPhysics.ContainsKey(action.objectId)) {
                    errorMessage = "Object ID appears to be invalid.";
                    actionFinished(false);
                    return;
                }
                
                //if object is in the scene and visible, assign it to 'target'
                foreach (SimObjPhysics sop in VisibleSimObjs(action)) 
                {
                    target = sop;
                }
            }

            //we found it!
            if (target) {

                if(ItemInHand != null) {
                    if(target.transform == ItemInHand.transform) {
                        errorMessage = "target object cannot be sliced if it is in the agent's hand";
                        actionFinished(false);
                        return;
                    }
                }

                if (target.GetComponent<SimObjPhysics>().DoesThisObjectHaveThisSecondaryProperty(SimObjSecondaryProperty.CanBeSliced)) {
                    target.GetComponent<SliceObject>().Slice();
                    actionFinished(true);
                    return;
                } else {
                    errorMessage = target.transform.name + " Does not have the CanBeSliced property!";
                    actionFinished(false);
                    return;
                }
            }

            //target not found in currently visible objects, report not found
            else {
                errorMessage = "object not found: " + action.objectId;
                actionFinished(false);
            }
        }
    
        public void BreakObject(ServerAction action)
        {
            //specify target to pickup via objectId or coordinates
            SimObjPhysics target = null;

            if (action.forceAction) {
                action.forceVisible = true;
            }

            //no target object specified, so instead try and use x/y screen coordinates
            if(action.objectId == null)
            {
                if(!ScreenToWorldTarget(action.x, action.y, ref target, !action.forceAction))
                {
                    //error message is set insice ScreenToWorldTarget
                    actionFinished(false);
                    return;
                }
            }

            //an objectId was given, so find that target in the scene if it exists
            else
            {
                if (!physicsSceneManager.ObjectIdToSimObjPhysics.ContainsKey(action.objectId)) {
                    errorMessage = "Object ID appears to be invalid.";
                    actionFinished(false);
                    return;
                }
                
                //if object is in the scene and visible, assign it to 'target'
                foreach (SimObjPhysics sop in VisibleSimObjs(action)) 
                {
                    target = sop;
                }
            }

            //we found it!
            if (target) 
            {
                if (target.GetComponent<SimObjPhysics>().DoesThisObjectHaveThisSecondaryProperty(SimObjSecondaryProperty.CanBreak)) 
                {
                    SimObjPhysics targetsop = target.GetComponent<SimObjPhysics>();
                    //if the object is in the agent's hand, we need to reset the agent hand booleans and other cleanup as well
                    if(targetsop.isInAgentHand)
                    {                      
                        //if the target is also a Receptacle, drop contained objects first
                        if(targetsop.DoesThisObjectHaveThisSecondaryProperty(SimObjSecondaryProperty.Receptacle))
                        {
                            //drop contained objects as well
                            DropContainedObjects(
                                target: targetsop,
                                reparentContainedObjects: true,
                                forceKinematic: false
                            );
                        }

                        targetsop.isInAgentHand = false;
                        ItemInHand = null;
                        DefaultAgentHand();
                        //ok now we are ready to break go go go
                    }

                    target.GetComponentInChildren<Break>().BreakObject(null);
                    actionFinished(true);
                    return;
                }

                else 
                {
                    errorMessage = target.transform.name + " does not have the CanBreak property!!";
                    actionFinished(false);
                    return;
                }
            }

            //target not found in currently visible objects, report not found
            else {
                errorMessage = "object not found: " + action.objectId;
                actionFinished(false);
            }
        }

        public void DirtyObject(ServerAction action)
        {
            //specify target to pickup via objectId or coordinates
            SimObjPhysics target = null;

            if (action.forceAction) 
            {
                action.forceVisible = true;
            }

            //no target object specified, so instead try and use x/y screen coordinates
            if(action.objectId == null)
            {
                if(!ScreenToWorldTarget(action.x, action.y, ref target, !action.forceAction))
                {
                    //error message is set insice ScreenToWorldTarget
                    actionFinished(false);
                    return;
                }
            }

            //an objectId was given, so find that target in the scene if it exists
            else
            {
                if (!physicsSceneManager.ObjectIdToSimObjPhysics.ContainsKey(action.objectId)) {
                    errorMessage = "Object ID appears to be invalid.";
                    actionFinished(false);
                    return;
                }
                
                //if object is in the scene and visible, assign it to 'target'
                foreach (SimObjPhysics sop in VisibleSimObjs(action)) 
                {
                    target = sop;
                }
            }

            if(target)
            {
                if(target.GetComponent<SimObjPhysics>().DoesThisObjectHaveThisSecondaryProperty(SimObjSecondaryProperty.CanBeDirty))
                {
                    Dirty dirt = target.GetComponent<Dirty>();
                    if(dirt.IsDirty() == false)
                    {
                        dirt.ToggleCleanOrDirty();
                        actionFinished(true);
                        return;
                    }

                    else
                    {
                        errorMessage = target.transform.name + " is already dirty!";
                        actionFinished(false);
                        return;
                    }
                }
            
                else 
                {
                    errorMessage = target.transform.name + " does not have CanBeDirty property!";
                    actionFinished(false);
                    return;
                }
            }

            else
            {
                errorMessage = "object not found: " + action.objectId;
                actionFinished(false);
            }
        }

        public void CleanObject(ServerAction action)
        {
            //specify target to pickup via objectId or coordinates
            SimObjPhysics target = null;

            if (action.forceAction) 
            {
                action.forceVisible = true;
            }

            //no target object specified, so instead try and use x/y screen coordinates
            if(action.objectId == null)
            {
                if(!ScreenToWorldTarget(action.x, action.y, ref target, !action.forceAction))
                {
                    //error message is set insice ScreenToWorldTarget
                    actionFinished(false);
                    return;
                }
            }

            //an objectId was given, so find that target in the scene if it exists
            else
            {
                if (!physicsSceneManager.ObjectIdToSimObjPhysics.ContainsKey(action.objectId)) {
                    errorMessage = "Object ID appears to be invalid.";
                    actionFinished(false);
                    return;
                }
                
                //if object is in the scene and visible, assign it to 'target'
                foreach (SimObjPhysics sop in VisibleSimObjs(action)) 
                {
                    target = sop;
                }
            }

            if(target)
            {
                if(target.GetComponent<SimObjPhysics>().DoesThisObjectHaveThisSecondaryProperty(SimObjSecondaryProperty.CanBeDirty))
                {
                    Dirty dirt = target.GetComponent<Dirty>();
                    if(dirt.IsDirty())
                    {
                        dirt.ToggleCleanOrDirty();
                        actionFinished(true);
                        return;
                    }

                    else
                    {
                        errorMessage = target.transform.name + " is already Clean!";
                        actionFinished(false);
                        return;
                    }
                }

                else 
                {
                    errorMessage = target.transform.name + " does not have dirtyable property!";
                    actionFinished(false);
                    return;
                }
            }

            else
            {
                errorMessage = "object not found: " + action.objectId;
                actionFinished(false);
            }
        }

        //fill an object with a liquid specified by action.fillLiquid - coffee, water, soap, wine, etc
        public void FillObjectWithLiquid(ServerAction action)
        {
            //specify target to pickup via objectId or coordinates
            SimObjPhysics target = null;

            if (action.forceAction) 
            {
                action.forceVisible = true;
            }

            //no target object specified, so instead try and use x/y screen coordinates
            if(action.objectId == null)
            {
                if(!ScreenToWorldTarget(action.x, action.y, ref target, !action.forceAction))
                {
                    //error message is set insice ScreenToWorldTarget
                    actionFinished(false);
                    return;
                }
            }

            //an objectId was given, so find that target in the scene if it exists
            else
            {
                if (!physicsSceneManager.ObjectIdToSimObjPhysics.ContainsKey(action.objectId)) {
                    errorMessage = "Object ID appears to be invalid.";
                    actionFinished(false);
                    return;
                }
                
                //if object is in the scene and visible, assign it to 'target'
                foreach (SimObjPhysics sop in VisibleSimObjs(action)) 
                {
                    target = sop;
                }
            }

            if(action.fillLiquid == null)
            {
                errorMessage = "Missing Liquid string for FillObject action";
                actionFinished(false);
            }

            if(target)
            {
                if(target.GetComponent<SimObjPhysics>().DoesThisObjectHaveThisSecondaryProperty(SimObjSecondaryProperty.CanBeFilled))
                {
                    Fill fil = target.GetComponent<Fill>();

                    //if the passed in liquid string is not valid
                    if(!fil.Liquids.ContainsKey(action.fillLiquid))
                    {
                        errorMessage = action.fillLiquid + " is not a valid Liquid Type";
                        actionFinished(false);
                        return;
                    }

                    //make sure object is empty
                    if(!fil.IsFilled())
                    {
                        if(fil.FillObject(action.fillLiquid))
                        {
                            actionFinished(true);
                            return;
                        }

                        else
                        {
                            actionFinished(false);
                            errorMessage = target.transform.name + " cannot be filled with " + action.fillLiquid;
                            return;
                        }

                    }

                    else
                    {
                        errorMessage = target.transform.name + " is already Filled!";
                        actionFinished(false);
                        return;
                    }
                }

                else 
                {
                    errorMessage = target.transform.name + " does not have CanBeFilled property!";
                    actionFinished(false);
                    return;
                }
            }

            else
            {
                errorMessage = "object not found: " + action.objectId;
                actionFinished(false);
            }
        }

        public void EmptyLiquidFromObject(ServerAction action)
        {
            //specify target to pickup via objectId or coordinates
            SimObjPhysics target = null;

            if (action.forceAction) 
            {
                action.forceVisible = true;
            }

            //no target object specified, so instead try and use x/y screen coordinates
            if(action.objectId == null)
            {
                if(!ScreenToWorldTarget(action.x, action.y, ref target, !action.forceAction))
                {
                    //error message is set insice ScreenToWorldTarget
                    actionFinished(false);
                    return;
                }
            }

            //an objectId was given, so find that target in the scene if it exists
            else
            {
                if (!physicsSceneManager.ObjectIdToSimObjPhysics.ContainsKey(action.objectId)) {
                    errorMessage = "Object ID appears to be invalid.";
                    actionFinished(false);
                    return;
                }
                
                //if object is in the scene and visible, assign it to 'target'
                foreach (SimObjPhysics sop in VisibleSimObjs(action)) 
                {
                    target = sop;
                }
            }

            if(target)
            {
                if(target.GetComponent<SimObjPhysics>().DoesThisObjectHaveThisSecondaryProperty(SimObjSecondaryProperty.CanBeFilled))
                {
                    Fill fil = target.GetComponent<Fill>();

                    if(fil.IsFilled())
                    {
                        fil.EmptyObject();
                        actionFinished(true);
                        return;
                    }

                    else
                    {
                        errorMessage = "object already empty";
                        actionFinished(false);
                        return;
                    }
                }

                else 
                {
                    errorMessage = target.transform.name + " does not have CanBeFilled property!";
                    actionFinished(false);
                    return;
                }
            }

            else
            {
                errorMessage = "object not found: " + action.objectId;
                actionFinished(false);
            }
        }

        //use up the contents of this object (toilet paper, paper towel, tissue box, etc).
        public void UseUpObject(ServerAction action)
        {
            //specify target to pickup via objectId or coordinates
            SimObjPhysics target = null;

            if (action.forceAction) 
            {
                action.forceVisible = true;
            }

            //no target object specified, so instead try and use x/y screen coordinates
            if(action.objectId == null)
            {
                if(!ScreenToWorldTarget(action.x, action.y, ref target, !action.forceAction))
                {
                    //error message is set insice ScreenToWorldTarget
                    actionFinished(false);
                    return;
                }
            }

            //an objectId was given, so find that target in the scene if it exists
            else
            {
                if (!physicsSceneManager.ObjectIdToSimObjPhysics.ContainsKey(action.objectId)) {
                    errorMessage = "Object ID appears to be invalid.";
                    actionFinished(false);
                    return;
                }
                
                //if object is in the scene and visible, assign it to 'target'
                foreach (SimObjPhysics sop in VisibleSimObjs(action)) 
                {
                    target = sop;
                }
            }

            if(target)
            {
                if(target.GetComponent<SimObjPhysics>().DoesThisObjectHaveThisSecondaryProperty(SimObjSecondaryProperty.CanBeUsedUp))
                {
                    UsedUp u = target.GetComponent<UsedUp>();

                    //make sure object is not already used up
                    if(!u.isUsedUp)
                    {
                        u.UseUp();
                        actionFinished(true);
                        return;
                    }

                    else
                    {
                        errorMessage = "object already used up!";
                        //Debug.Log(errorMessage);
                        actionFinished(false);
                        return;
                    }
                }

                else 
                {
                    errorMessage = target.transform.name + " does not have CanBeUsedUp property!";
                    actionFinished(false);
                    return;
                }
            }

            else
            {
                errorMessage = "object not found: " + action.objectId;
                actionFinished(false);
            }
        }

        public void GetScenesInBuild() {
            int sceneCount = UnityEngine.SceneManagement.SceneManager.sceneCountInBuildSettings;
            string[] scenes = new string[sceneCount];
            for( int i = 0; i < sceneCount; i++ )
            {
             scenes[i] = System.IO.Path.GetFileNameWithoutExtension( UnityEngine.SceneManagement.SceneUtility.GetScenePathByBuildIndex( i ) );
            }
             actionFinished(true, scenes);
        }

        protected bool objectIsOfIntoType(SimObjPhysics so) {
            return so.ReceptacleTriggerBoxes != null &&
                so.ReceptacleTriggerBoxes.Length != 0 &&
                !so.ObjectID.Contains("Table") && // Don't include table tops, counter tops, etc.
                !so.ObjectID.Contains("Counter") &&
                !so.ObjectID.Contains("Top") &&
                !so.ObjectID.Contains("Burner") &&
                !so.ObjectID.Contains("Chair") &&
                !so.ObjectID.Contains("Sofa") &&
                !so.ObjectID.Contains("Shelf") &&
                !so.ObjectID.Contains("Ottoman");
        }

        public void ToggleColorIntoTypeReceptacleFloors() {
            GameObject go = GameObject.Find("IntoObjectFloorPlanes");
            if (go != null) {
                foreach (Renderer r in go.GetComponentsInChildren<Renderer>()) {
                    r.enabled = !r.enabled;
                }
                actionFinished(true);
                return;
            }

            GameObject newParent = new GameObject();
            newParent.name = "IntoObjectFloorPlanes";
            GameObject topLevelObject = GameObject.Find("Objects");
            if (topLevelObject != null) {
                newParent.transform.parent = topLevelObject.transform;
            }

            int layerMask = 1 << 8;
            foreach (SimObjPhysics so in physicsSceneManager.ObjectIdToSimObjPhysics.Values) {
                if (objectIsOfIntoType(so)) {
                    foreach (GameObject rtb in so.ReceptacleTriggerBoxes) {
                        Quaternion oldRotation = rtb.transform.rotation;
                        Vector3 euler = oldRotation.eulerAngles;

                        rtb.transform.rotation = Quaternion.Euler(new Vector3(euler.x, 0f, euler.z));
                        BoxCollider bc = rtb.GetComponent<BoxCollider>();
                        Bounds b = bc.bounds;
                        rtb.transform.rotation = oldRotation;

                        HashSet<float> yOffsets = new HashSet<float>();
                        yOffsets.Add(b.extents.y - 0.01f);
                        for (int i = -1; i <= 1; i++) {
                            for (int j = -1; j <= 1; j++) {
                                Vector3 start = b.center + new Vector3(i * b.extents.x / 3f, b.extents.y - 0.001f, j * b.extents.z / 3f);
                                foreach (RaycastHit hit in Physics.RaycastAll(start, -transform.up, 10f, layerMask)) {
                                    if (NormalIsApproximatelyUp(hit.normal) &&
                                        ancestorSimObjPhysics(hit.transform.gameObject) == so) {
                                        yOffsets.Add((float) Math.Round(hit.distance - b.extents.y - 0.005f, 3));
                                    }
                                }
                            }
                        }

                        foreach (float yOffset in yOffsets) {
                            GameObject plane = Instantiate(
                                Resources.Load("BluePlane") as GameObject,
                                new Vector3(0f, 0f, 0f),
                                Quaternion.identity
                            ) as GameObject;
                            plane.transform.parent = newParent.transform;
                            plane.transform.localScale = 0.1f * 2f * b.extents;
                            plane.transform.rotation = Quaternion.Euler(new Vector3(0f, euler.y, 0f)); //oldRotation;
                            plane.transform.position = bc.bounds.center + new Vector3(0f, -yOffset, 0f);
                        }
                    }
                }
            }
            actionFinished(true);
        }

        //NO RENDER option is now a parameter "disableRendering" on MoveMidLevelArm and MoveMidLevelArmHeight
        // public void MoveMidLevelArmNoRender(ServerAction action) {
        //     var arm = this.GetComponentInChildren<IK_Robot_Arm_Controller>();

        //     if (arm != null) {
        //         arm.moveArmTargetNoRender(this, action.position, action.speed, arm.gameObject, action.fixedDeltaTime, action.returnToStart, action.coordinateSpace);
                
                
        //     }
        //     else {
        //         actionFinished(false, "Agent does not have kinematic arm or is not enabled. Make sure there is a '" + typeof(IK_Robot_Arm_Controller).Name + "' component as a child of this agent.");
        //     }

        // }

        // //constrain arm's y position based on the agent's current capsule collider center and extents
        // //valid Y height from action.y is [0, 1.0] to represent the relative min and max heights of the
        // //arm constrained by the agent's capsule
        // public void MoveMidLevelArmHeightNoRender(ServerAction action)
        // {
        //     if(action.y < 0 || action.y > 1.0)
        //     {
        //         actionFinished(false, "MoveMidLevelArmHeight Y value must be [0, 1.0] inclusive");
        //         return;
        //     }

        //     var arm = this.GetComponentInChildren<IK_Robot_Arm_Controller>();
        //     if(arm != null)
        //     {
        //         arm.moveArmHeightNoRender(this, action.y, action.speed, arm.gameObject, action.fixedDeltaTime, action.returnToStart);
        //     }

        //     else
        //     {
        //         actionFinished(false, "Agent does not have kinematic arm or is not enabled. Make sure there is a '" + typeof(IK_Robot_Arm_Controller).Name + "' component as a child of this agent.");
        //     }
        // }

        public void GetMidLevelArmCollisions() {
            var arm = this.GetComponentInChildren<IK_Robot_Arm_Controller>();
            if (arm != null) {
                var collisionListener = arm.GetComponentInChildren<CollisionListener>();
                if (collisionListener != null) {
                    List<Dictionary<string, string>> collisions = new List<Dictionary<string, string>>();
                    foreach(var sc in collisionListener.StaticCollisions()){
                        var element = new Dictionary<string, string>();
                        if (sc.simObjPhysics != null) {
                            element["objectType"] = "simObjPhysics";
                            element["name"] = sc.simObjPhysics.objectID;
                        }
                        else
                        {
                            element["objectType"] = "gameObject";
                            element["name"] = sc.gameObject.name;
                        }
                        collisions.Add(element);
                    }
                    actionFinished(true, collisions);
                }
            }
            else
            {
                errorMessage = "Agent does not have kinematic arm or is not enabled.";
                actionFinished(false);
            }

        }

        public void DebugMidLevelArmCollisions() {
            var arm = this.GetComponentInChildren<IK_Robot_Arm_Controller>();
            if (arm != null) {
                var scs = arm.collisionListener.StaticCollisions();
                Debug.Log("Total current active static arm collisions: " + scs.Count);
                foreach(var sc  in scs) {
                    Debug.Log("Arm static collision: " + sc.name);
                }

            }   

            actionFinished(true);
        }

        public void MoveMidLevelArm(ServerAction action) {
            var arm = this.GetComponentInChildren<IK_Robot_Arm_Controller>();
            if (arm != null) {

                /*
                if(arm.IsArmColliding())
                {
                    errorMessage = "Mid Level Arm is actively clipping with some geometry in the environment. Manipulation of Arm cannot be done while stuck.";
                    actionFinished(false, errorMessage);
                    return;
                }
                */
                
                arm.moveArmTarget(
                    this,
                    action.position, 
                    action.speed, 
                    action.fixedDeltaTime.GetValueOrDefault(Time.fixedDeltaTime), 
                    action.returnToStart, 
                    action.coordinateSpace, 
                    action.restrictMovement, 
                    action.disableRendering
                );
            }
            else {
                actionFinished(false, "Agent does not have kinematic arm or is not enabled. Make sure there is a '" + typeof(IK_Robot_Arm_Controller).Name + "' component as a child of this agent.");
            }

        }

        //constrain arm's y position based on the agent's current capsule collider center and extents
        //valid Y height from action.y is [0, 1.0] to represent the relative min and max heights of the
        //arm constrained by the agent's capsule
        public void MoveMidLevelArmHeight(ServerAction action)
        {
            if(action.y < 0 || action.y > 1.0)
            {
                actionFinished(false, "MoveMidLevelArmHeight Y value must be [0, 1.0] inclusive");
                return;
            }

            var arm = this.GetComponentInChildren<IK_Robot_Arm_Controller>();
            if(arm != null)
            {
                /*
                if(arm.IsArmColliding())
                {
                    errorMessage = "Mid Level Arm is actively clipping with some geometry in the environment. Manipulation of Arm cannot be done while stuck.";
                    actionFinished(false, errorMessage);
                    return;
                }
                */

                //arm.SetStopMotionOnContact(action.stopArmMovementOnContact);
                arm.moveArmHeight(
                    this, 
                    action.y, 
                    action.speed, 
                    action.fixedDeltaTime.GetValueOrDefault(Time.fixedDeltaTime), 
                    action.returnToStart, 
                    action.disableRendering
                );
            }
            else {
                actionFinished(false, "Agent does not have kinematic arm or is not enabled. Make sure there is a '" + typeof(IK_Robot_Arm_Controller).Name + "' component as a child of this agent.");
            }
        }

        public void RotateMidLevelHand(ServerAction action)
        {
            var arm = this.GetComponentInChildren<IK_Robot_Arm_Controller>();
            if (arm != null) {


                // TODO re-enable once collision listener listens for self-intersections with agent or arm
                // Enabling this leads to inconcistencies because when holding an object and rotating to
                // end up in a position where the object intersect the arm, self collisions are not checked so it 
                // doesn't stop and ends self intersecting, and when trying to call this, it get's stuck forever 
                // as arm.IsArmColliding() returns true
                
                // if(arm.IsArmColliding())
                // {
                //     errorMessage = "Mid Level Arm is actively clipping with some geometry in the environment. Manipulation of Arm cannot be done while stuck.";
                //     actionFinished(false, errorMessage);
                //     return;
                // }

                var target = new Quaternion();
                //rotate around axis aliged x, y, z with magnitude based on vector3
                if(action.degrees == 0)
                {
                    //use euler angles
                    target = Quaternion.Euler(action.rotation);
                }
                //rotate action.degrees about axis
                else {
                    target = Quaternion.AngleAxis(action.degrees, action.rotation);
                }

                //arm.SetStopMotionOnContact(action.stopArmMovementOnContact);
                arm.rotateHand(this, target, action.speed, action.disableRendering, action.fixedDeltaTime.GetValueOrDefault(Time.fixedDeltaTime), action.returnToStart);
                    
            }
            else {
                actionFinished(false, "Agent does not have kinematic arm or is not enabled. Make sure there is a '" + typeof(IK_Robot_Arm_Controller).Name + "' component as a child of this agent.");
            }
        }

        public void PickUpMidLevelHand(ServerAction action)
        {
            var arm = this.GetComponentInChildren<IK_Robot_Arm_Controller>();
            if (arm != null) 
            {
                /*
                if(arm.IsArmColliding())
                {
                    errorMessage = "Mid Level Arm is actively clipping with some geometry in the environment. Manipulation of Arm cannot be done while stuck.";
                    actionFinished(false, errorMessage);
                    return;
                }
                */

                actionFinished(arm.PickupObject());
                return;
            }

            else 
            {
                actionFinished(false, "Agent does not have kinematic arm or is not enabled. Make sure there is a '" + typeof(IK_Robot_Arm_Controller).Name + "' component as a child of this agent.");
            }
        }

        public void DropMidLevelHand(ServerAction action)
        {
            var arm = this.GetComponentInChildren<IK_Robot_Arm_Controller>();
            if (arm != null) 
            {
                /*
                if(arm.IsArmColliding())
                {
                    errorMessage = "Mid Level Arm is actively clipping with some geometry in the environment. Manipulation of Arm cannot be done while stuck.";
                    actionFinished(false, errorMessage);
                    return;
                }
                */

                arm.DropObject();
                //todo- only return after object(s) droped have finished moving
                //currently this will return the frame the object is released
                actionFinished(true);
                return;
            }

            else 
            {
                actionFinished(false, "Agent does not have kinematic arm or is not enabled. Make sure there is a '" + typeof(IK_Robot_Arm_Controller).Name + "' component as a child of this agent.");
            }
        }

        public void WhatObjectsCanHandPickUp(ServerAction action)
        {
            var arm = this.GetComponentInChildren<IK_Robot_Arm_Controller>();
            

            if (arm != null) 
            {

                StartCoroutine(arm.ReturnObjectsInMagnetAfterPhysicsUpdate(this));
                // List<String> listOfSOP = new List<String>();
                // foreach (SimObjPhysics sop in arm.WhatObjectsAreInsideMagnetSphere())
                // {
                //     listOfSOP.Add(sop.objectID);
                // }

                // actionFinished(true, listOfSOP);
                // return;
            }

            else 
            {
                actionFinished(false, "Agent does not have kinematic arm or is not enabled. Make sure there is a '" + typeof(IK_Robot_Arm_Controller).Name + "' component as a child of this agent.");
            }
        }

        //note this does not reposition the center point of the magnet orb
        //so expanding the radius too much will cause it to clip backward into the wrist joint
        public void SetMidLevelHandRadius(ServerAction action) {
            var arm = this.GetComponentInChildren<IK_Robot_Arm_Controller>();

            if (arm != null) 
            {
                if(action.radius < 0.04 || action.radius > 0.5)
                {
                    errorMessage = "radius of hand cannot be less than 0.04m nor greater than 0.5m";
                    actionFinished(false, errorMessage);
                    return;
                }

                else
                {
                    arm.SetHandMagnetRadius(action.radius);
                    actionFinished(true);
                    return;
                }
            }

            else 
            {
                actionFinished(false, "Agent does not have kinematic arm or is not enabled. Make sure there is a '" + typeof(IK_Robot_Arm_Controller).Name + "' component as a child of this agent.");
            }
        }

        public void RotateContinuous(float degrees, float speed=1.0f, bool waitForFixedUpdate = false, bool returnToStart = false, bool disableRendering = false, float fixedDeltaTime = 0.02f)
        {
            var arm = this.GetComponentInChildren<IK_Robot_Arm_Controller>();

            var collisionListener = this.GetComponentInParent<CollisionListener>();

            collisionListener.Reset();


            // this.transform.Rotate()
            var rotate = ContinuousMovement.rotate(
                    this,
                    this.GetComponentInParent<CollisionListener>(),
                    this.transform,
                    this.transform.rotation * Quaternion.Euler(0.0f, degrees, 0.0f),
                    disableRendering ? fixedDeltaTime : Time.fixedDeltaTime,
                    speed,
                    returnToStart
            );

            if(arm != null)
            {
                /*
                if(arm.IsArmColliding())
                {
                    errorMessage = "Mid Level Arm is actively clipping with some geometry in the environment.Rotation of agent cannot be done while stuck.";
                    actionFinished(false, errorMessage);
                    return;
                }
                */
            }

            if (disableRendering) {
                this.unrollSimulatePhysics(
                    rotate,
                    fixedDeltaTime
                );
            }
            else {
                StartCoroutine(
                    rotate
                );
            }
        }

        // Signature does not work with debuginput field
        // public void MoveContinuous(Vector3 direction, float speed, bool returnToStart = false, bool disableRendering = false, float fixedDeltaTime = 0.02f)
        public void MoveContinuous(ServerAction action)
        {
            var direction = action.direction;
            float speed = action.speed; 
            bool returnToStart = action.returnToStart;
            bool disableRendering = action.disableRendering;
            float fixedDeltaTime = action.fixedDeltaTime.GetValueOrDefault(Time.fixedDeltaTime);

            var collisionListener = this.GetComponentInParent<CollisionListener>();

            var directionWorld = transform.TransformDirection(direction);
            var targetPosition = transform.position + directionWorld;
            var arm = this.GetComponentInChildren<IK_Robot_Arm_Controller>();

            collisionListener.Reset();

            var move = ContinuousMovement.move(
                    this,
                    collisionListener,
                    this.transform,
                    targetPosition,
                    disableRendering ? fixedDeltaTime : Time.fixedDeltaTime,
                    speed,
                    returnToStart,
                    false
            );

            if(arm != null)
            {
                /*
                if(arm.IsArmColliding())
                {
                    errorMessage = "Mid Level Arm is actively clipping with some geometry in the environment. Movement of agent cannot be done while stuck.";
                    actionFinished(false, errorMessage);
                    return;
                }
                */
            }

            if (disableRendering) {
                this.unrollSimulatePhysics(
                    move,
                    fixedDeltaTime
                );
            }
            else {
                StartCoroutine(
                    move
                );
            }
        }
        
        #if UNITY_EDITOR
        void OnDrawGizmos()
        {
            ////check for valid spawn points in GetSpawnCoordinatesAboveObject action
            //  Gizmos.color = Color.magenta;
            //     if(validpointlist.Count > 0)
            //     {
            //         foreach(Vector3 yes in validpointlist)
            //         {
            //             Gizmos.DrawCube(yes, new Vector3(0.01f, 0.01f, 0.01f));
            //         }
            //     }

            //draw axis aligned bounds of objects after actionFinished() calls
            // if(gizmobounds != null)
            // {
            //     Gizmos.color = Color.yellow;
            //     foreach(Bounds g in gizmobounds)
            //     {
            //         Gizmos.DrawWireCube(g.center, g.size);
            //     }
            // }
        }
        #endif
    }
}<|MERGE_RESOLUTION|>--- conflicted
+++ resolved
@@ -647,43 +647,6 @@
                 result = checkArcForCollisions(corners, m_Camera.transform.position, degrees, direction);
             }
             //no checks flagged anything, good to go, return true i guess
-            return result;
-        }
-
-<<<<<<< HEAD
-=======
-        private bool checkForUpDownAngleLimit(string direction, float degrees)
-        {   
-            bool result = true;
-            //check the angle between the agent's forward vector and the proposed rotation vector
-            //if it exceeds the min/max based on if we are rotating up or down, return false
-
-            //first move the rotPoint to the camera
-            rotPoint.transform.position = m_Camera.transform.position;
-            //zero out the rotation first
-            rotPoint.transform.rotation = m_Camera.transform.rotation;
-
-
-            //print(Vector3.Angle(rotPoint.transform.forward, m_CharacterController.transform.forward));
-            if(direction == "down")
-            {
-                rotPoint.Rotate(new Vector3(degrees, 0, 0));
-                //note: maxDownwardLookAngle is negative because SignedAngle() returns a... signed angle... so even though the input is LookDown(degrees) with
-                //degrees being positive, it still needs to check against this negatively signed direction.
-                if(Mathf.Round(Vector3.SignedAngle(rotPoint.transform.forward, m_CharacterController.transform.forward, m_CharacterController.transform.right)* 10.0f) / 10.0f < -maxDownwardLookAngle)
-                {
-                    result = false;
-                }
-            }
-
-            if(direction == "up")
-            {
-                rotPoint.Rotate(new Vector3(-degrees, 0, 0));
-                if(Mathf.Round(Vector3.SignedAngle(rotPoint.transform.forward, m_CharacterController.transform.forward, m_CharacterController.transform.right) * 10.0f) / 10.0f > maxUpwardLookAngle)
-                {
-                    result = false;
-                }
-            }
             return result;
         }
 
@@ -867,44 +830,6 @@
                 makeUnbreakable: makeUnbreakable
             );
         }
-
-        /* For some reason this does not work with the new action dispatcher and the above needed to be added.
->>>>>>> c6fd9a20
-        public void TeleportObject(ServerAction action) {
-            if (!physicsSceneManager.ObjectIdToSimObjPhysics.ContainsKey(action.objectId)) {
-                errorMessage = "Cannot find object with id " + action.objectId;
-                Debug.Log(errorMessage);
-                actionFinished(false);
-                return;
-            } else {
-                SimObjPhysics sop = physicsSceneManager.ObjectIdToSimObjPhysics[action.objectId];
-                if (ItemInHand != null && sop == ItemInHand.GetComponent<SimObjPhysics>()) {
-                    errorMessage = "Cannot teleport object in hand.";
-                    Debug.Log(errorMessage);
-                    actionFinished(false);
-                    return;
-                }
-                Vector3 oldPosition = sop.transform.position;
-                Quaternion oldRotation = sop.transform.rotation;
-
-                sop.transform.position = new Vector3(action.x, action.y, action.z);
-                sop.transform.rotation = Quaternion.Euler(action.rotation);
-                if (action.forceKinematic) {
-                    sop.GetComponent<Rigidbody>().isKinematic = true;
-                }
-                if (!action.forceAction) {
-                    if (UtilityFunctions.isObjectColliding(sop.gameObject)) {
-                        sop.transform.position = oldPosition;
-                        sop.transform.rotation = oldRotation;
-                        errorMessage = sop.ObjectID + " is colliding after teleport.";
-                        actionFinished(false);
-                        return;
-                    }
-                }
-                actionFinished(true);
-            }
-        }
-        */
 
         // params are named x,y,z due to the action orignally using ServerAction.x,y,z
         public void ChangeAgentColor(float x, float y, float z) {
@@ -1746,16 +1671,8 @@
                 );
                 
                 bool handObjectCollides = isHandObjectColliding(true);
-<<<<<<< HEAD
                 bool armCollides = false;
-
-                if (agentCollides) {
-                    errorMessage = "Cannot teleport due to agent collision.";
-                    Debug.Log(errorMessage);
-                } else if (handObjectCollides) {
-=======
                 if (handObjectCollides && !agentCollides) {
->>>>>>> c6fd9a20
                     errorMessage = "Cannot teleport due to hand object collision.";
                 }
 
