﻿// Copyright Allen Institute for Artificial Intelligence 2017

using System;
using System.Collections;
using System.Collections.Generic;
using System.Globalization;
using System.IO;
using System.Linq;
using Priority_Queue;
using UnityEngine;
using UnityEngine.Rendering;
using UnityEngine.SceneManagement;
using UnityStandardAssets.CrossPlatformInput;
using UnityStandardAssets.ImageEffects;
using UnityStandardAssets.Utility;
using RandomExtensions;

namespace UnityStandardAssets.Characters.FirstPerson {
    [RequireComponent(typeof(CharacterController))]
    public class PhysicsRemoteFPSAgentController : BaseFPSAgentController {
        [SerializeField] protected GameObject[] ToSetActive = null;
        protected Dictionary<string, Dictionary<int, Material[]>> maskedObjects = new Dictionary<string, Dictionary<int, Material[]>>();
        bool transparentStructureObjectsHidden = false;
        //face swap stuff here
        public Material[] ScreenFaces; //0 - neutral, 1 - Happy, 2 - Mad, 3 - Angriest
        public MeshRenderer MyFaceMesh;

        public GameObject[] TargetCircles = null;

        //change visibility check to use this distance when looking down
        //protected float DownwardViewDistance = 2.0f;

        // Use this for initialization
        public override void Start() {
            base.Start();
        }

        //forceVisible is true to activate, false to deactivate
        public void ToggleHideAndSeekObjects(ServerAction action) {
            if (physicsSceneManager.ToggleHideAndSeek(action.forceVisible)) {
                physicsSceneManager.ResetObjectIdToSimObjPhysics();
                actionFinished(true);
            } else {
                errorMessage = "No HideAndSeek object found";
                actionFinished(false);
            }
        }

        public Vector3 AgentHandLocation() {
            return AgentHand.transform.position;
        }

        public float WhatIsAgentsMaxVisibleDistance() {
            return maxVisibleDistance;
        }

        public GameObject WhatAmIHolding() {
            return ItemInHand;
        }

        //get all sim objets of action.type, then sets their temperature decay timers to value
        public void SetRoomTempDecayTimeForType(ServerAction action) {
            //get all objects of type passed by action
            SimObjPhysics[] simObjects = GameObject.FindObjectsOfType<SimObjPhysics>();

            List<SimObjPhysics> simObjectsOfType = new List<SimObjPhysics>();

            foreach (SimObjPhysics sop in simObjects)
            {
                if(sop.Type.ToString() == action.objectType)
                {
                    simObjectsOfType.Add(sop);
                }
            }
            //use SetHowManySecondsUntilRoomTemp to set them all
            foreach (SimObjPhysics sop in simObjectsOfType)
            {
                sop.SetHowManySecondsUntilRoomTemp(action.TimeUntilRoomTemp);
            }

            actionFinished(true);
        }

        //get all sim objects and globally set the room temp decay time for all of them
        public void SetGlobalRoomTempDecayTime(ServerAction action) {
            //get all objects 
            SimObjPhysics[] simObjects = GameObject.FindObjectsOfType<SimObjPhysics>();

            //use SetHowManySecondsUntilRoomTemp to set them all
            foreach (SimObjPhysics sop in simObjects)
            {
                sop.SetHowManySecondsUntilRoomTemp(action.TimeUntilRoomTemp);
            }

            actionFinished(true);
        }

        //change the mass/drag/angular drag values of a simobjphys that is pickupable or moveable
        public void SetMassProperties(ServerAction action)
        {
            if(action.objectId == null)
            {
                errorMessage = "please give valid ObjectID for SetMassProperties() action";
                actionFinished(false);
                return;
            }

            SimObjPhysics[] simObjects = GameObject.FindObjectsOfType<SimObjPhysics>();
            foreach(SimObjPhysics sop in simObjects)
            {
                if(sop.objectID == action.objectId)
                {
                    if(sop.PrimaryProperty == SimObjPrimaryProperty.Moveable || sop.PrimaryProperty == SimObjPrimaryProperty.CanPickup)
                    {
                        Rigidbody rb = sop.GetComponent<Rigidbody>();
                        rb.mass = action.mass;
                        rb.drag = action.drag;
                        rb.angularDrag = action.angularDrag;
                        
                        actionFinished(true);
                        return;
                    }

                    errorMessage = "object with ObjectID: " + action.objectId + ", is not Moveable or Pickupable, and the Mass Properties cannot be changed";
                    actionFinished(false);
                    return;
                }
            }

            errorMessage = "object with ObjectID: " + action.objectId + ", could not be found in this scene";
            actionFinished(false);
            return;
        }

        //sets whether this scene should allow objects to decay temperature to room temp over time or not
        public void SetDecayTemperatureBool(ServerAction action)
        {
            physicsSceneManager.GetComponent<PhysicsSceneManager>().AllowDecayTemperature = action.allowDecayTemperature;
            actionFinished(true);
        }

        // Update is called once per frame
        void Update() {
        }

        private void LateUpdate() {
            //make sure this happens in late update so all physics related checks are done ahead of time
            //this is also mostly for in editor, the array of visible sim objects is found via server actions
            //using VisibleSimObjs(action), so be aware of that

            #if UNITY_EDITOR || UNITY_WEBGL
            if (this.actionComplete) {
                ServerAction action = new ServerAction();
                VisibleSimObjPhysics = VisibleSimObjs(action); //GetAllVisibleSimObjPhysics(m_Camera, maxVisibleDistance);
            }

            #endif
        }

        public override ObjectMetadata[] generateObjectMetadata() 
        {
            return base.generateObjectMetadata();
        }

        public override MetadataWrapper generateMetadataWrapper() 
        {
            return base.generateMetadataWrapper();
        }

        public override ObjectMetadata ObjectMetadataFromSimObjPhysics(SimObjPhysics simObj, bool isVisible)
        {
            return base.ObjectMetadataFromSimObjPhysics(simObj, isVisible);
        }

        //change the radius of the agent's capsule on the char controller component, and the capsule collider component
        public void SetAgentRadius(ServerAction action)
        {
            m_CharacterController.radius = action.agentRadius;
            CapsuleCollider cap = GetComponent<CapsuleCollider>();
            cap.radius = action.agentRadius;
            actionFinished(true);
        }

        public void ChangeColorOfMaterials(ServerAction action)
        {
            ColorChanger ColorChangeComponent = physicsSceneManager.GetComponent<ColorChanger>();
            ColorChangeComponent.RandomizeColor();
            actionFinished(true);
        }

        //EDITOR DEBUG SCRIPTS:
        //////////////////////////////////////////////////////////////////////
        #if UNITY_EDITOR

        //return ID of closest CanPickup object by distance
        public string ObjectIdOfClosestVisibleObject() {
            string objectID = null;

            foreach (SimObjPhysics o in VisibleSimObjPhysics) {
                if (o.PrimaryProperty == SimObjPrimaryProperty.CanPickup) {
                    objectID = o.ObjectID;
                    //  print(objectID);
                    break;
                }
            }

            return objectID;
        }

        public string ObjectIdOfClosestPickupableOrMoveableObject() {
            string objectID = null;

            foreach (SimObjPhysics o in VisibleSimObjPhysics) {
                if (o.PrimaryProperty == SimObjPrimaryProperty.CanPickup || o.PrimaryProperty == SimObjPrimaryProperty.Moveable) {
                    objectID = o.ObjectID;
                    //  print(objectID);
                    break;
                }
            }

            return objectID;
        }

        //return ID of closest CanOpen or CanOpen_Fridge object by distance
        public string ObjectIdOfClosestVisibleOpenableObject() {
            string objectID = null;

            foreach (SimObjPhysics o in VisibleSimObjPhysics) {
                if (o.GetComponent<CanOpen_Object>()) {
                    objectID = o.ObjectID;
                    break;
                }
            }

            return objectID;
        }

        //return ID of closes toggleable object by distance
        public string ObjectIdOfClosestToggleObject() {
            string objectID = null;

            foreach (SimObjPhysics o in VisibleSimObjPhysics) {
                if (o.GetComponent<CanToggleOnOff>()) {
                    objectID = o.ObjectID;
                    break;
                }
            }

            return objectID;
        }

        public string ObjectIdOfClosestReceptacleObject() {
            string objectID = null;

            foreach (SimObjPhysics o in VisibleSimObjPhysics) {
                if (o.DoesThisObjectHaveThisSecondaryProperty(SimObjSecondaryProperty.Receptacle)) {
                    objectID = o.ObjectID;
                    break;
                }
            }
            return objectID;
        }
        #endif
        /////////////////////////////////////////////////////////
        //return a reference to a SimObj that is Visible (in the VisibleSimObjPhysics array) and
        //matches the passed in objectID
        public GameObject FindObjectInVisibleSimObjPhysics(string objectID) {
            GameObject target = null;

            foreach (SimObjPhysics o in VisibleSimObjPhysics) {
                if (o.objectID == objectID) {
                    target = o.gameObject;
                }
            }

            return target;
        }

        protected Collider[] collidersWithinCapsuleCastOfAgent(float maxDistance) {
            CapsuleCollider agentCapsuleCollider = GetComponent<CapsuleCollider>();
            Vector3 point0, point1;
            float radius;
            agentCapsuleCollider.ToWorldSpaceCapsule(out point0, out point1, out radius);
            if (point0.y <= point1.y) {
                point1.y += maxDistance;
            } else {
                point0.y += maxDistance;
            }
            return Physics.OverlapCapsule(point0, point1, maxDistance, 1 << 8, QueryTriggerInteraction.Collide);
        }

        //use this to check if any given Vector3 coordinate is within the agent's viewport and also not obstructed
        public bool CheckIfPointIsInViewport(Vector3 point) 
        {
            Vector3 viewPoint = m_Camera.WorldToViewportPoint(point);

            float ViewPointRangeHigh = 1.0f;
            float ViewPointRangeLow = 0.0f;

            if (viewPoint.z > 0 //&& viewPoint.z < maxDistance * DownwardViewDistance //is in front of camera and within range of visibility sphere
                &&
                viewPoint.x < ViewPointRangeHigh && viewPoint.x > ViewPointRangeLow //within x bounds of viewport
                &&
                viewPoint.y < ViewPointRangeHigh && viewPoint.y > ViewPointRangeLow) //within y bounds of viewport
            {
                RaycastHit hit;

                updateAllAgentCollidersForVisibilityCheck(false);

                if (Physics.Raycast(m_Camera.transform.position, point - m_Camera.transform.position, out hit,
                        Vector3.Distance(m_Camera.transform.position, point) - 0.01f, (1 << 8) | (1 << 10))) //reduce distance by slight offset
                {
                    updateAllAgentCollidersForVisibilityCheck(true);
                    return false;
                } else {
                    updateAllAgentCollidersForVisibilityCheck(true);
                    return true;
                }
            }
            return false;
        }

        //checks if a float is a multiple of 0.1f
        private bool CheckIfFloatIsMultipleOfOneTenth(float f)
        {
            if(((decimal)f % 0.1M == 0) == false)
            return false;

            else 
            return true;
        }

        public override void LookDown(ServerAction action) 
        {
            if(action.degrees < 0)
            {
                errorMessage = "LookDown action requires positive degree value. Invalid value used: " + action.degrees;
                actionFinished(false);
                return;
            }

            if(!CheckIfFloatIsMultipleOfOneTenth(action.degrees))
            {
                errorMessage = "LookDown action requires degree value to be a multiple of 0.1f";
                actionFinished(false);
                return;
            }

            //default degree increment to 30
            if(action.degrees == 0)
            {
                action.degrees = 30f;
            }

            //force the degree increment to the nearest tenths place
            //this is to prevent too small of a degree increment change that could cause float imprecision
            action.degrees = Mathf.Round(action.degrees * 10.0f)/ 10.0f;

            if(!checkForUpDownAngleLimit("down", action.degrees))
            {
                errorMessage = "can't look down beyond " + maxDownwardLookAngle + " degrees below the forward horizon";
			 	errorCode = ServerActionErrorCode.LookDownCantExceedMin;
			 	actionFinished(false);
                return;
            }

            if (CheckIfAgentCanRotate("down", action.degrees)) 
            {

                //only default hand if not manually Interacting with things
                if(!action.manualInteract)
                DefaultAgentHand(action);

                base.LookDown(action);
                return;
            } 

            else
            {
                errorMessage = "a held item: " + ItemInHand.transform.GetComponent<SimObjPhysics>().objectID + " will collide with something if agent rotates down " + action.degrees+ " degrees";
                actionFinished(false);
            } 
        
        }

        public override void LookUp(ServerAction action) 
        {

            if(action.degrees < 0)
            {
                errorMessage = "LookUp action requires positive degree value. Invalid value used: " + action.degrees;
                actionFinished(false);
                return;
            }

            if(!CheckIfFloatIsMultipleOfOneTenth(action.degrees))
            {
                errorMessage = "LookUp action requires degree value to be a multiple of 0.1f";
                actionFinished(false);
                return;
            }

            //default degree increment to 30
            if(action.degrees == 0)
            {
                action.degrees = 30f;
            }

            //force the degree increment to the nearest tenths place
            //this is to prevent too small of a degree increment change that could cause float imprecision
            action.degrees = Mathf.Round(action.degrees * 10.0f)/ 10.0f;

            if(!checkForUpDownAngleLimit("up", action.degrees))
            {
                errorMessage = "can't look up beyond " + maxUpwardLookAngle + " degrees above the forward horizon";
			 	errorCode = ServerActionErrorCode.LookDownCantExceedMin;
			 	actionFinished(false);
                return;
            }

            if (CheckIfAgentCanRotate("up", action.degrees)) 
            {
                //only default hand if not manually Interacting with things
                if(!action.manualInteract)
                DefaultAgentHand(action);

                base.LookUp(action);
            }

            else
            {
                errorMessage = "a held item: " + ItemInHand.transform.GetComponent<SimObjPhysics>().objectID + " will collide with something if agent rotates up " + action.degrees+ " degrees";
                actionFinished(false);
            } 
        }

        public override void RotateRight(ServerAction action) 
        {
            //if controlCommand.degrees is default (0), rotate by the default rotation amount set on initialize
            if(action.degrees == 0f)
            action.degrees = rotateStepDegrees;

            if (CheckIfAgentCanRotate("right", action.degrees)||action.forceAction) 
            {
                //only default hand if not manually Interacting with things
                if(!action.manualInteract)
                DefaultAgentHand(action);

                base.RotateRight(action);
            } 

            else 
            {
                errorMessage = "a held item: " + ItemInHand.transform.name + " with something if agent rotates Right " + action.degrees+ " degrees";
                actionFinished(false);
            }
        }

        public override void RotateLeft(ServerAction action) 
        {
            //if controlCommand.degrees is default (0), rotate by the default rotation amount set on initialize
            if(action.degrees == 0f)
            action.degrees = rotateStepDegrees;

            if (CheckIfAgentCanRotate("left", action.degrees)||action.forceAction) 
            {
                //only default hand if not manually Interacting with things
                if(!action.manualInteract)
                DefaultAgentHand(action);
                
                base.RotateLeft(action);
            } 

            else 
            {
                errorMessage = "a held item: " + ItemInHand.transform.name + " with something if agent rotates Left " + action.degrees+ " degrees";
                actionFinished(false);
            }
        }

        private bool checkArcForCollisions(Vector3[] corners, Vector3 origin, float degrees, string dir)
        {
            bool result = true;
            
            //generate arc points in the positive y axis rotation
            foreach(Vector3 v in corners)
            {
                Vector3[] pointsOnArc = GenerateArcPoints(v, origin, degrees, dir);

                //raycast from first point in pointsOnArc, stepwise to the last point. If any collisions are hit, immediately return
                for(int i = 0; i < pointsOnArc.Length; i++)
                {
                    //debug draw spheres to show path of arc
                    // GameObject Sphere = GameObject.CreatePrimitive(PrimitiveType.Sphere);
                    // Sphere.transform.position = pointsOnArc[i];
                    // Sphere.transform.localScale = new Vector3(0.02f, 0.02f, 0.02f);
                    // Sphere.GetComponent<SphereCollider>().enabled = false;
                    
                    RaycastHit hit;

                    //do linecasts from the first point, sequentially, to the last
                    if(i < pointsOnArc.Length - 1)
                    {
                        //Debug.DrawLine(pointsOnArc[i], pointsOnArc[i+1], Color.magenta, 50f);

                        if(Physics.Linecast(pointsOnArc[i], pointsOnArc[i+1], out hit, 1 << 8 | 1 << 10, QueryTriggerInteraction.Ignore))
                        {
                            if(hit.transform.GetComponent<SimObjPhysics>())
                            {
                                //if we hit the item in our hand, skip
                                if(hit.transform.GetComponent<SimObjPhysics>().transform == ItemInHand.transform)
                                continue;
                            }

                            if(hit.transform == this.transform)
                            {
                                //don't worry about clipping the object into this agent
                                continue;
                            }

                            result = false;
                            break;
                        }
                    }
                }
            }

            return result;
        }

        //for use with each of the 8 corners of a picked up object's bounding box - returns an array of Vector3 points along the arc of the rotation for a given starting point
        //given a starting Vector3, rotate about an origin point for a total given angle. maxIncrementAngle is the maximum value of the increment between points on the arc. 
        //if leftOrRight is true - rotate around Y (rotate left/right), false - rotate around X (look up/down)
        private Vector3[] GenerateArcPoints(Vector3 startingPoint, Vector3 origin, float angle, string dir)
        {
            float incrementAngle = angle/10f; //divide the total amount we are rotating by 10 to get 10 points on the arc
            Vector3[] arcPoints = new Vector3[11]; //we just always want 10 points in addition to our starting corner position (11 total) to check against per corner
            float currentIncrementAngle;

            if (dir == "left") //Yawing left (Rotating across XZ plane around Y-pivot)
            {
                for (int i = 0; i < arcPoints.Length; i++)
                {
                    currentIncrementAngle = i * -incrementAngle;
                    //move the rotPoint to the current corner's position
                    rotPoint.transform.position = startingPoint;
                    //rotate the rotPoint around the origin the current increment's angle, relative to the correct axis
                    rotPoint.transform.RotateAround(origin, transform.up, currentIncrementAngle);
                    //set the current arcPoint's vector3 to the rotated point
                    arcPoints[i] = rotPoint.transform.position;
                    //arcPoints[i] = RotatePointAroundPivot(startingPoint, origin, new Vector3(0, currentIncrementAngle, 0));
                }
            }

            if (dir == "right") //Yawing right (Rotating across XZ plane around Y-pivot)
            {
                for (int i = 0; i < arcPoints.Length; i++)
                {
                    currentIncrementAngle = i * incrementAngle;
                    //move the rotPoint to the current corner's position
                    rotPoint.transform.position = startingPoint;
                    //rotate the rotPoint around the origin the current increment's angle, relative to the correct axis
                    rotPoint.transform.RotateAround(origin, transform.up, currentIncrementAngle);
                    //set the current arcPoint's vector3 to the rotated point
                    arcPoints[i] = rotPoint.transform.position;
                    //arcPoints[i] = RotatePointAroundPivot(startingPoint, origin, new Vector3(0, currentIncrementAngle, 0));
                }
            }

            else if(dir =="up") //Pitching up(Rotating across YZ plane around X-pivot)
            {
                for (int i = 0; i < arcPoints.Length; i++)
                {
                    //reverse the increment angle because of the right handedness orientation of the local x-axis
                    currentIncrementAngle = i * -incrementAngle;
                    //move the rotPoint to the current corner's position
                    rotPoint.transform.position = startingPoint;
                    //rotate the rotPoint around the origin the current increment's angle, relative to the correct axis
                    rotPoint.transform.RotateAround(origin, transform.right, currentIncrementAngle);
                    //set the current arcPoint's vector3 to the rotated point
                    arcPoints[i] = rotPoint.transform.position;
                    //arcPoints[i] = RotatePointAroundPivot(startingPoint, origin, new Vector3(0, currentIncrementAngle, 0));
                }
            }

            else if(dir == "down") //Pitching down (Rotating across YZ plane around X-pivot)
            {
                for (int i = 0; i < arcPoints.Length; i++)
                {
                    //reverse the increment angle because of the right handedness orientation of the local x-axis
                    currentIncrementAngle = i * incrementAngle;
                    //move the rotPoint to the current corner's position
                    rotPoint.transform.position = startingPoint;
                    //rotate the rotPoint around the origin the current increment's angle, relative to the correct axis
                    rotPoint.transform.RotateAround(origin, transform.right, currentIncrementAngle);
                    //set the current arcPoint's vector3 to the rotated point
                    arcPoints[i] = rotPoint.transform.position;
                    //arcPoints[i] = RotatePointAroundPivot(startingPoint, origin, new Vector3(0, currentIncrementAngle, 0));
                }
            }

            return arcPoints;
        }


        //TODO: I dunno who was using this or for what, but it doesn't play nice with the new rotate functions so please add back functionality later
        //  public void RotateRightSmooth(ServerAction controlCommand) {
        //     if (CheckIfAgentCanTurn(90)) {
        //         DefaultAgentHand(controlCommand);
        //         StartCoroutine(InterpolateRotation(this.GetRotateQuaternion(1), controlCommand.timeStep));
        //     } else {
        //         actionFinished(false);
        //     }
        // }

        // public void RotateLeftSmooth(ServerAction controlCommand) {
        //     if (CheckIfAgentCanTurn(-90)) {
        //         DefaultAgentHand(controlCommand);
        //         StartCoroutine(InterpolateRotation(this.GetRotateQuaternion(-1), controlCommand.timeStep));
        //     } else {
        //         actionFinished(false);
        //     }
        // }

        //checks if agent is clear to rotate left/right/up/down some number of degrees while holding an object
        public bool CheckIfAgentCanRotate(string direction, float degrees) {

            if (ItemInHand == null) {
                //Debug.Log("Rotation check passed: nothing in Agent Hand");
                return true;
            }

            bool result = true;

            BoxCollider bb = ItemInHand.GetComponent<SimObjPhysics>().BoundingBox.GetComponent<BoxCollider>();

            //get world coordinates of object in hand's bounding box corners
            Vector3[] corners = UtilityFunctions.CornerCoordinatesOfBoxColliderToWorld(bb);

            //ok now we have each corner, let's rotate them the specified direction
            if(direction == "right" || direction == "left")
            {
                result = checkArcForCollisions(corners, m_CharacterController.transform.position, degrees, direction);
            }

            else if(direction == "up" || direction == "down")
            {
                result = checkArcForCollisions(corners, m_Camera.transform.position, degrees, direction);
            }
            //no checks flagged anything, good to go, return true i guess
            return result;
        }

        private bool checkForUpDownAngleLimit(string direction, float degrees)
        {   
            bool result = true;
            //check the angle between the agent's forward vector and the proposed rotation vector
            //if it exceeds the min/max based on if we are rotating up or down, return false

            //first move the rotPoint to the camera
            rotPoint.transform.position = m_Camera.transform.position;
            //zero out the rotation first
            rotPoint.transform.rotation = m_Camera.transform.rotation;


            //print(Vector3.Angle(rotPoint.transform.forward, m_CharacterController.transform.forward));
            if(direction == "down")
            {
                rotPoint.Rotate(new Vector3(degrees, 0, 0));
                //note: maxDownwardLookAngle is negative because SignedAngle() returns a... signed angle... so even though the input is LookDown(degrees) with
                //degrees being positive, it still needs to check against this negatively signed direction.
                if(Mathf.Round(Vector3.SignedAngle(rotPoint.transform.forward, m_CharacterController.transform.forward, m_CharacterController.transform.right)* 10.0f) / 10.0f < -maxDownwardLookAngle)
                {
                    result = false;
                }
            }

            if(direction == "up")
            {
                rotPoint.Rotate(new Vector3(-degrees, 0, 0));
                if(Mathf.Round(Vector3.SignedAngle(rotPoint.transform.forward, m_CharacterController.transform.forward, m_CharacterController.transform.right) * 10.0f) / 10.0f > maxUpwardLookAngle)
                {
                    result = false;
                }
            }
            return result;
        }

        public void TeleportObject(ServerAction action) {
            if (!physicsSceneManager.ObjectIdToSimObjPhysics.ContainsKey(action.objectId)) {
                errorMessage = "Cannot find object with id " + action.objectId;
                Debug.Log(errorMessage);
                actionFinished(false);
                return;
            } else {
                SimObjPhysics sop = physicsSceneManager.ObjectIdToSimObjPhysics[action.objectId];
                if (ItemInHand != null && sop == ItemInHand.GetComponent<SimObjPhysics>()) {
                    errorMessage = "Cannot teleport object in hand.";
                    Debug.Log(errorMessage);
                    actionFinished(false);
                    return;
                }
                Vector3 oldPosition = sop.transform.position;
                Quaternion oldRotation = sop.transform.rotation;

                sop.transform.position = new Vector3(action.x, action.y, action.z);
                sop.transform.rotation = Quaternion.Euler(action.rotation);
                if (action.forceKinematic) {
                    sop.GetComponent<Rigidbody>().isKinematic = true;
                }
                if (!action.forceAction) {
                    if (UtilityFunctions.isObjectColliding(sop.gameObject)) {
                        sop.transform.position = oldPosition;
                        sop.transform.rotation = oldRotation;
                        errorMessage = sop.ObjectID + " is colliding after teleport.";
                        actionFinished(false);
                        return;
                    }
                }
                actionFinished(true);
            }
        }

        public void ChangeAgentColor(ServerAction action) {
            agentManager.UpdateAgentColor(this, new Color(action.x, action.y, action.z, 1.0f));
            actionFinished(true);
        }

        protected Vector3 closestPointToObject(SimObjPhysics sop) {
            float closestDist = 10000.0f;
            Vector3 closestPoint = new Vector3(0f, 0f, 0f);

            foreach (Collider c in sop.GetComponentsInChildren<Collider>()) {
                Vector3 point = c.ClosestPointOnBounds(transform.position);
                float dist = Vector3.Distance(
                    transform.position, c.ClosestPointOnBounds(transform.position)
                );
                if (dist < closestDist) {
                    closestDist = dist;
                    closestPoint = point;
                }
            }
            return closestPoint;
        }

        public void PointsOverTableWhereHandCanBe(ServerAction action) {
            // Assumes InitializeTableSetting has been run before calling this

            string tableId = action.objectId;

            if (!physicsSceneManager.ObjectIdToSimObjPhysics.ContainsKey(action.objectId)) {
                errorMessage = "Cannot find object with id " + action.objectId;
                actionFinished(false);
                return;
            }

            int xSteps = Convert.ToInt32(Math.Abs(action.x / 0.1f));
            int zStart = Convert.ToInt32(Math.Abs(action.z / 0.1f));

            DefaultAgentHand();

            AgentHand.transform.position = AgentHand.transform.position;

            if (ItemInHand != null) {
                ItemInHand.SetActive(false);
            }
            List<Vector3> goodPositions = new List<Vector3>();
            for (int i = -xSteps; i <= xSteps; i++) { 
                for (int j = zStart; j < 11; j++) {
                    DefaultAgentHand();

                    Vector3 testPosition = AgentHand.transform.position + 0.1f * i * transform.right + 0.1f * j * transform.forward;

                    RaycastHit hit;
                    if (Physics.Raycast(testPosition, -transform.up, out hit, 1f, 1 << 8)) {
                        Vector3 viewportPoint = m_Camera.WorldToViewportPoint(hit.point);
                        if (viewportPoint.x >= 0f && viewportPoint.x <= 1f && viewportPoint.y >= 0f && viewportPoint.y <= 1f) {
                            SimObjPhysics hitSop = hit.transform.gameObject.GetComponent<SimObjPhysics>();
                            if (hitSop && hitSop.ObjectID == tableId) {
                                goodPositions.Add(hit.point);
                                #if UNITY_EDITOR
                                Debug.Log("Point");
                                Debug.Log(hit.point.x);
                                Debug.Log(hit.point.y);
                                Debug.Log(hit.point.z);
                                Debug.DrawLine(
                                    m_Camera.transform.position, 
                                    hit.point,
                                    Color.red,
                                    20f,
                                    true
                                );
                                #endif
                            }
                        }
                    }
                }
            }

            if (ItemInHand != null) {
                ItemInHand.SetActive(true);
            }

            DefaultAgentHand();
            actionFinished(true, goodPositions);
        }

        public void PlaceFixedReceptacleAtLocation(ServerAction action) {
            if (action.objectVariation < 0 || action.objectVariation > 4) {
                errorMessage = "Invalid receptacle variation.";
                actionFinished(false);
                return;
            }

            if (
                physicsSceneManager.ManipulatorReceptacles == null || 
                physicsSceneManager.ManipulatorReceptacles.Length == 0
            ) {
                errorMessage = "Scene does not have manipulator receptacles set.";
                actionFinished(false);
                return;
            }

            // float[] yoffsets = {-0.1049f, -0.1329f, -0.1009f, -0.0969f, -0.0971f};
            float[] yoffsets = {0f, -0.0277601f, 0f, 0f, 0f};

            string receptId = "";
            for (int i = 0; i < 5; i++) {
                GameObject recept = physicsSceneManager.ManipulatorReceptacles[i];
                SimObjPhysics receptSop = recept.GetComponent<SimObjPhysics>();

                if (action.objectVariation == i) {
                    recept.SetActive(true);
                    recept.GetComponent<Rigidbody>().isKinematic = true;
                    recept.transform.position = new Vector3(action.x, action.y + yoffsets[i], action.z);
                    recept.transform.rotation = transform.rotation;
                    physicsSceneManager.AddToObjectsInScene(receptSop);
                    receptId = receptSop.ObjectID;
                } else if (recept.activeInHierarchy) {
                    physicsSceneManager.RemoveFromObjectsInScene(receptSop);
                    recept.SetActive(false);
                }
            }

            actionFinished(true, receptId);
        }

        public void PlaceBookWallAtLocation(ServerAction action) {
            if (
                physicsSceneManager.ManipulatorBooks == null || 
                physicsSceneManager.ManipulatorBooks.Length == 0
            ) {
                errorMessage = "Scene does not have manipulator books set.";
                actionFinished(false);
                return;
            }

            if (action.objectVariation < 0) {
                errorMessage = "objectVariation must be >= 0";
                actionFinished(false);
                return;
            }

            float yoffset = 0.19f;

            //uint which = (uint) Convert.ToUInt32(action.objectVariation);
            // List<bool> whichIncluded = new List<bool>();
            for (int i = 0; i < 5; i++) {
                if (((action.objectVariation >> i) % 2) == 1) {
                    physicsSceneManager.ManipulatorBooks[i].transform.gameObject.SetActive(true);
                } else {
                    physicsSceneManager.ManipulatorBooks[i].transform.gameObject.SetActive(false);
                }
                // whichIncluded.Add(
                //     ((action.objectVariation >> i) % 2) == 1
                // );
            }

            GameObject allBooksObject = physicsSceneManager.ManipulatorBooks[0].transform.parent.gameObject;

            allBooksObject.transform.position = new Vector3(action.x, action.y + yoffset, action.z);
            allBooksObject.transform.localRotation = Quaternion.Euler(
                action.rotation.x,
                action.rotation.y,
                action.rotation.z
            );

            actionFinished(true);
        }

        public void InitializeTableSetting(ServerAction action) {
            string scene = UnityEngine.SceneManagement.SceneManager.GetActiveScene().name;

            Vector3 newPosition = transform.position;
            Quaternion newRotation = transform.rotation;

            if (scene == "FloorPlan501_physics") {
                newPosition = new Vector3(0f, transform.position.y, 0.75f);
                newRotation = Quaternion.Euler(0f, 180f, 0f);
            } else if (scene == "FloorPlan502_physics") {
                newPosition = new Vector3(-0.5f, transform.position.y, 0.75f);
                newRotation = Quaternion.Euler(0f, 90f, 0f);
            } else if (scene == "FloorPlan503_physics") {
                newPosition = new Vector3(-0.5f, transform.position.y, -0.25f);
                newRotation = Quaternion.Euler(0f, 0f, 0f);
            } else if (scene == "FloorPlan504_physics") {
                newPosition = new Vector3(0f, transform.position.y, 0.5f);
                newRotation = Quaternion.Euler(0f, 180f, 0f);
            } else if (scene == "FloorPlan505_physics") {
                newPosition = new Vector3(0f, transform.position.y, 1.25f);
                newRotation = Quaternion.Euler(0f, 180f, 0f);
            } else {
                errorMessage = "Cannot initialize table in scene " + scene;
                actionFinished(false);
                return;
            }

            if (action.objectVariation < 0 || action.objectVariation > 4) {
                errorMessage = "Invalid table variation.";
                actionFinished(false);
                return;
            }

            transform.position = newPosition;
            transform.rotation = newRotation;

            if (m_Camera.fieldOfView != 90f) {
                m_Camera.fieldOfView = 90f;
            }
            m_Camera.transform.localEulerAngles = new Vector3(30f, 0.0f, 0.0f);

            string tableId = "";
            for (int i = 0; i < 5; i++) {
                GameObject table = physicsSceneManager.ManipulatorTables[i];
                SimObjPhysics tableSop = table.GetComponent<SimObjPhysics>();

                if (action.objectVariation == i) {
                    table.SetActive(true);
                    physicsSceneManager.AddToObjectsInScene(tableSop);
                    tableId = tableSop.ObjectID;
                } else if (table.activeInHierarchy) {
                    physicsSceneManager.RemoveFromObjectsInScene(tableSop);
                    table.SetActive(false);
                }

                GameObject recept = physicsSceneManager.ManipulatorReceptacles[i];
                SimObjPhysics receptSop = recept.GetComponent<SimObjPhysics>();
                if (recept.activeInHierarchy) {
                    physicsSceneManager.RemoveFromObjectsInScene(receptSop);
                    recept.SetActive(false);
                }
            }

            if (physicsSceneManager.ManipulatorBooks != null) {
                foreach (GameObject book in physicsSceneManager.ManipulatorBooks) {
                    book.SetActive(false);
                }
            }

            actionFinished(true, tableId);
        }

        public float GetXZRadiusOfObject(SimObjPhysics sop) {
            BoxCollider bc = sop.BoundingBox.GetComponent<BoxCollider>();
            return (new Vector3(bc.size.x, 0f, bc.size.z) * 0.5f).magnitude;
        }

        public void GetUnreachableSilhouetteForObject(ServerAction action) {
            if (!physicsSceneManager.ObjectIdToSimObjPhysics.ContainsKey(action.objectId)) {
                errorMessage = "Cannot find object with id " + action.objectId;
                actionFinished(false);
                return;
            }
            if (action.z <= 0.0f) {
                errorMessage = "Interactable distance (z) must be > 0";
                actionFinished(false);
                return;
            }
            SimObjPhysics targetObject = physicsSceneManager.ObjectIdToSimObjPhysics[action.objectId];

            Vector3 savedObjectPosition = targetObject.transform.position;
            Quaternion savedObjectRotation = targetObject.transform.rotation;
            Vector3 savedAgentPosition = transform.position;
            Quaternion savedAgentRotation = transform.rotation;

            targetObject.transform.rotation = Quaternion.identity;
            transform.rotation = Quaternion.identity;

            float objectRad = GetXZRadiusOfObject(targetObject);

            var sb = new System.Text.StringBuilder();
            int halfWidth = 1 + ((int) Math.Round((objectRad + action.z + m_CharacterController.radius) / gridSize));
            for (int i = 2 * halfWidth; i >= 0; i--) {
                float zOffset = ((i - halfWidth) * gridSize);

                for (int j = 0; j < 2 * halfWidth + 1; j++) {

                    float xOffset = ((j - halfWidth) * gridSize);
                    if (j != 0) {
                        sb.Append(" ");
                    }
                    transform.position = targetObject.transform.position + new Vector3(xOffset, 0f, zOffset);
                    if (isAgentCapsuleCollidingWith(targetObject.gameObject)) {
                        sb.Append("1");
                    } else if(distanceToObject(targetObject) <= action.z) {
                        sb.Append("2");
                    } else {
                        sb.Append("0");
                    }
                }
                sb.Append("\n");
            }
            string mat = sb.ToString();
#if UNITY_EDITOR
            Debug.Log(mat);
#endif

            targetObject.transform.position = savedObjectPosition;
            targetObject.transform.rotation = savedObjectRotation;
            transform.position = savedAgentPosition;
            transform.rotation = savedAgentRotation;

            actionFinished(true, mat);
        }

        public void RandomlyCreateLiftedFurniture(ServerAction action) {
            if (action.z < 0.25f) {
                errorMessage = "z must be at least 0.25";
                actionFinished(false);
                return;
            }
            if (action.y == 0.0f) {
                errorMessage = "y must be non-zero";
                actionFinished(false);
                return;
            }
            Vector3[] reachablePositions = getReachablePositions();

            List<Vector3> oldAgentPositions = new List<Vector3>();
            List<Quaternion> oldAgentRotations = new List<Quaternion>();
            foreach (BaseFPSAgentController agent in this.agentManager.agents) {
                oldAgentPositions.Add(agent.transform.position);
                agent.transform.position = new Vector3(50f, 50f, 50f);
                oldAgentRotations.Add(agent.transform.rotation);
            }
            SimObjPhysics objectCreated = null;
            try {
                objectCreated = randomlyCreateAndPlaceObjectOnFloor(
                    action.objectType, action.objectVariation, reachablePositions
                );
            } catch (Exception) {}
            if (objectCreated == null) {
                for (int i = 0; i < this.agentManager.agents.Count; i++) {
                    var agent = this.agentManager.agents[i];
                    agent.transform.position = oldAgentPositions[i];
                    agent.transform.rotation = oldAgentRotations[i];
                }
                errorMessage = "Failed to create object of type " + action.objectType + " . " + errorMessage;
                actionFinished(false);
                return;
            }
            objectCreated.GetComponent<Rigidbody>().isKinematic = true;
            bool objectFloating = moveObject(
                objectCreated,
                objectCreated.transform.position + new Vector3(0f, action.y, 0f)
            );

            float[] rotationsArr = { 0f, 90f, 180f, 270f };
            List<float> rotations = rotationsArr.ToList();

            bool placementSuccess = false;
            for (int i = 0; i < 10; i++) {
                if (objectFloating) {
                    List<Vector3> candidatePositionsList = new List<Vector3>();
                    foreach (Vector3 p in reachablePositions) {
                        transform.position = p;
                        if (isAgentCapsuleColliding(collidersToIgnoreDuringMovement)) {
                            continue;
                        }
                        if (distanceToObject(objectCreated) <= action.z) {
                            candidatePositionsList.Add(p);
                        }
                    }
                    transform.position = new Vector3(50f, 50f, 50f);

                    if (candidatePositionsList.Count >= agentManager.agents.Count) {
                        candidatePositionsList.Shuffle_();
                        foreach (Vector3[] candidatePositions in UtilityFunctions.Combinations(
                            candidatePositionsList.ToArray(), agentManager.agents.Count)) {
                            bool candidatesBad = false;
                            for (int j = 0; j < candidatePositions.Length - 1; j++) {
                                Vector3 p0 = candidatePositions[j];
                                for (int k = j + 1; k < candidatePositions.Length; k++) {
                                    Vector3 p1 = candidatePositions[k];
                                    if (Math.Abs(p1.x - p0.x) < 0.4999f && Math.Abs(p1.z - p0.z) < 0.4999f) {
                                        candidatesBad = true;
                                    }
                                    if (candidatesBad) {
                                        break;
                                    }
                                }
                                if (candidatesBad) {
                                    break;
                                }
                            }
                            if (candidatesBad) {
                                continue;
                            }
                            placementSuccess = true;

                            for (int j = 0; j < agentManager.agents.Count; j++) {
                                var agent = (PhysicsRemoteFPSAgentController) agentManager.agents[j];
                                agent.transform.position = candidatePositions[j];

                                foreach (float r in rotations.Shuffle_()) {
                                    agent.transform.rotation = Quaternion.Euler(new Vector3(0f, r, 0f));
                                    if (agent.objectIsCurrentlyVisible(objectCreated, 100f)) {
                                        break;
                                    }
                                }
                            }
                            break;
                        }
                        if (placementSuccess) {
                            break;
                        }
                    }
                }

                if (placementSuccess) {
                    break;
                } else {
                    foreach (BaseFPSAgentController agent in this.agentManager.agents) {
                        agent.transform.position = new Vector3(50f, 50f, 50f);
                    }
                    randomlyPlaceObjectOnFloor(objectCreated, reachablePositions);
                    objectFloating = moveObject(
                        objectCreated,
                        objectCreated.transform.position + new Vector3(0f, action.y, 0f)
                    );
                }
            }

            if (!placementSuccess) {
                for (int i = 0; i < this.agentManager.agents.Count; i++) {
                    var agent = this.agentManager.agents[i];
                    agent.transform.position = oldAgentPositions[i];
                    agent.transform.rotation = oldAgentRotations[i];
                }
                objectCreated.gameObject.SetActive(false);
                errorMessage = "Could not find a place to put the object after 10 iterations. " + errorMessage;
                actionFinished(false);
                return;
            }
            actionFinished(true, objectCreated.ObjectID);
        }

        protected bool moveObject(
            SimObjPhysics sop,
            Vector3 targetPosition,
            bool snapToGrid=false,
            HashSet<Transform> ignoreCollisionWithTransforms=null
        ) {
            Vector3 lastPosition = sop.transform.position;
            //Rigidbody ItemRB = sop.gameObject.GetComponent<Rigidbody>(); no longer needs rb reference

            if (snapToGrid) {
                float mult = 1.0f / gridSize;
                float gridX = Convert.ToSingle(Math.Round(targetPosition.x * mult) / mult);
                float gridZ = Convert.ToSingle(Math.Round(targetPosition.z * mult) / mult);
                targetPosition = new Vector3(gridX, targetPosition.y, gridZ);
            }

            Vector3 dir = targetPosition - sop.transform.position;
            RaycastHit[] sweepResults = UtilityFunctions.CastAllPrimitiveColliders(
                sop.gameObject, targetPosition - sop.transform.position, dir.magnitude,
                1 << 8 | 1 << 10, QueryTriggerInteraction.Ignore
            );

            if (sweepResults.Length > 0) {
                foreach (RaycastHit hit in sweepResults) {
                    if (ignoreCollisionWithTransforms == null || !ignoreCollisionWithTransforms.Contains(hit.transform)) {
                        errorMessage = hit.transform.name + " is in the way of moving " + sop.ObjectID;
                        return false;
                    }
                }
            }
            sop.transform.position = targetPosition;
            return true;
        }

        protected bool moveLiftedObjectHelper(string objectId, Vector3 relativeDir, float maxAgentsDistance = -1.0f) {
            if (!physicsSceneManager.ObjectIdToSimObjPhysics.ContainsKey(objectId)) {
                errorMessage = "Cannot find object with id " + objectId;
                return false;
            }
            SimObjPhysics objectToMove = physicsSceneManager.ObjectIdToSimObjPhysics[objectId];
            Vector3 oldPosition = objectToMove.transform.position;
            if (moveObject(objectToMove, objectToMove.transform.position + relativeDir, true)) {
                if (maxAgentsDistance > 0.0f) {
                    for (int i = 0; i < agentManager.agents.Count; i++) {
                        if (((PhysicsRemoteFPSAgentController) agentManager.agents[i]).distanceToObject(objectToMove) > maxAgentsDistance) {
                            objectToMove.transform.position = oldPosition;
                            errorMessage = "Would move object beyond max distance from agent " + i.ToString();
                            return false;
                        }
                    }
                }
                return true;
            } else {
                return false;
            }
        }

        public void CollidersObjectCollidingWith(ServerAction action) {
            if (!physicsSceneManager.ObjectIdToSimObjPhysics.ContainsKey(action.objectId)) {
                errorMessage = "Cannot find object with id " + action.objectId;
                actionFinished(false);
                return;
            }
            List<string> collidingWithNames = new List<string>();
            GameObject go = physicsSceneManager.ObjectIdToSimObjPhysics[action.objectId].gameObject;
            foreach (Collider c in UtilityFunctions.collidersObjectCollidingWith(go)) {
                collidingWithNames.Add(c.name);
#if UNITY_EDITOR
                Debug.Log(c.name);
#endif
            }
            actionFinished(true, collidingWithNames);
        }
        protected bool moveObjectWithTeleport(SimObjPhysics sop, Vector3 targetPosition, bool snapToGrid = false) {
            Vector3 lastPosition = sop.transform.position;

            if (snapToGrid) {
                float mult = 1.0f / gridSize;
                float gridX = Convert.ToSingle(Math.Round(targetPosition.x * mult) / mult);
                float gridZ = Convert.ToSingle(Math.Round(targetPosition.z * mult) / mult);
                targetPosition = new Vector3(gridX, targetPosition.y, gridZ);
            }

            Vector3 oldPosition = sop.transform.position;
            sop.transform.position = targetPosition;

            if (UtilityFunctions.isObjectColliding(sop.gameObject)) {
                sop.transform.position = oldPosition;
                errorMessage = sop.ObjectID + " is colliding after teleport.";
                return false;
            }

            foreach (BaseFPSAgentController agent in agentManager.agents) {
                // This check is stupid but seems necessary to appease the unity gods
                // as unity doesn't realize the object collides with the agents in
                // the above checks in some cases.
                if (((PhysicsRemoteFPSAgentController)agent).isAgentCapsuleCollidingWith(sop.gameObject)) {
                    sop.transform.position = oldPosition;
                    errorMessage = sop.ObjectID + " is colliding with an agent after movement.";
                    return false;
                }
            }

            return true;
        }

        public void MoveLiftedObjectAhead(ServerAction action) {
            float mag = action.moveMagnitude > 0 ? action.moveMagnitude : gridSize;
            actionFinished(
                moveLiftedObjectHelper(
                    action.objectId,
                    mag * transform.forward,
                    action.maxAgentsDistance
                )
            );
        }

        public void MoveLiftedObjectRight(ServerAction action) {
            float mag = action.moveMagnitude > 0 ? action.moveMagnitude : gridSize;
            actionFinished(
                moveLiftedObjectHelper(
                    action.objectId,
                    mag * transform.right,
                    action.maxAgentsDistance
                )
            );
        }

        public void MoveLiftedObjectLeft(ServerAction action) {
            float mag = action.moveMagnitude > 0 ? action.moveMagnitude : gridSize;
            actionFinished(
                moveLiftedObjectHelper(
                    action.objectId,
                    - mag * transform.right,
                    action.maxAgentsDistance
                )
            );
        }

        public void MoveLiftedObjectBack(ServerAction action) {
            float mag = action.moveMagnitude > 0 ? action.moveMagnitude : gridSize;
            actionFinished(
                moveLiftedObjectHelper(
                    action.objectId,
                    - mag * transform.forward,
                    action.maxAgentsDistance
                )
            );
        }

        public void RotateLiftedObjectRight(ServerAction action) {
            if (!physicsSceneManager.ObjectIdToSimObjPhysics.ContainsKey(action.objectId)) {
                errorMessage = "Cannot find object with id " + action.objectId;
                Debug.Log(errorMessage);
                actionFinished(false);
                return;
            } else {
                SimObjPhysics sop = physicsSceneManager.ObjectIdToSimObjPhysics[action.objectId];
                if (ItemInHand != null && sop == ItemInHand.GetComponent<SimObjPhysics>()) {
                    errorMessage = "Cannot rotate lifted object in hand.";
                    Debug.Log(errorMessage);
                    actionFinished(false);
                    return;
                }
                Quaternion oldRotation = sop.transform.rotation;
                sop.transform.rotation = Quaternion.Euler(new Vector3(0.0f, (float) Math.Round(sop.transform.rotation.y + 90f % 360), 0.0f));;
                if (!action.forceAction) {
                    if (action.maxAgentsDistance > 0.0f) {
                        for (int i = 0; i < agentManager.agents.Count; i++) {
                            if (((PhysicsRemoteFPSAgentController) agentManager.agents[i]).distanceToObject(sop) > action.maxAgentsDistance) {
                                sop.transform.rotation = oldRotation;
                                errorMessage = "Would move object beyond max distance from agent " + i.ToString();
                                actionFinished(false);
                                return;
                            }
                        }
                    }
                    if (UtilityFunctions.isObjectColliding(sop.gameObject, null, 0.0f)) {
                        sop.transform.rotation = oldRotation;
                        errorMessage = sop.ObjectID + " is colliding after teleport.";
                        actionFinished(false);
                        return;
                    }
                    foreach (BaseFPSAgentController agent in agentManager.agents) {
                        // This check is silly but seems necessary to appease unity
                        // as unity doesn't realize the object collides with the agents in
                        // the above checks in some cases.
                        if (((PhysicsRemoteFPSAgentController) agent).isAgentCapsuleCollidingWith(sop.gameObject)) {
                            sop.transform.rotation = oldRotation;
                            errorMessage = sop.ObjectID + " is colliding with an agent after rotation.";
                            actionFinished(false);
                            return;
                        }
                    }
                }
                actionFinished(true);
            }
        }

        public bool moveAgentsWithObject(SimObjPhysics objectToMove, Vector3 d, bool snapToGrid=true) {
            List<Vector3> startAgentPositions = new List<Vector3>();
            var agentMovePQ = new SimplePriorityQueue<BaseFPSAgentController>();
            foreach (BaseFPSAgentController agent in agentManager.agents) {
                var p = agent.transform.position;
                startAgentPositions.Add(p);
                agentMovePQ.Enqueue(agent, -(d.x * p.x + d.z * p.z));
            }
            Vector3 startObjectPosition = objectToMove.transform.position;
            float objectPriority = d.x * startObjectPosition.x + d.z * startObjectPosition.z;
            bool objectMoved = false;

            HashSet<Collider> agentsAndObjColliders = new HashSet<Collider>();
            foreach (BaseFPSAgentController agent in agentManager.agents) {
                foreach (Collider c in agent.GetComponentsInChildren<Collider>()) {
                    agentsAndObjColliders.Add(c);
                }
            }
            foreach (Collider c in objectToMove.GetComponentsInChildren<Collider>()) {
                agentsAndObjColliders.Add(c);
            }

            bool success = true;
            Physics.autoSimulation = false;
            while (agentMovePQ.Count > 0 || !objectMoved) {
                if (agentMovePQ.Count == 0) {
                    success = moveObjectWithTeleport(objectToMove, objectToMove.transform.position + d, snapToGrid);
                    Physics.Simulate(0.04f);
                    break;
                } else {
                    PhysicsRemoteFPSAgentController nextAgent = (PhysicsRemoteFPSAgentController) agentMovePQ.First;
                    float agentPriority = -agentMovePQ.GetPriority(nextAgent);

                    if (!objectMoved && agentPriority < objectPriority) {
                        // Debug.Log("Object");
                        success = moveObjectWithTeleport(objectToMove, objectToMove.transform.position + d, snapToGrid);
                        Physics.Simulate(0.04f);
                        objectMoved = true;
                    } else {
                        // Debug.Log(nextAgent);
                        agentMovePQ.Dequeue();
                        success = nextAgent.moveInDirection(d, "", -1, false, false, agentsAndObjColliders);
                        Physics.Simulate(0.04f);
                    }
                }
                if (!success) {
                    break;
                }
            }
            Physics.autoSimulation = true;
            if (!success) {
                for (int i = 0; i < agentManager.agents.Count; i++) {
                    agentManager.agents[i].transform.position = startAgentPositions[i];
                }
                objectToMove.transform.position = startObjectPosition;
            }
            return success;
        }

        public void MoveAgentsAheadWithObject(ServerAction action) {
            if (!physicsSceneManager.ObjectIdToSimObjPhysics.ContainsKey(action.objectId)) {
                errorMessage = "Cannot find object with id " + action.objectId;
                actionFinished(false);
                return;
            }
            SimObjPhysics objectToMove = physicsSceneManager.ObjectIdToSimObjPhysics[action.objectId];
            action.moveMagnitude = action.moveMagnitude > 0 ? action.moveMagnitude : gridSize;
            actionFinished(moveAgentsWithObject(objectToMove, transform.forward * action.moveMagnitude));
        }

        public void MoveAgentsLeftWithObject(ServerAction action) {
            if (!physicsSceneManager.ObjectIdToSimObjPhysics.ContainsKey(action.objectId)) {
                errorMessage = "Cannot find object with id " + action.objectId;
                actionFinished(false);
                return;
            }
            SimObjPhysics objectToMove = physicsSceneManager.ObjectIdToSimObjPhysics[action.objectId];
            action.moveMagnitude = action.moveMagnitude > 0 ? action.moveMagnitude : gridSize;
            actionFinished(moveAgentsWithObject(objectToMove, -transform.right * action.moveMagnitude));
        }

        public void MoveAgentsRightWithObject(ServerAction action) {
            if (!physicsSceneManager.ObjectIdToSimObjPhysics.ContainsKey(action.objectId)) {
                errorMessage = "Cannot find object with id " + action.objectId;
                actionFinished(false);
                return;
            }
            SimObjPhysics objectToMove = physicsSceneManager.ObjectIdToSimObjPhysics[action.objectId];
            action.moveMagnitude = action.moveMagnitude > 0 ? action.moveMagnitude : gridSize;
            actionFinished(moveAgentsWithObject(objectToMove, transform.right * action.moveMagnitude));
        }

        public void MoveAgentsBackWithObject(ServerAction action) {
            if (!physicsSceneManager.ObjectIdToSimObjPhysics.ContainsKey(action.objectId)) {
                errorMessage = "Cannot find object with id " + action.objectId;
                actionFinished(false);
                return;
            }
            SimObjPhysics objectToMove = physicsSceneManager.ObjectIdToSimObjPhysics[action.objectId];
            action.moveMagnitude = action.moveMagnitude > 0 ? action.moveMagnitude : gridSize;
            actionFinished(moveAgentsWithObject(objectToMove, -transform.forward * action.moveMagnitude));
        }

        public void TeleportObjectToFloor(ServerAction action) {
            if (!physicsSceneManager.ObjectIdToSimObjPhysics.ContainsKey(action.objectId)) {
                errorMessage = "Cannot find object with id " + action.objectId;
                actionFinished(false);
                return;
            } else {
                SimObjPhysics sop = physicsSceneManager.ObjectIdToSimObjPhysics[action.objectId];
                if (ItemInHand != null && sop == ItemInHand.GetComponent<SimObjPhysics>()) {
                    errorMessage = "Cannot teleport object in hand.";
                    actionFinished(false);
                    return;
                }
                Bounds objBounds = new Bounds(
                    new Vector3(float.PositiveInfinity, float.PositiveInfinity, float.PositiveInfinity),
                    new Vector3(-float.PositiveInfinity, -float.PositiveInfinity, -float.PositiveInfinity)
                );
                foreach (Renderer r in sop.GetComponentsInChildren<Renderer>()) {
                    if (r.enabled) {
                        objBounds.Encapsulate(r.bounds);
                    }
                }
                if (objBounds.min.x == float.PositiveInfinity) {
                    errorMessage = "Could not get bounds of " + action.objectId + ".";
                    actionFinished(false);
                    return;
                }
                float y = getFloorY(action.x, action.z);
                if (errorMessage != "") {
                    actionFinished(false);
                    return;
                }
                sop.transform.position = new Vector3(
                    action.x,
                    objBounds.extents.y + y + 0.1f,
                    action.z
                );
                sop.transform.rotation = Quaternion.Euler(action.rotation);
                actionFinished(true);
            }
        }

        public override void TeleportFull(ServerAction action) {
            targetTeleport = new Vector3(action.x, action.y, action.z);

            if (action.forceAction) {
                DefaultAgentHand(action);
                transform.position = targetTeleport;
                transform.rotation = Quaternion.Euler(new Vector3(0.0f, action.rotation.y, 0.0f));
                if (action.standing) {
                    m_Camera.transform.localPosition = standingLocalCameraPosition;
                } else {
                    m_Camera.transform.localPosition = crouchingLocalCameraPosition;
                }
                m_Camera.transform.localEulerAngles = new Vector3(action.horizon, 0.0f, 0.0f);
            } else {
                if (!agentManager.SceneBounds.Contains(targetTeleport)) {
                    errorMessage = "Teleport target out of scene bounds.";
                    actionFinished(false);
                    return;
                }

                Vector3 oldPosition = transform.position;
                Quaternion oldRotation = transform.rotation;
                Vector3 oldLocalHandPosition = new Vector3();
                Quaternion oldLocalHandRotation = new Quaternion();
                if (ItemInHand != null) {
                    oldLocalHandPosition = ItemInHand.transform.localPosition;
                    oldLocalHandRotation = ItemInHand.transform.localRotation;
                }
                Vector3 oldCameraLocalEulerAngle = m_Camera.transform.localEulerAngles;
                Vector3 oldCameraLocalPosition = m_Camera.transform.localPosition;

                DefaultAgentHand(action);
                transform.position = targetTeleport;

                //apply gravity after teleport so we aren't floating in the air
                Vector3 m = new Vector3();
                m.y = Physics.gravity.y * this.m_GravityMultiplier;
                m_CharacterController.Move(m);

                transform.rotation = Quaternion.Euler(new Vector3(0.0f, action.rotation.y, 0.0f));
                if (action.standing) {
                    m_Camera.transform.localPosition = standingLocalCameraPosition;
                } else {
                    m_Camera.transform.localPosition = crouchingLocalCameraPosition;
                }
                m_Camera.transform.localEulerAngles = new Vector3(action.horizon, 0.0f, 0.0f);

                bool agentCollides = isAgentCapsuleColliding(collidersToIgnoreDuringMovement);
                bool handObjectCollides = isHandObjectColliding(true);

                if (agentCollides) {
                    errorMessage = "Cannot teleport due to agent collision.";
                    Debug.Log(errorMessage);
                } else if (handObjectCollides) {
                    errorMessage = "Cannot teleport due to hand object collision.";
                    Debug.Log(errorMessage);
                }

                if (agentCollides || handObjectCollides) {
                    if (ItemInHand != null) {
                        ItemInHand.transform.localPosition = oldLocalHandPosition;
                        ItemInHand.transform.localRotation = oldLocalHandRotation;
                    }
                    transform.position = oldPosition;
                    transform.rotation = oldRotation;
                    m_Camera.transform.localPosition = oldCameraLocalPosition;
                    m_Camera.transform.localEulerAngles = oldCameraLocalEulerAngle;
                    actionFinished(false);
                    return;
                }
            }

            Vector3 v = new Vector3();
            v.y = Physics.gravity.y * this.m_GravityMultiplier;
            m_CharacterController.Move(v);

            snapAgentToGrid();
            actionFinished(true);
        }

        public override void Teleport(ServerAction action) {
            action.horizon = Convert.ToInt32(m_Camera.transform.localEulerAngles.x);
            action.standing = isStanding();
            if (!action.rotateOnTeleport) {
                action.rotation = transform.eulerAngles;
            }
            TeleportFull(action);
        }

        protected HashSet<Collider> allAgentColliders() {
            HashSet<Collider> colliders = null;
            colliders = new HashSet<Collider>();
            foreach(BaseFPSAgentController agent in agentManager.agents) {
                foreach (Collider c in agent.GetComponentsInChildren<Collider>()) {
                    colliders.Add(c);
                }
            }
            return colliders;
        }

        public override void MoveLeft(ServerAction action) {
            action.moveMagnitude = action.moveMagnitude > 0 ? action.moveMagnitude : gridSize;
            actionFinished(moveInDirection(
                -1 * transform.right * action.moveMagnitude,
                action.objectId,
                action.maxAgentsDistance, 
                action.forceAction,
                action.manualInteract,
                action.allowAgentsToIntersect ? allAgentColliders() : null
            ));
        }

        public override void MoveRight(ServerAction action) {
            action.moveMagnitude = action.moveMagnitude > 0 ? action.moveMagnitude : gridSize;
            actionFinished(moveInDirection(
                transform.right * action.moveMagnitude,
                action.objectId,
                action.maxAgentsDistance,
                action.forceAction,
                action.manualInteract,
                action.allowAgentsToIntersect ? allAgentColliders() : null
            ));
        }

        public override void MoveAhead(ServerAction action) {
            action.moveMagnitude = action.moveMagnitude > 0 ? action.moveMagnitude : gridSize;
            actionFinished(moveInDirection(
                transform.forward * action.moveMagnitude,
                action.objectId,
                action.maxAgentsDistance,
                action.forceAction,
                action.manualInteract,
                action.allowAgentsToIntersect ? allAgentColliders() : null
            ));
        }

        public override void MoveBack(ServerAction action) {
            action.moveMagnitude = action.moveMagnitude > 0 ? action.moveMagnitude : gridSize;
            actionFinished(moveInDirection(
                -1 * transform.forward * action.moveMagnitude,
                action.objectId,
                action.maxAgentsDistance,
                action.forceAction,
                action.manualInteract,
                action.allowAgentsToIntersect ? allAgentColliders() : null
            ));
        }

        #if UNITY_EDITOR
        //for use in Editor to test the Reset function.
        public void Reset(ServerAction action)
        {
           physicsSceneManager.GetComponent<AgentManager>().Reset(action);
        }
        #endif

        //a no op action used to return metadata via actionFinished call, but not actually doing anything to interact with the scene or manipulate the Agent
        public void NoOp(ServerAction action)
        {
            actionFinished(true);
        }

        public void PushObject(ServerAction action) {
            if (ItemInHand != null && action.objectId == ItemInHand.GetComponent<SimObjPhysics>().objectID) {
                errorMessage = "Please use Throw for an item in the Agent's Hand";
                Debug.Log(errorMessage);
                actionFinished(false);
                return;
            }

            action.z = 1;

            // if (action.moveMagnitude == 0f) {
            //     action.moveMagnitude = 200f;
            // }

            ApplyForceObject(action);
        }

        public void PullObject(ServerAction action) {
            if (ItemInHand != null && action.objectId == ItemInHand.GetComponent<SimObjPhysics>().objectID) {
                errorMessage = "Please use Throw for an item in the Agent's Hand";
                Debug.Log(errorMessage);
                actionFinished(false);
                return;
            }

            action.z = -1;

            // if (action.moveMagnitude == 0f) {
            //     action.moveMagnitude = 200f;
            // }

            ApplyForceObject(action);
        }

        //pass in a magnitude and an angle offset to push an object relative to agent forward
        public void DirectionalPush(ServerAction action)
        {
            if (ItemInHand != null && action.objectId == ItemInHand.GetComponent<SimObjPhysics>().objectID) {
                errorMessage = "Please use Throw for an item in the Agent's Hand";
                Debug.Log(errorMessage);
                actionFinished(false);
                return;
            }

            //the direction vecctor to push the target object defined by action.PushAngle 
            //degrees clockwise from the agent's forward, the PushAngle must be less than 360
            if(action.pushAngle <= 0 || action.pushAngle >= 360)
            {
                errorMessage = "please give a PushAngle between 0 and 360.";
                Debug.Log(errorMessage);
                actionFinished(false);
                return;
            }

            SimObjPhysics target = null;

            if (action.forceAction) {
                action.forceVisible = true;
            }

            if(action.objectId == null)
            {
                if(!ScreenToWorldTarget(action.x, action.y, ref target, !action.forceAction))
                {
                    //error message is set insice ScreenToWorldTarget
                    actionFinished(false);
                    return;
                }
            }

            //an objectId was given, so find that target in the scene if it exists
            else
            {
                if (!physicsSceneManager.ObjectIdToSimObjPhysics.ContainsKey(action.objectId)) {
                    errorMessage = "Object ID appears to be invalid.";
                    actionFinished(false);
                    return;
                }
                
                //if object is in the scene and visible, assign it to 'target'
                foreach (SimObjPhysics sop in VisibleSimObjs(action)) 
                {
                    target = sop;
                }
            }

            // SimObjPhysics[] simObjPhysicsArray = VisibleSimObjs(action);

            // foreach (SimObjPhysics sop in simObjPhysicsArray) {
            //     if (action.objectId == sop.ObjectID) {
            //         target = sop;
            //     }
            // }

            if (target == null) {
                errorMessage = "No valid target!";
                Debug.Log(errorMessage);
                actionFinished(false);
                return;
            }

            //print(target.name);

            if (!target.GetComponent<SimObjPhysics>()) {
                errorMessage = "Target must be SimObjPhysics!";
                Debug.Log(errorMessage);
                actionFinished(false);
                return;
            }

            bool canbepushed = false;

            if (target.PrimaryProperty == SimObjPrimaryProperty.CanPickup ||
                target.PrimaryProperty == SimObjPrimaryProperty.Moveable)
                canbepushed = true;

            if (!canbepushed) {
                errorMessage = "Target Primary Property type incompatible with push/pull";
                actionFinished(false);
                return;
            }

            if (!action.forceAction && target.isInteractable == false) {
                errorMessage = "Target is not interactable and is probably occluded by something!";
                actionFinished(false);
                return;
            }

            //find the Direction to push the object basec on action.PushAngle
            Vector3 agentForward = transform.forward;
            float pushAngleInRadians = action.pushAngle * Mathf.PI/-180; //using -180 so positive PushAngle values go clockwise

            Vector3 direction = new Vector3((agentForward.x * Mathf.Cos(pushAngleInRadians) - agentForward.z * Mathf.Sin(pushAngleInRadians)), 0, 
            agentForward.x * Mathf.Sin(pushAngleInRadians) + agentForward.z * Mathf.Cos(pushAngleInRadians));

            ServerAction pushAction = new ServerAction();
            pushAction.x = direction.x;
            pushAction.y = direction.y;
            pushAction.z = direction.z;

            pushAction.moveMagnitude = action.moveMagnitude;

            target.GetComponent<Rigidbody>().isKinematic = false;
            sopApplyForce(pushAction, target);

            // target.GetComponent<SimObjPhysics>().ApplyForce(pushAction);
            // actionFinished(true);
        }

        public void ApplyForceObject(ServerAction action) {
            SimObjPhysics target = null;

            if (action.forceAction) {
                action.forceVisible = true;
            }

            if(action.objectId == null)
            {
                if(!ScreenToWorldTarget(action.x, action.y, ref target, !action.forceAction))
                {
                    //error message is set insice ScreenToWorldTarget
                    actionFinished(false);
                    return;
                }
            }

            //an objectId was given, so find that target in the scene if it exists
            else
            {
                if (!physicsSceneManager.ObjectIdToSimObjPhysics.ContainsKey(action.objectId)) {
                    errorMessage = "Object ID appears to be invalid.";
                    actionFinished(false);
                    return;
                }
                
                //if object is in the scene and visible, assign it to 'target'
                foreach (SimObjPhysics sop in VisibleSimObjs(action)) 
                {
                    target = sop;
                }
            }

            // SimObjPhysics[] simObjPhysicsArray = VisibleSimObjs(action);

            // foreach (SimObjPhysics sop in simObjPhysicsArray) {
            //     if (action.objectId == sop.ObjectID) {
            //         target = sop;
            //     }
            // }
            //print(target.objectID);
            //print(target.isInteractable);

            if (target == null) {
                errorMessage = "No valid target!";
                Debug.Log(errorMessage);
                actionFinished(false);
                return;
            }

            if (!target.GetComponent<SimObjPhysics>()) {
                errorMessage = "Target must be SimObjPhysics!";
                Debug.Log(errorMessage);
                actionFinished(false);
                return;
            }

            bool canbepushed = false;

            if (target.PrimaryProperty == SimObjPrimaryProperty.CanPickup ||
                target.PrimaryProperty == SimObjPrimaryProperty.Moveable)
                canbepushed = true;

            if (!canbepushed) {
                errorMessage = "Target Sim Object cannot be moved. It's primary property must be Pickupable or Moveable";
                actionFinished(false);
                return;
            }

            if (!action.forceAction && target.isInteractable == false) {
                print(target.isInteractable);
                errorMessage = "Target:" + target.objectID +  "is not interactable and is probably occluded by something!";
                actionFinished(false);
                return;
            }

            target.GetComponent<Rigidbody>().isKinematic = false;

            ServerAction apply = new ServerAction();
            apply.moveMagnitude = action.moveMagnitude;

            Vector3 dir = Vector3.zero;

            if (action.z == 1) {
                dir = gameObject.transform.forward;
            }

            if (action.z == -1) {
                dir = -gameObject.transform.forward;
            }
            //Vector3 dir = gameObject.transform.forward;
            //print(dir);
            apply.x = dir.x;
            apply.y = dir.y;
            apply.z = dir.z;

            sopApplyForce(apply, target);
            //target.GetComponent<SimObjPhysics>().ApplyForce(apply);
            //actionFinished(true);
        }

        //pause physics autosimulation! Automatic physics simulation can be resumed using the UnpausePhysicsAutoSim() action.
        //additionally, auto simulation will automatically resume from the LateUpdate() check on AgentManager.cs - if the scene has come to rest, physics autosimulation will resume
        public void PausePhysicsAutoSim(ServerAction action)
        {
            //print("ZA WARUDO!");
            Physics.autoSimulation = false;
            physicsSceneManager.physicsSimulationPaused = true;
            actionFinished(true);
        }

        //if physics AutoSimulation is paused, manually advance the physics timestep by action.timeStep's value. Only use values for timeStep no less than zero and no greater than 0.05
        public void AdvancePhysicsStep(ServerAction action)
        {
            if(Physics.autoSimulation == true)
            {
                errorMessage = "AdvancePhysicsStep can only be called if Physics Autosimulation is currently paused! Either use the PausePhysicsAutoSim() action first, or if you already used it, Physics Autosimulation has been turned back on already.";
                actionFinished(false);
                return;
            }

            if(action.timeStep <= 0.0f || action.timeStep > 0.05f)
            {
                errorMessage = "Please use a timeStep between 0.0f and 0.05f. Larger timeSteps produce inconsistent simulation results.";
                actionFinished(false);
                return;
            }
            
            //update the lastVelocity value for all rigidbodies in scene that are SimObjects manually
            Rigidbody[] rbs = FindObjectsOfType(typeof(Rigidbody)) as Rigidbody[];
            foreach(Rigidbody rb in rbs)
            {
                if(rb.GetComponentInParent<SimObjPhysics>())
                {
                    SimObjPhysics sop = rb.GetComponentInParent<SimObjPhysics>();
                    sop.lastVelocity = Math.Abs(rb.angularVelocity.sqrMagnitude + rb.velocity.sqrMagnitude);
                }
            }

            //pass in the timeStep to advance the physics simulation
            Physics.Simulate(action.timeStep);
            agentManager.AdvancePhysicsStepCount++;
            actionFinished(true);
        }

        //Use this to immediately unpause physics autosimulation and allow physics to resolve automatically like normal
        public void UnpausePhysicsAutoSim(ServerAction action)
        {
            Physics.autoSimulation = true;
            physicsSceneManager.physicsSimulationPaused = false;
            actionFinished(true);
        }

        protected void sopApplyForce(ServerAction action, SimObjPhysics sop, float length)
        {
            //print("running sopApplyForce");
            //apply force, return action finished immediately
            if(physicsSceneManager.physicsSimulationPaused)
            {
                //print("autosimulation off");
                sop.ApplyForce(action);
                if(length >= 0.00001f)
                {
                    WhatDidITouch feedback = new WhatDidITouch(){didHandTouchSomething = true, objectId = sop.objectID, armsLength = length};
                    #if UNITY_EDITOR
                    print("didHandTouchSomething: " + feedback.didHandTouchSomething);
                    print("object id: " + feedback.objectId);
                    print("armslength: " + feedback.armsLength);
                    #endif
                    actionFinished(true, feedback);
                }

                else
                {
                    actionFinished(true);
                }
            }

            //if physics is automatically being simulated, use coroutine rather than returning actionFinished immediately
            else
            {
                //print("autosimulation true");
                sop.ApplyForce(action);
                StartCoroutine(checkIfObjectHasStoppedMoving(sop, length));
            }
        }

        //wrapping the SimObjPhysics.ApplyForce function since lots of things use it....
        protected void sopApplyForce(ServerAction action, SimObjPhysics sop)
        {
            sopApplyForce(action, sop, 0.0f);
        }

        //used to check if an specified sim object has come to rest, max time of 40 seconds
        private IEnumerator checkIfObjectHasStoppedMoving(SimObjPhysics sop, float length, bool useTimeout = false)
        {
            //yield for the physics update to make sure this yield is consistent regardless of framerate
            yield return new WaitForFixedUpdate();

            float startTime = Time.time;
            float waitTime = 2.0f;

            if(useTimeout)
            {
                waitTime = 1.0f;
            }

            if(sop != null)
            {
                Rigidbody rb = sop.GetComponentInChildren<Rigidbody>();
                bool stoppedMoving = false;

                while(Time.time - startTime < waitTime)
                {
                    if(sop == null)
                    break;

                    float currentVelocity = Math.Abs(rb.angularVelocity.sqrMagnitude + rb.velocity.sqrMagnitude);
                    float accel = (currentVelocity - sop.lastVelocity) / Time.fixedDeltaTime;

                    //ok the accel is basically zero, so it has stopped moving
                    if(Mathf.Abs(accel) <= 0.001f)
                    {
                        stoppedMoving = true;

                        //force the rb to stop moving just to be safe
                        rb.velocity = Vector3.zero;
                        rb.angularVelocity = Vector3.zero;

                        break;
                    }

                    else
                    yield return new WaitForFixedUpdate();
                }

                //so we never stopped moving and we are using the timeout
                if(!stoppedMoving && useTimeout)
                {
                    errorMessage = "object couldn't come to rest";
                    //print(errorMessage);
                    actionFinished(false);
                    yield break;
                }

                //we are past the wait time threshold, so force object to stop moving before
                //returning actionFinished (true)

                //return to metadatawrapper.actionReturn if an object was touched during this interaction
                if(length != 0.0f)
                {
                    WhatDidITouch feedback = new WhatDidITouch(){didHandTouchSomething = true, objectId = sop.objectID, armsLength = length};

                    #if UNITY_EDITOR
                    print("yield timed out");
                    // print("didHandTouchSomething: " + feedback.didHandTouchSomething);
                    // print("object id: " + feedback.objectId);
                    // print("armslength: " + feedback.armsLength);
                    #endif

                    //force objec to stop moving 
                    rb.velocity = Vector3.zero;
                    rb.angularVelocity = Vector3.zero;
                    actionFinished(true, feedback);
                }

                //if passed in length is 0, don't return feedback cause not all actions need that
                else
                {
                    DefaultAgentHand();
                    actionFinished(true, "object settled after: " + (Time.time - startTime));
                }
            }

            else
            {
                errorMessage = "null reference sim obj in checkIfObjectHasStoppedMoving call";
                actionFinished(false);
            }

        }

        //Sweeptest to see if the object Agent is holding will prohibit movement
        public bool CheckIfItemBlocksAgentStandOrCrouch() {
            bool result = false;

            //if there is nothing in our hand, we are good, return!
            if (ItemInHand == null) {
                result = true;
                return result;
            }

            //otherwise we are holding an object and need to do a sweep using that object's rb
            else {
                Vector3 dir = new Vector3();

                if (isStanding()) {
                    dir = new Vector3(0.0f, -1f, 0.0f);
                } else {
                    dir = new Vector3(0.0f, 1f, 0.0f);
                }

                Rigidbody rb = ItemInHand.GetComponent<Rigidbody>();

                RaycastHit[] sweepResults = rb.SweepTestAll(dir, standingLocalCameraPosition.y, QueryTriggerInteraction.Ignore);
                if (sweepResults.Length > 0) {
                    foreach (RaycastHit res in sweepResults) {
                        //did the item in the hand touch the agent? if so, ignore it's fine
                        //also ignore Untagged because the Transparent_RB of transparent objects need to be ignored for movement
                        //the actual rigidbody of the SimObjPhysics parent object of the transparent_rb should block correctly by having the
                        //checkMoveAction() in the BaseFPSAgentController fail when the agent collides and gets shoved back
                        if (res.transform.tag == "Player" || res.transform.tag == "Untagged") {
                            result = true;
                            break;
                        } else {
                            errorMessage = res.transform.name + " is blocking the Agent from moving " + dir + " with " + ItemInHand.name;
                            result = false;
                            Debug.Log(errorMessage);
                            return result;
                        }

                    }
                }
                //if the array is empty, nothing was hit by the sweeptest so we are clear to move
                else {
                    result = true;
                }

                return result;
            }
        }

        /////AGENT HAND STUFF////
        protected IEnumerator moveHandToTowardsXYZWithForce(float x, float y, float z, float maxDistance) {
            if (ItemInHand == null) {
                errorMessage = "Agent can only move hand if holding an item";
                actionFinished(false);
                yield break;
            }
            SimObjPhysics simObjInHand = ItemInHand.GetComponent<SimObjPhysics>();
            simObjInHand.ResetContactPointsDictionary();
            Rigidbody rb = ItemInHand.GetComponent<Rigidbody>();
            rb.isKinematic = false;
            rb.useGravity = false;

            Vector3 targetPosition = new Vector3(x, y, z);

            Vector3 initialPosition = rb.transform.position;
            Quaternion initialRotation = rb.transform.rotation;
            Vector3 forceDirection = targetPosition - rb.transform.position;
            forceDirection.Normalize();

            Vector3 lastPosition = initialPosition;
            Quaternion lastRotation = initialRotation;
            bool hitMaxDistance = false;
            bool beyondVisibleDistance = false;
            bool leavingViewport = false;
            CollisionDetectionMode oldCollisionDetectionMode = rb.collisionDetectionMode;

            List<Vector3> positions = new List<Vector3>();
            List<Quaternion> rotations = new List<Quaternion>();
            positions.Add(initialPosition);
            rotations.Add(initialRotation);

            Physics.autoSimulation = false;
            List<Vector3> seenPositions = new List<Vector3>();
            List<Quaternion> seenRotations = new List<Quaternion>();
            for (int i = 0; i < 100; i++) {
                seenPositions.Add(rb.transform.position);
                seenRotations.Add(rb.transform.rotation);
                if (rb.velocity.magnitude < 1) {
                    rb.AddForce(forceDirection, ForceMode.Force);
                }
                rb.angularVelocity = rb.angularVelocity * 0.96f;

                Physics.Simulate(0.04f);
#if UNITY_EDITOR
                yield return null;
#endif

                if (i >= 5) {
                    bool repeatedPosition = false;
                    for (int j = seenPositions.Count - 4; j >= Math.Max(seenPositions.Count - 8, 0); j--) {
                        float distance = Vector3.Distance(rb.transform.position, seenPositions[i]);
                        float angle = Quaternion.Angle(rb.transform.rotation, seenRotations[i]);
                        if (distance <= 0.001f && angle <= 3f) {
                            repeatedPosition = true;
                            break;
                        }
                    }
                    if (repeatedPosition) {
                        break;
                    }
                }

                hitMaxDistance = beyondVisibleDistance = leavingViewport = false;

                Vector3 newPosition = rb.transform.position;
                Vector3 delta = newPosition - initialPosition;
                Vector3 forceDir = Vector3.Project(newPosition - initialPosition, forceDirection);
                Vector3 perpDir = delta - forceDir;
                float perpNorm = perpDir.magnitude;
                if (perpNorm > 0.1f * maxDistance) {
                    newPosition = initialPosition + forceDir + (0.1f * maxDistance) * perpDir / perpNorm;
                    rb.transform.position = newPosition;
                }

                Vector3 tmpForCamera = newPosition;
                tmpForCamera.y = m_Camera.transform.position.y;

                hitMaxDistance = Vector3.Distance(initialPosition, newPosition) > maxDistance;
                beyondVisibleDistance = Vector3.Distance(m_Camera.transform.position, tmpForCamera) > maxVisibleDistance;
                leavingViewport = !objectIsWithinViewport(simObjInHand);
                // leavingViewport = !objectIsCurrentlyVisible(simObjInHand, 1000f);

                if (hitMaxDistance) {
                    rb.velocity = new Vector3(0f, 0f, 0f);
                    rb.angularVelocity = 0.0f * rb.angularVelocity;
                    break;
                }

                if (beyondVisibleDistance || leavingViewport) {
                    break;
                } else {
                    positions.Add(rb.transform.position);
                    rotations.Add(rb.transform.rotation);
                    lastPosition = rb.transform.position;
                    lastRotation = rb.transform.rotation;
                }
            }

            Vector3 normalSum = new Vector3(0.0f, 0.0f, 0.0f);
            Vector3 aveCollisionsNormal = new Vector3(0.0f, 0.0f, 0.0f);
            int count = 0;
            foreach (KeyValuePair<Collider, ContactPoint[]> pair in simObjInHand.contactPointsDictionary) {
                foreach (ContactPoint cp in pair.Value) {
                    normalSum += cp.normal;
                    count += 1;
                }
            }

            if (count != 0) {
                aveCollisionsNormal = normalSum / count;
                aveCollisionsNormal.Normalize();
            }

            AgentHand.transform.position = lastPosition;
            rb.transform.localPosition = new Vector3(0f, 0f, 0f);
            rb.transform.rotation = lastRotation;
            rb.velocity = new Vector3(0f, 0f, 0f);
            rb.angularVelocity = new Vector3(0f, 0f, 0f);

            //SetUpRotationBoxChecks();
            IsHandDefault = false;

            Physics.Simulate(0.1f);
            bool handObjectIsColliding = isHandObjectColliding(true);
            if (count != 0) {
                for (int j = 0; handObjectIsColliding && j < 5; j++) {
                    AgentHand.transform.position = AgentHand.transform.position + 0.01f * aveCollisionsNormal;
                    Physics.Simulate(0.1f);
                    handObjectIsColliding = isHandObjectColliding(true);
                }
            }

            Physics.autoSimulation = true;

            // This has to be after the above as the contactPointsDictionary is only
            // updated while rb is not kinematic.
            rb.isKinematic = true;
            rb.collisionDetectionMode = oldCollisionDetectionMode;

            if (handObjectIsColliding) {
                AgentHand.transform.position = initialPosition;
                rb.transform.rotation = initialRotation;
                errorMessage = "Hand object was colliding with: ";
                foreach (KeyValuePair<Collider, ContactPoint[]> pair in simObjInHand.contactPointsDictionary) {
                    SimObjPhysics sop = ancestorSimObjPhysics(pair.Key.gameObject);
                    if (sop != null) {
                        errorMessage += "" + sop.ObjectID + ", ";
                    } else {
                        errorMessage += "" + pair.Key.gameObject.name + ", ";
                    }
                }
                errorMessage += " object(s) after movement.";
                actionFinished(false);
            } else if (Vector3.Distance(initialPosition, lastPosition) < 0.001f &&
                Quaternion.Angle(initialRotation, lastRotation) < 0.001f) {
                if (beyondVisibleDistance) {
                    errorMessage = "Hand already at max distance.";
                } else if (leavingViewport) {
                    errorMessage = "Hand at viewport constraints.";
                } else {
                    errorMessage = "Hand object did not move, perhaps its being blocked.";
                }
                actionFinished(false);
            } else {
                actionFinished(true);
            }
        }

        public void OpenWithHand(ServerAction action) {
            Vector3 direction = transform.forward * action.z +
                transform.right * action.x +
                transform.up * action.y;
            direction.Normalize();
            if (ItemInHand != null) {
                ItemInHand.SetActive(false);
            }
            RaycastHit hit;
            int layerMask = 3 << 8;
            bool raycastDidHit = Physics.Raycast(
                AgentHand.transform.position, direction, out hit, 10f, layerMask);
            if (ItemInHand != null) {
                ItemInHand.SetActive(true);
            }

            if (!raycastDidHit) {
                errorMessage = "No openable objects in direction.";
                actionFinished(false);
                return;
            }
            SimObjPhysics so = ancestorSimObjPhysics(hit.transform.gameObject);
            if (so != null) {
                action.objectId = so.ObjectID;
                action.forceAction = true;
                OpenObject(action);
            } else {
                errorMessage = hit.transform.gameObject.name + " is not interactable.";
                actionFinished(false);
            }
        }

        public void MoveHandForce(ServerAction action) {
            Vector3 direction = transform.forward * action.z +
                transform.right * action.x +
                transform.up * action.y;
            Vector3 target = AgentHand.transform.position +
                direction;
            if (ItemInHand == null) {
                Debug.Log("Agent can only move hand if holding an item");
                actionFinished(false);
            } else if (moveHandToXYZ(target.x, target.y, target.z)) {
                actionFinished(true);
            } else {
                errorMessage = "";
                StartCoroutine(
                    moveHandToTowardsXYZWithForce(target.x, target.y, target.z, direction.magnitude)
                );
            }
        }

        public void TouchThenApplyForce(ServerAction action)
        {
            float x = action.x;
            float y = 1.0f - action.y; //reverse the y so that the origin (0, 0) can be passed in as the top left of the screen

            //cast ray from screen coordinate into world space. If it hits an object
            Ray ray = m_Camera.ViewportPointToRay(new Vector3(x, y, 0.0f));
            RaycastHit hit;

            //if something was touched, actionFinished(true) always
            if(Physics.Raycast(ray, out hit, action.handDistance, 1 << 0 | 1 << 8 | 1<<10, QueryTriggerInteraction.Ignore))
            {
                if(hit.transform.GetComponent<SimObjPhysics>())
                {
                    //wait! First check if the point hit is withing visibility bounds (camera viewport, max distance etc)
                    //this should basically only happen if the handDistance value is too big
                    if(!CheckIfTargetPositionIsInViewportRange(hit.point))
                    {
                        errorMessage = "Object succesfully hit, but it is outside of the Agent's interaction range";
                        WhatDidITouch errorFeedback = new WhatDidITouch(){didHandTouchSomething = false, objectId = "", armsLength = action.handDistance};
                        actionFinished(false, errorFeedback);
                        return;
                    }

                    //if the object is a sim object, apply force now!
                    SimObjPhysics target = hit.transform.GetComponent<SimObjPhysics>();
                    bool canbepushed = false;

                    if (target.PrimaryProperty == SimObjPrimaryProperty.CanPickup ||
                        target.PrimaryProperty == SimObjPrimaryProperty.Moveable)
                        canbepushed = true;

                    if (!canbepushed) 
                    {
                        //the sim object hit was not moveable or pickupable
                        WhatDidITouch feedback = new WhatDidITouch(){didHandTouchSomething = true, objectId = target.objectID, armsLength = hit.distance};
                        #if UNITY_EDITOR
                        print("object touched was not moveable or pickupable");
                        print("didHandTouchSomething: " + feedback.didHandTouchSomething);
                        print("object id: " + feedback.objectId);
                        print("armslength: " + feedback.armsLength);
                        #endif
                        actionFinished(true, feedback);
                        return;
                    }

                    ServerAction apply = new ServerAction();
                    apply.moveMagnitude = action.moveMagnitude;

                    //translate action.direction from Agent's local space to world space - note: do not use camera local space, keep it on agent
                    Vector3 forceDir = this.transform.TransformDirection(action.direction);

                    apply.x = forceDir.x;
                    apply.y = forceDir.y;
                    apply.z = forceDir.z;

                    sopApplyForce(apply, target, hit.distance);
                }

                //raycast hit something but it wasn't a sim object
                else
                {
                    WhatDidITouch feedback = new WhatDidITouch(){didHandTouchSomething = true, objectId = "not a sim object, a structure was touched", armsLength = hit.distance};
                    #if UNITY_EDITOR
                    print("object touched was not a sim object at all");
                    print("didHandTouchSomething: " + feedback.didHandTouchSomething);
                    print("object id: " + feedback.objectId);
                    print("armslength: " + feedback.armsLength);
                    #endif
                    actionFinished(true, feedback);
                    return;
                }
            }

            //raycast didn't hit anything
            else
            {
                //get ray.origin, multiply handDistance with ray.direction, add to origin to get the final point
                //if the final point was out of range, return actionFinished false, otherwise return actionFinished true with feedback
                Vector3 testPosition = ((action.handDistance * ray.direction) + ray.origin);
                if(!CheckIfTargetPositionIsInViewportRange(testPosition))
                {
                    errorMessage = "the position the hand would have moved to is outside the agent's max interaction range";
                    WhatDidITouch errorFeedback = new WhatDidITouch(){didHandTouchSomething = false, objectId = "", armsLength = action.handDistance};
                    actionFinished(false, errorFeedback);
                    return;
                }

                //the nothing hit was not out of range, but still nothing was hit
                WhatDidITouch feedback = new WhatDidITouch(){didHandTouchSomething = false, objectId = "", armsLength = action.handDistance};
                #if UNITY_EDITOR
                print("raycast did not hit anything, it only hit empty space");
                print("didHandTouchSomething: " + feedback.didHandTouchSomething);
                print("object id: " + feedback.objectId);
                print("armslength: " + feedback.armsLength);
                #endif
                actionFinished(true,feedback);
            }
            
        }

        //for use with TouchThenApplyForce feedback return
        public struct WhatDidITouch
        {
            public bool didHandTouchSomething;//did the hand touch something or did it hit nothing?
            public string objectId;//id of object touched, if it is a sim object
            public float armsLength;//the amount the hand moved from it's starting position to hit the object touched
        }

        //checks if the target position in space is within the agent's current viewport
        public bool CheckIfTargetPositionIsInViewportRange(Vector3 targetPosition)
        {
            //now check if the target position is within bounds of the Agent's forward (z) view
            Vector3 tmp = m_Camera.transform.position;
            tmp.y = targetPosition.y;

            if (Vector3.Distance(tmp, targetPosition) > maxVisibleDistance) // + 0.3)
            {
                errorMessage = "The target position is outside the agent's max visible distance.";
                return false;
            }

            //now make sure that the targetPosition is within the Agent's x/y view, restricted by camera
            Vector3 vp = m_Camera.WorldToViewportPoint(targetPosition);
            if(vp.z < 0 || vp.x > 1.0f || vp.y < 0.0f || vp.y > 1.0f || vp.y < 0.0f)
            {
                errorMessage = "The target position is outside the viewport.";
                return false;
            }

            return true;
        }

        //checks if agent hand that is holding an object can move to a target location. Returns false if any obstructions
        public bool CheckIfAgentCanMoveHand(Vector3 targetPosition, bool mustBeVisible = false) {
            bool result = false;

            //first check if we have anything in our hand, if not then no reason to move hand
            if (ItemInHand == null) {
                errorMessage = "Agent can only move hand if currently holding an item";
                result = false;
                return result;
            }

            //now check if the target position is within bounds of the Agent's forward (z) view
            Vector3 tmp = m_Camera.transform.position;
            tmp.y = targetPosition.y;

            if (Vector3.Distance(tmp, targetPosition) > maxVisibleDistance)
            {
                errorMessage = "The target position is out of range- object cannot move outside of max visibility distance.";
                result = false;
                return result;
            }

            //Note: Viewport normalizes to (0,0) bottom left, (1, 0) top right of screen
            //now make sure the targetPosition is actually within the Camera Bounds 

            Vector3 lastPosition = AgentHand.transform.position;
            AgentHand.transform.position = targetPosition;
            //now make sure that the targetPosition is within the Agent's x/y view, restricted by camera
            if(!objectIsWithinViewport(ItemInHand.GetComponent<SimObjPhysics>()))
            {
                AgentHand.transform.position = lastPosition;
                errorMessage = "Target position is outside of the agent's viewport. The target position must be within the frustrum of the viewport.";
                result = false;
                return result;
            }

            //reset for mustBeVisible test so the direction from agent hand to target is correct
            AgentHand.transform.position = lastPosition;

            //by default this is ignored, but pass this as true to force hand manipulation
            //such that objects will always remain visible to the agent and not occluded
            if(mustBeVisible)
            {
                //quickly move object to proposed target position and see if target is still visible
                lastPosition = AgentHand.transform.position;
                AgentHand.transform.position = targetPosition;
                if (!objectIsCurrentlyVisible(ItemInHand.GetComponent<SimObjPhysics>(), 1000f)) {
                    errorMessage = "The target position is not in the Area of the Agent's Viewport!";
                    result = false;
                    AgentHand.transform.position = lastPosition;
                    return result;
                }
                AgentHand.transform.position = lastPosition;
            }


            //ok now actually check if the Agent Hand holding ItemInHand can move to the target position without
            //being obstructed by anything
            Rigidbody ItemRB = ItemInHand.GetComponent<Rigidbody>();

            RaycastHit[] sweepResults = ItemRB.SweepTestAll(targetPosition - AgentHand.transform.position,
                Vector3.Distance(targetPosition, AgentHand.transform.position),
                QueryTriggerInteraction.Ignore);

            //did we hit anything?
            if (sweepResults.Length > 0) {

                foreach (RaycastHit hit in sweepResults) {
                    //hit the player? it's cool, no problem
                    if (hit.transform.tag == "Player") {
                        result = true;
                        break;
                    }

                    //oh we hit something else? oh boy, that's blocking!
                    else {
                        errorMessage = hit.transform.name + " is in Object In Hand's Path! Can't Move Hand holding " + ItemInHand.name;
                        result = false;
                        return result;
                    }
                }

            }

            //didnt hit anything in sweep, we are good to go
            else 
            {
                result = true;
            }

            return result;
        }

        //moves hand to the x, y, z coordinate, not constrained by any axis, if within range
        protected bool moveHandToXYZ(float x, float y, float z, bool mustBeVisible = false) 
        {
            Vector3 targetPosition = new Vector3(x, y, z);
            if (CheckIfAgentCanMoveHand(targetPosition, mustBeVisible)) 
            {
                //Debug.Log("Movement of Agent Hand holding " + ItemInHand.name + " succesful!");
                Vector3 oldPosition = AgentHand.transform.position;
                AgentHand.transform.position = targetPosition;
                IsHandDefault = false;
                return true;
            } 
            
            else 
            {
                //error messages are set up in CheckIfAgentCanMoveHand
                return false;
            }
        }

        //coroutine to yield n frames before returning
        protected IEnumerator waitForNFramesAndReturn(int n, bool actionSuccess) {
            for (int i = 0; i < n; i++) {
                yield return null;
            }
            actionFinished(actionSuccess);
        }

        // Moves hand relative the agent (but not relative the camera, i.e. up is up)
        // x, y, z coordinates should specify how far to move in that direction, so
        // x=.1, y=.1, z=0 will move the hand .1 in both the x and y coordinates.
        public void MoveHand(ServerAction action) {
            //get new direction relative to Agent forward facing direction (not the camera)
            Vector3 newPos = AgentHand.transform.position +
                transform.forward * action.z +
                transform.right * action.x +
                transform.up * action.y;
            StartCoroutine(waitForNFramesAndReturn(1, moveHandToXYZ(newPos.x, newPos.y, newPos.z)));
        }

        //moves hand constrained to x, y, z axes a given magnitude- x y z describe the magnitude in this case
        //pass in x,y,z of 0 if no movement is desired on that axis
        //pass in x,y,z of + for positive movement along that axis
        //pass in x,y,z of - for negative movement along that axis
        public void MoveHandDelta(ServerAction action) {
            Vector3 newPos = AgentHand.transform.position;
            newPos = newPos + (m_Camera.transform.forward * action.z) + (m_Camera.transform.up * action.y) + (m_Camera.transform.right * action.x);
            actionFinished(moveHandToXYZ(newPos.x, newPos.y, newPos.z, action.forceVisible));
        }

        public void MoveHandAhead(ServerAction action) {
            Vector3 newPos = AgentHand.transform.position;
            newPos = newPos + (m_Camera.transform.forward * action.moveMagnitude);
            actionFinished(moveHandToXYZ(newPos.x, newPos.y, newPos.z, action.forceVisible));
        }

        public void MoveHandLeft(ServerAction action) {
            Vector3 newPos = AgentHand.transform.position;
            newPos = newPos + (-m_Camera.transform.right * action.moveMagnitude);
            actionFinished(moveHandToXYZ(newPos.x, newPos.y, newPos.z, action.forceVisible));
        }

        public void MoveHandDown(ServerAction action) {
            Vector3 newPos = AgentHand.transform.position;
            newPos = newPos + (-m_Camera.transform.up * action.moveMagnitude);
            actionFinished(moveHandToXYZ(newPos.x, newPos.y, newPos.z, action.forceVisible));
        }

        public void MoveHandUp(ServerAction action) {
            Vector3 newPos = AgentHand.transform.position;
            newPos = newPos + (m_Camera.transform.up * action.moveMagnitude);
            actionFinished(moveHandToXYZ(newPos.x, newPos.y, newPos.z, action.forceVisible));
        }

        public void MoveHandRight(ServerAction action) {
            Vector3 newPos = AgentHand.transform.position;
            newPos = newPos + (m_Camera.transform.right * action.moveMagnitude);
            actionFinished(moveHandToXYZ(newPos.x, newPos.y, newPos.z, action.forceVisible));
        }

        public void MoveHandBack(ServerAction action) {
            Vector3 newPos = AgentHand.transform.position;
            newPos = newPos + (-m_Camera.transform.forward * action.moveMagnitude);
            actionFinished(moveHandToXYZ(newPos.x, newPos.y, newPos.z, action.forceVisible));
        }

        //uh this kinda does what MoveHandDelta does but in more steps, splitting direction and magnitude into
        //two separate params in case someone wants it that way
        public void MoveHandMagnitude(ServerAction action) {
            Vector3 newPos = AgentHand.transform.position;

            //get new direction relative to Agent's (camera's) forward facing 
            if (action.x > 0) {
                newPos = newPos + (m_Camera.transform.right * action.moveMagnitude);
            }

            if (action.x < 0) {
                newPos = newPos + (-m_Camera.transform.right * action.moveMagnitude);
            }

            if (action.y > 0) {
                newPos = newPos + (m_Camera.transform.up * action.moveMagnitude);
            }

            if (action.y < 0) {
                newPos = newPos + (-m_Camera.transform.up * action.moveMagnitude);
            }

            if (action.z > 0) {
                newPos = newPos + (m_Camera.transform.forward * action.moveMagnitude);
            }

            if (action.z < 0) {
                newPos = newPos + (-m_Camera.transform.forward * action.moveMagnitude);
            }

            actionFinished(moveHandToXYZ(newPos.x, newPos.y, newPos.z));
        }

        public bool IsInArray(Collider collider, GameObject[] arrayOfCol) {
            for (int i = 0; i < arrayOfCol.Length; i++) {
                if (collider == arrayOfCol[i].GetComponent<Collider>())
                    return true;
            }
            return false;
        }

        public bool CheckIfAgentCanRotateHand() {
            bool result = false;

            //make sure there is a box collider
            if (ItemInHand.GetComponent<SimObjPhysics>().BoundingBox.GetComponent<BoxCollider>()) {
                Vector3 sizeOfBox = ItemInHand.GetComponent<SimObjPhysics>().BoundingBox.GetComponent<BoxCollider>().size;
                float overlapRadius = Math.Max(Math.Max(sizeOfBox.x, sizeOfBox.y), sizeOfBox.z);

                //all colliders hit by overlapsphere
                Collider[] hitColliders = Physics.OverlapSphere(AgentHand.transform.position,
                    overlapRadius, 1 << 8, QueryTriggerInteraction.Ignore);

                //did we even hit enything?
                if (hitColliders.Length > 0) {
                    foreach (Collider col in hitColliders) {
                        //is this a sim object?
                        if (col.GetComponentInParent<SimObjPhysics>()) {
                            //is it not the item we are holding? then it's blocking
                            if (col.GetComponentInParent<SimObjPhysics>().transform != ItemInHand.transform) {
                                errorMessage = "Rotating the object results in it colliding with " + col.gameObject.name;
                                return false;
                            }

                            //oh it is the item we are holding, it's fine
                            else
                                result = true;
                        }

                        //ok it's not a sim obj and it's not the player, so it must be a structure or something else that would block
                        else if (col.tag != "Player") {
                            errorMessage = "Rotating the object results in it colliding with an agent.";
                            return false;
                        }
                    }
                }

                //nothing hit by sphere, so we are safe to rotate
                else {
                    result = true;
                }
            } else {
                Debug.Log("item in hand is missing a collider box for some reason! Oh nooo!");
            }

            return result;
        }

        //rotat ethe hand if there is an object in it
        public void RotateHand(ServerAction action) {

            if (ItemInHand == null) {
                errorMessage = "Can't rotate hand unless holding object";
                actionFinished(false);
                return;
            }

            if (CheckIfAgentCanRotateHand()) {
                Vector3 vec = new Vector3(action.x, action.y, action.z);
                AgentHand.transform.localRotation = Quaternion.Euler(vec);
                //SetUpRotationBoxChecks();

                //if this is rotated too much, drop any contained object if held item is a receptacle
                if (Vector3.Angle(ItemInHand.transform.up, Vector3.up) > 95)
                    DropContainedObjects(ItemInHand.GetComponent<SimObjPhysics>());

                actionFinished(true);
            } else {
                actionFinished(false);
            }
        }

        //rotate the hand if there is an object in it
        public void RotateHandRelative(ServerAction action) {

            if (ItemInHand == null) {
                errorMessage = "Can't rotate hand unless holding object";
                return;
            }

            Quaternion agentRot = transform.rotation;
            Quaternion agentHandStartRot = AgentHand.transform.rotation;

            transform.rotation = Quaternion.identity;

            AgentHand.transform.Rotate(
                new Vector3(action.x, action.y, action.z), Space.World
            );
            transform.rotation = agentRot;

            if (isHandObjectColliding(true)) {
                errorMessage = "Hand object is coliding after rotation.";
                AgentHand.transform.rotation = agentHandStartRot;
                actionFinished(false);
            } else {
                actionFinished(true);
            }
        }

        //action to return points from a grid that have an experiment receptacle below it
        //creates a grid startinng from the agent's current hand position and projects that grid
        //forward relative to the agent
        //grid will be a 2n+1 by n grid in the orientation of agent right/left by agent forward
        public void GetReceptacleCoordinatesExpRoom(ServerAction action)
        {
            var agent = this.agentManager.agents[0];
            ExperimentRoomSceneManager ersm = physicsSceneManager.GetComponent<ExperimentRoomSceneManager>();
            //good defaults would be gridSize 0.1m, maxStepCount 20 to cover the room
            var ret = ersm.ValidGrid(agent.AgentHand.transform.position, action.gridSize, action.maxStepCount, agent);
            //var ret = ersm.ValidGrid(agent.AgentHand.transform.position, action.gridSize, action.maxStepCount, agent);
            actionFinished(true, ret);
        }

        //spawn receptacle object at array index <objectVariation> rotated to <y>
        //on <receptacleObjectId> using position <position>
        public void SpawnExperimentObjAtPoint(ServerAction action)
        {
            if(action.receptacleObjectId == null)
            {
                errorMessage = "please give valid receptacleObjectId for SpawnExperimentReceptacleAtPoint action";
                actionFinished(false);
                return;
            }

            if(action.objectType == null)
            {
                errorMessage = "please use either 'receptacle' or 'screen' to specify which experiment object to spawn";
                actionFinished(false);
                return;
            }

            SimObjPhysics target = null;
            //find the object in the scene, disregard visibility
            foreach(SimObjPhysics sop in VisibleSimObjs(true))
            {
                if(sop.objectID == action.receptacleObjectId)
                {
                    target = sop;
                }
            }

            if(target == null)
            {
                errorMessage = "no receptacle object with id: "+ 
                action.receptacleObjectId + " could not be found during SpawnExperimentReceptacleAtPoint";
                actionFinished(false);
                return;
            }

            ExperimentRoomSceneManager ersm = physicsSceneManager.GetComponent<ExperimentRoomSceneManager>();
            if(ersm.SpawnExperimentObjAtPoint(action.objectType, action.objectVariation, target, action.position, action.y))
            actionFinished(true);

            else
            {
                errorMessage = "Experiment object could not be placed on " + action.receptacleObjectId;
                actionFinished(false);
            }
        }

        //spawn receptacle object at array index <objectVariation> rotated to <y>
        //on <receptacleObjectId> using random seed <randomSeed>
        public void SpawnExperimentObjAtRandom(ServerAction action)
        {
            if(action.receptacleObjectId == null)
            {
                errorMessage = "please give valid receptacleObjectId for SpawnExperimentReceptacleAtRandom action";
                actionFinished(false);
                return;
            }

            if(action.objectType == null)
            {
                errorMessage = "please use either 'receptacle' or 'screen' to specify which experiment object to spawn";
                actionFinished(false);
                return;
            }

            SimObjPhysics target = null;
            //find the object in the scene, disregard visibility
            foreach(SimObjPhysics sop in VisibleSimObjs(true))
            {
                if(sop.objectID == action.receptacleObjectId)
                {
                    target = sop;
                }
            }

            if(target == null)
            {
                errorMessage = "no receptacle object with id: "+ 
                action.receptacleObjectId + " could not be found during SpawnExperimentReceptacleAtRandom";
                actionFinished(false);
                return;
            }

            ExperimentRoomSceneManager ersm = physicsSceneManager.GetComponent<ExperimentRoomSceneManager>();
            if(ersm.SpawnExperimentObjAtRandom(action.objectType, action.objectVariation, action.randomSeed, target, action.y))
            actionFinished(true);

            else
            {
                errorMessage = "Experiment object could not be placed on " + action.receptacleObjectId;
                actionFinished(false);
            }
        }

        //specify a screen by objectId in exp room and change material to objectVariation
        public void ChangeScreenMaterialExpRoom(ServerAction action)
        {
            //only 5 material options at the moment
            if(action.objectVariation < 0 || action.objectVariation > 4)
            {
                errorMessage = "please use objectVariation [0, 4] inclusive";
                actionFinished(false);
                return;
            }

            if(action.objectId == null)
            {
                errorMessage = "please give valid objectId for ChangeScreenMaterialExpRoom action";
                actionFinished(false);
                return;
            }

            SimObjPhysics target = null;
            //find the object in the scene, disregard visibility
            foreach(SimObjPhysics sop in VisibleSimObjs(true))
            {
                if(sop.objectID == action.objectId)
                {
                    target = sop;
                }
            }

            if(target == null)
            {
                errorMessage = "no object with id: "+ 
                action.objectId + " could be found during ChangeScreenMaterialExpRoom";
                actionFinished(false);
                return;
            }

            ExperimentRoomSceneManager ersm = physicsSceneManager.GetComponent<ExperimentRoomSceneManager>();
            ersm.ChangeScreenMaterial(target, action.objectVariation);
            actionFinished(true);
        }

        //specify a screen in exp room by objectId and change material color to rgb
        public void ChangeScreenColorExpRoom(ServerAction action)
        {
            if(
            action.r < 0 || action.r > 255 ||
            action.g < 0 || action.g > 255 ||
            action.b < 0 || action.b > 255)
            {
                errorMessage = "rgb values must be [0-255]";
                actionFinished(false);
                return;
            }

            if(action.objectId == null)
            {
                errorMessage = "please give valid objectId for ChangeScreenColorExpRoom action";
                actionFinished(false);
                return;
            }

            SimObjPhysics target = null;
            //find the object in the scene, disregard visibility
            foreach(SimObjPhysics sop in VisibleSimObjs(true))
            {
                if(sop.objectID == action.objectId)
                {
                    target = sop;
                }
            }

            if(target == null)
            {
                errorMessage = "no receptacle object with id: "+ 
                action.receptacleObjectId + " could not be found during ChangeScreenColorExpRoom";
                actionFinished(false);
                return;
            }

            ExperimentRoomSceneManager ersm = physicsSceneManager.GetComponent<ExperimentRoomSceneManager>();
            ersm.ChangeScreenColor(target, action.r, action.g, action.b);
            actionFinished(true);
        }

        //change wall to material [variation]       
        public void ChangeWallMaterialExpRoom(ServerAction action)
        {
            //only 5 material options at the moment
            if(action.objectVariation < 0 || action.objectVariation > 4)
            {
                errorMessage = "please use objectVariation [0, 4] inclusive";
                actionFinished(false);
                return;
            }

            ExperimentRoomSceneManager ersm = physicsSceneManager.GetComponent<ExperimentRoomSceneManager>();
            ersm.ChangeWallMaterial(action.objectVariation);
            actionFinished(true);
        }

        //change wall color to rgb (0-255, 0-255, 0-255)
        public void ChangeWallColorExpRoom(ServerAction action)
        {
            if(
            action.r < 0 || action.r > 255 ||
            action.g < 0 || action.g > 255 ||
            action.b < 0 || action.b > 255)
            {
                errorMessage = "rgb values must be [0-255]";
                actionFinished(false);
                return;
            }

            ExperimentRoomSceneManager ersm = physicsSceneManager.GetComponent<ExperimentRoomSceneManager>();
            ersm.ChangeWallColor(action.r, action.g, action.b);
            actionFinished(true);
        }

        //change floor to material [variation]
        public void ChangeFloorMaterialExpRoom(ServerAction action)
        {
            //only 5 material options at the moment
            if(action.objectVariation < 0 || action.objectVariation > 4)
            {
                errorMessage = "please use objectVariation [0, 4] inclusive";
                actionFinished(false);
                return;
            }

            ExperimentRoomSceneManager ersm = physicsSceneManager.GetComponent<ExperimentRoomSceneManager>();
            ersm.ChangeFloorMaterial(action.objectVariation);
            actionFinished(true);
        }

        //change wall color to rgb (0-255, 0-255, 0-255)
        public void ChangeFloorColorExpRoom(ServerAction action)
        {
            if(
            action.r < 0 || action.r > 255 ||
            action.g < 0 || action.g > 255 ||
            action.b < 0 || action.b > 255)
            {
                errorMessage = "rgb values must be [0-255]";
                actionFinished(false);
                return;
            }

            ExperimentRoomSceneManager ersm = physicsSceneManager.GetComponent<ExperimentRoomSceneManager>();
            ersm.ChangeFloorColor(action.r, action.g, action.b);
            actionFinished(true);
        }

        //change color of ceiling lights in exp room to rgb (0-255, 0-255, 0-255)
        public void ChangeLightColorExpRoom(ServerAction action)
        {
            if(
            action.r < 0 || action.r > 255 ||
            action.g < 0 || action.g > 255 ||
            action.b < 0 || action.b > 255)
            {
                errorMessage = "rgb values must be [0-255]";
                actionFinished(false);
                return;
            }

            ExperimentRoomSceneManager ersm = physicsSceneManager.GetComponent<ExperimentRoomSceneManager>();
            ersm.ChangeLightColor(action.r, action.g, action.b);
            actionFinished(true);
        }

        //change intensity of lights in exp room [0-5] these arent in like... lumens or anything
        //just a relative intensity value
        public void ChangeLightIntensityExpRoom(ServerAction action)
        {
            //restrict this to [0-5]
            if(action.intensity < 0 || action.intensity > 5)
            {
                errorMessage = "light intensity must be [0.0 , 5.0] inclusive";
                actionFinished(false);
                return;
            }

            ExperimentRoomSceneManager ersm = physicsSceneManager.GetComponent<ExperimentRoomSceneManager>();
            ersm.ChangeLightIntensity(action.intensity);
            actionFinished(true);
        }

        public void ChangeTableTopMaterialExpRoom(ServerAction action)
        {
            //only 5 material options at the moment
            if(action.objectVariation < 0 || action.objectVariation > 4)
            {
                errorMessage = "please use objectVariation [0, 4] inclusive";
                actionFinished(false);
                return;
            }

            ExperimentRoomSceneManager ersm = physicsSceneManager.GetComponent<ExperimentRoomSceneManager>();
            ersm.ChangeTableTopMaterial(action.objectVariation);
            actionFinished(true);
        }

        public void ChangeTableTopColorExpRoom(ServerAction action)
        {
            if(
            action.r < 0 || action.r > 255 ||
            action.g < 0 || action.g > 255 ||
            action.b < 0 || action.b > 255)
            {
                errorMessage = "rgb values must be [0-255]";
                actionFinished(false);
                return;
            }

            ExperimentRoomSceneManager ersm = physicsSceneManager.GetComponent<ExperimentRoomSceneManager>();
            ersm.ChangeTableTopColor(action.r, action.g, action.b);
            actionFinished(true);
        }

        public void ChangeTableLegMaterialExpRoom(ServerAction action)
        {
            //only 5 material options at the moment
            if(action.objectVariation < 0 || action.objectVariation > 4)
            {
                errorMessage = "please use objectVariation [0, 4] inclusive";
                actionFinished(false);
                return;
            }

            ExperimentRoomSceneManager ersm = physicsSceneManager.GetComponent<ExperimentRoomSceneManager>();
            ersm.ChangeTableLegMaterial(action.objectVariation);
            actionFinished(true);
        }

        public void ChangeTableLegColorExpRoom(ServerAction action)
        {
            if(
            action.r < 0 || action.r > 255 ||
            action.g < 0 || action.g > 255 ||
            action.b < 0 || action.b > 255)
            {
                errorMessage = "rgb values must be [0-255]";
                actionFinished(false);
                return;
            }

            ExperimentRoomSceneManager ersm = physicsSceneManager.GetComponent<ExperimentRoomSceneManager>();
            ersm.ChangeTableLegColor(action.r, action.g, action.b);
            actionFinished(true);
        }

        //returns valid spawn points for spawning an object on a receptacle in the experiment room
        //checks if <action.objectId> at <action.y> rotation can spawn without falling off 
        //table <receptacleObjectId>
        public void ReturnValidSpawnsExpRoom(ServerAction action)
        {
            if(action.receptacleObjectId == null)
            {
                errorMessage = "please give valid receptacleObjectId for ReturnValidSpawnsExpRoom action";
                actionFinished(false);
                return;
            }

            if(action.objectType == null)
            {
                errorMessage = "please use either 'receptacle' or 'screen' to specify which experiment object to spawn";
                actionFinished(false);
                return;
            }

            SimObjPhysics target = null;
            //find the object in the scene, disregard visibility
            foreach(SimObjPhysics sop in VisibleSimObjs(true))
            {
                if(sop.objectID == action.receptacleObjectId)
                {
                    target = sop;
                }
            }

            if(target == null)
            {
                errorMessage = "no receptacle object with id: "+ 
                action.receptacleObjectId + " could not be found during ReturnValidSpawnsExpRoom";
                actionFinished(false);
                return;
            }

            //return all valid spawn coordinates
            ExperimentRoomSceneManager ersm = physicsSceneManager.GetComponent<ExperimentRoomSceneManager>();
            actionFinished(true, ersm.ReturnValidSpawns(action.objectType, action.objectVariation, target, action.y));
        }

        //change scale of sim object, this only works with sim objects not structures
        public void ScaleObject(ServerAction action)
        {
            //specify target to pickup via objectId or coordinates
            SimObjPhysics target = null;
            if (action.forceAction) {
                action.forceVisible = true;
            }
            //no target object specified, so instead try and use x/y screen coordinates
            if(action.objectId == null)
            {
                if(!ScreenToWorldTarget(action.x, action.y, ref target, !action.forceAction))
                {
                    //error message is set inside ScreenToWorldTarget
                    actionFinished(false);
                    return;
                }
            }

            //an objectId was given, so find that target in the scene if it exists
            else
            {
                if (!physicsSceneManager.ObjectIdToSimObjPhysics.ContainsKey(action.objectId)) {
                    errorMessage = "Object ID appears to be invalid.";
                    actionFinished(false);
                    return;
                }
                
                //if object is in the scene and visible, assign it to 'target'
                foreach (SimObjPhysics sop in VisibleSimObjs(action)) 
                {
                    target = sop;
                }
            }

            //neither objectId nor coordinates found an object
            if(target == null)
            {
                errorMessage = "No target found";
                actionFinished(false);
                return;
            }

            else
            {
                float scaleMultiplier = action.scale; //this can be something like 0.3 to shrink or 1.5 to grow
                StartCoroutine(scaleObject(gameObject.transform.localScale * action.scale, target));
            }
        }

        private IEnumerator scaleObject(Vector3 targetScale, SimObjPhysics target)
        {
            yield return new WaitForFixedUpdate();

            Vector3 originalScale = target.transform.localScale;
            float currentTime = 0.0f;

            do
            {
                target.transform.localScale = Vector3.Lerp(originalScale, targetScale, currentTime / 1.0f);
                currentTime += Time.deltaTime;
                yield return null;
            } while (currentTime <= 1.0f);

            //store reference to all children
            Transform[] children = new Transform[target.transform.childCount];

            for(int i = 0; i < target.transform.childCount; i++)
            {
                children[i] = target.transform.GetChild(i);
            }

            //detach all children
            target.transform.DetachChildren();
            //zero out object transform to be 1, 1, 1
            target.transform.transform.localScale = Vector3.one;
            //reparent all children
            foreach (Transform t in children)
            {
                t.SetParent(target.transform);
            }

            target.ContextSetUpBoundingBox();
            actionFinished(true);
        }
        
        //pass in a Vector3, presumably from GetReachablePositions, and try to place a specific Sim Object there
        //unlike PlaceHeldObject or InitialRandomSpawn, this won't be limited by a Receptacle, but only
        //limited by collision
        public void PlaceObjectAtPoint(ServerAction action)
        {
            if(action.objectId == null)
            {
                errorMessage = "please give valid objectId for PlaceObjectAtPoint action";
                actionFinished(false);
                return;
            }

            SimObjPhysics target = null;
            //find the object in the scene, disregard visibility
            foreach(SimObjPhysics sop in VisibleSimObjs(true))
            {
                if(sop.objectID == action.objectId)
                {
                    target = sop;
                }
            }

            if(target == null)
            {
                errorMessage = "no object with id: "+ 
                action.objectId + " could be found during PlaceObjectAtPoint";
                actionFinished(false);
                return;
            }

            //make sure point we are moving the object to is valid
            if(!agentManager.sceneBounds.Contains(action.position))
            {
                errorMessage = "position coordinate is not within scene bounds";
                actionFinished(false);
                return;
            }

            //ok let's get the distance from the simObj to the bottom most part of its colliders
            Vector3 targetNegY = target.transform.position + new Vector3(0, -1, 0);
            BoxCollider b = target.BoundingBox.GetComponent<BoxCollider>();

            b.enabled = true;
            Vector3 bottomPoint = b.ClosestPoint(targetNegY);
            b.enabled = false;

            float distFromSopToBottomPoint = Vector3.Distance(bottomPoint, target.transform.position);

            float offset = distFromSopToBottomPoint + 0.005f;//offset in case the surface below isn't completely flat

            Vector3 finalPos = GetSurfacePointBelowPosition(action.position) +  new Vector3(0, offset, 0);


            //check spawn area here
            InstantiatePrefabTest ipt = physicsSceneManager.GetComponent<InstantiatePrefabTest>();
            if(ipt.CheckSpawnArea(target, finalPos, target.transform.rotation, false))
            {
                target.transform.position = finalPos;
                
                StartCoroutine(checkIfObjectHasStoppedMoving(target, 0, true));
                return;
            }

            errorMessage = "spawn area not clear, can't place object at that point";
            actionFinished(false);
        }

        //same as PlaceObjectAtPoint(ServerAction action) but without a server action
        public bool placeObjectAtPoint(SimObjPhysics t, Vector3 position)
        {
            SimObjPhysics target = null;
            //find the object in the scene, disregard visibility
            foreach(SimObjPhysics sop in VisibleSimObjs(true))
            {
                if(sop.objectID == t.objectID)
                {
                    target = sop;
                }
            }

            if(target == null)
            {
                return false;
            }

            //make sure point we are moving the object to is valid
            if(!agentManager.sceneBounds.Contains(position))
            {
                return false;
            }

            //ok let's get the distance from the simObj to the bottom most part of its colliders
            Vector3 targetNegY = target.transform.position + new Vector3(0, -1, 0);
            BoxCollider b = target.BoundingBox.GetComponent<BoxCollider>();

            b.enabled = true;
            Vector3 bottomPoint = b.ClosestPoint(targetNegY);
            b.enabled = false;

            float distFromSopToBottomPoint = Vector3.Distance(bottomPoint, target.transform.position);

            float offset = distFromSopToBottomPoint;

            //final position to place on surface
            Vector3 finalPos = GetSurfacePointBelowPosition(position) +  new Vector3(0, offset, 0);


            //check spawn area, if its clear, then place object at finalPos
            InstantiatePrefabTest ipt = physicsSceneManager.GetComponent<InstantiatePrefabTest>();
            if(ipt.CheckSpawnArea(target, finalPos, target.transform.rotation, false))
            {
                target.transform.position = finalPos;
                return true;
            }

            return false;
        }
        //uncomment this to debug draw valid points
        //private List<Vector3> validpointlist = new List<Vector3>();

        //return a bunch of vector3 points above a target receptacle
        //if forceVisible = true, return points regardless of where receptacle is
        //if forceVisible = false, only return points that are also within view of the Agent camera
        public void GetSpawnCoordinatesAboveReceptacle(ServerAction action)
        {
            if (!physicsSceneManager.ObjectIdToSimObjPhysics.ContainsKey(action.objectId)) 
            {
                errorMessage = "Object ID appears to be invalid.";
                actionFinished(false);
                return;
            }

            SimObjPhysics target = null;
            //find our target receptacle
            //if action.anywhere False (default) this should only return objects that are visible
            //if action.anywhere true, return for any object no matter where it is
            foreach (SimObjPhysics sop in VisibleSimObjs(action.anywhere))
            {
                if(action.objectId == sop.ObjectID)
                {
                    target = sop;
                }
            }

            if(target == null)
            {
                if(action.anywhere)
                errorMessage = "No valid Receptacle found in scene";

                else
                errorMessage = "No valid Receptacle found in view";

                actionFinished(false);
                return;
            }

            //ok now get spawn points from target
            List<Vector3> targetPoints = new List<Vector3>();
            targetPoints = target.FindMySpawnPointsFromTopOfTriggerBox();

            //by default, action.anywhere = false, so remove all targetPoints that are outside of agent's view
            //if anywhere true, don't do this and just return all points we got from above
            if(!action.anywhere)
            {
                List<Vector3> filteredTargetPoints = new List<Vector3>();
                foreach(Vector3 v in targetPoints)
                {
                    if(CheckIfTargetPositionIsInViewportRange(v))
                    {
                        filteredTargetPoints.Add(v);
                    }
                }

                targetPoints = filteredTargetPoints;
            }

            //uncomment to debug draw valid points
            // #if UNITY_EDITOR
            // validpointlist = targetPoints;
            // #endif

            actionFinished(true, targetPoints);
        }

        //same as GetSpawnCoordinatesAboveReceptacle(Server Action) but takes a sim obj phys instead
        //returns a list of vector3 coordinates above a receptacle. These coordinates will make up a grid above the receptacle
        public List<Vector3> getSpawnCoordinatesAboveReceptacle(SimObjPhysics t)
        {
            SimObjPhysics target = t;
            //ok now get spawn points from target
            List<Vector3> targetPoints = new List<Vector3>();
            targetPoints = target.FindMySpawnPointsFromTopOfTriggerBox();
            return targetPoints;
        }

        //instantiate a target circle, and then place it in a "SpawnOnlyOUtsideReceptacle" that is also within camera view
        //If fails, return actionFinished(false) and despawn target circle
        public void SpawnTargetCircle(ServerAction action)
        {
            if(action.objectVariation > 2 || action.objectVariation < 0)
            {
                errorMessage = "Please use valid int for SpawnTargetCircleAction. Valid ints are: 0, 1, 2 for small, medium, large circles";
                actionFinished(false);
                return;
            }
            //instantiate a target circle
            GameObject targetCircle = Instantiate(TargetCircles[action.objectVariation], new Vector3(0, 100, 0), Quaternion.identity);
            List<SimObjPhysics> targetReceptacles = new List<SimObjPhysics>();
            InstantiatePrefabTest ipt = physicsSceneManager.GetComponent<InstantiatePrefabTest>();

            //this is the default, only spawn circles in objects that are in view
            if(!action.anywhere)
            {
                //check every sim object and see if it is within the viewport
                foreach(SimObjPhysics sop in VisibleSimObjs(true))
                {
                    if(sop.DoesThisObjectHaveThisSecondaryProperty(SimObjSecondaryProperty.Receptacle))
                    {
                        ///one more check, make sure this receptacle
                        if(ReceptacleRestrictions.SpawnOnlyOutsideReceptacles.Contains(sop.ObjType))
                        {
                            //ok now check if the object is for real in the viewport
                            if(objectIsWithinViewport(sop))
                            {
                                targetReceptacles.Add(sop);
                            }
                        }
                    }
                }
            }

            //spawn target circle in any valid "outside" receptacle in the scene even if not in veiw
            else
            {
                //targetReceptacles.AddRange(physicsSceneManager.ReceptaclesInScene); 
                foreach(SimObjPhysics sop in physicsSceneManager.GatherAllReceptaclesInScene())
                {
                    if(ReceptacleRestrictions.SpawnOnlyOutsideReceptacles.Contains(sop.ObjType))
                    targetReceptacles.Add(sop);
                }               
            }


            //if we passed in a objectId, see if it is in the list of targetReceptacles found so far
            if(action.objectId != null)
            {
                List<SimObjPhysics> filteredTargetReceptacleList = new List<SimObjPhysics>();
                foreach(SimObjPhysics sop in targetReceptacles)
                {
                    if(sop.objectID == action.objectId)
                    filteredTargetReceptacleList.Add(sop);
                }

                targetReceptacles = filteredTargetReceptacleList;
            }

            // if(action.randomSeed != 0)
            // {
            //     targetReceptacles.Shuffle_(action.randomSeed);
            // }

            bool succesfulSpawn = false;

            if(targetReceptacles.Count <= 0)
            {
                errorMessage = "for some reason, no receptacles were found in the scene!";
                Destroy(targetCircle);
                actionFinished(false);
                return;
            }

            //ok we have a shuffled list of receptacles that is picked based on the seed....
            foreach(SimObjPhysics sop in targetReceptacles)
            {
                //for every receptacle, we will get a returned list of receptacle spawn points, and then try placeObjectReceptacle
                List<ReceptacleSpawnPoint> rsps = new List<ReceptacleSpawnPoint>();

                rsps = sop.ReturnMySpawnPoints(false);
                List<ReceptacleSpawnPoint> editedRsps = new List<ReceptacleSpawnPoint>();
                bool constraintsUsed = false;//only set rsps to editedRsps if constraints were passed in

                //only do further constraint checks if defaults are overwritten
                if(!(action.minDistance == 0 && action.maxDistance == 0))
                {
                    foreach(ReceptacleSpawnPoint p in rsps)
                    {
                        //get rid of differences in y values for points
                        Vector3 normalizedPosition = new Vector3(transform.position.x, 0, transform.position.z);
                        Vector3 normalizedPoint = new Vector3(p.Point.x, 0, p.Point.z);

                        if(action.minDistance == 0 && action.maxDistance > 0)
                        {
                            //check distance from agent's transform to spawnpoint
                            if((Vector3.Distance(normalizedPoint, normalizedPosition) <= action.maxDistance))
                            {
                                editedRsps.Add(p);
                            }

                            constraintsUsed = true;
                        }

                        //min distance passed in, no max distance
                        if(action.maxDistance == 0 && action.minDistance > 0)
                        {
                            //check distance from agent's transform to spawnpoint
                            if((Vector3.Distance(normalizedPoint, normalizedPosition) >= action.minDistance))
                            {
                                editedRsps.Add(p);
                            }

                            constraintsUsed = true;
                        }

                        else
                        {
                            //these are default so don't filter by distance
                            //check distance from agent's transform to spawnpoint
                            if((Vector3.Distance(normalizedPoint, normalizedPosition) >= action.minDistance 
                            && Vector3.Distance(normalizedPoint, normalizedPosition) <= action.maxDistance))
                            {
                                editedRsps.Add(p);
                            }

                            constraintsUsed = true;
                        }
                    }
                }

                if(constraintsUsed)
                rsps = editedRsps;

                rsps.Shuffle_(action.randomSeed);

                //only place in viewport
                if(!action.anywhere)
                {
                    if(ipt.PlaceObjectReceptacleInViewport(rsps, targetCircle.GetComponent<SimObjPhysics>(), true, 500, 90, true))
                    {
                        //make sure target circle is within viewport
                        succesfulSpawn = true;
                        break;
                    }
                }
                //place anywhere
                else
                {
                    if(ipt.PlaceObjectReceptacle(rsps, targetCircle.GetComponent<SimObjPhysics>(), true, 500, 90, true))
                    {
                        //make sure target circle is within viewport
                        succesfulSpawn = true;
                        break;
                    }               
                }
            }

            if(succesfulSpawn)
            {
                //if image synthesis is active, make sure to update the renderers for image synthesis since now there are new objects with renderes in the scene
                BaseFPSAgentController primaryAgent = GameObject.Find("PhysicsSceneManager").GetComponent<AgentManager>().ReturnPrimaryAgent();
                if(primaryAgent.imageSynthesis)
                {
                    if(primaryAgent.imageSynthesis.enabled)
                    primaryAgent.imageSynthesis.OnSceneChange();
                }

                SimObjPhysics targetSOP = targetCircle.GetComponent<SimObjPhysics>();
                physicsSceneManager.Generate_ObjectID(targetSOP);
                physicsSceneManager.AddToObjectsInScene(targetSOP);
                actionFinished(true, targetSOP.objectID);//return the objectID of circle spawned for easy reference
            }

            else
            {   
                Destroy(targetCircle);
                errorMessage = "circle failed to spawn";
                actionFinished(false);
            }
        }

        public void MakeObjectsOfTypeUnbreakable(ServerAction action)
        {
            if(action.objectType == null)
            {
                errorMessage = "no object type specified for MakeOBjectsOfTypeUnbreakable()";
                actionFinished(false);
            }

            SimObjPhysics[] simObjs= GameObject.FindObjectsOfType(typeof(SimObjPhysics)) as SimObjPhysics[];
            foreach(SimObjPhysics sop in simObjs)
            {
                if(sop.Type.ToString() == action.objectType) 
                {
                    if(sop.DoesThisObjectHaveThisSecondaryProperty(SimObjSecondaryProperty.CanBreak))
                    {
                        sop.GetComponent<Break>().Unbreakable = true;
                    }
                }
            }
            actionFinished(true);
        }

        public void SetObjectPoses(ServerAction action)
        {
            //make sure objectPoses and also the Object Pose elements inside are initialized correctly
            if(action.objectPoses == null || action.objectPoses[0] == null)
            {
                errorMessage = "objectPoses was not initialized correctly. Please make sure each element in the objectPoses list is initialized.";
                actionFinished(false);
                return;
            }

            bool success = physicsSceneManager.SetObjectPoses(action.objectPoses);
            actionFinished(success);
        }


        //set all objects objects of a given type to a specific state, if that object has that state
        //ie: All objects of type Bowl that have the state property breakable, set isBroken = true
        public void SetObjectStates(ServerAction action)
        {
            if(action.SetObjectStates == null)
            {
                errorMessage = "action.SetObjectStates is null or not initialized!";
                actionFinished(false);
                return;
            }

            //if both the objectType and stateChange members are null, params not set correctly
            if(action.SetObjectStates.objectType == null && action.SetObjectStates.stateChange == null)
            {
                errorMessage = "action.SetObjectStates has objectType and stateChange strings null. Please pass in valid strings.";
                actionFinished(false);
                return;
            }

            //if you pass in an ObjectType, you must also pass in which stateChange of that object you are trying to Set
            if(action.SetObjectStates.objectType != null && action.SetObjectStates.stateChange == null)
            {
                errorMessage = "action.SetObjectStates is missing stateChange string. If setting objects by objectType, Please specify both an objectType and a stateChange compatible with that objectType to set.";
                actionFinished(false);
                return;
            }
            
            //call a coroutine to return actionFinished for all objects that have animation time
            if(action.SetObjectStates.stateChange == "toggleable" || action.SetObjectStates.stateChange == "openable")
            {
                StartCoroutine(SetStateOfAnimatedObjects(action.SetObjectStates));
            }

            //these object change states instantly, so no need for coroutine
            //the function called will handle the actionFinished() return;
            else
            {
                SetStateOfObjectsThatDontHaveAnimationTime(action.SetObjectStates);
            }
        }

        //find all objects in scene of type specified by SetObjectStates.objectType
        //toggle them to the bool if applicable: isOpen, isToggled, isBroken etc.
        protected IEnumerator SetStateOfAnimatedObjects(SetObjectStates SetObjectStates)
        {
            List<SimObjPhysics> animating = new List<SimObjPhysics>();
            Dictionary<SimObjPhysics, string> animatingType = new Dictionary<SimObjPhysics, string>();

            //in this case, we will try and set isToggled for all toggleable objects in the entire scene
            if(SetObjectStates.objectType == null)
            {
                foreach(SimObjPhysics sop in VisibleSimObjs(true))
                {
                    if(SetObjectStates.stateChange == "toggleable")
                    {
                        if(sop.DoesThisObjectHaveThisSecondaryProperty(SimObjSecondaryProperty.CanToggleOnOff) && sop.GetComponent<CanToggleOnOff>())
                        {
                            StartCoroutine(ToggleObject(sop, SetObjectStates.isToggled));
                            animating.Add(sop);
                            animatingType[sop] = "toggleable";
                        }
                    }

                    if(SetObjectStates.stateChange == "openable")
                    {
                        if(sop.DoesThisObjectHaveThisSecondaryProperty(SimObjSecondaryProperty.CanOpen) && sop.GetComponent<CanOpen_Object>())
                        {
                            StartCoroutine(openObject(sop, SetObjectStates.isOpen));
                            animatingType[sop] = "openable";
                            animating.Add(sop);
                        }
                    }
                }
            }

            //in this case, we will only try and set states for objects of the specified objectType
            else
            {
                SimObjType sot = (SimObjType)System.Enum.Parse(typeof(SimObjType), SetObjectStates.objectType);

                //for every sim obj in scene, find objects of type specified first
                foreach(SimObjPhysics sop in VisibleSimObjs(true))
                {
                    //ok we found an object with type specified, now toggle it 
                    if(sop.ObjType == sot)
                    {
                        if(SetObjectStates.stateChange == "toggleable")
                        {
                            if(sop.DoesThisObjectHaveThisSecondaryProperty(SimObjSecondaryProperty.CanToggleOnOff) && sop.GetComponent<CanToggleOnOff>())
                            {
                                StartCoroutine(ToggleObject(sop, SetObjectStates.isToggled));
                                animating.Add(sop);
                                animatingType[sop] = "toggleable";
                            }
                        }

                        if(SetObjectStates.stateChange == "openable")
                        {
                            if(sop.DoesThisObjectHaveThisSecondaryProperty(SimObjSecondaryProperty.CanOpen) && sop.GetComponent<CanOpen_Object>())
                            {
                                StartCoroutine(openObject(sop, SetObjectStates.isOpen));
                                animating.Add(sop);
                                animatingType[sop] = "openable";
                            }  
                        }
                    }
                }
            }

            if(animating.Count > 0)
            {
                //we have now started the toggle for all objects in the ObjectStates array
                int numStillGoing= animating.Count;
                while(numStillGoing > 0)
                {
                    foreach(SimObjPhysics sop in animating)
                    {
                        if(animatingType.ContainsKey(sop))
                        {
                            if(animatingType[sop] == "toggleable")
                            {
                                if(sop.GetComponent<CanToggleOnOff>().GetiTweenCount() == 0)
                                {
                                    numStillGoing--;
                                }
                            }

                            else if(animatingType[sop] == "openable")
                            {
                                if(sop.GetComponent<CanOpen_Object>().GetiTweenCount() == 0)
                                {
                                    numStillGoing--;
                                }
                            }
                        }
                    }
                    //someone is still animating
                    if(numStillGoing > 0)
                    {
                        numStillGoing = animating.Count;
                    }

                    //hold your horses, wait a frame so we don't miss the timing
                    yield return null;
                }
            }

            //ok none of the objects that were actively toggling have any itweens going, so we are done!
            actionFinished(true);
        }
    
        //for setting object states that don't have an animation time, which means they don't require coroutines yeah!
        protected void SetStateOfObjectsThatDontHaveAnimationTime(SetObjectStates SetObjectStates)
        {   

            //ok what state are we lookin at here
            switch(SetObjectStates.stateChange)
            {
                case "breakable":
                {
                    foreach(SimObjPhysics sop in VisibleSimObjs(true))
                    {
                        if(sop.DoesThisObjectHaveThisSecondaryProperty(SimObjSecondaryProperty.CanBreak))
                        {
                            //only break objects that are not already broken
                            Break b = sop.GetComponent<Break>();

                            //only actually do stuff is the object is not broken and we are trying to break it
                            if(!b.isBroken() && SetObjectStates.isBroken)
                            {

                                //oh we have a specific object type?
                                if(SetObjectStates.objectType != null)
                                {
                                    if(sop.Type == (SimObjType)System.Enum.Parse(typeof(SimObjType), SetObjectStates.objectType))
                                    {
                                        b.BreakObject(null);
                                    }

                                    else
                                    continue;
                                }

                                else
                                b.BreakObject(null);
                            }
                        }
                    }

                    break;
                }

                case "canFillWithLiquid":
                {
                    foreach(SimObjPhysics sop in VisibleSimObjs(true))
                    {
                        //only proceed if the sop is fillable
                        if(sop.DoesThisObjectHaveThisSecondaryProperty(SimObjSecondaryProperty.CanBeFilled))
                        {
                            Fill fil = sop.GetComponent<Fill>();

                            //object is empty and trying to fill it
                            if(!fil.IsFilled() && SetObjectStates.isFilledWithLiquid)
                            {
                                //oh, we have a specific object type?
                                if(SetObjectStates.objectType != null)
                                {
                                    //we found an object of the type we want to set
                                    if(sop.Type == (SimObjType)System.Enum.Parse(typeof(SimObjType), SetObjectStates.objectType))
                                    fil.FillObject("water");

                                    //doesn't match objectType, continue to next object
                                    else
                                    continue;
                                }

                                else
                                {
                                    fil.FillObject("water");
                                }
                            }

                            //object is full of some liquid, and trying to empty it
                            else if(fil.IsFilled() && !SetObjectStates.isFilledWithLiquid)
                            {
                                //oh, we have a specific object type?
                                if(SetObjectStates.objectType != null)
                                {
                                    //we found an object of the type we want to set
                                    if(sop.Type == (SimObjType)System.Enum.Parse(typeof(SimObjType), SetObjectStates.objectType))
                                    fil.EmptyObject();

                                    //doesn't match objectType, continue to next object
                                    else
                                    continue;
                                }

                                else
                                {
                                    fil.EmptyObject();
                                }
                            }
                        }
                    }

                    break;
                }

                case "dirtyable":
                {
                    foreach(SimObjPhysics sop in VisibleSimObjs(true))
                    {
                        //only proceed if the sop is dirtyable
                        if(sop.DoesThisObjectHaveThisSecondaryProperty(SimObjSecondaryProperty.CanBeDirty))
                        {
                            Dirty deedsDoneDirtCheap = sop.GetComponent<Dirty>();

                            //object is clean and we are trying to dirty it
                            if(!deedsDoneDirtCheap.IsDirty() && SetObjectStates.isDirty)
                            {
                                //oh, we have a specific object type?
                                if(SetObjectStates.objectType != null)
                                {
                                    //we found an object of the type we want to set
                                    if(sop.Type == (SimObjType)System.Enum.Parse(typeof(SimObjType), SetObjectStates.objectType))
                                    deedsDoneDirtCheap.ToggleCleanOrDirty();

                                    //doesn't match objectType, continue to next object
                                    else
                                    continue;
                                }

                                else
                                {
                                    deedsDoneDirtCheap.ToggleCleanOrDirty();
                                }
                            }

                            //object is dirty and we are trying to clean it
                            else if(deedsDoneDirtCheap.IsDirty() && !SetObjectStates.isDirty)
                            {
                                //oh, we have a specific object type?
                                if(SetObjectStates.objectType != null)
                                {
                                    //we found an object of the type we want to set
                                    if(sop.Type == (SimObjType)System.Enum.Parse(typeof(SimObjType), SetObjectStates.objectType))
                                    deedsDoneDirtCheap.ToggleCleanOrDirty();

                                    //doesn't match objectType, continue to next object
                                    else
                                    continue;
                                }

                                else
                                {
                                    deedsDoneDirtCheap.ToggleCleanOrDirty();
                                }
                            }
                        }
                    }

                    break;
                }

                //one way
                case "cookable":
                {
                    foreach(SimObjPhysics sop in VisibleSimObjs(true))
                    {
                        if(sop.DoesThisObjectHaveThisSecondaryProperty(SimObjSecondaryProperty.CanBeCooked))
                        {
                            CookObject c = sop.GetComponent<CookObject>();

                            //only do stuff if object is not cooked and we are trying to cook it
                            if(!c.IsCooked() && SetObjectStates.isCooked)
                            {
                                if(SetObjectStates.objectType != null)
                                {
                                    if(sop.Type == (SimObjType)System.Enum.Parse(typeof(SimObjType), SetObjectStates.objectType))
                                    {
                                        c.Cook();
                                    }

                                    else
                                    continue;
                                }

                                else
                                c.Cook();
                            }
                        }
                    }

                    break;
                }

                //one way
                case "sliceable":
                {
                    foreach(SimObjPhysics sop in VisibleSimObjs(true))
                    {
                        if(sop.DoesThisObjectHaveThisSecondaryProperty(SimObjSecondaryProperty.CanBeSliced))
                        {
                            SliceObject s = sop.GetComponent<SliceObject>();

                            //only do stuff if object is unsliced and we are trying to slice it
                            if(!s.IsSliced() && SetObjectStates.isSliced)
                            {
                                if(SetObjectStates.objectType != null)
                                {
                                    if(sop.Type == (SimObjType)System.Enum.Parse(typeof(SimObjType), SetObjectStates.objectType))
                                    {
                                        s.Slice();
                                    }

                                    else
                                    continue;
                                }

                                else
                                s.Slice();
                            }
                        }
                    }
                    
                    break;
                }

                //one way
                case "canBeUsedUp":
                {
                    foreach(SimObjPhysics sop in VisibleSimObjs(true))
                    {
                        if(sop.DoesThisObjectHaveThisSecondaryProperty(SimObjSecondaryProperty.CanBeUsedUp))
                        {
                            UsedUp u = sop.GetComponent<UsedUp>();

                            //only do stuff if object is not used up and we are trying to use it up
                            if(!u.isUsedUp && SetObjectStates.isUsedUp)
                            {
                                if(SetObjectStates.objectType != null)
                                {
                                    if(sop.Type == (SimObjType)System.Enum.Parse(typeof(SimObjType), SetObjectStates.objectType))
                                    {
                                        u.UseUp();
                                    }

                                    else
                                    continue;
                                }

                                else
                                u.UseUp();
                            }
                        }
                    }
                    
                    break;
                }
            }

            actionFinished(true);
        }

        public void PutObject(ServerAction action) {
            action.objectId = action.receptacleObjectId;
            action.receptacleObjectId = null;
            PlaceHeldObject(action);
        }

        //if you are holding an object, place it on a valid Receptacle 
        //used for placing objects on receptacles without enclosed restrictions (drawers, cabinets, etc)
        //only checks if the object can be placed on top of the target receptacle
        public void PlaceHeldObject(ServerAction action) {
            // #if UNITY_EDITOR
            // var watch = System.Diagnostics.Stopwatch.StartNew();
            // #endif

            //check if we are even holding anything
            if (ItemInHand == null) {
                errorMessage = "Can't place an object if Agent isn't holding anything";
                actionFinished(false);
                return;
            }

            //get the target receptacle based on the action object ID
            SimObjPhysics targetReceptacle = null;

            //no target object specified, so instead try and use x/y screen coordinates
            if(action.objectId == null)
            {
                if(!ScreenToWorldTarget(action.x, action.y, ref targetReceptacle, !action.forceAction))
                {
                    //error message is set insice ScreenToWorldTarget
                    actionFinished(false);
                    return;
                }
            }

            //an objectId was given, so find that target in the scene if it exists
            else
            {
                if (!physicsSceneManager.ObjectIdToSimObjPhysics.ContainsKey(action.objectId)) {
                    errorMessage = "Object ID appears to be invalid.";
                    actionFinished(false);
                    return;
                }
                
                //if object is in the scene and visible, assign it to 'target'
                foreach (SimObjPhysics sop in VisibleSimObjs(action)) 
                {
                    targetReceptacle = sop;
                }
            }

            if (targetReceptacle == null) {
                errorMessage = "No valid Receptacle found";
                Debug.Log(errorMessage);
                actionFinished(false);
                return;
            }

            if (!targetReceptacle.DoesThisObjectHaveThisSecondaryProperty(SimObjSecondaryProperty.Receptacle)) {
                errorMessage = "This target object is NOT a receptacle!";
                Debug.Log(errorMessage);
                actionFinished(false);
                return;
            }

            //if receptacle can open, check that it's open before placing. Can't place objects in something that is closed!
            if (targetReceptacle.DoesThisObjectHaveThisSecondaryProperty(SimObjSecondaryProperty.CanOpen)) {
                if (ReceptacleRestrictions.MustBeOpenToPlaceObjectsIn.Contains(targetReceptacle.ObjType)) {
                    if (!targetReceptacle.GetComponent<CanOpen_Object>().isOpen) {
                        errorMessage = "Target openable Receptacle is CLOSED, can't place if target is not open!";
                        Debug.Log(errorMessage);
                        actionFinished(false);
                        return;
                    }
                }
            }

            //if this receptacle only receives specific objects, check that the ItemInHand is compatible and
            //check if the receptacle is currently full with another valid object or not
            if (targetReceptacle.DoesThisObjectHaveThisSecondaryProperty(SimObjSecondaryProperty.ObjectSpecificReceptacle)) {
                ObjectSpecificReceptacle osr = targetReceptacle.GetComponent<ObjectSpecificReceptacle>();
                if (osr.HasSpecificType(ItemInHand.GetComponent<SimObjPhysics>().ObjType) && !osr.isFull()) {
                    //check spawn area specifically if it's a stove top we are trying to place something in because
                    //they are close together and can overlap and are weird
                    if (osr.GetComponent<SimObjPhysics>().Type == SimObjType.StoveBurner) {
                        //PhysicsSceneManager psm = GameObject.Find("PhysicsSceneManager").GetComponent<PhysicsSceneManager>();
                        if (physicsSceneManager.StoveTopCheckSpawnArea(ItemInHand.GetComponent<SimObjPhysics>(), osr.attachPoint.transform.position,
                                osr.attachPoint.transform.rotation, false) == false) {
                            errorMessage = "another object's collision is blocking held object from being placed";
                            actionFinished(false);
                            return;
                        }

                    }

                    ItemInHand.transform.position = osr.attachPoint.position;
                    ItemInHand.transform.SetParent(osr.attachPoint.transform);
                    ItemInHand.transform.localRotation = Quaternion.identity;
                    ItemInHand.GetComponent<Rigidbody>().isKinematic = true;
                    ItemInHand.GetComponent<SimObjPhysics>().isInAgentHand = false;//remove in agent hand flag
                    ItemInHand = null;
                    DefaultAgentHand();
                    actionFinished(true);
                    return;
                } else {

                    if (osr.attachPoint.transform.childCount > 0 || osr.isFull()) {
                        errorMessage = targetReceptacle.name + " is full right now";
                    } else {
                        errorMessage = ItemInHand.name + " is not a valid Object Type to be placed in " + targetReceptacle.name;
                    }

                    actionFinished(false);
                    return;
                }
            }

            SimObjPhysics handSOP = ItemInHand.GetComponent<SimObjPhysics>();

            if (!action.forceAction) {
                //check if the item we are holding can even be placed in the action.ObjectID target at all
                foreach (KeyValuePair<SimObjType, List<SimObjType>> res in ReceptacleRestrictions.PlacementRestrictions) {
                    //find the Object Type in the PlacementRestrictions dictionary
                    if (res.Key == handSOP.ObjType) {
                        if (!res.Value.Contains(targetReceptacle.ObjType)) {
                            errorMessage = ItemInHand.name + " cannot be placed in " + targetReceptacle.transform.name;
                            Debug.Log(errorMessage);
                            actionFinished(false);
                            return;
                        }
                    }
                }
            }

            bool onlyPointsCloseToAgent = true;

            //if the target is something like a pot or bowl on a table, return all valid points instead of ONLY visible points since
            //the Agent can't see the bottom of the receptacle if it's placed too high on a table
            if (ReceptacleRestrictions.ReturnAllPoints.Contains(targetReceptacle.ObjType)) {
                onlyPointsCloseToAgent = false;
            }

            bool placeUpright = false;
            //check if the object should be forced to only check upright placement angles (this prevents things like Pots being placed sideways)
            if (ReceptacleRestrictions.AlwaysPlaceUpright.Contains(handSOP.ObjType)) {
                placeUpright = true;
            }

            //ok we are holding something, time to try and place it
            InstantiatePrefabTest script = physicsSceneManager.GetComponent<InstantiatePrefabTest>();
            //set degreeIncrement to 90 for placing held objects to check for vertical angles
            List<ReceptacleSpawnPoint> spawnPoints = targetReceptacle.ReturnMySpawnPoints(onlyPointsCloseToAgent);
            if (action.randomSeed != 0) {
                List<ReceptacleSpawnPoint> randomizedSpawnPoints = new List<ReceptacleSpawnPoint>();
                float maxDistance = action.z;
                if (maxDistance == 0.0f) {
                    maxDistance = maxVisibleDistance;
                }
                foreach (ReceptacleSpawnPoint sp in spawnPoints) {
                    Vector3 tmp = new Vector3(transform.position.x, sp.Point.y, transform.position.z);
                    if (Vector3.Distance(sp.Point, tmp) < maxDistance) {
                        randomizedSpawnPoints.Add(sp);
                    }
                }
                randomizedSpawnPoints.Shuffle_(action.randomSeed);
                spawnPoints = randomizedSpawnPoints;
            }
            if (script.PlaceObjectReceptacle(spawnPoints, ItemInHand.GetComponent<SimObjPhysics>(), action.placeStationary, -1, 90, placeUpright)) {
                ItemInHand = null;
                DefaultAgentHand();
                actionFinished(true);
            } else {
                errorMessage = "No valid positions to place object found";
                actionFinished(false);
            }

            // #if UNITY_EDITOR
            // watch.Stop();
            // var elapsed = watch.ElapsedMilliseconds;
            // print("place object took: " + elapsed + "ms");
            // #endif
        }

        //used for all actions that need a sim object target
        //instead of objectId, use screen coordinates to raycast toward potential targets
        //will set the target object by reference if raycast is succesful
        public bool ScreenToWorldTarget(float x, float y, ref SimObjPhysics target, bool requireWithinViewportRange)
        {
            //float x = action.x;
            y = 1.0f - y; //reverse the y so that the origin (0, 0) can be passed in as the top left of the screen
            //cast ray from screen coordinate into world space. If it hits an object
            Ray ray = m_Camera.ViewportPointToRay(new Vector3(x, y, 0.0f));
            RaycastHit hit;
            //if something was touched, actionFinished(true) always
            if(Physics.Raycast(ray, out hit, Mathf.Infinity, 1 << 0 | 1 << 8 | 1 << 10, QueryTriggerInteraction.Ignore))
            {
                if(hit.transform.GetComponent<SimObjPhysics>())
                {
                    //wait! First check if the point hit is withing visibility bounds (camera viewport, max distance etc)
                    //this should basically only happen if the handDistance value is too big
                    if(requireWithinViewportRange && !CheckIfTargetPositionIsInViewportRange(hit.point))
                    {
                        errorMessage = "target sim object at screen coordinate: (" + x + ", " + y + ") is not within the viewport";
                        return false;
                    }

                    //it is within viewport, so we are good, assign as target
                    target = hit.transform.GetComponent<SimObjPhysics>();
                }
            }

            //try again, this time cast for placeable surface for things like countertops or interior of cabinets
            if(target == null)
            {
                if(Physics.Raycast(ray, out hit, Mathf.Infinity, 1 << 11, QueryTriggerInteraction.Ignore))
                {
                    if(hit.transform.GetComponentInParent<SimObjPhysics>())
                    {
                        //wait! First check if the point hit is withing visibility bounds (camera viewport, max distance etc)
                        //this should basically only happen if the handDistance value is too big
                        if(requireWithinViewportRange && !CheckIfTargetPositionIsInViewportRange(hit.point))
                        {
                            errorMessage = "target sim object at screen coordinate: (" + x + ", " + y + ") is not within the viewport";
                            return false;
                        }

                        //it is within viewport, so we are good, assign as target
                        target = hit.transform.GetComponentInParent<SimObjPhysics>();
                    }
                }
            }

            //force update objects to be visible/interactable correctly
            VisibleSimObjs(false);
            return true;
        }

        public void PickupObject(ServerAction action) //use serveraction objectid
        {
            //specify target to pickup via objectId or coordinates
            SimObjPhysics target = null;
            if (action.forceAction) {
                action.forceVisible = true;
            }
            //no target object specified, so instead try and use x/y screen coordinates
            if(action.objectId == null)
            {
                if(!ScreenToWorldTarget(action.x, action.y, ref target, !action.forceAction))
                {
                    //error message is set inside ScreenToWorldTarget
                    actionFinished(false);
                    return;
                }
            }

            //an objectId was given, so find that target in the scene if it exists
            else
            {
                if (!physicsSceneManager.ObjectIdToSimObjPhysics.ContainsKey(action.objectId)) {
                    errorMessage = "Object ID appears to be invalid.";
                    actionFinished(false);
                    return;
                }
                
                //if object is in the scene and visible, assign it to 'target'
                foreach (SimObjPhysics sop in VisibleSimObjs(action)) 
                {
                    target = sop;
                }
            }

            //neither objectId nor coordinates found an object
            if(target == null)
            {
                errorMessage = "No target found";
                actionFinished(false);
                return;
            }
            
            //we have a valid target
            if (target.PrimaryProperty != SimObjPrimaryProperty.CanPickup) {
                errorMessage = target.objectID + " must have the property CanPickup to be picked up.";
                actionFinished(false);
                return;
            }
            
            if (ItemInHand != null) {
                Debug.Log("Agent hand has something in it already! Can't pick up anything else");
                actionFinished(false);
                return;
            } 
            if (IsHandDefault == false) {
                errorMessage = "Reset Hand to default position before attempting to Pick Up objects";
                actionFinished(false);
                return;
            }

            if (!action.forceAction && !objectIsCurrentlyVisible(target, maxVisibleDistance)) {
                errorMessage = target.objectID + " is not visible and can't be picked up.";
                actionFinished(false);
                return;
            }
            if (!action.forceAction && target.isInteractable == false) {
                errorMessage = target.objectID + " is not interactable and (perhaps it is occluded by something).";
                actionFinished(false);
                return;
            }

            //if pickup action is being abstracted, don't teleport target to hand
            //instead move hand to target and allow for immediate manipulation from
            //where the object was
            if(tryPickupTarget(target, action, action.manualInteract))
            {
                //we have succesfully picked up something! 
                target.GetComponent<SimObjPhysics>().isInAgentHand = true;
                actionFinished(true, target.ObjectID);
                return;
            }

            else
            {
                errorMessage = "Picking up object would cause it to collide and clip into something!";
                actionFinished(false);
                return;
            }
        }

        public bool tryPickupTarget(SimObjPhysics target, ServerAction action, bool manualInteract = false)
        {
            //save all initial values in case we need to reset on action fail
            Vector3 savedPos = target.transform.position;
            Quaternion savedRot = target.transform.rotation;
            Transform savedParent = target.transform.parent;

            //oh also save kinematic values in case we need to reset
            Rigidbody rb = target.GetComponent<Rigidbody>();
            bool wasKinematic = rb.isKinematic;

            //in preparation for object being held, force collision detection to discrete and make sure kinematic = true
            rb.collisionDetectionMode = CollisionDetectionMode.Discrete;
            rb.isKinematic = true;

            //run this to pickup any contained objects if object is a receptacle
            //if the target is rotated too much, don't try to pick up any contained objects since they would fall out
            if (Vector3.Angle(target.transform.up, Vector3.up) < 60) {
                PickupContainedObjects(target);
            }

            if (!manualInteract) {
                //by default, abstract agent hand pickup so that object teleports to hand and changes orientation to match agent

                //agent's hand is in default position in front of camera, teleport object into agent's hand
                target.transform.position = AgentHand.transform.position;
                // target.transform.rotation = AgentHand.transform.rotation; - keep this line if we ever want to change the pickup position to be constant relative to the Agent Hand and Agent Camera rather than aligned by world axis
                target.transform.rotation = transform.rotation;
            } else {
                //in manualInteract mode, move the hand to the object, and require agent hand manipulation to move object around
                //or move closer to agent

                AgentHand.transform.position = target.transform.position;
                //don't rotate target at all as we are moving the hand to the object in manualInteract = True mode
            }

            target.transform.SetParent(AgentHand.transform);
            ItemInHand = target.gameObject;

            if (!action.forceAction && isHandObjectColliding(true) && !manualInteract) 
            {
                // Undo picking up the object if the object is colliding with something after picking it up
                target.GetComponent<Rigidbody>().isKinematic = wasKinematic;
                target.transform.position = savedPos;
                target.transform.rotation = savedRot;
                target.transform.SetParent(savedParent);
                ItemInHand = null;
                DropContainedObjects(target);
                return false;
            }

            else
            {
                return true;
            }
        }

        //make sure not to pick up any sliced objects because those should remain uninteractable i they have been sliced
        public void PickupContainedObjects(SimObjPhysics target) 
        {
            if (target.DoesThisObjectHaveThisSecondaryProperty(SimObjSecondaryProperty.Receptacle)) 
            {
                foreach (SimObjPhysics sop in target.ReceptacleObjects) 
                {
                    //for every object that is contained by this object...first make sure it's pickupable so we don't like, grab a Chair if it happened to be in the receptacle box or something
                    //turn off the colliders (so contained object doesn't block movement), leaving Trigger Colliders active (this is important to maintain visibility!)
                    if (sop.PrimaryProperty == SimObjPrimaryProperty.CanPickup) 
                    {
                        //wait! check if this object is sliceable and is sliced, if so SKIP!
                        if(sop.DoesThisObjectHaveThisSecondaryProperty(SimObjSecondaryProperty.CanBeSliced))
                        {
                            //if this object is sliced, don't pick it up because it is effectively disabled
                            if(sop.GetComponent<SliceObject>().IsSliced())
                            {
                                target.RemoveFromContainedObjectReferences(sop);
                                break;
                            }
                        }

                        sop.transform.Find("Colliders").gameObject.SetActive(false);
                        Rigidbody soprb = sop.GetComponent<Rigidbody>();
                        soprb.collisionDetectionMode = CollisionDetectionMode.Discrete;
                        soprb.isKinematic = true;
                        sop.transform.SetParent(target.transform);

                        //used to reference objects in the receptacle that is being picked up without having to search through all children
                        target.AddToContainedObjectReferences(sop);

                        target.GetComponent<SimObjPhysics>().isInAgentHand = true;//agent hand flag
                        
                    }
                }
            }
        }

        public void DropContainedObjects(SimObjPhysics target) {
            if (target.DoesThisObjectHaveThisSecondaryProperty(SimObjSecondaryProperty.Receptacle)) {
                //print("dropping contained objects");
                GameObject topObject = GameObject.Find("Objects");

                foreach (SimObjPhysics sop in target.ContainedObjectReferences) {
                    //print(sop.name);
                    //for every object that is contained by this object...
                    //turn off the colliders, leaving Trigger Colliders active (this is important to maintain visibility!)
                    sop.transform.Find("Colliders").gameObject.SetActive(true);
                    Rigidbody rb = sop.GetComponent<Rigidbody>();
                    
                    rb.isKinematic = false;
                    rb.collisionDetectionMode = CollisionDetectionMode.ContinuousSpeculative;

                    sop.isInAgentHand = false;//agent hand flag
                    sop.transform.SetParent(topObject.transform);
                }

                target.ClearContainedObjectReferences();
            }
        }

        public void DropContainedObjectsStationary(SimObjPhysics target) {
            if (target.DoesThisObjectHaveThisSecondaryProperty(SimObjSecondaryProperty.Receptacle)) {

                foreach (SimObjPhysics sop in target.ContainedObjectReferences) {
                    //print(sop.name);
                    //for every object that is contained by this object...
                    //turn off the colliders, leaving Trigger Colliders active (this is important to maintain visibility!)
                    sop.transform.Find("Colliders").gameObject.SetActive(true);
                    sop.isInAgentHand = false;//agent hand flag
                }
                target.ClearContainedObjectReferences();
            }
        }

        // private IEnumerator checkDropHandObjectAction(SimObjPhysics currentHandSimObj) 
        // {
        //     yield return null; // wait for two frames to pass
        //     yield return null;
        //     float startTime = Time.time;

        //     //if we can't find the currentHandSimObj's rigidbody because the object was destroyed, bypass this check
        //     if (currentHandSimObj != null)
        //     {
        //         Rigidbody rb = currentHandSimObj.GetComponentInChildren<Rigidbody>();
        //         while (Time.time - startTime < 2) 
        //         {
        //             if(currentHandSimObj == null)
        //             break;

        //             if (Math.Abs(rb.angularVelocity.sqrMagnitude + rb.velocity.sqrMagnitude) < 0.00001) 
        //             {
        //                 // Debug.Log ("object is now at rest");
        //                 break;
        //             } 

        //             else 
        //             {
        //                 // Debug.Log ("object is still moving");
        //                 yield return null;
        //             }
        //         }
        //     }

        //     DefaultAgentHand();
        //     actionFinished(true);
        // }

        private IEnumerator checkDropHandObjectActionFast(SimObjPhysics currentHandSimObj)
        {
            if(currentHandSimObj != null)
            {
                Rigidbody rb = currentHandSimObj.GetComponentInChildren<Rigidbody>();
                Physics.autoSimulation = false;
                yield return null;

                for (int i = 0; i < 100; i++) 
                {
                    Physics.Simulate(0.04f);
                    #if UNITY_EDITOR
                    yield return null;
                    #endif
                    if (Math.Abs(rb.angularVelocity.sqrMagnitude + rb.velocity.sqrMagnitude) < 0.00001) {
                        break;
                    }
                }
                Physics.autoSimulation = true;
            }

            DefaultAgentHand();
            actionFinished(true);
        }

        public void DropHandObject(ServerAction action) {
            //make sure something is actually in our hands
            if (ItemInHand != null) {
                //we do need this to check if the item is currently colliding with the agent, otherwise
                //dropping an object while it is inside the agent will cause it to shoot out weirdly
                if (!action.forceAction && isHandObjectColliding(false)) {
                    errorMessage = ItemInHand.transform.name + " can't be dropped. It must be clear of all other collision first, including the Agent";
                    Debug.Log(errorMessage);
                    actionFinished(false);
                    return;
                } else {
                    Rigidbody rb = ItemInHand.GetComponent<Rigidbody>();
                    rb.isKinematic = false;
                    rb.constraints = RigidbodyConstraints.None;
                    rb.useGravity = true;

                    //change collision detection mode while falling so that obejcts don't phase through colliders.
                    //this is reset to discrete on SimObjPhysics.cs's update 
                    rb.collisionDetectionMode = CollisionDetectionMode.ContinuousSpeculative;

                    GameObject topObject = GameObject.Find("Objects");
                    if (topObject != null) {
                        ItemInHand.transform.parent = topObject.transform;
                    } else {
                        ItemInHand.transform.parent = null;
                    }

                    // Add some random rotational momentum to the dropped object to make things
                    // less deterministic.
                    // TODO: Need a parameter to control how much randomness we introduce.
                    rb.angularVelocity = UnityEngine.Random.insideUnitSphere;

                    DropContainedObjects(ItemInHand.GetComponent<SimObjPhysics>());

                    //if physics simulation has been paused by the PausePhysicsAutoSim() action, don't do any coroutine checks
                    if(!physicsSceneManager.physicsSimulationPaused)
                    {
                        //this is true by default
                        if (action.autoSimulation) 
                        {
                            StartCoroutine(checkIfObjectHasStoppedMoving(ItemInHand.GetComponent<SimObjPhysics>(), 0));
                        } 

                        else 
                        {
                            StartCoroutine(checkDropHandObjectActionFast(ItemInHand.GetComponent<SimObjPhysics>()));
                        }
                    }

                    else
                    actionFinished(true);

                    ItemInHand.GetComponent<SimObjPhysics>().isInAgentHand = false;
                    ItemInHand = null;
                    return;
                }
            } else {
                errorMessage = "nothing in hand to drop!";
                Debug.Log(errorMessage);
                actionFinished(false);
                return;
            }
        }

        //by default will throw in the forward direction relative to the Agent's Camera
        //moveMagnitude, strength of throw, good values for an average throw are around 150-250
        public void ThrowObject(ServerAction action) {
            if (ItemInHand == null) {
                errorMessage = "Nothing in Hand to Throw!";
                Debug.Log(errorMessage);
                actionFinished(false);
                return;
            }

            GameObject go = ItemInHand;
            DropHandObject(action);
            if (this.lastActionSuccess) {
                Vector3 dir = m_Camera.transform.forward;
                go.GetComponent<SimObjPhysics>().ApplyForce(dir, action.moveMagnitude);
            }

        }

        //Hide and Seek helper function, makes overlap box at x,z coordinates
        protected HashSet<SimObjPhysics> objectsInBox(float x, float z) {
            Collider[] colliders = Physics.OverlapBox(
                new Vector3(x, 0f, z),
                new Vector3(0.125f, 10f, 0.125f),
                Quaternion.identity
            );
            HashSet<SimObjPhysics> toReturn = new HashSet<SimObjPhysics>();
            foreach (Collider c in colliders) {
                SimObjPhysics so = ancestorSimObjPhysics(c.transform.gameObject);
                if (so != null) {
                    toReturn.Add(so);
                }
            }
            return toReturn;
        }

        public void ObjectsInBox(ServerAction action) {
            HashSet<SimObjPhysics> objects = objectsInBox(action.x, action.z);
            objectIdsInBox = new string[objects.Count];
            int i = 0;
            foreach (SimObjPhysics so in objects) 
            {
                objectIdsInBox[i] = so.ObjectID;
                i++;
                #if UNITY_EDITOR
                Debug.Log(so.ObjectID);
                #endif
            }
            actionFinished(true);
        }

        //try and close all visible objects
        public void CloseVisibleObjects(ServerAction action) {
            List<CanOpen_Object> coos = new List<CanOpen_Object>();
            foreach (SimObjPhysics so in GetAllVisibleSimObjPhysics(m_Camera, maxVisibleDistance)) {
                CanOpen_Object coo = so.GetComponent<CanOpen_Object>();
                if (coo) {
                    //if object is open, add it to be closed.
                    if (coo.isOpen) {
                        coos.Add(coo);
                    }
                }
            }
            if (coos.Count != 0) {
                StartCoroutine(InteractAndWait(coos, action.simplifyPhysics));
            } else {
                errorMessage = "No objects to close.";
                actionFinished(false);
            }
        }

        //trya nd open all visible objects
        public void OpenVisibleObjects(ServerAction action) {
            List<CanOpen_Object> coos = new List<CanOpen_Object>();
            foreach (SimObjPhysics so in GetAllVisibleSimObjPhysics(m_Camera, maxVisibleDistance)) {
                CanOpen_Object coo = so.GetComponent<CanOpen_Object>();
                if (coo) {
                    //if object is open, add it to be closed.
                    if (!coo.isOpen) {
                        coos.Add(coo);
                    }
                }
            }
            StartCoroutine(InteractAndWait(coos, action.simplifyPhysics));
        }

        public void CloseObject(ServerAction action) {
            SimObjPhysics target = null;
            if (action.forceAction) {
                action.forceVisible = true;
            }
            //no target object specified, so instead try and use x/y screen coordinates
            if(action.objectId == null)
            {
                if(!ScreenToWorldTarget(action.x, action.y, ref target, !action.forceAction))
                {
                    //error message is set insice ScreenToWorldTarget
                    actionFinished(false);
                    return;
                }
            }

            //an objectId was given, so find that target in the scene if it exists
            else
            {
                if (!physicsSceneManager.ObjectIdToSimObjPhysics.ContainsKey(action.objectId)) {
                    errorMessage = "Object ID appears to be invalid.";
                    actionFinished(false);
                    return;
                }
                
                //if object is in the scene and visible, assign it to 'target'
                foreach (SimObjPhysics sop in VisibleSimObjs(action)) 
                {
                    target = sop;
                }
            }

            if (target) {

                if (!action.forceAction && target.isInteractable == false) {
                    errorMessage = "object is visible but occluded by something: " + action.objectId;
                    actionFinished(false);
                }

                if (target.GetComponent<CanOpen_Object>()) {
                    CanOpen_Object codd = target.GetComponent<CanOpen_Object>();

                    //if object is open, close it
                    if (codd.isOpen) {
                        // codd.Interact();
                        // actionFinished(true);
                        StartCoroutine(InteractAndWait(codd, action.simplifyPhysics));
                    } else {
                        errorMessage = "object already closed: " + action.objectId;
                        actionFinished(false);
                    }
                }

                else
                {
                    errorMessage = "target must be Openable to close";
                    actionFinished(false);
                    return;
                }

            } else {
                Debug.Log("Target object not in sight");
                actionFinished(false);
                errorMessage = "object not found: " + action.objectId;
            }
        }

        protected SimObjPhysics getOpenableOrCloseableObjectNearLocation(
            bool open, float x, float y, float radius, bool forceAction
        ) {
            y = 1.0f - y;

            RaycastHit hit;
            int layerMask = 3 << 8;
            if (ItemInHand != null) {
                foreach (Collider c in ItemInHand.GetComponentsInChildren<Collider>()) {
                    c.enabled = false;
                }
            }
            for (int i = 0; i < 10; i++) {
                float r = radius * (i / 9.0f);
                int n = 2 * i + 1;
                for (int j = 0; j < n; j++) {
                    float thetak = 2 * j * ((float) Math.PI) / n;

                    float newX = x + (float) (r * Math.Cos(thetak));
                    float newY = y + (float) (r * Math.Sin(thetak));
                    if (x < 0 || x > 1.0 || y < 0 || y > 1.0) {
                        continue;
                    }

                    Ray ray = m_Camera.ViewportPointToRay(new Vector3(newX, newY, 0.0f));
                    bool raycastDidHit = Physics.Raycast(ray, out hit, 10f, layerMask);

                    #if UNITY_EDITOR
                    if (raycastDidHit) {
                        Debug.DrawLine(ray.origin, hit.point, Color.red, 10f);
                    }
                    #endif

                    if (raycastDidHit) {
                        SimObjPhysics sop = ancestorSimObjPhysics(hit.transform.gameObject);
                        if (sop != null && sop.GetComponent<CanOpen_Object>() && (
                                forceAction || objectIsCurrentlyVisible(sop, maxVisibleDistance)
                            )) {
                            CanOpen_Object coo = sop.GetComponent<CanOpen_Object>();

                            if (open != coo.isOpen) {
                                if (ItemInHand != null) {
                                    foreach (Collider c in ItemInHand.GetComponentsInChildren<Collider>()) {
                                        c.enabled = true;
                                    }
                                }
                                return sop;
                            }
                        }
                    }
                }
            }
            if (ItemInHand != null) {
                foreach (Collider c in ItemInHand.GetComponentsInChildren<Collider>()) {
                    c.enabled = true;
                }
            }
            return null;
        }

        private void OpenOrCloseObjectAtLocation(bool open, ServerAction action) {
            float x = action.x;
            float y = 1.0f - action.y;
            Ray ray = m_Camera.ViewportPointToRay(new Vector3(x, y, 0.0f));
            RaycastHit hit;
            int layerMask = 3 << 8;
            if (ItemInHand != null) {
                foreach (Collider c in ItemInHand.GetComponentsInChildren<Collider>()) {
                    c.enabled = false;
                }
            }
            bool raycastDidHit = Physics.Raycast(ray, out hit, 10f, layerMask);
            if (ItemInHand != null) {
                foreach (Collider c in ItemInHand.GetComponentsInChildren<Collider>()) {
                    c.enabled = true;
                }
            }
            if (!raycastDidHit) {
                Debug.Log("There don't seem to be any objects in that area.");
                errorMessage = "No openable object at location.";
                actionFinished(false);
                return;
            }
            SimObjPhysics so = ancestorSimObjPhysics(hit.transform.gameObject);
            if (so != null && (
                    action.forceAction || objectIsCurrentlyVisible(so, maxVisibleDistance)
                )) {
                action.objectId = so.ObjectID;
                action.forceAction = true;
                if (open) {
                    OpenObject(action);
                } else {
                    CloseObject(action);
                }
            } else if (so == null) {
                errorMessage = "Object at location is not interactable.";
                actionFinished(false);
            } else {
                errorMessage = so.ObjectID + " is too far away.";
                actionFinished(false);
            }
        }

        public void OpenObjectAtLocation(ServerAction action) {
            if (action.z > 0) {
                SimObjPhysics sop = getOpenableOrCloseableObjectNearLocation(
                    true, action.x, action.y, action.z, false
                );
                if (sop != null) {
                    action.objectId = sop.ObjectID;
                    action.forceVisible = true;
                    OpenObject(action);
                } else {
                    errorMessage = "No openable object found within a radius about given point.";
                    actionFinished(false);
                }

            } else {
                OpenOrCloseObjectAtLocation(true, action);
            }
            return;
        }

        public void CloseObjectAtLocation(ServerAction action) {
            OpenOrCloseObjectAtLocation(false, action);
            return;
        }

        protected IEnumerator InteractAndWait(CanOpen_Object coo, bool freezeContained = false, float openPercent = 1.0f) {
            bool ignoreAgentInTransition = true;

            List<Collider> collidersDisabled = new List<Collider>();
            if (ignoreAgentInTransition) {
                foreach (Collider c in this.GetComponentsInChildren<Collider>()) {
                    if (c.enabled) {
                        collidersDisabled.Add(c);
                        c.enabled = false;
                    }
                }
            }

            Dictionary<string, Transform> objectIdToOldParent = null;
            SimObjPhysics target = null;
            if (freezeContained) {
                target = ancestorSimObjPhysics(coo.gameObject);
                objectIdToOldParent = new Dictionary<string, Transform>();
                foreach (string objectId in target.Contains()) {
                    SimObjPhysics toReParent = physicsSceneManager.ObjectIdToSimObjPhysics[objectId];
                    objectIdToOldParent[toReParent.ObjectID] = toReParent.transform.parent;
                    toReParent.transform.parent = coo.transform;
                    toReParent.GetComponent<Rigidbody>().isKinematic = true;
                }
            }

            bool success = false;
            if (coo != null) {
                coo.Interact(openPercent);
            }

            yield return new WaitUntil( () => (coo != null && coo.GetiTweenCount() == 0));
            success = true;
            yield return null;

            if (ignoreAgentInTransition) {
                GameObject openedObject = null;
                openedObject = coo.GetComponentInParent<SimObjPhysics>().gameObject;

                if (isAgentCapsuleCollidingWith(openedObject) || isHandObjectCollidingWith(openedObject)) {
                    success = false;
                    if (coo != null) {
                        coo.Interact(openPercent);
                    }

                    yield return new WaitUntil( () => (coo != null && coo.GetiTweenCount() == 0));
                    yield return null;
                }

                foreach (Collider c in collidersDisabled) {
                    c.enabled = true;
                }
            }

            if (freezeContained) {
                foreach (string objectId in objectIdToOldParent.Keys) {
                    SimObjPhysics toReParent = physicsSceneManager.ObjectIdToSimObjPhysics[objectId];
                    toReParent.transform.parent = objectIdToOldParent[toReParent.ObjectID];
                    Rigidbody rb = toReParent.GetComponent<Rigidbody>();
                    rb.velocity = new Vector3(0f, 0f, 0f);
                    rb.angularVelocity = new Vector3(0f, 0f, 0f);
                    rb.isKinematic = false;
                }
            }

            if (!success) {
                errorMessage = "Object failed to open/close successfully.";
            }

            actionFinished(success);
        }

        protected bool anyInteractionsStillRunning(List<CanOpen_Object> coos) {
            bool anyStillRunning = false;
            if (!anyStillRunning) {
                foreach (CanOpen_Object coo in coos) {
                    if (coo.GetiTweenCount() != 0) {
                        anyStillRunning = true;
                        break;
                    }
                }
            }
            return anyStillRunning;
        }

         protected IEnumerator InterpolateRotation(Quaternion targetRotation, float seconds) {
            var time = Time.time;
            var newTime = time;
            while (newTime - time < seconds) {
                yield return null;
                newTime = Time.time;
                var diffSeconds = newTime - time;
                var alpha = Mathf.Min(diffSeconds / seconds, 1.0f);
                this.transform.rotation = Quaternion.Lerp(this.transform.rotation, targetRotation, alpha);
                
            }
            Debug.Log("Rotate action finished! " + (newTime - time) );
            //  this.transform.rotation = targetRotation;
            actionFinished(true);
        }

        protected IEnumerator InteractAndWait(List<CanOpen_Object> coos, bool freezeContained = false) {
            bool ignoreAgentInTransition = true;

            List<Collider> collidersDisabled = new List<Collider>();
            if (ignoreAgentInTransition) {
                foreach (Collider c in this.GetComponentsInChildren<Collider>()) {
                    if (c.enabled) {
                        collidersDisabled.Add(c);
                        c.enabled = false;
                    }
                }
            }

            Dictionary<string, Transform> objectIdToOldParent = null;
            List<SimObjPhysics> targets = null;
            if (freezeContained) {
                targets = new List<SimObjPhysics>();
                objectIdToOldParent = new Dictionary<string, Transform>();
                foreach (CanOpen_Object coo in coos) {
                    SimObjPhysics target = ancestorSimObjPhysics(coo.gameObject);
                    targets.Add(target);
                    foreach (string objectId in target.Contains()) {
                        SimObjPhysics toReParent = physicsSceneManager.ObjectIdToSimObjPhysics[objectId];
                        objectIdToOldParent[toReParent.ObjectID] = toReParent.transform.parent;
                        toReParent.transform.parent = coo.transform;
                        toReParent.GetComponent<Rigidbody>().isKinematic = true;
                    }
                }
            }
            
            foreach (CanOpen_Object coo in coos) {
                coo.Interact();
            }

            for (int i = 0; anyInteractionsStillRunning(coos) && i < 1000; i++) {
                yield return null;
            }

            if (ignoreAgentInTransition) {
                foreach (CanOpen_Object coo in coos) {
                    GameObject openedObject = coo.GetComponentInParent<SimObjPhysics>().gameObject;
                    if (isAgentCapsuleCollidingWith(openedObject) || isHandObjectCollidingWith(openedObject)) {
                        coo.Interact();
                    }
                }

                for (int i = 0; anyInteractionsStillRunning(coos) && i < 1000; i++) {
                    yield return null;
                }

                foreach (Collider c in collidersDisabled) {
                    c.enabled = true;
                }
            }

            if (freezeContained) {
                foreach (string objectId in objectIdToOldParent.Keys) {
                    SimObjPhysics toReParent = physicsSceneManager.ObjectIdToSimObjPhysics[objectId];
                    toReParent.transform.parent = objectIdToOldParent[toReParent.ObjectID];
                    Rigidbody rb = toReParent.GetComponent<Rigidbody>();
                    rb.velocity = new Vector3(0f, 0f, 0f);
                    rb.angularVelocity = new Vector3(0f, 0f, 0f);
                    rb.isKinematic = false;
                }
            }

            actionFinished(true);
        }

        //swap an object's materials out to the cooked version of the object
        public void CookObject(ServerAction action) {
            //specify target to pickup via objectId or coordinates
            SimObjPhysics target = null;
            if (action.forceAction) {
                action.forceVisible = true;
            }
            //no target object specified, so instead try and use x/y screen coordinates
            if(action.objectId == null)
            {
                if(!ScreenToWorldTarget(action.x, action.y, ref target, !action.forceAction))
                {
                    //error message is set insice ScreenToWorldTarget
                    actionFinished(false);
                    return;
                }
            }

            //an objectId was given, so find that target in the scene if it exists
            else
            {
                if (!physicsSceneManager.ObjectIdToSimObjPhysics.ContainsKey(action.objectId)) {
                    errorMessage = "Object ID appears to be invalid.";
                    actionFinished(false);
                    return;
                }
                
                //if object is in the scene and visible, assign it to 'target'
                foreach (SimObjPhysics sop in VisibleSimObjs(action)) 
                {
                    target = sop;
                }
            }


            if (target) {
                if (!action.forceAction && target.isInteractable == false) {
                    actionFinished(false);
                    errorMessage = "object is visible but occluded by something: " + action.objectId;
                    return;
                }

                if (target.GetComponent<CookObject>()) {
                    CookObject to = target.GetComponent<CookObject>();

                    //is this toasted already? if not, good to go
                    if (to.IsCooked()) {
                        actionFinished(false);
                        errorMessage = action.objectId + " is already Toasted!";
                        return;
                    }

                    to.Cook();

                    actionFinished(true);
                }

                else
                {
                    errorMessage = "target object is not cookable";
                    actionFinished(false);
                    return;
                }
            }

            //target not found in currently visible objects, report not found
            else {
                actionFinished(false);
                errorMessage = "object not found: " + action.objectId;
            }
        }

        //face change the agent's face screen to demonstrate different "emotion" states
        //for use with multi agent implicit communication
        public void ChangeAgentFaceToNeutral(ServerAction action)
        {
            Material[] currentmats = MyFaceMesh.materials;

            currentmats[2] = ScreenFaces[0];

            MyFaceMesh.materials = currentmats;
            
            actionFinished(true);
        }

        public void ChangeAgentFaceToHappy(ServerAction action)
        {
            Material[] currentmats = MyFaceMesh.materials;

            currentmats[2] = ScreenFaces[1];

            MyFaceMesh.materials = currentmats;

            actionFinished(true);
        }

        public void ChangeAgentFaceToMad(ServerAction action)
        {
            Material[] currentmats = MyFaceMesh.materials;

            currentmats[2] = ScreenFaces[2];

            MyFaceMesh.materials = currentmats;
            
            actionFinished(true);
        }

        public void ChangeAgentFaceToSuperMad(ServerAction action)
        {
            Material[] currentmats = MyFaceMesh.materials;

            currentmats[2] = ScreenFaces[3];

            MyFaceMesh.materials = currentmats;
            
            actionFinished(true);
        }

        public void ToggleObjectOn(ServerAction action)
        {
            ToggleObject(action, true, action.forceAction);
        }

        public void ToggleObjectOff(ServerAction action)
        {
            ToggleObject(action, false, action.forceAction);
        }


        public void ToggleObject(ServerAction action, bool toggleOn, bool forceAction)
        {
            SimObjPhysics target = null;
            if (action.forceAction) 
            {
                action.forceVisible = true;
            }
            //no target object specified, so instead try and use x/y screen coordinates
            if(action.objectId == null)
            {
                if(!ScreenToWorldTarget(action.x, action.y, ref target, !action.forceAction))
                {
                    //error message is set insice ScreenToWorldTarget
                    actionFinished(false);
                    return;
                }
            }

            //an objectId was given, so find that target in the scene if it exists
            else
            {
                if (!physicsSceneManager.ObjectIdToSimObjPhysics.ContainsKey(action.objectId)) {
                    errorMessage = "Object ID appears to be invalid.";
                    actionFinished(false);
                    return;
                }
                
                //if object is in the scene and visible, assign it to 'target'
                foreach (SimObjPhysics sop in VisibleSimObjs(action)) 
                {
                    target = sop;
                }
            }

            if (!target)
            {

                //target not found in currently visible objects, report not found
                errorMessage = "object not found: " + action.objectId;
                actionFinished(false);
                return;
            }
            
            ToggleObject(target, toggleOn, forceAction);
        }

        //specific ToggleObject that is used for SetObjectStatesForLotsOfObjects
        public IEnumerator ToggleObject(SimObjPhysics target, bool toggleOn)
        {
            if(target.GetComponent<CanToggleOnOff>())
            {
                //get CanToggleOnOff component from target
                CanToggleOnOff ctof = target.GetComponent<CanToggleOnOff>();

                if(!ctof.ReturnSelfControlled())
                {
                    yield break;
                }

                //if the object is already in the state specified by the toggleOn bool, do nothing
                if(ctof.isOn == toggleOn)
                {
                    yield break;
                }

                //if object needs to be closed to turn on...
                if(toggleOn && ctof.ReturnMustBeClosedToTurnOn().Contains(target.Type))
                {
                    //if the object is open and we are trying to turn it on, do nothing because it can't
                    if(target.GetComponent<CanOpen_Object>().isOpen)
                    yield break;
                }

                ctof.Toggle();
            }
        }

        public bool ToggleObject(SimObjPhysics target, bool toggleOn, bool forceAction)
        {
            if (!forceAction && target.isInteractable == false)
            {
                errorMessage = "object is visible but occluded by something: " + target.ObjectID;
                actionFinished(false);
                return false;
            }

            if (target.GetComponent<CanToggleOnOff>())
            {
                CanToggleOnOff ctof = target.GetComponent<CanToggleOnOff>();

                if (!ctof.ReturnSelfControlled())
                {
                    errorMessage = "target object is controlled by another sim object. target object cannot be turned on/off directly";
                    actionFinished(false);
                    return false;
                }

                //check to make sure object is in other state
                if (ctof.isOn == toggleOn)
                {
                    if (ctof.isOn) {
                        errorMessage = "can't toggle object on if it's already on!";
                    }
                    else
                    {
                        errorMessage = "can't toggle object off if it's already off!";
                    }

                    actionFinished(false);
                    return false;
                }
                //check if this object needs to be closed in order to turn on
                if (toggleOn && ctof.ReturnMustBeClosedToTurnOn().Contains(target.Type))
                {
                    if (target.GetComponent<CanOpen_Object>().isOpen)
                    {
                        errorMessage = "Target must be closed to Toggle On!";
                        actionFinished(false);
                        return false;
                    }
                }

                //check if this object is broken, it should not be able to be turned on
                if(toggleOn && target.DoesThisObjectHaveThisSecondaryProperty(SimObjSecondaryProperty.CanBreak))
                {
                    //if this breakable object is broken, we can't turn it on
                    if(target.IsBroken)
                    {
                        errorMessage = "Target is broken and cannot be Toggled On!";
                        actionFinished(false);
                        return false;
                    }

                }

                //interact then wait
                StartCoroutine(ToggleAndWait(ctof));
                return true;
                
            }
            else
            {
                errorMessage = "object is not toggleable.";
                actionFinished(false);
                return false;
            }
        }

        protected IEnumerator ToggleAndWait(CanToggleOnOff ctof)
        {
            if(ctof != null)
            ctof.Toggle();

            bool success = false;
            
            yield return new WaitUntil( () => (ctof != null && ctof.GetiTweenCount() == 0));
            success = true;

            if (!success)
            {
                errorMessage = "object could not be toggled on/off succesfully";
            }

            //only return ActionFinished once the object is completely done animating.
            //print(ctof.isOn);
            actionFinished(success);
        }

        public void OpenObject(ServerAction action) {
            SimObjPhysics target = null;
            if (action.forceAction) {
                action.forceVisible = true;
            }
            //no target object specified, so instead try and use x/y screen coordinates
            if(action.objectId == null)
            {
                if(!ScreenToWorldTarget(action.x, action.y, ref target, !action.forceAction))
                {
                    //error message is set insice ScreenToWorldTarget
                    actionFinished(false);
                    return;
                }
            }

            //an objectId was given, so find that target in the scene if it exists
            else
            {
                if (!physicsSceneManager.ObjectIdToSimObjPhysics.ContainsKey(action.objectId)) {
                    errorMessage = "Object ID appears to be invalid.";
                    actionFinished(false);
                    return;
                }
                
                //if object is in the scene and visible, assign it to 'target'
                foreach (SimObjPhysics sop in VisibleSimObjs(action)) 
                {
                    target = sop;
                }
            }
            

            if (target) {
                if (!action.forceAction && target.isInteractable == false) {
                    actionFinished(false);
                    errorMessage = "object is visible but occluded by something: " + action.objectId;
                    return;
                }

                if(!target.GetComponent<CanOpen_Object>())
                {
                    errorMessage = "object must be Openable to open";
                    actionFinished(false);
                    return;
                }

                if (target.GetComponent<CanOpen_Object>()) {
                    CanOpen_Object codd = target.GetComponent<CanOpen_Object>();

                    //check to make sure object is closed
                    if (codd.isOpen) {
                        errorMessage = "Object already open and can't be opened again until closed fully";
                        actionFinished(false);
                        return;
                    }

                    if (codd.WhatReceptaclesMustBeOffToOpen().Contains(target.Type)) {
                        if (target.GetComponent<CanToggleOnOff>().isOn) {
                            errorMessage = "Target must be OFF to open!";
                            actionFinished(false);
                            return;
                        }
                    }

                    //pass in percentage open if desired
                    if (action.moveMagnitude > 0.0f) 
                    {
                        if(action.moveMagnitude > 1.0)
                        {
                            errorMessage = "cannot open past 100%, please use moveMagnitude value in range (0.0, 1.0]";
                            actionFinished(false);
                            return;
                        }

                        // //if this fails, invalid percentage given
                        // if (!codd.SetOpenPercent(action.moveMagnitude)) {
                        //     errorMessage = "Please give an open percentage between 0.0f and 1.0f";
                        //     actionFinished(false);
                        //     return;
                        // }
                        StartCoroutine(InteractAndWait(codd, false, action.moveMagnitude));
                        return;
                    }

                    StartCoroutine(InteractAndWait(codd));
                }
            }

            //target not found in currently visible objects, report not found
            else {
                errorMessage = "object not found: " + action.objectId;
                actionFinished(false);
            }
        }

        //open an object without returning actionFinished since this is used in the setup function
        public IEnumerator openObject(SimObjPhysics target, bool open)
        {
            if(target.GetComponent<CanOpen_Object>())
            {
                CanOpen_Object coo = target.GetComponent<CanOpen_Object>();

                //skip if it's already in the specified state
                if(coo.isOpen == open)
                {
                    yield break;
                }

                //if object needs to be in the Off toggle state to open...
                if(open && coo.WhatReceptaclesMustBeOffToOpen().Contains(target.Type))
                {
                    //if the object is on and we are trying to open it.. do nothing
                    if(target.GetComponent<CanToggleOnOff>().isOn)
                    yield break;
                }

                coo.Interact();
            }
        }

        //XXX: To get all objects contained in a receptacle, target it with this Function and it will return a list of strings, each being the
        //object ID of an object in this receptacle
        public void Contains(ServerAction action) {
            if (action.objectId == null) {
                errorMessage = "Hey, actually give me an object ID check containment for, yeah?";
                actionFinished(false);
                return;
            }

            SimObjPhysics target = null;

            foreach (SimObjPhysics sop in VisibleSimObjs(action)) {
                //check for object in current visible objects, and also check that it's interactable
                if (action.objectId == sop.ObjectID) {
                    target = sop;
                }

            }

            if (target) {
                List<string> ids = target.Contains();

            #if UNITY_EDITOR
                foreach (string s in ids) 
                {
                    Debug.Log(s);
                }
            #endif

                actionFinished(true, ids.ToArray());
            } else {
                errorMessage = "object not found: " + action.objectId;
                actionFinished(false);
            }
        }

        //override for SimpleSimObj?
        // public override SimpleSimObj[] VisibleSimObjs() 
        // {
        //     return GetAllVisibleSimObjPhysics(m_Camera, maxVisibleDistance);
        // }

        ////////////////////////////////////////
        ////// HIDING AND MASKING OBJECTS //////
        ////////////////////////////////////////

        private Dictionary<int, Material[]> maskedGameObjectDict = new Dictionary<int, Material[]>();
        private void maskGameObject(GameObject go, Material mat) {
            if (go.name == "Objects" || go.name == "Structure") {
                return;
            }
            foreach (MeshRenderer r in go.GetComponentsInChildren<MeshRenderer>() as MeshRenderer[]) {
                int id = r.GetInstanceID();
                if (!maskedGameObjectDict.ContainsKey(id)) {
                    maskedGameObjectDict[id] = r.materials;
                }

                Material[] newMaterials = new Material[r.materials.Length];
                for (int i = 0; i < newMaterials.Length; i++) {
                    newMaterials[i] = new Material(mat);
                }
                r.materials = newMaterials;
            }
        }

        private void unmaskGameObject(GameObject go) {
            foreach (MeshRenderer r in go.GetComponentsInChildren<MeshRenderer>() as MeshRenderer[]) {
                int id = r.GetInstanceID();
                if (maskedGameObjectDict.ContainsKey(id)) {
                    r.materials = maskedGameObjectDict[id];
                    maskedGameObjectDict.Remove(id);
                }
            }
        }

        public void MaskMovingParts(ServerAction action) {
            Material openMaterial = new Material(Shader.Find("Unlit/Color"));
            openMaterial.color = Color.magenta;
            Material closedMaterial = new Material(Shader.Find("Unlit/Color"));
            closedMaterial.color = Color.blue;
            Material otherMaterial = new Material(Shader.Find("Unlit/Color"));
            otherMaterial.color = Color.green;

            foreach (GameObject go in GameObject.FindObjectsOfType<GameObject>()) {
                maskGameObject(go, otherMaterial);
            }

            foreach (CanOpen_Object coo in GameObject.FindObjectsOfType<CanOpen_Object>()) {
                Material m;
                if (coo.isOpen) {
                    m = openMaterial;
                } else {
                    m = closedMaterial;
                }
                foreach (GameObject go in coo.MovingParts) {
                    maskGameObject(go, m);
                }
            }
            actionFinished(true);
        }

        public void UnmaskMovingParts(ServerAction action) {
            foreach (GameObject go in GameObject.FindObjectsOfType<GameObject>()) {
                unmaskGameObject(go);
            }
            // foreach (CanOpen_Object coo in GameObject.FindObjectsOfType<CanOpen_Object>()) {
            //     foreach (GameObject go in coo.MovingParts) {
            //         unmaskGameObject(go);
            //     }
            // }
            actionFinished(true);
        }

        private void HideAll() {
            foreach (GameObject go in GameObject.FindObjectsOfType<GameObject>()) {
                UpdateDisplayGameObject(go, false);
            }
        }

        private void UnhideAll() {
            foreach (GameObject go in GameObject.FindObjectsOfType<GameObject>()) {
                UpdateDisplayGameObject(go, true);
            }
            // Making sure the agents visibility capsules are not incorrectly unhidden
            foreach (BaseFPSAgentController agent in this.agentManager.agents) {
                agent.IsVisible = agent.IsVisible;
            }
        }

        public void HideAllObjectsExcept(ServerAction action) {
            foreach (GameObject go in UnityEngine.Object.FindObjectsOfType<GameObject>()) {
                UpdateDisplayGameObject(go, false);
            }
            if (physicsSceneManager.ObjectIdToSimObjPhysics.ContainsKey(action.objectId)) {
                UpdateDisplayGameObject(physicsSceneManager.ObjectIdToSimObjPhysics[action.objectId].gameObject, true);
            }
            actionFinished(true);
        }

        public void HideTranslucentObjects(ServerAction action) {
            foreach (SimObjPhysics sop in GameObject.FindObjectsOfType<SimObjPhysics>()) {
                if (sop.DoesThisObjectHaveThisSecondaryProperty(SimObjSecondaryProperty.CanSeeThrough)) {
                    UpdateDisplayGameObject(sop.gameObject, false);
                }
            }
            actionFinished(true);
        }

        public void HideTransparentStructureObjects() {
            transparentStructureObjectsHidden = true;

            GameObject structObj = GameObject.Find("Structure");
            GameObject lightObj = GameObject.Find("Lighting");

            List<Renderer> renderers = new List<Renderer>();
            if (structObj != null) {
                renderers.AddRange(structObj.GetComponentsInChildren<Renderer>());
            }
            if (lightObj != null) {
                renderers.AddRange(lightObj.GetComponentsInChildren<Renderer>());
            }
            // renderers.AddRange(GameObject.FindObjectsOfType<Renderer>());

            foreach (Renderer r in renderers) {
                bool transparent = true;
                foreach (Material m in r.materials) {
                    if (
                        !(m.IsKeywordEnabled("_ALPHATEST_ON") || 
                          m.IsKeywordEnabled("_ALPHABLEND_ON") || 
                          m.IsKeywordEnabled("_ALPHAPREMULTIPLY_ON")
                        ) || m.color.a == 1.0f
                        ) {
                        transparent = false;
                        break;
                    }
                }
                if (transparent) {
                    UpdateDisplayGameObject(r.gameObject, false);
                }
            }
        }

        public void UnhideStructureObjects() {
            transparentStructureObjectsHidden = false;

            GameObject structObj = GameObject.Find("Structure");
            GameObject lightObj = GameObject.Find("Lighting");

            List<Transform> transforms = new List<Transform>();
            if (structObj != null) {
                transforms.AddRange(structObj.GetComponentsInChildren<Transform>());
            }
            if (lightObj != null) {
                transforms.AddRange(lightObj.GetComponentsInChildren<Transform>());
            }

            foreach (Transform transform in transforms) {
                UpdateDisplayGameObject(transform.gameObject, true);
            }
        }

        public void HideBlueObjects(ServerAction action) {
            foreach (Renderer r in UnityEngine.Object.FindObjectsOfType<Renderer>()) {
                foreach (Material m in r.materials) {
                    if (m.name.Contains("BLUE")) {
                        r.enabled = false;
                        break;
                    }
                }
            }

            foreach (GameObject go in Resources.FindObjectsOfTypeAll<GameObject>()) {
                if (go.name.Contains("BlueCube")) {
                    UpdateDisplayGameObject(go, true);
                }
            }
            actionFinished(true);
        }

        public void GetAwayFromObject(ServerAction action) {
            if (physicsSceneManager.ObjectIdToSimObjPhysics.ContainsKey(action.objectId)) {
                SimObjPhysics sop = physicsSceneManager.ObjectIdToSimObjPhysics[action.objectId];
                int k = 0;
                while (isAgentCapsuleCollidingWith(sop.gameObject) && k < 20) {
                    k++;
                    Vector3[] dirs = {
                        transform.forward, -transform.forward, transform.right, -transform.right
                    };
                    dirs.Shuffle_(action.randomSeed);

                    sop.gameObject.SetActive(false);
                    moveInDirection(dirs[0] * gridSize);
                    sop.gameObject.SetActive(true);
                }
                if (isAgentCapsuleCollidingWith(sop.gameObject)) {
                    errorMessage = "Could not get away from " + sop.ObjectID;
                    actionFinished(false);
                    return;
                }
                actionFinished(true);
            }
            else {
                errorMessage = "No object with given id could be found to disable collisions with.";
                actionFinished(false);
            }
        }


        public void DisableObjectCollisionWithAgent(ServerAction action) {
            if (physicsSceneManager.ObjectIdToSimObjPhysics.ContainsKey(action.objectId)) {
                SimObjPhysics sop = physicsSceneManager.ObjectIdToSimObjPhysics[action.objectId];
                foreach (Collider c0 in this.GetComponentsInChildren<Collider>()) {
                    foreach (Collider c1 in sop.GetComponentsInChildren<Collider>()) {
                        Physics.IgnoreCollision(c0, c1);
                    }
                }
                foreach (Collider c1 in sop.GetComponentsInChildren<Collider>()) {
                    collidersToIgnoreDuringMovement.Add(c1);
                }
                actionFinished(true);
            }
            else {
                errorMessage = "No object with given id could be found to disable collisions with.";
                actionFinished(false);
            }
        }

        public void HideObject(ServerAction action) {
            if (physicsSceneManager.ObjectIdToSimObjPhysics.ContainsKey(action.objectId)) {
                SimObjPhysics sop = physicsSceneManager.ObjectIdToSimObjPhysics[action.objectId];
                if (!ReceptacleRestrictions.SpawnOnlyOutsideReceptacles.Contains(sop.ObjType)) {
                    foreach (SimObjPhysics containedSop in sop.ReceptacleObjects) {
                        UpdateDisplayGameObject(containedSop.gameObject, false);
                    }
                }
                UpdateDisplayGameObject(sop.gameObject, false);
                sop.Contains();

                actionFinished(true);
            } else {
                errorMessage = "No object with given id could be found to hide.";
                actionFinished(false);
            }
        }

        public void UnhideObject(ServerAction action) {
            if (physicsSceneManager.ObjectIdToSimObjPhysics.ContainsKey(action.objectId)) {
                SimObjPhysics sop = physicsSceneManager.ObjectIdToSimObjPhysics[action.objectId];
                if (!ReceptacleRestrictions.SpawnOnlyOutsideReceptacles.Contains(sop.ObjType)) {
                    foreach (SimObjPhysics containedSop in sop.ReceptacleObjects) {
                        UpdateDisplayGameObject(containedSop.gameObject, true);
                    }
                }
                UpdateDisplayGameObject(sop.gameObject, true);
                actionFinished(true);
            } else {
                errorMessage = "No object with given id could be found to unhide.";
                actionFinished(false);
            }
        }

        public void HideAllObjects(ServerAction action) {
            HideAll();
            actionFinished(true);
        }

        public void UnhideAllObjects(ServerAction action) {
            transparentStructureObjectsHidden = false;
            UnhideAll();
            actionFinished(true);
        }

        protected void MaskSimObj(SimObjPhysics so, Material mat) {
            if (!transparentStructureObjectsHidden) {
                HideTransparentStructureObjects();
            }
            HashSet<MeshRenderer> renderersToSkip = new HashSet<MeshRenderer>();
            foreach (SimObjPhysics childSo in so.GetComponentsInChildren<SimObjPhysics>()) {
                if (so.ObjectID != childSo.ObjectID) {
                    foreach (MeshRenderer mr in childSo.GetComponentsInChildren<MeshRenderer>()) {
                        renderersToSkip.Add(mr);
                    }
                }
            }
            Dictionary<int, Material[]> dict = new Dictionary<int, Material[]>();
            foreach (MeshRenderer r in so.gameObject.GetComponentsInChildren<MeshRenderer>() as MeshRenderer[]) {
                if (!renderersToSkip.Contains(r)) {
                    dict[r.GetInstanceID()] = r.materials;
                    Material[] newMaterials = new Material[r.materials.Length];
                    for (int i = 0; i < newMaterials.Length; i++) {
                        newMaterials[i] = new Material(mat);
                    }
                    r.materials = newMaterials;
                }
            }
            if (!maskedObjects.ContainsKey(so.ObjectID)) {
                maskedObjects[so.ObjectID] = dict;
            }
        }

        protected void MaskSimObj(SimObjPhysics so, Color color) {
            if (!transparentStructureObjectsHidden) {
                HideTransparentStructureObjects();
            }        
            Material material = new Material(Shader.Find("Unlit/Color"));
            material.color = color;
            MaskSimObj(so, material);
        }

        protected void UnmaskSimObj(SimObjPhysics so) {
            if (transparentStructureObjectsHidden) {
                UnhideStructureObjects();
            }

            if (maskedObjects.ContainsKey(so.ObjectID)) {
                foreach (MeshRenderer r in so.gameObject.GetComponentsInChildren<MeshRenderer>() as MeshRenderer[]) {
                    if (r != null) {
                        if (maskedObjects[so.ObjectID].ContainsKey(r.GetInstanceID())) {
                            r.materials = maskedObjects[so.ObjectID][r.GetInstanceID()];
                        }
                    }
                }
                maskedObjects.Remove(so.ObjectID);
            }
        }

        public void EmphasizeObject(ServerAction action) {
            #if UNITY_EDITOR
            foreach (KeyValuePair<string, SimObjPhysics> entry in physicsSceneManager.ObjectIdToSimObjPhysics) {
                Debug.Log(entry.Key);
                Debug.Log(entry.Key == action.objectId);
            }
            #endif

            if (physicsSceneManager.ObjectIdToSimObjPhysics.ContainsKey(action.objectId)) {
                HideAll();
                UpdateDisplayGameObject(physicsSceneManager.ObjectIdToSimObjPhysics[action.objectId].gameObject, true);
                MaskSimObj(physicsSceneManager.ObjectIdToSimObjPhysics[action.objectId], Color.magenta);
                actionFinished(true);
            } else {
                errorMessage = "No object with id: " + action.objectId;
                actionFinished(false);
            }
        }

        public void UnemphasizeAll(ServerAction action) {
            UnhideAll();
            foreach (SimObjPhysics so in GameObject.FindObjectsOfType<SimObjPhysics>()) {
                UnmaskSimObj(so);
            }
            actionFinished(true);
        }

        public void MaskObject(ServerAction action) {
            if (physicsSceneManager.ObjectIdToSimObjPhysics.ContainsKey(action.objectId)) {
                MaskSimObj(physicsSceneManager.ObjectIdToSimObjPhysics[action.objectId], Color.magenta);
                actionFinished(true);
            } else {
                errorMessage = "No such object with id: " + action.objectId;
                actionFinished(false);
            }
        }

        public void UnmaskObject(ServerAction action) {
            if (physicsSceneManager.ObjectIdToSimObjPhysics.ContainsKey(action.objectId)) {
                UnmaskSimObj(physicsSceneManager.ObjectIdToSimObjPhysics[action.objectId]);
                actionFinished(true);
            } else {
                errorMessage = "No such object with id: " + action.objectId;
                actionFinished(false);
            }
        }

        ///////////////////////////////////////////
        ///// GETTING DISTANCES, NORMALS, ETC /////
        ///////////////////////////////////////////

        private bool NormalIsApproximatelyUp(Vector3 normal, float tol = 10f) {
            return Vector3.Angle(transform.up, normal) < tol;
        }

        private bool AnythingAbovePosition(Vector3 position, float distance) {
            Vector3 up = new Vector3(0.0f, 1.0f, 0.0f);
            RaycastHit hit;
            return Physics.Raycast(position, up, out hit, distance);
        }

        private bool AnythingAbovePositionIgnoreObject(
            Vector3 position,
            float distance,
            int layerMask,
            GameObject toIgnore) {
            Vector3 up = new Vector3(0.0f, 1.0f, 0.0f);
            RaycastHit[] hits = Physics.RaycastAll(position, up, distance, layerMask);
            foreach (RaycastHit hit in hits) {
                if (hit.collider.transform.gameObject != toIgnore) {
                    return true;
                }
            }
            return false;
        }

        private float[, , ] initializeFlatSurfacesOnGrid(int yGridSize, int xGridSize) {
            float[, , ] flatSurfacesOnGrid = new float[2, yGridSize, xGridSize];
            for (int i = 0; i < 2; i++) {
                for (int j = 0; j < yGridSize; j++) {
                    for (int k = 0; k < xGridSize; k++) {
                        flatSurfacesOnGrid[i, j, k] = float.PositiveInfinity;
                    }
                }
            }
            return flatSurfacesOnGrid;
        }

        private void toggleColliders(IEnumerable<Collider> colliders) {
            foreach (Collider c in colliders) {
                c.enabled = !c.enabled;
            }
        }

        public void FlatSurfacesOnGrid(ServerAction action) {
            int xGridSize = (int) Math.Round(action.x, 0);
            int yGridSize = (int) Math.Round(action.y, 0);
            flatSurfacesOnGrid = initializeFlatSurfacesOnGrid(yGridSize, xGridSize);

            if (ItemInHand != null) {
                toggleColliders(ItemInHand.GetComponentsInChildren<Collider>());
            }

            int layerMask = 1 << 8;
            for (int i = 0; i < yGridSize; i++) {
                for (int j = 0; j < xGridSize; j++) {
                    float x = j * (1.0f / xGridSize) + (0.5f / xGridSize);
                    float y = (1.0f - (0.5f / yGridSize)) - i * (1.0f / yGridSize);
                    Ray ray = m_Camera.ViewportPointToRay(new Vector3(x, y, 0));
                    RaycastHit[] hits = Physics.RaycastAll(ray, 10f, layerMask);
                    float minHitDistance = float.PositiveInfinity;
                    foreach (RaycastHit hit in hits) {
                        if (hit.distance < minHitDistance) {
                            minHitDistance = hit.distance;
                        }
                    }
                    foreach (RaycastHit hit in hits) {
                        if (NormalIsApproximatelyUp(hit.normal) &&
                            !AnythingAbovePosition(hit.point, 0.1f)) {
                            if (hit.distance == minHitDistance) {
                                flatSurfacesOnGrid[0, i, j] = minHitDistance;
                            } else {
                                flatSurfacesOnGrid[1, i, j] = Math.Min(
                                    flatSurfacesOnGrid[1, i, j], hit.distance
                                );
                            }
                        }
                    }
                }
            }
            if (ItemInHand != null) {
                toggleColliders(ItemInHand.GetComponentsInChildren<Collider>());
            }
            actionFinished(true);
        }

        public void GetMetadataOnGrid(ServerAction action) {
            int xGridSize = (int) Math.Round(action.x, 0);
            int yGridSize = (int) Math.Round(action.y, 0);
            distances = new float[yGridSize, xGridSize];
            normals = new float[3, yGridSize, xGridSize];
            isOpenableGrid = new bool[yGridSize, xGridSize];

            if (ItemInHand != null) {
                toggleColliders(ItemInHand.GetComponentsInChildren<Collider>());
            }

            int layerMask = 1 << 8;
            for (int i = 0; i < yGridSize; i++) {
                for (int j = 0; j < xGridSize; j++) {
                    float x = j * (1.0f / xGridSize) + (0.5f / xGridSize);
                    float y = (1.0f - (0.5f / yGridSize)) - i * (1.0f / yGridSize);
                    Ray ray = m_Camera.ViewportPointToRay(new Vector3(x, y, 0));
                    RaycastHit hit;
                    if (Physics.Raycast(ray, out hit, 10f, layerMask)) {
                        distances[i, j] = hit.distance;
                        normals[0, i, j] = Vector3.Dot(transform.right, hit.normal);
                        normals[1, i, j] = Vector3.Dot(transform.up, hit.normal);
                        normals[2, i, j] = Vector3.Dot(transform.forward, hit.normal);
                        SimObjPhysics so = hit.transform.gameObject.GetComponent<SimObjPhysics>();
                        isOpenableGrid[i, j] = so != null && (so.GetComponent<CanOpen_Object>());
                    } else {
                        distances[i, j] = float.PositiveInfinity;
                        normals[0, i, j] = float.NaN;
                        normals[1, i, j] = float.NaN;
                        normals[2, i, j] = float.NaN;
                        isOpenableGrid[i, j] = false;
                    }
                }
            }

            if (ItemInHand != null) {
                toggleColliders(ItemInHand.GetComponentsInChildren<Collider>());
            }
            actionFinished(true);
        }

        public void SegmentVisibleObjects(ServerAction action) {
            if (ItemInHand != null) {
                toggleColliders(ItemInHand.GetComponentsInChildren<Collider>());
            }

            int k = 0;
            List<string> objectIds = new List<string>();
            foreach (SimObjPhysics so in GetAllVisibleSimObjPhysics(m_Camera, 100f)) {
                int i = (10 * k) / 256;
                int j = (10 * k) % 256;
                MaskSimObj(so, new Color32(Convert.ToByte(i), Convert.ToByte(j), 255, 255));
                objectIds.Add(so.ObjectID);
                k++;
            }
            segmentedObjectIds = objectIds.ToArray();

            if (ItemInHand != null) {
                toggleColliders(ItemInHand.GetComponentsInChildren<Collider>());
            }
            actionFinished(true);
        }

        ////////////////////////////
        ///// Crouch and Stand /////
        ////////////////////////////

        public bool isStanding() {
            return standingLocalCameraPosition == m_Camera.transform.localPosition;
        }

        protected void crouch() {            
            m_Camera.transform.localPosition = new Vector3(
                standingLocalCameraPosition.x,
                crouchingLocalCameraPosition.y,
                standingLocalCameraPosition.z
            );
        }

        protected void stand() {
            m_Camera.transform.localPosition = standingLocalCameraPosition;
        }

        public void Crouch(ServerAction action) {
            if (!isStanding()) {
                errorMessage = "Already crouching.";
                actionFinished(false);
            } else if (!CheckIfItemBlocksAgentStandOrCrouch()) {
                actionFinished(false);
            } else {
                m_Camera.transform.localPosition = new Vector3(
                    standingLocalCameraPosition.x,
                    crouchingLocalCameraPosition.y,
                    standingLocalCameraPosition.z
                );
                actionFinished(true);
            }
        }

        public void Stand(ServerAction action) {
            if (isStanding()) {
                errorMessage = "Already standing.";
                actionFinished(false);
            } else if (!CheckIfItemBlocksAgentStandOrCrouch()) {
                actionFinished(false);
            } else {
                m_Camera.transform.localPosition = standingLocalCameraPosition;
                actionFinished(true);
            }
        }

        ////////////////
        ///// MISC /////
        ////////////////

        public void RotateUniverseAroundAgent(ServerAction action) {
            agentManager.RotateAgentsByRotatingUniverse(action.rotation.y);
            actionFinished(true);
        }

        public void ChangeFOV(ServerAction action) 
        {

            if(action.fieldOfView > 0 && action.fieldOfView < 180)
            {
                m_Camera.fieldOfView = action.fieldOfView;
                actionFinished(true);
            }

            else
            {
                errorMessage = "fov must be in (0, 180) noninclusive.";
                Debug.Log(errorMessage);
                actionFinished(false);
            }

        }

        public IEnumerator WaitOnResolutionChange(int width, int height) {
            while (Screen.width != width || Screen.height != height) {
                yield return null;
            }
            actionFinished(true);
        }

        public void ChangeResolution(ServerAction action) {
            int height = Convert.ToInt32(action.y);
            int width = Convert.ToInt32(action.x);
            Screen.SetResolution(width, height, false);
            StartCoroutine(WaitOnResolutionChange(width, height));
        }

        public void ChangeQuality(ServerAction action) {
            string[] names = QualitySettings.names;
            for (int i = 0; i < names.Length; i++) {
                if (names[i] == action.quality) {
                    QualitySettings.SetQualityLevel(i, true);
                    break;
                }
            }

            ScreenSpaceAmbientOcclusion script = GameObject.Find("FirstPersonCharacter").GetComponent<ScreenSpaceAmbientOcclusion>();
            if (action.quality == "Low" || action.quality == "Very Low") {
                script.enabled = false;
            } else {
                script.enabled = true;
            }
            actionFinished(true);
        }

        public void DisableScreenSpaceAmbientOcclusion(ServerAction action) {
            ScreenSpaceAmbientOcclusion script = GameObject.Find("FirstPersonCharacter").GetComponent<ScreenSpaceAmbientOcclusion>();
            script.enabled = false;
            actionFinished(true);
        }

        //in case you want to change the timescale
        public void ChangeTimeScale(ServerAction action) {
            if (action.timeScale > 0) {
                Time.timeScale = action.timeScale;
                actionFinished(true);
            } else {
                errorMessage = "Time scale must be >0";
                actionFinished(false);
            }
        }

        ///////////////////////////////////
        ///// DATA GENERATION HELPERS /////
        ///////////////////////////////////

        //this is a combination of objectIsWithinViewport and objectIsCurrentlyVisible, specifically to check
        //if a single sim object is on screen regardless of agent visibility maxDistance
        //DO NOT USE THIS FOR ALL OBJECTS cause it's going to be soooo expensive
        public bool objectIsOnScreen(SimObjPhysics sop)
        {
            bool result = false;
            if (sop.VisibilityPoints.Length > 0) 
            {
                Transform[] visPoints = sop.VisibilityPoints;
                foreach (Transform point in visPoints) 
                {
                    Vector3 viewPoint = m_Camera.WorldToViewportPoint(point.position);
                    float ViewPointRangeHigh = 1.0f;
                    float ViewPointRangeLow = 0.0f;

                    //first make sure the vis point is within the viewport at all
                    if (viewPoint.z > 0 &&
                        viewPoint.x < ViewPointRangeHigh && viewPoint.x > ViewPointRangeLow && //within x bounds of viewport
                        viewPoint.y < ViewPointRangeHigh && viewPoint.y > ViewPointRangeLow //within y bounds of viewport
                    ) 
                    {
                        //ok so it is within the viewport, not lets do a raycast to see if we can see the vis point
                        updateAllAgentCollidersForVisibilityCheck(false);
                        //raycast from agentcamera to point, ignore triggers, use layers 8 and 10
                        RaycastHit hit;

                        if(Physics.Raycast(m_Camera.transform.position, 
                        (point.position - m_Camera.transform.position), 
                        out hit, Mathf.Infinity, (1 << 8) | (1 << 10)))
                        {
                            if(hit.transform != sop.transform)
                            result = false;

                            else
                            {
                                result = true;
                                break;
                            }
                        }
                    }
                }

                updateAllAgentCollidersForVisibilityCheck(true);
                return result;
            }

            else 
            {
                #if UNITY_EDITOR
                Debug.Log("Error! Set at least 1 visibility point on SimObjPhysics prefab!");
                #endif
            }
            
            return false;
        }

        public bool objectIsCurrentlyVisible(SimObjPhysics sop, float maxDistance) 
        {
            if (sop.VisibilityPoints.Length > 0) 
            {
                Transform[] visPoints = sop.VisibilityPoints;
                updateAllAgentCollidersForVisibilityCheck(false);
                foreach (Transform point in visPoints) 
                {
                    Vector3 tmp = point.position;
                    tmp.y = transform.position.y;
                    // Debug.Log(Vector3.Distance(tmp, transform.position));
                    if (Vector3.Distance(tmp, transform.position) < maxDistance) 
                    {
                        //if this particular point is in view...
                        if (CheckIfVisibilityPointInViewport(sop, point, m_Camera, false))
                        {
                            updateAllAgentCollidersForVisibilityCheck(true);
                            return true;
                        }
                    }
                }
            } else {
                #if UNITY_EDITOR
                Debug.Log("Error! Set at least 1 visibility point on SimObjPhysics prefab!");
                #endif
            }
            updateAllAgentCollidersForVisibilityCheck(true);
            return false;
        }

        protected static void Shuffle<T>(System.Random rng, T[] array) {
            // Taken from https://stackoverflow.com/questions/108819/best-way-to-randomize-an-array-with-net
            int n = array.Length;
            while (n > 1) {
                int k = rng.Next(n--);
                T temp = array[n];
                array[n] = array[k];
                array[k] = temp;
            }
        }

        protected int xzManhattanDistance(Vector3 p0, Vector3 p1, float gridSize) {
            return (Math.Abs(Convert.ToInt32((p0.x - p1.x) / gridSize)) +
                Math.Abs(Convert.ToInt32((p0.z - p1.z) / gridSize)));
        }

        public void ExhaustiveSearchForItem(ServerAction action) {
            if (!physicsSceneManager.ObjectIdToSimObjPhysics.ContainsKey(action.objectId)) {
                errorMessage = "Object ID appears to be invalid.";
                actionFinished(false);
                return;
            }
            SimObjPhysics theObject = physicsSceneManager.ObjectIdToSimObjPhysics[action.objectId];

            Vector3[] positions = null;
            if (action.positions != null && action.positions.Count != 0) {
                positions = action.positions.ToArray();
            } else {
                positions = getReachablePositions();
            }

            bool wasStanding = isStanding();
            Vector3 oldPosition = transform.position;
            Quaternion oldRotation = transform.rotation;
            if (ItemInHand != null) {
                ItemInHand.gameObject.SetActive(false);
            }

            Shuffle(new System.Random(action.randomSeed), positions);

            SimplePriorityQueue<Vector3> pq = new SimplePriorityQueue<Vector3>();
            Vector3 agentPos = transform.position;
            foreach (Vector3 p in positions) {
                pq.Enqueue(p, xzManhattanDistance(p, agentPos, gridSize));
            }

            #if UNITY_EDITOR
            Vector3 visiblePosition = new Vector3(0.0f, 0.0f, 0.0f);
            #endif
            bool objectSeen = false;
            int positionsTried = 0;
            while (pq.Count != 0 && !objectSeen) {
                positionsTried += 1;
                Vector3 p = pq.Dequeue();
                transform.position = p;
                Collider[] colliders = collidersWithinCapsuleCastOfAgent(maxVisibleDistance);

                HashSet<SimObjPhysics> openableObjectsNearby = new HashSet<SimObjPhysics>();
                foreach (Collider c in colliders) {
                    SimObjPhysics sop = ancestorSimObjPhysics(c.gameObject);
                    if (sop != null && sop.GetComponent<CanOpen_Object>() != null) {
                        openableObjectsNearby.Add(sop);
                    }
                }

                foreach (SimObjPhysics openable in openableObjectsNearby) {
                    foreach (GameObject go in openable.GetComponent<CanOpen_Object>().MovingParts) {
                        go.SetActive(false);
                    }
                }

                for (int j = 0; j < 2; j++) { // Standing / Crouching
                    if (j == 0) {
                        stand();
                    } else {
                        crouch();
                    }
                    for (int i = 0; i < 4; i++) { // 4 rotations
                        transform.rotation = Quaternion.Euler(new Vector3(0.0f, 90.0f * i, 0.0f));
                        if (objectIsCurrentlyVisible(theObject, 1000f)) {
                            objectSeen = true;
                            #if UNITY_EDITOR
                            visiblePosition = p;
                            #endif
                            break;
                        }
                    }
                    if (objectSeen) {
                        break;
                    }
                }

                foreach (SimObjPhysics openable in openableObjectsNearby) {
                    foreach (GameObject go in openable.GetComponent<CanOpen_Object>().MovingParts) {
                        go.SetActive(true);
                    }
                }
            }

#if UNITY_EDITOR
            if (objectSeen) {
                Debug.Log("Object found.");
                Debug.Log("Manhattan distance:");
                Debug.Log(xzManhattanDistance(visiblePosition, oldPosition, gridSize));
            } else {
                Debug.Log("Object not found.");
            }
            Debug.Log("BFS steps taken:");
            Debug.Log(positionsTried);
#endif

            actionIntReturn = positionsTried;

            Dictionary<string, int> toReturn = new Dictionary<string, int>();
            toReturn["objectSeen"] = objectSeen ? 1 : 0;
            toReturn["positionsTried"] = positionsTried;

            if (wasStanding) {
                stand();
            } else {
                crouch();
            }
            transform.position = oldPosition;
            transform.rotation = oldRotation;
            if (ItemInHand != null) {
                ItemInHand.gameObject.SetActive(true);
            }
            actionFinished(true, toReturn);
        }

        protected HashSet<SimObjPhysics> getAllItemsVisibleFromPositions(Vector3[] positions) {
            bool wasStanding = isStanding();
            Vector3 oldPosition = transform.position;
            Quaternion oldRotation = transform.rotation;
            if (ItemInHand != null) {
                ItemInHand.gameObject.SetActive(false);
            }

            List<GameObject> movingPartsDisabled = new List<GameObject>();
            foreach (SimObjPhysics sop in physicsSceneManager.ObjectIdToSimObjPhysics.Values) {
                if (sop.GetComponent<CanOpen_Object>() != null) {
                    foreach (GameObject go in sop.GetComponent<CanOpen_Object>().MovingParts) {
                        movingPartsDisabled.Add(go);
                        go.SetActive(false);
                    }
                }
            }

            HashSet<SimObjPhysics> allVisible = new HashSet<SimObjPhysics>();
            float[] rotations = { 0f, 90f, 180f, 270f };
            foreach (Vector3 p in positions) {
                transform.position = p;
                foreach (float rotation in rotations) {
                    transform.rotation = Quaternion.Euler(new Vector3(0f, rotation, 0f));
                    for (int i = 0; i < 2; i++) {
                        if (i == 0) {
                            stand();
                        } else {
                            crouch();
                        }
                        foreach (SimObjPhysics sop in GetAllVisibleSimObjPhysics(m_Camera, 1.0f + maxVisibleDistance)) {
                            allVisible.Add(sop);
                        }
                    }
                }
            }

            foreach (GameObject go in movingPartsDisabled) {
                go.SetActive(true);
            }

            if (wasStanding) {
                stand();
            } else {
                crouch();
            }
            transform.position = oldPosition;
            transform.rotation = oldRotation;
            if (ItemInHand != null) {
                ItemInHand.gameObject.SetActive(true);
            }

            return allVisible;

        }

        public void PositionsFromWhichItemIsInteractable(ServerAction action) {
            Vector3[] positions = null;
            if (action.positions != null && action.positions.Count != 0) {
                positions = action.positions.ToArray();
            } else {
                positions = getReachablePositions();
            }

            bool wasStanding = isStanding();
            Vector3 oldPosition = transform.position;
            Quaternion oldRotation = transform.rotation;
            Vector3 oldHorizon = m_Camera.transform.localEulerAngles;

            if (!physicsSceneManager.ObjectIdToSimObjPhysics.ContainsKey(action.objectId)) {
                errorMessage = "Object ID appears to be invalid.";
                actionFinished(false);
                return;
            }

            if (ItemInHand != null) {
                ItemInHand.gameObject.SetActive(false);
            }

            SimObjPhysics theObject = physicsSceneManager.ObjectIdToSimObjPhysics[action.objectId];

            // Don't want to consider all positions in the scene, just those from which the object
            // is plausibly visible. The following computes a "fudgeFactor" (radius of the object)
            // which is then used to filter the set of all reachable positions to just those plausible positions.
            Bounds objectBounds = new Bounds(
                new Vector3(float.PositiveInfinity, float.PositiveInfinity, float.PositiveInfinity),
                new Vector3(-float.PositiveInfinity, -float.PositiveInfinity, -float.PositiveInfinity)
            );
            objectBounds.Encapsulate(theObject.transform.position);
            foreach (Transform vp in theObject.VisibilityPoints) {
                objectBounds.Encapsulate(vp.position);
            }
            float fudgeFactor = objectBounds.extents.magnitude;

            List<Vector3> filteredPositions = positions.Where(
                p => (Vector3.Distance(p, theObject.transform.position) <= maxVisibleDistance + fudgeFactor + gridSize)
            ).ToList();

            Dictionary<string, List<float>> goodLocationsDict = new Dictionary<string, List<float>>();
            string[] keys = {"x", "y", "z", "rotation", "standing", "horizon"};
            foreach (string key in keys) {
                goodLocationsDict[key] = new List<float>();
            }

            for (int k = -1; k <= 2; k++) {
                m_Camera.transform.localEulerAngles = new Vector3(30f * k, 0f, 0f);
                for (int j = 0; j < 2; j++) { // Standing / Crouching
                    if (j == 0) {
                        stand();
                    } else {
                        crouch();
                    }
                    for (int i = 0; i < 4; i++) { // 4 rotations
                        transform.rotation = Quaternion.Euler(new Vector3(0.0f, 90.0f * i, 0.0f));
                        foreach (Vector3 p in filteredPositions) {
                            transform.position = p;

                            if (objectIsCurrentlyVisible(theObject, maxVisibleDistance)) {
                                goodLocationsDict["x"].Add(p.x);
                                goodLocationsDict["y"].Add(p.y);
                                goodLocationsDict["z"].Add(p.z);
                                goodLocationsDict["rotation"].Add(90.0f * i);
                                goodLocationsDict["standing"].Add((1 - j) * 1.0f);
                                goodLocationsDict["horizon"].Add(m_Camera.transform.localEulerAngles.x);

#if UNITY_EDITOR
                                // In the editor, draw lines indicating from where the object was visible.
                                Debug.DrawLine(p, p + transform.forward * (gridSize * 0.5f), Color.red, 20f);
#endif
                            }
                        }
                    }
                }
            }

            if (wasStanding) {
                stand();
            } else {
                crouch();
            }
            transform.position = oldPosition;
            transform.rotation = oldRotation;
            m_Camera.transform.localEulerAngles = oldHorizon;
            if (ItemInHand != null) {
                ItemInHand.gameObject.SetActive(true);
            }

#if UNITY_EDITOR
            Debug.Log(goodLocationsDict["x"].Count);
            Debug.Log(goodLocationsDict["x"]);
#endif

            actionFinished(true, goodLocationsDict);
        } 
        
        public int NumberOfPositionsFromWhichItemIsVisibleHelper(SimObjPhysics theObject, Vector3[] positions) {
            bool wasStanding = isStanding();
            Vector3 oldPosition = transform.position;
            Quaternion oldRotation = transform.rotation;

            if (ItemInHand != null) {
                ItemInHand.gameObject.SetActive(false);
            }

            int numTimesVisible = 0;
            for (int j = 0; j < 2; j++) { // Standing / Crouching
                if (j == 0) {
                    stand();
                } else {
                    crouch();
                }
                for (int i = 0; i < 4; i++) { // 4 rotations
                    transform.rotation = Quaternion.Euler(new Vector3(0.0f, 90.0f * i, 0.0f));
                    foreach (Vector3 p in positions) {
                        transform.position = p;

                        if (objectIsCurrentlyVisible(theObject, 1000f)) {
                            numTimesVisible += 1;
                        }
                    }
                }
            }

            if (wasStanding) {
                stand();
            } else {
                crouch();
            }
            transform.position = oldPosition;
            transform.rotation = oldRotation;
            if (ItemInHand != null) {
                ItemInHand.gameObject.SetActive(true);
            }

#if UNITY_EDITOR
            Debug.Log(4 * 2 * positions.Length);
            Debug.Log(numTimesVisible);
#endif

            return numTimesVisible;
        }
        public void NumberOfPositionsFromWhichItemIsVisible(ServerAction action) {
            Vector3[] positions = null;
            if (action.positions != null && action.positions.Count != 0) {
                positions = action.positions.ToArray();
            } else {
                positions = getReachablePositions();
            }

            if (!physicsSceneManager.ObjectIdToSimObjPhysics.ContainsKey(action.objectId)) {
                errorMessage = "Object ID appears to be invalid.";
                actionFinished(false);
                return;
            }

            SimObjPhysics theObject = physicsSceneManager.ObjectIdToSimObjPhysics[action.objectId];

            int numTimesVisible = NumberOfPositionsFromWhichItemIsVisibleHelper(theObject, positions);

            actionIntReturn = numTimesVisible;
            actionFinished(true, numTimesVisible);
        }

        public void TogglePhysics(ServerAction action) {
            Physics.autoSimulation = !Physics.autoSimulation;
            actionFinished(true);
        }

        public void ChangeOpenSpeed(ServerAction action) {
            foreach (CanOpen_Object coo in GameObject.FindObjectsOfType<CanOpen_Object>()) {
                coo.animationTime = action.x;
            }
            actionFinished(true);
        }

        public void GetSceneBounds(ServerAction action) {
            reachablePositions = new Vector3[2];
            reachablePositions[0] = agentManager.SceneBounds.min;
            reachablePositions[1] = agentManager.SceneBounds.max;
#if UNITY_EDITOR
            Debug.Log(reachablePositions[0]);
            Debug.Log(reachablePositions[1]);
#endif
            actionFinished(true);
        }

        //to ignore the agent in this collision check, set ignoreAgent to true
        protected bool isHandObjectColliding(bool ignoreAgent = false, float expandBy = 0.0f) {
            if (ItemInHand == null) {
                return false;
            }
            List<GameObject> ignoreGameObjects = new List<GameObject>();
            // Ignore the agent when determining if the hand object is colliding
            if (ignoreAgent) {
                ignoreGameObjects.Add(this.gameObject);
            }
            return UtilityFunctions.isObjectColliding(ItemInHand, ignoreGameObjects, expandBy);
        }

        protected bool isAgentCapsuleCollidingWith(GameObject otherGameObject) {
            int layerMask = 1 << 8;
            foreach (Collider c in PhysicsExtensions.OverlapCapsule(GetComponent<CapsuleCollider>(), layerMask, QueryTriggerInteraction.Ignore)) {
                if (hasAncestor(c.transform.gameObject, otherGameObject)) {
                    return true;
                }
            }
            return false;
        }

        protected bool isHandObjectCollidingWith(GameObject otherGameObject) {
            if (ItemInHand == null) {
                return false;
            }
            int layerMask = 1 << 8;
            foreach (CapsuleCollider cc in ItemInHand.GetComponentsInChildren<CapsuleCollider>()) {
                foreach (Collider c in PhysicsExtensions.OverlapCapsule(cc, layerMask, QueryTriggerInteraction.Ignore)) {
                    if (hasAncestor(c.transform.gameObject, otherGameObject)) {
                        return true;
                    }
                }
            }
            foreach (BoxCollider bc in ItemInHand.GetComponentsInChildren<BoxCollider>()) {
                foreach (Collider c in PhysicsExtensions.OverlapBox(bc, layerMask, QueryTriggerInteraction.Ignore)) {
                    if (!hasAncestor(c.transform.gameObject, otherGameObject)) {
                        return true;
                    }
                }
            }
            foreach (SphereCollider sc in ItemInHand.GetComponentsInChildren<SphereCollider>()) {
                foreach (Collider c in PhysicsExtensions.OverlapSphere(sc, layerMask, QueryTriggerInteraction.Ignore)) {
                    if (!hasAncestor(c.transform.gameObject, otherGameObject)) {
                        return true;
                    }
                }
            }
            return false;
        }

        public float roundToGridSize(float x, float gridSize, bool roundUp) {
            int mFactor = (int) (1.0f / gridSize);
            if (Math.Abs(mFactor - 1.0f / gridSize) > 1e-3) {
                throw new Exception("1.0 / gridSize should be an integer.");
            }
            if (roundUp) {
                return (float) Math.Ceiling(mFactor * x) / mFactor;
            } else {
                return (float) Math.Floor(mFactor * x) / mFactor;
            }
        }

        public void RandomlyMoveAgent(ServerAction action) {
#if UNITY_EDITOR
            action.randomSeed = UnityEngine.Random.Range(0, 1000000);
#endif
            reachablePositions = getReachablePositions();
            var orientations = new float[]{
                0,
                90,
                180,
                270
            };
            orientations.Shuffle_(action.randomSeed);
            reachablePositions.Shuffle_(action.randomSeed);

            bool success = false;
            foreach (Vector3 position in reachablePositions) {
                foreach (float rotation in orientations) {
                    if (handObjectCanFitInPosition(position, rotation)) {
                        this.transform.position = position;
                        this.transform.rotation = Quaternion.Euler(0.0f, rotation, 0.0f);
                        success = true;
                        break;
                    }
                }
            }

            if (errorMessage != "") {
                actionFinished(false);
            }
            else if (!success) {
                errorMessage = "Could not find a position in which the agent and object fit.";
                actionFinished(false);
            }
            else {
                actionFinished(true, reachablePositions);
            }
        }

        public void GetReachablePositionsForObject(ServerAction action) {
            if (!physicsSceneManager.ObjectIdToSimObjPhysics.ContainsKey(action.objectId)) {
                errorMessage = "Object " + action.objectId + " does not seem to exist.";
                actionFinished(false);
                return;
            }
            SimObjPhysics sop = physicsSceneManager.ObjectIdToSimObjPhysics[action.objectId];

            Vector3 startPos = sop.transform.position;
            Quaternion startRot = sop.transform.rotation;

            Vector3[] positions = null;
            if (action.positions != null && action.positions.Count != 0) {
                positions = action.positions.ToArray();
            }
            else {
                positions = getReachablePositions();
            }

            Bounds b = new Bounds(
                new Vector3(float.PositiveInfinity, float.PositiveInfinity, float.PositiveInfinity),
                new Vector3(-float.PositiveInfinity, -float.PositiveInfinity, -float.PositiveInfinity)
            );
            foreach (Vector3 p in positions) {
                b.Encapsulate(p);
            }

            float xMin = roundToGridSize(b.min.x - gridSize * 3, gridSize, true);
            float xMax = roundToGridSize(b.max.x + gridSize * 3, gridSize, false);
            float zMin = roundToGridSize(b.min.z - gridSize * 3, gridSize, true);
            float zMax = roundToGridSize(b.max.z + gridSize * 3, gridSize, false);
            // Debug.Log(xMin);
            // Debug.Log(xMax);
            // Debug.Log(zMin);
            // Debug.Log(zMax);

            
            List<GameObject> agentGameObjects = new List<GameObject>();
            foreach (BaseFPSAgentController agent in agentManager.agents) {
                agentGameObjects.Add(agent.gameObject);
            }
            //List<Vector3> reachable = new List<Vector3>();

            List<Collider> enabledColliders = new List<Collider>();
            foreach (Collider c in sop.GetComponentsInChildren<Collider>()) {
                if (c.enabled) {
                    c.enabled = false;
                    enabledColliders.Add(c);
                }
            }
            sop.BoundingBox.GetComponent<BoxCollider>().enabled = true;

            Dictionary<int, List<Vector3>> reachablePerRotation = new Dictionary<int, List<Vector3>>();
            for (int k = 0; k < 4; k++) {
                reachablePerRotation[90 * k] = new List<Vector3>();
                sop.transform.rotation = Quaternion.Euler(new Vector3(0f, k * 90f, 0f));

                for (int i = 0; i <= (int) ((xMax - xMin) / gridSize); i++) {
                    for (int j = 0; j <= (int) ((zMax - zMin) / gridSize); j++) {
                        Vector3 p = new Vector3(xMin + gridSize * i, startPos.y, zMin + j * gridSize);
                        sop.transform.position = p;
                        if (!UtilityFunctions.isObjectColliding(
                                sop.BoundingBox.gameObject,
                                agentGameObjects,
                                0.0f,
                                true
                            )) {
                            // #if UNITY_EDITOR
                            // Debug.Log(p);
                            // #endif
#if UNITY_EDITOR
                            Debug.DrawLine(p, new Vector3(p.x, p.y + 0.3f, p.z) + sop.transform.forward * 0.3f, Color.red, 60f);
#endif
                            reachablePerRotation[90 * k].Add(p);
                        }
                    }
                }
            }
            sop.BoundingBox.GetComponent<BoxCollider>().enabled = false;
            foreach (Collider c in enabledColliders) {
                c.enabled = true;
            }

            sop.transform.position = startPos;
            sop.transform.rotation = startRot;

#if UNITY_EDITOR
            Debug.Log(reachablePerRotation[0].Count);
            Debug.Log(reachablePerRotation[90].Count);
            Debug.Log(reachablePerRotation[180].Count);
            Debug.Log(reachablePerRotation[270].Count);
#endif
            actionFinished(true, reachablePerRotation);
        }

        //from given position in worldspace, raycast straight down and return a point of any surface hit
        //useful for getting a worldspace coordinate on the floor given any point in space.
        public Vector3 GetSurfacePointBelowPosition(Vector3 position)
        {
            Vector3 point = Vector3.zero;

            //raycast down from the position like 10m and see if you hit anything. If nothing hit, return the original position and an error message?
            RaycastHit hit;
            if(Physics.Raycast(position, Vector3.down, out hit, 10f, (1<<8 | 1<<10), QueryTriggerInteraction.Ignore))
            {
                point = hit.point;
                return point;
            }

            //nothing hit, return the original position?
            else
            {
                return position;
            }
        }

        private bool stringInSomeAncestorName(GameObject go, string[] strs) {
            foreach (string str in strs) {
                if (go.name.Contains(str)) {
                    return true;
                }
            }
            if (go.transform.parent != null) {
                return stringInSomeAncestorName(go.transform.parent.gameObject, strs);
            } else {
                return false;
            }
        }

        public void HideObscuringObjects(ServerAction action) {
            string objType = "";
            if (action.objectId != null && action.objectId != "") {
                string[] split = action.objectId.Split('|');
                if (split.Length != 0) {
                    objType = action.objectId.Split('|') [0];
                }
            }
            int xGridSize = 100;
            int yGridSize = 100;
            int layerMask = 1 << 8;
            for (int i = 0; i < yGridSize; i++) {
                for (int j = 0; j < xGridSize; j++) {
                    float x = j * (1.0f / xGridSize) + (0.5f / xGridSize);
                    float y = (1.0f - (0.5f / yGridSize)) - i * (1.0f / yGridSize);
                    Ray ray = m_Camera.ViewportPointToRay(new Vector3(x, y, 0));
                    RaycastHit hit;
                    while (true) {
                        if (Physics.Raycast(ray, out hit, 10f, layerMask)) {
                            UpdateDisplayGameObject(hit.transform.gameObject, false);
                            SimObjPhysics hitObj = hit.transform.gameObject.GetComponentInChildren<SimObjPhysics>();
                            if (hitObj != null && objType != "" && hitObj.ObjectID.Contains(objType)) {
                                ray.origin = hit.point + ray.direction / 100f;
                            } else {
                                break;
                            }
                        } else {
                            break;
                        }
                    }
                }
            }
            actionFinished(true);
        }

        //spawns object in agent's hand with the same orientation as the agent's hand
        public void CreateObject(ServerAction action) {
            if (ItemInHand != null) {
                errorMessage = "Already have an object in hand, can't create a new one to put there.";
                actionFinished(false);
                return;
            }

            if (action.objectType == null) {
                errorMessage = "Please give valid Object Type from SimObjType enum list";
                actionFinished(false);
                return;
            }

            //spawn the object at the agent's hand position
            InstantiatePrefabTest script = physicsSceneManager.GetComponent<InstantiatePrefabTest>();
            SimObjPhysics so = script.SpawnObject(
                action.objectType,
                action.randomizeObjectAppearance,
                action.objectVariation,
                AgentHand.transform.position,
                AgentHand.transform.rotation.eulerAngles,
                true,
                action.forceAction
            );

            if (so == null) {
                errorMessage = "Failed to create object, are you sure it can be spawned?";
                actionFinished(false);
                return;
            } else {
                //put new object created in dictionary and assign its objectID to the action
                action.objectId = so.objectID;

                //also update the PHysics Scene Manager with this new object
                physicsSceneManager.AddToObjectsInScene(so);
            }

            action.forceAction = true;
            PickupObject(action);
        }

        public void CreateObjectAtLocation(ServerAction action) {
            Vector3 targetPosition = action.position;
            Vector3 targetRotation = action.rotation;

            if (!action.forceAction && !agentManager.SceneBounds.Contains(targetPosition)) {
                errorMessage = "Target position is out of bounds!";
                actionFinished(false);
                return;
            }

            if (action.objectType == null) {
                errorMessage = "Please give valid Object Type from SimObjType enum list";
                actionFinished(false);
                return;
            }

            //spawn the object at the agent's hand position
            InstantiatePrefabTest script = physicsSceneManager.GetComponent<InstantiatePrefabTest>();
            SimObjPhysics so = script.SpawnObject(action.objectType, action.randomizeObjectAppearance, action.objectVariation,
                targetPosition, targetRotation, false, action.forceAction);

            if (so == null) {
                errorMessage = "Failed to create object, are you sure it can be spawned?";
                actionFinished(false);
                return;
            } else {
                //also update the PHysics Scene Manager with this new object
                physicsSceneManager.AddToObjectsInScene(so);
            }

            actionFinished(true, so.ObjectID);
        }

        protected SimObjPhysics createObjectAtLocation(string objectType, Vector3 targetPosition, Vector3 targetRotation, int objectVariation = 1) {
            if (!agentManager.SceneBounds.Contains(targetPosition)) {
                errorMessage = "Target position is out of bounds!";
                return null;
            }

            if (objectType == null) {
                errorMessage = "Please give valid Object Type from SimObjType enum list";
                return null;
            }

            //spawn the object at the agent's hand position
            InstantiatePrefabTest script = physicsSceneManager.GetComponent<InstantiatePrefabTest>();
            SimObjPhysics so = script.SpawnObject(objectType, false, objectVariation,
                targetPosition, targetRotation, false);

            if (so == null) {
                errorMessage = "Failed to create object, are you sure it can be spawned?";
                return null;
            } else {
                //also update the PHysics Scene Manager with this new object
                physicsSceneManager.AddToObjectsInScene(so);
            }

            return so;
        }

        protected float getFloorY(float x, float start_y, float z) {
            int layerMask = ~(1 << 10 | 1 << 9);

            float y = start_y;
            RaycastHit hit;
            Ray ray = new Ray(new Vector3(x, y, z), -transform.up);
            if (!Physics.Raycast(ray, out hit, 100f, layerMask)) {
                errorMessage = "Could not find the floor";
                return float.NegativeInfinity;
            }
            return hit.point.y;
        }
        protected float getFloorY(float x, float z) {
            int layerMask = ~(1 << 10);

            Ray ray = new Ray(transform.position, -transform.up);
            RaycastHit hit;
            if (!Physics.Raycast(ray, out hit, 10f, layerMask)) {
                errorMessage = "Could not find the floor";
                return float.NegativeInfinity;
            }
            return getFloorY(x, hit.point.y + 0.1f, z);
        }

        public void CreateObjectOnFloor(ServerAction action) {
            InstantiatePrefabTest script = physicsSceneManager.GetComponent<InstantiatePrefabTest>();
            Bounds b = script.BoundsOfObject(action.objectType, 1);
            if (b.min.x == float.PositiveInfinity) {
                errorMessage = "Could not get bounds for the object to be created on the floor";
                actionFinished(false);
            } else {
                action.y = b.extents.y + getFloorY(action.x, action.z) + 0.1f;
                action.position = new Vector3(action.x, action.y, action.z);
                CreateObjectAtLocation(action);
            }
        }

        protected bool randomlyPlaceObjectOnFloor(SimObjPhysics sop, Vector3[] candidatePositions) {
            var oldPosition = sop.transform.position;
            var oldRotation = sop.transform.rotation;

            sop.transform.rotation = Quaternion.identity;
            Bounds b = new Bounds(
                new Vector3(float.PositiveInfinity, float.PositiveInfinity, float.PositiveInfinity),
                new Vector3(-float.PositiveInfinity, -float.PositiveInfinity, -float.PositiveInfinity)
            );
            foreach (Renderer r in sop.GetComponentsInChildren<Renderer>()) {
                if (r.enabled) {
                    b.Encapsulate(r.bounds);
                }
            }

            List<Vector3> shuffledCurrentlyReachable = (List<Vector3>) candidatePositions.ToList().Shuffle_();
            float[] rotations = { 0f, 90f, 180f, 270f };
            List<float> shuffledRotations = (List<float>) rotations.ToList().Shuffle_();
            bool objectColliding = true;
            foreach (Vector3 position in shuffledCurrentlyReachable) {
                float y = b.extents.y + getFloorY(position.x, position.y, position.z) + 0.1f;
                foreach (float r in shuffledRotations) {
                    sop.transform.position = new Vector3(position.x, y, position.z);
                    sop.transform.rotation = Quaternion.Euler(new Vector3(0.0f, r, 0.0f));
                    objectColliding = UtilityFunctions.isObjectColliding(sop.gameObject);
                    if (!objectColliding) {
                        break;
                    }
                }
                if (!objectColliding) {
                    break;
                }
            }
            if (objectColliding) {
                sop.transform.position = oldPosition;
                sop.transform.rotation = oldRotation;
            }
            return objectColliding;
        }

        protected SimObjPhysics randomlyCreateAndPlaceObjectOnFloor(string objectType, int objectVariation, Vector3[] candidatePositions) {
            InstantiatePrefabTest script = physicsSceneManager.GetComponent<InstantiatePrefabTest>();
            Bounds b = script.BoundsOfObject(objectType, 1);
            if (b.min.x != float.PositiveInfinity) {
                errorMessage = "Could not get bounds of object with type " + objectType;
            }

            System.Random rnd = new System.Random();
            Vector3[] shuffledCurrentlyReachable = candidatePositions.OrderBy(x => rnd.Next()).ToArray();
            float[] rotations = { 0f, 90f, 180f, 270f };
            float[] shuffledRotations = rotations.OrderBy(x => rnd.Next()).ToArray();
            SimObjPhysics objectCreated = null;
            foreach (Vector3 position in shuffledCurrentlyReachable) {
                float y = b.extents.y + getFloorY(position.x, position.y, position.z) + 0.01f;
                foreach (float r in shuffledRotations) {
                    objectCreated = createObjectAtLocation(
                        objectType,
                        new Vector3(position.x, y, position.z),
                        new Vector3(0.0f, r, 0.0f),
                        objectVariation);
                    if (objectCreated) {
                        break;
                    }
                }
                if (objectCreated) {
                    errorMessage = "";
                    break;
                }
            }
            return objectCreated;
        }

        protected SimObjPhysics randomlyCreateAndPlaceObjectOnFloor(string objectType, int objectVariation) {
            return randomlyCreateAndPlaceObjectOnFloor(objectType, objectVariation, getReachablePositions());
        }

        public void RandomlyCreateAndPlaceObjectOnFloor(ServerAction action) {
            SimObjPhysics objectCreated = randomlyCreateAndPlaceObjectOnFloor(action.objectType, action.objectVariation);
            if (!objectCreated) {
                errorMessage = "Failed to randomly create object. " + errorMessage;
                actionFinished(false);
            } else {
                errorMessage = "";
                actionFinished(true, objectCreated.ObjectID);
            }
        }

        public void GetPositionsObjectVisibleFrom(ServerAction action) {
            if (!physicsSceneManager.ObjectIdToSimObjPhysics.ContainsKey(action.objectId)) {
                errorMessage = "Object " + action.objectId + " does not seem to exist.";
                actionFinished(false);
                return;
            }

            SimObjPhysics sop = physicsSceneManager.ObjectIdToSimObjPhysics[action.objectId];

            Vector3 savedPosition = transform.position;
            Quaternion savedRotation = transform.rotation;
            float[] rotations = { 0f, 90f, 180f, 270f };

            List<Vector3> goodPositions = new List<Vector3>();
            List<float> goodRotations = new List<float>();

            Vector3[] positions = null;
            if (action.positions != null && action.positions.Count != 0) {
                positions = action.positions.ToArray();
            } else {
                positions = getReachablePositions();
            }

            foreach (Vector3 position in positions) {
                Vector3 tmp = position;
                tmp.y = sop.transform.position.y;
                if (Vector3.Distance(tmp, sop.transform.position) <= 2 * maxVisibleDistance) {
                    foreach (float r in rotations) {
                        transform.position = position;
                        transform.rotation = Quaternion.Euler(new Vector3(0f, r, 0f));
                        if (objectIsCurrentlyVisible(sop, maxVisibleDistance)) {
#if UNITY_EDITOR
                            Debug.Log(position);
                            Debug.Log(r);
#endif
                            goodPositions.Add(position);
                            goodRotations.Add(r);
                        }
                    }
                }
            }

            actionVector3sReturn = goodPositions.ToArray();
            actionFloatsReturn = goodRotations.ToArray();

            transform.position = savedPosition;
            transform.rotation = savedRotation;

            actionFinished(true);
        }

        public void WorldToViewportPoint(ServerAction action) {
            Vector3 point = m_Camera.WorldToViewportPoint(action.position);
            if (point.x < 0f || point.x > 1.0f || point.y < 0f || point.y > 1.0f) {
                errorMessage = "Point not in viewport.";
                actionFinished(false);
                return;
            }
            
            // Translate to coordinates from top left of screen
            actionFinished(true, new Vector3(point.x, 1.0f - point.y, point.z));
        }

        protected float approxPercentScreenObjectOccupies(SimObjPhysics sop, bool updateVisibilityColliders=true) {
            float percent = 0.0f;
            if (sop.VisibilityPoints != null && sop.VisibilityPoints.Length > 0) {
                float minX = 1.0f;
                float maxX = 0.0f;
                float minY = 1.0f;
                float maxY = 0.0f;

                if (updateVisibilityColliders) {
                    updateAllAgentCollidersForVisibilityCheck(false);
                }
                foreach (Transform point in sop.VisibilityPoints) {
                    Vector3 viewPoint = m_Camera.WorldToViewportPoint(point.position);

                    if (CheckIfVisibilityPointInViewport(sop, point, m_Camera, false)) {
                        minX = Math.Min(viewPoint.x, minX);
                        maxX = Math.Max(viewPoint.x, maxX);
                        minY = Math.Min(viewPoint.y, minY);
                        maxY = Math.Max(viewPoint.y, maxY);
                    }
                }
                percent = Math.Max(0f, maxX - minX) * Math.Max(0f, maxY - minY);
                if (updateVisibilityColliders) {
                    updateAllAgentCollidersForVisibilityCheck(true);
                }
            }
            #if UNITY_EDITOR
            Debug.Log(percent);
            #endif
            return percent;
        }

        public void ApproxPercentScreenObjectOccupies(ServerAction action) {
            if (!physicsSceneManager.ObjectIdToSimObjPhysics.ContainsKey(action.objectId)) {
                errorMessage = "Cannot find object with id " + action.objectId;
                actionFinished(false);
                return;
            }
            SimObjPhysics sop = physicsSceneManager.ObjectIdToSimObjPhysics[action.objectId];
            actionFinished(true, approxPercentScreenObjectOccupies(sop));
        }

        public void ApproxPercentScreenObjectFromPositions(ServerAction action) {
            if (!physicsSceneManager.ObjectIdToSimObjPhysics.ContainsKey(action.objectId)) {
                errorMessage = "Cannot find object with id " + action.objectId;
                actionFinished(false);
                return;
            }
            SimObjPhysics sop = physicsSceneManager.ObjectIdToSimObjPhysics[action.objectId];

            Vector3[] positions = null;
            if (action.positions != null && action.positions.Count != 0) {
                positions = action.positions.ToArray();
            } else {
                positions = getReachablePositions();
            }

            Vector3 oldPosition = transform.position;
            Quaternion oldRotation = transform.rotation;
            float[] rotations = {0f, 90f, 180f, 270f};
            
            List<float[]> positionAndApproxAmountVisible = new List<float[]>();

            updateAllAgentCollidersForVisibilityCheck(false);
            foreach (Vector3 position in positions) {
                transform.position = position;
                foreach (float rotation in rotations) {
                    transform.rotation = Quaternion.Euler(0f, rotation, 0f);
                    float approxVisible = approxPercentScreenObjectOccupies(sop, false);
                    if (approxVisible > 0.0f) {
                        float[] tuple = {position.x, position.y, position.z, transform.eulerAngles.y};
                        positionAndApproxAmountVisible.Add(tuple);
                    }
                }
            }
            updateAllAgentCollidersForVisibilityCheck(true);

            transform.position = oldPosition;
            transform.rotation = oldRotation;
            actionFinished(true, positionAndApproxAmountVisible);
        }

        public void GetVisibilityPointsOfObjects(ServerAction action) {
            Dictionary<string, List<Vector3>> objectIdToVisibilityPoints = new Dictionary<string, List<Vector3>>();
            foreach (SimObjPhysics sop in physicsSceneManager.ObjectIdToSimObjPhysics.Values) {
                objectIdToVisibilityPoints[sop.ObjectID] = new List<Vector3>();
                if (sop.VisibilityPoints != null) {
                    foreach (Transform t in sop.VisibilityPoints) {
                        objectIdToVisibilityPoints[sop.ObjectID].Add(t.position);
                    }
                }
            }
            actionFinished(true, objectIdToVisibilityPoints);
        }

        public void ObjectsVisibleFromPositions(ServerAction action) {
            Vector3[] positions = null;
            if (action.positions != null && action.positions.Count != 0) {
                positions = action.positions.ToArray();
            } else {
                positions = getReachablePositions();
            }

            Vector3 oldPosition = transform.position;
            Quaternion oldRotation = transform.rotation;
            float[] rotations = {0f, 90f, 180f, 270f};
            
            Dictionary<string, List<float[]>> objectIdToVisiblePositions = new Dictionary<string, List<float[]>>();

            foreach (Vector3 position in positions) {
                transform.position = position;
                foreach (float rotation in rotations) {
                    transform.rotation = Quaternion.Euler(0f, rotation, 0f);
                    foreach (SimObjPhysics sop in GetAllVisibleSimObjPhysics(m_Camera, maxVisibleDistance)) {
                        if (!objectIdToVisiblePositions.ContainsKey(sop.ObjectID)) {
                            objectIdToVisiblePositions[sop.ObjectID] = new List<float[]>();
                        }
                        List<float[]> l = objectIdToVisiblePositions[sop.ObjectID];
                        float[] tuple = {position.x, position.y, position.z, transform.eulerAngles.y};
                        l.Add(tuple);
                    }
                }
            }

            transform.position = oldPosition;
            transform.rotation = oldRotation;

            actionFinished(true, objectIdToVisiblePositions);
        }

        public void DisableAllObjectsOfType(ServerAction action) {
            string type = action.objectType;
            if (type == "") {
                type = action.objectId;
            }

            foreach (SimObjPhysics so in GameObject.FindObjectsOfType<SimObjPhysics>()) {
                if (Enum.GetName(typeof(SimObjType), so.Type) == type) {
                    so.gameObject.SetActive(false);
                }
            }
            actionFinished(true);
        }

        public void StackBooks(ServerAction action) {
            GameObject topLevelObject = GameObject.Find("HideAndSeek");
            SimObjPhysics[] hideSeekObjects = topLevelObject.GetComponentsInChildren<SimObjPhysics>();

            HashSet<string> seenBooks = new HashSet<string>();
            List<HashSet<SimObjPhysics>> groups = new List<HashSet<SimObjPhysics>>();
            foreach (SimObjPhysics sop in hideSeekObjects) {
                HashSet<SimObjPhysics> group = new HashSet<SimObjPhysics>();
                if (sop.ObjectID.StartsWith("Book|")) {
                    if (!seenBooks.Contains(sop.ObjectID)) {
                        HashSet<SimObjPhysics> objectsNearBook = objectsInBox(
                            sop.transform.position.x, sop.transform.position.z);
                        group.Add(sop);
                        seenBooks.Add(sop.ObjectID);
                        foreach (SimObjPhysics possibleBook in objectsNearBook) {
                            if (possibleBook.ObjectID.StartsWith("Book|") &&
                                !seenBooks.Contains(possibleBook.ObjectID)) {
                                group.Add(possibleBook);
                                seenBooks.Add(possibleBook.ObjectID);
                            }
                        }
                        groups.Add(group);
                    }
                }
            }

            foreach (HashSet<SimObjPhysics> group in groups) {
                SimObjPhysics topBook = null;
                GameObject topMesh = null;
                GameObject topColliders = null;
                GameObject topTrigColliders = null;
                GameObject topVisPoints = null;
                foreach (SimObjPhysics so in group) {
                    if (topBook == null) {
                        topBook = so;
                        topMesh = so.gameObject.transform.Find("mesh").gameObject;
                        topColliders = so.gameObject.transform.Find("Colliders").gameObject;
                        topTrigColliders = so.gameObject.transform.Find("TriggerColliders").gameObject;
                        topVisPoints = so.gameObject.transform.Find("VisibilityPoints").gameObject;
                    } else {
                        GameObject mesh = so.gameObject.transform.Find("mesh").gameObject;
                        mesh.transform.parent = topMesh.transform;

                        GameObject colliders = so.gameObject.transform.Find("Colliders").gameObject;
                        foreach (Transform t in colliders.GetComponentsInChildren<Transform>()) {
                            if (t != colliders.transform) {
                                t.parent = topColliders.transform;
                            }
                        }

                        GameObject trigColliders = so.gameObject.transform.Find("TriggerColliders").gameObject;
                        foreach (Transform t in trigColliders.GetComponentsInChildren<Transform>()) {
                            if (t != colliders.transform) {
                                t.parent = topTrigColliders.transform;
                            }
                        }

                        GameObject visPoints = so.gameObject.transform.Find("VisibilityPoints").gameObject;
                        foreach (Transform t in visPoints.GetComponentsInChildren<Transform>()) {
                            if (t != visPoints.transform) {
                                t.parent = topVisPoints.transform;
                            }
                        }

                        physicsSceneManager.ObjectIdToSimObjPhysics.Remove(so.ObjectID);
                        so.gameObject.SetActive(false);
                    }
                }
            }
            actionFinished(true);
        }

        public void RandomizeHideSeekObjects(ServerAction action) {
            System.Random rnd = new System.Random(action.randomSeed);

            if (!physicsSceneManager.ToggleHideAndSeek(true)) {
                errorMessage = "Hide and Seek object reference not set, nothing to randomize.";
                actionFinished(false);
                return;
            }

            foreach (Transform child in physicsSceneManager.HideAndSeek.transform) {
                child.gameObject.SetActive(rnd.NextDouble() > action.removeProb);
            }
            physicsSceneManager.SetupScene();
            physicsSceneManager.ResetObjectIdToSimObjPhysics();

            snapAgentToGrid(); // This snapping seems necessary for some reason, really doesn't make any sense.
            actionFinished(true);
        }

        // Following code for calculating the volume of a mesh taken from
        // https://answers.unity.com/questions/52664/how-would-one-calculate-a-3d-mesh-volume-in-unity.html
        // and https://answers.unity.com/questions/52664/how-would-one-calculate-a-3d-mesh-volume-in-unity.html
        //  protected float SignedVolumeOfTriangle(Vector3 p1, Vector3 p2, Vector3 p3) {
        //     float v321 = p3.x * p2.y * p1.z;
        //     float v231 = p2.x * p3.y * p1.z;
        //     float v312 = p3.x * p1.y * p2.z;
        //     float v132 = p1.x * p3.y * p2.z;
        //     float v213 = p2.x * p1.y * p3.z;
        //     float v123 = p1.x * p2.y * p3.z;
        //     return (1.0f / 6.0f) * (-v321 + v231 + v312 - v132 - v213 + v123);
        // }
        // protected float VolumeOfMesh(Mesh mesh) {
        //     float volume = 0;
        //     Vector3[] vertices = mesh.vertices;
        //     int[] triangles = mesh.triangles;
        //     Debug.Log(vertices);
        //     Debug.Log(triangles);
        //     for (int i = 0; i < mesh.triangles.Length; i += 3)
        //     {
        //         Vector3 p1 = vertices[triangles[i + 0]];
        //         Vector3 p2 = vertices[triangles[i + 1]];
        //         Vector3 p3 = vertices[triangles[i + 2]];
        //         volume += SignedVolumeOfTriangle(p1, p2, p3);
        //     }
        //     return Mathf.Abs(volume);
        // }

        // public void VolumeOfObject(ServerAction action) {
        //     SimObjPhysics so = physicsSceneManager.ObjectIdToSimObjPhysics[action.objectId];
        //     foreach (MeshFilter meshFilter in so.GetComponentsInChildren<MeshFilter>()) {
        //         Mesh mesh = meshFilter.sharedMesh;
        //         float volume = VolumeOfMesh(mesh);
        //         string msg = "The volume of the mesh is " + volume + " cube units.";
        //         Debug.Log(msg);
        //     }
        // }

        // End code for calculating the volume of a mesh

        public void RandomlyOpenCloseObjects(ServerAction action) {
            System.Random rnd = new System.Random(action.randomSeed);
            List<CanOpen_Object> toInteractWith = new List<CanOpen_Object>();
            foreach (SimObjPhysics so in GameObject.FindObjectsOfType<SimObjPhysics>()) {
                CanOpen_Object coo = so.GetComponent<CanOpen_Object>();
                if (coo != null) {
                    if (rnd.NextDouble() < 0.5) {
                        if (!coo.isOpen) {
                            toInteractWith.Add(coo);
                        }

                    } else if (coo.isOpen) {
                        toInteractWith.Add(coo);
                    }
                }
            }
            StartCoroutine(InteractAndWait(toInteractWith, action.simplifyPhysics));
        }

        public void GetApproximateVolume(ServerAction action) {
            if (physicsSceneManager.ObjectIdToSimObjPhysics.ContainsKey(action.objectId)) {
                SimObjPhysics so = physicsSceneManager.ObjectIdToSimObjPhysics[action.objectId];
                Quaternion oldRotation = so.transform.rotation;
                so.transform.rotation = Quaternion.identity;
                Bounds objBounds = new Bounds(
                    new Vector3(float.PositiveInfinity, float.PositiveInfinity, float.PositiveInfinity),
                    new Vector3(-float.PositiveInfinity, -float.PositiveInfinity, -float.PositiveInfinity)
                );
                bool hasActiveRenderer = false;
                foreach (Renderer r in so.GetComponentsInChildren<Renderer>()) {
                    if (r.enabled) {
                        hasActiveRenderer = true;
                        objBounds.Encapsulate(r.bounds);
                    }
                }
                if (!hasActiveRenderer) {
                    errorMessage = "Cannot get bounds for " + action.objectId + " as it has no attached (and active) renderers.";
                    actionFinished(false);
                    return;
                }
                so.transform.rotation = oldRotation;
                Vector3 diffs = objBounds.max - objBounds.min;
                actionFloatReturn = diffs.x * diffs.y * diffs.z;
#if UNITY_EDITOR
                Debug.Log("Volume is " + actionFloatReturn);
#endif
                actionFinished(true);
            } else {
                errorMessage = "Invalid objectId " + action.objectId;
                actionFinished(false);
            }
        }

        public void GetVolumeOfAllObjects(ServerAction action) {
            List<string> objectIds = new List<string>();
            List<float> volumes = new List<float>();
            foreach (SimObjPhysics so in FindObjectsOfType<SimObjPhysics>()) {
                Quaternion oldRotation = so.transform.rotation;
                so.transform.rotation = Quaternion.identity;
                Bounds objBounds = new Bounds(
                    new Vector3(float.PositiveInfinity, float.PositiveInfinity, float.PositiveInfinity),
                    new Vector3(-float.PositiveInfinity, -float.PositiveInfinity, -float.PositiveInfinity)
                );
                bool hasActiveRenderer = false;
                foreach (Renderer r in so.GetComponentsInChildren<Renderer>()) {
                    if (r.enabled) {
                        hasActiveRenderer = true;
                        objBounds.Encapsulate(r.bounds);
                    }
                }
                if (!hasActiveRenderer) {
                    continue;
                }
                so.transform.rotation = oldRotation;
                Vector3 diffs = objBounds.max - objBounds.min;

                objectIds.Add(so.ObjectID);
                volumes.Add(diffs.x * diffs.y * diffs.z);
            }
            actionStringsReturn = objectIds.ToArray();
            actionFloatsReturn = volumes.ToArray();
            actionFinished(true);
        }

        protected void changeObjectBlendMode(SimObjPhysics so, StandardShaderUtils.BlendMode bm, float alpha) {
            HashSet<MeshRenderer> renderersToSkip = new HashSet<MeshRenderer>();
            foreach (SimObjPhysics childSo in so.GetComponentsInChildren<SimObjPhysics>()) {
                if (!childSo.ObjectID.StartsWith("Drawer") &&
                    !childSo.ObjectID.Split('|') [0].EndsWith("Door") &&
                    so.ObjectID != childSo.ObjectID) {
                    foreach (MeshRenderer mr in childSo.GetComponentsInChildren<MeshRenderer>()) {
                        renderersToSkip.Add(mr);
                    }
                }
            }

            foreach (MeshRenderer r in so.gameObject.GetComponentsInChildren<MeshRenderer>() as MeshRenderer[]) {
                if (!renderersToSkip.Contains(r)) {
                    Material[] newMaterials = new Material[r.materials.Length];
                    for (int i = 0; i < newMaterials.Length; i++) {
                        newMaterials[i] = new Material(r.materials[i]);
                        StandardShaderUtils.ChangeRenderMode(newMaterials[i], bm);
                        Color color = newMaterials[i].color;
                        color.a = alpha;
                        newMaterials[i].color = color;
                    }
                    r.materials = newMaterials;
                }
            }
        }

        public void MakeObjectTransparent(ServerAction action) {
            if (physicsSceneManager.ObjectIdToSimObjPhysics.ContainsKey(action.objectId)) {
                changeObjectBlendMode(
                    physicsSceneManager.ObjectIdToSimObjPhysics[action.objectId],
                    StandardShaderUtils.BlendMode.Fade,
                    0.4f
                );
                actionFinished(true);
            } else {
                errorMessage = "Invalid objectId " + action.objectId;
                actionFinished(false);
            }
        }

        public void MakeObjectOpaque(ServerAction action) {
            if (physicsSceneManager.ObjectIdToSimObjPhysics.ContainsKey(action.objectId)) {
                changeObjectBlendMode(
                    physicsSceneManager.ObjectIdToSimObjPhysics[action.objectId],
                    StandardShaderUtils.BlendMode.Opaque,
                    1.0f
                );
                actionFinished(true);
            } else {
                errorMessage = "Invalid objectId " + action.objectId;
                actionFinished(false);
            }
        }

        public void UnmaskWalkable(ServerAction action) {
            GameObject walkableParent = GameObject.Find("WalkablePlanes");
            if (walkableParent != null) {
                foreach (GameObject go in GameObject.FindObjectsOfType<GameObject>()) {
                    unmaskGameObject(go);
                }
                foreach (Renderer r in walkableParent.GetComponentsInChildren<Renderer>()) {
                    r.enabled = false;
                }
            }
            actionFinished(true);
        }

        public void MaskWalkable(ServerAction action) {
            Material backgroundMaterial = new Material(Shader.Find("Unlit/Color"));
            backgroundMaterial.color = Color.green;

            foreach (GameObject go in GameObject.FindObjectsOfType<GameObject>()) {
                if (!ancestorHasName(go, "WalkablePlanes")) {
                    maskGameObject(go, backgroundMaterial);
                }
            }

            GameObject walkableParent = GameObject.Find("WalkablePlanes");
            if (walkableParent != null) {
                foreach (Renderer r in walkableParent.GetComponentsInChildren<Renderer>()) {
                    r.enabled = true;
                }
                actionFinished(true);
                return;
            }

            Vector3[] reachablePositions = getReachablePositions();
            walkableParent = new GameObject();
            walkableParent.name = "WalkablePlanes";
            GameObject topLevelObject = GameObject.Find("Objects");
            if (topLevelObject != null) {
                walkableParent.transform.parent = topLevelObject.transform;
            }

            int layerMask = 1 << 8;
            foreach (Vector3 p in reachablePositions) {
                RaycastHit hit;
                bool somethingHit = false;
                float y = 0f;
                for (int i = -1; i <= 1; i++) {
                    for (int j = -1; j <= 1; j++) {
                        Vector3 offset = new Vector3(i * 0.41f * gridSize, 0f, i * 0.41f * gridSize);
                        if (Physics.Raycast(p + offset, -transform.up, out hit, 10f, layerMask)) {
                            if (!somethingHit) {
                                y = hit.point.y;
                            } else {
                                y = Math.Max(y, hit.point.y);
                            }
                            somethingHit = true;
                        }
                    }
                }
                if (somethingHit) {
                    y += 0.01f;
                    y = Math.Max(y, 0.05f);
                    GameObject plane = Instantiate(
                        Resources.Load("BluePlane") as GameObject,
                        new Vector3(p.x, y, p.z),
                        Quaternion.identity
                    ) as GameObject;
                    plane.name = "WalkablePlane";
                    plane.transform.parent = walkableParent.transform;
                    plane.transform.localScale = new Vector3(gridSize * 0.1f, 0.1f, gridSize * 0.1f);
                }
            }
            actionFinished(true);
        }

        private IEnumerator CoverSurfacesWithHelper(
            int n,
            List<SimObjPhysics> newObjects,
            Vector3[] reachablePositions
        ) {
            Vector3[] initialPositions = new Vector3[newObjects.Count];
            int k = 0;
            bool[] deleted = new bool[newObjects.Count];
            foreach (SimObjPhysics so in newObjects) {
                initialPositions[k] = so.transform.position;
                deleted[k] = false;
                k++;
            }
            for (int i = 0; i < n; i++) {
                k = 0;
                foreach (SimObjPhysics so in newObjects) {
                    if (!deleted[k]) {
                        float dist = Vector3.Distance(initialPositions[k], so.transform.position);
                        if (dist > 0.5f) {
                            deleted[k] = true;
                            so.gameObject.SetActive(false);
                        }
                    }
                    k++;
                }
                yield return null;
            }

            HashSet<string> objectIdsContained = new HashSet<string>();
            foreach (SimObjPhysics so in physicsSceneManager.ObjectIdToSimObjPhysics.Values) {
                if (objectIsOfIntoType(so)) {
                    foreach (string id in so.Contains()) {
                        objectIdsContained.Add(id);
                    }
                }
            }

            Material redMaterial = (Material) Resources.Load("RED", typeof(Material));
            Material greenMaterial = (Material) Resources.Load("GREEN", typeof(Material));
            Collider[] fpsControllerColliders = GameObject.Find("FPSController").GetComponentsInChildren<Collider>();
            k = 0;
            foreach (SimObjPhysics so in newObjects) {
                if (!deleted[k]) {
                    so.GetComponentInChildren<Rigidbody>().isKinematic = true;
                    foreach (Collider c1 in so.GetComponentsInChildren<Collider>()) {
                        foreach (Collider c in fpsControllerColliders) {
                            Physics.IgnoreCollision(c, c1);
                        }
                    }
                    if (objectIdsContained.Contains(so.ObjectID)) {
                        MaskSimObj(so, greenMaterial);
                    } else {
                        MaskSimObj(so, redMaterial);
                    }
                    physicsSceneManager.AddToObjectsInScene(so);
                }
                k++;
            }

            HashSet<SimObjPhysics> visibleObjects = getAllItemsVisibleFromPositions(reachablePositions);
            foreach (SimObjPhysics so in newObjects) {
                if (so.gameObject.activeSelf && !visibleObjects.Contains(so)) {
                    so.gameObject.SetActive(false);
                    physicsSceneManager.ObjectIdToSimObjPhysics.Remove(so.ObjectID);
                }
            }

            actionFinished(true);
        }

        private void createCubeSurrounding(Bounds bounds) {
            Vector3 center = bounds.center;
            Vector3 max = bounds.max;
            Vector3 min = bounds.min;
            float size = 0.001f;
            float offset = 0.0f;
            min.y = Math.Max(-1.0f, min.y);
            center.y = (max.y + min.y) / 2;
            float xLen = max.x - min.x;
            float yLen = max.y - min.y;
            float zLen = max.z - min.z;

            // Top
            GameObject cube = Instantiate(
                Resources.Load("BlueCube") as GameObject,
                new Vector3(center.x, max.y + offset + size / 2, center.z),
                Quaternion.identity
            ) as GameObject;
            cube.transform.localScale = new Vector3(xLen + 2 * (size + offset), size, zLen + 2 * (size + offset));

            // Bottom
            cube = Instantiate(
                Resources.Load("BlueCube") as GameObject,
                new Vector3(center.x, min.y - offset - size / 2, center.z),
                Quaternion.identity
            ) as GameObject;
            cube.transform.localScale = new Vector3(xLen + 2 * (size + offset), size, zLen + 2 * (size + offset));

            // z min
            cube = Instantiate(
                Resources.Load("BlueCube") as GameObject,
                new Vector3(center.x, center.y, min.z - offset - size / 2),
                Quaternion.identity
            ) as GameObject;
            cube.transform.localScale = new Vector3(xLen + 2 * (size + offset), yLen + 2 * offset, size);

            // z max
            cube = Instantiate(
                Resources.Load("BlueCube") as GameObject,
                new Vector3(center.x, center.y, max.z + offset + size / 2),
                Quaternion.identity
            ) as GameObject;
            cube.transform.localScale = new Vector3(xLen + 2 * (size + offset), yLen + 2 * offset, size);

            // x min
            cube = Instantiate(
                Resources.Load("BlueCube") as GameObject,
                new Vector3(min.x - offset - size / 2, center.y, center.z),
                Quaternion.identity
            ) as GameObject;
            cube.transform.localScale = new Vector3(size, yLen + 2 * offset, zLen + 2 * offset);

            // x max
            cube = Instantiate(
                Resources.Load("BlueCube") as GameObject,
                new Vector3(max.x + offset + size / 2, center.y, center.z),
                Quaternion.identity
            ) as GameObject;
            cube.transform.localScale = new Vector3(size, yLen + 2 * offset, zLen + 2 * offset);
        }

        private List<RaycastHit> RaycastWithRepeatHits(
            Vector3 origin, Vector3 direction, float maxDistance, int layerMask
        ) {
            List<RaycastHit> hits = new List<RaycastHit>();
            RaycastHit hit;
            bool didHit = Physics.Raycast(origin, direction, out hit, maxDistance, layerMask);
            while (didHit) {
                hits.Add(hit);
                origin = hit.point + direction / 100f;
                hit = new RaycastHit();
                didHit = Physics.Raycast(origin, direction, out hit, maxDistance, layerMask);
            }
            return hits;
        }

        public void setAllObjectsToMaterial(Material material) {
            GameObject go = GameObject.Find("Lighting");
            if (go != null) {
                go.SetActive(false);
            }
            foreach (Renderer r in GameObject.FindObjectsOfType<Renderer>()) {
                bool disableRenderer = false;
                foreach (Material m in r.materials) {
                    if (m.name.Contains("LightRay")) {
                        disableRenderer = true;
                        break;
                    }
                }
                if (disableRenderer) {
                    r.enabled = false;
                } else {
                    Material[] newMaterials = new Material[r.materials.Length];
                    for (int i = 0; i < newMaterials.Length; i++) {
                        newMaterials[i] = material;
                    }
                    r.materials = newMaterials;
                }
            }
            foreach (Light l in GameObject.FindObjectsOfType<Light>()) {
                l.enabled = false;
            }
            RenderSettings.ambientMode = AmbientMode.Flat;
            RenderSettings.ambientLight = Color.white;
        }

        public void SetAllObjectsToBlueUnlit(ServerAction action) {
            setAllObjectsToMaterial((Material) Resources.Load("BLUE", typeof(Material)));
            actionFinished(true);
        }
        public void SetAllObjectsToBlueStandard(ServerAction action) {
            setAllObjectsToMaterial((Material) Resources.Load("BLUE_standard", typeof(Material)));
            actionFinished(true);
        }

        public void EnableFog(ServerAction action) {
            GlobalFog gf = m_Camera.GetComponent<GlobalFog>();
            gf.enabled = true;
            gf.heightFog = false;
            gf.useRadialDistance = true;
            RenderSettings.fog = true;
            RenderSettings.fogMode = FogMode.Linear;
            RenderSettings.fogStartDistance = 0.0f;
            RenderSettings.fogEndDistance = action.z;
            RenderSettings.fogColor = Color.white;
            actionFinished(true);
        }

        public void DisableFog(ServerAction action) {
            m_Camera.GetComponent<GlobalFog>().enabled = false;
            RenderSettings.fog = false;
            actionFinished(true);
        }

        public void ColorSurfaceColorObjectsByDistance(ServerAction action) {
            GameObject surfaceCoverObjects = GameObject.Find("SurfaceCoverObjects");

            HashSet<string> objectIdsContained = new HashSet<string>();
            foreach (SimObjPhysics so in physicsSceneManager.ObjectIdToSimObjPhysics.Values) {
                if (objectIsOfIntoType(so)) {
                    foreach (string id in so.Contains()) {
                        objectIdsContained.Add(id);
                    }
                }
            }

            foreach (SimObjPhysics sop in surfaceCoverObjects.GetComponentsInChildren<SimObjPhysics>()) {
                Material newMaterial;
                float minRed = 0.0f;
                float minGreen = 0.0f;
                newMaterial = new Material(Shader.Find("Unlit/Color"));
                if (objectIdsContained.Contains(sop.ObjectID)) {
                    minGreen = 1.0f;
                } else {
                    minRed = 1.0f;
                }

                Vector3 closestPoint = closestPointToObject(sop);
                closestPoint = new Vector3(closestPoint.x, 0f, closestPoint.z);
                Vector3 tmp = new Vector3(transform.position.x, 0f, transform.position.z);

                float min = Math.Min(Vector3.Distance(closestPoint, tmp) / action.z, 1.0f);
                newMaterial.color = new Color(
                    Math.Max(minRed, min),
                    Math.Max(minGreen, min),
                    min,
                    1.0f
                );
                MaskSimObj(sop, newMaterial);
            }

            actionFinished(true);
        }

        public void CoverSurfacesWith(ServerAction action) {
            string prefab = action.objectType;
            int objectVariation = action.objectVariation;
            Vector3[] reachablePositions = getReachablePositions();

            Bounds b = new Bounds();
            b.min = agentManager.SceneBounds.min;
            b.max = agentManager.SceneBounds.max;
            b.min = new Vector3(
                Math.Max(b.min.x, transform.position.x - 7),
                Math.Max(b.min.y, transform.position.y - 1.3f),
                Math.Max(b.min.z, transform.position.z - 7)
            );
            b.max = new Vector3(
                Math.Min(b.max.x, transform.position.x + 7),
                Math.Min(b.max.y, transform.position.y + 3),
                Math.Min(b.max.z, transform.position.z + 7)
            );
            createCubeSurrounding(b);

            float yMax = b.max.y - 0.2f;
            float xRoomSize = b.max.x - b.min.x;
            float zRoomSize = b.max.z - b.min.z;
            InstantiatePrefabTest script = physicsSceneManager.GetComponent<InstantiatePrefabTest>();
            SimObjPhysics objForBounds = script.SpawnObject(prefab, false, objectVariation, new Vector3(0.0f, b.max.y + 10.0f, 0.0f), transform.eulerAngles, false, true);

            Bounds objBounds = new Bounds(
                new Vector3(float.PositiveInfinity, float.PositiveInfinity, float.PositiveInfinity),
                new Vector3(-float.PositiveInfinity, -float.PositiveInfinity, -float.PositiveInfinity)
            );
            foreach (Renderer r in objForBounds.GetComponentsInChildren<Renderer>()) {
                objBounds.Encapsulate(r.bounds);
            }
            Vector3 objCenterRelPos = objBounds.center - objForBounds.transform.position;
            Vector3 yOffset = new Vector3(
                0f,
                0.01f + objForBounds.transform.position.y - objBounds.min.y,
                0f
            );
            objForBounds.gameObject.SetActive(false);

            float xExtent = objBounds.max.x - objBounds.min.x;
            float yExtent = objBounds.max.y - objBounds.min.y;
            float zExtent = objBounds.max.z - objBounds.min.z;
            float xStepSize = Math.Max(Math.Max(xExtent, 0.1f), action.x);
            float zStepSize = Math.Max(Math.Max(zExtent, 0.1f), action.z);
            int numXSteps = (int) (xRoomSize / xStepSize);
            int numZSteps = (int) (zRoomSize / zStepSize);
            // float xTmp = -0.153f;
            // float zTmp = -3f;
            List<SimObjPhysics> newObjects = new List<SimObjPhysics>();

            var xsToTry = new List<float>();
            var zsToTry = new List<float>();
            // xsToTry.Add(-0.1253266f);
            // zsToTry.Add(1.159979f);
            foreach (GameObject go in Resources.FindObjectsOfTypeAll<GameObject>()) {
                if (go.name == "ReceptacleTriggerBox") {
                    Vector3 receptCenter = go.transform.position;
                    xsToTry.Add(receptCenter.x);
                    zsToTry.Add(receptCenter.z);
                }
            }
            for (int i = 0; i < numXSteps; i++) {
                float x = b.min.x + (0.5f + i) * xStepSize;
                for (int j = 0; j < numZSteps; j++) {
                    float z = b.min.z + (0.5f + j) * zStepSize;
                    xsToTry.Add(x);
                    zsToTry.Add(z);
                }
            }
            var xsToTryArray = xsToTry.ToArray();
            var zsToTryArray = zsToTry.ToArray();

            int layerMask = 1 << 8;
            for (int i = 0; i < xsToTryArray.Length; i++) {
                float xPos = xsToTryArray[i];
                float zPos = zsToTryArray[i];

                List<RaycastHit> hits = RaycastWithRepeatHits(
                    new Vector3(xPos, yMax, zPos),
                    new Vector3(0.0f, -1.0f, 0.0f),
                    10f,
                    layerMask
                );
                int k = -1;
                foreach (RaycastHit hit in hits) {
                    if (b.Contains(hit.point) &&
                        hit.point.y < transform.position.y + 1.2f &&
                        hit.point.y >= transform.position.y - 1.1f &&
                        !AnythingAbovePositionIgnoreObject(
                            hit.point + new Vector3(0f, -0.01f, 0f),
                            0.02f,
                            layerMask,
                            hit.collider.transform.gameObject)
                    ) {
                        SimObjPhysics hitSimObj = hit.transform.gameObject.GetComponent<SimObjPhysics>();
                        if (hitSimObj == null || hitSimObj.ObjectID.Split('|') [0] != prefab) {
                            Vector3 halfExtents = new Vector3(xExtent / 2.1f, yExtent / 2.1f, zExtent / 2.1f);
                            Vector3 center = hit.point + objCenterRelPos + yOffset;
                            Collider[] colliders = Physics.OverlapBox(center, halfExtents, Quaternion.identity, layerMask);
                            if (colliders.Length == 0) {
                                k++;
                                SimObjPhysics newObj = script.SpawnObject(prefab, false, objectVariation, center - objCenterRelPos, transform.eulerAngles, false, true);
                                if (prefab == "Cup") {
                                    foreach (Collider c in newObj.GetComponentsInChildren<Collider>()) {
                                        c.enabled = false;
                                    }
                                    newObj.GetComponentInChildren<Renderer>().gameObject.AddComponent<BoxCollider>();
                                }
                                newObjects.Add(newObj);
                            }
                        }
                    }
                }
            }
            GameObject topLevelObject = GameObject.Find("Objects");
            GameObject newTopLevelObject = new GameObject("SurfaceCoverObjects");
            newTopLevelObject.transform.parent = topLevelObject.transform;
            foreach (SimObjPhysics sop in newObjects) {
                sop.gameObject.transform.parent = newTopLevelObject.transform;
            }
            StartCoroutine(CoverSurfacesWithHelper(100, newObjects, reachablePositions));
        }

        public void NumberOfPositionsObjectsOfTypeAreVisibleFrom(ServerAction action) {
            Vector3[] positions = null;
            if (action.positions != null && action.positions.Count != 0) {
                positions = action.positions.ToArray();
            }
            else {
#if UNITY_EDITOR
                List<SimObjPhysics> toReEnable = new List<SimObjPhysics>();
                foreach (SimObjPhysics sop in FindObjectsOfType<SimObjPhysics>()) {
                    if (sop.Type.ToString().ToLower() == action.objectType.ToLower()) {
                        toReEnable.Add(sop);
                        sop.gameObject.SetActive(false);
                    }
                }
#endif
                positions = getReachablePositions();
#if UNITY_EDITOR
                foreach (SimObjPhysics sop in toReEnable) {
                    sop.gameObject.SetActive(true);
                }
#endif
            }

            string objectType = action.objectType;

            List<SimObjPhysics> objectsOfType = new List<SimObjPhysics>();
            foreach (SimObjPhysics sop in FindObjectsOfType<SimObjPhysics>()) {
                if (sop.Type.ToString().ToLower() == action.objectType.ToLower()) {
                    objectsOfType.Add(sop);
                    sop.gameObject.SetActive(false);
                }
            }

            Dictionary<String, int> objectIdToPositionsVisibleFrom = new Dictionary<String, int>();
            foreach (SimObjPhysics sop in objectsOfType) {
                sop.gameObject.SetActive(true);
                objectIdToPositionsVisibleFrom.Add(
                    sop.ObjectID,
                    NumberOfPositionsFromWhichItemIsVisibleHelper(sop, positions)
                );
#if UNITY_EDITOR
                Debug.Log(sop.ObjectID);
                Debug.Log(objectIdToPositionsVisibleFrom[sop.ObjectID]);
#endif
                sop.gameObject.SetActive(false);
            }

            foreach (SimObjPhysics sop in objectsOfType) {
                sop.gameObject.SetActive(true);
            }

            actionFinished(true, objectIdToPositionsVisibleFrom);
        }

        private IEnumerator SpamObjectsInRoomHelper(int n, List<SimObjPhysics> newObjects) {
            for (int i = 0; i < n; i++) {
                yield return null;
            }

            Collider[] fpsControllerColliders = GameObject.Find("FPSController").GetComponentsInChildren<Collider>();
            foreach (SimObjPhysics so in newObjects) {
                so.GetComponentInChildren<Rigidbody>().isKinematic = true;
                foreach (Collider c1 in so.GetComponentsInChildren<Collider>()) {
                    foreach (Collider c in fpsControllerColliders) {
                        Physics.IgnoreCollision(c, c1);
                    }
                }
                physicsSceneManager.ObjectIdToSimObjPhysics[so.ObjectID] = so;
            }

            actionFinished(true);
        }
        public void SpamObjectsInRoom(ServerAction action) {
            UnityEngine.Random.InitState(action.randomSeed);

            string[] objectTypes = {
                "Bread",
                "Cup",
                "Footstool",
                "Knife",
                "Plunger",
                "Tomato",
            };
            int numObjectVariations = 3;

            Bounds b = new Bounds();
            b.min = agentManager.SceneBounds.min;
            b.max = agentManager.SceneBounds.max;
            b.min = new Vector3(
                Math.Max(b.min.x, transform.position.x - 7),
                Math.Max(b.min.y, transform.position.y - 1.3f),
                Math.Max(b.min.z, transform.position.z - 7)
            );
            b.max = new Vector3(
                Math.Min(b.max.x, transform.position.x + 7),
                Math.Min(b.max.y, transform.position.y + 3),
                Math.Min(b.max.z, transform.position.z + 7)
            );

            float yMax = b.max.y - 0.2f;
            InstantiatePrefabTest script = physicsSceneManager.GetComponent<InstantiatePrefabTest>();

            List<Bounds> objsBounds = new List<Bounds>();
            List<Vector3> objsCenterRelPos = new List<Vector3>();
            List<Vector3> yOffsets = new List<Vector3>();
            float offset = 10f;
            foreach (string objType in objectTypes) {
                for (int i = 1; i < numObjectVariations; i++) {
                    SimObjPhysics objForBounds = script.SpawnObject(
                        objType,
                        false,
                        i,
                        new Vector3(0.0f, b.max.y + offset, 0.0f),
                        transform.eulerAngles,
                        false,
                        true
                    );
                    offset += 1.0f;

                    Bounds objBounds = new Bounds(
                        new Vector3(float.PositiveInfinity, float.PositiveInfinity, float.PositiveInfinity),
                        new Vector3(-float.PositiveInfinity, -float.PositiveInfinity, -float.PositiveInfinity)
                    );
                    foreach (Renderer r in objForBounds.GetComponentsInChildren<Renderer>()) {
                        objBounds.Encapsulate(r.bounds);
                    }

                    objsBounds.Add(objBounds);
                    objsCenterRelPos.Add(objBounds.center - objForBounds.transform.position);
                    yOffsets.Add(
                        new Vector3(
                            0f,
                            0.01f + objForBounds.transform.position.y - objBounds.min.y,
                            0f
                        )
                    );
                    objForBounds.gameObject.SetActive(false);
                }
            }

            var xsToTry = new List<float>();
            var zsToTry = new List<float>();
            foreach (GameObject go in Resources.FindObjectsOfTypeAll<GameObject>()) {
                if (go.name == "ReceptacleTriggerBox") {
                    BoxCollider bc = go.GetComponent<BoxCollider>();
                    Bounds bcb = bc.bounds;
                    xsToTry.Add(bcb.center.x);
                    zsToTry.Add(bcb.center.z);
                    for (int i = 0; i < 5; i++) {
                        xsToTry.Add((bcb.max.x - bcb.min.x) * UnityEngine.Random.value + bcb.min.x);
                        zsToTry.Add((bcb.max.z - bcb.min.z) * UnityEngine.Random.value + bcb.min.z);
                    }
                }
            }
            for (int i = 0; i < 1000; i++) {
                xsToTry.Add((b.max.x - b.min.x) * UnityEngine.Random.value + b.min.x);
                zsToTry.Add((b.max.z - b.min.z) * UnityEngine.Random.value + b.min.z);
            }
            var xsToTryArray = xsToTry.ToArray();
            // var zsToTryArray = zsToTry.ToArray();

            List<SimObjPhysics> newObjects = new List<SimObjPhysics>();
            int layerMask = 1 << 8;
            // int attempts = 0;
            for (int i = 0; i < xsToTryArray.Length; i++) {
                if (newObjects.Count >= 100) {
                    break;
                }
                float xPos = (b.max.x - b.min.x) * UnityEngine.Random.value + b.min.x;
                float zPos = (b.max.z - b.min.z) * UnityEngine.Random.value + b.min.z;

                int objectInd = UnityEngine.Random.Range(0, objectTypes.Length);
                int objectVar = UnityEngine.Random.Range(1, numObjectVariations);

                List<RaycastHit> hits = RaycastWithRepeatHits(
                    new Vector3(xPos, yMax, zPos),
                    new Vector3(0.0f, -1.0f, 0.0f),
                    10f,
                    layerMask
                );

                foreach (RaycastHit hit in hits) {
                    Bounds ob = objsBounds[objectInd];
                    Vector3 randRotation = new Vector3(0.0f, 0.0f, 0.0f);
                    if (UnityEngine.Random.value < 0.5f) {
                        randRotation = new Vector3(UnityEngine.Random.value * 360f, UnityEngine.Random.value * 360f, UnityEngine.Random.value * 360f);
                    }

                    // Debug.Log(UnityEngine.Random.rotationUniform.ToEulerAngles());
                    SimObjPhysics newObj = script.SpawnObject(
                        objectTypes[objectInd],
                        false,
                        objectVar,
                        hit.point + new Vector3(0f, ob.extents.y + 0.05f, 0f) - objsCenterRelPos[objectInd],
                        randRotation,
                        // UnityEngine.Random.rotationUniform.ToEulerAngles(),
                        // transform.eulerAngles, 
                        false,
                        false
                    );
                    if (newObj == null) {
                        newObj = script.SpawnObject(
                            objectTypes[objectInd],
                            false,
                            objectVar,
                            hit.point + new Vector3(0f, Math.Max(ob.extents.z, Math.Max(ob.extents.x, ob.extents.y)) + 0.05f, 0f) - objsCenterRelPos[objectInd],
                            randRotation,
                            // UnityEngine.Random.rotationUniform.ToEulerAngles(),
                            // transform.eulerAngles, 
                            false,
                            false
                        );
                    }
                    if (newObj != null) {
                        newObjects.Add(newObj);
                    }
                    if (newObj != null && objectTypes[objectInd] == "Cup") {
                        foreach (Collider c in newObj.GetComponentsInChildren<Collider>()) {
                            c.enabled = false;
                        }
                        newObj.GetComponentInChildren<Renderer>().gameObject.AddComponent<BoxCollider>();
                    }
                }
            }

            StartCoroutine(SpamObjectsInRoomHelper(100, newObjects));
        }

        public void ChangeLightSet(ServerAction action)
        {
            if(action.objectVariation > 10 || action.objectVariation < 1)
            {
                errorMessage = "Please use value between 1 and 10";
                actionFinished(false);
                return;
            }

            GameObject lightTransform = GameObject.Find("Lighting");
            lightTransform.GetComponent<ChangeLighting>().SetLights(action.objectVariation);
            actionFinished(true);
        }

        public void SliceObject(ServerAction action) {

            //specify target to pickup via objectId or coordinates
            SimObjPhysics target = null;

            if (action.forceAction) {
                action.forceVisible = true;
            }

            //no target object specified, so instead try and use x/y screen coordinates
            if(action.objectId == null)
            {
                if(!ScreenToWorldTarget(action.x, action.y, ref target, !action.forceAction))
                {
                    //error message is set insice ScreenToWorldTarget
                    actionFinished(false);
                    return;
                }
            }

            //an objectId was given, so find that target in the scene if it exists
            else
            {
                if (!physicsSceneManager.ObjectIdToSimObjPhysics.ContainsKey(action.objectId)) {
                    errorMessage = "Object ID appears to be invalid.";
                    actionFinished(false);
                    return;
                }
                
                //if object is in the scene and visible, assign it to 'target'
                foreach (SimObjPhysics sop in VisibleSimObjs(action)) 
                {
                    target = sop;
                }
            }

            //we found it!
            if (target) {

                if(ItemInHand != null) {
                    if(target.transform == ItemInHand.transform) {
                        errorMessage = "target object cannot be sliced if it is in the agent's hand";
                        actionFinished(false);
                        return;
                    }
                }

                if (target.GetComponent<SimObjPhysics>().DoesThisObjectHaveThisSecondaryProperty(SimObjSecondaryProperty.CanBeSliced)) {
                    target.GetComponent<SliceObject>().Slice();
                    actionFinished(true);
                    return;
                } else {
                    errorMessage = target.transform.name + " Does not have the CanBeSliced property!";
                    actionFinished(false);
                    return;
                }
            }

            //target not found in currently visible objects, report not found
            else {
                errorMessage = "object not found: " + action.objectId;
                actionFinished(false);
            }
        }
    
        public void BreakObject(ServerAction action)
        {
            //specify target to pickup via objectId or coordinates
            SimObjPhysics target = null;

            if (action.forceAction) {
                action.forceVisible = true;
            }

            //no target object specified, so instead try and use x/y screen coordinates
            if(action.objectId == null)
            {
                if(!ScreenToWorldTarget(action.x, action.y, ref target, !action.forceAction))
                {
                    //error message is set insice ScreenToWorldTarget
                    actionFinished(false);
                    return;
                }
            }

            //an objectId was given, so find that target in the scene if it exists
            else
            {
                if (!physicsSceneManager.ObjectIdToSimObjPhysics.ContainsKey(action.objectId)) {
                    errorMessage = "Object ID appears to be invalid.";
                    actionFinished(false);
                    return;
                }
                
                //if object is in the scene and visible, assign it to 'target'
                foreach (SimObjPhysics sop in VisibleSimObjs(action)) 
                {
                    target = sop;
                }
            }

            //we found it!
            if (target) 
            {
                if (target.GetComponent<SimObjPhysics>().DoesThisObjectHaveThisSecondaryProperty(SimObjSecondaryProperty.CanBreak)) 
                {
                    SimObjPhysics targetsop = target.GetComponent<SimObjPhysics>();
                    //if the object is in the agent's hand, we need to reset the agent hand booleans and other cleanup as well
                    if(targetsop.isInAgentHand)
                    {                      
                        //if the target is also a Receptacle, drop contained objects first
                        if(targetsop.DoesThisObjectHaveThisSecondaryProperty(SimObjSecondaryProperty.Receptacle))
                        {
                            //drop contained objects as well
                            DropContainedObjects(targetsop);
                        }

                        targetsop.isInAgentHand = false;
                        ItemInHand = null;
                        DefaultAgentHand();
                        //ok now we are ready to break go go go
                    }

                    target.GetComponentInChildren<Break>().BreakObject(null);
                    actionFinished(true);
                    return;
                }

                else 
                {
                    errorMessage = target.transform.name + " does not have the CanBreak property!!";
                    actionFinished(false);
                    return;
                }
            }

            //target not found in currently visible objects, report not found
            else {
                errorMessage = "object not found: " + action.objectId;
                actionFinished(false);
            }
        }

        public void DirtyObject(ServerAction action)
        {
            //specify target to pickup via objectId or coordinates
            SimObjPhysics target = null;

            if (action.forceAction) 
            {
                action.forceVisible = true;
            }

            //no target object specified, so instead try and use x/y screen coordinates
            if(action.objectId == null)
            {
                if(!ScreenToWorldTarget(action.x, action.y, ref target, !action.forceAction))
                {
                    //error message is set insice ScreenToWorldTarget
                    actionFinished(false);
                    return;
                }
            }

            //an objectId was given, so find that target in the scene if it exists
            else
            {
                if (!physicsSceneManager.ObjectIdToSimObjPhysics.ContainsKey(action.objectId)) {
                    errorMessage = "Object ID appears to be invalid.";
                    actionFinished(false);
                    return;
                }
                
                //if object is in the scene and visible, assign it to 'target'
                foreach (SimObjPhysics sop in VisibleSimObjs(action)) 
                {
                    target = sop;
                }
            }

            if(target)
            {
                if(target.GetComponent<SimObjPhysics>().DoesThisObjectHaveThisSecondaryProperty(SimObjSecondaryProperty.CanBeDirty))
                {
                    Dirty dirt = target.GetComponent<Dirty>();
                    if(dirt.IsDirty() == false)
                    {
                        dirt.ToggleCleanOrDirty();
                        actionFinished(true);
                        return;
                    }

                    else
                    {
                        errorMessage = target.transform.name + " is already dirty!";
                        actionFinished(false);
                        return;
                    }
                }
            
                else 
                {
                    errorMessage = target.transform.name + " does not have CanBeDirty property!";
                    actionFinished(false);
                    return;
                }
            }

            else
            {
                errorMessage = "object not found: " + action.objectId;
                actionFinished(false);
            }
        }

        public void CleanObject(ServerAction action)
        {
            //specify target to pickup via objectId or coordinates
            SimObjPhysics target = null;

            if (action.forceAction) 
            {
                action.forceVisible = true;
            }

            //no target object specified, so instead try and use x/y screen coordinates
            if(action.objectId == null)
            {
                if(!ScreenToWorldTarget(action.x, action.y, ref target, !action.forceAction))
                {
                    //error message is set insice ScreenToWorldTarget
                    actionFinished(false);
                    return;
                }
            }

            //an objectId was given, so find that target in the scene if it exists
            else
            {
                if (!physicsSceneManager.ObjectIdToSimObjPhysics.ContainsKey(action.objectId)) {
                    errorMessage = "Object ID appears to be invalid.";
                    actionFinished(false);
                    return;
                }
                
                //if object is in the scene and visible, assign it to 'target'
                foreach (SimObjPhysics sop in VisibleSimObjs(action)) 
                {
                    target = sop;
                }
            }

            if(target)
            {
                if(target.GetComponent<SimObjPhysics>().DoesThisObjectHaveThisSecondaryProperty(SimObjSecondaryProperty.CanBeDirty))
                {
                    Dirty dirt = target.GetComponent<Dirty>();
                    if(dirt.IsDirty())
                    {
                        dirt.ToggleCleanOrDirty();
                        actionFinished(true);
                        return;
                    }

                    else
                    {
                        errorMessage = target.transform.name + " is already Clean!";
                        actionFinished(false);
                        return;
                    }
                }

                else 
                {
                    errorMessage = target.transform.name + " does not have dirtyable property!";
                    actionFinished(false);
                    return;
                }
            }

            else
            {
                errorMessage = "object not found: " + action.objectId;
                actionFinished(false);
            }
        }

        //fill an object with a liquid specified by action.fillLiquid - coffee, water, soap, wine, etc
        public void FillObjectWithLiquid(ServerAction action)
        {
            //specify target to pickup via objectId or coordinates
            SimObjPhysics target = null;

            if (action.forceAction) 
            {
                action.forceVisible = true;
            }

            //no target object specified, so instead try and use x/y screen coordinates
            if(action.objectId == null)
            {
                if(!ScreenToWorldTarget(action.x, action.y, ref target, !action.forceAction))
                {
                    //error message is set insice ScreenToWorldTarget
                    actionFinished(false);
                    return;
                }
            }

            //an objectId was given, so find that target in the scene if it exists
            else
            {
                if (!physicsSceneManager.ObjectIdToSimObjPhysics.ContainsKey(action.objectId)) {
                    errorMessage = "Object ID appears to be invalid.";
                    actionFinished(false);
                    return;
                }
                
                //if object is in the scene and visible, assign it to 'target'
                foreach (SimObjPhysics sop in VisibleSimObjs(action)) 
                {
                    target = sop;
                }
            }

            if(action.fillLiquid == null)
            {
                errorMessage = "Missing Liquid string for FillObject action";
                actionFinished(false);
            }

            if(target)
            {
                if(target.GetComponent<SimObjPhysics>().DoesThisObjectHaveThisSecondaryProperty(SimObjSecondaryProperty.CanBeFilled))
                {
                    Fill fil = target.GetComponent<Fill>();

                    //if the passed in liquid string is not valid
                    if(!fil.Liquids.ContainsKey(action.fillLiquid))
                    {
                        errorMessage = action.fillLiquid + " is not a valid Liquid Type";
                        actionFinished(false);
                        return;
                    }

                    //make sure object is empty
                    if(!fil.IsFilled())
                    {
                        if(fil.FillObject(action.fillLiquid))
                        {
                            actionFinished(true);
                            return;
                        }

                        else
                        {
                            actionFinished(false);
                            errorMessage = target.transform.name + " cannot be filled with " + action.fillLiquid;
                            return;
                        }

                    }

                    else
                    {
                        errorMessage = target.transform.name + " is already Filled!";
                        actionFinished(false);
                        return;
                    }
                }

                else 
                {
                    errorMessage = target.transform.name + " does not have CanBeFilled property!";
                    actionFinished(false);
                    return;
                }
            }

            else
            {
                errorMessage = "object not found: " + action.objectId;
                actionFinished(false);
            }
        }

        public void EmptyLiquidFromObject(ServerAction action)
        {
            //specify target to pickup via objectId or coordinates
            SimObjPhysics target = null;

            if (action.forceAction) 
            {
                action.forceVisible = true;
            }

            //no target object specified, so instead try and use x/y screen coordinates
            if(action.objectId == null)
            {
                if(!ScreenToWorldTarget(action.x, action.y, ref target, !action.forceAction))
                {
                    //error message is set insice ScreenToWorldTarget
                    actionFinished(false);
                    return;
                }
            }

            //an objectId was given, so find that target in the scene if it exists
            else
            {
                if (!physicsSceneManager.ObjectIdToSimObjPhysics.ContainsKey(action.objectId)) {
                    errorMessage = "Object ID appears to be invalid.";
                    actionFinished(false);
                    return;
                }
                
                //if object is in the scene and visible, assign it to 'target'
                foreach (SimObjPhysics sop in VisibleSimObjs(action)) 
                {
                    target = sop;
                }
            }

            if(target)
            {
                if(target.GetComponent<SimObjPhysics>().DoesThisObjectHaveThisSecondaryProperty(SimObjSecondaryProperty.CanBeFilled))
                {
                    Fill fil = target.GetComponent<Fill>();

                    if(fil.IsFilled())
                    {
                        fil.EmptyObject();
                        actionFinished(true);
                        return;
                    }

                    else
                    {
                        errorMessage = "object already empty";
                        actionFinished(false);
                        return;
                    }
                }

                else 
                {
                    errorMessage = target.transform.name + " does not have CanBeFilled property!";
                    actionFinished(false);
                    return;
                }
            }

            else
            {
                errorMessage = "object not found: " + action.objectId;
                actionFinished(false);
            }
        }

        //use up the contents of this object (toilet paper, paper towel, tissue box, etc).
        public void UseUpObject(ServerAction action)
        {
            //specify target to pickup via objectId or coordinates
            SimObjPhysics target = null;

            if (action.forceAction) 
            {
                action.forceVisible = true;
            }

            //no target object specified, so instead try and use x/y screen coordinates
            if(action.objectId == null)
            {
                if(!ScreenToWorldTarget(action.x, action.y, ref target, !action.forceAction))
                {
                    //error message is set insice ScreenToWorldTarget
                    actionFinished(false);
                    return;
                }
            }

            //an objectId was given, so find that target in the scene if it exists
            else
            {
                if (!physicsSceneManager.ObjectIdToSimObjPhysics.ContainsKey(action.objectId)) {
                    errorMessage = "Object ID appears to be invalid.";
                    actionFinished(false);
                    return;
                }
                
                //if object is in the scene and visible, assign it to 'target'
                foreach (SimObjPhysics sop in VisibleSimObjs(action)) 
                {
                    target = sop;
                }
            }

            if(target)
            {
                if(target.GetComponent<SimObjPhysics>().DoesThisObjectHaveThisSecondaryProperty(SimObjSecondaryProperty.CanBeUsedUp))
                {
                    UsedUp u = target.GetComponent<UsedUp>();

                    //make sure object is not already used up
                    if(!u.isUsedUp)
                    {
                        u.UseUp();
                        actionFinished(true);
                        return;
                    }

                    else
                    {
                        errorMessage = "object already used up!";
                        //Debug.Log(errorMessage);
                        actionFinished(false);
                        return;
                    }
                }

                else 
                {
                    errorMessage = target.transform.name + " does not have CanBeUsedUp property!";
                    actionFinished(false);
                    return;
                }
            }

            else
            {
                errorMessage = "object not found: " + action.objectId;
                actionFinished(false);
            }
        }

        public void GetScenesInBuild(ServerAction action) {
            int sceneCount = UnityEngine.SceneManagement.SceneManager.sceneCountInBuildSettings;
            string[] scenes = new string[sceneCount];
            for( int i = 0; i < sceneCount; i++ )
            {
             scenes[i] = System.IO.Path.GetFileNameWithoutExtension( UnityEngine.SceneManagement.SceneUtility.GetScenePathByBuildIndex( i ) );
            }
             actionFinished(true, scenes);
        }

        protected bool objectIsOfIntoType(SimObjPhysics so) {
            return so.ReceptacleTriggerBoxes != null &&
                so.ReceptacleTriggerBoxes.Length != 0 &&
                !so.ObjectID.Contains("Table") && // Don't include table tops, counter tops, etc.
                !so.ObjectID.Contains("Counter") &&
                !so.ObjectID.Contains("Top") &&
                !so.ObjectID.Contains("Burner") &&
                !so.ObjectID.Contains("Chair") &&
                !so.ObjectID.Contains("Sofa") &&
                !so.ObjectID.Contains("Shelf") &&
                !so.ObjectID.Contains("Ottoman");
        }

        public void ToggleColorIntoTypeReceptacleFloors(ServerAction action) {
            GameObject go = GameObject.Find("IntoObjectFloorPlanes");
            if (go != null) {
                foreach (Renderer r in go.GetComponentsInChildren<Renderer>()) {
                    r.enabled = !r.enabled;
                }
                actionFinished(true);
                return;
            }

            GameObject newParent = new GameObject();
            newParent.name = "IntoObjectFloorPlanes";
            GameObject topLevelObject = GameObject.Find("Objects");
            if (topLevelObject != null) {
                newParent.transform.parent = topLevelObject.transform;
            }

            int layerMask = 1 << 8;
            foreach (SimObjPhysics so in physicsSceneManager.ObjectIdToSimObjPhysics.Values) {
                if (objectIsOfIntoType(so)) {
                    foreach (GameObject rtb in so.ReceptacleTriggerBoxes) {
                        Quaternion oldRotation = rtb.transform.rotation;
                        Vector3 euler = oldRotation.eulerAngles;

                        rtb.transform.rotation = Quaternion.Euler(new Vector3(euler.x, 0f, euler.z));
                        BoxCollider bc = rtb.GetComponent<BoxCollider>();
                        Bounds b = bc.bounds;
                        rtb.transform.rotation = oldRotation;

                        HashSet<float> yOffsets = new HashSet<float>();
                        yOffsets.Add(b.extents.y - 0.01f);
                        for (int i = -1; i <= 1; i++) {
                            for (int j = -1; j <= 1; j++) {
                                Vector3 start = b.center + new Vector3(i * b.extents.x / 3f, b.extents.y - 0.001f, j * b.extents.z / 3f);
                                foreach (RaycastHit hit in Physics.RaycastAll(start, -transform.up, 10f, layerMask)) {
                                    if (NormalIsApproximatelyUp(hit.normal) &&
                                        ancestorSimObjPhysics(hit.transform.gameObject) == so) {
                                        yOffsets.Add((float) Math.Round(hit.distance - b.extents.y - 0.005f, 3));
                                    }
                                }
                            }
                        }

                        foreach (float yOffset in yOffsets) {
                            GameObject plane = Instantiate(
                                Resources.Load("BluePlane") as GameObject,
                                new Vector3(0f, 0f, 0f),
                                Quaternion.identity
                            ) as GameObject;
                            plane.transform.parent = newParent.transform;
                            plane.transform.localScale = 0.1f * 2f * b.extents;
                            plane.transform.rotation = Quaternion.Euler(new Vector3(0f, euler.y, 0f)); //oldRotation;
                            plane.transform.position = bc.bounds.center + new Vector3(0f, -yOffset, 0f);
                        }
                    }
                }
            }
            actionFinished(true);
        }

        public void MoveMidLevelArm(ServerAction action) {
            var arm = this.GetComponentInChildren<IK_Robot_Arm_Controller>();

            if (arm != null) {
<<<<<<< HEAD
                
                StartCoroutine(arm.moveArmTarget(this, action.position, action.speed, arm.gameObject, action.returnToStart, action.handCameraSpace));
=======
                arm.SetStopMotionOnContact(action.stopArmMovementOnContact);
                StartCoroutine(arm.moveArmTarget(this, action.position, action.speed, arm.gameObject, action.returnToStart, action.coordinateSpace));
>>>>>>> e3d50939
            }
            else {
                actionFinished(false, "Agent does not have kinematic arm or is not enabled. Make sure there is a '" + typeof(IK_Robot_Arm_Controller).Name + "' component as a child of this agent.");
            }

        }

        //constrain arm's y position based on the agent's current capsule collider center and extents
        //valid Y height from action.y is [0, 1.0] to represent the relative min and max heights of the
        //arm constrained by the agent's capsule
        public void MoveMidLevelArmHeight(ServerAction action)
        {
<<<<<<< HEAD
            // if(action.y < 0 || action.y > 1.0)
            // {
            //     actionFinished(false, "MoveMidLevelArmHeight Y value must be [0, 1.0] inclusive");
            //     return;
            // }
=======
            if(action.y < 0 || action.y > 1.0)
            {
                actionFinished(false, "MoveMidLevelArmHeight Y value must be [0, 1.0] inclusive");
                return;
            }
>>>>>>> e3d50939

            var arm = this.GetComponentInChildren<IK_Robot_Arm_Controller>();
            if(arm != null)
            {
<<<<<<< HEAD
=======
                arm.SetStopMotionOnContact(action.stopArmMovementOnContact);
>>>>>>> e3d50939
                StartCoroutine(arm.moveArmHeight(this, action.y, action.speed, arm.gameObject, action.returnToStart));
            }

            else
            {
                actionFinished(false, "Agent does not have kinematic arm or is not enabled. Make sure there is a '" + typeof(IK_Robot_Arm_Controller).Name + "' component as a child of this agent.");
            }
        }

        public void RotateMidLevelHand(ServerAction action)
        {
            var arm = this.GetComponentInChildren<IK_Robot_Arm_Controller>();
            if (arm != null) {

                var target = new Quaternion();
                //rotate around axis aliged x, y, z with magnitude based on vector3
                if(action.degrees == 0)
                {
                    //use euler angles
                    target = Quaternion.Euler(action.rotation);
                }

                //rotate action.degrees about axis
                else
                {
                    target = Quaternion.AngleAxis(action.degrees, action.rotation);
                }

<<<<<<< HEAD
=======
                arm.SetStopMotionOnContact(action.stopArmMovementOnContact);
>>>>>>> e3d50939
                StartCoroutine(arm.rotateHand(this, target, action.timeStep, action.returnToStart));
            }
            else {
                actionFinished(false, "Agent does not have kinematic arm or is not enabled. Make sure there is a '" + typeof(IK_Robot_Arm_Controller).Name + "' component as a child of this agent.");
            }
        }

        public void PickUpMidLevelHand(ServerAction action)
        {
            var arm = this.GetComponentInChildren<IK_Robot_Arm_Controller>();
            if (arm != null) 
            {
                
                actionFinished(arm.PickupObject());
                return;
            }

            else 
            {
                actionFinished(false, "Agent does not have kinematic arm or is not enabled. Make sure there is a '" + typeof(IK_Robot_Arm_Controller).Name + "' component as a child of this agent.");
            }
        }

        public void DropMidLevelHand(ServerAction action)
        {
            var arm = this.GetComponentInChildren<IK_Robot_Arm_Controller>();
            if (arm != null) 
            {
                arm.DropObject();
                //todo- only return after object(s) droped have finished moving
                //currently this will return the frame the object is released
                actionFinished(true);
                return;
            }

            else 
            {
                actionFinished(false, "Agent does not have kinematic arm or is not enabled. Make sure there is a '" + typeof(IK_Robot_Arm_Controller).Name + "' component as a child of this agent.");
            }
        }

        public void WhatObjectsCanHandPickUp(ServerAction action)
        {
            var arm = this.GetComponentInChildren<IK_Robot_Arm_Controller>();
            

            if (arm != null) 
            {

                StartCoroutine(arm.ReturnObjectsInMagnetAfterPhysicsUpdate(this));
                // List<String> listOfSOP = new List<String>();
                // foreach (SimObjPhysics sop in arm.WhatObjectsAreInsideMagnetSphere())
                // {
                //     listOfSOP.Add(sop.objectID);
                // }

                // actionFinished(true, listOfSOP);
                // return;
            }

            else 
            {
                actionFinished(false, "Agent does not have kinematic arm or is not enabled. Make sure there is a '" + typeof(IK_Robot_Arm_Controller).Name + "' component as a child of this agent.");
            }
        }

<<<<<<< HEAD
=======
        //note this does not reposition the center point of the magnet orb
        //so expanding the radius too much will cause it to clip backward into the wrist joint
>>>>>>> e3d50939
        public void SetMidLevelHandRadius(ServerAction action) {
            var arm = this.GetComponentInChildren<IK_Robot_Arm_Controller>();

            if (arm != null) 
            {
                arm.SetHandMagnetRadius(action.radius);
            }

            else 
            {
                actionFinished(false, "Agent does not have kinematic arm or is not enabled. Make sure there is a '" + typeof(IK_Robot_Arm_Controller).Name + "' component as a child of this agent.");
            }
        }
<<<<<<< HEAD
=======
        #if UNITY_EDITOR
        void OnDrawGizmos()
        {
            ////check for valid spawn points in GetSpawnCoordinatesAboveObject action
            //  Gizmos.color = Color.magenta;
            //     if(validpointlist.Count > 0)
            //     {
            //         foreach(Vector3 yes in validpointlist)
            //         {
            //             Gizmos.DrawCube(yes, new Vector3(0.01f, 0.01f, 0.01f));
            //         }
            //     }

            //draw axis aligned bounds of objects after actionFinished() calls
            // if(gizmobounds != null)
            // {
            //     Gizmos.color = Color.yellow;
            //     foreach(Bounds g in gizmobounds)
            //     {
            //         Gizmos.DrawWireCube(g.center, g.size);
            //     }
            // }
        }
        #endif
>>>>>>> e3d50939
    }
}<|MERGE_RESOLUTION|>--- conflicted
+++ resolved
@@ -9000,13 +9000,8 @@
             var arm = this.GetComponentInChildren<IK_Robot_Arm_Controller>();
 
             if (arm != null) {
-<<<<<<< HEAD
-                
-                StartCoroutine(arm.moveArmTarget(this, action.position, action.speed, arm.gameObject, action.returnToStart, action.handCameraSpace));
-=======
                 arm.SetStopMotionOnContact(action.stopArmMovementOnContact);
                 StartCoroutine(arm.moveArmTarget(this, action.position, action.speed, arm.gameObject, action.returnToStart, action.coordinateSpace));
->>>>>>> e3d50939
             }
             else {
                 actionFinished(false, "Agent does not have kinematic arm or is not enabled. Make sure there is a '" + typeof(IK_Robot_Arm_Controller).Name + "' component as a child of this agent.");
@@ -9019,27 +9014,16 @@
         //arm constrained by the agent's capsule
         public void MoveMidLevelArmHeight(ServerAction action)
         {
-<<<<<<< HEAD
-            // if(action.y < 0 || action.y > 1.0)
-            // {
-            //     actionFinished(false, "MoveMidLevelArmHeight Y value must be [0, 1.0] inclusive");
-            //     return;
-            // }
-=======
             if(action.y < 0 || action.y > 1.0)
             {
                 actionFinished(false, "MoveMidLevelArmHeight Y value must be [0, 1.0] inclusive");
                 return;
             }
->>>>>>> e3d50939
 
             var arm = this.GetComponentInChildren<IK_Robot_Arm_Controller>();
             if(arm != null)
             {
-<<<<<<< HEAD
-=======
                 arm.SetStopMotionOnContact(action.stopArmMovementOnContact);
->>>>>>> e3d50939
                 StartCoroutine(arm.moveArmHeight(this, action.y, action.speed, arm.gameObject, action.returnToStart));
             }
 
@@ -9068,10 +9052,7 @@
                     target = Quaternion.AngleAxis(action.degrees, action.rotation);
                 }
 
-<<<<<<< HEAD
-=======
                 arm.SetStopMotionOnContact(action.stopArmMovementOnContact);
->>>>>>> e3d50939
                 StartCoroutine(arm.rotateHand(this, target, action.timeStep, action.returnToStart));
             }
             else {
@@ -9138,11 +9119,8 @@
             }
         }
 
-<<<<<<< HEAD
-=======
         //note this does not reposition the center point of the magnet orb
         //so expanding the radius too much will cause it to clip backward into the wrist joint
->>>>>>> e3d50939
         public void SetMidLevelHandRadius(ServerAction action) {
             var arm = this.GetComponentInChildren<IK_Robot_Arm_Controller>();
 
@@ -9156,8 +9134,6 @@
                 actionFinished(false, "Agent does not have kinematic arm or is not enabled. Make sure there is a '" + typeof(IK_Robot_Arm_Controller).Name + "' component as a child of this agent.");
             }
         }
-<<<<<<< HEAD
-=======
         #if UNITY_EDITOR
         void OnDrawGizmos()
         {
@@ -9182,6 +9158,5 @@
             // }
         }
         #endif
->>>>>>> e3d50939
     }
 }