--- conflicted
+++ resolved
@@ -2141,15 +2141,11 @@
 
         //pause physics autosimulation! Automatic physics simulation can be resumed using the UnpausePhysicsAutoSim() action.
         //additionally, auto simulation will automatically resume from the LateUpdate() check on AgentManager.cs - if the scene has come to rest, physics autosimulation will resume
-        public void PausePhysicsAutoSim(bool autoSyncTransforms=false)
+        public void PausePhysicsAutoSim()
         {
             //print("ZA WARUDO!");
             Physics.autoSimulation = false;
-<<<<<<< HEAD
-            Physics.autoSyncTransforms = autoSyncTransforms;
-=======
             Physics.autoSyncTransforms = false;
->>>>>>> 7f872dbd
             physicsSceneManager.physicsSimulationPaused = true;
             actionFinished(true);
         }
