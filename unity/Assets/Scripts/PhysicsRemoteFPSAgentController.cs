﻿// Copyright Allen Institute for Artificial Intelligence 2017

using System;
using System.Collections;
using System.Collections.Generic;
using System.Globalization;
using System.IO;
using System.Linq;
using Priority_Queue;
using UnityEngine;
using UnityEngine.Rendering;
using UnityEngine.SceneManagement;
using UnityStandardAssets.CrossPlatformInput;
using UnityStandardAssets.ImageEffects;
using UnityStandardAssets.Utility;
using RandomExtensions;

namespace UnityStandardAssets.Characters.FirstPerson {
    [RequireComponent(typeof(CharacterController))]
    public class OrientedPoint
    {
        public Vector3 position = new Vector3();
        public Quaternion orientation = new Quaternion();
    }

    public class PhysicsRemoteFPSAgentController : BaseFPSAgentController {
        [SerializeField] protected GameObject[] ToSetActive = null;
        protected Dictionary<string, Dictionary<int, Material[]>> maskedObjects = new Dictionary<string, Dictionary<int, Material[]>>();
        bool transparentStructureObjectsHidden = false;
        //face swap stuff here
        public Material[] ScreenFaces; //0 - neutral, 1 - Happy, 2 - Mad, 3 - Angriest
        public MeshRenderer MyFaceMesh;
        public GameObject[] TargetCircles = null;

        //change visibility check to use this distance when looking down
        //protected float DownwardViewDistance = 2.0f;

        // Use this for initialization
        public override void Start() {
            base.Start();
        }

        //forceVisible is true to activate, false to deactivate
        public void ToggleHideAndSeekObjects(bool forceVisible = false) {
            if (physicsSceneManager.ToggleHideAndSeek(forceVisible)) {
                physicsSceneManager.ResetObjectIdToSimObjPhysics();
                actionFinished(true);
            } else {
                errorMessage = "No HideAndSeek object found";
                actionFinished(false);
            }
        }

        public Vector3 AgentHandLocation() {
            return AgentHand.transform.position;
        }

        public float WhatIsAgentsMaxVisibleDistance() {
            return maxVisibleDistance;
        }

        public GameObject WhatAmIHolding() {
            return ItemInHand;
        }

        //get all sim objets of action.type, then sets their temperature decay timers to value
        public void SetRoomTempDecayTimeForType(string objectType, float TimeUntilRoomTemp=0.0f) {
            //get all objects of type passed by action
            SimObjPhysics[] simObjects = GameObject.FindObjectsOfType<SimObjPhysics>();

            List<SimObjPhysics> simObjectsOfType = new List<SimObjPhysics>();

            foreach (SimObjPhysics sop in simObjects)
            {
                if(sop.Type.ToString() == objectType)
                {
                    simObjectsOfType.Add(sop);
                }
            }
            //use SetHowManySecondsUntilRoomTemp to set them all
            foreach (SimObjPhysics sop in simObjectsOfType)
            {
                sop.SetHowManySecondsUntilRoomTemp(TimeUntilRoomTemp);
            }

            actionFinished(true);
        }

        //get all sim objects and globally set the room temp decay time for all of them
        public void SetGlobalRoomTempDecayTime(float TimeUntilRoomTemp=0.0f) {
            //get all objects 
            SimObjPhysics[] simObjects = GameObject.FindObjectsOfType<SimObjPhysics>();

            //use SetHowManySecondsUntilRoomTemp to set them all
            foreach (SimObjPhysics sop in simObjects)
            {
                sop.SetHowManySecondsUntilRoomTemp(TimeUntilRoomTemp);
            }

            actionFinished(true);
        }

        //change the mass/drag/angular drag values of a simobjphys that is pickupable or moveable
        public void SetMassProperties(string objectId, float mass, float drag, float angularDrag)
        {
            if(objectId == null)
            {
                errorMessage = "please give valid ObjectID for SetMassProperties() action";
                actionFinished(false);
                return;
            }

            SimObjPhysics[] simObjects = GameObject.FindObjectsOfType<SimObjPhysics>();
            foreach(SimObjPhysics sop in simObjects)
            {
                if(sop.objectID == objectId)
                {
                    if(sop.PrimaryProperty == SimObjPrimaryProperty.Moveable || sop.PrimaryProperty == SimObjPrimaryProperty.CanPickup)
                    {
                        Rigidbody rb = sop.GetComponent<Rigidbody>();
                        rb.mass = mass;
                        rb.drag = drag;
                        rb.angularDrag = angularDrag;
                        
                        actionFinished(true);
                        return;
                    }

                    errorMessage = "object with ObjectID: " + objectId + ", is not Moveable or Pickupable, and the Mass Properties cannot be changed";
                    actionFinished(false);
                    return;
                }
            }

            errorMessage = "object with ObjectID: " + objectId + ", could not be found in this scene";
            actionFinished(false);
            return;
        }

        //sets whether this scene should allow objects to decay temperature to room temp over time or not
        public void SetDecayTemperatureBool(bool allowDecayTemperature)
        {
            physicsSceneManager.GetComponent<PhysicsSceneManager>().AllowDecayTemperature = allowDecayTemperature;
            actionFinished(true);
        }

        private void LateUpdate() {
            //make sure this happens in late update so all physics related checks are done ahead of time
            //this is also mostly for in editor, the array of visible sim objects is found via server actions
            //using VisibleSimObjs(action), so be aware of that

            #if UNITY_EDITOR || UNITY_WEBGL
<<<<<<< HEAD
            //for debug in-editor, update VisibleSimObjs after each action so debug draw can happen
            if (this.agentState == AgentState.ActionComplete || this.agentState == AgentState.Emit) {
                VisibleSimObjPhysics = VisibleSimObjs();
=======
            #if UNITY_WEBGL
                // For object highlight shader to properly work, all visible objects should be populated not conditioned
                // on the objectid of a completed action
                VisibleSimObjPhysics = VisibleSimObjs(false);
            #endif
            if (this.agentState == AgentState.ActionComplete) {
                ServerAction action = new ServerAction();
                #if UNITY_EDITOR
                    VisibleSimObjPhysics = VisibleSimObjs(action);
                #endif
                
>>>>>>> 7af1f1b7
            }

            #endif
        }

        public override ObjectMetadata[] generateObjectMetadata() {
            return base.generateObjectMetadata();
        }

        public bool isStanding() {
            return (m_Camera.transform.localPosition - standingLocalCameraPosition).magnitude < 0.1f;
        }

        public override MetadataWrapper generateMetadataWrapper() {
            MetadataWrapper metaWrapper = base.generateMetadataWrapper();
	        metaWrapper.agent.isStanding = isStanding();
            return metaWrapper;
        }

        public override ObjectMetadata ObjectMetadataFromSimObjPhysics(SimObjPhysics simObj, bool isVisible) {
            return base.ObjectMetadataFromSimObjPhysics(simObj, isVisible);
        }

        //change the radius of the agent's capsule on the char controller component, and the capsule collider component
        public void SetAgentRadius(float agentRadius = 2.0f)
        {
            m_CharacterController.radius = agentRadius;
            CapsuleCollider cap = GetComponent<CapsuleCollider>();
            cap.radius = agentRadius;
            actionFinished(true);
        }

        //EDITOR DEBUG SCRIPTS:
        //////////////////////////////////////////////////////////////////////
        #if UNITY_EDITOR

        //return ID of closest CanPickup object by distance
        public string ObjectIdOfClosestVisibleObject() {
            string objectID = null;

            foreach (SimObjPhysics o in VisibleSimObjPhysics) {
                if (o.PrimaryProperty == SimObjPrimaryProperty.CanPickup) {
                    objectID = o.ObjectID;
                    //  print(objectID);
                    break;
                }
            }

            return objectID;
        }

        public string ObjectIdOfClosestPickupableOrMoveableObject() {
            string objectID = null;

            foreach (SimObjPhysics o in VisibleSimObjPhysics) {
                if (o.PrimaryProperty == SimObjPrimaryProperty.CanPickup || o.PrimaryProperty == SimObjPrimaryProperty.Moveable) {
                    objectID = o.ObjectID;
                    //  print(objectID);
                    break;
                }
            }

            return objectID;
        }

        //return ID of closest CanOpen or CanOpen_Fridge object by distance
        public string ObjectIdOfClosestVisibleOpenableObject() {
            string objectID = null;

            foreach (SimObjPhysics o in VisibleSimObjPhysics) {
                if (o.GetComponent<CanOpen_Object>()) {
                    objectID = o.ObjectID;
                    break;
                }
            }

            return objectID;
        }

        //return ID of closes toggleable object by distance
        public string ObjectIdOfClosestToggleObject() {
            string objectID = null;

            foreach (SimObjPhysics o in VisibleSimObjPhysics) {
                if (o.GetComponent<CanToggleOnOff>()) {
                    objectID = o.ObjectID;
                    break;
                }
            }

            return objectID;
        }

        public string ObjectIdOfClosestReceptacleObject() {
            string objectID = null;

            foreach (SimObjPhysics o in VisibleSimObjPhysics) {
                if (o.DoesThisObjectHaveThisSecondaryProperty(SimObjSecondaryProperty.Receptacle)) {
                    objectID = o.ObjectID;
                    break;
                }
            }
            return objectID;
        }
        #endif
        /////////////////////////////////////////////////////////
        //return a reference to a SimObj that is Visible (in the VisibleSimObjPhysics array) and
        //matches the passed in objectID
        public GameObject FindObjectInVisibleSimObjPhysics(string objectId) {
            foreach (SimObjPhysics sop in VisibleSimObjs(false)) {
                if (sop.ObjectID == objectId) {
                    return sop.gameObject;
                }
            }
            return null;
        }

        protected Collider[] collidersWithinCapsuleCastOfAgent(float maxDistance) {
            CapsuleCollider agentCapsuleCollider = GetComponent<CapsuleCollider>();
            Vector3 point0, point1;
            float radius;
            agentCapsuleCollider.ToWorldSpaceCapsule(out point0, out point1, out radius);
            if (point0.y <= point1.y) {
                point1.y += maxDistance;
            } else {
                point0.y += maxDistance;
            }
            return Physics.OverlapCapsule(point0, point1, maxDistance, 1 << 8, QueryTriggerInteraction.Collide);
        }

        //use this to check if any given Vector3 coordinate is within the agent's viewport and also not obstructed
        public bool CheckIfPointIsInViewport(Vector3 point) 
        {
            Vector3 viewPoint = m_Camera.WorldToViewportPoint(point);

            float ViewPointRangeHigh = 1.0f;
            float ViewPointRangeLow = 0.0f;

            if (viewPoint.z > 0 //&& viewPoint.z < maxDistance * DownwardViewDistance //is in front of camera and within range of visibility sphere
                &&
                viewPoint.x < ViewPointRangeHigh && viewPoint.x > ViewPointRangeLow //within x bounds of viewport
                &&
                viewPoint.y < ViewPointRangeHigh && viewPoint.y > ViewPointRangeLow) //within y bounds of viewport
            {
                RaycastHit hit;

                updateAllAgentCollidersForVisibilityCheck(false);

                if (Physics.Raycast(m_Camera.transform.position, point - m_Camera.transform.position, out hit,
                        Vector3.Distance(m_Camera.transform.position, point) - 0.01f, (1 << 8) | (1 << 10))) //reduce distance by slight offset
                {
                    updateAllAgentCollidersForVisibilityCheck(true);
                    return false;
                } else {
                    updateAllAgentCollidersForVisibilityCheck(true);
                    return true;
                }
            }
            return false;
        }

        //checks if a float is a multiple of 0.1f
        private bool CheckIfFloatIsMultipleOfOneTenth(float f)
        {
            if(((decimal)f % 0.1M == 0) == false)
            return false;

            else 
            return true;
        }

        public override void LookDown(ServerAction action) 
        {
            if(action.degrees < 0)
            {
                errorMessage = "LookDown action requires positive degree value. Invalid value used: " + action.degrees;
                actionFinished(false);
                return;
            }

            if(!CheckIfFloatIsMultipleOfOneTenth(action.degrees))
            {
                errorMessage = "LookDown action requires degree value to be a multiple of 0.1f";
                actionFinished(false);
                return;
            }

            //default degree increment to 30
            if(action.degrees == 0)
            {
                action.degrees = 30f;
            }

            //force the degree increment to the nearest tenths place
            //this is to prevent too small of a degree increment change that could cause float imprecision
            action.degrees = Mathf.Round(action.degrees * 10.0f) / 10.0f;

            if(!checkForUpDownAngleLimit("down", action.degrees))
            {
                errorMessage = "can't look down beyond " + maxDownwardLookAngle + " degrees below the forward horizon";
			 	errorCode = ServerActionErrorCode.LookDownCantExceedMin;
			 	actionFinished(false);
                return;
            }

            if (CheckIfAgentCanRotate("down", action.degrees)) 
            {
                base.LookDown(action);

                //only default hand if not manually Interacting with things
                if(!action.manualInteract)
                DefaultAgentHand();

                return;
            } 

            else
            {
                errorMessage = "a held item: " + ItemInHand.transform.GetComponent<SimObjPhysics>().objectID + " will collide with something if agent rotates down " + action.degrees+ " degrees";
                actionFinished(false);
            } 
        
        }

        public override void LookUp(ServerAction action) 
        {

            if(action.degrees < 0)
            {
                errorMessage = "LookUp action requires positive degree value. Invalid value used: " + action.degrees;
                actionFinished(false);
                return;
            }

            if(!CheckIfFloatIsMultipleOfOneTenth(action.degrees))
            {
                errorMessage = "LookUp action requires degree value to be a multiple of 0.1f";
                actionFinished(false);
                return;
            }

            //default degree increment to 30
            if(action.degrees == 0)
            {
                action.degrees = 30f;
            }

            //force the degree increment to the nearest tenths place
            //this is to prevent too small of a degree increment change that could cause float imprecision
            action.degrees = Mathf.Round(action.degrees * 10.0f)/ 10.0f;

            if(!checkForUpDownAngleLimit("up", action.degrees))
            {
                errorMessage = "can't look up beyond " + maxUpwardLookAngle + " degrees above the forward horizon";
			 	errorCode = ServerActionErrorCode.LookDownCantExceedMin;
			 	actionFinished(false);
                return;
            }

            if (CheckIfAgentCanRotate("up", action.degrees)) 
            {
                base.LookUp(action);

                //only default hand if not manually Interacting with things
                if(!action.manualInteract)
                DefaultAgentHand();

                return;
            }

            else
            {
                errorMessage = "a held item: " + ItemInHand.transform.GetComponent<SimObjPhysics>().objectID + " will collide with something if agent rotates up " + action.degrees+ " degrees";
                actionFinished(false);
            } 
        }

        public override void RotateRight(ServerAction action) 
        {
            //if controlCommand.degrees is default (0), rotate by the default rotation amount set on initialize
            if(action.degrees == 0f)
            action.degrees = rotateStepDegrees;

            if (CheckIfAgentCanRotate("right", action.degrees)||action.forceAction) 
            {

                base.RotateRight(action);

                //only default hand if not manually Interacting with things
                if(!action.manualInteract)
                {
                    DefaultAgentHand();
                }

                return;
            } 

            else 
            {
                errorMessage = "a held item: " + ItemInHand.transform.name + " with something if agent rotates Right " + action.degrees+ " degrees";
                actionFinished(false);
            }
        }

        public override void RotateLeft(ServerAction action) 
        {
            //if controlCommand.degrees is default (0), rotate by the default rotation amount set on initialize
            if(action.degrees == 0f)
            action.degrees = rotateStepDegrees;

            if (CheckIfAgentCanRotate("left", action.degrees)||action.forceAction) 
            {

                base.RotateLeft(action);

                //only default hand if not manually Interacting with things
                if(!action.manualInteract)
                DefaultAgentHand();

                return;
            } 

            else 
            {
                errorMessage = "a held item: " + ItemInHand.transform.name + " with something if agent rotates Left " + action.degrees + " degrees";
                actionFinished(false);
            }
        }

        private bool checkArcForCollisions(BoxCollider bb, Vector3 origin, float degrees, int dirSign, Vector3 dirAxis)
        {
            bool result = true;
            float arcIncrementDistance;
            Vector3 bbWorldCenter = bb.transform.TransformPoint(bb.center);
            Vector3 bbHalfExtents = bb.size / 2.0f;

            //Generate arc points in the positive y-axis rotation
            OrientedPoint[] pointsOnArc = GenerateArcPoints(bbWorldCenter, bb.transform.rotation, origin, degrees, dirSign, dirAxis);

            //Save the arc-distance to a value to reduce computation in the for-loop, since it's the same between every OrientedPoint
            arcIncrementDistance = (pointsOnArc[1].position - pointsOnArc[0].position).magnitude;

            //Raycast from first point in pointsOnArc, stepwise to last point. If any collisions are hit, immediately return 
            for (int i = 0; i < pointsOnArc.Length - 1; i++)
            {
                RaycastHit hit;
                //do boxcasts from the first point, sequentially, to the last

                //Debug.DrawLine(pointsOnArc[i].position, pointsOnArc[i+1].position, Color.magenta, 500.0f);

                if (Physics.BoxCast(pointsOnArc[i].position, bbHalfExtents, pointsOnArc[i + 1].position - pointsOnArc[i].position, out hit,
                    Quaternion.Lerp(pointsOnArc[i].orientation, pointsOnArc[i + 1].orientation, 0.5f), arcIncrementDistance, 1 << 8 | 1 << 10,
                    QueryTriggerInteraction.Ignore))
                    {
                        //did we hit a sim obj?
                        if (hit.transform.GetComponentInParent<SimObjPhysics>())
                        {
                            //if the sim obj we hit is what we are holding, skip
                            if (hit.transform.GetComponentInParent<SimObjPhysics>().transform == ItemInHand.transform) 
                            {
                                continue;
                            }
                        }

                        if (hit.transform == this.transform)
                        {
                            //don't worry about clipping the object into this agent
                            continue;
                        }

                        result = false;
                        break;
                    }
            }

            //OverlapBox check for final rotated state of GameObject, since arc-points are using averaged orientations, and the final state of orientation is high-priority
            rotPoint.transform.position = bbWorldCenter;
            rotPoint.transform.rotation = bb.transform.rotation;
            //Rotate the rotPoint around the origin by the current increment's angle, relative to the correct axis
            rotPoint.transform.RotateAround(origin, dirAxis, dirSign * degrees);
            Collider [] WhatDidWeHit = Physics.OverlapBox(rotPoint.position, bbHalfExtents, rotPoint.transform.rotation, 1 << 8 | 1 << 10, QueryTriggerInteraction.Ignore);

            foreach(Collider col in WhatDidWeHit)
            {
                if(col.transform.GetComponentInParent<SimObjPhysics>())
                {
                    if(col.transform.GetComponentInParent<SimObjPhysics>().transform == ItemInHand.transform)
                    {
                        continue;
                    }
                }

                if(col.transform == this.transform)
                {
                    continue;
                }

                result = false;
                break;
            }

            // if (Physics.OverlapBox(rotPoint.position, bbHalfExtents, rotPoint.transform.rotation, 1 << 8 | 1 << 10, QueryTriggerInteraction.Ignore).Length != 0)
            // {
                
            //     result = false;
            // }

            return result;
        }

        //Returns an array of OrientedPoints along the arc of the rotation for a given starting point about an origin point for a total given angle
        private OrientedPoint[] GenerateArcPoints(Vector3 startingPoint, Quaternion startingRotation, Vector3 origin, float angle, int dirSign, Vector3 dirAxis)
        {
            float incrementAngle = angle/10f; //divide the total amount we are rotating by 10 to get 10 points on the arc for positions
            OrientedPoint[] arcPoints = new OrientedPoint[11]; //we just always want 10 points in addition to our starting corner position (11 total) to check against per corner
            float currentIncrementAngle;

            //Calculate positions of all 10 OrientedPoints
            for (int i = 0; i < arcPoints.Length; i++)
            {
                currentIncrementAngle = i * dirSign * incrementAngle;
                //Move and orient the rotPoint to the bb's position and orientation
                rotPoint.transform.position = startingPoint;
                rotPoint.transform.rotation = startingRotation;
                //Rotate the rotPoint around the origin by the current increment's angle, relative to the correct axis
                rotPoint.transform.RotateAround(origin, dirAxis, currentIncrementAngle);

                arcPoints[i] = new OrientedPoint();
                //set the current arcPoint's position to the rotated point
                arcPoints[i].position = rotPoint.transform.position;
                arcPoints[i].orientation = rotPoint.transform.rotation;
                //arcPoints[i] = RotatePointAroundPivot(startingPoint, origin, new Vector3(0, currentIncrementAngle, 0));
                //arcPoints[(i - 1) / 2].orientation = rotPoint.transform.rotation;

                ////Visualize box volumes
                //GameObject cube = GameObject.CreatePrimitive(PrimitiveType.Cube);
                //cube.transform.position = arcPoints[i].position;
                //cube.transform.rotation = arcPoints[i].orientation;
                //cube.transform.localScale = new Vector3(size.x, size.y, size.z);
                //cube.GetComponent<Renderer>().material.color = UnityEngine.Random.ColorHSV();
            }

            return arcPoints;
        }


        //TODO: I dunno who was using this or for what, but it doesn't play nice with the new rotate functions so please add back functionality later
        //  public void RotateRightSmooth(ServerAction controlCommand) {
        //     if (CheckIfAgentCanTurn(90)) {
        //         DefaultAgentHand(controlCommand);
        //         StartCoroutine(InterpolateRotation(this.GetRotateQuaternion(1), controlCommand.timeStep));
        //     } else {
        //         actionFinished(false);
        //     }
        // }

        // public void RotateLeftSmooth(ServerAction controlCommand) {
        //     if (CheckIfAgentCanTurn(-90)) {
        //         DefaultAgentHand(controlCommand);
        //         StartCoroutine(InterpolateRotation(this.GetRotateQuaternion(-1), controlCommand.timeStep));
        //     } else {
        //         actionFinished(false);
        //     }
        // }

        //checks if agent is clear to rotate left/right/up/down some number of degrees while holding an object
        public bool CheckIfAgentCanRotate(string direction, float degrees) {

            if (ItemInHand == null) {
                //Debug.Log("Rotation check passed: nothing in Agent Hand");
                return true;
            }

            bool result = true;

            //Get held object's bounding box
            BoxCollider bb = ItemInHand.GetComponent<SimObjPhysics>().BoundingBox.GetComponent<BoxCollider>();

            //Establish the directionality of specified rotation
            int dirSign = -1;
            Vector3 dirAxis = transform.up;
            Vector3 origin = m_CharacterController.transform.position;

            //Yawing left (Rotating negatively across XZ plane around CharacterController)
            if (direction == "left")
            {
                dirSign = -1;
                dirAxis = transform.up;
                origin = m_CharacterController.transform.position;
            }

            //Yawing right (Rotating positively across XZ plane around CharacterController)
            else if (direction == "right")
            {
                dirSign = 1;
                dirAxis = transform.up;
                origin = m_CharacterController.transform.position;
            }

            //Pitching up (Rotating negatively across YZ plane around camera)
            else if (direction == "up")
            {
                dirSign = -1;
                dirAxis = transform.right;
                origin = m_Camera.transform.position;
            }

            //Pitching down (Rotating positively across YZ plane around camera)
            else if (direction == "down")
            {
                dirSign = 1;
                dirAxis = transform.right;
                origin = m_Camera.transform.position;
            }

            result = checkArcForCollisions(bb, origin, degrees, dirSign, dirAxis);

            //no checks flagged anything, good to go, return true i guess
            return result;
        }

        public void TeleportObject(
            string objectId,
            Vector3 position,
            Vector3 rotation,
            bool forceAction = false,
            bool forceKinematic = false,
            bool allowTeleportOutOfHand = false,
            bool makeUnbreakable = false
        ) {
            if (!physicsSceneManager.ObjectIdToSimObjPhysics.ContainsKey(objectId)) {
                errorMessage = $"Cannot find object with id {objectId}";
                actionFinished(false);
                return;
            } 

            SimObjPhysics sop = physicsSceneManager.ObjectIdToSimObjPhysics[objectId];
            bool teleportSuccess = TeleportObject(
                sop: sop,
                position: position,
                rotation: rotation,
                forceAction: forceAction,
                forceKinematic: forceKinematic,
                allowTeleportOutOfHand: allowTeleportOutOfHand,
                makeUnbreakable: makeUnbreakable,
                includeErrorMessage: true
            );

            if (teleportSuccess) {
                if (!forceKinematic) {
                    StartCoroutine(checkIfObjectHasStoppedMoving(sop, 0, true));
                    return;
                } else {
                    actionFinished(true);
                    return;
                }
            } else {
                actionFinished(false);
                return;
            }
        }

        public void TeleportObject(
            string objectId,
            Vector3[] positions,
            Vector3 rotation,
            bool forceAction = false,
            bool forceKinematic = false,
            bool allowTeleportOutOfHand = false,
            bool makeUnbreakable = false
        ) {
            if (!physicsSceneManager.ObjectIdToSimObjPhysics.ContainsKey(objectId)) {
                errorMessage = $"Cannot find object with id {objectId}";
                actionFinished(false);
                return;
            } 
            SimObjPhysics sop = physicsSceneManager.ObjectIdToSimObjPhysics[objectId];

            bool teleportSuccess = false;
            foreach (Vector3 position in positions) {
                teleportSuccess = TeleportObject(
                    sop: sop,
                    position: position,
                    rotation: rotation,
                    forceAction: forceAction,
                    forceKinematic: forceKinematic,
                    allowTeleportOutOfHand: allowTeleportOutOfHand,
                    makeUnbreakable: makeUnbreakable,
                    includeErrorMessage: true
                );
                if (teleportSuccess) {
                    errorMessage = "";
                    break;
                }
            }
            
            if (teleportSuccess) {
                // TODO: Do we want to wait for objects to stop moving when teleported?
                // if (!forceKinematic) {
                //     StartCoroutine(checkIfObjectHasStoppedMoving(sop, 0, true));
                //     return;
                // }
                actionFinished(true);
                return;
            } else {
                actionFinished(false);
                return;
            }
        }

        public bool TeleportObject(
            SimObjPhysics sop,
            Vector3 position,
            Vector3 rotation,
            bool forceAction,
            bool forceKinematic,
            bool allowTeleportOutOfHand,
            bool makeUnbreakable,
            bool includeErrorMessage = false
        ) {
            bool sopInHand = ItemInHand != null && sop == ItemInHand.GetComponent<SimObjPhysics>();
            if (sopInHand && !allowTeleportOutOfHand) {
                if (includeErrorMessage) {
                    errorMessage = "Cannot teleport object in hand.";
                }
                return false;
            }
            Vector3 oldPosition = sop.transform.position;
            Quaternion oldRotation = sop.transform.rotation;

            sop.transform.position = position;
            sop.transform.rotation = Quaternion.Euler(rotation);
            if (forceKinematic) {
                sop.GetComponent<Rigidbody>().isKinematic = true;
            }
            if (!forceAction) {
                Collider colliderHitIfTeleported = UtilityFunctions.firstColliderObjectCollidingWith(sop.gameObject);
                if (colliderHitIfTeleported != null) {
                    sop.transform.position = oldPosition;
                    sop.transform.rotation = oldRotation;
                    SimObjPhysics hitSop = ancestorSimObjPhysics(colliderHitIfTeleported.gameObject);
                    if (includeErrorMessage) {
                        errorMessage = $"{sop.ObjectID} is colliding with {(hitSop != null ? hitSop.ObjectID : colliderHitIfTeleported.name)} after teleport.";
                    }
                    return false;
                }
            }

            if (makeUnbreakable) {
                if (sop.GetComponent<Break>()) {
                    sop.GetComponent<Break>().Unbreakable = true;
                }
            }

            if (sopInHand) {
                if (!forceKinematic) {
                    Rigidbody rb = ItemInHand.GetComponent<Rigidbody>();
                    rb.constraints = RigidbodyConstraints.None;
                    rb.useGravity = true;
                    rb.collisionDetectionMode = CollisionDetectionMode.ContinuousSpeculative;
                }
                GameObject topObject = GameObject.Find("Objects");
                if (topObject != null) {
                    ItemInHand.transform.parent = topObject.transform;
                } else {
                    ItemInHand.transform.parent = null;
                }

                DropContainedObjects(
                    target: sop,
                    reparentContainedObjects: true,
                    forceKinematic: forceKinematic
                );
                sop.isInAgentHand = false;
                ItemInHand = null;
            }

            return true;
        }

        public void TeleportObject(
            string objectId,
            float x,
            float y,
            float z,
            Vector3 rotation,
            bool forceAction = false,
            bool forceKinematic = false,
            bool allowTeleportOutOfHand = false,
            bool makeUnbreakable = false
        ) {
            TeleportObject(
                objectId: objectId,
                position: new Vector3(x, y, z),
                rotation: rotation,
                forceAction: forceAction,
                forceKinematic: forceKinematic,
                allowTeleportOutOfHand: allowTeleportOutOfHand,
                makeUnbreakable: makeUnbreakable
            );
        }

        // params are named x,y,z due to the action orignally using ServerAction.x,y,z
        public void ChangeAgentColor(float x, float y, float z) {
            agentManager.UpdateAgentColor(this, new Color(x, y, z, 1.0f));
            actionFinished(true);
        }

        protected Vector3 closestPointToObject(SimObjPhysics sop) {
            float closestDist = 10000.0f;
            Vector3 closestPoint = new Vector3(0f, 0f, 0f);

            foreach (Collider c in sop.GetComponentsInChildren<Collider>()) {
                Vector3 point = c.ClosestPointOnBounds(transform.position);
                float dist = Vector3.Distance(
                    transform.position, c.ClosestPointOnBounds(transform.position)
                );
                if (dist < closestDist) {
                    closestDist = dist;
                    closestPoint = point;
                }
            }
            return closestPoint;
        }

        public void PointsOverTableWhereHandCanBe(string objectId, float x, float z) {
            // Assumes InitializeTableSetting has been run before calling this

            string tableId = objectId;

            if (!physicsSceneManager.ObjectIdToSimObjPhysics.ContainsKey(objectId)) {
                errorMessage = "Cannot find object with id " + objectId;
                actionFinished(false);
                return;
            }

            int xSteps = Convert.ToInt32(Math.Abs(x / 0.1f));
            int zStart = Convert.ToInt32(Math.Abs(z / 0.1f));

            DefaultAgentHand();

            AgentHand.transform.position = AgentHand.transform.position;

            if (ItemInHand != null) {
                ItemInHand.SetActive(false);
            }
            List<Vector3> goodPositions = new List<Vector3>();
            for (int i = -xSteps; i <= xSteps; i++) { 
                for (int j = zStart; j < 11; j++) {
                    DefaultAgentHand();

                    Vector3 testPosition = AgentHand.transform.position + 0.1f * i * transform.right + 0.1f * j * transform.forward;

                    RaycastHit hit;
                    if (Physics.Raycast(testPosition, -transform.up, out hit, 1f, 1 << 8)) {
                        Vector3 viewportPoint = m_Camera.WorldToViewportPoint(hit.point);
                        if (viewportPoint.x >= 0f && viewportPoint.x <= 1f && viewportPoint.y >= 0f && viewportPoint.y <= 1f) {
                            SimObjPhysics hitSop = hit.transform.gameObject.GetComponent<SimObjPhysics>();
                            if (hitSop && hitSop.ObjectID == tableId) {
                                goodPositions.Add(hit.point);
                                #if UNITY_EDITOR
                                Debug.Log("Point");
                                Debug.Log(hit.point.x);
                                Debug.Log(hit.point.y);
                                Debug.Log(hit.point.z);
                                Debug.DrawLine(
                                    m_Camera.transform.position, 
                                    hit.point,
                                    Color.red,
                                    20f,
                                    true
                                );
                                #endif
                            }
                        }
                    }
                }
            }

            if (ItemInHand != null) {
                ItemInHand.SetActive(true);
            }

            DefaultAgentHand();
            actionFinished(true, goodPositions);
        }

        public void PlaceFixedReceptacleAtLocation(int objectVariation, float x, float y, float z) {
            if (objectVariation < 0 || objectVariation > 4) {
                errorMessage = "Invalid receptacle variation.";
                actionFinished(false);
                return;
            }

            if (
                physicsSceneManager.ManipulatorReceptacles == null || 
                physicsSceneManager.ManipulatorReceptacles.Length == 0
            ) {
                errorMessage = "Scene does not have manipulator receptacles set.";
                actionFinished(false);
                return;
            }

            // float[] yoffsets = {-0.1049f, -0.1329f, -0.1009f, -0.0969f, -0.0971f};
            float[] yoffsets = {0f, -0.0277601f, 0f, 0f, 0f};

            string receptId = "";
            for (int i = 0; i < 5; i++) {
                GameObject recept = physicsSceneManager.ManipulatorReceptacles[i];
                SimObjPhysics receptSop = recept.GetComponent<SimObjPhysics>();

                if (objectVariation == i) {
                    recept.SetActive(true);
                    recept.GetComponent<Rigidbody>().isKinematic = true;
                    recept.transform.position = new Vector3(x, y + yoffsets[i], z);
                    recept.transform.rotation = transform.rotation;
                    physicsSceneManager.AddToObjectsInScene(receptSop);
                    receptId = receptSop.ObjectID;
                } else if (recept.activeInHierarchy) {
                    physicsSceneManager.RemoveFromObjectsInScene(receptSop);
                    recept.SetActive(false);
                }
            }

            actionFinished(true, receptId);
        }

        public void PlaceBookWallAtLocation(int objectVariation, float x, float y, float z, Vector3 rotation) {
            if (
                physicsSceneManager.ManipulatorBooks == null || 
                physicsSceneManager.ManipulatorBooks.Length == 0
            ) {
                errorMessage = "Scene does not have manipulator books set.";
                actionFinished(false);
                return;
            }

            if (objectVariation < 0) {
                errorMessage = "objectVariation must be >= 0";
                actionFinished(false);
                return;
            }

            float yoffset = 0.19f;

            //uint which = (uint) Convert.ToUInt32(action.objectVariation);
            // List<bool> whichIncluded = new List<bool>();
            for (int i = 0; i < 5; i++) {
                if (((objectVariation >> i) % 2) == 1) {
                    physicsSceneManager.ManipulatorBooks[i].transform.gameObject.SetActive(true);
                } else {
                    physicsSceneManager.ManipulatorBooks[i].transform.gameObject.SetActive(false);
                }
                // whichIncluded.Add(
                //     ((action.objectVariation >> i) % 2) == 1
                // );
            }

            GameObject allBooksObject = physicsSceneManager.ManipulatorBooks[0].transform.parent.gameObject;

            allBooksObject.transform.position = new Vector3(x, y + yoffset, z);
            allBooksObject.transform.localRotation = Quaternion.Euler(
                rotation.x,
                rotation.y,
                rotation.z
            );

            actionFinished(true);
        }

        public void InitializeTableSetting(int objectVariation) {
            string scene = UnityEngine.SceneManagement.SceneManager.GetActiveScene().name;

            Vector3 newPosition = transform.position;
            Quaternion newRotation = transform.rotation;

            if (scene == "FloorPlan501_physics") {
                newPosition = new Vector3(0f, transform.position.y, 0.75f);
                newRotation = Quaternion.Euler(0f, 180f, 0f);
            } else if (scene == "FloorPlan502_physics") {
                newPosition = new Vector3(-0.5f, transform.position.y, 0.75f);
                newRotation = Quaternion.Euler(0f, 90f, 0f);
            } else if (scene == "FloorPlan503_physics") {
                newPosition = new Vector3(-0.5f, transform.position.y, -0.25f);
                newRotation = Quaternion.Euler(0f, 0f, 0f);
            } else if (scene == "FloorPlan504_physics") {
                newPosition = new Vector3(0f, transform.position.y, 0.5f);
                newRotation = Quaternion.Euler(0f, 180f, 0f);
            } else if (scene == "FloorPlan505_physics") {
                newPosition = new Vector3(0f, transform.position.y, 1.25f);
                newRotation = Quaternion.Euler(0f, 180f, 0f);
            } else {
                errorMessage = "Cannot initialize table in scene " + scene;
                actionFinished(false);
                return;
            }

            if (objectVariation < 0 || objectVariation > 4) {
                errorMessage = "Invalid table variation.";
                actionFinished(false);
                return;
            }

            transform.position = newPosition;
            transform.rotation = newRotation;

            if (m_Camera.fieldOfView != 90f) {
                m_Camera.fieldOfView = 90f;
            }
            m_Camera.transform.localEulerAngles = new Vector3(30f, 0.0f, 0.0f);

            string tableId = "";
            for (int i = 0; i < 5; i++) {
                GameObject table = physicsSceneManager.ManipulatorTables[i];
                SimObjPhysics tableSop = table.GetComponent<SimObjPhysics>();

                if (objectVariation == i) {
                    table.SetActive(true);
                    physicsSceneManager.AddToObjectsInScene(tableSop);
                    tableId = tableSop.ObjectID;
                } else if (table.activeInHierarchy) {
                    physicsSceneManager.RemoveFromObjectsInScene(tableSop);
                    table.SetActive(false);
                }

                GameObject recept = physicsSceneManager.ManipulatorReceptacles[i];
                SimObjPhysics receptSop = recept.GetComponent<SimObjPhysics>();
                if (recept.activeInHierarchy) {
                    physicsSceneManager.RemoveFromObjectsInScene(receptSop);
                    recept.SetActive(false);
                }
            }

            if (physicsSceneManager.ManipulatorBooks != null) {
                foreach (GameObject book in physicsSceneManager.ManipulatorBooks) {
                    book.SetActive(false);
                }
            }

            actionFinished(true, tableId);
        }

        public float GetXZRadiusOfObject(SimObjPhysics sop) {
            BoxCollider bc = sop.BoundingBox.GetComponent<BoxCollider>();
            return (new Vector3(bc.size.x, 0f, bc.size.z) * 0.5f).magnitude;
        }

        public void GetUnreachableSilhouetteForObject(string objectId, float z) {
            if (!physicsSceneManager.ObjectIdToSimObjPhysics.ContainsKey(objectId)) {
                errorMessage = "Cannot find object with id " + objectId;
                actionFinished(false);
                return;
            }
            if (z <= 0.0f) {
                errorMessage = "Interactable distance (z) must be > 0";
                actionFinished(false);
                return;
            }
            SimObjPhysics targetObject = physicsSceneManager.ObjectIdToSimObjPhysics[objectId];

            Vector3 savedObjectPosition = targetObject.transform.position;
            Quaternion savedObjectRotation = targetObject.transform.rotation;
            Vector3 savedAgentPosition = transform.position;
            Quaternion savedAgentRotation = transform.rotation;

            targetObject.transform.rotation = Quaternion.identity;
            transform.rotation = Quaternion.identity;

            float objectRad = GetXZRadiusOfObject(targetObject);

            var sb = new System.Text.StringBuilder();
            int halfWidth = 1 + ((int) Math.Round((objectRad + z + m_CharacterController.radius) / gridSize));
            for (int i = 2 * halfWidth; i >= 0; i--) {
                float zOffset = ((i - halfWidth) * gridSize);

                for (int j = 0; j < 2 * halfWidth + 1; j++) {

                    float xOffset = ((j - halfWidth) * gridSize);
                    if (j != 0) {
                        sb.Append(" ");
                    }
                    transform.position = targetObject.transform.position + new Vector3(xOffset, 0f, zOffset);
                    if (isAgentCapsuleCollidingWith(targetObject.gameObject)) {
                        sb.Append("1");
                    } else if(distanceToObject(targetObject) <= z) {
                        sb.Append("2");
                    } else {
                        sb.Append("0");
                    }
                }
                sb.Append("\n");
            }
            string mat = sb.ToString();
#if UNITY_EDITOR
            Debug.Log(mat);
#endif

            targetObject.transform.position = savedObjectPosition;
            targetObject.transform.rotation = savedObjectRotation;
            transform.position = savedAgentPosition;
            transform.rotation = savedAgentRotation;

            actionFinished(true, mat);
        }

        public void RandomlyCreateLiftedFurniture(ServerAction action) {
            if (action.z < 0.25f) {
                errorMessage = "z must be at least 0.25";
                actionFinished(false);
                return;
            }
            if (action.y == 0.0f) {
                errorMessage = "y must be non-zero";
                actionFinished(false);
                return;
            }
            Vector3[] reachablePositions = getReachablePositions();

            List<Vector3> oldAgentPositions = new List<Vector3>();
            List<Quaternion> oldAgentRotations = new List<Quaternion>();
            foreach (BaseFPSAgentController agent in this.agentManager.agents) {
                oldAgentPositions.Add(agent.transform.position);
                agent.transform.position = new Vector3(50f, 50f, 50f);
                oldAgentRotations.Add(agent.transform.rotation);
            }
            SimObjPhysics objectCreated = null;
            try {
                objectCreated = randomlyCreateAndPlaceObjectOnFloor(
                    action.objectType, action.objectVariation, reachablePositions
                );
            } catch (Exception) {}
            if (objectCreated == null) {
                for (int i = 0; i < this.agentManager.agents.Count; i++) {
                    var agent = this.agentManager.agents[i];
                    agent.transform.position = oldAgentPositions[i];
                    agent.transform.rotation = oldAgentRotations[i];
                }
                errorMessage = "Failed to create object of type " + action.objectType + " . " + errorMessage;
                actionFinished(false);
                return;
            }
            objectCreated.GetComponent<Rigidbody>().isKinematic = true;
            bool objectFloating = moveObject(
                objectCreated,
                objectCreated.transform.position + new Vector3(0f, action.y, 0f)
            );

            float[] rotationsArr = { 0f, 90f, 180f, 270f };
            List<float> rotations = rotationsArr.ToList();

            bool placementSuccess = false;
            for (int i = 0; i < 10; i++) {
                if (objectFloating) {
                    List<Vector3> candidatePositionsList = new List<Vector3>();
                    foreach (Vector3 p in reachablePositions) {
                        transform.position = p;
                        if (isAgentCapsuleColliding(collidersToIgnoreDuringMovement)) {
                            continue;
                        }
                        if (distanceToObject(objectCreated) <= action.z) {
                            candidatePositionsList.Add(p);
                        }
                    }
                    transform.position = new Vector3(50f, 50f, 50f);

                    if (candidatePositionsList.Count >= agentManager.agents.Count) {
                        candidatePositionsList.Shuffle_();
                        foreach (Vector3[] candidatePositions in UtilityFunctions.Combinations(
                            candidatePositionsList.ToArray(), agentManager.agents.Count)) {
                            bool candidatesBad = false;
                            for (int j = 0; j < candidatePositions.Length - 1; j++) {
                                Vector3 p0 = candidatePositions[j];
                                for (int k = j + 1; k < candidatePositions.Length; k++) {
                                    Vector3 p1 = candidatePositions[k];
                                    if (Math.Abs(p1.x - p0.x) < 0.4999f && Math.Abs(p1.z - p0.z) < 0.4999f) {
                                        candidatesBad = true;
                                    }
                                    if (candidatesBad) {
                                        break;
                                    }
                                }
                                if (candidatesBad) {
                                    break;
                                }
                            }
                            if (candidatesBad) {
                                continue;
                            }
                            placementSuccess = true;

                            for (int j = 0; j < agentManager.agents.Count; j++) {
                                var agent = (PhysicsRemoteFPSAgentController) agentManager.agents[j];
                                agent.transform.position = candidatePositions[j];

                                foreach (float r in rotations.Shuffle_()) {
                                    agent.transform.rotation = Quaternion.Euler(new Vector3(0f, r, 0f));
                                    if (agent.objectIsCurrentlyVisible(objectCreated, 100f)) {
                                        break;
                                    }
                                }
                            }
                            break;
                        }
                        if (placementSuccess) {
                            break;
                        }
                    }
                }

                if (placementSuccess) {
                    break;
                } else {
                    foreach (BaseFPSAgentController agent in this.agentManager.agents) {
                        agent.transform.position = new Vector3(50f, 50f, 50f);
                    }
                    randomlyPlaceObjectOnFloor(objectCreated, reachablePositions);
                    objectFloating = moveObject(
                        objectCreated,
                        objectCreated.transform.position + new Vector3(0f, action.y, 0f)
                    );
                }
            }

            if (!placementSuccess) {
                for (int i = 0; i < this.agentManager.agents.Count; i++) {
                    var agent = this.agentManager.agents[i];
                    agent.transform.position = oldAgentPositions[i];
                    agent.transform.rotation = oldAgentRotations[i];
                }
                objectCreated.gameObject.SetActive(false);
                errorMessage = "Could not find a place to put the object after 10 iterations. " + errorMessage;
                actionFinished(false);
                return;
            }
            actionFinished(true, objectCreated.ObjectID);
        }

        protected bool moveObject(
            SimObjPhysics sop,
            Vector3 targetPosition,
            bool snapToGrid=false,
            HashSet<Transform> ignoreCollisionWithTransforms=null
        ) {
            Vector3 lastPosition = sop.transform.position;
            //Rigidbody ItemRB = sop.gameObject.GetComponent<Rigidbody>(); no longer needs rb reference

            if (snapToGrid) {
                float mult = 1.0f / gridSize;
                float gridX = Convert.ToSingle(Math.Round(targetPosition.x * mult) / mult);
                float gridZ = Convert.ToSingle(Math.Round(targetPosition.z * mult) / mult);
                targetPosition = new Vector3(gridX, targetPosition.y, gridZ);
            }

            Vector3 dir = targetPosition - sop.transform.position;
            RaycastHit[] sweepResults = UtilityFunctions.CastAllPrimitiveColliders(
                sop.gameObject, targetPosition - sop.transform.position, dir.magnitude,
                1 << 8 | 1 << 10, QueryTriggerInteraction.Ignore
            );

            if (sweepResults.Length > 0) {
                foreach (RaycastHit hit in sweepResults) {
                    if (ignoreCollisionWithTransforms == null || !ignoreCollisionWithTransforms.Contains(hit.transform)) {
                        errorMessage = hit.transform.name + " is in the way of moving " + sop.ObjectID;
                        return false;
                    }
                }
            }
            sop.transform.position = targetPosition;
            return true;
        }

        protected bool moveLiftedObjectHelper(string objectId, Vector3 relativeDir, float maxAgentsDistance = -1.0f) {
            if (!physicsSceneManager.ObjectIdToSimObjPhysics.ContainsKey(objectId)) {
                errorMessage = "Cannot find object with id " + objectId;
                return false;
            }
            SimObjPhysics objectToMove = physicsSceneManager.ObjectIdToSimObjPhysics[objectId];
            Vector3 oldPosition = objectToMove.transform.position;
            if (moveObject(objectToMove, objectToMove.transform.position + relativeDir, true)) {
                if (maxAgentsDistance > 0.0f) {
                    for (int i = 0; i < agentManager.agents.Count; i++) {
                        if (((PhysicsRemoteFPSAgentController) agentManager.agents[i]).distanceToObject(objectToMove) > maxAgentsDistance) {
                            objectToMove.transform.position = oldPosition;
                            errorMessage = "Would move object beyond max distance from agent " + i.ToString();
                            return false;
                        }
                    }
                }
                return true;
            } else {
                return false;
            }
        }

        public void CollidersObjectCollidingWith(string objectId) {
            if (!physicsSceneManager.ObjectIdToSimObjPhysics.ContainsKey(objectId)) {
                errorMessage = "Cannot find object with id " + objectId;
                actionFinished(false);
                return;
            }
            List<string> collidingWithNames = new List<string>();
            GameObject go = physicsSceneManager.ObjectIdToSimObjPhysics[objectId].gameObject;
            foreach (Collider c in UtilityFunctions.collidersObjectCollidingWith(go)) {
                collidingWithNames.Add(c.name);
#if UNITY_EDITOR
                Debug.Log(c.name);
#endif
            }
            actionFinished(true, collidingWithNames);
        }
        protected bool moveObjectWithTeleport(SimObjPhysics sop, Vector3 targetPosition, bool snapToGrid = false) {
            Vector3 lastPosition = sop.transform.position;

            if (snapToGrid) {
                float mult = 1.0f / gridSize;
                float gridX = Convert.ToSingle(Math.Round(targetPosition.x * mult) / mult);
                float gridZ = Convert.ToSingle(Math.Round(targetPosition.z * mult) / mult);
                targetPosition = new Vector3(gridX, targetPosition.y, gridZ);
            }

            Vector3 oldPosition = sop.transform.position;
            sop.transform.position = targetPosition;

            if (UtilityFunctions.isObjectColliding(sop.gameObject)) {
                sop.transform.position = oldPosition;
                errorMessage = sop.ObjectID + " is colliding after teleport.";
                return false;
            }

            foreach (BaseFPSAgentController agent in agentManager.agents) {
                // This check is stupid but seems necessary to appease the unity gods
                // as unity doesn't realize the object collides with the agents in
                // the above checks in some cases.
                if (((PhysicsRemoteFPSAgentController)agent).isAgentCapsuleCollidingWith(sop.gameObject)) {
                    sop.transform.position = oldPosition;
                    errorMessage = sop.ObjectID + " is colliding with an agent after movement.";
                    return false;
                }
            }

            return true;
        }

        public void MoveLiftedObjectAhead(ServerAction action) {
            float mag = action.moveMagnitude > 0 ? action.moveMagnitude : gridSize;
            actionFinished(
                moveLiftedObjectHelper(
                    action.objectId,
                    mag * transform.forward,
                    action.maxAgentsDistance
                )
            );
        }

        public void MoveLiftedObjectRight(ServerAction action) {
            float mag = action.moveMagnitude > 0 ? action.moveMagnitude : gridSize;
            actionFinished(
                moveLiftedObjectHelper(
                    action.objectId,
                    mag * transform.right,
                    action.maxAgentsDistance
                )
            );
        }

        public void MoveLiftedObjectLeft(ServerAction action) {
            float mag = action.moveMagnitude > 0 ? action.moveMagnitude : gridSize;
            actionFinished(
                moveLiftedObjectHelper(
                    action.objectId,
                    - mag * transform.right,
                    action.maxAgentsDistance
                )
            );
        }

        public void MoveLiftedObjectBack(ServerAction action) {
            float mag = action.moveMagnitude > 0 ? action.moveMagnitude : gridSize;
            actionFinished(
                moveLiftedObjectHelper(
                    action.objectId,
                    - mag * transform.forward,
                    action.maxAgentsDistance
                )
            );
        }

        public void RotateLiftedObjectRight(ServerAction action) {
            if (!physicsSceneManager.ObjectIdToSimObjPhysics.ContainsKey(action.objectId)) {
                errorMessage = "Cannot find object with id " + action.objectId;
                Debug.Log(errorMessage);
                actionFinished(false);
                return;
            } else {
                SimObjPhysics sop = physicsSceneManager.ObjectIdToSimObjPhysics[action.objectId];
                if (ItemInHand != null && sop == ItemInHand.GetComponent<SimObjPhysics>()) {
                    errorMessage = "Cannot rotate lifted object in hand.";
                    Debug.Log(errorMessage);
                    actionFinished(false);
                    return;
                }
                Quaternion oldRotation = sop.transform.rotation;
                sop.transform.rotation = Quaternion.Euler(new Vector3(0.0f, (float) Math.Round((sop.transform.eulerAngles.y + 90f) % 360), 0.0f));;
                if (!action.forceAction) {
                    if (action.maxAgentsDistance > 0.0f) {
                        for (int i = 0; i < agentManager.agents.Count; i++) {
                            if (((PhysicsRemoteFPSAgentController) agentManager.agents[i]).distanceToObject(sop) > action.maxAgentsDistance) {
                                sop.transform.rotation = oldRotation;
                                errorMessage = "Would move object beyond max distance from agent " + i.ToString();
                                actionFinished(false);
                                return;
                            }
                        }
                    }
                    if (UtilityFunctions.isObjectColliding(sop.gameObject, null, 0.0f)) {
                        sop.transform.rotation = oldRotation;
                        errorMessage = sop.ObjectID + " is colliding after teleport.";
                        actionFinished(false);
                        return;
                    }
                    foreach (BaseFPSAgentController agent in agentManager.agents) {
                        // This check is silly but seems necessary to appease unity
                        // as unity doesn't realize the object collides with the agents in
                        // the above checks in some cases.
                        if (((PhysicsRemoteFPSAgentController) agent).isAgentCapsuleCollidingWith(sop.gameObject)) {
                            sop.transform.rotation = oldRotation;
                            errorMessage = sop.ObjectID + " is colliding with an agent after rotation.";
                            actionFinished(false);
                            return;
                        }
                    }
                }
                actionFinished(true);
            }
        }

        public bool moveAgentsWithObject(SimObjPhysics objectToMove, Vector3 d, bool snapToGrid=true) {
            List<Vector3> startAgentPositions = new List<Vector3>();
            var agentMovePQ = new SimplePriorityQueue<BaseFPSAgentController>();
            foreach (BaseFPSAgentController agent in agentManager.agents) {
                var p = agent.transform.position;
                startAgentPositions.Add(p);
                agentMovePQ.Enqueue(agent, -(d.x * p.x + d.z * p.z));
            }
            Vector3 startObjectPosition = objectToMove.transform.position;
            float objectPriority = d.x * startObjectPosition.x + d.z * startObjectPosition.z;
            bool objectMoved = false;

            HashSet<Collider> agentsAndObjColliders = new HashSet<Collider>();
            foreach (BaseFPSAgentController agent in agentManager.agents) {
                foreach (Collider c in agent.GetComponentsInChildren<Collider>()) {
                    agentsAndObjColliders.Add(c);
                }
            }
            foreach (Collider c in objectToMove.GetComponentsInChildren<Collider>()) {
                agentsAndObjColliders.Add(c);
            }

            bool success = true;
            Physics.autoSimulation = false;
            while (agentMovePQ.Count > 0 || !objectMoved) {
                if (agentMovePQ.Count == 0) {
                    success = moveObjectWithTeleport(objectToMove, objectToMove.transform.position + d, snapToGrid);
                    Physics.Simulate(0.04f);
                    break;
                } else {
                    PhysicsRemoteFPSAgentController nextAgent = (PhysicsRemoteFPSAgentController) agentMovePQ.First;
                    float agentPriority = -agentMovePQ.GetPriority(nextAgent);

                    if (!objectMoved && agentPriority < objectPriority) {
                        // Debug.Log("Object");
                        success = moveObjectWithTeleport(objectToMove, objectToMove.transform.position + d, snapToGrid);
                        Physics.Simulate(0.04f);
                        objectMoved = true;
                    } else {
                        // Debug.Log(nextAgent);
                        agentMovePQ.Dequeue();
                        success = nextAgent.moveInDirection(d, "", -1, false, false, agentsAndObjColliders);
                        Physics.Simulate(0.04f);
                    }
                }
                if (!success) {
                    break;
                }
            }
            Physics.autoSimulation = true;
            if (!success) {
                for (int i = 0; i < agentManager.agents.Count; i++) {
                    agentManager.agents[i].transform.position = startAgentPositions[i];
                }
                objectToMove.transform.position = startObjectPosition;
            }
            return success;
        }

        public void MoveAgentsAheadWithObject(ServerAction action) {
            if (!physicsSceneManager.ObjectIdToSimObjPhysics.ContainsKey(action.objectId)) {
                errorMessage = "Cannot find object with id " + action.objectId;
                actionFinished(false);
                return;
            }
            SimObjPhysics objectToMove = physicsSceneManager.ObjectIdToSimObjPhysics[action.objectId];
            action.moveMagnitude = action.moveMagnitude > 0 ? action.moveMagnitude : gridSize;
            actionFinished(moveAgentsWithObject(objectToMove, transform.forward * action.moveMagnitude));
        }

        public void MoveAgentsLeftWithObject(ServerAction action) {
            if (!physicsSceneManager.ObjectIdToSimObjPhysics.ContainsKey(action.objectId)) {
                errorMessage = "Cannot find object with id " + action.objectId;
                actionFinished(false);
                return;
            }
            SimObjPhysics objectToMove = physicsSceneManager.ObjectIdToSimObjPhysics[action.objectId];
            action.moveMagnitude = action.moveMagnitude > 0 ? action.moveMagnitude : gridSize;
            actionFinished(moveAgentsWithObject(objectToMove, -transform.right * action.moveMagnitude));
        }

        public void MoveAgentsRightWithObject(ServerAction action) {
            if (!physicsSceneManager.ObjectIdToSimObjPhysics.ContainsKey(action.objectId)) {
                errorMessage = "Cannot find object with id " + action.objectId;
                actionFinished(false);
                return;
            }
            SimObjPhysics objectToMove = physicsSceneManager.ObjectIdToSimObjPhysics[action.objectId];
            action.moveMagnitude = action.moveMagnitude > 0 ? action.moveMagnitude : gridSize;
            actionFinished(moveAgentsWithObject(objectToMove, transform.right * action.moveMagnitude));
        }

        public void MoveAgentsBackWithObject(ServerAction action) {
            if (!physicsSceneManager.ObjectIdToSimObjPhysics.ContainsKey(action.objectId)) {
                errorMessage = "Cannot find object with id " + action.objectId;
                actionFinished(false);
                return;
            }
            SimObjPhysics objectToMove = physicsSceneManager.ObjectIdToSimObjPhysics[action.objectId];
            action.moveMagnitude = action.moveMagnitude > 0 ? action.moveMagnitude : gridSize;
            actionFinished(moveAgentsWithObject(objectToMove, -transform.forward * action.moveMagnitude));
        }

        public void TeleportObjectToFloor(ServerAction action) {
            if (!physicsSceneManager.ObjectIdToSimObjPhysics.ContainsKey(action.objectId)) {
                errorMessage = "Cannot find object with id " + action.objectId;
                actionFinished(false);
                return;
            } else {
                SimObjPhysics sop = physicsSceneManager.ObjectIdToSimObjPhysics[action.objectId];
                if (ItemInHand != null && sop == ItemInHand.GetComponent<SimObjPhysics>()) {
                    errorMessage = "Cannot teleport object in hand.";
                    actionFinished(false);
                    return;
                }
                Bounds objBounds = new Bounds(
                    new Vector3(float.PositiveInfinity, float.PositiveInfinity, float.PositiveInfinity),
                    new Vector3(-float.PositiveInfinity, -float.PositiveInfinity, -float.PositiveInfinity)
                );
                foreach (Renderer r in sop.GetComponentsInChildren<Renderer>()) {
                    if (r.enabled) {
                        objBounds.Encapsulate(r.bounds);
                    }
                }
                if (objBounds.min.x == float.PositiveInfinity) {
                    errorMessage = "Could not get bounds of " + action.objectId + ".";
                    actionFinished(false);
                    return;
                }
                float y = getFloorY(action.x, action.z);
                if (errorMessage != "") {
                    actionFinished(false);
                    return;
                }
                sop.transform.position = new Vector3(
                    action.x,
                    objBounds.extents.y + y + 0.1f,
                    action.z
                );
                sop.transform.rotation = Quaternion.Euler(action.rotation);
                actionFinished(true);
            }
        }

        ///////////////////////////////////////////
        ////////////// TELEPORT FULL //////////////
        ///////////////////////////////////////////

        // [ObsoleteAttribute(message: "This action is deprecated. Call TeleportFull(position, ...) instead.", error: false)] 
        // public void TeleportFull(
        //     float x, float y, float z,
        //     float rotation,
        //     float horizon,
        //     bool standing,
        //     bool forceAction = false
        // ) {
        //     TeleportFull(
        //         position: new Vector3(x, y, z),
        //         rotation: new Vector3(0, rotation, 0),
        //         horizon: horizon,
        //         standing: standing,
        //         forceAction: forceAction
        //     );
        // }

        [ObsoleteAttribute(message: "This action is deprecated. Call TeleportFull(position, ...) instead.", error: false)] 
        public void TeleportFull(
            float x, float y, float z,
            Vector3 rotation,
            float horizon,
            bool standing,
            bool forceAction = false
        ) {
            TeleportFull(
                position: new Vector3(x, y, z),
                rotation: rotation,
                horizon: horizon,
                standing: standing,
                forceAction: forceAction
            );
        }

        // keep undocumented until float: rotation is added to Stochastic
        // public void TeleportFull(
        //     Vector3 position,
        //     float rotation,
        //     float horizon,
        //     bool standing,
        //     bool forceAction = false
        // ) {
        //     TeleportFull(
        //         position: position,
        //         rotation: new Vector3(0, rotation, 0),
        //         horizon: horizon,
        //         standing: standing,
        //         forceAction: forceAction
        //     );
        // }

        // has to consider both the arm and standing
        public void TeleportFull(
            Vector3 position,
            Vector3 rotation,
            float horizon,
            bool standing,
            bool forceAction = false
        ) {
            // cache old values in case there's a failure
            bool wasStanding = isStanding();
            Vector3 oldPosition = transform.position;
            Quaternion oldRotation = transform.rotation;
            Vector3 oldCameraLocalEulerAngle = m_Camera.transform.localEulerAngles;

            Vector3 oldLocalHandPosition = new Vector3();
            Quaternion oldLocalHandRotation = new Quaternion();
            if (ItemInHand != null) {
                oldLocalHandPosition = ItemInHand.transform.localPosition;
                oldLocalHandRotation = ItemInHand.transform.localRotation;
            }

            try {
                // default high level hand when teleporting
                DefaultAgentHand();
                ToggleArmColliders(arm: Arm, value: forceAction);
                base.teleportFull(position: position, rotation: rotation, horizon: horizon, forceAction: forceAction);
                if (standing) {
                    stand();
                } else {
                    crouch();
                }

                // add arm value cases
                if (!forceAction) {
                    if (isHandObjectColliding(ignoreAgent: true)) {
                        throw new InvalidOperationException("Cannot teleport due to hand object collision.");
                    }
                    if (Arm != null && Arm.IsArmColliding()) {
                        throw new InvalidOperationException(
                            "Mid Level Arm is actively clipping with some geometry in the environment. TeleportFull fails in this position."
                        );
                    }
                    base.assertTeleportedNearGround(targetPosition: position);

                    ToggleArmColliders(arm: Arm, value: false);
                }
            } catch (InvalidOperationException e) {
                ToggleArmColliders(arm: Arm, value: false);
                if (wasStanding) {
                    stand();
                } else {
                    crouch();
                }
                if (ItemInHand != null) {
                    ItemInHand.transform.localPosition = oldLocalHandPosition;
                    ItemInHand.transform.localRotation = oldLocalHandRotation;
                }

                transform.position = oldPosition;
                transform.rotation = oldRotation;
                m_Camera.transform.localEulerAngles = oldCameraLocalEulerAngle;

                throw new InvalidOperationException(e.Message);
            }
            actionFinished(success: true);
        }

        ///////////////////////////////////////////
        //////////////// TELEPORT /////////////////
        ///////////////////////////////////////////

        // [ObsoleteAttribute(message: "This action is deprecated. Call Teleport(position, ...) instead.", error: false)] 
        // public void Teleport(
        //     float x, float y, float z,
        //     float? rotation = null,
        //     float? horizon = null,
        //     bool? standing = null,
        //     bool forceAction = false
        // ) {
        //     Teleport(
        //         position: new Vector3(x, y, z),
        //         rotation: rotation,
        //         horizon: horizon,
        //         standing: standing,
        //         forceAction: forceAction
        //     );
        // }

        [ObsoleteAttribute(message: "This action is deprecated. Call Teleport(position, ...) instead.", error: false)] 
        public void Teleport(
            float x, float y, float z,
            Vector3? rotation = null,
            float? horizon = null,
            bool? standing = null,
            bool forceAction = false
        ) {
            Teleport(
                position: new Vector3(x, y, z),
                rotation: rotation,
                horizon: horizon,
                standing: standing,
                forceAction: forceAction
            );
        }

        // keep undocumented until float: rotation is added to Stochastic
        // DO NOT add float: rotation to base.
        // public void Teleport(
        //     Vector3? position = null,
        //     float? rotation = null,
        //     float? horizon = null,
        //     bool? standing = null,
        //     bool forceAction = false
        // ) {
        //     Teleport(
        //         position: position,
        //         rotation: rotation == null ? m_Camera.transform.localEulerAngles : new Vector3(0, (float) rotation, 0),
        //         horizon: horizon,
        //         standing: standing,
        //         forceAction: forceAction
        //     );
        // }

        public void Teleport(
            Vector3? position = null,
            Vector3? rotation = null,
            float? horizon = null,
            bool? standing = null,
            bool forceAction = false
        ) {
            TeleportFull(
                position: position == null ? transform.position : (Vector3) position,
                rotation: rotation == null ? transform.eulerAngles : (Vector3) rotation,
                horizon: horizon == null ? m_Camera.transform.localEulerAngles.x : (float) horizon,
                standing: standing == null ? isStanding() : (bool) standing,
                forceAction: forceAction
            );
        }

        public void ToggleArmColliders(IK_Robot_Arm_Controller arm, bool value) {
            if (arm != null) {
                foreach (CapsuleCollider c in arm.ArmCapsuleColliders) {
                    c.isTrigger = value;
                }
                foreach (BoxCollider b in arm.ArmBoxColliders) {
                    b.isTrigger = value;
                }
            }
        }

        protected HashSet<Collider> allAgentColliders() {
            HashSet<Collider> colliders = null;
            colliders = new HashSet<Collider>();
            foreach(BaseFPSAgentController agent in agentManager.agents) {
                foreach (Collider c in agent.GetComponentsInChildren<Collider>()) {
                    colliders.Add(c);
                }
            }
            return colliders;
        }

        public override void MoveLeft(ServerAction action) {
            action.moveMagnitude = action.moveMagnitude > 0 ? action.moveMagnitude : gridSize;
            actionFinished(moveInDirection(
                -1 * transform.right * action.moveMagnitude,
                action.objectId,
                action.maxAgentsDistance, 
                action.forceAction,
                action.manualInteract,
                action.allowAgentsToIntersect ? allAgentColliders() : null
            ));
        }

        public override void MoveRight(ServerAction action) {
            action.moveMagnitude = action.moveMagnitude > 0 ? action.moveMagnitude : gridSize;
            actionFinished(moveInDirection(
                transform.right * action.moveMagnitude,
                action.objectId,
                action.maxAgentsDistance,
                action.forceAction,
                action.manualInteract,
                action.allowAgentsToIntersect ? allAgentColliders() : null
            ));
        }

        public override void MoveAhead(ServerAction action) {
            action.moveMagnitude = action.moveMagnitude > 0 ? action.moveMagnitude : gridSize;
            actionFinished(moveInDirection(
                transform.forward * action.moveMagnitude,
                action.objectId,
                action.maxAgentsDistance,
                action.forceAction,
                action.manualInteract,
                action.allowAgentsToIntersect ? allAgentColliders() : null
            ));
        }

        public override void MoveBack(ServerAction action) {
            action.moveMagnitude = action.moveMagnitude > 0 ? action.moveMagnitude : gridSize;
            actionFinished(moveInDirection(
                -1 * transform.forward * action.moveMagnitude,
                action.objectId,
                action.maxAgentsDistance,
                action.forceAction,
                action.manualInteract,
                action.allowAgentsToIntersect ? allAgentColliders() : null
            ));
        }

        #if UNITY_EDITOR
        //for use in Editor to test the Reset function.
        public void Reset(ServerAction action)
        {
           physicsSceneManager.GetComponent<AgentManager>().Reset(action);
        }
        #endif

        //a no op action used to return metadata via actionFinished call, but not actually doing anything to interact with the scene or manipulate the Agent
        public void NoOp()
        {
            actionFinished(true);
        }

        public void PushObject(ServerAction action) {
            if (ItemInHand != null && action.objectId == ItemInHand.GetComponent<SimObjPhysics>().objectID) {
                errorMessage = "Please use Throw for an item in the Agent's Hand";
                Debug.Log(errorMessage);
                actionFinished(false);
                return;
            }

            action.z = 1;

            // if (action.moveMagnitude == 0f) {
            //     action.moveMagnitude = 200f;
            // }

            ApplyForceObject(action);
        }

        public void PullObject(ServerAction action) {
            if (ItemInHand != null && action.objectId == ItemInHand.GetComponent<SimObjPhysics>().objectID) {
                errorMessage = "Please use Throw for an item in the Agent's Hand";
                Debug.Log(errorMessage);
                actionFinished(false);
                return;
            }

            action.z = -1;

            // if (action.moveMagnitude == 0f) {
            //     action.moveMagnitude = 200f;
            // }

            ApplyForceObject(action);
        }

        //pass in a magnitude and an angle offset to push an object relative to agent forward
        public void DirectionalPush(ServerAction action)
        {
            if (ItemInHand != null && action.objectId == ItemInHand.GetComponent<SimObjPhysics>().objectID) {
                errorMessage = "Please use Throw for an item in the Agent's Hand";
                Debug.Log(errorMessage);
                actionFinished(false);
                return;
            }

            //the direction vecctor to push the target object defined by action.PushAngle 
            //degrees clockwise from the agent's forward, the PushAngle must be less than 360
            if(action.pushAngle <= 0 || action.pushAngle >= 360)
            {
                errorMessage = "please give a PushAngle between 0 and 360.";
                Debug.Log(errorMessage);
                actionFinished(false);
                return;
            }

            SimObjPhysics target = null;

            if (action.forceAction) {
                action.forceVisible = true;
            }

            if(action.objectId == null)
            {
                if(!screenToWorldTarget(
                x: action.x, 
                y: action.y, 
                target: ref target, 
                forceAction: action.forceAction))
                {
                    //error message is set insice screenToWorldTarget
                    actionFinished(false, errorMessage);
                    return;
                }
            }

            //an objectId was given, so find that target in the scene if it exists
            else
            {
                if (!physicsSceneManager.ObjectIdToSimObjPhysics.ContainsKey(action.objectId)) {
                    errorMessage = "Object ID appears to be invalid.";
                    actionFinished(false);
                    return;
                }
                
                //if object is in the scene, assign it to 'target', visibility check is performed below in IsInteractable
                target = getSimObjectFromId(action.objectId);
            }

            // SimObjPhysics[] simObjPhysicsArray = VisibleSimObjs(action);

            // foreach (SimObjPhysics sop in simObjPhysicsArray) {
            //     if (action.objectId == sop.ObjectID) {
            //         target = sop;
            //     }
            // }

            if (target == null) {
                errorMessage = "No valid target!";
                Debug.Log(errorMessage);
                actionFinished(false);
                return;
            }

            //print(target.name);

            if (!target.GetComponent<SimObjPhysics>()) {
                errorMessage = "Target must be SimObjPhysics!";
                Debug.Log(errorMessage);
                actionFinished(false);
                return;
            }

            bool canbepushed = false;

            if (target.PrimaryProperty == SimObjPrimaryProperty.CanPickup ||
                target.PrimaryProperty == SimObjPrimaryProperty.Moveable)
                canbepushed = true;

            if (!canbepushed) {
                errorMessage = "Target Primary Property type incompatible with push/pull";
                actionFinished(false);
                return;
            }

            if (!action.forceAction && !IsInteractable(target)) {
                errorMessage = "Target is not interactable and is probably occluded by something!";
                actionFinished(false);
                return;
            }

            //find the Direction to push the object basec on action.PushAngle
            Vector3 agentForward = transform.forward;
            float pushAngleInRadians = action.pushAngle * Mathf.PI/-180; //using -180 so positive PushAngle values go clockwise

            Vector3 direction = new Vector3((agentForward.x * Mathf.Cos(pushAngleInRadians) - agentForward.z * Mathf.Sin(pushAngleInRadians)), 0, 
            agentForward.x * Mathf.Sin(pushAngleInRadians) + agentForward.z * Mathf.Cos(pushAngleInRadians));

            ServerAction pushAction = new ServerAction();
            pushAction.x = direction.x;
            pushAction.y = direction.y;
            pushAction.z = direction.z;

            pushAction.moveMagnitude = action.moveMagnitude;

            target.GetComponent<Rigidbody>().isKinematic = false;
            sopApplyForce(pushAction, target);

            // target.GetComponent<SimObjPhysics>().ApplyForce(pushAction);
            // actionFinished(true);
        }

        public void ApplyForceObject(ServerAction action) {
            SimObjPhysics target = null;

            if (action.forceAction) {
                action.forceVisible = true;
            }

            if(action.objectId == null)
            {
                if(!screenToWorldTarget(
                x: action.x, 
                y: action.y, 
                target: ref target, 
                forceAction: action.forceAction))
                {
                    //error message is set insice screenToWorldTarget
                    actionFinished(false, errorMessage);
                    return;
                }
            }

            //an objectId was given, so find that target in the scene if it exists
            else
            {
                if (!physicsSceneManager.ObjectIdToSimObjPhysics.ContainsKey(action.objectId)) {
                    errorMessage = "Object ID appears to be invalid.";
                    actionFinished(false);
                    return;
                }
                
                //if object is in the scene and visible, assign it to 'target'
                target = getSimObjectFromId(action.objectId);
            }

            // SimObjPhysics[] simObjPhysicsArray = VisibleSimObjs(action);

            // foreach (SimObjPhysics sop in simObjPhysicsArray) {
            //     if (action.objectId == sop.ObjectID) {
            //         target = sop;
            //     }
            // }
            //print(target.objectID);
            //print(target.isInteractable);

            if (target == null) {
                errorMessage = "No valid target!";
                Debug.Log(errorMessage);
                actionFinished(false);
                return;
            }

            if (!target.GetComponent<SimObjPhysics>()) {
                errorMessage = "Target must be SimObjPhysics!";
                Debug.Log(errorMessage);
                actionFinished(false);
                return;
            }

            bool canbepushed = false;

            if (target.PrimaryProperty == SimObjPrimaryProperty.CanPickup ||
                target.PrimaryProperty == SimObjPrimaryProperty.Moveable)
                canbepushed = true;

            if (!canbepushed) {
                errorMessage = "Target Sim Object cannot be moved. It's primary property must be Pickupable or Moveable";
                actionFinished(false);
                return;
            }

            if (!action.forceAction && !IsInteractable(target)) {
                errorMessage = "Target:" + target.objectID +  "is not interactable and is probably occluded by something!";
                actionFinished(false);
                return;
            }

            target.GetComponent<Rigidbody>().isKinematic = false;

            ServerAction apply = new ServerAction();
            apply.moveMagnitude = action.moveMagnitude;

            Vector3 dir = Vector3.zero;

            if (action.z == 1) {
                dir = gameObject.transform.forward;
            }

            if (action.z == -1) {
                dir = -gameObject.transform.forward;
            }
            //Vector3 dir = gameObject.transform.forward;
            //print(dir);
            apply.x = dir.x;
            apply.y = dir.y;
            apply.z = dir.z;

            sopApplyForce(apply, target);
            //target.GetComponent<SimObjPhysics>().ApplyForce(apply);
            //actionFinished(true);
        }
        public void PhysicsSyncTransforms()
        {
            Physics.SyncTransforms();
            actionFinished(true);
        }

        //pause physics autosimulation! Automatic physics simulation can be resumed using the UnpausePhysicsAutoSim() action.
        //additionally, auto simulation will automatically resume from the LateUpdate() check on AgentManager.cs - if the scene has come to rest, physics autosimulation will resume
        public void PausePhysicsAutoSim()
        {
            physicsSceneManager.PausePhysicsAutoSim();
            actionFinished(true);
        }

        //if physics AutoSimulation is paused, manually advance the physics timestep by action.timeStep's value. Only use values for timeStep no less than zero and no greater than 0.05
        public void AdvancePhysicsStep(
            float timeStep = 0.02f,
            float? simSeconds = null,
            bool allowAutoSimulation = false
        ) {
            if ((!allowAutoSimulation) && Physics.autoSimulation) {
                errorMessage = (
                    "AdvancePhysicsStep can only be called if Physics AutoSimulation is currently " +
                    "paused or if you have passed allowAutoSimulation=true! Either use the" +
                    " PausePhysicsAutoSim() action first, or if you already used it, Physics" +
                    " AutoSimulation has been turned back on already."
                );
                actionFinished(false);
                return;
            }

            if(timeStep <= 0.0f || timeStep > 0.05f)
            {
                errorMessage = "Please use a timeStep between 0.0f and 0.05f. Larger timeSteps produce inconsistent simulation results.";
                actionFinished(false);
                return;
            }

            if (!simSeconds.HasValue) {
                simSeconds = timeStep;
            }
            if (simSeconds.Value < 0.0f) {
                errorMessage = $"simSeconds must be non-negative (simSeconds=={simSeconds}).";
                actionFinished(false);
                return;
            }

            physicsSceneManager.AdvancePhysicsStep(timeStep, simSeconds, allowAutoSimulation);
            actionFinished(true);
        }

        //Use this to immediately unpause physics autosimulation and allow physics to resolve automatically like normal
        public void UnpausePhysicsAutoSim()
        {
            physicsSceneManager.UnpausePhysicsAutoSim();
            actionFinished(true);
        }

        protected void sopApplyForce(ServerAction action, SimObjPhysics sop, float length)
        {
            //print("running sopApplyForce");
            //apply force, return action finished immediately
            if(physicsSceneManager.physicsSimulationPaused)
            {
                //print("autosimulation off");
                sop.ApplyForce(action);
                if(length >= 0.00001f)
                {
                    WhatDidITouch feedback = new WhatDidITouch(){didHandTouchSomething = true, objectId = sop.objectID, armsLength = length};
                    #if UNITY_EDITOR
                    print("didHandTouchSomething: " + feedback.didHandTouchSomething);
                    print("object id: " + feedback.objectId);
                    print("armslength: " + feedback.armsLength);
                    #endif
                    actionFinished(true, feedback);
                }

                //why is this here?
                else
                {
                    actionFinished(true);
                }
            }

            //if physics is automatically being simulated, use coroutine rather than returning actionFinished immediately
            else
            {
                //print("autosimulation true");
                sop.ApplyForce(action);
                StartCoroutine(checkIfObjectHasStoppedMoving(sop, length));
            }
        }

        //wrapping the SimObjPhysics.ApplyForce function since lots of things use it....
        protected void sopApplyForce(ServerAction action, SimObjPhysics sop)
        {
            sopApplyForce(action, sop, 0.0f);
        }

        //used to check if an specified sim object has come to rest
        //set useTimeout bool to use a faster time out
        private IEnumerator checkIfObjectHasStoppedMoving(
            SimObjPhysics sop,
            float length,
            bool useTimeout = false)
        {
            //yield for the physics update to make sure this yield is consistent regardless of framerate
            yield return new WaitForFixedUpdate();

            float startTime = Time.time;
            float waitTime = TimeToWaitForObjectsToComeToRest;

            if(useTimeout)
            {
                waitTime = 1.0f;
            }

            if(sop != null)
            {
                Rigidbody rb = sop.GetComponentInChildren<Rigidbody>();
                bool stoppedMoving = false;

                while(Time.time - startTime < waitTime)
                {
                    if(sop == null) {
                        break;
                    }

                    float currentVelocity = Math.Abs(rb.angularVelocity.sqrMagnitude + rb.velocity.sqrMagnitude);
                    float accel = (currentVelocity - sop.lastVelocity) / Time.fixedDeltaTime;

                    //ok the accel is basically zero, so it has stopped moving
                    if(Mathf.Abs(accel) <= 0.001f)
                    {
                        //force the rb to stop moving just to be safe
                        rb.velocity = Vector3.zero;
                        rb.angularVelocity = Vector3.zero;
                        rb.Sleep();
                        stoppedMoving = true;
                        break;
                    } else {
                        yield return new WaitForFixedUpdate();
                    }
                }

                //so we never stopped moving and we are using the timeout
                if(!stoppedMoving && useTimeout)
                {
                    errorMessage = "object couldn't come to rest";
                    //print(errorMessage);
                    actionFinished(false);
                    yield break;
                }

                //we are past the wait time threshold, so force object to stop moving before
                // rb.velocity = Vector3.zero;
                // rb.angularVelocity = Vector3.zero;
                //rb.Sleep();

                //return to metadatawrapper.actionReturn if an object was touched during this interaction
                if(length != 0.0f)
                {
                    WhatDidITouch feedback = new WhatDidITouch(){didHandTouchSomething = true, objectId = sop.objectID, armsLength = length};

                    #if UNITY_EDITOR
                    print("yield timed out");
                    print("didHandTouchSomething: " + feedback.didHandTouchSomething);
                    print("object id: " + feedback.objectId);
                    print("armslength: " + feedback.armsLength);
                    #endif

                    //force objec to stop moving 
                    rb.velocity = Vector3.zero;
                    rb.angularVelocity = Vector3.zero;
                    rb.Sleep();

                    actionFinished(true, feedback);
                }

                //if passed in length is 0, don't return feedback cause not all actions need that
                else
                {
                    DefaultAgentHand();
                    actionFinished(true, "object settled after: " + (Time.time - startTime));
                }
            }

            else
            {
                errorMessage = "null reference sim obj in checkIfObjectHasStoppedMoving call";
                actionFinished(false);
            }

        }

        //Sweeptest to see if the object Agent is holding will prohibit movement
        public bool CheckIfItemBlocksAgentStandOrCrouch() {
            bool result = false;

            //if there is nothing in our hand, we are good, return!
            if (ItemInHand == null) {
                result = true;
                return result;
            }

            //otherwise we are holding an object and need to do a sweep using that object's rb
            else {
                Vector3 dir = new Vector3();

                if (isStanding()) {
                    dir = new Vector3(0.0f, -1f, 0.0f);
                } else {
                    dir = new Vector3(0.0f, 1f, 0.0f);
                }

                Rigidbody rb = ItemInHand.GetComponent<Rigidbody>();

                RaycastHit[] sweepResults = rb.SweepTestAll(dir, standingLocalCameraPosition.y, QueryTriggerInteraction.Ignore);
                if (sweepResults.Length > 0) {
                    foreach (RaycastHit res in sweepResults) {
                        //did the item in the hand touch the agent? if so, ignore it's fine
                        //also ignore Untagged because the Transparent_RB of transparent objects need to be ignored for movement
                        //the actual rigidbody of the SimObjPhysics parent object of the transparent_rb should block correctly by having the
                        //checkMoveAction() in the BaseFPSAgentController fail when the agent collides and gets shoved back
                        if (res.transform.tag == "Player" || res.transform.tag == "Untagged") {
                            result = true;
                            break;
                        } else {
                            errorMessage = res.transform.name + " is blocking the Agent from moving " + dir + " with " + ItemInHand.name;
                            result = false;
                            Debug.Log(errorMessage);
                            return result;
                        }

                    }
                }
                //if the array is empty, nothing was hit by the sweeptest so we are clear to move
                else {
                    result = true;
                }

                return result;
            }
        }

        /////AGENT HAND STUFF////
        protected IEnumerator moveHandToTowardsXYZWithForce(float x, float y, float z, float maxDistance) {
            if (ItemInHand == null) {
                errorMessage = "Agent can only move hand if holding an item";
                actionFinished(false);
                yield break;
            }
            SimObjPhysics simObjInHand = ItemInHand.GetComponent<SimObjPhysics>();
            simObjInHand.ResetContactPointsDictionary();
            Rigidbody rb = ItemInHand.GetComponent<Rigidbody>();
            rb.isKinematic = false;
            rb.useGravity = false;

            Vector3 targetPosition = new Vector3(x, y, z);

            Vector3 initialPosition = rb.transform.position;
            Quaternion initialRotation = rb.transform.rotation;
            Vector3 forceDirection = targetPosition - rb.transform.position;
            forceDirection.Normalize();

            Vector3 lastPosition = initialPosition;
            Quaternion lastRotation = initialRotation;
            bool hitMaxDistance = false;
            bool beyondVisibleDistance = false;
            bool leavingViewport = false;
            CollisionDetectionMode oldCollisionDetectionMode = rb.collisionDetectionMode;

            List<Vector3> positions = new List<Vector3>();
            List<Quaternion> rotations = new List<Quaternion>();
            positions.Add(initialPosition);
            rotations.Add(initialRotation);

            Physics.autoSimulation = false;
            List<Vector3> seenPositions = new List<Vector3>();
            List<Quaternion> seenRotations = new List<Quaternion>();
            for (int i = 0; i < 100; i++) {
                seenPositions.Add(rb.transform.position);
                seenRotations.Add(rb.transform.rotation);
                if (rb.velocity.magnitude < 1) {
                    rb.AddForce(forceDirection, ForceMode.Force);
                }
                rb.angularVelocity = rb.angularVelocity * 0.96f;

                Physics.Simulate(0.04f);
#if UNITY_EDITOR
                yield return null;
#endif

                if (i >= 5) {
                    bool repeatedPosition = false;
                    for (int j = seenPositions.Count - 4; j >= Math.Max(seenPositions.Count - 8, 0); j--) {
                        float distance = Vector3.Distance(rb.transform.position, seenPositions[i]);
                        float angle = Quaternion.Angle(rb.transform.rotation, seenRotations[i]);
                        if (distance <= 0.001f && angle <= 3f) {
                            repeatedPosition = true;
                            break;
                        }
                    }
                    if (repeatedPosition) {
                        break;
                    }
                }

                hitMaxDistance = beyondVisibleDistance = leavingViewport = false;

                Vector3 newPosition = rb.transform.position;
                Vector3 delta = newPosition - initialPosition;
                Vector3 forceDir = Vector3.Project(newPosition - initialPosition, forceDirection);
                Vector3 perpDir = delta - forceDir;
                float perpNorm = perpDir.magnitude;
                if (perpNorm > 0.1f * maxDistance) {
                    newPosition = initialPosition + forceDir + (0.1f * maxDistance) * perpDir / perpNorm;
                    rb.transform.position = newPosition;
                }

                Vector3 tmpForCamera = newPosition;
                tmpForCamera.y = m_Camera.transform.position.y;

                hitMaxDistance = Vector3.Distance(initialPosition, newPosition) > maxDistance;
                beyondVisibleDistance = Vector3.Distance(m_Camera.transform.position, tmpForCamera) > maxVisibleDistance;
                leavingViewport = !objectIsWithinViewport(simObjInHand);
                // leavingViewport = !objectIsCurrentlyVisible(simObjInHand, 1000f);

                if (hitMaxDistance) {
                    rb.velocity = new Vector3(0f, 0f, 0f);
                    rb.angularVelocity = 0.0f * rb.angularVelocity;
                    break;
                }

                if (beyondVisibleDistance || leavingViewport) {
                    break;
                } else {
                    positions.Add(rb.transform.position);
                    rotations.Add(rb.transform.rotation);
                    lastPosition = rb.transform.position;
                    lastRotation = rb.transform.rotation;
                }
            }

            Vector3 normalSum = new Vector3(0.0f, 0.0f, 0.0f);
            Vector3 aveCollisionsNormal = new Vector3(0.0f, 0.0f, 0.0f);
            int count = 0;
            foreach (KeyValuePair<Collider, ContactPoint[]> pair in simObjInHand.contactPointsDictionary) {
                foreach (ContactPoint cp in pair.Value) {
                    normalSum += cp.normal;
                    count += 1;
                }
            }

            if (count != 0) {
                aveCollisionsNormal = normalSum / count;
                aveCollisionsNormal.Normalize();
            }

            AgentHand.transform.position = lastPosition;
            rb.transform.localPosition = new Vector3(0f, 0f, 0f);
            rb.transform.rotation = lastRotation;
            rb.velocity = new Vector3(0f, 0f, 0f);
            rb.angularVelocity = new Vector3(0f, 0f, 0f);

            //SetUpRotationBoxChecks();
            IsHandDefault = false;

            Physics.Simulate(0.1f);
            bool handObjectIsColliding = isHandObjectColliding(true);
            if (count != 0) {
                for (int j = 0; handObjectIsColliding && j < 5; j++) {
                    AgentHand.transform.position = AgentHand.transform.position + 0.01f * aveCollisionsNormal;
                    Physics.Simulate(0.1f);
                    handObjectIsColliding = isHandObjectColliding(true);
                }
            }

            Physics.autoSimulation = true;

            // This has to be after the above as the contactPointsDictionary is only
            // updated while rb is not kinematic.
            rb.isKinematic = true;
            rb.collisionDetectionMode = oldCollisionDetectionMode;

            if (handObjectIsColliding) {
                AgentHand.transform.position = initialPosition;
                rb.transform.rotation = initialRotation;
                errorMessage = "Hand object was colliding with: ";
                foreach (KeyValuePair<Collider, ContactPoint[]> pair in simObjInHand.contactPointsDictionary) {
                    SimObjPhysics sop = ancestorSimObjPhysics(pair.Key.gameObject);
                    if (sop != null) {
                        errorMessage += "" + sop.ObjectID + ", ";
                    } else {
                        errorMessage += "" + pair.Key.gameObject.name + ", ";
                    }
                }
                errorMessage += " object(s) after movement.";
                actionFinished(false);
            } else if (Vector3.Distance(initialPosition, lastPosition) < 0.001f &&
                Quaternion.Angle(initialRotation, lastRotation) < 0.001f) {
                if (beyondVisibleDistance) {
                    errorMessage = "Hand already at max distance.";
                } else if (leavingViewport) {
                    errorMessage = "Hand at viewport constraints.";
                } else {
                    errorMessage = "Hand object did not move, perhaps its being blocked.";
                }
                actionFinished(false);
            } else {
                actionFinished(true);
            }
        }

        public void OpenWithHand(ServerAction action) {
            Vector3 direction = transform.forward * action.z +
                transform.right * action.x +
                transform.up * action.y;
            direction.Normalize();
            if (ItemInHand != null) {
                ItemInHand.SetActive(false);
            }
            RaycastHit hit;
            int layerMask = 3 << 8;
            bool raycastDidHit = Physics.Raycast(
                AgentHand.transform.position, direction, out hit, 10f, layerMask);
            if (ItemInHand != null) {
                ItemInHand.SetActive(true);
            }

            if (!raycastDidHit) {
                errorMessage = "No openable objects in direction.";
                actionFinished(false);
                return;
            }
            SimObjPhysics so = ancestorSimObjPhysics(hit.transform.gameObject);
            if (so != null) {
                OpenObject(objectId: so.ObjectID, forceAction: true);
            } else {
                errorMessage = hit.transform.gameObject.name + " is not interactable.";
                actionFinished(false);
            }
        }

        public void MoveHandForce(float x, float y, float z) {
            Vector3 direction = transform.forward * z +
                transform.right * x +
                transform.up * y;
            Vector3 target = AgentHand.transform.position +
                direction;
            if (ItemInHand == null) {
                Debug.Log("Agent can only move hand if holding an item");
                actionFinished(false);
            } else if (moveHandToXYZ(target.x, target.y, target.z)) {
                actionFinished(true);
            } else {
                errorMessage = "";
                StartCoroutine(
                    moveHandToTowardsXYZWithForce(target.x, target.y, target.z, direction.magnitude)
                );
            }
        }

        public void TouchThenApplyForce(ServerAction action)
        {
            float x = action.x;
            float y = 1.0f - action.y; //reverse the y so that the origin (0, 0) can be passed in as the top left of the screen

            //cast ray from screen coordinate into world space. If it hits an object
            Ray ray = m_Camera.ViewportPointToRay(new Vector3(x, y, 0.0f));
            RaycastHit hit;

            //if something was touched, actionFinished(true) always
            if(Physics.Raycast(ray, out hit, action.handDistance, 1 << 0 | 1 << 8 | 1<<10, QueryTriggerInteraction.Ignore))
            {
                if(hit.transform.GetComponent<SimObjPhysics>())
                {
                    //wait! First check if the point hit is withing visibility bounds (camera viewport, max distance etc)
                    //this should basically only happen if the handDistance value is too big
                    if(!isPosInView(targetPosition: hit.point, inMaxVisibleDistance: true, inViewport: true))
                    {
                        errorMessage = "Object succesfully hit, but it is outside of the Agent's interaction range";
                        WhatDidITouch errorFeedback = new WhatDidITouch(){didHandTouchSomething = false, objectId = "", armsLength = action.handDistance};
                        actionFinished(false, errorFeedback);
                        return;
                    }

                    //if the object is a sim object, apply force now!
                    SimObjPhysics target = hit.transform.GetComponent<SimObjPhysics>();
                    bool canbepushed = false;

                    if (target.PrimaryProperty == SimObjPrimaryProperty.CanPickup ||
                        target.PrimaryProperty == SimObjPrimaryProperty.Moveable)
                        canbepushed = true;

                    if (!canbepushed) 
                    {
                        //the sim object hit was not moveable or pickupable
                        WhatDidITouch feedback = new WhatDidITouch(){didHandTouchSomething = true, objectId = target.objectID, armsLength = hit.distance};
                        #if UNITY_EDITOR
                        print("object touched was not moveable or pickupable");
                        print("didHandTouchSomething: " + feedback.didHandTouchSomething);
                        print("object id: " + feedback.objectId);
                        print("armslength: " + feedback.armsLength);
                        #endif
                        actionFinished(true, feedback);
                        return;
                    }

                    ServerAction apply = new ServerAction();
                    apply.moveMagnitude = action.moveMagnitude;

                    //translate action.direction from Agent's local space to world space - note: do not use camera local space, keep it on agent
                    Vector3 forceDir = this.transform.TransformDirection(action.direction);

                    apply.x = forceDir.x;
                    apply.y = forceDir.y;
                    apply.z = forceDir.z;

                    sopApplyForce(apply, target, hit.distance);
                }

                //raycast hit something but it wasn't a sim object
                else
                {
                    WhatDidITouch feedback = new WhatDidITouch(){didHandTouchSomething = true, objectId = "not a sim object, a structure was touched", armsLength = hit.distance};
                    #if UNITY_EDITOR
                    print("object touched was not a sim object at all");
                    print("didHandTouchSomething: " + feedback.didHandTouchSomething);
                    print("object id: " + feedback.objectId);
                    print("armslength: " + feedback.armsLength);
                    #endif
                    actionFinished(true, feedback);
                    return;
                }
            }

            //raycast didn't hit anything
            else
            {
                //get ray.origin, multiply handDistance with ray.direction, add to origin to get the final point
                //if the final point was out of range, return actionFinished false, otherwise return actionFinished true with feedback
                Vector3 testPosition = ((action.handDistance * ray.direction) + ray.origin);
                if(!isPosInView(targetPosition: testPosition, inMaxVisibleDistance: true, inViewport: true))
                {
                    errorMessage = "the position the hand would have moved to is outside the agent's max interaction range";
                    WhatDidITouch errorFeedback = new WhatDidITouch(){didHandTouchSomething = false, objectId = "", armsLength = action.handDistance};
                    actionFinished(false, errorFeedback);
                    return;
                }

                //the nothing hit was not out of range, but still nothing was hit
                WhatDidITouch feedback = new WhatDidITouch(){didHandTouchSomething = false, objectId = "", armsLength = action.handDistance};
                #if UNITY_EDITOR
                print("raycast did not hit anything, it only hit empty space");
                print("didHandTouchSomething: " + feedback.didHandTouchSomething);
                print("object id: " + feedback.objectId);
                print("armslength: " + feedback.armsLength);
                #endif
                actionFinished(true,feedback);
            }
            
        }

        //for use with TouchThenApplyForce feedback return
        public struct WhatDidITouch
        {
            public bool didHandTouchSomething;//did the hand touch something or did it hit nothing?
            public string objectId;//id of object touched, if it is a sim object
            public float armsLength;//the amount the hand moved from it's starting position to hit the object touched
        }

        //checks if agent hand that is holding an object can move to a target location. Returns false if any obstructions
        public bool CheckIfAgentCanMoveHand(Vector3 targetPosition, bool mustBeVisible = false) {
            bool result = false;

            //first check if we have anything in our hand, if not then no reason to move hand
            if (ItemInHand == null) {
                errorMessage = "Agent can only move hand if currently holding an item";
                result = false;
                return result;
            }

            //now check if the target position is within bounds of the Agent's forward (z) view
            Vector3 tmp = m_Camera.transform.position;
            tmp.y = targetPosition.y;

            if (Vector3.Distance(tmp, targetPosition) > maxVisibleDistance)
            {
                errorMessage = "The target position is out of range- object cannot move outside of max visibility distance.";
                result = false;
                return result;
            }

            //Note: Viewport normalizes to (0,0) bottom left, (1, 0) top right of screen
            //now make sure the targetPosition is actually within the Camera Bounds 

            Vector3 lastPosition = AgentHand.transform.position;
            AgentHand.transform.position = targetPosition;
            //now make sure that the targetPosition is within the Agent's x/y view, restricted by camera
            if(!objectIsWithinViewport(ItemInHand.GetComponent<SimObjPhysics>()))
            {
                AgentHand.transform.position = lastPosition;
                errorMessage = "Target position is outside of the agent's viewport. The target position must be within the frustrum of the viewport.";
                result = false;
                return result;
            }

            //reset for mustBeVisible test so the direction from agent hand to target is correct
            AgentHand.transform.position = lastPosition;

            //by default this is ignored, but pass this as true to force hand manipulation
            //such that objects will always remain visible to the agent and not occluded
            if(mustBeVisible)
            {
                //quickly move object to proposed target position and see if target is still visible
                lastPosition = AgentHand.transform.position;
                AgentHand.transform.position = targetPosition;
                if (!objectIsCurrentlyVisible(ItemInHand.GetComponent<SimObjPhysics>(), 1000f)) {
                    errorMessage = "The target position is not in the Area of the Agent's Viewport!";
                    result = false;
                    AgentHand.transform.position = lastPosition;
                    return result;
                }
                AgentHand.transform.position = lastPosition;
            }


            //ok now actually check if the Agent Hand holding ItemInHand can move to the target position without
            //being obstructed by anything
            Rigidbody ItemRB = ItemInHand.GetComponent<Rigidbody>();

            RaycastHit[] sweepResults = ItemRB.SweepTestAll(targetPosition - AgentHand.transform.position,
                Vector3.Distance(targetPosition, AgentHand.transform.position),
                QueryTriggerInteraction.Ignore);

            //did we hit anything?
            if (sweepResults.Length > 0) {

                foreach (RaycastHit hit in sweepResults) {
                    //hit the player? it's cool, no problem
                    if (hit.transform.tag == "Player") {
                        result = true;
                        break;
                    }

                    //oh we hit something else? oh boy, that's blocking!
                    else {
                        errorMessage = hit.transform.name + " is in Object In Hand's Path! Can't Move Hand holding " + ItemInHand.name;
                        result = false;
                        return result;
                    }
                }

            }

            //didnt hit anything in sweep, we are good to go
            else 
            {
                result = true;
            }

            return result;
        }

        //moves hand to the x, y, z coordinate, not constrained by any axis, if within range
        protected bool moveHandToXYZ(float x, float y, float z, bool mustBeVisible = false) 
        {
            Vector3 targetPosition = new Vector3(x, y, z);
            if (CheckIfAgentCanMoveHand(targetPosition, mustBeVisible)) 
            {
                //Debug.Log("Movement of Agent Hand holding " + ItemInHand.name + " succesful!");
                Vector3 oldPosition = AgentHand.transform.position;
                AgentHand.transform.position = targetPosition;
                IsHandDefault = false;
                return true;
            } 
            
            else 
            {
                //error messages are set up in CheckIfAgentCanMoveHand
                return false;
            }
        }

        //coroutine to yield n frames before returning
        protected IEnumerator waitForNFramesAndReturn(int n, bool actionSuccess) {
            for (int i = 0; i < n; i++) {
                yield return null;
            }
            actionFinished(actionSuccess);
        }

        // Moves hand relative the agent (but not relative the camera, i.e. up is up)
        // x, y, z coordinates should specify how far to move in that direction, so
        // x=.1, y=.1, z=0 will move the hand .1 in both the x and y coordinates.
        public void MoveHand(float x, float y, float z) {
            //get new direction relative to Agent forward facing direction (not the camera)
            Vector3 newPos = AgentHand.transform.position +
                transform.forward * z +
                transform.right * x +
                transform.up * y;
            StartCoroutine(waitForNFramesAndReturn(1, moveHandToXYZ(newPos.x, newPos.y, newPos.z)));
        }

        //moves hand constrained to x, y, z axes a given magnitude- x y z describe the magnitude in this case
        //pass in x,y,z of 0 if no movement is desired on that axis
        //pass in x,y,z of + for positive movement along that axis
        //pass in x,y,z of - for negative movement along that axis
        public void MoveHandDelta(float x, float y, float z, bool forceVisible = false) {
            Vector3 newPos = AgentHand.transform.position;
            newPos = newPos + (m_Camera.transform.forward * z) + (m_Camera.transform.up * y) + (m_Camera.transform.right * x);
            actionFinished(moveHandToXYZ(newPos.x, newPos.y, newPos.z, forceVisible));
        }

        public void MoveHandAhead(float moveMagnitude, bool forceVisible = false) {
            Vector3 newPos = AgentHand.transform.position;
            newPos = newPos + (m_Camera.transform.forward * moveMagnitude);
            actionFinished(moveHandToXYZ(newPos.x, newPos.y, newPos.z, forceVisible));
        }

        public void MoveHandLeft(float moveMagnitude, bool forceVisible = false) {
            Vector3 newPos = AgentHand.transform.position;
            newPos = newPos + (-m_Camera.transform.right * moveMagnitude);
            actionFinished(moveHandToXYZ(newPos.x, newPos.y, newPos.z, forceVisible));
        }

        public void MoveHandDown(float moveMagnitude, bool forceVisible = false) {
            Vector3 newPos = AgentHand.transform.position;
            newPos = newPos + (-m_Camera.transform.up * moveMagnitude);
            actionFinished(moveHandToXYZ(newPos.x, newPos.y, newPos.z, forceVisible));
        }

        public void MoveHandUp(float moveMagnitude, bool forceVisible = false) {
            Vector3 newPos = AgentHand.transform.position;
            newPos = newPos + (m_Camera.transform.up * moveMagnitude);
            actionFinished(moveHandToXYZ(newPos.x, newPos.y, newPos.z, forceVisible));
        }

        public void MoveHandRight(float moveMagnitude, bool forceVisible = false) {
            Vector3 newPos = AgentHand.transform.position;
            newPos = newPos + (m_Camera.transform.right * moveMagnitude);
            actionFinished(moveHandToXYZ(newPos.x, newPos.y, newPos.z, forceVisible));
        }

        public void MoveHandBack(float moveMagnitude, bool forceVisible = false) {
            Vector3 newPos = AgentHand.transform.position;
            newPos = newPos + (-m_Camera.transform.forward * moveMagnitude);
            actionFinished(moveHandToXYZ(newPos.x, newPos.y, newPos.z, forceVisible));
        }

        //uh this kinda does what MoveHandDelta does but in more steps, splitting direction and magnitude into
        //two separate params in case someone wants it that way
        public void MoveHandMagnitude(float moveMagnitude, float x=0.0f, float y=0.0f, float z=0.0f) {
            Vector3 newPos = AgentHand.transform.position;

            //get new direction relative to Agent's (camera's) forward facing 
            if (x > 0) {
                newPos = newPos + (m_Camera.transform.right * moveMagnitude);
            }

            if (x < 0) {
                newPos = newPos + (-m_Camera.transform.right * moveMagnitude);
            }

            if (y > 0) {
                newPos = newPos + (m_Camera.transform.up * moveMagnitude);
            }

            if (y < 0) {
                newPos = newPos + (-m_Camera.transform.up * moveMagnitude);
            }

            if (z > 0) {
                newPos = newPos + (m_Camera.transform.forward * moveMagnitude);
            }

            if (z < 0) {
                newPos = newPos + (-m_Camera.transform.forward * moveMagnitude);
            }

            actionFinished(moveHandToXYZ(newPos.x, newPos.y, newPos.z));
        }

        public bool IsInArray(Collider collider, GameObject[] arrayOfCol) {
            for (int i = 0; i < arrayOfCol.Length; i++) {
                if (collider == arrayOfCol[i].GetComponent<Collider>())
                    return true;
            }
            return false;
        }

        public bool CheckIfAgentCanRotateHand() {
            bool result = false;

            //make sure there is a box collider
            if (ItemInHand.GetComponent<SimObjPhysics>().BoundingBox.GetComponent<BoxCollider>()) {
                Vector3 sizeOfBox = ItemInHand.GetComponent<SimObjPhysics>().BoundingBox.GetComponent<BoxCollider>().size;
                float overlapRadius = Math.Max(Math.Max(sizeOfBox.x, sizeOfBox.y), sizeOfBox.z);

                //all colliders hit by overlapsphere
                Collider[] hitColliders = Physics.OverlapSphere(AgentHand.transform.position,
                    overlapRadius, 1 << 8, QueryTriggerInteraction.Ignore);

                //did we even hit enything?
                if (hitColliders.Length > 0) {
                    foreach (Collider col in hitColliders) {
                        //is this a sim object?
                        if (col.GetComponentInParent<SimObjPhysics>()) {
                            //is it not the item we are holding? then it's blocking
                            if (col.GetComponentInParent<SimObjPhysics>().transform != ItemInHand.transform) {
                                errorMessage = "Rotating the object results in it colliding with " + col.gameObject.name;
                                return false;
                            }

                            //oh it is the item we are holding, it's fine
                            else
                                result = true;
                        }

                        //ok it's not a sim obj and it's not the player, so it must be a structure or something else that would block
                        else if (col.tag != "Player") {
                            errorMessage = "Rotating the object results in it colliding with an agent.";
                            return false;
                        }
                    }
                }

                //nothing hit by sphere, so we are safe to rotate
                else {
                    result = true;
                }
            } else {
                Debug.Log("item in hand is missing a collider box for some reason! Oh nooo!");
            }

            return result;
        }

        //rotat ethe hand if there is an object in it
        public void RotateHand(ServerAction action) {

            if (ItemInHand == null) {
                errorMessage = "Can't rotate hand unless holding object";
                actionFinished(false);
                return;
            }

            if (CheckIfAgentCanRotateHand()) {
                Vector3 vec = new Vector3(action.x, action.y, action.z);
                AgentHand.transform.localRotation = Quaternion.Euler(vec);
                //SetUpRotationBoxChecks();

                //if this is rotated too much, drop any contained object if held item is a receptacle
                if (Vector3.Angle(ItemInHand.transform.up, Vector3.up) > 95) {
                    DropContainedObjects(
                        target: ItemInHand.GetComponent<SimObjPhysics>(),
                        reparentContainedObjects: true,
                        forceKinematic: false
                    );
                }

                actionFinished(true);
            } else {
                actionFinished(false);
            }
        }

        //rotate the hand if there is an object in it
        public void RotateHandRelative(ServerAction action) {

            if (ItemInHand == null) {
                errorMessage = "Can't rotate hand unless holding object";
                return;
            }

            Quaternion agentRot = transform.rotation;
            Quaternion agentHandStartRot = AgentHand.transform.rotation;

            transform.rotation = Quaternion.identity;

            AgentHand.transform.Rotate(
                new Vector3(action.x, action.y, action.z), Space.World
            );
            transform.rotation = agentRot;

            if (isHandObjectColliding(true)) {
                errorMessage = "Hand object is coliding after rotation.";
                AgentHand.transform.rotation = agentHandStartRot;
                actionFinished(false);
            } else {
                actionFinished(true);
            }
        }

        //action to return points from a grid that have an experiment receptacle below it
        //creates a grid startinng from the agent's current hand position and projects that grid
        //forward relative to the agent
        //grid will be a 2n+1 by n grid in the orientation of agent right/left by agent forward
        public void GetReceptacleCoordinatesExpRoom(float gridSize, int maxStepCount)
        {
            var agent = this.agentManager.agents[0];
            ExperimentRoomSceneManager ersm = physicsSceneManager.GetComponent<ExperimentRoomSceneManager>();
            //good defaults would be gridSize 0.1m, maxStepCount 20 to cover the room
            var ret = ersm.ValidGrid(agent.AgentHand.transform.position, gridSize, maxStepCount, agent);
            //var ret = ersm.ValidGrid(agent.AgentHand.transform.position, action.gridSize, action.maxStepCount, agent);
            actionFinished(true, ret);
        }

        //spawn receptacle object at array index <objectVariation> rotated to <y>
        //on <receptacleObjectId> using position <position>
        public void SpawnExperimentObjAtPoint(ServerAction action)
        {
            if(action.receptacleObjectId == null)
            {
                errorMessage = "please give valid receptacleObjectId for SpawnExperimentReceptacleAtPoint action";
                actionFinished(false);
                return;
            }

            if(action.objectType == null)
            {
                errorMessage = "please use either 'receptacle' or 'screen' to specify which experiment object to spawn";
                actionFinished(false);
                return;
            }

            SimObjPhysics target = null;
            //find the object in the scene, disregard visibility
            foreach(SimObjPhysics sop in VisibleSimObjs(true))
            {
                if(sop.objectID == action.receptacleObjectId)
                {
                    target = sop;
                }
            }

            if(target == null)
            {
                errorMessage = "no receptacle object with id: "+ 
                action.receptacleObjectId + " could not be found during SpawnExperimentReceptacleAtPoint";
                actionFinished(false);
                return;
            }

            ExperimentRoomSceneManager ersm = physicsSceneManager.GetComponent<ExperimentRoomSceneManager>();
            if(ersm.SpawnExperimentObjAtPoint(action.objectType, action.objectVariation, target, action.position, action.y))
            actionFinished(true);

            else
            {
                errorMessage = "Experiment object could not be placed on " + action.receptacleObjectId;
                actionFinished(false);
            }
        }

        //spawn receptacle object at array index <objectVariation> rotated to <y>
        //on <receptacleObjectId> using random seed <randomSeed>
        public void SpawnExperimentObjAtRandom(ServerAction action)
        {
            if(action.receptacleObjectId == null)
            {
                errorMessage = "please give valid receptacleObjectId for SpawnExperimentReceptacleAtRandom action";
                actionFinished(false);
                return;
            }

            if(action.objectType == null)
            {
                errorMessage = "please use either 'receptacle' or 'screen' to specify which experiment object to spawn";
                actionFinished(false);
                return;
            }

            SimObjPhysics target = null;
            //find the object in the scene, disregard visibility
            foreach(SimObjPhysics sop in VisibleSimObjs(true))
            {
                if(sop.objectID == action.receptacleObjectId)
                {
                    target = sop;
                }
            }

            if(target == null)
            {
                errorMessage = "no receptacle object with id: "+ 
                action.receptacleObjectId + " could not be found during SpawnExperimentReceptacleAtRandom";
                actionFinished(false);
                return;
            }

            ExperimentRoomSceneManager ersm = physicsSceneManager.GetComponent<ExperimentRoomSceneManager>();
            if(ersm.SpawnExperimentObjAtRandom(action.objectType, action.objectVariation, action.randomSeed, target, action.y))
            actionFinished(true);

            else
            {
                errorMessage = "Experiment object could not be placed on " + action.receptacleObjectId;
                actionFinished(false);
            }
        }

        //specify a screen by objectId in exp room and change material to objectVariation
        public void ChangeScreenMaterialExpRoom(string objectId, int objectVariation)
        {
            //only 5 material options at the moment
            if(objectVariation < 0 || objectVariation > 4)
            {
                errorMessage = "please use objectVariation [0, 4] inclusive";
                actionFinished(false);
                return;
            }

            if(objectId == null)
            {
                errorMessage = "please give valid objectId for ChangeScreenMaterialExpRoom action";
                actionFinished(false);
                return;
            }

            SimObjPhysics target = null;
            //find the object in the scene, disregard visibility
            foreach(SimObjPhysics sop in VisibleSimObjs(true))
            {
                if(sop.objectID == objectId)
                {
                    target = sop;
                }
            }

            if(target == null)
            {
                errorMessage = "no object with id: "+ 
                objectId + " could be found during ChangeScreenMaterialExpRoom";
                actionFinished(false);
                return;
            }

            ExperimentRoomSceneManager ersm = physicsSceneManager.GetComponent<ExperimentRoomSceneManager>();
            ersm.ChangeScreenMaterial(target, objectVariation);
            actionFinished(true);
        }

        //specify a screen in exp room by objectId and change material color to rgb
        public void ChangeScreenColorExpRoom(string objectId, float r, float g, float b)
        {
            if(
            r < 0 || r > 255 ||
            g < 0 || g > 255 ||
            b < 0 || b > 255)
            {
                errorMessage = "rgb values must be [0-255]";
                actionFinished(false);
                return;
            }

            SimObjPhysics target = null;
            //find the object in the scene, disregard visibility
            foreach(SimObjPhysics sop in VisibleSimObjs(true))
            {
                if(sop.objectID == objectId)
                {
                    target = sop;
                }
            }

            if(target == null)
            {
                errorMessage = "no object with id: "+ 
                objectId + " could not be found during ChangeScreenColorExpRoom";
                actionFinished(false);
                return;
            }

            ExperimentRoomSceneManager ersm = physicsSceneManager.GetComponent<ExperimentRoomSceneManager>();
            ersm.ChangeScreenColor(target, r, g, b);
            actionFinished(true);
        }

        //change wall to material [variation]       
        public void ChangeWallMaterialExpRoom(int objectVariation)
        {
            //only 5 material options at the moment
            if(objectVariation < 0 || objectVariation > 4)
            {
                errorMessage = "please use objectVariation [0, 4] inclusive";
                actionFinished(false);
                return;
            }

            ExperimentRoomSceneManager ersm = physicsSceneManager.GetComponent<ExperimentRoomSceneManager>();
            ersm.ChangeWallMaterial(objectVariation);
            actionFinished(true);
        }

        //change wall color to rgb (0-255, 0-255, 0-255)
        public void ChangeWallColorExpRoom(ServerAction action)
        {
            if(
            action.r < 0 || action.r > 255 ||
            action.g < 0 || action.g > 255 ||
            action.b < 0 || action.b > 255)
            {
                errorMessage = "rgb values must be [0-255]";
                actionFinished(false);
                return;
            }

            ExperimentRoomSceneManager ersm = physicsSceneManager.GetComponent<ExperimentRoomSceneManager>();
            ersm.ChangeWallColor(action.r, action.g, action.b);
            actionFinished(true);
        }

        //change floor to material [variation]
        public void ChangeFloorMaterialExpRoom(ServerAction action)
        {
            //only 5 material options at the moment
            if(action.objectVariation < 0 || action.objectVariation > 4)
            {
                errorMessage = "please use objectVariation [0, 4] inclusive";
                actionFinished(false);
                return;
            }

            ExperimentRoomSceneManager ersm = physicsSceneManager.GetComponent<ExperimentRoomSceneManager>();
            ersm.ChangeFloorMaterial(action.objectVariation);
            actionFinished(true);
        }

        //change wall color to rgb (0-255, 0-255, 0-255)
        public void ChangeFloorColorExpRoom(ServerAction action)
        {
            if(
            action.r < 0 || action.r > 255 ||
            action.g < 0 || action.g > 255 ||
            action.b < 0 || action.b > 255)
            {
                errorMessage = "rgb values must be [0-255]";
                actionFinished(false);
                return;
            }

            ExperimentRoomSceneManager ersm = physicsSceneManager.GetComponent<ExperimentRoomSceneManager>();
            ersm.ChangeFloorColor(action.r, action.g, action.b);
            actionFinished(true);
        }

        //change color of ceiling lights in exp room to rgb (0-255, 0-255, 0-255)
        public void ChangeLightColorExpRoom(ServerAction action)
        {
            if(
            action.r < 0 || action.r > 255 ||
            action.g < 0 || action.g > 255 ||
            action.b < 0 || action.b > 255)
            {
                errorMessage = "rgb values must be [0-255]";
                actionFinished(false);
                return;
            }

            ExperimentRoomSceneManager ersm = physicsSceneManager.GetComponent<ExperimentRoomSceneManager>();
            ersm.ChangeLightColor(action.r, action.g, action.b);
            actionFinished(true);
        }

        //change intensity of lights in exp room [0-5] these arent in like... lumens or anything
        //just a relative intensity value
        public void ChangeLightIntensityExpRoom(float intensity)
        {
            //restrict this to [0-5]
            if(intensity < 0 || intensity > 5)
            {
                errorMessage = "light intensity must be [0.0 , 5.0] inclusive";
                actionFinished(false);
                return;
            }

            ExperimentRoomSceneManager ersm = physicsSceneManager.GetComponent<ExperimentRoomSceneManager>();
            ersm.ChangeLightIntensity(intensity);
            actionFinished(true);
        }

        public void ChangeTableTopMaterialExpRoom(ServerAction action)
        {
            //only 5 material options at the moment
            if(action.objectVariation < 0 || action.objectVariation > 4)
            {
                errorMessage = "please use objectVariation [0, 4] inclusive";
                actionFinished(false);
                return;
            }

            ExperimentRoomSceneManager ersm = physicsSceneManager.GetComponent<ExperimentRoomSceneManager>();
            ersm.ChangeTableTopMaterial(action.objectVariation);
            actionFinished(true);
        }

        public void ChangeTableTopColorExpRoom(ServerAction action)
        {
            if(
            action.r < 0 || action.r > 255 ||
            action.g < 0 || action.g > 255 ||
            action.b < 0 || action.b > 255)
            {
                errorMessage = "rgb values must be [0-255]";
                actionFinished(false);
                return;
            }

            ExperimentRoomSceneManager ersm = physicsSceneManager.GetComponent<ExperimentRoomSceneManager>();
            ersm.ChangeTableTopColor(action.r, action.g, action.b);
            actionFinished(true);
        }

        public void ChangeTableLegMaterialExpRoom(ServerAction action)
        {
            //only 5 material options at the moment
            if(action.objectVariation < 0 || action.objectVariation > 4)
            {
                errorMessage = "please use objectVariation [0, 4] inclusive";
                actionFinished(false);
                return;
            }

            ExperimentRoomSceneManager ersm = physicsSceneManager.GetComponent<ExperimentRoomSceneManager>();
            ersm.ChangeTableLegMaterial(action.objectVariation);
            actionFinished(true);
        }

        public void ChangeTableLegColorExpRoom(ServerAction action)
        {
            if(
            action.r < 0 || action.r > 255 ||
            action.g < 0 || action.g > 255 ||
            action.b < 0 || action.b > 255)
            {
                errorMessage = "rgb values must be [0-255]";
                actionFinished(false);
                return;
            }

            ExperimentRoomSceneManager ersm = physicsSceneManager.GetComponent<ExperimentRoomSceneManager>();
            ersm.ChangeTableLegColor(action.r, action.g, action.b);
            actionFinished(true);
        }

        //returns valid spawn points for spawning an object on a receptacle in the experiment room
        //checks if <action.objectId> at <action.y> rotation can spawn without falling off 
        //table <receptacleObjectId>
        public void ReturnValidSpawnsExpRoom(ServerAction action)
        {
            if(action.receptacleObjectId == null)
            {
                errorMessage = "please give valid receptacleObjectId for ReturnValidSpawnsExpRoom action";
                actionFinished(false);
                return;
            }

            if(action.objectType == null)
            {
                errorMessage = "please use either 'receptacle' or 'screen' to specify which experiment object to spawn";
                actionFinished(false);
                return;
            }

            SimObjPhysics target = null;
            //find the object in the scene, disregard visibility
            foreach(SimObjPhysics sop in VisibleSimObjs(true))
            {
                if(sop.objectID == action.receptacleObjectId)
                {
                    target = sop;
                }
            }

            if(target == null)
            {
                errorMessage = "no receptacle object with id: "+ 
                action.receptacleObjectId + " could not be found during ReturnValidSpawnsExpRoom";
                actionFinished(false);
                return;
            }

            //return all valid spawn coordinates
            ExperimentRoomSceneManager ersm = physicsSceneManager.GetComponent<ExperimentRoomSceneManager>();
            actionFinished(true, ersm.ReturnValidSpawns(action.objectType, action.objectVariation, target, action.y));
        }

        //change scale of sim object, this only works with sim objects not structures
        public void ScaleObject(ServerAction action)
        {
            //specify target to pickup via objectId or coordinates
            SimObjPhysics target = null;
            if (action.forceAction) {
                action.forceVisible = true;
            }
            //no target object specified, so instead try and use x/y screen coordinates
            if(action.objectId == null)
            {
                if(!screenToWorldTarget(
                x: action.x, 
                y: action.y, 
                target: ref target, 
                forceAction: action.forceAction))
                {
                    //error message is set inside screenToWorldTarget
                    actionFinished(false, errorMessage);
                    return;
                }
            }

            //an objectId was given, so find that target in the scene if it exists
            else
            {
                if (!physicsSceneManager.ObjectIdToSimObjPhysics.ContainsKey(action.objectId)) {
                    errorMessage = "Object ID appears to be invalid.";
                    actionFinished(false);
                    return;
                }
                
                //if object is in the scene and visible, assign it to 'target'
                target = getInteractableSimObjectFromId(action.objectId, action.forceVisible);
            }

            //neither objectId nor coordinates found an object
            if(target == null)
            {
                errorMessage = "No target found";
                actionFinished(false);
                return;
            }

            else
            {
                float scaleMultiplier = action.scale; //this can be something like 0.3 to shrink or 1.5 to grow
                StartCoroutine(scaleObject(gameObject.transform.localScale * action.scale, target));
            }
        }

        private IEnumerator scaleObject(Vector3 targetScale, SimObjPhysics target)
        {
            yield return new WaitForFixedUpdate();

            Vector3 originalScale = target.transform.localScale;
            float currentTime = 0.0f;

            do
            {
                target.transform.localScale = Vector3.Lerp(originalScale, targetScale, currentTime / 1.0f);
                currentTime += Time.deltaTime;
                yield return null;
            } while (currentTime <= 1.0f);

            //store reference to all children
            Transform[] children = new Transform[target.transform.childCount];

            for(int i = 0; i < target.transform.childCount; i++)
            {
                children[i] = target.transform.GetChild(i);
            }

            //detach all children
            target.transform.DetachChildren();
            //zero out object transform to be 1, 1, 1
            target.transform.transform.localScale = Vector3.one;
            //reparent all children
            foreach (Transform t in children)
            {
                t.SetParent(target.transform);
            }

            target.ContextSetUpBoundingBox();
            actionFinished(true);
        }
        
        //pass in a Vector3, presumably from GetReachablePositions, and try to place a specific Sim Object there
        //unlike PlaceHeldObject or InitialRandomSpawn, this won't be limited by a Receptacle, but only
        //limited by collision
        public void PlaceObjectAtPoint(
            string objectId,
            Vector3 position,
            Vector3? rotation = null,
            bool forceKinematic = false
        ) {
            if (!physicsSceneManager.ObjectIdToSimObjPhysics.ContainsKey(objectId)) {
                errorMessage = "Cannot find object with id " + objectId;
                actionFinished(false);
                return;
            }

            // find the object in the scene, disregard visibility
            SimObjPhysics target = physicsSceneManager.ObjectIdToSimObjPhysics[objectId];

            bool placeObjectSuccess = PlaceObjectAtPoint(
                target: target,
                position: position,
                rotation: rotation,
                forceKinematic: forceKinematic,
                includeErrorMessage: true
            );

            if (placeObjectSuccess) {
                if (!forceKinematic) {
                    StartCoroutine(checkIfObjectHasStoppedMoving(target, 0, true));
                    return;
                } else {
                    actionFinished(true);
                    return;
                }
            } else {
                actionFinished(false);
                return;
            }
        }

        public bool PlaceObjectAtPoint(
            SimObjPhysics target, 
            Vector3 position, 
            Vector3? rotation, 
            bool forceKinematic,
            bool includeErrorMessage = false
        ) {
            //make sure point we are moving the object to is valid
            if(!agentManager.sceneBounds.Contains(position)) {
                if (includeErrorMessage) {
                    errorMessage = $"Position coordinate ({position}) is not within scene bounds ({agentManager.sceneBounds})";
                }
                return false;
            }

            Quaternion originalRotation = target.transform.rotation;
            if (rotation.HasValue) {
                target.transform.rotation = Quaternion.Euler(rotation.Value);
            }
            Vector3 originalPos = target.transform.position;
            target.transform.position = agentManager.SceneBounds.min - new Vector3(-100f, -100f, -100f);

            bool wasInHand = false;
            if(ItemInHand)
            {
                if(ItemInHand.transform.gameObject == target.transform.gameObject)
                {
                    wasInHand = true;
                }
            }

            //ok let's get the distance from the simObj to the bottom most part of its colliders
            Vector3 targetNegY = target.transform.position + new Vector3(0, -1, 0);
            BoxCollider b = target.BoundingBox.GetComponent<BoxCollider>();

            b.enabled = true;
            Vector3 bottomPoint = b.ClosestPoint(targetNegY);
            b.enabled = false;

            float distFromSopToBottomPoint = Vector3.Distance(bottomPoint, target.transform.position);

            float offset = distFromSopToBottomPoint + 0.005f; // Offset in case the surface below isn't completely flat

            Vector3 finalPos = GetSurfacePointBelowPosition(position) +  new Vector3(0, offset, 0);

            // Check spawn area here            
            target.transform.position = finalPos;
            Collider colliderHitIfSpawned = UtilityFunctions.firstColliderObjectCollidingWith(
                target.gameObject
            );
            
            if (colliderHitIfSpawned == null) {
                target.transform.position = finalPos;

                // Additional stuff we need to do if placing item that was in hand
                if (wasInHand) {

                    Rigidbody rb = ItemInHand.GetComponent<Rigidbody>();
                    rb.isKinematic = forceKinematic;
                    rb.constraints = RigidbodyConstraints.None;
                    rb.useGravity = true;

                    // change collision detection mode while falling so that obejcts don't phase through colliders.
                    // this is reset to discrete on SimObjPhysics.cs's update 
                    rb.collisionDetectionMode = CollisionDetectionMode.ContinuousSpeculative;

                    GameObject topObject = GameObject.Find("Objects");
                    if (topObject != null) {
                        ItemInHand.transform.parent = topObject.transform;
                    } else {
                        ItemInHand.transform.parent = null;
                    }

                    DropContainedObjects(
                        target: target,
                        reparentContainedObjects: true,
                        forceKinematic: forceKinematic
                    );
                    target.isInAgentHand = false;
                    ItemInHand = null;
                
                }
                return true;
            }
            
            target.transform.position = originalPos;
            target.transform.rotation = originalRotation;

            //if the original position was in agent hand, reparent object to agent hand
            if(wasInHand)
            {
                target.transform.SetParent(AgentHand.transform);
                ItemInHand = target.gameObject;
                target.isInAgentHand = true;
                target.GetComponent<Rigidbody>().isKinematic = true;
            }
            
            if (includeErrorMessage) {
                SimObjPhysics hitSop = ancestorSimObjPhysics(colliderHitIfSpawned.gameObject);
                errorMessage = (
                    $"Spawn area not clear ({(hitSop != null ? hitSop.ObjectID : colliderHitIfSpawned.name)})" 
                    + " is in the way), can't place object at that point"
                );
            }
            return false;
        }

        public void PlaceObjectAtPoint(
            string objectId,
            Vector3[] positions,
            Vector3? rotation = null,
            bool forceKinematic = false
        ) {
            if (!physicsSceneManager.ObjectIdToSimObjPhysics.ContainsKey(objectId)) {
                errorMessage = "Cannot find object with id " + objectId;
                actionFinished(false);
                return;
            }

            // find the object in the scene, disregard visibility
            SimObjPhysics target = physicsSceneManager.ObjectIdToSimObjPhysics[objectId];

            bool placeObjectSuccess = false;
            
            foreach (Vector3 position in positions) {
                placeObjectSuccess = PlaceObjectAtPoint(
                    target: target,
                    position: position,
                    rotation: rotation,
                    forceKinematic: forceKinematic,
                    includeErrorMessage: true
                );
                if (placeObjectSuccess) {
                    errorMessage = "";
                    break;
                }
            }

            if (placeObjectSuccess) {
                if (!forceKinematic) {
                    StartCoroutine(checkIfObjectHasStoppedMoving(target, 0, true));
                    return;
                } else {
                    actionFinished(true);
                    return;
                }
            } else {
                actionFinished(false);
                return;
            }
        }

        // Similar to PlaceObjectAtPoint(...) above but returns a bool if successful
        public bool placeObjectAtPoint(SimObjPhysics t, Vector3 position)
        {
            SimObjPhysics target = null;
            //find the object in the scene, disregard visibility
            foreach(SimObjPhysics sop in VisibleSimObjs(true))
            {
                if(sop.objectID == t.objectID)
                {
                    target = sop;
                }
            }

            if(target == null)
            {
                return false;
            }

            //make sure point we are moving the object to is valid
            if(!agentManager.sceneBounds.Contains(position))
            {
                return false;
            }

            //ok let's get the distance from the simObj to the bottom most part of its colliders
            Vector3 targetNegY = target.transform.position + new Vector3(0, -1, 0);
            BoxCollider b = target.BoundingBox.GetComponent<BoxCollider>();

            b.enabled = true;
            Vector3 bottomPoint = b.ClosestPoint(targetNegY);
            b.enabled = false;

            float distFromSopToBottomPoint = Vector3.Distance(bottomPoint, target.transform.position);

            float offset = distFromSopToBottomPoint;

            //final position to place on surface
            Vector3 finalPos = GetSurfacePointBelowPosition(position) +  new Vector3(0, offset, 0);


            //check spawn area, if its clear, then place object at finalPos
            InstantiatePrefabTest ipt = physicsSceneManager.GetComponent<InstantiatePrefabTest>();
            if(ipt.CheckSpawnArea(target, finalPos, target.transform.rotation, false))
            {
                target.transform.position = finalPos;
                return true;
            }

            return false;
        }
        //uncomment this to debug draw valid points
        //private List<Vector3> validpointlist = new List<Vector3>();

        //return a bunch of vector3 points above a target receptacle
        //if forceVisible = true, return points regardless of where receptacle is
        //if forceVisible = false, only return points that are also within view of the Agent camera
        public void GetSpawnCoordinatesAboveReceptacle(ServerAction action)
        {
            if (!physicsSceneManager.ObjectIdToSimObjPhysics.ContainsKey(action.objectId)) 
            {
                errorMessage = "Object ID appears to be invalid.";
                actionFinished(false);
                return;
            }

            SimObjPhysics target = null;
            //find our target receptacle
            //if action.anywhere False (default) this should only return objects that are visible
            //if action.anywhere true, return for any object no matter where it is
            foreach (SimObjPhysics sop in VisibleSimObjs(action.anywhere))
            {
                if(action.objectId == sop.ObjectID)
                {
                    target = sop;
                }
            }

            if(target == null)
            {
                if(action.anywhere)
                errorMessage = "No valid Receptacle found in scene";

                else
                errorMessage = "No valid Receptacle found in view";

                actionFinished(false);
                return;
            }

            //ok now get spawn points from target
            List<Vector3> targetPoints = new List<Vector3>();
            targetPoints = target.FindMySpawnPointsFromTopOfTriggerBox();

            //by default, action.anywhere = false, so remove all targetPoints that are outside of agent's view
            //if anywhere true, don't do this and just return all points we got from above
            if(!action.anywhere)
            {
                List<Vector3> filteredTargetPoints = new List<Vector3>();
                foreach(Vector3 v in targetPoints)
                {
                    if(isPosInView(targetPosition: v, inMaxVisibleDistance: true, inViewport: true))
                    {
                        filteredTargetPoints.Add(v);
                    }
                }

                targetPoints = filteredTargetPoints;
            }

            //uncomment to debug draw valid points
            // #if UNITY_EDITOR
            // validpointlist = targetPoints;
            // #endif

            actionFinished(true, targetPoints);
        }

        //same as GetSpawnCoordinatesAboveReceptacle(Server Action) but takes a sim obj phys instead
        //returns a list of vector3 coordinates above a receptacle. These coordinates will make up a grid above the receptacle
        public List<Vector3> getSpawnCoordinatesAboveReceptacle(SimObjPhysics t)
        {
            SimObjPhysics target = t;
            //ok now get spawn points from target
            List<Vector3> targetPoints = new List<Vector3>();
            targetPoints = target.FindMySpawnPointsFromTopOfTriggerBox();
            return targetPoints;
        }

        //instantiate a target circle, and then place it in a "SpawnOnlyOUtsideReceptacle" that is also within camera view
        //If fails, return actionFinished(false) and despawn target circle
        public void SpawnTargetCircle(ServerAction action)
        {
            if(action.objectVariation > 2 || action.objectVariation < 0)
            {
                errorMessage = "Please use valid int for SpawnTargetCircleAction. Valid ints are: 0, 1, 2 for small, medium, large circles";
                actionFinished(false);
                return;
            }
            //instantiate a target circle
            GameObject targetCircle = Instantiate(TargetCircles[action.objectVariation], new Vector3(0, 100, 0), Quaternion.identity);
            List<SimObjPhysics> targetReceptacles = new List<SimObjPhysics>();
            InstantiatePrefabTest ipt = physicsSceneManager.GetComponent<InstantiatePrefabTest>();

            //this is the default, only spawn circles in objects that are in view
            if(!action.anywhere)
            {
                //check every sim object and see if it is within the viewport
                foreach(SimObjPhysics sop in VisibleSimObjs(true))
                {
                    if(sop.DoesThisObjectHaveThisSecondaryProperty(SimObjSecondaryProperty.Receptacle))
                    {
                        ///one more check, make sure this receptacle
                        if(ReceptacleRestrictions.SpawnOnlyOutsideReceptacles.Contains(sop.ObjType))
                        {
                            //ok now check if the object is for real in the viewport
                            if(objectIsWithinViewport(sop))
                            {
                                targetReceptacles.Add(sop);
                            }
                        }
                    }
                }
            }

            //spawn target circle in any valid "outside" receptacle in the scene even if not in veiw
            else
            {
                //targetReceptacles.AddRange(physicsSceneManager.ReceptaclesInScene); 
                foreach(SimObjPhysics sop in physicsSceneManager.GatherAllReceptaclesInScene())
                {
                    if(ReceptacleRestrictions.SpawnOnlyOutsideReceptacles.Contains(sop.ObjType))
                    targetReceptacles.Add(sop);
                }               
            }


            //if we passed in a objectId, see if it is in the list of targetReceptacles found so far
            if(action.objectId != null)
            {
                List<SimObjPhysics> filteredTargetReceptacleList = new List<SimObjPhysics>();
                foreach(SimObjPhysics sop in targetReceptacles)
                {
                    if(sop.objectID == action.objectId)
                    filteredTargetReceptacleList.Add(sop);
                }

                targetReceptacles = filteredTargetReceptacleList;
            }

            // if(action.randomSeed != 0)
            // {
            //     targetReceptacles.Shuffle_(action.randomSeed);
            // }

            bool succesfulSpawn = false;

            if(targetReceptacles.Count <= 0)
            {
                errorMessage = "for some reason, no receptacles were found in the scene!";
                Destroy(targetCircle);
                actionFinished(false);
                return;
            }

            //ok we have a shuffled list of receptacles that is picked based on the seed....
            foreach(SimObjPhysics sop in targetReceptacles)
            {
                //for every receptacle, we will get a returned list of receptacle spawn points, and then try placeObjectReceptacle
                List<ReceptacleSpawnPoint> rsps = new List<ReceptacleSpawnPoint>();

                rsps = sop.ReturnMySpawnPoints(false);
                List<ReceptacleSpawnPoint> editedRsps = new List<ReceptacleSpawnPoint>();
                bool constraintsUsed = false;//only set rsps to editedRsps if constraints were passed in

                //only do further constraint checks if defaults are overwritten
                if(!(action.minDistance == 0 && action.maxDistance == 0))
                {
                    foreach(ReceptacleSpawnPoint p in rsps)
                    {
                        //get rid of differences in y values for points
                        Vector3 normalizedPosition = new Vector3(transform.position.x, 0, transform.position.z);
                        Vector3 normalizedPoint = new Vector3(p.Point.x, 0, p.Point.z);

                        if(action.minDistance == 0 && action.maxDistance > 0)
                        {
                            //check distance from agent's transform to spawnpoint
                            if((Vector3.Distance(normalizedPoint, normalizedPosition) <= action.maxDistance))
                            {
                                editedRsps.Add(p);
                            }

                            constraintsUsed = true;
                        }

                        //min distance passed in, no max distance
                        if(action.maxDistance == 0 && action.minDistance > 0)
                        {
                            //check distance from agent's transform to spawnpoint
                            if((Vector3.Distance(normalizedPoint, normalizedPosition) >= action.minDistance))
                            {
                                editedRsps.Add(p);
                            }

                            constraintsUsed = true;
                        }

                        else
                        {
                            //these are default so don't filter by distance
                            //check distance from agent's transform to spawnpoint
                            if((Vector3.Distance(normalizedPoint, normalizedPosition) >= action.minDistance 
                            && Vector3.Distance(normalizedPoint, normalizedPosition) <= action.maxDistance))
                            {
                                editedRsps.Add(p);
                            }

                            constraintsUsed = true;
                        }
                    }
                }

                if(constraintsUsed)
                rsps = editedRsps;

                rsps.Shuffle_(action.randomSeed);

                //only place in viewport
                if(!action.anywhere)
                {
                    if(ipt.PlaceObjectReceptacleInViewport(rsps, targetCircle.GetComponent<SimObjPhysics>(), true, 500, 90, true))
                    {
                        //make sure target circle is within viewport
                        succesfulSpawn = true;
                        break;
                    }
                }
                //place anywhere
                else
                {
                    if(ipt.PlaceObjectReceptacle(rsps, targetCircle.GetComponent<SimObjPhysics>(), true, 500, 90, true))
                    {
                        //make sure target circle is within viewport
                        succesfulSpawn = true;
                        break;
                    }               
                }
            }

            if(succesfulSpawn)
            {
                //if image synthesis is active, make sure to update the renderers for image synthesis since now there are new objects with renderes in the scene
                BaseFPSAgentController primaryAgent = GameObject.Find("PhysicsSceneManager").GetComponent<AgentManager>().ReturnPrimaryAgent();
                if(primaryAgent.imageSynthesis)
                {
                    if(primaryAgent.imageSynthesis.enabled)
                    primaryAgent.imageSynthesis.OnSceneChange();
                }

                SimObjPhysics targetSOP = targetCircle.GetComponent<SimObjPhysics>();
                physicsSceneManager.Generate_ObjectID(targetSOP);
                physicsSceneManager.AddToObjectsInScene(targetSOP);
                actionFinished(true, targetSOP.objectID);//return the objectID of circle spawned for easy reference
            }

            else
            {   
                Destroy(targetCircle);
                errorMessage = "circle failed to spawn";
                actionFinished(false);
            }
        }

        public void MakeObjectsOfTypeUnbreakable(string objectType)
        {
            if(objectType == null)
            {
                errorMessage = "no object type specified for MakeOBjectsOfTypeUnbreakable()";
                actionFinished(false);
            }

            SimObjPhysics[] simObjs= GameObject.FindObjectsOfType(typeof(SimObjPhysics)) as SimObjPhysics[];
            foreach(SimObjPhysics sop in simObjs)
            {
                if(sop.Type.ToString() == objectType) 
                {
                    if(sop.DoesThisObjectHaveThisSecondaryProperty(SimObjSecondaryProperty.CanBreak))
                    {
                        sop.GetComponent<Break>().Unbreakable = true;
                    }
                }
            }
            actionFinished(true);
        }

        public void SetObjectPoses(ServerAction action)
        {
            //make sure objectPoses and also the Object Pose elements inside are initialized correctly
            if(action.objectPoses == null || action.objectPoses[0] == null)
            {
                errorMessage = "objectPoses was not initialized correctly. Please make sure each element in the objectPoses list is initialized.";
                actionFinished(false);
                return;
            }
            StartCoroutine(setObjectPoses(action.objectPoses, action.placeStationary));
        }

        // SetObjectPoses is performed in a coroutine otherwise if
        // a frame does not pass prior to this AND the imageSynthesis
        // is enabled for say depth or normals, Unity will crash on 
        // a subsequent scene reset()
        protected IEnumerator setObjectPoses(ObjectPose[] objectPoses, bool placeStationary){
            yield return new WaitForEndOfFrame();
            bool success = physicsSceneManager.SetObjectPoses(objectPoses, out errorMessage, placeStationary);
            actionFinished(success, errorMessage);
        }

        //set all objects objects of a given type to a specific state, if that object has that state
        //ie: All objects of type Bowl that have the state property breakable, set isBroken = true
        public void SetObjectStates(ServerAction action)
        {
            if(action.SetObjectStates == null)
            {
                errorMessage = "action.SetObjectStates is null or not initialized!";
                actionFinished(false);
                return;
            }

            //if both the objectType and stateChange members are null, params not set correctly
            if(action.SetObjectStates.objectType == null && action.SetObjectStates.stateChange == null)
            {
                errorMessage = "action.SetObjectStates has objectType and stateChange strings null. Please pass in valid strings.";
                actionFinished(false);
                return;
            }

            //if you pass in an ObjectType, you must also pass in which stateChange of that object you are trying to Set
            if(action.SetObjectStates.objectType != null && action.SetObjectStates.stateChange == null)
            {
                errorMessage = "action.SetObjectStates is missing stateChange string. If setting objects by objectType, Please specify both an objectType and a stateChange compatible with that objectType to set.";
                actionFinished(false);
                return;
            }
            
            //call a coroutine to return actionFinished for all objects that have animation time
            if(action.SetObjectStates.stateChange == "toggleable" || action.SetObjectStates.stateChange == "openable")
            {
                StartCoroutine(SetStateOfAnimatedObjects(action.SetObjectStates));
            }

            //these object change states instantly, so no need for coroutine
            //the function called will handle the actionFinished() return;
            else
            {
                SetStateOfObjectsThatDontHaveAnimationTime(action.SetObjectStates);
            }
        }

        // find all objects in scene of type specified by SetObjectStates.objectType
        // toggle them to the bool if applicable: isOpen, isToggled, isBroken etc.
        protected IEnumerator SetStateOfAnimatedObjects(SetObjectStates SetObjectStates) {
            List<SimObjPhysics> animating = new List<SimObjPhysics>();
            Dictionary<SimObjPhysics, string> animatingType = new Dictionary<SimObjPhysics, string>();

            //in this case, we will try and set isToggled for all toggleable objects in the entire scene
            if (SetObjectStates.objectType == null) {
                foreach (SimObjPhysics sop in VisibleSimObjs(true)) {
                    if (SetObjectStates.stateChange == "toggleable") {
                        if (sop.DoesThisObjectHaveThisSecondaryProperty(SimObjSecondaryProperty.CanToggleOnOff) && sop.GetComponent<CanToggleOnOff>()) {
                            StartCoroutine(toggleObject(sop, SetObjectStates.isToggled));
                            animating.Add(sop);
                            animatingType[sop] = "toggleable";
                        }
                    }

                    if (SetObjectStates.stateChange == "openable") {
                        if (sop.GetComponent<CanOpen_Object>()) {
                            openObject(
                                target: sop,
                                openness: SetObjectStates.isOpen ? 1 : 0,
                                forceAction: true,
                                markActionFinished: false
                            );
                            animatingType[sop] = "openable";
                            animating.Add(sop);
                        }
                    }
                }
            } else {
                // in this case, we will only try and set states for objects of the specified objectType
                SimObjType sot = (SimObjType)System.Enum.Parse(typeof(SimObjType), SetObjectStates.objectType);

                // for every sim obj in scene, find objects of type specified first
                foreach (SimObjPhysics sop in VisibleSimObjs(true)) {
                    // ok we found an object with type specified, now toggle it 
                    if (sop.ObjType == sot) {
                        if (SetObjectStates.stateChange == "toggleable") {
                            if (sop.DoesThisObjectHaveThisSecondaryProperty(SimObjSecondaryProperty.CanToggleOnOff) && sop.GetComponent<CanToggleOnOff>()) {
                                StartCoroutine(toggleObject(sop, SetObjectStates.isToggled));
                                animating.Add(sop);
                                animatingType[sop] = "toggleable";
                            }
                        }

                        if (SetObjectStates.stateChange == "openable") {
                            if (sop.GetComponent<CanOpen_Object>()) {
                                openObject(
                                    target: sop,
                                    openness: SetObjectStates.isOpen ? 1 : 0,
                                    forceAction: true,
                                    markActionFinished: false);
                                animating.Add(sop);
                                animatingType[sop] = "openable";
                            }  
                        }
                    }
                }
            }

            if (animating.Count > 0) {
                // we have now started the toggle for all objects in the ObjectStates array
                int numStillGoing= animating.Count;
                while (numStillGoing > 0) {
                    foreach (SimObjPhysics sop in animating) {
                        if (animatingType.ContainsKey(sop) &&
                            (animatingType[sop] == "toggleable" && sop.GetComponent<CanToggleOnOff>().GetiTweenCount() == 0 || animatingType[sop] == "openable") && 
                            sop.GetComponent<CanOpen_Object>().GetiTweenCount() == 0
                        ) {
                            numStillGoing--;
                        }
                    }
                    // someone is still animating
                    if (numStillGoing > 0) {
                        numStillGoing = animating.Count;
                    }

                    // hold your horses, wait a frame so we don't miss the timing
                    yield return null;
                }
            }

            // ok none of the objects that were actively toggling have any itweens going, so we are done!
            actionFinished(true);
        }
    
        //for setting object states that don't have an animation time, which means they don't require coroutines yeah!
        protected void SetStateOfObjectsThatDontHaveAnimationTime(SetObjectStates SetObjectStates)
        {   

            //ok what state are we lookin at here
            switch(SetObjectStates.stateChange)
            {
                case "breakable":
                {
                    foreach(SimObjPhysics sop in VisibleSimObjs(true))
                    {
                        if(sop.DoesThisObjectHaveThisSecondaryProperty(SimObjSecondaryProperty.CanBreak))
                        {
                            //only break objects that are not already broken
                            Break b = sop.GetComponent<Break>();

                            //only actually do stuff is the object is not broken and we are trying to break it
                            if(!b.isBroken() && SetObjectStates.isBroken)
                            {

                                //oh we have a specific object type?
                                if(SetObjectStates.objectType != null)
                                {
                                    if(sop.Type == (SimObjType)System.Enum.Parse(typeof(SimObjType), SetObjectStates.objectType))
                                    {
                                        b.BreakObject(null);
                                    }

                                    else
                                    continue;
                                }

                                else
                                b.BreakObject(null);
                            }
                        }
                    }

                    break;
                }

                case "canFillWithLiquid":
                {
                    foreach(SimObjPhysics sop in VisibleSimObjs(true))
                    {
                        //only proceed if the sop is fillable
                        if(sop.DoesThisObjectHaveThisSecondaryProperty(SimObjSecondaryProperty.CanBeFilled))
                        {
                            Fill fil = sop.GetComponent<Fill>();

                            //object is empty and trying to fill it
                            if(!fil.IsFilled() && SetObjectStates.isFilledWithLiquid)
                            {
                                //oh, we have a specific object type?
                                if(SetObjectStates.objectType != null)
                                {
                                    //we found an object of the type we want to set
                                    if(sop.Type == (SimObjType)System.Enum.Parse(typeof(SimObjType), SetObjectStates.objectType))
                                    fil.FillObject("water");

                                    //doesn't match objectType, continue to next object
                                    else
                                    continue;
                                }

                                else
                                {
                                    fil.FillObject("water");
                                }
                            }

                            //object is full of some liquid, and trying to empty it
                            else if(fil.IsFilled() && !SetObjectStates.isFilledWithLiquid)
                            {
                                //oh, we have a specific object type?
                                if(SetObjectStates.objectType != null)
                                {
                                    //we found an object of the type we want to set
                                    if(sop.Type == (SimObjType)System.Enum.Parse(typeof(SimObjType), SetObjectStates.objectType))
                                    fil.EmptyObject();

                                    //doesn't match objectType, continue to next object
                                    else
                                    continue;
                                }

                                else
                                {
                                    fil.EmptyObject();
                                }
                            }
                        }
                    }

                    break;
                }

                case "dirtyable":
                {
                    foreach(SimObjPhysics sop in VisibleSimObjs(true))
                    {
                        //only proceed if the sop is dirtyable
                        if(sop.DoesThisObjectHaveThisSecondaryProperty(SimObjSecondaryProperty.CanBeDirty))
                        {
                            Dirty deedsDoneDirtCheap = sop.GetComponent<Dirty>();

                            //object is clean and we are trying to dirty it
                            if(!deedsDoneDirtCheap.IsDirty() && SetObjectStates.isDirty)
                            {
                                //oh, we have a specific object type?
                                if(SetObjectStates.objectType != null)
                                {
                                    //we found an object of the type we want to set
                                    if(sop.Type == (SimObjType)System.Enum.Parse(typeof(SimObjType), SetObjectStates.objectType))
                                    deedsDoneDirtCheap.ToggleCleanOrDirty();

                                    //doesn't match objectType, continue to next object
                                    else
                                    continue;
                                }

                                else
                                {
                                    deedsDoneDirtCheap.ToggleCleanOrDirty();
                                }
                            }

                            //object is dirty and we are trying to clean it
                            else if(deedsDoneDirtCheap.IsDirty() && !SetObjectStates.isDirty)
                            {
                                //oh, we have a specific object type?
                                if(SetObjectStates.objectType != null)
                                {
                                    //we found an object of the type we want to set
                                    if(sop.Type == (SimObjType)System.Enum.Parse(typeof(SimObjType), SetObjectStates.objectType))
                                    deedsDoneDirtCheap.ToggleCleanOrDirty();

                                    //doesn't match objectType, continue to next object
                                    else
                                    continue;
                                }

                                else
                                {
                                    deedsDoneDirtCheap.ToggleCleanOrDirty();
                                }
                            }
                        }
                    }

                    break;
                }

                //one way
                case "cookable":
                {
                    foreach(SimObjPhysics sop in VisibleSimObjs(true))
                    {
                        if(sop.DoesThisObjectHaveThisSecondaryProperty(SimObjSecondaryProperty.CanBeCooked))
                        {
                            CookObject c = sop.GetComponent<CookObject>();

                            //only do stuff if object is not cooked and we are trying to cook it
                            if(!c.IsCooked() && SetObjectStates.isCooked)
                            {
                                if(SetObjectStates.objectType != null)
                                {
                                    if(sop.Type == (SimObjType)System.Enum.Parse(typeof(SimObjType), SetObjectStates.objectType))
                                    {
                                        c.Cook();
                                    }

                                    else
                                    continue;
                                }

                                else
                                c.Cook();
                            }
                        }
                    }

                    break;
                }

                //one way
                case "sliceable":
                {
                    foreach(SimObjPhysics sop in VisibleSimObjs(true))
                    {
                        if(sop.DoesThisObjectHaveThisSecondaryProperty(SimObjSecondaryProperty.CanBeSliced))
                        {
                            SliceObject s = sop.GetComponent<SliceObject>();

                            //only do stuff if object is unsliced and we are trying to slice it
                            if(!s.IsSliced() && SetObjectStates.isSliced)
                            {
                                if(SetObjectStates.objectType != null)
                                {
                                    if(sop.Type == (SimObjType)System.Enum.Parse(typeof(SimObjType), SetObjectStates.objectType))
                                    {
                                        s.Slice();
                                    }

                                    else
                                    continue;
                                }

                                else
                                s.Slice();
                            }
                        }
                    }
                    
                    break;
                }

                //one way
                case "canBeUsedUp":
                {
                    foreach(SimObjPhysics sop in VisibleSimObjs(true))
                    {
                        if(sop.DoesThisObjectHaveThisSecondaryProperty(SimObjSecondaryProperty.CanBeUsedUp))
                        {
                            UsedUp u = sop.GetComponent<UsedUp>();

                            //only do stuff if object is not used up and we are trying to use it up
                            if(!u.isUsedUp && SetObjectStates.isUsedUp)
                            {
                                if(SetObjectStates.objectType != null)
                                {
                                    if(sop.Type == (SimObjType)System.Enum.Parse(typeof(SimObjType), SetObjectStates.objectType))
                                    {
                                        u.UseUp();
                                    }

                                    else
                                    continue;
                                }

                                else
                                u.UseUp();
                            }
                        }
                    }
                    
                    break;
                }
            }

            actionFinished(true);
        }

        public void PutObject(float x, float y, bool forceAction=false, bool placeStationary=true){
            PlaceHeldObject(x, y, forceAction, placeStationary);
        }

        public void PutObject(string objectId, bool forceAction=false, bool placeStationary=true){
            PlaceHeldObject(objectId, forceAction, placeStationary);
        }

        //if you are holding an object, place it on a valid Receptacle 
        //used for placing objects on receptacles without enclosed restrictions (drawers, cabinets, etc)
        //only checks if the object can be placed on top of the target receptacle
        public void PlaceHeldObject(float x, float y, bool forceAction=false, bool placeStationary=true, int randomSeed = 0, float z = 0.0f){
            SimObjPhysics targetReceptacle = null;

            if(!screenToWorldTarget(
                x: x, 
                y: y, 
                target: ref targetReceptacle, 
                forceAction: forceAction))
            {
                //error message is set insice screenToWorldTarget
                actionFinished(false, errorMessage);
                return;
            }

            placeHeldObject(targetReceptacle, forceAction, placeStationary, randomSeed, z);
        }

        public void PlaceHeldObject(string objectId, bool forceAction=false, bool placeStationary=true, int randomSeed = 0, float z = 0.0f) 
        {
            //get the target receptacle based on the action object ID
            SimObjPhysics targetReceptacle = null;

            if (!physicsSceneManager.ObjectIdToSimObjPhysics.ContainsKey(objectId)) {
                errorMessage = "Object ID appears to be invalid.";
                actionFinished(false);
                return;
            }
            
            //if object is in the scene and visible, assign it to 'target'
            targetReceptacle = getInteractableSimObjectFromId(objectId: objectId, forceVisible: forceAction);
            placeHeldObject(targetReceptacle, forceAction, placeStationary, randomSeed, z);
        }

        private void placeHeldObject(SimObjPhysics targetReceptacle, bool forceAction, bool placeStationary, int randomSeed, float z) {
            // #if UNITY_EDITOR
            // var watch = System.Diagnostics.Stopwatch.StartNew();
            // #endif

            //check if we are even holding anything
            if (ItemInHand == null) {
                errorMessage = "Can't place an object if Agent isn't holding anything";
                actionFinished(false);
                return;
            }


            if (targetReceptacle == null) {
                errorMessage = "No valid Receptacle found";
                Debug.Log(errorMessage);
                actionFinished(false);
                return;
            }

            if (!targetReceptacle.DoesThisObjectHaveThisSecondaryProperty(SimObjSecondaryProperty.Receptacle)) {
                errorMessage = "This target object is NOT a receptacle!";
                Debug.Log(errorMessage);
                actionFinished(false);
                return;
            }

            //if receptacle can open, check that it's open before placing. Can't place objects in something that is closed!
            if (targetReceptacle.DoesThisObjectHaveThisSecondaryProperty(SimObjSecondaryProperty.CanOpen)) {
                if (ReceptacleRestrictions.MustBeOpenToPlaceObjectsIn.Contains(targetReceptacle.ObjType)) {
                    if (!targetReceptacle.GetComponent<CanOpen_Object>().isOpen) {
                        errorMessage = "Target openable Receptacle is CLOSED, can't place if target is not open!";
                        Debug.Log(errorMessage);
                        actionFinished(false);
                        return;
                    }
                }
            }

            //if this receptacle only receives specific objects, check that the ItemInHand is compatible and
            //check if the receptacle is currently full with another valid object or not
            if (targetReceptacle.DoesThisObjectHaveThisSecondaryProperty(SimObjSecondaryProperty.ObjectSpecificReceptacle)) {
                ObjectSpecificReceptacle osr = targetReceptacle.GetComponent<ObjectSpecificReceptacle>();
                if (osr.HasSpecificType(ItemInHand.GetComponent<SimObjPhysics>().ObjType) && !osr.isFull()) {
                    //check spawn area specifically if it's a stove top we are trying to place something in because
                    //they are close together and can overlap and are weird
                    if (osr.GetComponent<SimObjPhysics>().Type == SimObjType.StoveBurner) {
                        //PhysicsSceneManager psm = GameObject.Find("PhysicsSceneManager").GetComponent<PhysicsSceneManager>();
                        if (physicsSceneManager.StoveTopCheckSpawnArea(ItemInHand.GetComponent<SimObjPhysics>(), osr.attachPoint.transform.position,
                                osr.attachPoint.transform.rotation, false) == false) {
                            errorMessage = "another object's collision is blocking held object from being placed";
                            actionFinished(false);
                            return;
                        }

                    }

                    ItemInHand.transform.position = osr.attachPoint.position;
                    ItemInHand.transform.SetParent(osr.attachPoint.transform);
                    ItemInHand.transform.localRotation = Quaternion.identity;
                    ItemInHand.GetComponent<Rigidbody>().isKinematic = true;
                    ItemInHand.GetComponent<SimObjPhysics>().isInAgentHand = false;//remove in agent hand flag
                    ItemInHand = null;
                    DefaultAgentHand();
                    actionFinished(true);
                    return;
                } else {

                    if (osr.attachPoint.transform.childCount > 0 || osr.isFull()) {
                        errorMessage = targetReceptacle.name + " is full right now";
                    } else {
                        errorMessage = ItemInHand.name + " is not a valid Object Type to be placed in " + targetReceptacle.name;
                    }

                    actionFinished(false);
                    return;
                }
            }

            SimObjPhysics handSOP = ItemInHand.GetComponent<SimObjPhysics>();

            if (!forceAction) {
                //check if the item we are holding can even be placed in the action.ObjectID target at all
                foreach (KeyValuePair<SimObjType, List<SimObjType>> res in ReceptacleRestrictions.PlacementRestrictions) {
                    //find the Object Type in the PlacementRestrictions dictionary
                    if (res.Key == handSOP.ObjType) {
                        if (!res.Value.Contains(targetReceptacle.ObjType)) {
                            errorMessage = ItemInHand.name + " cannot be placed in " + targetReceptacle.transform.name;
                            Debug.Log(errorMessage);
                            actionFinished(false);
                            return;
                        }
                    }
                }
            }

            bool onlyPointsCloseToAgent = !forceAction;

            //if the target is something like a pot or bowl on a table, return all valid points instead of ONLY visible points since
            //the Agent can't see the bottom of the receptacle if it's placed too high on a table
            if (ReceptacleRestrictions.ReturnAllPoints.Contains(targetReceptacle.ObjType)) {
                onlyPointsCloseToAgent = false;
            }

            bool placeUpright = false;
            //check if the object should be forced to only check upright placement angles (this prevents things like Pots being placed sideways)
            if (ReceptacleRestrictions.AlwaysPlaceUpright.Contains(handSOP.ObjType)) {
                placeUpright = true;
            }

            //ok we are holding something, time to try and place it
            InstantiatePrefabTest script = physicsSceneManager.GetComponent<InstantiatePrefabTest>();
            //set degreeIncrement to 90 for placing held objects to check for vertical angles
            List<ReceptacleSpawnPoint> spawnPoints = targetReceptacle.ReturnMySpawnPoints(onlyPointsCloseToAgent);
            if (randomSeed != 0) {
                List<ReceptacleSpawnPoint> randomizedSpawnPoints = new List<ReceptacleSpawnPoint>();
                float maxDistance = z;
                if (maxDistance == 0.0f) {
                    maxDistance = maxVisibleDistance;
                }
                foreach (ReceptacleSpawnPoint sp in spawnPoints) {
                    Vector3 tmp = new Vector3(transform.position.x, sp.Point.y, transform.position.z);
                    if (Vector3.Distance(sp.Point, tmp) < maxDistance) {
                        randomizedSpawnPoints.Add(sp);
                    }
                }
                randomizedSpawnPoints.Shuffle_(randomSeed);
                spawnPoints = randomizedSpawnPoints;
            }
            if (script.PlaceObjectReceptacle(spawnPoints, ItemInHand.GetComponent<SimObjPhysics>(), placeStationary, -1, 90, placeUpright)) {
                ItemInHand = null;
                DefaultAgentHand();
                actionFinished(true);
            } else {
                errorMessage = "No valid positions to place object found";
                actionFinished(false);
            }

            // #if UNITY_EDITOR
            // watch.Stop();
            // var elapsed = watch.ElapsedMilliseconds;
            // print("place object took: " + elapsed + "ms");
            // #endif
        }


        protected void pickupObject(
            SimObjPhysics target,
            bool forceAction,
            bool manualInteract,
            bool markActionFinished
        ) {
            if (target == null) {
                throw new ArgumentNullException();
            }

            // found non-pickupable object
            if (target.PrimaryProperty != SimObjPrimaryProperty.CanPickup) {

                throw new InvalidOperationException(target.objectID + " must have the property CanPickup to be picked up.");
            }

            // agent is holding something
            if (ItemInHand != null) {
                throw new InvalidOperationException("Agent hand has something in it already! Can't pick up anything else");
            }
            if (!IsHandDefault) {
                throw new InvalidOperationException("Must reset Hand to default position before attempting to Pick Up objects");
            }

            // save all initial values in case we need to reset on action fail
            Vector3 savedPos = target.transform.position;
            Quaternion savedRot = target.transform.rotation;
            Transform savedParent = target.transform.parent;

            // oh also save kinematic values in case we need to reset
            Rigidbody rb = target.GetComponent<Rigidbody>();
            bool wasKinematic = rb.isKinematic;

            // in preparation for object being held, force collision detection to discrete and make sure kinematic = true
            rb.collisionDetectionMode = CollisionDetectionMode.Discrete;
            rb.isKinematic = true;

            // run this to pickup any contained objects if object is a receptacle
            // if the target is rotated too much, don't try to pick up any contained objects since they would fall out
            if (Vector3.Angle(target.transform.up, Vector3.up) < 60) {
                PickupContainedObjects(target);
            }

            if (!manualInteract) {
                // by default, abstract agent hand pickup so that object teleports to hand and changes orientation to match agent

                // agent's hand is in default position in front of camera, teleport object into agent's hand
                target.transform.position = AgentHand.transform.position;
                // target.transform.rotation = AgentHand.transform.rotation; - keep this line if we ever want to change the pickup position to be constant relative to the Agent Hand and Agent Camera rather than aligned by world axis
                target.transform.rotation = transform.rotation;
            } else {
                // in manualInteract mode, move the hand to the object, and require agent hand manipulation to move object around
                // or move closer to agent

                AgentHand.transform.position = target.transform.position;
                // don't rotate target at all as we are moving the hand to the object in manualInteract = True mode
            }

            target.transform.SetParent(AgentHand.transform);
            ItemInHand = target.gameObject;

            if (!forceAction && isHandObjectColliding(true) && !manualInteract) {
                // Undo picking up the object if the object is colliding with something after picking it up
                target.GetComponent<Rigidbody>().isKinematic = wasKinematic;
                target.transform.position = savedPos;
                target.transform.rotation = savedRot;
                target.transform.SetParent(savedParent);
                ItemInHand = null;
                DropContainedObjects(
                    target: target,
                    reparentContainedObjects: true,
                    forceKinematic: false
                );
                throw new InvalidOperationException("Picking up object would cause it to collide and clip into something!");
            }

            // we have successfully picked up something!
            target.isInAgentHand = true;
            if (markActionFinished) {
                actionFinished(success: true, actionReturn: target.ObjectID);
            }
        }

        public virtual void PickupObject(float x, float y, bool forceAction = false, bool manualInteract = false) {
            SimObjPhysics target = getTargetObject(x: x, y: y, forceAction: forceAction);
            pickupObject(target: target, forceAction: forceAction, manualInteract: manualInteract, markActionFinished: true);
        }

        public virtual void PickupObject(string objectId, bool forceAction = false, bool manualInteract = false) {
            SimObjPhysics target = getTargetObject(objectId: objectId, forceAction: forceAction);
            pickupObject(target: target, forceAction: forceAction, manualInteract: manualInteract, markActionFinished: true);
        }

        //make sure not to pick up any sliced objects because those should remain uninteractable i they have been sliced
        public void PickupContainedObjects(SimObjPhysics target) 
        {
            if (target.DoesThisObjectHaveThisSecondaryProperty(SimObjSecondaryProperty.Receptacle)) 
            {
                foreach (SimObjPhysics sop in target.SimObjectsContainedByReceptacle) 
                {
                    //for every object that is contained by this object...first make sure it's pickupable so we don't like, grab a Chair if it happened to be in the receptacle box or something
                    //turn off the colliders (so contained object doesn't block movement), leaving Trigger Colliders active (this is important to maintain visibility!)
                    if (sop.PrimaryProperty == SimObjPrimaryProperty.CanPickup) 
                    {
                        //wait! check if this object is sliceable and is sliced, if so SKIP!
                        if(sop.DoesThisObjectHaveThisSecondaryProperty(SimObjSecondaryProperty.CanBeSliced))
                        {
                            //if this object is sliced, don't pick it up because it is effectively disabled
                            if(sop.GetComponent<SliceObject>().IsSliced())
                            {
                                target.RemoveFromContainedObjectReferences(sop);
                                break;
                            }
                        }

                        sop.transform.Find("Colliders").gameObject.SetActive(false);
                        Rigidbody soprb = sop.GetComponent<Rigidbody>();
                        soprb.collisionDetectionMode = CollisionDetectionMode.Discrete;
                        soprb.isKinematic = true;
                        sop.transform.SetParent(target.transform);

                        //used to reference objects in the receptacle that is being picked up without having to search through all children
                        target.AddToContainedObjectReferences(sop);

                        target.GetComponent<SimObjPhysics>().isInAgentHand = true;//agent hand flag
                        
                    }
                }
            }
        }

        public void DropContainedObjects(
            SimObjPhysics target, 
            bool reparentContainedObjects,
            bool forceKinematic
        ) {
            if (target.DoesThisObjectHaveThisSecondaryProperty(SimObjSecondaryProperty.Receptacle)) {
                //print("dropping contained objects");
                GameObject topObject = null;

                foreach (SimObjPhysics sop in target.ContainedObjectReferences) {
                    // for every object that is contained by this object turn off
                    // the colliders, leaving Trigger Colliders active (this is important to maintain visibility!)
                    sop.transform.Find("Colliders").gameObject.SetActive(true);
                    sop.isInAgentHand = false; // Agent hand flag

                    if (reparentContainedObjects) {
                        if (topObject == null) {
                            topObject = GameObject.Find("Objects");
                        }
                        sop.transform.SetParent(topObject.transform);
                    }

                    Rigidbody rb = sop.GetComponent<Rigidbody>();
                    rb.isKinematic = forceKinematic;
                    if (!forceKinematic) {
                        rb.useGravity = true;
                        rb.constraints = RigidbodyConstraints.None;
                        rb.collisionDetectionMode = CollisionDetectionMode.ContinuousSpeculative;
                    }

                }
                target.ClearContainedObjectReferences();
            }
        }

        public void DropContainedObjectsStationary(SimObjPhysics target) {
            DropContainedObjects(target: target, reparentContainedObjects: false, forceKinematic: true);
            return;
        }

        // private IEnumerator checkDropHandObjectAction(SimObjPhysics currentHandSimObj) 
        // {
        //     yield return null; // wait for two frames to pass
        //     yield return null;
        //     float startTime = Time.time;

        //     //if we can't find the currentHandSimObj's rigidbody because the object was destroyed, bypass this check
        //     if (currentHandSimObj != null)
        //     {
        //         Rigidbody rb = currentHandSimObj.GetComponentInChildren<Rigidbody>();
        //         while (Time.time - startTime < 2) 
        //         {
        //             if(currentHandSimObj == null)
        //             break;

        //             if (Math.Abs(rb.angularVelocity.sqrMagnitude + rb.velocity.sqrMagnitude) < 0.00001) 
        //             {
        //                 // Debug.Log ("object is now at rest");
        //                 break;
        //             } 

        //             else 
        //             {
        //                 // Debug.Log ("object is still moving");
        //                 yield return null;
        //             }
        //         }
        //     }

        //     DefaultAgentHand();
        //     actionFinished(true);
        // }

        private IEnumerator checkDropHandObjectActionFast(SimObjPhysics currentHandSimObj)
        {
            if(currentHandSimObj != null)
            {
                Rigidbody rb = currentHandSimObj.GetComponentInChildren<Rigidbody>();
                Physics.autoSimulation = false;
                yield return null;

                for (int i = 0; i < 100; i++) 
                {
                    Physics.Simulate(0.04f);
                    #if UNITY_EDITOR
                    yield return null;
                    #endif
                    if (Math.Abs(rb.angularVelocity.sqrMagnitude + rb.velocity.sqrMagnitude) < 0.00001) {
                        break;
                    }
                }
                Physics.autoSimulation = true;
            }

            DefaultAgentHand();
            actionFinished(true);
        }

        public void DropHandObject(ServerAction action) {
            //make sure something is actually in our hands
            if (ItemInHand != null) {
                //we do need this to check if the item is currently colliding with the agent, otherwise
                //dropping an object while it is inside the agent will cause it to shoot out weirdly
                if (!action.forceAction && isHandObjectColliding(false)) {
                    errorMessage = ItemInHand.transform.name + " can't be dropped. It must be clear of all other collision first, including the Agent";
                    Debug.Log(errorMessage);
                    actionFinished(false);
                    return;
                } else {
                    Rigidbody rb = ItemInHand.GetComponent<Rigidbody>();
                    rb.isKinematic = false;
                    rb.constraints = RigidbodyConstraints.None;
                    rb.useGravity = true;

                    //change collision detection mode while falling so that obejcts don't phase through colliders.
                    //this is reset to discrete on SimObjPhysics.cs's update 
                    rb.collisionDetectionMode = CollisionDetectionMode.ContinuousSpeculative;

                    GameObject topObject = GameObject.Find("Objects");
                    if (topObject != null) {
                        ItemInHand.transform.parent = topObject.transform;
                    } else {
                        ItemInHand.transform.parent = null;
                    }

                    DropContainedObjects(
                        target: ItemInHand.GetComponent<SimObjPhysics>(),
                        reparentContainedObjects: true,
                        forceKinematic: false
                    );

                    //if physics simulation has been paused by the PausePhysicsAutoSim() action, don't do any coroutine checks
                    if(!physicsSceneManager.physicsSimulationPaused)
                    {
                        //this is true by default
                        if (action.autoSimulation) 
                        {
                            StartCoroutine(checkIfObjectHasStoppedMoving(ItemInHand.GetComponent<SimObjPhysics>(), 0));
                        }
                        else 
                        {
                            StartCoroutine(checkDropHandObjectActionFast(ItemInHand.GetComponent<SimObjPhysics>()));
                        }
                    }

                    else {
                        actionFinished(true);
                    }
                    ItemInHand.GetComponent<SimObjPhysics>().isInAgentHand = false;
                    ItemInHand = null;
                    return;
                }
            } else {
                errorMessage = "nothing in hand to drop!";
                Debug.Log(errorMessage);
                actionFinished(false);
                return;
            }
        }

        //by default will throw in the forward direction relative to the Agent's Camera
        //moveMagnitude, strength of throw, good values for an average throw are around 150-250
        public void ThrowObject(ServerAction action) {
            if (ItemInHand == null) {
                errorMessage = "Nothing in Hand to Throw!";
                Debug.Log(errorMessage);
                actionFinished(false);
                return;
            }

            GameObject go = ItemInHand;
            DropHandObject(action);
            // Force is not applied because action success from DropHandObject starts a coroutine that waits for the object to be stationary
            // to return lastActionSuccess == true that is not what we want for throwing an object, review why this was that way
            //if (this.lastActionSuccess) {
                Vector3 dir = m_Camera.transform.forward;
                go.GetComponent<SimObjPhysics>().ApplyForce(dir, action.moveMagnitude);
            //}

        }

        //Hide and Seek helper function, makes overlap box at x,z coordinates
        protected HashSet<SimObjPhysics> objectsInBox(float x, float z) {
            Collider[] colliders = Physics.OverlapBox(
                new Vector3(x, 0f, z),
                new Vector3(0.125f, 10f, 0.125f),
                Quaternion.identity
            );
            HashSet<SimObjPhysics> toReturn = new HashSet<SimObjPhysics>();
            foreach (Collider c in colliders) {
                SimObjPhysics so = ancestorSimObjPhysics(c.transform.gameObject);
                if (so != null) {
                    toReturn.Add(so);
                }
            }
            return toReturn;
        }

        public void ObjectsInBox(float x, float z) {
            HashSet<SimObjPhysics> objects = objectsInBox(x, z);
            objectIdsInBox = new string[objects.Count];
            int i = 0;
            foreach (SimObjPhysics so in objects) 
            {
                objectIdsInBox[i] = so.ObjectID;
                i++;
                #if UNITY_EDITOR
                Debug.Log(so.ObjectID);
                #endif
            }
            actionFinished(true);
        }

        // try and close all visible objects
        public void CloseVisibleObjects(bool simplifyPhysics = false) {
            OpenVisibleObjects(simplifyPhysics: simplifyPhysics, openness: 0);
        }

        // try and open all visible objects
        public void OpenVisibleObjects(bool simplifyPhysics = false, float openness = 1) {
            foreach (SimObjPhysics so in GetAllVisibleSimObjPhysics(m_Camera, maxVisibleDistance)) {
                CanOpen_Object coo = so.GetComponent<CanOpen_Object>();
                if (coo) {
                    //if object is open, add it to be closed.
                    if (!coo.isOpen) {
                        openObject(
                            target: so,
                            openness: openness,
                            forceAction: true,
                            markActionFinished: false,
                            simplifyPhysics: simplifyPhysics
                        );
                    }
                }
            }

            // While there are no objects to open, it was technically successful at opening all 0 objects.
            actionFinished(true);
        }

        // syntactic sugar for open object with openness = 0.
        public void CloseObject(string objectId, bool forceAction = false) {
            OpenObject(objectId: objectId, forceAction: forceAction, openness: 0);
        }

        // syntactic sugar for open object with openness = 0.
        public void CloseObject(
            float x,
            float y,
            bool forceAction = false
        ) {
            OpenObject(x: x, y: y, forceAction: forceAction, openness: 0);
        }

        protected SimObjPhysics getOpenableOrCloseableObjectNearLocation(
            bool open, float x, float y, float radius, bool forceAction
        ) {
            y = 1.0f - y;

            RaycastHit hit;
            int layerMask = 3 << 8;
            if (ItemInHand != null) {
                foreach (Collider c in ItemInHand.GetComponentsInChildren<Collider>()) {
                    c.enabled = false;
                }
            }
            for (int i = 0; i < 10; i++) {
                float r = radius * (i / 9.0f);
                int n = 2 * i + 1;
                for (int j = 0; j < n; j++) {
                    float thetak = 2 * j * ((float) Math.PI) / n;

                    float newX = x + (float) (r * Math.Cos(thetak));
                    float newY = y + (float) (r * Math.Sin(thetak));
                    if (x < 0 || x > 1.0 || y < 0 || y > 1.0) {
                        continue;
                    }

                    Ray ray = m_Camera.ViewportPointToRay(new Vector3(newX, newY, 0.0f));
                    bool raycastDidHit = Physics.Raycast(ray, out hit, 10f, layerMask);

                    #if UNITY_EDITOR
                    if (raycastDidHit) {
                        Debug.DrawLine(ray.origin, hit.point, Color.red, 10f);
                    }
                    #endif

                    if (raycastDidHit) {
                        SimObjPhysics sop = ancestorSimObjPhysics(hit.transform.gameObject);
                        if (sop != null && sop.GetComponent<CanOpen_Object>() && (
                                forceAction || objectIsCurrentlyVisible(sop, maxVisibleDistance)
                            )) {
                            CanOpen_Object coo = sop.GetComponent<CanOpen_Object>();

                            if (open != coo.isOpen) {
                                if (ItemInHand != null) {
                                    foreach (Collider c in ItemInHand.GetComponentsInChildren<Collider>()) {
                                        c.enabled = true;
                                    }
                                }
                                return sop;
                            }
                        }
                    }
                }
            }
            if (ItemInHand != null) {
                foreach (Collider c in ItemInHand.GetComponentsInChildren<Collider>()) {
                    c.enabled = true;
                }
            }
            return null;
        }

        // H&S action
        private void OpenOrCloseObjectAtLocation(bool open, ServerAction action) {
            float x = action.x;
            float y = 1.0f - action.y;
            Ray ray = m_Camera.ViewportPointToRay(new Vector3(x, y, 0.0f));
            RaycastHit hit;
            int layerMask = 3 << 8;
            if (ItemInHand != null) {
                foreach (Collider c in ItemInHand.GetComponentsInChildren<Collider>()) {
                    c.enabled = false;
                }
            }
            bool raycastDidHit = Physics.Raycast(ray, out hit, 10f, layerMask);
            if (ItemInHand != null) {
                foreach (Collider c in ItemInHand.GetComponentsInChildren<Collider>()) {
                    c.enabled = true;
                }
            }
            if (!raycastDidHit) {
                Debug.Log("There don't seem to be any objects in that area.");
                errorMessage = "No openable object at location.";
                actionFinished(false);
                return;
            }
            SimObjPhysics so = ancestorSimObjPhysics(hit.transform.gameObject);
            if (so != null && (
                    action.forceAction || objectIsCurrentlyVisible(so, maxVisibleDistance)
                )) {
                if (open) {
                    OpenObject(objectId: so.ObjectID, forceAction: true);
                } else {
                    CloseObject(objectId: so.ObjectID, forceAction: true);
                }
            } else if (so == null) {
                errorMessage = "Object at location is not interactable.";
                actionFinished(false);
            } else {
                errorMessage = so.ObjectID + " is too far away.";
                actionFinished(false);
            }
        }

        // H&S action
        public void OpenObjectAtLocation(ServerAction action) {
            if (action.z > 0) {
                SimObjPhysics sop = getOpenableOrCloseableObjectNearLocation(
                    true, action.x, action.y, action.z, false
                );
                if (sop != null) {
                    OpenObject(objectId: sop.ObjectID, forceAction: true);
                } else {
                    errorMessage = "No openable object found within a radius about given point.";
                    actionFinished(false);
                }
            } else {
                OpenOrCloseObjectAtLocation(true, action);
            }
        }

        // H&S action
        public void CloseObjectAtLocation(ServerAction action) {
            OpenOrCloseObjectAtLocation(false, action);
        }

        // Helper used with OpenObject commands, which controls the physics
        // of actually opening an object. Instead of calling this directly,
        // one is recommended to call openObject, which runs more checks.
        // Previously named InteractAndWait.
        private protected IEnumerator openAnimation(
            CanOpen_Object openableObject,
            bool markActionFinished,
            bool freezeContained = false,
            float openness = 1.0f,
            bool ignoreAgentInTransition = true
        ) {
            if (openableObject == null) {
                if (markActionFinished) {
                    errorMessage = "Must pass in openable object!";
                    actionFinished(false);
                }
                yield break;
            }

            // disables all colliders in the scene
            List<Collider> collidersDisabled = new List<Collider>();
            if (ignoreAgentInTransition) {
                foreach (Collider c in GetComponentsInChildren<Collider>()) {
                    if (c.enabled) {
                        collidersDisabled.Add(c);
                        c.enabled = false;
                    }
                }
            }

            // stores the object id of each object within this openableObject
            Dictionary<string, Transform> objectIdToOldParent = null;
            if (freezeContained) {
                SimObjPhysics target = ancestorSimObjPhysics(openableObject.gameObject);
                objectIdToOldParent = new Dictionary<string, Transform>();

                foreach (string objectId in target.GetAllSimObjectsInReceptacleTriggersByObjectID()) {
                    SimObjPhysics toReParent = physicsSceneManager.ObjectIdToSimObjPhysics[objectId];
                    objectIdToOldParent[objectId] = toReParent.transform.parent;
                    toReParent.transform.parent = openableObject.transform;
                    toReParent.GetComponent<Rigidbody>().isKinematic = true;
                }
            }

            // just incase there's a failure, we can undo it
            float startOpenness = openableObject.currentOpenness;

            // open the object to openness
            openableObject.Interact(openness);
            yield return new WaitUntil(() => (openableObject.GetiTweenCount() == 0));
            yield return null;
            bool succeeded = true;

            if (ignoreAgentInTransition) {
                GameObject openableGameObj = openableObject.GetComponentInParent<SimObjPhysics>().gameObject;

                // check for collision failure
                if (isAgentCapsuleCollidingWith(openableGameObj) || isHandObjectCollidingWith(openableGameObj)) {
                    errorMessage = "Object failed to open/close successfully.";
                    succeeded = false;

                    // failure: reset the openness!
                    openableObject.Interact(openness: startOpenness);
                    yield return new WaitUntil(() => (openableObject.GetiTweenCount() == 0));
                    yield return null;
                }

                // re-enables all previously disabled colliders
                foreach (Collider c in collidersDisabled) {
                    c.enabled = true;
                }
            }

            // stops any object located within this openableObject from moving
            if (freezeContained) {
                foreach (string objectId in objectIdToOldParent.Keys) {
                    SimObjPhysics toReParent = physicsSceneManager.ObjectIdToSimObjPhysics[objectId];
                    toReParent.transform.parent = objectIdToOldParent[toReParent.ObjectID];
                    Rigidbody rb = toReParent.GetComponent<Rigidbody>();
                    rb.velocity = new Vector3(0f, 0f, 0f);
                    rb.angularVelocity = new Vector3(0f, 0f, 0f);
                    rb.isKinematic = false;
                }
            }

            if (markActionFinished) {
                actionFinished(succeeded);
            }
        }

        protected bool anyInteractionsStillRunning(List<CanOpen_Object> coos) {
            bool anyStillRunning = false;
            if (!anyStillRunning) {
                foreach (CanOpen_Object coo in coos) {
                    if (coo.GetiTweenCount() != 0) {
                        anyStillRunning = true;
                        break;
                    }
                }
            }
            return anyStillRunning;
        }

         protected IEnumerator InterpolateRotation(Quaternion targetRotation, float seconds) {
            var time = Time.time;
            var newTime = time;
            while (newTime - time < seconds) {
                yield return null;
                newTime = Time.time;
                var diffSeconds = newTime - time;
                var alpha = Mathf.Min(diffSeconds / seconds, 1.0f);
                this.transform.rotation = Quaternion.Lerp(this.transform.rotation, targetRotation, alpha);
                
            }
            Debug.Log("Rotate action finished! " + (newTime - time) );
            //  this.transform.rotation = targetRotation;
            actionFinished(true);
        }

        // swap an object's materials out to the cooked version of the object
        public void CookObject(ServerAction action) {
            //specify target to pickup via objectId or coordinates
            SimObjPhysics target = null;
            if (action.forceAction) {
                action.forceVisible = true;
            }
            //no target object specified, so instead try and use x/y screen coordinates
            if(action.objectId == null)
            {
                if(!screenToWorldTarget(
                x: action.x, 
                y: action.y, 
                target: ref target, 
                forceAction: action.forceAction))
                {
                    //error message is set insice screenToWorldTarget
                    actionFinished(false, errorMessage);
                    return;
                }
            }

            //an objectId was given, so find that target in the scene if it exists
            else
            {
                if (!physicsSceneManager.ObjectIdToSimObjPhysics.ContainsKey(action.objectId)) {
                    errorMessage = "Object ID appears to be invalid.";
                    actionFinished(false);
                    return;
                }
                
                //if object is in the scene and visible, assign it to 'target'
                target = getInteractableSimObjectFromId(action.objectId, action.forceVisible);
            }


            if (target) {
                if (!action.forceAction && !IsInteractable(target)) {
                    actionFinished(false);
                    errorMessage = "object is visible but occluded by something: " + action.objectId;
                    return;
                }

                if (target.GetComponent<CookObject>()) {
                    CookObject to = target.GetComponent<CookObject>();

                    //is this toasted already? if not, good to go
                    if (to.IsCooked()) {
                        actionFinished(false);
                        errorMessage = action.objectId + " is already Toasted!";
                        return;
                    }

                    to.Cook();

                    actionFinished(true);
                }

                else
                {
                    errorMessage = "target object is not cookable";
                    actionFinished(false);
                    return;
                }
            }

            //target not found in currently visible objects, report not found
            else {
                actionFinished(false);
                errorMessage = "object not found: " + action.objectId;
            }
        }

        //face change the agent's face screen to demonstrate different "emotion" states
        //for use with multi agent implicit communication
        public void ChangeAgentFaceToNeutral()
        {
            Material[] currentmats = MyFaceMesh.materials;

            currentmats[2] = ScreenFaces[0];

            MyFaceMesh.materials = currentmats;
            
            actionFinished(true);
        }

        public void ChangeAgentFaceToHappy()
        {
            Material[] currentmats = MyFaceMesh.materials;

            currentmats[2] = ScreenFaces[1];

            MyFaceMesh.materials = currentmats;

            actionFinished(true);
        }

        public void ChangeAgentFaceToMad()
        {
            Material[] currentmats = MyFaceMesh.materials;

            currentmats[2] = ScreenFaces[2];

            MyFaceMesh.materials = currentmats;
            
            actionFinished(true);
        }

        public void ChangeAgentFaceToSuperMad()
        {
            Material[] currentmats = MyFaceMesh.materials;

            currentmats[2] = ScreenFaces[3];

            MyFaceMesh.materials = currentmats;
            
            actionFinished(true);
        }

        public void ToggleObjectOn(string objectId, bool forceAction=false)
        {
            toggleObject(objectId, true, forceAction);
        }

        public void ToggleObjectOff(string objectId, bool forceAction=false)
        {
            toggleObject(objectId, false, forceAction);
        }

        public void ToggleObjectOn(float x, float y, bool forceAction=false)
        {
            toggleObject(x, y, true, forceAction);
        }

        public void ToggleObjectOff(float x, float y, bool forceAction=false)
        {
            toggleObject(x, y, false, forceAction);
        }

        private void toggleObject(float x, float y, bool toggleOn, bool forceAction)
        {
            SimObjPhysics target = null;
            //no target object specified, so instead try and use x/y screen coordinates
            if(!screenToWorldTarget(
                x: x, 
                y: y, 
                target: ref target, 
                forceAction: forceAction))
            {
                //error message is set insice screenToWorldTarget
                actionFinished(false, errorMessage);
                return;
            }
            
            toggleObject(target, toggleOn, forceAction);
        }

        private void toggleObject(string objectId, bool toggleOn, bool forceAction)
        {
            SimObjPhysics target = null;
            bool forceVisible = forceAction;

            if (!physicsSceneManager.ObjectIdToSimObjPhysics.ContainsKey(objectId)) {
                errorMessage = "Object ID appears to be invalid.";
                actionFinished(false);
                return;
            }
            
            //if object is in the scene and visible, assign it to 'target'
            target = getInteractableSimObjectFromId(objectId: objectId, forceVisible: forceVisible);
            if (!target)
            {

                //target not found in currently visible objects, report not found
                errorMessage = "object not found: " + objectId;
                actionFinished(false);
                return;
            }
            
            toggleObject(target, toggleOn, forceAction);
        }

        //specific ToggleObject that is used for SetObjectStatesForLotsOfObjects
        private IEnumerator toggleObject(SimObjPhysics target, bool toggleOn)
        {
            if(target.GetComponent<CanToggleOnOff>())
            {
                //get CanToggleOnOff component from target
                CanToggleOnOff ctof = target.GetComponent<CanToggleOnOff>();

                if(!ctof.ReturnSelfControlled())
                {
                    yield break;
                }

                //if the object is already in the state specified by the toggleOn bool, do nothing
                if(ctof.isOn == toggleOn)
                {
                    yield break;
                }

                //if object needs to be closed to turn on...
                if(toggleOn && ctof.ReturnMustBeClosedToTurnOn().Contains(target.Type))
                {
                    //if the object is open and we are trying to turn it on, do nothing because it can't
                    if(target.GetComponent<CanOpen_Object>().isOpen)
                    yield break;
                }

                ctof.Toggle();
            }
        }

        private bool toggleObject(SimObjPhysics target, bool toggleOn, bool forceAction)
        {
            if (!forceAction && IsInteractable(target))
            {
                errorMessage = "object is visible but occluded by something: " + target.ObjectID;
                actionFinished(false);
                return false;
            }

            if (target.GetComponent<CanToggleOnOff>())
            {
                CanToggleOnOff ctof = target.GetComponent<CanToggleOnOff>();

                if (!ctof.ReturnSelfControlled())
                {
                    errorMessage = "target object is controlled by another sim object. target object cannot be turned on/off directly";
                    actionFinished(false);
                    return false;
                }

                //check to make sure object is in other state
                if (ctof.isOn == toggleOn)
                {
                    if (ctof.isOn) {
                        errorMessage = "can't toggle object on if it's already on!";
                    }
                    else
                    {
                        errorMessage = "can't toggle object off if it's already off!";
                    }

                    actionFinished(false);
                    return false;
                }
                //check if this object needs to be closed in order to turn on
                if (toggleOn && ctof.ReturnMustBeClosedToTurnOn().Contains(target.Type))
                {
                    if (target.GetComponent<CanOpen_Object>().isOpen)
                    {
                        errorMessage = "Target must be closed to Toggle On!";
                        actionFinished(false);
                        return false;
                    }
                }

                //check if this object is broken, it should not be able to be turned on
                if(toggleOn && target.DoesThisObjectHaveThisSecondaryProperty(SimObjSecondaryProperty.CanBreak))
                {
                    //if this breakable object is broken, we can't turn it on
                    if(target.IsBroken)
                    {
                        errorMessage = "Target is broken and cannot be Toggled On!";
                        actionFinished(false);
                        return false;
                    }

                }

                //interact then wait
                StartCoroutine(ToggleAndWait(ctof));
                return true;
                
            }
            else
            {
                errorMessage = "object is not toggleable.";
                actionFinished(false);
                return false;
            }
        }

        protected IEnumerator ToggleAndWait(CanToggleOnOff ctof)
        {
            bool ctofInitialState = ctof.isOn;
            
            if(ctof != null)
            ctof.Toggle();

            bool success = false;

            
            yield return new WaitUntil( () => (ctof != null && ctof.GetiTweenCount() == 0 && ctof.isOn == !ctofInitialState));
            success = true;

            if (!success)
            {
                errorMessage = "object could not be toggled on/off succesfully";
            }

            //only return ActionFinished once the object is completely done animating.
            //print(ctof.isOn);
            actionFinished(success);
        }

        // private helper used with OpenObject commands
        private void openObject(
            SimObjPhysics target,
            float openness,
            bool forceAction,
            bool markActionFinished,
            bool simplifyPhysics = false,
            float? moveMagnitude = null // moveMagnitude is supported for backwards compatibility. It's new name is 'openness'.
        ) {
            // backwards compatibility support
            if (moveMagnitude != null) {
                // Previously, when moveMagnitude==0, that meant full openness, since the default float was 0.
                openness = ((float) moveMagnitude) == 0 ? 1 : (float) moveMagnitude;
            }

            if (openness > 1 || openness < 0) {
                errorMessage = "openness must be in [0:1]";
                if (markActionFinished) {
                    actionFinished(false);
                }
                return;
            }

            if (target == null) {
                errorMessage = "Object not found!";
                if (markActionFinished) {
                    actionFinished(false);
                }
                return;
            }

            if (!forceAction && !IsInteractable(target)) {
                errorMessage = "object is visible but occluded by something: " + target.ObjectID;
                if (markActionFinished) {
                    actionFinished(false);
                }
                return;
            }

            if(!target.GetComponent<CanOpen_Object>()) {
                errorMessage = $"{target.ObjectID} is not an Openable object";
                if (markActionFinished) {
                    actionFinished(false);
                }
                return;
            }

            CanOpen_Object codd = target.GetComponent<CanOpen_Object>();

            // This is a style choice that applies to Microwaves and Laptops,
            // where it doesn't make a ton of sense to open them, while they are in use.
            if (codd.WhatReceptaclesMustBeOffToOpen().Contains(target.Type) && target.GetComponent<CanToggleOnOff>().isOn) {
                errorMessage = "Target must be OFF to open!";
                if (markActionFinished) {
                    actionFinished(false);
                }
                return;
            }

            StartCoroutine(openAnimation(
                openableObject: codd,
                freezeContained: simplifyPhysics,
                openness: openness,
                markActionFinished: markActionFinished
            ));
        }

        public void OpenObject(
            string objectId,
            bool forceAction = false,
            float openness = 1,
            float? moveMagnitude = null // moveMagnitude is supported for backwards compatibility. It's new name is 'openness'.
        ) {
            SimObjPhysics target = getTargetObject(objectId: objectId, forceAction: forceAction);
            openObject(
                target: target,
                openness: openness,
                forceAction: forceAction,
                moveMagnitude: moveMagnitude,
                markActionFinished: true
            );
        }

        public void OpenObject(
            float x,
            float y,
            bool forceAction = false,
            float openness = 1,
            float? moveMagnitude = null // moveMagnitude is supported for backwards compatibility. It's new name is 'openness'.
        ) {
            SimObjPhysics target = null;
            if(!screenToWorldTarget(
                x: x, 
                y: y, 
                target: ref target, 
                forceAction: forceAction))  {
                //error message is set insice screenToWorldTarget
                actionFinished(false, errorMessage);
                return;
            }
            openObject(
                target: target,
                openness: openness,
                forceAction: forceAction,
                moveMagnitude: moveMagnitude,
                markActionFinished: true
            );
        }

        //XXX: To get all objects contained in a receptacle, target it with this Function and it will return a list of strings, each being the
        //object ID of an object in this receptacle
        public void Contains(ServerAction action) {
            if (action.objectId == null) {
                errorMessage = "Hey, actually give me an object ID check containment for, yeah?";
                actionFinished(false);
                return;
            }

            SimObjPhysics target = getInteractableSimObjectFromId(action.objectId, action.forceVisible);

            if (target) {
                List<string> ids = target.GetAllSimObjectsInReceptacleTriggersByObjectID();

            #if UNITY_EDITOR
                foreach (string s in ids) 
                {
                    Debug.Log(s);
                }
            #endif

                actionFinished(true, ids.ToArray());
            } else {
                errorMessage = "object not found: " + action.objectId;
                actionFinished(false);
            }
        }

        //override for SimpleSimObj?
        // public override SimpleSimObj[] VisibleSimObjs() 
        // {
        //     return GetAllVisibleSimObjPhysics(m_Camera, maxVisibleDistance);
        // }

        ////////////////////////////////////////
        ////// HIDING AND MASKING OBJECTS //////
        ////////////////////////////////////////

        private Dictionary<int, Material[]> maskedGameObjectDict = new Dictionary<int, Material[]>();
        private void maskGameObject(GameObject go, Material mat) {
            if (go.name == "Objects" || go.name == "Structure") {
                return;
            }
            foreach (MeshRenderer r in go.GetComponentsInChildren<MeshRenderer>() as MeshRenderer[]) {
                int id = r.GetInstanceID();
                if (!maskedGameObjectDict.ContainsKey(id)) {
                    maskedGameObjectDict[id] = r.materials;
                }

                Material[] newMaterials = new Material[r.materials.Length];
                for (int i = 0; i < newMaterials.Length; i++) {
                    newMaterials[i] = new Material(mat);
                }
                r.materials = newMaterials;
            }
        }

        private void unmaskGameObject(GameObject go) {
            foreach (MeshRenderer r in go.GetComponentsInChildren<MeshRenderer>() as MeshRenderer[]) {
                int id = r.GetInstanceID();
                if (maskedGameObjectDict.ContainsKey(id)) {
                    r.materials = maskedGameObjectDict[id];
                    maskedGameObjectDict.Remove(id);
                }
            }
        }

        public void MaskMovingParts() {
            Material openMaterial = new Material(Shader.Find("Unlit/Color"));
            openMaterial.color = Color.magenta;
            Material closedMaterial = new Material(Shader.Find("Unlit/Color"));
            closedMaterial.color = Color.blue;
            Material otherMaterial = new Material(Shader.Find("Unlit/Color"));
            otherMaterial.color = Color.green;

            foreach (GameObject go in GameObject.FindObjectsOfType<GameObject>()) {
                maskGameObject(go, otherMaterial);
            }

            foreach (CanOpen_Object coo in GameObject.FindObjectsOfType<CanOpen_Object>()) {
                Material m;
                if (coo.isOpen) {
                    m = openMaterial;
                } else {
                    m = closedMaterial;
                }
                foreach (GameObject go in coo.MovingParts) {
                    maskGameObject(go, m);
                }
            }
            actionFinished(true);
        }

        public void UnmaskMovingParts() {
            foreach (GameObject go in GameObject.FindObjectsOfType<GameObject>()) {
                unmaskGameObject(go);
            }
            // foreach (CanOpen_Object coo in GameObject.FindObjectsOfType<CanOpen_Object>()) {
            //     foreach (GameObject go in coo.MovingParts) {
            //         unmaskGameObject(go);
            //     }
            // }
            actionFinished(true);
        }

        private void HideAll() {
            foreach (GameObject go in GameObject.FindObjectsOfType<GameObject>()) {
                UpdateDisplayGameObject(go, false);
            }
        }

        private void UnhideAll() {
            foreach (GameObject go in GameObject.FindObjectsOfType<GameObject>()) {
                UpdateDisplayGameObject(go, true);
            }
            // Making sure the agents visibility capsules are not incorrectly unhidden
            foreach (BaseFPSAgentController agent in this.agentManager.agents) {
                agent.IsVisible = agent.IsVisible;
            }
        }

        public void HideAllObjectsExcept(ServerAction action) {
            foreach (GameObject go in UnityEngine.Object.FindObjectsOfType<GameObject>()) {
                UpdateDisplayGameObject(go, false);
            }
            if (physicsSceneManager.ObjectIdToSimObjPhysics.ContainsKey(action.objectId)) {
                UpdateDisplayGameObject(physicsSceneManager.ObjectIdToSimObjPhysics[action.objectId].gameObject, true);
            }
            actionFinished(true);
        }

        public void HideTranslucentObjects() {
            foreach (SimObjPhysics sop in GameObject.FindObjectsOfType<SimObjPhysics>()) {
                if (sop.DoesThisObjectHaveThisSecondaryProperty(SimObjSecondaryProperty.CanSeeThrough)) {
                    UpdateDisplayGameObject(sop.gameObject, false);
                }
            }
            actionFinished(true);
        }

        public void HideTransparentStructureObjects() {
            transparentStructureObjectsHidden = true;

            GameObject structObj = GameObject.Find("Structure");
            GameObject lightObj = GameObject.Find("Lighting");

            List<Renderer> renderers = new List<Renderer>();
            if (structObj != null) {
                renderers.AddRange(structObj.GetComponentsInChildren<Renderer>());
            }
            if (lightObj != null) {
                renderers.AddRange(lightObj.GetComponentsInChildren<Renderer>());
            }
            // renderers.AddRange(GameObject.FindObjectsOfType<Renderer>());

            foreach (Renderer r in renderers) {
                bool transparent = true;
                foreach (Material m in r.materials) {
                    if (
                        !(m.IsKeywordEnabled("_ALPHATEST_ON") || 
                          m.IsKeywordEnabled("_ALPHABLEND_ON") || 
                          m.IsKeywordEnabled("_ALPHAPREMULTIPLY_ON")
                        ) || m.color.a == 1.0f
                        ) {
                        transparent = false;
                        break;
                    }
                }
                if (transparent) {
                    UpdateDisplayGameObject(r.gameObject, false);
                }
            }
        }

        public void UnhideStructureObjects() {
            transparentStructureObjectsHidden = false;

            GameObject structObj = GameObject.Find("Structure");
            GameObject lightObj = GameObject.Find("Lighting");

            List<Transform> transforms = new List<Transform>();
            if (structObj != null) {
                transforms.AddRange(structObj.GetComponentsInChildren<Transform>());
            }
            if (lightObj != null) {
                transforms.AddRange(lightObj.GetComponentsInChildren<Transform>());
            }

            foreach (Transform transform in transforms) {
                UpdateDisplayGameObject(transform.gameObject, true);
            }
        }

        public void HideBlueObjects(ServerAction action) {
            foreach (Renderer r in UnityEngine.Object.FindObjectsOfType<Renderer>()) {
                foreach (Material m in r.materials) {
                    if (m.name.Contains("BLUE")) {
                        r.enabled = false;
                        break;
                    }
                }
            }

            foreach (GameObject go in Resources.FindObjectsOfTypeAll<GameObject>()) {
                if (go.name.Contains("BlueCube")) {
                    UpdateDisplayGameObject(go, true);
                }
            }
            actionFinished(true);
        }

        public void GetAwayFromObject(ServerAction action) {
            if (physicsSceneManager.ObjectIdToSimObjPhysics.ContainsKey(action.objectId)) {
                SimObjPhysics sop = physicsSceneManager.ObjectIdToSimObjPhysics[action.objectId];
                int k = 0;
                while (isAgentCapsuleCollidingWith(sop.gameObject) && k < 20) {
                    k++;
                    Vector3[] dirs = {
                        transform.forward, -transform.forward, transform.right, -transform.right
                    };
                    dirs.Shuffle_(action.randomSeed);

                    sop.gameObject.SetActive(false);
                    moveInDirection(dirs[0] * gridSize);
                    sop.gameObject.SetActive(true);
                }
                if (isAgentCapsuleCollidingWith(sop.gameObject)) {
                    errorMessage = "Could not get away from " + sop.ObjectID;
                    actionFinished(false);
                    return;
                }
                actionFinished(true);
            }
            else {
                errorMessage = "No object with given id could be found to disable collisions with.";
                actionFinished(false);
            }
        }


        public void DisableObjectCollisionWithAgent(ServerAction action) {
            if (physicsSceneManager.ObjectIdToSimObjPhysics.ContainsKey(action.objectId)) {
                SimObjPhysics sop = physicsSceneManager.ObjectIdToSimObjPhysics[action.objectId];
                foreach (Collider c0 in this.GetComponentsInChildren<Collider>()) {
                    foreach (Collider c1 in sop.GetComponentsInChildren<Collider>()) {
                        Physics.IgnoreCollision(c0, c1);
                    }
                }
                foreach (Collider c1 in sop.GetComponentsInChildren<Collider>()) {
                    collidersToIgnoreDuringMovement.Add(c1);
                }
                actionFinished(true);
            }
            else {
                errorMessage = "No object with given id could be found to disable collisions with.";
                actionFinished(false);
            }
        }

        public void HideObject(ServerAction action) {
            if (physicsSceneManager.ObjectIdToSimObjPhysics.ContainsKey(action.objectId)) {
                SimObjPhysics sop = physicsSceneManager.ObjectIdToSimObjPhysics[action.objectId];
                if (!ReceptacleRestrictions.SpawnOnlyOutsideReceptacles.Contains(sop.ObjType)) {
                    foreach (SimObjPhysics containedSop in sop.SimObjectsContainedByReceptacle) {
                        UpdateDisplayGameObject(containedSop.gameObject, false);
                    }
                }
                UpdateDisplayGameObject(sop.gameObject, false);
                sop.GetAllSimObjectsInReceptacleTriggersByObjectID();

                actionFinished(true);
            } else {
                errorMessage = "No object with given id could be found to hide.";
                actionFinished(false);
            }
        }

        public void UnhideObject(ServerAction action) {
            if (physicsSceneManager.ObjectIdToSimObjPhysics.ContainsKey(action.objectId)) {
                SimObjPhysics sop = physicsSceneManager.ObjectIdToSimObjPhysics[action.objectId];
                if (!ReceptacleRestrictions.SpawnOnlyOutsideReceptacles.Contains(sop.ObjType)) {
                    foreach (SimObjPhysics containedSop in sop.SimObjectsContainedByReceptacle) {
                        UpdateDisplayGameObject(containedSop.gameObject, true);
                    }
                }
                UpdateDisplayGameObject(sop.gameObject, true);
                actionFinished(true);
            } else {
                errorMessage = "No object with given id could be found to unhide.";
                actionFinished(false);
            }
        }

        public void HideAllObjects(ServerAction action) {
            HideAll();
            actionFinished(true);
        }

        public void UnhideAllObjects(ServerAction action) {
            transparentStructureObjectsHidden = false;
            UnhideAll();
            actionFinished(true);
        }

        protected void MaskSimObj(SimObjPhysics so, Material mat) {
            if (!transparentStructureObjectsHidden) {
                HideTransparentStructureObjects();
            }
            HashSet<MeshRenderer> renderersToSkip = new HashSet<MeshRenderer>();
            foreach (SimObjPhysics childSo in so.GetComponentsInChildren<SimObjPhysics>()) {
                if (so.ObjectID != childSo.ObjectID) {
                    foreach (MeshRenderer mr in childSo.GetComponentsInChildren<MeshRenderer>()) {
                        renderersToSkip.Add(mr);
                    }
                }
            }
            Dictionary<int, Material[]> dict = new Dictionary<int, Material[]>();
            foreach (MeshRenderer r in so.gameObject.GetComponentsInChildren<MeshRenderer>() as MeshRenderer[]) {
                if (!renderersToSkip.Contains(r)) {
                    dict[r.GetInstanceID()] = r.materials;
                    Material[] newMaterials = new Material[r.materials.Length];
                    for (int i = 0; i < newMaterials.Length; i++) {
                        newMaterials[i] = new Material(mat);
                    }
                    r.materials = newMaterials;
                }
            }
            if (!maskedObjects.ContainsKey(so.ObjectID)) {
                maskedObjects[so.ObjectID] = dict;
            }
        }

        protected void MaskSimObj(SimObjPhysics so, Color color) {
            if (!transparentStructureObjectsHidden) {
                HideTransparentStructureObjects();
            }        
            Material material = new Material(Shader.Find("Unlit/Color"));
            material.color = color;
            MaskSimObj(so, material);
        }

        protected void UnmaskSimObj(SimObjPhysics so) {
            if (transparentStructureObjectsHidden) {
                UnhideStructureObjects();
            }

            if (maskedObjects.ContainsKey(so.ObjectID)) {
                foreach (MeshRenderer r in so.gameObject.GetComponentsInChildren<MeshRenderer>() as MeshRenderer[]) {
                    if (r != null) {
                        if (maskedObjects[so.ObjectID].ContainsKey(r.GetInstanceID())) {
                            r.materials = maskedObjects[so.ObjectID][r.GetInstanceID()];
                        }
                    }
                }
                maskedObjects.Remove(so.ObjectID);
            }
        }

        public void EmphasizeObject(ServerAction action) {
            #if UNITY_EDITOR
            foreach (KeyValuePair<string, SimObjPhysics> entry in physicsSceneManager.ObjectIdToSimObjPhysics) {
                Debug.Log(entry.Key);
                Debug.Log(entry.Key == action.objectId);
            }
            #endif

            if (physicsSceneManager.ObjectIdToSimObjPhysics.ContainsKey(action.objectId)) {
                HideAll();
                UpdateDisplayGameObject(physicsSceneManager.ObjectIdToSimObjPhysics[action.objectId].gameObject, true);
                MaskSimObj(physicsSceneManager.ObjectIdToSimObjPhysics[action.objectId], Color.magenta);
                actionFinished(true);
            } else {
                errorMessage = "No object with id: " + action.objectId;
                actionFinished(false);
            }
        }

        public void UnemphasizeAll() {
            UnhideAll();
            foreach (SimObjPhysics so in GameObject.FindObjectsOfType<SimObjPhysics>()) {
                UnmaskSimObj(so);
            }
            actionFinished(true);
        }

        public void MaskObject(ServerAction action) {
            if (physicsSceneManager.ObjectIdToSimObjPhysics.ContainsKey(action.objectId)) {
                MaskSimObj(physicsSceneManager.ObjectIdToSimObjPhysics[action.objectId], Color.magenta);
                actionFinished(true);
            } else {
                errorMessage = "No such object with id: " + action.objectId;
                actionFinished(false);
            }
        }

        public void UnmaskObject(ServerAction action) {
            if (physicsSceneManager.ObjectIdToSimObjPhysics.ContainsKey(action.objectId)) {
                UnmaskSimObj(physicsSceneManager.ObjectIdToSimObjPhysics[action.objectId]);
                actionFinished(true);
            } else {
                errorMessage = "No such object with id: " + action.objectId;
                actionFinished(false);
            }
        }

        ///////////////////////////////////////////
        ///// GETTING DISTANCES, NORMALS, ETC /////
        ///////////////////////////////////////////

        private bool NormalIsApproximatelyUp(Vector3 normal, float tol = 10f) {
            return Vector3.Angle(transform.up, normal) < tol;
        }

        private bool AnythingAbovePosition(Vector3 position, float distance) {
            Vector3 up = new Vector3(0.0f, 1.0f, 0.0f);
            RaycastHit hit;
            return Physics.Raycast(position, up, out hit, distance);
        }

        private bool AnythingAbovePositionIgnoreObject(
            Vector3 position,
            float distance,
            int layerMask,
            GameObject toIgnore) {
            Vector3 up = new Vector3(0.0f, 1.0f, 0.0f);
            RaycastHit[] hits = Physics.RaycastAll(position, up, distance, layerMask);
            foreach (RaycastHit hit in hits) {
                if (hit.collider.transform.gameObject != toIgnore) {
                    return true;
                }
            }
            return false;
        }

        private float[, , ] initializeFlatSurfacesOnGrid(int yGridSize, int xGridSize) {
            float[, , ] flatSurfacesOnGrid = new float[2, yGridSize, xGridSize];
            for (int i = 0; i < 2; i++) {
                for (int j = 0; j < yGridSize; j++) {
                    for (int k = 0; k < xGridSize; k++) {
                        flatSurfacesOnGrid[i, j, k] = float.PositiveInfinity;
                    }
                }
            }
            return flatSurfacesOnGrid;
        }

        private void toggleColliders(IEnumerable<Collider> colliders) {
            foreach (Collider c in colliders) {
                c.enabled = !c.enabled;
            }
        }

        public void FlatSurfacesOnGrid(ServerAction action) {
            int xGridSize = (int) Math.Round(action.x, 0);
            int yGridSize = (int) Math.Round(action.y, 0);
            flatSurfacesOnGrid = initializeFlatSurfacesOnGrid(yGridSize, xGridSize);

            if (ItemInHand != null) {
                toggleColliders(ItemInHand.GetComponentsInChildren<Collider>());
            }

            int layerMask = 1 << 8;
            for (int i = 0; i < yGridSize; i++) {
                for (int j = 0; j < xGridSize; j++) {
                    float x = j * (1.0f / xGridSize) + (0.5f / xGridSize);
                    float y = (1.0f - (0.5f / yGridSize)) - i * (1.0f / yGridSize);
                    Ray ray = m_Camera.ViewportPointToRay(new Vector3(x, y, 0));
                    RaycastHit[] hits = Physics.RaycastAll(ray, 10f, layerMask);
                    float minHitDistance = float.PositiveInfinity;
                    foreach (RaycastHit hit in hits) {
                        if (hit.distance < minHitDistance) {
                            minHitDistance = hit.distance;
                        }
                    }
                    foreach (RaycastHit hit in hits) {
                        if (NormalIsApproximatelyUp(hit.normal) &&
                            !AnythingAbovePosition(hit.point, 0.1f)) {
                            if (hit.distance == minHitDistance) {
                                flatSurfacesOnGrid[0, i, j] = minHitDistance;
                            } else {
                                flatSurfacesOnGrid[1, i, j] = Math.Min(
                                    flatSurfacesOnGrid[1, i, j], hit.distance
                                );
                            }
                        }
                    }
                }
            }
            if (ItemInHand != null) {
                toggleColliders(ItemInHand.GetComponentsInChildren<Collider>());
            }
            actionFinished(true);
        }

        public void GetMetadataOnGrid(ServerAction action) {
            int xGridSize = (int) Math.Round(action.x, 0);
            int yGridSize = (int) Math.Round(action.y, 0);
            distances = new float[yGridSize, xGridSize];
            normals = new float[3, yGridSize, xGridSize];
            isOpenableGrid = new bool[yGridSize, xGridSize];

            if (ItemInHand != null) {
                toggleColliders(ItemInHand.GetComponentsInChildren<Collider>());
            }

            int layerMask = 1 << 8;
            for (int i = 0; i < yGridSize; i++) {
                for (int j = 0; j < xGridSize; j++) {
                    float x = j * (1.0f / xGridSize) + (0.5f / xGridSize);
                    float y = (1.0f - (0.5f / yGridSize)) - i * (1.0f / yGridSize);
                    Ray ray = m_Camera.ViewportPointToRay(new Vector3(x, y, 0));
                    RaycastHit hit;
                    if (Physics.Raycast(ray, out hit, 10f, layerMask)) {
                        distances[i, j] = hit.distance;
                        normals[0, i, j] = Vector3.Dot(transform.right, hit.normal);
                        normals[1, i, j] = Vector3.Dot(transform.up, hit.normal);
                        normals[2, i, j] = Vector3.Dot(transform.forward, hit.normal);
                        SimObjPhysics so = hit.transform.gameObject.GetComponent<SimObjPhysics>();
                        isOpenableGrid[i, j] = so != null && (so.GetComponent<CanOpen_Object>());
                    } else {
                        distances[i, j] = float.PositiveInfinity;
                        normals[0, i, j] = float.NaN;
                        normals[1, i, j] = float.NaN;
                        normals[2, i, j] = float.NaN;
                        isOpenableGrid[i, j] = false;
                    }
                }
            }

            if (ItemInHand != null) {
                toggleColliders(ItemInHand.GetComponentsInChildren<Collider>());
            }
            actionFinished(true);
        }

        public void SegmentVisibleObjects() {
            if (ItemInHand != null) {
                toggleColliders(ItemInHand.GetComponentsInChildren<Collider>());
            }

            int k = 0;
            List<string> objectIds = new List<string>();
            foreach (SimObjPhysics so in GetAllVisibleSimObjPhysics(m_Camera, 100f)) {
                int i = (10 * k) / 256;
                int j = (10 * k) % 256;
                MaskSimObj(so, new Color32(Convert.ToByte(i), Convert.ToByte(j), 255, 255));
                objectIds.Add(so.ObjectID);
                k++;
            }
            segmentedObjectIds = objectIds.ToArray();

            if (ItemInHand != null) {
                toggleColliders(ItemInHand.GetComponentsInChildren<Collider>());
            }
            actionFinished(true);
        }

        ////////////////////////////
        ///// Crouch and Stand /////
        ////////////////////////////
        protected void crouch() {            
            m_Camera.transform.localPosition = new Vector3(
                standingLocalCameraPosition.x,
                crouchingLocalCameraPosition.y,
                standingLocalCameraPosition.z
            );
        }

        protected void stand() {
            m_Camera.transform.localPosition = standingLocalCameraPosition;
        }

        public void Crouch() {
            if (!isStanding()) {
                errorMessage = "Already crouching.";
                actionFinished(false);
            } else if (!CheckIfItemBlocksAgentStandOrCrouch()) {
                actionFinished(false);
            } else {
                m_Camera.transform.localPosition = new Vector3(
                    standingLocalCameraPosition.x,
                    crouchingLocalCameraPosition.y,
                    standingLocalCameraPosition.z
                );
                actionFinished(true);
            }
        }

        public void Stand() {
            if (isStanding()) {
                errorMessage = "Already standing.";
                actionFinished(false);
            } else if (!CheckIfItemBlocksAgentStandOrCrouch()) {
                actionFinished(false);
            } else {
                m_Camera.transform.localPosition = standingLocalCameraPosition;
                actionFinished(true);
            }
        }

        ////////////////
        ///// MISC /////
        ////////////////

        public void RotateUniverseAroundAgent(ServerAction action) {
            agentManager.RotateAgentsByRotatingUniverse(action.rotation.y);
            actionFinished(true);
        }

        public void ChangeFOV(ServerAction action) 
        {

            if(action.fieldOfView > 0 && action.fieldOfView < 180)
            {
                m_Camera.fieldOfView = action.fieldOfView;
                actionFinished(true);
            }

            else
            {
                errorMessage = "fov must be in (0, 180) noninclusive.";
                Debug.Log(errorMessage);
                actionFinished(false);
            }

        }

        public IEnumerator WaitOnResolutionChange(int width, int height) {
            while (Screen.width != width || Screen.height != height) {
                yield return null;
            }
            actionFinished(true);
        }

        public void ChangeResolution(ServerAction action) {
            int height = Convert.ToInt32(action.y);
            int width = Convert.ToInt32(action.x);
            Screen.SetResolution(width, height, false);
            StartCoroutine(WaitOnResolutionChange(width, height));
        }

        public void ChangeQuality(ServerAction action) {
            string[] names = QualitySettings.names;
            for (int i = 0; i < names.Length; i++) {
                if (names[i] == action.quality) {
                    QualitySettings.SetQualityLevel(i, true);
                    break;
                }
            }

            ScreenSpaceAmbientOcclusion script = GameObject.Find("FirstPersonCharacter").GetComponent<ScreenSpaceAmbientOcclusion>();
            if (action.quality == "Low" || action.quality == "Very Low") {
                script.enabled = false;
            } else {
                script.enabled = true;
            }
            actionFinished(true);
        }

        public void DisableScreenSpaceAmbientOcclusion() {
            ScreenSpaceAmbientOcclusion script = GameObject.Find("FirstPersonCharacter").GetComponent<ScreenSpaceAmbientOcclusion>();
            script.enabled = false;
            actionFinished(true);
        }

        //in case you want to change the timescale
        public void ChangeTimeScale(ServerAction action) {
            if (action.timeScale > 0) {
                Time.timeScale = action.timeScale;
                actionFinished(true);
            } else {
                errorMessage = "Time scale must be >0";
                actionFinished(false);
            }
        }

        ///////////////////////////////////
        ///// DATA GENERATION HELPERS /////
        ///////////////////////////////////

        //this is a combination of objectIsWithinViewport and objectIsCurrentlyVisible, specifically to check
        //if a single sim object is on screen regardless of agent visibility maxDistance
        //DO NOT USE THIS FOR ALL OBJECTS cause it's going to be soooo expensive
        public bool objectIsOnScreen(SimObjPhysics sop)
        {
            bool result = false;
            if (sop.VisibilityPoints.Length > 0) 
            {
                Transform[] visPoints = sop.VisibilityPoints;
                foreach (Transform point in visPoints) 
                {
                    Vector3 viewPoint = m_Camera.WorldToViewportPoint(point.position);
                    float ViewPointRangeHigh = 1.0f;
                    float ViewPointRangeLow = 0.0f;

                    //first make sure the vis point is within the viewport at all
                    if (viewPoint.z > 0 &&
                        viewPoint.x < ViewPointRangeHigh && viewPoint.x > ViewPointRangeLow && //within x bounds of viewport
                        viewPoint.y < ViewPointRangeHigh && viewPoint.y > ViewPointRangeLow //within y bounds of viewport
                    ) 
                    {
                        //ok so it is within the viewport, not lets do a raycast to see if we can see the vis point
                        updateAllAgentCollidersForVisibilityCheck(false);
                        //raycast from agentcamera to point, ignore triggers, use layers 8 and 10
                        RaycastHit hit;

                        if(Physics.Raycast(m_Camera.transform.position, 
                        (point.position - m_Camera.transform.position), 
                        out hit, Mathf.Infinity, (1 << 8) | (1 << 10)))
                        {
                            if(hit.transform != sop.transform)
                            result = false;

                            else
                            {
                                result = true;
                                break;
                            }
                        }
                    }
                }

                updateAllAgentCollidersForVisibilityCheck(true);
                return result;
            } else {
                Debug.Log("Error! Set at least 1 visibility point on SimObjPhysics prefab!");
            }
            
            return false;
        }
        
        public bool objectIsCurrentlyVisible(SimObjPhysics sop, float maxDistance) 
        {
            if (sop.VisibilityPoints.Length > 0) 
            {
                Transform[] visPoints = sop.VisibilityPoints;
                updateAllAgentCollidersForVisibilityCheck(false);
                foreach (Transform point in visPoints) 
                {
                    Vector3 tmp = point.position;
                    tmp.y = transform.position.y;
                    // Debug.Log(Vector3.Distance(tmp, transform.position));
                    if (Vector3.Distance(tmp, transform.position) < maxDistance) 
                    {
                        //if this particular point is in view...
                        if (CheckIfVisibilityPointInViewport(sop, point, m_Camera, false) || 
                            CheckIfVisibilityPointInViewport(sop, point, m_Camera, true))
                        {
                            updateAllAgentCollidersForVisibilityCheck(true);
                            return true;
                        }
                    }
                }
            } else {
                Debug.Log("Error! Set at least 1 visibility point on SimObjPhysics prefab!");
            }
            updateAllAgentCollidersForVisibilityCheck(true);
            return false;
        }

        protected static void Shuffle<T>(System.Random rng, T[] array) {
            // Taken from https://stackoverflow.com/questions/108819/best-way-to-randomize-an-array-with-net
            int n = array.Length;
            while (n > 1) {
                int k = rng.Next(n--);
                T temp = array[n];
                array[n] = array[k];
                array[k] = temp;
            }
        }

        protected int xzManhattanDistance(Vector3 p0, Vector3 p1, float gridSize) {
            return (Math.Abs(Convert.ToInt32((p0.x - p1.x) / gridSize)) +
                Math.Abs(Convert.ToInt32((p0.z - p1.z) / gridSize)));
        }

        public void ExhaustiveSearchForItem(ServerAction action) {
            if (!physicsSceneManager.ObjectIdToSimObjPhysics.ContainsKey(action.objectId)) {
                errorMessage = "Object ID appears to be invalid.";
                actionFinished(false);
                return;
            }
            SimObjPhysics theObject = physicsSceneManager.ObjectIdToSimObjPhysics[action.objectId];

            Vector3[] positions = null;
            if (action.positions != null && action.positions.Count != 0) {
                positions = action.positions.ToArray();
            } else {
                positions = getReachablePositions();
            }

            bool wasStanding = isStanding();
            Vector3 oldPosition = transform.position;
            Quaternion oldRotation = transform.rotation;
            if (ItemInHand != null) {
                ItemInHand.gameObject.SetActive(false);
            }

            Shuffle(new System.Random(action.randomSeed), positions);

            SimplePriorityQueue<Vector3> pq = new SimplePriorityQueue<Vector3>();
            Vector3 agentPos = transform.position;
            foreach (Vector3 p in positions) {
                pq.Enqueue(p, xzManhattanDistance(p, agentPos, gridSize));
            }

            #if UNITY_EDITOR
            Vector3 visiblePosition = new Vector3(0.0f, 0.0f, 0.0f);
            #endif
            bool objectSeen = false;
            int positionsTried = 0;
            while (pq.Count != 0 && !objectSeen) {
                positionsTried += 1;
                Vector3 p = pq.Dequeue();
                transform.position = p;
                Collider[] colliders = collidersWithinCapsuleCastOfAgent(maxVisibleDistance);

                HashSet<SimObjPhysics> openableObjectsNearby = new HashSet<SimObjPhysics>();
                foreach (Collider c in colliders) {
                    SimObjPhysics sop = ancestorSimObjPhysics(c.gameObject);
                    if (sop != null && sop.GetComponent<CanOpen_Object>() != null) {
                        openableObjectsNearby.Add(sop);
                    }
                }

                foreach (SimObjPhysics openable in openableObjectsNearby) {
                    foreach (GameObject go in openable.GetComponent<CanOpen_Object>().MovingParts) {
                        go.SetActive(false);
                    }
                }

                for (int j = 0; j < 2; j++) { // Standing / Crouching
                    if (j == 0) {
                        stand();
                    } else {
                        crouch();
                    }
                    for (int i = 0; i < 4; i++) { // 4 rotations
                        transform.rotation = Quaternion.Euler(new Vector3(0.0f, 90.0f * i, 0.0f));
                        if (objectIsCurrentlyVisible(theObject, 1000f)) {
                            objectSeen = true;
                            #if UNITY_EDITOR
                            visiblePosition = p;
                            #endif
                            break;
                        }
                    }
                    if (objectSeen) {
                        break;
                    }
                }

                foreach (SimObjPhysics openable in openableObjectsNearby) {
                    foreach (GameObject go in openable.GetComponent<CanOpen_Object>().MovingParts) {
                        go.SetActive(true);
                    }
                }
            }

#if UNITY_EDITOR
            if (objectSeen) {
                Debug.Log("Object found.");
                Debug.Log("Manhattan distance:");
                Debug.Log(xzManhattanDistance(visiblePosition, oldPosition, gridSize));
            } else {
                Debug.Log("Object not found.");
            }
            Debug.Log("BFS steps taken:");
            Debug.Log(positionsTried);
#endif

            actionIntReturn = positionsTried;

            Dictionary<string, int> toReturn = new Dictionary<string, int>();
            toReturn["objectSeen"] = objectSeen ? 1 : 0;
            toReturn["positionsTried"] = positionsTried;

            actionFinished(true, toReturn);
        }

        protected HashSet<SimObjPhysics> getAllItemsVisibleFromPositions(Vector3[] positions) {
            bool wasStanding = isStanding();
            Vector3 oldPosition = transform.position;
            Quaternion oldRotation = transform.rotation;
            if (ItemInHand != null) {
                ItemInHand.gameObject.SetActive(false);
            }

            List<GameObject> movingPartsDisabled = new List<GameObject>();
            foreach (SimObjPhysics sop in physicsSceneManager.ObjectIdToSimObjPhysics.Values) {
                if (sop.GetComponent<CanOpen_Object>() != null) {
                    foreach (GameObject go in sop.GetComponent<CanOpen_Object>().MovingParts) {
                        movingPartsDisabled.Add(go);
                        go.SetActive(false);
                    }
                }
            }

            HashSet<SimObjPhysics> allVisible = new HashSet<SimObjPhysics>();
            float[] rotations = { 0f, 90f, 180f, 270f };
            foreach (Vector3 p in positions) {
                transform.position = p;
                foreach (float rotation in rotations) {
                    transform.rotation = Quaternion.Euler(new Vector3(0f, rotation, 0f));
                    for (int i = 0; i < 2; i++) {
                        if (i == 0) {
                            stand();
                        } else {
                            crouch();
                        }
                        foreach (SimObjPhysics sop in GetAllVisibleSimObjPhysics(m_Camera, 1.0f + maxVisibleDistance)) {
                            allVisible.Add(sop);
                        }
                    }
                }
            }

            foreach (GameObject go in movingPartsDisabled) {
                go.SetActive(true);
            }

            if (wasStanding) {
                stand();
            } else {
                crouch();
            }
            transform.position = oldPosition;
            transform.rotation = oldRotation;
            if (ItemInHand != null) {
                ItemInHand.gameObject.SetActive(true);
            }

            return allVisible;
        }

        // @positions/@rotations/@horizons/@standings are used to override all possible values the agent
        // may encounter with basic agent navigation commands (excluding teleport).
        private List<Dictionary<string, object>> getInteractablePoses(
            string objectId,
            bool markActionFinished,
            Vector3[] positions = null,
            float[] rotations = null,
            float[] horizons = null,
            bool[] standings = null,
            float? maxDistance = null,
            int maxPoses = int.MaxValue  // works like infinity
        ) {
            if (360 % rotateStepDegrees != 0 && rotations != null) {
                throw new InvalidOperationException($"360 % rotateStepDegrees (360 % {rotateStepDegrees} != 0) must be 0, unless 'rotations: float[]' is overwritten.");
            }

            if (maxPoses <= 0) {
                throw new ArgumentOutOfRangeException("maxPoses must be > 0.");
            }

            // default "visibility" distance
            float maxDistanceFloat;
            if (maxDistance == null) {
                maxDistanceFloat = maxVisibleDistance;
            } else if ((float) maxDistance <= 0) {
                throw new ArgumentOutOfRangeException("maxDistance must be >= 0 meters from the object.");
            } else {
                maxDistanceFloat = (float) maxDistance;
            }

            SimObjPhysics theObject = getTargetObject(objectId: objectId, forceAction: true);

            // Populate default standings. Note that these are boolean because that's
            // the most natural integration with Teleport
            if (standings == null) {
                standings = new bool[] {false, true};
            }

            // populate default horizons
            if (horizons == null) {
                horizons = new float[] {-30, 0, 30, 60};
            } else {
                foreach (float horizon in horizons) {
                    // recall that horizon=60 is look down 60 degrees and horizon=-30 is look up 30 degrees
                    if (horizon > maxDownwardLookAngle || horizon < -maxUpwardLookAngle) {
                        throw new ArgumentException(
                            $"Each horizon must be in [{-maxUpwardLookAngle}:{maxDownwardLookAngle}]. You gave {horizon}."
                        );
                    }
                }
            }

            // populate the positions by those that are reachable
            if (positions == null) {
                positions = getReachablePositions();
            }

            // populate the rotations based on rotateStepDegrees
            if (rotations == null) {
                // Consider the case where one does not want to move on a perfect grid, and is currently moving
                // with an offsetted set of rotations like {10, 100, 190, 280} instead of the default {0, 90, 180, 270}.
                // This may happen if the agent starts by teleports with the rotation of 10 degrees.
                int offset = (int) Math.Round(transform.eulerAngles.y % rotateStepDegrees);

                // Examples:
                // if rotateStepDegrees=10 and offset=70, then the paths would be [70, 80, ..., 400, 410, 420].
                // if rotateStepDegrees=90 and offset=10, then the paths would be [10, 100, 190, 280]
                rotations = new float[(int) Math.Round(360 / rotateStepDegrees)];
                int i = 0;
                for (float rotation = offset; rotation < 360 + offset; rotation += rotateStepDegrees) {
                    rotations[i++] = rotation;
                }
            }

            if (horizons.Length == 0 || rotations.Length == 0 || positions.Length == 0 || standings.Length == 0) {
                throw new InvalidOperationException("Every degree of freedom must have at least 1 valid value.");
            }

            // save current agent pose
            bool wasStanding = isStanding();
            Vector3 oldPosition = transform.position;
            Quaternion oldRotation = transform.rotation;
            Vector3 oldHorizon = m_Camera.transform.localEulerAngles;
            if (ItemInHand != null) {
                ItemInHand.gameObject.SetActive(false);
            }

            // Don't want to consider all positions in the scene, just those from which the object
            // is plausibly visible. The following computes a "fudgeFactor" (radius of the object)
            // which is then used to filter the set of all reachable positions to just those plausible positions.
            Bounds objectBounds = new Bounds(
                center: new Vector3(float.PositiveInfinity, float.PositiveInfinity, float.PositiveInfinity),
                size: new Vector3(-float.PositiveInfinity, -float.PositiveInfinity, -float.PositiveInfinity)
            );
            objectBounds.Encapsulate(theObject.transform.position);
            foreach (Transform vp in theObject.VisibilityPoints) {
                objectBounds.Encapsulate(vp.position);
            }
            float fudgeFactor = objectBounds.extents.magnitude;
            List<Vector3> filteredPositions = positions.Where(
                p => (Vector3.Distance(a: p, b: theObject.transform.position) <= maxDistanceFloat + fudgeFactor + gridSize)
            ).ToList();

            // set each key to store a list
            List<Dictionary<string, object>> validAgentPoses = new List<Dictionary<string, object>>();
            string[] keys = {"x", "y", "z", "rotation", "standing", "horizon"};

            // iterate over each reasonable agent pose
            bool stopEarly = false;
            foreach (float horizon in horizons) {
                m_Camera.transform.localEulerAngles = new Vector3(horizon, 0f, 0f);

                foreach (bool standing in standings) {
                    if (standing) {
                        stand();
                    } else {
                        crouch();
                    }

                    foreach (float rotation in rotations) {
                        Vector3 rotationVector = new Vector3(x: 0, y: rotation, z: 0);
                        transform.rotation = Quaternion.Euler(rotationVector);

                        foreach (Vector3 position in filteredPositions) {
                            transform.position = position;

                            // Each of these values is directly compatible with TeleportFull
                            // and should be used with .step(action='TeleportFull', **interactable_positions[0])
                            if (objectIsCurrentlyVisible(theObject, maxDistanceFloat)) {
                                validAgentPoses.Add(new Dictionary<string, object> {
                                    ["x"] = position.x,
                                    ["y"] = position.y,
                                    ["z"] = position.z,
                                    ["rotation"] = rotation,
                                    ["standing"] = standing,
                                    ["horizon"] = horizon
                                });

                                if (validAgentPoses.Count >= maxPoses) {
                                    stopEarly = true;
                                    break;
                                }

                                #if UNITY_EDITOR
                                    // In the editor, draw lines indicating from where the object was visible.
                                    Debug.DrawLine(position, position + transform.forward * (gridSize * 0.5f), Color.red, 20f);
                                #endif
                            }
                        }
                        if (stopEarly) {
                            break;
                        }
                    }
                    if (stopEarly) {
                        break;
                    }
                }
                if (stopEarly) {
                    break;
                }
            }

            // restore old agent pose
            if (wasStanding) {
                stand();
            } else {
                crouch();
            }
            transform.position = oldPosition;
            transform.rotation = oldRotation;
            m_Camera.transform.localEulerAngles = oldHorizon;
            if (ItemInHand != null) {
                ItemInHand.gameObject.SetActive(true);
            }

            #if UNITY_EDITOR
                Debug.Log(validAgentPoses.Count);
                Debug.Log(validAgentPoses);
            #endif

            if (markActionFinished) {
                actionFinishedEmit(success: true, actionReturn: validAgentPoses);
            }

            return validAgentPoses;
        }

        // Get the poses with which the agent can interact with 'objectId'
        // @rotations: if rotation is not specified, we use rotateStepDegrees, which results in [0, 90, 180, 270] by default.
        public void GetInteractablePoses(
            string objectId,
            Vector3[] positions = null,
            float[] rotations = null,
            float[] horizons = null,
            bool[] standings = null,
            float? maxDistance = null,
            int maxPoses = int.MaxValue  // works like infinity
        ) {
            getInteractablePoses(
                objectId: objectId,
                markActionFinished: true,
                positions: positions, rotations: rotations, horizons: horizons, standings: standings,
                maxDistance: maxDistance,
                maxPoses: maxPoses
            );
        }

        [ObsoleteAttribute(message: "This action is deprecated. Call GetInteractablePoses instead.", error: false)]
        public void PositionsFromWhichItemIsInteractable(string objectId, float horizon = 30, Vector3[] positions = null) {
            // set horizons using the horizon as an increment
            List<float> horizons = new List<float>();
            for (float h = -maxUpwardLookAngle; h <= maxDownwardLookAngle; h += horizon) {
                horizons.Add(h);
            }
            List<Dictionary<string, object>> interactablePoses = getInteractablePoses(
                objectId: objectId,
                markActionFinished: false,
                positions: positions,
                horizons: horizons.ToArray()
            );

            // for backwards compatibility, PositionsFromWhichItemIsInteractable returns
            // Dictionary<string, float> instead of List<Dictionary<string, object>>,
            // where the latter is cleaner in python.
            Dictionary<string, List<float>> d = new Dictionary<string, List<float>>();
            string[] keys = {"x", "y", "z", "rotation", "standing", "horizon"};
            foreach (string key in keys) {
                d[key] = new List<float>();
            }
            foreach(Dictionary<string, object> pose in interactablePoses) {
                foreach (string key in keys) {
                    if (key == "standing") {
                        // standing is converted from true => 1 to false => 0, for backwards compatibility
                        d[key].Add((bool) pose[key] ? 1 : 0);
                    } else {
                        // all other keys have float outputs
                        d[key].Add((float) pose[key]);
                    }
                }
            }
            actionFinishedEmit(true, d);
        }

        // private helper for NumberOfPositionsFromWhichItemIsVisible
        private int numVisiblePositions(string objectId, bool markActionFinished, Vector3[] positions = null, int maxPoses = int.MaxValue) {
            List<Dictionary<string, object>> interactablePoses = getInteractablePoses(
                objectId: objectId,
                positions: positions,
                maxDistance: 1e5f,  // super large number for maximum distance!
                horizons: new float[] { m_Camera.transform.localEulerAngles.x },  // don't care about every horizon here, just horizon={current horizon}
                markActionFinished: false,
                maxPoses: maxPoses
            );

            // object id might have been invalid, causing failure
            if (markActionFinished) {
                actionFinishedEmit(success: true, actionReturn: interactablePoses.Count);
            }
            return interactablePoses.Count;
        }

        // Similar to GetInteractablePositions, but with horizon=0 and maxDistance like infinity
        public void NumberOfPositionsFromWhichItemIsVisible(string objectId, Vector3[] positions = null) {
            numVisiblePositions(objectId: objectId, positions: positions, markActionFinished: true);
        }

        public void TogglePhysics() {
            Physics.autoSimulation = !Physics.autoSimulation;
            actionFinished(true);
        }

        public void ChangeOpenSpeed(ServerAction action) {
            foreach (CanOpen_Object coo in GameObject.FindObjectsOfType<CanOpen_Object>()) {
                coo.animationTime = action.x;
        }
            actionFinished(true);
        }

        //to ignore the agent in this collision check, set ignoreAgent to true
        protected bool isHandObjectColliding(bool ignoreAgent = false, float expandBy = 0.0f) {
            if (ItemInHand == null) {
                return false;
            }
            List<GameObject> ignoreGameObjects = new List<GameObject>();
            // Ignore the agent when determining if the hand object is colliding
            if (ignoreAgent) {
                ignoreGameObjects.Add(this.gameObject);
            }
            return UtilityFunctions.isObjectColliding(ItemInHand, ignoreGameObjects, expandBy);
        }

        protected bool isAgentCapsuleCollidingWith(GameObject otherGameObject) {
            int layerMask = 1 << 8;
            foreach (Collider c in PhysicsExtensions.OverlapCapsule(GetComponent<CapsuleCollider>(), layerMask, QueryTriggerInteraction.Ignore)) {
                if (hasAncestor(c.transform.gameObject, otherGameObject)) {
                    return true;
                }
            }
            return false;
        }

        protected bool isHandObjectCollidingWith(GameObject otherGameObject) {
            if (ItemInHand == null) {
                return false;
            }
            int layerMask = 1 << 8;
            foreach (CapsuleCollider cc in ItemInHand.GetComponentsInChildren<CapsuleCollider>()) {
                foreach (Collider c in PhysicsExtensions.OverlapCapsule(cc, layerMask, QueryTriggerInteraction.Ignore)) {
                    if (hasAncestor(c.transform.gameObject, otherGameObject)) {
                        return true;
                    }
                }
            }
            foreach (BoxCollider bc in ItemInHand.GetComponentsInChildren<BoxCollider>()) {
                foreach (Collider c in PhysicsExtensions.OverlapBox(bc, layerMask, QueryTriggerInteraction.Ignore)) {
                    if (!hasAncestor(c.transform.gameObject, otherGameObject)) {
                        return true;
                    }
                }
            }
            foreach (SphereCollider sc in ItemInHand.GetComponentsInChildren<SphereCollider>()) {
                foreach (Collider c in PhysicsExtensions.OverlapSphere(sc, layerMask, QueryTriggerInteraction.Ignore)) {
                    if (!hasAncestor(c.transform.gameObject, otherGameObject)) {
                        return true;
                    }
                }
            }
            return false;
        }

        public float roundToGridSize(float x, float gridSize, bool roundUp) {
            int mFactor = (int) (1.0f / gridSize);
            if (Math.Abs(mFactor - 1.0f / gridSize) > 1e-3) {
                throw new Exception("1.0 / gridSize should be an integer.");
            }
            if (roundUp) {
                return (float) Math.Ceiling(mFactor * x) / mFactor;
            } else {
                return (float) Math.Floor(mFactor * x) / mFactor;
            }
        }

        public void RandomlyMoveAgent(int randomSeed = 0) {
            #if UNITY_EDITOR
                randomSeed = UnityEngine.Random.Range(0, 1000000);
            #endif
            Vector3[] reachablePositions = getReachablePositions();
            var orientations = new float[]{
                0,
                90,
                180,
                270
            };
            orientations.Shuffle_(randomSeed);
            reachablePositions.Shuffle_(randomSeed);

            bool success = false;
            foreach (Vector3 position in reachablePositions) {
                foreach (float rotation in orientations) {
                    if (handObjectCanFitInPosition(position, rotation)) {
                        this.transform.position = position;
                        this.transform.rotation = Quaternion.Euler(0.0f, rotation, 0.0f);
                        success = true;
                        break;
                    }
                }
            }

            if (errorMessage != "") {
                actionFinished(false);
            }
            else if (!success) {
                errorMessage = "Could not find a position in which the agent and object fit.";
                actionFinished(false);
            }
            else {
                actionFinished(true, reachablePositions);
            }
        }

        public void GetReachablePositionsForObject(ServerAction action) {
            if (!physicsSceneManager.ObjectIdToSimObjPhysics.ContainsKey(action.objectId)) {
                errorMessage = "Object " + action.objectId + " does not seem to exist.";
                actionFinished(false);
                return;
            }
            SimObjPhysics sop = physicsSceneManager.ObjectIdToSimObjPhysics[action.objectId];

            Vector3 startPos = sop.transform.position;
            Quaternion startRot = sop.transform.rotation;

            Vector3[] positions = null;
            if (action.positions != null && action.positions.Count != 0) {
                positions = action.positions.ToArray();
            }
            else {
                positions = getReachablePositions();
            }

            Bounds b = new Bounds(
                new Vector3(float.PositiveInfinity, float.PositiveInfinity, float.PositiveInfinity),
                new Vector3(-float.PositiveInfinity, -float.PositiveInfinity, -float.PositiveInfinity)
            );
            foreach (Vector3 p in positions) {
                b.Encapsulate(p);
            }

            float xMin = roundToGridSize(b.min.x - gridSize * 3, gridSize, true);
            float xMax = roundToGridSize(b.max.x + gridSize * 3, gridSize, false);
            float zMin = roundToGridSize(b.min.z - gridSize * 3, gridSize, true);
            float zMax = roundToGridSize(b.max.z + gridSize * 3, gridSize, false);
            // Debug.Log(xMin);
            // Debug.Log(xMax);
            // Debug.Log(zMin);
            // Debug.Log(zMax);

            
            List<GameObject> agentGameObjects = new List<GameObject>();
            foreach (BaseFPSAgentController agent in agentManager.agents) {
                agentGameObjects.Add(agent.gameObject);
            }
            //List<Vector3> reachable = new List<Vector3>();

            List<Collider> enabledColliders = new List<Collider>();
            foreach (Collider c in sop.GetComponentsInChildren<Collider>()) {
                if (c.enabled) {
                    c.enabled = false;
                    enabledColliders.Add(c);
                }
            }
            sop.BoundingBox.GetComponent<BoxCollider>().enabled = true;

            Dictionary<int, List<Vector3>> reachablePerRotation = new Dictionary<int, List<Vector3>>();
            for (int k = 0; k < 4; k++) {
                reachablePerRotation[90 * k] = new List<Vector3>();
                sop.transform.rotation = Quaternion.Euler(new Vector3(0f, k * 90f, 0f));

                for (int i = 0; i <= (int) ((xMax - xMin) / gridSize); i++) {
                    for (int j = 0; j <= (int) ((zMax - zMin) / gridSize); j++) {
                        Vector3 p = new Vector3(xMin + gridSize * i, startPos.y, zMin + j * gridSize);
                        sop.transform.position = p;
                        if (!UtilityFunctions.isObjectColliding(
                                sop.BoundingBox.gameObject,
                                agentGameObjects,
                                0.0f,
                                true
                            )) {
                            // #if UNITY_EDITOR
                            // Debug.Log(p);
                            // #endif
#if UNITY_EDITOR
                            Debug.DrawLine(p, new Vector3(p.x, p.y + 0.3f, p.z) + sop.transform.forward * 0.3f, Color.red, 60f);
#endif
                            reachablePerRotation[90 * k].Add(p);
                        }
                    }
                }
            }
            sop.BoundingBox.GetComponent<BoxCollider>().enabled = false;
            foreach (Collider c in enabledColliders) {
                c.enabled = true;
            }

            sop.transform.position = startPos;
            sop.transform.rotation = startRot;

#if UNITY_EDITOR
            Debug.Log(reachablePerRotation[0].Count);
            Debug.Log(reachablePerRotation[90].Count);
            Debug.Log(reachablePerRotation[180].Count);
            Debug.Log(reachablePerRotation[270].Count);
#endif
            actionFinished(true, reachablePerRotation);
        }

        //from given position in worldspace, raycast straight down and return a point of any surface hit
        //useful for getting a worldspace coordinate on the floor given any point in space.
        public Vector3 GetSurfacePointBelowPosition(Vector3 position)
        {
            Vector3 point = Vector3.zero;

            //raycast down from the position like 10m and see if you hit anything. If nothing hit, return the original position and an error message?
            RaycastHit hit;
            if(Physics.Raycast(position, Vector3.down, out hit, 10f, (1<<0 | 1<<8 | 1<<10), QueryTriggerInteraction.Ignore))
            {
                point = hit.point;
                return point;
            }

            //nothing hit, return the original position?
            else
            {
                return position;
            }
        }

        private bool stringInSomeAncestorName(GameObject go, string[] strs) {
            foreach (string str in strs) {
                if (go.name.Contains(str)) {
                    return true;
                }
            }
            if (go.transform.parent != null) {
                return stringInSomeAncestorName(go.transform.parent.gameObject, strs);
            } else {
                return false;
            }
        }

        public void HideObscuringObjects(ServerAction action) {
            string objType = "";
            if (action.objectId != null && action.objectId != "") {
                string[] split = action.objectId.Split('|');
                if (split.Length != 0) {
                    objType = action.objectId.Split('|') [0];
                }
            }
            int xGridSize = 100;
            int yGridSize = 100;
            int layerMask = 1 << 8;
            for (int i = 0; i < yGridSize; i++) {
                for (int j = 0; j < xGridSize; j++) {
                    float x = j * (1.0f / xGridSize) + (0.5f / xGridSize);
                    float y = (1.0f - (0.5f / yGridSize)) - i * (1.0f / yGridSize);
                    Ray ray = m_Camera.ViewportPointToRay(new Vector3(x, y, 0));
                    RaycastHit hit;
                    while (true) {
                        if (Physics.Raycast(ray, out hit, 10f, layerMask)) {
                            UpdateDisplayGameObject(hit.transform.gameObject, false);
                            SimObjPhysics hitObj = hit.transform.gameObject.GetComponentInChildren<SimObjPhysics>();
                            if (hitObj != null && objType != "" && hitObj.ObjectID.Contains(objType)) {
                                ray.origin = hit.point + ray.direction / 100f;
                            } else {
                                break;
                            }
                        } else {
                            break;
                        }
                    }
                }
            }
            actionFinished(true);
        }

        //spawns object in agent's hand with the same orientation as the agent's hand
        public void CreateObject(ServerAction action) {
            if (ItemInHand != null) {
                errorMessage = "Already have an object in hand, can't create a new one to put there.";
                actionFinished(false);
                return;
            }

            if (action.objectType == null) {
                errorMessage = "Please give valid Object Type from SimObjType enum list";
                actionFinished(false);
                return;
            }

            //spawn the object at the agent's hand position
            InstantiatePrefabTest script = physicsSceneManager.GetComponent<InstantiatePrefabTest>();
            SimObjPhysics so = script.SpawnObject(
                action.objectType,
                action.randomizeObjectAppearance,
                action.objectVariation,
                AgentHand.transform.position,
                AgentHand.transform.rotation.eulerAngles,
                true,
                action.forceAction
            );

            if (so == null) {
                throw new InvalidOperationException(
                    "Failed to create object, are you sure it can be spawned?"
                );
            }

            // update the Physics Scene Manager with this new object
            physicsSceneManager.AddToObjectsInScene(so);

            PickupObject(
                objectId: so.objectID,
                forceAction: true
            );
        }

        public void CreateObjectAtLocation(ServerAction action) {
            Vector3 targetPosition = action.position;
            Vector3 targetRotation = action.rotation;

            if (!action.forceAction && !agentManager.SceneBounds.Contains(targetPosition)) {
                errorMessage = "Target position is out of bounds!";
                actionFinished(false);
                return;
            }

            if (action.objectType == null) {
                errorMessage = "Please give valid Object Type from SimObjType enum list";
                actionFinished(false);
                return;
            }

            //spawn the object at the agent's hand position
            InstantiatePrefabTest script = physicsSceneManager.GetComponent<InstantiatePrefabTest>();
            SimObjPhysics so = script.SpawnObject(action.objectType, action.randomizeObjectAppearance, action.objectVariation,
                targetPosition, targetRotation, false, action.forceAction);

            if (so == null) {
                errorMessage = "Failed to create object, are you sure it can be spawned?";
                actionFinished(false);
                return;
            } else {
                //also update the PHysics Scene Manager with this new object
                physicsSceneManager.AddToObjectsInScene(so);
            }

            actionFinished(true, so.ObjectID);
        }

        protected SimObjPhysics createObjectAtLocation(string objectType, Vector3 targetPosition, Vector3 targetRotation, int objectVariation = 1) {
            if (!agentManager.SceneBounds.Contains(targetPosition)) {
                errorMessage = "Target position is out of bounds!";
                return null;
            }

            if (objectType == null) {
                errorMessage = "Please give valid Object Type from SimObjType enum list";
                return null;
            }

            //spawn the object at the agent's hand position
            InstantiatePrefabTest script = physicsSceneManager.GetComponent<InstantiatePrefabTest>();
            SimObjPhysics so = script.SpawnObject(objectType, false, objectVariation,
                targetPosition, targetRotation, false);

            if (so == null) {
                errorMessage = "Failed to create object, are you sure it can be spawned?";
                return null;
            } else {
                //also update the PHysics Scene Manager with this new object
                physicsSceneManager.AddToObjectsInScene(so);
            }

            return so;
        }


        public void CreateObjectOnFloor(ServerAction action) {
            InstantiatePrefabTest script = physicsSceneManager.GetComponent<InstantiatePrefabTest>();
            Bounds b = script.BoundsOfObject(action.objectType, 1);
            if (b.min.x == float.PositiveInfinity) {
                errorMessage = "Could not get bounds for the object to be created on the floor";
                actionFinished(false);
            } else {
                action.y = b.extents.y + getFloorY(action.x, action.z) + 0.1f;
                action.position = new Vector3(action.x, action.y, action.z);
                CreateObjectAtLocation(action);
            }
        }

        protected bool randomlyPlaceObjectOnFloor(SimObjPhysics sop, Vector3[] candidatePositions) {
            var oldPosition = sop.transform.position;
            var oldRotation = sop.transform.rotation;

            sop.transform.rotation = Quaternion.identity;
            Bounds b = new Bounds(
                new Vector3(float.PositiveInfinity, float.PositiveInfinity, float.PositiveInfinity),
                new Vector3(-float.PositiveInfinity, -float.PositiveInfinity, -float.PositiveInfinity)
            );
            foreach (Renderer r in sop.GetComponentsInChildren<Renderer>()) {
                if (r.enabled) {
                    b.Encapsulate(r.bounds);
                }
            }

            List<Vector3> shuffledCurrentlyReachable = (List<Vector3>) candidatePositions.ToList().Shuffle_();
            float[] rotations = { 0f, 90f, 180f, 270f };
            List<float> shuffledRotations = (List<float>) rotations.ToList().Shuffle_();
            bool objectColliding = true;
            foreach (Vector3 position in shuffledCurrentlyReachable) {
                float y = b.extents.y + getFloorY(position.x, position.y, position.z) + 0.1f;
                foreach (float r in shuffledRotations) {
                    sop.transform.position = new Vector3(position.x, y, position.z);
                    sop.transform.rotation = Quaternion.Euler(new Vector3(0.0f, r, 0.0f));
                    objectColliding = UtilityFunctions.isObjectColliding(sop.gameObject);
                    if (!objectColliding) {
                        break;
                    }
                }
                if (!objectColliding) {
                    break;
                }
            }
            if (objectColliding) {
                sop.transform.position = oldPosition;
                sop.transform.rotation = oldRotation;
            }
            return objectColliding;
        }

        protected SimObjPhysics randomlyCreateAndPlaceObjectOnFloor(string objectType, int objectVariation, Vector3[] candidatePositions) {
            InstantiatePrefabTest script = physicsSceneManager.GetComponent<InstantiatePrefabTest>();
            Bounds b = script.BoundsOfObject(objectType, 1);
            if (b.min.x != float.PositiveInfinity) {
                errorMessage = "Could not get bounds of object with type " + objectType;
            }

            System.Random rnd = new System.Random();
            Vector3[] shuffledCurrentlyReachable = candidatePositions.OrderBy(x => rnd.Next()).ToArray();
            float[] rotations = { 0f, 90f, 180f, 270f };
            float[] shuffledRotations = rotations.OrderBy(x => rnd.Next()).ToArray();
            SimObjPhysics objectCreated = null;
            foreach (Vector3 position in shuffledCurrentlyReachable) {
                float y = b.extents.y + getFloorY(position.x, position.y, position.z) + 0.01f;
                foreach (float r in shuffledRotations) {
                    objectCreated = createObjectAtLocation(
                        objectType,
                        new Vector3(position.x, y, position.z),
                        new Vector3(0.0f, r, 0.0f),
                        objectVariation);
                    if (objectCreated) {
                        break;
                    }
                }
                if (objectCreated) {
                    errorMessage = "";
                    break;
                }
            }
            return objectCreated;
        }

        protected SimObjPhysics randomlyCreateAndPlaceObjectOnFloor(string objectType, int objectVariation) {
            return randomlyCreateAndPlaceObjectOnFloor(objectType, objectVariation, getReachablePositions());
        }

        public void RandomlyCreateAndPlaceObjectOnFloor(string objectType, int objectVariation = 0) {
            SimObjPhysics objectCreated = randomlyCreateAndPlaceObjectOnFloor(objectType, objectVariation);
            if (!objectCreated) {
                errorMessage = "Failed to randomly create object. " + errorMessage;
                actionFinished(false);
            } else {
                errorMessage = "";
                actionFinished(true, objectCreated.ObjectID);
            }
        }

        public void GetPositionsObjectVisibleFrom(ServerAction action) {
            if (!physicsSceneManager.ObjectIdToSimObjPhysics.ContainsKey(action.objectId)) {
                errorMessage = "Object " + action.objectId + " does not seem to exist.";
                actionFinished(false);
                return;
            }

            SimObjPhysics sop = physicsSceneManager.ObjectIdToSimObjPhysics[action.objectId];

            Vector3 savedPosition = transform.position;
            Quaternion savedRotation = transform.rotation;
            float[] rotations = { 0f, 90f, 180f, 270f };

            List<Vector3> goodPositions = new List<Vector3>();
            List<float> goodRotations = new List<float>();

            Vector3[] positions = null;
            if (action.positions != null && action.positions.Count != 0) {
                positions = action.positions.ToArray();
            } else {
                positions = getReachablePositions();
            }

            foreach (Vector3 position in positions) {
                Vector3 tmp = position;
                tmp.y = sop.transform.position.y;
                if (Vector3.Distance(tmp, sop.transform.position) <= 2 * maxVisibleDistance) {
                    foreach (float r in rotations) {
                        transform.position = position;
                        transform.rotation = Quaternion.Euler(new Vector3(0f, r, 0f));
                        if (objectIsCurrentlyVisible(sop, maxVisibleDistance)) {
#if UNITY_EDITOR
                            Debug.Log(position);
                            Debug.Log(r);
#endif
                            goodPositions.Add(position);
                            goodRotations.Add(r);
                        }
                    }
                }
            }

            actionVector3sReturn = goodPositions.ToArray();
            actionFloatsReturn = goodRotations.ToArray();

            transform.position = savedPosition;
            transform.rotation = savedRotation;

            actionFinished(true);
        }

        public void WorldToViewportPoint(Vector3 position) {
            Vector3 point = m_Camera.WorldToViewportPoint(position);
            if (point.x < 0f || point.x > 1.0f || point.y < 0f || point.y > 1.0f) {
                errorMessage = "Point not in viewport.";
                actionFinished(false);
                return;
            }
            
            // Translate to coordinates from top left of screen
            actionFinished(true, new Vector3(point.x, 1.0f - point.y, point.z));
        }

        protected float approxPercentScreenObjectOccupies(SimObjPhysics sop, bool updateVisibilityColliders=true) {
            float percent = 0.0f;
            if (sop.VisibilityPoints != null && sop.VisibilityPoints.Length > 0) {
                float minX = 1.0f;
                float maxX = 0.0f;
                float minY = 1.0f;
                float maxY = 0.0f;

                if (updateVisibilityColliders) {
                    updateAllAgentCollidersForVisibilityCheck(false);
                }
                foreach (Transform point in sop.VisibilityPoints) {
                    Vector3 viewPoint = m_Camera.WorldToViewportPoint(point.position);

                    if (CheckIfVisibilityPointInViewport(sop, point, m_Camera, false)) {
                        minX = Math.Min(viewPoint.x, minX);
                        maxX = Math.Max(viewPoint.x, maxX);
                        minY = Math.Min(viewPoint.y, minY);
                        maxY = Math.Max(viewPoint.y, maxY);
                    }
                }
                percent = Math.Max(0f, maxX - minX) * Math.Max(0f, maxY - minY);
                if (updateVisibilityColliders) {
                    updateAllAgentCollidersForVisibilityCheck(true);
                }
            }
            #if UNITY_EDITOR
            Debug.Log(percent);
            #endif
            return percent;
        }

        public void ApproxPercentScreenObjectOccupies(string objectId) {
            if (!physicsSceneManager.ObjectIdToSimObjPhysics.ContainsKey(objectId)) {
                errorMessage = "Cannot find object with id " + objectId;
                actionFinished(false);
                return;
            }
            SimObjPhysics sop = physicsSceneManager.ObjectIdToSimObjPhysics[objectId];
            actionFinished(true, approxPercentScreenObjectOccupies(sop));
        }

        public void ApproxPercentScreenObjectFromPositions(ServerAction action) {
            if (!physicsSceneManager.ObjectIdToSimObjPhysics.ContainsKey(action.objectId)) {
                errorMessage = "Cannot find object with id " + action.objectId;
                actionFinished(false);
                return;
            }
            SimObjPhysics sop = physicsSceneManager.ObjectIdToSimObjPhysics[action.objectId];

            Vector3[] positions = null;
            if (action.positions != null && action.positions.Count != 0) {
                positions = action.positions.ToArray();
            } else {
                positions = getReachablePositions();
            }

            Vector3 oldPosition = transform.position;
            Quaternion oldRotation = transform.rotation;
            float[] rotations = {0f, 90f, 180f, 270f};
            
            List<float[]> positionAndApproxAmountVisible = new List<float[]>();

            updateAllAgentCollidersForVisibilityCheck(false);
            foreach (Vector3 position in positions) {
                transform.position = position;
                foreach (float rotation in rotations) {
                    transform.rotation = Quaternion.Euler(0f, rotation, 0f);
                    float approxVisible = approxPercentScreenObjectOccupies(sop, false);
                    if (approxVisible > 0.0f) {
                        float[] tuple = {position.x, position.y, position.z, transform.eulerAngles.y};
                        positionAndApproxAmountVisible.Add(tuple);
                    }
                }
            }
            updateAllAgentCollidersForVisibilityCheck(true);

            transform.position = oldPosition;
            transform.rotation = oldRotation;
            actionFinished(true, positionAndApproxAmountVisible);
        }

        public void GetVisibilityPointsOfObjects() {
            Dictionary<string, List<Vector3>> objectIdToVisibilityPoints = new Dictionary<string, List<Vector3>>();
            foreach (SimObjPhysics sop in physicsSceneManager.ObjectIdToSimObjPhysics.Values) {
                objectIdToVisibilityPoints[sop.ObjectID] = new List<Vector3>();
                if (sop.VisibilityPoints != null) {
                    foreach (Transform t in sop.VisibilityPoints) {
                        objectIdToVisibilityPoints[sop.ObjectID].Add(t.position);
                    }
                }
            }
            actionFinished(true, objectIdToVisibilityPoints);
        }

        public void ObjectsVisibleFromPositions(ServerAction action) {
            Vector3[] positions = null;
            if (action.positions != null && action.positions.Count != 0) {
                positions = action.positions.ToArray();
            } else {
                positions = getReachablePositions();
            }

            Vector3 oldPosition = transform.position;
            Quaternion oldRotation = transform.rotation;
            float[] rotations = {0f, 90f, 180f, 270f};
            
            Dictionary<string, List<float[]>> objectIdToVisiblePositions = new Dictionary<string, List<float[]>>();

            foreach (Vector3 position in positions) {
                transform.position = position;
                foreach (float rotation in rotations) {
                    transform.rotation = Quaternion.Euler(0f, rotation, 0f);
                    foreach (SimObjPhysics sop in GetAllVisibleSimObjPhysics(m_Camera, maxVisibleDistance)) {
                        if (!objectIdToVisiblePositions.ContainsKey(sop.ObjectID)) {
                            objectIdToVisiblePositions[sop.ObjectID] = new List<float[]>();
                        }
                        List<float[]> l = objectIdToVisiblePositions[sop.ObjectID];
                        float[] tuple = {position.x, position.y, position.z, transform.eulerAngles.y};
                        l.Add(tuple);
                    }
                }
            }

            transform.position = oldPosition;
            transform.rotation = oldRotation;

            actionFinished(true, objectIdToVisiblePositions);
        }

        public void DisableAllObjectsOfType(ServerAction action) {
            string type = action.objectType;
            if (type == "") {
                type = action.objectId;
            }

            foreach (SimObjPhysics so in GameObject.FindObjectsOfType<SimObjPhysics>()) {
                if (Enum.GetName(typeof(SimObjType), so.Type) == type) {
                    so.gameObject.SetActive(false);
                }
            }
            actionFinished(true);
        }

        public void StackBooks() {
            GameObject topLevelObject = GameObject.Find("HideAndSeek");
            SimObjPhysics[] hideSeekObjects = topLevelObject.GetComponentsInChildren<SimObjPhysics>();

            HashSet<string> seenBooks = new HashSet<string>();
            List<HashSet<SimObjPhysics>> groups = new List<HashSet<SimObjPhysics>>();
            foreach (SimObjPhysics sop in hideSeekObjects) {
                HashSet<SimObjPhysics> group = new HashSet<SimObjPhysics>();
                if (sop.ObjectID.StartsWith("Book|")) {
                    if (!seenBooks.Contains(sop.ObjectID)) {
                        HashSet<SimObjPhysics> objectsNearBook = objectsInBox(
                            sop.transform.position.x, sop.transform.position.z);
                        group.Add(sop);
                        seenBooks.Add(sop.ObjectID);
                        foreach (SimObjPhysics possibleBook in objectsNearBook) {
                            if (possibleBook.ObjectID.StartsWith("Book|") &&
                                !seenBooks.Contains(possibleBook.ObjectID)) {
                                group.Add(possibleBook);
                                seenBooks.Add(possibleBook.ObjectID);
                            }
                        }
                        groups.Add(group);
                    }
                }
            }

            foreach (HashSet<SimObjPhysics> group in groups) {
                SimObjPhysics topBook = null;
                GameObject topMesh = null;
                GameObject topColliders = null;
                GameObject topTrigColliders = null;
                GameObject topVisPoints = null;
                foreach (SimObjPhysics so in group) {
                    if (topBook == null) {
                        topBook = so;
                        topMesh = so.gameObject.transform.Find("mesh").gameObject;
                        topColliders = so.gameObject.transform.Find("Colliders").gameObject;
                        topTrigColliders = so.gameObject.transform.Find("TriggerColliders").gameObject;
                        topVisPoints = so.gameObject.transform.Find("VisibilityPoints").gameObject;
                    } else {
                        GameObject mesh = so.gameObject.transform.Find("mesh").gameObject;
                        mesh.transform.parent = topMesh.transform;

                        GameObject colliders = so.gameObject.transform.Find("Colliders").gameObject;
                        foreach (Transform t in colliders.GetComponentsInChildren<Transform>()) {
                            if (t != colliders.transform) {
                                t.parent = topColliders.transform;
                            }
                        }

                        GameObject trigColliders = so.gameObject.transform.Find("TriggerColliders").gameObject;
                        foreach (Transform t in trigColliders.GetComponentsInChildren<Transform>()) {
                            if (t != colliders.transform) {
                                t.parent = topTrigColliders.transform;
                            }
                        }

                        GameObject visPoints = so.gameObject.transform.Find("VisibilityPoints").gameObject;
                        foreach (Transform t in visPoints.GetComponentsInChildren<Transform>()) {
                            if (t != visPoints.transform) {
                                t.parent = topVisPoints.transform;
                            }
                        }

                        physicsSceneManager.ObjectIdToSimObjPhysics.Remove(so.ObjectID);
                        so.gameObject.SetActive(false);
                    }
                }
            }
            actionFinished(true);
        }

        public void RandomizeHideSeekObjects(int randomSeed, float removeProb) {
            System.Random rnd = new System.Random(randomSeed);

            if (!physicsSceneManager.ToggleHideAndSeek(true)) {
                errorMessage = "Hide and Seek object reference not set, nothing to randomize.";
                actionFinished(false);
                return;
            }

            foreach (Transform child in physicsSceneManager.HideAndSeek.transform) {
                child.gameObject.SetActive(rnd.NextDouble() > removeProb);
            }
            physicsSceneManager.SetupScene();
            physicsSceneManager.ResetObjectIdToSimObjPhysics();

            snapAgentToGrid(); // This snapping seems necessary for some reason, really doesn't make any sense.
            actionFinished(true);
        }

        // Following code for calculating the volume of a mesh taken from
        // https://answers.unity.com/questions/52664/how-would-one-calculate-a-3d-mesh-volume-in-unity.html
        // and https://answers.unity.com/questions/52664/how-would-one-calculate-a-3d-mesh-volume-in-unity.html
        //  protected float SignedVolumeOfTriangle(Vector3 p1, Vector3 p2, Vector3 p3) {
        //     float v321 = p3.x * p2.y * p1.z;
        //     float v231 = p2.x * p3.y * p1.z;
        //     float v312 = p3.x * p1.y * p2.z;
        //     float v132 = p1.x * p3.y * p2.z;
        //     float v213 = p2.x * p1.y * p3.z;
        //     float v123 = p1.x * p2.y * p3.z;
        //     return (1.0f / 6.0f) * (-v321 + v231 + v312 - v132 - v213 + v123);
        // }
        // protected float VolumeOfMesh(Mesh mesh) {
        //     float volume = 0;
        //     Vector3[] vertices = mesh.vertices;
        //     int[] triangles = mesh.triangles;
        //     Debug.Log(vertices);
        //     Debug.Log(triangles);
        //     for (int i = 0; i < mesh.triangles.Length; i += 3)
        //     {
        //         Vector3 p1 = vertices[triangles[i + 0]];
        //         Vector3 p2 = vertices[triangles[i + 1]];
        //         Vector3 p3 = vertices[triangles[i + 2]];
        //         volume += SignedVolumeOfTriangle(p1, p2, p3);
        //     }
        //     return Mathf.Abs(volume);
        // }

        // public void VolumeOfObject(ServerAction action) {
        //     SimObjPhysics so = physicsSceneManager.ObjectIdToSimObjPhysics[action.objectId];
        //     foreach (MeshFilter meshFilter in so.GetComponentsInChildren<MeshFilter>()) {
        //         Mesh mesh = meshFilter.sharedMesh;
        //         float volume = VolumeOfMesh(mesh);
        //         string msg = "The volume of the mesh is " + volume + " cube units.";
        //         Debug.Log(msg);
        //     }
        // }

        // End code for calculating the volume of a mesh

        // @pOpen is the probability of opening an openable object.
        // @randOpenness specifies if the openness for each opened object should be random, between 0% : 100%, or always 100%.
        public void RandomlyOpenCloseObjects(
                int? randomSeed = null,
                bool simplifyPhysics = false,
                float pOpen = 0.5f,
                bool randOpenness = true
        ) {
            System.Random rnd;
            System.Random rndOpenness;
            if (randomSeed == null) {
                // truly random!
                rnd = new System.Random();
                rndOpenness = new System.Random();
            } else {
                rnd = new System.Random((int) randomSeed);
                rndOpenness = new System.Random(((int) randomSeed) + 42);
            }

            foreach (SimObjPhysics so in GameObject.FindObjectsOfType<SimObjPhysics>()) {
                if (so.GetComponent<CanOpen_Object>()) {
                    // randomly opens an object to a random openness
                    if (rnd.NextDouble() < pOpen) {
                        openObject(
                            target: so,
                            openness: randOpenness ? (float) rndOpenness.NextDouble() : 1,
                            forceAction: true,
                            simplifyPhysics: simplifyPhysics,
                            markActionFinished: false
                        );
                    }
                }
            }
            actionFinished(true);
        }

        public void GetApproximateVolume(string objectId) {
            if (physicsSceneManager.ObjectIdToSimObjPhysics.ContainsKey(objectId)) {
                SimObjPhysics so = physicsSceneManager.ObjectIdToSimObjPhysics[objectId];
                Quaternion oldRotation = so.transform.rotation;
                so.transform.rotation = Quaternion.identity;
                Bounds objBounds = new Bounds(
                    new Vector3(float.PositiveInfinity, float.PositiveInfinity, float.PositiveInfinity),
                    new Vector3(-float.PositiveInfinity, -float.PositiveInfinity, -float.PositiveInfinity)
                );
                bool hasActiveRenderer = false;
                foreach (Renderer r in so.GetComponentsInChildren<Renderer>()) {
                    if (r.enabled) {
                        hasActiveRenderer = true;
                        objBounds.Encapsulate(r.bounds);
                    }
                }
                if (!hasActiveRenderer) {
                    errorMessage = "Cannot get bounds for " + objectId + " as it has no attached (and active) renderers.";
                    actionFinished(false);
                    return;
                }
                so.transform.rotation = oldRotation;
                Vector3 diffs = objBounds.max - objBounds.min;
                actionFloatReturn = diffs.x * diffs.y * diffs.z;
#if UNITY_EDITOR
                Debug.Log("Volume is " + actionFloatReturn);
#endif
                actionFinished(true);
            } else {
                errorMessage = "Invalid objectId " + objectId;
                actionFinished(false);
            }
        }

        public void GetVolumeOfAllObjects() {
            List<string> objectIds = new List<string>();
            List<float> volumes = new List<float>();
            foreach (SimObjPhysics so in FindObjectsOfType<SimObjPhysics>()) {
                Quaternion oldRotation = so.transform.rotation;
                so.transform.rotation = Quaternion.identity;
                Bounds objBounds = new Bounds(
                    new Vector3(float.PositiveInfinity, float.PositiveInfinity, float.PositiveInfinity),
                    new Vector3(-float.PositiveInfinity, -float.PositiveInfinity, -float.PositiveInfinity)
                );
                bool hasActiveRenderer = false;
                foreach (Renderer r in so.GetComponentsInChildren<Renderer>()) {
                    if (r.enabled) {
                        hasActiveRenderer = true;
                        objBounds.Encapsulate(r.bounds);
                    }
                }
                if (!hasActiveRenderer) {
                    continue;
                }
                so.transform.rotation = oldRotation;
                Vector3 diffs = objBounds.max - objBounds.min;

                objectIds.Add(so.ObjectID);
                volumes.Add(diffs.x * diffs.y * diffs.z);
            }
            actionStringsReturn = objectIds.ToArray();
            actionFloatsReturn = volumes.ToArray();
            actionFinished(true);
        }

        protected void changeObjectBlendMode(SimObjPhysics so, StandardShaderUtils.BlendMode bm, float alpha) {
            HashSet<MeshRenderer> renderersToSkip = new HashSet<MeshRenderer>();
            foreach (SimObjPhysics childSo in so.GetComponentsInChildren<SimObjPhysics>()) {
                if (!childSo.ObjectID.StartsWith("Drawer") &&
                    !childSo.ObjectID.Split('|') [0].EndsWith("Door") &&
                    so.ObjectID != childSo.ObjectID) {
                    foreach (MeshRenderer mr in childSo.GetComponentsInChildren<MeshRenderer>()) {
                        renderersToSkip.Add(mr);
                    }
                }
            }

            foreach (MeshRenderer r in so.gameObject.GetComponentsInChildren<MeshRenderer>() as MeshRenderer[]) {
                if (!renderersToSkip.Contains(r)) {
                    Material[] newMaterials = new Material[r.materials.Length];
                    for (int i = 0; i < newMaterials.Length; i++) {
                        newMaterials[i] = new Material(r.materials[i]);
                        StandardShaderUtils.ChangeRenderMode(newMaterials[i], bm);
                        Color color = newMaterials[i].color;
                        color.a = alpha;
                        newMaterials[i].color = color;
                    }
                    r.materials = newMaterials;
                }
            }
        }

        public void MakeObjectTransparent(string objectId) {
            if (physicsSceneManager.ObjectIdToSimObjPhysics.ContainsKey(objectId)) {
                changeObjectBlendMode(
                    physicsSceneManager.ObjectIdToSimObjPhysics[objectId],
                    StandardShaderUtils.BlendMode.Fade,
                    0.4f
                );
                actionFinished(true);
            } else {
                errorMessage = "Invalid objectId " + objectId;
                actionFinished(false);
            }
        }

        public void MakeObjectOpaque(string objectId) {
            if (physicsSceneManager.ObjectIdToSimObjPhysics.ContainsKey(objectId)) {
                changeObjectBlendMode(
                    physicsSceneManager.ObjectIdToSimObjPhysics[objectId],
                    StandardShaderUtils.BlendMode.Opaque,
                    1.0f
                );
                actionFinished(true);
            } else {
                errorMessage = "Invalid objectId " + objectId;
                actionFinished(false);
            }
        }

        public void UnmaskWalkable() {
            GameObject walkableParent = GameObject.Find("WalkablePlanes");
            if (walkableParent != null) {
                foreach (GameObject go in GameObject.FindObjectsOfType<GameObject>()) {
                    unmaskGameObject(go);
                }
                foreach (Renderer r in walkableParent.GetComponentsInChildren<Renderer>()) {
                    r.enabled = false;
                }
            }
            actionFinished(true);
        }

        public void MaskWalkable() {
            Material backgroundMaterial = new Material(Shader.Find("Unlit/Color"));
            backgroundMaterial.color = Color.green;

            foreach (GameObject go in GameObject.FindObjectsOfType<GameObject>()) {
                if (!ancestorHasName(go, "WalkablePlanes")) {
                    maskGameObject(go, backgroundMaterial);
                }
            }

            GameObject walkableParent = GameObject.Find("WalkablePlanes");
            if (walkableParent != null) {
                foreach (Renderer r in walkableParent.GetComponentsInChildren<Renderer>()) {
                    r.enabled = true;
                }
                actionFinished(true);
                return;
            }

            Vector3[] reachablePositions = getReachablePositions();
            walkableParent = new GameObject();
            walkableParent.name = "WalkablePlanes";
            GameObject topLevelObject = GameObject.Find("Objects");
            if (topLevelObject != null) {
                walkableParent.transform.parent = topLevelObject.transform;
            }

            int layerMask = 1 << 8;
            foreach (Vector3 p in reachablePositions) {
                RaycastHit hit;
                bool somethingHit = false;
                float y = 0f;
                for (int i = -1; i <= 1; i++) {
                    for (int j = -1; j <= 1; j++) {
                        Vector3 offset = new Vector3(i * 0.41f * gridSize, 0f, i * 0.41f * gridSize);
                        if (Physics.Raycast(p + offset, -transform.up, out hit, 10f, layerMask)) {
                            if (!somethingHit) {
                                y = hit.point.y;
                            } else {
                                y = Math.Max(y, hit.point.y);
                            }
                            somethingHit = true;
                        }
                    }
                }
                if (somethingHit) {
                    y += 0.01f;
                    y = Math.Max(y, 0.05f);
                    GameObject plane = Instantiate(
                        Resources.Load("BluePlane") as GameObject,
                        new Vector3(p.x, y, p.z),
                        Quaternion.identity
                    ) as GameObject;
                    plane.name = "WalkablePlane";
                    plane.transform.parent = walkableParent.transform;
                    plane.transform.localScale = new Vector3(gridSize * 0.1f, 0.1f, gridSize * 0.1f);
                }
            }
            actionFinished(true);
        }

        private IEnumerator CoverSurfacesWithHelper(
            int n,
            List<SimObjPhysics> newObjects,
            Vector3[] reachablePositions
        ) {
            Vector3[] initialPositions = new Vector3[newObjects.Count];
            int k = 0;
            bool[] deleted = new bool[newObjects.Count];
            foreach (SimObjPhysics so in newObjects) {
                initialPositions[k] = so.transform.position;
                deleted[k] = false;
                k++;
            }
            for (int i = 0; i < n; i++) {
                k = 0;
                foreach (SimObjPhysics so in newObjects) {
                    if (!deleted[k]) {
                        float dist = Vector3.Distance(initialPositions[k], so.transform.position);
                        if (dist > 0.5f) {
                            deleted[k] = true;
                            so.gameObject.SetActive(false);
                        }
                    }
                    k++;
                }
                yield return null;
            }

            HashSet<string> objectIdsContained = new HashSet<string>();
            foreach (SimObjPhysics so in physicsSceneManager.ObjectIdToSimObjPhysics.Values) {
                if (objectIsOfIntoType(so)) {
                    foreach (string id in so.GetAllSimObjectsInReceptacleTriggersByObjectID()) {
                        objectIdsContained.Add(id);
                    }
                }
            }

            Material redMaterial = (Material) Resources.Load("RED", typeof(Material));
            Material greenMaterial = (Material) Resources.Load("GREEN", typeof(Material));
            Collider[] fpsControllerColliders = GameObject.Find("FPSController").GetComponentsInChildren<Collider>();
            k = 0;
            foreach (SimObjPhysics so in newObjects) {
                if (!deleted[k]) {
                    so.GetComponentInChildren<Rigidbody>().isKinematic = true;
                    foreach (Collider c1 in so.GetComponentsInChildren<Collider>()) {
                        foreach (Collider c in fpsControllerColliders) {
                            Physics.IgnoreCollision(c, c1);
                        }
                    }
                    if (objectIdsContained.Contains(so.ObjectID)) {
                        MaskSimObj(so, greenMaterial);
                    } else {
                        MaskSimObj(so, redMaterial);
                    }
                    physicsSceneManager.AddToObjectsInScene(so);
                }
                k++;
            }

            HashSet<SimObjPhysics> visibleObjects = getAllItemsVisibleFromPositions(reachablePositions);
            foreach (SimObjPhysics so in newObjects) {
                if (so.gameObject.activeSelf && !visibleObjects.Contains(so)) {
                    so.gameObject.SetActive(false);
                    physicsSceneManager.ObjectIdToSimObjPhysics.Remove(so.ObjectID);
                }
            }

            actionFinished(true);
        }

        private void createCubeSurrounding(Bounds bounds) {
            Vector3 center = bounds.center;
            Vector3 max = bounds.max;
            Vector3 min = bounds.min;
            float size = 0.001f;
            float offset = 0.0f;
            min.y = Math.Max(-1.0f, min.y);
            center.y = (max.y + min.y) / 2;
            float xLen = max.x - min.x;
            float yLen = max.y - min.y;
            float zLen = max.z - min.z;

            // Top
            GameObject cube = Instantiate(
                Resources.Load("BlueCube") as GameObject,
                new Vector3(center.x, max.y + offset + size / 2, center.z),
                Quaternion.identity
            ) as GameObject;
            cube.transform.localScale = new Vector3(xLen + 2 * (size + offset), size, zLen + 2 * (size + offset));

            // Bottom
            cube = Instantiate(
                Resources.Load("BlueCube") as GameObject,
                new Vector3(center.x, min.y - offset - size / 2, center.z),
                Quaternion.identity
            ) as GameObject;
            cube.transform.localScale = new Vector3(xLen + 2 * (size + offset), size, zLen + 2 * (size + offset));

            // z min
            cube = Instantiate(
                Resources.Load("BlueCube") as GameObject,
                new Vector3(center.x, center.y, min.z - offset - size / 2),
                Quaternion.identity
            ) as GameObject;
            cube.transform.localScale = new Vector3(xLen + 2 * (size + offset), yLen + 2 * offset, size);

            // z max
            cube = Instantiate(
                Resources.Load("BlueCube") as GameObject,
                new Vector3(center.x, center.y, max.z + offset + size / 2),
                Quaternion.identity
            ) as GameObject;
            cube.transform.localScale = new Vector3(xLen + 2 * (size + offset), yLen + 2 * offset, size);

            // x min
            cube = Instantiate(
                Resources.Load("BlueCube") as GameObject,
                new Vector3(min.x - offset - size / 2, center.y, center.z),
                Quaternion.identity
            ) as GameObject;
            cube.transform.localScale = new Vector3(size, yLen + 2 * offset, zLen + 2 * offset);

            // x max
            cube = Instantiate(
                Resources.Load("BlueCube") as GameObject,
                new Vector3(max.x + offset + size / 2, center.y, center.z),
                Quaternion.identity
            ) as GameObject;
            cube.transform.localScale = new Vector3(size, yLen + 2 * offset, zLen + 2 * offset);
        }

        private List<RaycastHit> RaycastWithRepeatHits(
            Vector3 origin, Vector3 direction, float maxDistance, int layerMask
        ) {
            List<RaycastHit> hits = new List<RaycastHit>();
            RaycastHit hit;
            bool didHit = Physics.Raycast(origin, direction, out hit, maxDistance, layerMask);
            while (didHit) {
                hits.Add(hit);
                origin = hit.point + direction / 100f;
                hit = new RaycastHit();
                didHit = Physics.Raycast(origin, direction, out hit, maxDistance, layerMask);
            }
            return hits;
        }

        public void setAllObjectsToMaterial(Material material) {
            GameObject go = GameObject.Find("Lighting");
            if (go != null) {
                go.SetActive(false);
            }
            foreach (Renderer r in GameObject.FindObjectsOfType<Renderer>()) {
                bool disableRenderer = false;
                foreach (Material m in r.materials) {
                    if (m.name.Contains("LightRay")) {
                        disableRenderer = true;
                        break;
                    }
                }
                if (disableRenderer) {
                    r.enabled = false;
                } else {
                    Material[] newMaterials = new Material[r.materials.Length];
                    for (int i = 0; i < newMaterials.Length; i++) {
                        newMaterials[i] = material;
                    }
                    r.materials = newMaterials;
                }
            }
            foreach (Light l in GameObject.FindObjectsOfType<Light>()) {
                l.enabled = false;
            }
            RenderSettings.ambientMode = AmbientMode.Flat;
            RenderSettings.ambientLight = Color.white;
        }

        public void SetAllObjectsToBlueUnlit() {
            setAllObjectsToMaterial((Material) Resources.Load("BLUE", typeof(Material)));
            actionFinished(true);
        }
        public void SetAllObjectsToBlueStandard() {
            setAllObjectsToMaterial((Material) Resources.Load("BLUE_standard", typeof(Material)));
            actionFinished(true);
        }

        public void EnableFog(float z) {
            GlobalFog gf = m_Camera.GetComponent<GlobalFog>();
            gf.enabled = true;
            gf.heightFog = false;
            gf.useRadialDistance = true;
            RenderSettings.fog = true;
            RenderSettings.fogMode = FogMode.Linear;
            RenderSettings.fogStartDistance = 0.0f;
            RenderSettings.fogEndDistance = z;
            RenderSettings.fogColor = Color.white;
            actionFinished(true);
        }

        public void DisableFog() {
            m_Camera.GetComponent<GlobalFog>().enabled = false;
            RenderSettings.fog = false;
            actionFinished(true);
        }

        public void ColorSurfaceColorObjectsByDistance(float z) {
            GameObject surfaceCoverObjects = GameObject.Find("SurfaceCoverObjects");

            HashSet<string> objectIdsContained = new HashSet<string>();
            foreach (SimObjPhysics so in physicsSceneManager.ObjectIdToSimObjPhysics.Values) {
                if (objectIsOfIntoType(so)) {
                    foreach (string id in so.GetAllSimObjectsInReceptacleTriggersByObjectID()) {
                        objectIdsContained.Add(id);
                    }
                }
            }

            foreach (SimObjPhysics sop in surfaceCoverObjects.GetComponentsInChildren<SimObjPhysics>()) {
                Material newMaterial;
                float minRed = 0.0f;
                float minGreen = 0.0f;
                newMaterial = new Material(Shader.Find("Unlit/Color"));
                if (objectIdsContained.Contains(sop.ObjectID)) {
                    minGreen = 1.0f;
                } else {
                    minRed = 1.0f;
                }

                Vector3 closestPoint = closestPointToObject(sop);
                closestPoint = new Vector3(closestPoint.x, 0f, closestPoint.z);
                Vector3 tmp = new Vector3(transform.position.x, 0f, transform.position.z);

                float min = Math.Min(Vector3.Distance(closestPoint, tmp) / z, 1.0f);
                newMaterial.color = new Color(
                    Math.Max(minRed, min),
                    Math.Max(minGreen, min),
                    min,
                    1.0f
                );
                MaskSimObj(sop, newMaterial);
            }

            actionFinished(true);
        }

        public void CoverSurfacesWith(ServerAction action) {
            string prefab = action.objectType;
            int objectVariation = action.objectVariation;
            Vector3[] reachablePositions = getReachablePositions();

            Bounds b = new Bounds();
            b.min = agentManager.SceneBounds.min;
            b.max = agentManager.SceneBounds.max;
            b.min = new Vector3(
                Math.Max(b.min.x, transform.position.x - 7),
                Math.Max(b.min.y, transform.position.y - 1.3f),
                Math.Max(b.min.z, transform.position.z - 7)
            );
            b.max = new Vector3(
                Math.Min(b.max.x, transform.position.x + 7),
                Math.Min(b.max.y, transform.position.y + 3),
                Math.Min(b.max.z, transform.position.z + 7)
            );
            createCubeSurrounding(b);

            float yMax = b.max.y - 0.2f;
            float xRoomSize = b.max.x - b.min.x;
            float zRoomSize = b.max.z - b.min.z;
            InstantiatePrefabTest script = physicsSceneManager.GetComponent<InstantiatePrefabTest>();
            SimObjPhysics objForBounds = script.SpawnObject(prefab, false, objectVariation, new Vector3(0.0f, b.max.y + 10.0f, 0.0f), transform.eulerAngles, false, true);

            Bounds objBounds = new Bounds(
                new Vector3(float.PositiveInfinity, float.PositiveInfinity, float.PositiveInfinity),
                new Vector3(-float.PositiveInfinity, -float.PositiveInfinity, -float.PositiveInfinity)
            );
            foreach (Renderer r in objForBounds.GetComponentsInChildren<Renderer>()) {
                objBounds.Encapsulate(r.bounds);
            }
            Vector3 objCenterRelPos = objBounds.center - objForBounds.transform.position;
            Vector3 yOffset = new Vector3(
                0f,
                0.01f + objForBounds.transform.position.y - objBounds.min.y,
                0f
            );
            objForBounds.gameObject.SetActive(false);

            float xExtent = objBounds.max.x - objBounds.min.x;
            float yExtent = objBounds.max.y - objBounds.min.y;
            float zExtent = objBounds.max.z - objBounds.min.z;
            float xStepSize = Math.Max(Math.Max(xExtent, 0.1f), action.x);
            float zStepSize = Math.Max(Math.Max(zExtent, 0.1f), action.z);
            int numXSteps = (int) (xRoomSize / xStepSize);
            int numZSteps = (int) (zRoomSize / zStepSize);
            // float xTmp = -0.153f;
            // float zTmp = -3f;
            List<SimObjPhysics> newObjects = new List<SimObjPhysics>();

            var xsToTry = new List<float>();
            var zsToTry = new List<float>();
            // xsToTry.Add(-0.1253266f);
            // zsToTry.Add(1.159979f);
            foreach (GameObject go in Resources.FindObjectsOfTypeAll<GameObject>()) {
                if (go.name == "ReceptacleTriggerBox") {
                    Vector3 receptCenter = go.transform.position;
                    xsToTry.Add(receptCenter.x);
                    zsToTry.Add(receptCenter.z);
                }
            }
            for (int i = 0; i < numXSteps; i++) {
                float x = b.min.x + (0.5f + i) * xStepSize;
                for (int j = 0; j < numZSteps; j++) {
                    float z = b.min.z + (0.5f + j) * zStepSize;
                    xsToTry.Add(x);
                    zsToTry.Add(z);
                }
            }
            var xsToTryArray = xsToTry.ToArray();
            var zsToTryArray = zsToTry.ToArray();

            int layerMask = 1 << 8;
            for (int i = 0; i < xsToTryArray.Length; i++) {
                float xPos = xsToTryArray[i];
                float zPos = zsToTryArray[i];

                List<RaycastHit> hits = RaycastWithRepeatHits(
                    new Vector3(xPos, yMax, zPos),
                    new Vector3(0.0f, -1.0f, 0.0f),
                    10f,
                    layerMask
                );
                int k = -1;
                foreach (RaycastHit hit in hits) {
                    if (b.Contains(hit.point) &&
                        hit.point.y < transform.position.y + 1.2f &&
                        hit.point.y >= transform.position.y - 1.1f &&
                        !AnythingAbovePositionIgnoreObject(
                            hit.point + new Vector3(0f, -0.01f, 0f),
                            0.02f,
                            layerMask,
                            hit.collider.transform.gameObject)
                    ) {
                        SimObjPhysics hitSimObj = hit.transform.gameObject.GetComponent<SimObjPhysics>();
                        if (hitSimObj == null || hitSimObj.ObjectID.Split('|') [0] != prefab) {
                            Vector3 halfExtents = new Vector3(xExtent / 2.1f, yExtent / 2.1f, zExtent / 2.1f);
                            Vector3 center = hit.point + objCenterRelPos + yOffset;
                            Collider[] colliders = Physics.OverlapBox(center, halfExtents, Quaternion.identity, layerMask);
                            if (colliders.Length == 0) {
                                k++;
                                SimObjPhysics newObj = script.SpawnObject(prefab, false, objectVariation, center - objCenterRelPos, transform.eulerAngles, false, true);
                                if (prefab == "Cup") {
                                    foreach (Collider c in newObj.GetComponentsInChildren<Collider>()) {
                                        c.enabled = false;
                                    }
                                    newObj.GetComponentInChildren<Renderer>().gameObject.AddComponent<BoxCollider>();
                                }
                                newObjects.Add(newObj);
                            }
                        }
                    }
                }
            }
            GameObject topLevelObject = GameObject.Find("Objects");
            GameObject newTopLevelObject = new GameObject("SurfaceCoverObjects");
            newTopLevelObject.transform.parent = topLevelObject.transform;
            foreach (SimObjPhysics sop in newObjects) {
                sop.gameObject.transform.parent = newTopLevelObject.transform;
            }
            StartCoroutine(CoverSurfacesWithHelper(100, newObjects, reachablePositions));
        }
    

        public void NumberOfPositionsObjectsOfTypeAreVisibleFrom(
            string objectType,
            Vector3[] positions
        ) {
            #if UNITY_EDITOR
                if (positions == null || positions.Length == 0) {
                    List<SimObjPhysics> toReEnable = new List<SimObjPhysics>();
                    foreach (SimObjPhysics sop in FindObjectsOfType<SimObjPhysics>()) {
                        if (sop.Type.ToString().ToLower() == objectType.ToLower()) {
                            toReEnable.Add(sop);
                            sop.gameObject.SetActive(false);
                        }
                    }
                    foreach (SimObjPhysics sop in toReEnable) {
                        sop.gameObject.SetActive(true);
                    }
                }
            #endif


            List<SimObjPhysics> objectsOfType = new List<SimObjPhysics>();
            foreach (SimObjPhysics sop in FindObjectsOfType<SimObjPhysics>()) {
                if (sop.Type.ToString().ToLower() == objectType.ToLower()) {
                    objectsOfType.Add(sop);
                    sop.gameObject.SetActive(false);
                }
            }

            Dictionary<String, int> objectIdToPositionsVisibleFrom = new Dictionary<String, int>();
            foreach (SimObjPhysics sop in objectsOfType) {
                sop.gameObject.SetActive(true);
                objectIdToPositionsVisibleFrom.Add(
                    sop.ObjectID,
                    numVisiblePositions(objectId: sop.ObjectID, markActionFinished: false, positions: positions)
                );

                #if UNITY_EDITOR
                    Debug.Log(sop.ObjectID);
                    Debug.Log(objectIdToPositionsVisibleFrom[sop.ObjectID]);
                #endif
                sop.gameObject.SetActive(false);
            }

            foreach (SimObjPhysics sop in objectsOfType) {
                sop.gameObject.SetActive(true);
            }

            actionFinished(true, objectIdToPositionsVisibleFrom);
        }

        private IEnumerator SpamObjectsInRoomHelper(int n, List<SimObjPhysics> newObjects) {
            for (int i = 0; i < n; i++) {
                yield return null;
            }

            Collider[] fpsControllerColliders = GameObject.Find("FPSController").GetComponentsInChildren<Collider>();
            foreach (SimObjPhysics so in newObjects) {
                so.GetComponentInChildren<Rigidbody>().isKinematic = true;
                foreach (Collider c1 in so.GetComponentsInChildren<Collider>()) {
                    foreach (Collider c in fpsControllerColliders) {
                        Physics.IgnoreCollision(c, c1);
                    }
                }
                physicsSceneManager.ObjectIdToSimObjPhysics[so.ObjectID] = so;
            }

            actionFinished(true);
        }
        public void SpamObjectsInRoom(int randomSeed = 0) {
            UnityEngine.Random.InitState(randomSeed);

            string[] objectTypes = {
                "Bread",
                "Cup",
                "Footstool",
                "Knife",
                "Plunger",
                "Tomato",
            };
            int numObjectVariations = 3;

            Bounds b = new Bounds();
            b.min = agentManager.SceneBounds.min;
            b.max = agentManager.SceneBounds.max;
            b.min = new Vector3(
                Math.Max(b.min.x, transform.position.x - 7),
                Math.Max(b.min.y, transform.position.y - 1.3f),
                Math.Max(b.min.z, transform.position.z - 7)
            );
            b.max = new Vector3(
                Math.Min(b.max.x, transform.position.x + 7),
                Math.Min(b.max.y, transform.position.y + 3),
                Math.Min(b.max.z, transform.position.z + 7)
            );

            float yMax = b.max.y - 0.2f;
            InstantiatePrefabTest script = physicsSceneManager.GetComponent<InstantiatePrefabTest>();

            List<Bounds> objsBounds = new List<Bounds>();
            List<Vector3> objsCenterRelPos = new List<Vector3>();
            List<Vector3> yOffsets = new List<Vector3>();
            float offset = 10f;
            foreach (string objType in objectTypes) {
                for (int i = 1; i < numObjectVariations; i++) {
                    SimObjPhysics objForBounds = script.SpawnObject(
                        objType,
                        false,
                        i,
                        new Vector3(0.0f, b.max.y + offset, 0.0f),
                        transform.eulerAngles,
                        false,
                        true
                    );
                    offset += 1.0f;

                    Bounds objBounds = new Bounds(
                        new Vector3(float.PositiveInfinity, float.PositiveInfinity, float.PositiveInfinity),
                        new Vector3(-float.PositiveInfinity, -float.PositiveInfinity, -float.PositiveInfinity)
                    );
                    foreach (Renderer r in objForBounds.GetComponentsInChildren<Renderer>()) {
                        objBounds.Encapsulate(r.bounds);
                    }

                    objsBounds.Add(objBounds);
                    objsCenterRelPos.Add(objBounds.center - objForBounds.transform.position);
                    yOffsets.Add(
                        new Vector3(
                            0f,
                            0.01f + objForBounds.transform.position.y - objBounds.min.y,
                            0f
                        )
                    );
                    objForBounds.gameObject.SetActive(false);
                }
            }

            var xsToTry = new List<float>();
            var zsToTry = new List<float>();
            foreach (GameObject go in Resources.FindObjectsOfTypeAll<GameObject>()) {
                if (go.name == "ReceptacleTriggerBox") {
                    BoxCollider bc = go.GetComponent<BoxCollider>();
                    Bounds bcb = bc.bounds;
                    xsToTry.Add(bcb.center.x);
                    zsToTry.Add(bcb.center.z);
                    for (int i = 0; i < 5; i++) {
                        xsToTry.Add((bcb.max.x - bcb.min.x) * UnityEngine.Random.value + bcb.min.x);
                        zsToTry.Add((bcb.max.z - bcb.min.z) * UnityEngine.Random.value + bcb.min.z);
                    }
                }
            }
            for (int i = 0; i < 1000; i++) {
                xsToTry.Add((b.max.x - b.min.x) * UnityEngine.Random.value + b.min.x);
                zsToTry.Add((b.max.z - b.min.z) * UnityEngine.Random.value + b.min.z);
            }
            var xsToTryArray = xsToTry.ToArray();
            // var zsToTryArray = zsToTry.ToArray();

            List<SimObjPhysics> newObjects = new List<SimObjPhysics>();
            int layerMask = 1 << 8;
            // int attempts = 0;
            for (int i = 0; i < xsToTryArray.Length; i++) {
                if (newObjects.Count >= 100) {
                    break;
                }
                float xPos = (b.max.x - b.min.x) * UnityEngine.Random.value + b.min.x;
                float zPos = (b.max.z - b.min.z) * UnityEngine.Random.value + b.min.z;

                int objectInd = UnityEngine.Random.Range(0, objectTypes.Length);
                int objectVar = UnityEngine.Random.Range(1, numObjectVariations);

                List<RaycastHit> hits = RaycastWithRepeatHits(
                    new Vector3(xPos, yMax, zPos),
                    new Vector3(0.0f, -1.0f, 0.0f),
                    10f,
                    layerMask
                );

                foreach (RaycastHit hit in hits) {
                    Bounds ob = objsBounds[objectInd];
                    Vector3 randRotation = new Vector3(0.0f, 0.0f, 0.0f);
                    if (UnityEngine.Random.value < 0.5f) {
                        randRotation = new Vector3(UnityEngine.Random.value * 360f, UnityEngine.Random.value * 360f, UnityEngine.Random.value * 360f);
                    }

                    // Debug.Log(UnityEngine.Random.rotationUniform.ToEulerAngles());
                    SimObjPhysics newObj = script.SpawnObject(
                        objectTypes[objectInd],
                        false,
                        objectVar,
                        hit.point + new Vector3(0f, ob.extents.y + 0.05f, 0f) - objsCenterRelPos[objectInd],
                        randRotation,
                        // UnityEngine.Random.rotationUniform.ToEulerAngles(),
                        // transform.eulerAngles, 
                        false,
                        false
                    );
                    if (newObj == null) {
                        newObj = script.SpawnObject(
                            objectTypes[objectInd],
                            false,
                            objectVar,
                            hit.point + new Vector3(0f, Math.Max(ob.extents.z, Math.Max(ob.extents.x, ob.extents.y)) + 0.05f, 0f) - objsCenterRelPos[objectInd],
                            randRotation,
                            // UnityEngine.Random.rotationUniform.ToEulerAngles(),
                            // transform.eulerAngles, 
                            false,
                            false
                        );
                    }
                    if (newObj != null) {
                        newObjects.Add(newObj);
                    }
                    if (newObj != null && objectTypes[objectInd] == "Cup") {
                        foreach (Collider c in newObj.GetComponentsInChildren<Collider>()) {
                            c.enabled = false;
                        }
                        newObj.GetComponentInChildren<Renderer>().gameObject.AddComponent<BoxCollider>();
                    }
                }
            }

            StartCoroutine(SpamObjectsInRoomHelper(100, newObjects));
        }

        public void ChangeLightSet(ServerAction action)
        {
            if(action.objectVariation > 10 || action.objectVariation < 1)
            {
                errorMessage = "Please use value between 1 and 10";
                actionFinished(false);
                return;
            }

            GameObject lightTransform = GameObject.Find("Lighting");
            lightTransform.GetComponent<ChangeLighting>().SetLights(action.objectVariation);
            actionFinished(true);
        }

        public void SliceObject(ServerAction action) {

            //specify target to pickup via objectId or coordinates
            SimObjPhysics target = null;

            if (action.forceAction) {
                action.forceVisible = true;
            }

            //no target object specified, so instead try and use x/y screen coordinates
            if(action.objectId == null)
            {
                if(!screenToWorldTarget(
                x: action.x, 
                y: action.y, 
                target: ref target, 
                forceAction: action.forceAction))
                {
                    //error message is set insice screenToWorldTarget
                    actionFinished(false, errorMessage);
                    return;
                }
            }

            //an objectId was given, so find that target in the scene if it exists
            else
            {
                if (!physicsSceneManager.ObjectIdToSimObjPhysics.ContainsKey(action.objectId)) {
                    errorMessage = "Object ID appears to be invalid.";
                    actionFinished(false);
                    return;
                }
                
                //if object is in the scene and visible, assign it to 'target'
                target = getInteractableSimObjectFromId(action.objectId, action.forceVisible);
            }

            //we found it!
            if (target) {

                if(ItemInHand != null) {
                    if(target.transform == ItemInHand.transform) {
                        errorMessage = "target object cannot be sliced if it is in the agent's hand";
                        actionFinished(false);
                        return;
                    }
                }

                if (target.GetComponent<SimObjPhysics>().DoesThisObjectHaveThisSecondaryProperty(SimObjSecondaryProperty.CanBeSliced)) {
                    target.GetComponent<SliceObject>().Slice();
                    actionFinished(true);
                    return;
                } else {
                    errorMessage = target.transform.name + " Does not have the CanBeSliced property!";
                    actionFinished(false);
                    return;
                }
            }

            //target not found in currently visible objects, report not found
            else {
                errorMessage = "object not found: " + action.objectId;
                actionFinished(false);
            }
        }
    
        public void BreakObject(ServerAction action)
        {
            //specify target to pickup via objectId or coordinates
            SimObjPhysics target = null;

            if (action.forceAction) {
                action.forceVisible = true;
            }

            //no target object specified, so instead try and use x/y screen coordinates
            if(action.objectId == null)
            {
                if(!screenToWorldTarget(
                x: action.x, 
                y: action.y, 
                target: ref target, 
                forceAction: action.forceAction))
                {
                    //error message is set insice screenToWorldTarget
                    actionFinished(false, errorMessage);
                    return;
                }
            }

            //an objectId was given, so find that target in the scene if it exists
            else
            {
                if (!physicsSceneManager.ObjectIdToSimObjPhysics.ContainsKey(action.objectId)) {
                    errorMessage = "Object ID appears to be invalid.";
                    actionFinished(false);
                    return;
                }
                
                //if object is in the scene and visible, assign it to 'target'
                target = getInteractableSimObjectFromId(action.objectId, action.forceVisible);
            }

            //we found it!
            if (target) 
            {
                if (target.GetComponent<SimObjPhysics>().DoesThisObjectHaveThisSecondaryProperty(SimObjSecondaryProperty.CanBreak)) 
                {
                    SimObjPhysics targetsop = target.GetComponent<SimObjPhysics>();
                    //if the object is in the agent's hand, we need to reset the agent hand booleans and other cleanup as well
                    if(targetsop.isInAgentHand)
                    {                      
                        //if the target is also a Receptacle, drop contained objects first
                        if(targetsop.DoesThisObjectHaveThisSecondaryProperty(SimObjSecondaryProperty.Receptacle))
                        {
                            //drop contained objects as well
                            DropContainedObjects(
                                target: targetsop,
                                reparentContainedObjects: true,
                                forceKinematic: false
                            );
                        }

                        targetsop.isInAgentHand = false;
                        ItemInHand = null;
                        DefaultAgentHand();
                        //ok now we are ready to break go go go
                    }

                    target.GetComponentInChildren<Break>().BreakObject(null);
                    actionFinished(true);
                    return;
                }

                else 
                {
                    errorMessage = target.transform.name + " does not have the CanBreak property!!";
                    actionFinished(false);
                    return;
                }
            }

            //target not found in currently visible objects, report not found
            else {
                errorMessage = "object not found: " + action.objectId;
                actionFinished(false);
            }
        }

        public void DirtyObject(ServerAction action)
        {
            //specify target to pickup via objectId or coordinates
            SimObjPhysics target = null;

            if (action.forceAction) 
            {
                action.forceVisible = true;
            }

            //no target object specified, so instead try and use x/y screen coordinates
            if(action.objectId == null)
            {
                if(!screenToWorldTarget(
                x: action.x, 
                y: action.y, 
                target: ref target, 
                forceAction: action.forceAction))
                {
                    //error message is set insice screenToWorldTarget
                    actionFinished(false, errorMessage);
                    return;
                }
            }

            //an objectId was given, so find that target in the scene if it exists
            else
            {
                if (!physicsSceneManager.ObjectIdToSimObjPhysics.ContainsKey(action.objectId)) {
                    errorMessage = "Object ID appears to be invalid.";
                    actionFinished(false);
                    return;
                }
                
                //if object is in the scene and visible, assign it to 'target'
                target = getInteractableSimObjectFromId(action.objectId, action.forceVisible);
            }

            if(target)
            {
                if(target.GetComponent<SimObjPhysics>().DoesThisObjectHaveThisSecondaryProperty(SimObjSecondaryProperty.CanBeDirty))
                {
                    Dirty dirt = target.GetComponent<Dirty>();
                    if(dirt.IsDirty() == false)
                    {
                        dirt.ToggleCleanOrDirty();
                        actionFinished(true);
                        return;
                    }

                    else
                    {
                        errorMessage = target.transform.name + " is already dirty!";
                        actionFinished(false);
                        return;
                    }
                }
            
                else 
                {
                    errorMessage = target.transform.name + " does not have CanBeDirty property!";
                    actionFinished(false);
                    return;
                }
            }

            else
            {
                errorMessage = "object not found: " + action.objectId;
                actionFinished(false);
            }
        }

        public void CleanObject(ServerAction action)
        {
            //specify target to pickup via objectId or coordinates
            SimObjPhysics target = null;

            if (action.forceAction) 
            {
                action.forceVisible = true;
            }

            //no target object specified, so instead try and use x/y screen coordinates
            if(action.objectId == null)
            {
                if(!screenToWorldTarget(
                x: action.x, 
                y: action.y, 
                target: ref target, 
                forceAction: action.forceAction))
                {
                    //error message is set insice screenToWorldTarget
                    actionFinished(false, errorMessage);
                    return;
                }
            }

            //an objectId was given, so find that target in the scene if it exists
            else
            {
                if (!physicsSceneManager.ObjectIdToSimObjPhysics.ContainsKey(action.objectId)) {
                    errorMessage = "Object ID appears to be invalid.";
                    actionFinished(false);
                    return;
                }
                
                //if object is in the scene and visible, assign it to 'target'
                target = getInteractableSimObjectFromId(action.objectId, action.forceVisible);
            }

            if(target)
            {
                if(target.GetComponent<SimObjPhysics>().DoesThisObjectHaveThisSecondaryProperty(SimObjSecondaryProperty.CanBeDirty))
                {
                    Dirty dirt = target.GetComponent<Dirty>();
                    if(dirt.IsDirty())
                    {
                        dirt.ToggleCleanOrDirty();
                        actionFinished(true);
                        return;
                    }

                    else
                    {
                        errorMessage = target.transform.name + " is already Clean!";
                        actionFinished(false);
                        return;
                    }
                }

                else 
                {
                    errorMessage = target.transform.name + " does not have dirtyable property!";
                    actionFinished(false);
                    return;
                }
            }

            else
            {
                errorMessage = "object not found: " + action.objectId;
                actionFinished(false);
            }
        }

        //fill an object with a liquid specified by action.fillLiquid - coffee, water, soap, wine, etc
        public void FillObjectWithLiquid(ServerAction action)
        {
            //specify target to pickup via objectId or coordinates
            SimObjPhysics target = null;

            if (action.forceAction) 
            {
                action.forceVisible = true;
            }

            //no target object specified, so instead try and use x/y screen coordinates
            if(action.objectId == null)
            {
                if(!screenToWorldTarget(
                x: action.x, 
                y: action.y, 
                target: ref target, 
                forceAction: action.forceAction))
                {
                    //error message is set insice screenToWorldTarget
                    actionFinished(false, errorMessage);
                    return;
                }
            }

            //an objectId was given, so find that target in the scene if it exists
            else
            {
                if (!physicsSceneManager.ObjectIdToSimObjPhysics.ContainsKey(action.objectId)) {
                    errorMessage = "Object ID appears to be invalid.";
                    actionFinished(false);
                    return;
                }
                
                //if object is in the scene and visible, assign it to 'target'
                target = getInteractableSimObjectFromId(action.objectId, action.forceVisible);
            }

            if(action.fillLiquid == null)
            {
                errorMessage = "Missing Liquid string for FillObject action";
                actionFinished(false);
            }

            if(target)
            {
                if(target.GetComponent<SimObjPhysics>().DoesThisObjectHaveThisSecondaryProperty(SimObjSecondaryProperty.CanBeFilled))
                {
                    Fill fil = target.GetComponent<Fill>();

                    //if the passed in liquid string is not valid
                    if(!fil.Liquids.ContainsKey(action.fillLiquid))
                    {
                        errorMessage = action.fillLiquid + " is not a valid Liquid Type";
                        actionFinished(false);
                        return;
                    }

                    //make sure object is empty
                    if(!fil.IsFilled())
                    {
                        if(fil.FillObject(action.fillLiquid))
                        {
                            actionFinished(true);
                            return;
                        }

                        else
                        {
                            actionFinished(false);
                            errorMessage = target.transform.name + " cannot be filled with " + action.fillLiquid;
                            return;
                        }

                    }

                    else
                    {
                        errorMessage = target.transform.name + " is already Filled!";
                        actionFinished(false);
                        return;
                    }
                }

                else 
                {
                    errorMessage = target.transform.name + " does not have CanBeFilled property!";
                    actionFinished(false);
                    return;
                }
            }

            else
            {
                errorMessage = "object not found: " + action.objectId;
                actionFinished(false);
            }
        }

        public void EmptyLiquidFromObject(ServerAction action)
        {
            //specify target to pickup via objectId or coordinates
            SimObjPhysics target = null;

            if (action.forceAction) 
            {
                action.forceVisible = true;
            }

            //no target object specified, so instead try and use x/y screen coordinates
            if(action.objectId == null)
            {
                if(!screenToWorldTarget(
                x: action.x, 
                y: action.y, 
                target: ref target, 
                forceAction: action.forceAction))
                {
                    //error message is set insice screenToWorldTarget
                    actionFinished(false, errorMessage);
                    return;
                }
            }

            //an objectId was given, so find that target in the scene if it exists
            else
            {
                if (!physicsSceneManager.ObjectIdToSimObjPhysics.ContainsKey(action.objectId)) {
                    errorMessage = "Object ID appears to be invalid.";
                    actionFinished(false);
                    return;
                }
                
                //if object is in the scene and visible, assign it to 'target'
                target = getInteractableSimObjectFromId(action.objectId, action.forceVisible);
            }

            if(target)
            {
                if(target.GetComponent<SimObjPhysics>().DoesThisObjectHaveThisSecondaryProperty(SimObjSecondaryProperty.CanBeFilled))
                {
                    Fill fil = target.GetComponent<Fill>();

                    if(fil.IsFilled())
                    {
                        fil.EmptyObject();
                        actionFinished(true);
                        return;
                    }

                    else
                    {
                        errorMessage = "object already empty";
                        actionFinished(false);
                        return;
                    }
                }

                else 
                {
                    errorMessage = target.transform.name + " does not have CanBeFilled property!";
                    actionFinished(false);
                    return;
                }
            }

            else
            {
                errorMessage = "object not found: " + action.objectId;
                actionFinished(false);
            }
        }

        //use up the contents of this object (toilet paper, paper towel, tissue box, etc).
        public void UseUpObject(ServerAction action)
        {
            //specify target to pickup via objectId or coordinates
            SimObjPhysics target = null;

            if (action.forceAction) 
            {
                action.forceVisible = true;
            }

            //no target object specified, so instead try and use x/y screen coordinates
            if(action.objectId == null)
            {
                if(!screenToWorldTarget(
                x: action.x, 
                y: action.y, 
                target: ref target, 
                forceAction: action.forceAction))
                {
                    //error message is set insice screenToWorldTarget
                    actionFinished(false, errorMessage);
                    return;
                }
            }

            //an objectId was given, so find that target in the scene if it exists
            else
            {
                if (!physicsSceneManager.ObjectIdToSimObjPhysics.ContainsKey(action.objectId)) {
                    errorMessage = "Object ID appears to be invalid.";
                    actionFinished(false);
                    return;
                }
                
                //if object is in the scene and visible, assign it to 'target'
                target = getInteractableSimObjectFromId(action.objectId, action.forceVisible);
            }

            if(target)
            {
                if(target.GetComponent<SimObjPhysics>().DoesThisObjectHaveThisSecondaryProperty(SimObjSecondaryProperty.CanBeUsedUp))
                {
                    UsedUp u = target.GetComponent<UsedUp>();

                    //make sure object is not already used up
                    if(!u.isUsedUp)
                    {
                        u.UseUp();
                        actionFinished(true);
                        return;
                    }

                    else
                    {
                        errorMessage = "object already used up!";
                        //Debug.Log(errorMessage);
                        actionFinished(false);
                        return;
                    }
                }

                else 
                {
                    errorMessage = target.transform.name + " does not have CanBeUsedUp property!";
                    actionFinished(false);
                    return;
                }
            }

            else
            {
                errorMessage = "object not found: " + action.objectId;
                actionFinished(false);
            }
        }

        public void GetScenesInBuild() {
            int sceneCount = UnityEngine.SceneManagement.SceneManager.sceneCountInBuildSettings;
            string[] scenes = new string[sceneCount];
            for( int i = 0; i < sceneCount; i++ )
            {
             scenes[i] = System.IO.Path.GetFileNameWithoutExtension( UnityEngine.SceneManagement.SceneUtility.GetScenePathByBuildIndex( i ) );
            }
             actionFinished(true, scenes);
        }

        protected bool objectIsOfIntoType(SimObjPhysics so) {
            return so.ReceptacleTriggerBoxes != null &&
                so.ReceptacleTriggerBoxes.Length != 0 &&
                !so.ObjectID.Contains("Table") && // Don't include table tops, counter tops, etc.
                !so.ObjectID.Contains("Counter") &&
                !so.ObjectID.Contains("Top") &&
                !so.ObjectID.Contains("Burner") &&
                !so.ObjectID.Contains("Chair") &&
                !so.ObjectID.Contains("Sofa") &&
                !so.ObjectID.Contains("Shelf") &&
                !so.ObjectID.Contains("Ottoman");
        }

        public void ToggleColorIntoTypeReceptacleFloors() {
            GameObject go = GameObject.Find("IntoObjectFloorPlanes");
            if (go != null) {
                foreach (Renderer r in go.GetComponentsInChildren<Renderer>()) {
                    r.enabled = !r.enabled;
                }
                actionFinished(true);
                return;
            }

            GameObject newParent = new GameObject();
            newParent.name = "IntoObjectFloorPlanes";
            GameObject topLevelObject = GameObject.Find("Objects");
            if (topLevelObject != null) {
                newParent.transform.parent = topLevelObject.transform;
            }

            int layerMask = 1 << 8;
            foreach (SimObjPhysics so in physicsSceneManager.ObjectIdToSimObjPhysics.Values) {
                if (objectIsOfIntoType(so)) {
                    foreach (GameObject rtb in so.ReceptacleTriggerBoxes) {
                        Quaternion oldRotation = rtb.transform.rotation;
                        Vector3 euler = oldRotation.eulerAngles;

                        rtb.transform.rotation = Quaternion.Euler(new Vector3(euler.x, 0f, euler.z));
                        BoxCollider bc = rtb.GetComponent<BoxCollider>();
                        Bounds b = bc.bounds;
                        rtb.transform.rotation = oldRotation;

                        HashSet<float> yOffsets = new HashSet<float>();
                        yOffsets.Add(b.extents.y - 0.01f);
                        for (int i = -1; i <= 1; i++) {
                            for (int j = -1; j <= 1; j++) {
                                Vector3 start = b.center + new Vector3(i * b.extents.x / 3f, b.extents.y - 0.001f, j * b.extents.z / 3f);
                                foreach (RaycastHit hit in Physics.RaycastAll(start, -transform.up, 10f, layerMask)) {
                                    if (NormalIsApproximatelyUp(hit.normal) &&
                                        ancestorSimObjPhysics(hit.transform.gameObject) == so) {
                                        yOffsets.Add((float) Math.Round(hit.distance - b.extents.y - 0.005f, 3));
                                    }
                                }
                            }
                        }

                        foreach (float yOffset in yOffsets) {
                            GameObject plane = Instantiate(
                                Resources.Load("BluePlane") as GameObject,
                                new Vector3(0f, 0f, 0f),
                                Quaternion.identity
                            ) as GameObject;
                            plane.transform.parent = newParent.transform;
                            plane.transform.localScale = 0.1f * 2f * b.extents;
                            plane.transform.rotation = Quaternion.Euler(new Vector3(0f, euler.y, 0f)); //oldRotation;
                            plane.transform.position = bc.bounds.center + new Vector3(0f, -yOffset, 0f);
                        }
                    }
                }
            }
            actionFinished(true);
        }
    }
}<|MERGE_RESOLUTION|>--- conflicted
+++ resolved
@@ -1,4 +1,4 @@
-﻿// Copyright Allen Institute for Artificial Intelligence 2017
+// Copyright Allen Institute for Artificial Intelligence 2017
 
 using System;
 using System.Collections;
@@ -150,11 +150,6 @@
             //using VisibleSimObjs(action), so be aware of that
 
             #if UNITY_EDITOR || UNITY_WEBGL
-<<<<<<< HEAD
-            //for debug in-editor, update VisibleSimObjs after each action so debug draw can happen
-            if (this.agentState == AgentState.ActionComplete || this.agentState == AgentState.Emit) {
-                VisibleSimObjPhysics = VisibleSimObjs();
-=======
             #if UNITY_WEBGL
                 // For object highlight shader to properly work, all visible objects should be populated not conditioned
                 // on the objectid of a completed action
@@ -166,7 +161,6 @@
                     VisibleSimObjPhysics = VisibleSimObjs(action);
                 #endif
                 
->>>>>>> 7af1f1b7
             }
 
             #endif
@@ -4939,7 +4933,8 @@
                         if (action.autoSimulation) 
                         {
                             StartCoroutine(checkIfObjectHasStoppedMoving(ItemInHand.GetComponent<SimObjPhysics>(), 0));
-                        }
+                        } 
+
                         else 
                         {
                             StartCoroutine(checkDropHandObjectActionFast(ItemInHand.GetComponent<SimObjPhysics>()));
