--- conflicted
+++ resolved
@@ -1395,7 +1395,7 @@
                     } else {
                         // Debug.Log(nextAgent);
                         agentMovePQ.Dequeue();
-                        success = nextAgent.moveInDirection(d, "", -1, false, agentsAndObjColliders);
+                        success = nextAgent.moveInDirection(d, "", -1, false, false, agentsAndObjColliders);
                         Physics.Simulate(0.04f);
                     }
                 }
@@ -1603,13 +1603,10 @@
             actionFinished(moveInDirection(
                 -1 * transform.right * action.moveMagnitude,
                 action.objectId,
-<<<<<<< HEAD
                 action.maxAgentsDistance, 
                 action.forceAction,
+                action.manualInteract,
                 action.allowAgentsToIntersect ? allAgentColliders() : null
-=======
-                action.maxAgentsDistance, action.forceAction, action.manualInteract
->>>>>>> 84faf513
             ));
         }
 
@@ -1618,13 +1615,10 @@
             actionFinished(moveInDirection(
                 transform.right * action.moveMagnitude,
                 action.objectId,
-<<<<<<< HEAD
                 action.maxAgentsDistance,
                 action.forceAction,
+                action.manualInteract,
                 action.allowAgentsToIntersect ? allAgentColliders() : null
-=======
-                action.maxAgentsDistance, action.forceAction, action.manualInteract
->>>>>>> 84faf513
             ));
         }
 
@@ -1633,13 +1627,10 @@
             actionFinished(moveInDirection(
                 transform.forward * action.moveMagnitude,
                 action.objectId,
-<<<<<<< HEAD
                 action.maxAgentsDistance,
                 action.forceAction,
+                action.manualInteract,
                 action.allowAgentsToIntersect ? allAgentColliders() : null
-=======
-                action.maxAgentsDistance, action.forceAction, action.manualInteract
->>>>>>> 84faf513
             ));
         }
 
@@ -1648,13 +1639,10 @@
             actionFinished(moveInDirection(
                 -1 * transform.forward * action.moveMagnitude,
                 action.objectId,
-<<<<<<< HEAD
                 action.maxAgentsDistance,
                 action.forceAction,
+                action.manualInteract,
                 action.allowAgentsToIntersect ? allAgentColliders() : null
-=======
-                action.maxAgentsDistance, action.forceAction, action.manualInteract
->>>>>>> 84faf513
             ));
         }
 
@@ -1734,7 +1722,7 @@
 
             if(action.objectId == null)
             {
-                if(!ScreenToWorldTarget(action.x, action.y, ref target))
+                if(!ScreenToWorldTarget(action.x, action.y, ref target, !action.forceAction))
                 {
                     //error message is set insice ScreenToWorldTarget
                     actionFinished(false);
@@ -1830,7 +1818,7 @@
 
             if(action.objectId == null)
             {
-                if(!ScreenToWorldTarget(action.x, action.y, ref target))
+                if(!ScreenToWorldTarget(action.x, action.y, ref target, !action.forceAction))
                 {
                     //error message is set insice ScreenToWorldTarget
                     actionFinished(false);
@@ -2383,7 +2371,7 @@
             RaycastHit hit;
 
             //if something was touched, actionFinished(true) always
-            if(Physics.Raycast(ray, out hit, action.handDistance, 1 << 0 |1 << 8| 1<<10, QueryTriggerInteraction.Ignore))
+            if(Physics.Raycast(ray, out hit, action.handDistance, 1 << 0 | 1 << 8 | 1<<10, QueryTriggerInteraction.Ignore))
             {
                 if(hit.transform.GetComponent<SimObjPhysics>())
                 {
@@ -3609,7 +3597,7 @@
             //no target object specified, so instead try and use x/y screen coordinates
             if(action.objectId == null)
             {
-                if(!ScreenToWorldTarget(action.x, action.y, ref targetReceptacle))
+                if(!ScreenToWorldTarget(action.x, action.y, ref targetReceptacle, !action.forceAction))
                 {
                     //error message is set insice ScreenToWorldTarget
                     actionFinished(false);
@@ -3773,13 +3761,9 @@
             // #endif
         }
 
-<<<<<<< HEAD
-        public void PickupObject(ServerAction action) //use serveraction objectid
-=======
         //used for all actions that need a sim object target
         //instead of objectId, use screen coordinates to raycast toward potential targets
-        public bool ScreenToWorldTarget(float x, float y, ref SimObjPhysics target)
->>>>>>> 84faf513
+        public bool ScreenToWorldTarget(float x, float y, ref SimObjPhysics target, bool requireWithinViewportRange)
         {
             //float x = action.x;
             y = 1.0f - y; //reverse the y so that the origin (0, 0) can be passed in as the top left of the screen
@@ -3787,22 +3771,13 @@
             Ray ray = m_Camera.ViewportPointToRay(new Vector3(x, y, 0.0f));
             RaycastHit hit;
             //if something was touched, actionFinished(true) always
-            if(Physics.Raycast(ray, out hit, Mathf.Infinity, 1 << 0 |1 << 8| 1<<10, QueryTriggerInteraction.Ignore))
-            {
-<<<<<<< HEAD
-                float x = action.x;
-                float y = 1.0f - action.y; //reverse the y so that the origin (0, 0) can be passed in as the top left of the screen
-                //cast ray from screen coordinate into world space. If it hits an object
-                Ray ray = m_Camera.ViewportPointToRay(new Vector3(x, y, 0.0f));
-                RaycastHit hit;
-                //if something was touched, actionFinished(true) always
-                if(Physics.Raycast(ray, out hit, Mathf.Infinity, 1 << 0 | 1 << 8 | 1 << 10, QueryTriggerInteraction.Ignore))
-=======
+            if(Physics.Raycast(ray, out hit, Mathf.Infinity, 1 << 0 | 1 << 8 | 1 << 10, QueryTriggerInteraction.Ignore))
+            {
                 if(hit.transform.GetComponent<SimObjPhysics>())
                 {
                     //wait! First check if the point hit is withing visibility bounds (camera viewport, max distance etc)
                     //this should basically only happen if the handDistance value is too big
-                    if(!CheckIfTargetPositionIsInViewportRange(hit.point))
+                    if(requireWithinViewportRange && !CheckIfTargetPositionIsInViewportRange(hit.point))
                     {
                         errorMessage = "target sim object at screen coordinate: (" + x + ", " + y + ") is not within the viewport";
                         return false;
@@ -3817,13 +3792,12 @@
             if(target == null)
             {
                 if(Physics.Raycast(ray, out hit, Mathf.Infinity, 1 << 11, QueryTriggerInteraction.Ignore))
->>>>>>> 84faf513
                 {
                     if(hit.transform.GetComponentInParent<SimObjPhysics>())
                     {
                         //wait! First check if the point hit is withing visibility bounds (camera viewport, max distance etc)
                         //this should basically only happen if the handDistance value is too big
-                        if(!(action.forceAction || CheckIfTargetPositionIsInViewportRange(hit.point)))
+                        if(requireWithinViewportRange && !CheckIfTargetPositionIsInViewportRange(hit.point))
                         {
                             errorMessage = "target sim object at screen coordinate: (" + x + ", " + y + ") is not within the viewport";
                             return false;
@@ -3848,9 +3822,9 @@
             //no target object specified, so instead try and use x/y screen coordinates
             if(action.objectId == null)
             {
-                if(!ScreenToWorldTarget(action.x, action.y, ref target))
-                {
-                    //error message is set insice ScreenToWorldTarget
+                if(!ScreenToWorldTarget(action.x, action.y, ref target, !action.forceAction))
+                {
+                    //error message is set inside ScreenToWorldTarget
                     actionFinished(false);
                     return;
                 }
@@ -3897,13 +3871,9 @@
                 actionFinished(false);
                 return;
             }
-<<<<<<< HEAD
-            if (!(action.forceAction || objectIsCurrentlyVisible(target, maxVisibleDistance))) {
-                errorMessage = action.objectId + " is not visible and can't be picked up.";
-=======
+
             if (!action.forceAction && !objectIsCurrentlyVisible(target, maxVisibleDistance)) {
                 errorMessage = target.objectID + " is not visible and can't be picked up.";
->>>>>>> 84faf513
                 actionFinished(false);
                 return;
             }
@@ -3951,34 +3921,25 @@
             //if the target is rotated too much, don't try to pick up any contained objects since they would fall out
             if (Vector3.Angle(target.transform.up, Vector3.up) < 60) {
                 PickupContainedObjects(target);
-<<<<<<< HEAD
-            }
-            target.transform.position = AgentHand.transform.position;
-            // target.transform.rotation = AgentHand.transform.rotation; - keep this line if we ever want to change the pickup position to be constant relative to the Agent Hand and Agent Camera rather than aligned by world axis
-            target.transform.rotation = transform.rotation;
-=======
-
-            //by default, abstract agent hand pickup so that object teleports to hand and changes orientation to match agent
-            if(!manualInteract)
-            {
+            }
+
+            if (!manualInteract) {
+                //by default, abstract agent hand pickup so that object teleports to hand and changes orientation to match agent
+
                 //agent's hand is in default position in front of camera, teleport object into agent's hand
                 target.transform.position = AgentHand.transform.position;
                 // target.transform.rotation = AgentHand.transform.rotation; - keep this line if we ever want to change the pickup position to be constant relative to the Agent Hand and Agent Camera rather than aligned by world axis
                 target.transform.rotation = transform.rotation;
-            }
-
-            //in manualInteract mode, move the hand to the object, and require agent hand manipulation to move object around
-            //or move closer to agent
-            if(manualInteract)
-            {
+            } else {
+                //in manualInteract mode, move the hand to the object, and require agent hand manipulation to move object around
+                //or move closer to agent
+
                 AgentHand.transform.position = target.transform.position;
                 //don't rotate target at all as we are moving the hand to the object in manualInteract = True mode
             }
 
->>>>>>> 84faf513
             target.transform.SetParent(AgentHand.transform);
             ItemInHand = target.gameObject;
-
 
             if (!action.forceAction && isHandObjectColliding(true) && !manualInteract) 
             {
@@ -4372,7 +4333,7 @@
             //no target object specified, so instead try and use x/y screen coordinates
             if(action.objectId == null)
             {
-                if(!ScreenToWorldTarget(action.x, action.y, ref target))
+                if(!ScreenToWorldTarget(action.x, action.y, ref target, !action.forceAction))
                 {
                     //error message is set insice ScreenToWorldTarget
                     actionFinished(false);
@@ -4739,7 +4700,7 @@
             //no target object specified, so instead try and use x/y screen coordinates
             if(action.objectId == null)
             {
-                if(!ScreenToWorldTarget(action.x, action.y, ref target))
+                if(!ScreenToWorldTarget(action.x, action.y, ref target, !action.forceAction))
                 {
                     //error message is set insice ScreenToWorldTarget
                     actionFinished(false);
@@ -4868,7 +4829,7 @@
             //no target object specified, so instead try and use x/y screen coordinates
             if(action.objectId == null)
             {
-                if(!ScreenToWorldTarget(action.x, action.y, ref target))
+                if(!ScreenToWorldTarget(action.x, action.y, ref target, !action.forceAction))
                 {
                     //error message is set insice ScreenToWorldTarget
                     actionFinished(false);
@@ -5033,7 +4994,7 @@
             //no target object specified, so instead try and use x/y screen coordinates
             if(action.objectId == null)
             {
-                if(!ScreenToWorldTarget(action.x, action.y, ref target))
+                if(!ScreenToWorldTarget(action.x, action.y, ref target, !action.forceAction))
                 {
                     //error message is set insice ScreenToWorldTarget
                     actionFinished(false);
@@ -7980,7 +7941,7 @@
             //no target object specified, so instead try and use x/y screen coordinates
             if(action.objectId == null)
             {
-                if(!ScreenToWorldTarget(action.x, action.y, ref target))
+                if(!ScreenToWorldTarget(action.x, action.y, ref target, !action.forceAction))
                 {
                     //error message is set insice ScreenToWorldTarget
                     actionFinished(false);
@@ -8045,7 +8006,7 @@
             //no target object specified, so instead try and use x/y screen coordinates
             if(action.objectId == null)
             {
-                if(!ScreenToWorldTarget(action.x, action.y, ref target))
+                if(!ScreenToWorldTarget(action.x, action.y, ref target, !action.forceAction))
                 {
                     //error message is set insice ScreenToWorldTarget
                     actionFinished(false);
@@ -8124,7 +8085,7 @@
             //no target object specified, so instead try and use x/y screen coordinates
             if(action.objectId == null)
             {
-                if(!ScreenToWorldTarget(action.x, action.y, ref target))
+                if(!ScreenToWorldTarget(action.x, action.y, ref target, !action.forceAction))
                 {
                     //error message is set insice ScreenToWorldTarget
                     actionFinished(false);
@@ -8196,7 +8157,7 @@
             //no target object specified, so instead try and use x/y screen coordinates
             if(action.objectId == null)
             {
-                if(!ScreenToWorldTarget(action.x, action.y, ref target))
+                if(!ScreenToWorldTarget(action.x, action.y, ref target, !action.forceAction))
                 {
                     //error message is set insice ScreenToWorldTarget
                     actionFinished(false);
@@ -8269,7 +8230,7 @@
             //no target object specified, so instead try and use x/y screen coordinates
             if(action.objectId == null)
             {
-                if(!ScreenToWorldTarget(action.x, action.y, ref target))
+                if(!ScreenToWorldTarget(action.x, action.y, ref target, !action.forceAction))
                 {
                     //error message is set insice ScreenToWorldTarget
                     actionFinished(false);
@@ -8367,7 +8328,7 @@
             //no target object specified, so instead try and use x/y screen coordinates
             if(action.objectId == null)
             {
-                if(!ScreenToWorldTarget(action.x, action.y, ref target))
+                if(!ScreenToWorldTarget(action.x, action.y, ref target, !action.forceAction))
                 {
                     //error message is set insice ScreenToWorldTarget
                     actionFinished(false);
@@ -8441,7 +8402,7 @@
             //no target object specified, so instead try and use x/y screen coordinates
             if(action.objectId == null)
             {
-                if(!ScreenToWorldTarget(action.x, action.y, ref target))
+                if(!ScreenToWorldTarget(action.x, action.y, ref target, !action.forceAction))
                 {
                     //error message is set insice ScreenToWorldTarget
                     actionFinished(false);
