﻿// Copyright Allen Institute for Artificial Intelligence 2017

using System;
using System.Collections;
using System.Collections.Generic;
using System.Globalization;
using System.IO;
using System.Linq;
using Priority_Queue;
using UnityEngine;
using UnityEngine.Rendering;
using UnityEngine.SceneManagement;
using UnityStandardAssets.CrossPlatformInput;
using UnityStandardAssets.ImageEffects;
using UnityStandardAssets.Utility;

namespace UnityStandardAssets.Characters.FirstPerson {
    [RequireComponent(typeof(CharacterController))]
    public class PhysicsRemoteFPSAgentController : BaseFPSAgentController {
        [SerializeField] protected GameObject[] ToSetActive = null;

        [SerializeField] protected float PhysicsAgentSkinWidth = -1f; //change agent's skin width so that it collides directly with ground - otherwise sweeptests will fail for flat objects on floor

        [SerializeField] protected GameObject AgentHand = null;
        [SerializeField] protected GameObject DefaultHandPosition = null;
        [SerializeField] protected GameObject ItemInHand = null; //current object in inventory

        [SerializeField] protected GameObject[] RotateRLPivots = null;
        [SerializeField] protected GameObject[] RotateRLTriggerBoxes = null;

        [SerializeField] protected GameObject[] LookUDPivots = null;
        [SerializeField] protected GameObject[] LookUDTriggerBoxes = null;

        [SerializeField] protected SimObjPhysics[] VisibleSimObjPhysics; //all SimObjPhysics that are within camera viewport and range dictated by MaxViewDistancePhysics

        [SerializeField] protected bool IsHandDefault = true;

        [SerializeField] public bool FlightMode = false;
        protected Vector3 thrust;

        [SerializeField] Camera[] FlightCameras;

        // Extra stuff
        private PhysicsSceneManager _physicsSceneManager = null;
        private PhysicsSceneManager physicsSceneManager
        {
            get {
                if (_physicsSceneManager == null) {
                    _physicsSceneManager = GameObject.Find("PhysicsSceneManager").GetComponent<PhysicsSceneManager>();
                }
                return _physicsSceneManager;
            }
        }
        [SerializeField] public string[] objectIdsInBox = new string[0];
        [SerializeField] protected bool inTopLevelView = false;
        [SerializeField] protected Vector3 lastLocalCameraPosition;
        [SerializeField] protected Quaternion lastLocalCameraRotation;
        [SerializeField] protected float cameraOrthSize;
        protected Dictionary<string, Dictionary<int, Material[]>> maskedObjects = new Dictionary<string, Dictionary<int, Material[]>>();
        protected float[, , ] flatSurfacesOnGrid = new float[0, 0, 0];
        protected float[, ] distances = new float[0, 0];
        protected float[, , ] normals = new float[0, 0, 0];
        protected bool[, ] isOpenableGrid = new bool[0, 0];
        protected string[] segmentedUniqueIds = new string[0];
        protected int actionIntReturn;
        protected float actionFloatReturn;
        protected bool actionBoolReturn;
        protected float[] actionFloatsReturn;

        protected Vector3[] actionVector3sReturn;
        protected string[] actionStringsReturn;
        [SerializeField] protected Vector3 standingLocalCameraPosition;
        [SerializeField] protected Vector3 crouchingLocalCameraPosition;
        protected HashSet<int> initiallyDisabledRenderers = new HashSet<int>();
        public Vector3[] reachablePositions = new Vector3[0];

        public bool alwaysReturnVisibleRange = false;

        //face swap stuff here
        public Material[] ScreenFaces; //0 - neutral, 1 - Happy, 2 - Mad, 3 - Angriest
        public MeshRenderer MyFaceMesh;

        public Bounds sceneBounds = new Bounds(
            new Vector3(float.PositiveInfinity, float.PositiveInfinity, float.PositiveInfinity),
            new Vector3(-float.PositiveInfinity, -float.PositiveInfinity, -float.PositiveInfinity)
        );

        public GameObject[] TargetCircles = null;

        // Use this for initialization
        protected override void Start() {
            base.Start();

            //below, enable all the GameObjects on the Agent that Physics Mode requires
            if (PhysicsAgentSkinWidth < 0.0f) {
                Debug.LogError("Agent skin width must be > 0.0f, please set it in the editor. Forcing it to equal 0.01f for now.");
                PhysicsAgentSkinWidth = 0.01f;
            }
            m_CharacterController.skinWidth = PhysicsAgentSkinWidth;

            //for normal, non-drone flight operation mode
            if (!FlightMode) {
                foreach (GameObject go in ToSetActive) {
                    go.SetActive(true);
                }

                //On start, activate gravity
                Vector3 movement = Vector3.zero;
                movement.y = Physics.gravity.y * m_GravityMultiplier;
                m_CharacterController.Move(movement);
            }

            standingLocalCameraPosition = m_Camera.transform.localPosition;
            crouchingLocalCameraPosition = m_Camera.transform.localPosition;
            crouchingLocalCameraPosition.y = 0.0f;

            // Recordining initially disabled renderers and scene bounds 
            foreach (Renderer r in GameObject.FindObjectsOfType<Renderer>()) {
                if (!r.enabled) {
                    initiallyDisabledRenderers.Add(r.GetInstanceID());
                } else {
                    sceneBounds.Encapsulate(r.bounds);
                }
            }
        }

        //forceVisible is true to activate, false to deactivate
        public void ToggleHideAndSeekObjects(ServerAction action) {
            if (physicsSceneManager.ToggleHideAndSeek(action.forceVisible)) {
                physicsSceneManager.ResetUniqueIdToSimObjPhysics();
                actionFinished(true);
            } else {
                errorMessage = "No HideAndSeek object found";
                actionFinished(false);
            }
        }

        public Vector3 AgentHandLocation() {
            return AgentHand.transform.position;
        }

        public float WhatIsAgentsMaxVisibleDistance() {
            return maxVisibleDistance;
        }

        public GameObject WhatAmIHolding() {
            return ItemInHand;
        }

        //get all sim objets of action.type, then sets their temperature decay timers to value
        public void SetRoomTempDecayTimeForType(ServerAction action) {
            //get all objects of type passed by action
            SimObjPhysics[] simObjects = GameObject.FindObjectsOfType<SimObjPhysics>();

            List<SimObjPhysics> simObjectsOfType = new List<SimObjPhysics>();

            foreach (SimObjPhysics sop in simObjects)
            {
                if(sop.Type.ToString() == action.objectType)
                {
                    simObjectsOfType.Add(sop);
                }
            }
            //use SetHowManySecondsUntilRoomTemp to set them all
            foreach (SimObjPhysics sop in simObjectsOfType)
            {
                sop.SetHowManySecondsUntilRoomTemp(action.TimeUntilRoomTemp);
            }

            actionFinished(true);
        }

        //get all sim objects and globally set the room temp decay time for all of them
        public void SetGlobalRoomTempDecayTime(ServerAction action) {
            //get all objects 
            SimObjPhysics[] simObjects = GameObject.FindObjectsOfType<SimObjPhysics>();

            //use SetHowManySecondsUntilRoomTemp to set them all
            foreach (SimObjPhysics sop in simObjects)
            {
                sop.SetHowManySecondsUntilRoomTemp(action.TimeUntilRoomTemp);
            }

            actionFinished(true);
        }

        //change the mass/drag/angular drag values of a simobjphys that is pickupable or moveable
        public void SetMassProperties(ServerAction action)
        {
            if(action.uniqueId == null)
            {
                errorMessage = "please give valid UniqueID for SetMassProperties() action";
                actionFinished(false);
                return;
            }

            SimObjPhysics[] simObjects = GameObject.FindObjectsOfType<SimObjPhysics>();
            foreach(SimObjPhysics sop in simObjects)
            {
                if(sop.uniqueID == action.uniqueId)
                {
                    if(sop.PrimaryProperty == SimObjPrimaryProperty.Moveable || sop.PrimaryProperty == SimObjPrimaryProperty.CanPickup)
                    {
                        Rigidbody rb = sop.GetComponent<Rigidbody>();
                        rb.mass = action.mass;
                        rb.drag = action.drag;
                        rb.angularDrag = action.angularDrag;
                        
                        actionFinished(true);
                        return;
                    }

                    errorMessage = "object with UniqueID: " + action.uniqueId + ", is not Moveable or Pickupable, and the Mass Properties cannot be changed";
                    actionFinished(false);
                    return;
                }
            }

            errorMessage = "object with UniqueID: " + action.uniqueId + ", could not be found in this scene";
            actionFinished(false);
            return;
        }

        //sets whether this scene should allow objects to decay temperature to room temp over time or not
        public void SetDecayTemperatureBool(ServerAction action)
        {
            physicsSceneManager.GetComponent<PhysicsSceneManager>().AllowDecayTemperature = action.allowDecayTemperature;
            actionFinished(true);
        }

        // Update is called once per frame
        void Update() {
            if (FlightMode) {
                if (thrust.magnitude > 0.1) {
                    m_CharacterController.Move(thrust * Time.deltaTime);
                }

                thrust = Vector3.Lerp(thrust, Vector3.zero, 5 * Time.deltaTime);
            }
        }

        private void LateUpdate() {
            //make sure this happens in late update so all physics related checks are done ahead of time
            //this is also mostly for in editor, the array of visible sim objects is found via server actions
            //using VisibleSimObjs(action), so be aware of that

#if UNITY_EDITOR || UNITY_WEBGL
            if (this.actionComplete && !FlightMode) {
                ServerAction action = new ServerAction();
                VisibleSimObjPhysics = VisibleSimObjs(action); //GetAllVisibleSimObjPhysics(m_Camera, maxVisibleDistance);
            }

            //right now flight mode doesn't reset actionComplete so let's do this every update cuase why not
            if (FlightMode) {
                ServerAction action = new ServerAction();
                VisibleSimObjPhysics = VisibleSimObjs(action);
            }
#endif
        }

        private T[] flatten2DimArray<T>(T[, ] array) {
            int nrow = array.GetLength(0);
            int ncol = array.GetLength(1);
            T[] flat = new T[nrow * ncol];
            for (int i = 0; i < nrow; i++) {
                for (int j = 0; j < ncol; j++) {
                    flat[i * ncol + j] = array[i, j];
                }
            }
            return flat;
        }

        private T[] flatten3DimArray<T>(T[, , ] array) {
            int n0 = array.GetLength(0);
            int n1 = array.GetLength(1);
            int n2 = array.GetLength(2);
            T[] flat = new T[n0 * n1 * n2];
            for (int i = 0; i < n0; i++) {
                for (int j = 0; j < n1; j++) {
                    for (int k = 0; k < n2; k++) {
                        flat[i * n1 * n2 + j * n2 + k] = array[i, j, k];
                    }
                }
            }
            return flat;
        }

        //generates object metatada based on sim object's properties
        private ObjectMetadata ObjectMetadataFromSimObjPhysics(SimObjPhysics simObj, bool isVisible) {
            ObjectMetadata objMeta = new ObjectMetadata();
            GameObject o = simObj.gameObject;
            objMeta.name = o.name;
            objMeta.position = o.transform.position;
            objMeta.rotation = o.transform.eulerAngles;
            objMeta.objectType = Enum.GetName(typeof(SimObjType), simObj.Type);
            objMeta.receptacle = simObj.IsReceptacle;

            objMeta.openable = simObj.IsOpenable;
            if (objMeta.openable) {
                objMeta.isOpen = simObj.IsOpen;
                // if(simObj.Type == SimObjType.Microwave)
                // {
                //     print("generating object metadata which means actionFinished should have been called!");
                //     print("microwave is open? " + objMeta.isOpen);
                // }
            }

            objMeta.toggleable = simObj.IsToggleable;
            if (objMeta.toggleable) {
                objMeta.isToggled = simObj.IsToggled;
            }

            objMeta.breakable = simObj.IsBreakable;
            if(objMeta.breakable) {
                objMeta.isBroken = simObj.IsBroken;
            }

            objMeta.canFillWithLiquid = simObj.IsFillable;
            if (objMeta.canFillWithLiquid) {
                objMeta.isFilledWithLiquid = simObj.IsFilled;
            }

            objMeta.dirtyable = simObj.IsDirtyable;
            if (objMeta.dirtyable) {
                objMeta.isDirty = simObj.IsDirty;
            }

            objMeta.cookable = simObj.IsCookable;
            if (objMeta.cookable) {
                objMeta.isCooked = simObj.IsCooked;
            }

            //if the sim object is moveable or pickupable
            if(simObj.IsPickupable || simObj.IsMoveable)
            {
                //this object should report back mass and salient materials

                string [] salientMaterialsToString = new string [simObj.salientMaterials.Length];

                for(int i = 0; i < simObj.salientMaterials.Length; i++)
                {
                    salientMaterialsToString[i] = simObj.salientMaterials[i].ToString();
                }

                objMeta.salientMaterials = salientMaterialsToString;

                //this object should also report back mass since it is moveable/pickupable
                objMeta.mass = simObj.Mass;
            }

            //can this object change others to hot?
            objMeta.canChangeTempToHot = simObj.canChangeTempToHot;

            //can this object change others to cold?
            objMeta.canChangeTempToCold = simObj.canChangeTempToCold;

            //placeholder for heatable objects -kettle, pot, pan
            // objMeta.abletocook = simObj.abletocook;
            // if(objMeta.abletocook) {
            //     objMeta.isReadyToCook = simObj.IsHeated;
            // }

            objMeta.sliceable = simObj.IsSliceable;
            if (objMeta.sliceable) {
                objMeta.isSliced = simObj.IsSliced;
            }

            objMeta.canBeUsedUp = simObj.CanBeUsedUp;
            if (objMeta.canBeUsedUp) {
                objMeta.isUsedUp = simObj.IsUsedUp;
            }

            //object temperature to string
            objMeta.ObjectTemperature = simObj.CurrentObjTemp.ToString();

            objMeta.pickupable = simObj.PrimaryProperty == SimObjPrimaryProperty.CanPickup;//can this object be picked up?
            objMeta.isPickedUp = simObj.isPickedUp;//returns true for if this object is currently being held by the agent

            objMeta.moveable = simObj.PrimaryProperty == SimObjPrimaryProperty.Moveable;

            objMeta.uniqueId = simObj.UniqueID;

            // TODO: using the isVisible flag on the object causes weird problems
            // in the multiagent setting, explicitly giving this information for now.
            objMeta.visible = isVisible; //simObj.isVisible;

            objMeta.isMoving = simObj.inMotion;//keep track of if this object is actively moving

            if(simObj.PrimaryProperty == SimObjPrimaryProperty.CanPickup || simObj.PrimaryProperty == SimObjPrimaryProperty.Moveable) 
            {
                objMeta.objectBounds = WorldCoordinatesOfBoundingBox(simObj);
            }

            return objMeta;
        }

        public WorldSpaceBounds WorldCoordinatesOfBoundingBox(SimObjPhysics sop)
        {
            WorldSpaceBounds b = new WorldSpaceBounds();

            if(sop.BoundingBox== null)
            {
                Debug.LogError(sop.transform.name + " is missing BoundingBox reference!");
                return b;
            }

            BoxCollider col = sop.BoundingBox.GetComponent<BoxCollider>();
            List<Vector3> corners = new List<Vector3>();
            
            Vector3 p0 = col.transform.TransformPoint(col.center + new Vector3(col.size.x, -col.size.y, col.size.z) * 0.5f);
            Vector3 p1 = col.transform.TransformPoint(col.center + new Vector3(-col.size.x, -col.size.y, col.size.z) * 0.5f);
            Vector3 p2 = col.transform.TransformPoint(col.center + new Vector3(-col.size.x, -col.size.y, -col.size.z) * 0.5f);
            Vector3 p3 = col.transform.TransformPoint(col.center + new Vector3(col.size.x, -col.size.y, -col.size.z) * 0.5f);
            Vector3 p4 = col.transform.TransformPoint(col.center + new Vector3(col.size.x, col.size.y, col.size.z) * 0.5f);
            Vector3 p5 = col.transform.TransformPoint(col.center + new Vector3(-col.size.x, col.size.y, col.size.z) * 0.5f);
            Vector3 p6 = col.transform.TransformPoint(col.center + new Vector3(-col.size.x, +col.size.y, -col.size.z) * 0.5f);
            Vector3 p7 = col.transform.TransformPoint(col.center + new Vector3(col.size.x, col.size.y, -col.size.z) * 0.5f);


            corners.Add(p0);
            corners.Add(p1);
            corners.Add(p2);
            corners.Add(p3);
            corners.Add(p4);
            corners.Add(p5);
            corners.Add(p6);
            corners.Add(p7);

            b.objectBoundsCorners = corners.ToArray();
            
            return b;
        }

        public override ObjectMetadata[] generateObjectMetadata() {
            SimObjPhysics[] visibleSimObjs = VisibleSimObjs(false); // Update visibility for all sim objects for this agent
            HashSet<SimObjPhysics> visibleSimObjsHash = new HashSet<SimObjPhysics>();
            foreach (SimObjPhysics sop in visibleSimObjs) {
                visibleSimObjsHash.Add(sop);
            }

            // Encode these in a json string and send it to the server
            SimObjPhysics[] simObjects = GameObject.FindObjectsOfType<SimObjPhysics>();
            int numObj = simObjects.Length;
            List<ObjectMetadata> metadata = new List<ObjectMetadata>();
            Dictionary<string, List<string>> parentReceptacles = new Dictionary<string, List<string>>();
            for (int k = 0; k < numObj; k++) {
                SimObjPhysics simObj = simObjects[k];
                if (this.excludeObject(simObj.UniqueID)) {
                    continue;
                }
                ObjectMetadata meta = ObjectMetadataFromSimObjPhysics(simObj, visibleSimObjsHash.Contains(simObj));
                if (meta.receptacle) {
                    List<string> receptacleUniqueIds = simObj.Contains();
                    foreach (string oid in receptacleUniqueIds) {
                        if (!parentReceptacles.ContainsKey(oid)) {
                            parentReceptacles[oid] = new List<string>();
                        }
                        parentReceptacles[oid].Add(simObj.UniqueID);
                    }
                    meta.receptacleUniqueIds = receptacleUniqueIds.ToArray();
                }
                meta.distance = Vector3.Distance(transform.position, simObj.gameObject.transform.position);
                metadata.Add(meta);
            }
            foreach (ObjectMetadata meta in metadata) {
                if (parentReceptacles.ContainsKey(meta.uniqueId)) {
                    meta.parentReceptacles = parentReceptacles[meta.uniqueId].ToArray();
                }
            }
            return metadata.ToArray();
        }

        public override MetadataWrapper generateMetadataWrapper() {
            // AGENT METADATA
            ObjectMetadata agentMeta = new ObjectMetadata();
            agentMeta.name = "agent";
            agentMeta.position = transform.position;
            agentMeta.rotation = transform.eulerAngles;
            agentMeta.cameraHorizon = m_Camera.transform.rotation.eulerAngles.x;
            if (agentMeta.cameraHorizon > 180) {
                agentMeta.cameraHorizon -= 360;
            }

            // OTHER METADATA
            MetadataWrapper metaMessage = new MetadataWrapper();
            metaMessage.agent = agentMeta;
            metaMessage.sceneName = UnityEngine.SceneManagement.SceneManager.GetActiveScene().name;
            metaMessage.objects = this.generateObjectMetadata();
            //check scene manager to see if the scene's objects are at rest
            metaMessage.isSceneAtRest = physicsSceneManager.isSceneAtRest;
            metaMessage.collided = collidedObjects.Length > 0;
            metaMessage.collidedObjects = collidedObjects;
            metaMessage.screenWidth = Screen.width;
            metaMessage.screenHeight = Screen.height;
            metaMessage.cameraPosition = m_Camera.transform.position;
            metaMessage.cameraOrthSize = cameraOrthSize;
            cameraOrthSize = -1f;
            metaMessage.fov = m_Camera.fieldOfView;
            metaMessage.isStanding = (m_Camera.transform.localPosition - standingLocalCameraPosition).magnitude < 0.1f;

            metaMessage.lastAction = lastAction;
            metaMessage.lastActionSuccess = lastActionSuccess;
            metaMessage.errorMessage = errorMessage;
            metaMessage.actionReturn = this.actionReturn;

            if (errorCode != ServerActionErrorCode.Undefined) {
                metaMessage.errorCode = Enum.GetName(typeof(ServerActionErrorCode), errorCode);
            }

            List<InventoryObject> ios = new List<InventoryObject>();

            if (ItemInHand != null) {
                SimObjPhysics so = ItemInHand.GetComponent<SimObjPhysics>();
                InventoryObject io = new InventoryObject();
                io.objectId = so.UniqueID;
                io.objectType = Enum.GetName(typeof(SimObjType), so.Type);
                ios.Add(io);
            }

            metaMessage.inventoryObjects = ios.ToArray();

            // HAND
            metaMessage.hand = new HandMetadata();
            metaMessage.hand.position = AgentHand.transform.position;
            metaMessage.hand.localPosition = AgentHand.transform.localPosition;
            metaMessage.hand.rotation = AgentHand.transform.eulerAngles;
            metaMessage.hand.localRotation = AgentHand.transform.localEulerAngles;

            // EXTRAS
            metaMessage.reachablePositions = reachablePositions;
            metaMessage.flatSurfacesOnGrid = flatten3DimArray(flatSurfacesOnGrid);
            metaMessage.distances = flatten2DimArray(distances);
            metaMessage.normals = flatten3DimArray(normals);
            metaMessage.isOpenableGrid = flatten2DimArray(isOpenableGrid);
            metaMessage.segmentedUniqueIds = segmentedUniqueIds;
            metaMessage.objectIdsInBox = objectIdsInBox;
            metaMessage.actionIntReturn = actionIntReturn;
            metaMessage.actionFloatReturn = actionFloatReturn;
            metaMessage.actionFloatsReturn = actionFloatsReturn;
            metaMessage.actionStringsReturn = actionStringsReturn;
            metaMessage.actionVector3sReturn = actionVector3sReturn;

            if (alwaysReturnVisibleRange) {
                metaMessage.visibleRange = visibleRange();
            }

            //test time
            metaMessage.currentTime = TimeSinceStart();

            // Resetting things
            reachablePositions = new Vector3[0];
            flatSurfacesOnGrid = new float[0, 0, 0];
            distances = new float[0, 0];
            normals = new float[0, 0, 0];
            isOpenableGrid = new bool[0, 0];
            segmentedUniqueIds = new string[0];
            objectIdsInBox = new string[0];
            actionIntReturn = 0;
            actionFloatReturn = 0.0f;
            actionFloatsReturn = new float[0];
            actionStringsReturn = new string[0];
            actionVector3sReturn = new Vector3[0];

            return metaMessage;
        }

        public float TimeSinceStart() {
            return Time.time;
        }

        //return ID of closest CanPickup object by distance
        public string UniqueIDOfClosestVisibleObject() {
            string objectID = null;

            foreach (SimObjPhysics o in VisibleSimObjPhysics) {
                if (o.PrimaryProperty == SimObjPrimaryProperty.CanPickup) {
                    objectID = o.UniqueID;
                    //  print(objectID);
                    break;
                }
            }

            return objectID;
        }

        public string UniqueIDOfClosestPickupableOrMoveableObject() {
            string objectID = null;

            foreach (SimObjPhysics o in VisibleSimObjPhysics) {
                if (o.PrimaryProperty == SimObjPrimaryProperty.CanPickup || o.PrimaryProperty == SimObjPrimaryProperty.Moveable) {
                    objectID = o.UniqueID;
                    //  print(objectID);
                    break;
                }
            }

            return objectID;
        }

        //return ID of closest CanOpen or CanOpen_Fridge object by distance
        public string UniqueIDOfClosestVisibleOpenableObject() {
            string objectID = null;

            foreach (SimObjPhysics o in VisibleSimObjPhysics) {
                if (o.GetComponent<CanOpen_Object>()) {
                    objectID = o.UniqueID;
                    break;
                }
            }

            return objectID;
        }

        //return ID of closes toggleable object by distance
        public string UniqueIDOfClosestToggleObject() {
            string objectID = null;

            foreach (SimObjPhysics o in VisibleSimObjPhysics) {
                if (o.GetComponent<CanToggleOnOff>()) {
                    objectID = o.UniqueID;
                    break;
                }
            }

            return objectID;
        }

        public string UniqueIDOfClosestReceptacleObject() {
            string objectID = null;

            foreach (SimObjPhysics o in VisibleSimObjPhysics) {
                if (o.DoesThisObjectHaveThisSecondaryProperty(SimObjSecondaryProperty.Receptacle)) {
                    objectID = o.UniqueID;
                    break;
                }
            }
            return objectID;
        }


        //return a reference to a SimObj that is Visible (in the VisibleSimObjPhysics array) and
        //matches the passe din objectID
        public GameObject FindObjectInVisibleSimObjPhysics(string objectID) {
            GameObject target = null;

            foreach (SimObjPhysics o in VisibleSimObjPhysics) {
                if (o.uniqueID == objectID) {
                    target = o.gameObject;
                }
            }

            return target;
        }

        protected Collider[] collidersWithinCapsuleCastOfAgent(float maxDistance) {
            CapsuleCollider agentCapsuleCollider = GetComponent<CapsuleCollider>();
            Vector3 point0, point1;
            float radius;
            agentCapsuleCollider.ToWorldSpaceCapsule(out point0, out point1, out radius);
            if (point0.y <= point1.y) {
                point1.y += maxDistance;
            } else {
                point0.y += maxDistance;
            }
            return Physics.OverlapCapsule(point0, point1, maxDistance, 1 << 8, QueryTriggerInteraction.Collide);
        }

        //*** Maybe make this better */
        // This function should be called before and after doing a visibility check (before with 
        // enableColliders == false and after with it equaling true). It, in particular, will
        // turn off/on all the colliders on agents which should not block visibility for the current agent
        // (invisible agents for example). 
        protected void updateAllAgentCollidersForVisibilityCheck(bool enableColliders) {
            foreach (BaseFPSAgentController agent in this.agentManager.agents) {
                PhysicsRemoteFPSAgentController phyAgent = (PhysicsRemoteFPSAgentController) agent;
                bool overlapping = (transform.position - phyAgent.transform.position).magnitude < 0.001f;
                if (overlapping || phyAgent == this || !phyAgent.IsVisible) {
                    foreach (Collider c in phyAgent.GetComponentsInChildren<Collider>()) {
                        if (ItemInHand == null || !hasAncestor(c.transform.gameObject, ItemInHand)) {
                            c.enabled = enableColliders;
                        }
                    }
                }
            }
        }

        protected SimObjPhysics[] GetAllVisibleSimObjPhysics(Camera agentCamera, float maxDistance) {
            #if UNITY_EDITOR        
            foreach (KeyValuePair<string, SimObjPhysics> pair in physicsSceneManager.UniqueIdToSimObjPhysics) {
                // Set all objects to not be visible
                pair.Value.isVisible = false;
            }
            #endif
            List<SimObjPhysics> currentlyVisibleItems = new List<SimObjPhysics>();

            Vector3 agentCameraPos = agentCamera.transform.position;

            //get all sim objects in range around us that have colliders in layer 8 (visible), ignoring objects in the SimObjInvisible layer
            //this will make it so the receptacle trigger boxes don't occlude the objects within them.
            CapsuleCollider agentCapsuleCollider = GetComponent<CapsuleCollider>();
            Vector3 point0, point1;
            float radius;
            agentCapsuleCollider.ToWorldSpaceCapsule(out point0, out point1, out radius);
            if (point0.y <= point1.y) {
                point1.y += maxDistance;
            } else {
                point0.y += maxDistance;
            }

            // Turn off the colliders corresponding to this agent
            // and any invisible agents.
            updateAllAgentCollidersForVisibilityCheck(false);

            Collider[] colliders_in_view = Physics.OverlapCapsule(point0, point1, maxDistance, 1 << 8, QueryTriggerInteraction.Collide);

            if (colliders_in_view != null) {
                HashSet<SimObjPhysics> testedSops = new HashSet<SimObjPhysics>();
                foreach (Collider item in colliders_in_view) {
                    SimObjPhysics sop = ancestorSimObjPhysics(item.gameObject);
                    //now we have a reference to our sim object 
                    if (sop != null && !testedSops.Contains(sop)) {
                        testedSops.Add(sop);
                        //check against all visibility points, accumulate count. If at least one point is visible, set object to visible
                        if (sop.VisibilityPoints == null || sop.VisibilityPoints.Length > 0) {
                            Transform[] visPoints = sop.VisibilityPoints;
                            int visPointCount = 0;

                            foreach (Transform point in visPoints) {

                                //if this particular point is in view...
                                if (CheckIfVisibilityPointInViewport(sop, point, agentCamera, false)) {
                                    visPointCount++;
#if !UNITY_EDITOR
                                    // If we're in the unity editor then don't break on finding a visible
                                    // point as we want to draw lines to each visible point.
                                    break;
#endif
                                }
                            }

                            //if we see at least one vis point, the object is "visible"
                            if (visPointCount > 0) {
                                #if UNITY_EDITOR
                                sop.isVisible = true;
                                #endif
                                if (!currentlyVisibleItems.Contains(sop)) {
                                    currentlyVisibleItems.Add(sop);
                                }
                            }
                        } else {
                            Debug.Log("Error! Set at least 1 visibility point on SimObjPhysics " + sop + ".");
                        }

                    }
                }
            }

            //check against anything in the invisible layers that we actually want to have occlude things in this round.
            //normally receptacle trigger boxes must be ignored from the visibility check otherwise objects inside them will be occluded, but
            //this additional check will allow us to see inside of receptacle objects like cabinets/fridges by checking for that interior
            //receptacle trigger box. Oh boy!
            Collider[] invisible_colliders_in_view = Physics.OverlapCapsule(point0, point1, maxDistance, 1 << 9, QueryTriggerInteraction.Collide);
            // Collider[] invisible_colliders_in_view = Physics.OverlapSphere(agentCameraPos, maxDistance * DownwardViewDistance,
            //                                              1 << 9, QueryTriggerInteraction.Collide);

            if (invisible_colliders_in_view != null) {
                foreach (Collider item in invisible_colliders_in_view) {
                    if (item.tag == "Receptacle") {
                        SimObjPhysics sop;

                        sop = item.GetComponentInParent<SimObjPhysics>();

                        //now we have a reference to our sim object 
                        if (sop) {
                            //check against all visibility points, accumulate count. If at least one point is visible, set object to visible
                            if (sop.VisibilityPoints.Length > 0) {
                                Transform[] visPoints = sop.VisibilityPoints;
                                int visPointCount = 0;

                                foreach (Transform point in visPoints) {

                                    //if this particular point is in view...
                                    if (CheckIfVisibilityPointInViewport(sop, point, agentCamera, true)) {
                                        visPointCount++;
                                    }
                                }

                                //if we see at least one vis point, the object is "visible"
                                if (visPointCount > 0) {
                                    #if UNITY_EDITOR
                                    sop.isVisible = true;
                                    #endif
                                    if (!currentlyVisibleItems.Contains(sop)) {
                                        currentlyVisibleItems.Add(sop);
                                    }
                                }
                            } else
                                Debug.Log("Error! Set at least 1 visibility point on SimObjPhysics prefab!");
                        }
                    }
                }
            }

            // Turn back on the colliders corresponding to this agent
            // and any invisible agents.
            updateAllAgentCollidersForVisibilityCheck(true);

            //populate array of visible items in order by distance
            currentlyVisibleItems.Sort((x, y) => Vector3.Distance(x.transform.position, agentCameraPos).CompareTo(Vector3.Distance(y.transform.position, agentCameraPos)));
            return currentlyVisibleItems.ToArray();
        }

        //use this to check if any given Vector3 coordinate is within the agent's viewport and also not obstructed
        public bool CheckIfPointIsInViewport(Vector3 point) {
            Vector3 viewPoint = m_Camera.WorldToViewportPoint(point);

            float ViewPointRangeHigh = 1.0f;
            float ViewPointRangeLow = 0.0f;

            if (viewPoint.z > 0 //&& viewPoint.z < maxDistance * DownwardViewDistance //is in front of camera and within range of visibility sphere
                &&
                viewPoint.x < ViewPointRangeHigh && viewPoint.x > ViewPointRangeLow //within x bounds of viewport
                &&
                viewPoint.y < ViewPointRangeHigh && viewPoint.y > ViewPointRangeLow) //within y bounds of viewport
            {
                RaycastHit hit;

                updateAllAgentCollidersForVisibilityCheck(false);

                if (Physics.Raycast(m_Camera.transform.position, point - m_Camera.transform.position, out hit,
                        Vector3.Distance(m_Camera.transform.position, point) - 0.01f, (1 << 8) | (1 << 10))) //reduce distance by slight offset
                {
                    updateAllAgentCollidersForVisibilityCheck(true);
                    return false;
                } else {
                    updateAllAgentCollidersForVisibilityCheck(true);
                    return true;
                }
            }

            return false;
        }

        //check if the visibility point on a sim object, sop, is within the viewport
        //has a inclueInvisible bool to check against triggerboxes as well, to check for visibility with things like Cabinets/Drawers
        protected bool CheckIfVisibilityPointInViewport(SimObjPhysics sop, Transform point, Camera agentCamera, bool includeInvisible) 
        {
            bool result = false;

            Vector3 viewPoint = agentCamera.WorldToViewportPoint(point.position);

            float ViewPointRangeHigh = 1.0f;
            float ViewPointRangeLow = 0.0f;

            if (viewPoint.z > 0 //&& viewPoint.z < maxDistance * DownwardViewDistance //is in front of camera and within range of visibility sphere
                &&
                viewPoint.x < ViewPointRangeHigh && viewPoint.x > ViewPointRangeLow //within x bounds of viewport
                &&
                viewPoint.y < ViewPointRangeHigh && viewPoint.y > ViewPointRangeLow) //within y bounds of viewport
            {
                //now cast a ray out toward the point, if anything occludes this point, that point is not visible
                RaycastHit hit;

                float distFromPointToCamera = Vector3.Distance(point.position, m_Camera.transform.position);

                float raycastDistance = distFromPointToCamera + 0.5f;

                if(raycastDistance > maxVisibleDistance)
                {
                    raycastDistance = maxVisibleDistance + 0.5f;
                }

                LayerMask mask = (1 << 8) | (1 << 9) | (1 << 10);

                //change mask if its a floor so it ignores the receptacle trigger boxes on the floor
                if(sop.Type == SimObjType.Floor)
                mask = (1 << 8) | (1 << 10);


                //check raycast against both visible and invisible layers, to check against ReceptacleTriggerBoxes which are normally
                //ignored by the other raycast
                if (includeInvisible) 
                {
                    if (Physics.Raycast(agentCamera.transform.position, point.position - agentCamera.transform.position, out hit, raycastDistance, mask)) 
                    {
                        if (hit.transform != sop.transform) 
                        {
                            result = false;
                        }

                        //if this line is drawn, then this visibility point is in camera frame and not occluded
                        //might want to use this for a targeting check as well at some point....
                        else 
                        {
                            result = true;
                            sop.isInteractable = true;

                            #if UNITY_EDITOR
                            Debug.DrawLine(agentCamera.transform.position, point.position, Color.cyan);
                            #endif
                        }
                    }
                }

                //only check against the visible layer, ignore the invisible layer
                //so if an object ONLY has colliders on it that are not on layer 8, this raycast will go through them 
                else 
                {
                    if (Physics.Raycast(agentCamera.transform.position, point.position - agentCamera.transform.position, out hit, raycastDistance, (1 << 8) | (1 << 10))) 
                    {
                        if (hit.transform != sop.transform) 
                        {
                            //we didn't directly hit the sop we are checking for with this cast, 
                            //check if it's because we hit something see-through
                            SimObjPhysics hitSop = hit.transform.GetComponent<SimObjPhysics>();
                            if (hitSop != null && hitSop.DoesThisObjectHaveThisSecondaryProperty(SimObjSecondaryProperty.CanSeeThrough)) 
                            {
                                //we hit something see through, so now find all objects in the path between
                                //the sop and the camera
                                RaycastHit[] hits;
                                hits = Physics.RaycastAll(agentCamera.transform.position, point.position - agentCamera.transform.position,
                                    raycastDistance, (1 << 8), QueryTriggerInteraction.Ignore);

                                float[] hitDistances = new float[hits.Length];
                                for (int i = 0; i < hitDistances.Length; i++) 
                                {
                                    hitDistances[i] = hits[i].distance; //Vector3.Distance(hits[i].transform.position, m_Camera.transform.position);
                                }

                                Array.Sort(hitDistances, hits);

                                foreach (RaycastHit h in hits) 
                                {

                                    if (h.transform == sop.transform) 
                                    {
                                        //found the object we are looking for, great!
                                        result = true;
                                        break;
                                    } 
                                    
                                    else 
                                    {
                                        // Didn't find it, continue on only if the hit object was translucent
                                        SimObjPhysics sopHitOnPath = null;
                                        sopHitOnPath = h.transform.GetComponentInParent<SimObjPhysics>();
                                        if (sopHitOnPath == null || !sopHitOnPath.DoesThisObjectHaveThisSecondaryProperty(SimObjSecondaryProperty.CanSeeThrough)) 
                                        {
                                            break;
                                        }
                                    }
                                }
                            }
                        } 
                        
                        else 
                        {
                            //if this line is drawn, then this visibility point is in camera frame and not occluded
                            //might want to use this for a targeting check as well at some point....
                            result = true;
                            sop.isInteractable = true;
                        }
                    }
                }
             }

            #if UNITY_EDITOR
            if (result == true) 
            {
                Debug.DrawLine(agentCamera.transform.position, point.position, Color.cyan);
            }
            #endif

            return result;
        }

        public override void LookDown(ServerAction response) {
            float targetHorizon = 0.0f;

            if (currentHorizonAngleIndex() > 0) {
                targetHorizon = horizonAngles[currentHorizonAngleIndex() - 1];
            }

            int down = -1;

            if (CheckIfAgentCanLook(targetHorizon, down)) {
                DefaultAgentHand(response);
                base.LookDown(response);
            } else {
                actionFinished(false);
            }

            SetUpRotationBoxChecks();
        }

        public override void LookUp(ServerAction controlCommand) {
            float targetHorizon = 0.0f;

            if (currentHorizonAngleIndex() < horizonAngles.Length - 1) {
                targetHorizon = horizonAngles[currentHorizonAngleIndex() + 1];
            }

            int up = 1;

            if (CheckIfAgentCanLook(targetHorizon, up)) {
                DefaultAgentHand(controlCommand);
                base.LookUp(controlCommand);
            } else {
                actionFinished(false);
            }

            SetUpRotationBoxChecks();
        }

        public bool CheckIfAgentCanLook(float targetAngle, int updown) {
            //print(targetAngle);
            if (ItemInHand == null) {
                //Debug.Log("Look check passed: nothing in Agent Hand to prevent Angle change");
                return true;
            }

            //returns true if Rotation is allowed
            bool result = true;

            //check if we can look up without hitting something
            if (updown > 0) {
                for (int i = 0; i < 3; i++) {
                    if (LookUDTriggerBoxes[i].GetComponent<RotationTriggerCheck>().isColliding == true) {
                        Debug.Log("Object In way, Can't Look Up");
                        return false;
                    }
                }
            }

            //check if we can look down without hitting something
            if (updown < 0) {
                for (int i = 3; i < 6; i++) {
                    if (LookUDTriggerBoxes[i].GetComponent<RotationTriggerCheck>().isColliding == true) {
                        Debug.Log("Object in way, Can't Look down");
                        return false;
                    }
                }
            }

            return result;
        }

        public override void RotateRight(ServerAction controlCommand) {
            if (CheckIfAgentCanTurn(90)||controlCommand.forceAction) {
                DefaultAgentHand(controlCommand);
                base.RotateRight(controlCommand);
            } else {
                actionFinished(false);
            }

        }

        public override void RotateLeft(ServerAction controlCommand) {
            if (CheckIfAgentCanTurn(-90)||controlCommand.forceAction) {
                DefaultAgentHand(controlCommand);
                base.RotateLeft(controlCommand);

            } else {
                actionFinished(false);
            }
        }

        //checks if agent is clear to rotate left/right without object in hand hitting anything
        public bool CheckIfAgentCanTurn(int direction) {
            bool result = true;

            if (ItemInHand == null) {
                //Debug.Log("Rotation check passed: nothing in Agent Hand");
                return true;
            }

            if (direction != 90 && direction != -90) {
                Debug.Log("Please give -90(left) or 90(right) as direction parameter");
                return false;
            }

            //if turning right, check first 3 in array (30R, 60R, 90R)
            if (direction > 0) {
                for (int i = 0; i < 6; i++) {
                    if (RotateRLTriggerBoxes[i].GetComponent<RotationTriggerCheck>().isColliding == true) {
                        Debug.Log("Can't rotate right");
                        return false;
                    }
                }
            }

            //if turning left, check last 3 in array (30L, 60L, 90L)
            else {
                for (int i = 6; i < 11; i++) {
                    if (RotateRLTriggerBoxes[i].GetComponent<RotationTriggerCheck>().isColliding == true) {
                        Debug.Log("Can't rotate left");
                        return false;
                    }
                }
            }

            return result;
        }

        public void TeleportObject(ServerAction action) {
            if (!physicsSceneManager.UniqueIdToSimObjPhysics.ContainsKey(action.uniqueId)) {
                errorMessage = "Cannot find object with id " + action.uniqueId;
                Debug.Log(errorMessage);
                actionFinished(false);
                return;
            } else {
                SimObjPhysics sop = physicsSceneManager.UniqueIdToSimObjPhysics[action.uniqueId];
                if (ItemInHand != null && sop == ItemInHand.GetComponent<SimObjPhysics>()) {
                    errorMessage = "Cannot teleport object in hand.";
                    Debug.Log(errorMessage);
                    actionFinished(false);
                    return;
                }
                Vector3 oldPosition = sop.transform.position;
                Quaternion oldRotation = sop.transform.rotation;

                sop.transform.position = new Vector3(action.x, action.y, action.z);
                sop.transform.rotation = Quaternion.Euler(action.rotation);
                if (action.forceKinematic) {
                    sop.GetComponent<Rigidbody>().isKinematic = true;
                }
                if (!action.forceAction) {
                    if (UtilityFunctions.isObjectColliding(sop.gameObject)) {
                        sop.transform.position = oldPosition;
                        sop.transform.rotation = oldRotation;
                        errorMessage = sop.UniqueID + " is colliding after teleport.";
                        actionFinished(false);
                        return;
                    }
                }
                actionFinished(true);
            }
        }

        public void ChangeAgentColor(ServerAction action) {
            agentManager.UpdateAgentColor(this, new Color(action.x, action.y, action.z, 1.0f));
            actionFinished(true);
        }

        protected Vector3 closestPointToObject(SimObjPhysics sop) {
            float closestDist = 10000.0f;
            Vector3 closestPoint = new Vector3(0f, 0f, 0f);

            foreach (Collider c in sop.GetComponentsInChildren<Collider>()) {
                Vector3 point = c.ClosestPointOnBounds(transform.position);
                float dist = Vector3.Distance(
                    transform.position, c.ClosestPointOnBounds(transform.position)
                );
                if (dist < closestDist) {
                    closestDist = dist;
                    closestPoint = point;
                }
            }
            return closestPoint;
        }
        protected float distanceToObject(SimObjPhysics sop) {
            float dist = 10000.0f;
            foreach (Collider c in sop.GetComponentsInChildren<Collider>()) {
                Vector3 closestPoint = c.ClosestPointOnBounds(transform.position);
                Vector3 p0 = new Vector3(transform.position.x, 0f, transform.position.z);
                Vector3 p1 = new Vector3(closestPoint.x, 0f, closestPoint.z);
                dist = Math.Min(Vector3.Distance(p0, p1), dist);
            }
            return dist;
        }

        public void DistanceToObject(ServerAction action) {
            float dist = distanceToObject(physicsSceneManager.UniqueIdToSimObjPhysics[action.uniqueId]);
            #if UNITY_EDITOR
            Debug.Log(dist);
            #endif
            actionFinished(true, dist);
        }

        public void PointsOverTableWhereHandCanBe(ServerAction action) {
            // Assumes InitializeTableSetting has been run before calling this

            string tableId = action.uniqueId;

            int xSteps = Convert.ToInt32(Math.Abs(action.x / 0.1f));
            int zStart = Convert.ToInt32(Math.Abs(action.z / 0.1f));

            DefaultAgentHand();

            AgentHand.transform.position = AgentHand.transform.position;

            if (ItemInHand != null) {
                ItemInHand.SetActive(false);
            }
            List<Vector3> goodPositions = new List<Vector3>();
            for (int i = -xSteps; i <= xSteps; i++) { 
                for (int j = zStart; j < 11; j++) {
                    DefaultAgentHand();

                    Vector3 testPosition = AgentHand.transform.position + 0.1f * i * transform.right + 0.1f * j * transform.forward;

                    RaycastHit hit;
                    if (Physics.Raycast(testPosition, -transform.up, out hit, 1f, 1 << 8)) {
                        Vector3 viewportPoint = m_Camera.WorldToViewportPoint(hit.point);
                        if (viewportPoint.x >= 0f && viewportPoint.x <= 1f && viewportPoint.y >= 0f && viewportPoint.y <= 1f) {
                            SimObjPhysics hitSop = hit.transform.gameObject.GetComponent<SimObjPhysics>();
                            if (hitSop && hitSop.UniqueID == tableId) {
                                goodPositions.Add(hit.point);
                                #if UNITY_EDITOR
                                Debug.Log("Point");
                                Debug.Log(hit.point.x);
                                Debug.Log(hit.point.y);
                                Debug.Log(hit.point.z);
                                Debug.DrawLine(
                                    m_Camera.transform.position, 
                                    hit.point,
                                    Color.red,
                                    20f,
                                    true
                                );
                                #endif
                            }
                        }
                    }
                }
            }

            if (ItemInHand != null) {
                ItemInHand.SetActive(true);
            }

            DefaultAgentHand();

            actionFinished(true, goodPositions);
        }

        public void PlaceFixedReceptacleAtLocation(ServerAction action) {
            if (action.objectVariation < 0 || action.objectVariation > 4) {
                errorMessage = "Invalid receptacle variation.";
                actionFinished(false);
                return;
            }

            if (
                physicsSceneManager.ManipulatorReceptacles == null || 
                physicsSceneManager.ManipulatorReceptacles.Length == 0
            ) {
                errorMessage = "Scene does not have manipulator receptacles set.";
                actionFinished(false);
                return;
            }

            // float[] yoffsets = {-0.1049f, -0.1329f, -0.1009f, -0.0969f, -0.0971f};
            float[] yoffsets = {0f, -0.0277601f, 0f, 0f, 0f};

            string receptId = "";
            for (int i = 0; i < 5; i++) {
                GameObject recept = physicsSceneManager.ManipulatorReceptacles[i];
                SimObjPhysics receptSop = recept.GetComponent<SimObjPhysics>();

                if (action.objectVariation == i) {
                    recept.SetActive(true);
                    recept.GetComponent<Rigidbody>().isKinematic = true;
                    recept.transform.position = new Vector3(action.x, action.y + yoffsets[i], action.z);
                    recept.transform.rotation = transform.rotation;
                    physicsSceneManager.AddToObjectsInScene(receptSop);
                    receptId = receptSop.UniqueID;
                } else if (recept.activeInHierarchy) {
                    physicsSceneManager.RemoveFromObjectsInScene(receptSop);
                    recept.SetActive(false);
                }
            }

            actionFinished(true, receptId);
        }

        public void PlaceBookWallAtLocation(ServerAction action) {
            if (
                physicsSceneManager.ManipulatorBooks == null || 
                physicsSceneManager.ManipulatorBooks.Length == 0
            ) {
                errorMessage = "Scene does not have manipulator books set.";
                actionFinished(false);
                return;
            }

            if (action.objectVariation < 0) {
                errorMessage = "objectVariation must be >= 0";
                actionFinished(false);
                return;
            }

            float yoffset = 0.19f;

            //uint which = (uint) Convert.ToUInt32(action.objectVariation);
            // List<bool> whichIncluded = new List<bool>();
            for (int i = 0; i < 5; i++) {
                if (((action.objectVariation >> i) % 2) == 1) {
                    physicsSceneManager.ManipulatorBooks[i].transform.gameObject.SetActive(true);
                } else {
                    physicsSceneManager.ManipulatorBooks[i].transform.gameObject.SetActive(false);
                }
                // whichIncluded.Add(
                //     ((action.objectVariation >> i) % 2) == 1
                // );
            }

            GameObject allBooksObject = physicsSceneManager.ManipulatorBooks[0].transform.parent.gameObject;

            allBooksObject.transform.position = new Vector3(action.x, action.y + yoffset, action.z);
            allBooksObject.transform.localRotation = Quaternion.Euler(
                action.rotation.x,
                action.rotation.y,
                action.rotation.z
            );

            actionFinished(true);
        }

        public void InitializeTableSetting(ServerAction action) {
            string scene = UnityEngine.SceneManagement.SceneManager.GetActiveScene().name;

            Vector3 newPosition = transform.position;
            Quaternion newRotation = transform.rotation;

            if (scene == "FloorPlan501_physics") {
                newPosition = new Vector3(0f, transform.position.y, 0.75f);
                newRotation = Quaternion.Euler(0f, 180f, 0f);
            } else if (scene == "FloorPlan502_physics") {
                newPosition = new Vector3(-0.5f, transform.position.y, 0.75f);
                newRotation = Quaternion.Euler(0f, 90f, 0f);
            } else if (scene == "FloorPlan503_physics") {
                newPosition = new Vector3(-0.5f, transform.position.y, -0.25f);
                newRotation = Quaternion.Euler(0f, 0f, 0f);
            } else if (scene == "FloorPlan504_physics") {
                newPosition = new Vector3(0f, transform.position.y, 0.5f);
                newRotation = Quaternion.Euler(0f, 180f, 0f);
            } else if (scene == "FloorPlan505_physics") {
                newPosition = new Vector3(0f, transform.position.y, 1.25f);
                newRotation = Quaternion.Euler(0f, 180f, 0f);
            } else {
                errorMessage = "Cannot initialize table in scene " + scene;
                actionFinished(false);
                return;
            }

            if (action.objectVariation < 0 || action.objectVariation > 4) {
                errorMessage = "Invalid table variation.";
                actionFinished(false);
                return;
            }

            transform.position = newPosition;
            transform.rotation = newRotation;

            if (m_Camera.fieldOfView != 90f) {
                m_Camera.fieldOfView = 90f;
            }
            m_Camera.transform.localEulerAngles = new Vector3(30f, 0.0f, 0.0f);

            string tableId = "";
            for (int i = 0; i < 5; i++) {
                GameObject table = physicsSceneManager.ManipulatorTables[i];
                SimObjPhysics tableSop = table.GetComponent<SimObjPhysics>();

                if (action.objectVariation == i) {
                    table.SetActive(true);
                    physicsSceneManager.AddToObjectsInScene(tableSop);
                    tableId = tableSop.UniqueID;
                } else if (table.activeInHierarchy) {
                    physicsSceneManager.RemoveFromObjectsInScene(tableSop);
                    table.SetActive(false);
                }

                GameObject recept = physicsSceneManager.ManipulatorReceptacles[i];
                SimObjPhysics receptSop = recept.GetComponent<SimObjPhysics>();
                if (recept.activeInHierarchy) {
                    physicsSceneManager.RemoveFromObjectsInScene(receptSop);
                    recept.SetActive(false);
                }
            }

            if (physicsSceneManager.ManipulatorBooks != null) {
                foreach (GameObject book in physicsSceneManager.ManipulatorBooks) {
                    book.SetActive(false);
                }
            }

            actionFinished(true, tableId);
        }

        public void RandomlyCreateLiftedFurniture(ServerAction action) {
            if (action.z < 0.25f) {
                errorMessage = "z must be at least 0.25";
                actionFinished(false);
                return;
            }
            if (action.y == 0.0f) {
                errorMessage = "y must be non-zero";
                actionFinished(false);
                return;
            }
            Vector3[] reachablePositions = getReachablePositions();

            List<Vector3> oldAgentPositions = new List<Vector3>();
            List<Quaternion> oldAgentRotations = new List<Quaternion>();
            foreach (BaseFPSAgentController agent in this.agentManager.agents) {
                oldAgentPositions.Add(agent.transform.position);
                agent.transform.position = new Vector3(50f, 50f, 50f);
                oldAgentRotations.Add(agent.transform.rotation);
            }
            SimObjPhysics objectCreated = randomlyCreateAndPlaceObjectOnFloor(
                action.objectType, action.objectVariation, reachablePositions
            );
            if (objectCreated == null) {
                for (int i = 0; i < this.agentManager.agents.Count; i++) {
                    var agent = this.agentManager.agents[i];
                    agent.transform.position = oldAgentPositions[i];
                    agent.transform.rotation = oldAgentRotations[i];
                }
                errorMessage = "Failed to create object of type " + action.objectType + " . " + errorMessage;
                actionFinished(false);
                return;
            }
            objectCreated.GetComponent<Rigidbody>().isKinematic = true;
            bool objectFloating = moveObject(
                objectCreated,
                objectCreated.transform.position + new Vector3(0f, action.y, 0f)
            );

            float[] rotationsArr = { 0f, 90f, 180f, 270f };
            List<float> rotations = rotationsArr.ToList();

            bool placementSuccess = false;
            for (int i = 0; i < 10; i++) {
                if (objectFloating) {
                    List<Vector3> candidatePositionsList = new List<Vector3>();
                    foreach (Vector3 p in reachablePositions) {
                        transform.position = p;
                        if (isAgentCapsuleColliding()) {
                            continue;
                        }
                        if (distanceToObject(objectCreated) <= action.z) {
                            candidatePositionsList.Add(p);
                        }
                    }
                    transform.position = new Vector3(50f, 50f, 50f);

                    if (candidatePositionsList.Count >= agentManager.agents.Count) {
                        candidatePositionsList.Shuffle_();
                        foreach (Vector3[] candidatePositions in UtilityFunctions.Combinations(
                            candidatePositionsList.ToArray(), agentManager.agents.Count)) {
                            bool candidatesBad = false;
                            for (int j = 0; j < candidatePositions.Length - 1; j++) {
                                Vector3 p0 = candidatePositions[j];
                                for (int k = j + 1; k < candidatePositions.Length; k++) {
                                    Vector3 p1 = candidatePositions[k];
                                    if (Math.Abs(p1.x - p0.x) < 0.4999f && Math.Abs(p1.z - p0.z) < 0.4999f) {
                                        candidatesBad = true;
                                    }
                                    if (candidatesBad) {
                                        break;
                                    }
                                }
                                if (candidatesBad) {
                                    break;
                                }
                            }
                            if (candidatesBad) {
                                continue;
                            }
                            placementSuccess = true;

                            for (int j = 0; j < agentManager.agents.Count; j++) {
                                var agent = (PhysicsRemoteFPSAgentController) agentManager.agents[j];
                                agent.transform.position = candidatePositions[j];

                                foreach (float r in rotations.Shuffle_()) {
                                    agent.transform.rotation = Quaternion.Euler(new Vector3(0f, r, 0f));
                                    if (agent.objectIsCurrentlyVisible(objectCreated, 100f)) {
                                        break;
                                    }
                                }
                            }
                            break;
                        }
                        if (placementSuccess) {
                            break;
                        }
                    }
                }

                if (placementSuccess) {
                    break;
                } else {
                    foreach (BaseFPSAgentController agent in this.agentManager.agents) {
                        agent.transform.position = new Vector3(50f, 50f, 50f);
                    }
                    randomlyPlaceObjectOnFloor(objectCreated, reachablePositions);
                    objectFloating = moveObject(
                        objectCreated,
                        objectCreated.transform.position + new Vector3(0f, action.y, 0f)
                    );
                }
            }

            if (!placementSuccess) {
                for (int i = 0; i < this.agentManager.agents.Count; i++) {
                    var agent = this.agentManager.agents[i];
                    agent.transform.position = oldAgentPositions[i];
                    agent.transform.rotation = oldAgentRotations[i];
                }
                objectCreated.gameObject.SetActive(false);
                errorMessage = "Could not find a place to put the object after 10 iterations. " + errorMessage;
                actionFinished(false);
                return;
            }

            actionFinished(true, objectCreated.UniqueID);
        }

        protected bool moveObject(SimObjPhysics sop, Vector3 targetPosition, bool snapToGrid=false) {
            Vector3 lastPosition = sop.transform.position;
            //Rigidbody ItemRB = sop.gameObject.GetComponent<Rigidbody>(); no longer needs rb reference

            if (snapToGrid) {
                float mult = 1.0f / gridSize;
                float gridX = Convert.ToSingle(Math.Round(targetPosition.x * mult) / mult);
                float gridZ = Convert.ToSingle(Math.Round(targetPosition.z * mult) / mult);
                targetPosition = new Vector3(gridX, targetPosition.y, gridZ);
            }

            Vector3 dir = targetPosition - sop.transform.position;
            RaycastHit[] sweepResults = UtilityFunctions.CastAllPrimitiveColliders(
                sop.gameObject, targetPosition - sop.transform.position, dir.magnitude,
                1 << 8 | 1 << 10, QueryTriggerInteraction.Ignore
            );

            if (sweepResults.Length > 0) {
                RaycastHit hit = sweepResults[0];
                errorMessage = hit.transform.name + " is in the way of moving " + sop.UniqueID;
                return false;
            }

            sop.transform.position = targetPosition;
            return true;
        }

        protected bool moveLiftedObjectHelper(string uniqueId, Vector3 relativeDir, float maxAgentsDistance = -1.0f) {
            if (!physicsSceneManager.UniqueIdToSimObjPhysics.ContainsKey(uniqueId)) {
                errorMessage = "Cannot find object with id " + uniqueId;
                return false;
            }
            SimObjPhysics objectToMove = physicsSceneManager.UniqueIdToSimObjPhysics[uniqueId];
            Vector3 oldPosition = objectToMove.transform.position;
            if (moveObject(objectToMove, objectToMove.transform.position + relativeDir, true)) {
                if (maxAgentsDistance > 0.0f) {
                    for (int i = 0; i < agentManager.agents.Count; i++) {
                        if (((PhysicsRemoteFPSAgentController) agentManager.agents[i]).distanceToObject(objectToMove) > maxAgentsDistance) {
                            objectToMove.transform.position = oldPosition;
                            errorMessage = "Would move object beyond max distance from agent " + i.ToString();
                            return false;
                        }
                    }
                }
                return true;
            } else {
                return false;
            }
        }

        public void MoveLiftedObjectAhead(ServerAction action) {
            float mag = action.moveMagnitude > 0 ? action.moveMagnitude : gridSize;
            actionFinished(
                moveLiftedObjectHelper(
                    action.uniqueId,
                    mag * transform.forward,
                    action.maxAgentsDistance
                )
            );
        }

        public void MoveLiftedObjectRight(ServerAction action) {
            float mag = action.moveMagnitude > 0 ? action.moveMagnitude : gridSize;
            actionFinished(
                moveLiftedObjectHelper(
                    action.uniqueId,
                    mag * transform.right,
                    action.maxAgentsDistance
                )
            );
        }

        public void MoveLiftedObjectLeft(ServerAction action) {
            float mag = action.moveMagnitude > 0 ? action.moveMagnitude : gridSize;
            actionFinished(
                moveLiftedObjectHelper(
                    action.uniqueId,
                    - mag * transform.right,
                    action.maxAgentsDistance
                )
            );
        }

        public void MoveLiftedObjectBack(ServerAction action) {
            float mag = action.moveMagnitude > 0 ? action.moveMagnitude : gridSize;
            actionFinished(
                moveLiftedObjectHelper(
                    action.uniqueId,
                    - mag * transform.forward,
                    action.maxAgentsDistance
                )
            );
        }

        public void RotateLiftedObjectRight(ServerAction action) {
            if (!physicsSceneManager.UniqueIdToSimObjPhysics.ContainsKey(action.uniqueId)) {
                errorMessage = "Cannot find object with id " + action.uniqueId;
                Debug.Log(errorMessage);
                actionFinished(false);
                return;
            } else {
                SimObjPhysics sop = physicsSceneManager.UniqueIdToSimObjPhysics[action.uniqueId];
                if (ItemInHand != null && sop == ItemInHand.GetComponent<SimObjPhysics>()) {
                    errorMessage = "Cannot rotate lifted object in hand.";
                    Debug.Log(errorMessage);
                    actionFinished(false);
                    return;
                }
                Quaternion oldRotation = sop.transform.rotation;
                sop.transform.rotation = Quaternion.Euler(new Vector3(0.0f, (float) Math.Round(sop.transform.rotation.y + 90f % 360), 0.0f));;
                if (!action.forceAction) {
                    if (action.maxAgentsDistance > 0.0f) {
                        for (int i = 0; i < agentManager.agents.Count; i++) {
                            if (((PhysicsRemoteFPSAgentController) agentManager.agents[i]).distanceToObject(sop) > action.maxAgentsDistance) {
                                errorMessage = "Would move object beyond max distance from agent " + i.ToString();
                                actionFinished(false);
                                return;
                            }
                        }
                    }
                    if (UtilityFunctions.isObjectColliding(sop.gameObject)) {
                        sop.transform.rotation = oldRotation;
                        errorMessage = sop.UniqueID + " is colliding after teleport.";
                        actionFinished(false);
                        return;
                    }
                }
                actionFinished(true);
            }
        }

        public bool moveAgentsWithObject(SimObjPhysics objectToMove, Vector3 d, bool snapToGrid=true) {
            List<Vector3> startAgentPositions = new List<Vector3>();
            var agentMovePQ = new SimplePriorityQueue<BaseFPSAgentController>();
            foreach (BaseFPSAgentController agent in agentManager.agents) {
                var p = agent.transform.position;
                startAgentPositions.Add(p);
                agentMovePQ.Enqueue(agent, -(d.x * p.x + d.z * p.z));
            }
            Vector3 startObjectPosition = objectToMove.transform.position;
            float objectPriority = d.x * startObjectPosition.x + d.z * startObjectPosition.z;
            bool objectMoved = false;

            bool success = true;
            Physics.autoSimulation = false;
            while (agentMovePQ.Count > 0 || !objectMoved) {
                if (agentMovePQ.Count == 0) {
                    success = moveObject(objectToMove, objectToMove.transform.position + d, snapToGrid);
                    Physics.Simulate(0.04f);
                    break;
                } else {
                    PhysicsRemoteFPSAgentController nextAgent = (PhysicsRemoteFPSAgentController) agentMovePQ.First;
                    float agentPriority = -agentMovePQ.GetPriority(nextAgent);

                    if (!objectMoved && agentPriority < objectPriority) {
                        // Debug.Log("Object");
                        success = moveObject(objectToMove, objectToMove.transform.position + d, snapToGrid);
                        Physics.Simulate(0.04f);
                        objectMoved = true;
                    } else {
                        // Debug.Log(nextAgent);
                        agentMovePQ.Dequeue();
                        success = nextAgent.moveInDirection(d);
                        Physics.Simulate(0.04f);
                    }
                }
                if (!success) {
                    break;
                }
            }
            Physics.autoSimulation = true;
            if (!success) {
                for (int i = 0; i < agentManager.agents.Count; i++) {
                    agentManager.agents[i].transform.position = startAgentPositions[i];
                }
                objectToMove.transform.position = startObjectPosition;
            }
            return success;
        }

        public void MoveAgentsAheadWithObject(ServerAction action) {
            if (!physicsSceneManager.UniqueIdToSimObjPhysics.ContainsKey(action.uniqueId)) {
                errorMessage = "Cannot find object with id " + action.uniqueId;
                actionFinished(false);
                return;
            }
            SimObjPhysics objectToMove = physicsSceneManager.UniqueIdToSimObjPhysics[action.uniqueId];
            action.moveMagnitude = action.moveMagnitude > 0 ? action.moveMagnitude : gridSize;
            actionFinished(moveAgentsWithObject(objectToMove, transform.forward * action.moveMagnitude));
        }

        public void MoveAgentsLeftWithObject(ServerAction action) {
            if (!physicsSceneManager.UniqueIdToSimObjPhysics.ContainsKey(action.uniqueId)) {
                errorMessage = "Cannot find object with id " + action.uniqueId;
                actionFinished(false);
                return;
            }
            SimObjPhysics objectToMove = physicsSceneManager.UniqueIdToSimObjPhysics[action.uniqueId];
            action.moveMagnitude = action.moveMagnitude > 0 ? action.moveMagnitude : gridSize;
            actionFinished(moveAgentsWithObject(objectToMove, -transform.right * action.moveMagnitude));
        }

        public void MoveAgentsRightWithObject(ServerAction action) {
            if (!physicsSceneManager.UniqueIdToSimObjPhysics.ContainsKey(action.uniqueId)) {
                errorMessage = "Cannot find object with id " + action.uniqueId;
                actionFinished(false);
                return;
            }
            SimObjPhysics objectToMove = physicsSceneManager.UniqueIdToSimObjPhysics[action.uniqueId];
            action.moveMagnitude = action.moveMagnitude > 0 ? action.moveMagnitude : gridSize;
            actionFinished(moveAgentsWithObject(objectToMove, transform.right * action.moveMagnitude));
        }

        public void MoveAgentsBackWithObject(ServerAction action) {
            if (!physicsSceneManager.UniqueIdToSimObjPhysics.ContainsKey(action.uniqueId)) {
                errorMessage = "Cannot find object with id " + action.uniqueId;
                actionFinished(false);
                return;
            }
            SimObjPhysics objectToMove = physicsSceneManager.UniqueIdToSimObjPhysics[action.uniqueId];
            action.moveMagnitude = action.moveMagnitude > 0 ? action.moveMagnitude : gridSize;
            actionFinished(moveAgentsWithObject(objectToMove, -transform.forward * action.moveMagnitude));
        }

        public void TeleportObjectToFloor(ServerAction action) {
            if (!physicsSceneManager.UniqueIdToSimObjPhysics.ContainsKey(action.uniqueId)) {
                errorMessage = "Cannot find object with id " + action.uniqueId;
                actionFinished(false);
                return;
            } else {
                SimObjPhysics sop = physicsSceneManager.UniqueIdToSimObjPhysics[action.uniqueId];
                if (ItemInHand != null && sop == ItemInHand.GetComponent<SimObjPhysics>()) {
                    errorMessage = "Cannot teleport object in hand.";
                    actionFinished(false);
                    return;
                }
                Bounds objBounds = new Bounds(
                    new Vector3(float.PositiveInfinity, float.PositiveInfinity, float.PositiveInfinity),
                    new Vector3(-float.PositiveInfinity, -float.PositiveInfinity, -float.PositiveInfinity)
                );
                foreach (Renderer r in sop.GetComponentsInChildren<Renderer>()) {
                    if (r.enabled) {
                        objBounds.Encapsulate(r.bounds);
                    }
                }
                if (objBounds.min.x == float.PositiveInfinity) {
                    errorMessage = "Could not get bounds of " + action.uniqueId + ".";
                    actionFinished(false);
                    return;
                }
                float y = getFloorY(action.x, action.z);
                if (errorMessage != "") {
                    actionFinished(false);
                    return;
                }
                sop.transform.position = new Vector3(
                    action.x,
                    objBounds.extents.y + y + 0.1f,
                    action.z
                );
                sop.transform.rotation = Quaternion.Euler(action.rotation);
                actionFinished(true);
            }
        }

        public void TeleportFull(ServerAction action) {
            targetTeleport = new Vector3(action.x, action.y, action.z);

            if (action.forceAction) {
                DefaultAgentHand(action);
                transform.position = targetTeleport;
                transform.rotation = Quaternion.Euler(new Vector3(0.0f, action.rotation.y, 0.0f));
                if (action.standing) {
                    m_Camera.transform.localPosition = standingLocalCameraPosition;
                } else {
                    m_Camera.transform.localPosition = crouchingLocalCameraPosition;
                }
                m_Camera.transform.localEulerAngles = new Vector3(action.horizon, 0.0f, 0.0f);
            } else {
                if (!sceneBounds.Contains(targetTeleport)) {
                    errorMessage = "Teleport target out of scene bounds.";
                    actionFinished(false);
                    return;
                }

                Vector3 oldPosition = transform.position;
                Quaternion oldRotation = transform.rotation;
                Vector3 oldLocalHandPosition = new Vector3();
                Quaternion oldLocalHandRotation = new Quaternion();
                if (ItemInHand != null) {
                    oldLocalHandPosition = ItemInHand.transform.localPosition;
                    oldLocalHandRotation = ItemInHand.transform.localRotation;
                }
                Vector3 oldCameraLocalEulerAngle = m_Camera.transform.localEulerAngles;
                Vector3 oldCameraLocalPosition = m_Camera.transform.localPosition;

                DefaultAgentHand(action);
                transform.position = targetTeleport;

                //apply gravity after teleport so we aren't floating in the air
                Vector3 m = new Vector3();
                m.y = Physics.gravity.y * this.m_GravityMultiplier;
                m_CharacterController.Move(m);

                transform.rotation = Quaternion.Euler(new Vector3(0.0f, action.rotation.y, 0.0f));
                if (action.standing) {
                    m_Camera.transform.localPosition = standingLocalCameraPosition;
                } else {
                    m_Camera.transform.localPosition = crouchingLocalCameraPosition;
                }
                m_Camera.transform.localEulerAngles = new Vector3(action.horizon, 0.0f, 0.0f);

                bool agentCollides = isAgentCapsuleColliding();
                bool handObjectCollides = isHandObjectColliding(true);

                if (agentCollides) {
                    errorMessage = "Cannot teleport due to agent collision.";
                    Debug.Log(errorMessage);
                } else if (handObjectCollides) {
                    errorMessage = "Cannot teleport due to hand object collision.";
                    Debug.Log(errorMessage);
                }

                if (agentCollides || handObjectCollides) {
                    if (ItemInHand != null) {
                        ItemInHand.transform.localPosition = oldLocalHandPosition;
                        ItemInHand.transform.localRotation = oldLocalHandRotation;
                    }
                    transform.position = oldPosition;
                    transform.rotation = oldRotation;
                    m_Camera.transform.localPosition = oldCameraLocalPosition;
                    m_Camera.transform.localEulerAngles = oldCameraLocalEulerAngle;
                    actionFinished(false);
                    return;
                }
            }

            Vector3 v = new Vector3();
            v.y = Physics.gravity.y * this.m_GravityMultiplier;
            m_CharacterController.Move(v);

            snapToGrid();
            actionFinished(true);
        }

        public void Teleport(ServerAction action) {
            action.horizon = Convert.ToInt32(m_Camera.transform.localEulerAngles.x);
            action.standing = isStanding();
            if (!action.rotateOnTeleport) {
                action.rotation = transform.eulerAngles;
            }
            TeleportFull(action);
        }

        protected bool checkIfSceneBoundsContainTargetPosition(Vector3 position) {
            if (!sceneBounds.Contains(position)) {
                errorMessage = "Scene bounds do not contain target position.";
                return false;
            } else {
                return true;
            }
        }

        //for all translational movement, check if the item the player is holding will hit anything, or if the agent will hit anything
        //NOTE: (XXX) All four movements below no longer use base character controller Move() due to doing initial collision blocking
        //checks before actually moving. Previously we would moveCharacter() first and if we hit anything reset, but now to match
        //Luca's movement grid and valid position generation, simple transform setting is used for movement instead.

        //XXX revisit what movement means when we more clearly define what "continuous" movement is
        protected bool moveInDirection(Vector3 direction, string uniqueId="", float maxDistanceToObject=-1.0f, bool forceAction = false) {
            Vector3 targetPosition = transform.position + direction;
            float angle = Vector3.Angle(transform.forward, Vector3.Normalize(direction));

            float right = Vector3.Dot(transform.right, direction);
            if (right < 0) {
                angle = 360f - angle;
            }
            int angleInt = Mathf.RoundToInt(angle) % 360;

            if (checkIfSceneBoundsContainTargetPosition(targetPosition) &&
                CheckIfItemBlocksAgentMovement(direction.magnitude, angleInt, forceAction) && // forceAction = true allows ignoring movement restrictions caused by held objects
                CheckIfAgentCanMove(direction.magnitude, angleInt)) {
                DefaultAgentHand();
                Vector3 oldPosition = transform.position;
                transform.position = targetPosition;
                this.snapToGrid();

                if (uniqueId != "" && maxDistanceToObject > 0.0f) {
                    if (!physicsSceneManager.UniqueIdToSimObjPhysics.ContainsKey(uniqueId)) {
                        errorMessage = "No object with ID " + uniqueId;
                        transform.position = oldPosition; 
                        return false;
                    }
                    SimObjPhysics sop = physicsSceneManager.UniqueIdToSimObjPhysics[uniqueId];
                    if (distanceToObject(sop) > maxDistanceToObject) {
                        errorMessage = "Agent movement would bring it beyond the max distance of " + uniqueId;
                        transform.position = oldPosition;
                        return false;
                    }
                }
                return true;
            } else {
                return false;
            }
        }
        public override void MoveLeft(ServerAction action) {
            action.moveMagnitude = action.moveMagnitude > 0 ? action.moveMagnitude : gridSize;
            actionFinished(moveInDirection(
                -1 * transform.right * action.moveMagnitude,
                action.uniqueId,
                action.maxAgentsDistance, action.forceAction
            ));
        }

        public override void MoveRight(ServerAction action) {
            action.moveMagnitude = action.moveMagnitude > 0 ? action.moveMagnitude : gridSize;
            actionFinished(moveInDirection(
                transform.right * action.moveMagnitude,
                action.uniqueId,
                action.maxAgentsDistance, action.forceAction
            ));
        }

        public override void MoveAhead(ServerAction action) {
            action.moveMagnitude = action.moveMagnitude > 0 ? action.moveMagnitude : gridSize;
            actionFinished(moveInDirection(
                transform.forward * action.moveMagnitude,
                action.uniqueId,
                action.maxAgentsDistance, action.forceAction
            ));
        }

        public override void MoveBack(ServerAction action) {
            action.moveMagnitude = action.moveMagnitude > 0 ? action.moveMagnitude : gridSize;
            actionFinished(moveInDirection(
                -1 * transform.forward * action.moveMagnitude,
                action.uniqueId,
                action.maxAgentsDistance, action.forceAction
            ));
        }

        //Flying Drone Agent Controls
        public Vector3 GetFlyingOrientation(ServerAction action, int targetOrientation) {
            Vector3 m;
            int currentRotation = (int) Math.Round(transform.rotation.eulerAngles.y, 0);
            Dictionary<int, Vector3> actionOrientation = new Dictionary<int, Vector3>();
            actionOrientation.Add(0, new Vector3(0f, 0f, 1.0f));
            actionOrientation.Add(90, new Vector3(1.0f, 0.0f, 0.0f));
            actionOrientation.Add(180, new Vector3(0f, 0f, -1.0f));
            actionOrientation.Add(270, new Vector3(-1.0f, 0.0f, 0.0f));
            int delta = (currentRotation + targetOrientation) % 360;

            if (actionOrientation.ContainsKey(delta)) {
                m = actionOrientation[delta];

            } else {
                actionOrientation = new Dictionary<int, Vector3>();
                actionOrientation.Add(0, transform.forward);
                actionOrientation.Add(90, transform.right);
                actionOrientation.Add(180, transform.forward * -1);
                actionOrientation.Add(270, transform.right * -1);
                m = actionOrientation[targetOrientation];
            }

            m *= action.moveMagnitude;

            return m;
        }

        //Flying Drone Agent Controls
        public void FlyAhead(ServerAction action) {
            if (FlightMode) {
                thrust += GetFlyingOrientation(action, 0);
                actionFinished(true);
            }
        }

        //Flying Drone Agent Controls
        public void FlyBack(ServerAction action) {
            if (FlightMode) {
                thrust += GetFlyingOrientation(action, 180);
                actionFinished(true);

            }
        }

        //Flying Drone Agent Controls
        public void FlyLeft(ServerAction action) {
            if (FlightMode) {
                thrust += GetFlyingOrientation(action, 270);
                actionFinished(true);

            }
        }

        //Flying Drone Agent Controls
        public void FlyRight(ServerAction action) {
            if (FlightMode) {
                thrust += GetFlyingOrientation(action, 90);
                actionFinished(true);

            }
        }

        //Flying Drone Agent Controls
        public void FlyUp(ServerAction action) {
            if (FlightMode) {
                //Vector3 targetPosition = transform.position + transform.up * action.moveMagnitude;
                //transform.position = targetPosition;
                thrust += new Vector3(0, action.moveMagnitude, 0);
                actionFinished(true);
            }

        }

        //Flying Drone Agent Controls
        public void FlyDown(ServerAction action) {
            if (FlightMode) {
                //Vector3 targetPosition = transform.position + -transform.up * action.moveMagnitude;
                //transform.position = targetPosition;
                thrust += new Vector3(0, -action.moveMagnitude, 0);
                actionFinished(true);
            }

        }

        //for use with the Drone to be able to launch an object into the air
        //Launch an object at a given Force (action.moveMagnitude), and angle (action.rotation)
        public void LaunchDroneObject(ServerAction action) {
            if (FlightMode) {
                this.GetComponent<FlyingDrone>().Launch(action);
                actionFinished(true);
            }
        }

        public void CheckDroneCaught(ServerAction action) {
            if (FlightMode) {
                actionFinished(true, this.GetComponent<FlyingDrone>().DidICatchTheThing(action));
            }
        }

        #if UNITY_EDITOR
        //for use in Editor to test the Reset function.
        public void Reset(ServerAction action)
        {
           physicsSceneManager.GetComponent<AgentManager>().Reset(action);
        }
        #endif

        //a no op action used to return metadata via actionFinished call, but not actually doing anything to interact with the scene or manipulate the Agent
        public void NoOp(ServerAction action)
        {
            actionFinished(true);
        }

        public void PushObject(ServerAction action) {
            if (ItemInHand != null && action.uniqueId == ItemInHand.GetComponent<SimObjPhysics>().uniqueID) {
                errorMessage = "Please use Throw for an item in the Agent's Hand";
                Debug.Log(errorMessage);
                actionFinished(false);
                return;
            }

            action.z = 1;

            // if (action.moveMagnitude == 0f) {
            //     action.moveMagnitude = 200f;
            // }

            ApplyForceObject(action);
        }

        public void PullObject(ServerAction action) {
            if (ItemInHand != null && action.uniqueId == ItemInHand.GetComponent<SimObjPhysics>().uniqueID) {
                errorMessage = "Please use Throw for an item in the Agent's Hand";
                Debug.Log(errorMessage);
                actionFinished(false);
                return;
            }

            action.z = -1;

            // if (action.moveMagnitude == 0f) {
            //     action.moveMagnitude = 200f;
            // }

            ApplyForceObject(action);
        }

        //pass in a magnitude and an angle offset to push an object relative to agent forward
        public void DirectionalPush(ServerAction action)
        {
            if (ItemInHand != null && action.uniqueId == ItemInHand.GetComponent<SimObjPhysics>().uniqueID) {
                errorMessage = "Please use Throw for an item in the Agent's Hand";
                Debug.Log(errorMessage);
                actionFinished(false);
                return;
            }

            //the direction vecctor to push the target object defined by action.PushAngle 
            //degrees clockwise from the agent's forward, the PushAngle must be less than 360
            if(action.pushAngle <= 0 || action.pushAngle >= 360)
            {
                errorMessage = "please give a PushAngle between 0 and 360.";
                Debug.Log(errorMessage);
                actionFinished(false);
                return;
            }

            SimObjPhysics target = null;

            if (action.forceAction) {
                action.forceVisible = true;
            }

            SimObjPhysics[] simObjPhysicsArray = VisibleSimObjs(action);

            foreach (SimObjPhysics sop in simObjPhysicsArray) {
                if (action.uniqueId == sop.UniqueID) {
                    target = sop;
                }
            }

            if (target == null) {
                errorMessage = "No valid target!";
                Debug.Log(errorMessage);
                actionFinished(false);
                return;
            }

            //print(target.name);

            if (!target.GetComponent<SimObjPhysics>()) {
                errorMessage = "Target must be SimObjPhysics!";
                Debug.Log(errorMessage);
                actionFinished(false);
                return;
            }

            bool canbepushed = false;

            if (target.PrimaryProperty == SimObjPrimaryProperty.CanPickup ||
                target.PrimaryProperty == SimObjPrimaryProperty.Moveable)
                canbepushed = true;

            if (!canbepushed) {
                errorMessage = "Target Primary Property type incompatible with push/pull";
                actionFinished(false);
                return;
            }

            if (!action.forceAction && target.isInteractable == false) {
                errorMessage = "Target is not interactable and is probably occluded by something!";
                actionFinished(false);
                return;
            }

            //find the Direction to push the object basec on action.PushAngle
            Vector3 agentForward = transform.forward;
            float pushAngleInRadians = action.pushAngle * Mathf.PI/-180; //using -180 so positive PushAngle values go clockwise

            Vector3 direction = new Vector3((agentForward.x * Mathf.Cos(pushAngleInRadians) - agentForward.z * Mathf.Sin(pushAngleInRadians)), 0, 
            agentForward.x * Mathf.Sin(pushAngleInRadians) + agentForward.z * Mathf.Cos(pushAngleInRadians));

            ServerAction pushAction = new ServerAction();
            pushAction.x = direction.x;
            pushAction.y = direction.y;
            pushAction.z = direction.z;

            pushAction.moveMagnitude = action.moveMagnitude;

            target.GetComponent<Rigidbody>().isKinematic = false;
            sopApplyForce(pushAction, target);

            // target.GetComponent<SimObjPhysics>().ApplyForce(pushAction);
            // actionFinished(true);
        }

        public void ApplyForceObject(ServerAction action) {
            SimObjPhysics target = null;

            if (action.forceAction) {
                action.forceVisible = true;
            }

            SimObjPhysics[] simObjPhysicsArray = VisibleSimObjs(action);

            foreach (SimObjPhysics sop in simObjPhysicsArray) {
                if (action.uniqueId == sop.UniqueID) {
                    target = sop;
                }
            }

            if (target == null) {
                errorMessage = "No valid target!";
                Debug.Log(errorMessage);
                actionFinished(false);
                return;
            }

            //print(target.name);

            if (!target.GetComponent<SimObjPhysics>()) {
                errorMessage = "Target must be SimObjPhysics!";
                Debug.Log(errorMessage);
                actionFinished(false);
                return;
            }

            bool canbepushed = false;

            if (target.PrimaryProperty == SimObjPrimaryProperty.CanPickup ||
                target.PrimaryProperty == SimObjPrimaryProperty.Moveable)
                canbepushed = true;

            if (!canbepushed) {
                errorMessage = "Target Sim Object cannot be moved. It's primary property must be Pickupable or Moveable";
                actionFinished(false);
                return;
            }

            if (!action.forceAction && target.isInteractable == false) {
                errorMessage = "Target is not interactable and is probably occluded by something!";
                actionFinished(false);
                return;
            }

            target.GetComponent<Rigidbody>().isKinematic = false;

            ServerAction apply = new ServerAction();
            apply.moveMagnitude = action.moveMagnitude;

            Vector3 dir = Vector3.zero;

            if (action.z == 1) {
                dir = gameObject.transform.forward;
            }

            if (action.z == -1) {
                dir = -gameObject.transform.forward;
            }
            //Vector3 dir = gameObject.transform.forward;
            //print(dir);
            apply.x = dir.x;
            apply.y = dir.y;
            apply.z = dir.z;

            sopApplyForce(apply, target);
            //target.GetComponent<SimObjPhysics>().ApplyForce(apply);
            //actionFinished(true);
        }

        //pause physics autosimulation! Automatic physics simulation can be resumed using the UnpausePhysicsAutoSim() action.
        //additionally, auto simulation will automatically resume from the LateUpdate() check on AgentManager.cs - if the scene has come to rest, physics autosimulation will resume
        public void PausePhysicsAutoSim(ServerAction action)
        {
            //print("ZA WARUDO!");
            Physics.autoSimulation = false;
            physicsSceneManager.physicsSimulationPaused = true;
            actionFinished(true);
        }

        //if physics AutoSimulation is paused, manually advance the physics timestep by action.timeStep's value. Only use values for timeStep no less than zero and no greater than 0.05
        public void AdvancePhysicsStep(ServerAction action)
        {
            if(Physics.autoSimulation == true)
            {
                errorMessage = "AdvancePhysicsStep can only be called if Physics Autosimulation is currently paused! Either use the PausePhysicsAutoSim() action first, or if you already used it, Physics Autosimulation has been turned back on already.";
                actionFinished(false);
                return;
            }

            if(action.timeStep <= 0.0f || action.timeStep > 0.05f)
            {
                errorMessage = "Please use a timeStep between 0.0f and 0.05f. Larger timeSteps produce inconsistent simulation results.";
                actionFinished(false);
                return;
            }
            
            //update the lastVelocity value for all rigidbodies in scene that are SimObjects manually
            Rigidbody[] rbs = FindObjectsOfType(typeof(Rigidbody)) as Rigidbody[];
            foreach(Rigidbody rb in rbs)
            {
                if(rb.GetComponentInParent<SimObjPhysics>())
                {
                    SimObjPhysics sop = rb.GetComponentInParent<SimObjPhysics>();
                    sop.lastVelocity = Math.Abs(rb.angularVelocity.sqrMagnitude + rb.velocity.sqrMagnitude);
                }
            }

            //pass in the timeStep to advance the physics simulation
            Physics.Simulate(action.timeStep);
            agentManager.AdvancePhysicsStepCount++;
            actionFinished(true);
        }

        //Use this to immediately unpause physics autosimulation and allow physics to resolve automatically like normal
        public void UnpausePhysicsAutoSim(ServerAction action)
        {
            Physics.autoSimulation = true;
            physicsSceneManager.physicsSimulationPaused = false;
            actionFinished(true);
        }

        protected void sopApplyForce(ServerAction action, SimObjPhysics sop, float length)
        {
            //print("running sopApplyForce");
            //apply force, return action finished immediately
            if(physicsSceneManager.physicsSimulationPaused)
            {
                //print("autosimulation off");
                sop.ApplyForce(action);
                if(length >= 0.00001f)
                {
                    WhatDidITouch feedback = new WhatDidITouch(){didHandTouchSomething = true, uniqueId = sop.uniqueID, armsLength = length};
                    #if UNITY_EDITOR
                    print("didHandTouchSomething: " + feedback.didHandTouchSomething);
                    print("object id: " + feedback.uniqueId);
                    print("armslength: " + feedback.armsLength);
                    #endif
                    actionFinished(true, feedback);
                }

                else
                {
                    actionFinished(true);
                }

            }

            //if physics is automatically being simulated, use coroutine rather than returning actionFinished immediately
            else
            {
                //print("autosimulation true");
                sop.ApplyForce(action);
                StartCoroutine(checkIfObjectHasStoppedMoving(sop, length));
            }
        }

        //wrapping the SimObjPhysics.ApplyForce function since lots of things use it....
        protected void sopApplyForce(ServerAction action, SimObjPhysics sop)
        {
            sopApplyForce(action, sop, 0.0f);
        }

        //used to check if an specified sim object has come to rest, max time of 40 seconds
        private IEnumerator checkIfObjectHasStoppedMoving(SimObjPhysics sop, float length)
        {
            //yield for the physics update to make sure this yield is consistent regardless of framerate
            yield return new WaitForFixedUpdate();

            float startTime = Time.time;
            if(sop != null)
            {
                Rigidbody rb = sop.GetComponentInChildren<Rigidbody>();

                while(Time.time - startTime < 40)
                {
                    if(sop == null)
                    break;

                    float currentVelocity = Math.Abs(rb.angularVelocity.sqrMagnitude + rb.velocity.sqrMagnitude);
                    float accel = (currentVelocity - sop.lastVelocity) / Time.fixedDeltaTime;

                    //print("accel at time: "+ (Time.time - startTime)+ ": " + accel);
                    if(Mathf.Abs(accel) <= 0.0001f)
                    {
                        break;
                    }

                    else
                    yield return new WaitForFixedUpdate();
                }
            }

            //return to metadatawrapper.actionReturn if an object was touched during this interaction
            if(length != 0.0f)
            {
                WhatDidITouch feedback = new WhatDidITouch(){didHandTouchSomething = true, uniqueId = sop.uniqueID, armsLength = length};

                #if UNITY_EDITOR
                print("didHandTouchSomething: " + feedback.didHandTouchSomething);
                print("object id: " + feedback.uniqueId);
                print("armslength: " + feedback.armsLength);
                #endif

                actionFinished(true, feedback);
            }

            //if passed in length is 0, don't return feedback cause not all actions need that
            else
            {
                DefaultAgentHand();
                //print("----- Timie: " + (Time.time - startTime));
                actionFinished(true, "object settled after: " + (Time.time - startTime));
            }

        }

        // private IEnumerator emitFrameOverTimeAfterApplyForce(SimObjPhysics sop)
        // {
        //     Rigidbody rb = sop.GetComponentInChildren<Rigidbody>();
        //     Physics.autoSimulation = false;
        //     yield return null;

        //     for(int i = 0; i < 100; i++)
        //     {
        //         Physics.Simulate(0.04f);
        //         //emit frame now!
        //         yield return StartCoroutine(agentManager.EmitFrame());

        //         #if UNITY_EDITOR
        //         yield return null;
        //         #endif

        //         //stop stepwise simulation once object comes to rest
        //         if (Math.Abs(rb.angularVelocity.sqrMagnitude + rb.velocity.sqrMagnitude) < 0.00001) 
        //         {
        //             break;
        //         }
        //     }
        //     Physics.autoSimulation = true;
        //     actionFinished(true);
        // }

        //Sweeptest to see if the object Agent is holding will prohibit movement
        public bool CheckIfItemBlocksAgentMovement(float moveMagnitude, int orientation, bool forceAction = false) {
            bool result = false;

            //if forceAction true, ignore collision restrictions caused by held objects
            if(forceAction)
            {
                return true;
            }
            //if there is nothing in our hand, we are good, return!
            if (ItemInHand == null) {
                result = true;
                //  Debug.Log("Agent has nothing in hand blocking movement");
                return result;
            }

            //otherwise we are holding an object and need to do a sweep using that object's rb
            else {
                Vector3 dir = new Vector3();

                //use the agent's forward as reference
                switch (orientation) {
                    case 0: //forward
                        dir = gameObject.transform.forward;
                        break;

                    case 180: //backward
                        dir = -gameObject.transform.forward;
                        break;

                    case 270: //left
                        dir = -gameObject.transform.right;
                        break;

                    case 90: //right
                        dir = gameObject.transform.right;
                        break;

                    default:
                        Debug.Log("Incorrect orientation input! Allowed orientations (0 - forward, 90 - right, 180 - backward, 270 - left) ");
                        break;
                }
                //otherwise we haev an item in our hand, so sweep using it's rigid body.
                //RaycastHit hit;

                Rigidbody rb = ItemInHand.GetComponent<Rigidbody>();

                RaycastHit[] sweepResults = rb.SweepTestAll(dir, moveMagnitude, QueryTriggerInteraction.Ignore);
                if (sweepResults.Length > 0) {
                    foreach (RaycastHit res in sweepResults) {
                        //did the item in the hand touch the agent? if so, ignore it's fine
                        if (res.transform.tag == "Player") {
                            result = true;
                            break;
                        } else {
                            errorMessage = res.transform.name + " is blocking the Agent from moving " + orientation + " with " + ItemInHand.name;
                            result = false;
                            Debug.Log(errorMessage);
                            return result;
                        }

                    }
                }

                //if the array is empty, nothing was hit by the sweeptest so we are clear to move
                else {
                    //Debug.Log("Agent Body can move " + orientation);
                    result = true;
                }

                return result;
            }
        }

        //Sweeptest to see if the object Agent is holding will prohibit movement
        public bool CheckIfItemBlocksAgentStandOrCrouch() {
            bool result = false;

            //if there is nothing in our hand, we are good, return!
            if (ItemInHand == null) {
                result = true;
                return result;
            }

            //otherwise we are holding an object and need to do a sweep using that object's rb
            else {
                Vector3 dir = new Vector3();

                if (isStanding()) {
                    dir = new Vector3(0.0f, -1f, 0.0f);
                } else {
                    dir = new Vector3(0.0f, 1f, 0.0f);
                }

                Rigidbody rb = ItemInHand.GetComponent<Rigidbody>();

                RaycastHit[] sweepResults = rb.SweepTestAll(dir, standingLocalCameraPosition.y, QueryTriggerInteraction.Ignore);
                if (sweepResults.Length > 0) {
                    foreach (RaycastHit res in sweepResults) {
                        //did the item in the hand touch the agent? if so, ignore it's fine
                        //also ignore Untagged because the Transparent_RB of transparent objects need to be ignored for movement
                        //the actual rigidbody of the SimObjPhysics parent object of the transparent_rb should block correctly by having the
                        //checkMoveAction() in the BaseFPSAgentController fail when the agent collides and gets shoved back
                        if (res.transform.tag == "Player" || res.transform.tag == "Untagged") {
                            result = true;
                            break;
                        } else {
                            errorMessage = res.transform.name + " is blocking the Agent from moving " + dir + " with " + ItemInHand.name;
                            result = false;
                            Debug.Log(errorMessage);
                            return result;
                        }

                    }
                }
                //if the array is empty, nothing was hit by the sweeptest so we are clear to move
                else {
                    result = true;
                }

                return result;
            }
        }

        public bool CheckIfAgentCanMove(float moveMagnitude, int orientation) {
            Vector3 dir = new Vector3();

            switch (orientation) {
                case 0: //forward
                    dir = gameObject.transform.forward;
                    break;

                case 180: //backward
                    dir = -gameObject.transform.forward;
                    break;

                case 270: //left
                    dir = -gameObject.transform.right;
                    break;

                case 90: //right
                    dir = gameObject.transform.right;
                    break;

                default:
                    Debug.Log("Incorrect orientation input! Allowed orientations (0 - forward, 90 - right, 180 - backward, 270 - left) ");
                    break;
            }

            RaycastHit[] sweepResults = capsuleCastAllForAgent(
                GetComponent<CapsuleCollider>(),
                m_CharacterController.skinWidth,
                transform.position,
                dir,
                moveMagnitude,
                1 << 8 | 1 << 10
            );

            //check if we hit an environmental structure or a sim object that we aren't actively holding. If so we can't move
            if (sweepResults.Length > 0) {
                foreach (RaycastHit res in sweepResults) {
                    // Don't worry if we hit something thats in our hand.
                    if (ItemInHand != null && ItemInHand.transform == res.transform) {
                        continue;
                    }

                    if (res.transform.GetComponent<PhysicsRemoteFPSAgentController>()) {
                        PhysicsRemoteFPSAgentController maybeOtherAgent = res.transform.GetComponent<PhysicsRemoteFPSAgentController>();
                        if (maybeOtherAgent != this) {
                            int thisAgentNum = agentManager.agents.IndexOf(this);
                            int otherAgentNum = agentManager.agents.IndexOf(maybeOtherAgent);
                            errorMessage = "Agent " + otherAgentNum.ToString() + " is blocking Agent " + thisAgentNum.ToString() + " from moving " + orientation;
                            return false;
                        }
                    }

                    //including "Untagged" tag here so that the agent can't move through objects that are transparent
                    if (res.transform.GetComponent<SimObjPhysics>() || res.transform.tag == "Structure" || res.transform.tag == "Untagged") {
                        int thisAgentNum = agentManager.agents.IndexOf(this);
                        errorMessage = res.transform.name + " is blocking Agent " + thisAgentNum.ToString() + " from moving " + orientation;
                        //the moment we find a result that is blocking, return false here
                        return false;
                    }
                }
            }
            return true;
        }

        /////AGENT HAND STUFF////
        protected IEnumerator moveHandToTowardsXYZWithForce(float x, float y, float z, float maxDistance) {
            if (ItemInHand == null) {
                errorMessage = "Agent can only move hand if holding an item";
                actionFinished(false);
                yield break;
            }
            SimObjPhysics simObjInHand = ItemInHand.GetComponent<SimObjPhysics>();
            simObjInHand.ResetContactPointsDictionary();
            Rigidbody rb = ItemInHand.GetComponent<Rigidbody>();
            rb.isKinematic = false;
            rb.useGravity = false;

            Vector3 targetPosition = new Vector3(x, y, z);

            Vector3 initialPosition = rb.transform.position;
            Quaternion initialRotation = rb.transform.rotation;
            Vector3 forceDirection = targetPosition - rb.transform.position;
            forceDirection.Normalize();

            Vector3 lastPosition = initialPosition;
            Quaternion lastRotation = initialRotation;
            bool hitMaxDistance = false;
            bool beyondVisibleDistance = false;
            bool leavingViewport = false;
            CollisionDetectionMode oldCollisionDetectionMode = rb.collisionDetectionMode;

            List<Vector3> positions = new List<Vector3>();
            List<Quaternion> rotations = new List<Quaternion>();
            positions.Add(initialPosition);
            rotations.Add(initialRotation);

            Physics.autoSimulation = false;
            List<Vector3> seenPositions = new List<Vector3>();
            List<Quaternion> seenRotations = new List<Quaternion>();
            for (int i = 0; i < 100; i++) {
                seenPositions.Add(rb.transform.position);
                seenRotations.Add(rb.transform.rotation);
                if (rb.velocity.magnitude < 1) {
                    rb.AddForce(forceDirection, ForceMode.Force);
                }
                rb.angularVelocity = rb.angularVelocity * 0.96f;

                Physics.Simulate(0.04f);
#if UNITY_EDITOR
                yield return null;
#endif

                if (i >= 5) {
                    bool repeatedPosition = false;
                    for (int j = seenPositions.Count - 4; j >= Math.Max(seenPositions.Count - 8, 0); j--) {
                        float distance = Vector3.Distance(rb.transform.position, seenPositions[i]);
                        float angle = Quaternion.Angle(rb.transform.rotation, seenRotations[i]);
                        if (distance <= 0.001f && angle <= 3f) {
                            repeatedPosition = true;
                            break;
                        }
                    }
                    if (repeatedPosition) {
                        break;
                    }
                }

                hitMaxDistance = beyondVisibleDistance = leavingViewport = false;

                Vector3 newPosition = rb.transform.position;
                Vector3 delta = newPosition - initialPosition;
                Vector3 forceDir = Vector3.Project(newPosition - initialPosition, forceDirection);
                Vector3 perpDir = delta - forceDir;
                float perpNorm = perpDir.magnitude;
                if (perpNorm > 0.1f * maxDistance) {
                    newPosition = initialPosition + forceDir + (0.1f * maxDistance) * perpDir / perpNorm;
                    rb.transform.position = newPosition;
                }

                Vector3 tmpForCamera = newPosition;
                tmpForCamera.y = m_Camera.transform.position.y;

                hitMaxDistance = Vector3.Distance(initialPosition, newPosition) > maxDistance;
                beyondVisibleDistance = Vector3.Distance(m_Camera.transform.position, tmpForCamera) > maxVisibleDistance;
                leavingViewport = !objectIsWithinViewport(simObjInHand);
                // leavingViewport = !objectIsCurrentlyVisible(simObjInHand, 1000f);

                if (hitMaxDistance) {
                    rb.velocity = new Vector3(0f, 0f, 0f);
                    rb.angularVelocity = 0.0f * rb.angularVelocity;
                    break;
                }

                if (beyondVisibleDistance || leavingViewport) {
                    break;
                } else {
                    positions.Add(rb.transform.position);
                    rotations.Add(rb.transform.rotation);
                    lastPosition = rb.transform.position;
                    lastRotation = rb.transform.rotation;
                }
            }

            Vector3 normalSum = new Vector3(0.0f, 0.0f, 0.0f);
            Vector3 aveCollisionsNormal = new Vector3(0.0f, 0.0f, 0.0f);
            int count = 0;
            foreach (KeyValuePair<Collider, ContactPoint[]> pair in simObjInHand.contactPointsDictionary) {
                foreach (ContactPoint cp in pair.Value) {
                    normalSum += cp.normal;
                    count += 1;
                }
            }

            if (count != 0) {
                aveCollisionsNormal = normalSum / count;
                aveCollisionsNormal.Normalize();
            }

            AgentHand.transform.position = lastPosition;
            rb.transform.localPosition = new Vector3(0f, 0f, 0f);
            rb.transform.rotation = lastRotation;
            rb.velocity = new Vector3(0f, 0f, 0f);
            rb.angularVelocity = new Vector3(0f, 0f, 0f);

            SetUpRotationBoxChecks();
            IsHandDefault = false;

            Physics.Simulate(0.1f);
            bool handObjectIsColliding = isHandObjectColliding(true);
            if (count != 0) {
                for (int j = 0; handObjectIsColliding && j < 5; j++) {
                    AgentHand.transform.position = AgentHand.transform.position + 0.01f * aveCollisionsNormal;
                    Physics.Simulate(0.1f);
                    handObjectIsColliding = isHandObjectColliding(true);
                }
            }

            Physics.autoSimulation = true;

            // This has to be after the above as the contactPointsDictionary is only
            // updated while rb is not kinematic.
            rb.isKinematic = true;
            rb.collisionDetectionMode = oldCollisionDetectionMode;

            if (handObjectIsColliding) {
                AgentHand.transform.position = initialPosition;
                rb.transform.rotation = initialRotation;
                errorMessage = "Hand object was colliding with: ";
                foreach (KeyValuePair<Collider, ContactPoint[]> pair in simObjInHand.contactPointsDictionary) {
                    SimObjPhysics sop = ancestorSimObjPhysics(pair.Key.gameObject);
                    if (sop != null) {
                        errorMessage += "" + sop.UniqueID + ", ";
                    } else {
                        errorMessage += "" + pair.Key.gameObject.name + ", ";
                    }
                }
                errorMessage += " object(s) after movement.";
                actionFinished(false);
            } else if (Vector3.Distance(initialPosition, lastPosition) < 0.001f &&
                Quaternion.Angle(initialRotation, lastRotation) < 0.001f) {
                if (beyondVisibleDistance) {
                    errorMessage = "Hand already at max distance.";
                } else if (leavingViewport) {
                    errorMessage = "Hand at viewport constraints.";
                } else {
                    errorMessage = "Hand object did not move, perhaps its being blocked.";
                }
                actionFinished(false);
            } else {
                actionFinished(true);
            }
        }

        public void OpenWithHand(ServerAction action) {
            Vector3 direction = transform.forward * action.z +
                transform.right * action.x +
                transform.up * action.y;
            direction.Normalize();
            if (ItemInHand != null) {
                ItemInHand.SetActive(false);
            }
            RaycastHit hit;
            int layerMask = 3 << 8;
            bool raycastDidHit = Physics.Raycast(
                AgentHand.transform.position, direction, out hit, 10f, layerMask);
            if (ItemInHand != null) {
                ItemInHand.SetActive(true);
            }

            if (!raycastDidHit) {
                errorMessage = "No openable objects in direction.";
                actionFinished(false);
                return;
            }
            SimObjPhysics so = ancestorSimObjPhysics(hit.transform.gameObject);
            if (so != null) {
                action.uniqueId = so.UniqueID;
                action.forceAction = true;
                OpenObject(action);
            } else {
                errorMessage = hit.transform.gameObject.name + " is not interactable.";
                actionFinished(false);
            }
        }

        public void MoveHandForce(ServerAction action) {
            Vector3 direction = transform.forward * action.z +
                transform.right * action.x +
                transform.up * action.y;
            Vector3 target = AgentHand.transform.position +
                direction;
            if (ItemInHand == null) {
                Debug.Log("Agent can only move hand if holding an item");
                actionFinished(false);
            } else if (moveHandToXYZ(target.x, target.y, target.z)) {
                actionFinished(true);
            } else {
                errorMessage = "";
                StartCoroutine(
                    moveHandToTowardsXYZWithForce(target.x, target.y, target.z, direction.magnitude)
                );
            }
        }

        public void ResetAgentHandPosition(ServerAction action = null) {
            AgentHand.transform.position = DefaultHandPosition.transform.position;
            // SimObjPhysics sop = AgentHand.GetComponentInChildren<SimObjPhysics>();
            // if (sop != null) {
            //     sop.gameObject.transform.localPosition = Vector3.zero;
            // }
        }

        public void ResetAgentHandRotation(ServerAction action = null) {
            AgentHand.transform.localRotation = Quaternion.Euler(Vector3.zero);
            // SimObjPhysics sop = AgentHand.GetComponentInChildren<SimObjPhysics>();
            // if (sop != null) {
            //     sop.gameObject.transform.rotation = transform.rotation;
            // }
        }

        public void DefaultAgentHand(ServerAction action = null) {
            ResetAgentHandPosition(action);
            ResetAgentHandRotation(action);
            SetUpRotationBoxChecks();
            IsHandDefault = true;
        }

        public void TouchThenApplyForce(ServerAction action)
        {
            float x = action.x;
            float y = 1.0f - action.y; //reverse the y so that the origin (0, 0) can be passed in as the top left of the screen

            //cast ray from screen coordinate into world space. If it hits an object
            Ray ray = m_Camera.ViewportPointToRay(new Vector3(x, y, 0.0f));
            RaycastHit hit;

            //if something was touched, actionFinished(true) always
            if(Physics.Raycast(ray, out hit, action.handDistance, 1 << 0 |1 << 8| 1<<10, QueryTriggerInteraction.Ignore))
            {
                if(hit.transform.GetComponent<SimObjPhysics>())
                {
                    //wait! First check if the point hit is withing visibility bounds (camera viewport, max distance etc)
                    //this should basically only happen if the handDistance value is too big
                    if(!CheckIfTargetPositionIsInViewportRange(hit.point))
                    {
                        errorMessage = "Object succesfully hit, but it is outside of the Agent's interaction range";
                        WhatDidITouch errorFeedback = new WhatDidITouch(){didHandTouchSomething = false, uniqueId = "", armsLength = action.handDistance};
                        actionFinished(false, errorFeedback);
                        return;
                    }

                    //if the object is a sim object, apply force now!
                    SimObjPhysics target = hit.transform.GetComponent<SimObjPhysics>();
                    bool canbepushed = false;

                    if (target.PrimaryProperty == SimObjPrimaryProperty.CanPickup ||
                        target.PrimaryProperty == SimObjPrimaryProperty.Moveable)
                        canbepushed = true;

                    if (!canbepushed) 
                    {
                        //the sim object hit was not moveable or pickupable
                        WhatDidITouch feedback = new WhatDidITouch(){didHandTouchSomething = true, uniqueId = target.uniqueID, armsLength = hit.distance};
                        #if UNITY_EDITOR
                        print("object touched was not moveable or pickupable");
                        print("didHandTouchSomething: " + feedback.didHandTouchSomething);
                        print("object id: " + feedback.uniqueId);
                        print("armslength: " + feedback.armsLength);
                        #endif
                        actionFinished(true, feedback);
                        return;
                    }

                    ServerAction apply = new ServerAction();
                    apply.moveMagnitude = action.moveMagnitude;

                    //translate action.direction from Agent's local space to world space - note: do not use camera local space, keep it on agent
                    Vector3 forceDir = this.transform.TransformDirection(action.direction);

                    apply.x = forceDir.x;
                    apply.y = forceDir.y;
                    apply.z = forceDir.z;

                    sopApplyForce(apply, target, hit.distance);
                }

                //raycast hit something but it wasn't a sim object
                else
                {
                    WhatDidITouch feedback = new WhatDidITouch(){didHandTouchSomething = true, uniqueId = "not a sim object, a structure was touched", armsLength = hit.distance};
                    #if UNITY_EDITOR
                    print("object touched was not a sim object at all");
                    print("didHandTouchSomething: " + feedback.didHandTouchSomething);
                    print("object id: " + feedback.uniqueId);
                    print("armslength: " + feedback.armsLength);
                    #endif
                    actionFinished(true, feedback);
                    return;
                }
            }

            //raycast didn't hit anything
            else
            {
                //get ray.origin, multiply handDistance with ray.direction, add to origin to get the final point
                //if the final point was out of range, return actionFinished false, otherwise return actionFinished true with feedback
                Vector3 testPosition = ((action.handDistance * ray.direction) + ray.origin);
                if(!CheckIfTargetPositionIsInViewportRange(testPosition))
                {
                    errorMessage = "the position the hand would have moved to is outside the agent's max interaction range";
                    WhatDidITouch errorFeedback = new WhatDidITouch(){didHandTouchSomething = false, uniqueId = "", armsLength = action.handDistance};
                    actionFinished(false, errorFeedback);
                    return;
                }

                //the nothing hit was not out of range, but still nothing was hit
                WhatDidITouch feedback = new WhatDidITouch(){didHandTouchSomething = false, uniqueId = "", armsLength = action.handDistance};
                #if UNITY_EDITOR
                print("raycast did not hit anything, it only hit empty space");
                print("didHandTouchSomething: " + feedback.didHandTouchSomething);
                print("object id: " + feedback.uniqueId);
                print("armslength: " + feedback.armsLength);
                #endif
                actionFinished(true,feedback);
            }
            
        }

        //for use with TouchThenApplyForce feedback return
        public struct WhatDidITouch
        {
            public bool didHandTouchSomething;//did the hand touch something or did it hit nothing?
            public string uniqueId;//id of object touched, if it is a sim object
            public float armsLength;//the amount the hand moved from it's starting position to hit the object touched
        }

        //checks if the target position in space is within the agent's current viewport
        public bool CheckIfTargetPositionIsInViewportRange(Vector3 targetPosition)
        {
            bool result = true;

            //now check if the target position is within bounds of the Agent's forward (z) view
            Vector3 tmp = m_Camera.transform.position;
            tmp.y = targetPosition.y;

            if (Vector3.Distance(tmp, targetPosition) > maxVisibleDistance) // + 0.3)
            {
                errorMessage = "The position the hand would have moved to is outside the agent's max visible distance.";
                result = false;
            }

            //now make sure that the targetPosition is within the Agent's x/y view, restricted by camera
            Vector3 vp = m_Camera.WorldToViewportPoint(targetPosition);
            if(vp.z < 0 || vp.x > 1.0f || vp.y < 0.0f || vp.y > 1.0f || vp.y < 0.0f)
            {
                errorMessage = "The position the hand would have moved to is outside the agent's camera viewport";
                result = false;
            }

            return result;
        }

        //checks if agent hand that is holding an object can move to a target location. Returns false if any obstructions
        public bool CheckIfAgentCanMoveHand(Vector3 targetPosition) {
            bool result = false;

            //first check if we have anything in our hand, if not then no reason to move hand
            if (ItemInHand == null) {
                Debug.Log("Agent can only move hand if holding an item");
                result = false;
                return result;
            }

            //now check if the target position is within bounds of the Agent's forward (z) view
            Vector3 tmp = m_Camera.transform.position;
            tmp.y = targetPosition.y;
            // TODO: What's the best way to determine the reach here?
            if (Vector3.Distance(tmp, targetPosition) > maxVisibleDistance) // + 0.3)
            {
                errorMessage = "The target position is out of range.";
                Debug.Log(errorMessage);
                result = false;
                return result;
            }

            //now make sure that the targetPosition is within the Agent's x/y view, restricted by camera
            //Vector3 vp = m_Camera.WorldToViewportPoint(targetPosition);

            //Note: Viewport normalizes to (0,0) bottom left, (1, 0) top right of screen
            //now make sure the targetPosition is actually within the Camera Bounds 

            //XXX this does not check whether the object will still be visible when moving, so this will allow the agent to
            //move an object behind a door, causing the object to no longer be visible. Not sure if we should have a check
            //to restrict this yet, but about here is where that should go
            Vector3 lastPosition = AgentHand.transform.position;
            AgentHand.transform.position = targetPosition;
            if (!objectIsCurrentlyVisible(ItemInHand.GetComponent<SimObjPhysics>(), 1000f)) {
                errorMessage = "The target position is not in the Area of the Agent's Viewport!";
                result = false;
                AgentHand.transform.position = lastPosition;
                return result;
            }
            AgentHand.transform.position = lastPosition;

            //ok now actually check if the Agent Hand holding ItemInHand can move to the target position without
            //being obstructed by anything
            Rigidbody ItemRB = ItemInHand.GetComponent<Rigidbody>();

            RaycastHit[] sweepResults = ItemRB.SweepTestAll(targetPosition - AgentHand.transform.position,
                Vector3.Distance(targetPosition, AgentHand.transform.position),
                QueryTriggerInteraction.Ignore);

            //did we hit anything?
            if (sweepResults.Length > 0) {

                foreach (RaycastHit hit in sweepResults) {
                    //hit the player? it's cool, no problem
                    if (hit.transform.tag == "Player") {
                        result = true;
                        break;
                    }

                    //oh we hit something else? oh boy, that's blocking!
                    else {
                        //  print("sweep didn't hit anything?");
                        Debug.Log(hit.transform.name + " is in Object In Hand's Path! Can't Move Hand holding " + ItemInHand.name);
                        result = false;
                        return result;
                    }
                }

            }

            //didnt hit anything in sweep, we are good to go
            else {
                result = true;
            }

            return result;
        }

        //moves hand to the x, y, z coordinate, not constrained by any axis, if within range
        protected bool moveHandToXYZ(float x, float y, float z) {
            Vector3 targetPosition = new Vector3(x, y, z);
            if (CheckIfAgentCanMoveHand(targetPosition)) {
                //Debug.Log("Movement of Agent Hand holding " + ItemInHand.name + " succesful!");
                Vector3 oldPosition = AgentHand.transform.position;
                AgentHand.transform.position = targetPosition;
                if (isHandObjectColliding(true)) {
                    AgentHand.transform.position = oldPosition;
                    return false;
                } else {
                    SetUpRotationBoxChecks();
                    IsHandDefault = false;
                    return true;
                }
            } else {
                return false;
            }
        }

        protected IEnumerator waitForNFramesAndReturn(int n, bool actionSuccess) {
            for (int i = 0; i < n; i++) {
                yield return null;
            }
            actionFinished(actionSuccess);
        }

        // Moves hand relative the agent (but not relative the camera, i.e. up is up)
        // x, y, z coordinates should specify how far to move in that direction, so
        // x=.1, y=.1, z=0 will move the hand .1 in both the x and y coordinates.
        public void MoveHand(ServerAction action) {
            //get new direction relative to Agent forward facing direction (not the camera)
            Vector3 newPos = AgentHand.transform.position +
                transform.forward * action.z +
                transform.right * action.x +
                transform.up * action.y;
            StartCoroutine(waitForNFramesAndReturn(1, moveHandToXYZ(newPos.x, newPos.y, newPos.z)));
        }

        //moves hand constrained to x, y, z axes a given magnitude
        //pass in x,y,z of 0 if no movement is desired on that axis
        //pass in x,y,z of 1 for positive movement along that axis
        //pass in x,y,z of -1 for negative movement along that axis
        public void MoveHandAhead(ServerAction action) {
            Vector3 newPos = AgentHand.transform.position;
            newPos = newPos + (m_Camera.transform.forward * action.moveMagnitude);
            actionFinished(moveHandToXYZ(newPos.x, newPos.y, newPos.z));
        }

        public void MoveHandDelta(ServerAction action) {
            Vector3 newPos = AgentHand.transform.position;
            newPos = newPos + (m_Camera.transform.forward * action.z) + (m_Camera.transform.up * action.y) + (m_Camera.transform.right * action.x);
            actionFinished(moveHandToXYZ(newPos.x, newPos.y, newPos.z));
        }

        public void MoveHandLeft(ServerAction action) {
            Vector3 newPos = AgentHand.transform.position;
            newPos = newPos + (-m_Camera.transform.right * action.moveMagnitude);
            actionFinished(moveHandToXYZ(newPos.x, newPos.y, newPos.z));
        }

        public void MoveHandDown(ServerAction action) {
            Vector3 newPos = AgentHand.transform.position;
            newPos = newPos + (-m_Camera.transform.up * action.moveMagnitude);
            actionFinished(moveHandToXYZ(newPos.x, newPos.y, newPos.z));
        }

        public void MoveHandUp(ServerAction action) {
            Vector3 newPos = AgentHand.transform.position;
            newPos = newPos + (m_Camera.transform.up * action.moveMagnitude);
            actionFinished(moveHandToXYZ(newPos.x, newPos.y, newPos.z));
        }

        public void MoveHandRight(ServerAction action) {
            Vector3 newPos = AgentHand.transform.position;
            newPos = newPos + (m_Camera.transform.right * action.moveMagnitude);
            actionFinished(moveHandToXYZ(newPos.x, newPos.y, newPos.z));
        }

        public void MoveHandBack(ServerAction action) {
            Vector3 newPos = AgentHand.transform.position;
            newPos = newPos + (-m_Camera.transform.forward * action.moveMagnitude);
            actionFinished(moveHandToXYZ(newPos.x, newPos.y, newPos.z));
        }

        public void MoveHandMagnitude(ServerAction action) {
            Vector3 newPos = AgentHand.transform.position;

            //get new direction relative to Agent's (camera's) forward facing 
            if (action.x > 0) {
                newPos = newPos + (m_Camera.transform.right * action.moveMagnitude);
            }

            if (action.x < 0) {
                newPos = newPos + (-m_Camera.transform.right * action.moveMagnitude);
            }

            if (action.y > 0) {
                newPos = newPos + (m_Camera.transform.up * action.moveMagnitude);
            }

            if (action.y < 0) {
                newPos = newPos + (-m_Camera.transform.up * action.moveMagnitude);
            }

            if (action.z > 0) {
                newPos = newPos + (m_Camera.transform.forward * action.moveMagnitude);
            }

            if (action.z < 0) {
                newPos = newPos + (-m_Camera.transform.forward * action.moveMagnitude);
            }

            actionFinished(moveHandToXYZ(newPos.x, newPos.y, newPos.z));
        }

        public bool IsInArray(Collider collider, GameObject[] arrayOfCol) {
            for (int i = 0; i < arrayOfCol.Length; i++) {
                if (collider == arrayOfCol[i].GetComponent<Collider>())
                    return true;
            }
            return false;
        }

        public bool CheckIfAgentCanRotateHand() {
            bool result = false;

            //make sure there is a box collider
            if (ItemInHand.GetComponent<SimObjPhysics>().BoundingBox.GetComponent<BoxCollider>()) {
                //print("yes yes yes");
                Vector3 sizeOfBox = ItemInHand.GetComponent<SimObjPhysics>().BoundingBox.GetComponent<BoxCollider>().size;
                float overlapRadius = Math.Max(Math.Max(sizeOfBox.x, sizeOfBox.y), sizeOfBox.z);

                //all colliders hit by overlapsphere
                Collider[] hitColliders = Physics.OverlapSphere(AgentHand.transform.position,
                    overlapRadius, 1 << 8, QueryTriggerInteraction.Ignore);

                //did we even hit enything?
                if (hitColliders.Length > 0) {
                    foreach (Collider col in hitColliders) {
                        //is this a sim object?
                        if (col.GetComponentInParent<SimObjPhysics>()) {
                            //is it not the item we are holding? then it's blocking
                            if (col.GetComponentInParent<SimObjPhysics>().transform != ItemInHand.transform) {
                                result = false;
                                return result;
                            }

                            //oh it is the item we are holding, it's fine
                            else
                                result = true;
                        }

                        //ok it's not a sim obj and it's not the player, so it must be a structure or something else that would block
                        else if (col.tag != "Player") {
                            result = false;
                            return result;
                        }
                    }
                }

                //nothing hit by sphere, so we are safe to rotate
                else {
                    result = true;
                }
            } else {
                Debug.Log("item in hand is missing a collider box for some reason! Oh nooo!");
            }

            return result;
        }

        //rotat ethe hand if there is an object in it
        public void RotateHand(ServerAction action) {

            if (ItemInHand == null) {
                Debug.Log("Can't rotate hand unless holding object");
                return;
            }

            if (CheckIfAgentCanRotateHand()) {
                Vector3 vec = new Vector3(action.x, action.y, action.z);
                AgentHand.transform.localRotation = Quaternion.Euler(vec);
                SetUpRotationBoxChecks();

                //if this is rotated too much, drop any contained object if held item is a receptacle
                if (Vector3.Angle(ItemInHand.transform.up, Vector3.up) > 95)
                    DropContainedObjects(ItemInHand.GetComponent<SimObjPhysics>());

                actionFinished(true);
            } else {
                Debug.Log("Something is blocking the object from rotating freely");

                actionFinished(false);
            }
        }

        //set the state of all objects of a given state change type to either "true" or "false"
        // public void SetStateOfAllObjects(ServerAction action)
        // {
        //     if(action.StateChange == null)
        //     {
        //         errorMessage = "Missing State parameter. Please use valid State";
        //         actionFinished(false);
        //     }

        //     SimObjSecondaryProperty state = (SimObjSecondaryProperty)System.Enum.Parse
        //     (typeof(SimObjSecondaryProperty), action.StateChange);

        //     //if the state is not defined in the SimObjSecondaryProperty enum... false finish
        //     if(!SimObjSecondaryProperty.IsDefined(typeof(SimObjSecondaryProperty), state))
        //     {
        //         errorMessage = "State is not defined. Please check if state matches SimObjSecondaryProperty";
        //         actionFinished(false);
        //     }

        //     //use forceAction = true to set all to true, use forceAction = false to set all to false
        //     SetAllStateChangeObjectsToBool(action.forceAction, state);   
        //     actionFinished(true);
        // }

        // public void SetAllStateChangeObjectsToBool(bool b, SimObjSecondaryProperty sosp)
        // {
        //     SimObjPhysics[] simObjects = GameObject.FindObjectsOfType<SimObjPhysics>();
        //     List<SimObjPhysics> simObjectsOfType = new List<SimObjPhysics>();

        //     foreach (SimObjPhysics sop in simObjects)
        //     {
        //         if(sop.DoesThisObjectHaveThisSecondaryProperty(sosp))
        //         {
        //             simObjectsOfType.Add(sop);
        //         }
        //     }

        //     //switch for which kind of state change is going to be toggled?
        //     switch(sosp)
        //     {
        //         case SimObjSecondaryProperty.CanOpen:
        //         {
        //             foreach(SimObjPhysics sop in simObjectsOfType)
        //             {
        //                 var obj = sop.GetComponent<CanOpen_Object>();

        //                 //open all objects
        //                 if(b)
        //                 {
        //                     if(!obj.isOpen)
        //                     {
        //                         obj.Interact();
        //                     }
        //                 }

        //                 //close all objects
        //                 else
        //                 {
        //                     if(obj.isOpen)
        //                     {
        //                         obj.Interact();
        //                     }
        //                 }
        //             }

        //             break;
        //         }

        //         case SimObjSecondaryProperty.CanToggleOnOff:
        //         {
        //             foreach(SimObjPhysics sop in simObjectsOfType)
        //             {
        //                 var obj = sop.GetComponent<CanToggleOnOff>();

        //                 //turn all objects on
        //                 if(b)
        //                 {
        //                     if(!obj.isOn)
        //                     {
        //                         obj.Toggle();
        //                     }
        //                 }

        //                 //turn all objects off
        //                 else
        //                 {
        //                     if(obj.isOn)
        //                     {
        //                         obj.Toggle();
        //                     }
        //                 }
        //             }

        //             break;
        //         }

        //         case SimObjSecondaryProperty.CanBeFilled:
        //         {
        //             foreach(SimObjPhysics sop in simObjectsOfType)
        //             {
        //                 var obj = sop.GetComponent<Fill>();

        //                 //fill object with liquid
        //                 if(b)
        //                 {
        //                     if(!obj.IsFilled())
        //                     {
        //                         obj.FillObjectRandomLiquid();
        //                     }
        //                 }

        //                 //empty object
        //                 else
        //                 {
        //                     if(obj.IsFilled())
        //                     {
        //                         obj.EmptyObject();
        //                     }
        //                 }
        //             }

        //             break;
        //         }

        //         case SimObjSecondaryProperty.CanBeSliced:
        //         {
        //             foreach(SimObjPhysics sop in simObjectsOfType)
        //             {
        //                 var obj = sop.GetComponent<SliceObject>();

        //                 //slice the object
        //                 if(b)
        //                 {
        //                     if(!obj.IsSliced())
        //                     {
        //                         obj.Slice();
        //                     }
        //                 }

        //                 //uh, there is no un slicing the object so um... hmm nothing to do if forceAction = false
        //             }

        //             break;
        //         }

        //         case SimObjSecondaryProperty.CanBeCooked:
        //         {
        //             foreach(SimObjPhysics sop in simObjectsOfType)
        //             {
        //                 var obj = sop.GetComponent<CookObject>();

        //                 //cook all uncooked objects
        //                 if(b)
        //                 {
        //                     if(!obj.IsCooked())
        //                     {
        //                         obj.Cook();
        //                     }
        //                 }

        //                 //uh, there is no un-cooking an object so skip!
        //             }

        //             break;
        //         }

        //         case SimObjSecondaryProperty.CanBreak:
        //         {
        //             foreach(SimObjPhysics sop in simObjectsOfType)
        //             {
        //                 var obj = sop.GetComponentInChildren<Break>(); //remember to get in child cause WINDOWS ARE WEIRD and have the break script on their children
        //                 //if not broken already, break the object.
        //                 if(b)
        //                 {
        //                     if(!obj.isBroken())
        //                     {
        //                         obj.BreakObject(null);
        //                     }
        //                 }

        //                 //uh, there is no un-breaking the object so um... hmm nothing to do if forceAction = false
        //             }
        //             break;
        //         }

        //         case SimObjSecondaryProperty.CanBeDirty:
        //         {
        //             foreach(SimObjPhysics sop in simObjectsOfType)
        //             {
        //                 var obj = sop.GetComponent<Dirty>();

        //                 //dirty object if it is not dirty
        //                 if(b)
        //                 {
        //                     if(!obj.IsDirty())
        //                     {
        //                         obj.ToggleCleanOrDirty();
        //                     }
        //                 }

        //                 //clean object if it is not clean
        //                 else
        //                 {
        //                     if(obj.IsDirty())
        //                     {
        //                         obj.ToggleCleanOrDirty();
        //                     }
        //                 }
        //             }

        //             break;
        //         }

        //         case SimObjSecondaryProperty.CanBeUsedUp:
        //         {
        //             foreach(SimObjPhysics sop in simObjectsOfType)
        //             {
        //                 var obj = sop.GetComponent<UsedUp>();

        //                 //use up object if it isn't
        //                 if(b)
        //                 {
        //                     if(!obj.isUsedUp)
        //                     {
        //                         obj.UseUp();
        //                     }
        //                 }

        //                 //uh, there is no un-using the object so um... hmm nothing to do if forceAction = false
        //             }

        //             break;
        //         }
        //     }
        // }

        //pass in a Vector3, presumably from GetReachablePositions, and try to place a specific Sim Object there
        //unlike PlaceHeldObject or InitialRandomSpawn, this won't be limited by a Receptacle, but only
        //limited by collision
        public void PlaceObjectAtPoint(ServerAction action)
        {
            if(action.uniqueId == null)
            {
                errorMessage = "please give valid uniqueId for PlaceObjectAtPoint action";
                actionFinished(false);
                return;
            }

            SimObjPhysics target = null;
            foreach(SimObjPhysics sop in VisibleSimObjs(true))
            {
                if(sop.uniqueID == action.uniqueId)
                {
                    target = sop;
                }
            }

            if(target == null)
            {
                errorMessage = "no object with id: "+ 
                action.uniqueId + " could be found during PlaceObjectAtPoint";
                actionFinished(false);
                return;
            }
            //ok let's get the distance from the simObj to the bottom most part of its colliders
            Vector3 targetNegY = target.transform.position + new Vector3(0, -1, 0);
            BoxCollider b = target.BoundingBox.GetComponent<BoxCollider>();

            b.enabled = true;
            Vector3 bottomPoint = b.ClosestPoint(targetNegY);
            b.enabled = false;

            float distFromSopToBottomPoint = Vector3.Distance(bottomPoint, target.transform.position);

            float offset = distFromSopToBottomPoint + 0.005f;

            Vector3 finalPos = GetSurfacePointBelowPosition(action.position) +  new Vector3(0, offset, 0);


            //check spawn area here
            InstantiatePrefabTest ipt = physicsSceneManager.GetComponent<InstantiatePrefabTest>();
            if(ipt.CheckSpawnArea(target, finalPos, target.transform.rotation, false))
            {
                target.transform.position = finalPos;
                
                StartCoroutine(checkIfObjectHasStoppedMoving(target, 0));
                //actionFinished(true);
                return;
            }

            actionFinished(false);
        }

        //instantiate a target circle, and then place it in a "SpawnOnlyOUtsideReceptacle" that is also within camera view
        //If fails, return actionFinished(false) and despawn target circle
        public void SpawnTargetCircle(ServerAction action)
        {
            //instantiate a target circle
            GameObject targetCircle = Instantiate(TargetCircles[action.objectVariation], new Vector3(0, 100, 0), Quaternion.identity);
            List<SimObjPhysics> targetReceptacles = new List<SimObjPhysics>();
            InstantiatePrefabTest ipt = physicsSceneManager.GetComponent<InstantiatePrefabTest>();

            //only spawn target circle in visible receptacles
            if(action.forceVisible)
            {
                //get all visible receptacles in current view
                //note this is using the above action's ForceVisible value... so right now VisibleSimObjs() is returning all objects and then
                //SpawnOnlyOUtsideReceptacles and other checks are narrowing down the spawn positions
                foreach(SimObjPhysics sop in VisibleSimObjs(action))
                {
                    if(sop.DoesThisObjectHaveThisSecondaryProperty(SimObjSecondaryProperty.Receptacle))
                    {
                        ///one more check, make sure this receptacle
                        if(ReceptacleRestrictions.SpawnOnlyOutsideReceptacles.Contains(sop.ObjType))
                        targetReceptacles.Add(sop);
                    }
                }
            }

            //spawn target circle in any valid "outside" receptacle in the scene
            else
            {
                //targetReceptacles.AddRange(physicsSceneManager.ReceptaclesInScene); 
                foreach(SimObjPhysics sop in physicsSceneManager.ReceptaclesInScene)
                {
                    if(ReceptacleRestrictions.SpawnOnlyOutsideReceptacles.Contains(sop.ObjType))
                    targetReceptacles.Add(sop);
                }               
            }


            //ok now use the seed to shuffle either the list of receptacles in view/ the list of all "outside" receptacles in the scene
            if(action.randomSeed != 0)
            {
                targetReceptacles.Shuffle_(action.randomSeed);
            }

            bool succesfulSpawn = false;
            //ok we have a shuffled list of receptacles that is picked based on the seed....

            foreach(SimObjPhysics sop in targetReceptacles)
            {
                //for every receptacle, we will get a returned list of receptacle spawn points, and then try placeObjectReceptacle
                List<ReceptacleSpawnPoint> rsps = new List<ReceptacleSpawnPoint>();

                //by default, only return spawn points that are visible to the agent's camera
                bool returnOnlyVisiblePoints = false;

                if(action.forceVisible == true)
                {
                    returnOnlyVisiblePoints = true;
                }
                rsps = sop.ReturnMySpawnPoints(returnOnlyVisiblePoints);

                //if visibilityDistance was passed in, remove spawn points beyond the max distance specified
                if(action.visibilityDistance > 0.0f)
                {
                    List<ReceptacleSpawnPoint> editedRsps = new List<ReceptacleSpawnPoint>();
                    foreach(ReceptacleSpawnPoint p in rsps)
                    {
                        //check distance from agent's transform to spawnpoint
                        //if the distance isn't bigger than visibility distance, go ahead and do it
                        if(!(Vector3.Distance(p.Point, transform.position) > action.visibilityDistance))
                        {
                            editedRsps.Add(p);
                        }
                    }

                    rsps = editedRsps;
                }

                rsps.Shuffle_(action.randomSeed);

                if(ipt.PlaceObjectReceptacle(rsps, targetCircle.GetComponent<SimObjPhysics>(), true, 20, 90, true, null))
                {
                    succesfulSpawn = true;
                    break;
                }
            }

            //hey it found a spot! we did it!
            if(succesfulSpawn)
            {
                //if image synthesis is active, make sure to update the renderers for image synthesis since now there are new objects with renderes in the scene
                BaseFPSAgentController primaryAgent = GameObject.Find("PhysicsSceneManager").GetComponent<AgentManager>().ReturnPrimaryAgent();
                if(primaryAgent.imageSynthesis)
                {
                    if(primaryAgent.imageSynthesis.enabled)
                    primaryAgent.imageSynthesis.OnSceneChange();
                }

                SimObjPhysics targetSOP = targetCircle.GetComponent<SimObjPhysics>();
                physicsSceneManager.Generate_UniqueID(targetSOP);
                physicsSceneManager.AddToObjectsInScene(targetSOP);
                actionFinished(true, targetSOP.uniqueID);//return the UniqueId of circle spawned for easy reference
            }

            else
            {   
                Destroy(targetCircle);
                errorMessage = "No free spawn points could be found to spawn target circle";
                actionFinished(false);
            }
        }

        //randomly repositions sim objects in the current scene
        public void InitialRandomSpawn(ServerAction action) {
            //something is in our hand AND we are trying to spawn it. Quick drop the object
            if (ItemInHand != null) {
                Rigidbody rb = ItemInHand.GetComponent<Rigidbody>();
                rb.isKinematic = false;
                rb.constraints = RigidbodyConstraints.None;
                rb.useGravity = true;
                rb.collisionDetectionMode = CollisionDetectionMode.ContinuousDynamic;

                GameObject topObject = GameObject.Find("Objects");
                if (topObject != null) {
                    ItemInHand.transform.parent = topObject.transform;
                } else {
                    ItemInHand.transform.parent = null;
                }

                rb.angularVelocity = UnityEngine.Random.insideUnitSphere;

                ItemInHand.GetComponent<SimObjPhysics>().isInAgentHand = false;//agent hand flag
                DefaultAgentHand();//also default agent hand
                ItemInHand = null;
            }

            //default repeats if no value is passed in.
            if (action.numPlacementAttempts == 0)
            {
                action.numPlacementAttempts = 5;
            }
            
            bool success = physicsSceneManager.RandomSpawnRequiredSceneObjects(
                action.randomSeed,
                action.forceVisible,
                action.numPlacementAttempts,
                action.placeStationary,
                action.numRepeats,
                action.minFreePerReceptacleType
                );
            physicsSceneManager.ResetUniqueIdToSimObjPhysics();
            actionFinished(success);
        }

        public void MakeObjectsOfTypeUnbreakable(ServerAction action)
        {
            if(action.objectType == null)
            {
                errorMessage = "no object type specified for MakeOBjectsOfTypeUnbreakable()";
                actionFinished(false);
            }

            SimObjPhysics[] simObjs= GameObject.FindObjectsOfType(typeof(SimObjPhysics)) as SimObjPhysics[];
            foreach(SimObjPhysics sop in simObjs)
            {
                if(sop.Type.ToString() == action.objectType) 
                {
                    if(sop.DoesThisObjectHaveThisSecondaryProperty(SimObjSecondaryProperty.CanBreak))
                    {
                        sop.GetComponent<Break>().Unbreakable = true;
                    }
                }
            }

            actionFinished(true);
        }

        public void SetObjectPoses(ServerAction action)
        {
            //PhysicsSceneManager script = GameObject.Find("PhysicsSceneManager").GetComponent<PhysicsSceneManager>();
            bool success = physicsSceneManager.SetObjectPoses(action.objectPoses);
            actionFinished(success);
        }


        //set all objects objects of a given type to a specific state, if that object has that state
        //ie: All objects of type Bowl that have the state property breakable, set isBroken = true
        public void SetObjectStates(ServerAction action)
        {
            if(action.SetObjectStates == null)
            {
                errorMessage = "action.SetObjectStates is null or not initialized!";
                actionFinished(false);
                return;
            }

            //if both the objectType and stateChange members are null, params not set correctly
            if(action.SetObjectStates.objectType == null && action.SetObjectStates.stateChange == null)
            {
                errorMessage = "action.SetObjectStates has objectType and stateChange strings null. Please pass in valid strings.";
                actionFinished(false);
                return;
            }

            //if you pass in an ObjectType, you must also pass in which stateChange of that object you are trying to Set
            if(action.SetObjectStates.objectType != null && action.SetObjectStates.stateChange == null)
            {
                errorMessage = "action.SetObjectStates is missing stateChange string. If setting objects by objectType, Please specify both an objectType and a stateChange compatible with that objectType to set.";
                actionFinished(false);
                return;
            }
            
            //call a coroutine to return actionFinished for all objects that have animation time
            if(action.SetObjectStates.stateChange == "toggleable" || action.SetObjectStates.stateChange == "openable")
            {
                StartCoroutine(SetStateOfAnimatedObjects(action.SetObjectStates));
            }

            //these object change states instantly, so no need for coroutine
            //the function called will handle the actionFinished() return;
            else
            {
                SetStateOfObjectsThatDontHaveAnimationTime(action.SetObjectStates);
            }
        }

        //find all objects in scene of type specified by SetObjectStates.objectType
        //toggle them to the bool if applicable: isOpen, isToggled, isBroken etc.
        protected IEnumerator SetStateOfAnimatedObjects(SetObjectStates SetObjectStates)
        {
            List<SimObjPhysics> animating = new List<SimObjPhysics>();

            //if the state change we are trying to set is neither of the two that have animations over time... skip!
            if(!(SetObjectStates.stateChange == "toggleable" || SetObjectStates.stateChange == "openable"))
            {
                //break here so actionFinished isn't called
                yield break;
            }

            //in this case, we will try and set isToggled for all toggleable objects in the entire scene
            if(SetObjectStates.objectType == null)
            {
                foreach(SimObjPhysics sop in VisibleSimObjs(true))
                {
                    if(SetObjectStates.stateChange == "toggleable")
                    {
                        if(sop.DoesThisObjectHaveThisSecondaryProperty(SimObjSecondaryProperty.CanToggleOnOff) && sop.GetComponent<CanToggleOnOff>())
                        {
                            StartCoroutine(ToggleObject(sop, SetObjectStates.isToggled));
                            animating.Add(sop);
                        }
                    }

                    if(SetObjectStates.stateChange == "openable")
                    {
                        if(sop.DoesThisObjectHaveThisSecondaryProperty(SimObjSecondaryProperty.CanOpen) && sop.GetComponent<CanOpen_Object>())
                        {
                            StartCoroutine(openObject(sop, SetObjectStates.isOpen));
                            animating.Add(sop);
                        }
                    }
                }
            }

            //in this case, we will only try and set states for objects of the specified objectType
            else
            {
                SimObjType sot = (SimObjType)System.Enum.Parse(typeof(SimObjType), SetObjectStates.objectType);

                //for every sim obj in scene, find objects of type specified first
                foreach(SimObjPhysics sop in VisibleSimObjs(true))
                {
                    //ok we found an object with type specified, now toggle it 
                    if(sop.ObjType == sot)
                    {
                        if(SetObjectStates.stateChange == "toggleable")
                        {
                            if(sop.DoesThisObjectHaveThisSecondaryProperty(SimObjSecondaryProperty.CanToggleOnOff) && sop.GetComponent<CanToggleOnOff>())
                            {
                                StartCoroutine(ToggleObject(sop, SetObjectStates.isToggled));
                                animating.Add(sop);
                            }
                        }

                        if(SetObjectStates.stateChange == "openable")
                        {
                            if(sop.DoesThisObjectHaveThisSecondaryProperty(SimObjSecondaryProperty.CanOpen) && sop.GetComponent<CanOpen_Object>())
                            {
                                StartCoroutine(openObject(sop, SetObjectStates.isOpen));
                                animating.Add(sop);
                            }  
                        }
                    }
                }
            }

            if(animating.Count > 0)
            {
                //we have now started the toggle for all objects in the ObjectStates array
                int numStillGoing= animating.Count;
                while(numStillGoing > 0)
                {
                    //hold your horses, wait a frame so we don't miss the timing
                    yield return null;

                    foreach(SimObjPhysics sop in animating)
                    {
                        if(sop.GetComponent<CanOpen_Object>())
                        {   
                            if(sop.GetComponent<CanOpen_Object>().GetiTweenCount() == 0)
                            numStillGoing--;
                        }

                        if(sop.GetComponent<CanToggleOnOff>())
                        {
                            if(sop.GetComponent<CanToggleOnOff>().GetiTweenCount() == 0)
                            numStillGoing--;
                        }
                    }

                    //someone is still animating
                    if(numStillGoing > 0)
                    {
                        numStillGoing = animating.Count;
                    }
                }
            }

            //ok none of the objects that were actively toggling have any itweens going, so we are done!
            actionFinished(true);
        }
    
        //for setting object states that don't have an animation time, which means they don't require coroutines yeah!
        protected void SetStateOfObjectsThatDontHaveAnimationTime(SetObjectStates SetObjectStates)
        {   

            //ok what state are we lookin at here
            switch(SetObjectStates.stateChange)
            {
                case "breakable":
                {
                    foreach(SimObjPhysics sop in VisibleSimObjs(true))
                    {
                        if(sop.DoesThisObjectHaveThisSecondaryProperty(SimObjSecondaryProperty.CanBreak))
                        {
                            //only break objects that are not already broken
                            Break b = sop.GetComponent<Break>();

                            //only actually do stuff is the object is not broken and we are trying to break it
                            if(!b.isBroken() && SetObjectStates.isBroken)
                            {

                                //oh we have a specific object type?
                                if(SetObjectStates.objectType != null)
                                {
                                    if(sop.Type == (SimObjType)System.Enum.Parse(typeof(SimObjType), SetObjectStates.objectType))
                                    {
                                        b.BreakObject(null);
                                    }

                                    else
                                    continue;
                                }

                                else
                                b.BreakObject(null);
                            }
                        }
                    }

                    break;
                }

                case "canFillWithLiquid":
                {
                    foreach(SimObjPhysics sop in VisibleSimObjs(true))
                    {
                        //only proceed if the sop is fillable
                        if(sop.DoesThisObjectHaveThisSecondaryProperty(SimObjSecondaryProperty.CanBeFilled))
                        {
                            Fill fil = sop.GetComponent<Fill>();

                            //object is empty and trying to fill it
                            if(!fil.IsFilled() && SetObjectStates.isFilledWithLiquid)
                            {
                                //oh, we have a specific object type?
                                if(SetObjectStates.objectType != null)
                                {
                                    //we found an object of the type we want to set
                                    if(sop.Type == (SimObjType)System.Enum.Parse(typeof(SimObjType), SetObjectStates.objectType))
                                    fil.FillObject("water");

                                    //doesn't match objectType, continue to next object
                                    else
                                    continue;
                                }

                                else
                                {
                                    fil.FillObject("water");
                                }
                            }

                            //object is full of some liquid, and trying to empty it
                            else if(fil.IsFilled() && !SetObjectStates.isFilledWithLiquid)
                            {
                                //oh, we have a specific object type?
                                if(SetObjectStates.objectType != null)
                                {
                                    //we found an object of the type we want to set
                                    if(sop.Type == (SimObjType)System.Enum.Parse(typeof(SimObjType), SetObjectStates.objectType))
                                    fil.EmptyObject();

                                    //doesn't match objectType, continue to next object
                                    else
                                    continue;
                                }

                                else
                                {
                                    fil.EmptyObject();
                                }
                            }
                        }
                    }

                    break;
                }

                case "dirtyable":
                {
                    foreach(SimObjPhysics sop in VisibleSimObjs(true))
                    {
                        //only proceed if the sop is dirtyable
                        if(sop.DoesThisObjectHaveThisSecondaryProperty(SimObjSecondaryProperty.CanBeDirty))
                        {
                            Dirty deedsDoneDirtCheap = sop.GetComponent<Dirty>();

                            //object is clean and we are trying to dirty it
                            if(!deedsDoneDirtCheap.IsDirty() && SetObjectStates.isDirty)
                            {
                                //oh, we have a specific object type?
                                if(SetObjectStates.objectType != null)
                                {
                                    //we found an object of the type we want to set
                                    if(sop.Type == (SimObjType)System.Enum.Parse(typeof(SimObjType), SetObjectStates.objectType))
                                    deedsDoneDirtCheap.ToggleCleanOrDirty();

                                    //doesn't match objectType, continue to next object
                                    else
                                    continue;
                                }

                                else
                                {
                                    deedsDoneDirtCheap.ToggleCleanOrDirty();
                                }
                            }

                            //object is dirty and we are trying to clean it
                            else if(deedsDoneDirtCheap.IsDirty() && !SetObjectStates.isDirty)
                            {
                                //oh, we have a specific object type?
                                if(SetObjectStates.objectType != null)
                                {
                                    //we found an object of the type we want to set
                                    if(sop.Type == (SimObjType)System.Enum.Parse(typeof(SimObjType), SetObjectStates.objectType))
                                    deedsDoneDirtCheap.ToggleCleanOrDirty();

                                    //doesn't match objectType, continue to next object
                                    else
                                    continue;
                                }

                                else
                                {
                                    deedsDoneDirtCheap.ToggleCleanOrDirty();
                                }
                            }
                        }
                    }

                    break;
                }

                //one way
                case "cookable":
                {
                    foreach(SimObjPhysics sop in VisibleSimObjs(true))
                    {
                        if(sop.DoesThisObjectHaveThisSecondaryProperty(SimObjSecondaryProperty.CanBeCooked))
                        {
                            CookObject c = sop.GetComponent<CookObject>();

                            //only do stuff if object is not cooked and we are trying to cook it
                            if(!c.IsCooked() && SetObjectStates.isCooked)
                            {
                                if(SetObjectStates.objectType != null)
                                {
                                    if(sop.Type == (SimObjType)System.Enum.Parse(typeof(SimObjType), SetObjectStates.objectType))
                                    {
                                        c.Cook();
                                    }

                                    else
                                    continue;
                                }

                                else
                                c.Cook();
                            }
                        }
                    }

                    break;
                }

                //one way
                case "sliceable":
                {
                    foreach(SimObjPhysics sop in VisibleSimObjs(true))
                    {
                        if(sop.DoesThisObjectHaveThisSecondaryProperty(SimObjSecondaryProperty.CanBeSliced))
                        {
                            SliceObject s = sop.GetComponent<SliceObject>();

                            //only do stuff if object is unsliced and we are trying to slice it
                            if(!s.IsSliced() && SetObjectStates.isSliced)
                            {
                                if(SetObjectStates.objectType != null)
                                {
                                    if(sop.Type == (SimObjType)System.Enum.Parse(typeof(SimObjType), SetObjectStates.objectType))
                                    {
                                        s.Slice();
                                    }

                                    else
                                    continue;
                                }

                                else
                                s.Slice();
                            }
                        }
                    }
                    
                    break;
                }

                //one way
                case "canBeUsedUp":
                {
                    foreach(SimObjPhysics sop in VisibleSimObjs(true))
                    {
                        if(sop.DoesThisObjectHaveThisSecondaryProperty(SimObjSecondaryProperty.CanBeUsedUp))
                        {
                            UsedUp u = sop.GetComponent<UsedUp>();

                            //only do stuff if object is not used up and we are trying to use it up
                            if(!u.isUsedUp && SetObjectStates.isUsedUp)
                            {
                                if(SetObjectStates.objectType != null)
                                {
                                    if(sop.Type == (SimObjType)System.Enum.Parse(typeof(SimObjType), SetObjectStates.objectType))
                                    {
                                        u.UseUp();
                                    }

                                    else
                                    continue;
                                }

                                else
                                u.UseUp();
                            }
                        }
                    }
                    
                    break;
                }
            }

            actionFinished(true);
        }

        public void PutObject(ServerAction action) {
            action.uniqueId = action.receptacleUniqueId;
            action.receptacleUniqueId = null;
            PlaceHeldObject(action);
        }

        //if you are holding an object, place it on a valid Receptacle 
        //used for placing objects on receptacles without enclosed restrictions (drawers, cabinets, etc)
        //only checks if the object can be placed on top of the target receptacle
        public void PlaceHeldObject(ServerAction action) {
#if UNITY_EDITOR
            var watch = System.Diagnostics.Stopwatch.StartNew();
#endif

            //check if we are even holding anything
            if (ItemInHand == null) {
                errorMessage = "Can't place an object if Agent isn't holding anything";
                actionFinished(false);
                return;
            }

            //get the target receptacle based on the action object ID
            SimObjPhysics targetReceptacle = null;

            SimObjPhysics[] simObjPhysicsArray = VisibleSimObjs(action);

            foreach (SimObjPhysics sop in simObjPhysicsArray) {
                if (action.uniqueId == sop.UniqueID) {
                    targetReceptacle = sop;
                }
            }

            if (targetReceptacle == null) {
                errorMessage = "No valid Receptacle found";
                Debug.Log(errorMessage);
                actionFinished(false);
                return;
            }

            if (!targetReceptacle.DoesThisObjectHaveThisSecondaryProperty(SimObjSecondaryProperty.Receptacle)) {
                errorMessage = "This target object is NOT a receptacle!";
                Debug.Log(errorMessage);
                actionFinished(false);
                return;
            }

            //if receptacle can open, check that it's open before placing. Can't place objects in something that is closed!
            if (targetReceptacle.DoesThisObjectHaveThisSecondaryProperty(SimObjSecondaryProperty.CanOpen)) {
                if (ReceptacleRestrictions.MustBeOpenToPlaceObjectsIn.Contains(targetReceptacle.ObjType)) {
                    if (!targetReceptacle.GetComponent<CanOpen_Object>().isOpen) {
                        errorMessage = "Target openable Receptacle is CLOSED, can't place if target is not open!";
                        Debug.Log(errorMessage);
                        actionFinished(false);
                        return;
                    }
                }
            }

            //if this receptacle only receives specific objects, check that the ItemInHand is compatible and
            //check if the receptacle is currently full with another valid object or not
            if (targetReceptacle.DoesThisObjectHaveThisSecondaryProperty(SimObjSecondaryProperty.ObjectSpecificReceptacle)) {
                ObjectSpecificReceptacle osr = targetReceptacle.GetComponent<ObjectSpecificReceptacle>();
                if (osr.HasSpecificType(ItemInHand.GetComponent<SimObjPhysics>().ObjType) && !osr.isFull()) {
                    //check spawn area specifically if it's a stove top we are trying to place something in because
                    //they are close together and can overlap and are weird
                    if (osr.GetComponent<SimObjPhysics>().Type == SimObjType.StoveBurner) {
                        //PhysicsSceneManager psm = GameObject.Find("PhysicsSceneManager").GetComponent<PhysicsSceneManager>();
                        if (physicsSceneManager.StoveTopCheckSpawnArea(ItemInHand.GetComponent<SimObjPhysics>(), osr.attachPoint.transform.position,
                                osr.attachPoint.transform.rotation, false) == false) {
                            errorMessage = "another object's collision is blocking held object from being placed";
                            actionFinished(false);
                            return;
                        }

                    }

                    ItemInHand.transform.position = osr.attachPoint.position;
                    ItemInHand.transform.SetParent(osr.attachPoint.transform);
                    ItemInHand.transform.localRotation = Quaternion.identity;
                    ItemInHand.GetComponent<Rigidbody>().isKinematic = true;
                    ItemInHand.GetComponent<SimObjPhysics>().isInAgentHand = false;//remove in agent hand flag
                    ItemInHand = null;
                    DefaultAgentHand();
                    actionFinished(true);
                    return;
                } else {

                    if (osr.attachPoint.transform.childCount > 0 || osr.isFull()) {
                        errorMessage = targetReceptacle.name + " is full right now";
                    } else {
                        errorMessage = ItemInHand.name + " is not a valid Object Type to be placed in " + targetReceptacle.name;
                    }

                    actionFinished(false);
                    return;
                }
            }

            SimObjPhysics handSOP = ItemInHand.GetComponent<SimObjPhysics>();

            if (!action.forceAction) {
                bool HandObjectFoundInList = false;
                //check if the item we are holding can even be placed in the action.UniqueID target at all
                foreach (KeyValuePair<SimObjType, List<SimObjType>> res in ReceptacleRestrictions.PlacementRestrictions) {
                    //find the Object Type in the PlacementRestrictions dictionary
                    if (res.Key == handSOP.ObjType) {
                        if (!res.Value.Contains(targetReceptacle.ObjType)) {
                            errorMessage = ItemInHand.name + " cannot be placed in " + targetReceptacle.transform.name;
                            Debug.Log(errorMessage);
                            actionFinished(false);
                            return;
                        }

                        HandObjectFoundInList = true;
                    }
                }

                if (!HandObjectFoundInList) {
#if UNITY_EDITOR
                    Debug.Log("Object Type:" + handSOP.ObjType + " not found in PlacementRestrictions dictionary");
#endif
                }
            }

            bool onlyPointsCloseToAgent = true;

            //if the target is something like a pot or bowl on a table, return all valid points instead of ONLY visible points since
            //the Agent can't see the bottom of the receptacle if it's placed too high on a table
            if (ReceptacleRestrictions.ReturnAllPoints.Contains(targetReceptacle.ObjType)) {
                onlyPointsCloseToAgent = false;
            }

            bool placeUpright = false;
            //check if the object should be forced to only check upright placement angles (this prevents things like Pots being placed sideways)
            if (ReceptacleRestrictions.AlwaysPlaceUpright.Contains(handSOP.ObjType)) {
                placeUpright = true;
            }

            //ok we are holding something, time to try and place it
            InstantiatePrefabTest script = physicsSceneManager.GetComponent<InstantiatePrefabTest>();
            //set degreeIncrement to 90 for placing held objects to check for vertical angles
            List<ReceptacleSpawnPoint> spawnPoints = targetReceptacle.ReturnMySpawnPoints(onlyPointsCloseToAgent);
            if (action.randomSeed != 0) {
                List<ReceptacleSpawnPoint> randomizedSpawnPoints = new List<ReceptacleSpawnPoint>();
                float maxDistance = action.z;
                if (maxDistance == 0.0f) {
                    maxDistance = maxVisibleDistance;
                }
                foreach (ReceptacleSpawnPoint sp in spawnPoints) {
                    Vector3 tmp = new Vector3(transform.position.x, sp.Point.y, transform.position.z);
                    if (Vector3.Distance(sp.Point, tmp) < maxDistance) {
                        randomizedSpawnPoints.Add(sp);
                    }
                }
                randomizedSpawnPoints.Shuffle_(action.randomSeed);
                spawnPoints = randomizedSpawnPoints;
            }
            if (script.PlaceObjectReceptacle(spawnPoints, ItemInHand.GetComponent<SimObjPhysics>(), action.placeStationary, -1, 90, placeUpright, null)) {
                ItemInHand = null;
                DefaultAgentHand();
                actionFinished(true);
            } else {
                errorMessage = "No valid positions to place object found";
                actionFinished(false);
            }

#if UNITY_EDITOR
            watch.Stop();
            var elapsed = watch.ElapsedMilliseconds;
            print("place object took: " + elapsed + "ms");
#endif
        }

        public void PickupObject(ServerAction action) //use serveraction objectid
        {
            if (!physicsSceneManager.UniqueIdToSimObjPhysics.ContainsKey(action.uniqueId)) {
                errorMessage = "Object ID appears to be invalid.";
                actionFinished(false);
                return;
            }
            
            SimObjPhysics target = physicsSceneManager.UniqueIdToSimObjPhysics[action.uniqueId];

            if (ItemInHand != null) {
                Debug.Log("Agent hand has something in it already! Can't pick up anything else");
                actionFinished(false);
                return;
            } 

            if (IsHandDefault == false) {
                errorMessage = "Reset Hand to default position before attempting to Pick Up objects";
                actionFinished(false);
                return;
            }

            if (!action.forceAction && !objectIsCurrentlyVisible(target, maxVisibleDistance)) {
                errorMessage = action.uniqueId + " is not visible.";
                actionFinished(false);
                return;
            }

            if (target.PrimaryProperty != SimObjPrimaryProperty.CanPickup) {
                errorMessage = action.uniqueId + " must have the property CanPickup to be picked up.";
                actionFinished(false);
                return;
            }

            if (!action.forceAction && target.isInteractable == false) {
                errorMessage = action.uniqueId + " is not interactable and (perhaps it is occluded by something).";
                actionFinished(false);
                return;
            }

            //move the object to the hand's default position. Make it Kinematic
            //then set parant and ItemInHand

            Vector3 savedPos = target.transform.position;
            Quaternion savedRot = target.transform.rotation;
            Transform savedParent = target.transform.parent;
            bool wasKinematic = target.GetComponent<Rigidbody>().isKinematic;

            //object is being held, set kinematic true
            Rigidbody rb = target.GetComponent<Rigidbody>();
            rb.collisionDetectionMode = CollisionDetectionMode.Discrete;
            rb.isKinematic = true;

            //if the target is rotated too much, don't try to pick up any contained objects since they would fall out
            if (Vector3.Angle(target.transform.up, Vector3.up) < 60)
                PickupContainedObjects(target);

            target.transform.position = AgentHand.transform.position;
            // target.transform.rotation = AgentHand.transform.rotation; - keep this line if we ever want to change the pickup position to be constant relative to the Agent Hand and Agent Camera rather than aligned by world axis
            target.transform.rotation = transform.rotation;
            target.transform.SetParent(AgentHand.transform);
            ItemInHand = target.gameObject;

            if (!action.forceAction && isHandObjectColliding(true)) {
                // Undo picking up the object if the object is colliding with something after picking it up
                target.GetComponent<Rigidbody>().isKinematic = wasKinematic;
                target.transform.position = savedPos;
                target.transform.rotation = savedRot;
                target.transform.SetParent(savedParent);
                ItemInHand = null;

                DropContainedObjects(target);

                errorMessage = "Picking up object would cause it to collide.";
                actionFinished(false);
                return;
            }

            SetUpRotationBoxChecks();

            //we have succesfully picked up something! 
            target.GetComponent<SimObjPhysics>().isInAgentHand = true;
            actionFinished(true, target.UniqueID);
            return;
        }

        //make sure not to pick up any sliced objects because those should remain uninteractable i they have been sliced
        public void PickupContainedObjects(SimObjPhysics target) 
        {
            if (target.DoesThisObjectHaveThisSecondaryProperty(SimObjSecondaryProperty.Receptacle)) 
            {
                foreach (SimObjPhysics sop in target.ReceptacleObjects) 
                {
                    //for every object that is contained by this object...first make sure it's pickupable so we don't like, grab a Chair if it happened to be in the receptacle box or something
                    //turn off the colliders (so contained object doesn't block movement), leaving Trigger Colliders active (this is important to maintain visibility!)
                    if (sop.PrimaryProperty == SimObjPrimaryProperty.CanPickup) 
                    {
                        //wait! check if this object is sliceable and is sliced, if so SKIP!
                        if(sop.DoesThisObjectHaveThisSecondaryProperty(SimObjSecondaryProperty.CanBeSliced))
                        {
                            //if this object is sliced, don't pick it up because it is effectively disabled
                            if(sop.GetComponent<SliceObject>().IsSliced())
                            {
                                target.RemoveFromContainedObjectReferences(sop);
                                break;
                            }
                        }

                        sop.transform.Find("Colliders").gameObject.SetActive(false);
                        Rigidbody soprb = sop.GetComponent<Rigidbody>();
                        soprb.collisionDetectionMode = CollisionDetectionMode.Discrete;
                        soprb.isKinematic = true;
                        sop.transform.SetParent(target.transform);
<<<<<<< HEAD
=======
                        //used to reference objects in the receptacle that is being picked up without having to search through all children
>>>>>>> 35ea780f
                        target.AddToContainedObjectReferences(sop);
                        target.GetComponent<SimObjPhysics>().isInAgentHand = true;//agent hand flag
                        
                    }
                }
            }
        }

        public void DropContainedObjects(SimObjPhysics target) {
            if (target.DoesThisObjectHaveThisSecondaryProperty(SimObjSecondaryProperty.Receptacle)) {
                //print("dropping contained objects");
                GameObject topObject = GameObject.Find("Objects");

                foreach (SimObjPhysics sop in target.ContainedObjectReferences) {
                    //print(sop.name);
                    //for every object that is contained by this object...
                    //turn off the colliders, leaving Trigger Colliders active (this is important to maintain visibility!)
                    sop.transform.Find("Colliders").gameObject.SetActive(true);
                    Rigidbody rb = sop.GetComponent<Rigidbody>();
                    
                    rb.isKinematic = false;
                    rb.collisionDetectionMode = CollisionDetectionMode.ContinuousSpeculative;

                    sop.isInAgentHand = false;//agent hand flag
                    sop.transform.SetParent(topObject.transform);
                }

                target.ClearContainedObjectReferences();
            }
        }

        public void DropContainedObjectsStationary(SimObjPhysics target) {
            if (target.DoesThisObjectHaveThisSecondaryProperty(SimObjSecondaryProperty.Receptacle)) {

                foreach (SimObjPhysics sop in target.ContainedObjectReferences) {
                    //print(sop.name);
                    //for every object that is contained by this object...
                    //turn off the colliders, leaving Trigger Colliders active (this is important to maintain visibility!)
                    sop.transform.Find("Colliders").gameObject.SetActive(true);
                    sop.isInAgentHand = false;//agent hand flag
                }
                target.ClearContainedObjectReferences();
            }
        }

        // private IEnumerator checkDropHandObjectAction(SimObjPhysics currentHandSimObj) 
        // {
        //     yield return null; // wait for two frames to pass
        //     yield return null;
        //     float startTime = Time.time;

        //     //if we can't find the currentHandSimObj's rigidbody because the object was destroyed, bypass this check
        //     if (currentHandSimObj != null)
        //     {
        //         Rigidbody rb = currentHandSimObj.GetComponentInChildren<Rigidbody>();
        //         while (Time.time - startTime < 2) 
        //         {
        //             if(currentHandSimObj == null)
        //             break;

        //             if (Math.Abs(rb.angularVelocity.sqrMagnitude + rb.velocity.sqrMagnitude) < 0.00001) 
        //             {
        //                 // Debug.Log ("object is now at rest");
        //                 break;
        //             } 

        //             else 
        //             {
        //                 // Debug.Log ("object is still moving");
        //                 yield return null;
        //             }
        //         }
        //     }

        //     DefaultAgentHand();
        //     actionFinished(true);
        // }

        private IEnumerator checkDropHandObjectActionFast(SimObjPhysics currentHandSimObj)
        {
            if(currentHandSimObj != null)
            {
                Rigidbody rb = currentHandSimObj.GetComponentInChildren<Rigidbody>();
                Physics.autoSimulation = false;
                yield return null;

                for (int i = 0; i < 100; i++) 
                {
                    Physics.Simulate(0.04f);
                    #if UNITY_EDITOR
                    yield return null;
                    #endif
                    if (Math.Abs(rb.angularVelocity.sqrMagnitude + rb.velocity.sqrMagnitude) < 0.00001) {
                        break;
                    }
                }
                Physics.autoSimulation = true;
            }

            DefaultAgentHand();
            actionFinished(true);
        }

        public bool DropHandObject(ServerAction action) {
            //make sure something is actually in our hands
            if (ItemInHand != null) {
                //we do need this to check if the item is currently colliding with the agent, otherwise
                //dropping an object while it is inside the agent will cause it to shoot out weirdly
                if (!action.forceAction && isHandObjectColliding(false)) {
                    errorMessage = ItemInHand.transform.name + " can't be dropped. It must be clear of all other collision first, including the Agent";
                    Debug.Log(errorMessage);
                    actionFinished(false);
                    return false;
                } else {
                    Rigidbody rb = ItemInHand.GetComponent<Rigidbody>();
                    rb.isKinematic = false;
                    rb.constraints = RigidbodyConstraints.None;
                    rb.useGravity = true;

                    //change collision detection mode while falling so that obejcts don't phase through colliders.
                    //this is reset to discrete on SimObjPhysics.cs's update 
                    rb.collisionDetectionMode = CollisionDetectionMode.ContinuousSpeculative;

                    GameObject topObject = GameObject.Find("Objects");
                    if (topObject != null) {
                        ItemInHand.transform.parent = topObject.transform;
                    } else {
                        ItemInHand.transform.parent = null;
                    }

                    // Add some random rotational momentum to the dropped object to make things
                    // less deterministic.
                    // TODO: Need a parameter to control how much randomness we introduce.
                    rb.angularVelocity = UnityEngine.Random.insideUnitSphere;

                    DropContainedObjects(ItemInHand.GetComponent<SimObjPhysics>());

                    //if physics simulation has been paused by the PausePhysicsAutoSim() action, don't do any coroutine checks
                    if(!physicsSceneManager.physicsSimulationPaused)
                    {
                        //this is true by default
                        if (action.autoSimulation) 
                        {
                            StartCoroutine(checkIfObjectHasStoppedMoving(ItemInHand.GetComponent<SimObjPhysics>(), 0));
                        } 

                        else 
                        {
                            StartCoroutine(checkDropHandObjectActionFast(ItemInHand.GetComponent<SimObjPhysics>()));
                        }
                    }

                    else
                    actionFinished(true);

                    ItemInHand.GetComponent<SimObjPhysics>().isInAgentHand = false;
                    ItemInHand = null;
                    return true;
                }
            } else {
                errorMessage = "nothing in hand to drop!";
                Debug.Log(errorMessage);
                actionFinished(false);
                return false;
            }
        }

        //by default will throw in the forward direction relative to the Agent's Camera
        //moveMagnitude, strength of throw, good values for an average throw are around 150-250
        public void ThrowObject(ServerAction action) {
            if (ItemInHand == null) {
                errorMessage = "Nothing in Hand to Throw!";
                Debug.Log(errorMessage);
                actionFinished(false);
                return;
            }

            GameObject go = ItemInHand;

            if (DropHandObject(action)) {
                Vector3 dir = m_Camera.transform.forward;
                //use action.moveMagnitude

                // ServerAction apply = new ServerAction();
                // apply.moveMagnitude = action.moveMagnitude;

                // Vector3 dir = m_Camera.transform.forward;
                // apply.x = dir.x;
                // apply.y = dir.y;
                // apply.z = dir.z;

                go.GetComponent<SimObjPhysics>().ApplyForce(dir, action.moveMagnitude);
                //sopApplyForce(apply, go.GetComponent<SimObjPhysics>());

            }

        }

        protected HashSet<SimObjPhysics> objectsInBox(float x, float z) {
            Collider[] colliders = Physics.OverlapBox(
                new Vector3(x, 0f, z),
                new Vector3(0.125f, 10f, 0.125f),
                Quaternion.identity
            );
            HashSet<SimObjPhysics> toReturn = new HashSet<SimObjPhysics>();
            foreach (Collider c in colliders) {
                SimObjPhysics so = ancestorSimObjPhysics(c.transform.gameObject);
                if (so != null) {
                    toReturn.Add(so);
                }
            }
            return toReturn;
        }

        public void ObjectsInBox(ServerAction action) {
            HashSet<SimObjPhysics> objects = objectsInBox(action.x, action.z);
            objectIdsInBox = new string[objects.Count];
            int i = 0;
            foreach (SimObjPhysics so in objects) {
                objectIdsInBox[i] = so.UniqueID;
                i++;
#if UNITY_EDITOR
                Debug.Log(so.UniqueID);
#endif
            }
            actionFinished(true);
        }

        private void UpdateDisplayGameObject(GameObject go, bool display) {
            if (go != null) {
                foreach (MeshRenderer mr in go.GetComponentsInChildren<MeshRenderer>() as MeshRenderer[]) {
                    if (!initiallyDisabledRenderers.Contains(mr.GetInstanceID())) {
                        mr.enabled = display;
                    }
                }
            }
        }

        public void ToggleMapView(ServerAction action) {

            SyncTransform[] syncInChildren;

            if (inTopLevelView) {
                inTopLevelView = false;
                m_Camera.orthographic = false;
                m_Camera.transform.localPosition = lastLocalCameraPosition;
                m_Camera.transform.localRotation = lastLocalCameraRotation;

                //restore agent body culling
                m_Camera.transform.GetComponent<FirstPersonCharacterCull>().StopCullingThingsForASecond = false;
                syncInChildren = gameObject.GetComponentsInChildren<SyncTransform>();
                foreach (SyncTransform sync in syncInChildren)
                {
                    sync.StopSyncingForASecond = false;
                }


                UpdateDisplayGameObject(GameObject.Find("Ceiling"), true);
            } else {

                //stop culling the agent's body so it's visible from the top?
                m_Camera.transform.GetComponent<FirstPersonCharacterCull>().StopCullingThingsForASecond = true;
                syncInChildren = gameObject.GetComponentsInChildren<SyncTransform>();
                foreach (SyncTransform sync in syncInChildren)
                {
                    sync.StopSyncingForASecond = true;
                }

                inTopLevelView = true;
                lastLocalCameraPosition = m_Camera.transform.localPosition;
                lastLocalCameraRotation = m_Camera.transform.localRotation;

                Bounds b = sceneBounds;
                float midX = (b.max.x + b.min.x) / 2.0f;
                float midZ = (b.max.z + b.min.z) / 2.0f;
                m_Camera.transform.rotation = Quaternion.Euler(90.0f, 0.0f, 0.0f);
                m_Camera.transform.position = new Vector3(midX, b.max.y, midZ);
                m_Camera.orthographic = true;

                m_Camera.orthographicSize = Math.Max((b.max.x - b.min.x) / 2f, (b.max.z - b.min.z) / 2f);

                cameraOrthSize = m_Camera.orthographicSize;
                UpdateDisplayGameObject(GameObject.Find("Ceiling"), false);
            }
            actionFinished(true);
        }

        public void CloseVisibleObjects(ServerAction action) {
            List<CanOpen_Object> coos = new List<CanOpen_Object>();
            foreach (SimObjPhysics so in GetAllVisibleSimObjPhysics(m_Camera, maxVisibleDistance)) {
                CanOpen_Object coo = so.GetComponent<CanOpen_Object>();
                if (coo) {
                    //if object is open, add it to be closed.
                    if (coo.isOpen) {
                        coos.Add(coo);
                    }
                }
            }
            if (coos.Count != 0) {
                StartCoroutine(InteractAndWait(coos));
            } else {
                errorMessage = "No objects to close.";
                actionFinished(false);
            }
        }

        public void OpenVisibleObjects(ServerAction action) {
            List<CanOpen_Object> coos = new List<CanOpen_Object>();
            foreach (SimObjPhysics so in GetAllVisibleSimObjPhysics(m_Camera, maxVisibleDistance)) {
                CanOpen_Object coo = so.GetComponent<CanOpen_Object>();
                if (coo) {
                    //if object is open, add it to be closed.
                    if (!coo.isOpen) {
                        coos.Add(coo);
                    }
                }
            }
            StartCoroutine(InteractAndWait(coos));
        }

        public void CloseObject(ServerAction action) {
            //pass name of object in from action.uniqueId
            //check if that object is in the viewport
            //also check to make sure that target object is interactable
            if (action.uniqueId == null) {
                Debug.Log("Hey, actually give me an object ID to pick up, yeah?");
                errorMessage = "objectId required for OpenObject";
                actionFinished(false);
                Debug.Log("Hey, actually give me an object ID to pick up, yeah?");
                return;
            }

            SimObjPhysics target = null;

            if (action.forceAction) {
                action.forceVisible = true;
            }

            foreach (SimObjPhysics sop in VisibleSimObjs(action)) {
                if (sop.GetComponent<CanOpen_Object>()) {
                    target = sop;
                }
            }

            if (target) {
                if (!action.forceAction && target.isInteractable == false) {
                    errorMessage = "object is visible but occluded by something: " + action.uniqueId;
                    actionFinished(false);
                }

                if (target.GetComponent<CanOpen_Object>()) {
                    CanOpen_Object codd = target.GetComponent<CanOpen_Object>();

                    //if object is open, close it
                    if (codd.isOpen) {
                        // codd.Interact();
                        // actionFinished(true);
                        StartCoroutine(InteractAndWait(codd));
                    } else {
                        errorMessage = "object already closed: " + action.uniqueId;
                        actionFinished(false);
                    }
                }

            } else {
                Debug.Log("Target object not in sight");
                actionFinished(false);
                errorMessage = "object not found: " + action.uniqueId;
            }
        }

        private SimObjPhysics ancestorSimObjPhysics(GameObject go) {
            if (go == null) {
                return null;
            }
            SimObjPhysics so = go.GetComponent<SimObjPhysics>();
            if (so != null) {
                return so;
            } else if (go.transform.parent != null) {
                return ancestorSimObjPhysics(go.transform.parent.gameObject);
            } else {
                return null;
            }
        }

        protected SimObjPhysics getOpenableOrCloseableObjectNearLocation(
            bool open, float x, float y, float radius, bool forceAction
        ) {
            y = 1.0f - y;

            RaycastHit hit;
            int layerMask = 3 << 8;
            if (ItemInHand != null) {
                foreach (Collider c in ItemInHand.GetComponentsInChildren<Collider>()) {
                    c.enabled = false;
                }
            }
            for (int i = 0; i < 10; i++) {
                float r = radius * (i / 9.0f);
                int n = 2 * i + 1;
                for (int j = 0; j < n; j++) {
                    float thetak = 2 * j * ((float) Math.PI) / n;

                    float newX = x + (float) (r * Math.Cos(thetak));
                    float newY = y + (float) (r * Math.Sin(thetak));
                    if (x < 0 || x > 1.0 || y < 0 || y > 1.0) {
                        continue;
                    }

                    Ray ray = m_Camera.ViewportPointToRay(new Vector3(newX, newY, 0.0f));
                    bool raycastDidHit = Physics.Raycast(ray, out hit, 10f, layerMask);

#if UNITY_EDITOR
                    if (raycastDidHit) {
                        Debug.DrawLine(ray.origin, hit.point, Color.red, 10f);
                    }
#endif

                    if (raycastDidHit) {
                        SimObjPhysics sop = ancestorSimObjPhysics(hit.transform.gameObject);
                        if (sop != null && sop.GetComponent<CanOpen_Object>() && (
                                forceAction || objectIsCurrentlyVisible(sop, maxVisibleDistance)
                            )) {
                            CanOpen_Object coo = sop.GetComponent<CanOpen_Object>();

                            if (open != coo.isOpen) {
                                if (ItemInHand != null) {
                                    foreach (Collider c in ItemInHand.GetComponentsInChildren<Collider>()) {
                                        c.enabled = true;
                                    }
                                }
                                return sop;
                            }
                        }
                    }
                }
            }
            if (ItemInHand != null) {
                foreach (Collider c in ItemInHand.GetComponentsInChildren<Collider>()) {
                    c.enabled = true;
                }
            }
            return null;
        }

        private void OpenOrCloseObjectAtLocation(bool open, ServerAction action) {
            float x = action.x;
            float y = 1.0f - action.y;
            Ray ray = m_Camera.ViewportPointToRay(new Vector3(x, y, 0.0f));
            RaycastHit hit;
            int layerMask = 3 << 8;
            if (ItemInHand != null) {
                foreach (Collider c in ItemInHand.GetComponentsInChildren<Collider>()) {
                    c.enabled = false;
                }
            }
            bool raycastDidHit = Physics.Raycast(ray, out hit, 10f, layerMask);
            if (ItemInHand != null) {
                foreach (Collider c in ItemInHand.GetComponentsInChildren<Collider>()) {
                    c.enabled = true;
                }
            }
            if (!raycastDidHit) {
                Debug.Log("There don't seem to be any objects in that area.");
                errorMessage = "No openable object at location.";
                actionFinished(false);
                return;
            }
            SimObjPhysics so = ancestorSimObjPhysics(hit.transform.gameObject);
            if (so != null && (
                    action.forceAction || objectIsCurrentlyVisible(so, maxVisibleDistance)
                )) {
                action.uniqueId = so.UniqueID;
                action.forceAction = true;
                if (open) {
                    OpenObject(action);
                } else {
                    CloseObject(action);
                }
            } else if (so == null) {
                errorMessage = "Object at location is not interactable.";
                actionFinished(false);
            } else {
                errorMessage = so.UniqueID + " is too far away.";
                actionFinished(false);
            }
        }

        public void OpenObjectAtLocation(ServerAction action) {
            if (action.z > 0) {
                SimObjPhysics sop = getOpenableOrCloseableObjectNearLocation(
                    true, action.x, action.y, action.z, false
                );
                if (sop != null) {
                    action.uniqueId = sop.UniqueID;
                    action.forceVisible = true;
                    OpenObject(action);
                } else {
                    errorMessage = "No openable object found within a radius about given point.";
                    actionFinished(false);
                }

            } else {
                OpenOrCloseObjectAtLocation(true, action);
            }
            return;
        }

        public void CloseObjectAtLocation(ServerAction action) {
            OpenOrCloseObjectAtLocation(false, action);
            return;
        }

        protected IEnumerator InteractAndWait(CanOpen_Object coo) {
            bool ignoreAgentInTransition = true;

            List<Collider> collidersDisabled = new List<Collider>();
            if (ignoreAgentInTransition) {
                foreach (Collider c in this.GetComponentsInChildren<Collider>()) {
                    if (c.enabled) {
                        collidersDisabled.Add(c);
                        c.enabled = false;
                    }
                }
            }

            bool success = false;
            if (coo != null) {
                coo.Interact();
            }

            yield return new WaitUntil( () => (coo != null && coo.GetiTweenCount() == 0));
            success = true;
            yield return null;
            // for (int i = 0; i < 1000; i++) {
            //     if (coo != null && coo.GetiTweenCount() == 0) {
            //         success = true;
            //         yield return null;
            //         break;
            //     }
            //     yield return null;
            // }

            if (ignoreAgentInTransition) {
                GameObject openedObject = null;
                openedObject = coo.GetComponentInParent<SimObjPhysics>().gameObject;

                if (isAgentCapsuleCollidingWith(openedObject) || isHandObjectCollidingWith(openedObject)) {
                    success = false;
                    if (coo != null) {
                        coo.Interact();
                    }

                    yield return new WaitUntil( () => (coo != null && coo.GetiTweenCount() == 0));
                    yield return null;
                    // for (int i = 0; i < 1000; i++) {
                    //     if (coo != null && coo.GetiTweenCount() == 0) {
                    //         yield return null;
                    //         break;
                    //     }
                    //     yield return null;
                    // }
                }

                foreach (Collider c in collidersDisabled) {
                    c.enabled = true;
                }
            }

            if (!success) {
                errorMessage = "Object failed to open/close successfully.";
            }
            //print("actionFinished now");
            actionFinished(success);
        }

        protected bool anyInteractionsStillRunning(List<CanOpen_Object> coos) {
            bool anyStillRunning = false;
            if (!anyStillRunning) {
                foreach (CanOpen_Object coo in coos) {
                    if (coo.GetiTweenCount() != 0) {
                        anyStillRunning = true;
                        break;
                    }
                }
            }
            return anyStillRunning;
        }

        protected IEnumerator InteractAndWait(List<CanOpen_Object> coos) {
            bool ignoreAgentInTransition = true;

            List<Collider> collidersDisabled = new List<Collider>();
            if (ignoreAgentInTransition) {
                foreach (Collider c in this.GetComponentsInChildren<Collider>()) {
                    if (c.enabled) {
                        collidersDisabled.Add(c);
                        c.enabled = false;
                    }
                }
            }
            foreach (CanOpen_Object coo in coos) {
                coo.Interact();
            }

            for (int i = 0; anyInteractionsStillRunning(coos) && i < 1000; i++) {
                yield return null;
            }

            if (ignoreAgentInTransition) {
                foreach (CanOpen_Object coo in coos) {
                    GameObject openedObject = coo.GetComponentInParent<SimObjPhysics>().gameObject;
                    if (isAgentCapsuleCollidingWith(openedObject) || isHandObjectCollidingWith(openedObject)) {
                        coo.Interact();
                    }
                }

                for (int i = 0; anyInteractionsStillRunning(coos) && i < 1000; i++) {
                    yield return null;
                }

                foreach (Collider c in collidersDisabled) {
                    c.enabled = true;
                }
            }

            actionFinished(true);
        }

        //swap an object's materials out to the cooked version of the object
        public void CookObject(ServerAction action) {
            if (action.uniqueId == null) {
                errorMessage = "objectId required for ToastObject";
                actionFinished(false);
                return;
            }

            SimObjPhysics target = null;
            foreach (SimObjPhysics sop in VisibleSimObjs(action)) {
                //can this object be cooked?
                if (sop.GetComponent<CookObject>()) {
                    target = sop;
                }
            }

            if (target) {
                if (!action.forceAction && target.isInteractable == false) {
                    actionFinished(false);
                    errorMessage = "object is visible but occluded by something: " + action.uniqueId;
                    return;
                }

                if (target.GetComponent<CookObject>()) {
                    CookObject to = target.GetComponent<CookObject>();

                    //is this toasted already? if not, good to go
                    if (to.IsCooked()) {
                        actionFinished(false);
                        errorMessage = action.uniqueId + " is already Toasted!";
                        return;
                    }

                    to.Cook();

                    actionFinished(true);
                }
            }

            //target not found in currently visible objects, report not found
            else {
                actionFinished(false);
                errorMessage = "object not found: " + action.uniqueId;
            }
        }

        //face change the agent's face screen to demonstrate different "emotion" states
        //for use with multi agent implicit communication
        public void ChangeAgentFaceToNeutral(ServerAction action)
        {
            Material[] currentmats = MyFaceMesh.materials;

            currentmats[2] = ScreenFaces[0];

            MyFaceMesh.materials = currentmats;
            
            actionFinished(true);
        }

        public void ChangeAgentFaceToHappy(ServerAction action)
        {
            Material[] currentmats = MyFaceMesh.materials;

            currentmats[2] = ScreenFaces[1];

            MyFaceMesh.materials = currentmats;

            actionFinished(true);
        }

        public void ChangeAgentFaceToMad(ServerAction action)
        {
            Material[] currentmats = MyFaceMesh.materials;

            currentmats[2] = ScreenFaces[2];

            MyFaceMesh.materials = currentmats;
            
            actionFinished(true);
        }

        public void ChangeAgentFaceToSuperMad(ServerAction action)
        {
            Material[] currentmats = MyFaceMesh.materials;

            currentmats[2] = ScreenFaces[3];

            MyFaceMesh.materials = currentmats;
            
            actionFinished(true);
        }

        public void ToggleObjectOn(ServerAction action)
        {
            ToggleObject(action, true, action.forceAction);
        }

        public void ToggleObjectOff(ServerAction action)
        {
            ToggleObject(action, false, action.forceAction);
        }


        public void ToggleObject(ServerAction action, bool toggleOn, bool forceAction)
        {
            if (action.uniqueId == null)
            {
                errorMessage = "objectId required for ToggleObject";
                actionFinished(false);
                //return false;
            }

            SimObjPhysics target = null;
            foreach (SimObjPhysics sop in VisibleSimObjs(action))
            {
                //check for CanOpen drawers, cabinets or CanOpen_Fridge fridge objects
                if (sop.GetComponent<CanToggleOnOff>())
                {
                    target = sop;
                    break;
                }
            }
            if (!target)
            {

                //target not found in currently visible objects, report not found
                errorMessage = "object not found: " + action.uniqueId;
                actionFinished(false);
            }
            
            ToggleObject(target, toggleOn, forceAction);
        }

        //specific ToggleObject that is used for SetObjectStatesForLotsOfObjects
        public IEnumerator ToggleObject(SimObjPhysics target, bool toggleOn)
        {
            if(target.GetComponent<CanToggleOnOff>())
            {
                //get CanToggleOnOff component from target
                CanToggleOnOff ctof = target.GetComponent<CanToggleOnOff>();

                if(!ctof.ReturnSelfControlled())
                {
                    yield break;
                }

                //if the object is already in the state specified by the toggleOn bool, do nothing
                if(ctof.isOn == toggleOn)
                {
                    yield break;
                }

                //if object needs to be closed to turn on...
                if(toggleOn && ctof.ReturnMustBeClosedToTurnOn().Contains(target.Type))
                {
                    //if the object is open and we are trying to turn it on, do nothing because it can't
                    if(target.GetComponent<CanOpen_Object>().isOpen)
                    yield break;
                }

                ctof.Toggle();
            }
        }

        public bool ToggleObject(SimObjPhysics target, bool toggleOn, bool forceAction)
        {
            if (!forceAction && target.isInteractable == false)
            {
                errorMessage = "object is visible but occluded by something: " + target.UniqueID;
                actionFinished(false);
                return false;
            }

            if (target.GetComponent<CanToggleOnOff>())
            {
                CanToggleOnOff ctof = target.GetComponent<CanToggleOnOff>();

                if (!ctof.ReturnSelfControlled())
                {
                    errorMessage = "target object is controlled by another sim object. target object cannot be turned on/off directly";
                    actionFinished(false);
                    return false;
                }

                //check to make sure object is in other state
                if (ctof.isOn == toggleOn)
                {
                    if (ctof.isOn) {
                        errorMessage = "can't toggle object on if it's already on!";
                    }
                    else
                    {
                        errorMessage = "can't toggle object off if it's already off!";
                    }

                    actionFinished(false);
                    return false;
                }
                //check if this object needs to be closed in order to turn on
                if (toggleOn && ctof.ReturnMustBeClosedToTurnOn().Contains(target.Type))
                {
                    if (target.GetComponent<CanOpen_Object>().isOpen)
                    {
                        errorMessage = "Target must be closed to Toggle On!";
                        actionFinished(false);
                        return false;
                    }
                }

                //interact then wait
                StartCoroutine(ToggleAndWait(ctof));
                return true;
                
            }
            else
            {
                errorMessage = "object is not toggleable.";
                actionFinished(false);
                return false;
            }
        }

        protected IEnumerator ToggleAndWait(CanToggleOnOff ctof)
        {
            if(ctof != null)
            ctof.Toggle();

            bool success = false;
            
            yield return new WaitUntil( () => (ctof != null && ctof.GetiTweenCount() == 0));
            success = true;

            if (!success)
            {
                errorMessage = "object could not be toggled on/off succesfully";
            }

            //only return ActionFinished once the object is completely done animating.
            //print(ctof.isOn);
            actionFinished(success);
        }

        public void OpenObject(ServerAction action) {
            //pass name of object in from action.uniqueId
            //check if that object is in the viewport
            //also check to make sure that target object is interactable
            if (action.uniqueId == null) {
                errorMessage = "objectId required for OpenObject";
                actionFinished(false);
                return;
            }

            SimObjPhysics target = null;

            if (action.forceAction) {
                action.forceVisible = true;
            }

            foreach (SimObjPhysics sop in VisibleSimObjs(action)) {
                //check for CanOpen drawers, cabinets or CanOpen_Fridge fridge objects
                if (sop.GetComponent<CanOpen_Object>()) {
                    target = sop;
                }
            }

            if (target) {
                if (!action.forceAction && target.isInteractable == false) {
                    actionFinished(false);
                    errorMessage = "object is visible but occluded by something: " + action.uniqueId;
                    return;
                }

                if (target.GetComponent<CanOpen_Object>()) {
                    CanOpen_Object codd = target.GetComponent<CanOpen_Object>();

                    //check to make sure object is closed
                    if (codd.isOpen) {
                        errorMessage = "Object already open";
                        actionFinished(false);
                        return;
                    }

                    if (codd.WhatReceptaclesMustBeOffToOpen().Contains(target.Type)) {
                        if (target.GetComponent<CanToggleOnOff>().isOn) {
                            errorMessage = "Target must be OFF to open!";
                            actionFinished(false);
                            return;
                        }
                    }

                    //pass in percentage open if desired
                    if (action.moveMagnitude > 0.0f) {
                        //if this fails, invalid percentage given
                        if (!codd.SetOpenPercent(action.moveMagnitude)) {
                            errorMessage = "Please give an open percentage between 0.0f and 1.0f";
                            actionFinished(false);
                            return;
                        }
                    }

                    StartCoroutine(InteractAndWait(codd));
                }
            }

            //target not found in currently visible objects, report not found
            else {
                errorMessage = "object not found: " + action.uniqueId;
                actionFinished(false);
            }
        }

        //open an object without returning actionFinished since this is used in the setup function
        public IEnumerator openObject(SimObjPhysics target, bool open)
        {
            if(target.GetComponent<CanOpen_Object>())
            {
                CanOpen_Object coo = target.GetComponent<CanOpen_Object>();

                //skip if it's already in the specified state
                if(coo.isOpen == open)
                {
                    yield break;
                }

                //if object needs to be in the Off toggle state to open...
                if(open && coo.WhatReceptaclesMustBeOffToOpen().Contains(target.Type))
                {
                    //if the object is on and we are trying to open it.. do nothing
                    if(target.GetComponent<CanToggleOnOff>().isOn)
                    yield break;
                }

                coo.Interact();
            }
        }

        //XXX: To get all objects contained in a receptacle, target it with this Function and it will return a list of strings, each being the
        //unique ID of an object in this receptacle
        public void Contains(ServerAction action) {
            if (action.uniqueId == null) {
                errorMessage = "Hey, actually give me an object ID check containment for, yeah?";
                actionFinished(false);
                return;
            }

            SimObjPhysics target = null;

            foreach (SimObjPhysics sop in VisibleSimObjs(action)) {
                //check for object in current visible objects, and also check that it's interactable
                if (action.uniqueId == sop.UniqueID) {
                    target = sop;
                }

            }

            if (target) {
                //the sim object receptacle target returns list of unique sim object IDs as strings
                //XXX It looks like this goes right into the MetaData, so basically this just returns a list of strings
                //that are the unique ID's of every object that is contained by the target object
                List<string> ids = target.Contains();

#if UNITY_EDITOR
                foreach (string s in ids) {
                    Debug.Log(s);
                }
#endif

                actionFinished(true, ids.ToArray());
            } else {
                errorMessage = "object not found: " + action.uniqueId;
                actionFinished(false);
            }
        }

        public void SetUpRotationBoxChecks() {
            if (ItemInHand == null) {
                //Debug.Log("no need to set up boxes if nothing in hand");
                return;

            }

            BoxCollider HeldItemBox = ItemInHand.GetComponent<SimObjPhysics>().BoundingBox.GetComponent<BoxCollider>();

            //rotate all pivots to 0, move all box colliders to the position of the box collider of item in hand
            //change each box collider's size and center
            //rotate all pivots to where they need to go

            //////////////Left/Right stuff first

            //zero out everything first
            for (int i = 0; i < RotateRLPivots.Length; i++) {
                RotateRLPivots[i].transform.localRotation = Quaternion.Euler(Vector3.zero);
            }

            //set the size of all RotateRL trigger boxes to the Rotate Agent Collider's dimesnions
            for (int i = 0; i < RotateRLTriggerBoxes.Length; i++) {
                RotateRLTriggerBoxes[i].transform.position = HeldItemBox.transform.position;
                RotateRLTriggerBoxes[i].transform.rotation = HeldItemBox.transform.rotation;
                RotateRLTriggerBoxes[i].transform.localScale = HeldItemBox.transform.localScale;

                RotateRLTriggerBoxes[i].GetComponent<BoxCollider>().size = HeldItemBox.size;
                RotateRLTriggerBoxes[i].GetComponent<BoxCollider>().center = HeldItemBox.center;
            }

            int deg = -90;

            //set all pivots to their corresponding rotations
            for (int i = 0; i < RotateRLTriggerBoxes.Length; i++) {
                if (deg == 0) {
                    deg = 15;
                }

                RotateRLPivots[i].transform.localRotation = Quaternion.Euler(new Vector3(0, deg, 0));
                deg += 15;
            }

            //////////////////Up/Down stuff now

            //zero out everything first
            for (int i = 0; i < LookUDPivots.Length; i++) {
                LookUDPivots[i].transform.localRotation = Quaternion.Euler(Vector3.zero);
            }

            for (int i = 0; i < LookUDTriggerBoxes.Length; i++) {
                LookUDTriggerBoxes[i].transform.position = HeldItemBox.transform.position;
                LookUDTriggerBoxes[i].transform.rotation = HeldItemBox.transform.rotation;
                LookUDTriggerBoxes[i].transform.localScale = HeldItemBox.transform.localScale;

                LookUDTriggerBoxes[i].GetComponent<BoxCollider>().size = HeldItemBox.size;
                LookUDTriggerBoxes[i].GetComponent<BoxCollider>().center = HeldItemBox.center;
            }

            int otherdeg = -30;

            for (int i = 0; i < LookUDPivots.Length; i++) {
                if (otherdeg == 0) {
                    otherdeg = 10;
                }
                LookUDPivots[i].transform.localRotation = Quaternion.Euler(new Vector3(otherdeg, 0, 0)); //30 up
                otherdeg += 10;
                //print(otherdeg);
            }
        }
        public SimObjPhysics[] VisibleSimObjs(bool forceVisible) {
            if (forceVisible) {
                return GameObject.FindObjectsOfType(typeof(SimObjPhysics)) as SimObjPhysics[];
            } else {
                if (!FlightMode)
                    return GetAllVisibleSimObjPhysics(m_Camera, maxVisibleDistance);

                else {
                    List<SimObjPhysics> ObjVisToAllCameras = new List<SimObjPhysics>();
                    //ObjVisToAllCameras.AddRange(GetAllVisibleSimObjPhysics(m_Camera, maxVisibleDistance));
                    foreach (Camera c in FlightCameras) {
                        ObjVisToAllCameras.AddRange(GetAllVisibleSimObjPhysics(c, maxVisibleDistance));
                    }

                    return ObjVisToAllCameras.ToArray();
                }
            }
        }

        public override SimpleSimObj[] VisibleSimObjs() {
            //if(FlightMode)
            return GetAllVisibleSimObjPhysics(m_Camera, maxVisibleDistance);

            // else
            // {
            //     List<SimObjPhysics> ObjVisToAllCameras = new List<SimObjPhysics>();
            //     ObjVisToAllCameras.AddRange(GetAllVisibleSimObjPhysics(m_Camera, maxVisibleDistance));
            //     foreach(Camera c in FlightCameras)
            //     {
            //         ObjVisToAllCameras.AddRange(GetAllVisibleSimObjPhysics(c, maxVisibleDistance));
            //     }

            //     return ObjVisToAllCameras.ToArray();
            // }
        }

        public SimObjPhysics[] VisibleSimObjs(ServerAction action) {
            List<SimObjPhysics> simObjs = new List<SimObjPhysics>();

            foreach (SimObjPhysics so in VisibleSimObjs(action.forceVisible)) {

                if (!string.IsNullOrEmpty(action.uniqueId) && action.uniqueId != so.UniqueID) {
                    continue;
                }

                if (!string.IsNullOrEmpty(action.objectType) && action.GetSimObjType() != so.Type) {
                    continue;
                }

                //don't add duplicates?
                // if(!simObjs.Contains(so))
                // {
                //     continue;
                // }

                simObjs.Add(so);
            }

            return simObjs.ToArray();

        }

        ////////////////////////////////////////
        ////// HIDING AND MASKING OBJECTS //////
        ////////////////////////////////////////

        private Dictionary<int, Material[]> maskedGameObjectDict = new Dictionary<int, Material[]>();
        private void maskGameObject(GameObject go, Material mat) {
            if (go.name == "Objects" || go.name == "Structure") {
                return;
            }
            foreach (MeshRenderer r in go.GetComponentsInChildren<MeshRenderer>() as MeshRenderer[]) {
                int id = r.GetInstanceID();
                if (!maskedGameObjectDict.ContainsKey(id)) {
                    maskedGameObjectDict[id] = r.materials;
                }

                Material[] newMaterials = new Material[r.materials.Length];
                for (int i = 0; i < newMaterials.Length; i++) {
                    newMaterials[i] = new Material(mat);
                }
                r.materials = newMaterials;
            }
        }

        private void unmaskGameObject(GameObject go) {
            foreach (MeshRenderer r in go.GetComponentsInChildren<MeshRenderer>() as MeshRenderer[]) {
                int id = r.GetInstanceID();
                if (maskedGameObjectDict.ContainsKey(id)) {
                    r.materials = maskedGameObjectDict[id];
                    maskedGameObjectDict.Remove(id);
                }
            }
        }

        public void MaskMovingParts(ServerAction action) {
            Material openMaterial = new Material(Shader.Find("Unlit/Color"));
            openMaterial.color = Color.magenta;
            Material closedMaterial = new Material(Shader.Find("Unlit/Color"));
            closedMaterial.color = Color.blue;
            Material otherMaterial = new Material(Shader.Find("Unlit/Color"));
            otherMaterial.color = Color.green;

            foreach (GameObject go in GameObject.FindObjectsOfType<GameObject>()) {
                maskGameObject(go, otherMaterial);
            }

            foreach (CanOpen_Object coo in GameObject.FindObjectsOfType<CanOpen_Object>()) {
                Material m;
                if (coo.isOpen) {
                    m = openMaterial;
                } else {
                    m = closedMaterial;
                }
                foreach (GameObject go in coo.MovingParts) {
                    maskGameObject(go, m);
                }
            }
            actionFinished(true);
        }

        public void UnmaskMovingParts(ServerAction action) {
            foreach (GameObject go in GameObject.FindObjectsOfType<GameObject>()) {
                unmaskGameObject(go);
            }
            // foreach (CanOpen_Object coo in GameObject.FindObjectsOfType<CanOpen_Object>()) {
            //     foreach (GameObject go in coo.MovingParts) {
            //         unmaskGameObject(go);
            //     }
            // }
            actionFinished(true);
        }

        private void HideAll() {
            foreach (GameObject go in GameObject.FindObjectsOfType<GameObject>()) {
                UpdateDisplayGameObject(go, false);
            }
        }

        private void UnhideAll() {
            foreach (GameObject go in GameObject.FindObjectsOfType<GameObject>()) {
                UpdateDisplayGameObject(go, true);
            }
            // Making sure the agents visibility capsules are not incorrectly unhidden
            foreach (BaseFPSAgentController agent in this.agentManager.agents) {
                agent.IsVisible = agent.IsVisible;
            }
        }

        public void HideAllObjectsExcept(ServerAction action) {
            foreach (GameObject go in UnityEngine.Object.FindObjectsOfType<GameObject>()) {
                UpdateDisplayGameObject(go, false);
            }
            if (physicsSceneManager.UniqueIdToSimObjPhysics.ContainsKey(action.uniqueId)) {
                UpdateDisplayGameObject(physicsSceneManager.UniqueIdToSimObjPhysics[action.uniqueId].gameObject, true);
            }
            actionFinished(true);
        }

        public void HideTranslucentObjects(ServerAction action) {
            foreach (SimObjPhysics sop in GameObject.FindObjectsOfType<SimObjPhysics>()) {
                if (sop.DoesThisObjectHaveThisSecondaryProperty(SimObjSecondaryProperty.CanSeeThrough)) {
                    UpdateDisplayGameObject(sop.gameObject, false);
                }
            }
            actionFinished(true);
        }

        //if you want to do something like throw objects to knock over other objects, use this action to set all objects to Kinematic false
        //otherwise objects will need to be hit multiple times in order to ensure kinematic false toggle
        //use this by initializing the scene, then calling randomize if desired, and then call this action to prepare the scene so all objects will react to others upon collision.
        //note that SOMETIMES rigidbodies will continue to jitter or wiggle, especially if they are stacked against other rigidbodies.
        //this means that the isSceneAtRest bool will always be false
        public void MakeAllObjectsMoveable(ServerAction action)
        {
            foreach (SimObjPhysics sop in GameObject.FindObjectsOfType<SimObjPhysics>()) 
            {
                //check if the sopType is something that can be hung
                if(sop.Type == SimObjType.Towel || sop.Type == SimObjType.HandTowel || sop.Type == SimObjType.ToiletPaper)
                {
                    //if this object is actively hung on its corresponding object specific receptacle... skip it so it doesn't fall on the floor
                    if(sop.GetComponentInParent<ObjectSpecificReceptacle>())
                    {
                        continue;
                    }
                }

                if (sop.PrimaryProperty == SimObjPrimaryProperty.CanPickup || sop.PrimaryProperty == SimObjPrimaryProperty.Moveable) 
                {
                    Rigidbody rb = sop.GetComponent<Rigidbody>();
                    rb.isKinematic = false;
                    rb.collisionDetectionMode = CollisionDetectionMode.ContinuousSpeculative;
                }
            }
            actionFinished(true);
        }

        public void HideObject(ServerAction action) {
            if (physicsSceneManager.UniqueIdToSimObjPhysics.ContainsKey(action.uniqueId)) {
                SimObjPhysics sop = physicsSceneManager.UniqueIdToSimObjPhysics[action.uniqueId];
                if (!ReceptacleRestrictions.SpawnOnlyOutsideReceptacles.Contains(sop.ObjType)) {
                    foreach (SimObjPhysics containedSop in sop.ReceptacleObjects) {
                        UpdateDisplayGameObject(containedSop.gameObject, false);
                    }
                }
                UpdateDisplayGameObject(sop.gameObject, false);
                sop.Contains();

                actionFinished(true);
            } else {
                errorMessage = "No object with given id could be found to hide.";
                actionFinished(false);
            }
        }

        public void UnhideObject(ServerAction action) {
            if (physicsSceneManager.UniqueIdToSimObjPhysics.ContainsKey(action.uniqueId)) {
                SimObjPhysics sop = physicsSceneManager.UniqueIdToSimObjPhysics[action.uniqueId];
                if (!ReceptacleRestrictions.SpawnOnlyOutsideReceptacles.Contains(sop.ObjType)) {
                    foreach (SimObjPhysics containedSop in sop.ReceptacleObjects) {
                        UpdateDisplayGameObject(containedSop.gameObject, true);
                    }
                }
                UpdateDisplayGameObject(sop.gameObject, true);
                actionFinished(true);
            } else {
                errorMessage = "No object with given id could be found to unhide.";
                actionFinished(false);
            }
        }

        public void HideAllObjects(ServerAction action) {
            HideAll();
            actionFinished(true);
        }

        public void UnhideAllObjects(ServerAction action) {
            UnhideAll();
            actionFinished(true);
        }

        protected void MaskSimObj(SimObjPhysics so, Material mat) {
            HashSet<MeshRenderer> renderersToSkip = new HashSet<MeshRenderer>();
            foreach (SimObjPhysics childSo in so.GetComponentsInChildren<SimObjPhysics>()) {
                if (so.UniqueID != childSo.UniqueID) {
                    foreach (MeshRenderer mr in childSo.GetComponentsInChildren<MeshRenderer>()) {
                        renderersToSkip.Add(mr);
                    }
                }
            }
            Dictionary<int, Material[]> dict = new Dictionary<int, Material[]>();
            foreach (MeshRenderer r in so.gameObject.GetComponentsInChildren<MeshRenderer>() as MeshRenderer[]) {
                if (!renderersToSkip.Contains(r)) {
                    dict[r.GetInstanceID()] = r.materials;
                    Material[] newMaterials = new Material[r.materials.Length];
                    for (int i = 0; i < newMaterials.Length; i++) {
                        newMaterials[i] = new Material(mat);
                    }
                    r.materials = newMaterials;
                }
            }
            if (!maskedObjects.ContainsKey(so.UniqueID)) {
                maskedObjects[so.UniqueID] = dict;
            }
        }

        protected void MaskSimObj(SimObjPhysics so, Color color) {
            Material material = new Material(Shader.Find("Unlit/Color"));
            material.color = color;
            MaskSimObj(so, material);
        }

        protected void UnmaskSimObj(SimObjPhysics so) {
            if (maskedObjects.ContainsKey(so.UniqueID)) {
                foreach (MeshRenderer r in so.gameObject.GetComponentsInChildren<MeshRenderer>() as MeshRenderer[]) {
                    if (r != null) {
                        if (maskedObjects[so.UniqueID].ContainsKey(r.GetInstanceID())) {
                            r.materials = maskedObjects[so.UniqueID][r.GetInstanceID()];
                        }
                    }
                }
                maskedObjects.Remove(so.UniqueID);
            }
        }

        public void EmphasizeObject(ServerAction action) {
            #if UNITY_EDITOR
            foreach (KeyValuePair<string, SimObjPhysics> entry in physicsSceneManager.UniqueIdToSimObjPhysics) {
                Debug.Log(entry.Key);
                Debug.Log(entry.Key == action.uniqueId);
            }
            #endif

            if (physicsSceneManager.UniqueIdToSimObjPhysics.ContainsKey(action.uniqueId)) {
                HideAll();
                UpdateDisplayGameObject(physicsSceneManager.UniqueIdToSimObjPhysics[action.uniqueId].gameObject, true);
                MaskSimObj(physicsSceneManager.UniqueIdToSimObjPhysics[action.uniqueId], Color.magenta);
                actionFinished(true);
            } else {
                errorMessage = "No object with id: " + action.uniqueId;
                actionFinished(false);
            }
        }

        public void UnemphasizeAll(ServerAction action) {
            UnhideAll();
            foreach (SimObjPhysics so in GameObject.FindObjectsOfType<SimObjPhysics>()) {
                UnmaskSimObj(so);
            }
            actionFinished(true);
        }

        public void MaskObject(ServerAction action) {
            if (physicsSceneManager.UniqueIdToSimObjPhysics.ContainsKey(action.uniqueId)) {
                MaskSimObj(physicsSceneManager.UniqueIdToSimObjPhysics[action.uniqueId], Color.magenta);
                actionFinished(true);
            } else {
                errorMessage = "No such object with id: " + action.uniqueId;
                actionFinished(false);
            }
        }

        public void UnmaskObject(ServerAction action) {
            if (physicsSceneManager.UniqueIdToSimObjPhysics.ContainsKey(action.uniqueId)) {
                UnmaskSimObj(physicsSceneManager.UniqueIdToSimObjPhysics[action.uniqueId]);
                actionFinished(true);
            } else {
                errorMessage = "No such object with id: " + action.uniqueId;
                actionFinished(false);
            }
        }

        ///////////////////////////////////////////
        ///// GETTING DISTANCES, NORMALS, ETC /////
        ///////////////////////////////////////////

        private bool NormalIsApproximatelyUp(Vector3 normal, float tol = 10f) {
            return Vector3.Angle(transform.up, normal) < tol;
        }

        private bool AnythingAbovePosition(Vector3 position, float distance) {
            Vector3 up = new Vector3(0.0f, 1.0f, 0.0f);
            RaycastHit hit;
            return Physics.Raycast(position, up, out hit, distance);
        }

        private bool AnythingAbovePositionIgnoreObject(
            Vector3 position,
            float distance,
            int layerMask,
            GameObject toIgnore) {
            Vector3 up = new Vector3(0.0f, 1.0f, 0.0f);
            RaycastHit[] hits = Physics.RaycastAll(position, up, distance, layerMask);
            foreach (RaycastHit hit in hits) {
                if (hit.collider.transform.gameObject != toIgnore) {
                    return true;
                }
            }
            return false;
        }

        private float[, , ] initializeFlatSurfacesOnGrid(int yGridSize, int xGridSize) {
            float[, , ] flatSurfacesOnGrid = new float[2, yGridSize, xGridSize];
            for (int i = 0; i < 2; i++) {
                for (int j = 0; j < yGridSize; j++) {
                    for (int k = 0; k < xGridSize; k++) {
                        flatSurfacesOnGrid[i, j, k] = float.PositiveInfinity;
                    }
                }
            }
            return flatSurfacesOnGrid;
        }

        private void toggleColliders(IEnumerable<Collider> colliders) {
            foreach (Collider c in colliders) {
                c.enabled = !c.enabled;
            }
        }

        public void FlatSurfacesOnGrid(ServerAction action) {
            int xGridSize = (int) Math.Round(action.x, 0);
            int yGridSize = (int) Math.Round(action.y, 0);
            flatSurfacesOnGrid = initializeFlatSurfacesOnGrid(yGridSize, xGridSize);

            if (ItemInHand != null) {
                toggleColliders(ItemInHand.GetComponentsInChildren<Collider>());
            }

            int layerMask = 1 << 8;
            for (int i = 0; i < yGridSize; i++) {
                for (int j = 0; j < xGridSize; j++) {
                    float x = j * (1.0f / xGridSize) + (0.5f / xGridSize);
                    float y = (1.0f - (0.5f / yGridSize)) - i * (1.0f / yGridSize);
                    Ray ray = m_Camera.ViewportPointToRay(new Vector3(x, y, 0));
                    RaycastHit[] hits = Physics.RaycastAll(ray, 10f, layerMask);
                    float minHitDistance = float.PositiveInfinity;
                    foreach (RaycastHit hit in hits) {
                        if (hit.distance < minHitDistance) {
                            minHitDistance = hit.distance;
                        }
                    }
                    foreach (RaycastHit hit in hits) {
                        if (NormalIsApproximatelyUp(hit.normal) &&
                            !AnythingAbovePosition(hit.point, 0.1f)) {
                            if (hit.distance == minHitDistance) {
                                flatSurfacesOnGrid[0, i, j] = minHitDistance;
                            } else {
                                flatSurfacesOnGrid[1, i, j] = Math.Min(
                                    flatSurfacesOnGrid[1, i, j], hit.distance
                                );
                            }
                        }
                    }
                }
            }
            if (ItemInHand != null) {
                toggleColliders(ItemInHand.GetComponentsInChildren<Collider>());
            }
            actionFinished(true);
        }

        public void GetMetadataOnGrid(ServerAction action) {
            int xGridSize = (int) Math.Round(action.x, 0);
            int yGridSize = (int) Math.Round(action.y, 0);
            distances = new float[yGridSize, xGridSize];
            normals = new float[3, yGridSize, xGridSize];
            isOpenableGrid = new bool[yGridSize, xGridSize];

            if (ItemInHand != null) {
                toggleColliders(ItemInHand.GetComponentsInChildren<Collider>());
            }

            int layerMask = 1 << 8;
            for (int i = 0; i < yGridSize; i++) {
                for (int j = 0; j < xGridSize; j++) {
                    float x = j * (1.0f / xGridSize) + (0.5f / xGridSize);
                    float y = (1.0f - (0.5f / yGridSize)) - i * (1.0f / yGridSize);
                    Ray ray = m_Camera.ViewportPointToRay(new Vector3(x, y, 0));
                    RaycastHit hit;
                    if (Physics.Raycast(ray, out hit, 10f, layerMask)) {
                        distances[i, j] = hit.distance;
                        normals[0, i, j] = Vector3.Dot(transform.right, hit.normal);
                        normals[1, i, j] = Vector3.Dot(transform.up, hit.normal);
                        normals[2, i, j] = Vector3.Dot(transform.forward, hit.normal);
                        SimObjPhysics so = hit.transform.gameObject.GetComponent<SimObjPhysics>();
                        isOpenableGrid[i, j] = so != null && (so.GetComponent<CanOpen_Object>());
                    } else {
                        distances[i, j] = float.PositiveInfinity;
                        normals[0, i, j] = float.NaN;
                        normals[1, i, j] = float.NaN;
                        normals[2, i, j] = float.NaN;
                        isOpenableGrid[i, j] = false;
                    }
                }
            }

            if (ItemInHand != null) {
                toggleColliders(ItemInHand.GetComponentsInChildren<Collider>());
            }
            actionFinished(true);
        }

        public void SegmentVisibleObjects(ServerAction action) {
            if (ItemInHand != null) {
                toggleColliders(ItemInHand.GetComponentsInChildren<Collider>());
            }

            int k = 0;
            List<string> uniqueIds = new List<string>();
            foreach (SimObjPhysics so in GetAllVisibleSimObjPhysics(m_Camera, 100f)) {
                int i = (10 * k) / 256;
                int j = (10 * k) % 256;
                MaskSimObj(so, new Color32(Convert.ToByte(i), Convert.ToByte(j), 255, 255));
                uniqueIds.Add(so.UniqueID);
                k++;
            }
            segmentedUniqueIds = uniqueIds.ToArray();

            if (ItemInHand != null) {
                toggleColliders(ItemInHand.GetComponentsInChildren<Collider>());
            }
            actionFinished(true);
        }

        ////////////////////////////
        ///// Crouch and Stand /////
        ////////////////////////////

        protected bool isStanding() {
            return standingLocalCameraPosition == m_Camera.transform.localPosition;
        }

        protected void crouch() {
            m_Camera.transform.localPosition = new Vector3(
                standingLocalCameraPosition.x,
                0.0f,
                standingLocalCameraPosition.z
            );
            SetUpRotationBoxChecks();
        }

        protected void stand() {
            m_Camera.transform.localPosition = standingLocalCameraPosition;
            SetUpRotationBoxChecks();
        }

        public void Crouch(ServerAction action) {
            if (!isStanding()) {
                errorMessage = "Already crouching.";
                actionFinished(false);
            } else if (!CheckIfItemBlocksAgentStandOrCrouch()) {
                actionFinished(false);
            } else {
                m_Camera.transform.localPosition = new Vector3(
                    standingLocalCameraPosition.x,
                    0.0f,
                    standingLocalCameraPosition.z
                );
                SetUpRotationBoxChecks();
                actionFinished(true);
            }
        }

        public void Stand(ServerAction action) {
            if (isStanding()) {
                errorMessage = "Already standing.";
                actionFinished(false);
            } else if (!CheckIfItemBlocksAgentStandOrCrouch()) {
                actionFinished(false);
            } else {
                m_Camera.transform.localPosition = standingLocalCameraPosition;
                SetUpRotationBoxChecks();
                actionFinished(true);
            }
        }

        ////////////////
        ///// MISC /////
        ////////////////

        public void ChangeFOV(ServerAction action) {
            m_Camera.fieldOfView = action.fov;
            actionFinished(true);
        }

        // public IEnumerator WaitOnResolutionChange(int width, int height) {
        // 	while (Screen.width != width || Screen.height != height) {
        // 		yield return null;
        // 	}
        // 	tex = new Texture2D(Screen.width, Screen.height, TextureFormat.RGB24, false);
        //     readPixelsRect = new Rect(0, 0, Screen.width, Screen.height);
        // 	// yield return new WaitForSeconds(2.0F);
        // 	actionFinished(true);
        // }

        public IEnumerator WaitOnResolutionChange(int width, int height) {
            while (Screen.width != width || Screen.height != height) {
                yield return null;
            }
            actionFinished(true);
        }

        public void ChangeResolution(ServerAction action) {
            int height = Convert.ToInt32(action.y);
            int width = Convert.ToInt32(action.x);
            Screen.SetResolution(width, height, false);
            StartCoroutine(WaitOnResolutionChange(width, height));
        }

        public void ChangeQuality(ServerAction action) {
            string[] names = QualitySettings.names;
            for (int i = 0; i < names.Length; i++) {
                if (names[i] == action.quality) {
                    QualitySettings.SetQualityLevel(i, true);
                    break;
                }
            }

            ScreenSpaceAmbientOcclusion script = GameObject.Find("FirstPersonCharacter").GetComponent<ScreenSpaceAmbientOcclusion>();
            if (action.quality == "Low" || action.quality == "Very Low") {
                script.enabled = false;
            } else {
                script.enabled = true;
            }
            actionFinished(true);
        }

        public void DisableScreenSpaceAmbientOcclusion(ServerAction action) {
            ScreenSpaceAmbientOcclusion script = GameObject.Find("FirstPersonCharacter").GetComponent<ScreenSpaceAmbientOcclusion>();
            script.enabled = false;
            actionFinished(true);
        }

        public void DisableScreenSpaceAmbientOcclusion() {
            ScreenSpaceAmbientOcclusion script = GameObject.Find("FirstPersonCharacter").GetComponent<ScreenSpaceAmbientOcclusion>();
            script.enabled = false;
        }

        public void ChangeTimeScale(ServerAction action) {
            if (action.timeScale > 0) {
                Time.timeScale = action.timeScale;
                actionFinished(true);
            } else {
                errorMessage = "Time scale must be >0";
                actionFinished(false);
            }
        }

        ///////////////////////////////////
        ///// DATA GENERATION HELPERS /////
        ///////////////////////////////////

        public void Pass(ServerAction action) {
            actionFinished(true);
        }

        protected bool objectIsWithinViewport(SimObjPhysics sop) {
            if (sop.VisibilityPoints.Length > 0) {
                Transform[] visPoints = sop.VisibilityPoints;
                foreach (Transform point in visPoints) {
                    Vector3 viewPoint = m_Camera.WorldToViewportPoint(point.position);
                    float ViewPointRangeHigh = 1.0f;
                    float ViewPointRangeLow = 0.0f;

                    if (viewPoint.z > 0 &&
                        viewPoint.x < ViewPointRangeHigh && viewPoint.x > ViewPointRangeLow && //within x bounds of viewport
                        viewPoint.y < ViewPointRangeHigh && viewPoint.y > ViewPointRangeLow //within y bounds of viewport
                    ) {
                            return true;
                    }
                }
            } else {
                #if UNITY_EDITOR
                Debug.Log("Error! Set at least 1 visibility point on SimObjPhysics prefab!");
                #endif
            }
            return false;
        }
        protected bool objectIsCurrentlyVisible(SimObjPhysics sop, float maxDistance) {
            if (sop.VisibilityPoints.Length > 0) {
                Transform[] visPoints = sop.VisibilityPoints;
                updateAllAgentCollidersForVisibilityCheck(false);
                foreach (Transform point in visPoints) {
                    Vector3 tmp = point.position;
                    tmp.y = transform.position.y;
                    // Debug.Log(Vector3.Distance(tmp, transform.position));
                    if (Vector3.Distance(tmp, transform.position) < maxDistance) {
                        //if this particular point is in view...
                        if (CheckIfVisibilityPointInViewport(sop, point, m_Camera, false)) {
                            updateAllAgentCollidersForVisibilityCheck(true);
                            return true;
                        }
                    }
                }
            } else {
                #if UNITY_EDITOR
                Debug.Log("Error! Set at least 1 visibility point on SimObjPhysics prefab!");
                #endif
            }
            updateAllAgentCollidersForVisibilityCheck(true);
            return false;
        }

        protected static void Shuffle<T>(System.Random rng, T[] array) {
            // Taken from https://stackoverflow.com/questions/108819/best-way-to-randomize-an-array-with-net
            int n = array.Length;
            while (n > 1) {
                int k = rng.Next(n--);
                T temp = array[n];
                array[n] = array[k];
                array[k] = temp;
            }
        }

        protected int xzManhattanDistance(Vector3 p0, Vector3 p1, float gridSize) {
            return (Math.Abs(Convert.ToInt32((p0.x - p1.x) / gridSize)) +
                Math.Abs(Convert.ToInt32((p0.z - p1.z) / gridSize)));
        }

        public void ExhaustiveSearchForItem(ServerAction action) {
            if (!physicsSceneManager.UniqueIdToSimObjPhysics.ContainsKey(action.uniqueId)) {
                errorMessage = "Object ID appears to be invalid.";
                actionFinished(false);
                return;
            }
            SimObjPhysics theObject = physicsSceneManager.UniqueIdToSimObjPhysics[action.uniqueId];

            Vector3[] positions = null;
            if (action.positions != null && action.positions.Count != 0) {
                positions = action.positions.ToArray();
            } else {
                positions = getReachablePositions();
            }

            bool wasStanding = isStanding();
            Vector3 oldPosition = transform.position;
            Quaternion oldRotation = transform.rotation;
            if (ItemInHand != null) {
                ItemInHand.gameObject.SetActive(false);
            }

            Shuffle(new System.Random(action.randomSeed), positions);

            SimplePriorityQueue<Vector3> pq = new SimplePriorityQueue<Vector3>();
            Vector3 agentPos = transform.position;
            foreach (Vector3 p in positions) {
                pq.Enqueue(p, xzManhattanDistance(p, agentPos, gridSize));
            }

            Vector3 visiblePosition = new Vector3(0.0f, 0.0f, 0.0f);
            bool objectSeen = false;
            int positionsTried = 0;
            while (pq.Count != 0 && !objectSeen) {
                positionsTried += 1;
                Vector3 p = pq.Dequeue();
                transform.position = p;
                Collider[] colliders = collidersWithinCapsuleCastOfAgent(maxVisibleDistance);

                HashSet<SimObjPhysics> openableObjectsNearby = new HashSet<SimObjPhysics>();
                foreach (Collider c in colliders) {
                    SimObjPhysics sop = ancestorSimObjPhysics(c.gameObject);
                    if (sop != null && sop.GetComponent<CanOpen_Object>() != null) {
                        openableObjectsNearby.Add(sop);
                    }
                }

                foreach (SimObjPhysics openable in openableObjectsNearby) {
                    foreach (GameObject go in openable.GetComponent<CanOpen_Object>().MovingParts) {
                        go.SetActive(false);
                    }
                }

                for (int j = 0; j < 2; j++) { // Standing / Crouching
                    if (j == 0) {
                        stand();
                    } else {
                        crouch();
                    }
                    for (int i = 0; i < 4; i++) { // 4 rotations
                        transform.rotation = Quaternion.Euler(new Vector3(0.0f, 90.0f * i, 0.0f));
                        if (objectIsCurrentlyVisible(theObject, 1000f)) {
                            objectSeen = true;
                            visiblePosition = p;
                            break;
                        }
                    }
                    if (objectSeen) {
                        break;
                    }
                }

                foreach (SimObjPhysics openable in openableObjectsNearby) {
                    foreach (GameObject go in openable.GetComponent<CanOpen_Object>().MovingParts) {
                        go.SetActive(true);
                    }
                }
            }

#if UNITY_EDITOR
            if (objectSeen) {
                Debug.Log("Object found.");
                Debug.Log("Manhattan distance:");
                Debug.Log(xzManhattanDistance(visiblePosition, oldPosition, gridSize));
            } else {
                Debug.Log("Object not found.");
            }
            Debug.Log("BFS steps taken:");
            Debug.Log(positionsTried);
#endif

            actionBoolReturn = objectSeen;
            actionIntReturn = positionsTried;

            Dictionary<string, int> toReturn = new Dictionary<string, int>();
            toReturn["objectSeen"] = objectSeen ? 1 : 0;
            toReturn["positionsTried"] = positionsTried;

            if (wasStanding) {
                stand();
            } else {
                crouch();
            }
            transform.position = oldPosition;
            transform.rotation = oldRotation;
            if (ItemInHand != null) {
                ItemInHand.gameObject.SetActive(true);
            }
            actionFinished(true, toReturn);
        }

        protected HashSet<SimObjPhysics> getAllItemsVisibleFromPositions(Vector3[] positions) {
            bool wasStanding = isStanding();
            Vector3 oldPosition = transform.position;
            Quaternion oldRotation = transform.rotation;
            if (ItemInHand != null) {
                ItemInHand.gameObject.SetActive(false);
            }

            List<GameObject> movingPartsDisabled = new List<GameObject>();
            foreach (SimObjPhysics sop in physicsSceneManager.UniqueIdToSimObjPhysics.Values) {
                if (sop.GetComponent<CanOpen_Object>() != null) {
                    foreach (GameObject go in sop.GetComponent<CanOpen_Object>().MovingParts) {
                        movingPartsDisabled.Add(go);
                        go.SetActive(false);
                    }
                }
            }

            HashSet<SimObjPhysics> allVisible = new HashSet<SimObjPhysics>();
            float[] rotations = { 0f, 90f, 180f, 270f };
            foreach (Vector3 p in positions) {
                transform.position = p;
                foreach (float rotation in rotations) {
                    transform.rotation = Quaternion.Euler(new Vector3(0f, rotation, 0f));
                    for (int i = 0; i < 2; i++) {
                        if (i == 0) {
                            stand();
                        } else {
                            crouch();
                        }
                        foreach (SimObjPhysics sop in GetAllVisibleSimObjPhysics(m_Camera, 1.0f + maxVisibleDistance)) {
                            allVisible.Add(sop);
                        }
                    }
                }
            }

            foreach (GameObject go in movingPartsDisabled) {
                go.SetActive(true);
            }

            if (wasStanding) {
                stand();
            } else {
                crouch();
            }
            transform.position = oldPosition;
            transform.rotation = oldRotation;
            if (ItemInHand != null) {
                ItemInHand.gameObject.SetActive(true);
            }

            return allVisible;

        }

        public void PositionsFromWhichItemIsInteractable(ServerAction action) {
            Vector3[] positions = null;
            if (action.positions != null && action.positions.Count != 0) {
                positions = action.positions.ToArray();
            } else {
                positions = getReachablePositions();
            }

            bool wasStanding = isStanding();
            Vector3 oldPosition = transform.position;
            Quaternion oldRotation = transform.rotation;
            Vector3 oldHorizon = m_Camera.transform.localEulerAngles;

            if (!physicsSceneManager.UniqueIdToSimObjPhysics.ContainsKey(action.uniqueId)) {
                errorMessage = "Object ID appears to be invalid.";
                actionFinished(false);
                return;
            }

            if (ItemInHand != null) {
                ItemInHand.gameObject.SetActive(false);
            }

            SimObjPhysics theObject = physicsSceneManager.UniqueIdToSimObjPhysics[action.uniqueId];

            List<Vector3> filteredPositions = positions.Where(
                p => (Vector3.Distance(p, theObject.transform.position) <= maxVisibleDistance + 0.5f)
            ).ToList();

            Dictionary<string, List<float>> goodLocationsDict = new Dictionary<string, List<float>>();
            string[] keys = {"x", "y", "z", "rotation", "standing", "horizon"};
            foreach (string key in keys) {
                goodLocationsDict[key] = new List<float>();
            }

            for (int k = -1; k <= 2; k++) {
                m_Camera.transform.localEulerAngles = new Vector3(30f * k, 0f, 0f);
                for (int j = 0; j < 2; j++) { // Standing / Crouching
                    if (j == 0) {
                        stand();
                    } else {
                        crouch();
                    }
                    for (int i = 0; i < 4; i++) { // 4 rotations
                        transform.rotation = Quaternion.Euler(new Vector3(0.0f, 90.0f * i, 0.0f));
                        foreach (Vector3 p in filteredPositions) {
                            transform.position = p;

                            if (objectIsCurrentlyVisible(theObject, maxVisibleDistance)) {
                                goodLocationsDict["x"].Add(p.x);
                                goodLocationsDict["y"].Add(p.y);
                                goodLocationsDict["z"].Add(p.z);
                                goodLocationsDict["rotation"].Add(90.0f * i);
                                goodLocationsDict["standing"].Add((1 - j) * 1.0f);
                                goodLocationsDict["horizon"].Add(m_Camera.transform.localEulerAngles.x);
                            }
                        }
                    }
                }
            }

            if (wasStanding) {
                stand();
            } else {
                crouch();
            }
            transform.position = oldPosition;
            transform.rotation = oldRotation;
            m_Camera.transform.localEulerAngles = oldHorizon;
            if (ItemInHand != null) {
                ItemInHand.gameObject.SetActive(true);
            }

#if UNITY_EDITOR
            Debug.Log(goodLocationsDict["x"].Count);
            Debug.Log(goodLocationsDict["x"]);
#endif

            actionFinished(true, goodLocationsDict);
        }
        
        public void NumberOfPositionsFromWhichItemIsVisible(ServerAction action) {
            Vector3[] positions = null;
            if (action.positions != null && action.positions.Count != 0) {
                positions = action.positions.ToArray();
            } else {
                positions = getReachablePositions();
            }

            bool wasStanding = isStanding();
            Vector3 oldPosition = transform.position;
            Quaternion oldRotation = transform.rotation;

            if (!physicsSceneManager.UniqueIdToSimObjPhysics.ContainsKey(action.uniqueId)) {
                errorMessage = "Object ID appears to be invalid.";
                actionFinished(false);
                return;
            }
            if (ItemInHand != null) {
                ItemInHand.gameObject.SetActive(false);
            }

            SimObjPhysics theObject = physicsSceneManager.UniqueIdToSimObjPhysics[action.uniqueId];

            int numTimesVisible = 0;
            for (int j = 0; j < 2; j++) { // Standing / Crouching
                if (j == 0) {
                    stand();
                } else {
                    crouch();
                }
                for (int i = 0; i < 4; i++) { // 4 rotations
                    transform.rotation = Quaternion.Euler(new Vector3(0.0f, 90.0f * i, 0.0f));
                    foreach (Vector3 p in positions) {
                        transform.position = p;

                        if (objectIsCurrentlyVisible(theObject, 1000f)) {
                            numTimesVisible += 1;
                        }
                    }
                }
            }

            if (wasStanding) {
                stand();
            } else {
                crouch();
            }
            transform.position = oldPosition;
            transform.rotation = oldRotation;
            if (ItemInHand != null) {
                ItemInHand.gameObject.SetActive(true);
            }

#if UNITY_EDITOR
            Debug.Log(4 * 2 * positions.Length);
            Debug.Log(numTimesVisible);
#endif

            actionIntReturn = numTimesVisible;
            actionFinished(true);
        }

        public void TogglePhysics(ServerAction action) {
            Physics.autoSimulation = !Physics.autoSimulation;
            actionFinished(true);
        }

        public void ChangeOpenSpeed(ServerAction action) {
            foreach (CanOpen_Object coo in GameObject.FindObjectsOfType<CanOpen_Object>()) {
                coo.animationTime = action.x;
            }
            actionFinished(true);
        }

        public void GetSceneBounds(ServerAction action) {
            reachablePositions = new Vector3[2];
            reachablePositions[0] = sceneBounds.min;
            reachablePositions[1] = sceneBounds.max;
#if UNITY_EDITOR
            Debug.Log(reachablePositions[0]);
            Debug.Log(reachablePositions[1]);
#endif
            actionFinished(true);
        }

        protected Collider[] overlapCollider(BoxCollider box, Vector3 newCenter, float rotateBy, int layerMask) {
            Vector3 center, halfExtents;
            Quaternion orientation;
            box.ToWorldSpaceBox(out center, out halfExtents, out orientation);
            orientation = Quaternion.Euler(0f, rotateBy, 0f) * orientation;

            return Physics.OverlapBox(newCenter, halfExtents, orientation, layerMask, QueryTriggerInteraction.Ignore);
        }
        protected Collider[] overlapCollider(SphereCollider sphere, Vector3 newCenter, int layerMask) {
            Vector3 center;
            float radius;
            sphere.ToWorldSpaceSphere(out center, out radius);
            return Physics.OverlapSphere(newCenter, radius, layerMask, QueryTriggerInteraction.Ignore);
        }
        protected Collider[] overlapCollider(CapsuleCollider capsule, Vector3 newCenter, float rotateBy, int layerMask) {
            Vector3 point0, point1;
            float radius;
            capsule.ToWorldSpaceCapsule(out point0, out point1, out radius);

            // Normalizing
            Vector3 oldCenter = (point0 + point1) / 2.0f;
            point0 = point0 - oldCenter;
            point1 = point1 - oldCenter;

            // Rotating and recentering
            var rotator = Quaternion.Euler(0f, rotateBy, 0f);
            point0 = rotator * point0 + newCenter;
            point1 = rotator * point1 + newCenter;

            return Physics.OverlapCapsule(point0, point1, radius, layerMask, QueryTriggerInteraction.Ignore);
        }

        protected Collider[] objectsCollidingWithAgent() {
            int layerMask = 1 << 8;
            return PhysicsExtensions.OverlapCapsule(GetComponent<CapsuleCollider>(), layerMask, QueryTriggerInteraction.Ignore);
        }

        protected bool isAgentCapsuleColliding() {
            int layerMask = 1 << 8;
            foreach (Collider c in PhysicsExtensions.OverlapCapsule(GetComponent<CapsuleCollider>(), layerMask, QueryTriggerInteraction.Ignore)) {
                if (!hasAncestor(c.transform.gameObject, gameObject)) {
#if UNITY_EDITOR
                    Debug.Log("Collided with: ");
                    Debug.Log(c);
#endif
                    return true;
                }
            }
            return false;
        }

        //to ignore the agent in this collision check, set ignoreAgent to true
        protected bool isHandObjectColliding(bool ignoreAgent = false, float expandBy = 0.0f) {
            if (ItemInHand == null) {
                return false;
            }
            List<GameObject> ignoreGameObjects = new List<GameObject>();
            // Ignore the agent when determining if the hand object is colliding
            if (ignoreAgent) {
                ignoreGameObjects.Add(this.gameObject);
            }
            return UtilityFunctions.isObjectColliding(ItemInHand, ignoreGameObjects, expandBy);
        }

        protected bool isAgentCapsuleCollidingWith(GameObject otherGameObject) {
            int layerMask = 1 << 8;
            foreach (Collider c in PhysicsExtensions.OverlapCapsule(GetComponent<CapsuleCollider>(), layerMask, QueryTriggerInteraction.Ignore)) {
                if (hasAncestor(c.transform.gameObject, otherGameObject)) {
                    return true;
                }
            }
            return false;
        }

        protected bool isHandObjectCollidingWith(GameObject otherGameObject) {
            if (ItemInHand == null) {
                return false;
            }
            int layerMask = 1 << 8;
            foreach (CapsuleCollider cc in ItemInHand.GetComponentsInChildren<CapsuleCollider>()) {
                foreach (Collider c in PhysicsExtensions.OverlapCapsule(cc, layerMask, QueryTriggerInteraction.Ignore)) {
                    if (hasAncestor(c.transform.gameObject, otherGameObject)) {
                        return true;
                    }
                }
            }
            foreach (BoxCollider bc in ItemInHand.GetComponentsInChildren<BoxCollider>()) {
                foreach (Collider c in PhysicsExtensions.OverlapBox(bc, layerMask, QueryTriggerInteraction.Ignore)) {
                    if (!hasAncestor(c.transform.gameObject, otherGameObject)) {
                        return true;
                    }
                }
            }
            foreach (SphereCollider sc in ItemInHand.GetComponentsInChildren<SphereCollider>()) {
                foreach (Collider c in PhysicsExtensions.OverlapSphere(sc, layerMask, QueryTriggerInteraction.Ignore)) {
                    if (!hasAncestor(c.transform.gameObject, otherGameObject)) {
                        return true;
                    }
                }
            }
            return false;
        }

        private bool hasAncestor(GameObject child, GameObject potentialAncestor) {
            if (child == potentialAncestor) {
                return true;
            } else if (child.transform.parent != null) {
                return hasAncestor(child.transform.parent.gameObject, potentialAncestor);
            } else {
                return false;
            }
        }

        protected bool handObjectCanFitInPosition(Vector3 newAgentPosition, float rotation) {
            if (ItemInHand == null) {
                return true;
            }

            SimObjPhysics soInHand = ItemInHand.GetComponent<SimObjPhysics>();

            Vector3 handObjPosRelAgent =
                Quaternion.Euler(0, rotation - transform.rotation.y, 0) *
                (transform.position - ItemInHand.transform.position);

            Vector3 newHandPosition = handObjPosRelAgent + newAgentPosition;

            int layerMask = 1 << 8;
            foreach (CapsuleCollider cc in soInHand.GetComponentsInChildren<CapsuleCollider>()) {
                foreach (Collider c in overlapCollider(cc, newHandPosition, rotation, layerMask)) {
                    if (!hasAncestor(c.transform.gameObject, gameObject)) {
                        return false;
                    }
                }
            }
            foreach (BoxCollider bc in soInHand.GetComponentsInChildren<BoxCollider>()) {
                foreach (Collider c in overlapCollider(bc, newHandPosition, rotation, layerMask)) {
                    if (!hasAncestor(c.transform.gameObject, gameObject)) {
                        return false;
                    }
                }
            }
            foreach (SphereCollider sc in soInHand.GetComponentsInChildren<SphereCollider>()) {
                foreach (Collider c in overlapCollider(sc, newHandPosition, layerMask)) {
                    if (!hasAncestor(c.transform.gameObject, gameObject)) {
                        return false;
                    }
                }
            }

            return true;
        }

        public float roundToGridSize(float x, float gridSize, bool roundUp) {
            int mFactor = (int) (1.0f / gridSize);
            if (Math.Abs(mFactor - 1.0f / gridSize) > 1e-3) {
                throw new Exception("1.0 / gridSize should be an integer.");
            }
            if (roundUp) {
                return (float) Math.Ceiling(mFactor * x) / mFactor;
            } else {
                return (float) Math.Floor(mFactor * x) / mFactor;
            }
        }
        public void GetReachablePositionsForObject(ServerAction action) {
            if (!physicsSceneManager.UniqueIdToSimObjPhysics.ContainsKey(action.uniqueId)) {
                errorMessage = "Object " + action.uniqueId + " does not seem to exist.";
                actionFinished(false);
                return;
            }
            SimObjPhysics sop = physicsSceneManager.UniqueIdToSimObjPhysics[action.uniqueId];

            Vector3 startPos = sop.transform.position;
            Quaternion startRot = sop.transform.rotation;

            Bounds b = new Bounds();
            foreach (Vector3 p in getReachablePositions()) {
                b.Encapsulate(p);
            }

            float xMin = roundToGridSize(Math.Max(b.min.x - 0.25f, transform.position.x - 14), gridSize, true);
            float xMax = roundToGridSize(Math.Min(b.max.x + 0.25f, transform.position.x + 14), gridSize, false);
            float zMin = roundToGridSize(Math.Max(b.min.z - 0.25f, transform.position.z - 14), gridSize, true);
            float zMax = roundToGridSize(Math.Min(b.max.z + 0.25f, transform.position.z + 14), gridSize, false);
            // Debug.Log(xMin);
            // Debug.Log(xMax);
            // Debug.Log(zMin);
            // Debug.Log(zMax);

            
            List<GameObject> agentGameObjects = new List<GameObject>();
            foreach (BaseFPSAgentController agent in agentManager.agents) {
                agentGameObjects.Add(agent.gameObject);
            }
            List<Vector3> reachable = new List<Vector3>();

            List<Collider> enabledColliders = new List<Collider>();
            foreach (Collider c in sop.GetComponentsInChildren<Collider>()) {
                if (c.enabled) {
                    c.enabled = false;
                    enabledColliders.Add(c);
                }
            }

            sop.BoundingBox.GetComponent<BoxCollider>().enabled = true;
            for (int i = 0; i <= (int) ((xMax - xMin) / gridSize); i++) {
                for (int j = 0; j <= (int) ((zMax - zMin) / gridSize); j++) {
                    Vector3 p = new Vector3(xMin + gridSize * i, startPos.y, zMin + j * gridSize);
                    sop.transform.position = p;
                    for (int k = 0; k < 4; k++) {
                        sop.transform.rotation = Quaternion.Euler(new Vector3(0f, k * 90f, 0f));
                        if (!UtilityFunctions.isObjectColliding(sop.BoundingBox.gameObject, agentGameObjects)) {
                            // #if UNITY_EDITOR
                            // Debug.Log(p);
                            // #endif
                            #if UNITY_EDITOR
                            Debug.DrawLine(p, new Vector3(p.x, p.y + 0.3f, p.z), Color.red, 100000f);
                            #endif
                            reachable.Add(p);
                            break;
                        }
                    }
                }
            }
            sop.BoundingBox.GetComponent<BoxCollider>().enabled = false;
            foreach (Collider c in enabledColliders) {
                c.enabled = true;
            }

            sop.transform.position = startPos;
            sop.transform.rotation = startRot;

            #if UNITY_EDITOR
            Debug.Log(reachable.Count);
            #endif
            actionFinished(true, reachable.ToArray());
        }

        public RaycastHit[] capsuleCastAllForAgent(
            CapsuleCollider cc,
            float skinWidth,
            Vector3 startPosition,
            Vector3 dir,
            float moveMagnitude,
            int layerMask
            ) {
            Vector3 center = cc.transform.position;
            float radius = cc.radius + skinWidth;
            float innerHeight = cc.height / 2.0f - radius;
            Vector3 point1 = new Vector3(startPosition.x, center.y + innerHeight, startPosition.z);
            Vector3 point2 = new Vector3(startPosition.x, center.y - innerHeight + skinWidth, startPosition.z);
            return Physics.CapsuleCastAll(
                point1,
                point2,
                radius,
                dir,
                moveMagnitude,
                layerMask,
                QueryTriggerInteraction.Ignore
            );
        }

        //from given position in worldspace, raycast straight down and return a point of any surface hit
        //useful for getting a worldspace coordinate on the floor given any point in space.
        public Vector3 GetSurfacePointBelowPosition(Vector3 position)
        {
            Vector3 point = Vector3.zero;

            //raycast down from the position like 10m and see if you hit anything. If nothing hit, return the original position and an error message?
            RaycastHit hit;
            if(Physics.Raycast(position, Vector3.down, out hit, 10f, (1<<8 | 1<<10), QueryTriggerInteraction.Ignore))
            {
                point = hit.point;
                return point;
            }

            //nothing hit, return the original position?
            else
            {
                return position;
            }
        }

        override public Vector3[] getReachablePositions(float gridMultiplier = 1.0f) {
            CapsuleCollider cc = GetComponent<CapsuleCollider>();

            float sw = m_CharacterController.skinWidth;
            Queue<Vector3> pointsQueue = new Queue<Vector3>();
            pointsQueue.Enqueue(transform.position);

            //float dirSkinWidthMultiplier = 1.0f + sw;
            Vector3[] directions = {
                new Vector3(1.0f, 0.0f, 0.0f),
                new Vector3(0.0f, 0.0f, 1.0f),
                new Vector3(-1.0f, 0.0f, 0.0f),
                new Vector3(0.0f, 0.0f, -1.0f)
            };

            HashSet<Vector3> goodPoints = new HashSet<Vector3>();
            int layerMask = 1 << 8;
            int stepsTaken = 0;
            while (pointsQueue.Count != 0) {
                stepsTaken += 1;
                Vector3 p = pointsQueue.Dequeue();
                if (!goodPoints.Contains(p)) {
                    goodPoints.Add(p);
                    HashSet<Collider> objectsAlreadyColliding = new HashSet<Collider>(objectsCollidingWithAgent());
                    foreach (Vector3 d in directions) {
                        RaycastHit[] hits = capsuleCastAllForAgent(
                            cc,
                            sw,
                            p,
                            d,
                            (gridSize * gridMultiplier),
                            layerMask
                        );

                        bool shouldEnqueue = true;
                        foreach (RaycastHit hit in hits) {
                            if (hit.transform.gameObject.name != "Floor" &&
                                !ancestorHasName(hit.transform.gameObject, "FPSController") &&
                                !objectsAlreadyColliding.Contains(hit.collider)
                            ) {
                                shouldEnqueue = false;
                                break;
                            }
                        }
                        Vector3 newPosition = p + d * gridSize * gridMultiplier;
                        bool inBounds = sceneBounds.Contains(newPosition);
                        if (errorMessage == "" && !inBounds) {
                            errorMessage = "In " +
                                UnityEngine.SceneManagement.SceneManager.GetActiveScene().name +
                                ", position " + newPosition.ToString() +
                                " can be reached via capsule cast but is beyond the scene bounds.";
                        }

                        shouldEnqueue = shouldEnqueue && inBounds && (
                            handObjectCanFitInPosition(newPosition, 0.0f) ||
                            handObjectCanFitInPosition(newPosition, 90.0f) ||
                            handObjectCanFitInPosition(newPosition, 180.0f) ||
                            handObjectCanFitInPosition(newPosition, 270.0f)
                        );
                        if (shouldEnqueue) {
                            pointsQueue.Enqueue(newPosition);
#if UNITY_EDITOR
                            Debug.DrawLine(p, newPosition, Color.cyan, 100000f);
#endif
                        }
                    }
                }
                if (stepsTaken > 10000) {
                    errorMessage = "Too many steps taken in GetReachablePositions.";
                    break;
                }
            }

            Vector3[] reachablePos = new Vector3[goodPoints.Count];
            goodPoints.CopyTo(reachablePos);
#if UNITY_EDITOR
            Debug.Log(reachablePos.Length);
#endif
            return reachablePos;
        }

        public void GetReachablePositions(ServerAction action) {
            reachablePositions = getReachablePositions();
            if (errorMessage != "") {
                actionFinished(false);
            } else {
                actionFinished(true, reachablePositions);
            }
        }

        private bool ancestorHasName(GameObject go, string name) {
            if (go.name == name) {
                return true;
            } else if (go.transform.parent != null) {
                return ancestorHasName(go.transform.parent.gameObject, name);
            } else {
                return false;
            }
        }

        private bool stringInSomeAncestorName(GameObject go, string[] strs) {
            foreach (string str in strs) {
                if (go.name.Contains(str)) {
                    return true;
                }
            }
            if (go.transform.parent != null) {
                return stringInSomeAncestorName(go.transform.parent.gameObject, strs);
            } else {
                return false;
            }
        }

        public void HideObscuringObjects(ServerAction action) {
            string objType = "";
            if (action.uniqueId != null && action.uniqueId != "") {
                string[] split = action.uniqueId.Split('|');
                if (split.Length != 0) {
                    objType = action.uniqueId.Split('|') [0];
                }
            }
            int xGridSize = 100;
            int yGridSize = 100;
            int layerMask = 1 << 8;
            for (int i = 0; i < yGridSize; i++) {
                for (int j = 0; j < xGridSize; j++) {
                    float x = j * (1.0f / xGridSize) + (0.5f / xGridSize);
                    float y = (1.0f - (0.5f / yGridSize)) - i * (1.0f / yGridSize);
                    Ray ray = m_Camera.ViewportPointToRay(new Vector3(x, y, 0));
                    RaycastHit hit;
                    while (true) {
                        if (Physics.Raycast(ray, out hit, 10f, layerMask)) {
                            UpdateDisplayGameObject(hit.transform.gameObject, false);
                            SimObjPhysics hitObj = hit.transform.gameObject.GetComponentInChildren<SimObjPhysics>();
                            if (hitObj != null && objType != "" && hitObj.UniqueID.Contains(objType)) {
                                ray.origin = hit.point + ray.direction / 100f;
                            } else {
                                break;
                            }
                        } else {
                            break;
                        }
                    }
                }
            }
            actionFinished(true);
        }

        //spawns object in agent's hand with the same orientation as the agent's hand
        public void CreateObject(ServerAction action) {
            if (ItemInHand != null) {
                errorMessage = "Already have an object in hand, can't create a new one to put there.";
                actionFinished(false);
                return;
            }

            if (action.objectType == null) {
                errorMessage = "Please give valid Object Type from SimObjType enum list";
                actionFinished(false);
                return;
            }

            //spawn the object at the agent's hand position
            InstantiatePrefabTest script = physicsSceneManager.GetComponent<InstantiatePrefabTest>();
            SimObjPhysics so = script.SpawnObject(action.objectType, action.randomizeObjectAppearance, action.objectVariation,
                AgentHand.transform.position, AgentHand.transform.rotation.eulerAngles, true);

            if (so == null) {
                errorMessage = "Failed to create object, are you sure it can be spawned?";
                actionFinished(false);
                return;
            } else {
                //put new object created in dictionary and assign its uniqueID to the action
                action.uniqueId = so.uniqueID;

                //also update the PHysics Scene Manager with this new object
                physicsSceneManager.AddToObjectsInScene(so);
            }

            action.forceAction = true;
            PickupObject(action);
        }

        public void CreateObjectAtLocation(ServerAction action) {
            Vector3 targetPosition = action.position;
            Vector3 targetRotation = action.rotation;

            if (!action.forceAction && !sceneBounds.Contains(targetPosition)) {
                errorMessage = "Target position is out of bounds!";
                actionFinished(false);
                return;
            }

            if (action.objectType == null) {
                errorMessage = "Please give valid Object Type from SimObjType enum list";
                actionFinished(false);
                return;
            }

            //spawn the object at the agent's hand position
            InstantiatePrefabTest script = physicsSceneManager.GetComponent<InstantiatePrefabTest>();
            SimObjPhysics so = script.SpawnObject(action.objectType, action.randomizeObjectAppearance, action.objectVariation,
                targetPosition, targetRotation, false, action.forceAction);

            if (so == null) {
                errorMessage = "Failed to create object, are you sure it can be spawned?";
                actionFinished(false);
                return;
            } else {
                //also update the PHysics Scene Manager with this new object
                physicsSceneManager.AddToObjectsInScene(so);
            }

            actionFinished(true);
        }

        protected SimObjPhysics createObjectAtLocation(string objectType, Vector3 targetPosition, Vector3 targetRotation, int objectVariation = 1) {
            if (!sceneBounds.Contains(targetPosition)) {
                errorMessage = "Target position is out of bounds!";
                return null;
            }

            if (objectType == null) {
                errorMessage = "Please give valid Object Type from SimObjType enum list";
                return null;
            }

            //spawn the object at the agent's hand position
            InstantiatePrefabTest script = physicsSceneManager.GetComponent<InstantiatePrefabTest>();
            SimObjPhysics so = script.SpawnObject(objectType, false, objectVariation,
                targetPosition, targetRotation, false);

            if (so == null) {
                errorMessage = "Failed to create object, are you sure it can be spawned?";
                return null;
            } else {
                //also update the PHysics Scene Manager with this new object
                physicsSceneManager.AddToObjectsInScene(so);
            }

            return so;
        }

        protected float getFloorY(float x, float start_y, float z) {
            int layerMask = ~(1 << 10 | 1 << 9);

            float y = start_y;
            RaycastHit hit;
            Ray ray = new Ray(new Vector3(x, y, z), -transform.up);
            if (!Physics.Raycast(ray, out hit, 100f, layerMask)) {
                errorMessage = "Could not find the floor";
                return float.NegativeInfinity;
            }
            return hit.point.y;
        }
        protected float getFloorY(float x, float z) {
            int layerMask = ~(1 << 10);

            Ray ray = new Ray(transform.position, -transform.up);
            RaycastHit hit;
            if (!Physics.Raycast(ray, out hit, 10f, layerMask)) {
                errorMessage = "Could not find the floor";
                return float.NegativeInfinity;
            }
            return getFloorY(x, hit.point.y + 0.1f, z);
        }

        public void CreateObjectOnFloor(ServerAction action) {
            InstantiatePrefabTest script = physicsSceneManager.GetComponent<InstantiatePrefabTest>();
            Bounds b = script.BoundsOfObject(action.objectType, 1);
            if (b.min.x == float.PositiveInfinity) {
                errorMessage = "Could not get bounds for the object to be created on the floor";
                actionFinished(false);
            } else {
                action.y = b.extents.y + getFloorY(action.x, action.z) + 0.1f;
                action.position = new Vector3(action.x, action.y, action.z);
                CreateObjectAtLocation(action);
            }
        }

        protected bool randomlyPlaceObjectOnFloor(SimObjPhysics sop, Vector3[] candidatePositions) {
            var oldPosition = sop.transform.position;
            var oldRotation = sop.transform.rotation;

            sop.transform.rotation = Quaternion.identity;
            Bounds b = new Bounds(
                new Vector3(float.PositiveInfinity, float.PositiveInfinity, float.PositiveInfinity),
                new Vector3(-float.PositiveInfinity, -float.PositiveInfinity, -float.PositiveInfinity)
            );
            foreach (Renderer r in sop.GetComponentsInChildren<Renderer>()) {
                if (r.enabled) {
                    b.Encapsulate(r.bounds);
                }
            }

            List<Vector3> shuffledCurrentlyReachable = (List<Vector3>) candidatePositions.ToList().Shuffle_();
            float[] rotations = { 0f, 90f, 180f, 270f };
            List<float> shuffledRotations = (List<float>) rotations.ToList().Shuffle_();
            bool objectColliding = true;
            foreach (Vector3 position in shuffledCurrentlyReachable) {
                float y = b.extents.y + getFloorY(position.x, position.y, position.z) + 0.1f;
                foreach (float r in shuffledRotations) {
                    sop.transform.position = new Vector3(position.x, y, position.z);
                    sop.transform.rotation = Quaternion.Euler(new Vector3(0.0f, r, 0.0f));
                    objectColliding = UtilityFunctions.isObjectColliding(sop.gameObject);
                    if (!objectColliding) {
                        break;
                    }
                }
                if (!objectColliding) {
                    break;
                }
            }
            if (objectColliding) {
                sop.transform.position = oldPosition;
                sop.transform.rotation = oldRotation;
            }
            return objectColliding;
        }

        protected SimObjPhysics randomlyCreateAndPlaceObjectOnFloor(string objectType, int objectVariation, Vector3[] candidatePositions) {
            InstantiatePrefabTest script = physicsSceneManager.GetComponent<InstantiatePrefabTest>();
            Bounds b = script.BoundsOfObject(objectType, 1);
            if (b.min.x != float.PositiveInfinity) {
                errorMessage = "Could not get bounds of object with type " + objectType;
            }

            System.Random rnd = new System.Random();
            Vector3[] shuffledCurrentlyReachable = candidatePositions.OrderBy(x => rnd.Next()).ToArray();
            float[] rotations = { 0f, 90f, 180f, 270f };
            float[] shuffledRotations = rotations.OrderBy(x => rnd.Next()).ToArray();
            SimObjPhysics objectCreated = null;
            foreach (Vector3 position in shuffledCurrentlyReachable) {
                float y = b.extents.y + getFloorY(position.x, position.y, position.z) + 0.01f;
                foreach (float r in shuffledRotations) {
                    objectCreated = createObjectAtLocation(
                        objectType,
                        new Vector3(position.x, y, position.z),
                        new Vector3(0.0f, r, 0.0f),
                        objectVariation);
                    if (objectCreated) {
                        break;
                    }
                }
                if (objectCreated) {
                    errorMessage = "";
                    break;
                }
            }
            return objectCreated;
        }

        protected SimObjPhysics randomlyCreateAndPlaceObjectOnFloor(string objectType, int objectVariation) {
            return randomlyCreateAndPlaceObjectOnFloor(objectType, objectVariation, getReachablePositions());
        }

        public void RandomlyCreateAndPlaceObjectOnFloor(ServerAction action) {
            SimObjPhysics objectCreated = randomlyCreateAndPlaceObjectOnFloor(action.objectType, action.objectVariation);
            if (!objectCreated) {
                errorMessage = "Failed to randomly create object. " + errorMessage;
                actionFinished(false);
            } else {
                errorMessage = "";
                actionFinished(true, objectCreated.UniqueID);
            }
        }

        public void GetPositionsObjectVisibleFrom(ServerAction action) {
            if (!physicsSceneManager.UniqueIdToSimObjPhysics.ContainsKey(action.uniqueId)) {
                errorMessage = "Object " + action.uniqueId + " does not seem to exist.";
                actionFinished(false);
                return;
            }

            SimObjPhysics sop = physicsSceneManager.UniqueIdToSimObjPhysics[action.uniqueId];

            Vector3 savedPosition = transform.position;
            Quaternion savedRotation = transform.rotation;
            float[] rotations = { 0f, 90f, 180f, 270f };

            List<Vector3> goodPositions = new List<Vector3>();
            List<float> goodRotations = new List<float>();

            Vector3[] positions = null;
            if (action.positions != null && action.positions.Count != 0) {
                positions = action.positions.ToArray();
            } else {
                positions = getReachablePositions();
            }

            foreach (Vector3 position in positions) {
                Vector3 tmp = position;
                tmp.y = sop.transform.position.y;
                if (Vector3.Distance(tmp, sop.transform.position) <= 2 * maxVisibleDistance) {
                    foreach (float r in rotations) {
                        transform.position = position;
                        transform.rotation = Quaternion.Euler(new Vector3(0f, r, 0f));
                        if (objectIsCurrentlyVisible(sop, maxVisibleDistance)) {
#if UNITY_EDITOR
                            Debug.Log(position);
                            Debug.Log(r);
#endif
                            goodPositions.Add(position);
                            goodRotations.Add(r);
                        }
                    }
                }
            }

            actionVector3sReturn = goodPositions.ToArray();
            actionFloatsReturn = goodRotations.ToArray();

            transform.position = savedPosition;
            transform.rotation = savedRotation;

            actionFinished(true);
        }

        public void WorldToViewportPoint(ServerAction action) {
            Vector3 point = m_Camera.WorldToViewportPoint(action.position);
            if (point.x < 0f || point.x > 1.0f || point.y < 0f || point.y > 1.0f) {
                errorMessage = "Point not in viewport.";
                actionFinished(false);
                return;
            }
            
            // Translate to coordinates from top left of screen
            actionFinished(true, new Vector3(point.x, 1.0f - point.y, point.z));
        }

        protected float approxPercentScreenObjectOccupies(SimObjPhysics sop, bool updateVisibilityColliders=true) {
            float percent = 0.0f;
            if (sop.VisibilityPoints != null && sop.VisibilityPoints.Length > 0) {
                float minX = 1.0f;
                float maxX = 0.0f;
                float minY = 1.0f;
                float maxY = 0.0f;

                if (updateVisibilityColliders) {
                    updateAllAgentCollidersForVisibilityCheck(false);
                }
                foreach (Transform point in sop.VisibilityPoints) {
                    Vector3 viewPoint = m_Camera.WorldToViewportPoint(point.position);

                    if (CheckIfVisibilityPointInViewport(sop, point, m_Camera, false)) {
                        minX = Math.Min(viewPoint.x, minX);
                        maxX = Math.Max(viewPoint.x, maxX);
                        minY = Math.Min(viewPoint.y, minY);
                        maxY = Math.Max(viewPoint.y, maxY);
                    }
                }
                percent = Math.Max(0f, maxX - minX) * Math.Max(0f, maxY - minY);
                if (updateVisibilityColliders) {
                    updateAllAgentCollidersForVisibilityCheck(true);
                }
            }
            #if UNITY_EDITOR
            Debug.Log(percent);
            #endif
            return percent;
        }

        public void ApproxPercentScreenObjectOccupies(ServerAction action) {
            if (!physicsSceneManager.UniqueIdToSimObjPhysics.ContainsKey(action.uniqueId)) {
                errorMessage = "Cannot find object with id " + action.uniqueId;
                actionFinished(false);
                return;
            }
            SimObjPhysics sop = physicsSceneManager.UniqueIdToSimObjPhysics[action.uniqueId];
            actionFinished(true, approxPercentScreenObjectOccupies(sop));
        }

        public void ApproxPercentScreenObjectFromPositions(ServerAction action) {
            if (!physicsSceneManager.UniqueIdToSimObjPhysics.ContainsKey(action.uniqueId)) {
                errorMessage = "Cannot find object with id " + action.uniqueId;
                actionFinished(false);
                return;
            }
            SimObjPhysics sop = physicsSceneManager.UniqueIdToSimObjPhysics[action.uniqueId];

            Vector3[] positions = null;
            if (action.positions != null && action.positions.Count != 0) {
                positions = action.positions.ToArray();
            } else {
                positions = getReachablePositions();
            }

            Vector3 oldPosition = transform.position;
            Quaternion oldRotation = transform.rotation;
            float[] rotations = {0f, 90f, 180f, 270f};
            
            List<float[]> positionAndApproxAmountVisible = new List<float[]>();

            updateAllAgentCollidersForVisibilityCheck(false);
            foreach (Vector3 position in positions) {
                transform.position = position;
                foreach (float rotation in rotations) {
                    transform.rotation = Quaternion.Euler(0f, rotation, 0f);
                    float approxVisible = approxPercentScreenObjectOccupies(sop, false);
                    if (approxVisible > 0.0f) {
                        float[] tuple = {position.x, position.y, position.z, transform.eulerAngles.y};
                        positionAndApproxAmountVisible.Add(tuple);
                    }
                }
            }
            updateAllAgentCollidersForVisibilityCheck(true);

            transform.position = oldPosition;
            transform.rotation = oldRotation;
            actionFinished(true, positionAndApproxAmountVisible);
        }

        protected List<Vector3> visibleRange() {
            int n = 5;
            List<Vector3> points = new List<Vector3>();
            points.Add(transform.position);
            updateAllAgentCollidersForVisibilityCheck(false);
            for (int i = 0; i < n; i++) {
                for (int j = 0; j < n; j++) {
                    RaycastHit hit;
                    Ray ray = m_Camera.ViewportPointToRay(new Vector3(
                        (i + 0.5f) / n, (j + 0.5f) / n, 0.0f));
                    if (Physics.Raycast(ray, out hit, 100f, (1 << 8) | (1 << 10))) {
                        points.Add(hit.point);
                    }
                }
            }
            updateAllAgentCollidersForVisibilityCheck(true);
            return points;
        }
        public void VisibleRange(ServerAction action) {
            actionFinished(true, visibleRange());
        }

        public void GetVisibilityPointsOfObjects(ServerAction action) {
            Dictionary<string, List<Vector3>> uniqueIdToVisibilityPoints = new Dictionary<string, List<Vector3>>();
            foreach (SimObjPhysics sop in physicsSceneManager.UniqueIdToSimObjPhysics.Values) {
                uniqueIdToVisibilityPoints[sop.UniqueID] = new List<Vector3>();
                if (sop.VisibilityPoints != null) {
                    foreach (Transform t in sop.VisibilityPoints) {
                        uniqueIdToVisibilityPoints[sop.UniqueID].Add(t.position);
                    }
                }
            }
            actionFinished(true, uniqueIdToVisibilityPoints);
        }

        public void ObjectsVisibleFromPositions(ServerAction action) {
            Vector3[] positions = null;
            if (action.positions != null && action.positions.Count != 0) {
                positions = action.positions.ToArray();
            } else {
                positions = getReachablePositions();
            }

            Vector3 oldPosition = transform.position;
            Quaternion oldRotation = transform.rotation;
            float[] rotations = {0f, 90f, 180f, 270f};
            
            Dictionary<string, List<float[]>> uniqueIdToVisiblePositions = new Dictionary<string, List<float[]>>();

            foreach (Vector3 position in positions) {
                transform.position = position;
                foreach (float rotation in rotations) {
                    transform.rotation = Quaternion.Euler(0f, rotation, 0f);
                    foreach (SimObjPhysics sop in GetAllVisibleSimObjPhysics(m_Camera, maxVisibleDistance)) {
                        if (!uniqueIdToVisiblePositions.ContainsKey(sop.UniqueID)) {
                            uniqueIdToVisiblePositions[sop.UniqueID] = new List<float[]>();
                        }
                        List<float[]> l = uniqueIdToVisiblePositions[sop.UniqueID];
                        float[] tuple = {position.x, position.y, position.z, transform.eulerAngles.y};
                        l.Add(tuple);
                    }
                }
            }

            transform.position = oldPosition;
            transform.rotation = oldRotation;

            actionFinished(true, uniqueIdToVisiblePositions);
        }

        public void DisableAllObjectsOfType(ServerAction action) {
            string type = action.uniqueId;
            foreach (SimObjPhysics so in GameObject.FindObjectsOfType<SimObjPhysics>()) {
                if (Enum.GetName(typeof(SimObjType), so.Type) == type) {
                    so.gameObject.SetActive(false);
                }
            }
            actionFinished(true);
        }

        public void DisableObject(ServerAction action) {
            string objectId = action.uniqueId;
            if (physicsSceneManager.UniqueIdToSimObjPhysics.ContainsKey(objectId)) {
                physicsSceneManager.UniqueIdToSimObjPhysics[objectId].gameObject.SetActive(false);
                actionFinished(true);
            } else {
                actionFinished(false);
            }
        }

        public void EnableObject(ServerAction action) {
            string objectId = action.uniqueId;
            if (physicsSceneManager.UniqueIdToSimObjPhysics.ContainsKey(objectId)) {
                physicsSceneManager.UniqueIdToSimObjPhysics[objectId].gameObject.SetActive(true);
                actionFinished(true);
            } else {
                actionFinished(false);
            }
        }

        public void StackBooks(ServerAction action) {
            GameObject topLevelObject = GameObject.Find("HideAndSeek");
            SimObjPhysics[] hideSeekObjects = topLevelObject.GetComponentsInChildren<SimObjPhysics>();

            HashSet<string> seenBooks = new HashSet<string>();
            List<HashSet<SimObjPhysics>> groups = new List<HashSet<SimObjPhysics>>();
            foreach (SimObjPhysics sop in hideSeekObjects) {
                HashSet<SimObjPhysics> group = new HashSet<SimObjPhysics>();
                if (sop.UniqueID.StartsWith("Book|")) {
                    if (!seenBooks.Contains(sop.UniqueID)) {
                        HashSet<SimObjPhysics> objectsNearBook = objectsInBox(
                            sop.transform.position.x, sop.transform.position.z);
                        group.Add(sop);
                        seenBooks.Add(sop.UniqueID);
                        foreach (SimObjPhysics possibleBook in objectsNearBook) {
                            if (possibleBook.UniqueID.StartsWith("Book|") &&
                                !seenBooks.Contains(possibleBook.UniqueID)) {
                                group.Add(possibleBook);
                                seenBooks.Add(possibleBook.UniqueID);
                            }
                        }
                        groups.Add(group);
                    }
                }
            }

            foreach (HashSet<SimObjPhysics> group in groups) {
                SimObjPhysics topBook = null;
                GameObject topMesh = null;
                GameObject topColliders = null;
                GameObject topTrigColliders = null;
                GameObject topVisPoints = null;
                foreach (SimObjPhysics so in group) {
                    if (topBook == null) {
                        topBook = so;
                        topMesh = so.gameObject.transform.Find("mesh").gameObject;
                        topColliders = so.gameObject.transform.Find("Colliders").gameObject;
                        topTrigColliders = so.gameObject.transform.Find("TriggerColliders").gameObject;
                        topVisPoints = so.gameObject.transform.Find("VisibilityPoints").gameObject;
                    } else {
                        GameObject mesh = so.gameObject.transform.Find("mesh").gameObject;
                        mesh.transform.parent = topMesh.transform;

                        GameObject colliders = so.gameObject.transform.Find("Colliders").gameObject;
                        foreach (Transform t in colliders.GetComponentsInChildren<Transform>()) {
                            if (t != colliders.transform) {
                                t.parent = topColliders.transform;
                            }
                        }

                        GameObject trigColliders = so.gameObject.transform.Find("TriggerColliders").gameObject;
                        foreach (Transform t in trigColliders.GetComponentsInChildren<Transform>()) {
                            if (t != colliders.transform) {
                                t.parent = topTrigColliders.transform;
                            }
                        }

                        GameObject visPoints = so.gameObject.transform.Find("VisibilityPoints").gameObject;
                        foreach (Transform t in visPoints.GetComponentsInChildren<Transform>()) {
                            if (t != visPoints.transform) {
                                t.parent = topVisPoints.transform;
                            }
                        }

                        physicsSceneManager.UniqueIdToSimObjPhysics.Remove(so.UniqueID);
                        so.gameObject.SetActive(false);
                    }
                }
            }
            actionFinished(true);
        }

        public void RandomizeHideSeekObjects(ServerAction action) {
            System.Random rnd = new System.Random(action.randomSeed);

            //PhysicsSceneManager psm = GameObject.Find("PhysicsSceneManager").GetComponent<PhysicsSceneManager>();
            if (!physicsSceneManager.ToggleHideAndSeek(true)) {
                errorMessage = "Hide and Seek object reference not set, nothing to randomize.";
                actionFinished(false);
                return;
            }

            foreach (Transform child in physicsSceneManager.HideAndSeek.transform) {
                child.gameObject.SetActive(rnd.NextDouble() > action.removeProb);
            }
            physicsSceneManager.SetupScene();
            physicsSceneManager.ResetUniqueIdToSimObjPhysics();

            snapToGrid(); // This snapping seems necessary for some reason, really doesn't make any sense.
            actionFinished(true);
        }

        // Following code for calculating the volume of a mesh taken from
        // https://answers.unity.com/questions/52664/how-would-one-calculate-a-3d-mesh-volume-in-unity.html
        // and https://answers.unity.com/questions/52664/how-would-one-calculate-a-3d-mesh-volume-in-unity.html
        //  protected float SignedVolumeOfTriangle(Vector3 p1, Vector3 p2, Vector3 p3) {
        //     float v321 = p3.x * p2.y * p1.z;
        //     float v231 = p2.x * p3.y * p1.z;
        //     float v312 = p3.x * p1.y * p2.z;
        //     float v132 = p1.x * p3.y * p2.z;
        //     float v213 = p2.x * p1.y * p3.z;
        //     float v123 = p1.x * p2.y * p3.z;
        //     return (1.0f / 6.0f) * (-v321 + v231 + v312 - v132 - v213 + v123);
        // }
        // protected float VolumeOfMesh(Mesh mesh) {
        //     float volume = 0;
        //     Vector3[] vertices = mesh.vertices;
        //     int[] triangles = mesh.triangles;
        //     Debug.Log(vertices);
        //     Debug.Log(triangles);
        //     for (int i = 0; i < mesh.triangles.Length; i += 3)
        //     {
        //         Vector3 p1 = vertices[triangles[i + 0]];
        //         Vector3 p2 = vertices[triangles[i + 1]];
        //         Vector3 p3 = vertices[triangles[i + 2]];
        //         volume += SignedVolumeOfTriangle(p1, p2, p3);
        //     }
        //     return Mathf.Abs(volume);
        // }

        // public void VolumeOfObject(ServerAction action) {
        //     SimObjPhysics so = physicsSceneManager.UniqueIdToSimObjPhysics[action.uniqueId];
        //     foreach (MeshFilter meshFilter in so.GetComponentsInChildren<MeshFilter>()) {
        //         Mesh mesh = meshFilter.sharedMesh;
        //         float volume = VolumeOfMesh(mesh);
        //         string msg = "The volume of the mesh is " + volume + " cube units.";
        //         Debug.Log(msg);
        //     }
        // }

        // End code for calculating the volume of a mesh

        public void RandomlyOpenCloseObjects(ServerAction action) {
            System.Random rnd = new System.Random(action.randomSeed);
            List<CanOpen_Object> toInteractWith = new List<CanOpen_Object>();
            foreach (SimObjPhysics so in GameObject.FindObjectsOfType<SimObjPhysics>()) {
                CanOpen_Object coo = so.GetComponent<CanOpen_Object>();
                if (coo != null) {
                    if (rnd.NextDouble() < 0.5) {
                        if (!coo.isOpen) {
                            toInteractWith.Add(coo);
                        }

                    } else if (coo.isOpen) {
                        toInteractWith.Add(coo);
                    }
                }
            }
            StartCoroutine(InteractAndWait(toInteractWith));
        }

        public void GetApproximateVolume(ServerAction action) {
            if (physicsSceneManager.UniqueIdToSimObjPhysics.ContainsKey(action.uniqueId)) {
                SimObjPhysics so = physicsSceneManager.UniqueIdToSimObjPhysics[action.uniqueId];
                Quaternion oldRotation = so.transform.rotation;
                so.transform.rotation = Quaternion.identity;
                Bounds objBounds = new Bounds(
                    new Vector3(float.PositiveInfinity, float.PositiveInfinity, float.PositiveInfinity),
                    new Vector3(-float.PositiveInfinity, -float.PositiveInfinity, -float.PositiveInfinity)
                );
                bool hasActiveRenderer = false;
                foreach (Renderer r in so.GetComponentsInChildren<Renderer>()) {
                    if (r.enabled) {
                        hasActiveRenderer = true;
                        objBounds.Encapsulate(r.bounds);
                    }
                }
                if (!hasActiveRenderer) {
                    errorMessage = "Cannot get bounds for " + action.uniqueId + " as it has no attached (and active) renderers.";
                    actionFinished(false);
                    return;
                }
                so.transform.rotation = oldRotation;
                Vector3 diffs = objBounds.max - objBounds.min;
                actionFloatReturn = diffs.x * diffs.y * diffs.z;
#if UNITY_EDITOR
                Debug.Log("Volume is " + actionFloatReturn);
#endif
                actionFinished(true);
            } else {
                errorMessage = "Invalid objectId " + action.uniqueId;
                actionFinished(false);
            }
        }

        public void GetVolumeOfAllObjects(ServerAction action) {
            List<string> objectIds = new List<string>();
            List<float> volumes = new List<float>();
            foreach (SimObjPhysics so in FindObjectsOfType<SimObjPhysics>()) {
                Quaternion oldRotation = so.transform.rotation;
                so.transform.rotation = Quaternion.identity;
                Bounds objBounds = new Bounds(
                    new Vector3(float.PositiveInfinity, float.PositiveInfinity, float.PositiveInfinity),
                    new Vector3(-float.PositiveInfinity, -float.PositiveInfinity, -float.PositiveInfinity)
                );
                bool hasActiveRenderer = false;
                foreach (Renderer r in so.GetComponentsInChildren<Renderer>()) {
                    if (r.enabled) {
                        hasActiveRenderer = true;
                        objBounds.Encapsulate(r.bounds);
                    }
                }
                if (!hasActiveRenderer) {
                    continue;
                }
                so.transform.rotation = oldRotation;
                Vector3 diffs = objBounds.max - objBounds.min;

                objectIds.Add(so.UniqueID);
                volumes.Add(diffs.x * diffs.y * diffs.z);
            }
            actionStringsReturn = objectIds.ToArray();
            actionFloatsReturn = volumes.ToArray();
            actionFinished(true);
        }

        protected void changeObjectBlendMode(SimObjPhysics so, StandardShaderUtils.BlendMode bm, float alpha) {
            HashSet<MeshRenderer> renderersToSkip = new HashSet<MeshRenderer>();
            foreach (SimObjPhysics childSo in so.GetComponentsInChildren<SimObjPhysics>()) {
                if (!childSo.UniqueID.StartsWith("Drawer") &&
                    !childSo.UniqueID.Split('|') [0].EndsWith("Door") &&
                    so.UniqueID != childSo.UniqueID) {
                    foreach (MeshRenderer mr in childSo.GetComponentsInChildren<MeshRenderer>()) {
                        renderersToSkip.Add(mr);
                    }
                }
            }

            foreach (MeshRenderer r in so.gameObject.GetComponentsInChildren<MeshRenderer>() as MeshRenderer[]) {
                if (!renderersToSkip.Contains(r)) {
                    Material[] newMaterials = new Material[r.materials.Length];
                    for (int i = 0; i < newMaterials.Length; i++) {
                        newMaterials[i] = new Material(r.materials[i]);
                        StandardShaderUtils.ChangeRenderMode(newMaterials[i], bm);
                        Color color = newMaterials[i].color;
                        color.a = alpha;
                        newMaterials[i].color = color;
                    }
                    r.materials = newMaterials;
                }
            }
        }

        public void MakeObjectTransparent(ServerAction action) {
            if (physicsSceneManager.UniqueIdToSimObjPhysics.ContainsKey(action.uniqueId)) {
                changeObjectBlendMode(
                    physicsSceneManager.UniqueIdToSimObjPhysics[action.uniqueId],
                    StandardShaderUtils.BlendMode.Fade,
                    0.4f
                );
                actionFinished(true);
            } else {
                errorMessage = "Invalid objectId " + action.uniqueId;
                actionFinished(false);
            }
        }

        public void MakeObjectOpaque(ServerAction action) {
            if (physicsSceneManager.UniqueIdToSimObjPhysics.ContainsKey(action.uniqueId)) {
                changeObjectBlendMode(
                    physicsSceneManager.UniqueIdToSimObjPhysics[action.uniqueId],
                    StandardShaderUtils.BlendMode.Opaque,
                    1.0f
                );
                actionFinished(true);
            } else {
                errorMessage = "Invalid objectId " + action.uniqueId;
                actionFinished(false);
            }
        }

        public void UnmaskWalkable(ServerAction action) {
            GameObject walkableParent = GameObject.Find("WalkablePlanes");
            if (walkableParent != null) {
                foreach (GameObject go in GameObject.FindObjectsOfType<GameObject>()) {
                    unmaskGameObject(go);
                }
                foreach (Renderer r in walkableParent.GetComponentsInChildren<Renderer>()) {
                    r.enabled = false;
                }
            }
            actionFinished(true);
        }

        public void MaskWalkable(ServerAction action) {
            Material backgroundMaterial = new Material(Shader.Find("Unlit/Color"));
            backgroundMaterial.color = Color.green;

            foreach (GameObject go in GameObject.FindObjectsOfType<GameObject>()) {
                if (!ancestorHasName(go, "WalkablePlanes")) {
                    maskGameObject(go, backgroundMaterial);
                }
            }

            GameObject walkableParent = GameObject.Find("WalkablePlanes");
            if (walkableParent != null) {
                foreach (Renderer r in walkableParent.GetComponentsInChildren<Renderer>()) {
                    r.enabled = true;
                }
                actionFinished(true);
                return;
            }

            Vector3[] reachablePositions = getReachablePositions();
            walkableParent = new GameObject();
            walkableParent.name = "WalkablePlanes";
            GameObject topLevelObject = GameObject.Find("Objects");
            if (topLevelObject != null) {
                walkableParent.transform.parent = topLevelObject.transform;
            }

            int layerMask = 1 << 8;
            foreach (Vector3 p in reachablePositions) {
                RaycastHit hit;
                bool somethingHit = false;
                float y = 0f;
                for (int i = -1; i <= 1; i++) {
                    for (int j = -1; j <= 1; j++) {
                        Vector3 offset = new Vector3(i * 0.41f * gridSize, 0f, i * 0.41f * gridSize);
                        if (Physics.Raycast(p + offset, -transform.up, out hit, 10f, layerMask)) {
                            if (!somethingHit) {
                                y = hit.point.y;
                            } else {
                                y = Math.Max(y, hit.point.y);
                            }
                            somethingHit = true;
                        }
                    }
                }
                if (somethingHit) {
                    y += 0.01f;
                    y = Math.Max(y, 0.05f);
                    GameObject plane = Instantiate(
                        Resources.Load("BluePlane") as GameObject,
                        new Vector3(p.x, y, p.z),
                        Quaternion.identity
                    ) as GameObject;
                    plane.name = "WalkablePlane";
                    plane.transform.parent = walkableParent.transform;
                    plane.transform.localScale = new Vector3(gridSize * 0.1f, 0.1f, gridSize * 0.1f);
                }
            }
            actionFinished(true);
        }

        private IEnumerator CoverSurfacesWithHelper(
            int n,
            List<SimObjPhysics> newObjects,
            Vector3[] reachablePositions
        ) {
            Vector3[] initialPositions = new Vector3[newObjects.Count];
            int k = 0;
            bool[] deleted = new bool[newObjects.Count];
            foreach (SimObjPhysics so in newObjects) {
                initialPositions[k] = so.transform.position;
                deleted[k] = false;
                k++;
            }
            for (int i = 0; i < n; i++) {
                k = 0;
                foreach (SimObjPhysics so in newObjects) {
                    if (!deleted[k]) {
                        float dist = Vector3.Distance(initialPositions[k], so.transform.position);
                        if (dist > 0.5f) {
                            deleted[k] = true;
                            so.gameObject.SetActive(false);
                        }
                    }
                    k++;
                }
                yield return null;
            }

            HashSet<string> objectIdsContained = new HashSet<string>();
            foreach (SimObjPhysics so in physicsSceneManager.UniqueIdToSimObjPhysics.Values) {
                if (objectIsOfIntoType(so)) {
                    foreach (string id in so.Contains()) {
                        objectIdsContained.Add(id);
                    }
                }
            }

            Material redMaterial = (Material) Resources.Load("RED", typeof(Material));
            Material greenMaterial = (Material) Resources.Load("GREEN", typeof(Material));
            Collider[] fpsControllerColliders = GameObject.Find("FPSController").GetComponentsInChildren<Collider>();
            k = 0;
            foreach (SimObjPhysics so in newObjects) {
                if (!deleted[k]) {
                    so.GetComponentInChildren<Rigidbody>().isKinematic = true;
                    foreach (Collider c1 in so.GetComponentsInChildren<Collider>()) {
                        foreach (Collider c in fpsControllerColliders) {
                            Physics.IgnoreCollision(c, c1);
                        }
                    }
                    if (objectIdsContained.Contains(so.UniqueID)) {
                        MaskSimObj(so, greenMaterial);
                    } else {
                        MaskSimObj(so, redMaterial);
                    }
                    physicsSceneManager.AddToObjectsInScene(so);
                }
                k++;
            }

            HashSet<SimObjPhysics> visibleObjects = getAllItemsVisibleFromPositions(reachablePositions);
            foreach (SimObjPhysics so in newObjects) {
                if (so.gameObject.activeSelf && !visibleObjects.Contains(so)) {
                    so.gameObject.SetActive(false);
                    physicsSceneManager.UniqueIdToSimObjPhysics.Remove(so.UniqueID);
                }
            }

            actionFinished(true);
        }

        private void createCubeSurrounding(Bounds bounds) {
            Vector3 center = bounds.center;
            Vector3 max = bounds.max;
            Vector3 min = bounds.min;
            float size = 0.001f;
            float offset = 0.0f;
            min.y = Math.Max(-1.0f, min.y);
            center.y = (max.y + min.y) / 2;
            float xLen = max.x - min.x;
            float yLen = max.y - min.y;
            float zLen = max.z - min.z;

            // Top
            GameObject cube = Instantiate(
                Resources.Load("BlueCube") as GameObject,
                new Vector3(center.x, max.y + offset + size / 2, center.z),
                Quaternion.identity
            ) as GameObject;
            cube.transform.localScale = new Vector3(xLen + 2 * (size + offset), size, zLen + 2 * (size + offset));

            // Bottom
            cube = Instantiate(
                Resources.Load("BlueCube") as GameObject,
                new Vector3(center.x, min.y - offset - size / 2, center.z),
                Quaternion.identity
            ) as GameObject;
            cube.transform.localScale = new Vector3(xLen + 2 * (size + offset), size, zLen + 2 * (size + offset));

            // z min
            cube = Instantiate(
                Resources.Load("BlueCube") as GameObject,
                new Vector3(center.x, center.y, min.z - offset - size / 2),
                Quaternion.identity
            ) as GameObject;
            cube.transform.localScale = new Vector3(xLen + 2 * (size + offset), yLen + 2 * offset, size);

            // z max
            cube = Instantiate(
                Resources.Load("BlueCube") as GameObject,
                new Vector3(center.x, center.y, max.z + offset + size / 2),
                Quaternion.identity
            ) as GameObject;
            cube.transform.localScale = new Vector3(xLen + 2 * (size + offset), yLen + 2 * offset, size);

            // x min
            cube = Instantiate(
                Resources.Load("BlueCube") as GameObject,
                new Vector3(min.x - offset - size / 2, center.y, center.z),
                Quaternion.identity
            ) as GameObject;
            cube.transform.localScale = new Vector3(size, yLen + 2 * offset, zLen + 2 * offset);

            // x max
            cube = Instantiate(
                Resources.Load("BlueCube") as GameObject,
                new Vector3(max.x + offset + size / 2, center.y, center.z),
                Quaternion.identity
            ) as GameObject;
            cube.transform.localScale = new Vector3(size, yLen + 2 * offset, zLen + 2 * offset);
        }

        private List<RaycastHit> RaycastWithRepeatHits(
            Vector3 origin, Vector3 direction, float maxDistance, int layerMask
        ) {
            List<RaycastHit> hits = new List<RaycastHit>();
            RaycastHit hit;
            bool didHit = Physics.Raycast(origin, direction, out hit, maxDistance, layerMask);
            while (didHit) {
                hits.Add(hit);
                origin = hit.point + direction / 100f;
                hit = new RaycastHit();
                didHit = Physics.Raycast(origin, direction, out hit, maxDistance, layerMask);
            }
            return hits;
        }

        public void setAllObjectsToMaterial(Material material) {
            GameObject go = GameObject.Find("Lighting");
            if (go != null) {
                go.SetActive(false);
            }
            foreach (Renderer r in GameObject.FindObjectsOfType<Renderer>()) {
                bool disableRenderer = false;
                foreach (Material m in r.materials) {
                    if (m.name.Contains("LightRay")) {
                        disableRenderer = true;
                        break;
                    }
                }
                if (disableRenderer) {
                    r.enabled = false;
                } else {
                    Material[] newMaterials = new Material[r.materials.Length];
                    for (int i = 0; i < newMaterials.Length; i++) {
                        newMaterials[i] = material;
                    }
                    r.materials = newMaterials;
                }
            }
            foreach (Light l in GameObject.FindObjectsOfType<Light>()) {
                l.enabled = false;
            }
            RenderSettings.ambientMode = AmbientMode.Flat;
            RenderSettings.ambientLight = Color.white;
        }

        public void SetAllObjectsToBlueUnlit(ServerAction action) {
            setAllObjectsToMaterial((Material) Resources.Load("BLUE", typeof(Material)));
            actionFinished(true);
        }
        public void SetAllObjectsToBlueStandard(ServerAction action) {
            setAllObjectsToMaterial((Material) Resources.Load("BLUE_standard", typeof(Material)));
            actionFinished(true);
        }

        public void EnableFog(ServerAction action) {
            GlobalFog gf = m_Camera.GetComponent<GlobalFog>();
            gf.enabled = true;
            gf.heightFog = false;
            gf.useRadialDistance = true;
            RenderSettings.fog = true;
            RenderSettings.fogMode = FogMode.Linear;
            RenderSettings.fogStartDistance = 0.0f;
            RenderSettings.fogEndDistance = action.z;
            RenderSettings.fogColor = Color.white;
            actionFinished(true);
        }

        public void DisableFog(ServerAction action) {
            m_Camera.GetComponent<GlobalFog>().enabled = false;
            RenderSettings.fog = false;
            actionFinished(true);
        }

        public void ColorSurfaceColorObjectsByDistance(ServerAction action) {
            GameObject surfaceCoverObjects = GameObject.Find("SurfaceCoverObjects");

            HashSet<string> objectIdsContained = new HashSet<string>();
            foreach (SimObjPhysics so in physicsSceneManager.UniqueIdToSimObjPhysics.Values) {
                if (objectIsOfIntoType(so)) {
                    foreach (string id in so.Contains()) {
                        objectIdsContained.Add(id);
                    }
                }
            }

            foreach (SimObjPhysics sop in surfaceCoverObjects.GetComponentsInChildren<SimObjPhysics>()) {
                Material newMaterial;
                float minRed = 0.0f;
                float minGreen = 0.0f;
                newMaterial = new Material(Shader.Find("Unlit/Color"));
                if (objectIdsContained.Contains(sop.UniqueID)) {
                    minGreen = 1.0f;
                } else {
                    minRed = 1.0f;
                }

                Vector3 closestPoint = closestPointToObject(sop);
                closestPoint = new Vector3(closestPoint.x, 0f, closestPoint.z);
                Vector3 tmp = new Vector3(transform.position.x, 0f, transform.position.z);

                float min = Math.Min(Vector3.Distance(closestPoint, tmp) / action.z, 1.0f);
                newMaterial.color = new Color(
                    Math.Max(minRed, min),
                    Math.Max(minGreen, min),
                    min,
                    1.0f
                );
                MaskSimObj(sop, newMaterial);
            }

            actionFinished(true);
        }

        public void CoverSurfacesWith(ServerAction action) {
            string prefab = action.objectType;
            int objectVariation = action.objectVariation;
            Vector3[] reachablePositions = getReachablePositions();

            Bounds b = sceneBounds;
            b.min = new Vector3(
                Math.Max(b.min.x, transform.position.x - 7),
                Math.Max(b.min.y, transform.position.y - 1.3f),
                Math.Max(b.min.z, transform.position.z - 7)
            );
            b.max = new Vector3(
                Math.Min(b.max.x, transform.position.x + 7),
                Math.Min(b.max.y, transform.position.y + 3),
                Math.Min(b.max.z, transform.position.z + 7)
            );
            createCubeSurrounding(b);

            float yMax = b.max.y - 0.2f;
            float xRoomSize = b.max.x - b.min.x;
            float zRoomSize = b.max.z - b.min.z;
            InstantiatePrefabTest script = physicsSceneManager.GetComponent<InstantiatePrefabTest>();
            SimObjPhysics objForBounds = script.SpawnObject(prefab, false, objectVariation, new Vector3(0.0f, b.max.y + 10.0f, 0.0f), transform.eulerAngles, false, true);

            Bounds objBounds = new Bounds(
                new Vector3(float.PositiveInfinity, float.PositiveInfinity, float.PositiveInfinity),
                new Vector3(-float.PositiveInfinity, -float.PositiveInfinity, -float.PositiveInfinity)
            );
            foreach (Renderer r in objForBounds.GetComponentsInChildren<Renderer>()) {
                objBounds.Encapsulate(r.bounds);
            }
            Vector3 objCenterRelPos = objBounds.center - objForBounds.transform.position;
            Vector3 yOffset = new Vector3(
                0f,
                0.01f + objForBounds.transform.position.y - objBounds.min.y,
                0f
            );
            objForBounds.gameObject.SetActive(false);

            float xExtent = objBounds.max.x - objBounds.min.x;
            float yExtent = objBounds.max.y - objBounds.min.y;
            float zExtent = objBounds.max.z - objBounds.min.z;
            float xStepSize = Math.Max(Math.Max(xExtent, 0.1f), action.x);
            float zStepSize = Math.Max(Math.Max(zExtent, 0.1f), action.z);
            int numXSteps = (int) (xRoomSize / xStepSize);
            int numZSteps = (int) (zRoomSize / zStepSize);
            // float xTmp = -0.153f;
            // float zTmp = -3f;
            List<SimObjPhysics> newObjects = new List<SimObjPhysics>();

            var xsToTry = new List<float>();
            var zsToTry = new List<float>();
            // xsToTry.Add(-0.1253266f);
            // zsToTry.Add(1.159979f);
            foreach (GameObject go in Resources.FindObjectsOfTypeAll<GameObject>()) {
                if (go.name == "ReceptacleTriggerBox") {
                    Vector3 receptCenter = go.transform.position;
                    xsToTry.Add(receptCenter.x);
                    zsToTry.Add(receptCenter.z);
                }
            }
            for (int i = 0; i < numXSteps; i++) {
                float x = b.min.x + (0.5f + i) * xStepSize;
                for (int j = 0; j < numZSteps; j++) {
                    float z = b.min.z + (0.5f + j) * zStepSize;
                    xsToTry.Add(x);
                    zsToTry.Add(z);
                }
            }
            var xsToTryArray = xsToTry.ToArray();
            var zsToTryArray = zsToTry.ToArray();

            int layerMask = 1 << 8;
            for (int i = 0; i < xsToTryArray.Length; i++) {
                float xPos = xsToTryArray[i];
                float zPos = zsToTryArray[i];

                List<RaycastHit> hits = RaycastWithRepeatHits(
                    new Vector3(xPos, yMax, zPos),
                    new Vector3(0.0f, -1.0f, 0.0f),
                    10f,
                    layerMask
                );
                int k = -1;
                foreach (RaycastHit hit in hits) {
                    if (b.Contains(hit.point) &&
                        hit.point.y < transform.position.y + 1.2f &&
                        hit.point.y >= transform.position.y - 1.1f &&
                        !AnythingAbovePositionIgnoreObject(
                            hit.point + new Vector3(0f, -0.01f, 0f),
                            0.02f,
                            layerMask,
                            hit.collider.transform.gameObject)
                    ) {
                        SimObjPhysics hitSimObj = hit.transform.gameObject.GetComponent<SimObjPhysics>();
                        if (hitSimObj == null || hitSimObj.UniqueID.Split('|') [0] != prefab) {
                            Vector3 halfExtents = new Vector3(xExtent / 2.1f, yExtent / 2.1f, zExtent / 2.1f);
                            Vector3 center = hit.point + objCenterRelPos + yOffset;
                            Collider[] colliders = Physics.OverlapBox(center, halfExtents, Quaternion.identity, layerMask);
                            if (colliders.Length == 0) {
                                k++;
                                SimObjPhysics newObj = script.SpawnObject(prefab, false, objectVariation, center - objCenterRelPos, transform.eulerAngles, false, true);
                                if (prefab == "Cup") {
                                    foreach (Collider c in newObj.GetComponentsInChildren<Collider>()) {
                                        c.enabled = false;
                                    }
                                    newObj.GetComponentInChildren<Renderer>().gameObject.AddComponent<BoxCollider>();
                                }
                                newObjects.Add(newObj);
                            }
                        }
                    }
                }
            }
            GameObject topLevelObject = GameObject.Find("Objects");
            GameObject newTopLevelObject = new GameObject("SurfaceCoverObjects");
            newTopLevelObject.transform.parent = topLevelObject.transform;
            foreach (SimObjPhysics sop in newObjects) {
                sop.gameObject.transform.parent = newTopLevelObject.transform;
            }
            StartCoroutine(CoverSurfacesWithHelper(100, newObjects, reachablePositions));
        }

        private IEnumerator SpamObjectsInRoomHelper(int n, List<SimObjPhysics> newObjects) {
            for (int i = 0; i < n; i++) {
                yield return null;
            }

            Collider[] fpsControllerColliders = GameObject.Find("FPSController").GetComponentsInChildren<Collider>();
            foreach (SimObjPhysics so in newObjects) {
                so.GetComponentInChildren<Rigidbody>().isKinematic = true;
                foreach (Collider c1 in so.GetComponentsInChildren<Collider>()) {
                    foreach (Collider c in fpsControllerColliders) {
                        Physics.IgnoreCollision(c, c1);
                    }
                }
                physicsSceneManager.UniqueIdToSimObjPhysics[so.UniqueID] = so;
            }

            actionFinished(true);
        }
        public void SpamObjectsInRoom(ServerAction action) {
            UnityEngine.Random.InitState(action.randomSeed);

            string[] objectTypes = {
                "Bread",
                "Cup",
                "Footstool",
                "Knife",
                "Plunger",
                "Tomato",
            };
            int numObjectVariations = 3;

            Bounds b = sceneBounds;
            b.min = new Vector3(
                Math.Max(b.min.x, transform.position.x - 7),
                Math.Max(b.min.y, transform.position.y - 1.3f),
                Math.Max(b.min.z, transform.position.z - 7)
            );
            b.max = new Vector3(
                Math.Min(b.max.x, transform.position.x + 7),
                Math.Min(b.max.y, transform.position.y + 3),
                Math.Min(b.max.z, transform.position.z + 7)
            );

            float yMax = b.max.y - 0.2f;
            InstantiatePrefabTest script = physicsSceneManager.GetComponent<InstantiatePrefabTest>();

            List<Bounds> objsBounds = new List<Bounds>();
            List<Vector3> objsCenterRelPos = new List<Vector3>();
            List<Vector3> yOffsets = new List<Vector3>();
            float offset = 10f;
            foreach (string objType in objectTypes) {
                for (int i = 1; i < numObjectVariations; i++) {
                    SimObjPhysics objForBounds = script.SpawnObject(
                        objType,
                        false,
                        i,
                        new Vector3(0.0f, b.max.y + offset, 0.0f),
                        transform.eulerAngles,
                        false,
                        true
                    );
                    offset += 1.0f;

                    Bounds objBounds = new Bounds(
                        new Vector3(float.PositiveInfinity, float.PositiveInfinity, float.PositiveInfinity),
                        new Vector3(-float.PositiveInfinity, -float.PositiveInfinity, -float.PositiveInfinity)
                    );
                    foreach (Renderer r in objForBounds.GetComponentsInChildren<Renderer>()) {
                        objBounds.Encapsulate(r.bounds);
                    }

                    objsBounds.Add(objBounds);
                    objsCenterRelPos.Add(objBounds.center - objForBounds.transform.position);
                    yOffsets.Add(
                        new Vector3(
                            0f,
                            0.01f + objForBounds.transform.position.y - objBounds.min.y,
                            0f
                        )
                    );
                    objForBounds.gameObject.SetActive(false);
                }
            }

            var xsToTry = new List<float>();
            var zsToTry = new List<float>();
            foreach (GameObject go in Resources.FindObjectsOfTypeAll<GameObject>()) {
                if (go.name == "ReceptacleTriggerBox") {
                    BoxCollider bc = go.GetComponent<BoxCollider>();
                    Bounds bcb = bc.bounds;
                    xsToTry.Add(bcb.center.x);
                    zsToTry.Add(bcb.center.z);
                    for (int i = 0; i < 5; i++) {
                        xsToTry.Add((bcb.max.x - bcb.min.x) * UnityEngine.Random.value + bcb.min.x);
                        zsToTry.Add((bcb.max.z - bcb.min.z) * UnityEngine.Random.value + bcb.min.z);
                    }
                }
            }
            for (int i = 0; i < 1000; i++) {
                xsToTry.Add((b.max.x - b.min.x) * UnityEngine.Random.value + b.min.x);
                zsToTry.Add((b.max.z - b.min.z) * UnityEngine.Random.value + b.min.z);
            }
            var xsToTryArray = xsToTry.ToArray();
            // var zsToTryArray = zsToTry.ToArray();

            List<SimObjPhysics> newObjects = new List<SimObjPhysics>();
            int layerMask = 1 << 8;
            // int attempts = 0;
            for (int i = 0; i < xsToTryArray.Length; i++) {
                if (newObjects.Count >= 100) {
                    break;
                }
                float xPos = (b.max.x - b.min.x) * UnityEngine.Random.value + b.min.x;
                float zPos = (b.max.z - b.min.z) * UnityEngine.Random.value + b.min.z;

                int objectInd = UnityEngine.Random.Range(0, objectTypes.Length);
                int objectVar = UnityEngine.Random.Range(1, numObjectVariations);

                List<RaycastHit> hits = RaycastWithRepeatHits(
                    new Vector3(xPos, yMax, zPos),
                    new Vector3(0.0f, -1.0f, 0.0f),
                    10f,
                    layerMask
                );

                foreach (RaycastHit hit in hits) {
                    Bounds ob = objsBounds[objectInd];
                    Vector3 randRotation = new Vector3(0.0f, 0.0f, 0.0f);
                    if (UnityEngine.Random.value < 0.5f) {
                        randRotation = new Vector3(UnityEngine.Random.value * 360f, UnityEngine.Random.value * 360f, UnityEngine.Random.value * 360f);
                    }

                    // Debug.Log(UnityEngine.Random.rotationUniform.ToEulerAngles());
                    SimObjPhysics newObj = script.SpawnObject(
                        objectTypes[objectInd],
                        false,
                        objectVar,
                        hit.point + new Vector3(0f, ob.extents.y + 0.05f, 0f) - objsCenterRelPos[objectInd],
                        randRotation,
                        // UnityEngine.Random.rotationUniform.ToEulerAngles(),
                        // transform.eulerAngles, 
                        false,
                        false
                    );
                    if (newObj == null) {
                        newObj = script.SpawnObject(
                            objectTypes[objectInd],
                            false,
                            objectVar,
                            hit.point + new Vector3(0f, Math.Max(ob.extents.z, Math.Max(ob.extents.x, ob.extents.y)) + 0.05f, 0f) - objsCenterRelPos[objectInd],
                            randRotation,
                            // UnityEngine.Random.rotationUniform.ToEulerAngles(),
                            // transform.eulerAngles, 
                            false,
                            false
                        );
                    }
                    if (newObj != null) {
                        newObjects.Add(newObj);
                    }
                    if (newObj != null && objectTypes[objectInd] == "Cup") {
                        foreach (Collider c in newObj.GetComponentsInChildren<Collider>()) {
                            c.enabled = false;
                        }
                        newObj.GetComponentInChildren<Renderer>().gameObject.AddComponent<BoxCollider>();
                    }
                }
            }

            StartCoroutine(SpamObjectsInRoomHelper(100, newObjects));
        }

        //remove a given sim object from the scene. Pass in the object's uniqueID string to remove it.
        public void RemoveFromScene(ServerAction action) {
            //pass name of object in from action.uniqueId
            if (action.uniqueId == null) {
                errorMessage = "objectId required for OpenObject";
                actionFinished(false);
                return;
            }

            //see if the object exists in this scene
            if (physicsSceneManager.UniqueIdToSimObjPhysics.ContainsKey(action.uniqueId)) {
                physicsSceneManager.UniqueIdToSimObjPhysics[action.uniqueId].transform.gameObject.SetActive(false);
                physicsSceneManager.SetupScene();
                actionFinished(true);
                return;
            }

            errorMessage = action.uniqueId + " could not be found in this scene, so it can't be removed";
            actionFinished(false);
        }

        public void SliceObject(ServerAction action) {
            //pass name of object in from action.uniqueId
            if (action.uniqueId == null) {
                errorMessage = "objectId required for SliceObject";
                actionFinished(false);
                return;
            }

            SimObjPhysics target = null;

            if (action.forceAction) {
                action.forceVisible = true;
            }

            foreach (SimObjPhysics sop in VisibleSimObjs(action)) {
                target = sop;
            }

            //we found it!
            if (target) {

                if(ItemInHand != null) {
                    if(target.transform == ItemInHand.transform) {
                        errorMessage = "target object cannot be sliced if it is in the agent's hand";
                        actionFinished(false);
                        return;
                    }
                }

                if (target.GetComponent<SimObjPhysics>().DoesThisObjectHaveThisSecondaryProperty(SimObjSecondaryProperty.CanBeSliced)) {
                    target.GetComponent<SliceObject>().Slice();
                    actionFinished(true);
                    return;
                } else {
                    errorMessage = target.transform.name + " Does not have the CanBeSliced property!";
                    actionFinished(false);
                    return;
                }
            }

            //target not found in currently visible objects, report not found
            else {
                errorMessage = "object not found: " + action.uniqueId;
                actionFinished(false);
            }
        }
    
        public void BreakObject(ServerAction action)
        {
            //pass name of object in from action.uniqueId
            if (action.uniqueId == null) {
                errorMessage = "objectId required for BreakObject";
                actionFinished(false);
                return;
            }

            SimObjPhysics target = null;

            if (action.forceAction) {
                action.forceVisible = true;
            }

            foreach (SimObjPhysics sop in VisibleSimObjs(action)) {
                target = sop;
            }

            //we found it!
            if (target) 
            {
                if (target.GetComponent<SimObjPhysics>().DoesThisObjectHaveThisSecondaryProperty(SimObjSecondaryProperty.CanBreak)) 
                {
                    SimObjPhysics targetsop = target.GetComponent<SimObjPhysics>();
                    //if the object is in the agent's hand, we need to reset the agent hand booleans and other cleanup as well
                    if(targetsop.isInAgentHand)
                    {                      
                        //if the target is also a Receptacle, drop contained objects first
                        if(targetsop.DoesThisObjectHaveThisSecondaryProperty(SimObjSecondaryProperty.Receptacle))
                        {
                            //drop contained objects as well
                            DropContainedObjects(targetsop);
                        }

                        targetsop.isInAgentHand = false;
                        ItemInHand = null;
                        DefaultAgentHand();
                        //ok now we are ready to break go go go
                    }

                    target.GetComponentInChildren<Break>().BreakObject(null);
                    actionFinished(true);
                    return;
                }

                else 
                {
                    errorMessage = target.transform.name + " does not have the CanBreak property!!";
                    actionFinished(false);
                    return;
                }
            }

            //target not found in currently visible objects, report not found
            else {
                errorMessage = "object not found: " + action.uniqueId;
                actionFinished(false);
            }
        }

        public void DirtyObject(ServerAction action)
        {
            //pass name of object in from action.uniqueId
            if (action.uniqueId == null) 
            {
                errorMessage = "objectId required for DirtyObject action";
                actionFinished(false);
                return;
            } 

            SimObjPhysics target = null;

            if (action.forceAction) 
            {
                action.forceVisible = true;
            }

            foreach (SimObjPhysics sop in VisibleSimObjs(action)) 
            {
                target = sop;
            }

            if(target)
            {
                if(target.GetComponent<SimObjPhysics>().DoesThisObjectHaveThisSecondaryProperty(SimObjSecondaryProperty.CanBeDirty))
                {
                    Dirty dirt = target.GetComponent<Dirty>();
                    if(dirt.IsDirty() == false)
                    {
                        dirt.ToggleCleanOrDirty();
                        actionFinished(true);
                        return;
                    }

                    else
                    {
                        errorMessage = target.transform.name + " is already dirty!";
                        actionFinished(false);
                        return;
                    }
                }
            
                else 
                {
                    errorMessage = target.transform.name + " does not have CanBeDirty property!";
                    actionFinished(false);
                    return;
                }
            }

            else
            {
                errorMessage = "object not found: " + action.uniqueId;
                actionFinished(false);
            }
        }

        public void CleanObject(ServerAction action)
        {
            //pass name of object in from action.uniqueId
            if (action.uniqueId == null) 
            {
                errorMessage = "objectId required for CleanObject action";
                actionFinished(false);
                return;
            }

            SimObjPhysics target = null;

            if (action.forceAction) 
            {
                action.forceVisible = true;
            }

            foreach (SimObjPhysics sop in VisibleSimObjs(action)) 
            {
                target = sop;
            }

            if(target)
            {
                if(target.GetComponent<SimObjPhysics>().DoesThisObjectHaveThisSecondaryProperty(SimObjSecondaryProperty.CanBeDirty))
                {
                    Dirty dirt = target.GetComponent<Dirty>();
                    if(dirt.IsDirty())
                    {
                        dirt.ToggleCleanOrDirty();
                        actionFinished(true);
                        return;
                    }

                    else
                    {
                        errorMessage = target.transform.name + " is already Clean!";
                        actionFinished(false);
                        return;
                    }
                }

                else 
                {
                    errorMessage = target.transform.name + " does not have dirtyable property!";
                    actionFinished(false);
                    return;
                }
            }

            else
            {
                errorMessage = "object not found: " + action.uniqueId;
                actionFinished(false);
            }
        }

        //fill an object with a liquid specified by action.fillLiquid - coffee, water, soap, wine, etc
        public void FillObjectWithLiquid(ServerAction action)
        {
            //pass name of object in from action.uniqueId
            if (action.uniqueId == null) 
            {
                errorMessage = "objectId required for FillObject action";
                actionFinished(false);
                return;
            }

            if(action.fillLiquid == null)
            {
                errorMessage = "Missing Liquid string for FillObject action";
                actionFinished(false);
            }

            SimObjPhysics target = null;

            if (action.forceAction) 
            {
                action.forceVisible = true;
            }

            foreach (SimObjPhysics sop in VisibleSimObjs(action)) 
            {
                target = sop;
            }

            if(target)
            {
                if(target.GetComponent<SimObjPhysics>().DoesThisObjectHaveThisSecondaryProperty(SimObjSecondaryProperty.CanBeFilled))
                {
                    Fill fil = target.GetComponent<Fill>();

                    //if the passed in liquid string is not valid
                    if(!fil.Liquids.ContainsKey(action.fillLiquid))
                    {
                        errorMessage = action.fillLiquid + " is not a valid Liquid Type";
                        actionFinished(false);
                        return;
                    }

                    //make sure object is empty
                    if(!fil.IsFilled())
                    {
                        if(fil.FillObject(action.fillLiquid))
                        {
                            actionFinished(true);
                            return;
                        }

                        else
                        {
                            actionFinished(false);
                            errorMessage = target.transform.name + " cannot be filled with " + action.fillLiquid;
                            return;
                        }

                    }

                    else
                    {
                        errorMessage = target.transform.name + " is already Filled!";
                        actionFinished(false);
                        return;
                    }
                }

                else 
                {
                    errorMessage = target.transform.name + " does not have CanBeFilled property!";
                    actionFinished(false);
                    return;
                }
            }

            else
            {
                errorMessage = "object not found: " + action.uniqueId;
                actionFinished(false);
            }
        }

        public void EmptyLiquidFromObject(ServerAction action)
        {
            //pass name of object in from action.uniqueId
            if (action.uniqueId == null) 
            {
                errorMessage = "objectId required for EmptyLiquidFromObject action";
                actionFinished(false);
                return;
            }

            SimObjPhysics target = null;

            if (action.forceAction) 
            {
                action.forceVisible = true;
            }

            foreach (SimObjPhysics sop in VisibleSimObjs(action)) 
            {
                target = sop;
            }

            if(target)
            {
                if(target.GetComponent<SimObjPhysics>().DoesThisObjectHaveThisSecondaryProperty(SimObjSecondaryProperty.CanBeFilled))
                {
                    Fill fil = target.GetComponent<Fill>();

                    if(fil.IsFilled())
                    {
                        fil.EmptyObject();
                        actionFinished(true);
                        return;
                    }

                    else
                    {
                        errorMessage = "object already empty";
                        actionFinished(false);
                        return;
                    }
                }

                else 
                {
                    errorMessage = target.transform.name + " does not have CanBeFilled property!";
                    actionFinished(false);
                    return;
                }
            }

            else
            {
                errorMessage = "object not found: " + action.uniqueId;
                actionFinished(false);
            }
        }

        //use up the contents of this object (toilet paper, paper towel, tissue box, etc).
        public void UseUpObject(ServerAction action)
        {
            //pass name of object in from action.uniqueId
            if (action.uniqueId == null) 
            {
                Debug.Log("Hey, actually give me an object ID to open, yeah?");
                errorMessage = "objectId required for UseUpObject action";
                actionFinished(false);
                return;
            }

            SimObjPhysics target = null;

            if (action.forceAction) 
            {
                action.forceVisible = true;
            }

            foreach (SimObjPhysics sop in VisibleSimObjs(action)) 
            {
                target = sop;
            }

            if(target)
            {
                if(target.GetComponent<SimObjPhysics>().DoesThisObjectHaveThisSecondaryProperty(SimObjSecondaryProperty.CanBeUsedUp))
                {
                    UsedUp u = target.GetComponent<UsedUp>();

                    //make sure object is not already used up
                    if(!u.isUsedUp)
                    {
                        u.UseUp();
                        actionFinished(true);
                        return;
                    }

                    else
                    {
                        errorMessage = "object already used up!";
                        //Debug.Log(errorMessage);
                        actionFinished(false);
                        return;
                    }
                }

                else 
                {
                    errorMessage = target.transform.name + " does not have CanBeUsedUp property!";
                    actionFinished(false);
                    return;
                }
            }

            else
            {
                errorMessage = "object not found: " + action.uniqueId;
                actionFinished(false);
            }
        }
        protected bool objectIsOfIntoType(SimObjPhysics so) {
            return so.ReceptacleTriggerBoxes != null &&
                so.ReceptacleTriggerBoxes.Length != 0 &&
                !so.UniqueID.Contains("Table") && // Don't include table tops, counter tops, etc.
                !so.UniqueID.Contains("Counter") &&
                !so.UniqueID.Contains("Top") &&
                !so.UniqueID.Contains("Burner") &&
                !so.UniqueID.Contains("Chair") &&
                !so.UniqueID.Contains("Sofa") &&
                !so.UniqueID.Contains("Shelf") &&
                !so.UniqueID.Contains("Ottoman");
        }

        public void ToggleColorIntoTypeReceptacleFloors(ServerAction action) {
            GameObject go = GameObject.Find("IntoObjectFloorPlanes");
            if (go != null) {
                foreach (Renderer r in go.GetComponentsInChildren<Renderer>()) {
                    r.enabled = !r.enabled;
                }
                actionFinished(true);
                return;
            }

            GameObject newParent = new GameObject();
            newParent.name = "IntoObjectFloorPlanes";
            GameObject topLevelObject = GameObject.Find("Objects");
            if (topLevelObject != null) {
                newParent.transform.parent = topLevelObject.transform;
            }

            int layerMask = 1 << 8;
            foreach (SimObjPhysics so in physicsSceneManager.UniqueIdToSimObjPhysics.Values) {
                if (objectIsOfIntoType(so)) {
                    foreach (GameObject rtb in so.ReceptacleTriggerBoxes) {
                        Quaternion oldRotation = rtb.transform.rotation;
                        Vector3 euler = oldRotation.eulerAngles;

                        rtb.transform.rotation = Quaternion.Euler(new Vector3(euler.x, 0f, euler.z));
                        BoxCollider bc = rtb.GetComponent<BoxCollider>();
                        Bounds b = bc.bounds;
                        rtb.transform.rotation = oldRotation;

                        HashSet<float> yOffsets = new HashSet<float>();
                        yOffsets.Add(b.extents.y - 0.01f);
                        for (int i = -1; i <= 1; i++) {
                            for (int j = -1; j <= 1; j++) {
                                Vector3 start = b.center + new Vector3(i * b.extents.x / 3f, b.extents.y - 0.001f, j * b.extents.z / 3f);
                                foreach (RaycastHit hit in Physics.RaycastAll(start, -transform.up, 10f, layerMask)) {
                                    if (NormalIsApproximatelyUp(hit.normal) &&
                                        ancestorSimObjPhysics(hit.transform.gameObject) == so) {
                                        yOffsets.Add((float) Math.Round(hit.distance - b.extents.y - 0.005f, 3));
                                    }
                                }
                            }
                        }

                        foreach (float yOffset in yOffsets) {
                            GameObject plane = Instantiate(
                                Resources.Load("BluePlane") as GameObject,
                                new Vector3(0f, 0f, 0f),
                                Quaternion.identity
                            ) as GameObject;
                            plane.transform.parent = newParent.transform;
                            plane.transform.localScale = 0.1f * 2f * b.extents;
                            plane.transform.rotation = Quaternion.Euler(new Vector3(0f, euler.y, 0f)); //oldRotation;
                            plane.transform.position = bc.bounds.center + new Vector3(0f, -yOffset, 0f);
                        }
                    }
                }
            }
            actionFinished(true);
        }

#if UNITY_EDITOR

        // Taken from https://answers.unity.com/questions/1144378/copy-to-clipboard-with-a-button-unity-53-solution.html
        public static void CopyToClipboard(string s) {
            TextEditor te = new TextEditor();
            te.text = s;
            te.SelectAll();
            te.Copy();
        }

        //used to show what's currently visible on the top left of the screen
        void OnGUI() {
            if (VisibleSimObjPhysics != null) {
                if (VisibleSimObjPhysics.Length > 10) {
                    int horzIndex = -1;
                    GUILayout.BeginHorizontal();
                    foreach (SimObjPhysics o in VisibleSimObjPhysics) {
                        horzIndex++;
                        if (horzIndex >= 3) {
                            GUILayout.EndHorizontal();
                            GUILayout.BeginHorizontal();
                            horzIndex = 0;
                        }
                        GUILayout.Button(o.UniqueID, UnityEditor.EditorStyles.miniButton, GUILayout.MaxWidth(200f));
                    }

                    GUILayout.EndHorizontal();
                } else {
                    //Plane[] planes = GeometryUtility.CalculateFrustumPlanes(m_Camera);

                    //int position_number = 0;
                    foreach (SimObjPhysics o in VisibleSimObjPhysics) {
                        string suffix = "";
                        // Bounds bounds = new Bounds(o.gameObject.transform.position, new Vector3(0.05f, 0.05f, 0.05f));
                        // if (GeometryUtility.TestPlanesAABB(planes, bounds)) {
                        //     //position_number += 1;

                        //     //if (o.GetComponent<SimObj>().Manipulation == SimObjManipProperty.Inventory)
                        //     //    suffix += " VISIBLE: " + "Press '" + position_number + "' to pick up";

                        //     //else
                        //     //suffix += " VISIBLE";
                        //     //if(!IgnoreInteractableFlag)
                        //     //{
                        //     // if (o.isInteractable == true)
                        //     // {
                        //     //     suffix += " INTERACTABLE";
                        //     // }
                        //     //}

                        // }

                        if (GUILayout.Button(o.UniqueID + suffix, UnityEditor.EditorStyles.miniButton, GUILayout.MinWidth(100f))) {
                            CopyToClipboard(o.UniqueID);
                        }
                    }
                }
            }
        }
#endif
    }

}<|MERGE_RESOLUTION|>--- conflicted
+++ resolved
@@ -4450,11 +4450,10 @@
                         soprb.collisionDetectionMode = CollisionDetectionMode.Discrete;
                         soprb.isKinematic = true;
                         sop.transform.SetParent(target.transform);
-<<<<<<< HEAD
-=======
+
                         //used to reference objects in the receptacle that is being picked up without having to search through all children
->>>>>>> 35ea780f
                         target.AddToContainedObjectReferences(sop);
+                        
                         target.GetComponent<SimObjPhysics>().isInAgentHand = true;//agent hand flag
                         
                     }
