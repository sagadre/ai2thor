--- conflicted
+++ resolved
@@ -99,12 +99,8 @@
                 }
             }            
 
-<<<<<<< HEAD
             initiallyReachablePositions = getReachablePositions();
             base.actionComplete = true;
-=======
-			actionFinished(true);
->>>>>>> 490e9536
         }
 
 		public GameObject WhatAmIHolding()
@@ -1940,11 +1936,7 @@
                         StartCoroutine(InteractAndWait(null, codd));
                     }
 				}
-<<<<<<< HEAD
-=======
-
-                //print("Happens");
->>>>>>> 490e9536
+
 			}
 
             //target not found in currently visible objects, report not found
