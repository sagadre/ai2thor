﻿// Copyright Allen Institute for Artificial Intelligence 2017

using System;
using System.IO;
using System.Collections;
using System.Collections.Generic;
using UnityStandardAssets.CrossPlatformInput;
using UnityStandardAssets.Utility;
using System.Globalization;
using UnityEngine.SceneManagement;
using UnityEngine;

using UnityEngine.Rendering;
using UnityStandardAssets.ImageEffects;


namespace UnityStandardAssets.Characters.FirstPerson
{
	[RequireComponent(typeof (CharacterController))]   
	public class PhysicsRemoteFPSAgentController : BaseFPSAgentController
    {
		[SerializeField] protected GameObject[] ToSetActive = null;
        
		[SerializeField] protected float PhysicsAgentSkinWidth = 0.04f; //change agent's skin width so that it collides directly with ground - otherwise sweeptests will fail for flat objects on floor

		[SerializeField] protected GameObject AgentHand = null;
		[SerializeField] protected GameObject DefaultHandPosition = null;
        [SerializeField] protected GameObject ItemInHand = null;//current object in inventory
              
        [SerializeField] protected GameObject[] RotateRLPivots = null;
		[SerializeField] protected GameObject[] RotateRLTriggerBoxes = null;

		[SerializeField] protected GameObject[] LookUDPivots = null;
		[SerializeField] protected GameObject[] LookUDTriggerBoxes = null;
        
		[SerializeField] protected SimObjPhysics[] VisibleSimObjPhysics; //all SimObjPhysics that are within camera viewport and range dictated by MaxViewDistancePhysics

		[SerializeField] protected bool IsHandDefault = true;

<<<<<<< HEAD
        // Extra stuff
        private Dictionary<string, SimObjPhysics> uniqueIdToSimObjPhysics = new Dictionary<string, SimObjPhysics>();
        [SerializeField] public string[] objectIdsInBox = new string[0];
        [SerializeField] protected bool inTopLevelView = false;
        [SerializeField] protected Vector3 lastLocalCameraPosition;
        [SerializeField] protected Quaternion lastLocalCameraRotation;
        [SerializeField] protected float cameraOrthSize;
        protected Dictionary<string, Dictionary<int, Material[]>> maskedObjects = new Dictionary<string, Dictionary<int, Material[]>>();
        protected float[,,] flatSurfacesOnGrid = new float[0,0,0];
		protected float[,] distances = new float[0,0];
		protected float[,,] normals = new float[0,0,0];
		protected bool[,] isOpenableGrid = new bool[0,0];
		protected string[] segmentedObjectIds = new string[0];
        [SerializeField] protected Vector3 standingLocalCameraPosition;
        protected HashSet<int> initiallyDisabledRenderers = new HashSet<int>();

        //set this to true to ignore interactable point checks. In this case, all actions only require an object to be Visible and
        //will NOT require both visibility AND a path from the hand to the object's Interaction points.
		//[SerializeField] private bool IgnoreInteractableFlag = false;

=======
>>>>>>> 3ce4d4dc
        //change visibility check to use this distance when looking down
		protected float DownwardViewDistance = 2.0f;
    
        // Use this for initialization
        protected override void Start()
        {
			base.Start();

			//ServerAction action = new ServerAction();
			//Initialize(action);

			//below, enable all the GameObjects on the Agent that Physics Mode requires

            //physics requires max distance to be extended to be able to see objects on ground
			//maxVisibleDistance = MaxViewDistancePhysics;//default maxVisibleDistance is 1.0f
			gameObject.GetComponent<CharacterController>().skinWidth = PhysicsAgentSkinWidth;

			foreach (GameObject go in ToSetActive)
			{
				go.SetActive(true);
			}

			//On start, activate gravity
            Vector3 movement = Vector3.zero;
            movement.y = Physics.gravity.y * m_GravityMultiplier;
            m_CharacterController.Move(movement);

            standingLocalCameraPosition = m_Camera.transform.localPosition;

            foreach (SimObjPhysics so in GameObject.FindObjectsOfType<SimObjPhysics>()) {
                uniqueIdToSimObjPhysics[so.UniqueID] = so;
            }

            foreach (Renderer r in GameObject.FindObjectsOfType<Renderer>()) {
                if (!r.enabled) {
                    initiallyDisabledRenderers.Add(r.GetInstanceID());
                }
            }
        }

		public GameObject WhatAmIHolding()
		{
			return ItemInHand;
		}

        // Update is called once per frame
        void Update()
        {

        }

		private void LateUpdate()
		{
			//make sure this happens in late update so all physics related checks are done ahead of time
			VisibleSimObjPhysics = GetAllVisibleSimObjPhysics(m_Camera, maxVisibleDistance);
   		}
<<<<<<< HEAD

        
        private ObjectMetadata ObjectMetadataFromSimObjPhysics(SimObjPhysics simObj) {
            ObjectMetadata objMeta = new ObjectMetadata();

            GameObject o = simObj.gameObject;
            objMeta.name = o.name;
            objMeta.position = o.transform.position;
            objMeta.rotation = o.transform.eulerAngles;

            objMeta.objectType = Enum.GetName(typeof(SimObjType), simObj.Type);
            objMeta.receptacle = simObj.ReceptacleTriggerBoxes != null && simObj.ReceptacleTriggerBoxes.Length != 0;
            objMeta.openable = simObj.IsOpenable;
            if (objMeta.openable) {
                objMeta.isopen = simObj.IsOpen;
            }
            objMeta.pickupable = simObj.PrimaryProperty == SimObjPrimaryProperty.CanPickup;
            objMeta.objectId = simObj.UniqueID;
            objMeta.visible = simObj.isVisible;

            // TODO: bounds necessary?
            // Bounds bounds = simObj.Bounds;
            // this.bounds3D = new [] {
            //     bounds.min.x,
            //     bounds.min.y,
            //     bounds.min.z,
            //     bounds.max.x,
            //     bounds.max.y,
            //     bounds.max.z,
            // };

            return objMeta;
        }

        private ObjectMetadata[] generateObjectMetadata()
		{
			// Encode these in a json string and send it to the server
			SimObjPhysics[] simObjects = GameObject.FindObjectsOfType<SimObjPhysics>();

			int numObj = simObjects.Length;
			List<ObjectMetadata> metadata = new List<ObjectMetadata>();
			Dictionary<string, List<string>> parentReceptacles = new Dictionary<string, List<string>> ();

			for (int k = 0; k < numObj; k++) {
				SimObjPhysics simObj = simObjects[k];
				if (this.excludeObject(simObj.UniqueID)) {
					continue;
				}
				ObjectMetadata meta = ObjectMetadataFromSimObjPhysics(simObj);

				if (meta.receptacle)
				{
					List<string> receptacleObjectIds = simObj.Contains();
					foreach (string oid in receptacleObjectIds)
					{
                        if (!parentReceptacles.ContainsKey(oid)) {
                            parentReceptacles[oid] = new List<string>();
                        }
                        parentReceptacles[oid].Add(simObj.UniqueID);
					}

					meta.receptacleObjectIds = receptacleObjectIds.ToArray();
					meta.receptacleCount = meta.receptacleObjectIds.Length;
				}
				meta.distance = Vector3.Distance(transform.position, simObj.gameObject.transform.position);
				metadata.Add(meta);
			}

			foreach (ObjectMetadata meta in metadata) {
				if (parentReceptacles.ContainsKey (meta.objectId)) {
					meta.parentReceptacles = parentReceptacles[meta.objectId].ToArray();
				}
			}
			return metadata.ToArray();
		}

		private T[] flatten2DimArray<T>(T[,] array) {
			int nrow = array.GetLength(0);
			int ncol = array.GetLength(1);
			T[] flat = new T[nrow * ncol];
			for (int i = 0; i < nrow; i++) {
				for (int j = 0; j < ncol; j++) {
					flat[i * ncol + j] = array[i, j];
				}
			}
			return flat;
		}

		private T[] flatten3DimArray<T>(T[,,] array) {
			int n0 = array.GetLength(0);
			int n1 = array.GetLength(1);
			int n2 = array.GetLength(2);
			T[] flat = new T[n0 * n1 * n2];
			for (int i = 0; i < n0; i++) {
				for (int j = 0; j < n1; j++) {
					for (int k = 0; k < n2; k++) {
						flat[i * n1 * n2 + j * n2 + k] = array[i, j, k];
					}
				}
			}
			return flat;
		}

        public override MetadataWrapper generateMetadataWrapper() 
        {
            // AGENT METADATA
            ObjectMetadata agentMeta = new ObjectMetadata();
			agentMeta.name = "agent";
			agentMeta.position = transform.position;
			agentMeta.rotation = transform.eulerAngles;
			agentMeta.cameraHorizon = m_Camera.transform.rotation.eulerAngles.x;
			if (agentMeta.cameraHorizon > 180) {
				agentMeta.cameraHorizon -= 360;
			}

            // OTHER METADATA
            MetadataWrapper metaMessage = new MetadataWrapper();
			metaMessage.agent = agentMeta;
			metaMessage.sceneName = UnityEngine.SceneManagement.SceneManager.GetActiveScene().name;
			metaMessage.objects = generateObjectMetadata();
			metaMessage.collided = collidedObjects.Length > 0;
			metaMessage.collidedObjects = collidedObjects;
			metaMessage.screenWidth = Screen.width;
			metaMessage.screenHeight = Screen.height;
            metaMessage.cameraPosition = m_Camera.transform.position;
			metaMessage.cameraOrthSize = cameraOrthSize;
			cameraOrthSize = -1f;
            metaMessage.fov = m_Camera.fieldOfView;
			metaMessage.isStanding = (m_Camera.transform.localPosition - standingLocalCameraPosition).magnitude < 0.1f;

			metaMessage.lastAction = lastAction;
			metaMessage.lastActionSuccess = lastActionSuccess;
			metaMessage.errorMessage = errorMessage;

			if (errorCode != ServerActionErrorCode.Undefined) {
				metaMessage.errorCode = Enum.GetName(typeof(ServerActionErrorCode), errorCode);
			}

			List<InventoryObject> ios = new List<InventoryObject>();

            if (ItemInHand != null) {
                SimObjPhysics so = ItemInHand.GetComponent<SimObjPhysics>();
                InventoryObject io = new InventoryObject();
				io.objectId = so.UniqueID;
				io.objectType = Enum.GetName (typeof(SimObjType), so.Type);
				ios.Add(io);
            }

			metaMessage.inventoryObjects = ios.ToArray();

            // HAND
            metaMessage.hand = new HandMetadata();
            metaMessage.hand.position = AgentHand.transform.position;
			metaMessage.hand.localPosition = AgentHand.transform.localPosition;
			metaMessage.hand.rotation = AgentHand.transform.eulerAngles;
			metaMessage.hand.localRotation = AgentHand.transform.localEulerAngles;

            // EXTRAS
            metaMessage.flatSurfacesOnGrid = flatten3DimArray(flatSurfacesOnGrid);
			metaMessage.distances = flatten2DimArray(distances);
			metaMessage.normals = flatten3DimArray(normals);
			metaMessage.isOpenableGrid = flatten2DimArray(isOpenableGrid);
            metaMessage.segmentedObjectIds = segmentedObjectIds;
            metaMessage.objectIdsInBox = objectIdsInBox;
            // Resetting things
			flatSurfacesOnGrid = new float[0,0,0];
			distances = new float[0,0];
			normals = new float[0,0,0];
			isOpenableGrid = new bool[0,0];
            segmentedObjectIds = new string[0];
			objectIdsInBox = new string[0];
			
			return metaMessage;
		}

  //      public string UniqueIDOfClosestInteractableObject()
		//{
		//	string objectID = null;

		//	foreach (SimObjPhysics o in VisibleSimObjPhysics)
		//	{
		//		if(o.isInteractable == true && o.PrimaryProperty == SimObjPrimaryProperty.CanPickup)
		//		{
		//			objectID = o.UniqueID;
		//		//	print(objectID);
		//			break;
		//		}
		//	}

		//	return objectID;
		//}

=======
      
>>>>>>> 3ce4d4dc
        //return ID of closest CanPickup object by distance
        public string UniqueIDOfClosestVisibleObject()
		{
			  string objectID = null;

              foreach (SimObjPhysics o in VisibleSimObjPhysics)
              {
                  if(o.PrimaryProperty == SimObjPrimaryProperty.CanPickup)
                  {
                      objectID = o.UniqueID;
                  //  print(objectID);
                      break;
                  }
              }

              return objectID;
		}

        //return ID of closest CanOpen or CanOpen_Fridge object by distance
        public string UniqueIDOfClosestVisibleOpenableObject()
		{
			string objectID = null;
            
            foreach (SimObjPhysics o in VisibleSimObjPhysics)
            {
				if(o.GetComponent<CanOpen>())
				{
					objectID = o.UniqueID;
					break;
				}

				else if(o.GetComponent<CanOpen_Object>())
				{
					objectID = o.UniqueID;
					break;
				}
            }

            return objectID;
		}

		protected SimObjPhysics[] GetAllVisibleSimObjPhysics(Camera agentCamera, float maxDistance)
        {
            List<SimObjPhysics> currentlyVisibleItems = new List<SimObjPhysics>();

            Vector3 agentCameraPos = agentCamera.transform.position;

			//get all sim objects in range around us that have colliders in layer 8 (visible), ignoring objects in the SimObjInvisible layer
            //this will make it so the receptacle trigger boxes don't occlude the objects within them.
			Collider[] colliders_in_view = Physics.OverlapSphere(agentCameraPos, maxDistance * DownwardViewDistance,
                                                         1 << 8, QueryTriggerInteraction.Collide); //layermask is 8, ignores layer 9 which is SimObjInvisible

            if (colliders_in_view != null)
            {
                foreach (Collider item in colliders_in_view)
                {
                    if (item.tag == "SimObjPhysics")
                    {
                        SimObjPhysics sop;

                        //if the object has no compound trigger colliders
                        if (item.GetComponent<SimObjPhysics>())
                        {
                            sop = item.GetComponent<SimObjPhysics>();
                        }

                        //if the object does have compound trigger colliders, get the SimObjPhysics component from the parent
                        else
                        {
                            sop = item.GetComponentInParent<SimObjPhysics>();
                        }

                        //now we have a reference to our sim object 
                        if(sop)
                        {

                            //check against all visibility points, accumulate count. If at least one point is visible, set object to visible
                            if (sop.VisibilityPoints.Length > 0)
                            {
                                Transform[] visPoints = sop.VisibilityPoints;
                                int visPointCount = 0;

                                foreach (Transform point in visPoints)
                                {

                                    //if this particular point is in view...
                                    if (CheckIfVisibilityPointInViewport(sop, point, agentCamera, maxDistance, false))
                                    {
                                        visPointCount++;                              
                                    }
                                }

                                //if we see at least one vis point, the object is "visible"
                                if (visPointCount > 0)
                                {
                                    sop.isVisible = true;
                                    if (!currentlyVisibleItems.Contains(sop))
                                        currentlyVisibleItems.Add(sop);
                                }
                            }

                            else
                                Debug.Log("Error! Set at least 1 visibility point on SimObjPhysics prefab!");
                                 
                        }
                    }               
                }
            }
            
            //check against anything in the invisible layers that we actually want to have occlude things in this round.
            //normally receptacle trigger boxes must be ignored from the visibility check otherwise objects inside them will be occluded, but
            //this additional check will allow us to see inside of receptacle objects like cabinets/fridges by checking for that interior
            //receptacle trigger box. Oh boy!
			Collider[] invisible_colliders_in_view = Physics.OverlapSphere(agentCameraPos, maxDistance * DownwardViewDistance,
                                                         1 << 9, QueryTriggerInteraction.Collide);
			if (invisible_colliders_in_view != null)
            {
                foreach (Collider item in invisible_colliders_in_view)
                {
                    if (item.tag == "Receptacle")
                    {
                        SimObjPhysics sop;

						sop = item.GetComponentInParent<SimObjPhysics>();

                        //now we have a reference to our sim object 
                        if (sop)
                        {
                            //check against all visibility points, accumulate count. If at least one point is visible, set object to visible
                            if (sop.VisibilityPoints.Length > 0)
                            {
                                Transform[] visPoints = sop.VisibilityPoints;
                                int visPointCount = 0;

                                foreach (Transform point in visPoints)
                                {

                                    //if this particular point is in view...
                                    if (CheckIfVisibilityPointInViewport(sop, point, agentCamera, maxDistance, true))
                                    {
                                        visPointCount++;
                                    }
                                }

                                //if we see at least one vis point, the object is "visible"
                                if (visPointCount > 0)
                                {
                                    sop.isVisible = true;
                                    if (!currentlyVisibleItems.Contains(sop))
                                        currentlyVisibleItems.Add(sop);
                                }
                            }

                            else
                                Debug.Log("Error! Set at least 1 visibility point on SimObjPhysics prefab!");
                        }
                    }
                }
            }
            
            //populate array of visible items in order by distance
            currentlyVisibleItems.Sort((x, y) => Vector3.Distance(x.transform.position, agentCameraPos).CompareTo(Vector3.Distance(y.transform.position, agentCameraPos)));
            return currentlyVisibleItems.ToArray();
        }
        
		protected bool CheckIfVisibilityPointInViewport(SimObjPhysics sop, Transform point, Camera agentCamera, float maxDistance, bool includeInvisible)
        {
            bool result = false;

            Vector3 viewPoint = agentCamera.WorldToViewportPoint(point.position);

            float ViewPointRangeHigh = 1.0f;
            float ViewPointRangeLow = 0.0f;
            
			if (viewPoint.z > 0 //&& viewPoint.z < maxDistance * DownwardViewDistance //is in front of camera and within range of visibility sphere
                && viewPoint.x < ViewPointRangeHigh && viewPoint.x > ViewPointRangeLow//within x bounds of viewport
                && viewPoint.y < ViewPointRangeHigh && viewPoint.y > ViewPointRangeLow)//within y bounds of viewport
            {

                ///////downard max distance extension here
				float MaxDownwardLookAngle = 60f;
				float MinDownwardLookAngle = 15f;

				Vector3 itemDirection = Vector3.zero;
                         //do a raycast in the direction of the item
				itemDirection = (point.position - agentCamera.transform.position).normalized;
                Vector3 agentForward = agentCamera.transform.forward;
                agentForward.y = 0f;
                agentForward.Normalize();
                //clap the angle so we can't wrap around
                float maxDistanceLerp = 0f;
                float lookAngle = Mathf.Clamp(Vector3.Angle(agentForward, itemDirection), 0f, MaxDownwardLookAngle) - MinDownwardLookAngle;
                maxDistanceLerp = lookAngle / MaxDownwardLookAngle;
				maxDistance = Mathf.Lerp(maxDistance, maxDistance * DownwardViewDistance, maxDistanceLerp);

                ///////end downward max distance stuff
                
				//now cast a ray out toward the point, if anything occludes this point, that point is not visible
				RaycastHit hit;

                //check raycast against both visible and invisible layers, to check against ReceptacleTriggerBoxes which are normally
                //ignored by the other raycast
				if(includeInvisible)
				{
					if(Physics.Raycast(agentCamera.transform.position, point.position - agentCamera.transform.position, out hit, 
					                   maxDistance, (1 << 8 )| (1 << 9)))//layer mask automatically excludes Agent from this check. bit shifts are weird
                    {
                        if(hit.transform != sop.transform)
                        {
							result = false;
                        }

                        //if this line is drawn, then this visibility point is in camera frame and not occluded
                        //might want to use this for a targeting check as well at some point....
                        else
                        {
                            result = true;
							sop.isInteractable = true;

                            #if UNITY_EDITOR
                            Debug.DrawLine(agentCamera.transform.position, point.position, Color.cyan);
                            #endif
                        }               
                    }  
				}

				//only check against the visible layer, ignore the invisible layer
                //so if an object ONLY has colliders on it that are not on layer 8, this raycast will go through them 
				else
				{
        			if(Physics.Raycast(agentCamera.transform.position, point.position - agentCamera.transform.position, out hit, 
        				                   maxDistance , 1<<8 ))//layer mask automatically excludes Agent from this check
                    {
                        
                        //we didnt' directly hit the sop we are checking for with this cast, 
						//check if it's because we hit something see-through
                        if(hit.transform != sop.transform)
                        {
							if(hit.transform.GetComponent<SimObjPhysics>())
							{
								if (hit.transform.GetComponent<SimObjPhysics>().
                                    DoesThisObjectHaveThisSecondaryProperty(SimObjSecondaryProperty.CanSeeThrough))
                                {
                                    Transform firstseethroughhit = hit.transform;

                                    //we hit something see through, so now find all objects in the path between
                                    //the sop and the camera
                                    RaycastHit[] hits;
                                    hits = Physics.RaycastAll(agentCamera.transform.position, point.position - agentCamera.transform.position,
                                                              maxDistance, (1 << 8), QueryTriggerInteraction.Ignore);

                                    //now we need to check every object hit to see if it is the object we are looking for
                                    foreach (RaycastHit h in hits)
                                    {
										//found the object we are looking for, great!
                                        if (h.transform == sop.transform)
                                        {
											//do a raycast originating from the found object to the camera
                                            if (Physics.Raycast(point.position, agentCamera.transform.position - point.position, out hit,
                                                                maxDistance, 1 << 8))
                                            {
            								    //see if you hit the see through object between this object and the camera
												//if you didn't hit the see-through object, it means something else must be occluding
												//the object we are checking for, so don't change the result it's still false
												if (hit.transform.GetComponent<SimObjPhysics>())
												{
													if (hit.transform.GetComponent<SimObjPhysics>().
                                                    DoesThisObjectHaveThisSecondaryProperty(SimObjSecondaryProperty.CanSeeThrough))
                                                    {
                                                        if (hit.transform == firstseethroughhit.transform)
                                                            result = true;

														///XXX THE ELSE BELOW SHOULD BE REPLACED BY A RECURSIVE FUNCTION THAT ENDS WHEN THE OUTERMOST
														/// TRANSLUCENT OBJECT IS HIT. I'M BAD AT RECURSION SO THIS IS SUPER TEMPORARY
														/// right now this check only goes a few layers deep so it might leave some edge cases.

														//else
                                                        //result = TranslucentCheck(hit.point, sop, agentCamera, maxDistance, firstseethroughhit);

                                                        else
                                                        {
                                                            //result = TranslucentCheck(hit, sop, agentCamera, maxDistance, firstseethroughhit);

                                                            //do another raycast from hit.point to agent camera,
                                                            if (Physics.Raycast(hit.point, agentCamera.transform.position - hit.point, out hit,
                                                                                maxDistance, 1 << 8))
                                                            {
																if (hit.transform.GetComponent<SimObjPhysics>())
																{
																	if (hit.transform.GetComponent<SimObjPhysics>().
                                                                    DoesThisObjectHaveThisSecondaryProperty(SimObjSecondaryProperty.CanSeeThrough))
                                                                    {
                                                                        if (hit.transform == firstseethroughhit.transform)
                                                                            result = true;

                                                                        else
                                                                        {                                                         
                                                                            //do another raycast from hit.point to agent camera,
                                                                            if (Physics.Raycast(hit.point, agentCamera.transform.position - hit.point, out hit,
                                                                                                maxDistance, 1 << 8))
                                                                            {
																				if (hit.transform.GetComponent<SimObjPhysics>())
																				{
																					if (hit.transform.GetComponent<SimObjPhysics>().
                                                                                    DoesThisObjectHaveThisSecondaryProperty(SimObjSecondaryProperty.CanSeeThrough))
                                                                                    {
                                                                                        if (hit.transform == firstseethroughhit.transform)
                                                                                            result = true;                                                                  
                                                                                    }
																				}

                                                                            }
                                                                        }
                                                                    }
																}                                                
                                                            }
                                                        }
                                                    }
												}
                                            }
                                        }
                                    }
                                }
							}                     
						}
                        //i'm so sorry the above is so ugly we'll fix it later i promise

						//if this line is drawn, then this visibility point is in camera frame and not occluded
                        //might want to use this for a targeting check as well at some point....
                        else
                        {
                            result = true;
							sop.isInteractable = true;
                        }                   
                    }
                }  
			}
         
            //the point is not even in the viewport so it's
            else
                result = false;

			#if UNITY_EDITOR
            if(result==true)
			{            
                Debug.DrawLine(agentCamera.transform.position, point.position, Color.cyan);
			}
			#endif

            return result;

        }
        
        //XXX please help me i'm bad at recursion - Winson
		public bool TranslucentCheck(Vector3 hitpoint, SimObjPhysics sop, Camera agentCamera, float maxDistance, Transform firstseethroughhit)
		{
			RaycastHit hit;
			//bool result = false;
			//Transform lastThingHit = hit.transform;
			//do another raycast from hit.point to agent camera,
            if (Physics.Raycast(hitpoint, agentCamera.transform.position - hitpoint, out hit,
                                maxDistance, 1 << 8))
            {
				if(hit.transform.GetComponent<SimObjPhysics>())
				{
					if (hit.transform.GetComponent<SimObjPhysics>().
                    DoesThisObjectHaveThisSecondaryProperty(SimObjSecondaryProperty.CanSeeThrough))
                    {
                        if (hit.transform == firstseethroughhit.transform)
						{
							return true;
                        }                  
                    }
				}            
            }

            return TranslucentCheck(hit.point, sop, agentCamera, maxDistance, firstseethroughhit);;
   		}
      
		public override void LookDown(ServerAction response)
		{
			float targetHorizon = 0.0f;

			if (currentHorizonAngleIndex() > 0)
			{
				targetHorizon = horizonAngles[currentHorizonAngleIndex() - 1];
			}

			int down = -1;
            
			if(CheckIfAgentCanLook(targetHorizon, down)) 
			{
				DefaultAgentHand(response);
				base.LookDown(response);
			}

			SetUpRotationBoxChecks();
		}

		public override void LookUp(ServerAction controlCommand)
		{
			float targetHorizon = 0.0f;

			if (currentHorizonAngleIndex() < horizonAngles.Length - 1)
			{
				targetHorizon = horizonAngles[currentHorizonAngleIndex() + 1];
			}

			int up = 1;

			if(CheckIfAgentCanLook(targetHorizon, up)) 
			{
				DefaultAgentHand(controlCommand);
				base.LookUp(controlCommand);
			}

			SetUpRotationBoxChecks();
		}

		public bool CheckIfAgentCanLook(float targetAngle, int updown)
        {
            //print(targetAngle);
            if (ItemInHand == null)
            {
                //Debug.Log("Look check passed: nothing in Agent Hand to prevent Angle change");
                return true;
            }
            
            //returns true if Rotation is allowed
            bool result = true;

            //check if we can look up without hitting something
            if(updown > 0)
			{
				for (int i = 0; i < 3; i++)
                {
					if (LookUDTriggerBoxes[i].GetComponent<RotationTriggerCheck>().isColliding == true)
                    {
						Debug.Log("Object In way, Can't Look Up");
                        return false;
                    }
                }
			}

            //check if we can look down without hitting something
            if(updown <0)
			{
				for (int i = 3; i < 6; i++)
                {
                    if (LookUDTriggerBoxes[i].GetComponent<RotationTriggerCheck>().isColliding == true)
                    {
						Debug.Log("Object in way, Can't Look down");
                        return false;
                    }
                }
			}
         
            return result;
        }
        
        //

		public override void RotateRight(ServerAction controlCommand)
		{
			if(CheckIfAgentCanTurn(90))
			{
				DefaultAgentHand(controlCommand);
				base.RotateRight(controlCommand);
			}

		}

		public override void RotateLeft(ServerAction controlCommand)
		{
			if(CheckIfAgentCanTurn(-90))
			{
				DefaultAgentHand(controlCommand);
				base.RotateLeft(controlCommand);

			}
		}

        //checks if agent is clear to rotate left/right without object in hand hitting anything
		public bool CheckIfAgentCanTurn(int direction)
        {
            bool result = true;

            if (ItemInHand == null)
            {
                //Debug.Log("Rotation check passed: nothing in Agent Hand");
                return true;
            }

            if (direction != 90 && direction != -90)
            {
                Debug.Log("Please give -90(left) or 90(right) as direction parameter");
                return false;
            }

			//if turning right, check first 3 in array (30R, 60R, 90R)
            if(direction > 0)
			{
				for (int i = 0; i < 6; i++)
				{
					if(RotateRLTriggerBoxes[i].GetComponent<RotationTriggerCheck>().isColliding == true)
					{
						Debug.Log("Can't rotate right");
						return false;
					}
				}
			}

			//if turning left, check last 3 in array (30L, 60L, 90L)
			else
			{
				for (int i = 6; i < 11; i++)
                {
                    if (RotateRLTriggerBoxes[i].GetComponent<RotationTriggerCheck>().isColliding == true)
                    {
						Debug.Log("Can't rotate left");
                        return false;
                    }
                }
			}

            return result;
        }

        //for all translational movement, check if the item the player is holding will hit anything, or if the agent will hit anything
		public override void MoveLeft(ServerAction action)
		{
			if(CheckIfItemBlocksAgentMovement(action.moveMagnitude, 270) && CheckIfAgentCanMove(action.moveMagnitude, 270))
			{
				DefaultAgentHand(action);
				base.MoveLeft(action);
			}
		}

		public override void MoveRight(ServerAction action)
		{
			if (CheckIfItemBlocksAgentMovement(action.moveMagnitude, 90) && CheckIfAgentCanMove(action.moveMagnitude, 90)) 
			{
				DefaultAgentHand(action);
				base.MoveRight(action);
			}
		}

		public override void MoveAhead(ServerAction action)
		{
			if (CheckIfItemBlocksAgentMovement(action.moveMagnitude, 0) && CheckIfAgentCanMove(action.moveMagnitude, 0))
			{
				DefaultAgentHand(action);
				base.MoveAhead(action);            
			}
		}
        
		public override void MoveBack(ServerAction action)
		{
			if (CheckIfItemBlocksAgentMovement(action.moveMagnitude, 180) && CheckIfAgentCanMove(action.moveMagnitude, 180))
			{
				DefaultAgentHand(action);
				base.MoveBack(action);
    		}
		}

		//Sweeptest to see if the object Agent is holding will prohibit movement
        public bool CheckIfItemBlocksAgentMovement(float moveMagnitude, int orientation)
        {
            bool result = false;

            //if there is nothing in our hand, we are good, return!
            if (ItemInHand == null)
            {
                result = true;
              //  Debug.Log("Agent has nothing in hand blocking movement");
                return result;
            }

            //otherwise we are holding an object and need to do a sweep using that object's rb
            else
            {
                Vector3 dir = new Vector3();

                //use the agent's forward as reference
                switch (orientation)
                {
					case 0: //forward
                        dir = gameObject.transform.forward;
                        break;

                    case 180: //backward
                        dir = -gameObject.transform.forward;
                        break;

                    case 270: //left
                        dir = -gameObject.transform.right;
                        break;

                    case 90: //right
                        dir = gameObject.transform.right;
                        break;

                    default:
						Debug.Log("Incorrect orientation input! Allowed orientations (0 - forward, 90 - right, 180 - backward, 270 - left) ");
                        break;
                }
                //otherwise we haev an item in our hand, so sweep using it's rigid body.
                //RaycastHit hit;

                Rigidbody rb = ItemInHand.GetComponent<Rigidbody>();

				RaycastHit[] sweepResults = rb.SweepTestAll(dir, moveMagnitude, QueryTriggerInteraction.Ignore);
				if(sweepResults.Length > 0)
				{
					foreach (RaycastHit res in sweepResults)
					{
                        //did the item in the hand touch the agent? if so, ignore it's fine
                        //also ignore Untagged because the Transparent_RB of transparent objects need to be ignored for movement
                        //the actual rigidbody of the SimObjPhysics parent object of the transparent_rb should block correctly by having the
						//checkMoveAction() in the BaseFPSAgentController fail when the agent collides and gets shoved back
						if (res.transform.tag == "Player" || res.transform.tag == "Untagged")
                        {
                            result = true;
                            break;
                        }

						else
						{
							result = false;
							Debug.Log(res.transform.name + " is blocking the Agent from moving " + orientation + " with " + ItemInHand.name);
							return result;
						}
                                          
					}
				}

				//if the array is empty, nothing was hit by the sweeptest so we are clear to move
                else
                {
                    //Debug.Log("Agent Body can move " + orientation);
                    result = true;
                }

                return result;
            }
        }

        //
        public bool CheckIfAgentCanMove(float moveMagnitude, int orientation)
        {
            bool result = false;
            //RaycastHit hit;

            Vector3 dir = new Vector3();

            switch (orientation)
            {
                case 0: //forward
                    dir = gameObject.transform.forward;
                    break;

                case 180: //backward
                    dir = -gameObject.transform.forward;
                    break;

                case 270: //left
                    dir = -gameObject.transform.right;
                    break;

                case 90: //right
                    dir = gameObject.transform.right;
                    break;

                default:
					Debug.Log("Incorrect orientation input! Allowed orientations (0 - forward, 90 - right, 180 - backward, 270 - left) ");
                    break;
            }

            Rigidbody rb = gameObject.GetComponent<Rigidbody>();
			//print(rb.name);
			//print(dir);
            //might need to sweep test all, check for static..... want to be able to try and move through sim objects that can pickup and move yes
            RaycastHit[] sweepResults = rb.SweepTestAll(dir, moveMagnitude, QueryTriggerInteraction.Ignore);
			//print(sweepResults[0]);
            //check if we hit an environmental structure or a sim object that we aren't actively holding. If so we can't move
            if (sweepResults.Length > 0)
            {
                foreach (RaycastHit res in sweepResults)
                {               
                    //nothing in our hand, so nothing to ignore
                    if (ItemInHand == null)
                    {
						//including "Untagged" tag here so that the agent can't move through objects that are transparent
						if (res.transform.GetComponent<SimObjPhysics>() || res.transform.tag == "Structure" || res.transform.tag == "Untagged")
                        {
                            result = false;
                            Debug.Log(res.transform.name + " is blocking the Agent from moving " + orientation);
                            break;
                        }

                    }
                    //oh if there is something in our hand, ignore it if that is what we hit
                    if (ItemInHand != null)
                    {
                        if (ItemInHand.transform == res.transform)
                        {
                            result = true;
                            break;
                        }
                    }      
                }
            }
         
            //if the array is empty, nothing was hit by the sweeptest so we are clear to move
            else
            {
                //Debug.Log("Agent Body can move " + orientation);
                result = true;
            }

            return result;
        }
      
        /////AGENT HAND STUFF////

		public void ResetAgentHandPosition(ServerAction action)
        {
            AgentHand.transform.position = DefaultHandPosition.transform.position;
        }

        public void ResetAgentHandRotation(ServerAction action)
        {
            AgentHand.transform.localRotation = Quaternion.Euler(Vector3.zero);
        }
        
        public void DefaultAgentHand(ServerAction action)
        {
            ResetAgentHandPosition(action);
            ResetAgentHandRotation(action);
			SetUpRotationBoxChecks();
            IsHandDefault = true;
        }

        //checks if agent hand can move to a target location. Returns false if any obstructions
        public bool CheckIfAgentCanMoveHand(ServerAction action)
		{
			bool result = false;

            //first check if we have anything in our hand, if not then no reason to move hand
			if (ItemInHand == null)
            {
                Debug.Log("Agent can only move hand if holding an item");
                result = false;
                return result;
            }

			Vector3 targetPosition = new Vector3(action.x, action.y, action.z);

            //XXX might need to extend this range to reach down into low drawers/cabinets?
			//print(Vector3.Distance(gameObject.transform.position, targetPosition));
			//now check if the target position is within bounds of the Agent's forward (z) view
			if (Vector3.Distance(m_Camera.transform.position, targetPosition) > maxVisibleDistance)// + 0.3)
            {
                Debug.Log("The target position is out of range");
                result = false;
                return result;
            }

            //now make sure that the targetPosition is within the Agent's x/y view, restricted by camera
			Vector3 vp = m_Camera.WorldToViewportPoint(targetPosition);

            //Note: Viewport normalizes to (0,0) bottom left, (1, 0) top right of screen
            //now make sure the targetPosition is actually within the Camera Bounds 

            //XXX this does not check whether the object will still be visible when moving, so this will allow the agent to
            //move an object behind a door, causing the object to no longer be visible. Not sure if we should have a check
            //to restrict this yet, but about here is where that should go
            if (vp.z < 0 || vp.x > 1.0f || vp.x < 0.0f || vp.y > 1.0f || vp.y < 0.0f)
            {
                Debug.Log("The target position is not in the Are of the Agent's Viewport!");
                result = false;
                return result;
            }         

            //ok now actually check if the Agent Hand holding ItemInHand can move to the target position without
            //being obstructed by anything
			Rigidbody ItemRB = ItemInHand.GetComponent<Rigidbody>();

			RaycastHit[] sweepResults = ItemRB.SweepTestAll(targetPosition - AgentHand.transform.position, 
			                                                Vector3.Distance(targetPosition, AgentHand.transform.position),
															QueryTriggerInteraction.Ignore);

            //did we hit anything?
			if (sweepResults.Length > 0)
			{

				foreach (RaycastHit hit in sweepResults)
				{
					//hit the player? it's cool, no problem
					if (hit.transform.tag == "Player")
                    {
                        result = true;
						break;
                    }

                    //oh we hit something else? oh boy, that's blocking!
                    else
                    {
                        //  print("sweep didn't hit anything?");
                        Debug.Log(hit.transform.name + " is in Object In Hand's Path! Can't Move Hand holding " + ItemInHand.name);
                        result = false;
						return result;
                    }
				}

			}

            //didnt hit anything in sweep, we are good to go
			else
			{
				result = true;
			}

			return result;
		}


        //moves hand to the x, y, z coordinate, not constrained by any axis, if within range
        public void MoveHand(ServerAction action) //uses server action.x,y,z to create target position
        {
			if(CheckIfAgentCanMoveHand(action))
			{
				Vector3 targetPosition = new Vector3(action.x, action.y, action.z);

				//Debug.Log("Movement of Agent Hand holding " + ItemInHand.name + " succesful!");
                AgentHand.transform.position = targetPosition;
				SetUpRotationBoxChecks();
                IsHandDefault = false;
			}
         
        }

        //moves hand constrained to x, y, z axes a given magnitude
        //pass in x,y,z of 0 if no movement is desired on that axis
        //pass in x,y,z of 1 for positive movement along that axis
        //pass in x,y,z of -1 for negative movement along that axis
        public void MoveHandMagnitude(ServerAction action)
		{         
			Vector3 newPos = AgentHand.transform.position;

			//get new direction relative to Agent's (camera's) forward facing 
            if(action.x > 0)
			{
				newPos = newPos + (m_Camera.transform.right * action.moveMagnitude);    
			}
            
            if (action.x < 0)
			{
				newPos = newPos + (-m_Camera.transform.right * action.moveMagnitude);      
			}

			if(action.y > 0)
			{
				newPos = newPos + (m_Camera.transform.up * action.moveMagnitude);                           
			}

			if (action.y < 0)
            {
				newPos = newPos + (-m_Camera.transform.up * action.moveMagnitude);                
            }

			if (action.z > 0)
            {
				newPos = newPos + (m_Camera.transform.forward * action.moveMagnitude);            
            }

			if (action.z < 0)
            {
				newPos = newPos + (-m_Camera.transform.forward * action.moveMagnitude);    
            }

            ServerAction newAction = new ServerAction();
            newAction.x = newPos.x;
            newAction.y = newPos.y;
            newAction.z = newPos.z;

            MoveHand(newAction);
		}

		public bool IsInArray(Collider collider, GameObject[] arrayOfCol)
		{
			for (int i = 0; i < arrayOfCol.Length; i++)
			{
				if (collider == arrayOfCol[i].GetComponent<Collider>())
					return true;
			}
			return false;
		}

        public bool CheckIfAgentCanRotateHand()
		{
			bool result = false;
                     
            //make sure there is a box collider
			if (ItemInHand.GetComponent<SimObjPhysics>().RotateAgentCollider.GetComponent<BoxCollider>())
			{
				//print("yes yes yes");
				Vector3 sizeOfBox = ItemInHand.GetComponent<SimObjPhysics>().RotateAgentCollider.GetComponent<BoxCollider>().size;
				float overlapRadius = Math.Max(Math.Max(sizeOfBox.x, sizeOfBox.y), sizeOfBox.z);

                //all colliders hit by overlapsphere
                Collider[] hitColliders = Physics.OverlapSphere(AgentHand.transform.position,
                                                                overlapRadius);

                //did we even hit enything?
				if(hitColliders.Length > 0)
				{
					GameObject[] ItemInHandColliders = ItemInHand.GetComponent<SimObjPhysics>().MyColliders;
                    GameObject[] ItemInHandTriggerColliders = ItemInHand.GetComponent<SimObjPhysics>().MyTriggerColliders;

					foreach (Collider col in hitColliders)
                    {
						//check each collider hit

                        //if it's the player, ignore it
                        if(col.tag != "Player")
						{
							if(IsInArray(col, ItemInHandColliders) || IsInArray(col, ItemInHandTriggerColliders))
							{
								result = true;
							}

							else
							{
								Debug.Log(col.name + "  is blocking hand from rotating");
								result = false;
							}
						}
                    }
				}

                //nothing hit by sphere, so we are safe to rotate
				else
				{
					result = true;
				}
			}

			else
			{
				Debug.Log("item in hand is missing a collider box for some reason! Oh nooo!");
			}

			return result;
		}

        //rotat ethe hand if there is an object in it
		public void RotateHand(ServerAction action)
        {

			if(ItemInHand == null)
			{
				Debug.Log("Can't rotate hand unless holding object");
				return;
			}

			if(CheckIfAgentCanRotateHand())
			{
				Vector3 vec = new Vector3(action.x, action.y, action.z);
                AgentHand.transform.localRotation = Quaternion.Euler(vec);
				SetUpRotationBoxChecks();
                actionFinished(true);
			}         
        }
        
		public void PickupObject(ServerAction action)//use serveraction objectid
        {
			if(ItemInHand != null)
			{
				Debug.Log("Agent hand has something in it already! Can't pick up anything else");
                actionFinished(false);
                return;
			}

            //else our hand is empty, commence other checks
			else
			{
				if (IsHandDefault == false)
                {
                    Debug.Log("Reset Hand to default position before attempting to Pick Up objects");
                    actionFinished(false);
                    //return false;
                }

                SimObjPhysics target = null;

                if (action.forceAction) {
                    action.forceVisible = true;
                }

                SimObjPhysics[] simObjPhysicsArray = null;
                if (action.forceVisible) {
                    simObjPhysicsArray = VisibleSimObjs(action);
                } else {
                    simObjPhysicsArray = VisibleSimObjPhysics;
                }
                
                foreach (SimObjPhysics sop in simObjPhysicsArray)
                {
                    if (action.objectId == sop.UniqueID)
                    {
                        target = sop;
                    }
                }

                //GameObject target = GameObject.Find(action.objectId);
                if (target == null)
                {
                    Debug.Log("No valid target to pickup");
                    actionFinished(false);
                    return;
                }

                if (!target.GetComponent<SimObjPhysics>())
                {
                    Debug.Log("Target must be SimObjPhysics to pickup");
                    actionFinished(false);
                    return;
                }

                if (target.PrimaryProperty != SimObjPrimaryProperty.CanPickup)
                {
                    Debug.Log("Only SimObjPhysics that have the property CanPickup can be picked up");
                    actionFinished(false);
                    return;
                    //return false;
                }

				if(!action.forceAction && target.isInteractable == false)
				{
					Debug.Log("Target is not interactable and is probably occluded by something!");

					return;
				}
                
                //move the object to the hand's default position.
                target.GetComponent<Rigidbody>().isKinematic = true;
                //target.GetComponent<Rigidbody>().constraints = RigidbodyConstraints.FreezeRotation;
                target.transform.position = AgentHand.transform.position;
                //AgentHand.transform.parent = target;
                target.transform.SetParent(AgentHand.transform);
                //target.parent = AgentHand.transform;
                //update "inventory"            
                ItemInHand = target.gameObject;

				SetUpRotationBoxChecks();

                //return true;
                actionFinished(true);
                return;
			}      
        }

		public void DropHandObject(ServerAction action)
        {
            //make sure something is actually in our hands
            if (ItemInHand != null)
            {
                if (!action.forceAction && ItemInHand.GetComponent<SimObjPhysics>().isColliding)
                {
                    Debug.Log(ItemInHand.transform.name + " can't be dropped. It must be clear of all other objects first");
					actionFinished(false);
					return;
                }

                else
                {
                    ItemInHand.GetComponent<Rigidbody>().isKinematic = false;
                    ItemInHand.transform.parent = null;
                    ItemInHand = null;

					ServerAction a = new ServerAction();
					DefaultAgentHand(a);

					actionFinished(true);
					return;
                }
            }

            else
            {
                Debug.Log("nothing in hand to drop!");
				actionFinished(false);
				return;
            }         
        }  

        //x, y, z direction of throw
        //moveMagnitude, strength of throw
        public void ThrowObject(ServerAction action)
		{
			if(ItemInHand == null)
			{
				Debug.Log("can't throw nothing!");            
				return;
			}

			GameObject go = ItemInHand;

			DropHandObject(action);

			ServerAction apply = new ServerAction();
			apply.moveMagnitude = action.moveMagnitude;

			Vector3 dir = m_Camera.transform.forward;
			apply.x = dir.x;
			apply.y = dir.y;
			apply.z = dir.z;

			go.GetComponent<SimObjPhysics>().ApplyForce(apply);         
		}

  //      //isOpen is true if trying to Close object, False if trying to open object
  //      public void OpenOrCloseObject(ServerAction action, bool open)
		//{
		//	//pass name of object in from action.objectID
  //          //check if that object is in the viewport
  //          //also check to make sure that target object is interactable
		//	if(action.objectId == null)
		//	{
		//		Debug.Log("Hey, actually give me an object ID to pick up, yeah?");
		//		return;
		//	}
				
		//	SimObjPhysics target = null;

  //          foreach (SimObjPhysics sop in VisibleSimObjPhysics)
  //          {
		//		//print("why not?");
		//		//check for object in current visible objects, and also check that it's interactable
		//		if (action.objectId == sop.UniqueID && sop.GetComponent<CanOpen>())
		//		{
		//			//print("wobbuffet");
		//			target = sop;
		//		}
	
  //          }

  //          if(target)
		//	{
		//		CanOpen co = target.GetComponent<CanOpen>();

  //              //trying to close object
		//		if(open == true)
		//		{
		//			if (co.isOpen == true)
		//			{                  
		//				co.Interact();
		//			}
                  
		//			else
		//				Debug.Log("can't close object if it's already closed");
		//		}

  //              //trying to open object
  //              else if(open == false)
		//		{
		//			if (co.isOpen == false)
		//			{
		//				if (action.moveMagnitude > 0.0f)
  //                      {
  //                          co.SetOpenPercent(action.moveMagnitude);
  //                      }

		//				co.Interact();		
		//			}

		//			else
  //                      Debug.Log("can't open object if it's already open");
		//		}
		//		//print("i have a target");
		//		//target.GetComponent<CanOpen>().Interact();
		//	}
            
		//}

        public void ObjectsInBox(ServerAction action) {
			HashSet<string> objectIds = new HashSet<string>();

			Collider[] colliders = Physics.OverlapBox(
				new Vector3(action.x, 0f, action.z),
				new Vector3(0.125f, 10f, 0.125f),
				Quaternion.identity
			);
			foreach (Collider c in colliders) {
				SimObjPhysics so = ancestorSimObjPhysics(c.transform.gameObject);
				if (so != null) {
					objectIds.Add(so.UniqueID);
				}
			}
			objectIdsInBox = new string[objectIds.Count];
			objectIds.CopyTo(objectIdsInBox);
			actionFinished(true);
		}

        private void UpdateDisplayGameObject(GameObject go, bool display) {
			if (go != null) {
				foreach (MeshRenderer mr in go.GetComponentsInChildren<MeshRenderer> () as MeshRenderer[]) {
                    if (!initiallyDisabledRenderers.Contains(mr.GetInstanceID())) {
                        mr.enabled = display;
                    }
				}
			}
		}

		public void ToggleMapView(ServerAction action) {
			if (inTopLevelView) {
				inTopLevelView = false;
				m_Camera.orthographic = false;
				m_Camera.transform.localPosition = lastLocalCameraPosition;
				m_Camera.transform.localRotation = lastLocalCameraRotation;
				UpdateDisplayGameObject(GameObject.Find("Ceiling"), true);
			} else {
				inTopLevelView = true;
				lastLocalCameraPosition = m_Camera.transform.localPosition;
				lastLocalCameraRotation = m_Camera.transform.localRotation;
				
				Bounds b = new Bounds(Vector3.zero, Vector3.zero);
				foreach (Renderer r in GameObject.FindObjectsOfType<Renderer>()) {
					b.Encapsulate(r.bounds);
				}
				float midX = (b.max.x + b.min.x) / 2.0f;
				float midZ = (b.max.z + b.min.z) / 2.0f;
				m_Camera.transform.rotation = Quaternion.Euler(90.0f, 0.0f, 0.0f);
				m_Camera.transform.position = new Vector3(midX, b.max.y, midZ);
				m_Camera.orthographic = true;

				m_Camera.orthographicSize = Math.Max((b.max.x - b.min.x) / 2f, (b.max.z - b.min.z) / 2f);
				
				cameraOrthSize = m_Camera.orthographicSize;
				UpdateDisplayGameObject(GameObject.Find("Ceiling"), false);
			}
			actionFinished(true);
		}

        private bool closeObject(SimObjPhysics target) {
            CanOpen co = target.GetComponent<CanOpen>();
            CanOpen_Object codd = target.GetComponent<CanOpen_Object>();
            if (co) {
                //if object is open, close it
                if (co.isOpen) {
                    co.Interact();
                    return true;
                }
			} else if (codd) {
                //if object is open, close it
                if (codd.isOpen) {
                    codd.Interact();
                    return true;
                }
			}
            return false;
        }

        public void CloseVisibleObjects(ServerAction action) {
			foreach (SimObjPhysics so in GetAllVisibleSimObjPhysics(m_Camera, 10f)) {
                closeObject(so);
            }
			actionFinished(true);
		}

        public void CloseObject(ServerAction action)
		{
			//pass name of object in from action.objectID
            //check if that object is in the viewport
            //also check to make sure that target object is interactable
            if (action.objectId == null)
            {
                Debug.Log("Hey, actually give me an object ID to pick up, yeah?");
                errorMessage = "objectId required for OpenObject";
                actionFinished(false);
                Debug.Log("Hey, actually give me an object ID to pick up, yeah?");
                return;
            }

            SimObjPhysics target = null;

            if (action.forceAction) {
                action.forceVisible = true;
            }

            foreach (SimObjPhysics sop in VisibleSimObjs(action))
            {
    //            //print("why not?");
    //            //check for object in current visible objects, and also check that it's interactable
				//if(!IgnoreInteractableFlag)
				//{
				//	if (!sop.isInteractable)
    //                {
    //                    Debug.Log(sop.UniqueID + " is not Interactable");
    //                    return;
    //                }
				//}

				if (sop.GetComponent<CanOpen>()|| sop.GetComponent<CanOpen_Object>())
                {
                    //print("wobbuffet");
                    target = sop;
                }

            }
            
            if (target)
            {
				if(!action.forceAction && target.isInteractable == false)
				{
					Debug.Log("can't close object if it's already closed");
                    actionFinished(false);
                    errorMessage = "object is visible but occluded by something: " + action.objectId;
				}

				if(target.GetComponent<CanOpen>())
				{
					CanOpen co = target.GetComponent<CanOpen>();

                    //if object is open, close it
                    if (co.isOpen)
                    {
                        co.Interact();
                        actionFinished(true);
                    }

                    else
                    {
                        Debug.Log("can't close object if it's already closed");
                        actionFinished(false);
                        errorMessage = "object already open: " + action.objectId;
                    }
				}

				else if(target.GetComponent<CanOpen_Object>())
				{
					CanOpen_Object codd = target.GetComponent<CanOpen_Object>();

                    //if object is open, close it
                    if (codd.isOpen)
                    {
                        codd.Interact();
                        actionFinished(true);
                    }

                    else
                    {
                        Debug.Log("can't close object if it's already closed");
                        actionFinished(false);
                        errorMessage = "object already open: " + action.objectId;
                    }
				}
              
            } 

			else 
			{
				Debug.Log("Target object not in sight");
                actionFinished(false);
                errorMessage = "object not found: " + action.objectId;
            }
		}

        private SimObjPhysics ancestorSimObjPhysics(GameObject go) {
			if (go == null) {
				return null;
			}
			SimObjPhysics so = go.GetComponent<SimObjPhysics>();
			if (so != null) {
				return so;
			} else if (go.transform.parent != null) {
				return ancestorSimObjPhysics(go.transform.parent.gameObject);
			} else {
				return null;
			}
		}

        private void OpenOrCloseObjectAtLocation(bool open, ServerAction action) {
            float x = action.x;
			float y = 1.0f - action.y;
            Ray ray = m_Camera.ViewportPointToRay(new Vector3(x, y, 0.0f));
            RaycastHit hit;
            int layerMask = 3 << 8;
            bool raycastDidHit = Physics.Raycast(ray, out hit, 10f, layerMask);
            if (!raycastDidHit) {
                Debug.Log("There don't seem to be any objects in that area.");
                errorMessage = "No openable object at location.";
                actionFinished(false);
                return;
            } 
            SimObjPhysics so = ancestorSimObjPhysics(hit.transform.gameObject);
            if (so != null && hit.distance < maxVisibleDistance) {
                action.objectId = so.UniqueID;
                action.forceAction = true;
                if (open) {
                    OpenObject(action);
                } else {
                    CloseObject(action);
                }
            } else if (so == null) {
                Debug.Log("Object at location is not interactable.");
                errorMessage = "Object at location is not interactable.";
                actionFinished(false);
            } else {
                Debug.Log("Object at location is too far away.");
                errorMessage = "Object at location is too far away.";
                actionFinished(false);
            }
        }

        public void OpenObjectAtLocation(ServerAction action) {
            OpenOrCloseObjectAtLocation(true, action);
            return;
        }

        public void CloseObjectAtLocation(ServerAction action) {
            OpenOrCloseObjectAtLocation(false, action);
            return;
        }

        public void OpenObject(ServerAction action)
		{
			//pass name of object in from action.objectID
            //check if that object is in the viewport
            //also check to make sure that target object is interactable
            if (action.objectId == null)
            {
                Debug.Log("Hey, actually give me an object ID to pick up, yeah?");
                errorMessage = "objectId required for OpenObject";
                actionFinished(false);
                return;
            }

            SimObjPhysics target = null;

            if (action.forceAction) {
                action.forceVisible = true;
            }

            foreach (SimObjPhysics sop in VisibleSimObjs(action))
            {
                //check for CanOpen drawers, cabinets or CanOpen_Fridge fridge objects
				if (sop.GetComponent<CanOpen>() || sop.GetComponent<CanOpen_Object>())
                {
                    target = sop;
                }

            }

			if (target)
			{
				if (!action.forceAction && target.isInteractable == false)
                {
                    Debug.Log("can't close object if it's already closed");
                    actionFinished(false);
                    errorMessage = "object is visible but occluded by something: " + action.objectId;
                }

				if(target.GetComponent<CanOpen>())
				{
					CanOpen co = target.GetComponent<CanOpen>();

                    //check to make sure object is closed
                    if (co.isOpen)
                    {
                        Debug.Log("can't open object if it's already open");
                        errorMessage = "object already open";
                        actionFinished(false);
                    }

                    else
                    {
                        //pass in percentage open if desired
                        if (action.moveMagnitude > 0.0f)
                        {
                            co.SetOpenPercent(action.moveMagnitude);
                        }

                        co.Interact();
                        actionFinished(true);
                    }
				}
                
				else if(target.GetComponent<CanOpen_Object>())
				{
					CanOpen_Object codd = target.GetComponent<CanOpen_Object>();

                    //check to make sure object is closed
                    if (codd.isOpen)
                    {
                        Debug.Log("can't open object if it's already open");
                        errorMessage = "object already open";
                        actionFinished(false);
                    }

                    else
                    {
                        //pass in percentage open if desired
                        if (action.moveMagnitude > 0.0f)
                        {
                            codd.SetOpenPercent(action.moveMagnitude);
                        }

                        codd.Interact();
                        actionFinished(true);
                    }
				}

			}

            //target not found in currently visible objects, report not found
			else
            {
				Debug.Log("Target object not in sight");
                actionFinished(false);
                errorMessage = "object not found: " + action.objectId;
            }
		}

        //
        public void Contains(ServerAction action)
		{
			if (action.objectId == null)
            {
                Debug.Log("Hey, actually give me an object ID to pick up, yeah?");
                return;
            }

			SimObjPhysics target = null;

            foreach (SimObjPhysics sop in VisibleSimObjPhysics)
            {
                //check for object in current visible objects, and also check that it's interactable
                if (action.objectId == sop.UniqueID)
                {
                    //print("wobbuffet");
                    target = sop;
                }

            }

			if (target)
			{
				//the sim object receptacle target returns list of unique sim object IDs as strings
                //XXX It looks like this goes right into the MetaData, so basically this just returns a list of strings
				//that are the unique ID's of every object that is contained by the target object
				target.Contains();
			}

			else
			{
				Debug.Log("Target object not in sight");
                errorMessage = "object not found: " + action.objectId;
                actionFinished(false);
            }
		}

        public void SetUpRotationBoxChecks()
		{
			if (ItemInHand == null)
			{
				//Debug.Log("no need to set up boxes if nothing in hand");
				return;

			}
         
			BoxCollider HeldItemBox = ItemInHand.GetComponent<SimObjPhysics>().RotateAgentCollider.GetComponent<BoxCollider>();
         
            //rotate all pivots to 0, move all box colliders to the position of the box collider of item in hand
            //change each box collider's size and center
            //rotate all pivots to where they need to go

            //////////////Left/Right stuff first

            //zero out everything first
			for (int i = 0; i < RotateRLPivots.Length; i++)
			{
				RotateRLPivots[i].transform.localRotation = Quaternion.Euler(Vector3.zero);
			}

            //set the size of all RotateRL trigger boxes to the Rotate Agent Collider's dimesnions
			for (int i = 0 ; i < RotateRLTriggerBoxes.Length; i++)
			{
				RotateRLTriggerBoxes[i].transform.position = HeldItemBox.transform.position;
				RotateRLTriggerBoxes[i].transform.rotation = HeldItemBox.transform.rotation;
				RotateRLTriggerBoxes[i].transform.localScale = HeldItemBox.transform.localScale;

				RotateRLTriggerBoxes[i].GetComponent<BoxCollider>().size = HeldItemBox.size;
				RotateRLTriggerBoxes[i].GetComponent<BoxCollider>().center = HeldItemBox.center;
			}

			int deg = -90;

			//set all pivots to their corresponding rotations
			for (int i = 0; i < RotateRLTriggerBoxes.Length; i++)
			{            
                if(deg == 0)
				{
					deg = 15;
				}

				RotateRLPivots[i].transform.localRotation = Quaternion.Euler(new Vector3(0, deg, 0));
				deg += 15;
			}

            //////////////////Up/Down stuff now
         
			//zero out everything first
			for (int i = 0; i < LookUDPivots.Length; i ++)
			{
				LookUDPivots[i].transform.localRotation = Quaternion.Euler(Vector3.zero);
			}

			for (int i = 0; i < LookUDTriggerBoxes.Length; i++)
			{
				LookUDTriggerBoxes[i].transform.position = HeldItemBox.transform.position;
				LookUDTriggerBoxes[i].transform.rotation = HeldItemBox.transform.rotation;
				LookUDTriggerBoxes[i].transform.localScale = HeldItemBox.transform.localScale;

				LookUDTriggerBoxes[i].GetComponent<BoxCollider>().size = HeldItemBox.size;
                LookUDTriggerBoxes[i].GetComponent<BoxCollider>().center = HeldItemBox.center;
			}

			int otherdeg = -30;

			for (int i = 0; i < LookUDPivots.Length; i++)
			{
				if(otherdeg == 0)
				{
					otherdeg = 10;
				}
				LookUDPivots[i].transform.localRotation = Quaternion.Euler(new Vector3(otherdeg, 0, 0)); //30 up
				otherdeg += 10;
				//print(otherdeg);
			}         
		}
		public SimObjPhysics[] VisibleSimObjs(bool forceVisible)
		{
			if (forceVisible)
			{
				return GameObject.FindObjectsOfType(typeof(SimObjPhysics)) as SimObjPhysics[];
			}
			else
			{
				return GetAllVisibleSimObjPhysics(m_Camera, maxVisibleDistance);
			}
		}
        
		public SimObjPhysics[] VisibleSimObjs(ServerAction action) 
		{
			List<SimObjPhysics> simObjs = new List<SimObjPhysics> ();

			foreach (SimObjPhysics so in VisibleSimObjs (action.forceVisible)) 
			{

				if (!string.IsNullOrEmpty(action.objectId) && action.objectId != so.UniqueID) 
				{
					continue;
				}

				if (!string.IsNullOrEmpty(action.objectType) && action.GetSimObjType() != so.Type) 
				{
					continue;
				}

				simObjs.Add (so);
			}	


			return simObjs.ToArray ();

		}

        ////////////////////////////////////////
        ////// HIDING AND MASKING OBJECTS //////
        ////////////////////////////////////////

        private void HideAll() {
			foreach (GameObject go in GameObject.FindObjectsOfType<GameObject>()) {
				UpdateDisplayGameObject(go, false);
			}
		}

		private void UnhideAll() {
			foreach (GameObject go in GameObject.FindObjectsOfType<GameObject>()) {
				UpdateDisplayGameObject(go, true);
			}
		}

		protected void HideAllObjectsExcept(ServerAction action) {
			foreach (GameObject go in UnityEngine.Object.FindObjectsOfType<GameObject>()) {
				UpdateDisplayGameObject(go, false);
			}
            if (uniqueIdToSimObjPhysics.ContainsKey(action.objectId)) {
                UpdateDisplayGameObject(uniqueIdToSimObjPhysics[action.objectId].gameObject, true);
            }
			actionFinished(true);
		}

		public void HideObject(ServerAction action) {
			if (uniqueIdToSimObjPhysics.ContainsKey(action.objectId)) {
				UpdateDisplayGameObject(uniqueIdToSimObjPhysics[action.objectId].gameObject, false);
				actionFinished(true);
			} else {
				errorMessage = "No object with given id could be found to hide.";
				actionFinished(false);
			}
		}
		
		public void UnhideObject(ServerAction action) {
			if (uniqueIdToSimObjPhysics.ContainsKey(action.objectId)) {
				UpdateDisplayGameObject(uniqueIdToSimObjPhysics[action.objectId].gameObject, true);
				actionFinished(true);
			} else {
				errorMessage = "No object with given id could be found to unhide.";
				actionFinished(false);
			}
		}

		public void HideAllObjects(ServerAction action) {
			HideAll();
			actionFinished(true);
		}

		public void UnhideAllObjects(ServerAction action) {
			UnhideAll();
			actionFinished(true);
		}

        protected void MaskSimObj(SimObjPhysics so, Material mat) {
			if (!maskedObjects.ContainsKey(so.UniqueID)) {
				HashSet<MeshRenderer> renderersToSkip = new HashSet<MeshRenderer>();
				foreach (SimObjPhysics childSo in so.GetComponentsInChildren<SimObjPhysics>()) {
					if (so.UniqueID != childSo.UniqueID) {
						foreach (MeshRenderer mr in childSo.GetComponentsInChildren<MeshRenderer>()) {
							renderersToSkip.Add(mr);
						}
					}
				}
				Dictionary<int, Material[]> dict = new Dictionary<int, Material[]>();
				foreach (MeshRenderer r in so.gameObject.GetComponentsInChildren<MeshRenderer>() as MeshRenderer[]) {
					if (!renderersToSkip.Contains(r)) {
						dict[r.GetInstanceID()] = r.materials;
						Material[] newMaterials = new Material[r.materials.Length];
						for (int i = 0; i < newMaterials.Length; i++) {
							newMaterials[i] = new Material(mat);
						}
						r.materials = newMaterials;
					}
				}
				maskedObjects[so.UniqueID] = dict;
			}
		}

		protected void MaskSimObj(SimObjPhysics so, Color color) {
			if (!maskedObjects.ContainsKey(so.UniqueID)) {
				Material material = new Material(Shader.Find("Unlit/Color"));
				material.color = color;
				MaskSimObj(so, material);
			}
		}

		protected void UnmaskSimObj(SimObjPhysics so) {
			if (maskedObjects.ContainsKey(so.UniqueID)) {
				foreach (MeshRenderer r in so.gameObject.GetComponentsInChildren<MeshRenderer> () as MeshRenderer[]) {
					if (r != null) {
						if (maskedObjects[so.UniqueID].ContainsKey(r.GetInstanceID())) {
							r.materials = maskedObjects[so.UniqueID][r.GetInstanceID()];
						}
					}
				}
				maskedObjects.Remove(so.UniqueID);
			}
		}

		public void EmphasizeObject(ServerAction action) {
            foreach(KeyValuePair<string, SimObjPhysics> entry in uniqueIdToSimObjPhysics)
            {
                Debug.Log(entry.Key);
                Debug.Log(entry.Key == action.objectId);
            }

            if (uniqueIdToSimObjPhysics.ContainsKey(action.objectId)) {
                HideAll();
                UpdateDisplayGameObject(uniqueIdToSimObjPhysics[action.objectId].gameObject, true);
                MaskSimObj(uniqueIdToSimObjPhysics[action.objectId], Color.magenta);
                actionFinished(true);
            } else {
                errorMessage = "No object with id: " + action.objectId;
                Debug.Log(errorMessage);
                actionFinished(false);
            }
		}

		public void UnemphasizeAll(ServerAction action) {
			UnhideAll();
			foreach (SimObjPhysics so in GameObject.FindObjectsOfType<SimObjPhysics>()) {
				UnmaskSimObj(so);
            }
			actionFinished(true);
		}

		public void MaskObject(ServerAction action) {
            if (uniqueIdToSimObjPhysics.ContainsKey(action.objectId)) {
                MaskSimObj(uniqueIdToSimObjPhysics[action.objectId], Color.magenta);
                actionFinished(true);
            } else {    
                Debug.Log("No such object with id: " + action.objectId);
                errorMessage = "No such object with id: " + action.objectId;
                actionFinished(false);
            }
		}

		public void UnmaskObject(ServerAction action) {
            if (uniqueIdToSimObjPhysics.ContainsKey(action.objectId)) {
                UnmaskSimObj(uniqueIdToSimObjPhysics[action.objectId]);
                actionFinished(true);
            } else {    
                Debug.Log("No such object with id: " + action.objectId);
                errorMessage = "No such object with id: " + action.objectId;
                actionFinished(false);
            }
		}

        ///////////////////////////////////////////
        ///// GETTING DISTANCES, NORMALS, ETC /////
        ///////////////////////////////////////////

        private bool NormalIsApproximatelyUp(Vector3 normal) {
			return (Math.Abs(normal.x) < .01) && 
					(Math.Abs(normal.y - 1) < .01) &&
					(Math.Abs(normal.z) < .01);
		}

		private bool AnythingAbovePosition(Vector3 position, float distance) {
			Vector3 up = new Vector3(0.0f, 1.0f, 0.0f);
			RaycastHit hit;
			return Physics.Raycast(position, up, out hit, distance);
		}

        private bool AnythingAbovePositionIgnoreObject(
            Vector3 position, 
            float distance, 
            int layerMask,
            GameObject toIgnore) {
			Vector3 up = new Vector3(0.0f, 1.0f, 0.0f);
			RaycastHit[] hits = Physics.RaycastAll(position, up, distance, layerMask);
            // Debug.Log("");
            // Debug.Log(toIgnore);
            foreach (RaycastHit hit in hits) {
                // Debug.Log(hit.collider);
                if (hit.collider.transform.gameObject != toIgnore) {
                    // Debug.Log("happens");
                    return true;
                }
            }
			return false;
		}

		private float[,,] initializeFlatSurfacesOnGrid(int yGridSize, int xGridSize) {
			float[,,] flatSurfacesOnGrid = new float[2, yGridSize, xGridSize];
			for (int i = 0; i < 2; i++) {
				for (int j = 0; j < yGridSize; j++) {
					for (int k = 0; k < xGridSize; k++) {
						flatSurfacesOnGrid[i,j,k] = float.PositiveInfinity;
					}
				}
			}
			return flatSurfacesOnGrid;
		}

		private void toggleColliders(IEnumerable<Collider> colliders) {
			foreach (Collider c in colliders) {
				c.enabled = !c.enabled;
			}
		}

		public void FlatSurfacesOnGrid(ServerAction action) {
			int xGridSize = (int) Math.Round(action.x, 0);
			int yGridSize = (int) Math.Round(action.y, 0);
			flatSurfacesOnGrid = initializeFlatSurfacesOnGrid(yGridSize, xGridSize);
			
			if (ItemInHand != null) {
				toggleColliders(ItemInHand.GetComponentsInChildren<Collider>());
			}

            int layerMask = 1 << 8;
			for (int i = 0; i < yGridSize; i++) {
				for (int j = 0; j < xGridSize; j++) {
					float x = j * (1.0f / xGridSize) + (0.5f / xGridSize);
					float y = (1.0f - (0.5f / yGridSize)) - i * (1.0f / yGridSize);
					Ray ray = m_Camera.ViewportPointToRay(new Vector3(x, y, 0));
					RaycastHit[] hits = Physics.RaycastAll(ray, 10f, layerMask);
					float minHitDistance = float.PositiveInfinity;
					foreach (RaycastHit hit in hits) {
						if (hit.distance < minHitDistance) {
							minHitDistance = hit.distance;
						}
					}
					foreach (RaycastHit hit in hits) {
						if (NormalIsApproximatelyUp(hit.normal) &&
					 		!AnythingAbovePosition(hit.point, 0.1f)) {
							if (hit.distance == minHitDistance) {
								flatSurfacesOnGrid[0, i, j] = minHitDistance;
							} else {
								flatSurfacesOnGrid[1, i, j] = Math.Min(
									flatSurfacesOnGrid[1, i, j], hit.distance
								);
							}
						}
					}
				}
			}
			if (ItemInHand != null) {
				toggleColliders(ItemInHand.GetComponentsInChildren<Collider>());
			}
			actionFinished(true);
		}

		public void GetMetadataOnGrid(ServerAction action) {
			int xGridSize = (int) Math.Round(action.x, 0);
			int yGridSize = (int) Math.Round(action.y, 0);
			distances = new float[yGridSize, xGridSize];
			normals = new float[3, yGridSize, xGridSize];
			isOpenableGrid = new bool[yGridSize, xGridSize];
			
			if (ItemInHand != null) {
				toggleColliders(ItemInHand.GetComponentsInChildren<Collider>());
			}

            int layerMask = 1 << 8;
			for (int i = 0; i < yGridSize; i++) {
				for (int j = 0; j < xGridSize; j++) {
					float x = j * (1.0f / xGridSize) + (0.5f / xGridSize);
					float y = (1.0f - (0.5f / yGridSize)) - i * (1.0f / yGridSize);
					Ray ray = m_Camera.ViewportPointToRay(new Vector3(x, y, 0));
					RaycastHit hit;
					if (Physics.Raycast(ray, out hit, 10f, layerMask)) {
						distances[i, j] = hit.distance;
						normals[0, i, j] = Vector3.Dot(transform.right, hit.normal);
						normals[1, i, j] = Vector3.Dot(transform.up, hit.normal);
						normals[2, i, j] = Vector3.Dot(transform.forward, hit.normal);
						SimObjPhysics so = hit.transform.gameObject.GetComponent<SimObjPhysics>();
						isOpenableGrid[i, j] = so != null && (
                            so.GetComponent<CanOpen>() || so.GetComponent<CanOpen_Object>()
                        );
					} else {
						distances[i, j] = float.PositiveInfinity;
						normals[0, i, j] = float.NaN;
						normals[1, i, j] = float.NaN;
						normals[2, i, j] = float.NaN;
						isOpenableGrid[i, j] = false;
					}
				}
			}

			if (ItemInHand != null) {
				toggleColliders(ItemInHand.GetComponentsInChildren<Collider>());
			}
			actionFinished(true);
		}

		public void SegmentVisibleObjects(ServerAction action) {
			if (ItemInHand != null) {
				toggleColliders(ItemInHand.GetComponentsInChildren<Collider>());
			}
			
			int k = 0;
			List<string> uniqueIds = new List<string>();
			foreach (SimObjPhysics so in GetAllVisibleSimObjPhysics(m_Camera, 100f)) {
				int i = (10 * k) / 256;
				int j = (10 * k) % 256;
				MaskSimObj(so, new Color32(Convert.ToByte(i), Convert.ToByte(j), 255, 255));
				uniqueIds.Add(so.UniqueID);
				k++;
			}
			segmentedObjectIds = uniqueIds.ToArray();

			if (ItemInHand != null) {
				toggleColliders(ItemInHand.GetComponentsInChildren<Collider>());
			}
			actionFinished(true);
		}


        ////////////////////////////
        ///// Crouch and Stand /////
        ////////////////////////////

        public void Crouch(ServerAction action) {
			if (m_Camera.transform.localPosition.y == 0.0f) {
				errorMessage = "Already crouching.";
				actionFinished(false);
			} else {
				m_Camera.transform.localPosition = new Vector3(
                    standingLocalCameraPosition.x, 
                    0.0f,
                    standingLocalCameraPosition.z
                );
				actionFinished(true);
			}
		}

		public void Stand(ServerAction action) {
			if ((m_Camera.transform.localPosition - standingLocalCameraPosition).magnitude < 0.1f) {
				errorMessage = "Already standing.";
				actionFinished(false);
			} else {
				m_Camera.transform.localPosition = standingLocalCameraPosition;
				actionFinished(true);
			}
		}
        
        ////////////////
        ///// MISC /////
        ////////////////

        public void ChangeFOV(ServerAction action) {
			m_Camera.fieldOfView = action.fov;
			actionFinished(true);
		}

        // public IEnumerator WaitOnResolutionChange(int width, int height) {
		// 	while (Screen.width != width || Screen.height != height) {
		// 		yield return null;
		// 	}
		// 	tex = new Texture2D(Screen.width, Screen.height, TextureFormat.RGB24, false);
        //     readPixelsRect = new Rect(0, 0, Screen.width, Screen.height);
		// 	// yield return new WaitForSeconds(2.0F);
		// 	actionFinished(true);
		// }

        public void ChangeResolution(ServerAction action) {
			int height = Convert.ToInt32(action.y);
			int width = Convert.ToInt32(action.x);
			Screen.SetResolution(width, height, false);
            actionFinished(true);
			// StartCoroutine(WaitOnResolutionChange(width, height));
		}

        ///////////////////////////////////
        ///// DATA GENERATION HELPERS /////
        ///////////////////////////////////

        public void GetReachablePositions(ServerAction action) {
            CapsuleCollider cc = GetComponent<CapsuleCollider>();

            Vector3 center = transform.position;
            float fudgeFactor = 0.05f;
            float radius = cc.radius;
            float innerHeight = center.y - radius;

            Queue<Vector3> pointsQueue = new Queue<Vector3>();
            pointsQueue.Enqueue(center);

            Vector3[] directions = {
                new Vector3(1.0f, 0.0f, 0.0f),
                new Vector3(0.0f, 0.0f, -1.0f),
                new Vector3(-1.0f, 0.0f, 0.0f),
                new Vector3(0.0f, 0.0f, 1.0f)
            };

            HashSet<Vector3> goodPoints = new HashSet<Vector3>();
            int layerMask = 1 << 8;
            while (pointsQueue.Count != 0) {
                Vector3 p = pointsQueue.Dequeue();
                if (!goodPoints.Contains(p)) {
                    goodPoints.Add(p);
                    Vector3 point1 = new Vector3(p.x, center.y + innerHeight, p.z);
                    Vector3 point2 = new Vector3(p.x, center.y - innerHeight, p.z);
                    foreach (Vector3 d in directions) {    
                        RaycastHit[] hits = Physics.CapsuleCastAll(
                            point1,
                            point2,
                            radius,
                            d,
                            gridSize + fudgeFactor,
                            layerMask,
                            QueryTriggerInteraction.Ignore
                        );
                        bool shouldEnqueue = true;
                        foreach (RaycastHit hit in hits) {
                            if (!ancestorHasName(hit.transform.gameObject, "FPSController")) {
                                shouldEnqueue = false;
                                break;
                            }
                        }
                        if (shouldEnqueue) {
                            pointsQueue.Enqueue(p + d * gridSize);
                        }
                    }
                }
            }

            foreach (Vector3 p in goodPoints) {
                Debug.Log(p);
            }

            actionFinished(true);
        }

        private bool ancestorHasName(GameObject go, string name) {
			if (go.name == name) {
				return true;
			} else if (go.transform.parent != null) {
				return ancestorHasName(go.transform.parent.gameObject, name);
			} else {
				return false;
			}
		}

        public void HideObscuringObjects(ServerAction action) {
			string objType = "";
			if (action.objectId != null && action.objectId != "") {
				string[] split = action.objectId.Split('|');
				if (split.Length != 0) {
					objType = action.objectId.Split('|')[0];
				}
			}
			int xGridSize = 100;
			int yGridSize = 100;
            int layerMask = 1 << 8;
			for (int i = 0; i < yGridSize; i++) {
				for (int j = 0; j < xGridSize; j++) {
					float x = j * (1.0f / xGridSize) + (0.5f / xGridSize);
					float y = (1.0f - (0.5f / yGridSize)) - i * (1.0f / yGridSize);
					Ray ray = m_Camera.ViewportPointToRay(new Vector3(x, y, 0));
					RaycastHit hit;
					while (true) {
						if (Physics.Raycast(ray, out hit, 10f, layerMask)) {
							UpdateDisplayGameObject(hit.transform.gameObject, false);
							SimObjPhysics hitObj = hit.transform.gameObject.GetComponentInChildren<SimObjPhysics>();
							if (hitObj != null && objType != "" && hitObj.UniqueID.Contains(objType)) {
								ray.origin = hit.point + ray.direction / 100f;
							} else {
								break;
							}
						} else {
							break;
						}
					}
				}
			}
			actionFinished(true);
		}

        private IEnumerator CoverSurfacesWithHelper(int n, List<SimObjPhysics> newObjects) {
			Vector3[] initialPositions = new Vector3[newObjects.Count];
			int k = 0;
			bool[] deleted = new bool[newObjects.Count];
			foreach (SimObjPhysics so in newObjects) {
				initialPositions[k] = so.transform.position;
				deleted[k] = false;
				k++;
			}
			for (int i = 0; i < n; i++) {
				k = 0;
				foreach (SimObjPhysics so in newObjects) {
					if (!deleted[k]) {
						float dist = Vector3.Distance(initialPositions[k], so.transform.position);
						if (dist > 0.5f) {
							deleted[k] = true;
                            so.gameObject.SetActive(false);
						}
					}
					k++;
				}
				yield return null;
			}

			Collider[] fpsControllerColliders = GameObject.Find("FPSController").GetComponentsInChildren<Collider>();
			foreach (SimObjPhysics so in newObjects) {
				so.GetComponentInChildren<Rigidbody>().isKinematic = true;
				foreach(Collider c1 in so.GetComponentsInChildren<Collider>()) {
					foreach(Collider c in fpsControllerColliders) {
						Physics.IgnoreCollision(c, c1);
					}
				}
                uniqueIdToSimObjPhysics[so.UniqueID] = so;
			}

			actionFinished(true);
		}

		private void createCubeSurrounding(Bounds bounds) {
			Vector3 center = bounds.center;
			Vector3 max = bounds.max;
			Vector3 min = bounds.min;
			float size = 0.001f;
			float offset = 0.0f;
			min.y = Math.Max(-1.0f, min.y);
			center.y = (max.y + min.y) / 2;
			float xLen = max.x - min.x;
			float yLen = max.y - min.y;
			float zLen = max.z - min.z;

			// Top
			GameObject cube = Instantiate(
				Resources.Load("BlueCube") as GameObject,
				new Vector3(center.x, max.y + offset + size / 2, center.z),
				Quaternion.identity
			) as GameObject;
			cube.transform.localScale = new Vector3(xLen + 2 * (size + offset), size, zLen + 2 * (size + offset));

			// Bottom
			cube = Instantiate(
				Resources.Load("BlueCube") as GameObject,
				new Vector3(center.x, min.y - offset - size / 2, center.z),
				Quaternion.identity
			) as GameObject;
			cube.transform.localScale = new Vector3(xLen + 2 * (size + offset), size, zLen + 2 * (size + offset));

			// z min
			cube = Instantiate(
				Resources.Load("BlueCube") as GameObject,
				new Vector3(center.x, center.y, min.z - offset - size / 2),
				Quaternion.identity
			) as GameObject;
			cube.transform.localScale = new Vector3(xLen + 2 * (size + offset), yLen + 2 * offset, size);

			// z max
			cube = Instantiate(
				Resources.Load("BlueCube") as GameObject,
				new Vector3(center.x, center.y, max.z + offset + size / 2),
				Quaternion.identity
			) as GameObject;
			cube.transform.localScale = new Vector3(xLen + 2 * (size + offset), yLen + 2 * offset, size);

			// x min
			cube = Instantiate(
				Resources.Load("BlueCube") as GameObject,
				new Vector3(min.x - offset - size / 2, center.y, center.z),
				Quaternion.identity
			) as GameObject;
			cube.transform.localScale = new Vector3(size, yLen + 2 * offset, zLen + 2 * offset);

			// x max
			cube = Instantiate(
				Resources.Load("BlueCube") as GameObject,
				new Vector3(max.x + offset + size / 2, center.y, center.z),
				Quaternion.identity
			) as GameObject;
			cube.transform.localScale = new Vector3(size, yLen + 2 * offset, zLen + 2 * offset);
		}

        private List<RaycastHit> RaycastWithRepeatHits(
            Vector3 origin, Vector3 direction, float maxDistance, int layerMask
            ) {
			List<RaycastHit> hits = new List<RaycastHit>();
			RaycastHit hit;
			bool didHit = Physics.Raycast(origin, direction, out hit, maxDistance, layerMask);
			while (didHit) {
				hits.Add(hit);
				origin = hit.point + direction / 100f;
				hit = new RaycastHit();
				didHit = Physics.Raycast(origin, direction, out hit, maxDistance, layerMask);
			}
			return hits;
		}

        public void SetAllObjectsToBlue(ServerAction action) {
            foreach(Renderer r in GameObject.FindObjectsOfType<Renderer>()) {
				Material newMaterial = (Material) Resources.Load("BLUE", typeof(Material));
				Material[] newMaterials = new Material[r.materials.Length];
				for (int i = 0; i < newMaterials.Length; i++) {
					newMaterials[i] = newMaterial;
				}
				r.materials = newMaterials;
			}
			foreach (Light l in GameObject.FindObjectsOfType<Light>()) {
				l.enabled = false;
			}
			RenderSettings.ambientMode = AmbientMode.Flat;
			RenderSettings.ambientLight = Color.white;
            actionFinished(true);
        }

        public void EnableFog(ServerAction action) {
			m_Camera.GetComponent<GlobalFog>().enabled = true;
			RenderSettings.fog = true;
			RenderSettings.fogMode = FogMode.Linear;
			RenderSettings.fogStartDistance = 0.0f;
            RenderSettings.fogEndDistance = action.z;
			RenderSettings.fogColor = Color.white;
			actionFinished(true);
		}

		public void DisableFog(ServerAction action) {
			m_Camera.GetComponent<GlobalFog>().enabled = false;
			RenderSettings.fog = false;
			actionFinished(true);
		}

		public void CoverSurfacesWith(ServerAction action) {
			string prefab = action.objectId.Split('|')[0];
			
			Bounds b = new Bounds(
                new Vector3(float.PositiveInfinity, float.PositiveInfinity, float.PositiveInfinity),
                new Vector3(-float.PositiveInfinity, -float.PositiveInfinity, -float.PositiveInfinity)
            );
			foreach (Renderer r in GameObject.FindObjectsOfType<Renderer>()) {
				b.Encapsulate(r.bounds);
			}
			b.min = new Vector3(
				Math.Max(b.min.x, transform.position.x - 7),
				Math.Max(b.min.y, transform.position.y - 1.3f),
				Math.Max(b.min.z, transform.position.z - 7)
			);
			b.max = new Vector3(
				Math.Min(b.max.x, transform.position.x + 7),
				Math.Min(b.max.y, transform.position.y + 3),
				Math.Min(b.max.z, transform.position.z + 7)
			);
			createCubeSurrounding(b);

			float yMax = b.max.y - 0.2f;
			float xRoomSize = b.max.x - b.min.x;
			float zRoomSize = b.max.z - b.min.z;
			InstantiatePrefabTest script = GameObject.Find("PhysicsSceneManager").GetComponent<InstantiatePrefabTest>();
			SimObjPhysics objForBounds = script.Spawn(prefab, prefab + "|ToDestroy", new Vector3(0.0f, b.max.y + 10.0f, 0.0f));

			Bounds objBounds = new Bounds(
                new Vector3(float.PositiveInfinity, float.PositiveInfinity, float.PositiveInfinity),
                new Vector3(-float.PositiveInfinity, -float.PositiveInfinity, -float.PositiveInfinity)
            );
			foreach (Renderer r in objForBounds.GetComponentsInChildren<Renderer>()) {
                objBounds.Encapsulate(r.bounds);
			}
			Vector3 objCenterRelPos = objBounds.center - objForBounds.transform.position;
            Vector3 yOffset = new Vector3(
                0f, 
                0.01f + objForBounds.transform.position.y - objBounds.min.y, 
                0f
            );
            objForBounds.gameObject.SetActive(false);

			float xExtent = objBounds.max.x - objBounds.min.x;
			float yExtent = objBounds.max.y - objBounds.min.y;
			float zExtent = objBounds.max.z - objBounds.min.z;
			float xStepSize = Math.Max(Math.Max(xExtent, 0.1f), action.x);
			float zStepSize = Math.Max(Math.Max(zExtent, 0.1f), action.z);
			int numXSteps = (int) (xRoomSize / xStepSize);
			int numZSteps = (int) (zRoomSize / zStepSize);
            // float xTmp = 0.1999428f; //-1.904f;
            // float zTmp = 0.5283027f; //-1.888f;
            // float xTmp = -0.169f; //-1.904f;
            // float zTmp = -2.632f; //-1.888f;
			Material redMaterial = (Material) Resources.Load("RED", typeof(Material));
			List<SimObjPhysics> newObjects = new List<SimObjPhysics>();
            int layerMask = 1 << 8;
			for (int i = 0; i < numXSteps; i++) {
				// float xPos = xTmp;
                float xPos = b.min.x + (0.5f + i) * xStepSize;
				for (int j = 0; j < numZSteps; j++) {
					// float zPos = zTmp;
                    float zPos = b.min.z + (0.5f + j) * zStepSize;
					List<RaycastHit> hits = RaycastWithRepeatHits(
						new Vector3(xPos, yMax, zPos),
						new Vector3(0.0f, -1.0f, 0.0f),
						10f,
                        layerMask
					);
					int k = -1;
					foreach (RaycastHit hit in hits) {
						if (b.Contains(hit.point) && 
							hit.point.y < transform.position.y + 1.2f &&
							hit.point.y >= transform.position.y - 1.1f &&
                           !AnythingAbovePositionIgnoreObject(
                                hit.point + new Vector3(0f, -0.01f, 0f), 
                                0.02f,
                                layerMask,
                                hit.collider.transform.gameObject)
                            ) {
							Vector3 halfExtents = new Vector3(xExtent / 2.1f, yExtent / 2.1f, zExtent / 2.1f);
							Vector3 center = hit.point + objCenterRelPos + yOffset;
							Collider[] colliders = Physics.OverlapBox(center, halfExtents, Quaternion.identity, layerMask);
							if (colliders.Length == 0) {
								k++;
								string id = Convert.ToString(i) + "|" + Convert.ToString(j) + "|" + Convert.ToString(k);
								SimObjPhysics newObj = script.Spawn(prefab, action.objectId + "|" + id, center - objCenterRelPos);
								MaskSimObj(newObj, redMaterial);
								newObjects.Add(newObj);
							} 
                            // else {
                            //     Debug.Log("Intersects collider:");
                            //     Debug.Log(colliders[0]);
                            // }
						}
					}
                    // break;
				}
                // break;
			}
            actionFinished(true);
			StartCoroutine(CoverSurfacesWithHelper(100, newObjects));
		}

		//////MASS SCALE AND SPAWNER FUNCTIONS///

        public void MassInRightScale(ServerAction action)
        {
            if (action.objectId == null)
            {
                Debug.Log("Please give me a MassScale's UniqueID");
                return;
            }

            SimObjPhysics target = null;

            foreach (SimObjPhysics sop in VisibleSimObjPhysics)
            {
                //check for object in current visible objects, and also check that it's interactable
                if (action.objectId == sop.UniqueID)
                {
                    //print("wobbuffet");
                    target = sop;
                }

            }

            if (target)
            {
                //XXX this is where the metadata would be exported, this info right here
                Debug.Log("The Right Scale has:" + target.GetComponent<MassScale>().RightScale_TotalMass() + " kg in it");
                //return target.GetComponent<MassScale>().RightScale_TotalMass();
            }
        }

        public void MassInLeftScale(ServerAction action)
        {
            if (action.objectId == null)
            {
                Debug.Log("Please give me a MassScale's UniqueID");
                return;
            }

            SimObjPhysics target = null;

            foreach (SimObjPhysics sop in VisibleSimObjPhysics)
            {
                if (action.objectId == sop.UniqueID)
                {
                    target = sop;
                }

            }

            if (target)
            {
                //XXX this is where the metadata would be exported, this info right here
                Debug.Log("The Left Scale has:" + target.GetComponent<MassScale>().LeftScale_TotalMass() + " kg in it");
                //return target.GetComponent<MassScale>().RightScale_TotalMass();
            }
        }

        public void CountInRightScale(ServerAction action)
        {
            if (action.objectId == null)
            {
                Debug.Log("Please give me a MassScale's UniqueID");
                return;
            }

            SimObjPhysics target = null;

            foreach (SimObjPhysics sop in VisibleSimObjPhysics)
            {
                if (action.objectId == sop.UniqueID)
                {
                    target = sop;
                }

            }

            if (target)
            {
                //XXX this is where the metadata would be exported, this info right here
                Debug.Log("The Right Scale has: " + target.GetComponent<MassScale>().RightScaleObjectCount() + " objects in it");
                //return target.GetComponent<MassScale>().RightScale_TotalMass();
            }
        }

        public void CountInLeftScale(ServerAction action)
        {
            if (action.objectId == null)
            {
                Debug.Log("Please give me a MassScale's UniqueID");
                return;
            }

            SimObjPhysics target = null;

            foreach (SimObjPhysics sop in VisibleSimObjPhysics)
            {
                if (action.objectId == sop.UniqueID)
                {
                    target = sop;
                }

            }

            if (target)
            {
                //XXX this is where the metadata would be exported, this info right here
                Debug.Log("The Left Scale has :" + target.GetComponent<MassScale>().LeftScaleObjectCount() + " objects in it");
                //return target.GetComponent<MassScale>().RightScale_TotalMass();
            }
        }

        public void ObjectsInRightScale(ServerAction action)
        {
            if (action.objectId == null)
            {
                Debug.Log("Please give me a MassScale's UniqueID");
                return;
            }

            SimObjPhysics target = null;

            foreach (SimObjPhysics sop in VisibleSimObjPhysics)
            {
                if (action.objectId == sop.UniqueID)
                {
                    target = sop;
                }

            }

            if (target)
            {
                //XXX this is where the metadata would be exported, this info right here
                List<SimObjPhysics> ObjectsOnScale = new List<SimObjPhysics>(target.GetComponent<MassScale>().ObjectsInRightScale());

                string result = "Right Scale Contains: ";

                foreach (SimObjPhysics sop in ObjectsOnScale)
                {
                    result += sop.name + ", ";
                }

                Debug.Log(result);

            }
        }

        public void ObjectsInLeftScale(ServerAction action)
        {
            if (action.objectId == null)
            {
                Debug.Log("Please give me a MassScale's UniqueID");
                return;
            }

            SimObjPhysics target = null;

            foreach (SimObjPhysics sop in VisibleSimObjPhysics)
            {
                if (action.objectId == sop.UniqueID)
                {
                    target = sop;
                }

            }

            if (target)
            {
                //XXX this is where the metadata would be exported, this info right here
                List<SimObjPhysics> ObjectsOnScale = new List<SimObjPhysics>(target.GetComponent<MassScale>().ObjectsInLeftScale());

                string result = "Left Scale Contains: ";

                foreach (SimObjPhysics sop in ObjectsOnScale)
                {
                    result += sop.name + ", ";
                }

                Debug.Log(result);

            }
        }

        //spawn a single object of a single type
        public void SpawnerSS(ServerAction action)
        {
            //need string of object to spawn
            if (action.objectId == null)
            {
                Debug.Log("Please give me a an Mass Object Spawner's UniqueID");
                return;
            }

            SimObjPhysics target = null;

            foreach (SimObjPhysics sop in VisibleSimObjPhysics)
            {
                if (action.objectId == sop.UniqueID)
                {
                    target = sop;
                }

            }

            if (target)
            {
                target.GetComponent<MassComparisonObjectSpawner>().SpawnSingle_SingleObjectType(action.objectType);
            }
        }

        //spawn a single object of a random type
        public void SpawnerSOR(ServerAction action)
        {
            //need string of object to spawn
            if (action.objectId == null)
            {
                Debug.Log("Please give me a an Mass Object Spawner's UniqueID");
                return;
            }

            SimObjPhysics target = null;

            foreach (SimObjPhysics sop in VisibleSimObjPhysics)
            {

                if (action.objectId == sop.UniqueID)
                {
                    target = sop;
                }

            }

            if (target)
            {
                target.GetComponent<MassComparisonObjectSpawner>().SpawnSingle_One_RandomObjectType();
            }
        }

        //spawn multiple objects, all of a single type
        public void SpawnerMS(ServerAction action)
        {
            //need string of object to spawn
            if (action.objectId == null)
            {
                Debug.Log("Please give me a an Mass Object Spawner's UniqueID");
                return;
            }

            SimObjPhysics target = null;

            foreach (SimObjPhysics sop in VisibleSimObjPhysics)
            {
                if (action.objectId == sop.UniqueID)
                {
                    target = sop;
                }

            }

            if (target)
            {
                target.GetComponent<MassComparisonObjectSpawner>().
                      SpawnMultiple_SingleObjectType(action.maxNumRepeats, action.objectType, action.moveMagnitude);
            }
        }

        //spawn multiple objects, all of one random type
        public void SpawnerMOR(ServerAction action)
        {
            //need string of object to spawn
            if (action.objectId == null)
            {
                Debug.Log("Please give me a an Mass Object Spawner's UniqueID");
                return;
            }

            SimObjPhysics target = null;

            foreach (SimObjPhysics sop in VisibleSimObjPhysics)
            {
                if (action.objectId == sop.UniqueID)
                {
                    target = sop;
                }

            }

            if (target)
            {
                target.GetComponent<MassComparisonObjectSpawner>().
                      SpawnMultiple_One_RandomObjectType(action.maxNumRepeats, action.moveMagnitude);
            }
        }

        //spawn multiple objects, each of a random type
        public void SpawnerMER(ServerAction action)
        {
            //need string of object to spawn
            if (action.objectId == null)
            {
                Debug.Log("Please give me a an Mass Object Spawner's UniqueID");
                return;
            }

            SimObjPhysics target = null;

            foreach (SimObjPhysics sop in VisibleSimObjPhysics)
            {
                if (action.objectId == sop.UniqueID)
                {
                    target = sop;
                }

            }

            if (target)
            {
                target.GetComponent<MassComparisonObjectSpawner>().
                      SpawnMultiple_Each_RandomObjectType(action.maxNumRepeats, action.moveMagnitude);
            }
        }

        //spawn a random number (given a range) of objects, all of a single defined type
        public void SpawnerRS(ServerAction action)
        {
            //need string of object to spawn
            if (action.objectId == null)
            {
                Debug.Log("Please give me a an Mass Object Spawner's UniqueID");
                return;
            }

            SimObjPhysics target = null;

            foreach (SimObjPhysics sop in VisibleSimObjPhysics)
            {
                if (action.objectId == sop.UniqueID)
                {
                    target = sop;
                }

            }

            if (target)
            {
                target.GetComponent<MassComparisonObjectSpawner>().
                      SpawnRandRange_SingleObjectType(action.agentCount, action.maxNumRepeats, action.objectType, action.moveMagnitude);
            }
        }

        //spawn a random number (given a range) of objects, all of one random type
        public void SpawnerROR(ServerAction action)
        {
            //need string of object to spawn
            if (action.objectId == null)
            {
                Debug.Log("Please give me a an Mass Object Spawner's UniqueID");
                return;
            }

            SimObjPhysics target = null;

            foreach (SimObjPhysics sop in VisibleSimObjPhysics)
            {
                if (action.objectId == sop.UniqueID)
                {
                    target = sop;
                }

            }

            if (target)
            {
                target.GetComponent<MassComparisonObjectSpawner>().
                      SpawnRandRange_One_RandomObjectType(action.agentCount, action.maxNumRepeats, action.moveMagnitude);
            }
        }

        //spawn a random number (given a range) of objects, each of a random type
        public void SpawnerRER(ServerAction action)
        {
            //need string of object to spawn
            if (action.objectId == null)
            {
                Debug.Log("Please give me a an Mass Object Spawner's UniqueID");
                return;
            }

            SimObjPhysics target = null;

            foreach (SimObjPhysics sop in VisibleSimObjPhysics)
            {
                if (action.objectId == sop.UniqueID)
                {
                    target = sop;
                }

            }

            if (target)
            {
                target.GetComponent<MassComparisonObjectSpawner>().
                      SpawnRandRange_Each_RandomObjectType(action.agentCount, action.maxNumRepeats, action.moveMagnitude);
            }
        }
       
		#if UNITY_EDITOR
        //used to show what's currently visible on the top left of the screen
        void OnGUI()
        {
            if (VisibleSimObjPhysics != null)
            {
				if (VisibleSimObjPhysics.Length > 10)
                {
                    int horzIndex = -1;
                    GUILayout.BeginHorizontal();
					foreach (SimObjPhysics o in VisibleSimObjPhysics)
                    {
                        horzIndex++;
                        if (horzIndex >= 3)
                        {
                            GUILayout.EndHorizontal();
                            GUILayout.BeginHorizontal();
                            horzIndex = 0;
                        }
                        GUILayout.Button(o.UniqueID, UnityEditor.EditorStyles.miniButton, GUILayout.MaxWidth(200f));
                    }

                    GUILayout.EndHorizontal();
                }

                else
                {
                    Plane[] planes = GeometryUtility.CalculateFrustumPlanes(m_Camera);

                    //int position_number = 0;
					foreach (SimObjPhysics o in VisibleSimObjPhysics)
                    {
                        string suffix = "";
                        Bounds bounds = new Bounds(o.gameObject.transform.position, new Vector3(0.05f, 0.05f, 0.05f));
                        if (GeometryUtility.TestPlanesAABB(planes, bounds))
                        {
                            //position_number += 1;

                            //if (o.GetComponent<SimObj>().Manipulation == SimObjManipProperty.Inventory)
                            //    suffix += " VISIBLE: " + "Press '" + position_number + "' to pick up";

                            //else
                            //suffix += " VISIBLE";
							//if(!IgnoreInteractableFlag)
							//{
								if (o.isInteractable == true)
                                {
                                    suffix += " INTERACTABLE";
                                }
							//}

                        }
                  
                        GUILayout.Button(o.UniqueID + suffix, UnityEditor.EditorStyles.miniButton, GUILayout.MinWidth(100f));
                    }
                }
            }
        }
        #endif
	}

}
<|MERGE_RESOLUTION|>--- conflicted
+++ resolved
@@ -37,7 +37,6 @@
 
 		[SerializeField] protected bool IsHandDefault = true;
 
-<<<<<<< HEAD
         // Extra stuff
         private Dictionary<string, SimObjPhysics> uniqueIdToSimObjPhysics = new Dictionary<string, SimObjPhysics>();
         [SerializeField] public string[] objectIdsInBox = new string[0];
@@ -54,12 +53,6 @@
         [SerializeField] protected Vector3 standingLocalCameraPosition;
         protected HashSet<int> initiallyDisabledRenderers = new HashSet<int>();
 
-        //set this to true to ignore interactable point checks. In this case, all actions only require an object to be Visible and
-        //will NOT require both visibility AND a path from the hand to the object's Interaction points.
-		//[SerializeField] private bool IgnoreInteractableFlag = false;
-
-=======
->>>>>>> 3ce4d4dc
         //change visibility check to use this distance when looking down
 		protected float DownwardViewDistance = 2.0f;
     
@@ -116,9 +109,7 @@
 			//make sure this happens in late update so all physics related checks are done ahead of time
 			VisibleSimObjPhysics = GetAllVisibleSimObjPhysics(m_Camera, maxVisibleDistance);
    		}
-<<<<<<< HEAD
-
-        
+
         private ObjectMetadata ObjectMetadataFromSimObjPhysics(SimObjPhysics simObj) {
             ObjectMetadata objMeta = new ObjectMetadata();
 
@@ -292,26 +283,6 @@
 			return metaMessage;
 		}
 
-  //      public string UniqueIDOfClosestInteractableObject()
-		//{
-		//	string objectID = null;
-
-		//	foreach (SimObjPhysics o in VisibleSimObjPhysics)
-		//	{
-		//		if(o.isInteractable == true && o.PrimaryProperty == SimObjPrimaryProperty.CanPickup)
-		//		{
-		//			objectID = o.UniqueID;
-		//		//	print(objectID);
-		//			break;
-		//		}
-		//	}
-
-		//	return objectID;
-		//}
-
-=======
-      
->>>>>>> 3ce4d4dc
         //return ID of closest CanPickup object by distance
         public string UniqueIDOfClosestVisibleObject()
 		{
@@ -2596,7 +2567,9 @@
         }
 
         public void EnableFog(ServerAction action) {
-			m_Camera.GetComponent<GlobalFog>().enabled = true;
+            GlobalFog gf = m_Camera.GetComponent<GlobalFog>();
+			gf.enabled = true;
+            gf.heightFog = false;
 			RenderSettings.fog = true;
 			RenderSettings.fogMode = FogMode.Linear;
 			RenderSettings.fogStartDistance = 0.0f;
@@ -2661,55 +2634,69 @@
 			float zStepSize = Math.Max(Math.Max(zExtent, 0.1f), action.z);
 			int numXSteps = (int) (xRoomSize / xStepSize);
 			int numZSteps = (int) (zRoomSize / zStepSize);
-            // float xTmp = 0.1999428f; //-1.904f;
-            // float zTmp = 0.5283027f; //-1.888f;
-            // float xTmp = -0.169f; //-1.904f;
-            // float zTmp = -2.632f; //-1.888f;
+            // float xTmp = -0.153f;
+            // float zTmp = -3f;
 			Material redMaterial = (Material) Resources.Load("RED", typeof(Material));
 			List<SimObjPhysics> newObjects = new List<SimObjPhysics>();
+
+            var xsToTry = new List<float>();
+            var zsToTry = new List<float>();
+            foreach (GameObject go in Resources.FindObjectsOfTypeAll<GameObject>()) {
+                if (go.name == "ReceptacleTriggerBox") {
+                Vector3 receptCenter = go.transform.position;
+                    xsToTry.Add(receptCenter.x);
+                    zsToTry.Add(receptCenter.z);
+                }
+            }
+            for (int i = 0; i < numXSteps; i++) {
+                float x = b.min.x + (0.5f + i) * xStepSize;
+                for (int j = 0; j < numZSteps; j++) {
+                    float z = b.min.z + (0.5f + j) * zStepSize;
+                    xsToTry.Add(x);
+                    zsToTry.Add(z);
+                }
+            }
+            var xsToTryArray = xsToTry.ToArray();
+            var zsToTryArray = zsToTry.ToArray();
+
             int layerMask = 1 << 8;
-			for (int i = 0; i < numXSteps; i++) {
-				// float xPos = xTmp;
-                float xPos = b.min.x + (0.5f + i) * xStepSize;
-				for (int j = 0; j < numZSteps; j++) {
-					// float zPos = zTmp;
-                    float zPos = b.min.z + (0.5f + j) * zStepSize;
-					List<RaycastHit> hits = RaycastWithRepeatHits(
-						new Vector3(xPos, yMax, zPos),
-						new Vector3(0.0f, -1.0f, 0.0f),
-						10f,
-                        layerMask
-					);
-					int k = -1;
-					foreach (RaycastHit hit in hits) {
-						if (b.Contains(hit.point) && 
-							hit.point.y < transform.position.y + 1.2f &&
-							hit.point.y >= transform.position.y - 1.1f &&
-                           !AnythingAbovePositionIgnoreObject(
-                                hit.point + new Vector3(0f, -0.01f, 0f), 
-                                0.02f,
-                                layerMask,
-                                hit.collider.transform.gameObject)
-                            ) {
-							Vector3 halfExtents = new Vector3(xExtent / 2.1f, yExtent / 2.1f, zExtent / 2.1f);
-							Vector3 center = hit.point + objCenterRelPos + yOffset;
-							Collider[] colliders = Physics.OverlapBox(center, halfExtents, Quaternion.identity, layerMask);
-							if (colliders.Length == 0) {
-								k++;
-								string id = Convert.ToString(i) + "|" + Convert.ToString(j) + "|" + Convert.ToString(k);
-								SimObjPhysics newObj = script.Spawn(prefab, action.objectId + "|" + id, center - objCenterRelPos);
-								MaskSimObj(newObj, redMaterial);
-								newObjects.Add(newObj);
-							} 
-                            // else {
-                            //     Debug.Log("Intersects collider:");
-                            //     Debug.Log(colliders[0]);
-                            // }
-						}
-					}
-                    // break;
-				}
-                // break;
+            for (int i = 0; i < xsToTryArray.Length; i++) {
+                float xPos = xsToTryArray[i];
+                float zPos = zsToTryArray[i];
+					
+                List<RaycastHit> hits = RaycastWithRepeatHits(
+                    new Vector3(xPos, yMax, zPos),
+                    new Vector3(0.0f, -1.0f, 0.0f),
+                    10f,
+                    layerMask
+                );
+                int k = -1;
+                foreach (RaycastHit hit in hits) {
+                    if (b.Contains(hit.point) && 
+                        hit.point.y < transform.position.y + 1.2f &&
+                        hit.point.y >= transform.position.y - 1.1f &&
+                        !AnythingAbovePositionIgnoreObject(
+                            hit.point + new Vector3(0f, -0.01f, 0f), 
+                            0.02f,
+                            layerMask,
+                            hit.collider.transform.gameObject)
+                        ) {
+                        Vector3 halfExtents = new Vector3(xExtent / 2.1f, yExtent / 2.1f, zExtent / 2.1f);
+                        Vector3 center = hit.point + objCenterRelPos + yOffset;
+                        Collider[] colliders = Physics.OverlapBox(center, halfExtents, Quaternion.identity, layerMask);
+                        if (colliders.Length == 0) {
+                            k++;
+                            string id = Convert.ToString(i) + "|" + Convert.ToString(k);
+                            SimObjPhysics newObj = script.Spawn(prefab, action.objectId + "|" + id, center - objCenterRelPos);
+                            MaskSimObj(newObj, redMaterial);
+                            newObjects.Add(newObj);
+                        } 
+                        // else {
+                        //     Debug.Log("Intersects collider:");
+                        //     Debug.Log(colliders[0]);
+                        // }
+                    }
+                }
 			}
             actionFinished(true);
 			StartCoroutine(CoverSurfacesWithHelper(100, newObjects));
