﻿// Copyright Allen Institute for Artificial Intelligence 2017

using System;
using System.Collections;
using System.Collections.Generic;
using System.Globalization;
using System.IO;
using System.Linq;
using Priority_Queue;
using UnityEngine;
using UnityEngine.Rendering;
using UnityEngine.SceneManagement;
using UnityStandardAssets.CrossPlatformInput;
using UnityStandardAssets.ImageEffects;
using UnityStandardAssets.Utility;
using RandomExtensions;

namespace UnityStandardAssets.Characters.FirstPerson {
    [RequireComponent(typeof(CharacterController))]
    public class PhysicsRemoteFPSAgentController : BaseFPSAgentController {
        [SerializeField] protected GameObject[] ToSetActive = null;
        protected Dictionary<string, Dictionary<int, Material[]>> maskedObjects = new Dictionary<string, Dictionary<int, Material[]>>();
        bool transparentStructureObjectsHidden = false;
        //face swap stuff here
        public Material[] ScreenFaces; //0 - neutral, 1 - Happy, 2 - Mad, 3 - Angriest
        public MeshRenderer MyFaceMesh;

        public GameObject[] TargetCircles = null;

        //change visibility check to use this distance when looking down
        //protected float DownwardViewDistance = 2.0f;

        // Use this for initialization
        public override void Start() {
            base.Start();
        }

        //forceVisible is true to activate, false to deactivate
        public void ToggleHideAndSeekObjects(ServerAction action) {
            if (physicsSceneManager.ToggleHideAndSeek(action.forceVisible)) {
                physicsSceneManager.ResetObjectIdToSimObjPhysics();
                actionFinished(true);
            } else {
                errorMessage = "No HideAndSeek object found";
                actionFinished(false);
            }
        }

        public Vector3 AgentHandLocation() {
            return AgentHand.transform.position;
        }

        public float WhatIsAgentsMaxVisibleDistance() {
            return maxVisibleDistance;
        }

        public GameObject WhatAmIHolding() {
            return ItemInHand;
        }

        //get all sim objets of action.type, then sets their temperature decay timers to value
        public void SetRoomTempDecayTimeForType(ServerAction action) {
            //get all objects of type passed by action
            SimObjPhysics[] simObjects = GameObject.FindObjectsOfType<SimObjPhysics>();

            List<SimObjPhysics> simObjectsOfType = new List<SimObjPhysics>();

            foreach (SimObjPhysics sop in simObjects)
            {
                if(sop.Type.ToString() == action.objectType)
                {
                    simObjectsOfType.Add(sop);
                }
            }
            //use SetHowManySecondsUntilRoomTemp to set them all
            foreach (SimObjPhysics sop in simObjectsOfType)
            {
                sop.SetHowManySecondsUntilRoomTemp(action.TimeUntilRoomTemp);
            }

            actionFinished(true);
        }

        //get all sim objects and globally set the room temp decay time for all of them
        public void SetGlobalRoomTempDecayTime(ServerAction action) {
            //get all objects 
            SimObjPhysics[] simObjects = GameObject.FindObjectsOfType<SimObjPhysics>();

            //use SetHowManySecondsUntilRoomTemp to set them all
            foreach (SimObjPhysics sop in simObjects)
            {
                sop.SetHowManySecondsUntilRoomTemp(action.TimeUntilRoomTemp);
            }

            actionFinished(true);
        }

        //change the mass/drag/angular drag values of a simobjphys that is pickupable or moveable
        public void SetMassProperties(ServerAction action)
        {
            if(action.objectId == null)
            {
                errorMessage = "please give valid ObjectID for SetMassProperties() action";
                actionFinished(false);
                return;
            }

            SimObjPhysics[] simObjects = GameObject.FindObjectsOfType<SimObjPhysics>();
            foreach(SimObjPhysics sop in simObjects)
            {
                if(sop.objectID == action.objectId)
                {
                    if(sop.PrimaryProperty == SimObjPrimaryProperty.Moveable || sop.PrimaryProperty == SimObjPrimaryProperty.CanPickup)
                    {
                        Rigidbody rb = sop.GetComponent<Rigidbody>();
                        rb.mass = action.mass;
                        rb.drag = action.drag;
                        rb.angularDrag = action.angularDrag;
                        
                        actionFinished(true);
                        return;
                    }

                    errorMessage = "object with ObjectID: " + action.objectId + ", is not Moveable or Pickupable, and the Mass Properties cannot be changed";
                    actionFinished(false);
                    return;
                }
            }

            errorMessage = "object with ObjectID: " + action.objectId + ", could not be found in this scene";
            actionFinished(false);
            return;
        }

        //sets whether this scene should allow objects to decay temperature to room temp over time or not
        public void SetDecayTemperatureBool(ServerAction action)
        {
            physicsSceneManager.GetComponent<PhysicsSceneManager>().AllowDecayTemperature = action.allowDecayTemperature;
            actionFinished(true);
        }

        // Update is called once per frame
        void Update() {
        }

        private void LateUpdate() {
            //make sure this happens in late update so all physics related checks are done ahead of time
            //this is also mostly for in editor, the array of visible sim objects is found via server actions
            //using VisibleSimObjs(action), so be aware of that

            #if UNITY_EDITOR || UNITY_WEBGL
            if (this.actionComplete) {
                ServerAction action = new ServerAction();
                VisibleSimObjPhysics = VisibleSimObjs(action); //GetAllVisibleSimObjPhysics(m_Camera, maxVisibleDistance);
            }

            #endif
        }

        public override ObjectMetadata[] generateObjectMetadata() 
        {
            return base.generateObjectMetadata();
        }

        public override MetadataWrapper generateMetadataWrapper() 
        {
            return base.generateMetadataWrapper();
        }

        public override ObjectMetadata ObjectMetadataFromSimObjPhysics(SimObjPhysics simObj, bool isVisible)
        {
            return base.ObjectMetadataFromSimObjPhysics(simObj, isVisible);
        }

        //change the radius of the agent's capsule on the char controller component, and the capsule collider component
        public void SetAgentRadius(ServerAction action)
        {
            m_CharacterController.radius = action.agentRadius;
            CapsuleCollider cap = GetComponent<CapsuleCollider>();
            cap.radius = action.agentRadius;
            actionFinished(true);
        }

        public void ChangeColorOfMaterials(ServerAction action)
        {
            ColorChanger ColorChangeComponent = physicsSceneManager.GetComponent<ColorChanger>();
            ColorChangeComponent.RandomizeColor();
            actionFinished(true);
        }

        //EDITOR DEBUG SCRIPTS:
        //////////////////////////////////////////////////////////////////////
        #if UNITY_EDITOR

        //return ID of closest CanPickup object by distance
        public string ObjectIdOfClosestVisibleObject() {
            string objectID = null;

            foreach (SimObjPhysics o in VisibleSimObjPhysics) {
                if (o.PrimaryProperty == SimObjPrimaryProperty.CanPickup) {
                    objectID = o.ObjectID;
                    //  print(objectID);
                    break;
                }
            }

            return objectID;
        }

        public string ObjectIdOfClosestPickupableOrMoveableObject() {
            string objectID = null;

            foreach (SimObjPhysics o in VisibleSimObjPhysics) {
                if (o.PrimaryProperty == SimObjPrimaryProperty.CanPickup || o.PrimaryProperty == SimObjPrimaryProperty.Moveable) {
                    objectID = o.ObjectID;
                    //  print(objectID);
                    break;
                }
            }

            return objectID;
        }

        //return ID of closest CanOpen or CanOpen_Fridge object by distance
        public string ObjectIdOfClosestVisibleOpenableObject() {
            string objectID = null;

            foreach (SimObjPhysics o in VisibleSimObjPhysics) {
                if (o.GetComponent<CanOpen_Object>()) {
                    objectID = o.ObjectID;
                    break;
                }
            }

            return objectID;
        }

        //return ID of closes toggleable object by distance
        public string ObjectIdOfClosestToggleObject() {
            string objectID = null;

            foreach (SimObjPhysics o in VisibleSimObjPhysics) {
                if (o.GetComponent<CanToggleOnOff>()) {
                    objectID = o.ObjectID;
                    break;
                }
            }

            return objectID;
        }

        public string ObjectIdOfClosestReceptacleObject() {
            string objectID = null;

            foreach (SimObjPhysics o in VisibleSimObjPhysics) {
                if (o.DoesThisObjectHaveThisSecondaryProperty(SimObjSecondaryProperty.Receptacle)) {
                    objectID = o.ObjectID;
                    break;
                }
            }
            return objectID;
        }
        #endif
        /////////////////////////////////////////////////////////
        //return a reference to a SimObj that is Visible (in the VisibleSimObjPhysics array) and
        //matches the passed in objectID
        public GameObject FindObjectInVisibleSimObjPhysics(string objectID) {
            GameObject target = null;

            foreach (SimObjPhysics o in VisibleSimObjPhysics) {
                if (o.objectID == objectID) {
                    target = o.gameObject;
                }
            }

            return target;
        }

        protected Collider[] collidersWithinCapsuleCastOfAgent(float maxDistance) {
            CapsuleCollider agentCapsuleCollider = GetComponent<CapsuleCollider>();
            Vector3 point0, point1;
            float radius;
            agentCapsuleCollider.ToWorldSpaceCapsule(out point0, out point1, out radius);
            if (point0.y <= point1.y) {
                point1.y += maxDistance;
            } else {
                point0.y += maxDistance;
            }
            return Physics.OverlapCapsule(point0, point1, maxDistance, 1 << 8, QueryTriggerInteraction.Collide);
        }

        //use this to check if any given Vector3 coordinate is within the agent's viewport and also not obstructed
        public bool CheckIfPointIsInViewport(Vector3 point) 
        {
            Vector3 viewPoint = m_Camera.WorldToViewportPoint(point);

            float ViewPointRangeHigh = 1.0f;
            float ViewPointRangeLow = 0.0f;

            if (viewPoint.z > 0 //&& viewPoint.z < maxDistance * DownwardViewDistance //is in front of camera and within range of visibility sphere
                &&
                viewPoint.x < ViewPointRangeHigh && viewPoint.x > ViewPointRangeLow //within x bounds of viewport
                &&
                viewPoint.y < ViewPointRangeHigh && viewPoint.y > ViewPointRangeLow) //within y bounds of viewport
            {
                RaycastHit hit;

                updateAllAgentCollidersForVisibilityCheck(false);

                if (Physics.Raycast(m_Camera.transform.position, point - m_Camera.transform.position, out hit,
                        Vector3.Distance(m_Camera.transform.position, point) - 0.01f, (1 << 8) | (1 << 10))) //reduce distance by slight offset
                {
                    updateAllAgentCollidersForVisibilityCheck(true);
                    return false;
                } else {
                    updateAllAgentCollidersForVisibilityCheck(true);
                    return true;
                }
            }
            return false;
        }

        //checks if a float is a multiple of 0.1f
        private bool CheckIfFloatIsMultipleOfOneTenth(float f)
        {
            if(((decimal)f % 0.1M == 0) == false)
            return false;

            else 
            return true;
        }

        public override void LookDown(ServerAction action) 
        {
            if(action.degrees < 0)
            {
                errorMessage = "LookDown action requires positive degree value. Invalid value used: " + action.degrees;
                actionFinished(false);
                return;
            }

            if(!CheckIfFloatIsMultipleOfOneTenth(action.degrees))
            {
                errorMessage = "LookDown action requires degree value to be a multiple of 0.1f";
                actionFinished(false);
                return;
            }

            //default degree increment to 30
            if(action.degrees == 0)
            {
                action.degrees = 30f;
            }

            //force the degree increment to the nearest tenths place
            //this is to prevent too small of a degree increment change that could cause float imprecision
            action.degrees = Mathf.Round(action.degrees * 10.0f)/ 10.0f;

            if(!checkForUpDownAngleLimit("down", action.degrees))
            {
                errorMessage = "can't look down beyond " + maxDownwardLookAngle + " degrees below the forward horizon";
			 	errorCode = ServerActionErrorCode.LookDownCantExceedMin;
			 	actionFinished(false);
                return;
            }

            if (CheckIfAgentCanRotate("down", action.degrees)) 
            {

                //only default hand if not manually Interacting with things
                if(!action.manualInteract)
                DefaultAgentHand(action);

                base.LookDown(action);
                return;
            } 

            else
            {
                errorMessage = "a held item: " + ItemInHand.transform.GetComponent<SimObjPhysics>().objectID + " will collide with something if agent rotates down " + action.degrees+ " degrees";
                actionFinished(false);
            } 
        
        }

        public override void LookUp(ServerAction action) 
        {

            if(action.degrees < 0)
            {
                errorMessage = "LookUp action requires positive degree value. Invalid value used: " + action.degrees;
                actionFinished(false);
                return;
            }

            if(!CheckIfFloatIsMultipleOfOneTenth(action.degrees))
            {
                errorMessage = "LookUp action requires degree value to be a multiple of 0.1f";
                actionFinished(false);
                return;
            }

            //default degree increment to 30
            if(action.degrees == 0)
            {
                action.degrees = 30f;
            }

            //force the degree increment to the nearest tenths place
            //this is to prevent too small of a degree increment change that could cause float imprecision
            action.degrees = Mathf.Round(action.degrees * 10.0f)/ 10.0f;

            if(!checkForUpDownAngleLimit("up", action.degrees))
            {
                errorMessage = "can't look up beyond " + maxUpwardLookAngle + " degrees above the forward horizon";
			 	errorCode = ServerActionErrorCode.LookDownCantExceedMin;
			 	actionFinished(false);
                return;
            }

            if (CheckIfAgentCanRotate("up", action.degrees)) 
            {
                //only default hand if not manually Interacting with things
                if(!action.manualInteract)
                DefaultAgentHand(action);

                base.LookUp(action);
            }

            else
            {
                errorMessage = "a held item: " + ItemInHand.transform.GetComponent<SimObjPhysics>().objectID + " will collide with something if agent rotates up " + action.degrees+ " degrees";
                actionFinished(false);
            } 
        }

        public override void RotateRight(ServerAction action) 
        {
            //if controlCommand.degrees is default (0), rotate by the default rotation amount set on initialize
            if(action.degrees == 0f)
            action.degrees = rotateStepDegrees;

            if (CheckIfAgentCanRotate("right", action.degrees)||action.forceAction) 
            {
                //only default hand if not manually Interacting with things
                if(!action.manualInteract)
                DefaultAgentHand(action);

                base.RotateRight(action);
            } 

            else 
            {
                errorMessage = "a held item: " + ItemInHand.transform.name + " with something if agent rotates Right " + action.degrees+ " degrees";
                actionFinished(false);
            }
        }

        public override void RotateLeft(ServerAction action) 
        {
            //if controlCommand.degrees is default (0), rotate by the default rotation amount set on initialize
            if(action.degrees == 0f)
            action.degrees = rotateStepDegrees;

            if (CheckIfAgentCanRotate("left", action.degrees)||action.forceAction) 
            {
                //only default hand if not manually Interacting with things
                if(!action.manualInteract)
                DefaultAgentHand(action);
                
                base.RotateLeft(action);
            } 

            else 
            {
                errorMessage = "a held item: " + ItemInHand.transform.name + " with something if agent rotates Left " + action.degrees+ " degrees";
                actionFinished(false);
            }
        }

        private bool checkArcForCollisions(Vector3[] corners, Vector3 origin, float degrees, string dir)
        {
            bool result = true;
            
            //generate arc points in the positive y axis rotation
            foreach(Vector3 v in corners)
            {
                Vector3[] pointsOnArc = GenerateArcPoints(v, origin, degrees, dir);

                //raycast from first point in pointsOnArc, stepwise to the last point. If any collisions are hit, immediately return
                for(int i = 0; i < pointsOnArc.Length; i++)
                {
                    //debug draw spheres to show path of arc
                    // GameObject Sphere = GameObject.CreatePrimitive(PrimitiveType.Sphere);
                    // Sphere.transform.position = pointsOnArc[i];
                    // Sphere.transform.localScale = new Vector3(0.02f, 0.02f, 0.02f);
                    // Sphere.GetComponent<SphereCollider>().enabled = false;
                    
                    RaycastHit hit;

                    //do linecasts from the first point, sequentially, to the last
                    if(i < pointsOnArc.Length - 1)
                    {
                        //Debug.DrawLine(pointsOnArc[i], pointsOnArc[i+1], Color.magenta, 50f);

                        if(Physics.Linecast(pointsOnArc[i], pointsOnArc[i+1], out hit, 1 << 8 | 1 << 10, QueryTriggerInteraction.Ignore))
                        {
                            if(hit.transform.GetComponent<SimObjPhysics>())
                            {
                                //if we hit the item in our hand, skip
                                if(hit.transform.GetComponent<SimObjPhysics>().transform == ItemInHand.transform)
                                continue;
                            }

                            if(hit.transform == this.transform)
                            {
                                //don't worry about clipping the object into this agent
                                continue;
                            }

                            result = false;
                            break;
                        }
                    }
                }
            }

            return result;
        }

        //for use with each of the 8 corners of a picked up object's bounding box - returns an array of Vector3 points along the arc of the rotation for a given starting point
        //given a starting Vector3, rotate about an origin point for a total given angle. maxIncrementAngle is the maximum value of the increment between points on the arc. 
        //if leftOrRight is true - rotate around Y (rotate left/right), false - rotate around X (look up/down)
        private Vector3[] GenerateArcPoints(Vector3 startingPoint, Vector3 origin, float angle, string dir)
        {
            float incrementAngle = angle/10f; //divide the total amount we are rotating by 10 to get 10 points on the arc
            Vector3[] arcPoints = new Vector3[11]; //we just always want 10 points in addition to our starting corner position (11 total) to check against per corner
            float currentIncrementAngle;

            if (dir == "left") //Yawing left (Rotating across XZ plane around Y-pivot)
            {
                for (int i = 0; i < arcPoints.Length; i++)
                {
                    currentIncrementAngle = i * -incrementAngle;
                    //move the rotPoint to the current corner's position
                    rotPoint.transform.position = startingPoint;
                    //rotate the rotPoint around the origin the current increment's angle, relative to the correct axis
                    rotPoint.transform.RotateAround(origin, transform.up, currentIncrementAngle);
                    //set the current arcPoint's vector3 to the rotated point
                    arcPoints[i] = rotPoint.transform.position;
                    //arcPoints[i] = RotatePointAroundPivot(startingPoint, origin, new Vector3(0, currentIncrementAngle, 0));
                }
            }

            if (dir == "right") //Yawing right (Rotating across XZ plane around Y-pivot)
            {
                for (int i = 0; i < arcPoints.Length; i++)
                {
                    currentIncrementAngle = i * incrementAngle;
                    //move the rotPoint to the current corner's position
                    rotPoint.transform.position = startingPoint;
                    //rotate the rotPoint around the origin the current increment's angle, relative to the correct axis
                    rotPoint.transform.RotateAround(origin, transform.up, currentIncrementAngle);
                    //set the current arcPoint's vector3 to the rotated point
                    arcPoints[i] = rotPoint.transform.position;
                    //arcPoints[i] = RotatePointAroundPivot(startingPoint, origin, new Vector3(0, currentIncrementAngle, 0));
                }
            }

            else if(dir =="up") //Pitching up(Rotating across YZ plane around X-pivot)
            {
                for (int i = 0; i < arcPoints.Length; i++)
                {
                    //reverse the increment angle because of the right handedness orientation of the local x-axis
                    currentIncrementAngle = i * -incrementAngle;
                    //move the rotPoint to the current corner's position
                    rotPoint.transform.position = startingPoint;
                    //rotate the rotPoint around the origin the current increment's angle, relative to the correct axis
                    rotPoint.transform.RotateAround(origin, transform.right, currentIncrementAngle);
                    //set the current arcPoint's vector3 to the rotated point
                    arcPoints[i] = rotPoint.transform.position;
                    //arcPoints[i] = RotatePointAroundPivot(startingPoint, origin, new Vector3(0, currentIncrementAngle, 0));
                }
            }

            else if(dir == "down") //Pitching down (Rotating across YZ plane around X-pivot)
            {
                for (int i = 0; i < arcPoints.Length; i++)
                {
                    //reverse the increment angle because of the right handedness orientation of the local x-axis
                    currentIncrementAngle = i * incrementAngle;
                    //move the rotPoint to the current corner's position
                    rotPoint.transform.position = startingPoint;
                    //rotate the rotPoint around the origin the current increment's angle, relative to the correct axis
                    rotPoint.transform.RotateAround(origin, transform.right, currentIncrementAngle);
                    //set the current arcPoint's vector3 to the rotated point
                    arcPoints[i] = rotPoint.transform.position;
                    //arcPoints[i] = RotatePointAroundPivot(startingPoint, origin, new Vector3(0, currentIncrementAngle, 0));
                }
            }

            return arcPoints;
        }


        //TODO: I dunno who was using this or for what, but it doesn't play nice with the new rotate functions so please add back functionality later
        //  public void RotateRightSmooth(ServerAction controlCommand) {
        //     if (CheckIfAgentCanTurn(90)) {
        //         DefaultAgentHand(controlCommand);
        //         StartCoroutine(InterpolateRotation(this.GetRotateQuaternion(1), controlCommand.timeStep));
        //     } else {
        //         actionFinished(false);
        //     }
        // }

        // public void RotateLeftSmooth(ServerAction controlCommand) {
        //     if (CheckIfAgentCanTurn(-90)) {
        //         DefaultAgentHand(controlCommand);
        //         StartCoroutine(InterpolateRotation(this.GetRotateQuaternion(-1), controlCommand.timeStep));
        //     } else {
        //         actionFinished(false);
        //     }
        // }

        //checks if agent is clear to rotate left/right/up/down some number of degrees while holding an object
        public bool CheckIfAgentCanRotate(string direction, float degrees) {

            if (ItemInHand == null) {
                //Debug.Log("Rotation check passed: nothing in Agent Hand");
                return true;
            }

            bool result = true;

            BoxCollider bb = ItemInHand.GetComponent<SimObjPhysics>().BoundingBox.GetComponent<BoxCollider>();

            //get world coordinates of object in hand's bounding box corners
            Vector3[] corners = UtilityFunctions.CornerCoordinatesOfBoxColliderToWorld(bb);

            //ok now we have each corner, let's rotate them the specified direction
            if(direction == "right" || direction == "left")
            {
                result = checkArcForCollisions(corners, m_CharacterController.transform.position, degrees, direction);
            }

            else if(direction == "up" || direction == "down")
            {
                result = checkArcForCollisions(corners, m_Camera.transform.position, degrees, direction);
            }
            //no checks flagged anything, good to go, return true i guess
            return result;
        }

        public void TeleportObject(ServerAction action) {
            if (!physicsSceneManager.ObjectIdToSimObjPhysics.ContainsKey(action.objectId)) {
                errorMessage = "Cannot find object with id " + action.objectId;
                Debug.Log(errorMessage);
                actionFinished(false);
                return;
            } else {
                SimObjPhysics sop = physicsSceneManager.ObjectIdToSimObjPhysics[action.objectId];
                if (ItemInHand != null && sop == ItemInHand.GetComponent<SimObjPhysics>()) {
                    errorMessage = "Cannot teleport object in hand.";
                    Debug.Log(errorMessage);
                    actionFinished(false);
                    return;
                }
                Vector3 oldPosition = sop.transform.position;
                Quaternion oldRotation = sop.transform.rotation;

                sop.transform.position = new Vector3(action.x, action.y, action.z);
                sop.transform.rotation = Quaternion.Euler(action.rotation);
                if (action.forceKinematic) {
                    sop.GetComponent<Rigidbody>().isKinematic = true;
                }
                if (!action.forceAction) {
                    if (UtilityFunctions.isObjectColliding(sop.gameObject)) {
                        sop.transform.position = oldPosition;
                        sop.transform.rotation = oldRotation;
                        errorMessage = sop.ObjectID + " is colliding after teleport.";
                        actionFinished(false);
                        return;
                    }
                }
                actionFinished(true);
            }
        }

        public void ChangeAgentColor(ServerAction action) {
            agentManager.UpdateAgentColor(this, new Color(action.x, action.y, action.z, 1.0f));
            actionFinished(true);
        }

        protected Vector3 closestPointToObject(SimObjPhysics sop) {
            float closestDist = 10000.0f;
            Vector3 closestPoint = new Vector3(0f, 0f, 0f);

            foreach (Collider c in sop.GetComponentsInChildren<Collider>()) {
                Vector3 point = c.ClosestPointOnBounds(transform.position);
                float dist = Vector3.Distance(
                    transform.position, c.ClosestPointOnBounds(transform.position)
                );
                if (dist < closestDist) {
                    closestDist = dist;
                    closestPoint = point;
                }
            }
            return closestPoint;
        }

        public void PointsOverTableWhereHandCanBe(ServerAction action) {
            // Assumes InitializeTableSetting has been run before calling this

            string tableId = action.objectId;

            if (!physicsSceneManager.ObjectIdToSimObjPhysics.ContainsKey(action.objectId)) {
                errorMessage = "Cannot find object with id " + action.objectId;
                actionFinished(false);
                return;
            }

            int xSteps = Convert.ToInt32(Math.Abs(action.x / 0.1f));
            int zStart = Convert.ToInt32(Math.Abs(action.z / 0.1f));

            DefaultAgentHand();

            AgentHand.transform.position = AgentHand.transform.position;

            if (ItemInHand != null) {
                ItemInHand.SetActive(false);
            }
            List<Vector3> goodPositions = new List<Vector3>();
            for (int i = -xSteps; i <= xSteps; i++) { 
                for (int j = zStart; j < 11; j++) {
                    DefaultAgentHand();

                    Vector3 testPosition = AgentHand.transform.position + 0.1f * i * transform.right + 0.1f * j * transform.forward;

                    RaycastHit hit;
                    if (Physics.Raycast(testPosition, -transform.up, out hit, 1f, 1 << 8)) {
                        Vector3 viewportPoint = m_Camera.WorldToViewportPoint(hit.point);
                        if (viewportPoint.x >= 0f && viewportPoint.x <= 1f && viewportPoint.y >= 0f && viewportPoint.y <= 1f) {
                            SimObjPhysics hitSop = hit.transform.gameObject.GetComponent<SimObjPhysics>();
                            if (hitSop && hitSop.ObjectID == tableId) {
                                goodPositions.Add(hit.point);
                                #if UNITY_EDITOR
                                Debug.Log("Point");
                                Debug.Log(hit.point.x);
                                Debug.Log(hit.point.y);
                                Debug.Log(hit.point.z);
                                Debug.DrawLine(
                                    m_Camera.transform.position, 
                                    hit.point,
                                    Color.red,
                                    20f,
                                    true
                                );
                                #endif
                            }
                        }
                    }
                }
            }

            if (ItemInHand != null) {
                ItemInHand.SetActive(true);
            }

            DefaultAgentHand();
            actionFinished(true, goodPositions);
        }

        public void PlaceFixedReceptacleAtLocation(ServerAction action) {
            if (action.objectVariation < 0 || action.objectVariation > 4) {
                errorMessage = "Invalid receptacle variation.";
                actionFinished(false);
                return;
            }

            if (
                physicsSceneManager.ManipulatorReceptacles == null || 
                physicsSceneManager.ManipulatorReceptacles.Length == 0
            ) {
                errorMessage = "Scene does not have manipulator receptacles set.";
                actionFinished(false);
                return;
            }

            // float[] yoffsets = {-0.1049f, -0.1329f, -0.1009f, -0.0969f, -0.0971f};
            float[] yoffsets = {0f, -0.0277601f, 0f, 0f, 0f};

            string receptId = "";
            for (int i = 0; i < 5; i++) {
                GameObject recept = physicsSceneManager.ManipulatorReceptacles[i];
                SimObjPhysics receptSop = recept.GetComponent<SimObjPhysics>();

                if (action.objectVariation == i) {
                    recept.SetActive(true);
                    recept.GetComponent<Rigidbody>().isKinematic = true;
                    recept.transform.position = new Vector3(action.x, action.y + yoffsets[i], action.z);
                    recept.transform.rotation = transform.rotation;
                    physicsSceneManager.AddToObjectsInScene(receptSop);
                    receptId = receptSop.ObjectID;
                } else if (recept.activeInHierarchy) {
                    physicsSceneManager.RemoveFromObjectsInScene(receptSop);
                    recept.SetActive(false);
                }
            }

            actionFinished(true, receptId);
        }

        public void PlaceBookWallAtLocation(ServerAction action) {
            if (
                physicsSceneManager.ManipulatorBooks == null || 
                physicsSceneManager.ManipulatorBooks.Length == 0
            ) {
                errorMessage = "Scene does not have manipulator books set.";
                actionFinished(false);
                return;
            }

            if (action.objectVariation < 0) {
                errorMessage = "objectVariation must be >= 0";
                actionFinished(false);
                return;
            }

            float yoffset = 0.19f;

            //uint which = (uint) Convert.ToUInt32(action.objectVariation);
            // List<bool> whichIncluded = new List<bool>();
            for (int i = 0; i < 5; i++) {
                if (((action.objectVariation >> i) % 2) == 1) {
                    physicsSceneManager.ManipulatorBooks[i].transform.gameObject.SetActive(true);
                } else {
                    physicsSceneManager.ManipulatorBooks[i].transform.gameObject.SetActive(false);
                }
                // whichIncluded.Add(
                //     ((action.objectVariation >> i) % 2) == 1
                // );
            }

            GameObject allBooksObject = physicsSceneManager.ManipulatorBooks[0].transform.parent.gameObject;

            allBooksObject.transform.position = new Vector3(action.x, action.y + yoffset, action.z);
            allBooksObject.transform.localRotation = Quaternion.Euler(
                action.rotation.x,
                action.rotation.y,
                action.rotation.z
            );

            actionFinished(true);
        }

        public void InitializeTableSetting(ServerAction action) {
            string scene = UnityEngine.SceneManagement.SceneManager.GetActiveScene().name;

            Vector3 newPosition = transform.position;
            Quaternion newRotation = transform.rotation;

            if (scene == "FloorPlan501_physics") {
                newPosition = new Vector3(0f, transform.position.y, 0.75f);
                newRotation = Quaternion.Euler(0f, 180f, 0f);
            } else if (scene == "FloorPlan502_physics") {
                newPosition = new Vector3(-0.5f, transform.position.y, 0.75f);
                newRotation = Quaternion.Euler(0f, 90f, 0f);
            } else if (scene == "FloorPlan503_physics") {
                newPosition = new Vector3(-0.5f, transform.position.y, -0.25f);
                newRotation = Quaternion.Euler(0f, 0f, 0f);
            } else if (scene == "FloorPlan504_physics") {
                newPosition = new Vector3(0f, transform.position.y, 0.5f);
                newRotation = Quaternion.Euler(0f, 180f, 0f);
            } else if (scene == "FloorPlan505_physics") {
                newPosition = new Vector3(0f, transform.position.y, 1.25f);
                newRotation = Quaternion.Euler(0f, 180f, 0f);
            } else {
                errorMessage = "Cannot initialize table in scene " + scene;
                actionFinished(false);
                return;
            }

            if (action.objectVariation < 0 || action.objectVariation > 4) {
                errorMessage = "Invalid table variation.";
                actionFinished(false);
                return;
            }

            transform.position = newPosition;
            transform.rotation = newRotation;

            if (m_Camera.fieldOfView != 90f) {
                m_Camera.fieldOfView = 90f;
            }
            m_Camera.transform.localEulerAngles = new Vector3(30f, 0.0f, 0.0f);

            string tableId = "";
            for (int i = 0; i < 5; i++) {
                GameObject table = physicsSceneManager.ManipulatorTables[i];
                SimObjPhysics tableSop = table.GetComponent<SimObjPhysics>();

                if (action.objectVariation == i) {
                    table.SetActive(true);
                    physicsSceneManager.AddToObjectsInScene(tableSop);
                    tableId = tableSop.ObjectID;
                } else if (table.activeInHierarchy) {
                    physicsSceneManager.RemoveFromObjectsInScene(tableSop);
                    table.SetActive(false);
                }

                GameObject recept = physicsSceneManager.ManipulatorReceptacles[i];
                SimObjPhysics receptSop = recept.GetComponent<SimObjPhysics>();
                if (recept.activeInHierarchy) {
                    physicsSceneManager.RemoveFromObjectsInScene(receptSop);
                    recept.SetActive(false);
                }
            }

            if (physicsSceneManager.ManipulatorBooks != null) {
                foreach (GameObject book in physicsSceneManager.ManipulatorBooks) {
                    book.SetActive(false);
                }
            }

            actionFinished(true, tableId);
        }

        public float GetXZRadiusOfObject(SimObjPhysics sop) {
            BoxCollider bc = sop.BoundingBox.GetComponent<BoxCollider>();
            return (new Vector3(bc.size.x, 0f, bc.size.z) * 0.5f).magnitude;
        }

        public void GetUnreachableSilhouetteForObject(ServerAction action) {
            if (!physicsSceneManager.ObjectIdToSimObjPhysics.ContainsKey(action.objectId)) {
                errorMessage = "Cannot find object with id " + action.objectId;
                actionFinished(false);
                return;
            }
            if (action.z <= 0.0f) {
                errorMessage = "Interactable distance (z) must be > 0";
                actionFinished(false);
                return;
            }
            SimObjPhysics targetObject = physicsSceneManager.ObjectIdToSimObjPhysics[action.objectId];

            Vector3 savedObjectPosition = targetObject.transform.position;
            Quaternion savedObjectRotation = targetObject.transform.rotation;
            Vector3 savedAgentPosition = transform.position;
            Quaternion savedAgentRotation = transform.rotation;

            targetObject.transform.rotation = Quaternion.identity;
            transform.rotation = Quaternion.identity;

            float objectRad = GetXZRadiusOfObject(targetObject);

            var sb = new System.Text.StringBuilder();
            int halfWidth = 1 + ((int) Math.Round((objectRad + action.z + m_CharacterController.radius) / gridSize));
            for (int i = 2 * halfWidth; i >= 0; i--) {
                float zOffset = ((i - halfWidth) * gridSize);

                for (int j = 0; j < 2 * halfWidth + 1; j++) {

                    float xOffset = ((j - halfWidth) * gridSize);
                    if (j != 0) {
                        sb.Append(" ");
                    }
                    transform.position = targetObject.transform.position + new Vector3(xOffset, 0f, zOffset);
                    if (isAgentCapsuleCollidingWith(targetObject.gameObject)) {
                        sb.Append("1");
                    } else if(distanceToObject(targetObject) <= action.z) {
                        sb.Append("2");
                    } else {
                        sb.Append("0");
                    }
                }
                sb.Append("\n");
            }
            string mat = sb.ToString();
#if UNITY_EDITOR
            Debug.Log(mat);
#endif

            targetObject.transform.position = savedObjectPosition;
            targetObject.transform.rotation = savedObjectRotation;
            transform.position = savedAgentPosition;
            transform.rotation = savedAgentRotation;

            actionFinished(true, mat);
        }

        public void RandomlyCreateLiftedFurniture(ServerAction action) {
            if (action.z < 0.25f) {
                errorMessage = "z must be at least 0.25";
                actionFinished(false);
                return;
            }
            if (action.y == 0.0f) {
                errorMessage = "y must be non-zero";
                actionFinished(false);
                return;
            }
            Vector3[] reachablePositions = getReachablePositions();

            List<Vector3> oldAgentPositions = new List<Vector3>();
            List<Quaternion> oldAgentRotations = new List<Quaternion>();
            foreach (BaseFPSAgentController agent in this.agentManager.agents) {
                oldAgentPositions.Add(agent.transform.position);
                agent.transform.position = new Vector3(50f, 50f, 50f);
                oldAgentRotations.Add(agent.transform.rotation);
            }
            SimObjPhysics objectCreated = null;
            try {
                objectCreated = randomlyCreateAndPlaceObjectOnFloor(
                    action.objectType, action.objectVariation, reachablePositions
                );
            } catch (Exception) {}
            if (objectCreated == null) {
                for (int i = 0; i < this.agentManager.agents.Count; i++) {
                    var agent = this.agentManager.agents[i];
                    agent.transform.position = oldAgentPositions[i];
                    agent.transform.rotation = oldAgentRotations[i];
                }
                errorMessage = "Failed to create object of type " + action.objectType + " . " + errorMessage;
                actionFinished(false);
                return;
            }
            objectCreated.GetComponent<Rigidbody>().isKinematic = true;
            bool objectFloating = moveObject(
                objectCreated,
                objectCreated.transform.position + new Vector3(0f, action.y, 0f)
            );

            float[] rotationsArr = { 0f, 90f, 180f, 270f };
            List<float> rotations = rotationsArr.ToList();

            bool placementSuccess = false;
            for (int i = 0; i < 10; i++) {
                if (objectFloating) {
                    List<Vector3> candidatePositionsList = new List<Vector3>();
                    foreach (Vector3 p in reachablePositions) {
                        transform.position = p;
                        if (isAgentCapsuleColliding(collidersToIgnoreDuringMovement)) {
                            continue;
                        }
                        if (distanceToObject(objectCreated) <= action.z) {
                            candidatePositionsList.Add(p);
                        }
                    }
                    transform.position = new Vector3(50f, 50f, 50f);

                    if (candidatePositionsList.Count >= agentManager.agents.Count) {
                        candidatePositionsList.Shuffle_();
                        foreach (Vector3[] candidatePositions in UtilityFunctions.Combinations(
                            candidatePositionsList.ToArray(), agentManager.agents.Count)) {
                            bool candidatesBad = false;
                            for (int j = 0; j < candidatePositions.Length - 1; j++) {
                                Vector3 p0 = candidatePositions[j];
                                for (int k = j + 1; k < candidatePositions.Length; k++) {
                                    Vector3 p1 = candidatePositions[k];
                                    if (Math.Abs(p1.x - p0.x) < 0.4999f && Math.Abs(p1.z - p0.z) < 0.4999f) {
                                        candidatesBad = true;
                                    }
                                    if (candidatesBad) {
                                        break;
                                    }
                                }
                                if (candidatesBad) {
                                    break;
                                }
                            }
                            if (candidatesBad) {
                                continue;
                            }
                            placementSuccess = true;

                            for (int j = 0; j < agentManager.agents.Count; j++) {
                                var agent = (PhysicsRemoteFPSAgentController) agentManager.agents[j];
                                agent.transform.position = candidatePositions[j];

                                foreach (float r in rotations.Shuffle_()) {
                                    agent.transform.rotation = Quaternion.Euler(new Vector3(0f, r, 0f));
                                    if (agent.objectIsCurrentlyVisible(objectCreated, 100f)) {
                                        break;
                                    }
                                }
                            }
                            break;
                        }
                        if (placementSuccess) {
                            break;
                        }
                    }
                }

                if (placementSuccess) {
                    break;
                } else {
                    foreach (BaseFPSAgentController agent in this.agentManager.agents) {
                        agent.transform.position = new Vector3(50f, 50f, 50f);
                    }
                    randomlyPlaceObjectOnFloor(objectCreated, reachablePositions);
                    objectFloating = moveObject(
                        objectCreated,
                        objectCreated.transform.position + new Vector3(0f, action.y, 0f)
                    );
                }
            }

            if (!placementSuccess) {
                for (int i = 0; i < this.agentManager.agents.Count; i++) {
                    var agent = this.agentManager.agents[i];
                    agent.transform.position = oldAgentPositions[i];
                    agent.transform.rotation = oldAgentRotations[i];
                }
                objectCreated.gameObject.SetActive(false);
                errorMessage = "Could not find a place to put the object after 10 iterations. " + errorMessage;
                actionFinished(false);
                return;
            }
            actionFinished(true, objectCreated.ObjectID);
        }

        protected bool moveObject(
            SimObjPhysics sop,
            Vector3 targetPosition,
            bool snapToGrid=false,
            HashSet<Transform> ignoreCollisionWithTransforms=null
        ) {
            Vector3 lastPosition = sop.transform.position;
            //Rigidbody ItemRB = sop.gameObject.GetComponent<Rigidbody>(); no longer needs rb reference

            if (snapToGrid) {
                float mult = 1.0f / gridSize;
                float gridX = Convert.ToSingle(Math.Round(targetPosition.x * mult) / mult);
                float gridZ = Convert.ToSingle(Math.Round(targetPosition.z * mult) / mult);
                targetPosition = new Vector3(gridX, targetPosition.y, gridZ);
            }

            Vector3 dir = targetPosition - sop.transform.position;
            RaycastHit[] sweepResults = UtilityFunctions.CastAllPrimitiveColliders(
                sop.gameObject, targetPosition - sop.transform.position, dir.magnitude,
                1 << 8 | 1 << 10, QueryTriggerInteraction.Ignore
            );

            if (sweepResults.Length > 0) {
                foreach (RaycastHit hit in sweepResults) {
                    if (ignoreCollisionWithTransforms == null || !ignoreCollisionWithTransforms.Contains(hit.transform)) {
                        errorMessage = hit.transform.name + " is in the way of moving " + sop.ObjectID;
                        return false;
                    }
                }
            }
            sop.transform.position = targetPosition;
            return true;
        }

        protected bool moveLiftedObjectHelper(string objectId, Vector3 relativeDir, float maxAgentsDistance = -1.0f) {
            if (!physicsSceneManager.ObjectIdToSimObjPhysics.ContainsKey(objectId)) {
                errorMessage = "Cannot find object with id " + objectId;
                return false;
            }
            SimObjPhysics objectToMove = physicsSceneManager.ObjectIdToSimObjPhysics[objectId];
            Vector3 oldPosition = objectToMove.transform.position;
            if (moveObject(objectToMove, objectToMove.transform.position + relativeDir, true)) {
                if (maxAgentsDistance > 0.0f) {
                    for (int i = 0; i < agentManager.agents.Count; i++) {
                        if (((PhysicsRemoteFPSAgentController) agentManager.agents[i]).distanceToObject(objectToMove) > maxAgentsDistance) {
                            objectToMove.transform.position = oldPosition;
                            errorMessage = "Would move object beyond max distance from agent " + i.ToString();
                            return false;
                        }
                    }
                }
                return true;
            } else {
                return false;
            }
        }

        public void CollidersObjectCollidingWith(ServerAction action) {
            if (!physicsSceneManager.ObjectIdToSimObjPhysics.ContainsKey(action.objectId)) {
                errorMessage = "Cannot find object with id " + action.objectId;
                actionFinished(false);
                return;
            }
            List<string> collidingWithNames = new List<string>();
            GameObject go = physicsSceneManager.ObjectIdToSimObjPhysics[action.objectId].gameObject;
            foreach (Collider c in UtilityFunctions.collidersObjectCollidingWith(go)) {
                collidingWithNames.Add(c.name);
#if UNITY_EDITOR
                Debug.Log(c.name);
#endif
            }
            actionFinished(true, collidingWithNames);
        }
        protected bool moveObjectWithTeleport(SimObjPhysics sop, Vector3 targetPosition, bool snapToGrid = false) {
            Vector3 lastPosition = sop.transform.position;

            if (snapToGrid) {
                float mult = 1.0f / gridSize;
                float gridX = Convert.ToSingle(Math.Round(targetPosition.x * mult) / mult);
                float gridZ = Convert.ToSingle(Math.Round(targetPosition.z * mult) / mult);
                targetPosition = new Vector3(gridX, targetPosition.y, gridZ);
            }

            Vector3 oldPosition = sop.transform.position;
            sop.transform.position = targetPosition;

            if (UtilityFunctions.isObjectColliding(sop.gameObject)) {
                sop.transform.position = oldPosition;
                errorMessage = sop.ObjectID + " is colliding after teleport.";
                return false;
            }

            foreach (BaseFPSAgentController agent in agentManager.agents) {
                // This check is stupid but seems necessary to appease the unity gods
                // as unity doesn't realize the object collides with the agents in
                // the above checks in some cases.
                if (((PhysicsRemoteFPSAgentController)agent).isAgentCapsuleCollidingWith(sop.gameObject)) {
                    sop.transform.position = oldPosition;
                    errorMessage = sop.ObjectID + " is colliding with an agent after movement.";
                    return false;
                }
            }

            return true;
        }

        public void MoveLiftedObjectAhead(ServerAction action) {
            float mag = action.moveMagnitude > 0 ? action.moveMagnitude : gridSize;
            actionFinished(
                moveLiftedObjectHelper(
                    action.objectId,
                    mag * transform.forward,
                    action.maxAgentsDistance
                )
            );
        }

        public void MoveLiftedObjectRight(ServerAction action) {
            float mag = action.moveMagnitude > 0 ? action.moveMagnitude : gridSize;
            actionFinished(
                moveLiftedObjectHelper(
                    action.objectId,
                    mag * transform.right,
                    action.maxAgentsDistance
                )
            );
        }

        public void MoveLiftedObjectLeft(ServerAction action) {
            float mag = action.moveMagnitude > 0 ? action.moveMagnitude : gridSize;
            actionFinished(
                moveLiftedObjectHelper(
                    action.objectId,
                    - mag * transform.right,
                    action.maxAgentsDistance
                )
            );
        }

        public void MoveLiftedObjectBack(ServerAction action) {
            float mag = action.moveMagnitude > 0 ? action.moveMagnitude : gridSize;
            actionFinished(
                moveLiftedObjectHelper(
                    action.objectId,
                    - mag * transform.forward,
                    action.maxAgentsDistance
                )
            );
        }

        public void RotateLiftedObjectRight(ServerAction action) {
            if (!physicsSceneManager.ObjectIdToSimObjPhysics.ContainsKey(action.objectId)) {
                errorMessage = "Cannot find object with id " + action.objectId;
                Debug.Log(errorMessage);
                actionFinished(false);
                return;
            } else {
                SimObjPhysics sop = physicsSceneManager.ObjectIdToSimObjPhysics[action.objectId];
                if (ItemInHand != null && sop == ItemInHand.GetComponent<SimObjPhysics>()) {
                    errorMessage = "Cannot rotate lifted object in hand.";
                    Debug.Log(errorMessage);
                    actionFinished(false);
                    return;
                }
                Quaternion oldRotation = sop.transform.rotation;
                sop.transform.rotation = Quaternion.Euler(new Vector3(0.0f, (float) Math.Round(sop.transform.rotation.y + 90f % 360), 0.0f));;
                if (!action.forceAction) {
                    if (action.maxAgentsDistance > 0.0f) {
                        for (int i = 0; i < agentManager.agents.Count; i++) {
                            if (((PhysicsRemoteFPSAgentController) agentManager.agents[i]).distanceToObject(sop) > action.maxAgentsDistance) {
                                sop.transform.rotation = oldRotation;
                                errorMessage = "Would move object beyond max distance from agent " + i.ToString();
                                actionFinished(false);
                                return;
                            }
                        }
                    }
                    if (UtilityFunctions.isObjectColliding(sop.gameObject, null, 0.0f)) {
                        sop.transform.rotation = oldRotation;
                        errorMessage = sop.ObjectID + " is colliding after teleport.";
                        actionFinished(false);
                        return;
                    }
                    foreach (BaseFPSAgentController agent in agentManager.agents) {
                        // This check is silly but seems necessary to appease unity
                        // as unity doesn't realize the object collides with the agents in
                        // the above checks in some cases.
                        if (((PhysicsRemoteFPSAgentController) agent).isAgentCapsuleCollidingWith(sop.gameObject)) {
                            sop.transform.rotation = oldRotation;
                            errorMessage = sop.ObjectID + " is colliding with an agent after rotation.";
                            actionFinished(false);
                            return;
                        }
                    }
                }
                actionFinished(true);
            }
        }

        public bool moveAgentsWithObject(SimObjPhysics objectToMove, Vector3 d, bool snapToGrid=true) {
            List<Vector3> startAgentPositions = new List<Vector3>();
            var agentMovePQ = new SimplePriorityQueue<BaseFPSAgentController>();
            foreach (BaseFPSAgentController agent in agentManager.agents) {
                var p = agent.transform.position;
                startAgentPositions.Add(p);
                agentMovePQ.Enqueue(agent, -(d.x * p.x + d.z * p.z));
            }
            Vector3 startObjectPosition = objectToMove.transform.position;
            float objectPriority = d.x * startObjectPosition.x + d.z * startObjectPosition.z;
            bool objectMoved = false;

            HashSet<Collider> agentsAndObjColliders = new HashSet<Collider>();
            foreach (BaseFPSAgentController agent in agentManager.agents) {
                foreach (Collider c in agent.GetComponentsInChildren<Collider>()) {
                    agentsAndObjColliders.Add(c);
                }
            }
            foreach (Collider c in objectToMove.GetComponentsInChildren<Collider>()) {
                agentsAndObjColliders.Add(c);
            }

            bool success = true;
            Physics.autoSimulation = false;
            while (agentMovePQ.Count > 0 || !objectMoved) {
                if (agentMovePQ.Count == 0) {
                    success = moveObjectWithTeleport(objectToMove, objectToMove.transform.position + d, snapToGrid);
                    Physics.Simulate(0.04f);
                    break;
                } else {
                    PhysicsRemoteFPSAgentController nextAgent = (PhysicsRemoteFPSAgentController) agentMovePQ.First;
                    float agentPriority = -agentMovePQ.GetPriority(nextAgent);

                    if (!objectMoved && agentPriority < objectPriority) {
                        // Debug.Log("Object");
                        success = moveObjectWithTeleport(objectToMove, objectToMove.transform.position + d, snapToGrid);
                        Physics.Simulate(0.04f);
                        objectMoved = true;
                    } else {
                        // Debug.Log(nextAgent);
                        agentMovePQ.Dequeue();
                        success = nextAgent.moveInDirection(d, "", -1, false, false, agentsAndObjColliders);
                        Physics.Simulate(0.04f);
                    }
                }
                if (!success) {
                    break;
                }
            }
            Physics.autoSimulation = true;
            if (!success) {
                for (int i = 0; i < agentManager.agents.Count; i++) {
                    agentManager.agents[i].transform.position = startAgentPositions[i];
                }
                objectToMove.transform.position = startObjectPosition;
            }
            return success;
        }

        public void MoveAgentsAheadWithObject(ServerAction action) {
            if (!physicsSceneManager.ObjectIdToSimObjPhysics.ContainsKey(action.objectId)) {
                errorMessage = "Cannot find object with id " + action.objectId;
                actionFinished(false);
                return;
            }
            SimObjPhysics objectToMove = physicsSceneManager.ObjectIdToSimObjPhysics[action.objectId];
            action.moveMagnitude = action.moveMagnitude > 0 ? action.moveMagnitude : gridSize;
            actionFinished(moveAgentsWithObject(objectToMove, transform.forward * action.moveMagnitude));
        }

        public void MoveAgentsLeftWithObject(ServerAction action) {
            if (!physicsSceneManager.ObjectIdToSimObjPhysics.ContainsKey(action.objectId)) {
                errorMessage = "Cannot find object with id " + action.objectId;
                actionFinished(false);
                return;
            }
            SimObjPhysics objectToMove = physicsSceneManager.ObjectIdToSimObjPhysics[action.objectId];
            action.moveMagnitude = action.moveMagnitude > 0 ? action.moveMagnitude : gridSize;
            actionFinished(moveAgentsWithObject(objectToMove, -transform.right * action.moveMagnitude));
        }

        public void MoveAgentsRightWithObject(ServerAction action) {
            if (!physicsSceneManager.ObjectIdToSimObjPhysics.ContainsKey(action.objectId)) {
                errorMessage = "Cannot find object with id " + action.objectId;
                actionFinished(false);
                return;
            }
            SimObjPhysics objectToMove = physicsSceneManager.ObjectIdToSimObjPhysics[action.objectId];
            action.moveMagnitude = action.moveMagnitude > 0 ? action.moveMagnitude : gridSize;
            actionFinished(moveAgentsWithObject(objectToMove, transform.right * action.moveMagnitude));
        }

        public void MoveAgentsBackWithObject(ServerAction action) {
            if (!physicsSceneManager.ObjectIdToSimObjPhysics.ContainsKey(action.objectId)) {
                errorMessage = "Cannot find object with id " + action.objectId;
                actionFinished(false);
                return;
            }
            SimObjPhysics objectToMove = physicsSceneManager.ObjectIdToSimObjPhysics[action.objectId];
            action.moveMagnitude = action.moveMagnitude > 0 ? action.moveMagnitude : gridSize;
            actionFinished(moveAgentsWithObject(objectToMove, -transform.forward * action.moveMagnitude));
        }

        public void TeleportObjectToFloor(ServerAction action) {
            if (!physicsSceneManager.ObjectIdToSimObjPhysics.ContainsKey(action.objectId)) {
                errorMessage = "Cannot find object with id " + action.objectId;
                actionFinished(false);
                return;
            } else {
                SimObjPhysics sop = physicsSceneManager.ObjectIdToSimObjPhysics[action.objectId];
                if (ItemInHand != null && sop == ItemInHand.GetComponent<SimObjPhysics>()) {
                    errorMessage = "Cannot teleport object in hand.";
                    actionFinished(false);
                    return;
                }
                Bounds objBounds = new Bounds(
                    new Vector3(float.PositiveInfinity, float.PositiveInfinity, float.PositiveInfinity),
                    new Vector3(-float.PositiveInfinity, -float.PositiveInfinity, -float.PositiveInfinity)
                );
                foreach (Renderer r in sop.GetComponentsInChildren<Renderer>()) {
                    if (r.enabled) {
                        objBounds.Encapsulate(r.bounds);
                    }
                }
                if (objBounds.min.x == float.PositiveInfinity) {
                    errorMessage = "Could not get bounds of " + action.objectId + ".";
                    actionFinished(false);
                    return;
                }
                float y = getFloorY(action.x, action.z);
                if (errorMessage != "") {
                    actionFinished(false);
                    return;
                }
                sop.transform.position = new Vector3(
                    action.x,
                    objBounds.extents.y + y + 0.1f,
                    action.z
                );
                sop.transform.rotation = Quaternion.Euler(action.rotation);
                actionFinished(true);
            }
        }

        public override void TeleportFull(ServerAction action) {
            Debug.Log("TeleportFull Happening ////////////////////////////////////////");
            targetTeleport = new Vector3(action.x, action.y, action.z);

            if (action.forceAction) {
                DefaultAgentHand(action);
                transform.position = targetTeleport;
                transform.rotation = Quaternion.Euler(new Vector3(0.0f, action.rotation.y, 0.0f));
                if (action.standing) {
                    m_Camera.transform.localPosition = standingLocalCameraPosition;
                } else {
                    m_Camera.transform.localPosition = crouchingLocalCameraPosition;
                }
                m_Camera.transform.localEulerAngles = new Vector3(action.horizon, 0.0f, 0.0f);
            } else {
                if (!agentManager.SceneBounds.Contains(targetTeleport)) {
                    errorMessage = "Teleport target out of scene bounds.";
                    actionFinished(false);
                    return;
                }

                Vector3 oldPosition = transform.position;
                Quaternion oldRotation = transform.rotation;
                Vector3 oldLocalHandPosition = new Vector3();
                Quaternion oldLocalHandRotation = new Quaternion();
                if (ItemInHand != null) {
                    oldLocalHandPosition = ItemInHand.transform.localPosition;
                    oldLocalHandRotation = ItemInHand.transform.localRotation;
                }
                Vector3 oldCameraLocalEulerAngle = m_Camera.transform.localEulerAngles;
                Vector3 oldCameraLocalPosition = m_Camera.transform.localPosition;

                DefaultAgentHand(action);
                transform.position = targetTeleport;

                //apply gravity after teleport so we aren't floating in the air
                Vector3 m = new Vector3();
                m.y = Physics.gravity.y * this.m_GravityMultiplier;
                m_CharacterController.Move(m);

                transform.rotation = Quaternion.Euler(new Vector3(0.0f, action.rotation.y, 0.0f));
                if (action.standing) {
                    m_Camera.transform.localPosition = standingLocalCameraPosition;
                } else {
                    m_Camera.transform.localPosition = crouchingLocalCameraPosition;
                }
                m_Camera.transform.localEulerAngles = new Vector3(action.horizon, 0.0f, 0.0f);

                bool agentCollides = isAgentCapsuleColliding(collidersToIgnoreDuringMovement);
                bool handObjectCollides = isHandObjectColliding(true);

                if (agentCollides) {
                    errorMessage = "Cannot teleport due to agent collision.";
                    Debug.Log(errorMessage);
                } else if (handObjectCollides) {
                    errorMessage = "Cannot teleport due to hand object collision.";
                    Debug.Log(errorMessage);
                }

                if (agentCollides || handObjectCollides) {
                    if (ItemInHand != null) {
                        ItemInHand.transform.localPosition = oldLocalHandPosition;
                        ItemInHand.transform.localRotation = oldLocalHandRotation;
                    }
                    transform.position = oldPosition;
                    transform.rotation = oldRotation;
                    m_Camera.transform.localPosition = oldCameraLocalPosition;
                    m_Camera.transform.localEulerAngles = oldCameraLocalEulerAngle;
                    actionFinished(false);
                    return;
                }
            }

            Vector3 v = new Vector3();
            v.y = Physics.gravity.y * this.m_GravityMultiplier;
            m_CharacterController.Move(v);

            snapAgentToGrid();
            actionFinished(true);
        }

        public override void Teleport(ServerAction action) {
            action.horizon = Convert.ToInt32(m_Camera.transform.localEulerAngles.x);
            action.standing = isStanding();
            if (!action.rotateOnTeleport) {
                action.rotation = transform.eulerAngles;
            }
            TeleportFull(action);
        }

        protected HashSet<Collider> allAgentColliders() {
            HashSet<Collider> colliders = null;
            colliders = new HashSet<Collider>();
            foreach(BaseFPSAgentController agent in agentManager.agents) {
                foreach (Collider c in agent.GetComponentsInChildren<Collider>()) {
                    colliders.Add(c);
                }
            }
            return colliders;
        }

        public override void MoveLeft(ServerAction action) {
            action.moveMagnitude = action.moveMagnitude > 0 ? action.moveMagnitude : gridSize;
            actionFinished(moveInDirection(
                -1 * transform.right * action.moveMagnitude,
                action.objectId,
                action.maxAgentsDistance, 
                action.forceAction,
                action.manualInteract,
                action.allowAgentsToIntersect ? allAgentColliders() : null
            ));
        }

        public override void MoveRight(ServerAction action) {
            action.moveMagnitude = action.moveMagnitude > 0 ? action.moveMagnitude : gridSize;
            actionFinished(moveInDirection(
                transform.right * action.moveMagnitude,
                action.objectId,
                action.maxAgentsDistance,
                action.forceAction,
                action.manualInteract,
                action.allowAgentsToIntersect ? allAgentColliders() : null
            ));
        }

        public override void MoveAhead(ServerAction action) {
            action.moveMagnitude = action.moveMagnitude > 0 ? action.moveMagnitude : gridSize;
            actionFinished(moveInDirection(
                transform.forward * action.moveMagnitude,
                action.objectId,
                action.maxAgentsDistance,
                action.forceAction,
                action.manualInteract,
                action.allowAgentsToIntersect ? allAgentColliders() : null
            ));
        }

        public override void MoveBack(ServerAction action) {
            action.moveMagnitude = action.moveMagnitude > 0 ? action.moveMagnitude : gridSize;
            actionFinished(moveInDirection(
                -1 * transform.forward * action.moveMagnitude,
                action.objectId,
                action.maxAgentsDistance,
                action.forceAction,
                action.manualInteract,
                action.allowAgentsToIntersect ? allAgentColliders() : null
            ));
        }

        #if UNITY_EDITOR
        //for use in Editor to test the Reset function.
        public void Reset(ServerAction action)
        {
           physicsSceneManager.GetComponent<AgentManager>().Reset(action);
        }
        #endif

        //a no op action used to return metadata via actionFinished call, but not actually doing anything to interact with the scene or manipulate the Agent
        public void NoOp(ServerAction action)
        {
            actionFinished(true);
        }

        public void PushObject(ServerAction action) {
            if (ItemInHand != null && action.objectId == ItemInHand.GetComponent<SimObjPhysics>().objectID) {
                errorMessage = "Please use Throw for an item in the Agent's Hand";
                Debug.Log(errorMessage);
                actionFinished(false);
                return;
            }

            action.z = 1;

            // if (action.moveMagnitude == 0f) {
            //     action.moveMagnitude = 200f;
            // }

            ApplyForceObject(action);
        }

        public void PullObject(ServerAction action) {
            if (ItemInHand != null && action.objectId == ItemInHand.GetComponent<SimObjPhysics>().objectID) {
                errorMessage = "Please use Throw for an item in the Agent's Hand";
                Debug.Log(errorMessage);
                actionFinished(false);
                return;
            }

            action.z = -1;

            // if (action.moveMagnitude == 0f) {
            //     action.moveMagnitude = 200f;
            // }

            ApplyForceObject(action);
        }

        //pass in a magnitude and an angle offset to push an object relative to agent forward
        public void DirectionalPush(ServerAction action)
        {
            if (ItemInHand != null && action.objectId == ItemInHand.GetComponent<SimObjPhysics>().objectID) {
                errorMessage = "Please use Throw for an item in the Agent's Hand";
                Debug.Log(errorMessage);
                actionFinished(false);
                return;
            }

            //the direction vecctor to push the target object defined by action.PushAngle 
            //degrees clockwise from the agent's forward, the PushAngle must be less than 360
            if(action.pushAngle <= 0 || action.pushAngle >= 360)
            {
                errorMessage = "please give a PushAngle between 0 and 360.";
                Debug.Log(errorMessage);
                actionFinished(false);
                return;
            }

            SimObjPhysics target = null;

            if (action.forceAction) {
                action.forceVisible = true;
            }

            if(action.objectId == null)
            {
                if(!ScreenToWorldTarget(action.x, action.y, ref target, !action.forceAction))
                {
                    //error message is set insice ScreenToWorldTarget
                    actionFinished(false);
                    return;
                }
            }

            //an objectId was given, so find that target in the scene if it exists
            else
            {
                if (!physicsSceneManager.ObjectIdToSimObjPhysics.ContainsKey(action.objectId)) {
                    errorMessage = "Object ID appears to be invalid.";
                    actionFinished(false);
                    return;
                }
                
                //if object is in the scene and visible, assign it to 'target'
                foreach (SimObjPhysics sop in VisibleSimObjs(action)) 
                {
                    target = sop;
                }
            }

            // SimObjPhysics[] simObjPhysicsArray = VisibleSimObjs(action);

            // foreach (SimObjPhysics sop in simObjPhysicsArray) {
            //     if (action.objectId == sop.ObjectID) {
            //         target = sop;
            //     }
            // }

            if (target == null) {
                errorMessage = "No valid target!";
                Debug.Log(errorMessage);
                actionFinished(false);
                return;
            }

            //print(target.name);

            if (!target.GetComponent<SimObjPhysics>()) {
                errorMessage = "Target must be SimObjPhysics!";
                Debug.Log(errorMessage);
                actionFinished(false);
                return;
            }

            bool canbepushed = false;

            if (target.PrimaryProperty == SimObjPrimaryProperty.CanPickup ||
                target.PrimaryProperty == SimObjPrimaryProperty.Moveable)
                canbepushed = true;

            if (!canbepushed) {
                errorMessage = "Target Primary Property type incompatible with push/pull";
                actionFinished(false);
                return;
            }

            if (!action.forceAction && target.isInteractable == false) {
                errorMessage = "Target is not interactable and is probably occluded by something!";
                actionFinished(false);
                return;
            }

            //find the Direction to push the object basec on action.PushAngle
            Vector3 agentForward = transform.forward;
            float pushAngleInRadians = action.pushAngle * Mathf.PI/-180; //using -180 so positive PushAngle values go clockwise

            Vector3 direction = new Vector3((agentForward.x * Mathf.Cos(pushAngleInRadians) - agentForward.z * Mathf.Sin(pushAngleInRadians)), 0, 
            agentForward.x * Mathf.Sin(pushAngleInRadians) + agentForward.z * Mathf.Cos(pushAngleInRadians));

            ServerAction pushAction = new ServerAction();
            pushAction.x = direction.x;
            pushAction.y = direction.y;
            pushAction.z = direction.z;

            pushAction.moveMagnitude = action.moveMagnitude;

            target.GetComponent<Rigidbody>().isKinematic = false;
            sopApplyForce(pushAction, target);

            // target.GetComponent<SimObjPhysics>().ApplyForce(pushAction);
            // actionFinished(true);
        }

        public void ApplyForceObject(ServerAction action) {
            SimObjPhysics target = null;

            if (action.forceAction) {
                action.forceVisible = true;
            }

            if(action.objectId == null)
            {
                if(!ScreenToWorldTarget(action.x, action.y, ref target, !action.forceAction))
                {
                    //error message is set insice ScreenToWorldTarget
                    actionFinished(false);
                    return;
                }
            }

            //an objectId was given, so find that target in the scene if it exists
            else
            {
                if (!physicsSceneManager.ObjectIdToSimObjPhysics.ContainsKey(action.objectId)) {
                    errorMessage = "Object ID appears to be invalid.";
                    actionFinished(false);
                    return;
                }
                
                //if object is in the scene and visible, assign it to 'target'
                foreach (SimObjPhysics sop in VisibleSimObjs(action)) 
                {
                    target = sop;
                }
            }

            // SimObjPhysics[] simObjPhysicsArray = VisibleSimObjs(action);

            // foreach (SimObjPhysics sop in simObjPhysicsArray) {
            //     if (action.objectId == sop.ObjectID) {
            //         target = sop;
            //     }
            // }
            //print(target.objectID);
            //print(target.isInteractable);

            if (target == null) {
                errorMessage = "No valid target!";
                Debug.Log(errorMessage);
                actionFinished(false);
                return;
            }

            if (!target.GetComponent<SimObjPhysics>()) {
                errorMessage = "Target must be SimObjPhysics!";
                Debug.Log(errorMessage);
                actionFinished(false);
                return;
            }

            bool canbepushed = false;

            if (target.PrimaryProperty == SimObjPrimaryProperty.CanPickup ||
                target.PrimaryProperty == SimObjPrimaryProperty.Moveable)
                canbepushed = true;

            if (!canbepushed) {
                errorMessage = "Target Sim Object cannot be moved. It's primary property must be Pickupable or Moveable";
                actionFinished(false);
                return;
            }

            if (!action.forceAction && target.isInteractable == false) {
                print(target.isInteractable);
                errorMessage = "Target:" + target.objectID +  "is not interactable and is probably occluded by something!";
                actionFinished(false);
                return;
            }

            target.GetComponent<Rigidbody>().isKinematic = false;

            ServerAction apply = new ServerAction();
            apply.moveMagnitude = action.moveMagnitude;

            Vector3 dir = Vector3.zero;

            if (action.z == 1) {
                dir = gameObject.transform.forward;
            }

            if (action.z == -1) {
                dir = -gameObject.transform.forward;
            }
            //Vector3 dir = gameObject.transform.forward;
            //print(dir);
            apply.x = dir.x;
            apply.y = dir.y;
            apply.z = dir.z;

            sopApplyForce(apply, target);
            //target.GetComponent<SimObjPhysics>().ApplyForce(apply);
            //actionFinished(true);
        }

        //pause physics autosimulation! Automatic physics simulation can be resumed using the UnpausePhysicsAutoSim() action.
        //additionally, auto simulation will automatically resume from the LateUpdate() check on AgentManager.cs - if the scene has come to rest, physics autosimulation will resume
        public void PausePhysicsAutoSim(ServerAction action)
        {
            //print("ZA WARUDO!");
            Physics.autoSimulation = false;
            physicsSceneManager.physicsSimulationPaused = true;
            actionFinished(true);
        }

        //if physics AutoSimulation is paused, manually advance the physics timestep by action.timeStep's value. Only use values for timeStep no less than zero and no greater than 0.05
        public void AdvancePhysicsStep(ServerAction action)
        {
            if(Physics.autoSimulation == true)
            {
                errorMessage = "AdvancePhysicsStep can only be called if Physics Autosimulation is currently paused! Either use the PausePhysicsAutoSim() action first, or if you already used it, Physics Autosimulation has been turned back on already.";
                actionFinished(false);
                return;
            }

            if(action.timeStep <= 0.0f || action.timeStep > 0.05f)
            {
                errorMessage = "Please use a timeStep between 0.0f and 0.05f. Larger timeSteps produce inconsistent simulation results.";
                actionFinished(false);
                return;
            }
            
            //update the lastVelocity value for all rigidbodies in scene that are SimObjects manually
            Rigidbody[] rbs = FindObjectsOfType(typeof(Rigidbody)) as Rigidbody[];
            foreach(Rigidbody rb in rbs)
            {
                if(rb.GetComponentInParent<SimObjPhysics>())
                {
                    SimObjPhysics sop = rb.GetComponentInParent<SimObjPhysics>();
                    sop.lastVelocity = Math.Abs(rb.angularVelocity.sqrMagnitude + rb.velocity.sqrMagnitude);
                }
            }

            //pass in the timeStep to advance the physics simulation
            Physics.Simulate(action.timeStep);
            agentManager.AdvancePhysicsStepCount++;
            actionFinished(true);
        }

        //Use this to immediately unpause physics autosimulation and allow physics to resolve automatically like normal
        public void UnpausePhysicsAutoSim(ServerAction action)
        {
            Physics.autoSimulation = true;
            physicsSceneManager.physicsSimulationPaused = false;
            actionFinished(true);
        }

        protected void sopApplyForce(ServerAction action, SimObjPhysics sop, float length)
        {
            //print("running sopApplyForce");
            //apply force, return action finished immediately
            if(physicsSceneManager.physicsSimulationPaused)
            {
                //print("autosimulation off");
                sop.ApplyForce(action);
                if(length >= 0.00001f)
                {
                    WhatDidITouch feedback = new WhatDidITouch(){didHandTouchSomething = true, objectId = sop.objectID, armsLength = length};
                    #if UNITY_EDITOR
                    print("didHandTouchSomething: " + feedback.didHandTouchSomething);
                    print("object id: " + feedback.objectId);
                    print("armslength: " + feedback.armsLength);
                    #endif
                    actionFinished(true, feedback);
                }

                //why is this here?
                else
                {
                    actionFinished(true);
                }
            }

            //if physics is automatically being simulated, use coroutine rather than returning actionFinished immediately
            else
            {
                //print("autosimulation true");
                sop.ApplyForce(action);
                StartCoroutine(checkIfObjectHasStoppedMoving(sop, length));
            }
        }

        //wrapping the SimObjPhysics.ApplyForce function since lots of things use it....
        protected void sopApplyForce(ServerAction action, SimObjPhysics sop)
        {
            sopApplyForce(action, sop, 0.0f);
        }

        //used to check if an specified sim object has come to rest
        //set useTimeout bool to use a faster time out
        private IEnumerator checkIfObjectHasStoppedMoving(SimObjPhysics sop, float length, bool useTimeout = false)
        {
            //yield for the physics update to make sure this yield is consistent regardless of framerate
            yield return new WaitForFixedUpdate();

            float startTime = Time.time;
            float waitTime = TimeToWaitForObjectsToComeToRest;

            if(useTimeout)
            {
                waitTime = 1.0f;
            }

            if(sop != null)
            {
                Rigidbody rb = sop.GetComponentInChildren<Rigidbody>();
                bool stoppedMoving = false;

                while(Time.time - startTime < waitTime)
                {
                    if(sop == null)
                    break;

                    float currentVelocity = Math.Abs(rb.angularVelocity.sqrMagnitude + rb.velocity.sqrMagnitude);
                    float accel = (currentVelocity - sop.lastVelocity) / Time.fixedDeltaTime;

                    //ok the accel is basically zero, so it has stopped moving
                    if(Mathf.Abs(accel) <= 0.001f)
                    {
                        //force the rb to stop moving just to be safe
                        rb.velocity = Vector3.zero;
                        rb.angularVelocity = Vector3.zero;
                        rb.Sleep();
                        stoppedMoving = true;
                        break;
                    }

                    else
                    yield return new WaitForFixedUpdate();
                }

                //so we never stopped moving and we are using the timeout
                if(!stoppedMoving && useTimeout)
                {
                    errorMessage = "object couldn't come to rest";
                    //print(errorMessage);
                    actionFinished(false);
                    yield break;
                }

                //we are past the wait time threshold, so force object to stop moving before
                // rb.velocity = Vector3.zero;
                // rb.angularVelocity = Vector3.zero;
                //rb.Sleep();

                //return to metadatawrapper.actionReturn if an object was touched during this interaction
                if(length != 0.0f)
                {
                    WhatDidITouch feedback = new WhatDidITouch(){didHandTouchSomething = true, objectId = sop.objectID, armsLength = length};

                    #if UNITY_EDITOR
                    print("yield timed out");
                    print("didHandTouchSomething: " + feedback.didHandTouchSomething);
                    print("object id: " + feedback.objectId);
                    print("armslength: " + feedback.armsLength);
                    #endif

                    //force objec to stop moving 
                    rb.velocity = Vector3.zero;
                    rb.angularVelocity = Vector3.zero;
                    rb.Sleep();

                    actionFinished(true, feedback);
                }

                //if passed in length is 0, don't return feedback cause not all actions need that
                else
                {
                    DefaultAgentHand();
                    actionFinished(true, "object settled after: " + (Time.time - startTime));
                }
            }

            else
            {
                errorMessage = "null reference sim obj in checkIfObjectHasStoppedMoving call";
                actionFinished(false);
            }

        }

        //Sweeptest to see if the object Agent is holding will prohibit movement
        public bool CheckIfItemBlocksAgentStandOrCrouch() {
            bool result = false;

            //if there is nothing in our hand, we are good, return!
            if (ItemInHand == null) {
                result = true;
                return result;
            }

            //otherwise we are holding an object and need to do a sweep using that object's rb
            else {
                Vector3 dir = new Vector3();

                if (isStanding()) {
                    dir = new Vector3(0.0f, -1f, 0.0f);
                } else {
                    dir = new Vector3(0.0f, 1f, 0.0f);
                }

                Rigidbody rb = ItemInHand.GetComponent<Rigidbody>();

                RaycastHit[] sweepResults = rb.SweepTestAll(dir, standingLocalCameraPosition.y, QueryTriggerInteraction.Ignore);
                if (sweepResults.Length > 0) {
                    foreach (RaycastHit res in sweepResults) {
                        //did the item in the hand touch the agent? if so, ignore it's fine
                        //also ignore Untagged because the Transparent_RB of transparent objects need to be ignored for movement
                        //the actual rigidbody of the SimObjPhysics parent object of the transparent_rb should block correctly by having the
                        //checkMoveAction() in the BaseFPSAgentController fail when the agent collides and gets shoved back
                        if (res.transform.tag == "Player" || res.transform.tag == "Untagged") {
                            result = true;
                            break;
                        } else {
                            errorMessage = res.transform.name + " is blocking the Agent from moving " + dir + " with " + ItemInHand.name;
                            result = false;
                            Debug.Log(errorMessage);
                            return result;
                        }

                    }
                }
                //if the array is empty, nothing was hit by the sweeptest so we are clear to move
                else {
                    result = true;
                }

                return result;
            }
        }

        /////AGENT HAND STUFF////
        protected IEnumerator moveHandToTowardsXYZWithForce(float x, float y, float z, float maxDistance) {
            if (ItemInHand == null) {
                errorMessage = "Agent can only move hand if holding an item";
                actionFinished(false);
                yield break;
            }
            SimObjPhysics simObjInHand = ItemInHand.GetComponent<SimObjPhysics>();
            simObjInHand.ResetContactPointsDictionary();
            Rigidbody rb = ItemInHand.GetComponent<Rigidbody>();
            rb.isKinematic = false;
            rb.useGravity = false;

            Vector3 targetPosition = new Vector3(x, y, z);

            Vector3 initialPosition = rb.transform.position;
            Quaternion initialRotation = rb.transform.rotation;
            Vector3 forceDirection = targetPosition - rb.transform.position;
            forceDirection.Normalize();

            Vector3 lastPosition = initialPosition;
            Quaternion lastRotation = initialRotation;
            bool hitMaxDistance = false;
            bool beyondVisibleDistance = false;
            bool leavingViewport = false;
            CollisionDetectionMode oldCollisionDetectionMode = rb.collisionDetectionMode;

            List<Vector3> positions = new List<Vector3>();
            List<Quaternion> rotations = new List<Quaternion>();
            positions.Add(initialPosition);
            rotations.Add(initialRotation);

            Physics.autoSimulation = false;
            List<Vector3> seenPositions = new List<Vector3>();
            List<Quaternion> seenRotations = new List<Quaternion>();
            for (int i = 0; i < 100; i++) {
                seenPositions.Add(rb.transform.position);
                seenRotations.Add(rb.transform.rotation);
                if (rb.velocity.magnitude < 1) {
                    rb.AddForce(forceDirection, ForceMode.Force);
                }
                rb.angularVelocity = rb.angularVelocity * 0.96f;

                Physics.Simulate(0.04f);
#if UNITY_EDITOR
                yield return null;
#endif

                if (i >= 5) {
                    bool repeatedPosition = false;
                    for (int j = seenPositions.Count - 4; j >= Math.Max(seenPositions.Count - 8, 0); j--) {
                        float distance = Vector3.Distance(rb.transform.position, seenPositions[i]);
                        float angle = Quaternion.Angle(rb.transform.rotation, seenRotations[i]);
                        if (distance <= 0.001f && angle <= 3f) {
                            repeatedPosition = true;
                            break;
                        }
                    }
                    if (repeatedPosition) {
                        break;
                    }
                }

                hitMaxDistance = beyondVisibleDistance = leavingViewport = false;

                Vector3 newPosition = rb.transform.position;
                Vector3 delta = newPosition - initialPosition;
                Vector3 forceDir = Vector3.Project(newPosition - initialPosition, forceDirection);
                Vector3 perpDir = delta - forceDir;
                float perpNorm = perpDir.magnitude;
                if (perpNorm > 0.1f * maxDistance) {
                    newPosition = initialPosition + forceDir + (0.1f * maxDistance) * perpDir / perpNorm;
                    rb.transform.position = newPosition;
                }

                Vector3 tmpForCamera = newPosition;
                tmpForCamera.y = m_Camera.transform.position.y;

                hitMaxDistance = Vector3.Distance(initialPosition, newPosition) > maxDistance;
                beyondVisibleDistance = Vector3.Distance(m_Camera.transform.position, tmpForCamera) > maxVisibleDistance;
                leavingViewport = !objectIsWithinViewport(simObjInHand);
                // leavingViewport = !objectIsCurrentlyVisible(simObjInHand, 1000f);

                if (hitMaxDistance) {
                    rb.velocity = new Vector3(0f, 0f, 0f);
                    rb.angularVelocity = 0.0f * rb.angularVelocity;
                    break;
                }

                if (beyondVisibleDistance || leavingViewport) {
                    break;
                } else {
                    positions.Add(rb.transform.position);
                    rotations.Add(rb.transform.rotation);
                    lastPosition = rb.transform.position;
                    lastRotation = rb.transform.rotation;
                }
            }

            Vector3 normalSum = new Vector3(0.0f, 0.0f, 0.0f);
            Vector3 aveCollisionsNormal = new Vector3(0.0f, 0.0f, 0.0f);
            int count = 0;
            foreach (KeyValuePair<Collider, ContactPoint[]> pair in simObjInHand.contactPointsDictionary) {
                foreach (ContactPoint cp in pair.Value) {
                    normalSum += cp.normal;
                    count += 1;
                }
            }

            if (count != 0) {
                aveCollisionsNormal = normalSum / count;
                aveCollisionsNormal.Normalize();
            }

            AgentHand.transform.position = lastPosition;
            rb.transform.localPosition = new Vector3(0f, 0f, 0f);
            rb.transform.rotation = lastRotation;
            rb.velocity = new Vector3(0f, 0f, 0f);
            rb.angularVelocity = new Vector3(0f, 0f, 0f);

            //SetUpRotationBoxChecks();
            IsHandDefault = false;

            Physics.Simulate(0.1f);
            bool handObjectIsColliding = isHandObjectColliding(true);
            if (count != 0) {
                for (int j = 0; handObjectIsColliding && j < 5; j++) {
                    AgentHand.transform.position = AgentHand.transform.position + 0.01f * aveCollisionsNormal;
                    Physics.Simulate(0.1f);
                    handObjectIsColliding = isHandObjectColliding(true);
                }
            }

            Physics.autoSimulation = true;

            // This has to be after the above as the contactPointsDictionary is only
            // updated while rb is not kinematic.
            rb.isKinematic = true;
            rb.collisionDetectionMode = oldCollisionDetectionMode;

            if (handObjectIsColliding) {
                AgentHand.transform.position = initialPosition;
                rb.transform.rotation = initialRotation;
                errorMessage = "Hand object was colliding with: ";
                foreach (KeyValuePair<Collider, ContactPoint[]> pair in simObjInHand.contactPointsDictionary) {
                    SimObjPhysics sop = ancestorSimObjPhysics(pair.Key.gameObject);
                    if (sop != null) {
                        errorMessage += "" + sop.ObjectID + ", ";
                    } else {
                        errorMessage += "" + pair.Key.gameObject.name + ", ";
                    }
                }
                errorMessage += " object(s) after movement.";
                actionFinished(false);
            } else if (Vector3.Distance(initialPosition, lastPosition) < 0.001f &&
                Quaternion.Angle(initialRotation, lastRotation) < 0.001f) {
                if (beyondVisibleDistance) {
                    errorMessage = "Hand already at max distance.";
                } else if (leavingViewport) {
                    errorMessage = "Hand at viewport constraints.";
                } else {
                    errorMessage = "Hand object did not move, perhaps its being blocked.";
                }
                actionFinished(false);
            } else {
                actionFinished(true);
            }
        }

        public void OpenWithHand(ServerAction action) {
            Vector3 direction = transform.forward * action.z +
                transform.right * action.x +
                transform.up * action.y;
            direction.Normalize();
            if (ItemInHand != null) {
                ItemInHand.SetActive(false);
            }
            RaycastHit hit;
            int layerMask = 3 << 8;
            bool raycastDidHit = Physics.Raycast(
                AgentHand.transform.position, direction, out hit, 10f, layerMask);
            if (ItemInHand != null) {
                ItemInHand.SetActive(true);
            }

            if (!raycastDidHit) {
                errorMessage = "No openable objects in direction.";
                actionFinished(false);
                return;
            }
            SimObjPhysics so = ancestorSimObjPhysics(hit.transform.gameObject);
            if (so != null) {
                action.objectId = so.ObjectID;
                action.forceAction = true;
                OpenObject(action);
            } else {
                errorMessage = hit.transform.gameObject.name + " is not interactable.";
                actionFinished(false);
            }
        }

        public void MoveHandForce(ServerAction action) {
            Vector3 direction = transform.forward * action.z +
                transform.right * action.x +
                transform.up * action.y;
            Vector3 target = AgentHand.transform.position +
                direction;
            if (ItemInHand == null) {
                Debug.Log("Agent can only move hand if holding an item");
                actionFinished(false);
            } else if (moveHandToXYZ(target.x, target.y, target.z)) {
                actionFinished(true);
            } else {
                errorMessage = "";
                StartCoroutine(
                    moveHandToTowardsXYZWithForce(target.x, target.y, target.z, direction.magnitude)
                );
            }
        }

        public void TouchThenApplyForce(ServerAction action)
        {
            float x = action.x;
            float y = 1.0f - action.y; //reverse the y so that the origin (0, 0) can be passed in as the top left of the screen

            //cast ray from screen coordinate into world space. If it hits an object
            Ray ray = m_Camera.ViewportPointToRay(new Vector3(x, y, 0.0f));
            RaycastHit hit;

            //if something was touched, actionFinished(true) always
            if(Physics.Raycast(ray, out hit, action.handDistance, 1 << 0 | 1 << 8 | 1<<10, QueryTriggerInteraction.Ignore))
            {
                if(hit.transform.GetComponent<SimObjPhysics>())
                {
                    //wait! First check if the point hit is withing visibility bounds (camera viewport, max distance etc)
                    //this should basically only happen if the handDistance value is too big
                    if(!CheckIfTargetPositionIsInViewportRange(hit.point))
                    {
                        errorMessage = "Object succesfully hit, but it is outside of the Agent's interaction range";
                        WhatDidITouch errorFeedback = new WhatDidITouch(){didHandTouchSomething = false, objectId = "", armsLength = action.handDistance};
                        actionFinished(false, errorFeedback);
                        return;
                    }

                    //if the object is a sim object, apply force now!
                    SimObjPhysics target = hit.transform.GetComponent<SimObjPhysics>();
                    bool canbepushed = false;

                    if (target.PrimaryProperty == SimObjPrimaryProperty.CanPickup ||
                        target.PrimaryProperty == SimObjPrimaryProperty.Moveable)
                        canbepushed = true;

                    if (!canbepushed) 
                    {
                        //the sim object hit was not moveable or pickupable
                        WhatDidITouch feedback = new WhatDidITouch(){didHandTouchSomething = true, objectId = target.objectID, armsLength = hit.distance};
                        #if UNITY_EDITOR
                        print("object touched was not moveable or pickupable");
                        print("didHandTouchSomething: " + feedback.didHandTouchSomething);
                        print("object id: " + feedback.objectId);
                        print("armslength: " + feedback.armsLength);
                        #endif
                        actionFinished(true, feedback);
                        return;
                    }

                    ServerAction apply = new ServerAction();
                    apply.moveMagnitude = action.moveMagnitude;

                    //translate action.direction from Agent's local space to world space - note: do not use camera local space, keep it on agent
                    Vector3 forceDir = this.transform.TransformDirection(action.direction);

                    apply.x = forceDir.x;
                    apply.y = forceDir.y;
                    apply.z = forceDir.z;

                    sopApplyForce(apply, target, hit.distance);
                }

                //raycast hit something but it wasn't a sim object
                else
                {
                    WhatDidITouch feedback = new WhatDidITouch(){didHandTouchSomething = true, objectId = "not a sim object, a structure was touched", armsLength = hit.distance};
                    #if UNITY_EDITOR
                    print("object touched was not a sim object at all");
                    print("didHandTouchSomething: " + feedback.didHandTouchSomething);
                    print("object id: " + feedback.objectId);
                    print("armslength: " + feedback.armsLength);
                    #endif
                    actionFinished(true, feedback);
                    return;
                }
            }

            //raycast didn't hit anything
            else
            {
                //get ray.origin, multiply handDistance with ray.direction, add to origin to get the final point
                //if the final point was out of range, return actionFinished false, otherwise return actionFinished true with feedback
                Vector3 testPosition = ((action.handDistance * ray.direction) + ray.origin);
                if(!CheckIfTargetPositionIsInViewportRange(testPosition))
                {
                    errorMessage = "the position the hand would have moved to is outside the agent's max interaction range";
                    WhatDidITouch errorFeedback = new WhatDidITouch(){didHandTouchSomething = false, objectId = "", armsLength = action.handDistance};
                    actionFinished(false, errorFeedback);
                    return;
                }

                //the nothing hit was not out of range, but still nothing was hit
                WhatDidITouch feedback = new WhatDidITouch(){didHandTouchSomething = false, objectId = "", armsLength = action.handDistance};
                #if UNITY_EDITOR
                print("raycast did not hit anything, it only hit empty space");
                print("didHandTouchSomething: " + feedback.didHandTouchSomething);
                print("object id: " + feedback.objectId);
                print("armslength: " + feedback.armsLength);
                #endif
                actionFinished(true,feedback);
            }
            
        }

        //for use with TouchThenApplyForce feedback return
        public struct WhatDidITouch
        {
            public bool didHandTouchSomething;//did the hand touch something or did it hit nothing?
            public string objectId;//id of object touched, if it is a sim object
            public float armsLength;//the amount the hand moved from it's starting position to hit the object touched
        }

        //checks if the target position in space is within the agent's current viewport
        public bool CheckIfTargetPositionIsInViewportRange(Vector3 targetPosition)
        {
            //now check if the target position is within bounds of the Agent's forward (z) view
            Vector3 tmp = m_Camera.transform.position;
            tmp.y = targetPosition.y;

            if (Vector3.Distance(tmp, targetPosition) > maxVisibleDistance) // + 0.3)
            {
                errorMessage = "The target position is outside the agent's max visible distance.";
                return false;
            }

            //now make sure that the targetPosition is within the Agent's x/y view, restricted by camera
            Vector3 vp = m_Camera.WorldToViewportPoint(targetPosition);
            if(vp.z < 0 || vp.x > 1.0f || vp.y < 0.0f || vp.y > 1.0f || vp.y < 0.0f)
            {
                errorMessage = "The target position is outside the viewport.";
                return false;
            }

            return true;
        }

        //checks if agent hand that is holding an object can move to a target location. Returns false if any obstructions
        public bool CheckIfAgentCanMoveHand(Vector3 targetPosition, bool mustBeVisible = false) {
            bool result = false;

            //first check if we have anything in our hand, if not then no reason to move hand
            if (ItemInHand == null) {
                errorMessage = "Agent can only move hand if currently holding an item";
                result = false;
                return result;
            }

            //now check if the target position is within bounds of the Agent's forward (z) view
            Vector3 tmp = m_Camera.transform.position;
            tmp.y = targetPosition.y;

            if (Vector3.Distance(tmp, targetPosition) > maxVisibleDistance)
            {
                errorMessage = "The target position is out of range- object cannot move outside of max visibility distance.";
                result = false;
                return result;
            }

            //Note: Viewport normalizes to (0,0) bottom left, (1, 0) top right of screen
            //now make sure the targetPosition is actually within the Camera Bounds 

            Vector3 lastPosition = AgentHand.transform.position;
            AgentHand.transform.position = targetPosition;
            //now make sure that the targetPosition is within the Agent's x/y view, restricted by camera
            if(!objectIsWithinViewport(ItemInHand.GetComponent<SimObjPhysics>()))
            {
                AgentHand.transform.position = lastPosition;
                errorMessage = "Target position is outside of the agent's viewport. The target position must be within the frustrum of the viewport.";
                result = false;
                return result;
            }

            //reset for mustBeVisible test so the direction from agent hand to target is correct
            AgentHand.transform.position = lastPosition;

            //by default this is ignored, but pass this as true to force hand manipulation
            //such that objects will always remain visible to the agent and not occluded
            if(mustBeVisible)
            {
                //quickly move object to proposed target position and see if target is still visible
                lastPosition = AgentHand.transform.position;
                AgentHand.transform.position = targetPosition;
                if (!objectIsCurrentlyVisible(ItemInHand.GetComponent<SimObjPhysics>(), 1000f)) {
                    errorMessage = "The target position is not in the Area of the Agent's Viewport!";
                    result = false;
                    AgentHand.transform.position = lastPosition;
                    return result;
                }
                AgentHand.transform.position = lastPosition;
            }


            //ok now actually check if the Agent Hand holding ItemInHand can move to the target position without
            //being obstructed by anything
            Rigidbody ItemRB = ItemInHand.GetComponent<Rigidbody>();

            RaycastHit[] sweepResults = ItemRB.SweepTestAll(targetPosition - AgentHand.transform.position,
                Vector3.Distance(targetPosition, AgentHand.transform.position),
                QueryTriggerInteraction.Ignore);

            //did we hit anything?
            if (sweepResults.Length > 0) {

                foreach (RaycastHit hit in sweepResults) {
                    //hit the player? it's cool, no problem
                    if (hit.transform.tag == "Player") {
                        result = true;
                        break;
                    }

                    //oh we hit something else? oh boy, that's blocking!
                    else {
                        errorMessage = hit.transform.name + " is in Object In Hand's Path! Can't Move Hand holding " + ItemInHand.name;
                        result = false;
                        return result;
                    }
                }

            }

            //didnt hit anything in sweep, we are good to go
            else 
            {
                result = true;
            }

            return result;
        }

        //moves hand to the x, y, z coordinate, not constrained by any axis, if within range
        protected bool moveHandToXYZ(float x, float y, float z, bool mustBeVisible = false) 
        {
            Vector3 targetPosition = new Vector3(x, y, z);
            if (CheckIfAgentCanMoveHand(targetPosition, mustBeVisible)) 
            {
                //Debug.Log("Movement of Agent Hand holding " + ItemInHand.name + " succesful!");
                Vector3 oldPosition = AgentHand.transform.position;
                AgentHand.transform.position = targetPosition;
                IsHandDefault = false;
                return true;
            } 
            
            else 
            {
                //error messages are set up in CheckIfAgentCanMoveHand
                return false;
            }
        }

        //coroutine to yield n frames before returning
        protected IEnumerator waitForNFramesAndReturn(int n, bool actionSuccess) {
            for (int i = 0; i < n; i++) {
                yield return null;
            }
            actionFinished(actionSuccess);
        }

        // Moves hand relative the agent (but not relative the camera, i.e. up is up)
        // x, y, z coordinates should specify how far to move in that direction, so
        // x=.1, y=.1, z=0 will move the hand .1 in both the x and y coordinates.
        public void MoveHand(ServerAction action) {
            //get new direction relative to Agent forward facing direction (not the camera)
            Vector3 newPos = AgentHand.transform.position +
                transform.forward * action.z +
                transform.right * action.x +
                transform.up * action.y;
            StartCoroutine(waitForNFramesAndReturn(1, moveHandToXYZ(newPos.x, newPos.y, newPos.z)));
        }

        //moves hand constrained to x, y, z axes a given magnitude- x y z describe the magnitude in this case
        //pass in x,y,z of 0 if no movement is desired on that axis
        //pass in x,y,z of + for positive movement along that axis
        //pass in x,y,z of - for negative movement along that axis
        public void MoveHandDelta(ServerAction action) {
            Vector3 newPos = AgentHand.transform.position;
            newPos = newPos + (m_Camera.transform.forward * action.z) + (m_Camera.transform.up * action.y) + (m_Camera.transform.right * action.x);
            actionFinished(moveHandToXYZ(newPos.x, newPos.y, newPos.z, action.forceVisible));
        }

        public void MoveHandAhead(ServerAction action) {
            Vector3 newPos = AgentHand.transform.position;
            newPos = newPos + (m_Camera.transform.forward * action.moveMagnitude);
            actionFinished(moveHandToXYZ(newPos.x, newPos.y, newPos.z, action.forceVisible));
        }

        public void MoveHandLeft(ServerAction action) {
            Vector3 newPos = AgentHand.transform.position;
            newPos = newPos + (-m_Camera.transform.right * action.moveMagnitude);
            actionFinished(moveHandToXYZ(newPos.x, newPos.y, newPos.z, action.forceVisible));
        }

        public void MoveHandDown(ServerAction action) {
            Vector3 newPos = AgentHand.transform.position;
            newPos = newPos + (-m_Camera.transform.up * action.moveMagnitude);
            actionFinished(moveHandToXYZ(newPos.x, newPos.y, newPos.z, action.forceVisible));
        }

        public void MoveHandUp(ServerAction action) {
            Vector3 newPos = AgentHand.transform.position;
            newPos = newPos + (m_Camera.transform.up * action.moveMagnitude);
            actionFinished(moveHandToXYZ(newPos.x, newPos.y, newPos.z, action.forceVisible));
        }

        public void MoveHandRight(ServerAction action) {
            Vector3 newPos = AgentHand.transform.position;
            newPos = newPos + (m_Camera.transform.right * action.moveMagnitude);
            actionFinished(moveHandToXYZ(newPos.x, newPos.y, newPos.z, action.forceVisible));
        }

        public void MoveHandBack(ServerAction action) {
            Vector3 newPos = AgentHand.transform.position;
            newPos = newPos + (-m_Camera.transform.forward * action.moveMagnitude);
            actionFinished(moveHandToXYZ(newPos.x, newPos.y, newPos.z, action.forceVisible));
        }

        //uh this kinda does what MoveHandDelta does but in more steps, splitting direction and magnitude into
        //two separate params in case someone wants it that way
        public void MoveHandMagnitude(ServerAction action) {
            Vector3 newPos = AgentHand.transform.position;

            //get new direction relative to Agent's (camera's) forward facing 
            if (action.x > 0) {
                newPos = newPos + (m_Camera.transform.right * action.moveMagnitude);
            }

            if (action.x < 0) {
                newPos = newPos + (-m_Camera.transform.right * action.moveMagnitude);
            }

            if (action.y > 0) {
                newPos = newPos + (m_Camera.transform.up * action.moveMagnitude);
            }

            if (action.y < 0) {
                newPos = newPos + (-m_Camera.transform.up * action.moveMagnitude);
            }

            if (action.z > 0) {
                newPos = newPos + (m_Camera.transform.forward * action.moveMagnitude);
            }

            if (action.z < 0) {
                newPos = newPos + (-m_Camera.transform.forward * action.moveMagnitude);
            }

            actionFinished(moveHandToXYZ(newPos.x, newPos.y, newPos.z));
        }

        public bool IsInArray(Collider collider, GameObject[] arrayOfCol) {
            for (int i = 0; i < arrayOfCol.Length; i++) {
                if (collider == arrayOfCol[i].GetComponent<Collider>())
                    return true;
            }
            return false;
        }

        public bool CheckIfAgentCanRotateHand() {
            bool result = false;

            //make sure there is a box collider
            if (ItemInHand.GetComponent<SimObjPhysics>().BoundingBox.GetComponent<BoxCollider>()) {
                Vector3 sizeOfBox = ItemInHand.GetComponent<SimObjPhysics>().BoundingBox.GetComponent<BoxCollider>().size;
                float overlapRadius = Math.Max(Math.Max(sizeOfBox.x, sizeOfBox.y), sizeOfBox.z);

                //all colliders hit by overlapsphere
                Collider[] hitColliders = Physics.OverlapSphere(AgentHand.transform.position,
                    overlapRadius, 1 << 8, QueryTriggerInteraction.Ignore);

                //did we even hit enything?
                if (hitColliders.Length > 0) {
                    foreach (Collider col in hitColliders) {
                        //is this a sim object?
                        if (col.GetComponentInParent<SimObjPhysics>()) {
                            //is it not the item we are holding? then it's blocking
                            if (col.GetComponentInParent<SimObjPhysics>().transform != ItemInHand.transform) {
                                errorMessage = "Rotating the object results in it colliding with " + col.gameObject.name;
                                return false;
                            }

                            //oh it is the item we are holding, it's fine
                            else
                                result = true;
                        }

                        //ok it's not a sim obj and it's not the player, so it must be a structure or something else that would block
                        else if (col.tag != "Player") {
                            errorMessage = "Rotating the object results in it colliding with an agent.";
                            return false;
                        }
                    }
                }

                //nothing hit by sphere, so we are safe to rotate
                else {
                    result = true;
                }
            } else {
                Debug.Log("item in hand is missing a collider box for some reason! Oh nooo!");
            }

            return result;
        }

        //rotat ethe hand if there is an object in it
        public void RotateHand(ServerAction action) {

            if (ItemInHand == null) {
                errorMessage = "Can't rotate hand unless holding object";
                actionFinished(false);
                return;
            }

            if (CheckIfAgentCanRotateHand()) {
                Vector3 vec = new Vector3(action.x, action.y, action.z);
                AgentHand.transform.localRotation = Quaternion.Euler(vec);
                //SetUpRotationBoxChecks();

                //if this is rotated too much, drop any contained object if held item is a receptacle
                if (Vector3.Angle(ItemInHand.transform.up, Vector3.up) > 95)
                    DropContainedObjects(ItemInHand.GetComponent<SimObjPhysics>());

                actionFinished(true);
            } else {
                actionFinished(false);
            }
        }

        //rotate the hand if there is an object in it
        public void RotateHandRelative(ServerAction action) {

            if (ItemInHand == null) {
                errorMessage = "Can't rotate hand unless holding object";
                return;
            }

            Quaternion agentRot = transform.rotation;
            Quaternion agentHandStartRot = AgentHand.transform.rotation;

            transform.rotation = Quaternion.identity;

            AgentHand.transform.Rotate(
                new Vector3(action.x, action.y, action.z), Space.World
            );
            transform.rotation = agentRot;

            if (isHandObjectColliding(true)) {
                errorMessage = "Hand object is coliding after rotation.";
                AgentHand.transform.rotation = agentHandStartRot;
                actionFinished(false);
            } else {
                actionFinished(true);
            }
        }

        //action to return points from a grid that have an experiment receptacle below it
        //creates a grid startinng from the agent's current hand position and projects that grid
        //forward relative to the agent
        //grid will be a 2n+1 by n grid in the orientation of agent right/left by agent forward
        public void GetReceptacleCoordinatesExpRoom(ServerAction action)
        {
            var agent = this.agentManager.agents[0];
            ExperimentRoomSceneManager ersm = physicsSceneManager.GetComponent<ExperimentRoomSceneManager>();
            //good defaults would be gridSize 0.1m, maxStepCount 20 to cover the room
            var ret = ersm.ValidGrid(agent.AgentHand.transform.position, action.gridSize, action.maxStepCount, agent);
            //var ret = ersm.ValidGrid(agent.AgentHand.transform.position, action.gridSize, action.maxStepCount, agent);
            actionFinished(true, ret);
        }

        //spawn receptacle object at array index <objectVariation> rotated to <y>
        //on <receptacleObjectId> using position <position>
        public void SpawnExperimentObjAtPoint(ServerAction action)
        {
            if(action.receptacleObjectId == null)
            {
                errorMessage = "please give valid receptacleObjectId for SpawnExperimentReceptacleAtPoint action";
                actionFinished(false);
                return;
            }

            if(action.objectType == null)
            {
                errorMessage = "please use either 'receptacle' or 'screen' to specify which experiment object to spawn";
                actionFinished(false);
                return;
            }

            SimObjPhysics target = null;
            //find the object in the scene, disregard visibility
            foreach(SimObjPhysics sop in VisibleSimObjs(true))
            {
                if(sop.objectID == action.receptacleObjectId)
                {
                    target = sop;
                }
            }

            if(target == null)
            {
                errorMessage = "no receptacle object with id: "+ 
                action.receptacleObjectId + " could not be found during SpawnExperimentReceptacleAtPoint";
                actionFinished(false);
                return;
            }

            ExperimentRoomSceneManager ersm = physicsSceneManager.GetComponent<ExperimentRoomSceneManager>();
            if(ersm.SpawnExperimentObjAtPoint(action.objectType, action.objectVariation, target, action.position, action.y))
            actionFinished(true);

            else
            {
                errorMessage = "Experiment object could not be placed on " + action.receptacleObjectId;
                actionFinished(false);
            }
        }

        //spawn receptacle object at array index <objectVariation> rotated to <y>
        //on <receptacleObjectId> using random seed <randomSeed>
        public void SpawnExperimentObjAtRandom(ServerAction action)
        {
            if(action.receptacleObjectId == null)
            {
                errorMessage = "please give valid receptacleObjectId for SpawnExperimentReceptacleAtRandom action";
                actionFinished(false);
                return;
            }

            if(action.objectType == null)
            {
                errorMessage = "please use either 'receptacle' or 'screen' to specify which experiment object to spawn";
                actionFinished(false);
                return;
            }

            SimObjPhysics target = null;
            //find the object in the scene, disregard visibility
            foreach(SimObjPhysics sop in VisibleSimObjs(true))
            {
                if(sop.objectID == action.receptacleObjectId)
                {
                    target = sop;
                }
            }

            if(target == null)
            {
                errorMessage = "no receptacle object with id: "+ 
                action.receptacleObjectId + " could not be found during SpawnExperimentReceptacleAtRandom";
                actionFinished(false);
                return;
            }

            ExperimentRoomSceneManager ersm = physicsSceneManager.GetComponent<ExperimentRoomSceneManager>();
            if(ersm.SpawnExperimentObjAtRandom(action.objectType, action.objectVariation, action.randomSeed, target, action.y))
            actionFinished(true);

            else
            {
                errorMessage = "Experiment object could not be placed on " + action.receptacleObjectId;
                actionFinished(false);
            }
        }

        //specify a screen by objectId in exp room and change material to objectVariation
        public void ChangeScreenMaterialExpRoom(ServerAction action)
        {
            //only 5 material options at the moment
            if(action.objectVariation < 0 || action.objectVariation > 4)
            {
                errorMessage = "please use objectVariation [0, 4] inclusive";
                actionFinished(false);
                return;
            }

            if(action.objectId == null)
            {
                errorMessage = "please give valid objectId for ChangeScreenMaterialExpRoom action";
                actionFinished(false);
                return;
            }

            SimObjPhysics target = null;
            //find the object in the scene, disregard visibility
            foreach(SimObjPhysics sop in VisibleSimObjs(true))
            {
                if(sop.objectID == action.objectId)
                {
                    target = sop;
                }
            }

            if(target == null)
            {
                errorMessage = "no object with id: "+ 
                action.objectId + " could be found during ChangeScreenMaterialExpRoom";
                actionFinished(false);
                return;
            }

            ExperimentRoomSceneManager ersm = physicsSceneManager.GetComponent<ExperimentRoomSceneManager>();
            ersm.ChangeScreenMaterial(target, action.objectVariation);
            actionFinished(true);
        }

        //specify a screen in exp room by objectId and change material color to rgb
        public void ChangeScreenColorExpRoom(ServerAction action)
        {
            if(
            action.r < 0 || action.r > 255 ||
            action.g < 0 || action.g > 255 ||
            action.b < 0 || action.b > 255)
            {
                errorMessage = "rgb values must be [0-255]";
                actionFinished(false);
                return;
            }

            if(action.objectId == null)
            {
                errorMessage = "please give valid objectId for ChangeScreenColorExpRoom action";
                actionFinished(false);
                return;
            }

            SimObjPhysics target = null;
            //find the object in the scene, disregard visibility
            foreach(SimObjPhysics sop in VisibleSimObjs(true))
            {
                if(sop.objectID == action.objectId)
                {
                    target = sop;
                }
            }

            if(target == null)
            {
                errorMessage = "no receptacle object with id: "+ 
                action.receptacleObjectId + " could not be found during ChangeScreenColorExpRoom";
                actionFinished(false);
                return;
            }

            ExperimentRoomSceneManager ersm = physicsSceneManager.GetComponent<ExperimentRoomSceneManager>();
            ersm.ChangeScreenColor(target, action.r, action.g, action.b);
            actionFinished(true);
        }

        //change wall to material [variation]       
        public void ChangeWallMaterialExpRoom(ServerAction action)
        {
            //only 5 material options at the moment
            if(action.objectVariation < 0 || action.objectVariation > 4)
            {
                errorMessage = "please use objectVariation [0, 4] inclusive";
                actionFinished(false);
                return;
            }

            ExperimentRoomSceneManager ersm = physicsSceneManager.GetComponent<ExperimentRoomSceneManager>();
            ersm.ChangeWallMaterial(action.objectVariation);
            actionFinished(true);
        }

        //change wall color to rgb (0-255, 0-255, 0-255)
        public void ChangeWallColorExpRoom(ServerAction action)
        {
            if(
            action.r < 0 || action.r > 255 ||
            action.g < 0 || action.g > 255 ||
            action.b < 0 || action.b > 255)
            {
                errorMessage = "rgb values must be [0-255]";
                actionFinished(false);
                return;
            }

            ExperimentRoomSceneManager ersm = physicsSceneManager.GetComponent<ExperimentRoomSceneManager>();
            ersm.ChangeWallColor(action.r, action.g, action.b);
            actionFinished(true);
        }

        //change floor to material [variation]
        public void ChangeFloorMaterialExpRoom(ServerAction action)
        {
            //only 5 material options at the moment
            if(action.objectVariation < 0 || action.objectVariation > 4)
            {
                errorMessage = "please use objectVariation [0, 4] inclusive";
                actionFinished(false);
                return;
            }

            ExperimentRoomSceneManager ersm = physicsSceneManager.GetComponent<ExperimentRoomSceneManager>();
            ersm.ChangeFloorMaterial(action.objectVariation);
            actionFinished(true);
        }

        //change wall color to rgb (0-255, 0-255, 0-255)
        public void ChangeFloorColorExpRoom(ServerAction action)
        {
            if(
            action.r < 0 || action.r > 255 ||
            action.g < 0 || action.g > 255 ||
            action.b < 0 || action.b > 255)
            {
                errorMessage = "rgb values must be [0-255]";
                actionFinished(false);
                return;
            }

            ExperimentRoomSceneManager ersm = physicsSceneManager.GetComponent<ExperimentRoomSceneManager>();
            ersm.ChangeFloorColor(action.r, action.g, action.b);
            actionFinished(true);
        }

        //change color of ceiling lights in exp room to rgb (0-255, 0-255, 0-255)
        public void ChangeLightColorExpRoom(ServerAction action)
        {
            if(
            action.r < 0 || action.r > 255 ||
            action.g < 0 || action.g > 255 ||
            action.b < 0 || action.b > 255)
            {
                errorMessage = "rgb values must be [0-255]";
                actionFinished(false);
                return;
            }

            ExperimentRoomSceneManager ersm = physicsSceneManager.GetComponent<ExperimentRoomSceneManager>();
            ersm.ChangeLightColor(action.r, action.g, action.b);
            actionFinished(true);
        }

        //change intensity of lights in exp room [0-5] these arent in like... lumens or anything
        //just a relative intensity value
        public void ChangeLightIntensityExpRoom(ServerAction action)
        {
            //restrict this to [0-5]
            if(action.intensity < 0 || action.intensity > 5)
            {
                errorMessage = "light intensity must be [0.0 , 5.0] inclusive";
                actionFinished(false);
                return;
            }

            ExperimentRoomSceneManager ersm = physicsSceneManager.GetComponent<ExperimentRoomSceneManager>();
            ersm.ChangeLightIntensity(action.intensity);
            actionFinished(true);
        }

        public void ChangeTableTopMaterialExpRoom(ServerAction action)
        {
            //only 5 material options at the moment
            if(action.objectVariation < 0 || action.objectVariation > 4)
            {
                errorMessage = "please use objectVariation [0, 4] inclusive";
                actionFinished(false);
                return;
            }

            ExperimentRoomSceneManager ersm = physicsSceneManager.GetComponent<ExperimentRoomSceneManager>();
            ersm.ChangeTableTopMaterial(action.objectVariation);
            actionFinished(true);
        }

        public void ChangeTableTopColorExpRoom(ServerAction action)
        {
            if(
            action.r < 0 || action.r > 255 ||
            action.g < 0 || action.g > 255 ||
            action.b < 0 || action.b > 255)
            {
                errorMessage = "rgb values must be [0-255]";
                actionFinished(false);
                return;
            }

            ExperimentRoomSceneManager ersm = physicsSceneManager.GetComponent<ExperimentRoomSceneManager>();
            ersm.ChangeTableTopColor(action.r, action.g, action.b);
            actionFinished(true);
        }

        public void ChangeTableLegMaterialExpRoom(ServerAction action)
        {
            //only 5 material options at the moment
            if(action.objectVariation < 0 || action.objectVariation > 4)
            {
                errorMessage = "please use objectVariation [0, 4] inclusive";
                actionFinished(false);
                return;
            }

            ExperimentRoomSceneManager ersm = physicsSceneManager.GetComponent<ExperimentRoomSceneManager>();
            ersm.ChangeTableLegMaterial(action.objectVariation);
            actionFinished(true);
        }

        public void ChangeTableLegColorExpRoom(ServerAction action)
        {
            if(
            action.r < 0 || action.r > 255 ||
            action.g < 0 || action.g > 255 ||
            action.b < 0 || action.b > 255)
            {
                errorMessage = "rgb values must be [0-255]";
                actionFinished(false);
                return;
            }

            ExperimentRoomSceneManager ersm = physicsSceneManager.GetComponent<ExperimentRoomSceneManager>();
            ersm.ChangeTableLegColor(action.r, action.g, action.b);
            actionFinished(true);
        }

        //returns valid spawn points for spawning an object on a receptacle in the experiment room
        //checks if <action.objectId> at <action.y> rotation can spawn without falling off 
        //table <receptacleObjectId>
        public void ReturnValidSpawnsExpRoom(ServerAction action)
        {
            if(action.receptacleObjectId == null)
            {
                errorMessage = "please give valid receptacleObjectId for ReturnValidSpawnsExpRoom action";
                actionFinished(false);
                return;
            }

            if(action.objectType == null)
            {
                errorMessage = "please use either 'receptacle' or 'screen' to specify which experiment object to spawn";
                actionFinished(false);
                return;
            }

            SimObjPhysics target = null;
            //find the object in the scene, disregard visibility
            foreach(SimObjPhysics sop in VisibleSimObjs(true))
            {
                if(sop.objectID == action.receptacleObjectId)
                {
                    target = sop;
                }
            }

            if(target == null)
            {
                errorMessage = "no receptacle object with id: "+ 
                action.receptacleObjectId + " could not be found during ReturnValidSpawnsExpRoom";
                actionFinished(false);
                return;
            }

            //return all valid spawn coordinates
            ExperimentRoomSceneManager ersm = physicsSceneManager.GetComponent<ExperimentRoomSceneManager>();
            actionFinished(true, ersm.ReturnValidSpawns(action.objectType, action.objectVariation, target, action.y));
        }

        //change scale of sim object, this only works with sim objects not structures
        public void ScaleObject(ServerAction action)
        {
            //specify target to pickup via objectId or coordinates
            SimObjPhysics target = null;
            if (action.forceAction) {
                action.forceVisible = true;
            }
            //no target object specified, so instead try and use x/y screen coordinates
            if(action.objectId == null)
            {
                if(!ScreenToWorldTarget(action.x, action.y, ref target, !action.forceAction))
                {
                    //error message is set inside ScreenToWorldTarget
                    actionFinished(false);
                    return;
                }
            }

            //an objectId was given, so find that target in the scene if it exists
            else
            {
                if (!physicsSceneManager.ObjectIdToSimObjPhysics.ContainsKey(action.objectId)) {
                    errorMessage = "Object ID appears to be invalid.";
                    actionFinished(false);
                    return;
                }
                
                //if object is in the scene and visible, assign it to 'target'
                foreach (SimObjPhysics sop in VisibleSimObjs(action)) 
                {
                    target = sop;
                }
            }

            //neither objectId nor coordinates found an object
            if(target == null)
            {
                errorMessage = "No target found";
                actionFinished(false);
                return;
            }

            else
            {
                float scaleMultiplier = action.scale; //this can be something like 0.3 to shrink or 1.5 to grow
                StartCoroutine(scaleObject(gameObject.transform.localScale * action.scale, target));
            }
        }

        private IEnumerator scaleObject(Vector3 targetScale, SimObjPhysics target)
        {
            yield return new WaitForFixedUpdate();

            Vector3 originalScale = target.transform.localScale;
            float currentTime = 0.0f;

            do
            {
                target.transform.localScale = Vector3.Lerp(originalScale, targetScale, currentTime / 1.0f);
                currentTime += Time.deltaTime;
                yield return null;
            } while (currentTime <= 1.0f);

            //store reference to all children
            Transform[] children = new Transform[target.transform.childCount];

            for(int i = 0; i < target.transform.childCount; i++)
            {
                children[i] = target.transform.GetChild(i);
            }

            //detach all children
            target.transform.DetachChildren();
            //zero out object transform to be 1, 1, 1
            target.transform.transform.localScale = Vector3.one;
            //reparent all children
            foreach (Transform t in children)
            {
                t.SetParent(target.transform);
            }

            target.ContextSetUpBoundingBox();
            actionFinished(true);
        }
        
        //pass in a Vector3, presumably from GetReachablePositions, and try to place a specific Sim Object there
        //unlike PlaceHeldObject or InitialRandomSpawn, this won't be limited by a Receptacle, but only
        //limited by collision
        public void PlaceObjectAtPoint(ServerAction action)
        {
            if(action.objectId == null)
            {
                errorMessage = "please give valid objectId for PlaceObjectAtPoint action";
                actionFinished(false);
                return;
            }

            SimObjPhysics target = null;
            //find the object in the scene, disregard visibility
            foreach(SimObjPhysics sop in VisibleSimObjs(true))
            {
                if(sop.objectID == action.objectId)
                {
                    target = sop;
                }
            }

            if(target == null)
            {
                errorMessage = "no object with id: "+ 
                action.objectId + " could be found during PlaceObjectAtPoint";
                actionFinished(false);
                return;
            }

            //make sure point we are moving the object to is valid
            if(!agentManager.sceneBounds.Contains(action.position))
            {
                errorMessage = "position coordinate is not within scene bounds";
                actionFinished(false);
                return;
            }

            Quaternion original_r = target.transform.rotation;
            Quaternion r = new Quaternion();

            if(action.rotation != Vector3.zero)
            {
                r = Quaternion.Euler(action.rotation.x, action.rotation.y, action.rotation.z);
                target.transform.rotation = r;
            }

            else
            {
                r = target.transform.rotation;
            }

            //ok let's get the distance from the simObj to the bottom most part of its colliders
            Vector3 targetNegY = target.transform.position + new Vector3(0, -1, 0);
            BoxCollider b = target.BoundingBox.GetComponent<BoxCollider>();

            b.enabled = true;
            Vector3 bottomPoint = b.ClosestPoint(targetNegY);
            b.enabled = false;

            float distFromSopToBottomPoint = Vector3.Distance(bottomPoint, target.transform.position);

            float offset = distFromSopToBottomPoint + 0.005f;//offset in case the surface below isn't completely flat

            Vector3 finalPos = GetSurfacePointBelowPosition(action.position) +  new Vector3(0, offset, 0);


            //check spawn area here
            InstantiatePrefabTest ipt = physicsSceneManager.GetComponent<InstantiatePrefabTest>();
            if(ipt.CheckSpawnArea(target, finalPos, r, false))
            {
                target.transform.position = finalPos;
                //target.transform.rotation = r; rotation is now set before checking spawn in order to get the correct bottomPoint given the object's orientation

                //aditional stuff we need to do if placing item that is currently in hand
                if(ItemInHand != null)
                {
                    if(ItemInHand.transform.gameObject == target.transform.gameObject)
                    {
                        Rigidbody rb = ItemInHand.GetComponent<Rigidbody>();
                        rb.isKinematic = false;
                        rb.constraints = RigidbodyConstraints.None;
                        rb.useGravity = true;

                        //change collision detection mode while falling so that obejcts don't phase through colliders.
                        //this is reset to discrete on SimObjPhysics.cs's update 
                        rb.collisionDetectionMode = CollisionDetectionMode.ContinuousSpeculative;

                        GameObject topObject = GameObject.Find("Objects");
                        if (topObject != null) {
                            ItemInHand.transform.parent = topObject.transform;
                        } else {
                            ItemInHand.transform.parent = null;
                        }

                        DropContainedObjects(ItemInHand.GetComponent<SimObjPhysics>());
                        ItemInHand.GetComponent<SimObjPhysics>().isInAgentHand = false;
                        ItemInHand = null;
                    }
                }

                StartCoroutine(checkIfObjectHasStoppedMoving(target, 0, true));
                return;
            }

            target.transform.rotation = original_r;
            errorMessage = "spawn area not clear, can't place object at that point";
            actionFinished(false);
        }

        //same as PlaceObjectAtPoint(ServerAction action) but without a server action
        public bool placeObjectAtPoint(SimObjPhysics t, Vector3 position)
        {
            SimObjPhysics target = null;
            //find the object in the scene, disregard visibility
            foreach(SimObjPhysics sop in VisibleSimObjs(true))
            {
                if(sop.objectID == t.objectID)
                {
                    target = sop;
                }
            }

            if(target == null)
            {
                return false;
            }

            //make sure point we are moving the object to is valid
            if(!agentManager.sceneBounds.Contains(position))
            {
                return false;
            }

            //ok let's get the distance from the simObj to the bottom most part of its colliders
            Vector3 targetNegY = target.transform.position + new Vector3(0, -1, 0);
            BoxCollider b = target.BoundingBox.GetComponent<BoxCollider>();

            b.enabled = true;
            Vector3 bottomPoint = b.ClosestPoint(targetNegY);
            b.enabled = false;

            float distFromSopToBottomPoint = Vector3.Distance(bottomPoint, target.transform.position);

            float offset = distFromSopToBottomPoint;

            //final position to place on surface
            Vector3 finalPos = GetSurfacePointBelowPosition(position) +  new Vector3(0, offset, 0);


            //check spawn area, if its clear, then place object at finalPos
            InstantiatePrefabTest ipt = physicsSceneManager.GetComponent<InstantiatePrefabTest>();
            if(ipt.CheckSpawnArea(target, finalPos, target.transform.rotation, false))
            {
                target.transform.position = finalPos;
                return true;
            }

            return false;
        }
        //uncomment this to debug draw valid points
        //private List<Vector3> validpointlist = new List<Vector3>();

        //return a bunch of vector3 points above a target receptacle
        //if forceVisible = true, return points regardless of where receptacle is
        //if forceVisible = false, only return points that are also within view of the Agent camera
        public void GetSpawnCoordinatesAboveReceptacle(ServerAction action)
        {
            if (!physicsSceneManager.ObjectIdToSimObjPhysics.ContainsKey(action.objectId)) 
            {
                errorMessage = "Object ID appears to be invalid.";
                actionFinished(false);
                return;
            }

            SimObjPhysics target = null;
            //find our target receptacle
            //if action.anywhere False (default) this should only return objects that are visible
            //if action.anywhere true, return for any object no matter where it is
            foreach (SimObjPhysics sop in VisibleSimObjs(action.anywhere))
            {
                if(action.objectId == sop.ObjectID)
                {
                    target = sop;
                }
            }

            if(target == null)
            {
                if(action.anywhere)
                errorMessage = "No valid Receptacle found in scene";

                else
                errorMessage = "No valid Receptacle found in view";

                actionFinished(false);
                return;
            }

            //ok now get spawn points from target
            List<Vector3> targetPoints = new List<Vector3>();
            targetPoints = target.FindMySpawnPointsFromTopOfTriggerBox();

            //by default, action.anywhere = false, so remove all targetPoints that are outside of agent's view
            //if anywhere true, don't do this and just return all points we got from above
            if(!action.anywhere)
            {
                List<Vector3> filteredTargetPoints = new List<Vector3>();
                foreach(Vector3 v in targetPoints)
                {
                    if(CheckIfTargetPositionIsInViewportRange(v))
                    {
                        filteredTargetPoints.Add(v);
                    }
                }

                targetPoints = filteredTargetPoints;
            }

            //uncomment to debug draw valid points
            // #if UNITY_EDITOR
            // validpointlist = targetPoints;
            // #endif

            actionFinished(true, targetPoints);
        }

        //same as GetSpawnCoordinatesAboveReceptacle(Server Action) but takes a sim obj phys instead
        //returns a list of vector3 coordinates above a receptacle. These coordinates will make up a grid above the receptacle
        public List<Vector3> getSpawnCoordinatesAboveReceptacle(SimObjPhysics t)
        {
            SimObjPhysics target = t;
            //ok now get spawn points from target
            List<Vector3> targetPoints = new List<Vector3>();
            targetPoints = target.FindMySpawnPointsFromTopOfTriggerBox();
            return targetPoints;
        }

        //instantiate a target circle, and then place it in a "SpawnOnlyOUtsideReceptacle" that is also within camera view
        //If fails, return actionFinished(false) and despawn target circle
        public void SpawnTargetCircle(ServerAction action)
        {
            if(action.objectVariation > 2 || action.objectVariation < 0)
            {
                errorMessage = "Please use valid int for SpawnTargetCircleAction. Valid ints are: 0, 1, 2 for small, medium, large circles";
                actionFinished(false);
                return;
            }
            //instantiate a target circle
            GameObject targetCircle = Instantiate(TargetCircles[action.objectVariation], new Vector3(0, 100, 0), Quaternion.identity);
            List<SimObjPhysics> targetReceptacles = new List<SimObjPhysics>();
            InstantiatePrefabTest ipt = physicsSceneManager.GetComponent<InstantiatePrefabTest>();

            //this is the default, only spawn circles in objects that are in view
            if(!action.anywhere)
            {
                //check every sim object and see if it is within the viewport
                foreach(SimObjPhysics sop in VisibleSimObjs(true))
                {
                    if(sop.DoesThisObjectHaveThisSecondaryProperty(SimObjSecondaryProperty.Receptacle))
                    {
                        ///one more check, make sure this receptacle
                        if(ReceptacleRestrictions.SpawnOnlyOutsideReceptacles.Contains(sop.ObjType))
                        {
                            //ok now check if the object is for real in the viewport
                            if(objectIsWithinViewport(sop))
                            {
                                targetReceptacles.Add(sop);
                            }
                        }
                    }
                }
            }

            //spawn target circle in any valid "outside" receptacle in the scene even if not in veiw
            else
            {
                //targetReceptacles.AddRange(physicsSceneManager.ReceptaclesInScene); 
                foreach(SimObjPhysics sop in physicsSceneManager.GatherAllReceptaclesInScene())
                {
                    if(ReceptacleRestrictions.SpawnOnlyOutsideReceptacles.Contains(sop.ObjType))
                    targetReceptacles.Add(sop);
                }               
            }


            //if we passed in a objectId, see if it is in the list of targetReceptacles found so far
            if(action.objectId != null)
            {
                List<SimObjPhysics> filteredTargetReceptacleList = new List<SimObjPhysics>();
                foreach(SimObjPhysics sop in targetReceptacles)
                {
                    if(sop.objectID == action.objectId)
                    filteredTargetReceptacleList.Add(sop);
                }

                targetReceptacles = filteredTargetReceptacleList;
            }

            // if(action.randomSeed != 0)
            // {
            //     targetReceptacles.Shuffle_(action.randomSeed);
            // }

            bool succesfulSpawn = false;

            if(targetReceptacles.Count <= 0)
            {
                errorMessage = "for some reason, no receptacles were found in the scene!";
                Destroy(targetCircle);
                actionFinished(false);
                return;
            }

            //ok we have a shuffled list of receptacles that is picked based on the seed....
            foreach(SimObjPhysics sop in targetReceptacles)
            {
                //for every receptacle, we will get a returned list of receptacle spawn points, and then try placeObjectReceptacle
                List<ReceptacleSpawnPoint> rsps = new List<ReceptacleSpawnPoint>();

                rsps = sop.ReturnMySpawnPoints(false);
                List<ReceptacleSpawnPoint> editedRsps = new List<ReceptacleSpawnPoint>();
                bool constraintsUsed = false;//only set rsps to editedRsps if constraints were passed in

                //only do further constraint checks if defaults are overwritten
                if(!(action.minDistance == 0 && action.maxDistance == 0))
                {
                    foreach(ReceptacleSpawnPoint p in rsps)
                    {
                        //get rid of differences in y values for points
                        Vector3 normalizedPosition = new Vector3(transform.position.x, 0, transform.position.z);
                        Vector3 normalizedPoint = new Vector3(p.Point.x, 0, p.Point.z);

                        if(action.minDistance == 0 && action.maxDistance > 0)
                        {
                            //check distance from agent's transform to spawnpoint
                            if((Vector3.Distance(normalizedPoint, normalizedPosition) <= action.maxDistance))
                            {
                                editedRsps.Add(p);
                            }

                            constraintsUsed = true;
                        }

                        //min distance passed in, no max distance
                        if(action.maxDistance == 0 && action.minDistance > 0)
                        {
                            //check distance from agent's transform to spawnpoint
                            if((Vector3.Distance(normalizedPoint, normalizedPosition) >= action.minDistance))
                            {
                                editedRsps.Add(p);
                            }

                            constraintsUsed = true;
                        }

                        else
                        {
                            //these are default so don't filter by distance
                            //check distance from agent's transform to spawnpoint
                            if((Vector3.Distance(normalizedPoint, normalizedPosition) >= action.minDistance 
                            && Vector3.Distance(normalizedPoint, normalizedPosition) <= action.maxDistance))
                            {
                                editedRsps.Add(p);
                            }

                            constraintsUsed = true;
                        }
                    }
                }

                if(constraintsUsed)
                rsps = editedRsps;

                rsps.Shuffle_(action.randomSeed);

                //only place in viewport
                if(!action.anywhere)
                {
                    if(ipt.PlaceObjectReceptacleInViewport(rsps, targetCircle.GetComponent<SimObjPhysics>(), true, 500, 90, true))
                    {
                        //make sure target circle is within viewport
                        succesfulSpawn = true;
                        break;
                    }
                }
                //place anywhere
                else
                {
                    if(ipt.PlaceObjectReceptacle(rsps, targetCircle.GetComponent<SimObjPhysics>(), true, 500, 90, true))
                    {
                        //make sure target circle is within viewport
                        succesfulSpawn = true;
                        break;
                    }               
                }
            }

            if(succesfulSpawn)
            {
                //if image synthesis is active, make sure to update the renderers for image synthesis since now there are new objects with renderes in the scene
                BaseFPSAgentController primaryAgent = GameObject.Find("PhysicsSceneManager").GetComponent<AgentManager>().ReturnPrimaryAgent();
                if(primaryAgent.imageSynthesis)
                {
                    if(primaryAgent.imageSynthesis.enabled)
                    primaryAgent.imageSynthesis.OnSceneChange();
                }

                SimObjPhysics targetSOP = targetCircle.GetComponent<SimObjPhysics>();
                physicsSceneManager.Generate_ObjectID(targetSOP);
                physicsSceneManager.AddToObjectsInScene(targetSOP);
                actionFinished(true, targetSOP.objectID);//return the objectID of circle spawned for easy reference
            }

            else
            {   
                Destroy(targetCircle);
                errorMessage = "circle failed to spawn";
                actionFinished(false);
            }
        }

        public void MakeObjectsOfTypeUnbreakable(ServerAction action)
        {
            if(action.objectType == null)
            {
                errorMessage = "no object type specified for MakeOBjectsOfTypeUnbreakable()";
                actionFinished(false);
            }

            SimObjPhysics[] simObjs= GameObject.FindObjectsOfType(typeof(SimObjPhysics)) as SimObjPhysics[];
            foreach(SimObjPhysics sop in simObjs)
            {
                if(sop.Type.ToString() == action.objectType) 
                {
                    if(sop.DoesThisObjectHaveThisSecondaryProperty(SimObjSecondaryProperty.CanBreak))
                    {
                        sop.GetComponent<Break>().Unbreakable = true;
                    }
                }
            }
            actionFinished(true);
        }

        public void SetObjectPoses(ServerAction action)
        {
            //make sure objectPoses and also the Object Pose elements inside are initialized correctly
            if(action.objectPoses == null || action.objectPoses[0] == null)
            {
                errorMessage = "objectPoses was not initialized correctly. Please make sure each element in the objectPoses list is initialized.";
                actionFinished(false);
                return;
            }
            StartCoroutine(setObjectPoses(action.objectPoses));
        }

        // SetObjectPoses is performed in a coroutine otherwise if
        // a frame does not pass prior to this AND the imageSynthesis
        // is enabled for say depth or normals, Unity will crash on 
        // a subsequent scene reset()
        protected IEnumerator setObjectPoses(ObjectPose[] objectPoses){
            yield return new WaitForEndOfFrame();
            bool success = physicsSceneManager.SetObjectPoses(objectPoses);
            actionFinished(success);
        }

        //set all objects objects of a given type to a specific state, if that object has that state
        //ie: All objects of type Bowl that have the state property breakable, set isBroken = true
        public void SetObjectStates(ServerAction action)
        {
            if(action.SetObjectStates == null)
            {
                errorMessage = "action.SetObjectStates is null or not initialized!";
                actionFinished(false);
                return;
            }

            //if both the objectType and stateChange members are null, params not set correctly
            if(action.SetObjectStates.objectType == null && action.SetObjectStates.stateChange == null)
            {
                errorMessage = "action.SetObjectStates has objectType and stateChange strings null. Please pass in valid strings.";
                actionFinished(false);
                return;
            }

            //if you pass in an ObjectType, you must also pass in which stateChange of that object you are trying to Set
            if(action.SetObjectStates.objectType != null && action.SetObjectStates.stateChange == null)
            {
                errorMessage = "action.SetObjectStates is missing stateChange string. If setting objects by objectType, Please specify both an objectType and a stateChange compatible with that objectType to set.";
                actionFinished(false);
                return;
            }
            
            //call a coroutine to return actionFinished for all objects that have animation time
            if(action.SetObjectStates.stateChange == "toggleable" || action.SetObjectStates.stateChange == "openable")
            {
                StartCoroutine(SetStateOfAnimatedObjects(action.SetObjectStates));
            }

            //these object change states instantly, so no need for coroutine
            //the function called will handle the actionFinished() return;
            else
            {
                SetStateOfObjectsThatDontHaveAnimationTime(action.SetObjectStates);
            }
        }

        //find all objects in scene of type specified by SetObjectStates.objectType
        //toggle them to the bool if applicable: isOpen, isToggled, isBroken etc.
        protected IEnumerator SetStateOfAnimatedObjects(SetObjectStates SetObjectStates)
        {
            List<SimObjPhysics> animating = new List<SimObjPhysics>();
            Dictionary<SimObjPhysics, string> animatingType = new Dictionary<SimObjPhysics, string>();

            //in this case, we will try and set isToggled for all toggleable objects in the entire scene
            if(SetObjectStates.objectType == null)
            {
                foreach(SimObjPhysics sop in VisibleSimObjs(true))
                {
                    if(SetObjectStates.stateChange == "toggleable")
                    {
                        if(sop.DoesThisObjectHaveThisSecondaryProperty(SimObjSecondaryProperty.CanToggleOnOff) && sop.GetComponent<CanToggleOnOff>())
                        {
                            StartCoroutine(ToggleObject(sop, SetObjectStates.isToggled));
                            animating.Add(sop);
                            animatingType[sop] = "toggleable";
                        }
                    }

                    if(SetObjectStates.stateChange == "openable")
                    {
                        if(sop.DoesThisObjectHaveThisSecondaryProperty(SimObjSecondaryProperty.CanOpen) && sop.GetComponent<CanOpen_Object>())
                        {
                            StartCoroutine(openObject(sop, SetObjectStates.isOpen));
                            animatingType[sop] = "openable";
                            animating.Add(sop);
                        }
                    }
                }
            }

            //in this case, we will only try and set states for objects of the specified objectType
            else
            {
                SimObjType sot = (SimObjType)System.Enum.Parse(typeof(SimObjType), SetObjectStates.objectType);

                //for every sim obj in scene, find objects of type specified first
                foreach(SimObjPhysics sop in VisibleSimObjs(true))
                {
                    //ok we found an object with type specified, now toggle it 
                    if(sop.ObjType == sot)
                    {
                        if(SetObjectStates.stateChange == "toggleable")
                        {
                            if(sop.DoesThisObjectHaveThisSecondaryProperty(SimObjSecondaryProperty.CanToggleOnOff) && sop.GetComponent<CanToggleOnOff>())
                            {
                                StartCoroutine(ToggleObject(sop, SetObjectStates.isToggled));
                                animating.Add(sop);
                                animatingType[sop] = "toggleable";
                            }
                        }

                        if(SetObjectStates.stateChange == "openable")
                        {
                            if(sop.DoesThisObjectHaveThisSecondaryProperty(SimObjSecondaryProperty.CanOpen) && sop.GetComponent<CanOpen_Object>())
                            {
                                StartCoroutine(openObject(sop, SetObjectStates.isOpen));
                                animating.Add(sop);
                                animatingType[sop] = "openable";
                            }  
                        }
                    }
                }
            }

            if(animating.Count > 0)
            {
                //we have now started the toggle for all objects in the ObjectStates array
                int numStillGoing= animating.Count;
                while(numStillGoing > 0)
                {
                    foreach(SimObjPhysics sop in animating)
                    {
                        if(animatingType.ContainsKey(sop))
                        {
                            if(animatingType[sop] == "toggleable")
                            {
                                if(sop.GetComponent<CanToggleOnOff>().GetiTweenCount() == 0)
                                {
                                    numStillGoing--;
                                }
                            }

                            else if(animatingType[sop] == "openable")
                            {
                                if(sop.GetComponent<CanOpen_Object>().GetiTweenCount() == 0)
                                {
                                    numStillGoing--;
                                }
                            }
                        }
                    }
                    //someone is still animating
                    if(numStillGoing > 0)
                    {
                        numStillGoing = animating.Count;
                    }

                    //hold your horses, wait a frame so we don't miss the timing
                    yield return null;
                }
            }

            //ok none of the objects that were actively toggling have any itweens going, so we are done!
            actionFinished(true);
        }
    
        //for setting object states that don't have an animation time, which means they don't require coroutines yeah!
        protected void SetStateOfObjectsThatDontHaveAnimationTime(SetObjectStates SetObjectStates)
        {   

            //ok what state are we lookin at here
            switch(SetObjectStates.stateChange)
            {
                case "breakable":
                {
                    foreach(SimObjPhysics sop in VisibleSimObjs(true))
                    {
                        if(sop.DoesThisObjectHaveThisSecondaryProperty(SimObjSecondaryProperty.CanBreak))
                        {
                            //only break objects that are not already broken
                            Break b = sop.GetComponent<Break>();

                            //only actually do stuff is the object is not broken and we are trying to break it
                            if(!b.isBroken() && SetObjectStates.isBroken)
                            {

                                //oh we have a specific object type?
                                if(SetObjectStates.objectType != null)
                                {
                                    if(sop.Type == (SimObjType)System.Enum.Parse(typeof(SimObjType), SetObjectStates.objectType))
                                    {
                                        b.BreakObject(null);
                                    }

                                    else
                                    continue;
                                }

                                else
                                b.BreakObject(null);
                            }
                        }
                    }

                    break;
                }

                case "canFillWithLiquid":
                {
                    foreach(SimObjPhysics sop in VisibleSimObjs(true))
                    {
                        //only proceed if the sop is fillable
                        if(sop.DoesThisObjectHaveThisSecondaryProperty(SimObjSecondaryProperty.CanBeFilled))
                        {
                            Fill fil = sop.GetComponent<Fill>();

                            //object is empty and trying to fill it
                            if(!fil.IsFilled() && SetObjectStates.isFilledWithLiquid)
                            {
                                //oh, we have a specific object type?
                                if(SetObjectStates.objectType != null)
                                {
                                    //we found an object of the type we want to set
                                    if(sop.Type == (SimObjType)System.Enum.Parse(typeof(SimObjType), SetObjectStates.objectType))
                                    fil.FillObject("water");

                                    //doesn't match objectType, continue to next object
                                    else
                                    continue;
                                }

                                else
                                {
                                    fil.FillObject("water");
                                }
                            }

                            //object is full of some liquid, and trying to empty it
                            else if(fil.IsFilled() && !SetObjectStates.isFilledWithLiquid)
                            {
                                //oh, we have a specific object type?
                                if(SetObjectStates.objectType != null)
                                {
                                    //we found an object of the type we want to set
                                    if(sop.Type == (SimObjType)System.Enum.Parse(typeof(SimObjType), SetObjectStates.objectType))
                                    fil.EmptyObject();

                                    //doesn't match objectType, continue to next object
                                    else
                                    continue;
                                }

                                else
                                {
                                    fil.EmptyObject();
                                }
                            }
                        }
                    }

                    break;
                }

                case "dirtyable":
                {
                    foreach(SimObjPhysics sop in VisibleSimObjs(true))
                    {
                        //only proceed if the sop is dirtyable
                        if(sop.DoesThisObjectHaveThisSecondaryProperty(SimObjSecondaryProperty.CanBeDirty))
                        {
                            Dirty deedsDoneDirtCheap = sop.GetComponent<Dirty>();

                            //object is clean and we are trying to dirty it
                            if(!deedsDoneDirtCheap.IsDirty() && SetObjectStates.isDirty)
                            {
                                //oh, we have a specific object type?
                                if(SetObjectStates.objectType != null)
                                {
                                    //we found an object of the type we want to set
                                    if(sop.Type == (SimObjType)System.Enum.Parse(typeof(SimObjType), SetObjectStates.objectType))
                                    deedsDoneDirtCheap.ToggleCleanOrDirty();

                                    //doesn't match objectType, continue to next object
                                    else
                                    continue;
                                }

                                else
                                {
                                    deedsDoneDirtCheap.ToggleCleanOrDirty();
                                }
                            }

                            //object is dirty and we are trying to clean it
                            else if(deedsDoneDirtCheap.IsDirty() && !SetObjectStates.isDirty)
                            {
                                //oh, we have a specific object type?
                                if(SetObjectStates.objectType != null)
                                {
                                    //we found an object of the type we want to set
                                    if(sop.Type == (SimObjType)System.Enum.Parse(typeof(SimObjType), SetObjectStates.objectType))
                                    deedsDoneDirtCheap.ToggleCleanOrDirty();

                                    //doesn't match objectType, continue to next object
                                    else
                                    continue;
                                }

                                else
                                {
                                    deedsDoneDirtCheap.ToggleCleanOrDirty();
                                }
                            }
                        }
                    }

                    break;
                }

                //one way
                case "cookable":
                {
                    foreach(SimObjPhysics sop in VisibleSimObjs(true))
                    {
                        if(sop.DoesThisObjectHaveThisSecondaryProperty(SimObjSecondaryProperty.CanBeCooked))
                        {
                            CookObject c = sop.GetComponent<CookObject>();

                            //only do stuff if object is not cooked and we are trying to cook it
                            if(!c.IsCooked() && SetObjectStates.isCooked)
                            {
                                if(SetObjectStates.objectType != null)
                                {
                                    if(sop.Type == (SimObjType)System.Enum.Parse(typeof(SimObjType), SetObjectStates.objectType))
                                    {
                                        c.Cook();
                                    }

                                    else
                                    continue;
                                }

                                else
                                c.Cook();
                            }
                        }
                    }

                    break;
                }

                //one way
                case "sliceable":
                {
                    foreach(SimObjPhysics sop in VisibleSimObjs(true))
                    {
                        if(sop.DoesThisObjectHaveThisSecondaryProperty(SimObjSecondaryProperty.CanBeSliced))
                        {
                            SliceObject s = sop.GetComponent<SliceObject>();

                            //only do stuff if object is unsliced and we are trying to slice it
                            if(!s.IsSliced() && SetObjectStates.isSliced)
                            {
                                if(SetObjectStates.objectType != null)
                                {
                                    if(sop.Type == (SimObjType)System.Enum.Parse(typeof(SimObjType), SetObjectStates.objectType))
                                    {
                                        s.Slice();
                                    }

                                    else
                                    continue;
                                }

                                else
                                s.Slice();
                            }
                        }
                    }
                    
                    break;
                }

                //one way
                case "canBeUsedUp":
                {
                    foreach(SimObjPhysics sop in VisibleSimObjs(true))
                    {
                        if(sop.DoesThisObjectHaveThisSecondaryProperty(SimObjSecondaryProperty.CanBeUsedUp))
                        {
                            UsedUp u = sop.GetComponent<UsedUp>();

                            //only do stuff if object is not used up and we are trying to use it up
                            if(!u.isUsedUp && SetObjectStates.isUsedUp)
                            {
                                if(SetObjectStates.objectType != null)
                                {
                                    if(sop.Type == (SimObjType)System.Enum.Parse(typeof(SimObjType), SetObjectStates.objectType))
                                    {
                                        u.UseUp();
                                    }

                                    else
                                    continue;
                                }

                                else
                                u.UseUp();
                            }
                        }
                    }
                    
                    break;
                }
            }

            actionFinished(true);
        }

        public void PutObject(ServerAction action) {
            action.objectId = action.receptacleObjectId;
            action.receptacleObjectId = null;
            PlaceHeldObject(action);
        }

        //if you are holding an object, place it on a valid Receptacle 
        //used for placing objects on receptacles without enclosed restrictions (drawers, cabinets, etc)
        //only checks if the object can be placed on top of the target receptacle
        public void PlaceHeldObject(ServerAction action) {
            // #if UNITY_EDITOR
            // var watch = System.Diagnostics.Stopwatch.StartNew();
            // #endif

            //check if we are even holding anything
            if (ItemInHand == null) {
                errorMessage = "Can't place an object if Agent isn't holding anything";
                actionFinished(false);
                return;
            }

            //get the target receptacle based on the action object ID
            SimObjPhysics targetReceptacle = null;

            //no target object specified, so instead try and use x/y screen coordinates
            if(action.objectId == null)
            {
                if(!ScreenToWorldTarget(action.x, action.y, ref targetReceptacle, !action.forceAction))
                {
                    //error message is set insice ScreenToWorldTarget
                    actionFinished(false);
                    return;
                }
            }

            //an objectId was given, so find that target in the scene if it exists
            else
            {
                if (!physicsSceneManager.ObjectIdToSimObjPhysics.ContainsKey(action.objectId)) {
                    errorMessage = "Object ID appears to be invalid.";
                    actionFinished(false);
                    return;
                }
                
                //if object is in the scene and visible, assign it to 'target'
                foreach (SimObjPhysics sop in VisibleSimObjs(action)) 
                {
                    targetReceptacle = sop;
                }
            }

            if (targetReceptacle == null) {
                errorMessage = "No valid Receptacle found";
                Debug.Log(errorMessage);
                actionFinished(false);
                return;
            }

            if (!targetReceptacle.DoesThisObjectHaveThisSecondaryProperty(SimObjSecondaryProperty.Receptacle)) {
                errorMessage = "This target object is NOT a receptacle!";
                Debug.Log(errorMessage);
                actionFinished(false);
                return;
            }

            //if receptacle can open, check that it's open before placing. Can't place objects in something that is closed!
            if (targetReceptacle.DoesThisObjectHaveThisSecondaryProperty(SimObjSecondaryProperty.CanOpen)) {
                if (ReceptacleRestrictions.MustBeOpenToPlaceObjectsIn.Contains(targetReceptacle.ObjType)) {
                    if (!targetReceptacle.GetComponent<CanOpen_Object>().isOpen) {
                        errorMessage = "Target openable Receptacle is CLOSED, can't place if target is not open!";
                        Debug.Log(errorMessage);
                        actionFinished(false);
                        return;
                    }
                }
            }

            //if this receptacle only receives specific objects, check that the ItemInHand is compatible and
            //check if the receptacle is currently full with another valid object or not
            if (targetReceptacle.DoesThisObjectHaveThisSecondaryProperty(SimObjSecondaryProperty.ObjectSpecificReceptacle)) {
                ObjectSpecificReceptacle osr = targetReceptacle.GetComponent<ObjectSpecificReceptacle>();
                if (osr.HasSpecificType(ItemInHand.GetComponent<SimObjPhysics>().ObjType) && !osr.isFull()) {
                    //check spawn area specifically if it's a stove top we are trying to place something in because
                    //they are close together and can overlap and are weird
                    if (osr.GetComponent<SimObjPhysics>().Type == SimObjType.StoveBurner) {
                        //PhysicsSceneManager psm = GameObject.Find("PhysicsSceneManager").GetComponent<PhysicsSceneManager>();
                        if (physicsSceneManager.StoveTopCheckSpawnArea(ItemInHand.GetComponent<SimObjPhysics>(), osr.attachPoint.transform.position,
                                osr.attachPoint.transform.rotation, false) == false) {
                            errorMessage = "another object's collision is blocking held object from being placed";
                            actionFinished(false);
                            return;
                        }

                    }

                    ItemInHand.transform.position = osr.attachPoint.position;
                    ItemInHand.transform.SetParent(osr.attachPoint.transform);
                    ItemInHand.transform.localRotation = Quaternion.identity;
                    ItemInHand.GetComponent<Rigidbody>().isKinematic = true;
                    ItemInHand.GetComponent<SimObjPhysics>().isInAgentHand = false;//remove in agent hand flag
                    ItemInHand = null;
                    DefaultAgentHand();
                    actionFinished(true);
                    return;
                } else {

                    if (osr.attachPoint.transform.childCount > 0 || osr.isFull()) {
                        errorMessage = targetReceptacle.name + " is full right now";
                    } else {
                        errorMessage = ItemInHand.name + " is not a valid Object Type to be placed in " + targetReceptacle.name;
                    }

                    actionFinished(false);
                    return;
                }
            }

            SimObjPhysics handSOP = ItemInHand.GetComponent<SimObjPhysics>();

            if (!action.forceAction) {
                //check if the item we are holding can even be placed in the action.ObjectID target at all
                foreach (KeyValuePair<SimObjType, List<SimObjType>> res in ReceptacleRestrictions.PlacementRestrictions) {
                    //find the Object Type in the PlacementRestrictions dictionary
                    if (res.Key == handSOP.ObjType) {
                        if (!res.Value.Contains(targetReceptacle.ObjType)) {
                            errorMessage = ItemInHand.name + " cannot be placed in " + targetReceptacle.transform.name;
                            Debug.Log(errorMessage);
                            actionFinished(false);
                            return;
                        }
                    }
                }
            }

            bool onlyPointsCloseToAgent = true;

            //if the target is something like a pot or bowl on a table, return all valid points instead of ONLY visible points since
            //the Agent can't see the bottom of the receptacle if it's placed too high on a table
            if (ReceptacleRestrictions.ReturnAllPoints.Contains(targetReceptacle.ObjType)) {
                onlyPointsCloseToAgent = false;
            }

            bool placeUpright = false;
            //check if the object should be forced to only check upright placement angles (this prevents things like Pots being placed sideways)
            if (ReceptacleRestrictions.AlwaysPlaceUpright.Contains(handSOP.ObjType)) {
                placeUpright = true;
            }

            //ok we are holding something, time to try and place it
            InstantiatePrefabTest script = physicsSceneManager.GetComponent<InstantiatePrefabTest>();
            //set degreeIncrement to 90 for placing held objects to check for vertical angles
            List<ReceptacleSpawnPoint> spawnPoints = targetReceptacle.ReturnMySpawnPoints(onlyPointsCloseToAgent);
            if (action.randomSeed != 0) {
                List<ReceptacleSpawnPoint> randomizedSpawnPoints = new List<ReceptacleSpawnPoint>();
                float maxDistance = action.z;
                if (maxDistance == 0.0f) {
                    maxDistance = maxVisibleDistance;
                }
                foreach (ReceptacleSpawnPoint sp in spawnPoints) {
                    Vector3 tmp = new Vector3(transform.position.x, sp.Point.y, transform.position.z);
                    if (Vector3.Distance(sp.Point, tmp) < maxDistance) {
                        randomizedSpawnPoints.Add(sp);
                    }
                }
                randomizedSpawnPoints.Shuffle_(action.randomSeed);
                spawnPoints = randomizedSpawnPoints;
            }
            if (script.PlaceObjectReceptacle(spawnPoints, ItemInHand.GetComponent<SimObjPhysics>(), action.placeStationary, -1, 90, placeUpright)) {
                ItemInHand = null;
                DefaultAgentHand();
                actionFinished(true);
            } else {
                errorMessage = "No valid positions to place object found";
                actionFinished(false);
            }

            // #if UNITY_EDITOR
            // watch.Stop();
            // var elapsed = watch.ElapsedMilliseconds;
            // print("place object took: " + elapsed + "ms");
            // #endif
        }

        //used for all actions that need a sim object target
        //instead of objectId, use screen coordinates to raycast toward potential targets
        //will set the target object by reference if raycast is succesful
        public bool ScreenToWorldTarget(float x, float y, ref SimObjPhysics target, bool requireWithinViewportRange)
        {
            //float x = action.x;
            y = 1.0f - y; //reverse the y so that the origin (0, 0) can be passed in as the top left of the screen
            //cast ray from screen coordinate into world space. If it hits an object
            Ray ray = m_Camera.ViewportPointToRay(new Vector3(x, y, 0.0f));
            RaycastHit hit;
            //if something was touched, actionFinished(true) always
            if(Physics.Raycast(ray, out hit, Mathf.Infinity, 1 << 0 | 1 << 8 | 1 << 10, QueryTriggerInteraction.Ignore))
            {
                if(hit.transform.GetComponent<SimObjPhysics>())
                {
                    //wait! First check if the point hit is withing visibility bounds (camera viewport, max distance etc)
                    //this should basically only happen if the handDistance value is too big
                    if(requireWithinViewportRange && !CheckIfTargetPositionIsInViewportRange(hit.point))
                    {
                        errorMessage = "target sim object at screen coordinate: (" + x + ", " + y + ") is not within the viewport";
                        return false;
                    }

                    //it is within viewport, so we are good, assign as target
                    target = hit.transform.GetComponent<SimObjPhysics>();
                }
            }

            //try again, this time cast for placeable surface for things like countertops or interior of cabinets
            if(target == null)
            {
                if(Physics.Raycast(ray, out hit, Mathf.Infinity, 1 << 11, QueryTriggerInteraction.Ignore))
                {
                    if(hit.transform.GetComponentInParent<SimObjPhysics>())
                    {
                        //wait! First check if the point hit is withing visibility bounds (camera viewport, max distance etc)
                        //this should basically only happen if the handDistance value is too big
                        if(requireWithinViewportRange && !CheckIfTargetPositionIsInViewportRange(hit.point))
                        {
                            errorMessage = "target sim object at screen coordinate: (" + x + ", " + y + ") is not within the viewport";
                            return false;
                        }

                        //it is within viewport, so we are good, assign as target
                        target = hit.transform.GetComponentInParent<SimObjPhysics>();
                    }
                }
            }

            //force update objects to be visible/interactable correctly
            VisibleSimObjs(false);
            return true;
        }

        public void PickupObject(ServerAction action) //use serveraction objectid
        {
            //specify target to pickup via objectId or coordinates
            SimObjPhysics target = null;
            if (action.forceAction) {
                action.forceVisible = true;
            }
            //no target object specified, so instead try and use x/y screen coordinates
            if(action.objectId == null)
            {
                if(!ScreenToWorldTarget(action.x, action.y, ref target, !action.forceAction))
                {
                    //error message is set inside ScreenToWorldTarget
                    actionFinished(false);
                    return;
                }
            }

            //an objectId was given, so find that target in the scene if it exists
            else
            {
                if (!physicsSceneManager.ObjectIdToSimObjPhysics.ContainsKey(action.objectId)) {
                    errorMessage = "Object ID appears to be invalid.";
                    actionFinished(false);
                    return;
                }
                
                //if object is in the scene and visible, assign it to 'target'
                foreach (SimObjPhysics sop in VisibleSimObjs(action)) 
                {
                    target = sop;
                }
            }

            //neither objectId nor coordinates found an object
            if(target == null)
            {
                errorMessage = "No target found";
                actionFinished(false);
                return;
            }
            
            //we have a valid target
            if (target.PrimaryProperty != SimObjPrimaryProperty.CanPickup) {
                errorMessage = target.objectID + " must have the property CanPickup to be picked up.";
                actionFinished(false);
                return;
            }
            
            if (ItemInHand != null) {
                Debug.Log("Agent hand has something in it already! Can't pick up anything else");
                actionFinished(false);
                return;
            } 
            if (IsHandDefault == false) {
                errorMessage = "Reset Hand to default position before attempting to Pick Up objects";
                actionFinished(false);
                return;
            }

            if (!action.forceAction && !objectIsCurrentlyVisible(target, maxVisibleDistance)) {
                errorMessage = target.objectID + " is not visible and can't be picked up.";
                actionFinished(false);
                return;
            }
            if (!action.forceAction && target.isInteractable == false) {
                errorMessage = target.objectID + " is not interactable and (perhaps it is occluded by something).";
                actionFinished(false);
                return;
            }

            //if pickup action is being abstracted, don't teleport target to hand
            //instead move hand to target and allow for immediate manipulation from
            //where the object was
            if(tryPickupTarget(target, action, action.manualInteract))
            {
                //we have succesfully picked up something! 
                target.GetComponent<SimObjPhysics>().isInAgentHand = true;
                actionFinished(true, target.ObjectID);
                return;
            }

            else
            {
                errorMessage = "Picking up object would cause it to collide and clip into something!";
                actionFinished(false);
                return;
            }
        }

        public bool tryPickupTarget(SimObjPhysics target, ServerAction action, bool manualInteract = false)
        {
            //save all initial values in case we need to reset on action fail
            Vector3 savedPos = target.transform.position;
            Quaternion savedRot = target.transform.rotation;
            Transform savedParent = target.transform.parent;

            //oh also save kinematic values in case we need to reset
            Rigidbody rb = target.GetComponent<Rigidbody>();
            bool wasKinematic = rb.isKinematic;

            //in preparation for object being held, force collision detection to discrete and make sure kinematic = true
            rb.collisionDetectionMode = CollisionDetectionMode.Discrete;
            rb.isKinematic = true;

            //run this to pickup any contained objects if object is a receptacle
            //if the target is rotated too much, don't try to pick up any contained objects since they would fall out
            if (Vector3.Angle(target.transform.up, Vector3.up) < 60) {
                PickupContainedObjects(target);
            }

            if (!manualInteract) {
                //by default, abstract agent hand pickup so that object teleports to hand and changes orientation to match agent

                //agent's hand is in default position in front of camera, teleport object into agent's hand
                target.transform.position = AgentHand.transform.position;
                // target.transform.rotation = AgentHand.transform.rotation; - keep this line if we ever want to change the pickup position to be constant relative to the Agent Hand and Agent Camera rather than aligned by world axis
                target.transform.rotation = transform.rotation;
            } else {
                //in manualInteract mode, move the hand to the object, and require agent hand manipulation to move object around
                //or move closer to agent

                AgentHand.transform.position = target.transform.position;
                //don't rotate target at all as we are moving the hand to the object in manualInteract = True mode
            }

            target.transform.SetParent(AgentHand.transform);
            ItemInHand = target.gameObject;

            if (!action.forceAction && isHandObjectColliding(true) && !manualInteract) 
            {
                // Undo picking up the object if the object is colliding with something after picking it up
                target.GetComponent<Rigidbody>().isKinematic = wasKinematic;
                target.transform.position = savedPos;
                target.transform.rotation = savedRot;
                target.transform.SetParent(savedParent);
                ItemInHand = null;
                DropContainedObjects(target);
                return false;
            }

            else
            {
                return true;
            }
        }

        //make sure not to pick up any sliced objects because those should remain uninteractable i they have been sliced
        public void PickupContainedObjects(SimObjPhysics target) 
        {
            if (target.DoesThisObjectHaveThisSecondaryProperty(SimObjSecondaryProperty.Receptacle)) 
            {
                foreach (SimObjPhysics sop in target.SimObjectsContainedByReceptacle) 
                {
                    //for every object that is contained by this object...first make sure it's pickupable so we don't like, grab a Chair if it happened to be in the receptacle box or something
                    //turn off the colliders (so contained object doesn't block movement), leaving Trigger Colliders active (this is important to maintain visibility!)
                    if (sop.PrimaryProperty == SimObjPrimaryProperty.CanPickup) 
                    {
                        //wait! check if this object is sliceable and is sliced, if so SKIP!
                        if(sop.DoesThisObjectHaveThisSecondaryProperty(SimObjSecondaryProperty.CanBeSliced))
                        {
                            //if this object is sliced, don't pick it up because it is effectively disabled
                            if(sop.GetComponent<SliceObject>().IsSliced())
                            {
                                target.RemoveFromContainedObjectReferences(sop);
                                break;
                            }
                        }

                        sop.transform.Find("Colliders").gameObject.SetActive(false);
                        Rigidbody soprb = sop.GetComponent<Rigidbody>();
                        soprb.collisionDetectionMode = CollisionDetectionMode.Discrete;
                        soprb.isKinematic = true;
                        sop.transform.SetParent(target.transform);

                        //used to reference objects in the receptacle that is being picked up without having to search through all children
                        target.AddToContainedObjectReferences(sop);

                        target.GetComponent<SimObjPhysics>().isInAgentHand = true;//agent hand flag
                        
                    }
                }
            }
        }

        public void DropContainedObjects(SimObjPhysics target) {
            if (target.DoesThisObjectHaveThisSecondaryProperty(SimObjSecondaryProperty.Receptacle)) {
                //print("dropping contained objects");
                GameObject topObject = GameObject.Find("Objects");

                foreach (SimObjPhysics sop in target.ContainedObjectReferences) {
                    //print(sop.name);
                    //for every object that is contained by this object...
                    //turn off the colliders, leaving Trigger Colliders active (this is important to maintain visibility!)
                    sop.transform.Find("Colliders").gameObject.SetActive(true);
                    Rigidbody rb = sop.GetComponent<Rigidbody>();
                    
                    rb.isKinematic = false;
                    rb.collisionDetectionMode = CollisionDetectionMode.ContinuousSpeculative;

                    sop.isInAgentHand = false;//agent hand flag
                    sop.transform.SetParent(topObject.transform);
                }

                target.ClearContainedObjectReferences();
            }
        }

        public void DropContainedObjectsStationary(SimObjPhysics target) {
            if (target.DoesThisObjectHaveThisSecondaryProperty(SimObjSecondaryProperty.Receptacle)) {

                foreach (SimObjPhysics sop in target.ContainedObjectReferences) {
                    //print(sop.name);
                    //for every object that is contained by this object...
                    //turn off the colliders, leaving Trigger Colliders active (this is important to maintain visibility!)
                    sop.transform.Find("Colliders").gameObject.SetActive(true);
                    sop.isInAgentHand = false;//agent hand flag
                }
                target.ClearContainedObjectReferences();
            }
        }

        // private IEnumerator checkDropHandObjectAction(SimObjPhysics currentHandSimObj) 
        // {
        //     yield return null; // wait for two frames to pass
        //     yield return null;
        //     float startTime = Time.time;

        //     //if we can't find the currentHandSimObj's rigidbody because the object was destroyed, bypass this check
        //     if (currentHandSimObj != null)
        //     {
        //         Rigidbody rb = currentHandSimObj.GetComponentInChildren<Rigidbody>();
        //         while (Time.time - startTime < 2) 
        //         {
        //             if(currentHandSimObj == null)
        //             break;

        //             if (Math.Abs(rb.angularVelocity.sqrMagnitude + rb.velocity.sqrMagnitude) < 0.00001) 
        //             {
        //                 // Debug.Log ("object is now at rest");
        //                 break;
        //             } 

        //             else 
        //             {
        //                 // Debug.Log ("object is still moving");
        //                 yield return null;
        //             }
        //         }
        //     }

        //     DefaultAgentHand();
        //     actionFinished(true);
        // }

        private IEnumerator checkDropHandObjectActionFast(SimObjPhysics currentHandSimObj)
        {
            if(currentHandSimObj != null)
            {
                Rigidbody rb = currentHandSimObj.GetComponentInChildren<Rigidbody>();
                Physics.autoSimulation = false;
                yield return null;

                for (int i = 0; i < 100; i++) 
                {
                    Physics.Simulate(0.04f);
                    #if UNITY_EDITOR
                    yield return null;
                    #endif
                    if (Math.Abs(rb.angularVelocity.sqrMagnitude + rb.velocity.sqrMagnitude) < 0.00001) {
                        break;
                    }
                }
                Physics.autoSimulation = true;
            }

            DefaultAgentHand();
            actionFinished(true);
        }

        public void DropHandObject(ServerAction action) {
            //make sure something is actually in our hands
            if (ItemInHand != null) {
                //we do need this to check if the item is currently colliding with the agent, otherwise
                //dropping an object while it is inside the agent will cause it to shoot out weirdly
                if (!action.forceAction && isHandObjectColliding(false)) {
                    errorMessage = ItemInHand.transform.name + " can't be dropped. It must be clear of all other collision first, including the Agent";
                    Debug.Log(errorMessage);
                    actionFinished(false);
                    return;
                } else {
                    Rigidbody rb = ItemInHand.GetComponent<Rigidbody>();
                    rb.isKinematic = false;
                    rb.constraints = RigidbodyConstraints.None;
                    rb.useGravity = true;

                    //change collision detection mode while falling so that obejcts don't phase through colliders.
                    //this is reset to discrete on SimObjPhysics.cs's update 
                    rb.collisionDetectionMode = CollisionDetectionMode.ContinuousSpeculative;

                    GameObject topObject = GameObject.Find("Objects");
                    if (topObject != null) {
                        ItemInHand.transform.parent = topObject.transform;
                    } else {
                        ItemInHand.transform.parent = null;
                    }

                    // Add some random rotational momentum to the dropped object to make things
                    // less deterministic.
                    // TODO: Need a parameter to control how much randomness we introduce.
                    rb.angularVelocity = UnityEngine.Random.insideUnitSphere;

                    DropContainedObjects(ItemInHand.GetComponent<SimObjPhysics>());

                    //if physics simulation has been paused by the PausePhysicsAutoSim() action, don't do any coroutine checks
                    if(!physicsSceneManager.physicsSimulationPaused)
                    {
                        //this is true by default
                        if (action.autoSimulation) 
                        {
                            StartCoroutine(checkIfObjectHasStoppedMoving(ItemInHand.GetComponent<SimObjPhysics>(), 0));
                        } 

                        else 
                        {
                            StartCoroutine(checkDropHandObjectActionFast(ItemInHand.GetComponent<SimObjPhysics>()));
                        }
                    }

                    else
                    actionFinished(true);

                    ItemInHand.GetComponent<SimObjPhysics>().isInAgentHand = false;
                    ItemInHand = null;
                    return;
                }
            } else {
                errorMessage = "nothing in hand to drop!";
                Debug.Log(errorMessage);
                actionFinished(false);
                return;
            }
        }

        //by default will throw in the forward direction relative to the Agent's Camera
        //moveMagnitude, strength of throw, good values for an average throw are around 150-250
        public void ThrowObject(ServerAction action) {
            if (ItemInHand == null) {
                errorMessage = "Nothing in Hand to Throw!";
                Debug.Log(errorMessage);
                actionFinished(false);
                return;
            }

            GameObject go = ItemInHand;
            DropHandObject(action);
            if (this.lastActionSuccess) {
                Vector3 dir = m_Camera.transform.forward;
                go.GetComponent<SimObjPhysics>().ApplyForce(dir, action.moveMagnitude);
            }

        }

        //Hide and Seek helper function, makes overlap box at x,z coordinates
        protected HashSet<SimObjPhysics> objectsInBox(float x, float z) {
            Collider[] colliders = Physics.OverlapBox(
                new Vector3(x, 0f, z),
                new Vector3(0.125f, 10f, 0.125f),
                Quaternion.identity
            );
            HashSet<SimObjPhysics> toReturn = new HashSet<SimObjPhysics>();
            foreach (Collider c in colliders) {
                SimObjPhysics so = ancestorSimObjPhysics(c.transform.gameObject);
                if (so != null) {
                    toReturn.Add(so);
                }
            }
            return toReturn;
        }

        public void ObjectsInBox(ServerAction action) {
            HashSet<SimObjPhysics> objects = objectsInBox(action.x, action.z);
            objectIdsInBox = new string[objects.Count];
            int i = 0;
            foreach (SimObjPhysics so in objects) 
            {
                objectIdsInBox[i] = so.ObjectID;
                i++;
                #if UNITY_EDITOR
                Debug.Log(so.ObjectID);
                #endif
            }
            actionFinished(true);
        }

        //try and close all visible objects
        public void CloseVisibleObjects(ServerAction action) {
            List<CanOpen_Object> coos = new List<CanOpen_Object>();
            foreach (SimObjPhysics so in GetAllVisibleSimObjPhysics(m_Camera, maxVisibleDistance)) {
                CanOpen_Object coo = so.GetComponent<CanOpen_Object>();
                if (coo) {
                    //if object is open, add it to be closed.
                    if (coo.isOpen) {
                        coos.Add(coo);
                    }
                }
            }
            if (coos.Count != 0) {
                StartCoroutine(InteractAndWait(coos, action.simplifyPhysics));
            } else {
                errorMessage = "No objects to close.";
                actionFinished(false);
            }
        }

        //trya nd open all visible objects
        public void OpenVisibleObjects(ServerAction action) {
            List<CanOpen_Object> coos = new List<CanOpen_Object>();
            foreach (SimObjPhysics so in GetAllVisibleSimObjPhysics(m_Camera, maxVisibleDistance)) {
                CanOpen_Object coo = so.GetComponent<CanOpen_Object>();
                if (coo) {
                    //if object is open, add it to be closed.
                    if (!coo.isOpen) {
                        coos.Add(coo);
                    }
                }
            }
            StartCoroutine(InteractAndWait(coos, action.simplifyPhysics));
        }

        public void CloseObject(ServerAction action) {
            SimObjPhysics target = null;
            if (action.forceAction) {
                action.forceVisible = true;
            }
            //no target object specified, so instead try and use x/y screen coordinates
            if(action.objectId == null)
            {
                if(!ScreenToWorldTarget(action.x, action.y, ref target, !action.forceAction))
                {
                    //error message is set insice ScreenToWorldTarget
                    actionFinished(false);
                    return;
                }
            }

            //an objectId was given, so find that target in the scene if it exists
            else
            {
                if (!physicsSceneManager.ObjectIdToSimObjPhysics.ContainsKey(action.objectId)) {
                    errorMessage = "Object ID appears to be invalid.";
                    actionFinished(false);
                    return;
                }
                
                //if object is in the scene and visible, assign it to 'target'
                foreach (SimObjPhysics sop in VisibleSimObjs(action)) 
                {
                    target = sop;
                }
            }

            if (target) {

                if (!action.forceAction && target.isInteractable == false) {
                    errorMessage = "object is visible but occluded by something: " + action.objectId;
                    actionFinished(false);
                }

                if (target.GetComponent<CanOpen_Object>()) {
                    CanOpen_Object codd = target.GetComponent<CanOpen_Object>();

                    //if object is open, close it
                    if (codd.isOpen) {
                        // codd.Interact();
                        // actionFinished(true);
                        StartCoroutine(InteractAndWait(codd, action.simplifyPhysics));
                    } else {
                        errorMessage = "object already closed: " + action.objectId;
                        actionFinished(false);
                    }
                }

                else
                {
                    errorMessage = "target must be Openable to close";
                    actionFinished(false);
                    return;
                }

            } else {
                Debug.Log("Target object not in sight");
                actionFinished(false);
                errorMessage = "object not found: " + action.objectId;
            }
        }

        protected SimObjPhysics getOpenableOrCloseableObjectNearLocation(
            bool open, float x, float y, float radius, bool forceAction
        ) {
            y = 1.0f - y;

            RaycastHit hit;
            int layerMask = 3 << 8;
            if (ItemInHand != null) {
                foreach (Collider c in ItemInHand.GetComponentsInChildren<Collider>()) {
                    c.enabled = false;
                }
            }
            for (int i = 0; i < 10; i++) {
                float r = radius * (i / 9.0f);
                int n = 2 * i + 1;
                for (int j = 0; j < n; j++) {
                    float thetak = 2 * j * ((float) Math.PI) / n;

                    float newX = x + (float) (r * Math.Cos(thetak));
                    float newY = y + (float) (r * Math.Sin(thetak));
                    if (x < 0 || x > 1.0 || y < 0 || y > 1.0) {
                        continue;
                    }

                    Ray ray = m_Camera.ViewportPointToRay(new Vector3(newX, newY, 0.0f));
                    bool raycastDidHit = Physics.Raycast(ray, out hit, 10f, layerMask);

                    #if UNITY_EDITOR
                    if (raycastDidHit) {
                        Debug.DrawLine(ray.origin, hit.point, Color.red, 10f);
                    }
                    #endif

                    if (raycastDidHit) {
                        SimObjPhysics sop = ancestorSimObjPhysics(hit.transform.gameObject);
                        if (sop != null && sop.GetComponent<CanOpen_Object>() && (
                                forceAction || objectIsCurrentlyVisible(sop, maxVisibleDistance)
                            )) {
                            CanOpen_Object coo = sop.GetComponent<CanOpen_Object>();

                            if (open != coo.isOpen) {
                                if (ItemInHand != null) {
                                    foreach (Collider c in ItemInHand.GetComponentsInChildren<Collider>()) {
                                        c.enabled = true;
                                    }
                                }
                                return sop;
                            }
                        }
                    }
                }
            }
            if (ItemInHand != null) {
                foreach (Collider c in ItemInHand.GetComponentsInChildren<Collider>()) {
                    c.enabled = true;
                }
            }
            return null;
        }

        private void OpenOrCloseObjectAtLocation(bool open, ServerAction action) {
            float x = action.x;
            float y = 1.0f - action.y;
            Ray ray = m_Camera.ViewportPointToRay(new Vector3(x, y, 0.0f));
            RaycastHit hit;
            int layerMask = 3 << 8;
            if (ItemInHand != null) {
                foreach (Collider c in ItemInHand.GetComponentsInChildren<Collider>()) {
                    c.enabled = false;
                }
            }
            bool raycastDidHit = Physics.Raycast(ray, out hit, 10f, layerMask);
            if (ItemInHand != null) {
                foreach (Collider c in ItemInHand.GetComponentsInChildren<Collider>()) {
                    c.enabled = true;
                }
            }
            if (!raycastDidHit) {
                Debug.Log("There don't seem to be any objects in that area.");
                errorMessage = "No openable object at location.";
                actionFinished(false);
                return;
            }
            SimObjPhysics so = ancestorSimObjPhysics(hit.transform.gameObject);
            if (so != null && (
                    action.forceAction || objectIsCurrentlyVisible(so, maxVisibleDistance)
                )) {
                action.objectId = so.ObjectID;
                action.forceAction = true;
                if (open) {
                    OpenObject(action);
                } else {
                    CloseObject(action);
                }
            } else if (so == null) {
                errorMessage = "Object at location is not interactable.";
                actionFinished(false);
            } else {
                errorMessage = so.ObjectID + " is too far away.";
                actionFinished(false);
            }
        }

        public void OpenObjectAtLocation(ServerAction action) {
            if (action.z > 0) {
                SimObjPhysics sop = getOpenableOrCloseableObjectNearLocation(
                    true, action.x, action.y, action.z, false
                );
                if (sop != null) {
                    action.objectId = sop.ObjectID;
                    action.forceVisible = true;
                    OpenObject(action);
                } else {
                    errorMessage = "No openable object found within a radius about given point.";
                    actionFinished(false);
                }

            } else {
                OpenOrCloseObjectAtLocation(true, action);
            }
            return;
        }

        public void CloseObjectAtLocation(ServerAction action) {
            OpenOrCloseObjectAtLocation(false, action);
            return;
        }

        protected IEnumerator InteractAndWait(CanOpen_Object coo, bool freezeContained = false, float openPercent = 1.0f) {
            bool ignoreAgentInTransition = true;

            List<Collider> collidersDisabled = new List<Collider>();
            if (ignoreAgentInTransition) {
                foreach (Collider c in this.GetComponentsInChildren<Collider>()) {
                    if (c.enabled) {
                        collidersDisabled.Add(c);
                        c.enabled = false;
                    }
                }
            }

            Dictionary<string, Transform> objectIdToOldParent = null;
            SimObjPhysics target = null;
            if (freezeContained) {
                target = ancestorSimObjPhysics(coo.gameObject);
                objectIdToOldParent = new Dictionary<string, Transform>();
                foreach (string objectId in target.GetAllSimObjectsInReceptacleTriggersByObjectID()) {
                    SimObjPhysics toReParent = physicsSceneManager.ObjectIdToSimObjPhysics[objectId];
                    objectIdToOldParent[toReParent.ObjectID] = toReParent.transform.parent;
                    toReParent.transform.parent = coo.transform;
                    toReParent.GetComponent<Rigidbody>().isKinematic = true;
                }
            }

            bool success = false;
            if (coo != null) {
                coo.Interact(openPercent);
            }

            yield return new WaitUntil( () => (coo != null && coo.GetiTweenCount() == 0));
            success = true;
            yield return null;

            if (ignoreAgentInTransition) {
                GameObject openedObject = null;
                openedObject = coo.GetComponentInParent<SimObjPhysics>().gameObject;

                if (isAgentCapsuleCollidingWith(openedObject) || isHandObjectCollidingWith(openedObject)) {
                    success = false;
                    if (coo != null) {
                        coo.Interact(openPercent);
                    }

                    yield return new WaitUntil( () => (coo != null && coo.GetiTweenCount() == 0));
                    yield return null;
                }

                foreach (Collider c in collidersDisabled) {
                    c.enabled = true;
                }
            }

            if (freezeContained) {
                foreach (string objectId in objectIdToOldParent.Keys) {
                    SimObjPhysics toReParent = physicsSceneManager.ObjectIdToSimObjPhysics[objectId];
                    toReParent.transform.parent = objectIdToOldParent[toReParent.ObjectID];
                    Rigidbody rb = toReParent.GetComponent<Rigidbody>();
                    rb.velocity = new Vector3(0f, 0f, 0f);
                    rb.angularVelocity = new Vector3(0f, 0f, 0f);
                    rb.isKinematic = false;
                }
            }

            if (!success) {
                errorMessage = "Object failed to open/close successfully.";
            }

            actionFinished(success);
        }

        protected bool anyInteractionsStillRunning(List<CanOpen_Object> coos) {
            bool anyStillRunning = false;
            if (!anyStillRunning) {
                foreach (CanOpen_Object coo in coos) {
                    if (coo.GetiTweenCount() != 0) {
                        anyStillRunning = true;
                        break;
                    }
                }
            }
            return anyStillRunning;
        }

         protected IEnumerator InterpolateRotation(Quaternion targetRotation, float seconds) {
            var time = Time.time;
            var newTime = time;
            while (newTime - time < seconds) {
                yield return null;
                newTime = Time.time;
                var diffSeconds = newTime - time;
                var alpha = Mathf.Min(diffSeconds / seconds, 1.0f);
                this.transform.rotation = Quaternion.Lerp(this.transform.rotation, targetRotation, alpha);
                
            }
            Debug.Log("Rotate action finished! " + (newTime - time) );
            //  this.transform.rotation = targetRotation;
            actionFinished(true);
        }

        protected IEnumerator InteractAndWait(List<CanOpen_Object> coos, bool freezeContained = false) {
            bool ignoreAgentInTransition = true;

            List<Collider> collidersDisabled = new List<Collider>();
            if (ignoreAgentInTransition) {
                foreach (Collider c in this.GetComponentsInChildren<Collider>()) {
                    if (c.enabled) {
                        collidersDisabled.Add(c);
                        c.enabled = false;
                    }
                }
            }

            Dictionary<string, Transform> objectIdToOldParent = null;
            List<SimObjPhysics> targets = null;
            if (freezeContained) {
                targets = new List<SimObjPhysics>();
                objectIdToOldParent = new Dictionary<string, Transform>();
                foreach (CanOpen_Object coo in coos) {
                    SimObjPhysics target = ancestorSimObjPhysics(coo.gameObject);
                    targets.Add(target);
                    foreach (string objectId in target.GetAllSimObjectsInReceptacleTriggersByObjectID()) {
                        SimObjPhysics toReParent = physicsSceneManager.ObjectIdToSimObjPhysics[objectId];
                        objectIdToOldParent[toReParent.ObjectID] = toReParent.transform.parent;
                        toReParent.transform.parent = coo.transform;
                        toReParent.GetComponent<Rigidbody>().isKinematic = true;
                    }
                }
            }
            
            foreach (CanOpen_Object coo in coos) {
                coo.Interact();
            }

            for (int i = 0; anyInteractionsStillRunning(coos) && i < 1000; i++) {
                yield return null;
            }

            if (ignoreAgentInTransition) {
                foreach (CanOpen_Object coo in coos) {
                    GameObject openedObject = coo.GetComponentInParent<SimObjPhysics>().gameObject;
                    if (isAgentCapsuleCollidingWith(openedObject) || isHandObjectCollidingWith(openedObject)) {
                        coo.Interact();
                    }
                }

                for (int i = 0; anyInteractionsStillRunning(coos) && i < 1000; i++) {
                    yield return null;
                }

                foreach (Collider c in collidersDisabled) {
                    c.enabled = true;
                }
            }

            if (freezeContained) {
                foreach (string objectId in objectIdToOldParent.Keys) {
                    SimObjPhysics toReParent = physicsSceneManager.ObjectIdToSimObjPhysics[objectId];
                    toReParent.transform.parent = objectIdToOldParent[toReParent.ObjectID];
                    Rigidbody rb = toReParent.GetComponent<Rigidbody>();
                    rb.velocity = new Vector3(0f, 0f, 0f);
                    rb.angularVelocity = new Vector3(0f, 0f, 0f);
                    rb.isKinematic = false;
                }
            }

            actionFinished(true);
        }

        //swap an object's materials out to the cooked version of the object
        public void CookObject(ServerAction action) {
            //specify target to pickup via objectId or coordinates
            SimObjPhysics target = null;
            if (action.forceAction) {
                action.forceVisible = true;
            }
            //no target object specified, so instead try and use x/y screen coordinates
            if(action.objectId == null)
            {
                if(!ScreenToWorldTarget(action.x, action.y, ref target, !action.forceAction))
                {
                    //error message is set insice ScreenToWorldTarget
                    actionFinished(false);
                    return;
                }
            }

            //an objectId was given, so find that target in the scene if it exists
            else
            {
                if (!physicsSceneManager.ObjectIdToSimObjPhysics.ContainsKey(action.objectId)) {
                    errorMessage = "Object ID appears to be invalid.";
                    actionFinished(false);
                    return;
                }
                
                //if object is in the scene and visible, assign it to 'target'
                foreach (SimObjPhysics sop in VisibleSimObjs(action)) 
                {
                    target = sop;
                }
            }


            if (target) {
                if (!action.forceAction && target.isInteractable == false) {
                    actionFinished(false);
                    errorMessage = "object is visible but occluded by something: " + action.objectId;
                    return;
                }

                if (target.GetComponent<CookObject>()) {
                    CookObject to = target.GetComponent<CookObject>();

                    //is this toasted already? if not, good to go
                    if (to.IsCooked()) {
                        actionFinished(false);
                        errorMessage = action.objectId + " is already Toasted!";
                        return;
                    }

                    to.Cook();

                    actionFinished(true);
                }

                else
                {
                    errorMessage = "target object is not cookable";
                    actionFinished(false);
                    return;
                }
            }

            //target not found in currently visible objects, report not found
            else {
                actionFinished(false);
                errorMessage = "object not found: " + action.objectId;
            }
        }

        //face change the agent's face screen to demonstrate different "emotion" states
        //for use with multi agent implicit communication
        public void ChangeAgentFaceToNeutral(ServerAction action)
        {
            Material[] currentmats = MyFaceMesh.materials;

            currentmats[2] = ScreenFaces[0];

            MyFaceMesh.materials = currentmats;
            
            actionFinished(true);
        }

        public void ChangeAgentFaceToHappy(ServerAction action)
        {
            Material[] currentmats = MyFaceMesh.materials;

            currentmats[2] = ScreenFaces[1];

            MyFaceMesh.materials = currentmats;

            actionFinished(true);
        }

        public void ChangeAgentFaceToMad(ServerAction action)
        {
            Material[] currentmats = MyFaceMesh.materials;

            currentmats[2] = ScreenFaces[2];

            MyFaceMesh.materials = currentmats;
            
            actionFinished(true);
        }

        public void ChangeAgentFaceToSuperMad(ServerAction action)
        {
            Material[] currentmats = MyFaceMesh.materials;

            currentmats[2] = ScreenFaces[3];

            MyFaceMesh.materials = currentmats;
            
            actionFinished(true);
        }

        public void ToggleObjectOn(ServerAction action)
        {
            ToggleObject(action, true, action.forceAction);
        }

        public void ToggleObjectOff(ServerAction action)
        {
            ToggleObject(action, false, action.forceAction);
        }


        public void ToggleObject(ServerAction action, bool toggleOn, bool forceAction)
        {
            SimObjPhysics target = null;
            if (action.forceAction) 
            {
                action.forceVisible = true;
            }
            //no target object specified, so instead try and use x/y screen coordinates
            if(action.objectId == null)
            {
                if(!ScreenToWorldTarget(action.x, action.y, ref target, !action.forceAction))
                {
                    //error message is set insice ScreenToWorldTarget
                    actionFinished(false);
                    return;
                }
            }

            //an objectId was given, so find that target in the scene if it exists
            else
            {
                if (!physicsSceneManager.ObjectIdToSimObjPhysics.ContainsKey(action.objectId)) {
                    errorMessage = "Object ID appears to be invalid.";
                    actionFinished(false);
                    return;
                }
                
                //if object is in the scene and visible, assign it to 'target'
                foreach (SimObjPhysics sop in VisibleSimObjs(action)) 
                {
                    target = sop;
                }
            }

            if (!target)
            {

                //target not found in currently visible objects, report not found
                errorMessage = "object not found: " + action.objectId;
                actionFinished(false);
                return;
            }
            
            ToggleObject(target, toggleOn, forceAction);
        }

        //specific ToggleObject that is used for SetObjectStatesForLotsOfObjects
        public IEnumerator ToggleObject(SimObjPhysics target, bool toggleOn)
        {
            if(target.GetComponent<CanToggleOnOff>())
            {
                //get CanToggleOnOff component from target
                CanToggleOnOff ctof = target.GetComponent<CanToggleOnOff>();

                if(!ctof.ReturnSelfControlled())
                {
                    yield break;
                }

                //if the object is already in the state specified by the toggleOn bool, do nothing
                if(ctof.isOn == toggleOn)
                {
                    yield break;
                }

                //if object needs to be closed to turn on...
                if(toggleOn && ctof.ReturnMustBeClosedToTurnOn().Contains(target.Type))
                {
                    //if the object is open and we are trying to turn it on, do nothing because it can't
                    if(target.GetComponent<CanOpen_Object>().isOpen)
                    yield break;
                }

                ctof.Toggle();
            }
        }

        public bool ToggleObject(SimObjPhysics target, bool toggleOn, bool forceAction)
        {
            if (!forceAction && target.isInteractable == false)
            {
                errorMessage = "object is visible but occluded by something: " + target.ObjectID;
                actionFinished(false);
                return false;
            }

            if (target.GetComponent<CanToggleOnOff>())
            {
                CanToggleOnOff ctof = target.GetComponent<CanToggleOnOff>();

                if (!ctof.ReturnSelfControlled())
                {
                    errorMessage = "target object is controlled by another sim object. target object cannot be turned on/off directly";
                    actionFinished(false);
                    return false;
                }

                //check to make sure object is in other state
                if (ctof.isOn == toggleOn)
                {
                    if (ctof.isOn) {
                        errorMessage = "can't toggle object on if it's already on!";
                    }
                    else
                    {
                        errorMessage = "can't toggle object off if it's already off!";
                    }

                    actionFinished(false);
                    return false;
                }
                //check if this object needs to be closed in order to turn on
                if (toggleOn && ctof.ReturnMustBeClosedToTurnOn().Contains(target.Type))
                {
                    if (target.GetComponent<CanOpen_Object>().isOpen)
                    {
                        errorMessage = "Target must be closed to Toggle On!";
                        actionFinished(false);
                        return false;
                    }
                }

                //check if this object is broken, it should not be able to be turned on
                if(toggleOn && target.DoesThisObjectHaveThisSecondaryProperty(SimObjSecondaryProperty.CanBreak))
                {
                    //if this breakable object is broken, we can't turn it on
                    if(target.IsBroken)
                    {
                        errorMessage = "Target is broken and cannot be Toggled On!";
                        actionFinished(false);
                        return false;
                    }

                }

                //interact then wait
                StartCoroutine(ToggleAndWait(ctof));
                return true;
                
            }
            else
            {
                errorMessage = "object is not toggleable.";
                actionFinished(false);
                return false;
            }
        }

        protected IEnumerator ToggleAndWait(CanToggleOnOff ctof)
        {
            if(ctof != null)
            ctof.Toggle();

            bool success = false;
            
            yield return new WaitUntil( () => (ctof != null && ctof.GetiTweenCount() == 0));
            success = true;

            if (!success)
            {
                errorMessage = "object could not be toggled on/off succesfully";
            }

            //only return ActionFinished once the object is completely done animating.
            //print(ctof.isOn);
            actionFinished(success);
        }

        public void OpenObject(ServerAction action) {
            SimObjPhysics target = null;
            if (action.forceAction) {
                action.forceVisible = true;
            }
            //no target object specified, so instead try and use x/y screen coordinates
            if(action.objectId == null)
            {
                if(!ScreenToWorldTarget(action.x, action.y, ref target, !action.forceAction))
                {
                    //error message is set insice ScreenToWorldTarget
                    actionFinished(false);
                    return;
                }
            }

            //an objectId was given, so find that target in the scene if it exists
            else
            {
                if (!physicsSceneManager.ObjectIdToSimObjPhysics.ContainsKey(action.objectId)) {
                    errorMessage = "Object ID appears to be invalid.";
                    actionFinished(false);
                    return;
                }
                
                //if object is in the scene and visible, assign it to 'target'
                foreach (SimObjPhysics sop in VisibleSimObjs(action)) 
                {
                    target = sop;
                }
            }
            

            if (target) {
                if (!action.forceAction && target.isInteractable == false) {
                    actionFinished(false);
                    errorMessage = "object is visible but occluded by something: " + action.objectId;
                    return;
                }

                if(!target.GetComponent<CanOpen_Object>())
                {
                    errorMessage = "object must be Openable to open";
                    actionFinished(false);
                    return;
                }

                if (target.GetComponent<CanOpen_Object>()) {
                    CanOpen_Object codd = target.GetComponent<CanOpen_Object>();

                    //check to make sure object is closed
                    if (codd.isOpen) {
                        errorMessage = "Object already open and can't be opened again until closed fully";
                        actionFinished(false);
                        return;
                    }

                    if (codd.WhatReceptaclesMustBeOffToOpen().Contains(target.Type)) {
                        if (target.GetComponent<CanToggleOnOff>().isOn) {
                            errorMessage = "Target must be OFF to open!";
                            actionFinished(false);
                            return;
                        }
                    }

                    //pass in percentage open if desired
                    if (action.moveMagnitude > 0.0f) 
                    {
                        if(action.moveMagnitude > 1.0)
                        {
                            errorMessage = "cannot open past 100%, please use moveMagnitude value in range (0.0, 1.0]";
                            actionFinished(false);
                            return;
                        }

                        // //if this fails, invalid percentage given
                        // if (!codd.SetOpenPercent(action.moveMagnitude)) {
                        //     errorMessage = "Please give an open percentage between 0.0f and 1.0f";
                        //     actionFinished(false);
                        //     return;
                        // }
                        StartCoroutine(InteractAndWait(codd, false, action.moveMagnitude));
                        return;
                    }

                    StartCoroutine(InteractAndWait(codd));
                }
            }

            //target not found in currently visible objects, report not found
            else {
                errorMessage = "object not found: " + action.objectId;
                actionFinished(false);
            }
        }

        //open an object without returning actionFinished since this is used in the setup function
        public IEnumerator openObject(SimObjPhysics target, bool open)
        {
            if(target.GetComponent<CanOpen_Object>())
            {
                CanOpen_Object coo = target.GetComponent<CanOpen_Object>();

                //skip if it's already in the specified state
                if(coo.isOpen == open)
                {
                    yield break;
                }

                //if object needs to be in the Off toggle state to open...
                if(open && coo.WhatReceptaclesMustBeOffToOpen().Contains(target.Type))
                {
                    //if the object is on and we are trying to open it.. do nothing
                    if(target.GetComponent<CanToggleOnOff>().isOn)
                    yield break;
                }

                coo.Interact();
            }
        }

        //XXX: To get all objects contained in a receptacle, target it with this Function and it will return a list of strings, each being the
        //object ID of an object in this receptacle
        public void Contains(ServerAction action) {
            if (action.objectId == null) {
                errorMessage = "Hey, actually give me an object ID check containment for, yeah?";
                actionFinished(false);
                return;
            }

            SimObjPhysics target = null;

            foreach (SimObjPhysics sop in VisibleSimObjs(action)) {
                //check for object in current visible objects, and also check that it's interactable
                if (action.objectId == sop.ObjectID) {
                    target = sop;
                }

            }

            if (target) {
                List<string> ids = target.GetAllSimObjectsInReceptacleTriggersByObjectID();

            #if UNITY_EDITOR
                foreach (string s in ids) 
                {
                    Debug.Log(s);
                }
            #endif

                actionFinished(true, ids.ToArray());
            } else {
                errorMessage = "object not found: " + action.objectId;
                actionFinished(false);
            }
        }

        //override for SimpleSimObj?
        // public override SimpleSimObj[] VisibleSimObjs() 
        // {
        //     return GetAllVisibleSimObjPhysics(m_Camera, maxVisibleDistance);
        // }

        ////////////////////////////////////////
        ////// HIDING AND MASKING OBJECTS //////
        ////////////////////////////////////////

        private Dictionary<int, Material[]> maskedGameObjectDict = new Dictionary<int, Material[]>();
        private void maskGameObject(GameObject go, Material mat) {
            if (go.name == "Objects" || go.name == "Structure") {
                return;
            }
            foreach (MeshRenderer r in go.GetComponentsInChildren<MeshRenderer>() as MeshRenderer[]) {
                int id = r.GetInstanceID();
                if (!maskedGameObjectDict.ContainsKey(id)) {
                    maskedGameObjectDict[id] = r.materials;
                }

                Material[] newMaterials = new Material[r.materials.Length];
                for (int i = 0; i < newMaterials.Length; i++) {
                    newMaterials[i] = new Material(mat);
                }
                r.materials = newMaterials;
            }
        }

        private void unmaskGameObject(GameObject go) {
            foreach (MeshRenderer r in go.GetComponentsInChildren<MeshRenderer>() as MeshRenderer[]) {
                int id = r.GetInstanceID();
                if (maskedGameObjectDict.ContainsKey(id)) {
                    r.materials = maskedGameObjectDict[id];
                    maskedGameObjectDict.Remove(id);
                }
            }
        }

        public void MaskMovingParts(ServerAction action) {
            Material openMaterial = new Material(Shader.Find("Unlit/Color"));
            openMaterial.color = Color.magenta;
            Material closedMaterial = new Material(Shader.Find("Unlit/Color"));
            closedMaterial.color = Color.blue;
            Material otherMaterial = new Material(Shader.Find("Unlit/Color"));
            otherMaterial.color = Color.green;

            foreach (GameObject go in GameObject.FindObjectsOfType<GameObject>()) {
                maskGameObject(go, otherMaterial);
            }

            foreach (CanOpen_Object coo in GameObject.FindObjectsOfType<CanOpen_Object>()) {
                Material m;
                if (coo.isOpen) {
                    m = openMaterial;
                } else {
                    m = closedMaterial;
                }
                foreach (GameObject go in coo.MovingParts) {
                    maskGameObject(go, m);
                }
            }
            actionFinished(true);
        }

        public void UnmaskMovingParts(ServerAction action) {
            foreach (GameObject go in GameObject.FindObjectsOfType<GameObject>()) {
                unmaskGameObject(go);
            }
            // foreach (CanOpen_Object coo in GameObject.FindObjectsOfType<CanOpen_Object>()) {
            //     foreach (GameObject go in coo.MovingParts) {
            //         unmaskGameObject(go);
            //     }
            // }
            actionFinished(true);
        }

        private void HideAll() {
            foreach (GameObject go in GameObject.FindObjectsOfType<GameObject>()) {
                UpdateDisplayGameObject(go, false);
            }
        }

        private void UnhideAll() {
            foreach (GameObject go in GameObject.FindObjectsOfType<GameObject>()) {
                UpdateDisplayGameObject(go, true);
            }
            // Making sure the agents visibility capsules are not incorrectly unhidden
            foreach (BaseFPSAgentController agent in this.agentManager.agents) {
                agent.IsVisible = agent.IsVisible;
            }
        }

        public void HideAllObjectsExcept(ServerAction action) {
            foreach (GameObject go in UnityEngine.Object.FindObjectsOfType<GameObject>()) {
                UpdateDisplayGameObject(go, false);
            }
            if (physicsSceneManager.ObjectIdToSimObjPhysics.ContainsKey(action.objectId)) {
                UpdateDisplayGameObject(physicsSceneManager.ObjectIdToSimObjPhysics[action.objectId].gameObject, true);
            }
            actionFinished(true);
        }

        public void HideTranslucentObjects(ServerAction action) {
            foreach (SimObjPhysics sop in GameObject.FindObjectsOfType<SimObjPhysics>()) {
                if (sop.DoesThisObjectHaveThisSecondaryProperty(SimObjSecondaryProperty.CanSeeThrough)) {
                    UpdateDisplayGameObject(sop.gameObject, false);
                }
            }
            actionFinished(true);
        }

        public void HideTransparentStructureObjects() {
            transparentStructureObjectsHidden = true;

            GameObject structObj = GameObject.Find("Structure");
            GameObject lightObj = GameObject.Find("Lighting");

            List<Renderer> renderers = new List<Renderer>();
            if (structObj != null) {
                renderers.AddRange(structObj.GetComponentsInChildren<Renderer>());
            }
            if (lightObj != null) {
                renderers.AddRange(lightObj.GetComponentsInChildren<Renderer>());
            }
            // renderers.AddRange(GameObject.FindObjectsOfType<Renderer>());

            foreach (Renderer r in renderers) {
                bool transparent = true;
                foreach (Material m in r.materials) {
                    if (
                        !(m.IsKeywordEnabled("_ALPHATEST_ON") || 
                          m.IsKeywordEnabled("_ALPHABLEND_ON") || 
                          m.IsKeywordEnabled("_ALPHAPREMULTIPLY_ON")
                        ) || m.color.a == 1.0f
                        ) {
                        transparent = false;
                        break;
                    }
                }
                if (transparent) {
                    UpdateDisplayGameObject(r.gameObject, false);
                }
            }
        }

        public void UnhideStructureObjects() {
            transparentStructureObjectsHidden = false;

            GameObject structObj = GameObject.Find("Structure");
            GameObject lightObj = GameObject.Find("Lighting");

            List<Transform> transforms = new List<Transform>();
            if (structObj != null) {
                transforms.AddRange(structObj.GetComponentsInChildren<Transform>());
            }
            if (lightObj != null) {
                transforms.AddRange(lightObj.GetComponentsInChildren<Transform>());
            }

            foreach (Transform transform in transforms) {
                UpdateDisplayGameObject(transform.gameObject, true);
            }
        }

        public void HideBlueObjects(ServerAction action) {
            foreach (Renderer r in UnityEngine.Object.FindObjectsOfType<Renderer>()) {
                foreach (Material m in r.materials) {
                    if (m.name.Contains("BLUE")) {
                        r.enabled = false;
                        break;
                    }
                }
            }

            foreach (GameObject go in Resources.FindObjectsOfTypeAll<GameObject>()) {
                if (go.name.Contains("BlueCube")) {
                    UpdateDisplayGameObject(go, true);
                }
            }
            actionFinished(true);
        }

        public void GetAwayFromObject(ServerAction action) {
            if (physicsSceneManager.ObjectIdToSimObjPhysics.ContainsKey(action.objectId)) {
                SimObjPhysics sop = physicsSceneManager.ObjectIdToSimObjPhysics[action.objectId];
                int k = 0;
                while (isAgentCapsuleCollidingWith(sop.gameObject) && k < 20) {
                    k++;
                    Vector3[] dirs = {
                        transform.forward, -transform.forward, transform.right, -transform.right
                    };
                    dirs.Shuffle_(action.randomSeed);

                    sop.gameObject.SetActive(false);
                    moveInDirection(dirs[0] * gridSize);
                    sop.gameObject.SetActive(true);
                }
                if (isAgentCapsuleCollidingWith(sop.gameObject)) {
                    errorMessage = "Could not get away from " + sop.ObjectID;
                    actionFinished(false);
                    return;
                }
                actionFinished(true);
            }
            else {
                errorMessage = "No object with given id could be found to disable collisions with.";
                actionFinished(false);
            }
        }


        public void DisableObjectCollisionWithAgent(ServerAction action) {
            if (physicsSceneManager.ObjectIdToSimObjPhysics.ContainsKey(action.objectId)) {
                SimObjPhysics sop = physicsSceneManager.ObjectIdToSimObjPhysics[action.objectId];
                foreach (Collider c0 in this.GetComponentsInChildren<Collider>()) {
                    foreach (Collider c1 in sop.GetComponentsInChildren<Collider>()) {
                        Physics.IgnoreCollision(c0, c1);
                    }
                }
                foreach (Collider c1 in sop.GetComponentsInChildren<Collider>()) {
                    collidersToIgnoreDuringMovement.Add(c1);
                }
                actionFinished(true);
            }
            else {
                errorMessage = "No object with given id could be found to disable collisions with.";
                actionFinished(false);
            }
        }

        public void HideObject(ServerAction action) {
            if (physicsSceneManager.ObjectIdToSimObjPhysics.ContainsKey(action.objectId)) {
                SimObjPhysics sop = physicsSceneManager.ObjectIdToSimObjPhysics[action.objectId];
                if (!ReceptacleRestrictions.SpawnOnlyOutsideReceptacles.Contains(sop.ObjType)) {
                    foreach (SimObjPhysics containedSop in sop.SimObjectsContainedByReceptacle) {
                        UpdateDisplayGameObject(containedSop.gameObject, false);
                    }
                }
                UpdateDisplayGameObject(sop.gameObject, false);
                sop.GetAllSimObjectsInReceptacleTriggersByObjectID();

                actionFinished(true);
            } else {
                errorMessage = "No object with given id could be found to hide.";
                actionFinished(false);
            }
        }

        public void UnhideObject(ServerAction action) {
            if (physicsSceneManager.ObjectIdToSimObjPhysics.ContainsKey(action.objectId)) {
                SimObjPhysics sop = physicsSceneManager.ObjectIdToSimObjPhysics[action.objectId];
                if (!ReceptacleRestrictions.SpawnOnlyOutsideReceptacles.Contains(sop.ObjType)) {
                    foreach (SimObjPhysics containedSop in sop.SimObjectsContainedByReceptacle) {
                        UpdateDisplayGameObject(containedSop.gameObject, true);
                    }
                }
                UpdateDisplayGameObject(sop.gameObject, true);
                actionFinished(true);
            } else {
                errorMessage = "No object with given id could be found to unhide.";
                actionFinished(false);
            }
        }

        public void HideAllObjects(ServerAction action) {
            HideAll();
            actionFinished(true);
        }

        public void UnhideAllObjects(ServerAction action) {
            transparentStructureObjectsHidden = false;
            UnhideAll();
            actionFinished(true);
        }

        protected void MaskSimObj(SimObjPhysics so, Material mat) {
            if (!transparentStructureObjectsHidden) {
                HideTransparentStructureObjects();
            }
            HashSet<MeshRenderer> renderersToSkip = new HashSet<MeshRenderer>();
            foreach (SimObjPhysics childSo in so.GetComponentsInChildren<SimObjPhysics>()) {
                if (so.ObjectID != childSo.ObjectID) {
                    foreach (MeshRenderer mr in childSo.GetComponentsInChildren<MeshRenderer>()) {
                        renderersToSkip.Add(mr);
                    }
                }
            }
            Dictionary<int, Material[]> dict = new Dictionary<int, Material[]>();
            foreach (MeshRenderer r in so.gameObject.GetComponentsInChildren<MeshRenderer>() as MeshRenderer[]) {
                if (!renderersToSkip.Contains(r)) {
                    dict[r.GetInstanceID()] = r.materials;
                    Material[] newMaterials = new Material[r.materials.Length];
                    for (int i = 0; i < newMaterials.Length; i++) {
                        newMaterials[i] = new Material(mat);
                    }
                    r.materials = newMaterials;
                }
            }
            if (!maskedObjects.ContainsKey(so.ObjectID)) {
                maskedObjects[so.ObjectID] = dict;
            }
        }

        protected void MaskSimObj(SimObjPhysics so, Color color) {
            if (!transparentStructureObjectsHidden) {
                HideTransparentStructureObjects();
            }        
            Material material = new Material(Shader.Find("Unlit/Color"));
            material.color = color;
            MaskSimObj(so, material);
        }

        protected void UnmaskSimObj(SimObjPhysics so) {
            if (transparentStructureObjectsHidden) {
                UnhideStructureObjects();
            }

            if (maskedObjects.ContainsKey(so.ObjectID)) {
                foreach (MeshRenderer r in so.gameObject.GetComponentsInChildren<MeshRenderer>() as MeshRenderer[]) {
                    if (r != null) {
                        if (maskedObjects[so.ObjectID].ContainsKey(r.GetInstanceID())) {
                            r.materials = maskedObjects[so.ObjectID][r.GetInstanceID()];
                        }
                    }
                }
                maskedObjects.Remove(so.ObjectID);
            }
        }

        public void EmphasizeObject(ServerAction action) {
            #if UNITY_EDITOR
            foreach (KeyValuePair<string, SimObjPhysics> entry in physicsSceneManager.ObjectIdToSimObjPhysics) {
                Debug.Log(entry.Key);
                Debug.Log(entry.Key == action.objectId);
            }
            #endif

            if (physicsSceneManager.ObjectIdToSimObjPhysics.ContainsKey(action.objectId)) {
                HideAll();
                UpdateDisplayGameObject(physicsSceneManager.ObjectIdToSimObjPhysics[action.objectId].gameObject, true);
                MaskSimObj(physicsSceneManager.ObjectIdToSimObjPhysics[action.objectId], Color.magenta);
                actionFinished(true);
            } else {
                errorMessage = "No object with id: " + action.objectId;
                actionFinished(false);
            }
        }

        public void UnemphasizeAll(ServerAction action) {
            UnhideAll();
            foreach (SimObjPhysics so in GameObject.FindObjectsOfType<SimObjPhysics>()) {
                UnmaskSimObj(so);
            }
            actionFinished(true);
        }

        public void MaskObject(ServerAction action) {
            if (physicsSceneManager.ObjectIdToSimObjPhysics.ContainsKey(action.objectId)) {
                MaskSimObj(physicsSceneManager.ObjectIdToSimObjPhysics[action.objectId], Color.magenta);
                actionFinished(true);
            } else {
                errorMessage = "No such object with id: " + action.objectId;
                actionFinished(false);
            }
        }

        public void UnmaskObject(ServerAction action) {
            if (physicsSceneManager.ObjectIdToSimObjPhysics.ContainsKey(action.objectId)) {
                UnmaskSimObj(physicsSceneManager.ObjectIdToSimObjPhysics[action.objectId]);
                actionFinished(true);
            } else {
                errorMessage = "No such object with id: " + action.objectId;
                actionFinished(false);
            }
        }

        ///////////////////////////////////////////
        ///// GETTING DISTANCES, NORMALS, ETC /////
        ///////////////////////////////////////////

        private bool NormalIsApproximatelyUp(Vector3 normal, float tol = 10f) {
            return Vector3.Angle(transform.up, normal) < tol;
        }

        private bool AnythingAbovePosition(Vector3 position, float distance) {
            Vector3 up = new Vector3(0.0f, 1.0f, 0.0f);
            RaycastHit hit;
            return Physics.Raycast(position, up, out hit, distance);
        }

        private bool AnythingAbovePositionIgnoreObject(
            Vector3 position,
            float distance,
            int layerMask,
            GameObject toIgnore) {
            Vector3 up = new Vector3(0.0f, 1.0f, 0.0f);
            RaycastHit[] hits = Physics.RaycastAll(position, up, distance, layerMask);
            foreach (RaycastHit hit in hits) {
                if (hit.collider.transform.gameObject != toIgnore) {
                    return true;
                }
            }
            return false;
        }

        private float[, , ] initializeFlatSurfacesOnGrid(int yGridSize, int xGridSize) {
            float[, , ] flatSurfacesOnGrid = new float[2, yGridSize, xGridSize];
            for (int i = 0; i < 2; i++) {
                for (int j = 0; j < yGridSize; j++) {
                    for (int k = 0; k < xGridSize; k++) {
                        flatSurfacesOnGrid[i, j, k] = float.PositiveInfinity;
                    }
                }
            }
            return flatSurfacesOnGrid;
        }

        private void toggleColliders(IEnumerable<Collider> colliders) {
            foreach (Collider c in colliders) {
                c.enabled = !c.enabled;
            }
        }

        public void FlatSurfacesOnGrid(ServerAction action) {
            int xGridSize = (int) Math.Round(action.x, 0);
            int yGridSize = (int) Math.Round(action.y, 0);
            flatSurfacesOnGrid = initializeFlatSurfacesOnGrid(yGridSize, xGridSize);

            if (ItemInHand != null) {
                toggleColliders(ItemInHand.GetComponentsInChildren<Collider>());
            }

            int layerMask = 1 << 8;
            for (int i = 0; i < yGridSize; i++) {
                for (int j = 0; j < xGridSize; j++) {
                    float x = j * (1.0f / xGridSize) + (0.5f / xGridSize);
                    float y = (1.0f - (0.5f / yGridSize)) - i * (1.0f / yGridSize);
                    Ray ray = m_Camera.ViewportPointToRay(new Vector3(x, y, 0));
                    RaycastHit[] hits = Physics.RaycastAll(ray, 10f, layerMask);
                    float minHitDistance = float.PositiveInfinity;
                    foreach (RaycastHit hit in hits) {
                        if (hit.distance < minHitDistance) {
                            minHitDistance = hit.distance;
                        }
                    }
                    foreach (RaycastHit hit in hits) {
                        if (NormalIsApproximatelyUp(hit.normal) &&
                            !AnythingAbovePosition(hit.point, 0.1f)) {
                            if (hit.distance == minHitDistance) {
                                flatSurfacesOnGrid[0, i, j] = minHitDistance;
                            } else {
                                flatSurfacesOnGrid[1, i, j] = Math.Min(
                                    flatSurfacesOnGrid[1, i, j], hit.distance
                                );
                            }
                        }
                    }
                }
            }
            if (ItemInHand != null) {
                toggleColliders(ItemInHand.GetComponentsInChildren<Collider>());
            }
            actionFinished(true);
        }

        public void GetMetadataOnGrid(ServerAction action) {
            int xGridSize = (int) Math.Round(action.x, 0);
            int yGridSize = (int) Math.Round(action.y, 0);
            distances = new float[yGridSize, xGridSize];
            normals = new float[3, yGridSize, xGridSize];
            isOpenableGrid = new bool[yGridSize, xGridSize];

            if (ItemInHand != null) {
                toggleColliders(ItemInHand.GetComponentsInChildren<Collider>());
            }

            int layerMask = 1 << 8;
            for (int i = 0; i < yGridSize; i++) {
                for (int j = 0; j < xGridSize; j++) {
                    float x = j * (1.0f / xGridSize) + (0.5f / xGridSize);
                    float y = (1.0f - (0.5f / yGridSize)) - i * (1.0f / yGridSize);
                    Ray ray = m_Camera.ViewportPointToRay(new Vector3(x, y, 0));
                    RaycastHit hit;
                    if (Physics.Raycast(ray, out hit, 10f, layerMask)) {
                        distances[i, j] = hit.distance;
                        normals[0, i, j] = Vector3.Dot(transform.right, hit.normal);
                        normals[1, i, j] = Vector3.Dot(transform.up, hit.normal);
                        normals[2, i, j] = Vector3.Dot(transform.forward, hit.normal);
                        SimObjPhysics so = hit.transform.gameObject.GetComponent<SimObjPhysics>();
                        isOpenableGrid[i, j] = so != null && (so.GetComponent<CanOpen_Object>());
                    } else {
                        distances[i, j] = float.PositiveInfinity;
                        normals[0, i, j] = float.NaN;
                        normals[1, i, j] = float.NaN;
                        normals[2, i, j] = float.NaN;
                        isOpenableGrid[i, j] = false;
                    }
                }
            }

            if (ItemInHand != null) {
                toggleColliders(ItemInHand.GetComponentsInChildren<Collider>());
            }
            actionFinished(true);
        }

        public void SegmentVisibleObjects(ServerAction action) {
            if (ItemInHand != null) {
                toggleColliders(ItemInHand.GetComponentsInChildren<Collider>());
            }

            int k = 0;
            List<string> objectIds = new List<string>();
            foreach (SimObjPhysics so in GetAllVisibleSimObjPhysics(m_Camera, 100f)) {
                int i = (10 * k) / 256;
                int j = (10 * k) % 256;
                MaskSimObj(so, new Color32(Convert.ToByte(i), Convert.ToByte(j), 255, 255));
                objectIds.Add(so.ObjectID);
                k++;
            }
            segmentedObjectIds = objectIds.ToArray();

            if (ItemInHand != null) {
                toggleColliders(ItemInHand.GetComponentsInChildren<Collider>());
            }
            actionFinished(true);
        }

        ////////////////////////////
        ///// Crouch and Stand /////
        ////////////////////////////

        public bool isStanding() {
            return standingLocalCameraPosition == m_Camera.transform.localPosition;
        }

        protected void crouch() {            
            m_Camera.transform.localPosition = new Vector3(
                standingLocalCameraPosition.x,
                crouchingLocalCameraPosition.y,
                standingLocalCameraPosition.z
            );
        }

        protected void stand() {
            m_Camera.transform.localPosition = standingLocalCameraPosition;
        }

        public void Crouch(ServerAction action) {
            if (!isStanding()) {
                errorMessage = "Already crouching.";
                actionFinished(false);
            } else if (!CheckIfItemBlocksAgentStandOrCrouch()) {
                actionFinished(false);
            } else {
                m_Camera.transform.localPosition = new Vector3(
                    standingLocalCameraPosition.x,
                    crouchingLocalCameraPosition.y,
                    standingLocalCameraPosition.z
                );
                actionFinished(true);
            }
        }

        public void Stand(ServerAction action) {
            if (isStanding()) {
                errorMessage = "Already standing.";
                actionFinished(false);
            } else if (!CheckIfItemBlocksAgentStandOrCrouch()) {
                actionFinished(false);
            } else {
                m_Camera.transform.localPosition = standingLocalCameraPosition;
                actionFinished(true);
            }
        }

        ////////////////
        ///// MISC /////
        ////////////////

        public void RotateUniverseAroundAgent(ServerAction action) {
            agentManager.RotateAgentsByRotatingUniverse(action.rotation.y);
            actionFinished(true);
        }

        public void ChangeFOV(ServerAction action) 
        {

            if(action.fieldOfView > 0 && action.fieldOfView < 180)
            {
                m_Camera.fieldOfView = action.fieldOfView;
                actionFinished(true);
            }

            else
            {
                errorMessage = "fov must be in (0, 180) noninclusive.";
                Debug.Log(errorMessage);
                actionFinished(false);
            }

        }

        public IEnumerator WaitOnResolutionChange(int width, int height) {
            while (Screen.width != width || Screen.height != height) {
                yield return null;
            }
            actionFinished(true);
        }

        public void ChangeResolution(ServerAction action) {
            int height = Convert.ToInt32(action.y);
            int width = Convert.ToInt32(action.x);
            Screen.SetResolution(width, height, false);
            StartCoroutine(WaitOnResolutionChange(width, height));
        }

        public void ChangeQuality(ServerAction action) {
            string[] names = QualitySettings.names;
            for (int i = 0; i < names.Length; i++) {
                if (names[i] == action.quality) {
                    QualitySettings.SetQualityLevel(i, true);
                    break;
                }
            }

            ScreenSpaceAmbientOcclusion script = GameObject.Find("FirstPersonCharacter").GetComponent<ScreenSpaceAmbientOcclusion>();
            if (action.quality == "Low" || action.quality == "Very Low") {
                script.enabled = false;
            } else {
                script.enabled = true;
            }
            actionFinished(true);
        }

        public void DisableScreenSpaceAmbientOcclusion(ServerAction action) {
            ScreenSpaceAmbientOcclusion script = GameObject.Find("FirstPersonCharacter").GetComponent<ScreenSpaceAmbientOcclusion>();
            script.enabled = false;
            actionFinished(true);
        }

        //in case you want to change the timescale
        public void ChangeTimeScale(ServerAction action) {
            if (action.timeScale > 0) {
                Time.timeScale = action.timeScale;
                actionFinished(true);
            } else {
                errorMessage = "Time scale must be >0";
                actionFinished(false);
            }
        }

        ///////////////////////////////////
        ///// DATA GENERATION HELPERS /////
        ///////////////////////////////////

        //this is a combination of objectIsWithinViewport and objectIsCurrentlyVisible, specifically to check
        //if a single sim object is on screen regardless of agent visibility maxDistance
        //DO NOT USE THIS FOR ALL OBJECTS cause it's going to be soooo expensive
        public bool objectIsOnScreen(SimObjPhysics sop)
        {
            bool result = false;
            if (sop.VisibilityPoints.Length > 0) 
            {
                Transform[] visPoints = sop.VisibilityPoints;
                foreach (Transform point in visPoints) 
                {
                    Vector3 viewPoint = m_Camera.WorldToViewportPoint(point.position);
                    float ViewPointRangeHigh = 1.0f;
                    float ViewPointRangeLow = 0.0f;

                    //first make sure the vis point is within the viewport at all
                    if (viewPoint.z > 0 &&
                        viewPoint.x < ViewPointRangeHigh && viewPoint.x > ViewPointRangeLow && //within x bounds of viewport
                        viewPoint.y < ViewPointRangeHigh && viewPoint.y > ViewPointRangeLow //within y bounds of viewport
                    ) 
                    {
                        //ok so it is within the viewport, not lets do a raycast to see if we can see the vis point
                        updateAllAgentCollidersForVisibilityCheck(false);
                        //raycast from agentcamera to point, ignore triggers, use layers 8 and 10
                        RaycastHit hit;

                        if(Physics.Raycast(m_Camera.transform.position, 
                        (point.position - m_Camera.transform.position), 
                        out hit, Mathf.Infinity, (1 << 8) | (1 << 10)))
                        {
                            if(hit.transform != sop.transform)
                            result = false;

                            else
                            {
                                result = true;
                                break;
                            }
                        }
                    }
                }

                updateAllAgentCollidersForVisibilityCheck(true);
                return result;
            } else {
                Debug.Log("Error! Set at least 1 visibility point on SimObjPhysics prefab!");
            }
            
            return false;
        }

        public bool objectIsWithinViewport(SimObjPhysics sop) {
            if (sop.VisibilityPoints.Length > 0) {
                Transform[] visPoints = sop.VisibilityPoints;
                foreach (Transform point in visPoints) {
                    Vector3 viewPoint = m_Camera.WorldToViewportPoint(point.position);
                    float ViewPointRangeHigh = 1.0f;
                    float ViewPointRangeLow = 0.0f;

                    if (viewPoint.z > 0 &&
                        viewPoint.x < ViewPointRangeHigh && viewPoint.x > ViewPointRangeLow && //within x bounds of viewport
                        viewPoint.y < ViewPointRangeHigh && viewPoint.y > ViewPointRangeLow //within y bounds of viewport
                    ) {
                            return true;
                    }
                }
            } else {
                #if UNITY_EDITOR
                Debug.Log("Error! Set at least 1 visibility point on SimObjPhysics prefab!");
                #endif
            }
            return false;
        }
        
        public bool objectIsCurrentlyVisible(SimObjPhysics sop, float maxDistance) 
        {
            if (sop.VisibilityPoints.Length > 0) 
            {
                Transform[] visPoints = sop.VisibilityPoints;
                updateAllAgentCollidersForVisibilityCheck(false);
                foreach (Transform point in visPoints) 
                {
                    Vector3 tmp = point.position;
                    tmp.y = transform.position.y;
                    // Debug.Log(Vector3.Distance(tmp, transform.position));
                    if (Vector3.Distance(tmp, transform.position) < maxDistance) 
                    {
                        //if this particular point is in view...
                        if (CheckIfVisibilityPointInViewport(sop, point, m_Camera, false))
                        {
                            updateAllAgentCollidersForVisibilityCheck(true);
                            return true;
                        }
                    }
                }
            } else {
                Debug.Log("Error! Set at least 1 visibility point on SimObjPhysics prefab!");
            }
            updateAllAgentCollidersForVisibilityCheck(true);
            return false;
        }

        protected static void Shuffle<T>(System.Random rng, T[] array) {
            // Taken from https://stackoverflow.com/questions/108819/best-way-to-randomize-an-array-with-net
            int n = array.Length;
            while (n > 1) {
                int k = rng.Next(n--);
                T temp = array[n];
                array[n] = array[k];
                array[k] = temp;
            }
        }

        protected int xzManhattanDistance(Vector3 p0, Vector3 p1, float gridSize) {
            return (Math.Abs(Convert.ToInt32((p0.x - p1.x) / gridSize)) +
                Math.Abs(Convert.ToInt32((p0.z - p1.z) / gridSize)));
        }

        public void ExhaustiveSearchForItem(ServerAction action) {
            if (!physicsSceneManager.ObjectIdToSimObjPhysics.ContainsKey(action.objectId)) {
                errorMessage = "Object ID appears to be invalid.";
                actionFinished(false);
                return;
            }
            SimObjPhysics theObject = physicsSceneManager.ObjectIdToSimObjPhysics[action.objectId];

            Vector3[] positions = null;
            if (action.positions != null && action.positions.Count != 0) {
                positions = action.positions.ToArray();
            } else {
                positions = getReachablePositions();
            }

            bool wasStanding = isStanding();
            Vector3 oldPosition = transform.position;
            Quaternion oldRotation = transform.rotation;
            if (ItemInHand != null) {
                ItemInHand.gameObject.SetActive(false);
            }

            Shuffle(new System.Random(action.randomSeed), positions);

            SimplePriorityQueue<Vector3> pq = new SimplePriorityQueue<Vector3>();
            Vector3 agentPos = transform.position;
            foreach (Vector3 p in positions) {
                pq.Enqueue(p, xzManhattanDistance(p, agentPos, gridSize));
            }

            #if UNITY_EDITOR
            Vector3 visiblePosition = new Vector3(0.0f, 0.0f, 0.0f);
            #endif
            bool objectSeen = false;
            int positionsTried = 0;
            while (pq.Count != 0 && !objectSeen) {
                positionsTried += 1;
                Vector3 p = pq.Dequeue();
                transform.position = p;
                Collider[] colliders = collidersWithinCapsuleCastOfAgent(maxVisibleDistance);

                HashSet<SimObjPhysics> openableObjectsNearby = new HashSet<SimObjPhysics>();
                foreach (Collider c in colliders) {
                    SimObjPhysics sop = ancestorSimObjPhysics(c.gameObject);
                    if (sop != null && sop.GetComponent<CanOpen_Object>() != null) {
                        openableObjectsNearby.Add(sop);
                    }
                }

                foreach (SimObjPhysics openable in openableObjectsNearby) {
                    foreach (GameObject go in openable.GetComponent<CanOpen_Object>().MovingParts) {
                        go.SetActive(false);
                    }
                }

                for (int j = 0; j < 2; j++) { // Standing / Crouching
                    if (j == 0) {
                        stand();
                    } else {
                        crouch();
                    }
                    for (int i = 0; i < 4; i++) { // 4 rotations
                        transform.rotation = Quaternion.Euler(new Vector3(0.0f, 90.0f * i, 0.0f));
                        if (objectIsCurrentlyVisible(theObject, 1000f)) {
                            objectSeen = true;
                            #if UNITY_EDITOR
                            visiblePosition = p;
                            #endif
                            break;
                        }
                    }
                    if (objectSeen) {
                        break;
                    }
                }

                foreach (SimObjPhysics openable in openableObjectsNearby) {
                    foreach (GameObject go in openable.GetComponent<CanOpen_Object>().MovingParts) {
                        go.SetActive(true);
                    }
                }
            }

#if UNITY_EDITOR
            if (objectSeen) {
                Debug.Log("Object found.");
                Debug.Log("Manhattan distance:");
                Debug.Log(xzManhattanDistance(visiblePosition, oldPosition, gridSize));
            } else {
                Debug.Log("Object not found.");
            }
            Debug.Log("BFS steps taken:");
            Debug.Log(positionsTried);
#endif

            actionIntReturn = positionsTried;

            Dictionary<string, int> toReturn = new Dictionary<string, int>();
            toReturn["objectSeen"] = objectSeen ? 1 : 0;
            toReturn["positionsTried"] = positionsTried;

            if (wasStanding) {
                stand();
            } else {
                crouch();
            }
            transform.position = oldPosition;
            transform.rotation = oldRotation;
            if (ItemInHand != null) {
                ItemInHand.gameObject.SetActive(true);
            }
            actionFinished(true, toReturn);
        }

        protected HashSet<SimObjPhysics> getAllItemsVisibleFromPositions(Vector3[] positions) {
            bool wasStanding = isStanding();
            Vector3 oldPosition = transform.position;
            Quaternion oldRotation = transform.rotation;
            if (ItemInHand != null) {
                ItemInHand.gameObject.SetActive(false);
            }

            List<GameObject> movingPartsDisabled = new List<GameObject>();
            foreach (SimObjPhysics sop in physicsSceneManager.ObjectIdToSimObjPhysics.Values) {
                if (sop.GetComponent<CanOpen_Object>() != null) {
                    foreach (GameObject go in sop.GetComponent<CanOpen_Object>().MovingParts) {
                        movingPartsDisabled.Add(go);
                        go.SetActive(false);
                    }
                }
            }

            HashSet<SimObjPhysics> allVisible = new HashSet<SimObjPhysics>();
            float[] rotations = { 0f, 90f, 180f, 270f };
            foreach (Vector3 p in positions) {
                transform.position = p;
                foreach (float rotation in rotations) {
                    transform.rotation = Quaternion.Euler(new Vector3(0f, rotation, 0f));
                    for (int i = 0; i < 2; i++) {
                        if (i == 0) {
                            stand();
                        } else {
                            crouch();
                        }
                        foreach (SimObjPhysics sop in GetAllVisibleSimObjPhysics(m_Camera, 1.0f + maxVisibleDistance)) {
                            allVisible.Add(sop);
                        }
                    }
                }
            }

            foreach (GameObject go in movingPartsDisabled) {
                go.SetActive(true);
            }

            if (wasStanding) {
                stand();
            } else {
                crouch();
            }
            transform.position = oldPosition;
            transform.rotation = oldRotation;
            if (ItemInHand != null) {
                ItemInHand.gameObject.SetActive(true);
            }

            return allVisible;

        }

        public void PositionsFromWhichItemIsInteractable(ServerAction action) {
            Vector3[] positions = null;
            if (action.positions != null && action.positions.Count != 0) {
                positions = action.positions.ToArray();
            } else {
                positions = getReachablePositions();
            }

            bool wasStanding = isStanding();
            Vector3 oldPosition = transform.position;
            Quaternion oldRotation = transform.rotation;
            Vector3 oldHorizon = m_Camera.transform.localEulerAngles;

            if (!physicsSceneManager.ObjectIdToSimObjPhysics.ContainsKey(action.objectId)) {
                errorMessage = "Object ID appears to be invalid.";
                actionFinished(false);
                return;
            }

            if (ItemInHand != null) {
                ItemInHand.gameObject.SetActive(false);
            }

            SimObjPhysics theObject = physicsSceneManager.ObjectIdToSimObjPhysics[action.objectId];

            // Don't want to consider all positions in the scene, just those from which the object
            // is plausibly visible. The following computes a "fudgeFactor" (radius of the object)
            // which is then used to filter the set of all reachable positions to just those plausible positions.
            Bounds objectBounds = new Bounds(
                new Vector3(float.PositiveInfinity, float.PositiveInfinity, float.PositiveInfinity),
                new Vector3(-float.PositiveInfinity, -float.PositiveInfinity, -float.PositiveInfinity)
            );
            objectBounds.Encapsulate(theObject.transform.position);
            foreach (Transform vp in theObject.VisibilityPoints) {
                objectBounds.Encapsulate(vp.position);
            }
            float fudgeFactor = objectBounds.extents.magnitude;

            List<Vector3> filteredPositions = positions.Where(
                p => (Vector3.Distance(p, theObject.transform.position) <= maxVisibleDistance + fudgeFactor + gridSize)
            ).ToList();

            Dictionary<string, List<float>> goodLocationsDict = new Dictionary<string, List<float>>();
            string[] keys = {"x", "y", "z", "rotation", "standing", "horizon"};
            foreach (string key in keys) {
                goodLocationsDict[key] = new List<float>();
            }

            for (int k = -1; k <= 2; k++) {
                m_Camera.transform.localEulerAngles = new Vector3(30f * k, 0f, 0f);
                for (int j = 0; j < 2; j++) { // Standing / Crouching
                    if (j == 0) {
                        stand();
                    } else {
                        crouch();
                    }
                    for (int i = 0; i < 4; i++) { // 4 rotations
                        transform.rotation = Quaternion.Euler(new Vector3(0.0f, 90.0f * i, 0.0f));
                        foreach (Vector3 p in filteredPositions) {
                            transform.position = p;

                            if (objectIsCurrentlyVisible(theObject, maxVisibleDistance)) {
                                goodLocationsDict["x"].Add(p.x);
                                goodLocationsDict["y"].Add(p.y);
                                goodLocationsDict["z"].Add(p.z);
                                goodLocationsDict["rotation"].Add(90.0f * i);
                                goodLocationsDict["standing"].Add((1 - j) * 1.0f);
                                goodLocationsDict["horizon"].Add(m_Camera.transform.localEulerAngles.x);

#if UNITY_EDITOR
                                // In the editor, draw lines indicating from where the object was visible.
                                Debug.DrawLine(p, p + transform.forward * (gridSize * 0.5f), Color.red, 20f);
#endif
                            }
                        }
                    }
                }
            }

            if (wasStanding) {
                stand();
            } else {
                crouch();
            }
            transform.position = oldPosition;
            transform.rotation = oldRotation;
            m_Camera.transform.localEulerAngles = oldHorizon;
            if (ItemInHand != null) {
                ItemInHand.gameObject.SetActive(true);
            }

#if UNITY_EDITOR
            Debug.Log(goodLocationsDict["x"].Count);
            Debug.Log(goodLocationsDict["x"]);
#endif

            actionFinished(true, goodLocationsDict);
        } 
        
        public int NumberOfPositionsFromWhichItemIsVisibleHelper(SimObjPhysics theObject, Vector3[] positions) {
            bool wasStanding = isStanding();
            Vector3 oldPosition = transform.position;
            Quaternion oldRotation = transform.rotation;

            if (ItemInHand != null) {
                ItemInHand.gameObject.SetActive(false);
            }

            int numTimesVisible = 0;
            for (int j = 0; j < 2; j++) { // Standing / Crouching
                if (j == 0) {
                    stand();
                } else {
                    crouch();
                }
                for (int i = 0; i < 4; i++) { // 4 rotations
                    transform.rotation = Quaternion.Euler(new Vector3(0.0f, 90.0f * i, 0.0f));
                    foreach (Vector3 p in positions) {
                        transform.position = p;

                        if (objectIsCurrentlyVisible(theObject, 1000f)) {
                            numTimesVisible += 1;
                        }
                    }
                }
            }

            if (wasStanding) {
                stand();
            } else {
                crouch();
            }
            transform.position = oldPosition;
            transform.rotation = oldRotation;
            if (ItemInHand != null) {
                ItemInHand.gameObject.SetActive(true);
            }

#if UNITY_EDITOR
            Debug.Log(4 * 2 * positions.Length);
            Debug.Log(numTimesVisible);
#endif

            return numTimesVisible;
        }
        public void NumberOfPositionsFromWhichItemIsVisible(ServerAction action) {
            Vector3[] positions = null;
            if (action.positions != null && action.positions.Count != 0) {
                positions = action.positions.ToArray();
            } else {
                positions = getReachablePositions();
            }

            if (!physicsSceneManager.ObjectIdToSimObjPhysics.ContainsKey(action.objectId)) {
                errorMessage = "Object ID appears to be invalid.";
                actionFinished(false);
                return;
            }

            SimObjPhysics theObject = physicsSceneManager.ObjectIdToSimObjPhysics[action.objectId];

            int numTimesVisible = NumberOfPositionsFromWhichItemIsVisibleHelper(theObject, positions);

            actionIntReturn = numTimesVisible;
            actionFinished(true, numTimesVisible);
        }

        public void TogglePhysics(ServerAction action) {
            Physics.autoSimulation = !Physics.autoSimulation;
            actionFinished(true);
        }

        public void ChangeOpenSpeed(ServerAction action) {
            foreach (CanOpen_Object coo in GameObject.FindObjectsOfType<CanOpen_Object>()) {
                coo.animationTime = action.x;
            }
            actionFinished(true);
        }

        public void GetSceneBounds(ServerAction action) {
            reachablePositions = new Vector3[2];
            reachablePositions[0] = agentManager.SceneBounds.min;
            reachablePositions[1] = agentManager.SceneBounds.max;
#if UNITY_EDITOR
            Debug.Log(reachablePositions[0]);
            Debug.Log(reachablePositions[1]);
#endif
            actionFinished(true);
        }

        //to ignore the agent in this collision check, set ignoreAgent to true
        protected bool isHandObjectColliding(bool ignoreAgent = false, float expandBy = 0.0f) {
            if (ItemInHand == null) {
                return false;
            }
            List<GameObject> ignoreGameObjects = new List<GameObject>();
            // Ignore the agent when determining if the hand object is colliding
            if (ignoreAgent) {
                ignoreGameObjects.Add(this.gameObject);
            }
            return UtilityFunctions.isObjectColliding(ItemInHand, ignoreGameObjects, expandBy);
        }

        protected bool isAgentCapsuleCollidingWith(GameObject otherGameObject) {
            int layerMask = 1 << 8;
            foreach (Collider c in PhysicsExtensions.OverlapCapsule(GetComponent<CapsuleCollider>(), layerMask, QueryTriggerInteraction.Ignore)) {
                if (hasAncestor(c.transform.gameObject, otherGameObject)) {
                    return true;
                }
            }
            return false;
        }

        protected bool isHandObjectCollidingWith(GameObject otherGameObject) {
            if (ItemInHand == null) {
                return false;
            }
            int layerMask = 1 << 8;
            foreach (CapsuleCollider cc in ItemInHand.GetComponentsInChildren<CapsuleCollider>()) {
                foreach (Collider c in PhysicsExtensions.OverlapCapsule(cc, layerMask, QueryTriggerInteraction.Ignore)) {
                    if (hasAncestor(c.transform.gameObject, otherGameObject)) {
                        return true;
                    }
                }
            }
            foreach (BoxCollider bc in ItemInHand.GetComponentsInChildren<BoxCollider>()) {
                foreach (Collider c in PhysicsExtensions.OverlapBox(bc, layerMask, QueryTriggerInteraction.Ignore)) {
                    if (!hasAncestor(c.transform.gameObject, otherGameObject)) {
                        return true;
                    }
                }
            }
            foreach (SphereCollider sc in ItemInHand.GetComponentsInChildren<SphereCollider>()) {
                foreach (Collider c in PhysicsExtensions.OverlapSphere(sc, layerMask, QueryTriggerInteraction.Ignore)) {
                    if (!hasAncestor(c.transform.gameObject, otherGameObject)) {
                        return true;
                    }
                }
            }
            return false;
        }

        public float roundToGridSize(float x, float gridSize, bool roundUp) {
            int mFactor = (int) (1.0f / gridSize);
            if (Math.Abs(mFactor - 1.0f / gridSize) > 1e-3) {
                throw new Exception("1.0 / gridSize should be an integer.");
            }
            if (roundUp) {
                return (float) Math.Ceiling(mFactor * x) / mFactor;
            } else {
                return (float) Math.Floor(mFactor * x) / mFactor;
            }
        }

        public void RandomlyMoveAgent(ServerAction action) {
#if UNITY_EDITOR
            action.randomSeed = UnityEngine.Random.Range(0, 1000000);
#endif
            reachablePositions = getReachablePositions();
            var orientations = new float[]{
                0,
                90,
                180,
                270
            };
            orientations.Shuffle_(action.randomSeed);
            reachablePositions.Shuffle_(action.randomSeed);

            bool success = false;
            foreach (Vector3 position in reachablePositions) {
                foreach (float rotation in orientations) {
                    if (handObjectCanFitInPosition(position, rotation)) {
                        this.transform.position = position;
                        this.transform.rotation = Quaternion.Euler(0.0f, rotation, 0.0f);
                        success = true;
                        break;
                    }
                }
            }

            if (errorMessage != "") {
                actionFinished(false);
            }
            else if (!success) {
                errorMessage = "Could not find a position in which the agent and object fit.";
                actionFinished(false);
            }
            else {
                actionFinished(true, reachablePositions);
            }
        }

        public void GetReachablePositionsForObject(ServerAction action) {
            if (!physicsSceneManager.ObjectIdToSimObjPhysics.ContainsKey(action.objectId)) {
                errorMessage = "Object " + action.objectId + " does not seem to exist.";
                actionFinished(false);
                return;
            }
            SimObjPhysics sop = physicsSceneManager.ObjectIdToSimObjPhysics[action.objectId];

            Vector3 startPos = sop.transform.position;
            Quaternion startRot = sop.transform.rotation;

            Vector3[] positions = null;
            if (action.positions != null && action.positions.Count != 0) {
                positions = action.positions.ToArray();
            }
            else {
                positions = getReachablePositions();
            }

            Bounds b = new Bounds(
                new Vector3(float.PositiveInfinity, float.PositiveInfinity, float.PositiveInfinity),
                new Vector3(-float.PositiveInfinity, -float.PositiveInfinity, -float.PositiveInfinity)
            );
            foreach (Vector3 p in positions) {
                b.Encapsulate(p);
            }

            float xMin = roundToGridSize(b.min.x - gridSize * 3, gridSize, true);
            float xMax = roundToGridSize(b.max.x + gridSize * 3, gridSize, false);
            float zMin = roundToGridSize(b.min.z - gridSize * 3, gridSize, true);
            float zMax = roundToGridSize(b.max.z + gridSize * 3, gridSize, false);
            // Debug.Log(xMin);
            // Debug.Log(xMax);
            // Debug.Log(zMin);
            // Debug.Log(zMax);

            
            List<GameObject> agentGameObjects = new List<GameObject>();
            foreach (BaseFPSAgentController agent in agentManager.agents) {
                agentGameObjects.Add(agent.gameObject);
            }
            //List<Vector3> reachable = new List<Vector3>();

            List<Collider> enabledColliders = new List<Collider>();
            foreach (Collider c in sop.GetComponentsInChildren<Collider>()) {
                if (c.enabled) {
                    c.enabled = false;
                    enabledColliders.Add(c);
                }
            }
            sop.BoundingBox.GetComponent<BoxCollider>().enabled = true;

            Dictionary<int, List<Vector3>> reachablePerRotation = new Dictionary<int, List<Vector3>>();
            for (int k = 0; k < 4; k++) {
                reachablePerRotation[90 * k] = new List<Vector3>();
                sop.transform.rotation = Quaternion.Euler(new Vector3(0f, k * 90f, 0f));

                for (int i = 0; i <= (int) ((xMax - xMin) / gridSize); i++) {
                    for (int j = 0; j <= (int) ((zMax - zMin) / gridSize); j++) {
                        Vector3 p = new Vector3(xMin + gridSize * i, startPos.y, zMin + j * gridSize);
                        sop.transform.position = p;
                        if (!UtilityFunctions.isObjectColliding(
                                sop.BoundingBox.gameObject,
                                agentGameObjects,
                                0.0f,
                                true
                            )) {
                            // #if UNITY_EDITOR
                            // Debug.Log(p);
                            // #endif
#if UNITY_EDITOR
                            Debug.DrawLine(p, new Vector3(p.x, p.y + 0.3f, p.z) + sop.transform.forward * 0.3f, Color.red, 60f);
#endif
                            reachablePerRotation[90 * k].Add(p);
                        }
                    }
                }
            }
            sop.BoundingBox.GetComponent<BoxCollider>().enabled = false;
            foreach (Collider c in enabledColliders) {
                c.enabled = true;
            }

            sop.transform.position = startPos;
            sop.transform.rotation = startRot;

#if UNITY_EDITOR
            Debug.Log(reachablePerRotation[0].Count);
            Debug.Log(reachablePerRotation[90].Count);
            Debug.Log(reachablePerRotation[180].Count);
            Debug.Log(reachablePerRotation[270].Count);
#endif
            actionFinished(true, reachablePerRotation);
        }

        //from given position in worldspace, raycast straight down and return a point of any surface hit
        //useful for getting a worldspace coordinate on the floor given any point in space.
        public Vector3 GetSurfacePointBelowPosition(Vector3 position)
        {
            Vector3 point = Vector3.zero;

            //raycast down from the position like 10m and see if you hit anything. If nothing hit, return the original position and an error message?
            RaycastHit hit;
            if(Physics.Raycast(position, Vector3.down, out hit, 10f, (1<<8 | 1<<10), QueryTriggerInteraction.Ignore))
            {
                point = hit.point;
                return point;
            }

            //nothing hit, return the original position?
            else
            {
                return position;
            }
        }

        private bool stringInSomeAncestorName(GameObject go, string[] strs) {
            foreach (string str in strs) {
                if (go.name.Contains(str)) {
                    return true;
                }
            }
            if (go.transform.parent != null) {
                return stringInSomeAncestorName(go.transform.parent.gameObject, strs);
            } else {
                return false;
            }
        }

        public void HideObscuringObjects(ServerAction action) {
            string objType = "";
            if (action.objectId != null && action.objectId != "") {
                string[] split = action.objectId.Split('|');
                if (split.Length != 0) {
                    objType = action.objectId.Split('|') [0];
                }
            }
            int xGridSize = 100;
            int yGridSize = 100;
            int layerMask = 1 << 8;
            for (int i = 0; i < yGridSize; i++) {
                for (int j = 0; j < xGridSize; j++) {
                    float x = j * (1.0f / xGridSize) + (0.5f / xGridSize);
                    float y = (1.0f - (0.5f / yGridSize)) - i * (1.0f / yGridSize);
                    Ray ray = m_Camera.ViewportPointToRay(new Vector3(x, y, 0));
                    RaycastHit hit;
                    while (true) {
                        if (Physics.Raycast(ray, out hit, 10f, layerMask)) {
                            UpdateDisplayGameObject(hit.transform.gameObject, false);
                            SimObjPhysics hitObj = hit.transform.gameObject.GetComponentInChildren<SimObjPhysics>();
                            if (hitObj != null && objType != "" && hitObj.ObjectID.Contains(objType)) {
                                ray.origin = hit.point + ray.direction / 100f;
                            } else {
                                break;
                            }
                        } else {
                            break;
                        }
                    }
                }
            }
            actionFinished(true);
        }

        //spawns object in agent's hand with the same orientation as the agent's hand
        public void CreateObject(ServerAction action) {
            if (ItemInHand != null) {
                errorMessage = "Already have an object in hand, can't create a new one to put there.";
                actionFinished(false);
                return;
            }

            if (action.objectType == null) {
                errorMessage = "Please give valid Object Type from SimObjType enum list";
                actionFinished(false);
                return;
            }

            //spawn the object at the agent's hand position
            InstantiatePrefabTest script = physicsSceneManager.GetComponent<InstantiatePrefabTest>();
            SimObjPhysics so = script.SpawnObject(
                action.objectType,
                action.randomizeObjectAppearance,
                action.objectVariation,
                AgentHand.transform.position,
                AgentHand.transform.rotation.eulerAngles,
                true,
                action.forceAction
            );

            if (so == null) {
                errorMessage = "Failed to create object, are you sure it can be spawned?";
                actionFinished(false);
                return;
            } else {
                //put new object created in dictionary and assign its objectID to the action
                action.objectId = so.objectID;

                //also update the PHysics Scene Manager with this new object
                physicsSceneManager.AddToObjectsInScene(so);
            }

            action.forceAction = true;
            PickupObject(action);
        }

        public void CreateObjectAtLocation(ServerAction action) {
            Vector3 targetPosition = action.position;
            Vector3 targetRotation = action.rotation;

            if (!action.forceAction && !agentManager.SceneBounds.Contains(targetPosition)) {
                errorMessage = "Target position is out of bounds!";
                actionFinished(false);
                return;
            }

            if (action.objectType == null) {
                errorMessage = "Please give valid Object Type from SimObjType enum list";
                actionFinished(false);
                return;
            }

            //spawn the object at the agent's hand position
            InstantiatePrefabTest script = physicsSceneManager.GetComponent<InstantiatePrefabTest>();
            SimObjPhysics so = script.SpawnObject(action.objectType, action.randomizeObjectAppearance, action.objectVariation,
                targetPosition, targetRotation, false, action.forceAction);

            if (so == null) {
                errorMessage = "Failed to create object, are you sure it can be spawned?";
                actionFinished(false);
                return;
            } else {
                //also update the PHysics Scene Manager with this new object
                physicsSceneManager.AddToObjectsInScene(so);
            }

            actionFinished(true, so.ObjectID);
        }

        protected SimObjPhysics createObjectAtLocation(string objectType, Vector3 targetPosition, Vector3 targetRotation, int objectVariation = 1) {
            if (!agentManager.SceneBounds.Contains(targetPosition)) {
                errorMessage = "Target position is out of bounds!";
                return null;
            }

            if (objectType == null) {
                errorMessage = "Please give valid Object Type from SimObjType enum list";
                return null;
            }

            //spawn the object at the agent's hand position
            InstantiatePrefabTest script = physicsSceneManager.GetComponent<InstantiatePrefabTest>();
            SimObjPhysics so = script.SpawnObject(objectType, false, objectVariation,
                targetPosition, targetRotation, false);

            if (so == null) {
                errorMessage = "Failed to create object, are you sure it can be spawned?";
                return null;
            } else {
                //also update the PHysics Scene Manager with this new object
                physicsSceneManager.AddToObjectsInScene(so);
            }

            return so;
        }

        protected float getFloorY(float x, float start_y, float z) {
            int layerMask = ~(1 << 10 | 1 << 9);

            float y = start_y;
            RaycastHit hit;
            Ray ray = new Ray(new Vector3(x, y, z), -transform.up);
            if (!Physics.Raycast(ray, out hit, 100f, layerMask)) {
                errorMessage = "Could not find the floor";
                return float.NegativeInfinity;
            }
            return hit.point.y;
        }
        protected float getFloorY(float x, float z) {
            int layerMask = ~(1 << 10);

            Ray ray = new Ray(transform.position, -transform.up);
            RaycastHit hit;
            if (!Physics.Raycast(ray, out hit, 10f, layerMask)) {
                errorMessage = "Could not find the floor";
                return float.NegativeInfinity;
            }
            return getFloorY(x, hit.point.y + 0.1f, z);
        }

        public void CreateObjectOnFloor(ServerAction action) {
            InstantiatePrefabTest script = physicsSceneManager.GetComponent<InstantiatePrefabTest>();
            Bounds b = script.BoundsOfObject(action.objectType, 1);
            if (b.min.x == float.PositiveInfinity) {
                errorMessage = "Could not get bounds for the object to be created on the floor";
                actionFinished(false);
            } else {
                action.y = b.extents.y + getFloorY(action.x, action.z) + 0.1f;
                action.position = new Vector3(action.x, action.y, action.z);
                CreateObjectAtLocation(action);
            }
        }

        protected bool randomlyPlaceObjectOnFloor(SimObjPhysics sop, Vector3[] candidatePositions) {
            var oldPosition = sop.transform.position;
            var oldRotation = sop.transform.rotation;

            sop.transform.rotation = Quaternion.identity;
            Bounds b = new Bounds(
                new Vector3(float.PositiveInfinity, float.PositiveInfinity, float.PositiveInfinity),
                new Vector3(-float.PositiveInfinity, -float.PositiveInfinity, -float.PositiveInfinity)
            );
            foreach (Renderer r in sop.GetComponentsInChildren<Renderer>()) {
                if (r.enabled) {
                    b.Encapsulate(r.bounds);
                }
            }

            List<Vector3> shuffledCurrentlyReachable = (List<Vector3>) candidatePositions.ToList().Shuffle_();
            float[] rotations = { 0f, 90f, 180f, 270f };
            List<float> shuffledRotations = (List<float>) rotations.ToList().Shuffle_();
            bool objectColliding = true;
            foreach (Vector3 position in shuffledCurrentlyReachable) {
                float y = b.extents.y + getFloorY(position.x, position.y, position.z) + 0.1f;
                foreach (float r in shuffledRotations) {
                    sop.transform.position = new Vector3(position.x, y, position.z);
                    sop.transform.rotation = Quaternion.Euler(new Vector3(0.0f, r, 0.0f));
                    objectColliding = UtilityFunctions.isObjectColliding(sop.gameObject);
                    if (!objectColliding) {
                        break;
                    }
                }
                if (!objectColliding) {
                    break;
                }
            }
            if (objectColliding) {
                sop.transform.position = oldPosition;
                sop.transform.rotation = oldRotation;
            }
            return objectColliding;
        }

        protected SimObjPhysics randomlyCreateAndPlaceObjectOnFloor(string objectType, int objectVariation, Vector3[] candidatePositions) {
            InstantiatePrefabTest script = physicsSceneManager.GetComponent<InstantiatePrefabTest>();
            Bounds b = script.BoundsOfObject(objectType, 1);
            if (b.min.x != float.PositiveInfinity) {
                errorMessage = "Could not get bounds of object with type " + objectType;
            }

            System.Random rnd = new System.Random();
            Vector3[] shuffledCurrentlyReachable = candidatePositions.OrderBy(x => rnd.Next()).ToArray();
            float[] rotations = { 0f, 90f, 180f, 270f };
            float[] shuffledRotations = rotations.OrderBy(x => rnd.Next()).ToArray();
            SimObjPhysics objectCreated = null;
            foreach (Vector3 position in shuffledCurrentlyReachable) {
                float y = b.extents.y + getFloorY(position.x, position.y, position.z) + 0.01f;
                foreach (float r in shuffledRotations) {
                    objectCreated = createObjectAtLocation(
                        objectType,
                        new Vector3(position.x, y, position.z),
                        new Vector3(0.0f, r, 0.0f),
                        objectVariation);
                    if (objectCreated) {
                        break;
                    }
                }
                if (objectCreated) {
                    errorMessage = "";
                    break;
                }
            }
            return objectCreated;
        }

        protected SimObjPhysics randomlyCreateAndPlaceObjectOnFloor(string objectType, int objectVariation) {
            return randomlyCreateAndPlaceObjectOnFloor(objectType, objectVariation, getReachablePositions());
        }

        public void RandomlyCreateAndPlaceObjectOnFloor(ServerAction action) {
            SimObjPhysics objectCreated = randomlyCreateAndPlaceObjectOnFloor(action.objectType, action.objectVariation);
            if (!objectCreated) {
                errorMessage = "Failed to randomly create object. " + errorMessage;
                actionFinished(false);
            } else {
                errorMessage = "";
                actionFinished(true, objectCreated.ObjectID);
            }
        }

        public void GetPositionsObjectVisibleFrom(ServerAction action) {
            if (!physicsSceneManager.ObjectIdToSimObjPhysics.ContainsKey(action.objectId)) {
                errorMessage = "Object " + action.objectId + " does not seem to exist.";
                actionFinished(false);
                return;
            }

            SimObjPhysics sop = physicsSceneManager.ObjectIdToSimObjPhysics[action.objectId];

            Vector3 savedPosition = transform.position;
            Quaternion savedRotation = transform.rotation;
            float[] rotations = { 0f, 90f, 180f, 270f };

            List<Vector3> goodPositions = new List<Vector3>();
            List<float> goodRotations = new List<float>();

            Vector3[] positions = null;
            if (action.positions != null && action.positions.Count != 0) {
                positions = action.positions.ToArray();
            } else {
                positions = getReachablePositions();
            }

            foreach (Vector3 position in positions) {
                Vector3 tmp = position;
                tmp.y = sop.transform.position.y;
                if (Vector3.Distance(tmp, sop.transform.position) <= 2 * maxVisibleDistance) {
                    foreach (float r in rotations) {
                        transform.position = position;
                        transform.rotation = Quaternion.Euler(new Vector3(0f, r, 0f));
                        if (objectIsCurrentlyVisible(sop, maxVisibleDistance)) {
#if UNITY_EDITOR
                            Debug.Log(position);
                            Debug.Log(r);
#endif
                            goodPositions.Add(position);
                            goodRotations.Add(r);
                        }
                    }
                }
            }

            actionVector3sReturn = goodPositions.ToArray();
            actionFloatsReturn = goodRotations.ToArray();

            transform.position = savedPosition;
            transform.rotation = savedRotation;

            actionFinished(true);
        }

        public void WorldToViewportPoint(ServerAction action) {
            Vector3 point = m_Camera.WorldToViewportPoint(action.position);
            if (point.x < 0f || point.x > 1.0f || point.y < 0f || point.y > 1.0f) {
                errorMessage = "Point not in viewport.";
                actionFinished(false);
                return;
            }
            
            // Translate to coordinates from top left of screen
            actionFinished(true, new Vector3(point.x, 1.0f - point.y, point.z));
        }

        protected float approxPercentScreenObjectOccupies(SimObjPhysics sop, bool updateVisibilityColliders=true) {
            float percent = 0.0f;
            if (sop.VisibilityPoints != null && sop.VisibilityPoints.Length > 0) {
                float minX = 1.0f;
                float maxX = 0.0f;
                float minY = 1.0f;
                float maxY = 0.0f;

                if (updateVisibilityColliders) {
                    updateAllAgentCollidersForVisibilityCheck(false);
                }
                foreach (Transform point in sop.VisibilityPoints) {
                    Vector3 viewPoint = m_Camera.WorldToViewportPoint(point.position);

                    if (CheckIfVisibilityPointInViewport(sop, point, m_Camera, false)) {
                        minX = Math.Min(viewPoint.x, minX);
                        maxX = Math.Max(viewPoint.x, maxX);
                        minY = Math.Min(viewPoint.y, minY);
                        maxY = Math.Max(viewPoint.y, maxY);
                    }
                }
                percent = Math.Max(0f, maxX - minX) * Math.Max(0f, maxY - minY);
                if (updateVisibilityColliders) {
                    updateAllAgentCollidersForVisibilityCheck(true);
                }
            }
            #if UNITY_EDITOR
            Debug.Log(percent);
            #endif
            return percent;
        }

        public void ApproxPercentScreenObjectOccupies(ServerAction action) {
            if (!physicsSceneManager.ObjectIdToSimObjPhysics.ContainsKey(action.objectId)) {
                errorMessage = "Cannot find object with id " + action.objectId;
                actionFinished(false);
                return;
            }
            SimObjPhysics sop = physicsSceneManager.ObjectIdToSimObjPhysics[action.objectId];
            actionFinished(true, approxPercentScreenObjectOccupies(sop));
        }

        public void ApproxPercentScreenObjectFromPositions(ServerAction action) {
            if (!physicsSceneManager.ObjectIdToSimObjPhysics.ContainsKey(action.objectId)) {
                errorMessage = "Cannot find object with id " + action.objectId;
                actionFinished(false);
                return;
            }
            SimObjPhysics sop = physicsSceneManager.ObjectIdToSimObjPhysics[action.objectId];

            Vector3[] positions = null;
            if (action.positions != null && action.positions.Count != 0) {
                positions = action.positions.ToArray();
            } else {
                positions = getReachablePositions();
            }

            Vector3 oldPosition = transform.position;
            Quaternion oldRotation = transform.rotation;
            float[] rotations = {0f, 90f, 180f, 270f};
            
            List<float[]> positionAndApproxAmountVisible = new List<float[]>();

            updateAllAgentCollidersForVisibilityCheck(false);
            foreach (Vector3 position in positions) {
                transform.position = position;
                foreach (float rotation in rotations) {
                    transform.rotation = Quaternion.Euler(0f, rotation, 0f);
                    float approxVisible = approxPercentScreenObjectOccupies(sop, false);
                    if (approxVisible > 0.0f) {
                        float[] tuple = {position.x, position.y, position.z, transform.eulerAngles.y};
                        positionAndApproxAmountVisible.Add(tuple);
                    }
                }
            }
            updateAllAgentCollidersForVisibilityCheck(true);

            transform.position = oldPosition;
            transform.rotation = oldRotation;
            actionFinished(true, positionAndApproxAmountVisible);
        }

        public void GetVisibilityPointsOfObjects(ServerAction action) {
            Dictionary<string, List<Vector3>> objectIdToVisibilityPoints = new Dictionary<string, List<Vector3>>();
            foreach (SimObjPhysics sop in physicsSceneManager.ObjectIdToSimObjPhysics.Values) {
                objectIdToVisibilityPoints[sop.ObjectID] = new List<Vector3>();
                if (sop.VisibilityPoints != null) {
                    foreach (Transform t in sop.VisibilityPoints) {
                        objectIdToVisibilityPoints[sop.ObjectID].Add(t.position);
                    }
                }
            }
            actionFinished(true, objectIdToVisibilityPoints);
        }

        public void ObjectsVisibleFromPositions(ServerAction action) {
            Vector3[] positions = null;
            if (action.positions != null && action.positions.Count != 0) {
                positions = action.positions.ToArray();
            } else {
                positions = getReachablePositions();
            }

            Vector3 oldPosition = transform.position;
            Quaternion oldRotation = transform.rotation;
            float[] rotations = {0f, 90f, 180f, 270f};
            
            Dictionary<string, List<float[]>> objectIdToVisiblePositions = new Dictionary<string, List<float[]>>();

            foreach (Vector3 position in positions) {
                transform.position = position;
                foreach (float rotation in rotations) {
                    transform.rotation = Quaternion.Euler(0f, rotation, 0f);
                    foreach (SimObjPhysics sop in GetAllVisibleSimObjPhysics(m_Camera, maxVisibleDistance)) {
                        if (!objectIdToVisiblePositions.ContainsKey(sop.ObjectID)) {
                            objectIdToVisiblePositions[sop.ObjectID] = new List<float[]>();
                        }
                        List<float[]> l = objectIdToVisiblePositions[sop.ObjectID];
                        float[] tuple = {position.x, position.y, position.z, transform.eulerAngles.y};
                        l.Add(tuple);
                    }
                }
            }

            transform.position = oldPosition;
            transform.rotation = oldRotation;

            actionFinished(true, objectIdToVisiblePositions);
        }

        public void DisableAllObjectsOfType(ServerAction action) {
            string type = action.objectType;
            if (type == "") {
                type = action.objectId;
            }

            foreach (SimObjPhysics so in GameObject.FindObjectsOfType<SimObjPhysics>()) {
                if (Enum.GetName(typeof(SimObjType), so.Type) == type) {
                    so.gameObject.SetActive(false);
                }
            }
            actionFinished(true);
        }

        public void StackBooks(ServerAction action) {
            GameObject topLevelObject = GameObject.Find("HideAndSeek");
            SimObjPhysics[] hideSeekObjects = topLevelObject.GetComponentsInChildren<SimObjPhysics>();

            HashSet<string> seenBooks = new HashSet<string>();
            List<HashSet<SimObjPhysics>> groups = new List<HashSet<SimObjPhysics>>();
            foreach (SimObjPhysics sop in hideSeekObjects) {
                HashSet<SimObjPhysics> group = new HashSet<SimObjPhysics>();
                if (sop.ObjectID.StartsWith("Book|")) {
                    if (!seenBooks.Contains(sop.ObjectID)) {
                        HashSet<SimObjPhysics> objectsNearBook = objectsInBox(
                            sop.transform.position.x, sop.transform.position.z);
                        group.Add(sop);
                        seenBooks.Add(sop.ObjectID);
                        foreach (SimObjPhysics possibleBook in objectsNearBook) {
                            if (possibleBook.ObjectID.StartsWith("Book|") &&
                                !seenBooks.Contains(possibleBook.ObjectID)) {
                                group.Add(possibleBook);
                                seenBooks.Add(possibleBook.ObjectID);
                            }
                        }
                        groups.Add(group);
                    }
                }
            }

            foreach (HashSet<SimObjPhysics> group in groups) {
                SimObjPhysics topBook = null;
                GameObject topMesh = null;
                GameObject topColliders = null;
                GameObject topTrigColliders = null;
                GameObject topVisPoints = null;
                foreach (SimObjPhysics so in group) {
                    if (topBook == null) {
                        topBook = so;
                        topMesh = so.gameObject.transform.Find("mesh").gameObject;
                        topColliders = so.gameObject.transform.Find("Colliders").gameObject;
                        topTrigColliders = so.gameObject.transform.Find("TriggerColliders").gameObject;
                        topVisPoints = so.gameObject.transform.Find("VisibilityPoints").gameObject;
                    } else {
                        GameObject mesh = so.gameObject.transform.Find("mesh").gameObject;
                        mesh.transform.parent = topMesh.transform;

                        GameObject colliders = so.gameObject.transform.Find("Colliders").gameObject;
                        foreach (Transform t in colliders.GetComponentsInChildren<Transform>()) {
                            if (t != colliders.transform) {
                                t.parent = topColliders.transform;
                            }
                        }

                        GameObject trigColliders = so.gameObject.transform.Find("TriggerColliders").gameObject;
                        foreach (Transform t in trigColliders.GetComponentsInChildren<Transform>()) {
                            if (t != colliders.transform) {
                                t.parent = topTrigColliders.transform;
                            }
                        }

                        GameObject visPoints = so.gameObject.transform.Find("VisibilityPoints").gameObject;
                        foreach (Transform t in visPoints.GetComponentsInChildren<Transform>()) {
                            if (t != visPoints.transform) {
                                t.parent = topVisPoints.transform;
                            }
                        }

                        physicsSceneManager.ObjectIdToSimObjPhysics.Remove(so.ObjectID);
                        so.gameObject.SetActive(false);
                    }
                }
            }
            actionFinished(true);
        }

        public void RandomizeHideSeekObjects(ServerAction action) {
            System.Random rnd = new System.Random(action.randomSeed);

            if (!physicsSceneManager.ToggleHideAndSeek(true)) {
                errorMessage = "Hide and Seek object reference not set, nothing to randomize.";
                actionFinished(false);
                return;
            }

            foreach (Transform child in physicsSceneManager.HideAndSeek.transform) {
                child.gameObject.SetActive(rnd.NextDouble() > action.removeProb);
            }
            physicsSceneManager.SetupScene();
            physicsSceneManager.ResetObjectIdToSimObjPhysics();

            snapAgentToGrid(); // This snapping seems necessary for some reason, really doesn't make any sense.
            actionFinished(true);
        }

        // Following code for calculating the volume of a mesh taken from
        // https://answers.unity.com/questions/52664/how-would-one-calculate-a-3d-mesh-volume-in-unity.html
        // and https://answers.unity.com/questions/52664/how-would-one-calculate-a-3d-mesh-volume-in-unity.html
        //  protected float SignedVolumeOfTriangle(Vector3 p1, Vector3 p2, Vector3 p3) {
        //     float v321 = p3.x * p2.y * p1.z;
        //     float v231 = p2.x * p3.y * p1.z;
        //     float v312 = p3.x * p1.y * p2.z;
        //     float v132 = p1.x * p3.y * p2.z;
        //     float v213 = p2.x * p1.y * p3.z;
        //     float v123 = p1.x * p2.y * p3.z;
        //     return (1.0f / 6.0f) * (-v321 + v231 + v312 - v132 - v213 + v123);
        // }
        // protected float VolumeOfMesh(Mesh mesh) {
        //     float volume = 0;
        //     Vector3[] vertices = mesh.vertices;
        //     int[] triangles = mesh.triangles;
        //     Debug.Log(vertices);
        //     Debug.Log(triangles);
        //     for (int i = 0; i < mesh.triangles.Length; i += 3)
        //     {
        //         Vector3 p1 = vertices[triangles[i + 0]];
        //         Vector3 p2 = vertices[triangles[i + 1]];
        //         Vector3 p3 = vertices[triangles[i + 2]];
        //         volume += SignedVolumeOfTriangle(p1, p2, p3);
        //     }
        //     return Mathf.Abs(volume);
        // }

        // public void VolumeOfObject(ServerAction action) {
        //     SimObjPhysics so = physicsSceneManager.ObjectIdToSimObjPhysics[action.objectId];
        //     foreach (MeshFilter meshFilter in so.GetComponentsInChildren<MeshFilter>()) {
        //         Mesh mesh = meshFilter.sharedMesh;
        //         float volume = VolumeOfMesh(mesh);
        //         string msg = "The volume of the mesh is " + volume + " cube units.";
        //         Debug.Log(msg);
        //     }
        // }

        // End code for calculating the volume of a mesh

        public void RandomlyOpenCloseObjects(ServerAction action) {
            System.Random rnd = new System.Random(action.randomSeed);
            List<CanOpen_Object> toInteractWith = new List<CanOpen_Object>();
            foreach (SimObjPhysics so in GameObject.FindObjectsOfType<SimObjPhysics>()) {
                CanOpen_Object coo = so.GetComponent<CanOpen_Object>();
                if (coo != null) {
                    if (rnd.NextDouble() < 0.5) {
                        if (!coo.isOpen) {
                            toInteractWith.Add(coo);
                        }

                    } else if (coo.isOpen) {
                        toInteractWith.Add(coo);
                    }
                }
            }
            StartCoroutine(InteractAndWait(toInteractWith, action.simplifyPhysics));
        }

        public void GetApproximateVolume(ServerAction action) {
            if (physicsSceneManager.ObjectIdToSimObjPhysics.ContainsKey(action.objectId)) {
                SimObjPhysics so = physicsSceneManager.ObjectIdToSimObjPhysics[action.objectId];
                Quaternion oldRotation = so.transform.rotation;
                so.transform.rotation = Quaternion.identity;
                Bounds objBounds = new Bounds(
                    new Vector3(float.PositiveInfinity, float.PositiveInfinity, float.PositiveInfinity),
                    new Vector3(-float.PositiveInfinity, -float.PositiveInfinity, -float.PositiveInfinity)
                );
                bool hasActiveRenderer = false;
                foreach (Renderer r in so.GetComponentsInChildren<Renderer>()) {
                    if (r.enabled) {
                        hasActiveRenderer = true;
                        objBounds.Encapsulate(r.bounds);
                    }
                }
                if (!hasActiveRenderer) {
                    errorMessage = "Cannot get bounds for " + action.objectId + " as it has no attached (and active) renderers.";
                    actionFinished(false);
                    return;
                }
                so.transform.rotation = oldRotation;
                Vector3 diffs = objBounds.max - objBounds.min;
                actionFloatReturn = diffs.x * diffs.y * diffs.z;
#if UNITY_EDITOR
                Debug.Log("Volume is " + actionFloatReturn);
#endif
                actionFinished(true);
            } else {
                errorMessage = "Invalid objectId " + action.objectId;
                actionFinished(false);
            }
        }

        public void GetVolumeOfAllObjects(ServerAction action) {
            List<string> objectIds = new List<string>();
            List<float> volumes = new List<float>();
            foreach (SimObjPhysics so in FindObjectsOfType<SimObjPhysics>()) {
                Quaternion oldRotation = so.transform.rotation;
                so.transform.rotation = Quaternion.identity;
                Bounds objBounds = new Bounds(
                    new Vector3(float.PositiveInfinity, float.PositiveInfinity, float.PositiveInfinity),
                    new Vector3(-float.PositiveInfinity, -float.PositiveInfinity, -float.PositiveInfinity)
                );
                bool hasActiveRenderer = false;
                foreach (Renderer r in so.GetComponentsInChildren<Renderer>()) {
                    if (r.enabled) {
                        hasActiveRenderer = true;
                        objBounds.Encapsulate(r.bounds);
                    }
                }
                if (!hasActiveRenderer) {
                    continue;
                }
                so.transform.rotation = oldRotation;
                Vector3 diffs = objBounds.max - objBounds.min;

                objectIds.Add(so.ObjectID);
                volumes.Add(diffs.x * diffs.y * diffs.z);
            }
            actionStringsReturn = objectIds.ToArray();
            actionFloatsReturn = volumes.ToArray();
            actionFinished(true);
        }

        protected void changeObjectBlendMode(SimObjPhysics so, StandardShaderUtils.BlendMode bm, float alpha) {
            HashSet<MeshRenderer> renderersToSkip = new HashSet<MeshRenderer>();
            foreach (SimObjPhysics childSo in so.GetComponentsInChildren<SimObjPhysics>()) {
                if (!childSo.ObjectID.StartsWith("Drawer") &&
                    !childSo.ObjectID.Split('|') [0].EndsWith("Door") &&
                    so.ObjectID != childSo.ObjectID) {
                    foreach (MeshRenderer mr in childSo.GetComponentsInChildren<MeshRenderer>()) {
                        renderersToSkip.Add(mr);
                    }
                }
            }

            foreach (MeshRenderer r in so.gameObject.GetComponentsInChildren<MeshRenderer>() as MeshRenderer[]) {
                if (!renderersToSkip.Contains(r)) {
                    Material[] newMaterials = new Material[r.materials.Length];
                    for (int i = 0; i < newMaterials.Length; i++) {
                        newMaterials[i] = new Material(r.materials[i]);
                        StandardShaderUtils.ChangeRenderMode(newMaterials[i], bm);
                        Color color = newMaterials[i].color;
                        color.a = alpha;
                        newMaterials[i].color = color;
                    }
                    r.materials = newMaterials;
                }
            }
        }

        public void MakeObjectTransparent(ServerAction action) {
            if (physicsSceneManager.ObjectIdToSimObjPhysics.ContainsKey(action.objectId)) {
                changeObjectBlendMode(
                    physicsSceneManager.ObjectIdToSimObjPhysics[action.objectId],
                    StandardShaderUtils.BlendMode.Fade,
                    0.4f
                );
                actionFinished(true);
            } else {
                errorMessage = "Invalid objectId " + action.objectId;
                actionFinished(false);
            }
        }

        public void MakeObjectOpaque(ServerAction action) {
            if (physicsSceneManager.ObjectIdToSimObjPhysics.ContainsKey(action.objectId)) {
                changeObjectBlendMode(
                    physicsSceneManager.ObjectIdToSimObjPhysics[action.objectId],
                    StandardShaderUtils.BlendMode.Opaque,
                    1.0f
                );
                actionFinished(true);
            } else {
                errorMessage = "Invalid objectId " + action.objectId;
                actionFinished(false);
            }
        }

        public void UnmaskWalkable(ServerAction action) {
            GameObject walkableParent = GameObject.Find("WalkablePlanes");
            if (walkableParent != null) {
                foreach (GameObject go in GameObject.FindObjectsOfType<GameObject>()) {
                    unmaskGameObject(go);
                }
                foreach (Renderer r in walkableParent.GetComponentsInChildren<Renderer>()) {
                    r.enabled = false;
                }
            }
            actionFinished(true);
        }

        public void MaskWalkable(ServerAction action) {
            Material backgroundMaterial = new Material(Shader.Find("Unlit/Color"));
            backgroundMaterial.color = Color.green;

            foreach (GameObject go in GameObject.FindObjectsOfType<GameObject>()) {
                if (!ancestorHasName(go, "WalkablePlanes")) {
                    maskGameObject(go, backgroundMaterial);
                }
            }

            GameObject walkableParent = GameObject.Find("WalkablePlanes");
            if (walkableParent != null) {
                foreach (Renderer r in walkableParent.GetComponentsInChildren<Renderer>()) {
                    r.enabled = true;
                }
                actionFinished(true);
                return;
            }

            Vector3[] reachablePositions = getReachablePositions();
            walkableParent = new GameObject();
            walkableParent.name = "WalkablePlanes";
            GameObject topLevelObject = GameObject.Find("Objects");
            if (topLevelObject != null) {
                walkableParent.transform.parent = topLevelObject.transform;
            }

            int layerMask = 1 << 8;
            foreach (Vector3 p in reachablePositions) {
                RaycastHit hit;
                bool somethingHit = false;
                float y = 0f;
                for (int i = -1; i <= 1; i++) {
                    for (int j = -1; j <= 1; j++) {
                        Vector3 offset = new Vector3(i * 0.41f * gridSize, 0f, i * 0.41f * gridSize);
                        if (Physics.Raycast(p + offset, -transform.up, out hit, 10f, layerMask)) {
                            if (!somethingHit) {
                                y = hit.point.y;
                            } else {
                                y = Math.Max(y, hit.point.y);
                            }
                            somethingHit = true;
                        }
                    }
                }
                if (somethingHit) {
                    y += 0.01f;
                    y = Math.Max(y, 0.05f);
                    GameObject plane = Instantiate(
                        Resources.Load("BluePlane") as GameObject,
                        new Vector3(p.x, y, p.z),
                        Quaternion.identity
                    ) as GameObject;
                    plane.name = "WalkablePlane";
                    plane.transform.parent = walkableParent.transform;
                    plane.transform.localScale = new Vector3(gridSize * 0.1f, 0.1f, gridSize * 0.1f);
                }
            }
            actionFinished(true);
        }

        private IEnumerator CoverSurfacesWithHelper(
            int n,
            List<SimObjPhysics> newObjects,
            Vector3[] reachablePositions
        ) {
            Vector3[] initialPositions = new Vector3[newObjects.Count];
            int k = 0;
            bool[] deleted = new bool[newObjects.Count];
            foreach (SimObjPhysics so in newObjects) {
                initialPositions[k] = so.transform.position;
                deleted[k] = false;
                k++;
            }
            for (int i = 0; i < n; i++) {
                k = 0;
                foreach (SimObjPhysics so in newObjects) {
                    if (!deleted[k]) {
                        float dist = Vector3.Distance(initialPositions[k], so.transform.position);
                        if (dist > 0.5f) {
                            deleted[k] = true;
                            so.gameObject.SetActive(false);
                        }
                    }
                    k++;
                }
                yield return null;
            }

            HashSet<string> objectIdsContained = new HashSet<string>();
            foreach (SimObjPhysics so in physicsSceneManager.ObjectIdToSimObjPhysics.Values) {
                if (objectIsOfIntoType(so)) {
                    foreach (string id in so.GetAllSimObjectsInReceptacleTriggersByObjectID()) {
                        objectIdsContained.Add(id);
                    }
                }
            }

            Material redMaterial = (Material) Resources.Load("RED", typeof(Material));
            Material greenMaterial = (Material) Resources.Load("GREEN", typeof(Material));
            Collider[] fpsControllerColliders = GameObject.Find("FPSController").GetComponentsInChildren<Collider>();
            k = 0;
            foreach (SimObjPhysics so in newObjects) {
                if (!deleted[k]) {
                    so.GetComponentInChildren<Rigidbody>().isKinematic = true;
                    foreach (Collider c1 in so.GetComponentsInChildren<Collider>()) {
                        foreach (Collider c in fpsControllerColliders) {
                            Physics.IgnoreCollision(c, c1);
                        }
                    }
                    if (objectIdsContained.Contains(so.ObjectID)) {
                        MaskSimObj(so, greenMaterial);
                    } else {
                        MaskSimObj(so, redMaterial);
                    }
                    physicsSceneManager.AddToObjectsInScene(so);
                }
                k++;
            }

            HashSet<SimObjPhysics> visibleObjects = getAllItemsVisibleFromPositions(reachablePositions);
            foreach (SimObjPhysics so in newObjects) {
                if (so.gameObject.activeSelf && !visibleObjects.Contains(so)) {
                    so.gameObject.SetActive(false);
                    physicsSceneManager.ObjectIdToSimObjPhysics.Remove(so.ObjectID);
                }
            }

            actionFinished(true);
        }

        private void createCubeSurrounding(Bounds bounds) {
            Vector3 center = bounds.center;
            Vector3 max = bounds.max;
            Vector3 min = bounds.min;
            float size = 0.001f;
            float offset = 0.0f;
            min.y = Math.Max(-1.0f, min.y);
            center.y = (max.y + min.y) / 2;
            float xLen = max.x - min.x;
            float yLen = max.y - min.y;
            float zLen = max.z - min.z;

            // Top
            GameObject cube = Instantiate(
                Resources.Load("BlueCube") as GameObject,
                new Vector3(center.x, max.y + offset + size / 2, center.z),
                Quaternion.identity
            ) as GameObject;
            cube.transform.localScale = new Vector3(xLen + 2 * (size + offset), size, zLen + 2 * (size + offset));

            // Bottom
            cube = Instantiate(
                Resources.Load("BlueCube") as GameObject,
                new Vector3(center.x, min.y - offset - size / 2, center.z),
                Quaternion.identity
            ) as GameObject;
            cube.transform.localScale = new Vector3(xLen + 2 * (size + offset), size, zLen + 2 * (size + offset));

            // z min
            cube = Instantiate(
                Resources.Load("BlueCube") as GameObject,
                new Vector3(center.x, center.y, min.z - offset - size / 2),
                Quaternion.identity
            ) as GameObject;
            cube.transform.localScale = new Vector3(xLen + 2 * (size + offset), yLen + 2 * offset, size);

            // z max
            cube = Instantiate(
                Resources.Load("BlueCube") as GameObject,
                new Vector3(center.x, center.y, max.z + offset + size / 2),
                Quaternion.identity
            ) as GameObject;
            cube.transform.localScale = new Vector3(xLen + 2 * (size + offset), yLen + 2 * offset, size);

            // x min
            cube = Instantiate(
                Resources.Load("BlueCube") as GameObject,
                new Vector3(min.x - offset - size / 2, center.y, center.z),
                Quaternion.identity
            ) as GameObject;
            cube.transform.localScale = new Vector3(size, yLen + 2 * offset, zLen + 2 * offset);

            // x max
            cube = Instantiate(
                Resources.Load("BlueCube") as GameObject,
                new Vector3(max.x + offset + size / 2, center.y, center.z),
                Quaternion.identity
            ) as GameObject;
            cube.transform.localScale = new Vector3(size, yLen + 2 * offset, zLen + 2 * offset);
        }

        private List<RaycastHit> RaycastWithRepeatHits(
            Vector3 origin, Vector3 direction, float maxDistance, int layerMask
        ) {
            List<RaycastHit> hits = new List<RaycastHit>();
            RaycastHit hit;
            bool didHit = Physics.Raycast(origin, direction, out hit, maxDistance, layerMask);
            while (didHit) {
                hits.Add(hit);
                origin = hit.point + direction / 100f;
                hit = new RaycastHit();
                didHit = Physics.Raycast(origin, direction, out hit, maxDistance, layerMask);
            }
            return hits;
        }

        public void setAllObjectsToMaterial(Material material) {
            GameObject go = GameObject.Find("Lighting");
            if (go != null) {
                go.SetActive(false);
            }
            foreach (Renderer r in GameObject.FindObjectsOfType<Renderer>()) {
                bool disableRenderer = false;
                foreach (Material m in r.materials) {
                    if (m.name.Contains("LightRay")) {
                        disableRenderer = true;
                        break;
                    }
                }
                if (disableRenderer) {
                    r.enabled = false;
                } else {
                    Material[] newMaterials = new Material[r.materials.Length];
                    for (int i = 0; i < newMaterials.Length; i++) {
                        newMaterials[i] = material;
                    }
                    r.materials = newMaterials;
                }
            }
            foreach (Light l in GameObject.FindObjectsOfType<Light>()) {
                l.enabled = false;
            }
            RenderSettings.ambientMode = AmbientMode.Flat;
            RenderSettings.ambientLight = Color.white;
        }

        public void SetAllObjectsToBlueUnlit(ServerAction action) {
            setAllObjectsToMaterial((Material) Resources.Load("BLUE", typeof(Material)));
            actionFinished(true);
        }
        public void SetAllObjectsToBlueStandard(ServerAction action) {
            setAllObjectsToMaterial((Material) Resources.Load("BLUE_standard", typeof(Material)));
            actionFinished(true);
        }

        public void EnableFog(ServerAction action) {
            GlobalFog gf = m_Camera.GetComponent<GlobalFog>();
            gf.enabled = true;
            gf.heightFog = false;
            gf.useRadialDistance = true;
            RenderSettings.fog = true;
            RenderSettings.fogMode = FogMode.Linear;
            RenderSettings.fogStartDistance = 0.0f;
            RenderSettings.fogEndDistance = action.z;
            RenderSettings.fogColor = Color.white;
            actionFinished(true);
        }

        public void DisableFog(ServerAction action) {
            m_Camera.GetComponent<GlobalFog>().enabled = false;
            RenderSettings.fog = false;
            actionFinished(true);
        }

        public void ColorSurfaceColorObjectsByDistance(ServerAction action) {
            GameObject surfaceCoverObjects = GameObject.Find("SurfaceCoverObjects");

            HashSet<string> objectIdsContained = new HashSet<string>();
            foreach (SimObjPhysics so in physicsSceneManager.ObjectIdToSimObjPhysics.Values) {
                if (objectIsOfIntoType(so)) {
                    foreach (string id in so.GetAllSimObjectsInReceptacleTriggersByObjectID()) {
                        objectIdsContained.Add(id);
                    }
                }
            }

            foreach (SimObjPhysics sop in surfaceCoverObjects.GetComponentsInChildren<SimObjPhysics>()) {
                Material newMaterial;
                float minRed = 0.0f;
                float minGreen = 0.0f;
                newMaterial = new Material(Shader.Find("Unlit/Color"));
                if (objectIdsContained.Contains(sop.ObjectID)) {
                    minGreen = 1.0f;
                } else {
                    minRed = 1.0f;
                }

                Vector3 closestPoint = closestPointToObject(sop);
                closestPoint = new Vector3(closestPoint.x, 0f, closestPoint.z);
                Vector3 tmp = new Vector3(transform.position.x, 0f, transform.position.z);

                float min = Math.Min(Vector3.Distance(closestPoint, tmp) / action.z, 1.0f);
                newMaterial.color = new Color(
                    Math.Max(minRed, min),
                    Math.Max(minGreen, min),
                    min,
                    1.0f
                );
                MaskSimObj(sop, newMaterial);
            }

            actionFinished(true);
        }

        public void CoverSurfacesWith(ServerAction action) {
            string prefab = action.objectType;
            int objectVariation = action.objectVariation;
            Vector3[] reachablePositions = getReachablePositions();

            Bounds b = new Bounds();
            b.min = agentManager.SceneBounds.min;
            b.max = agentManager.SceneBounds.max;
            b.min = new Vector3(
                Math.Max(b.min.x, transform.position.x - 7),
                Math.Max(b.min.y, transform.position.y - 1.3f),
                Math.Max(b.min.z, transform.position.z - 7)
            );
            b.max = new Vector3(
                Math.Min(b.max.x, transform.position.x + 7),
                Math.Min(b.max.y, transform.position.y + 3),
                Math.Min(b.max.z, transform.position.z + 7)
            );
            createCubeSurrounding(b);

            float yMax = b.max.y - 0.2f;
            float xRoomSize = b.max.x - b.min.x;
            float zRoomSize = b.max.z - b.min.z;
            InstantiatePrefabTest script = physicsSceneManager.GetComponent<InstantiatePrefabTest>();
            SimObjPhysics objForBounds = script.SpawnObject(prefab, false, objectVariation, new Vector3(0.0f, b.max.y + 10.0f, 0.0f), transform.eulerAngles, false, true);

            Bounds objBounds = new Bounds(
                new Vector3(float.PositiveInfinity, float.PositiveInfinity, float.PositiveInfinity),
                new Vector3(-float.PositiveInfinity, -float.PositiveInfinity, -float.PositiveInfinity)
            );
            foreach (Renderer r in objForBounds.GetComponentsInChildren<Renderer>()) {
                objBounds.Encapsulate(r.bounds);
            }
            Vector3 objCenterRelPos = objBounds.center - objForBounds.transform.position;
            Vector3 yOffset = new Vector3(
                0f,
                0.01f + objForBounds.transform.position.y - objBounds.min.y,
                0f
            );
            objForBounds.gameObject.SetActive(false);

            float xExtent = objBounds.max.x - objBounds.min.x;
            float yExtent = objBounds.max.y - objBounds.min.y;
            float zExtent = objBounds.max.z - objBounds.min.z;
            float xStepSize = Math.Max(Math.Max(xExtent, 0.1f), action.x);
            float zStepSize = Math.Max(Math.Max(zExtent, 0.1f), action.z);
            int numXSteps = (int) (xRoomSize / xStepSize);
            int numZSteps = (int) (zRoomSize / zStepSize);
            // float xTmp = -0.153f;
            // float zTmp = -3f;
            List<SimObjPhysics> newObjects = new List<SimObjPhysics>();

            var xsToTry = new List<float>();
            var zsToTry = new List<float>();
            // xsToTry.Add(-0.1253266f);
            // zsToTry.Add(1.159979f);
            foreach (GameObject go in Resources.FindObjectsOfTypeAll<GameObject>()) {
                if (go.name == "ReceptacleTriggerBox") {
                    Vector3 receptCenter = go.transform.position;
                    xsToTry.Add(receptCenter.x);
                    zsToTry.Add(receptCenter.z);
                }
            }
            for (int i = 0; i < numXSteps; i++) {
                float x = b.min.x + (0.5f + i) * xStepSize;
                for (int j = 0; j < numZSteps; j++) {
                    float z = b.min.z + (0.5f + j) * zStepSize;
                    xsToTry.Add(x);
                    zsToTry.Add(z);
                }
            }
            var xsToTryArray = xsToTry.ToArray();
            var zsToTryArray = zsToTry.ToArray();

            int layerMask = 1 << 8;
            for (int i = 0; i < xsToTryArray.Length; i++) {
                float xPos = xsToTryArray[i];
                float zPos = zsToTryArray[i];

                List<RaycastHit> hits = RaycastWithRepeatHits(
                    new Vector3(xPos, yMax, zPos),
                    new Vector3(0.0f, -1.0f, 0.0f),
                    10f,
                    layerMask
                );
                int k = -1;
                foreach (RaycastHit hit in hits) {
                    if (b.Contains(hit.point) &&
                        hit.point.y < transform.position.y + 1.2f &&
                        hit.point.y >= transform.position.y - 1.1f &&
                        !AnythingAbovePositionIgnoreObject(
                            hit.point + new Vector3(0f, -0.01f, 0f),
                            0.02f,
                            layerMask,
                            hit.collider.transform.gameObject)
                    ) {
                        SimObjPhysics hitSimObj = hit.transform.gameObject.GetComponent<SimObjPhysics>();
                        if (hitSimObj == null || hitSimObj.ObjectID.Split('|') [0] != prefab) {
                            Vector3 halfExtents = new Vector3(xExtent / 2.1f, yExtent / 2.1f, zExtent / 2.1f);
                            Vector3 center = hit.point + objCenterRelPos + yOffset;
                            Collider[] colliders = Physics.OverlapBox(center, halfExtents, Quaternion.identity, layerMask);
                            if (colliders.Length == 0) {
                                k++;
                                SimObjPhysics newObj = script.SpawnObject(prefab, false, objectVariation, center - objCenterRelPos, transform.eulerAngles, false, true);
                                if (prefab == "Cup") {
                                    foreach (Collider c in newObj.GetComponentsInChildren<Collider>()) {
                                        c.enabled = false;
                                    }
                                    newObj.GetComponentInChildren<Renderer>().gameObject.AddComponent<BoxCollider>();
                                }
                                newObjects.Add(newObj);
                            }
                        }
                    }
                }
            }
            GameObject topLevelObject = GameObject.Find("Objects");
            GameObject newTopLevelObject = new GameObject("SurfaceCoverObjects");
            newTopLevelObject.transform.parent = topLevelObject.transform;
            foreach (SimObjPhysics sop in newObjects) {
                sop.gameObject.transform.parent = newTopLevelObject.transform;
            }
            StartCoroutine(CoverSurfacesWithHelper(100, newObjects, reachablePositions));
        }

        public void NumberOfPositionsObjectsOfTypeAreVisibleFrom(ServerAction action) {
            Vector3[] positions = null;
            if (action.positions != null && action.positions.Count != 0) {
                positions = action.positions.ToArray();
            }
            else {
#if UNITY_EDITOR
                List<SimObjPhysics> toReEnable = new List<SimObjPhysics>();
                foreach (SimObjPhysics sop in FindObjectsOfType<SimObjPhysics>()) {
                    if (sop.Type.ToString().ToLower() == action.objectType.ToLower()) {
                        toReEnable.Add(sop);
                        sop.gameObject.SetActive(false);
                    }
                }
#endif
                positions = getReachablePositions();
#if UNITY_EDITOR
                foreach (SimObjPhysics sop in toReEnable) {
                    sop.gameObject.SetActive(true);
                }
#endif
            }

            string objectType = action.objectType;

            List<SimObjPhysics> objectsOfType = new List<SimObjPhysics>();
            foreach (SimObjPhysics sop in FindObjectsOfType<SimObjPhysics>()) {
                if (sop.Type.ToString().ToLower() == action.objectType.ToLower()) {
                    objectsOfType.Add(sop);
                    sop.gameObject.SetActive(false);
                }
            }

            Dictionary<String, int> objectIdToPositionsVisibleFrom = new Dictionary<String, int>();
            foreach (SimObjPhysics sop in objectsOfType) {
                sop.gameObject.SetActive(true);
                objectIdToPositionsVisibleFrom.Add(
                    sop.ObjectID,
                    NumberOfPositionsFromWhichItemIsVisibleHelper(sop, positions)
                );
#if UNITY_EDITOR
                Debug.Log(sop.ObjectID);
                Debug.Log(objectIdToPositionsVisibleFrom[sop.ObjectID]);
#endif
                sop.gameObject.SetActive(false);
            }

            foreach (SimObjPhysics sop in objectsOfType) {
                sop.gameObject.SetActive(true);
            }

            actionFinished(true, objectIdToPositionsVisibleFrom);
        }

        private IEnumerator SpamObjectsInRoomHelper(int n, List<SimObjPhysics> newObjects) {
            for (int i = 0; i < n; i++) {
                yield return null;
            }

            Collider[] fpsControllerColliders = GameObject.Find("FPSController").GetComponentsInChildren<Collider>();
            foreach (SimObjPhysics so in newObjects) {
                so.GetComponentInChildren<Rigidbody>().isKinematic = true;
                foreach (Collider c1 in so.GetComponentsInChildren<Collider>()) {
                    foreach (Collider c in fpsControllerColliders) {
                        Physics.IgnoreCollision(c, c1);
                    }
                }
                physicsSceneManager.ObjectIdToSimObjPhysics[so.ObjectID] = so;
            }

            actionFinished(true);
        }
        public void SpamObjectsInRoom(ServerAction action) {
            UnityEngine.Random.InitState(action.randomSeed);

            string[] objectTypes = {
                "Bread",
                "Cup",
                "Footstool",
                "Knife",
                "Plunger",
                "Tomato",
            };
            int numObjectVariations = 3;

            Bounds b = new Bounds();
            b.min = agentManager.SceneBounds.min;
            b.max = agentManager.SceneBounds.max;
            b.min = new Vector3(
                Math.Max(b.min.x, transform.position.x - 7),
                Math.Max(b.min.y, transform.position.y - 1.3f),
                Math.Max(b.min.z, transform.position.z - 7)
            );
            b.max = new Vector3(
                Math.Min(b.max.x, transform.position.x + 7),
                Math.Min(b.max.y, transform.position.y + 3),
                Math.Min(b.max.z, transform.position.z + 7)
            );

            float yMax = b.max.y - 0.2f;
            InstantiatePrefabTest script = physicsSceneManager.GetComponent<InstantiatePrefabTest>();

            List<Bounds> objsBounds = new List<Bounds>();
            List<Vector3> objsCenterRelPos = new List<Vector3>();
            List<Vector3> yOffsets = new List<Vector3>();
            float offset = 10f;
            foreach (string objType in objectTypes) {
                for (int i = 1; i < numObjectVariations; i++) {
                    SimObjPhysics objForBounds = script.SpawnObject(
                        objType,
                        false,
                        i,
                        new Vector3(0.0f, b.max.y + offset, 0.0f),
                        transform.eulerAngles,
                        false,
                        true
                    );
                    offset += 1.0f;

                    Bounds objBounds = new Bounds(
                        new Vector3(float.PositiveInfinity, float.PositiveInfinity, float.PositiveInfinity),
                        new Vector3(-float.PositiveInfinity, -float.PositiveInfinity, -float.PositiveInfinity)
                    );
                    foreach (Renderer r in objForBounds.GetComponentsInChildren<Renderer>()) {
                        objBounds.Encapsulate(r.bounds);
                    }

                    objsBounds.Add(objBounds);
                    objsCenterRelPos.Add(objBounds.center - objForBounds.transform.position);
                    yOffsets.Add(
                        new Vector3(
                            0f,
                            0.01f + objForBounds.transform.position.y - objBounds.min.y,
                            0f
                        )
                    );
                    objForBounds.gameObject.SetActive(false);
                }
            }

            var xsToTry = new List<float>();
            var zsToTry = new List<float>();
            foreach (GameObject go in Resources.FindObjectsOfTypeAll<GameObject>()) {
                if (go.name == "ReceptacleTriggerBox") {
                    BoxCollider bc = go.GetComponent<BoxCollider>();
                    Bounds bcb = bc.bounds;
                    xsToTry.Add(bcb.center.x);
                    zsToTry.Add(bcb.center.z);
                    for (int i = 0; i < 5; i++) {
                        xsToTry.Add((bcb.max.x - bcb.min.x) * UnityEngine.Random.value + bcb.min.x);
                        zsToTry.Add((bcb.max.z - bcb.min.z) * UnityEngine.Random.value + bcb.min.z);
                    }
                }
            }
            for (int i = 0; i < 1000; i++) {
                xsToTry.Add((b.max.x - b.min.x) * UnityEngine.Random.value + b.min.x);
                zsToTry.Add((b.max.z - b.min.z) * UnityEngine.Random.value + b.min.z);
            }
            var xsToTryArray = xsToTry.ToArray();
            // var zsToTryArray = zsToTry.ToArray();

            List<SimObjPhysics> newObjects = new List<SimObjPhysics>();
            int layerMask = 1 << 8;
            // int attempts = 0;
            for (int i = 0; i < xsToTryArray.Length; i++) {
                if (newObjects.Count >= 100) {
                    break;
                }
                float xPos = (b.max.x - b.min.x) * UnityEngine.Random.value + b.min.x;
                float zPos = (b.max.z - b.min.z) * UnityEngine.Random.value + b.min.z;

                int objectInd = UnityEngine.Random.Range(0, objectTypes.Length);
                int objectVar = UnityEngine.Random.Range(1, numObjectVariations);

                List<RaycastHit> hits = RaycastWithRepeatHits(
                    new Vector3(xPos, yMax, zPos),
                    new Vector3(0.0f, -1.0f, 0.0f),
                    10f,
                    layerMask
                );

                foreach (RaycastHit hit in hits) {
                    Bounds ob = objsBounds[objectInd];
                    Vector3 randRotation = new Vector3(0.0f, 0.0f, 0.0f);
                    if (UnityEngine.Random.value < 0.5f) {
                        randRotation = new Vector3(UnityEngine.Random.value * 360f, UnityEngine.Random.value * 360f, UnityEngine.Random.value * 360f);
                    }

                    // Debug.Log(UnityEngine.Random.rotationUniform.ToEulerAngles());
                    SimObjPhysics newObj = script.SpawnObject(
                        objectTypes[objectInd],
                        false,
                        objectVar,
                        hit.point + new Vector3(0f, ob.extents.y + 0.05f, 0f) - objsCenterRelPos[objectInd],
                        randRotation,
                        // UnityEngine.Random.rotationUniform.ToEulerAngles(),
                        // transform.eulerAngles, 
                        false,
                        false
                    );
                    if (newObj == null) {
                        newObj = script.SpawnObject(
                            objectTypes[objectInd],
                            false,
                            objectVar,
                            hit.point + new Vector3(0f, Math.Max(ob.extents.z, Math.Max(ob.extents.x, ob.extents.y)) + 0.05f, 0f) - objsCenterRelPos[objectInd],
                            randRotation,
                            // UnityEngine.Random.rotationUniform.ToEulerAngles(),
                            // transform.eulerAngles, 
                            false,
                            false
                        );
                    }
                    if (newObj != null) {
                        newObjects.Add(newObj);
                    }
                    if (newObj != null && objectTypes[objectInd] == "Cup") {
                        foreach (Collider c in newObj.GetComponentsInChildren<Collider>()) {
                            c.enabled = false;
                        }
                        newObj.GetComponentInChildren<Renderer>().gameObject.AddComponent<BoxCollider>();
                    }
                }
            }

            StartCoroutine(SpamObjectsInRoomHelper(100, newObjects));
        }

        public void ChangeLightSet(ServerAction action)
        {
            if(action.objectVariation > 10 || action.objectVariation < 1)
            {
                errorMessage = "Please use value between 1 and 10";
                actionFinished(false);
                return;
            }

            GameObject lightTransform = GameObject.Find("Lighting");
            lightTransform.GetComponent<ChangeLighting>().SetLights(action.objectVariation);
            actionFinished(true);
        }

        public void SliceObject(ServerAction action) {

            //specify target to pickup via objectId or coordinates
            SimObjPhysics target = null;

            if (action.forceAction) {
                action.forceVisible = true;
            }

            //no target object specified, so instead try and use x/y screen coordinates
            if(action.objectId == null)
            {
                if(!ScreenToWorldTarget(action.x, action.y, ref target, !action.forceAction))
                {
                    //error message is set insice ScreenToWorldTarget
                    actionFinished(false);
                    return;
                }
            }

            //an objectId was given, so find that target in the scene if it exists
            else
            {
                if (!physicsSceneManager.ObjectIdToSimObjPhysics.ContainsKey(action.objectId)) {
                    errorMessage = "Object ID appears to be invalid.";
                    actionFinished(false);
                    return;
                }
                
                //if object is in the scene and visible, assign it to 'target'
                foreach (SimObjPhysics sop in VisibleSimObjs(action)) 
                {
                    target = sop;
                }
            }

            //we found it!
            if (target) {

                if(ItemInHand != null) {
                    if(target.transform == ItemInHand.transform) {
                        errorMessage = "target object cannot be sliced if it is in the agent's hand";
                        actionFinished(false);
                        return;
                    }
                }

                if (target.GetComponent<SimObjPhysics>().DoesThisObjectHaveThisSecondaryProperty(SimObjSecondaryProperty.CanBeSliced)) {
                    target.GetComponent<SliceObject>().Slice();
                    actionFinished(true);
                    return;
                } else {
                    errorMessage = target.transform.name + " Does not have the CanBeSliced property!";
                    actionFinished(false);
                    return;
                }
            }

            //target not found in currently visible objects, report not found
            else {
                errorMessage = "object not found: " + action.objectId;
                actionFinished(false);
            }
        }
    
        public void BreakObject(ServerAction action)
        {
            //specify target to pickup via objectId or coordinates
            SimObjPhysics target = null;

            if (action.forceAction) {
                action.forceVisible = true;
            }

            //no target object specified, so instead try and use x/y screen coordinates
            if(action.objectId == null)
            {
                if(!ScreenToWorldTarget(action.x, action.y, ref target, !action.forceAction))
                {
                    //error message is set insice ScreenToWorldTarget
                    actionFinished(false);
                    return;
                }
            }

            //an objectId was given, so find that target in the scene if it exists
            else
            {
                if (!physicsSceneManager.ObjectIdToSimObjPhysics.ContainsKey(action.objectId)) {
                    errorMessage = "Object ID appears to be invalid.";
                    actionFinished(false);
                    return;
                }
                
                //if object is in the scene and visible, assign it to 'target'
                foreach (SimObjPhysics sop in VisibleSimObjs(action)) 
                {
                    target = sop;
                }
            }

            //we found it!
            if (target) 
            {
                if (target.GetComponent<SimObjPhysics>().DoesThisObjectHaveThisSecondaryProperty(SimObjSecondaryProperty.CanBreak)) 
                {
                    SimObjPhysics targetsop = target.GetComponent<SimObjPhysics>();
                    //if the object is in the agent's hand, we need to reset the agent hand booleans and other cleanup as well
                    if(targetsop.isInAgentHand)
                    {                      
                        //if the target is also a Receptacle, drop contained objects first
                        if(targetsop.DoesThisObjectHaveThisSecondaryProperty(SimObjSecondaryProperty.Receptacle))
                        {
                            //drop contained objects as well
                            DropContainedObjects(targetsop);
                        }

                        targetsop.isInAgentHand = false;
                        ItemInHand = null;
                        DefaultAgentHand();
                        //ok now we are ready to break go go go
                    }

                    target.GetComponentInChildren<Break>().BreakObject(null);
                    actionFinished(true);
                    return;
                }

                else 
                {
                    errorMessage = target.transform.name + " does not have the CanBreak property!!";
                    actionFinished(false);
                    return;
                }
            }

            //target not found in currently visible objects, report not found
            else {
                errorMessage = "object not found: " + action.objectId;
                actionFinished(false);
            }
        }

        public void DirtyObject(ServerAction action)
        {
            //specify target to pickup via objectId or coordinates
            SimObjPhysics target = null;

            if (action.forceAction) 
            {
                action.forceVisible = true;
            }

            //no target object specified, so instead try and use x/y screen coordinates
            if(action.objectId == null)
            {
                if(!ScreenToWorldTarget(action.x, action.y, ref target, !action.forceAction))
                {
                    //error message is set insice ScreenToWorldTarget
                    actionFinished(false);
                    return;
                }
            }

            //an objectId was given, so find that target in the scene if it exists
            else
            {
                if (!physicsSceneManager.ObjectIdToSimObjPhysics.ContainsKey(action.objectId)) {
                    errorMessage = "Object ID appears to be invalid.";
                    actionFinished(false);
                    return;
                }
                
                //if object is in the scene and visible, assign it to 'target'
                foreach (SimObjPhysics sop in VisibleSimObjs(action)) 
                {
                    target = sop;
                }
            }

            if(target)
            {
                if(target.GetComponent<SimObjPhysics>().DoesThisObjectHaveThisSecondaryProperty(SimObjSecondaryProperty.CanBeDirty))
                {
                    Dirty dirt = target.GetComponent<Dirty>();
                    if(dirt.IsDirty() == false)
                    {
                        dirt.ToggleCleanOrDirty();
                        actionFinished(true);
                        return;
                    }

                    else
                    {
                        errorMessage = target.transform.name + " is already dirty!";
                        actionFinished(false);
                        return;
                    }
                }
            
                else 
                {
                    errorMessage = target.transform.name + " does not have CanBeDirty property!";
                    actionFinished(false);
                    return;
                }
            }

            else
            {
                errorMessage = "object not found: " + action.objectId;
                actionFinished(false);
            }
        }

        public void CleanObject(ServerAction action)
        {
            //specify target to pickup via objectId or coordinates
            SimObjPhysics target = null;

            if (action.forceAction) 
            {
                action.forceVisible = true;
            }

            //no target object specified, so instead try and use x/y screen coordinates
            if(action.objectId == null)
            {
                if(!ScreenToWorldTarget(action.x, action.y, ref target, !action.forceAction))
                {
                    //error message is set insice ScreenToWorldTarget
                    actionFinished(false);
                    return;
                }
            }

            //an objectId was given, so find that target in the scene if it exists
            else
            {
                if (!physicsSceneManager.ObjectIdToSimObjPhysics.ContainsKey(action.objectId)) {
                    errorMessage = "Object ID appears to be invalid.";
                    actionFinished(false);
                    return;
                }
                
                //if object is in the scene and visible, assign it to 'target'
                foreach (SimObjPhysics sop in VisibleSimObjs(action)) 
                {
                    target = sop;
                }
            }

            if(target)
            {
                if(target.GetComponent<SimObjPhysics>().DoesThisObjectHaveThisSecondaryProperty(SimObjSecondaryProperty.CanBeDirty))
                {
                    Dirty dirt = target.GetComponent<Dirty>();
                    if(dirt.IsDirty())
                    {
                        dirt.ToggleCleanOrDirty();
                        actionFinished(true);
                        return;
                    }

                    else
                    {
                        errorMessage = target.transform.name + " is already Clean!";
                        actionFinished(false);
                        return;
                    }
                }

                else 
                {
                    errorMessage = target.transform.name + " does not have dirtyable property!";
                    actionFinished(false);
                    return;
                }
            }

            else
            {
                errorMessage = "object not found: " + action.objectId;
                actionFinished(false);
            }
        }

        //fill an object with a liquid specified by action.fillLiquid - coffee, water, soap, wine, etc
        public void FillObjectWithLiquid(ServerAction action)
        {
            //specify target to pickup via objectId or coordinates
            SimObjPhysics target = null;

            if (action.forceAction) 
            {
                action.forceVisible = true;
            }

            //no target object specified, so instead try and use x/y screen coordinates
            if(action.objectId == null)
            {
                if(!ScreenToWorldTarget(action.x, action.y, ref target, !action.forceAction))
                {
                    //error message is set insice ScreenToWorldTarget
                    actionFinished(false);
                    return;
                }
            }

            //an objectId was given, so find that target in the scene if it exists
            else
            {
                if (!physicsSceneManager.ObjectIdToSimObjPhysics.ContainsKey(action.objectId)) {
                    errorMessage = "Object ID appears to be invalid.";
                    actionFinished(false);
                    return;
                }
                
                //if object is in the scene and visible, assign it to 'target'
                foreach (SimObjPhysics sop in VisibleSimObjs(action)) 
                {
                    target = sop;
                }
            }

            if(action.fillLiquid == null)
            {
                errorMessage = "Missing Liquid string for FillObject action";
                actionFinished(false);
            }

            if(target)
            {
                if(target.GetComponent<SimObjPhysics>().DoesThisObjectHaveThisSecondaryProperty(SimObjSecondaryProperty.CanBeFilled))
                {
                    Fill fil = target.GetComponent<Fill>();

                    //if the passed in liquid string is not valid
                    if(!fil.Liquids.ContainsKey(action.fillLiquid))
                    {
                        errorMessage = action.fillLiquid + " is not a valid Liquid Type";
                        actionFinished(false);
                        return;
                    }

                    //make sure object is empty
                    if(!fil.IsFilled())
                    {
                        if(fil.FillObject(action.fillLiquid))
                        {
                            actionFinished(true);
                            return;
                        }

                        else
                        {
                            actionFinished(false);
                            errorMessage = target.transform.name + " cannot be filled with " + action.fillLiquid;
                            return;
                        }

                    }

                    else
                    {
                        errorMessage = target.transform.name + " is already Filled!";
                        actionFinished(false);
                        return;
                    }
                }

                else 
                {
                    errorMessage = target.transform.name + " does not have CanBeFilled property!";
                    actionFinished(false);
                    return;
                }
            }

            else
            {
                errorMessage = "object not found: " + action.objectId;
                actionFinished(false);
            }
        }

        public void EmptyLiquidFromObject(ServerAction action)
        {
            //specify target to pickup via objectId or coordinates
            SimObjPhysics target = null;

            if (action.forceAction) 
            {
                action.forceVisible = true;
            }

            //no target object specified, so instead try and use x/y screen coordinates
            if(action.objectId == null)
            {
                if(!ScreenToWorldTarget(action.x, action.y, ref target, !action.forceAction))
                {
                    //error message is set insice ScreenToWorldTarget
                    actionFinished(false);
                    return;
                }
            }

            //an objectId was given, so find that target in the scene if it exists
            else
            {
                if (!physicsSceneManager.ObjectIdToSimObjPhysics.ContainsKey(action.objectId)) {
                    errorMessage = "Object ID appears to be invalid.";
                    actionFinished(false);
                    return;
                }
                
                //if object is in the scene and visible, assign it to 'target'
                foreach (SimObjPhysics sop in VisibleSimObjs(action)) 
                {
                    target = sop;
                }
            }

            if(target)
            {
                if(target.GetComponent<SimObjPhysics>().DoesThisObjectHaveThisSecondaryProperty(SimObjSecondaryProperty.CanBeFilled))
                {
                    Fill fil = target.GetComponent<Fill>();

                    if(fil.IsFilled())
                    {
                        fil.EmptyObject();
                        actionFinished(true);
                        return;
                    }

                    else
                    {
                        errorMessage = "object already empty";
                        actionFinished(false);
                        return;
                    }
                }

                else 
                {
                    errorMessage = target.transform.name + " does not have CanBeFilled property!";
                    actionFinished(false);
                    return;
                }
            }

            else
            {
                errorMessage = "object not found: " + action.objectId;
                actionFinished(false);
            }
        }

        //use up the contents of this object (toilet paper, paper towel, tissue box, etc).
        public void UseUpObject(ServerAction action)
        {
            //specify target to pickup via objectId or coordinates
            SimObjPhysics target = null;

            if (action.forceAction) 
            {
                action.forceVisible = true;
            }

            //no target object specified, so instead try and use x/y screen coordinates
            if(action.objectId == null)
            {
                if(!ScreenToWorldTarget(action.x, action.y, ref target, !action.forceAction))
                {
                    //error message is set insice ScreenToWorldTarget
                    actionFinished(false);
                    return;
                }
            }

            //an objectId was given, so find that target in the scene if it exists
            else
            {
                if (!physicsSceneManager.ObjectIdToSimObjPhysics.ContainsKey(action.objectId)) {
                    errorMessage = "Object ID appears to be invalid.";
                    actionFinished(false);
                    return;
                }
                
                //if object is in the scene and visible, assign it to 'target'
                foreach (SimObjPhysics sop in VisibleSimObjs(action)) 
                {
                    target = sop;
                }
            }

            if(target)
            {
                if(target.GetComponent<SimObjPhysics>().DoesThisObjectHaveThisSecondaryProperty(SimObjSecondaryProperty.CanBeUsedUp))
                {
                    UsedUp u = target.GetComponent<UsedUp>();

                    //make sure object is not already used up
                    if(!u.isUsedUp)
                    {
                        u.UseUp();
                        actionFinished(true);
                        return;
                    }

                    else
                    {
                        errorMessage = "object already used up!";
                        //Debug.Log(errorMessage);
                        actionFinished(false);
                        return;
                    }
                }

                else 
                {
                    errorMessage = target.transform.name + " does not have CanBeUsedUp property!";
                    actionFinished(false);
                    return;
                }
            }

            else
            {
                errorMessage = "object not found: " + action.objectId;
                actionFinished(false);
            }
        }

        public void GetScenesInBuild(ServerAction action) {
            int sceneCount = UnityEngine.SceneManagement.SceneManager.sceneCountInBuildSettings;
            string[] scenes = new string[sceneCount];
            for( int i = 0; i < sceneCount; i++ )
            {
             scenes[i] = System.IO.Path.GetFileNameWithoutExtension( UnityEngine.SceneManagement.SceneUtility.GetScenePathByBuildIndex( i ) );
            }
             actionFinished(true, scenes);
        }

        protected bool objectIsOfIntoType(SimObjPhysics so) {
            return so.ReceptacleTriggerBoxes != null &&
                so.ReceptacleTriggerBoxes.Length != 0 &&
                !so.ObjectID.Contains("Table") && // Don't include table tops, counter tops, etc.
                !so.ObjectID.Contains("Counter") &&
                !so.ObjectID.Contains("Top") &&
                !so.ObjectID.Contains("Burner") &&
                !so.ObjectID.Contains("Chair") &&
                !so.ObjectID.Contains("Sofa") &&
                !so.ObjectID.Contains("Shelf") &&
                !so.ObjectID.Contains("Ottoman");
        }

        public void ToggleColorIntoTypeReceptacleFloors(ServerAction action) {
            GameObject go = GameObject.Find("IntoObjectFloorPlanes");
            if (go != null) {
                foreach (Renderer r in go.GetComponentsInChildren<Renderer>()) {
                    r.enabled = !r.enabled;
                }
                actionFinished(true);
                return;
            }

            GameObject newParent = new GameObject();
            newParent.name = "IntoObjectFloorPlanes";
            GameObject topLevelObject = GameObject.Find("Objects");
            if (topLevelObject != null) {
                newParent.transform.parent = topLevelObject.transform;
            }

            int layerMask = 1 << 8;
            foreach (SimObjPhysics so in physicsSceneManager.ObjectIdToSimObjPhysics.Values) {
                if (objectIsOfIntoType(so)) {
                    foreach (GameObject rtb in so.ReceptacleTriggerBoxes) {
                        Quaternion oldRotation = rtb.transform.rotation;
                        Vector3 euler = oldRotation.eulerAngles;

                        rtb.transform.rotation = Quaternion.Euler(new Vector3(euler.x, 0f, euler.z));
                        BoxCollider bc = rtb.GetComponent<BoxCollider>();
                        Bounds b = bc.bounds;
                        rtb.transform.rotation = oldRotation;

                        HashSet<float> yOffsets = new HashSet<float>();
                        yOffsets.Add(b.extents.y - 0.01f);
                        for (int i = -1; i <= 1; i++) {
                            for (int j = -1; j <= 1; j++) {
                                Vector3 start = b.center + new Vector3(i * b.extents.x / 3f, b.extents.y - 0.001f, j * b.extents.z / 3f);
                                foreach (RaycastHit hit in Physics.RaycastAll(start, -transform.up, 10f, layerMask)) {
                                    if (NormalIsApproximatelyUp(hit.normal) &&
                                        ancestorSimObjPhysics(hit.transform.gameObject) == so) {
                                        yOffsets.Add((float) Math.Round(hit.distance - b.extents.y - 0.005f, 3));
                                    }
                                }
                            }
                        }

                        foreach (float yOffset in yOffsets) {
                            GameObject plane = Instantiate(
                                Resources.Load("BluePlane") as GameObject,
                                new Vector3(0f, 0f, 0f),
                                Quaternion.identity
                            ) as GameObject;
                            plane.transform.parent = newParent.transform;
                            plane.transform.localScale = 0.1f * 2f * b.extents;
                            plane.transform.rotation = Quaternion.Euler(new Vector3(0f, euler.y, 0f)); //oldRotation;
                            plane.transform.position = bc.bounds.center + new Vector3(0f, -yOffset, 0f);
                        }
                    }
                }
            }
            actionFinished(true);
        }

<<<<<<< HEAD
=======
        public void MoveMidLevelArmNoRender(ServerAction action) {
            var arm = this.GetComponentInChildren<IK_Robot_Arm_Controller>();

            if (arm != null) {
                arm.moveArmTargetNoRender(this, action.position, action.speed, arm.gameObject, action.fixedDeltaTime, action.returnToStart, action.coordinateSpace);
                
                
            }
            else {
                actionFinished(false, "Agent does not have kinematic arm or is not enabled. Make sure there is a '" + typeof(IK_Robot_Arm_Controller).Name + "' component as a child of this agent.");
            }

        }

        //constrain arm's y position based on the agent's current capsule collider center and extents
        //valid Y height from action.y is [0, 1.0] to represent the relative min and max heights of the
        //arm constrained by the agent's capsule
        public void MoveMidLevelArmHeightNoRender(ServerAction action)
        {
            if(action.y < 0 || action.y > 1.0)
            {
                actionFinished(false, "MoveMidLevelArmHeight Y value must be [0, 1.0] inclusive");
                return;
            }

            var arm = this.GetComponentInChildren<IK_Robot_Arm_Controller>();
            if(arm != null)
            {
                arm.moveArmHeightNoRender(this, action.y, action.speed, arm.gameObject, action.fixedDeltaTime, action.returnToStart);
            }

            else
            {
                actionFinished(false, "Agent does not have kinematic arm or is not enabled. Make sure there is a '" + typeof(IK_Robot_Arm_Controller).Name + "' component as a child of this agent.");
            }
        }

        public void GetMidLevelArmCollisions() {
            var arm = this.GetComponentInChildren<IK_Robot_Arm_Controller>();
            if (arm != null) {
                List<Dictionary<string, string>> collisions = new List<Dictionary<string, string>>();
                foreach(var sc in arm.StaticCollisions()){
                    var element = new Dictionary<string, string>();
                    if (sc.simObjPhysics != null) {
                        element["objectType"] = "simObjPhysics";
                        element["name"] = sc.simObjPhysics.objectID;
                    }
                    else
                    {
                        element["objectType"] = "gameObject";
                        element["name"] = sc.gameObject.name;
                    }
                    collisions.Add(element);
                }
                actionFinished(true, collisions);
            }
            else
            {
                errorMessage = "Agent does not have kinematic arm or is not enabled.";
                actionFinished(false);
            }

        }

>>>>>>> 1b839e60
        public void MoveMidLevelArm(ServerAction action) {
            var arm = this.GetComponentInChildren<IK_Robot_Arm_Controller>();
            if (arm != null) {
                arm.moveArmTarget(
                    this,
                    action.position, 
                    action.speed, 
                    action.fixedDeltaTime, 
                    action.returnToStart, 
                    action.coordinateSpace, 
                    action.restrictMovement, 
                    action.disableRendering
                );
            }
            else {
                actionFinished(false, "Agent does not have kinematic arm or is not enabled. Make sure there is a '" + typeof(IK_Robot_Arm_Controller).Name + "' component as a child of this agent.");
            }

        }

        //constrain arm's y position based on the agent's current capsule collider center and extents
        //valid Y height from action.y is [0, 1.0] to represent the relative min and max heights of the
        //arm constrained by the agent's capsule
        public void MoveMidLevelArmHeight(ServerAction action)
        {
            if(action.y < 0 || action.y > 1.0)
            {
                actionFinished(false, "MoveMidLevelArmHeight Y value must be [0, 1.0] inclusive");
                return;
            }

            var arm = this.GetComponentInChildren<IK_Robot_Arm_Controller>();
            if(arm != null)
            {
                //arm.SetStopMotionOnContact(action.stopArmMovementOnContact);
                arm.moveArmHeight(
                    this, 
                    action.y, 
                    action.speed, 
                    action.fixedDeltaTime, 
                    action.returnToStart, 
                    action.disableRendering
                );
            }
            else {
                actionFinished(false, "Agent does not have kinematic arm or is not enabled. Make sure there is a '" + typeof(IK_Robot_Arm_Controller).Name + "' component as a child of this agent.");
            }
        }

        public void RotateMidLevelHand(ServerAction action)
        {
            var arm = this.GetComponentInChildren<IK_Robot_Arm_Controller>();
            if (arm != null) {

                var target = new Quaternion();
                //rotate around axis aliged x, y, z with magnitude based on vector3
                if(action.degrees == 0)
                {
                    //use euler angles
                    target = Quaternion.Euler(action.rotation);
                }
                //rotate action.degrees about axis
                else {
                    target = Quaternion.AngleAxis(action.degrees, action.rotation);
                }

                //arm.SetStopMotionOnContact(action.stopArmMovementOnContact);
                StartCoroutine(arm.rotateHand(this, target, action.timeStep, action.returnToStart));
            }
            else {
                actionFinished(false, "Agent does not have kinematic arm or is not enabled. Make sure there is a '" + typeof(IK_Robot_Arm_Controller).Name + "' component as a child of this agent.");
            }
        }

        public void PickUpMidLevelHand(ServerAction action)
        {
            var arm = this.GetComponentInChildren<IK_Robot_Arm_Controller>();
            if (arm != null) 
            {
                
                actionFinished(arm.PickupObject());
                return;
            }

            else 
            {
                actionFinished(false, "Agent does not have kinematic arm or is not enabled. Make sure there is a '" + typeof(IK_Robot_Arm_Controller).Name + "' component as a child of this agent.");
            }
        }

        public void DropMidLevelHand(ServerAction action)
        {
            var arm = this.GetComponentInChildren<IK_Robot_Arm_Controller>();
            if (arm != null) 
            {
                arm.DropObject();
                //todo- only return after object(s) droped have finished moving
                //currently this will return the frame the object is released
                actionFinished(true);
                return;
            }

            else 
            {
                actionFinished(false, "Agent does not have kinematic arm or is not enabled. Make sure there is a '" + typeof(IK_Robot_Arm_Controller).Name + "' component as a child of this agent.");
            }
        }

        public void WhatObjectsCanHandPickUp(ServerAction action)
        {
            var arm = this.GetComponentInChildren<IK_Robot_Arm_Controller>();
            

            if (arm != null) 
            {

                StartCoroutine(arm.ReturnObjectsInMagnetAfterPhysicsUpdate(this));
                // List<String> listOfSOP = new List<String>();
                // foreach (SimObjPhysics sop in arm.WhatObjectsAreInsideMagnetSphere())
                // {
                //     listOfSOP.Add(sop.objectID);
                // }

                // actionFinished(true, listOfSOP);
                // return;
            }

            else 
            {
                actionFinished(false, "Agent does not have kinematic arm or is not enabled. Make sure there is a '" + typeof(IK_Robot_Arm_Controller).Name + "' component as a child of this agent.");
            }
        }

        //note this does not reposition the center point of the magnet orb
        //so expanding the radius too much will cause it to clip backward into the wrist joint
        public void SetMidLevelHandRadius(ServerAction action) {
            var arm = this.GetComponentInChildren<IK_Robot_Arm_Controller>();

            if (arm != null) 
            {
                if(action.radius < 0.04 || action.radius > 0.5)
                {
                    errorMessage = "radius of hand cannot be less than 0.04m nor greater than 0.5m";
                    actionFinished(false, errorMessage);
                    return;
                }

                else
                arm.SetHandMagnetRadius(action.radius);
            }

            else 
            {
                actionFinished(false, "Agent does not have kinematic arm or is not enabled. Make sure there is a '" + typeof(IK_Robot_Arm_Controller).Name + "' component as a child of this agent.");
            }
        }
        
        #if UNITY_EDITOR
        void OnDrawGizmos()
        {
            ////check for valid spawn points in GetSpawnCoordinatesAboveObject action
            //  Gizmos.color = Color.magenta;
            //     if(validpointlist.Count > 0)
            //     {
            //         foreach(Vector3 yes in validpointlist)
            //         {
            //             Gizmos.DrawCube(yes, new Vector3(0.01f, 0.01f, 0.01f));
            //         }
            //     }

            //draw axis aligned bounds of objects after actionFinished() calls
            // if(gizmobounds != null)
            // {
            //     Gizmos.color = Color.yellow;
            //     foreach(Bounds g in gizmobounds)
            //     {
            //         Gizmos.DrawWireCube(g.center, g.size);
            //     }
            // }
        }
        #endif
    }
}<|MERGE_RESOLUTION|>--- conflicted
+++ resolved
@@ -9033,8 +9033,6 @@
             actionFinished(true);
         }
 
-<<<<<<< HEAD
-=======
         public void MoveMidLevelArmNoRender(ServerAction action) {
             var arm = this.GetComponentInChildren<IK_Robot_Arm_Controller>();
 
@@ -9099,7 +9097,6 @@
 
         }
 
->>>>>>> 1b839e60
         public void MoveMidLevelArm(ServerAction action) {
             var arm = this.GetComponentInChildren<IK_Robot_Arm_Controller>();
             if (arm != null) {
