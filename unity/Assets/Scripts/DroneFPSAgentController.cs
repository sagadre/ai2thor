--- conflicted
+++ resolved
@@ -259,54 +259,11 @@
             droneMeta.cameraHorizon = baseAgent.cameraHorizon;
             droneMeta.inHighFrictionArea = baseAgent.inHighFrictionArea;
 
-<<<<<<< HEAD
-            metaMessage.inventoryObjects = ios.ToArray();
-
-            // HAND
-            metaMessage.hand = new HandMetadata();
-            metaMessage.hand.position = AgentHand.transform.position;
-            metaMessage.hand.localPosition = AgentHand.transform.localPosition;
-            metaMessage.hand.rotation = AgentHand.transform.eulerAngles;
-            metaMessage.hand.localRotation = AgentHand.transform.localEulerAngles;
-
-            // EXTRAS
-            metaMessage.flatSurfacesOnGrid = flatten3DimArray(flatSurfacesOnGrid);
-            metaMessage.distances = flatten2DimArray(distances);
-            metaMessage.normals = flatten3DimArray(normals);
-            metaMessage.isOpenableGrid = flatten2DimArray(isOpenableGrid);
-            metaMessage.segmentedObjectIds = segmentedObjectIds;
-            metaMessage.objectIdsInBox = objectIdsInBox;
-            metaMessage.actionIntReturn = actionIntReturn;
-            metaMessage.actionFloatReturn = actionFloatReturn;
-            metaMessage.actionFloatsReturn = actionFloatsReturn;
-            metaMessage.actionStringsReturn = actionStringsReturn;
-            metaMessage.actionVector3sReturn = actionVector3sReturn;
-
-            if (alwaysReturnVisibleRange) {
-                metaMessage.visibleRange = visibleRange();
-            }
-
-            // Resetting things
-            flatSurfacesOnGrid = new float[0, 0, 0];
-            distances = new float[0, 0];
-            normals = new float[0, 0, 0];
-            isOpenableGrid = new bool[0, 0];
-            segmentedObjectIds = new string[0];
-            objectIdsInBox = new string[0];
-            actionIntReturn = 0;
-            actionFloatReturn = 0.0f;
-            actionFloatsReturn = new float[0];
-            actionStringsReturn = new string[0];
-            actionVector3sReturn = new Vector3[0];
-
-            return metaMessage;
-=======
             // New drone stuff for agent metadata
             droneMeta.LauncherPosition = GetLauncherPosition();
 
             metadata.agent = droneMeta;
             return metadata;
->>>>>>> 59fd5f54
 		}
 
         public float DroneTimeSinceStart() {
