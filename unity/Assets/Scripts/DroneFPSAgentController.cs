--- conflicted
+++ resolved
@@ -509,15 +509,13 @@
         }
 
         //in case you want to change the fixed delta time
-        public void ChangeFixedDeltaTime(float fixedDeltaTime) 
-        {
-<<<<<<< HEAD
-            var fixedDeltaTime = action.fixedDeltaTime.GetValueOrDefault(Time.fixedDeltaTime);
-=======
->>>>>>> 66a85c0b
-            if (fixedDeltaTime > 0) 
-            {
-                Time.fixedDeltaTime = fixedDeltaTime;
+        public void ChangeFixedDeltaTime(float? fixedDeltaTime=null) 
+        {
+            var fdtime = fixedDeltaTime.GetValueOrDefault(Time.fixedDeltaTime);
+
+            if (fdtime > 0) 
+            {
+                Time.fixedDeltaTime = fdtime;
                 actionFinished(true);
             } 
             
