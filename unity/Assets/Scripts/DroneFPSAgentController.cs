--- conflicted
+++ resolved
@@ -12,7 +12,6 @@
     public class DroneFPSAgentController : BaseFPSAgentController {
         public GameObject basket;
         public GameObject basketTrigger;
-        public DroneObjectLauncher DroneObjectLauncher;
         public List<SimObjPhysics> caught_object = new List<SimObjPhysics>();
         private bool hasFixedUpdateHappened = true;// track if the fixed physics update has happened
         protected Vector3 thrust;
@@ -20,9 +19,9 @@
         // count of fixed updates for use in droneCurrentTime
         public float fixupdateCnt = 0f;
         // Update is called once per frame
-        void Update() {
-
-        }
+        
+        public DroneFPSAgentController(BaseAgentComponent baseAgentComponent, AgentManager agentManager) : base(baseAgentComponent, agentManager) { }
+        
 
         protected override void resumePhysics() {
             if (Time.timeScale == 0 && !Physics.autoSimulation && physicsSceneManager.physicsSimulationPaused) {
@@ -33,36 +32,6 @@
             }
         }
 
-<<<<<<< HEAD
-        public override void Start() {
-            m_Camera = this.gameObject.GetComponentInChildren<Camera>();
-
-            // set agent initial states
-            targetRotation = transform.rotation;
-            collidedObjects = new string[0];
-            collisionsInAction = new List<string>();
-
-            // setting default renderer settings
-            // this hides renderers not used in tall mode, and also sets renderer
-            // culling in FirstPersonCharacterCull.cs to ignore tall mode renderers
-            HideAllAgentRenderers();
-
-            // record initial positions and rotations
-            init_position = transform.position;
-            init_rotation = transform.rotation;
-
-            agentManager = GameObject.Find("PhysicsSceneManager").GetComponentInChildren<AgentManager>();
-
-            // default nav mesh agent to false cause WHY DOES THIS BREAK THINGS I GUESS IT DOESN TLIKE TELEPORTING
-            this.GetComponent<NavMeshAgent>().enabled = false;
-        }
-
-        private void LateUpdate() {
-#if UNITY_EDITOR || UNITY_WEBGL
-            VisibleSimObjPhysics = VisibleSimObjs(false);
-#endif
-        }
-=======
         protected override void InitializeBody() {
             VisibilityCapsule = DroneVisCap;
             m_CharacterController.center = new Vector3(0, 0, 0);
@@ -91,7 +60,6 @@
             DroneBasket.SetActive(true);
         }
 
->>>>>>> 2f8dd9f9
 
         public void MoveLeft(ServerAction action) {
             moveCharacter(action, 270);
@@ -137,7 +105,7 @@
             actionFinished(true);
         }
 
-        void FixedUpdate() {
+        public override void FixedUpdate() {
             // when in drone mode, automatically pause time and physics simulation here
             // time and physics will continue once emitFrame is called
             // Note: this is to keep drone and object movement in sync, as pausing just object physics would
@@ -177,9 +145,9 @@
         }
 
         // generates object metadata based on sim object's properties
-        public override ObjectMetadata ObjectMetadataFromSimObjPhysics(SimObjPhysics simObj, bool isVisible) {
+        public override ObjectMetadata ObjectMetadataFromSimObjPhysics(SimObjPhysics simObj, bool isVisible, bool isInteractable) {
             DroneObjectMetadata objMeta = new DroneObjectMetadata();
-            objMeta.isCaught = this.GetComponent<DroneFPSAgentController>().isObjectCaught(simObj);
+            objMeta.isCaught = this.isObjectCaught(simObj);
             objMeta.numSimObjHits = simObj.numSimObjHit;
             objMeta.numFloorHits = simObj.numFloorHit;
             objMeta.numStructureHits = simObj.numStructureHit;
@@ -242,8 +210,6 @@
                 }
             }
 
-
-
             // can this object change others to hot?
             objMeta.isHeatSource = simObj.isHeatSource;
 
@@ -273,6 +239,10 @@
             // TODO: using the isVisible flag on the object causes weird problems
             // in the multiagent setting, explicitly giving this information for now.
             objMeta.visible = isVisible; // simObj.isVisible;
+
+            //determines if the objects is unobstructed and interactable. Objects visible behind see-through geometry like glass will be isInteractable=False even if visible
+            //note using forceAction=True will ignore the isInteractable requirement
+            objMeta.isInteractable = isInteractable;
 
             objMeta.isMoving = simObj.inMotion;// keep track of if this object is actively moving
 
@@ -395,7 +365,7 @@
             thrust_dt_launcher = new Vector3(thrust_dt_launcher.x, y, thrust_dt_launcher.z);
             transform.position = thrust_dt_drone;
 
-            this.GetComponent<DroneFPSAgentController>().MoveLauncher(thrust_dt_launcher);
+            MoveLauncher(thrust_dt_launcher);
             actionFinished(true);
         }
 
@@ -409,7 +379,7 @@
             // use action.x,y,z for launcher
             Vector3 launcherPosition = new Vector3(x, y, z);
             Vector3 thrust_dt_launcher = launcherPosition;
-            this.GetComponent<DroneFPSAgentController>().MoveLauncher(thrust_dt_launcher);
+            MoveLauncher(thrust_dt_launcher);
 
             actionFinished(true);
         }
@@ -465,7 +435,7 @@
         // for use with the Drone to be able to launch an object into the air
         // Launch an object at a given Force (action.moveMagnitude), and angle (action.rotation)
         public void LaunchDroneObject(float moveMagnitude, string objectName, bool objectRandom, float x, float y, float z) {
-            this.GetComponent<DroneFPSAgentController>().Launch(moveMagnitude, objectName, objectRandom, x, y, z);
+            Launch(moveMagnitude, objectName, objectRandom, x, y, z);
             actionFinished(true);
             fixupdateCnt = 0f;
         }
@@ -473,7 +443,7 @@
         // spawn a launcher object at action.position coordinates
         public void SpawnDroneLauncher(Vector3 position) {
 
-            this.GetComponent<DroneFPSAgentController>().SpawnLauncher(position);
+            SpawnLauncher(position);
             actionFinished(true);
         }
 
@@ -515,7 +485,7 @@
 
         public void Launch(float moveMagnitude, string objectName, bool objectRandom, float x, float y, float z) {
             Vector3 LaunchAngle = new Vector3(x, y, z);
-            DroneObjectLauncher.Launch(moveMagnitude, LaunchAngle, objectName, objectRandom);
+            DroneObjectLauncher.Launch(this, moveMagnitude, LaunchAngle, objectName, objectRandom);
         }
 
         public void MoveLauncher(Vector3 position) {
@@ -527,7 +497,7 @@
         }
 
         public void SpawnLauncher(Vector3 position) {
-            Instantiate(DroneObjectLauncher, position, Quaternion.identity);
+            UnityEngine.Object.Instantiate(DroneObjectLauncher, position, Quaternion.identity);
         }
 
     }
