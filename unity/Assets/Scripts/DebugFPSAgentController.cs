// Copyright Allen Institute for Artificial Intelligence 2017
//Check Assets/Prefabs/DebugController for ReadMe on how to use this Debug Controller
using UnityEngine;
using Random = UnityEngine.Random;
using System;
using System.IO;
using System.Collections;
using System.Collections.Generic;
using UnityStandardAssets.CrossPlatformInput;
using UnityStandardAssets.Utility;
using UnityEngine.SceneManagement;
using UnityEngine.UI;

namespace UnityStandardAssets.Characters.FirstPerson
{
	[RequireComponent(typeof (CharacterController))]
    public class DebugFPSAgentController : MonoBehaviour
	{
        //for use with mouse/keyboard input
		[SerializeField] private bool m_IsWalking;
		[SerializeField] private float m_WalkSpeed;
		[SerializeField] private float m_RunSpeed;


		[SerializeField] private float m_GravityMultiplier;
		[SerializeField] private MouseLook m_MouseLook;

        [SerializeField] private GameObject Debug_Canvas = null;
//        [SerializeField] private GameObject Inventory_Text = null;
		[SerializeField] private GameObject InputMode_Text = null;

        [SerializeField] private Text TargetText = null;
        // [SerializeField] private GameObject ThrowForceBar = null;
        [SerializeField] private Slider ThrowForceBarSlider = null;
//        [SerializeField] private GameObject AgentHand = null;
//        [SerializeField] private GameObject ItemInHand = null;
        [SerializeField] private float MaxChargeThrowSeconds = 1.4f;
        [SerializeField] private float MaxThrowForce = 1000.0f;
        [SerializeField] private bool DisplayTargetText = true;

        public bool FlightMode = false;

		
        //this is true if FPScontrol mode using Mouse and Keyboard is active
        public bool TextInputMode = false;
		public GameObject InputFieldObj = null;
        public Text CrosshairText = null;

        private Camera m_Camera;
        private Vector2 m_Input;
        private Vector3 m_MoveDir = Vector3.zero;
        private CharacterController m_CharacterController;

        private float timerAtPress;

        private SimObjPhysics highlightedObject;
        private Shader previousShader;
        private Shader highlightShader;
        private bool pickupState;
        private bool mouseDownThrow;
        private PhysicsRemoteFPSAgentController PhysicsController;
        private bool scroll2DEnabled = true;
        // Optimization
        private bool strongHighlight = true;

        private void Start()
        {
            m_CharacterController = GetComponent<CharacterController>();
            m_Camera = Camera.main;
            m_MouseLook.Init(transform, m_Camera.transform);
            
            //find debug canvas related objects 
            Debug_Canvas = GameObject.Find("DebugCanvasPhysics");
			InputMode_Text = GameObject.Find("DebugCanvasPhysics/InputModeText");

            TargetText = GameObject.Find("DebugCanvasPhysics/TargetText").GetComponent<Text>();

            InputFieldObj = GameObject.Find("DebugCanvasPhysics/InputField");
            CrosshairText = GameObject.Find("DebugCanvasPhysics/Crosshair").GetComponent<Text>();
            var throwForceBar = GameObject.Find("DebugCanvasPhysics/ThrowForceBar");
            ThrowForceBarSlider = throwForceBar.GetComponent<Slider>();

            //if this component is enabled, turn on the targeting reticle and target text
            if (this.isActiveAndEnabled)
            {
				Debug_Canvas.GetComponent<Canvas>().enabled = true;            
                Cursor.visible = false;
                Cursor.lockState = CursorLockMode.Locked;
            }

            PhysicsController = gameObject.GetComponent<PhysicsRemoteFPSAgentController>();
            FlightMode = PhysicsController.FlightMode;

            this.highlightShader = Shader.Find("Custom/TransparentOutline");

            #if UNITY_WEBGL
                Cursor.visible = true;
                Cursor.lockState = CursorLockMode.None;
                HideHUD();
            #endif
        }
		public Vector3 ScreenPointMoveHand(float yOffset)
		{
			RaycastHit hit;
            Ray ray = Camera.main.ScreenPointToRay(Input.mousePosition);
			//shoot a ray out based on mouse position
			Physics.Raycast(ray, out hit);

				//TestBall.transform.position = hit.point + new Vector3(0, 0.3f, 0);
				return hit.point + new Vector3(0, yOffset, 0);
		}

        public void HideHUD()
        {
            InputMode_Text.SetActive(false);
            InputFieldObj.SetActive(false);
            var background = GameObject.Find("DebugCanvasPhysics/InputModeText_Background");
            background.SetActive(false);
        }

        public void SetScroll2DEnabled(bool enabled)
        {
            this.scroll2DEnabled = enabled;
        }

        public void ToggleDisplayTargetText(bool display)
        {
            this.DisplayTargetText = display;
        }

        public void EnableMouseControl()
        {
            TextInputMode = false;
            Cursor.visible = false;
            Cursor.lockState = CursorLockMode.Locked;
        }

        public void DisableMouseControl()
        {
            Debug.Log("Disabled mouse");
            TextInputMode = true;
            Cursor.visible = true;
            Cursor.lockState = CursorLockMode.None;
        }

        private void DebugKeyboardControls()
		{
			//swap between text input and not
			if (Input.GetKeyDown(KeyCode.BackQuote) || Input.GetKeyDown(KeyCode.Escape))
            {
				//Switch to Text Mode
                if (TextInputMode == false)
                {
					InputMode_Text.GetComponent<Text>().text = "Text Input Mode";
                    TextInputMode = true;
                    Cursor.visible = true;
                    Cursor.lockState = CursorLockMode.None;
                    return;
                }

                //Switch to Mouse and Keyboard Mode
                if (TextInputMode == true)
                {               
					InputMode_Text.GetComponent<Text>().text = "Free Mode";
                    TextInputMode = false;
                    Cursor.visible = false;
                    Cursor.lockState = CursorLockMode.Locked;
                    return;
                }

            }

            //test slicing object
            if(Input.GetKeyDown(KeyCode.Mouse1))
            {
                if(TextInputMode == false && this.PhysicsController.actionComplete)
                {
                    var closestObj = this.highlightedObject;

                    if (closestObj != null)
                    {
                        var actionName ="";

                        if(closestObj.GetComponent<SimObjPhysics>().DoesThisObjectHaveThisSecondaryProperty(SimObjSecondaryProperty.CanBeSliced))
                        {
                            actionName = "SliceObject";
                        }

                        if(actionName != "")
                        {
                            ServerAction action = new ServerAction
                            {
                                action = actionName,
                                objectId = closestObj.uniqueID
                            };

                            this.PhysicsController.ProcessControlCommand(action);
                        }
                    }
                }
            }

            //try and put held object on/in something
            if(Input.GetKeyDown(KeyCode.P))
            {
                if(TextInputMode == false && this.PhysicsController.actionComplete)
                {
                        ServerAction action = new ServerAction();
                        action.action = "PutObject";
                        action.receptacleObjectId = PhysicsController.UniqueIDOfClosestReceptacleObject();

                        //set true to place with kinematic = true so that it doesn't fall or roll in place - making placement more consistant and not physics engine reliant - this more closely mimics legacy pivot placement behavior
                        action.placeStationary = true; 

                        //set this true to ignore Placement Restrictions
                        action.forceAction = true;

                        this.PhysicsController.ProcessControlCommand(action);
                }
            }

            // Interact action for mouse left-click
            if (Input.GetKeyDown(KeyCode.Mouse0))
            {

                if (TextInputMode == false)
                {
                    if (this.PhysicsController.WhatAmIHolding() == null && this.PhysicsController.actionComplete)
                    {
                        var closestObj = this.highlightedObject;
                        if (closestObj != null)
                        {
                            var actionName = "";
                            if (closestObj.PrimaryProperty == SimObjPrimaryProperty.CanPickup)
                            {
                                pickupState = true;
                                actionName = "PickupObject";
                            }
                            else if (closestObj.GetComponent<CanOpen_Object>())
                            {
                                actionName = closestObj.GetComponent<CanOpen_Object>().isOpen ? "CloseObject" : "OpenObject";
                            }
                            else if (closestObj.GetComponent<CanToggleOnOff>())
                            {
                                actionName = closestObj.GetComponent<CanToggleOnOff>().isOn ? "ToggleObjectOff" : "ToggleObjectOn";
                            }

                            if (actionName != "")
                            {
                                ServerAction action = new ServerAction
                                {
                                    action = actionName,
                                    objectId = closestObj.uniqueID
                                };
                                this.PhysicsController.ProcessControlCommand(action);
                            }
                        }
                    }
                    else if (this.PhysicsController.actionComplete)
                    {
                        this.mouseDownThrow = true;
                        this.timerAtPress = Time.time;
                    }
                }

            }

            // 1D Scroll for hand movement
            if (!scroll2DEnabled && this.PhysicsController.WhatAmIHolding() != null)
            {
                var scrollAmount = Input.GetAxis("Mouse ScrollWheel");

                var eps = 1e-6;
                if (Mathf.Abs(scrollAmount) > eps) {
                    ServerAction action = new ServerAction
                    {
                        action = "MoveHandAhead",
                        moveMagnitude = scrollAmount
                    };
                    this.PhysicsController.ProcessControlCommand(action);
                }

            }

            // Sets throw bar value
            if (this.mouseDownThrow)
            {
                var diff = Time.time - this.timerAtPress;
                var clampedForceTime = Mathf.Min(diff * diff, MaxChargeThrowSeconds);
                ThrowForceBarSlider.value = clampedForceTime / MaxChargeThrowSeconds;

            }
            else
            {
                ThrowForceBarSlider.value -= ThrowForceBarSlider.value > 0.0f ?
                     Time.deltaTime / MaxChargeThrowSeconds :
                     0.0f;
            }

<<<<<<< HEAD
            if (!TextInputMode && Input.GetKeyDown(KeyCode.R))
=======
            if (Input.GetKeyDown(KeyCode.R) && TextInputMode == false)
>>>>>>> 007fa765
            {
                var action = new ServerAction
                {
                    action = "InitialRandomSpawn",
                    randomSeed = 0,
                    forceVisible = false,
                    maxNumRepeats = 5,
                    placeStationary = true
                };
                PhysicsController.ProcessControlCommand(action);
            }

            // Throw action on left clock release
            if (!TextInputMode && Input.GetKeyUp(KeyCode.Mouse0))
            {
                // Debug.Log("Pickup state " + pickupState + " obj " + this.PhysicsController.WhatAmIHolding());
                if (!pickupState)
                {
                  
                    if (this.PhysicsController.WhatAmIHolding() != null)
                    {
                        var diff = Time.time - this.timerAtPress;
                        var clampedForceTime = Mathf.Min(diff * diff, MaxChargeThrowSeconds);
                        var force = clampedForceTime * MaxThrowForce / MaxChargeThrowSeconds;

                        if (this.PhysicsController.actionComplete)
                        {
                            ServerAction action = new ServerAction
                            {
                                action = "ThrowObject",
                                moveMagnitude = force,
                                forceAction = true
                            };
                            this.PhysicsController.ProcessControlCommand(action);
                            this.mouseDownThrow = false;
                            //ThrowForceBar.GetComponent<Slider>().value = 0.0f;
                        }
                    }
                }
                else
                {
                    pickupState = false;
                }
            }

            // allow actions only via text input
            if (TextInputMode == true)
            {
                Cursor.visible = true;
                Cursor.lockState = CursorLockMode.None;

                //if we press enter, select the input field
                if (Input.GetKeyDown(KeyCode.Return))
                {
                    UnityEngine.EventSystems.EventSystem.current.SetSelectedGameObject(InputFieldObj);

                }
            }

            // no text input, we are in fps mode
             if (TextInputMode == false)
             {
			 	if(Input.GetKey(KeyCode.Space))
			 	{
			 		Cursor.visible = true;
                    Cursor.lockState = CursorLockMode.None;
			 	}

                if(Input.GetKeyUp(KeyCode.Space))
			 	{
			 		Cursor.visible = false;
                    Cursor.lockState = CursorLockMode.Locked;
			 	}
             }
		}

		private void Update()	
        {
			DebugKeyboardControls();
         
            ///////////////////////////////////////////////////////////////////////////
			//we are not in focus mode, so use WASD and mouse to move around
			if(TextInputMode == false)
			{
				//this is the mouselook in first person mode
				FPSInput();
				if(Cursor.visible == false)
				{
                    //accept input to update view based on mouse input
                    MouseRotateView();
                }
			}

            var ray = m_Camera.GetComponent<Camera>().ScreenPointToRay(new Vector3(Screen.width / 2, Screen.height / 2));
            RaycastHit hit;
            int layerMask = LayerMask.GetMask("SimObjVisible"); 
            Physics.Raycast(ray, out hit, 5f, layerMask);
            Debug.DrawLine(ray.origin, hit.point, Color.red);

            

            if (this.highlightedObject != null)
            {

                var meshRenderer = this.highlightedObject.GetComponentInChildren<MeshRenderer>();

                setTargetText("");
                strongHighlight = true;
                if (meshRenderer != null)
                {
                    meshRenderer.material.shader = this.previousShader;
                }
            }

            if (hit.transform != null 
                && hit.transform.tag == "SimObjPhysics" 
                && this.PhysicsController.WhatAmIHolding() == null
               )
            {
                var simObj = hit.transform.GetComponent<SimObjPhysics>();
                Func<bool> validObjectLazy = () => { 
                    return simObj.PrimaryProperty == SimObjPrimaryProperty.CanPickup ||
                                  simObj.GetComponent<CanOpen_Object>() ||
                                  simObj.GetComponent<CanToggleOnOff>();
                };
                if (simObj != null && validObjectLazy())
                {
                    var d = hit.point - ray.origin;
                    d.y = 0;
                    var distance = d.magnitude;
                    var withinReach = PhysicsController.FindObjectInVisibleSimObjPhysics(simObj.uniqueID) != null;
                    setTargetText(simObj.name, withinReach);
                    this.highlightedObject = simObj;
                    var mRenderer = this.highlightedObject.GetComponentInChildren<MeshRenderer>();
                    if (mRenderer != null)
                    {

                        this.previousShader = mRenderer.material.shader;
                        mRenderer.material.shader = this.highlightShader;

                        if (withinReach)
                        {
                            strongHighlight = true;
                            mRenderer.sharedMaterial.SetFloat("_Outline", 0.005f);
                            mRenderer.sharedMaterial.SetColor("_OutlineColor", new Color(1, 1, 1, 0.3f));
                        }
                        else if (strongHighlight)
                        {
                            strongHighlight = false;
                            mRenderer.sharedMaterial.SetFloat("_Outline", 0.001f);
                            mRenderer.sharedMaterial.SetColor("_OutlineColorr", new Color(0.66f, 0.66f, 0.66f, 0.1f));
                        }
                    }
                }
            }
            else
            {
                this.highlightedObject = null;
            }

        }

        public void OnGUI()
        {
            if (Event.current.type == EventType.ScrollWheel && scroll2DEnabled)
            {
                if (this.PhysicsController.WhatAmIHolding() != null)
                {
                    var scrollAmount = Event.current.delta;
                    var eps = 1e-6;
                    if (Mathf.Abs(scrollAmount.x) > eps || Mathf.Abs(scrollAmount.y) > eps)
                    {
                        ServerAction action = new ServerAction
                        {
                            action = "MoveHandDelta",
                            x = scrollAmount.x * 0.05f,
                            z = scrollAmount.y * -0.05f,
                            y = 0
                        };
                        this.PhysicsController.ProcessControlCommand(action);
                    }

                }
            }
        }

        private void setTargetText(string text, bool withinReach = false)
        {
            var eps = 1e-5;
            if (withinReach)
            {
                this.TargetText.color = new Color(1.0f, 1.0f, 1.0f, 1.0f);
                this.CrosshairText.text = "( + )";
            }
            else if (Math.Abs(this.TargetText.color.a - 1.0f) < eps)
            {
                this.TargetText.color = new Color(197.0f / 255, 197.0f / 255, 197.0f / 255, 228.0f / 255);
                this.CrosshairText.text = "+";
            }

            if (DisplayTargetText && TargetText != null)
            {
                this.TargetText.text = text;
            }

        }

        private void GetInput(out float speed)
		{
			// Read input
			float horizontal = CrossPlatformInputManager.GetAxis("Horizontal");
			float vertical = CrossPlatformInputManager.GetAxis("Vertical");

			//bool waswalking = m_IsWalking;

			#if !MOBILE_INPUT
			// On standalone builds, walk/run speed is modified by a key press.
			// keep track of whether or not the character is walking or running
			m_IsWalking = !Input.GetKey(KeyCode.LeftShift);
			#endif
			// set the desired speed to be walking or running
			speed = m_IsWalking ? m_WalkSpeed : m_RunSpeed;
			m_Input = new Vector2(horizontal, vertical);

			// normalize input if it exceeds 1 in combined length:
			if (m_Input.sqrMagnitude > 1)
			{
				m_Input.Normalize();
			}
            
		}

        public MouseLook GetMouseLook() {
            return m_MouseLook;
        }

		private void MouseRotateView()
		{
   			m_MouseLook.LookRotation (transform, m_Camera.transform);         
		}

        private void FPSInput()
		{                  
            //take WASD input and do magic, turning it into movement!
            float speed;
            GetInput(out speed);
            // always move along the camera forward as it is the direction that it being aimed at
            Vector3 desiredMove = transform.forward * m_Input.y + transform.right * m_Input.x;
            // get a normal for the surface that is being touched to move along it
            RaycastHit hitInfo;

            Physics.SphereCast(transform.position, m_CharacterController.radius, Vector3.down, out hitInfo,
                m_CharacterController.height / 2f, Physics.AllLayers, QueryTriggerInteraction.Ignore);
            desiredMove = Vector3.ProjectOnPlane(desiredMove, hitInfo.normal).normalized;

            m_MoveDir.x = desiredMove.x * speed;
            m_MoveDir.z = desiredMove.z * speed;    

			if(!FlightMode)
            m_MoveDir += Physics.gravity * m_GravityMultiplier * Time.fixedDeltaTime;   

            //added this check so that move is not called if/when the Character Controller's capsule is disabled. Right now the capsule is being disabled when open/close animations are in progress so yeah there's that
            if(m_CharacterController.enabled == true)       
            m_CharacterController.Move(m_MoveDir * Time.fixedDeltaTime);
		}

  
	}
}
<|MERGE_RESOLUTION|>--- conflicted
+++ resolved
@@ -297,11 +297,7 @@
                      0.0f;
             }
 
-<<<<<<< HEAD
-            if (!TextInputMode && Input.GetKeyDown(KeyCode.R))
-=======
             if (Input.GetKeyDown(KeyCode.R) && TextInputMode == false)
->>>>>>> 007fa765
             {
                 var action = new ServerAction
                 {
