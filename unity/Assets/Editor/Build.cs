--- conflicted
+++ resolved
@@ -36,27 +36,20 @@
         foreach (string scene in scenes) {
             Debug.Log("Adding Scene " + scene);
         }
-<<<<<<< HEAD
-   BuildPlayerOptions buildPlayerOptions = new BuildPlayerOptions();
-    buildPlayerOptions.scenes = scenes.ToArray();
-    buildPlayerOptions.locationPathName = buildName;
-    buildPlayerOptions.target = target;
-    buildPlayerOptions.options = BuildOptions.None; //BuildOptions.StrictMode | BuildOptions.UncompressedAssetBundle;
-    EditorUserBuildSettings.SwitchActiveBuildTarget(targetGroup, target);
-    BuildReport report = BuildPipeline.BuildPlayer(buildPlayerOptions);
-    BuildSummary summary = report.summary;
-
-=======
-
         BuildOptions options = BuildOptions.StrictMode | BuildOptions.UncompressedAssetBundle;
         if (ScriptsOnly()) {
             options |= BuildOptions.Development | BuildOptions.BuildScriptsOnly;
         }
+        Debug.Log("Build options " + options);
+        BuildPlayerOptions buildPlayerOptions = new BuildPlayerOptions();
+        buildPlayerOptions.scenes = scenes.ToArray();
+        buildPlayerOptions.locationPathName = buildName;
+        buildPlayerOptions.target = target;
+        buildPlayerOptions.options = options;
+        EditorUserBuildSettings.SwitchActiveBuildTarget(targetGroup, target);
+        BuildReport report = BuildPipeline.BuildPlayer(buildPlayerOptions);
+        BuildSummary summary = report.summary;
 
-        Debug.Log("Build options " + options);
-
-        BuildPipeline.BuildPlayer(scenes.ToArray(), buildName, target, options);
->>>>>>> a4fac845
     }
 
     private static List<string> GetScenes() {
