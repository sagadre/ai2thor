using UnityEditor;
using System;
using System.IO;
using UnityEngine;
using System.Collections.Generic;
using System.Linq;
using UnityEditor.Rendering;
using UnityEngine.Rendering;
using UnityEditor.Build.Reporting;

public class Build {

    // Since CloudRendering uses a different version of Unity (2020.2) vs production (2019.4), GraphicsSettings and ProjectSettings
    // must be copied over from the Standalone platform.  As well, continuing to use this ensures that settings made for 
    // the Standalone platform get used for CloudRendering
    static void InitializeCloudRendering() {
        PlayerSettings.SetApiCompatibilityLevel(BuildTargetGroup.CloudRendering, PlayerSettings.GetApiCompatibilityLevel(BuildTargetGroup.Standalone));
        var graphicsTiers = new List<GraphicsTier>(){GraphicsTier.Tier1, GraphicsTier.Tier2, GraphicsTier.Tier3};
        foreach (var graphicsTier in graphicsTiers) {
            EditorGraphicsSettings.SetTierSettings(
                BuildTargetGroup.CloudRendering,
                graphicsTier,
                EditorGraphicsSettings.GetTierSettings(BuildTargetGroup.Standalone, graphicsTier)
            );
        }
    }

    static void OSXIntel64() {
        build(GetBuildName(),  BuildTargetGroup.Standalone, BuildTarget.StandaloneOSX);
    }

    static string GetBuildName() {
        return Environment.GetEnvironmentVariable("UNITY_BUILD_NAME");
    }

    static void Linux64() {
        build(GetBuildName(), BuildTargetGroup.Standalone, BuildTarget.StandaloneLinux64);
    }

    static void CloudRendering() {
        build(GetBuildName(), BuildTargetGroup.CloudRendering, BuildTarget.CloudRendering);
    }

    static void WebGL() {
        build(GetBuildName(), BuildTargetGroup.WebGL, BuildTarget.WebGL);
    }

<<<<<<< HEAD
    static void build(string buildName, BuildTargetGroup targetGroup, BuildTarget target) {
=======
    static void buildResourceAssetJson() {
        ResourceAssetManager manager = new ResourceAssetManager();
        manager.BuildCatalog();
    }

    static void build(string buildName, BuildTarget target) {
        buildResourceAssetJson();

>>>>>>> 1d35fba4
        var defines = GetDefineSymbolsFromEnv();
        if (defines != "") {
            PlayerSettings.SetScriptingDefineSymbolsForGroup(targetGroup, GetDefineSymbolsFromEnv());
        }
        List<string> scenes = GetScenes();
        foreach (string scene in scenes) {
            Debug.Log("Adding Scene " + scene);
        }

        // zip + compresslevel=1 && LZ4 is faster by about 30 seconds 
        // (and results in smaller .zip files) than
        // zip + compresslevel=6 (default) && uncomprsesed asset bundles 
        BuildOptions options = BuildOptions.StrictMode | BuildOptions.CompressWithLz4;

        if (ScriptsOnly()) {
            options |= BuildOptions.Development | BuildOptions.BuildScriptsOnly;
        }
        Debug.Log("Build options " + options);
        BuildPlayerOptions buildPlayerOptions = new BuildPlayerOptions();
        buildPlayerOptions.scenes = scenes.ToArray();
        buildPlayerOptions.locationPathName = buildName;
        buildPlayerOptions.target = target;
        buildPlayerOptions.options = options;
        EditorUserBuildSettings.SwitchActiveBuildTarget(targetGroup, target);
        BuildReport report = BuildPipeline.BuildPlayer(buildPlayerOptions);
        BuildSummary summary = report.summary;

    }

    private static List<string> GetScenes() {
        List<string> envScenes = GetScenesFromEnv();
        if (envScenes.Count > 0) {
            return envScenes;
        } else {
            return GetAllScenePaths();
        }
    }

    private static List<string> GetAllScenePaths() {
        List<string> files = new List<string>();
        List<string> scenes = new List<string>();
        files.AddRange(Directory.GetFiles("Assets/Scenes/"));

        if (IncludePrivateScenes()) {
            files.AddRange(Directory.GetFiles("Assets/Private/Scenes/"));
        }

        foreach (string f in files) {
            // ignore entryway scenes in build since these are not yet complete
            if (f.Contains("FloorPlan5") && !f.EndsWith("FloorPlan5_physics.unity")) {
                continue;
            }

            if (f.EndsWith(".unity")) {
                scenes.Add(f);
            }
        }

        // uncomment for faster builds for testing
        return scenes;//.Where(x => x.Contains("FloorPlan1_")).ToList();
    }

    private static List<string> GetScenesFromEnv() {
        if (Environment.GetEnvironmentVariables().Contains(("BUILD_SCENES"))) {
            return Environment.GetEnvironmentVariable("BUILD_SCENES").Split(',').Select(
                x => "Assets/Scenes/" + x + ".unity"
            ).ToList();
        } else {
            return new List<string>();
        }
    }

    private static bool GetBoolEnvVariable(string key, bool defaultValue = false) {
        string value = Environment.GetEnvironmentVariable(key);
        if (value != null) {
            return value.ToLower() == "true";
        } else {
            return defaultValue;
        }
    }

    private static bool ScriptsOnly() {
        return GetBoolEnvVariable("BUILD_SCRIPTS_ONLY");
    }

    private static bool IncludePrivateScenes() {
        return GetBoolEnvVariable("INCLUDE_PRIVATE_SCENES");
    }

    private static string GetDefineSymbolsFromEnv() {
        return Environment.GetEnvironmentVariable("DEFINES");
    }
}<|MERGE_RESOLUTION|>--- conflicted
+++ resolved
@@ -45,18 +45,14 @@
         build(GetBuildName(), BuildTargetGroup.WebGL, BuildTarget.WebGL);
     }
 
-<<<<<<< HEAD
-    static void build(string buildName, BuildTargetGroup targetGroup, BuildTarget target) {
-=======
     static void buildResourceAssetJson() {
         ResourceAssetManager manager = new ResourceAssetManager();
         manager.BuildCatalog();
     }
 
-    static void build(string buildName, BuildTarget target) {
+    static void build(string buildName, BuildTargetGroup targetGroup, BuildTarget target) {
         buildResourceAssetJson();
 
->>>>>>> 1d35fba4
         var defines = GetDefineSymbolsFromEnv();
         if (defines != "") {
             PlayerSettings.SetScriptingDefineSymbolsForGroup(targetGroup, GetDefineSymbolsFromEnv());
