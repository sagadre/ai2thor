%YAML 1.1
%TAG !u! tag:unity3d.com,2011:
--- !u!1 &100000
GameObject:
  m_ObjectHideFlags: 0
  m_CorrespondingSourceObject: {fileID: 0}
  m_PrefabInstance: {fileID: 0}
  m_PrefabAsset: {fileID: 0}
  serializedVersion: 6
  m_Component:
  - component: {fileID: 400000}
  - component: {fileID: 14300000}
  - component: {fileID: 5400000}
  - component: {fileID: 2007744055320053985}
  - component: {fileID: 3388362411129917294}
  - component: {fileID: 114000010621761404}
  - component: {fileID: 114749714472260818}
  - component: {fileID: 114372750333748660}
  - component: {fileID: 136752831871764314}
  - component: {fileID: 2433281640897831673}
  - component: {fileID: 4492823058425331622}
  - component: {fileID: 7217967414208391840}
  m_Layer: 10
  m_Name: FPSController
  m_TagString: Player
  m_Icon: {fileID: 0}
  m_NavMeshLayer: 0
  m_StaticEditorFlags: 0
  m_IsActive: 1
--- !u!4 &400000
Transform:
  m_ObjectHideFlags: 0
  m_CorrespondingSourceObject: {fileID: 0}
  m_PrefabInstance: {fileID: 0}
  m_PrefabAsset: {fileID: 0}
  m_GameObject: {fileID: 100000}
  m_LocalRotation: {x: 0, y: 0, z: 0, w: 1}
  m_LocalPosition: {x: 0, y: 0.9010001, z: -1.75}
  m_LocalScale: {x: 1, y: 1, z: 1}
  m_Children:
  - {fileID: 400002}
  - {fileID: 256261900933697180}
  - {fileID: 4372852436466418}
  - {fileID: 4891739557200621979}
  - {fileID: 3072302213962754804}
  m_Father: {fileID: 0}
  m_RootOrder: 0
  m_LocalEulerAnglesHint: {x: 0, y: 0, z: 0}
--- !u!143 &14300000
CharacterController:
  m_ObjectHideFlags: 0
  m_CorrespondingSourceObject: {fileID: 0}
  m_PrefabInstance: {fileID: 0}
  m_PrefabAsset: {fileID: 0}
  m_GameObject: {fileID: 100000}
  m_Material: {fileID: 0}
  m_IsTrigger: 0
  m_Enabled: 1
  serializedVersion: 2
  m_Height: 0.9
  m_Radius: 0.175
  m_SlopeLimit: 0
  m_StepOffset: 0
  m_SkinWidth: 0.08
  m_MinMoveDistance: 0
  m_Center: {x: 0, y: -0.45, z: 0}
--- !u!54 &5400000
Rigidbody:
  m_ObjectHideFlags: 0
  m_CorrespondingSourceObject: {fileID: 0}
  m_PrefabInstance: {fileID: 0}
  m_PrefabAsset: {fileID: 0}
  m_GameObject: {fileID: 100000}
  serializedVersion: 2
  m_Mass: 1
  m_Drag: 0
  m_AngularDrag: 0.05
  m_UseGravity: 1
  m_IsKinematic: 1
  m_Interpolate: 0
  m_Constraints: 36
  m_CollisionDetection: 0
--- !u!114 &2007744055320053985
MonoBehaviour:
  m_ObjectHideFlags: 0
  m_CorrespondingSourceObject: {fileID: 0}
  m_PrefabInstance: {fileID: 0}
  m_PrefabAsset: {fileID: 0}
  m_GameObject: {fileID: 100000}
  m_Enabled: 0
  m_EditorHideFlags: 0
  m_Script: {fileID: 11500000, guid: 204095267115c4e5e881afdd16303d91, type: 3}
  m_Name: 
  m_EditorClassIdentifier: 
  HandMoveMagnitude: 0.1
  PhysicsController: {fileID: 0}
--- !u!114 &3388362411129917294
MonoBehaviour:
  m_ObjectHideFlags: 0
  m_CorrespondingSourceObject: {fileID: 0}
  m_PrefabInstance: {fileID: 0}
  m_PrefabAsset: {fileID: 0}
  m_GameObject: {fileID: 100000}
  m_Enabled: 0
  m_EditorHideFlags: 0
  m_Script: {fileID: 11500000, guid: c62b2af4d65ac45f4bff0484beb171f0, type: 3}
  m_Name: 
  m_EditorClassIdentifier: 
  InputFieldObj: {fileID: 0}
  PhysicsController: {fileID: 0}
  InputMode_Text: {fileID: 0}
--- !u!114 &114000010621761404
MonoBehaviour:
  m_ObjectHideFlags: 0
  m_CorrespondingSourceObject: {fileID: 0}
  m_PrefabInstance: {fileID: 0}
  m_PrefabAsset: {fileID: 0}
  m_GameObject: {fileID: 100000}
  m_Enabled: 0
  m_EditorHideFlags: 0
  m_Script: {fileID: 11500000, guid: aa964c401d7eb48dbbda56193f50c1f8, type: 3}
  m_Name: 
  m_EditorClassIdentifier: 
  m_IsWalking: 1
  m_WalkSpeed: 1
  m_RunSpeed: 2
  m_GravityMultiplier: 2
  m_MouseLook:
    XSensitivity: 2
    YSensitivity: 2
    clampVerticalRotation: 1
    MinimumX: -30
    MaximumX: 60
    smooth: 0
    smoothTime: 5
    lockCursor: 0
  Debug_Canvas: {fileID: 0}
  InputMode_Text: {fileID: 0}
  MaxViewDistance: 5
  MaxChargeThrowSeconds: 1.4
  MaxThrowForce: 1000
  FlightMode: 0
  FPSEnabled: 1
  InputFieldObj: {fileID: 0}
--- !u!114 &114749714472260818
MonoBehaviour:
  m_ObjectHideFlags: 0
  m_CorrespondingSourceObject: {fileID: 0}
  m_PrefabInstance: {fileID: 0}
  m_PrefabAsset: {fileID: 0}
  m_GameObject: {fileID: 100000}
  m_Enabled: 1
  m_EditorHideFlags: 0
  m_Script: {fileID: 11500000, guid: 2d22dfd375bd14529b5d465c7b493eb0, type: 3}
  m_Name: 
  m_EditorClassIdentifier: 
  m_IsWalking: 0
  m_WalkSpeed: 0
  m_RunSpeed: 0
  m_GravityMultiplier: 2
  imageSynthesis: {fileID: 0}
  VisibilityCapsule: {fileID: 1762015268591634}
  TallVisCap: {fileID: 256261900933697183}
  BotVisCap: {fileID: 1762015268591634}
  DroneVisCap: {fileID: 7970507070051039418}
  DroneBasket: {fileID: 4893713080621194879}
  agentManager: {fileID: 0}
  excludeObjectIds: []
  m_Camera: {fileID: 0}
  m_CharacterController: {fileID: 0}
  actionComplete: 0
  standingLocalCameraPosition: {x: 0, y: 0, z: 0}
  crouchingLocalCameraPosition: {x: 0, y: 0, z: 0}
  maxVisibleDistance: 1.5
  actionDuration: 3
  ToSetActive:
  - {fileID: 1340499340313870}
  - {fileID: 1863262018947090}
  PhysicsAgentSkinWidth: 0.001
  AgentHand: {fileID: 1340499340313870}
  DefaultHandPosition: {fileID: 1863262018947090}
  ItemInHand: {fileID: 0}
  rotPoint: {fileID: 1858651018790812410}
  IsHandDefault: 1
  FlightMode: 0
  hasFixedUpdateHappened: 1
  dronePositionRandomNoiseSigma: 0
  fixupdateCnt: 0
  autoResetTimeScale: 1
  objectIdsInBox: []
  inTopLevelView: 0
  lastLocalCameraPosition: {x: 0, y: 0, z: 0}
  lastLocalCameraRotation: {x: 0, y: 0, z: 0, w: 0}
  cameraOrthSize: 0
  reachablePositions: []
  alwaysReturnVisibleRange: 0
  ScreenFaces:
  - {fileID: 2100000, guid: 3244a00d10815aa4b8ca6f11febd11f9, type: 2}
  - {fileID: 2100000, guid: 7b776d33d2e7db4499b93e29978400ea, type: 2}
  - {fileID: 2100000, guid: 3e9ce1cb292fb6442984e83b779c6e72, type: 2}
  - {fileID: 2100000, guid: 7a57fbb1753fd1d40893e3d4e4c3a02b, type: 2}
  MyFaceMesh: {fileID: 256261900328249901}
  DebugPointPrefab: {fileID: 8845411471443356390, guid: 66870cddb950b4005b7814586e193f48,
    type: 3}
  DebugTargetPointPrefab: {fileID: 8489347496220810827, guid: e6c0a9a9ece944e328cad96dbba1d847,
    type: 3}
  GridRenderer: {fileID: 7597241071844323457, guid: c449b4b3a65e447c4bef4ddef5b6bb59,
    type: 3}
  sceneBounds:
    m_Center: {x: Infinity, y: Infinity, z: Infinity}
    m_Extent: {x: -Infinity, y: -Infinity, z: -Infinity}
  TargetCircles:
  - {fileID: 5816710041462207104, guid: 9215b98f2bb6741b8bafa00989578d49, type: 3}
  - {fileID: 6545476784750854561, guid: aca5ccb301c25451183fa2ae1deceeb9, type: 3}
  - {fileID: 5557411844810648702, guid: 45f2f0b0603de483e89ee8c61cb4cde0, type: 3}
--- !u!114 &114372750333748660
MonoBehaviour:
  m_ObjectHideFlags: 0
  m_CorrespondingSourceObject: {fileID: 0}
  m_PrefabInstance: {fileID: 0}
  m_PrefabAsset: {fileID: 0}
  m_GameObject: {fileID: 100000}
  m_Enabled: 0
  m_EditorHideFlags: 0
  m_Script: {fileID: 11500000, guid: 7648e36607a724cf1be7601915600173, type: 3}
  m_Name: 
  m_EditorClassIdentifier: 
--- !u!136 &136752831871764314
CapsuleCollider:
  m_ObjectHideFlags: 0
  m_CorrespondingSourceObject: {fileID: 0}
  m_PrefabInstance: {fileID: 0}
  m_PrefabAsset: {fileID: 0}
  m_GameObject: {fileID: 100000}
  m_Material: {fileID: 0}
  m_IsTrigger: 1
  m_Enabled: 1
  m_Radius: 0.175
  m_Height: 0.9
  m_Direction: 1
  m_Center: {x: 0, y: -0.45, z: 0}
--- !u!114 &2433281640897831673
MonoBehaviour:
  m_ObjectHideFlags: 0
  m_CorrespondingSourceObject: {fileID: 0}
  m_PrefabInstance: {fileID: 0}
  m_PrefabAsset: {fileID: 0}
  m_GameObject: {fileID: 100000}
  m_Enabled: 0
  m_EditorHideFlags: 0
  m_Script: {fileID: 11500000, guid: 6839fe93e39084f7ba1b70ae71c8d153, type: 3}
  m_Name: 
  m_EditorClassIdentifier: 
  m_IsWalking: 0
  m_WalkSpeed: 0
  m_RunSpeed: 0
  m_GravityMultiplier: 2
  imageSynthesis: {fileID: 0}
  VisibilityCapsule: {fileID: 1762015268591634}
  TallVisCap: {fileID: 256261900933697183}
  BotVisCap: {fileID: 1762015268591634}
  DroneVisCap: {fileID: 7970507070051039418}
  DroneBasket: {fileID: 4893713080621194879}
  agentManager: {fileID: 0}
  excludeObjectIds: []
  m_Camera: {fileID: 0}
  m_CharacterController: {fileID: 0}
  actionComplete: 0
  standingLocalCameraPosition: {x: 0, y: 0, z: 0}
  crouchingLocalCameraPosition: {x: 0, y: 0, z: 0}
  maxVisibleDistance: 1.5
  actionDuration: 3
  ToSetActive: []
  PhysicsAgentSkinWidth: 0.001
  AgentHand: {fileID: 1340499340313870}
  DefaultHandPosition: {fileID: 1863262018947090}
  ItemInHand: {fileID: 0}
  rotPoint: {fileID: 1858651018790812410}
  IsHandDefault: 1
  FlightMode: 0
  hasFixedUpdateHappened: 1
  dronePositionRandomNoiseSigma: 0
  fixupdateCnt: 0
  autoResetTimeScale: 1
  objectIdsInBox: []
  inTopLevelView: 0
  lastLocalCameraPosition: {x: 0, y: 0, z: 0}
  lastLocalCameraRotation: {x: 0, y: 0, z: 0, w: 0}
  cameraOrthSize: 0
  reachablePositions: []
  alwaysReturnVisibleRange: 0
  ScreenFaces:
  - {fileID: 2100000, guid: 3244a00d10815aa4b8ca6f11febd11f9, type: 2}
  - {fileID: 2100000, guid: 7b776d33d2e7db4499b93e29978400ea, type: 2}
  - {fileID: 2100000, guid: 3e9ce1cb292fb6442984e83b779c6e72, type: 2}
  - {fileID: 2100000, guid: 7a57fbb1753fd1d40893e3d4e4c3a02b, type: 2}
  MyFaceMesh: {fileID: 256261900328249901}
  DebugPointPrefab: {fileID: 0}
  DebugTargetPointPrefab: {fileID: 0}
  GridRenderer: {fileID: 0}
  sceneBounds:
    m_Center: {x: Infinity, y: Infinity, z: Infinity}
    m_Extent: {x: -Infinity, y: -Infinity, z: -Infinity}
  TargetCircles: []
--- !u!195 &4492823058425331622
NavMeshAgent:
  m_ObjectHideFlags: 0
  m_CorrespondingSourceObject: {fileID: 0}
  m_PrefabInstance: {fileID: 0}
  m_PrefabAsset: {fileID: 0}
  m_GameObject: {fileID: 100000}
  m_Enabled: 0
  m_AgentTypeID: 0
  m_Radius: 0.175
  m_Speed: 3.5
  m_Acceleration: 60
  avoidancePriority: 50
  m_AngularSpeed: 200
  m_StoppingDistance: 0.1
  m_AutoTraverseOffMeshLink: 1
  m_AutoBraking: 1
  m_AutoRepath: 1
  m_Height: 0.9
  m_BaseOffset: 0.9
  m_WalkableMask: 4294967295
  m_ObstacleAvoidanceType: 4
--- !u!114 &7217967414208391840
MonoBehaviour:
  m_ObjectHideFlags: 0
  m_CorrespondingSourceObject: {fileID: 0}
  m_PrefabInstance: {fileID: 0}
  m_PrefabAsset: {fileID: 0}
  m_GameObject: {fileID: 100000}
  m_Enabled: 1
  m_EditorHideFlags: 0
  m_Script: {fileID: 11500000, guid: 67054803aa2494b648e38adc641a6788, type: 3}
  m_Name: 
  m_EditorClassIdentifier: 
  basket: {fileID: 4893713080621194879}
  basketTrigger: {fileID: 4895214489969182531}
  DroneObjectLauncher: {fileID: 114390950229851692, guid: cdca5ee44bd7e45e9b82820e69a242f2,
    type: 3}
  caught_object: []
--- !u!1 &100002
GameObject:
  m_ObjectHideFlags: 0
  m_CorrespondingSourceObject: {fileID: 0}
  m_PrefabInstance: {fileID: 0}
  m_PrefabAsset: {fileID: 0}
  serializedVersion: 6
  m_Component:
  - component: {fileID: 400002}
  - component: {fileID: 2000000}
  - component: {fileID: 8100000}
  - component: {fileID: 12474086}
  - component: {fileID: 6767686627676241163}
  - component: {fileID: 114317082596199212}
  - component: {fileID: 114176532703538896}
  - component: {fileID: 114785506931627080}
  - component: {fileID: 992261166}
  - component: {fileID: 2007864991}
  - component: {fileID: 2007864990}
  m_Layer: 10
  m_Name: FirstPersonCharacter
  m_TagString: MainCamera
  m_Icon: {fileID: 0}
  m_NavMeshLayer: 0
  m_StaticEditorFlags: 0
  m_IsActive: 1
--- !u!4 &400002
Transform:
  m_ObjectHideFlags: 0
  m_CorrespondingSourceObject: {fileID: 0}
  m_PrefabInstance: {fileID: 0}
  m_PrefabAsset: {fileID: 0}
  m_GameObject: {fileID: 100002}
  m_LocalRotation: {x: 0, y: 0, z: 0, w: 1}
  m_LocalPosition: {x: 0, y: -0.0312, z: 0}
  m_LocalScale: {x: 1, y: 1, z: 1}
  m_Children:
  - {fileID: 4044070813507312}
  - {fileID: 4781144330620476}
  - {fileID: 1858651018790812410}
  - {fileID: 4215455022293814}
  - {fileID: 4405666214316280}
  m_Father: {fileID: 400000}
  m_RootOrder: 0
  m_LocalEulerAnglesHint: {x: 0, y: 0, z: 0}
--- !u!20 &2000000
Camera:
  m_ObjectHideFlags: 0
  m_CorrespondingSourceObject: {fileID: 0}
  m_PrefabInstance: {fileID: 0}
  m_PrefabAsset: {fileID: 0}
  m_GameObject: {fileID: 100002}
  m_Enabled: 1
  serializedVersion: 2
  m_ClearFlags: 1
  m_BackGroundColor: {r: 0.19215687, g: 0.3019608, b: 0.4745098, a: 0.019607844}
  m_projectionMatrixMode: 1
  m_SensorSize: {x: 36, y: 24}
  m_LensShift: {x: 0, y: 0}
  m_GateFitMode: 2
  m_FocalLength: 50
  m_NormalizedViewPortRect:
    serializedVersion: 2
    x: 0
    y: 0
    width: 1
    height: 1
  near clip plane: 0.1
  far clip plane: 20
  field of view: 60
  orthographic: 0
  orthographic size: 5
  m_Depth: 0
  m_CullingMask:
    serializedVersion: 2
    m_Bits: 1847
  m_RenderingPath: -1
  m_TargetTexture: {fileID: 0}
  m_TargetDisplay: 0
  m_TargetEye: 3
  m_HDR: 0
  m_AllowMSAA: 1
  m_AllowDynamicResolution: 0
  m_ForceIntoRT: 1
  m_OcclusionCulling: 1
  m_StereoConvergence: 10
  m_StereoSeparation: 0.022
--- !u!81 &8100000
AudioListener:
  m_ObjectHideFlags: 0
  m_CorrespondingSourceObject: {fileID: 0}
  m_PrefabInstance: {fileID: 0}
  m_PrefabAsset: {fileID: 0}
  m_GameObject: {fileID: 100002}
  m_Enabled: 0
--- !u!124 &12474086
Behaviour:
  m_ObjectHideFlags: 0
  m_CorrespondingSourceObject: {fileID: 0}
  m_PrefabInstance: {fileID: 0}
  m_PrefabAsset: {fileID: 0}
  m_GameObject: {fileID: 100002}
  m_Enabled: 1
--- !u!114 &6767686627676241163
MonoBehaviour:
  m_ObjectHideFlags: 0
  m_CorrespondingSourceObject: {fileID: 0}
  m_PrefabInstance: {fileID: 0}
  m_PrefabAsset: {fileID: 0}
  m_GameObject: {fileID: 100002}
  m_Enabled: 1
  m_EditorHideFlags: 0
  m_Script: {fileID: 11500000, guid: 000c072b8316c4bb7ba6b452cf71b300, type: 3}
  m_Name: 
  m_EditorClassIdentifier: 
--- !u!114 &114317082596199212
MonoBehaviour:
  m_ObjectHideFlags: 0
  m_CorrespondingSourceObject: {fileID: 0}
  m_PrefabInstance: {fileID: 0}
  m_PrefabAsset: {fileID: 0}
  m_GameObject: {fileID: 100002}
  m_Enabled: 0
  m_EditorHideFlags: 0
  m_Script: {fileID: 11500000, guid: 6b7e9fcb795b84664bfc1ac40799a68f, type: 3}
  m_Name: 
  m_EditorClassIdentifier: 
  opticalFlowSensitivity: 0
  sentColorCorrespondence: 0
  tex: {fileID: 0}
--- !u!114 &114176532703538896
MonoBehaviour:
  m_ObjectHideFlags: 0
  m_CorrespondingSourceObject: {fileID: 0}
  m_PrefabInstance: {fileID: 0}
  m_PrefabAsset: {fileID: 0}
  m_GameObject: {fileID: 100002}
  m_Enabled: 0
  m_EditorHideFlags: 0
  m_Script: {fileID: 11500000, guid: 76b5ec6153a1d55438228df10fe66844, type: 3}
  m_Name: 
  m_EditorClassIdentifier: 
  distanceFog: 1
  excludeFarPixels: 1
  useRadialDistance: 0
  heightFog: 1
  height: 1
  heightDensity: 2
  startDistance: 0
  fogShader: {fileID: 4800000, guid: 70d8568987ac0499f952b54c7c13e265, type: 3}
--- !u!114 &114785506931627080
MonoBehaviour:
  m_ObjectHideFlags: 0
  m_CorrespondingSourceObject: {fileID: 0}
  m_PrefabInstance: {fileID: 0}
  m_PrefabAsset: {fileID: 0}
  m_GameObject: {fileID: 100002}
  m_Enabled: 0
  m_EditorHideFlags: 0
  m_Script: {fileID: 11500000, guid: b0923359e9e352a4b9b11c7b7161ad67, type: 3}
  m_Name: 
  m_EditorClassIdentifier: 
  m_Radius: 0.4
  m_SampleCount: 1
  m_OcclusionIntensity: 1.5
  m_Blur: 2
  m_Downsampling: 2
  m_OcclusionAttenuation: 1
  m_MinZ: 0.01
  m_SSAOShader: {fileID: 4800000, guid: 43ca18288c424f645aaa1e9e07f04c50, type: 3}
  m_RandomTexture: {fileID: 2800000, guid: a181ca8e3c62f3e4b8f183f6c586b032, type: 3}
--- !u!114 &992261166
MonoBehaviour:
  m_ObjectHideFlags: 0
  m_CorrespondingSourceObject: {fileID: 0}
  m_PrefabInstance: {fileID: 0}
  m_PrefabAsset: {fileID: 0}
  m_GameObject: {fileID: 100002}
  m_Enabled: 1
  m_EditorHideFlags: 0
  m_Script: {fileID: 11500000, guid: 181cb022eb181f047b9a3b6c23af0e80, type: 3}
  m_Name: 
  m_EditorClassIdentifier: 
  RenderersToHide: []
  FPSController: {fileID: 114749714472260818}
  TallRenderers:
  - {fileID: 256261899768900461}
  - {fileID: 256261900294287329}
  - {fileID: 256261899766663925}
  - {fileID: 256261899481313034}
  - {fileID: 256261899863496399}
  - {fileID: 256261899884550772}
  - {fileID: 256261899894287558}
  - {fileID: 256261900606035778}
  - {fileID: 256261901085417439}
  - {fileID: 256261900328249901}
  - {fileID: 256261900785515014}
  - {fileID: 256261901237464807}
  - {fileID: 256261901283228102}
  - {fileID: 256261900084506688}
  - {fileID: 256261901255346425}
  - {fileID: 256261901622994027}
  - {fileID: 256261901510633342}
  - {fileID: 256261900128922985}
  BotRenderers:
  - {fileID: 4097500997181748320}
  - {fileID: 4097500997181748322}
  - {fileID: 4097500997181748332}
  - {fileID: 4097500997181748334}
  - {fileID: 4097500997181748336}
  - {fileID: 4097500997181748338}
  - {fileID: 4097500997181748308}
  - {fileID: 4097500997181748328}
  - {fileID: 4097500997181748348}
  - {fileID: 4097500997181748330}
  - {fileID: 4097500997181748350}
  - {fileID: 4097500997181748324}
  - {fileID: 4097500997181748310}
  - {fileID: 4097500997181748326}
  - {fileID: 4097500997181748342}
  - {fileID: 4097500997181748344}
  - {fileID: 4097500997181748346}
  DroneRenderers:
  - {fileID: 1813055551112333577}
  - {fileID: 1813055551112333579}
--- !u!114 &2007864991
MonoBehaviour:
  m_ObjectHideFlags: 0
  m_CorrespondingSourceObject: {fileID: 0}
  m_PrefabInstance: {fileID: 0}
  m_PrefabAsset: {fileID: 0}
  m_GameObject: {fileID: 100002}
  m_Enabled: 1
  m_EditorHideFlags: 0
  m_Script: {fileID: 11500000, guid: 8b9a305e18de0c04dbd257a21cd47087, type: 3}
  m_Name: 
  m_EditorClassIdentifier: 
  sharedProfile: {fileID: 11400000, guid: a5d160b4553f5e84aaca887c9309afc9, type: 2}
  isGlobal: 1
  blendDistance: 0
  weight: 1
  priority: 0
--- !u!114 &2007864990
MonoBehaviour:
  m_ObjectHideFlags: 0
  m_CorrespondingSourceObject: {fileID: 0}
  m_PrefabInstance: {fileID: 0}
  m_PrefabAsset: {fileID: 0}
  m_GameObject: {fileID: 100002}
  m_Enabled: 1
  m_EditorHideFlags: 0
  m_Script: {fileID: 11500000, guid: 948f4100a11a5c24981795d21301da5c, type: 3}
  m_Name: 
  m_EditorClassIdentifier: 
  volumeTrigger: {fileID: 400002}
  volumeLayer:
    serializedVersion: 2
    m_Bits: 1024
  stopNaNPropagation: 1
  finalBlitToCameraTarget: 0
  antialiasingMode: 0
  temporalAntialiasing:
    jitterSpread: 0.75
    sharpness: 0.25
    stationaryBlending: 0.95
    motionBlending: 0.85
  subpixelMorphologicalAntialiasing:
    quality: 2
  fastApproximateAntialiasing:
    fastMode: 0
    keepAlpha: 0
  fog:
    enabled: 1
    excludeSkybox: 1
  debugLayer:
    lightMeter:
      width: 512
      height: 256
      showCurves: 1
    histogram:
      width: 512
      height: 256
      channel: 3
    waveform:
      exposure: 0.12
      height: 256
    vectorscope:
      size: 256
      exposure: 0.12
    overlaySettings:
      linearDepth: 0
      motionColorIntensity: 4
      motionGridSize: 64
      colorBlindnessType: 0
      colorBlindnessStrength: 1
  m_Resources: {fileID: 11400000, guid: d82512f9c8e5d4a4d938b575d47f88d4, type: 2}
  m_ShowToolkit: 0
  m_ShowCustomSorter: 0
  breakBeforeColorGrading: 0
  m_BeforeTransparentBundles: []
  m_BeforeStackBundles: []
  m_AfterStackBundles: []
--- !u!1 &1001576541782004
GameObject:
  m_ObjectHideFlags: 0
  m_CorrespondingSourceObject: {fileID: 0}
  m_PrefabInstance: {fileID: 0}
  m_PrefabAsset: {fileID: 0}
  serializedVersion: 6
  m_Component:
  - component: {fileID: 4286945312587848}
  - component: {fileID: 33968398810196956}
  - component: {fileID: 23279610168189392}
  - component: {fileID: 54502206655068694}
  - component: {fileID: 65954956396996504}
  - component: {fileID: 114496663261033934}
  m_Layer: 10
  m_Name: Box90R
  m_TagString: Player
  m_Icon: {fileID: 0}
  m_NavMeshLayer: 0
  m_StaticEditorFlags: 0
  m_IsActive: 1
--- !u!4 &4286945312587848
Transform:
  m_ObjectHideFlags: 0
  m_CorrespondingSourceObject: {fileID: 0}
  m_PrefabInstance: {fileID: 0}
  m_PrefabAsset: {fileID: 0}
  m_GameObject: {fileID: 1001576541782004}
  m_LocalRotation: {x: -0, y: -0, z: -0, w: 1}
  m_LocalPosition: {x: 0, y: -0.15899992, z: 0.37800026}
  m_LocalScale: {x: 1, y: 1, z: 1}
  m_Children: []
  m_Father: {fileID: 4373494218293124}
  m_RootOrder: 0
  m_LocalEulerAnglesHint: {x: 0, y: 0, z: 0}
--- !u!33 &33968398810196956
MeshFilter:
  m_ObjectHideFlags: 0
  m_CorrespondingSourceObject: {fileID: 0}
  m_PrefabInstance: {fileID: 0}
  m_PrefabAsset: {fileID: 0}
  m_GameObject: {fileID: 1001576541782004}
  m_Mesh: {fileID: 10207, guid: 0000000000000000e000000000000000, type: 0}
--- !u!23 &23279610168189392
MeshRenderer:
  m_ObjectHideFlags: 0
  m_CorrespondingSourceObject: {fileID: 0}
  m_PrefabInstance: {fileID: 0}
  m_PrefabAsset: {fileID: 0}
  m_GameObject: {fileID: 1001576541782004}
  m_Enabled: 0
  m_CastShadows: 1
  m_ReceiveShadows: 1
  m_DynamicOccludee: 1
  m_MotionVectors: 1
  m_LightProbeUsage: 1
  m_ReflectionProbeUsage: 1
  m_RenderingLayerMask: 1
  m_RendererPriority: 0
  m_Materials:
  - {fileID: 0}
  m_StaticBatchInfo:
    firstSubMesh: 0
    subMeshCount: 0
  m_StaticBatchRoot: {fileID: 0}
  m_ProbeAnchor: {fileID: 0}
  m_LightProbeVolumeOverride: {fileID: 0}
  m_ScaleInLightmap: 1
  m_PreserveUVs: 1
  m_IgnoreNormalsForChartDetection: 0
  m_ImportantGI: 0
  m_StitchLightmapSeams: 0
  m_SelectedEditorRenderState: 3
  m_MinimumChartSize: 4
  m_AutoUVMaxDistance: 0.5
  m_AutoUVMaxAngle: 89
  m_LightmapParameters: {fileID: 0}
  m_SortingLayerID: 0
  m_SortingLayer: 0
  m_SortingOrder: 0
--- !u!54 &54502206655068694
Rigidbody:
  m_ObjectHideFlags: 0
  m_CorrespondingSourceObject: {fileID: 0}
  m_PrefabInstance: {fileID: 0}
  m_PrefabAsset: {fileID: 0}
  m_GameObject: {fileID: 1001576541782004}
  serializedVersion: 2
  m_Mass: 1
  m_Drag: 0
  m_AngularDrag: 0.05
  m_UseGravity: 0
  m_IsKinematic: 1
  m_Interpolate: 0
  m_Constraints: 0
  m_CollisionDetection: 0
--- !u!65 &65954956396996504
BoxCollider:
  m_ObjectHideFlags: 0
  m_CorrespondingSourceObject: {fileID: 0}
  m_PrefabInstance: {fileID: 0}
  m_PrefabAsset: {fileID: 0}
  m_GameObject: {fileID: 1001576541782004}
  m_Material: {fileID: 0}
  m_IsTrigger: 1
  m_Enabled: 1
  serializedVersion: 2
  m_Size: {x: 0.2, y: 0.2, z: 1}
  m_Center: {x: 0, y: 0, z: 0}
--- !u!114 &114496663261033934
MonoBehaviour:
  m_ObjectHideFlags: 0
  m_CorrespondingSourceObject: {fileID: 0}
  m_PrefabInstance: {fileID: 0}
  m_PrefabAsset: {fileID: 0}
  m_GameObject: {fileID: 1001576541782004}
  m_Enabled: 1
  m_EditorHideFlags: 0
  m_Script: {fileID: 11500000, guid: 70e6e95bcb9694580bd627d7f1543eb1, type: 3}
  m_Name: 
  m_EditorClassIdentifier: 
  isColliding: 0
  ItemInHand: {fileID: 0}
  AgentRef: {fileID: 0}
--- !u!1 &1002011983626484
GameObject:
  m_ObjectHideFlags: 0
  m_CorrespondingSourceObject: {fileID: 0}
  m_PrefabInstance: {fileID: 0}
  m_PrefabAsset: {fileID: 0}
  serializedVersion: 6
  m_Component:
  - component: {fileID: 4260802622531596}
  - component: {fileID: 33437483408049560}
  - component: {fileID: 23836199523893772}
  - component: {fileID: 54710314144537062}
  - component: {fileID: 65986842392980272}
  - component: {fileID: 114022453732966872}
  m_Layer: 10
  m_Name: Box20U
  m_TagString: Player
  m_Icon: {fileID: 0}
  m_NavMeshLayer: 0
  m_StaticEditorFlags: 0
  m_IsActive: 1
--- !u!4 &4260802622531596
Transform:
  m_ObjectHideFlags: 0
  m_CorrespondingSourceObject: {fileID: 0}
  m_PrefabInstance: {fileID: 0}
  m_PrefabAsset: {fileID: 0}
  m_GameObject: {fileID: 1002011983626484}
  m_LocalRotation: {x: -0, y: -0, z: -0, w: 1}
  m_LocalPosition: {x: 0, y: -0.15899992, z: 0.37800026}
  m_LocalScale: {x: 1, y: 1, z: 1}
  m_Children: []
  m_Father: {fileID: 4486296234323836}
  m_RootOrder: 0
  m_LocalEulerAnglesHint: {x: 0, y: 0, z: 0}
--- !u!33 &33437483408049560
MeshFilter:
  m_ObjectHideFlags: 0
  m_CorrespondingSourceObject: {fileID: 0}
  m_PrefabInstance: {fileID: 0}
  m_PrefabAsset: {fileID: 0}
  m_GameObject: {fileID: 1002011983626484}
  m_Mesh: {fileID: 10207, guid: 0000000000000000e000000000000000, type: 0}
--- !u!23 &23836199523893772
MeshRenderer:
  m_ObjectHideFlags: 0
  m_CorrespondingSourceObject: {fileID: 0}
  m_PrefabInstance: {fileID: 0}
  m_PrefabAsset: {fileID: 0}
  m_GameObject: {fileID: 1002011983626484}
  m_Enabled: 0
  m_CastShadows: 1
  m_ReceiveShadows: 1
  m_DynamicOccludee: 1
  m_MotionVectors: 1
  m_LightProbeUsage: 1
  m_ReflectionProbeUsage: 1
  m_RenderingLayerMask: 1
  m_RendererPriority: 0
  m_Materials:
  - {fileID: 0}
  m_StaticBatchInfo:
    firstSubMesh: 0
    subMeshCount: 0
  m_StaticBatchRoot: {fileID: 0}
  m_ProbeAnchor: {fileID: 0}
  m_LightProbeVolumeOverride: {fileID: 0}
  m_ScaleInLightmap: 1
  m_PreserveUVs: 1
  m_IgnoreNormalsForChartDetection: 0
  m_ImportantGI: 0
  m_StitchLightmapSeams: 0
  m_SelectedEditorRenderState: 3
  m_MinimumChartSize: 4
  m_AutoUVMaxDistance: 0.5
  m_AutoUVMaxAngle: 89
  m_LightmapParameters: {fileID: 0}
  m_SortingLayerID: 0
  m_SortingLayer: 0
  m_SortingOrder: 0
--- !u!54 &54710314144537062
Rigidbody:
  m_ObjectHideFlags: 0
  m_CorrespondingSourceObject: {fileID: 0}
  m_PrefabInstance: {fileID: 0}
  m_PrefabAsset: {fileID: 0}
  m_GameObject: {fileID: 1002011983626484}
  serializedVersion: 2
  m_Mass: 1
  m_Drag: 0
  m_AngularDrag: 0.05
  m_UseGravity: 0
  m_IsKinematic: 1
  m_Interpolate: 0
  m_Constraints: 0
  m_CollisionDetection: 0
--- !u!65 &65986842392980272
BoxCollider:
  m_ObjectHideFlags: 0
  m_CorrespondingSourceObject: {fileID: 0}
  m_PrefabInstance: {fileID: 0}
  m_PrefabAsset: {fileID: 0}
  m_GameObject: {fileID: 1002011983626484}
  m_Material: {fileID: 0}
  m_IsTrigger: 1
  m_Enabled: 1
  serializedVersion: 2
  m_Size: {x: 0.2, y: 0.2, z: 1}
  m_Center: {x: 0, y: 0, z: 0}
--- !u!114 &114022453732966872
MonoBehaviour:
  m_ObjectHideFlags: 0
  m_CorrespondingSourceObject: {fileID: 0}
  m_PrefabInstance: {fileID: 0}
  m_PrefabAsset: {fileID: 0}
  m_GameObject: {fileID: 1002011983626484}
  m_Enabled: 1
  m_EditorHideFlags: 0
  m_Script: {fileID: 11500000, guid: 70e6e95bcb9694580bd627d7f1543eb1, type: 3}
  m_Name: 
  m_EditorClassIdentifier: 
  isColliding: 0
  ItemInHand: {fileID: 0}
  AgentRef: {fileID: 0}
--- !u!1 &1029209129405524
GameObject:
  m_ObjectHideFlags: 0
  m_CorrespondingSourceObject: {fileID: 0}
  m_PrefabInstance: {fileID: 0}
  m_PrefabAsset: {fileID: 0}
  serializedVersion: 6
  m_Component:
  - component: {fileID: 4955119068390832}
  m_Layer: 10
  m_Name: Rotate90LPivot
  m_TagString: Player
  m_Icon: {fileID: 0}
  m_NavMeshLayer: 0
  m_StaticEditorFlags: 0
  m_IsActive: 1
--- !u!4 &4955119068390832
Transform:
  m_ObjectHideFlags: 0
  m_CorrespondingSourceObject: {fileID: 0}
  m_PrefabInstance: {fileID: 0}
  m_PrefabAsset: {fileID: 0}
  m_GameObject: {fileID: 1029209129405524}
  m_LocalRotation: {x: -0, y: -0.7071068, z: -0, w: 0.7071068}
  m_LocalPosition: {x: 0, y: 0, z: 0}
  m_LocalScale: {x: 1, y: 1, z: 1}
  m_Children:
  - {fileID: 4500233009658110}
  m_Father: {fileID: 4215455022293814}
  m_RootOrder: 0
  m_LocalEulerAnglesHint: {x: 0, y: -90, z: 0}
--- !u!1 &1033293094319932
GameObject:
  m_ObjectHideFlags: 0
  m_CorrespondingSourceObject: {fileID: 0}
  m_PrefabInstance: {fileID: 0}
  m_PrefabAsset: {fileID: 0}
  serializedVersion: 6
  m_Component:
  - component: {fileID: 4500233009658110}
  - component: {fileID: 33471038078063992}
  - component: {fileID: 23697550276772880}
  - component: {fileID: 54011013200030670}
  - component: {fileID: 65280246278734252}
  - component: {fileID: 114368147388441670}
  m_Layer: 10
  m_Name: Box90L
  m_TagString: Player
  m_Icon: {fileID: 0}
  m_NavMeshLayer: 0
  m_StaticEditorFlags: 0
  m_IsActive: 1
--- !u!4 &4500233009658110
Transform:
  m_ObjectHideFlags: 0
  m_CorrespondingSourceObject: {fileID: 0}
  m_PrefabInstance: {fileID: 0}
  m_PrefabAsset: {fileID: 0}
  m_GameObject: {fileID: 1033293094319932}
  m_LocalRotation: {x: -0, y: -0, z: -0, w: 1}
  m_LocalPosition: {x: 0, y: -0.15899992, z: 0.37800026}
  m_LocalScale: {x: 1, y: 1, z: 1}
  m_Children: []
  m_Father: {fileID: 4955119068390832}
  m_RootOrder: 0
  m_LocalEulerAnglesHint: {x: 0, y: 0, z: 0}
--- !u!33 &33471038078063992
MeshFilter:
  m_ObjectHideFlags: 0
  m_CorrespondingSourceObject: {fileID: 0}
  m_PrefabInstance: {fileID: 0}
  m_PrefabAsset: {fileID: 0}
  m_GameObject: {fileID: 1033293094319932}
  m_Mesh: {fileID: 10207, guid: 0000000000000000e000000000000000, type: 0}
--- !u!23 &23697550276772880
MeshRenderer:
  m_ObjectHideFlags: 0
  m_CorrespondingSourceObject: {fileID: 0}
  m_PrefabInstance: {fileID: 0}
  m_PrefabAsset: {fileID: 0}
  m_GameObject: {fileID: 1033293094319932}
  m_Enabled: 0
  m_CastShadows: 1
  m_ReceiveShadows: 1
  m_DynamicOccludee: 1
  m_MotionVectors: 1
  m_LightProbeUsage: 1
  m_ReflectionProbeUsage: 1
  m_RenderingLayerMask: 1
  m_RendererPriority: 0
  m_Materials:
  - {fileID: 0}
  m_StaticBatchInfo:
    firstSubMesh: 0
    subMeshCount: 0
  m_StaticBatchRoot: {fileID: 0}
  m_ProbeAnchor: {fileID: 0}
  m_LightProbeVolumeOverride: {fileID: 0}
  m_ScaleInLightmap: 1
  m_PreserveUVs: 1
  m_IgnoreNormalsForChartDetection: 0
  m_ImportantGI: 0
  m_StitchLightmapSeams: 0
  m_SelectedEditorRenderState: 3
  m_MinimumChartSize: 4
  m_AutoUVMaxDistance: 0.5
  m_AutoUVMaxAngle: 89
  m_LightmapParameters: {fileID: 0}
  m_SortingLayerID: 0
  m_SortingLayer: 0
  m_SortingOrder: 0
--- !u!54 &54011013200030670
Rigidbody:
  m_ObjectHideFlags: 0
  m_CorrespondingSourceObject: {fileID: 0}
  m_PrefabInstance: {fileID: 0}
  m_PrefabAsset: {fileID: 0}
  m_GameObject: {fileID: 1033293094319932}
  serializedVersion: 2
  m_Mass: 1
  m_Drag: 0
  m_AngularDrag: 0.05
  m_UseGravity: 0
  m_IsKinematic: 1
  m_Interpolate: 0
  m_Constraints: 0
  m_CollisionDetection: 0
--- !u!65 &65280246278734252
BoxCollider:
  m_ObjectHideFlags: 0
  m_CorrespondingSourceObject: {fileID: 0}
  m_PrefabInstance: {fileID: 0}
  m_PrefabAsset: {fileID: 0}
  m_GameObject: {fileID: 1033293094319932}
  m_Material: {fileID: 0}
  m_IsTrigger: 1
  m_Enabled: 1
  serializedVersion: 2
  m_Size: {x: 0.2, y: 0.2, z: 1}
  m_Center: {x: 0, y: 0, z: 0}
--- !u!114 &114368147388441670
MonoBehaviour:
  m_ObjectHideFlags: 0
  m_CorrespondingSourceObject: {fileID: 0}
  m_PrefabInstance: {fileID: 0}
  m_PrefabAsset: {fileID: 0}
  m_GameObject: {fileID: 1033293094319932}
  m_Enabled: 1
  m_EditorHideFlags: 0
  m_Script: {fileID: 11500000, guid: 70e6e95bcb9694580bd627d7f1543eb1, type: 3}
  m_Name: 
  m_EditorClassIdentifier: 
  isColliding: 0
  ItemInHand: {fileID: 0}
  AgentRef: {fileID: 0}
--- !u!1 &1051516223651878
GameObject:
  m_ObjectHideFlags: 0
  m_CorrespondingSourceObject: {fileID: 0}
  m_PrefabInstance: {fileID: 0}
  m_PrefabAsset: {fileID: 0}
  serializedVersion: 6
  m_Component:
  - component: {fileID: 4937845225421306}
  - component: {fileID: 33100180475682884}
  - component: {fileID: 23633193924353786}
  - component: {fileID: 54811948898122058}
  - component: {fileID: 65862712968367336}
  - component: {fileID: 114369191082518374}
  m_Layer: 10
  m_Name: Box15L
  m_TagString: Player
  m_Icon: {fileID: 0}
  m_NavMeshLayer: 0
  m_StaticEditorFlags: 0
  m_IsActive: 1
--- !u!4 &4937845225421306
Transform:
  m_ObjectHideFlags: 0
  m_CorrespondingSourceObject: {fileID: 0}
  m_PrefabInstance: {fileID: 0}
  m_PrefabAsset: {fileID: 0}
  m_GameObject: {fileID: 1051516223651878}
  m_LocalRotation: {x: -0, y: -0, z: -0, w: 1}
  m_LocalPosition: {x: 0, y: -0.15899992, z: 0.37800026}
  m_LocalScale: {x: 1, y: 1, z: 1}
  m_Children: []
  m_Father: {fileID: 4038724414205190}
  m_RootOrder: 0
  m_LocalEulerAnglesHint: {x: 0, y: 0, z: 0}
--- !u!33 &33100180475682884
MeshFilter:
  m_ObjectHideFlags: 0
  m_CorrespondingSourceObject: {fileID: 0}
  m_PrefabInstance: {fileID: 0}
  m_PrefabAsset: {fileID: 0}
  m_GameObject: {fileID: 1051516223651878}
  m_Mesh: {fileID: 10207, guid: 0000000000000000e000000000000000, type: 0}
--- !u!23 &23633193924353786
MeshRenderer:
  m_ObjectHideFlags: 0
  m_CorrespondingSourceObject: {fileID: 0}
  m_PrefabInstance: {fileID: 0}
  m_PrefabAsset: {fileID: 0}
  m_GameObject: {fileID: 1051516223651878}
  m_Enabled: 0
  m_CastShadows: 1
  m_ReceiveShadows: 1
  m_DynamicOccludee: 1
  m_MotionVectors: 1
  m_LightProbeUsage: 1
  m_ReflectionProbeUsage: 1
  m_RenderingLayerMask: 1
  m_RendererPriority: 0
  m_Materials:
  - {fileID: 0}
  m_StaticBatchInfo:
    firstSubMesh: 0
    subMeshCount: 0
  m_StaticBatchRoot: {fileID: 0}
  m_ProbeAnchor: {fileID: 0}
  m_LightProbeVolumeOverride: {fileID: 0}
  m_ScaleInLightmap: 1
  m_PreserveUVs: 1
  m_IgnoreNormalsForChartDetection: 0
  m_ImportantGI: 0
  m_StitchLightmapSeams: 0
  m_SelectedEditorRenderState: 3
  m_MinimumChartSize: 4
  m_AutoUVMaxDistance: 0.5
  m_AutoUVMaxAngle: 89
  m_LightmapParameters: {fileID: 0}
  m_SortingLayerID: 0
  m_SortingLayer: 0
  m_SortingOrder: 0
--- !u!54 &54811948898122058
Rigidbody:
  m_ObjectHideFlags: 0
  m_CorrespondingSourceObject: {fileID: 0}
  m_PrefabInstance: {fileID: 0}
  m_PrefabAsset: {fileID: 0}
  m_GameObject: {fileID: 1051516223651878}
  serializedVersion: 2
  m_Mass: 1
  m_Drag: 0
  m_AngularDrag: 0.05
  m_UseGravity: 0
  m_IsKinematic: 1
  m_Interpolate: 0
  m_Constraints: 0
  m_CollisionDetection: 0
--- !u!65 &65862712968367336
BoxCollider:
  m_ObjectHideFlags: 0
  m_CorrespondingSourceObject: {fileID: 0}
  m_PrefabInstance: {fileID: 0}
  m_PrefabAsset: {fileID: 0}
  m_GameObject: {fileID: 1051516223651878}
  m_Material: {fileID: 0}
  m_IsTrigger: 1
  m_Enabled: 1
  serializedVersion: 2
  m_Size: {x: 0.2, y: 0.2, z: 1}
  m_Center: {x: 0, y: 0, z: 0}
--- !u!114 &114369191082518374
MonoBehaviour:
  m_ObjectHideFlags: 0
  m_CorrespondingSourceObject: {fileID: 0}
  m_PrefabInstance: {fileID: 0}
  m_PrefabAsset: {fileID: 0}
  m_GameObject: {fileID: 1051516223651878}
  m_Enabled: 1
  m_EditorHideFlags: 0
  m_Script: {fileID: 11500000, guid: 70e6e95bcb9694580bd627d7f1543eb1, type: 3}
  m_Name: 
  m_EditorClassIdentifier: 
  isColliding: 0
  ItemInHand: {fileID: 0}
  AgentRef: {fileID: 0}
--- !u!1 &1097950301914820
GameObject:
  m_ObjectHideFlags: 0
  m_CorrespondingSourceObject: {fileID: 0}
  m_PrefabInstance: {fileID: 0}
  m_PrefabAsset: {fileID: 0}
  serializedVersion: 6
  m_Component:
  - component: {fileID: 4216187010982208}
  m_Layer: 10
  m_Name: Rotate60RPivot
  m_TagString: Player
  m_Icon: {fileID: 0}
  m_NavMeshLayer: 0
  m_StaticEditorFlags: 0
  m_IsActive: 1
--- !u!4 &4216187010982208
Transform:
  m_ObjectHideFlags: 0
  m_CorrespondingSourceObject: {fileID: 0}
  m_PrefabInstance: {fileID: 0}
  m_PrefabAsset: {fileID: 0}
  m_GameObject: {fileID: 1097950301914820}
  m_LocalRotation: {x: -0, y: 0.5, z: -0, w: 0.8660254}
  m_LocalPosition: {x: 0, y: 0, z: 0}
  m_LocalScale: {x: 1, y: 1, z: 1}
  m_Children:
  - {fileID: 4473342740537388}
  m_Father: {fileID: 4215455022293814}
  m_RootOrder: 8
  m_LocalEulerAnglesHint: {x: 0, y: 60, z: 0}
--- !u!1 &1168458656442288
GameObject:
  m_ObjectHideFlags: 0
  m_CorrespondingSourceObject: {fileID: 0}
  m_PrefabInstance: {fileID: 0}
  m_PrefabAsset: {fileID: 0}
  serializedVersion: 6
  m_Component:
  - component: {fileID: 4280155599718006}
  - component: {fileID: 33855068243999098}
  - component: {fileID: 23850019553187404}
  - component: {fileID: 54671902277853622}
  - component: {fileID: 65176187744792308}
  - component: {fileID: 114203090504627738}
  m_Layer: 10
  m_Name: Box10D
  m_TagString: Player
  m_Icon: {fileID: 0}
  m_NavMeshLayer: 0
  m_StaticEditorFlags: 0
  m_IsActive: 1
--- !u!4 &4280155599718006
Transform:
  m_ObjectHideFlags: 0
  m_CorrespondingSourceObject: {fileID: 0}
  m_PrefabInstance: {fileID: 0}
  m_PrefabAsset: {fileID: 0}
  m_GameObject: {fileID: 1168458656442288}
  m_LocalRotation: {x: -0, y: -0, z: -0, w: 1}
  m_LocalPosition: {x: 0, y: -0.15899992, z: 0.37800026}
  m_LocalScale: {x: 1, y: 1, z: 1}
  m_Children: []
  m_Father: {fileID: 4937233112107376}
  m_RootOrder: 0
  m_LocalEulerAnglesHint: {x: 0, y: 0, z: 0}
--- !u!33 &33855068243999098
MeshFilter:
  m_ObjectHideFlags: 0
  m_CorrespondingSourceObject: {fileID: 0}
  m_PrefabInstance: {fileID: 0}
  m_PrefabAsset: {fileID: 0}
  m_GameObject: {fileID: 1168458656442288}
  m_Mesh: {fileID: 10207, guid: 0000000000000000e000000000000000, type: 0}
--- !u!23 &23850019553187404
MeshRenderer:
  m_ObjectHideFlags: 0
  m_CorrespondingSourceObject: {fileID: 0}
  m_PrefabInstance: {fileID: 0}
  m_PrefabAsset: {fileID: 0}
  m_GameObject: {fileID: 1168458656442288}
  m_Enabled: 0
  m_CastShadows: 1
  m_ReceiveShadows: 1
  m_DynamicOccludee: 1
  m_MotionVectors: 1
  m_LightProbeUsage: 1
  m_ReflectionProbeUsage: 1
  m_RenderingLayerMask: 1
  m_RendererPriority: 0
  m_Materials:
  - {fileID: 0}
  m_StaticBatchInfo:
    firstSubMesh: 0
    subMeshCount: 0
  m_StaticBatchRoot: {fileID: 0}
  m_ProbeAnchor: {fileID: 0}
  m_LightProbeVolumeOverride: {fileID: 0}
  m_ScaleInLightmap: 1
  m_PreserveUVs: 1
  m_IgnoreNormalsForChartDetection: 0
  m_ImportantGI: 0
  m_StitchLightmapSeams: 0
  m_SelectedEditorRenderState: 3
  m_MinimumChartSize: 4
  m_AutoUVMaxDistance: 0.5
  m_AutoUVMaxAngle: 89
  m_LightmapParameters: {fileID: 0}
  m_SortingLayerID: 0
  m_SortingLayer: 0
  m_SortingOrder: 0
--- !u!54 &54671902277853622
Rigidbody:
  m_ObjectHideFlags: 0
  m_CorrespondingSourceObject: {fileID: 0}
  m_PrefabInstance: {fileID: 0}
  m_PrefabAsset: {fileID: 0}
  m_GameObject: {fileID: 1168458656442288}
  serializedVersion: 2
  m_Mass: 1
  m_Drag: 0
  m_AngularDrag: 0.05
  m_UseGravity: 0
  m_IsKinematic: 1
  m_Interpolate: 0
  m_Constraints: 0
  m_CollisionDetection: 0
--- !u!65 &65176187744792308
BoxCollider:
  m_ObjectHideFlags: 0
  m_CorrespondingSourceObject: {fileID: 0}
  m_PrefabInstance: {fileID: 0}
  m_PrefabAsset: {fileID: 0}
  m_GameObject: {fileID: 1168458656442288}
  m_Material: {fileID: 0}
  m_IsTrigger: 1
  m_Enabled: 1
  serializedVersion: 2
  m_Size: {x: 0.2, y: 0.2, z: 1}
  m_Center: {x: 0, y: 0, z: 0}
--- !u!114 &114203090504627738
MonoBehaviour:
  m_ObjectHideFlags: 0
  m_CorrespondingSourceObject: {fileID: 0}
  m_PrefabInstance: {fileID: 0}
  m_PrefabAsset: {fileID: 0}
  m_GameObject: {fileID: 1168458656442288}
  m_Enabled: 1
  m_EditorHideFlags: 0
  m_Script: {fileID: 11500000, guid: 70e6e95bcb9694580bd627d7f1543eb1, type: 3}
  m_Name: 
  m_EditorClassIdentifier: 
  isColliding: 0
  ItemInHand: {fileID: 0}
  AgentRef: {fileID: 0}
--- !u!1 &1200981226583862
GameObject:
  m_ObjectHideFlags: 0
  m_CorrespondingSourceObject: {fileID: 0}
  m_PrefabInstance: {fileID: 0}
  m_PrefabAsset: {fileID: 0}
  serializedVersion: 6
  m_Component:
  - component: {fileID: 4045186813004606}
  m_Layer: 10
  m_Name: Rotate45RPivot
  m_TagString: Player
  m_Icon: {fileID: 0}
  m_NavMeshLayer: 0
  m_StaticEditorFlags: 0
  m_IsActive: 1
--- !u!4 &4045186813004606
Transform:
  m_ObjectHideFlags: 0
  m_CorrespondingSourceObject: {fileID: 0}
  m_PrefabInstance: {fileID: 0}
  m_PrefabAsset: {fileID: 0}
  m_GameObject: {fileID: 1200981226583862}
  m_LocalRotation: {x: 0, y: 0.38268343, z: 0, w: 0.92387956}
  m_LocalPosition: {x: 0, y: 0, z: 0}
  m_LocalScale: {x: 1, y: 1, z: 1}
  m_Children:
  - {fileID: 4059271730573020}
  m_Father: {fileID: 4215455022293814}
  m_RootOrder: 6
  m_LocalEulerAnglesHint: {x: 0, y: 45, z: 0}
--- !u!1 &1208291715876506
GameObject:
  m_ObjectHideFlags: 0
  m_CorrespondingSourceObject: {fileID: 0}
  m_PrefabInstance: {fileID: 0}
  m_PrefabAsset: {fileID: 0}
  serializedVersion: 6
  m_Component:
  - component: {fileID: 4910881287314200}
  - component: {fileID: 33219939712273212}
  - component: {fileID: 23531374831670474}
  - component: {fileID: 54719105461410154}
  - component: {fileID: 65884770585658270}
  - component: {fileID: 114602920438499086}
  m_Layer: 10
  m_Name: Box30R
  m_TagString: Player
  m_Icon: {fileID: 0}
  m_NavMeshLayer: 0
  m_StaticEditorFlags: 0
  m_IsActive: 1
--- !u!4 &4910881287314200
Transform:
  m_ObjectHideFlags: 0
  m_CorrespondingSourceObject: {fileID: 0}
  m_PrefabInstance: {fileID: 0}
  m_PrefabAsset: {fileID: 0}
  m_GameObject: {fileID: 1208291715876506}
  m_LocalRotation: {x: -0, y: -0, z: -0, w: 1}
  m_LocalPosition: {x: 0, y: -0.15899992, z: 0.37800002}
  m_LocalScale: {x: 1, y: 1, z: 1}
  m_Children: []
  m_Father: {fileID: 4323758995707364}
  m_RootOrder: 0
  m_LocalEulerAnglesHint: {x: 0, y: 0, z: 0}
--- !u!33 &33219939712273212
MeshFilter:
  m_ObjectHideFlags: 0
  m_CorrespondingSourceObject: {fileID: 0}
  m_PrefabInstance: {fileID: 0}
  m_PrefabAsset: {fileID: 0}
  m_GameObject: {fileID: 1208291715876506}
  m_Mesh: {fileID: 10207, guid: 0000000000000000e000000000000000, type: 0}
--- !u!23 &23531374831670474
MeshRenderer:
  m_ObjectHideFlags: 0
  m_CorrespondingSourceObject: {fileID: 0}
  m_PrefabInstance: {fileID: 0}
  m_PrefabAsset: {fileID: 0}
  m_GameObject: {fileID: 1208291715876506}
  m_Enabled: 0
  m_CastShadows: 1
  m_ReceiveShadows: 1
  m_DynamicOccludee: 1
  m_MotionVectors: 1
  m_LightProbeUsage: 1
  m_ReflectionProbeUsage: 1
  m_RenderingLayerMask: 1
  m_RendererPriority: 0
  m_Materials:
  - {fileID: 0}
  m_StaticBatchInfo:
    firstSubMesh: 0
    subMeshCount: 0
  m_StaticBatchRoot: {fileID: 0}
  m_ProbeAnchor: {fileID: 0}
  m_LightProbeVolumeOverride: {fileID: 0}
  m_ScaleInLightmap: 1
  m_PreserveUVs: 1
  m_IgnoreNormalsForChartDetection: 0
  m_ImportantGI: 0
  m_StitchLightmapSeams: 0
  m_SelectedEditorRenderState: 3
  m_MinimumChartSize: 4
  m_AutoUVMaxDistance: 0.5
  m_AutoUVMaxAngle: 89
  m_LightmapParameters: {fileID: 0}
  m_SortingLayerID: 0
  m_SortingLayer: 0
  m_SortingOrder: 0
--- !u!54 &54719105461410154
Rigidbody:
  m_ObjectHideFlags: 0
  m_CorrespondingSourceObject: {fileID: 0}
  m_PrefabInstance: {fileID: 0}
  m_PrefabAsset: {fileID: 0}
  m_GameObject: {fileID: 1208291715876506}
  serializedVersion: 2
  m_Mass: 1
  m_Drag: 0
  m_AngularDrag: 0.05
  m_UseGravity: 0
  m_IsKinematic: 1
  m_Interpolate: 0
  m_Constraints: 0
  m_CollisionDetection: 0
--- !u!65 &65884770585658270
BoxCollider:
  m_ObjectHideFlags: 0
  m_CorrespondingSourceObject: {fileID: 0}
  m_PrefabInstance: {fileID: 0}
  m_PrefabAsset: {fileID: 0}
  m_GameObject: {fileID: 1208291715876506}
  m_Material: {fileID: 0}
  m_IsTrigger: 1
  m_Enabled: 1
  serializedVersion: 2
  m_Size: {x: 0.2, y: 0.2, z: 1}
  m_Center: {x: 0, y: 0, z: 0}
--- !u!114 &114602920438499086
MonoBehaviour:
  m_ObjectHideFlags: 0
  m_CorrespondingSourceObject: {fileID: 0}
  m_PrefabInstance: {fileID: 0}
  m_PrefabAsset: {fileID: 0}
  m_GameObject: {fileID: 1208291715876506}
  m_Enabled: 1
  m_EditorHideFlags: 0
  m_Script: {fileID: 11500000, guid: 70e6e95bcb9694580bd627d7f1543eb1, type: 3}
  m_Name: 
  m_EditorClassIdentifier: 
  isColliding: 0
  ItemInHand: {fileID: 0}
  AgentRef: {fileID: 0}
--- !u!1 &1289070211988850
GameObject:
  m_ObjectHideFlags: 0
  m_CorrespondingSourceObject: {fileID: 0}
  m_PrefabInstance: {fileID: 0}
  m_PrefabAsset: {fileID: 0}
  serializedVersion: 6
  m_Component:
  - component: {fileID: 4652585723649766}
  - component: {fileID: 33619367879349930}
  - component: {fileID: 23454242763286974}
  - component: {fileID: 54938551845337994}
  - component: {fileID: 65002635599319462}
  - component: {fileID: 114814910117574954}
  m_Layer: 10
  m_Name: Box10U
  m_TagString: Player
  m_Icon: {fileID: 0}
  m_NavMeshLayer: 0
  m_StaticEditorFlags: 0
  m_IsActive: 1
--- !u!4 &4652585723649766
Transform:
  m_ObjectHideFlags: 0
  m_CorrespondingSourceObject: {fileID: 0}
  m_PrefabInstance: {fileID: 0}
  m_PrefabAsset: {fileID: 0}
  m_GameObject: {fileID: 1289070211988850}
  m_LocalRotation: {x: -0, y: -0, z: -0, w: 1}
  m_LocalPosition: {x: 0, y: -0.15899992, z: 0.37800026}
  m_LocalScale: {x: 1, y: 1, z: 1}
  m_Children: []
  m_Father: {fileID: 4427168310711304}
  m_RootOrder: 0
  m_LocalEulerAnglesHint: {x: 0, y: 0, z: 0}
--- !u!33 &33619367879349930
MeshFilter:
  m_ObjectHideFlags: 0
  m_CorrespondingSourceObject: {fileID: 0}
  m_PrefabInstance: {fileID: 0}
  m_PrefabAsset: {fileID: 0}
  m_GameObject: {fileID: 1289070211988850}
  m_Mesh: {fileID: 10207, guid: 0000000000000000e000000000000000, type: 0}
--- !u!23 &23454242763286974
MeshRenderer:
  m_ObjectHideFlags: 0
  m_CorrespondingSourceObject: {fileID: 0}
  m_PrefabInstance: {fileID: 0}
  m_PrefabAsset: {fileID: 0}
  m_GameObject: {fileID: 1289070211988850}
  m_Enabled: 0
  m_CastShadows: 1
  m_ReceiveShadows: 1
  m_DynamicOccludee: 1
  m_MotionVectors: 1
  m_LightProbeUsage: 1
  m_ReflectionProbeUsage: 1
  m_RenderingLayerMask: 1
  m_RendererPriority: 0
  m_Materials:
  - {fileID: 0}
  m_StaticBatchInfo:
    firstSubMesh: 0
    subMeshCount: 0
  m_StaticBatchRoot: {fileID: 0}
  m_ProbeAnchor: {fileID: 0}
  m_LightProbeVolumeOverride: {fileID: 0}
  m_ScaleInLightmap: 1
  m_PreserveUVs: 1
  m_IgnoreNormalsForChartDetection: 0
  m_ImportantGI: 0
  m_StitchLightmapSeams: 0
  m_SelectedEditorRenderState: 3
  m_MinimumChartSize: 4
  m_AutoUVMaxDistance: 0.5
  m_AutoUVMaxAngle: 89
  m_LightmapParameters: {fileID: 0}
  m_SortingLayerID: 0
  m_SortingLayer: 0
  m_SortingOrder: 0
--- !u!54 &54938551845337994
Rigidbody:
  m_ObjectHideFlags: 0
  m_CorrespondingSourceObject: {fileID: 0}
  m_PrefabInstance: {fileID: 0}
  m_PrefabAsset: {fileID: 0}
  m_GameObject: {fileID: 1289070211988850}
  serializedVersion: 2
  m_Mass: 1
  m_Drag: 0
  m_AngularDrag: 0.05
  m_UseGravity: 0
  m_IsKinematic: 1
  m_Interpolate: 0
  m_Constraints: 0
  m_CollisionDetection: 0
--- !u!65 &65002635599319462
BoxCollider:
  m_ObjectHideFlags: 0
  m_CorrespondingSourceObject: {fileID: 0}
  m_PrefabInstance: {fileID: 0}
  m_PrefabAsset: {fileID: 0}
  m_GameObject: {fileID: 1289070211988850}
  m_Material: {fileID: 0}
  m_IsTrigger: 1
  m_Enabled: 1
  serializedVersion: 2
  m_Size: {x: 0.2, y: 0.2, z: 1}
  m_Center: {x: 0, y: 0, z: 0}
--- !u!114 &114814910117574954
MonoBehaviour:
  m_ObjectHideFlags: 0
  m_CorrespondingSourceObject: {fileID: 0}
  m_PrefabInstance: {fileID: 0}
  m_PrefabAsset: {fileID: 0}
  m_GameObject: {fileID: 1289070211988850}
  m_Enabled: 1
  m_EditorHideFlags: 0
  m_Script: {fileID: 11500000, guid: 70e6e95bcb9694580bd627d7f1543eb1, type: 3}
  m_Name: 
  m_EditorClassIdentifier: 
  isColliding: 0
  ItemInHand: {fileID: 0}
  AgentRef: {fileID: 0}
--- !u!1 &1290111961993776
GameObject:
  m_ObjectHideFlags: 0
  m_CorrespondingSourceObject: {fileID: 0}
  m_PrefabInstance: {fileID: 0}
  m_PrefabAsset: {fileID: 0}
  serializedVersion: 6
  m_Component:
  - component: {fileID: 4373494218293124}
  m_Layer: 10
  m_Name: Rotate90RPivot
  m_TagString: Player
  m_Icon: {fileID: 0}
  m_NavMeshLayer: 0
  m_StaticEditorFlags: 0
  m_IsActive: 1
--- !u!4 &4373494218293124
Transform:
  m_ObjectHideFlags: 0
  m_CorrespondingSourceObject: {fileID: 0}
  m_PrefabInstance: {fileID: 0}
  m_PrefabAsset: {fileID: 0}
  m_GameObject: {fileID: 1290111961993776}
  m_LocalRotation: {x: -0, y: 0.7071068, z: -0, w: 0.7071068}
  m_LocalPosition: {x: 0, y: 0, z: 0}
  m_LocalScale: {x: 1, y: 1, z: 1}
  m_Children:
  - {fileID: 4286945312587848}
  m_Father: {fileID: 4215455022293814}
  m_RootOrder: 10
  m_LocalEulerAnglesHint: {x: 0, y: 90, z: 0}
--- !u!1 &1307686997440558
GameObject:
  m_ObjectHideFlags: 0
  m_CorrespondingSourceObject: {fileID: 0}
  m_PrefabInstance: {fileID: 0}
  m_PrefabAsset: {fileID: 0}
  serializedVersion: 6
  m_Component:
  - component: {fileID: 4947145092611792}
  m_Layer: 10
  m_Name: Look30UPivot
  m_TagString: Player
  m_Icon: {fileID: 0}
  m_NavMeshLayer: 0
  m_StaticEditorFlags: 0
  m_IsActive: 1
--- !u!4 &4947145092611792
Transform:
  m_ObjectHideFlags: 0
  m_CorrespondingSourceObject: {fileID: 0}
  m_PrefabInstance: {fileID: 0}
  m_PrefabAsset: {fileID: 0}
  m_GameObject: {fileID: 1307686997440558}
  m_LocalRotation: {x: -0.258819, y: -0, z: -0, w: 0.9659259}
  m_LocalPosition: {x: 0, y: 0.6750001, z: 0}
  m_LocalScale: {x: 1, y: 1, z: 1}
  m_Children:
  - {fileID: 4766086797358946}
  m_Father: {fileID: 4405666214316280}
  m_RootOrder: 0
  m_LocalEulerAnglesHint: {x: -30, y: 0, z: 0}
--- !u!1 &1335624823440574
GameObject:
  m_ObjectHideFlags: 0
  m_CorrespondingSourceObject: {fileID: 0}
  m_PrefabInstance: {fileID: 0}
  m_PrefabAsset: {fileID: 0}
  serializedVersion: 6
  m_Component:
  - component: {fileID: 4376361339554026}
  m_Layer: 10
  m_Name: Rotate75RPivot
  m_TagString: Player
  m_Icon: {fileID: 0}
  m_NavMeshLayer: 0
  m_StaticEditorFlags: 0
  m_IsActive: 1
--- !u!4 &4376361339554026
Transform:
  m_ObjectHideFlags: 0
  m_CorrespondingSourceObject: {fileID: 0}
  m_PrefabInstance: {fileID: 0}
  m_PrefabAsset: {fileID: 0}
  m_GameObject: {fileID: 1335624823440574}
  m_LocalRotation: {x: 0, y: 0.60876137, z: 0, w: 0.7933534}
  m_LocalPosition: {x: 0, y: 0, z: 0}
  m_LocalScale: {x: 1, y: 1, z: 1}
  m_Children: []
  m_Father: {fileID: 4215455022293814}
  m_RootOrder: 9
  m_LocalEulerAnglesHint: {x: 0, y: 75, z: 0}
--- !u!1 &1338297802647844
GameObject:
  m_ObjectHideFlags: 0
  m_CorrespondingSourceObject: {fileID: 0}
  m_PrefabInstance: {fileID: 0}
  m_PrefabAsset: {fileID: 0}
  serializedVersion: 6
  m_Component:
  - component: {fileID: 4059271730573020}
  - component: {fileID: 33366458675210062}
  - component: {fileID: 23026167870328736}
  - component: {fileID: 54657721461174416}
  - component: {fileID: 65701433065763522}
  - component: {fileID: 114290184495357992}
  m_Layer: 10
  m_Name: Box45R
  m_TagString: Player
  m_Icon: {fileID: 0}
  m_NavMeshLayer: 0
  m_StaticEditorFlags: 0
  m_IsActive: 1
--- !u!4 &4059271730573020
Transform:
  m_ObjectHideFlags: 0
  m_CorrespondingSourceObject: {fileID: 0}
  m_PrefabInstance: {fileID: 0}
  m_PrefabAsset: {fileID: 0}
  m_GameObject: {fileID: 1338297802647844}
  m_LocalRotation: {x: -0, y: -0, z: -0, w: 1}
  m_LocalPosition: {x: 0, y: -0.15899992, z: 0.37800002}
  m_LocalScale: {x: 1, y: 1, z: 1}
  m_Children: []
  m_Father: {fileID: 4045186813004606}
  m_RootOrder: 0
  m_LocalEulerAnglesHint: {x: 0, y: 0, z: 0}
--- !u!33 &33366458675210062
MeshFilter:
  m_ObjectHideFlags: 0
  m_CorrespondingSourceObject: {fileID: 0}
  m_PrefabInstance: {fileID: 0}
  m_PrefabAsset: {fileID: 0}
  m_GameObject: {fileID: 1338297802647844}
  m_Mesh: {fileID: 10207, guid: 0000000000000000e000000000000000, type: 0}
--- !u!23 &23026167870328736
MeshRenderer:
  m_ObjectHideFlags: 0
  m_CorrespondingSourceObject: {fileID: 0}
  m_PrefabInstance: {fileID: 0}
  m_PrefabAsset: {fileID: 0}
  m_GameObject: {fileID: 1338297802647844}
  m_Enabled: 0
  m_CastShadows: 1
  m_ReceiveShadows: 1
  m_DynamicOccludee: 1
  m_MotionVectors: 1
  m_LightProbeUsage: 1
  m_ReflectionProbeUsage: 1
  m_RenderingLayerMask: 1
  m_RendererPriority: 0
  m_Materials:
  - {fileID: 0}
  m_StaticBatchInfo:
    firstSubMesh: 0
    subMeshCount: 0
  m_StaticBatchRoot: {fileID: 0}
  m_ProbeAnchor: {fileID: 0}
  m_LightProbeVolumeOverride: {fileID: 0}
  m_ScaleInLightmap: 1
  m_PreserveUVs: 1
  m_IgnoreNormalsForChartDetection: 0
  m_ImportantGI: 0
  m_StitchLightmapSeams: 0
  m_SelectedEditorRenderState: 3
  m_MinimumChartSize: 4
  m_AutoUVMaxDistance: 0.5
  m_AutoUVMaxAngle: 89
  m_LightmapParameters: {fileID: 0}
  m_SortingLayerID: 0
  m_SortingLayer: 0
  m_SortingOrder: 0
--- !u!54 &54657721461174416
Rigidbody:
  m_ObjectHideFlags: 0
  m_CorrespondingSourceObject: {fileID: 0}
  m_PrefabInstance: {fileID: 0}
  m_PrefabAsset: {fileID: 0}
  m_GameObject: {fileID: 1338297802647844}
  serializedVersion: 2
  m_Mass: 1
  m_Drag: 0
  m_AngularDrag: 0.05
  m_UseGravity: 0
  m_IsKinematic: 1
  m_Interpolate: 0
  m_Constraints: 0
  m_CollisionDetection: 0
--- !u!65 &65701433065763522
BoxCollider:
  m_ObjectHideFlags: 0
  m_CorrespondingSourceObject: {fileID: 0}
  m_PrefabInstance: {fileID: 0}
  m_PrefabAsset: {fileID: 0}
  m_GameObject: {fileID: 1338297802647844}
  m_Material: {fileID: 0}
  m_IsTrigger: 1
  m_Enabled: 1
  serializedVersion: 2
  m_Size: {x: 0.2, y: 0.2, z: 1}
  m_Center: {x: 0, y: 0, z: 0}
--- !u!114 &114290184495357992
MonoBehaviour:
  m_ObjectHideFlags: 0
  m_CorrespondingSourceObject: {fileID: 0}
  m_PrefabInstance: {fileID: 0}
  m_PrefabAsset: {fileID: 0}
  m_GameObject: {fileID: 1338297802647844}
  m_Enabled: 1
  m_EditorHideFlags: 0
  m_Script: {fileID: 11500000, guid: 70e6e95bcb9694580bd627d7f1543eb1, type: 3}
  m_Name: 
  m_EditorClassIdentifier: 
  isColliding: 0
  ItemInHand: {fileID: 0}
  AgentRef: {fileID: 0}
--- !u!1 &1340499340313870
GameObject:
  m_ObjectHideFlags: 0
  m_CorrespondingSourceObject: {fileID: 0}
  m_PrefabInstance: {fileID: 0}
  m_PrefabAsset: {fileID: 0}
  serializedVersion: 6
  m_Component:
  - component: {fileID: 4044070813507312}
  - component: {fileID: 33880031027872102}
  - component: {fileID: 135767805892767156}
  - component: {fileID: 23319849515510428}
  - component: {fileID: 54720904359052188}
  m_Layer: 10
  m_Name: TheHand
  m_TagString: Player
  m_Icon: {fileID: 0}
  m_NavMeshLayer: 0
  m_StaticEditorFlags: 0
  m_IsActive: 1
--- !u!4 &4044070813507312
Transform:
  m_ObjectHideFlags: 0
  m_CorrespondingSourceObject: {fileID: 0}
  m_PrefabInstance: {fileID: 0}
  m_PrefabAsset: {fileID: 0}
  m_GameObject: {fileID: 1340499340313870}
  m_LocalRotation: {x: 0, y: 0, z: 0, w: 1}
  m_LocalPosition: {x: -0, y: -0.16, z: 0.38}
  m_LocalScale: {x: 1, y: 1, z: 1}
  m_Children: []
  m_Father: {fileID: 400002}
  m_RootOrder: 0
  m_LocalEulerAnglesHint: {x: 0, y: 0, z: 0}
--- !u!33 &33880031027872102
MeshFilter:
  m_ObjectHideFlags: 0
  m_CorrespondingSourceObject: {fileID: 0}
  m_PrefabInstance: {fileID: 0}
  m_PrefabAsset: {fileID: 0}
  m_GameObject: {fileID: 1340499340313870}
  m_Mesh: {fileID: 10207, guid: 0000000000000000e000000000000000, type: 0}
--- !u!135 &135767805892767156
SphereCollider:
  m_ObjectHideFlags: 0
  m_CorrespondingSourceObject: {fileID: 0}
  m_PrefabInstance: {fileID: 0}
  m_PrefabAsset: {fileID: 0}
  m_GameObject: {fileID: 1340499340313870}
  m_Material: {fileID: 0}
  m_IsTrigger: 1
  m_Enabled: 1
  serializedVersion: 2
  m_Radius: 0.025
  m_Center: {x: 0, y: 0, z: 0}
--- !u!23 &23319849515510428
MeshRenderer:
  m_ObjectHideFlags: 0
  m_CorrespondingSourceObject: {fileID: 0}
  m_PrefabInstance: {fileID: 0}
  m_PrefabAsset: {fileID: 0}
  m_GameObject: {fileID: 1340499340313870}
  m_Enabled: 0
  m_CastShadows: 1
  m_ReceiveShadows: 1
  m_DynamicOccludee: 1
  m_MotionVectors: 1
  m_LightProbeUsage: 1
  m_ReflectionProbeUsage: 1
  m_RenderingLayerMask: 1
  m_RendererPriority: 0
  m_Materials:
  - {fileID: 10303, guid: 0000000000000000f000000000000000, type: 0}
  m_StaticBatchInfo:
    firstSubMesh: 0
    subMeshCount: 0
  m_StaticBatchRoot: {fileID: 0}
  m_ProbeAnchor: {fileID: 0}
  m_LightProbeVolumeOverride: {fileID: 0}
  m_ScaleInLightmap: 1
  m_PreserveUVs: 1
  m_IgnoreNormalsForChartDetection: 0
  m_ImportantGI: 0
  m_StitchLightmapSeams: 0
  m_SelectedEditorRenderState: 3
  m_MinimumChartSize: 4
  m_AutoUVMaxDistance: 0.5
  m_AutoUVMaxAngle: 89
  m_LightmapParameters: {fileID: 0}
  m_SortingLayerID: 0
  m_SortingLayer: 0
  m_SortingOrder: 0
--- !u!54 &54720904359052188
Rigidbody:
  m_ObjectHideFlags: 0
  m_CorrespondingSourceObject: {fileID: 0}
  m_PrefabInstance: {fileID: 0}
  m_PrefabAsset: {fileID: 0}
  m_GameObject: {fileID: 1340499340313870}
  serializedVersion: 2
  m_Mass: 1
  m_Drag: 0
  m_AngularDrag: 0.05
  m_UseGravity: 0
  m_IsKinematic: 1
  m_Interpolate: 0
  m_Constraints: 0
  m_CollisionDetection: 0
--- !u!1 &1358326625410892
GameObject:
  m_ObjectHideFlags: 0
  m_CorrespondingSourceObject: {fileID: 0}
  m_PrefabInstance: {fileID: 0}
  m_PrefabAsset: {fileID: 0}
  serializedVersion: 6
  m_Component:
  - component: {fileID: 4323758995707364}
  m_Layer: 10
  m_Name: Rotate30RPivot
  m_TagString: Player
  m_Icon: {fileID: 0}
  m_NavMeshLayer: 0
  m_StaticEditorFlags: 0
  m_IsActive: 1
--- !u!4 &4323758995707364
Transform:
  m_ObjectHideFlags: 0
  m_CorrespondingSourceObject: {fileID: 0}
  m_PrefabInstance: {fileID: 0}
  m_PrefabAsset: {fileID: 0}
  m_GameObject: {fileID: 1358326625410892}
  m_LocalRotation: {x: -0, y: 0.2588191, z: -0, w: 0.9659258}
  m_LocalPosition: {x: 0, y: 0, z: 0}
  m_LocalScale: {x: 1, y: 1, z: 1}
  m_Children:
  - {fileID: 4910881287314200}
  m_Father: {fileID: 4215455022293814}
  m_RootOrder: 7
  m_LocalEulerAnglesHint: {x: 0, y: 30, z: 0}
--- !u!1 &1433222673180860
GameObject:
  m_ObjectHideFlags: 0
  m_CorrespondingSourceObject: {fileID: 0}
  m_PrefabInstance: {fileID: 0}
  m_PrefabAsset: {fileID: 0}
  serializedVersion: 6
  m_Component:
  - component: {fileID: 4835759773642672}
  m_Layer: 10
  m_Name: Rotate30LPivot
  m_TagString: Player
  m_Icon: {fileID: 0}
  m_NavMeshLayer: 0
  m_StaticEditorFlags: 0
  m_IsActive: 1
--- !u!4 &4835759773642672
Transform:
  m_ObjectHideFlags: 0
  m_CorrespondingSourceObject: {fileID: 0}
  m_PrefabInstance: {fileID: 0}
  m_PrefabAsset: {fileID: 0}
  m_GameObject: {fileID: 1433222673180860}
  m_LocalRotation: {x: -0, y: -0.258819, z: -0, w: 0.9659259}
  m_LocalPosition: {x: 0, y: 0, z: 0}
  m_LocalScale: {x: 1, y: 1, z: 1}
  m_Children:
  - {fileID: 4909912370788704}
  m_Father: {fileID: 4215455022293814}
  m_RootOrder: 4
  m_LocalEulerAnglesHint: {x: 0, y: -30, z: 0}
--- !u!1 &1501777502899760
GameObject:
  m_ObjectHideFlags: 0
  m_CorrespondingSourceObject: {fileID: 0}
  m_PrefabInstance: {fileID: 0}
  m_PrefabAsset: {fileID: 0}
  serializedVersion: 6
  m_Component:
  - component: {fileID: 4766086797358946}
  - component: {fileID: 33238151602948156}
  - component: {fileID: 23545864378635852}
  - component: {fileID: 54538839211725208}
  - component: {fileID: 65022278267035548}
  - component: {fileID: 114413063421415668}
  m_Layer: 10
  m_Name: Box30U
  m_TagString: Player
  m_Icon: {fileID: 0}
  m_NavMeshLayer: 0
  m_StaticEditorFlags: 0
  m_IsActive: 1
--- !u!4 &4766086797358946
Transform:
  m_ObjectHideFlags: 0
  m_CorrespondingSourceObject: {fileID: 0}
  m_PrefabInstance: {fileID: 0}
  m_PrefabAsset: {fileID: 0}
  m_GameObject: {fileID: 1501777502899760}
  m_LocalRotation: {x: -0, y: -0, z: -0, w: 1}
  m_LocalPosition: {x: 0, y: -0.15899992, z: 0.37800026}
  m_LocalScale: {x: 1, y: 1, z: 1}
  m_Children: []
  m_Father: {fileID: 4947145092611792}
  m_RootOrder: 0
  m_LocalEulerAnglesHint: {x: 0, y: 0, z: 0}
--- !u!33 &33238151602948156
MeshFilter:
  m_ObjectHideFlags: 0
  m_CorrespondingSourceObject: {fileID: 0}
  m_PrefabInstance: {fileID: 0}
  m_PrefabAsset: {fileID: 0}
  m_GameObject: {fileID: 1501777502899760}
  m_Mesh: {fileID: 10207, guid: 0000000000000000e000000000000000, type: 0}
--- !u!23 &23545864378635852
MeshRenderer:
  m_ObjectHideFlags: 0
  m_CorrespondingSourceObject: {fileID: 0}
  m_PrefabInstance: {fileID: 0}
  m_PrefabAsset: {fileID: 0}
  m_GameObject: {fileID: 1501777502899760}
  m_Enabled: 0
  m_CastShadows: 1
  m_ReceiveShadows: 1
  m_DynamicOccludee: 1
  m_MotionVectors: 1
  m_LightProbeUsage: 1
  m_ReflectionProbeUsage: 1
  m_RenderingLayerMask: 1
  m_RendererPriority: 0
  m_Materials:
  - {fileID: 0}
  m_StaticBatchInfo:
    firstSubMesh: 0
    subMeshCount: 0
  m_StaticBatchRoot: {fileID: 0}
  m_ProbeAnchor: {fileID: 0}
  m_LightProbeVolumeOverride: {fileID: 0}
  m_ScaleInLightmap: 1
  m_PreserveUVs: 1
  m_IgnoreNormalsForChartDetection: 0
  m_ImportantGI: 0
  m_StitchLightmapSeams: 0
  m_SelectedEditorRenderState: 3
  m_MinimumChartSize: 4
  m_AutoUVMaxDistance: 0.5
  m_AutoUVMaxAngle: 89
  m_LightmapParameters: {fileID: 0}
  m_SortingLayerID: 0
  m_SortingLayer: 0
  m_SortingOrder: 0
--- !u!54 &54538839211725208
Rigidbody:
  m_ObjectHideFlags: 0
  m_CorrespondingSourceObject: {fileID: 0}
  m_PrefabInstance: {fileID: 0}
  m_PrefabAsset: {fileID: 0}
  m_GameObject: {fileID: 1501777502899760}
  serializedVersion: 2
  m_Mass: 1
  m_Drag: 0
  m_AngularDrag: 0.05
  m_UseGravity: 0
  m_IsKinematic: 1
  m_Interpolate: 0
  m_Constraints: 0
  m_CollisionDetection: 0
--- !u!65 &65022278267035548
BoxCollider:
  m_ObjectHideFlags: 0
  m_CorrespondingSourceObject: {fileID: 0}
  m_PrefabInstance: {fileID: 0}
  m_PrefabAsset: {fileID: 0}
  m_GameObject: {fileID: 1501777502899760}
  m_Material: {fileID: 0}
  m_IsTrigger: 1
  m_Enabled: 1
  serializedVersion: 2
  m_Size: {x: 0.2, y: 0.2, z: 1}
  m_Center: {x: 0, y: 0, z: 0}
--- !u!114 &114413063421415668
MonoBehaviour:
  m_ObjectHideFlags: 0
  m_CorrespondingSourceObject: {fileID: 0}
  m_PrefabInstance: {fileID: 0}
  m_PrefabAsset: {fileID: 0}
  m_GameObject: {fileID: 1501777502899760}
  m_Enabled: 1
  m_EditorHideFlags: 0
  m_Script: {fileID: 11500000, guid: 70e6e95bcb9694580bd627d7f1543eb1, type: 3}
  m_Name: 
  m_EditorClassIdentifier: 
  isColliding: 0
  ItemInHand: {fileID: 0}
  AgentRef: {fileID: 0}
--- !u!1 &1562896084355886
GameObject:
  m_ObjectHideFlags: 0
  m_CorrespondingSourceObject: {fileID: 0}
  m_PrefabInstance: {fileID: 0}
  m_PrefabAsset: {fileID: 0}
  serializedVersion: 6
  m_Component:
  - component: {fileID: 4321087941288304}
  m_Layer: 10
  m_Name: Rotate15RPivot
  m_TagString: Player
  m_Icon: {fileID: 0}
  m_NavMeshLayer: 0
  m_StaticEditorFlags: 0
  m_IsActive: 1
--- !u!4 &4321087941288304
Transform:
  m_ObjectHideFlags: 0
  m_CorrespondingSourceObject: {fileID: 0}
  m_PrefabInstance: {fileID: 0}
  m_PrefabAsset: {fileID: 0}
  m_GameObject: {fileID: 1562896084355886}
  m_LocalRotation: {x: 0, y: 0.13052616, z: 0, w: 0.9914449}
  m_LocalPosition: {x: 0, y: 0, z: 0}
  m_LocalScale: {x: 1, y: 1, z: 1}
  m_Children: []
  m_Father: {fileID: 4215455022293814}
  m_RootOrder: 5
  m_LocalEulerAnglesHint: {x: 0, y: 15, z: 0}
--- !u!1 &1566522776473982
GameObject:
  m_ObjectHideFlags: 0
  m_CorrespondingSourceObject: {fileID: 0}
  m_PrefabInstance: {fileID: 0}
  m_PrefabAsset: {fileID: 0}
  serializedVersion: 6
  m_Component:
  - component: {fileID: 4087389518589266}
  m_Layer: 10
  m_Name: Rotate60LPivot
  m_TagString: Player
  m_Icon: {fileID: 0}
  m_NavMeshLayer: 0
  m_StaticEditorFlags: 0
  m_IsActive: 1
--- !u!4 &4087389518589266
Transform:
  m_ObjectHideFlags: 0
  m_CorrespondingSourceObject: {fileID: 0}
  m_PrefabInstance: {fileID: 0}
  m_PrefabAsset: {fileID: 0}
  m_GameObject: {fileID: 1566522776473982}
  m_LocalRotation: {x: -0, y: -0.5, z: -0, w: 0.8660254}
  m_LocalPosition: {x: 0, y: 0, z: 0}
  m_LocalScale: {x: 1, y: 1, z: 1}
  m_Children:
  - {fileID: 4322658188967650}
  m_Father: {fileID: 4215455022293814}
  m_RootOrder: 1
  m_LocalEulerAnglesHint: {x: 0, y: -60, z: 0}
--- !u!1 &1577045921580366
GameObject:
  m_ObjectHideFlags: 0
  m_CorrespondingSourceObject: {fileID: 0}
  m_PrefabInstance: {fileID: 0}
  m_PrefabAsset: {fileID: 0}
  serializedVersion: 6
  m_Component:
  - component: {fileID: 4626872984349058}
  m_Layer: 10
  m_Name: Rotate45LPivot
  m_TagString: Player
  m_Icon: {fileID: 0}
  m_NavMeshLayer: 0
  m_StaticEditorFlags: 0
  m_IsActive: 1
--- !u!4 &4626872984349058
Transform:
  m_ObjectHideFlags: 0
  m_CorrespondingSourceObject: {fileID: 0}
  m_PrefabInstance: {fileID: 0}
  m_PrefabAsset: {fileID: 0}
  m_GameObject: {fileID: 1577045921580366}
  m_LocalRotation: {x: 0, y: -0.38268343, z: 0, w: 0.92387956}
  m_LocalPosition: {x: 0, y: 0, z: 0}
  m_LocalScale: {x: 1, y: 1, z: 1}
  m_Children:
  - {fileID: 4121446789905930}
  m_Father: {fileID: 4215455022293814}
  m_RootOrder: 2
  m_LocalEulerAnglesHint: {x: 0, y: -45, z: 0}
--- !u!1 &1586169677395318
GameObject:
  m_ObjectHideFlags: 0
  m_CorrespondingSourceObject: {fileID: 0}
  m_PrefabInstance: {fileID: 0}
  m_PrefabAsset: {fileID: 0}
  serializedVersion: 6
  m_Component:
  - component: {fileID: 4909912370788704}
  - component: {fileID: 33770780239643448}
  - component: {fileID: 23931470158839780}
  - component: {fileID: 54920484325246556}
  - component: {fileID: 65016602830215376}
  - component: {fileID: 114489770026252990}
  m_Layer: 10
  m_Name: Box30L
  m_TagString: Player
  m_Icon: {fileID: 0}
  m_NavMeshLayer: 0
  m_StaticEditorFlags: 0
  m_IsActive: 1
--- !u!4 &4909912370788704
Transform:
  m_ObjectHideFlags: 0
  m_CorrespondingSourceObject: {fileID: 0}
  m_PrefabInstance: {fileID: 0}
  m_PrefabAsset: {fileID: 0}
  m_GameObject: {fileID: 1586169677395318}
  m_LocalRotation: {x: -0, y: -0, z: -0, w: 1}
  m_LocalPosition: {x: 0, y: -0.15899992, z: 0.37800026}
  m_LocalScale: {x: 1, y: 1, z: 1}
  m_Children: []
  m_Father: {fileID: 4835759773642672}
  m_RootOrder: 0
  m_LocalEulerAnglesHint: {x: 0, y: 0, z: 0}
--- !u!33 &33770780239643448
MeshFilter:
  m_ObjectHideFlags: 0
  m_CorrespondingSourceObject: {fileID: 0}
  m_PrefabInstance: {fileID: 0}
  m_PrefabAsset: {fileID: 0}
  m_GameObject: {fileID: 1586169677395318}
  m_Mesh: {fileID: 10207, guid: 0000000000000000e000000000000000, type: 0}
--- !u!23 &23931470158839780
MeshRenderer:
  m_ObjectHideFlags: 0
  m_CorrespondingSourceObject: {fileID: 0}
  m_PrefabInstance: {fileID: 0}
  m_PrefabAsset: {fileID: 0}
  m_GameObject: {fileID: 1586169677395318}
  m_Enabled: 0
  m_CastShadows: 1
  m_ReceiveShadows: 1
  m_DynamicOccludee: 1
  m_MotionVectors: 1
  m_LightProbeUsage: 1
  m_ReflectionProbeUsage: 1
  m_RenderingLayerMask: 1
  m_RendererPriority: 0
  m_Materials:
  - {fileID: 0}
  m_StaticBatchInfo:
    firstSubMesh: 0
    subMeshCount: 0
  m_StaticBatchRoot: {fileID: 0}
  m_ProbeAnchor: {fileID: 0}
  m_LightProbeVolumeOverride: {fileID: 0}
  m_ScaleInLightmap: 1
  m_PreserveUVs: 1
  m_IgnoreNormalsForChartDetection: 0
  m_ImportantGI: 0
  m_StitchLightmapSeams: 0
  m_SelectedEditorRenderState: 3
  m_MinimumChartSize: 4
  m_AutoUVMaxDistance: 0.5
  m_AutoUVMaxAngle: 89
  m_LightmapParameters: {fileID: 0}
  m_SortingLayerID: 0
  m_SortingLayer: 0
  m_SortingOrder: 0
--- !u!54 &54920484325246556
Rigidbody:
  m_ObjectHideFlags: 0
  m_CorrespondingSourceObject: {fileID: 0}
  m_PrefabInstance: {fileID: 0}
  m_PrefabAsset: {fileID: 0}
  m_GameObject: {fileID: 1586169677395318}
  serializedVersion: 2
  m_Mass: 1
  m_Drag: 0
  m_AngularDrag: 0.05
  m_UseGravity: 0
  m_IsKinematic: 1
  m_Interpolate: 0
  m_Constraints: 0
  m_CollisionDetection: 0
--- !u!65 &65016602830215376
BoxCollider:
  m_ObjectHideFlags: 0
  m_CorrespondingSourceObject: {fileID: 0}
  m_PrefabInstance: {fileID: 0}
  m_PrefabAsset: {fileID: 0}
  m_GameObject: {fileID: 1586169677395318}
  m_Material: {fileID: 0}
  m_IsTrigger: 1
  m_Enabled: 1
  serializedVersion: 2
  m_Size: {x: 0.2, y: 0.2, z: 1}
  m_Center: {x: 0, y: 0, z: 0}
--- !u!114 &114489770026252990
MonoBehaviour:
  m_ObjectHideFlags: 0
  m_CorrespondingSourceObject: {fileID: 0}
  m_PrefabInstance: {fileID: 0}
  m_PrefabAsset: {fileID: 0}
  m_GameObject: {fileID: 1586169677395318}
  m_Enabled: 1
  m_EditorHideFlags: 0
  m_Script: {fileID: 11500000, guid: 70e6e95bcb9694580bd627d7f1543eb1, type: 3}
  m_Name: 
  m_EditorClassIdentifier: 
  isColliding: 0
  ItemInHand: {fileID: 0}
  AgentRef: {fileID: 0}
--- !u!1 &1614954115685630
GameObject:
  m_ObjectHideFlags: 0
  m_CorrespondingSourceObject: {fileID: 0}
  m_PrefabInstance: {fileID: 0}
  m_PrefabAsset: {fileID: 0}
  serializedVersion: 6
  m_Component:
  - component: {fileID: 4038724414205190}
  m_Layer: 10
  m_Name: 'Rotate15LPivot '
  m_TagString: Player
  m_Icon: {fileID: 0}
  m_NavMeshLayer: 0
  m_StaticEditorFlags: 0
  m_IsActive: 1
--- !u!4 &4038724414205190
Transform:
  m_ObjectHideFlags: 0
  m_CorrespondingSourceObject: {fileID: 0}
  m_PrefabInstance: {fileID: 0}
  m_PrefabAsset: {fileID: 0}
  m_GameObject: {fileID: 1614954115685630}
  m_LocalRotation: {x: 0, y: -0.13052624, z: 0, w: 0.9914449}
  m_LocalPosition: {x: 0, y: 0, z: 0}
  m_LocalScale: {x: 1, y: 1, z: 1}
  m_Children:
  - {fileID: 4937845225421306}
  m_Father: {fileID: 4215455022293814}
  m_RootOrder: 3
  m_LocalEulerAnglesHint: {x: 0, y: -15, z: 0}
--- !u!1 &1625553241098532
GameObject:
  m_ObjectHideFlags: 0
  m_CorrespondingSourceObject: {fileID: 0}
  m_PrefabInstance: {fileID: 0}
  m_PrefabAsset: {fileID: 0}
  serializedVersion: 6
  m_Component:
  - component: {fileID: 4322658188967650}
  - component: {fileID: 33022502553728242}
  - component: {fileID: 23803321771202126}
  - component: {fileID: 54359018743531520}
  - component: {fileID: 65225587946059166}
  - component: {fileID: 114789507788196362}
  m_Layer: 10
  m_Name: Box60L
  m_TagString: Player
  m_Icon: {fileID: 0}
  m_NavMeshLayer: 0
  m_StaticEditorFlags: 0
  m_IsActive: 1
--- !u!4 &4322658188967650
Transform:
  m_ObjectHideFlags: 0
  m_CorrespondingSourceObject: {fileID: 0}
  m_PrefabInstance: {fileID: 0}
  m_PrefabAsset: {fileID: 0}
  m_GameObject: {fileID: 1625553241098532}
  m_LocalRotation: {x: -0, y: -0, z: -0, w: 1}
  m_LocalPosition: {x: 0, y: -0.15899992, z: 0.37800026}
  m_LocalScale: {x: 1, y: 1, z: 1}
  m_Children: []
  m_Father: {fileID: 4087389518589266}
  m_RootOrder: 0
  m_LocalEulerAnglesHint: {x: 0, y: 0, z: 0}
--- !u!33 &33022502553728242
MeshFilter:
  m_ObjectHideFlags: 0
  m_CorrespondingSourceObject: {fileID: 0}
  m_PrefabInstance: {fileID: 0}
  m_PrefabAsset: {fileID: 0}
  m_GameObject: {fileID: 1625553241098532}
  m_Mesh: {fileID: 10207, guid: 0000000000000000e000000000000000, type: 0}
--- !u!23 &23803321771202126
MeshRenderer:
  m_ObjectHideFlags: 0
  m_CorrespondingSourceObject: {fileID: 0}
  m_PrefabInstance: {fileID: 0}
  m_PrefabAsset: {fileID: 0}
  m_GameObject: {fileID: 1625553241098532}
  m_Enabled: 0
  m_CastShadows: 1
  m_ReceiveShadows: 1
  m_DynamicOccludee: 1
  m_MotionVectors: 1
  m_LightProbeUsage: 1
  m_ReflectionProbeUsage: 1
  m_RenderingLayerMask: 1
  m_RendererPriority: 0
  m_Materials:
  - {fileID: 0}
  m_StaticBatchInfo:
    firstSubMesh: 0
    subMeshCount: 0
  m_StaticBatchRoot: {fileID: 0}
  m_ProbeAnchor: {fileID: 0}
  m_LightProbeVolumeOverride: {fileID: 0}
  m_ScaleInLightmap: 1
  m_PreserveUVs: 1
  m_IgnoreNormalsForChartDetection: 0
  m_ImportantGI: 0
  m_StitchLightmapSeams: 0
  m_SelectedEditorRenderState: 3
  m_MinimumChartSize: 4
  m_AutoUVMaxDistance: 0.5
  m_AutoUVMaxAngle: 89
  m_LightmapParameters: {fileID: 0}
  m_SortingLayerID: 0
  m_SortingLayer: 0
  m_SortingOrder: 0
--- !u!54 &54359018743531520
Rigidbody:
  m_ObjectHideFlags: 0
  m_CorrespondingSourceObject: {fileID: 0}
  m_PrefabInstance: {fileID: 0}
  m_PrefabAsset: {fileID: 0}
  m_GameObject: {fileID: 1625553241098532}
  serializedVersion: 2
  m_Mass: 1
  m_Drag: 0
  m_AngularDrag: 0.05
  m_UseGravity: 0
  m_IsKinematic: 1
  m_Interpolate: 0
  m_Constraints: 0
  m_CollisionDetection: 0
--- !u!65 &65225587946059166
BoxCollider:
  m_ObjectHideFlags: 0
  m_CorrespondingSourceObject: {fileID: 0}
  m_PrefabInstance: {fileID: 0}
  m_PrefabAsset: {fileID: 0}
  m_GameObject: {fileID: 1625553241098532}
  m_Material: {fileID: 0}
  m_IsTrigger: 1
  m_Enabled: 1
  serializedVersion: 2
  m_Size: {x: 0.2, y: 0.2, z: 1}
  m_Center: {x: 0, y: 0, z: 0}
--- !u!114 &114789507788196362
MonoBehaviour:
  m_ObjectHideFlags: 0
  m_CorrespondingSourceObject: {fileID: 0}
  m_PrefabInstance: {fileID: 0}
  m_PrefabAsset: {fileID: 0}
  m_GameObject: {fileID: 1625553241098532}
  m_Enabled: 1
  m_EditorHideFlags: 0
  m_Script: {fileID: 11500000, guid: 70e6e95bcb9694580bd627d7f1543eb1, type: 3}
  m_Name: 
  m_EditorClassIdentifier: 
  isColliding: 0
  ItemInHand: {fileID: 0}
  AgentRef: {fileID: 0}
--- !u!1 &1673061887459306
GameObject:
  m_ObjectHideFlags: 0
  m_CorrespondingSourceObject: {fileID: 0}
  m_PrefabInstance: {fileID: 0}
  m_PrefabAsset: {fileID: 0}
  serializedVersion: 6
  m_Component:
  - component: {fileID: 4405666214316280}
  m_Layer: 10
  m_Name: LookUpDownCheckers
  m_TagString: Player
  m_Icon: {fileID: 0}
  m_NavMeshLayer: 0
  m_StaticEditorFlags: 0
  m_IsActive: 0
--- !u!4 &4405666214316280
Transform:
  m_ObjectHideFlags: 0
  m_CorrespondingSourceObject: {fileID: 0}
  m_PrefabInstance: {fileID: 0}
  m_PrefabAsset: {fileID: 0}
  m_GameObject: {fileID: 1673061887459306}
  m_LocalRotation: {x: -0, y: -0, z: -0, w: 1}
  m_LocalPosition: {x: 0.0292, y: -0.675, z: 0.033300042}
  m_LocalScale: {x: 1, y: 1, z: 1}
  m_Children:
  - {fileID: 4947145092611792}
  - {fileID: 4486296234323836}
  - {fileID: 4427168310711304}
  - {fileID: 4937233112107376}
  m_Father: {fileID: 400002}
  m_RootOrder: 4
  m_LocalEulerAnglesHint: {x: 0, y: 0, z: 0}
--- !u!1 &1705092847067678
GameObject:
  m_ObjectHideFlags: 0
  m_CorrespondingSourceObject: {fileID: 0}
  m_PrefabInstance: {fileID: 0}
  m_PrefabAsset: {fileID: 0}
  serializedVersion: 6
  m_Component:
  - component: {fileID: 4473342740537388}
  - component: {fileID: 33416193736784990}
  - component: {fileID: 23677686106607134}
  - component: {fileID: 54708881206525838}
  - component: {fileID: 65968978034244504}
  - component: {fileID: 114777480541674802}
  m_Layer: 10
  m_Name: Box60R
  m_TagString: Player
  m_Icon: {fileID: 0}
  m_NavMeshLayer: 0
  m_StaticEditorFlags: 0
  m_IsActive: 1
--- !u!4 &4473342740537388
Transform:
  m_ObjectHideFlags: 0
  m_CorrespondingSourceObject: {fileID: 0}
  m_PrefabInstance: {fileID: 0}
  m_PrefabAsset: {fileID: 0}
  m_GameObject: {fileID: 1705092847067678}
  m_LocalRotation: {x: -0, y: -0, z: -0, w: 1}
  m_LocalPosition: {x: 0, y: -0.15899992, z: 0.37800026}
  m_LocalScale: {x: 1, y: 1, z: 1}
  m_Children: []
  m_Father: {fileID: 4216187010982208}
  m_RootOrder: 0
  m_LocalEulerAnglesHint: {x: 0, y: 0, z: 0}
--- !u!33 &33416193736784990
MeshFilter:
  m_ObjectHideFlags: 0
  m_CorrespondingSourceObject: {fileID: 0}
  m_PrefabInstance: {fileID: 0}
  m_PrefabAsset: {fileID: 0}
  m_GameObject: {fileID: 1705092847067678}
  m_Mesh: {fileID: 10207, guid: 0000000000000000e000000000000000, type: 0}
--- !u!23 &23677686106607134
MeshRenderer:
  m_ObjectHideFlags: 0
  m_CorrespondingSourceObject: {fileID: 0}
  m_PrefabInstance: {fileID: 0}
  m_PrefabAsset: {fileID: 0}
  m_GameObject: {fileID: 1705092847067678}
  m_Enabled: 0
  m_CastShadows: 1
  m_ReceiveShadows: 1
  m_DynamicOccludee: 1
  m_MotionVectors: 1
  m_LightProbeUsage: 1
  m_ReflectionProbeUsage: 1
  m_RenderingLayerMask: 1
  m_RendererPriority: 0
  m_Materials:
  - {fileID: 0}
  m_StaticBatchInfo:
    firstSubMesh: 0
    subMeshCount: 0
  m_StaticBatchRoot: {fileID: 0}
  m_ProbeAnchor: {fileID: 0}
  m_LightProbeVolumeOverride: {fileID: 0}
  m_ScaleInLightmap: 1
  m_PreserveUVs: 1
  m_IgnoreNormalsForChartDetection: 0
  m_ImportantGI: 0
  m_StitchLightmapSeams: 0
  m_SelectedEditorRenderState: 3
  m_MinimumChartSize: 4
  m_AutoUVMaxDistance: 0.5
  m_AutoUVMaxAngle: 89
  m_LightmapParameters: {fileID: 0}
  m_SortingLayerID: 0
  m_SortingLayer: 0
  m_SortingOrder: 0
--- !u!54 &54708881206525838
Rigidbody:
  m_ObjectHideFlags: 0
  m_CorrespondingSourceObject: {fileID: 0}
  m_PrefabInstance: {fileID: 0}
  m_PrefabAsset: {fileID: 0}
  m_GameObject: {fileID: 1705092847067678}
  serializedVersion: 2
  m_Mass: 1
  m_Drag: 0
  m_AngularDrag: 0.05
  m_UseGravity: 0
  m_IsKinematic: 1
  m_Interpolate: 0
  m_Constraints: 0
  m_CollisionDetection: 0
--- !u!65 &65968978034244504
BoxCollider:
  m_ObjectHideFlags: 0
  m_CorrespondingSourceObject: {fileID: 0}
  m_PrefabInstance: {fileID: 0}
  m_PrefabAsset: {fileID: 0}
  m_GameObject: {fileID: 1705092847067678}
  m_Material: {fileID: 0}
  m_IsTrigger: 1
  m_Enabled: 1
  serializedVersion: 2
  m_Size: {x: 0.2, y: 0.2, z: 1}
  m_Center: {x: 0, y: 0, z: 0}
--- !u!114 &114777480541674802
MonoBehaviour:
  m_ObjectHideFlags: 0
  m_CorrespondingSourceObject: {fileID: 0}
  m_PrefabInstance: {fileID: 0}
  m_PrefabAsset: {fileID: 0}
  m_GameObject: {fileID: 1705092847067678}
  m_Enabled: 1
  m_EditorHideFlags: 0
  m_Script: {fileID: 11500000, guid: 70e6e95bcb9694580bd627d7f1543eb1, type: 3}
  m_Name: 
  m_EditorClassIdentifier: 
  isColliding: 0
  ItemInHand: {fileID: 0}
  AgentRef: {fileID: 0}
--- !u!1 &1762015268591634
GameObject:
  m_ObjectHideFlags: 0
  m_CorrespondingSourceObject: {fileID: 0}
  m_PrefabInstance: {fileID: 0}
  m_PrefabAsset: {fileID: 0}
  serializedVersion: 6
  m_Component:
  - component: {fileID: 4372852436466418}
  m_Layer: 10
  m_Name: VisibilityCapsule
  m_TagString: Player
  m_Icon: {fileID: 0}
  m_NavMeshLayer: 0
  m_StaticEditorFlags: 0
  m_IsActive: 1
--- !u!4 &4372852436466418
Transform:
  m_ObjectHideFlags: 0
  m_CorrespondingSourceObject: {fileID: 0}
  m_PrefabInstance: {fileID: 0}
  m_PrefabAsset: {fileID: 0}
  m_GameObject: {fileID: 1762015268591634}
  m_LocalRotation: {x: 0, y: 0, z: 0, w: 1}
  m_LocalPosition: {x: 0, y: 0, z: 0}
  m_LocalScale: {x: 1, y: 1, z: 1}
  m_Children:
  - {fileID: 4097500997184042582}
  m_Father: {fileID: 400000}
  m_RootOrder: 2
  m_LocalEulerAnglesHint: {x: 0, y: 0, z: 0}
--- !u!1 &1762336587455144
GameObject:
  m_ObjectHideFlags: 0
  m_CorrespondingSourceObject: {fileID: 0}
  m_PrefabInstance: {fileID: 0}
  m_PrefabAsset: {fileID: 0}
  serializedVersion: 6
  m_Component:
  - component: {fileID: 4486296234323836}
  m_Layer: 10
  m_Name: Look20UPivot
  m_TagString: Player
  m_Icon: {fileID: 0}
  m_NavMeshLayer: 0
  m_StaticEditorFlags: 0
  m_IsActive: 1
--- !u!4 &4486296234323836
Transform:
  m_ObjectHideFlags: 0
  m_CorrespondingSourceObject: {fileID: 0}
  m_PrefabInstance: {fileID: 0}
  m_PrefabAsset: {fileID: 0}
  m_GameObject: {fileID: 1762336587455144}
  m_LocalRotation: {x: -0.17364825, y: 0, z: 0, w: 0.9848078}
  m_LocalPosition: {x: 0, y: 0.6750001, z: 0}
  m_LocalScale: {x: 1, y: 1, z: 1}
  m_Children:
  - {fileID: 4260802622531596}
  m_Father: {fileID: 4405666214316280}
  m_RootOrder: 1
  m_LocalEulerAnglesHint: {x: -20, y: 0, z: 0}
--- !u!1 &1770011199238814
GameObject:
  m_ObjectHideFlags: 0
  m_CorrespondingSourceObject: {fileID: 0}
  m_PrefabInstance: {fileID: 0}
  m_PrefabAsset: {fileID: 0}
  serializedVersion: 6
  m_Component:
  - component: {fileID: 4427168310711304}
  m_Layer: 10
  m_Name: Look10UPivot
  m_TagString: Player
  m_Icon: {fileID: 0}
  m_NavMeshLayer: 0
  m_StaticEditorFlags: 0
  m_IsActive: 1
--- !u!4 &4427168310711304
Transform:
  m_ObjectHideFlags: 0
  m_CorrespondingSourceObject: {fileID: 0}
  m_PrefabInstance: {fileID: 0}
  m_PrefabAsset: {fileID: 0}
  m_GameObject: {fileID: 1770011199238814}
  m_LocalRotation: {x: -0.08715578, y: 0, z: 0, w: 0.9961947}
  m_LocalPosition: {x: 0, y: 0.6750001, z: 0}
  m_LocalScale: {x: 1, y: 1, z: 1}
  m_Children:
  - {fileID: 4652585723649766}
  m_Father: {fileID: 4405666214316280}
  m_RootOrder: 2
  m_LocalEulerAnglesHint: {x: -10, y: 0, z: 0}
--- !u!1 &1784381909192596
GameObject:
  m_ObjectHideFlags: 0
  m_CorrespondingSourceObject: {fileID: 0}
  m_PrefabInstance: {fileID: 0}
  m_PrefabAsset: {fileID: 0}
  serializedVersion: 6
  m_Component:
  - component: {fileID: 4121446789905930}
  - component: {fileID: 33421654493674654}
  - component: {fileID: 23365812683437618}
  - component: {fileID: 54914826966734862}
  - component: {fileID: 65006800460439974}
  - component: {fileID: 114120279562494394}
  m_Layer: 10
  m_Name: Box45L
  m_TagString: Player
  m_Icon: {fileID: 0}
  m_NavMeshLayer: 0
  m_StaticEditorFlags: 0
  m_IsActive: 1
--- !u!4 &4121446789905930
Transform:
  m_ObjectHideFlags: 0
  m_CorrespondingSourceObject: {fileID: 0}
  m_PrefabInstance: {fileID: 0}
  m_PrefabAsset: {fileID: 0}
  m_GameObject: {fileID: 1784381909192596}
  m_LocalRotation: {x: -0, y: -0, z: -0, w: 1}
  m_LocalPosition: {x: 0, y: -0.15899992, z: 0.37800026}
  m_LocalScale: {x: 1, y: 1, z: 1}
  m_Children: []
  m_Father: {fileID: 4626872984349058}
  m_RootOrder: 0
  m_LocalEulerAnglesHint: {x: 0, y: 0, z: 0}
--- !u!33 &33421654493674654
MeshFilter:
  m_ObjectHideFlags: 0
  m_CorrespondingSourceObject: {fileID: 0}
  m_PrefabInstance: {fileID: 0}
  m_PrefabAsset: {fileID: 0}
  m_GameObject: {fileID: 1784381909192596}
  m_Mesh: {fileID: 10207, guid: 0000000000000000e000000000000000, type: 0}
--- !u!23 &23365812683437618
MeshRenderer:
  m_ObjectHideFlags: 0
  m_CorrespondingSourceObject: {fileID: 0}
  m_PrefabInstance: {fileID: 0}
  m_PrefabAsset: {fileID: 0}
  m_GameObject: {fileID: 1784381909192596}
  m_Enabled: 0
  m_CastShadows: 1
  m_ReceiveShadows: 1
  m_DynamicOccludee: 1
  m_MotionVectors: 1
  m_LightProbeUsage: 1
  m_ReflectionProbeUsage: 1
  m_RenderingLayerMask: 1
  m_RendererPriority: 0
  m_Materials:
  - {fileID: 0}
  m_StaticBatchInfo:
    firstSubMesh: 0
    subMeshCount: 0
  m_StaticBatchRoot: {fileID: 0}
  m_ProbeAnchor: {fileID: 0}
  m_LightProbeVolumeOverride: {fileID: 0}
  m_ScaleInLightmap: 1
  m_PreserveUVs: 1
  m_IgnoreNormalsForChartDetection: 0
  m_ImportantGI: 0
  m_StitchLightmapSeams: 0
  m_SelectedEditorRenderState: 3
  m_MinimumChartSize: 4
  m_AutoUVMaxDistance: 0.5
  m_AutoUVMaxAngle: 89
  m_LightmapParameters: {fileID: 0}
  m_SortingLayerID: 0
  m_SortingLayer: 0
  m_SortingOrder: 0
--- !u!54 &54914826966734862
Rigidbody:
  m_ObjectHideFlags: 0
  m_CorrespondingSourceObject: {fileID: 0}
  m_PrefabInstance: {fileID: 0}
  m_PrefabAsset: {fileID: 0}
  m_GameObject: {fileID: 1784381909192596}
  serializedVersion: 2
  m_Mass: 1
  m_Drag: 0
  m_AngularDrag: 0.05
  m_UseGravity: 0
  m_IsKinematic: 1
  m_Interpolate: 0
  m_Constraints: 0
  m_CollisionDetection: 0
--- !u!65 &65006800460439974
BoxCollider:
  m_ObjectHideFlags: 0
  m_CorrespondingSourceObject: {fileID: 0}
  m_PrefabInstance: {fileID: 0}
  m_PrefabAsset: {fileID: 0}
  m_GameObject: {fileID: 1784381909192596}
  m_Material: {fileID: 0}
  m_IsTrigger: 1
  m_Enabled: 1
  serializedVersion: 2
  m_Size: {x: 0.2, y: 0.2, z: 1}
  m_Center: {x: 0, y: 0, z: 0}
--- !u!114 &114120279562494394
MonoBehaviour:
  m_ObjectHideFlags: 0
  m_CorrespondingSourceObject: {fileID: 0}
  m_PrefabInstance: {fileID: 0}
  m_PrefabAsset: {fileID: 0}
  m_GameObject: {fileID: 1784381909192596}
  m_Enabled: 1
  m_EditorHideFlags: 0
  m_Script: {fileID: 11500000, guid: 70e6e95bcb9694580bd627d7f1543eb1, type: 3}
  m_Name: 
  m_EditorClassIdentifier: 
  isColliding: 0
  ItemInHand: {fileID: 0}
  AgentRef: {fileID: 0}
--- !u!1 &1842833903112120
GameObject:
  m_ObjectHideFlags: 0
  m_CorrespondingSourceObject: {fileID: 0}
  m_PrefabInstance: {fileID: 0}
  m_PrefabAsset: {fileID: 0}
  serializedVersion: 6
  m_Component:
  - component: {fileID: 4937233112107376}
  m_Layer: 10
  m_Name: 'Look10DPivot '
  m_TagString: Player
  m_Icon: {fileID: 0}
  m_NavMeshLayer: 0
  m_StaticEditorFlags: 0
  m_IsActive: 1
--- !u!4 &4937233112107376
Transform:
  m_ObjectHideFlags: 0
  m_CorrespondingSourceObject: {fileID: 0}
  m_PrefabInstance: {fileID: 0}
  m_PrefabAsset: {fileID: 0}
  m_GameObject: {fileID: 1842833903112120}
  m_LocalRotation: {x: 0.08715578, y: 0, z: 0, w: 0.9961947}
  m_LocalPosition: {x: 0, y: 0.6750001, z: 0}
  m_LocalScale: {x: 1, y: 1, z: 1}
  m_Children:
  - {fileID: 4280155599718006}
  m_Father: {fileID: 4405666214316280}
  m_RootOrder: 3
  m_LocalEulerAnglesHint: {x: 10, y: 0, z: 0}
--- !u!1 &1863262018947090
GameObject:
  m_ObjectHideFlags: 0
  m_CorrespondingSourceObject: {fileID: 0}
  m_PrefabInstance: {fileID: 0}
  m_PrefabAsset: {fileID: 0}
  serializedVersion: 6
  m_Component:
  - component: {fileID: 4781144330620476}
  m_Layer: 10
  m_Name: TheHandDefaultPosition
  m_TagString: Player
  m_Icon: {fileID: 0}
  m_NavMeshLayer: 0
  m_StaticEditorFlags: 0
  m_IsActive: 1
--- !u!4 &4781144330620476
Transform:
  m_ObjectHideFlags: 0
  m_CorrespondingSourceObject: {fileID: 0}
  m_PrefabInstance: {fileID: 0}
  m_PrefabAsset: {fileID: 0}
  m_GameObject: {fileID: 1863262018947090}
  m_LocalRotation: {x: 0, y: 0, z: 0, w: 1}
  m_LocalPosition: {x: -0, y: -0.16, z: 0.38}
  m_LocalScale: {x: 1, y: 1, z: 1}
  m_Children: []
  m_Father: {fileID: 400002}
  m_RootOrder: 1
  m_LocalEulerAnglesHint: {x: 0, y: 0, z: 0}
--- !u!1 &1890475479083370
GameObject:
  m_ObjectHideFlags: 0
  m_CorrespondingSourceObject: {fileID: 0}
  m_PrefabInstance: {fileID: 0}
  m_PrefabAsset: {fileID: 0}
  serializedVersion: 6
  m_Component:
  - component: {fileID: 4215455022293814}
  m_Layer: 10
  m_Name: RotateLeftRightCheckers
  m_TagString: Player
  m_Icon: {fileID: 0}
  m_NavMeshLayer: 0
  m_StaticEditorFlags: 0
  m_IsActive: 0
--- !u!4 &4215455022293814
Transform:
  m_ObjectHideFlags: 0
  m_CorrespondingSourceObject: {fileID: 0}
  m_PrefabInstance: {fileID: 0}
  m_PrefabAsset: {fileID: 0}
  m_GameObject: {fileID: 1890475479083370}
  m_LocalRotation: {x: -0, y: -0, z: -0, w: 1}
  m_LocalPosition: {x: 0.0292, y: -0.675, z: 0.033300042}
  m_LocalScale: {x: 1, y: 1, z: 1}
  m_Children:
  - {fileID: 4955119068390832}
  - {fileID: 4087389518589266}
  - {fileID: 4626872984349058}
  - {fileID: 4038724414205190}
  - {fileID: 4835759773642672}
  - {fileID: 4321087941288304}
  - {fileID: 4045186813004606}
  - {fileID: 4323758995707364}
  - {fileID: 4216187010982208}
  - {fileID: 4376361339554026}
  - {fileID: 4373494218293124}
  m_Father: {fileID: 400002}
  m_RootOrder: 3
  m_LocalEulerAnglesHint: {x: 0, y: 0, z: 0}
--- !u!1 &256261899766663926
GameObject:
  m_ObjectHideFlags: 0
  m_CorrespondingSourceObject: {fileID: 0}
  m_PrefabInstance: {fileID: 0}
  m_PrefabAsset: {fileID: 0}
  serializedVersion: 6
  m_Component:
  - component: {fileID: 256261899766663927}
  - component: {fileID: 256261899766663924}
  - component: {fileID: 256261899766663925}
  m_Layer: 10
  m_Name: agent_neck_3
  m_TagString: Untagged
  m_Icon: {fileID: 0}
  m_NavMeshLayer: 0
  m_StaticEditorFlags: 0
  m_IsActive: 1
--- !u!4 &256261899766663927
Transform:
  m_ObjectHideFlags: 0
  m_CorrespondingSourceObject: {fileID: 0}
  m_PrefabInstance: {fileID: 0}
  m_PrefabAsset: {fileID: 0}
  m_GameObject: {fileID: 256261899766663926}
  m_LocalRotation: {x: 0, y: -0, z: -0, w: 1}
  m_LocalPosition: {x: 0, y: 0.2489, z: 0}
  m_LocalScale: {x: 1, y: 1, z: 1}
  m_Children:
  - {fileID: 256261899481313028}
  - {fileID: 256261900708523186}
  - {fileID: 256261901237464806}
  m_Father: {fileID: 256261900294287331}
  m_RootOrder: 0
  m_LocalEulerAnglesHint: {x: 0, y: 0, z: 0}
--- !u!33 &256261899766663924
MeshFilter:
  m_ObjectHideFlags: 0
  m_CorrespondingSourceObject: {fileID: 0}
  m_PrefabInstance: {fileID: 0}
  m_PrefabAsset: {fileID: 0}
  m_GameObject: {fileID: 256261899766663926}
  m_Mesh: {fileID: 4300024, guid: ea0811ab797c8964d81e85bdbaad403c, type: 3}
--- !u!23 &256261899766663925
MeshRenderer:
  m_ObjectHideFlags: 0
  m_CorrespondingSourceObject: {fileID: 0}
  m_PrefabInstance: {fileID: 0}
  m_PrefabAsset: {fileID: 0}
  m_GameObject: {fileID: 256261899766663926}
  m_Enabled: 1
  m_CastShadows: 0
  m_ReceiveShadows: 1
  m_DynamicOccludee: 1
  m_MotionVectors: 1
  m_LightProbeUsage: 1
  m_ReflectionProbeUsage: 1
  m_RenderingLayerMask: 1
  m_RendererPriority: 0
  m_Materials:
  - {fileID: 2100000, guid: ebe455a3869645342ab741e781fc69fb, type: 2}
  - {fileID: 2100000, guid: 02416139153179e49a8632e563a844dc, type: 2}
  m_StaticBatchInfo:
    firstSubMesh: 0
    subMeshCount: 0
  m_StaticBatchRoot: {fileID: 0}
  m_ProbeAnchor: {fileID: 0}
  m_LightProbeVolumeOverride: {fileID: 0}
  m_ScaleInLightmap: 1
  m_PreserveUVs: 0
  m_IgnoreNormalsForChartDetection: 0
  m_ImportantGI: 0
  m_StitchLightmapSeams: 0
  m_SelectedEditorRenderState: 3
  m_MinimumChartSize: 4
  m_AutoUVMaxDistance: 0.5
  m_AutoUVMaxAngle: 89
  m_LightmapParameters: {fileID: 0}
  m_SortingLayerID: 0
  m_SortingLayer: 0
  m_SortingOrder: 0
--- !u!1 &256261899768900462
GameObject:
  m_ObjectHideFlags: 0
  m_CorrespondingSourceObject: {fileID: 0}
  m_PrefabInstance: {fileID: 0}
  m_PrefabAsset: {fileID: 0}
  serializedVersion: 6
  m_Component:
  - component: {fileID: 256261899768900463}
  - component: {fileID: 256261899768900460}
  - component: {fileID: 256261899768900461}
  m_Layer: 10
  m_Name: agent_neck_1
  m_TagString: Untagged
  m_Icon: {fileID: 0}
  m_NavMeshLayer: 0
  m_StaticEditorFlags: 0
  m_IsActive: 1
--- !u!4 &256261899768900463
Transform:
  m_ObjectHideFlags: 0
  m_CorrespondingSourceObject: {fileID: 0}
  m_PrefabInstance: {fileID: 0}
  m_PrefabAsset: {fileID: 0}
  m_GameObject: {fileID: 256261899768900462}
  m_LocalRotation: {x: -0, y: -0, z: 6.123234e-17, w: -1}
  m_LocalPosition: {x: 0, y: -0.06889999, z: 0}
  m_LocalScale: {x: 1, y: 1, z: 1}
  m_Children:
  - {fileID: 256261900294287331}
  - {fileID: 256261900084506691}
  m_Father: {fileID: 256261901358105705}
  m_RootOrder: 0
  m_LocalEulerAnglesHint: {x: 0, y: 0, z: 180}
--- !u!33 &256261899768900460
MeshFilter:
  m_ObjectHideFlags: 0
  m_CorrespondingSourceObject: {fileID: 0}
  m_PrefabInstance: {fileID: 0}
  m_PrefabAsset: {fileID: 0}
  m_GameObject: {fileID: 256261899768900462}
  m_Mesh: {fileID: 4300004, guid: ea0811ab797c8964d81e85bdbaad403c, type: 3}
--- !u!23 &256261899768900461
MeshRenderer:
  m_ObjectHideFlags: 0
  m_CorrespondingSourceObject: {fileID: 0}
  m_PrefabInstance: {fileID: 0}
  m_PrefabAsset: {fileID: 0}
  m_GameObject: {fileID: 256261899768900462}
  m_Enabled: 1
  m_CastShadows: 0
  m_ReceiveShadows: 1
  m_DynamicOccludee: 1
  m_MotionVectors: 1
  m_LightProbeUsage: 1
  m_ReflectionProbeUsage: 1
  m_RenderingLayerMask: 1
  m_RendererPriority: 0
  m_Materials:
  - {fileID: 2100000, guid: ebe455a3869645342ab741e781fc69fb, type: 2}
  - {fileID: 2100000, guid: 02416139153179e49a8632e563a844dc, type: 2}
  m_StaticBatchInfo:
    firstSubMesh: 0
    subMeshCount: 0
  m_StaticBatchRoot: {fileID: 0}
  m_ProbeAnchor: {fileID: 0}
  m_LightProbeVolumeOverride: {fileID: 0}
  m_ScaleInLightmap: 1
  m_PreserveUVs: 0
  m_IgnoreNormalsForChartDetection: 0
  m_ImportantGI: 0
  m_StitchLightmapSeams: 0
  m_SelectedEditorRenderState: 3
  m_MinimumChartSize: 4
  m_AutoUVMaxDistance: 0.5
  m_AutoUVMaxAngle: 89
  m_LightmapParameters: {fileID: 0}
  m_SortingLayerID: 0
  m_SortingLayer: 0
  m_SortingOrder: 0
--- !u!1 &256261899863496392
GameObject:
  m_ObjectHideFlags: 0
  m_CorrespondingSourceObject: {fileID: 0}
  m_PrefabInstance: {fileID: 0}
  m_PrefabAsset: {fileID: 0}
  serializedVersion: 6
  m_Component:
  - component: {fileID: 256261899863496393}
  - component: {fileID: 256261899863496398}
  - component: {fileID: 256261899863496399}
  m_Layer: 10
  m_Name: agent_arm_l
  m_TagString: Untagged
  m_Icon: {fileID: 0}
  m_NavMeshLayer: 0
  m_StaticEditorFlags: 0
  m_IsActive: 1
--- !u!4 &256261899863496393
Transform:
  m_ObjectHideFlags: 0
  m_CorrespondingSourceObject: {fileID: 0}
  m_PrefabInstance: {fileID: 0}
  m_PrefabAsset: {fileID: 0}
  m_GameObject: {fileID: 256261899863496392}
  m_LocalRotation: {x: 0, y: -0, z: -0, w: 1}
  m_LocalPosition: {x: -0.21633634, y: -0.18838938, z: 0.046244398}
  m_LocalScale: {x: 1, y: 1, z: 1}
  m_Children:
  - {fileID: 256261899884550775}
  m_Father: {fileID: 256261899481313028}
  m_RootOrder: 0
  m_LocalEulerAnglesHint: {x: 0, y: 0, z: 0}
--- !u!33 &256261899863496398
MeshFilter:
  m_ObjectHideFlags: 0
  m_CorrespondingSourceObject: {fileID: 0}
  m_PrefabInstance: {fileID: 0}
  m_PrefabAsset: {fileID: 0}
  m_GameObject: {fileID: 256261899863496392}
  m_Mesh: {fileID: 4300014, guid: ea0811ab797c8964d81e85bdbaad403c, type: 3}
--- !u!23 &256261899863496399
MeshRenderer:
  m_ObjectHideFlags: 0
  m_CorrespondingSourceObject: {fileID: 0}
  m_PrefabInstance: {fileID: 0}
  m_PrefabAsset: {fileID: 0}
  m_GameObject: {fileID: 256261899863496392}
  m_Enabled: 1
  m_CastShadows: 1
  m_ReceiveShadows: 1
  m_DynamicOccludee: 1
  m_MotionVectors: 1
  m_LightProbeUsage: 1
  m_ReflectionProbeUsage: 1
  m_RenderingLayerMask: 1
  m_RendererPriority: 0
  m_Materials:
  - {fileID: 2100000, guid: ebe455a3869645342ab741e781fc69fb, type: 2}
  m_StaticBatchInfo:
    firstSubMesh: 0
    subMeshCount: 0
  m_StaticBatchRoot: {fileID: 0}
  m_ProbeAnchor: {fileID: 0}
  m_LightProbeVolumeOverride: {fileID: 0}
  m_ScaleInLightmap: 1
  m_PreserveUVs: 0
  m_IgnoreNormalsForChartDetection: 0
  m_ImportantGI: 0
  m_StitchLightmapSeams: 0
  m_SelectedEditorRenderState: 3
  m_MinimumChartSize: 4
  m_AutoUVMaxDistance: 0.5
  m_AutoUVMaxAngle: 89
  m_LightmapParameters: {fileID: 0}
  m_SortingLayerID: 0
  m_SortingLayer: 0
  m_SortingOrder: 0
--- !u!1 &256261899884550774
GameObject:
  m_ObjectHideFlags: 0
  m_CorrespondingSourceObject: {fileID: 0}
  m_PrefabInstance: {fileID: 0}
  m_PrefabAsset: {fileID: 0}
  serializedVersion: 6
  m_Component:
  - component: {fileID: 256261899884550775}
  - component: {fileID: 256261899884550773}
  - component: {fileID: 256261899884550772}
  m_Layer: 10
  m_Name: agent_arm_l (shadows)
  m_TagString: Untagged
  m_Icon: {fileID: 0}
  m_NavMeshLayer: 0
  m_StaticEditorFlags: 0
  m_IsActive: 1
--- !u!4 &256261899884550775
Transform:
  m_ObjectHideFlags: 0
  m_CorrespondingSourceObject: {fileID: 0}
  m_PrefabInstance: {fileID: 0}
  m_PrefabAsset: {fileID: 0}
  m_GameObject: {fileID: 256261899884550774}
  m_LocalRotation: {x: -0, y: -0, z: -0, w: 1}
  m_LocalPosition: {x: 0, y: 0, z: 0}
  m_LocalScale: {x: 1, y: 1, z: 1}
  m_Children: []
  m_Father: {fileID: 256261899863496393}
  m_RootOrder: 0
  m_LocalEulerAnglesHint: {x: 0, y: 0, z: 0}
--- !u!33 &256261899884550773
MeshFilter:
  m_ObjectHideFlags: 0
  m_CorrespondingSourceObject: {fileID: 0}
  m_PrefabInstance: {fileID: 0}
  m_PrefabAsset: {fileID: 0}
  m_GameObject: {fileID: 256261899884550774}
  m_Mesh: {fileID: 4300014, guid: ea0811ab797c8964d81e85bdbaad403c, type: 3}
--- !u!23 &256261899884550772
MeshRenderer:
  m_ObjectHideFlags: 0
  m_CorrespondingSourceObject: {fileID: 0}
  m_PrefabInstance: {fileID: 0}
  m_PrefabAsset: {fileID: 0}
  m_GameObject: {fileID: 256261899884550774}
  m_Enabled: 1
  m_CastShadows: 3
  m_ReceiveShadows: 1
  m_DynamicOccludee: 1
  m_MotionVectors: 1
  m_LightProbeUsage: 1
  m_ReflectionProbeUsage: 1
  m_RenderingLayerMask: 1
  m_RendererPriority: 0
  m_Materials:
  - {fileID: 2100000, guid: bbd49eb4772b97d42906b9607f05fd03, type: 2}
  m_StaticBatchInfo:
    firstSubMesh: 0
    subMeshCount: 0
  m_StaticBatchRoot: {fileID: 0}
  m_ProbeAnchor: {fileID: 0}
  m_LightProbeVolumeOverride: {fileID: 0}
  m_ScaleInLightmap: 1
  m_PreserveUVs: 0
  m_IgnoreNormalsForChartDetection: 0
  m_ImportantGI: 0
  m_StitchLightmapSeams: 0
  m_SelectedEditorRenderState: 3
  m_MinimumChartSize: 4
  m_AutoUVMaxDistance: 0.5
  m_AutoUVMaxAngle: 89
  m_LightmapParameters: {fileID: 0}
  m_SortingLayerID: 0
  m_SortingLayer: 0
  m_SortingOrder: 0
--- !u!1 &256261899894287553
GameObject:
  m_ObjectHideFlags: 0
  m_CorrespondingSourceObject: {fileID: 0}
  m_PrefabInstance: {fileID: 0}
  m_PrefabAsset: {fileID: 0}
  serializedVersion: 6
  m_Component:
  - component: {fileID: 256261899894287556}
  - component: {fileID: 256261899894287559}
  - component: {fileID: 256261899894287558}
  m_Layer: 10
  m_Name: agent_arm_r
  m_TagString: Untagged
  m_Icon: {fileID: 0}
  m_NavMeshLayer: 0
  m_StaticEditorFlags: 0
  m_IsActive: 1
--- !u!4 &256261899894287556
Transform:
  m_ObjectHideFlags: 0
  m_CorrespondingSourceObject: {fileID: 0}
  m_PrefabInstance: {fileID: 0}
  m_PrefabAsset: {fileID: 0}
  m_GameObject: {fileID: 256261899894287553}
  m_LocalRotation: {x: 0, y: -0, z: -0, w: 1}
  m_LocalPosition: {x: 0.21214092, y: -0.18838938, z: 0.046244398}
  m_LocalScale: {x: 1, y: 1, z: 1}
  m_Children:
  - {fileID: 256261900606035837}
  m_Father: {fileID: 256261899481313028}
  m_RootOrder: 1
  m_LocalEulerAnglesHint: {x: 0, y: 0, z: 0}
--- !u!33 &256261899894287559
MeshFilter:
  m_ObjectHideFlags: 0
  m_CorrespondingSourceObject: {fileID: 0}
  m_PrefabInstance: {fileID: 0}
  m_PrefabAsset: {fileID: 0}
  m_GameObject: {fileID: 256261899894287553}
  m_Mesh: {fileID: 4300012, guid: ea0811ab797c8964d81e85bdbaad403c, type: 3}
--- !u!23 &256261899894287558
MeshRenderer:
  m_ObjectHideFlags: 0
  m_CorrespondingSourceObject: {fileID: 0}
  m_PrefabInstance: {fileID: 0}
  m_PrefabAsset: {fileID: 0}
  m_GameObject: {fileID: 256261899894287553}
  m_Enabled: 1
  m_CastShadows: 1
  m_ReceiveShadows: 1
  m_DynamicOccludee: 1
  m_MotionVectors: 1
  m_LightProbeUsage: 1
  m_ReflectionProbeUsage: 1
  m_RenderingLayerMask: 1
  m_RendererPriority: 0
  m_Materials:
  - {fileID: 2100000, guid: ebe455a3869645342ab741e781fc69fb, type: 2}
  m_StaticBatchInfo:
    firstSubMesh: 0
    subMeshCount: 0
  m_StaticBatchRoot: {fileID: 0}
  m_ProbeAnchor: {fileID: 0}
  m_LightProbeVolumeOverride: {fileID: 0}
  m_ScaleInLightmap: 1
  m_PreserveUVs: 0
  m_IgnoreNormalsForChartDetection: 0
  m_ImportantGI: 0
  m_StitchLightmapSeams: 0
  m_SelectedEditorRenderState: 3
  m_MinimumChartSize: 4
  m_AutoUVMaxDistance: 0.5
  m_AutoUVMaxAngle: 89
  m_LightmapParameters: {fileID: 0}
  m_SortingLayerID: 0
  m_SortingLayer: 0
  m_SortingOrder: 0
--- !u!1 &256261899978608358
GameObject:
  m_ObjectHideFlags: 0
  m_CorrespondingSourceObject: {fileID: 0}
  m_PrefabInstance: {fileID: 0}
  m_PrefabAsset: {fileID: 0}
  serializedVersion: 6
  m_Component:
  - component: {fileID: 256261899978608359}
  m_Layer: 10
  m_Name: agent_grp
  m_TagString: Untagged
  m_Icon: {fileID: 0}
  m_NavMeshLayer: 0
  m_StaticEditorFlags: 0
  m_IsActive: 1
--- !u!4 &256261899978608359
Transform:
  m_ObjectHideFlags: 0
  m_CorrespondingSourceObject: {fileID: 0}
  m_PrefabInstance: {fileID: 0}
  m_PrefabAsset: {fileID: 0}
  m_GameObject: {fileID: 256261899978608358}
  m_LocalRotation: {x: 0, y: -0, z: -0, w: 1}
  m_LocalPosition: {x: 0, y: -0.928, z: 0}
  m_LocalScale: {x: 1, y: 1, z: 1}
  m_Children:
  - {fileID: 256261901358105705}
  - {fileID: 256261901255346427}
  - {fileID: 256261901510633339}
  m_Father: {fileID: 256261900933697180}
  m_RootOrder: 0
  m_LocalEulerAnglesHint: {x: 0, y: 0, z: 0}
--- !u!1 &256261900084506690
GameObject:
  m_ObjectHideFlags: 0
  m_CorrespondingSourceObject: {fileID: 0}
  m_PrefabInstance: {fileID: 0}
  m_PrefabAsset: {fileID: 0}
  serializedVersion: 6
  m_Component:
  - component: {fileID: 256261900084506691}
  - component: {fileID: 256261900084506689}
  - component: {fileID: 256261900084506688}
  m_Layer: 10
  m_Name: agent_neck_1 (shadows)
  m_TagString: Untagged
  m_Icon: {fileID: 0}
  m_NavMeshLayer: 0
  m_StaticEditorFlags: 0
  m_IsActive: 1
--- !u!4 &256261900084506691
Transform:
  m_ObjectHideFlags: 0
  m_CorrespondingSourceObject: {fileID: 0}
  m_PrefabInstance: {fileID: 0}
  m_PrefabAsset: {fileID: 0}
  m_GameObject: {fileID: 256261900084506690}
  m_LocalRotation: {x: -0, y: -0, z: -0, w: 1}
  m_LocalPosition: {x: 0, y: 0, z: 0}
  m_LocalScale: {x: 1, y: 1, z: 1}
  m_Children: []
  m_Father: {fileID: 256261899768900463}
  m_RootOrder: 1
  m_LocalEulerAnglesHint: {x: 0, y: 0, z: 0}
--- !u!33 &256261900084506689
MeshFilter:
  m_ObjectHideFlags: 0
  m_CorrespondingSourceObject: {fileID: 0}
  m_PrefabInstance: {fileID: 0}
  m_PrefabAsset: {fileID: 0}
  m_GameObject: {fileID: 256261900084506690}
  m_Mesh: {fileID: 4300004, guid: ea0811ab797c8964d81e85bdbaad403c, type: 3}
--- !u!23 &256261900084506688
MeshRenderer:
  m_ObjectHideFlags: 0
  m_CorrespondingSourceObject: {fileID: 0}
  m_PrefabInstance: {fileID: 0}
  m_PrefabAsset: {fileID: 0}
  m_GameObject: {fileID: 256261900084506690}
  m_Enabled: 1
  m_CastShadows: 3
  m_ReceiveShadows: 1
  m_DynamicOccludee: 1
  m_MotionVectors: 1
  m_LightProbeUsage: 1
  m_ReflectionProbeUsage: 1
  m_RenderingLayerMask: 1
  m_RendererPriority: 0
  m_Materials:
  - {fileID: 2100000, guid: bbd49eb4772b97d42906b9607f05fd03, type: 2}
  - {fileID: 2100000, guid: bbd49eb4772b97d42906b9607f05fd03, type: 2}
  m_StaticBatchInfo:
    firstSubMesh: 0
    subMeshCount: 0
  m_StaticBatchRoot: {fileID: 0}
  m_ProbeAnchor: {fileID: 0}
  m_LightProbeVolumeOverride: {fileID: 0}
  m_ScaleInLightmap: 1
  m_PreserveUVs: 0
  m_IgnoreNormalsForChartDetection: 0
  m_ImportantGI: 0
  m_StitchLightmapSeams: 0
  m_SelectedEditorRenderState: 3
  m_MinimumChartSize: 4
  m_AutoUVMaxDistance: 0.5
  m_AutoUVMaxAngle: 89
  m_LightmapParameters: {fileID: 0}
  m_SortingLayerID: 0
  m_SortingLayer: 0
  m_SortingOrder: 0
--- !u!1 &256261900128922986
GameObject:
  m_ObjectHideFlags: 0
  m_CorrespondingSourceObject: {fileID: 0}
  m_PrefabInstance: {fileID: 0}
  m_PrefabAsset: {fileID: 0}
  serializedVersion: 6
  m_Component:
  - component: {fileID: 256261900128922987}
  - component: {fileID: 256261900128922990}
  - component: {fileID: 256261900128922985}
  - component: {fileID: 256261900128922984}
  m_Layer: 10
  m_Name: agent_trackball (shadows)
  m_TagString: Untagged
  m_Icon: {fileID: 0}
  m_NavMeshLayer: 0
  m_StaticEditorFlags: 0
  m_IsActive: 1
--- !u!4 &256261900128922987
Transform:
  m_ObjectHideFlags: 0
  m_CorrespondingSourceObject: {fileID: 0}
  m_PrefabInstance: {fileID: 0}
  m_PrefabAsset: {fileID: 0}
  m_GameObject: {fileID: 256261900128922986}
  m_LocalRotation: {x: -0, y: -0, z: -0, w: 1}
  m_LocalPosition: {x: 0, y: 0, z: 0}
  m_LocalScale: {x: 1, y: 1, z: 1}
  m_Children: []
  m_Father: {fileID: 256261901510633339}
  m_RootOrder: 0
  m_LocalEulerAnglesHint: {x: 0, y: 0, z: 0}
--- !u!33 &256261900128922990
MeshFilter:
  m_ObjectHideFlags: 0
  m_CorrespondingSourceObject: {fileID: 0}
  m_PrefabInstance: {fileID: 0}
  m_PrefabAsset: {fileID: 0}
  m_GameObject: {fileID: 256261900128922986}
  m_Mesh: {fileID: 4300002, guid: ea0811ab797c8964d81e85bdbaad403c, type: 3}
--- !u!23 &256261900128922985
MeshRenderer:
  m_ObjectHideFlags: 0
  m_CorrespondingSourceObject: {fileID: 0}
  m_PrefabInstance: {fileID: 0}
  m_PrefabAsset: {fileID: 0}
  m_GameObject: {fileID: 256261900128922986}
  m_Enabled: 1
  m_CastShadows: 3
  m_ReceiveShadows: 1
  m_DynamicOccludee: 1
  m_MotionVectors: 1
  m_LightProbeUsage: 1
  m_ReflectionProbeUsage: 1
  m_RenderingLayerMask: 1
  m_RendererPriority: 0
  m_Materials:
  - {fileID: 2100000, guid: bbd49eb4772b97d42906b9607f05fd03, type: 2}
  - {fileID: 2100000, guid: bbd49eb4772b97d42906b9607f05fd03, type: 2}
  m_StaticBatchInfo:
    firstSubMesh: 0
    subMeshCount: 0
  m_StaticBatchRoot: {fileID: 0}
  m_ProbeAnchor: {fileID: 0}
  m_LightProbeVolumeOverride: {fileID: 0}
  m_ScaleInLightmap: 1
  m_PreserveUVs: 0
  m_IgnoreNormalsForChartDetection: 0
  m_ImportantGI: 0
  m_StitchLightmapSeams: 0
  m_SelectedEditorRenderState: 3
  m_MinimumChartSize: 4
  m_AutoUVMaxDistance: 0.5
  m_AutoUVMaxAngle: 89
  m_LightmapParameters: {fileID: 0}
  m_SortingLayerID: 0
  m_SortingLayer: 0
  m_SortingOrder: 0
--- !u!114 &256261900128922984
MonoBehaviour:
  m_ObjectHideFlags: 0
  m_CorrespondingSourceObject: {fileID: 0}
  m_PrefabInstance: {fileID: 0}
  m_PrefabAsset: {fileID: 0}
  m_GameObject: {fileID: 256261900128922986}
  m_Enabled: 1
  m_EditorHideFlags: 0
  m_Script: {fileID: 11500000, guid: bd60c812dea382f4695dd7a879174e50, type: 3}
  m_Name: 
  m_EditorClassIdentifier: 
--- !u!1 &256261900294287330
GameObject:
  m_ObjectHideFlags: 0
  m_CorrespondingSourceObject: {fileID: 0}
  m_PrefabInstance: {fileID: 0}
  m_PrefabAsset: {fileID: 0}
  serializedVersion: 6
  m_Component:
  - component: {fileID: 256261900294287331}
  - component: {fileID: 256261900294287328}
  - component: {fileID: 256261900294287329}
  m_Layer: 10
  m_Name: agent_neck_2
  m_TagString: Untagged
  m_Icon: {fileID: 0}
  m_NavMeshLayer: 0
  m_StaticEditorFlags: 0
  m_IsActive: 1
--- !u!4 &256261900294287331
Transform:
  m_ObjectHideFlags: 0
  m_CorrespondingSourceObject: {fileID: 0}
  m_PrefabInstance: {fileID: 0}
  m_PrefabAsset: {fileID: 0}
  m_GameObject: {fileID: 256261900294287330}
  m_LocalRotation: {x: 0, y: -0, z: -0, w: 1}
  m_LocalPosition: {x: 0, y: 0.2926, z: -0.01163464}
  m_LocalScale: {x: 1, y: 1, z: 1}
  m_Children:
  - {fileID: 256261899766663927}
  - {fileID: 256261901283228097}
  m_Father: {fileID: 256261899768900463}
  m_RootOrder: 0
  m_LocalEulerAnglesHint: {x: 0, y: 0, z: 0}
--- !u!33 &256261900294287328
MeshFilter:
  m_ObjectHideFlags: 0
  m_CorrespondingSourceObject: {fileID: 0}
  m_PrefabInstance: {fileID: 0}
  m_PrefabAsset: {fileID: 0}
  m_GameObject: {fileID: 256261900294287330}
  m_Mesh: {fileID: 4300006, guid: ea0811ab797c8964d81e85bdbaad403c, type: 3}
--- !u!23 &256261900294287329
MeshRenderer:
  m_ObjectHideFlags: 0
  m_CorrespondingSourceObject: {fileID: 0}
  m_PrefabInstance: {fileID: 0}
  m_PrefabAsset: {fileID: 0}
  m_GameObject: {fileID: 256261900294287330}
  m_Enabled: 1
  m_CastShadows: 0
  m_ReceiveShadows: 1
  m_DynamicOccludee: 1
  m_MotionVectors: 1
  m_LightProbeUsage: 1
  m_ReflectionProbeUsage: 1
  m_RenderingLayerMask: 1
  m_RendererPriority: 0
  m_Materials:
  - {fileID: 2100000, guid: ebe455a3869645342ab741e781fc69fb, type: 2}
  - {fileID: 2100000, guid: 02416139153179e49a8632e563a844dc, type: 2}
  m_StaticBatchInfo:
    firstSubMesh: 0
    subMeshCount: 0
  m_StaticBatchRoot: {fileID: 0}
  m_ProbeAnchor: {fileID: 0}
  m_LightProbeVolumeOverride: {fileID: 0}
  m_ScaleInLightmap: 1
  m_PreserveUVs: 0
  m_IgnoreNormalsForChartDetection: 0
  m_ImportantGI: 0
  m_StitchLightmapSeams: 0
  m_SelectedEditorRenderState: 3
  m_MinimumChartSize: 4
  m_AutoUVMaxDistance: 0.5
  m_AutoUVMaxAngle: 89
  m_LightmapParameters: {fileID: 0}
  m_SortingLayerID: 0
  m_SortingLayer: 0
  m_SortingOrder: 0
--- !u!1 &256261900606035836
GameObject:
  m_ObjectHideFlags: 0
  m_CorrespondingSourceObject: {fileID: 0}
  m_PrefabInstance: {fileID: 0}
  m_PrefabAsset: {fileID: 0}
  serializedVersion: 6
  m_Component:
  - component: {fileID: 256261900606035837}
  - component: {fileID: 256261900606035779}
  - component: {fileID: 256261900606035778}
  m_Layer: 10
  m_Name: agent_arm_r (shadows)
  m_TagString: Untagged
  m_Icon: {fileID: 0}
  m_NavMeshLayer: 0
  m_StaticEditorFlags: 0
  m_IsActive: 1
--- !u!4 &256261900606035837
Transform:
  m_ObjectHideFlags: 0
  m_CorrespondingSourceObject: {fileID: 0}
  m_PrefabInstance: {fileID: 0}
  m_PrefabAsset: {fileID: 0}
  m_GameObject: {fileID: 256261900606035836}
  m_LocalRotation: {x: -0, y: -0, z: -0, w: 1}
  m_LocalPosition: {x: 0, y: 0, z: 0}
  m_LocalScale: {x: 1, y: 1, z: 1}
  m_Children: []
  m_Father: {fileID: 256261899894287556}
  m_RootOrder: 0
  m_LocalEulerAnglesHint: {x: 0, y: 0, z: 0}
--- !u!33 &256261900606035779
MeshFilter:
  m_ObjectHideFlags: 0
  m_CorrespondingSourceObject: {fileID: 0}
  m_PrefabInstance: {fileID: 0}
  m_PrefabAsset: {fileID: 0}
  m_GameObject: {fileID: 256261900606035836}
  m_Mesh: {fileID: 4300012, guid: ea0811ab797c8964d81e85bdbaad403c, type: 3}
--- !u!23 &256261900606035778
MeshRenderer:
  m_ObjectHideFlags: 0
  m_CorrespondingSourceObject: {fileID: 0}
  m_PrefabInstance: {fileID: 0}
  m_PrefabAsset: {fileID: 0}
  m_GameObject: {fileID: 256261900606035836}
  m_Enabled: 1
  m_CastShadows: 3
  m_ReceiveShadows: 1
  m_DynamicOccludee: 1
  m_MotionVectors: 1
  m_LightProbeUsage: 1
  m_ReflectionProbeUsage: 1
  m_RenderingLayerMask: 1
  m_RendererPriority: 0
  m_Materials:
  - {fileID: 2100000, guid: bbd49eb4772b97d42906b9607f05fd03, type: 2}
  m_StaticBatchInfo:
    firstSubMesh: 0
    subMeshCount: 0
  m_StaticBatchRoot: {fileID: 0}
  m_ProbeAnchor: {fileID: 0}
  m_LightProbeVolumeOverride: {fileID: 0}
  m_ScaleInLightmap: 1
  m_PreserveUVs: 0
  m_IgnoreNormalsForChartDetection: 0
  m_ImportantGI: 0
  m_StitchLightmapSeams: 0
  m_SelectedEditorRenderState: 3
  m_MinimumChartSize: 4
  m_AutoUVMaxDistance: 0.5
  m_AutoUVMaxAngle: 89
  m_LightmapParameters: {fileID: 0}
  m_SortingLayerID: 0
  m_SortingLayer: 0
  m_SortingOrder: 0
--- !u!1 &256261900708523183
GameObject:
  m_ObjectHideFlags: 0
  m_CorrespondingSourceObject: {fileID: 0}
  m_PrefabInstance: {fileID: 0}
  m_PrefabAsset: {fileID: 0}
  serializedVersion: 6
  m_Component:
  - component: {fileID: 256261900708523186}
  - component: {fileID: 256261900708523181}
  - component: {fileID: 256261900328249901}
  - component: {fileID: 256261900708523180}
  m_Layer: 10
  m_Name: agent_head
  m_TagString: Untagged
  m_Icon: {fileID: 0}
  m_NavMeshLayer: 0
  m_StaticEditorFlags: 0
  m_IsActive: 1
--- !u!4 &256261900708523186
Transform:
  m_ObjectHideFlags: 0
  m_CorrespondingSourceObject: {fileID: 0}
  m_PrefabInstance: {fileID: 0}
  m_PrefabAsset: {fileID: 0}
  m_GameObject: {fileID: 256261900708523183}
  m_LocalRotation: {x: 0, y: -0, z: -0, w: 1}
  m_LocalPosition: {x: 0, y: 0.4428, z: 0.013835024}
  m_LocalScale: {x: 1, y: 1, z: 1}
  m_Children:
  - {fileID: 256261900785515008}
  m_Father: {fileID: 256261899766663927}
  m_RootOrder: 1
  m_LocalEulerAnglesHint: {x: 0, y: 0, z: 0}
--- !u!33 &256261900708523181
MeshFilter:
  m_ObjectHideFlags: 0
  m_CorrespondingSourceObject: {fileID: 0}
  m_PrefabInstance: {fileID: 0}
  m_PrefabAsset: {fileID: 0}
  m_GameObject: {fileID: 256261900708523183}
  m_Mesh: {fileID: 4300008, guid: ea0811ab797c8964d81e85bdbaad403c, type: 3}
--- !u!23 &256261900328249901
MeshRenderer:
  m_ObjectHideFlags: 0
  m_CorrespondingSourceObject: {fileID: 0}
  m_PrefabInstance: {fileID: 0}
  m_PrefabAsset: {fileID: 0}
  m_GameObject: {fileID: 256261900708523183}
  m_Enabled: 1
  m_CastShadows: 0
  m_ReceiveShadows: 1
  m_DynamicOccludee: 1
  m_MotionVectors: 1
  m_LightProbeUsage: 1
  m_ReflectionProbeUsage: 1
  m_RenderingLayerMask: 1
  m_RendererPriority: 0
  m_Materials:
  - {fileID: 2100000, guid: 02416139153179e49a8632e563a844dc, type: 2}
  - {fileID: 2100000, guid: ebe455a3869645342ab741e781fc69fb, type: 2}
  - {fileID: 2100000, guid: 3244a00d10815aa4b8ca6f11febd11f9, type: 2}
  m_StaticBatchInfo:
    firstSubMesh: 0
    subMeshCount: 0
  m_StaticBatchRoot: {fileID: 0}
  m_ProbeAnchor: {fileID: 0}
  m_LightProbeVolumeOverride: {fileID: 0}
  m_ScaleInLightmap: 1
  m_PreserveUVs: 0
  m_IgnoreNormalsForChartDetection: 0
  m_ImportantGI: 0
  m_StitchLightmapSeams: 0
  m_SelectedEditorRenderState: 3
  m_MinimumChartSize: 4
  m_AutoUVMaxDistance: 0.5
  m_AutoUVMaxAngle: 89
  m_LightmapParameters: {fileID: 0}
  m_SortingLayerID: 0
  m_SortingLayer: 0
  m_SortingOrder: 0
--- !u!114 &256261900708523180
MonoBehaviour:
  m_ObjectHideFlags: 0
  m_CorrespondingSourceObject: {fileID: 0}
  m_PrefabInstance: {fileID: 0}
  m_PrefabAsset: {fileID: 0}
  m_GameObject: {fileID: 256261900708523183}
  m_Enabled: 1
  m_EditorHideFlags: 0
  m_Script: {fileID: 11500000, guid: 2eae1dc79734c4e6988a0a9e034e8df5, type: 3}
  m_Name: 
  m_EditorClassIdentifier: 
  WhichTransformPropertyAmITracking: 0
  ThingIamTracking: {fileID: 100002}
  StopSyncingForASecond: 0
--- !u!1 &256261900785515011
GameObject:
  m_ObjectHideFlags: 0
  m_CorrespondingSourceObject: {fileID: 0}
  m_PrefabInstance: {fileID: 0}
  m_PrefabAsset: {fileID: 0}
  serializedVersion: 6
  m_Component:
  - component: {fileID: 256261900785515008}
  - component: {fileID: 256261900785515015}
  - component: {fileID: 256261900785515014}
  - component: {fileID: 256261900785515009}
  m_Layer: 10
  m_Name: agent_head (shadows)
  m_TagString: Untagged
  m_Icon: {fileID: 0}
  m_NavMeshLayer: 0
  m_StaticEditorFlags: 0
  m_IsActive: 1
--- !u!4 &256261900785515008
Transform:
  m_ObjectHideFlags: 0
  m_CorrespondingSourceObject: {fileID: 0}
  m_PrefabInstance: {fileID: 0}
  m_PrefabAsset: {fileID: 0}
  m_GameObject: {fileID: 256261900785515011}
  m_LocalRotation: {x: -0, y: -0, z: -0, w: 1}
  m_LocalPosition: {x: 0, y: 0, z: 0}
  m_LocalScale: {x: 1, y: 1, z: 1}
  m_Children: []
  m_Father: {fileID: 256261900708523186}
  m_RootOrder: 0
  m_LocalEulerAnglesHint: {x: 0, y: 0, z: 0}
--- !u!33 &256261900785515015
MeshFilter:
  m_ObjectHideFlags: 0
  m_CorrespondingSourceObject: {fileID: 0}
  m_PrefabInstance: {fileID: 0}
  m_PrefabAsset: {fileID: 0}
  m_GameObject: {fileID: 256261900785515011}
  m_Mesh: {fileID: 4300008, guid: ea0811ab797c8964d81e85bdbaad403c, type: 3}
--- !u!23 &256261900785515014
MeshRenderer:
  m_ObjectHideFlags: 0
  m_CorrespondingSourceObject: {fileID: 0}
  m_PrefabInstance: {fileID: 0}
  m_PrefabAsset: {fileID: 0}
  m_GameObject: {fileID: 256261900785515011}
  m_Enabled: 1
  m_CastShadows: 3
  m_ReceiveShadows: 1
  m_DynamicOccludee: 1
  m_MotionVectors: 1
  m_LightProbeUsage: 1
  m_ReflectionProbeUsage: 1
  m_RenderingLayerMask: 1
  m_RendererPriority: 0
  m_Materials:
  - {fileID: 2100000, guid: bbd49eb4772b97d42906b9607f05fd03, type: 2}
  - {fileID: 2100000, guid: bbd49eb4772b97d42906b9607f05fd03, type: 2}
  - {fileID: 2100000, guid: bbd49eb4772b97d42906b9607f05fd03, type: 2}
  m_StaticBatchInfo:
    firstSubMesh: 0
    subMeshCount: 0
  m_StaticBatchRoot: {fileID: 0}
  m_ProbeAnchor: {fileID: 0}
  m_LightProbeVolumeOverride: {fileID: 0}
  m_ScaleInLightmap: 1
  m_PreserveUVs: 0
  m_IgnoreNormalsForChartDetection: 0
  m_ImportantGI: 0
  m_StitchLightmapSeams: 0
  m_SelectedEditorRenderState: 3
  m_MinimumChartSize: 4
  m_AutoUVMaxDistance: 0.5
  m_AutoUVMaxAngle: 89
  m_LightmapParameters: {fileID: 0}
  m_SortingLayerID: 0
  m_SortingLayer: 0
  m_SortingOrder: 0
--- !u!114 &256261900785515009
MonoBehaviour:
  m_ObjectHideFlags: 0
  m_CorrespondingSourceObject: {fileID: 0}
  m_PrefabInstance: {fileID: 0}
  m_PrefabAsset: {fileID: 0}
  m_GameObject: {fileID: 256261900785515011}
  m_Enabled: 1
  m_EditorHideFlags: 0
  m_Script: {fileID: 11500000, guid: 2eae1dc79734c4e6988a0a9e034e8df5, type: 3}
  m_Name: 
  m_EditorClassIdentifier: 
  WhichTransformPropertyAmITracking: 0
  ThingIamTracking: {fileID: 100002}
  StopSyncingForASecond: 0
--- !u!1 &256261900933697183
GameObject:
  m_ObjectHideFlags: 0
  m_CorrespondingSourceObject: {fileID: 0}
  m_PrefabInstance: {fileID: 0}
  m_PrefabAsset: {fileID: 0}
  serializedVersion: 6
  m_Component:
  - component: {fileID: 256261900933697180}
  m_Layer: 10
  m_Name: TallVisibilityCapsule
  m_TagString: Player
  m_Icon: {fileID: 0}
  m_NavMeshLayer: 0
  m_StaticEditorFlags: 0
  m_IsActive: 1
--- !u!4 &256261900933697180
Transform:
  m_ObjectHideFlags: 0
  m_CorrespondingSourceObject: {fileID: 0}
  m_PrefabInstance: {fileID: 0}
  m_PrefabAsset: {fileID: 0}
  m_GameObject: {fileID: 256261900933697183}
  m_LocalRotation: {x: -0, y: -0, z: -0, w: 1}
  m_LocalPosition: {x: 0, y: 0, z: 0}
  m_LocalScale: {x: 1, y: 1, z: 1}
  m_Children:
  - {fileID: 256261899978608359}
  m_Father: {fileID: 400000}
  m_RootOrder: 1
  m_LocalEulerAnglesHint: {x: 0, y: 0, z: 0}
--- !u!1 &256261901085417433
GameObject:
  m_ObjectHideFlags: 0
  m_CorrespondingSourceObject: {fileID: 0}
  m_PrefabInstance: {fileID: 0}
  m_PrefabAsset: {fileID: 0}
  serializedVersion: 6
  m_Component:
  - component: {fileID: 256261901085417438}
  - component: {fileID: 256261901085417436}
  - component: {fileID: 256261901085417439}
  m_Layer: 10
  m_Name: agent_shoulders (shadows)
  m_TagString: Untagged
  m_Icon: {fileID: 0}
  m_NavMeshLayer: 0
  m_StaticEditorFlags: 0
  m_IsActive: 1
--- !u!4 &256261901085417438
Transform:
  m_ObjectHideFlags: 0
  m_CorrespondingSourceObject: {fileID: 0}
  m_PrefabInstance: {fileID: 0}
  m_PrefabAsset: {fileID: 0}
  m_GameObject: {fileID: 256261901085417433}
  m_LocalRotation: {x: -0, y: -0, z: -0, w: 1}
  m_LocalPosition: {x: 0, y: 0, z: 0}
  m_LocalScale: {x: 1, y: 1, z: 1}
  m_Children: []
  m_Father: {fileID: 256261899481313028}
  m_RootOrder: 2
  m_LocalEulerAnglesHint: {x: 0, y: 0, z: 0}
--- !u!33 &256261901085417436
MeshFilter:
  m_ObjectHideFlags: 0
  m_CorrespondingSourceObject: {fileID: 0}
  m_PrefabInstance: {fileID: 0}
  m_PrefabAsset: {fileID: 0}
  m_GameObject: {fileID: 256261901085417433}
  m_Mesh: {fileID: 4300010, guid: ea0811ab797c8964d81e85bdbaad403c, type: 3}
--- !u!23 &256261901085417439
MeshRenderer:
  m_ObjectHideFlags: 0
  m_CorrespondingSourceObject: {fileID: 0}
  m_PrefabInstance: {fileID: 0}
  m_PrefabAsset: {fileID: 0}
  m_GameObject: {fileID: 256261901085417433}
  m_Enabled: 1
  m_CastShadows: 3
  m_ReceiveShadows: 1
  m_DynamicOccludee: 1
  m_MotionVectors: 1
  m_LightProbeUsage: 1
  m_ReflectionProbeUsage: 1
  m_RenderingLayerMask: 1
  m_RendererPriority: 0
  m_Materials:
  - {fileID: 2100000, guid: bbd49eb4772b97d42906b9607f05fd03, type: 2}
  m_StaticBatchInfo:
    firstSubMesh: 0
    subMeshCount: 0
  m_StaticBatchRoot: {fileID: 0}
  m_ProbeAnchor: {fileID: 0}
  m_LightProbeVolumeOverride: {fileID: 0}
  m_ScaleInLightmap: 1
  m_PreserveUVs: 0
  m_IgnoreNormalsForChartDetection: 0
  m_ImportantGI: 0
  m_StitchLightmapSeams: 0
  m_SelectedEditorRenderState: 3
  m_MinimumChartSize: 4
  m_AutoUVMaxDistance: 0.5
  m_AutoUVMaxAngle: 89
  m_LightmapParameters: {fileID: 0}
  m_SortingLayerID: 0
  m_SortingLayer: 0
  m_SortingOrder: 0
--- !u!1 &256261901237464801
GameObject:
  m_ObjectHideFlags: 0
  m_CorrespondingSourceObject: {fileID: 0}
  m_PrefabInstance: {fileID: 0}
  m_PrefabAsset: {fileID: 0}
  serializedVersion: 6
  m_Component:
  - component: {fileID: 256261901237464806}
  - component: {fileID: 256261901237464804}
  - component: {fileID: 256261901237464807}
  m_Layer: 10
  m_Name: agent_neck_3 (shadows)
  m_TagString: Untagged
  m_Icon: {fileID: 0}
  m_NavMeshLayer: 0
  m_StaticEditorFlags: 0
  m_IsActive: 1
--- !u!4 &256261901237464806
Transform:
  m_ObjectHideFlags: 0
  m_CorrespondingSourceObject: {fileID: 0}
  m_PrefabInstance: {fileID: 0}
  m_PrefabAsset: {fileID: 0}
  m_GameObject: {fileID: 256261901237464801}
  m_LocalRotation: {x: -0, y: -0, z: -0, w: 1}
  m_LocalPosition: {x: 0, y: 0, z: 0}
  m_LocalScale: {x: 1, y: 1, z: 1}
  m_Children: []
  m_Father: {fileID: 256261899766663927}
  m_RootOrder: 2
  m_LocalEulerAnglesHint: {x: 0, y: 0, z: 0}
--- !u!33 &256261901237464804
MeshFilter:
  m_ObjectHideFlags: 0
  m_CorrespondingSourceObject: {fileID: 0}
  m_PrefabInstance: {fileID: 0}
  m_PrefabAsset: {fileID: 0}
  m_GameObject: {fileID: 256261901237464801}
  m_Mesh: {fileID: 4300024, guid: ea0811ab797c8964d81e85bdbaad403c, type: 3}
--- !u!23 &256261901237464807
MeshRenderer:
  m_ObjectHideFlags: 0
  m_CorrespondingSourceObject: {fileID: 0}
  m_PrefabInstance: {fileID: 0}
  m_PrefabAsset: {fileID: 0}
  m_GameObject: {fileID: 256261901237464801}
  m_Enabled: 1
  m_CastShadows: 3
  m_ReceiveShadows: 1
  m_DynamicOccludee: 1
  m_MotionVectors: 1
  m_LightProbeUsage: 1
  m_ReflectionProbeUsage: 1
  m_RenderingLayerMask: 1
  m_RendererPriority: 0
  m_Materials:
  - {fileID: 2100000, guid: bbd49eb4772b97d42906b9607f05fd03, type: 2}
  - {fileID: 2100000, guid: bbd49eb4772b97d42906b9607f05fd03, type: 2}
  m_StaticBatchInfo:
    firstSubMesh: 0
    subMeshCount: 0
  m_StaticBatchRoot: {fileID: 0}
  m_ProbeAnchor: {fileID: 0}
  m_LightProbeVolumeOverride: {fileID: 0}
  m_ScaleInLightmap: 1
  m_PreserveUVs: 0
  m_IgnoreNormalsForChartDetection: 0
  m_ImportantGI: 0
  m_StitchLightmapSeams: 0
  m_SelectedEditorRenderState: 3
  m_MinimumChartSize: 4
  m_AutoUVMaxDistance: 0.5
  m_AutoUVMaxAngle: 89
  m_LightmapParameters: {fileID: 0}
  m_SortingLayerID: 0
  m_SortingLayer: 0
  m_SortingOrder: 0
--- !u!1 &256261901255346426
GameObject:
  m_ObjectHideFlags: 0
  m_CorrespondingSourceObject: {fileID: 0}
  m_PrefabInstance: {fileID: 0}
  m_PrefabAsset: {fileID: 0}
  serializedVersion: 6
  m_Component:
  - component: {fileID: 256261901255346427}
  - component: {fileID: 256261901255346424}
  - component: {fileID: 256261901255346425}
  m_Layer: 10
  m_Name: agent_body
  m_TagString: Untagged
  m_Icon: {fileID: 0}
  m_NavMeshLayer: 0
  m_StaticEditorFlags: 0
  m_IsActive: 1
--- !u!4 &256261901255346427
Transform:
  m_ObjectHideFlags: 0
  m_CorrespondingSourceObject: {fileID: 0}
  m_PrefabInstance: {fileID: 0}
  m_PrefabAsset: {fileID: 0}
  m_GameObject: {fileID: 256261901255346426}
  m_LocalRotation: {x: -0, y: -0, z: -0, w: 1}
  m_LocalPosition: {x: 0, y: 0.3542558, z: 0}
  m_LocalScale: {x: 1, y: 1, z: 1}
  m_Children:
  - {fileID: 256261901622994026}
  m_Father: {fileID: 256261899978608359}
  m_RootOrder: 1
  m_LocalEulerAnglesHint: {x: 0, y: 0, z: 0}
--- !u!33 &256261901255346424
MeshFilter:
  m_ObjectHideFlags: 0
  m_CorrespondingSourceObject: {fileID: 0}
  m_PrefabInstance: {fileID: 0}
  m_PrefabAsset: {fileID: 0}
  m_GameObject: {fileID: 256261901255346426}
  m_Mesh: {fileID: 4300000, guid: ea0811ab797c8964d81e85bdbaad403c, type: 3}
--- !u!23 &256261901255346425
MeshRenderer:
  m_ObjectHideFlags: 0
  m_CorrespondingSourceObject: {fileID: 0}
  m_PrefabInstance: {fileID: 0}
  m_PrefabAsset: {fileID: 0}
  m_GameObject: {fileID: 256261901255346426}
  m_Enabled: 1
  m_CastShadows: 0
  m_ReceiveShadows: 1
  m_DynamicOccludee: 1
  m_MotionVectors: 1
  m_LightProbeUsage: 1
  m_ReflectionProbeUsage: 1
  m_RenderingLayerMask: 1
  m_RendererPriority: 0
  m_Materials:
  - {fileID: 2100000, guid: ebe455a3869645342ab741e781fc69fb, type: 2}
  - {fileID: 2100000, guid: 02416139153179e49a8632e563a844dc, type: 2}
  m_StaticBatchInfo:
    firstSubMesh: 0
    subMeshCount: 0
  m_StaticBatchRoot: {fileID: 0}
  m_ProbeAnchor: {fileID: 0}
  m_LightProbeVolumeOverride: {fileID: 0}
  m_ScaleInLightmap: 1
  m_PreserveUVs: 0
  m_IgnoreNormalsForChartDetection: 0
  m_ImportantGI: 0
  m_StitchLightmapSeams: 0
  m_SelectedEditorRenderState: 3
  m_MinimumChartSize: 4
  m_AutoUVMaxDistance: 0.5
  m_AutoUVMaxAngle: 89
  m_LightmapParameters: {fileID: 0}
  m_SortingLayerID: 0
  m_SortingLayer: 0
  m_SortingOrder: 0
--- !u!1 &256261901283228096
GameObject:
  m_ObjectHideFlags: 0
  m_CorrespondingSourceObject: {fileID: 0}
  m_PrefabInstance: {fileID: 0}
  m_PrefabAsset: {fileID: 0}
  serializedVersion: 6
  m_Component:
  - component: {fileID: 256261901283228097}
  - component: {fileID: 256261901283228103}
  - component: {fileID: 256261901283228102}
  m_Layer: 10
  m_Name: agent_neck_2 (shadows)
  m_TagString: Untagged
  m_Icon: {fileID: 0}
  m_NavMeshLayer: 0
  m_StaticEditorFlags: 0
  m_IsActive: 1
--- !u!4 &256261901283228097
Transform:
  m_ObjectHideFlags: 0
  m_CorrespondingSourceObject: {fileID: 0}
  m_PrefabInstance: {fileID: 0}
  m_PrefabAsset: {fileID: 0}
  m_GameObject: {fileID: 256261901283228096}
  m_LocalRotation: {x: -0, y: -0, z: -0, w: 1}
  m_LocalPosition: {x: 0, y: 0, z: 0}
  m_LocalScale: {x: 1, y: 1, z: 1}
  m_Children: []
  m_Father: {fileID: 256261900294287331}
  m_RootOrder: 1
  m_LocalEulerAnglesHint: {x: 0, y: 0, z: 0}
--- !u!33 &256261901283228103
MeshFilter:
  m_ObjectHideFlags: 0
  m_CorrespondingSourceObject: {fileID: 0}
  m_PrefabInstance: {fileID: 0}
  m_PrefabAsset: {fileID: 0}
  m_GameObject: {fileID: 256261901283228096}
  m_Mesh: {fileID: 4300006, guid: ea0811ab797c8964d81e85bdbaad403c, type: 3}
--- !u!23 &256261901283228102
MeshRenderer:
  m_ObjectHideFlags: 0
  m_CorrespondingSourceObject: {fileID: 0}
  m_PrefabInstance: {fileID: 0}
  m_PrefabAsset: {fileID: 0}
  m_GameObject: {fileID: 256261901283228096}
  m_Enabled: 1
  m_CastShadows: 3
  m_ReceiveShadows: 1
  m_DynamicOccludee: 1
  m_MotionVectors: 1
  m_LightProbeUsage: 1
  m_ReflectionProbeUsage: 1
  m_RenderingLayerMask: 1
  m_RendererPriority: 0
  m_Materials:
  - {fileID: 2100000, guid: bbd49eb4772b97d42906b9607f05fd03, type: 2}
  - {fileID: 2100000, guid: bbd49eb4772b97d42906b9607f05fd03, type: 2}
  m_StaticBatchInfo:
    firstSubMesh: 0
    subMeshCount: 0
  m_StaticBatchRoot: {fileID: 0}
  m_ProbeAnchor: {fileID: 0}
  m_LightProbeVolumeOverride: {fileID: 0}
  m_ScaleInLightmap: 1
  m_PreserveUVs: 0
  m_IgnoreNormalsForChartDetection: 0
  m_ImportantGI: 0
  m_StitchLightmapSeams: 0
  m_SelectedEditorRenderState: 3
  m_MinimumChartSize: 4
  m_AutoUVMaxDistance: 0.5
  m_AutoUVMaxAngle: 89
  m_LightmapParameters: {fileID: 0}
  m_SortingLayerID: 0
  m_SortingLayer: 0
  m_SortingOrder: 0
--- !u!1 &256261901358105704
GameObject:
  m_ObjectHideFlags: 0
  m_CorrespondingSourceObject: {fileID: 0}
  m_PrefabInstance: {fileID: 0}
  m_PrefabAsset: {fileID: 0}
  serializedVersion: 6
  m_Component:
  - component: {fileID: 256261901358105705}
  - component: {fileID: 256261901358105710}
  m_Layer: 10
  m_Name: NeckAndShoulders
  m_TagString: Untagged
  m_Icon: {fileID: 0}
  m_NavMeshLayer: 0
  m_StaticEditorFlags: 0
  m_IsActive: 1
--- !u!4 &256261901358105705
Transform:
  m_ObjectHideFlags: 0
  m_CorrespondingSourceObject: {fileID: 0}
  m_PrefabInstance: {fileID: 0}
  m_PrefabAsset: {fileID: 0}
  m_GameObject: {fileID: 256261901358105704}
  m_LocalRotation: {x: -0, y: -0, z: -0, w: 1}
  m_LocalPosition: {x: 0, y: 0.675, z: 0}
  m_LocalScale: {x: 1, y: 1, z: 1}
  m_Children:
  - {fileID: 256261899768900463}
  m_Father: {fileID: 256261899978608359}
  m_RootOrder: 0
  m_LocalEulerAnglesHint: {x: 0, y: 0, z: 0}
--- !u!114 &256261901358105710
MonoBehaviour:
  m_ObjectHideFlags: 0
  m_CorrespondingSourceObject: {fileID: 0}
  m_PrefabInstance: {fileID: 0}
  m_PrefabAsset: {fileID: 0}
  m_GameObject: {fileID: 256261901358105704}
  m_Enabled: 1
  m_EditorHideFlags: 0
  m_Script: {fileID: 11500000, guid: 2eae1dc79734c4e6988a0a9e034e8df5, type: 3}
  m_Name: 
  m_EditorClassIdentifier: 
  WhichTransformPropertyAmITracking: 1
  ThingIamTracking: {fileID: 100002}
  StopSyncingForASecond: 0
--- !u!1 &256261901622994021
GameObject:
  m_ObjectHideFlags: 0
  m_CorrespondingSourceObject: {fileID: 0}
  m_PrefabInstance: {fileID: 0}
  m_PrefabAsset: {fileID: 0}
  serializedVersion: 6
  m_Component:
  - component: {fileID: 256261901622994026}
  - component: {fileID: 256261901622994024}
  - component: {fileID: 256261901622994027}
  m_Layer: 10
  m_Name: agent_body (shadows)
  m_TagString: Untagged
  m_Icon: {fileID: 0}
  m_NavMeshLayer: 0
  m_StaticEditorFlags: 0
  m_IsActive: 1
--- !u!4 &256261901622994026
Transform:
  m_ObjectHideFlags: 0
  m_CorrespondingSourceObject: {fileID: 0}
  m_PrefabInstance: {fileID: 0}
  m_PrefabAsset: {fileID: 0}
  m_GameObject: {fileID: 256261901622994021}
  m_LocalRotation: {x: -0, y: -0, z: -0, w: 1}
  m_LocalPosition: {x: 0, y: 0, z: 0}
  m_LocalScale: {x: 1, y: 1, z: 1}
  m_Children: []
  m_Father: {fileID: 256261901255346427}
  m_RootOrder: 0
  m_LocalEulerAnglesHint: {x: 0, y: 0, z: 0}
--- !u!33 &256261901622994024
MeshFilter:
  m_ObjectHideFlags: 0
  m_CorrespondingSourceObject: {fileID: 0}
  m_PrefabInstance: {fileID: 0}
  m_PrefabAsset: {fileID: 0}
  m_GameObject: {fileID: 256261901622994021}
  m_Mesh: {fileID: 4300000, guid: ea0811ab797c8964d81e85bdbaad403c, type: 3}
--- !u!23 &256261901622994027
MeshRenderer:
  m_ObjectHideFlags: 0
  m_CorrespondingSourceObject: {fileID: 0}
  m_PrefabInstance: {fileID: 0}
  m_PrefabAsset: {fileID: 0}
  m_GameObject: {fileID: 256261901622994021}
  m_Enabled: 1
  m_CastShadows: 3
  m_ReceiveShadows: 1
  m_DynamicOccludee: 1
  m_MotionVectors: 1
  m_LightProbeUsage: 1
  m_ReflectionProbeUsage: 1
  m_RenderingLayerMask: 1
  m_RendererPriority: 0
  m_Materials:
  - {fileID: 2100000, guid: bbd49eb4772b97d42906b9607f05fd03, type: 2}
  - {fileID: 2100000, guid: bbd49eb4772b97d42906b9607f05fd03, type: 2}
  m_StaticBatchInfo:
    firstSubMesh: 0
    subMeshCount: 0
  m_StaticBatchRoot: {fileID: 0}
  m_ProbeAnchor: {fileID: 0}
  m_LightProbeVolumeOverride: {fileID: 0}
  m_ScaleInLightmap: 1
  m_PreserveUVs: 0
  m_IgnoreNormalsForChartDetection: 0
  m_ImportantGI: 0
  m_StitchLightmapSeams: 0
  m_SelectedEditorRenderState: 3
  m_MinimumChartSize: 4
  m_AutoUVMaxDistance: 0.5
  m_AutoUVMaxAngle: 89
  m_LightmapParameters: {fileID: 0}
  m_SortingLayerID: 0
  m_SortingLayer: 0
  m_SortingOrder: 0
--- !u!1 &420499790802124770
GameObject:
  m_ObjectHideFlags: 0
  m_CorrespondingSourceObject: {fileID: 0}
  m_PrefabInstance: {fileID: 0}
  m_PrefabAsset: {fileID: 0}
  serializedVersion: 6
  m_Component:
  - component: {fileID: 256261899481313028}
  - component: {fileID: 256261899481313029}
  - component: {fileID: 256261899481313034}
  m_Layer: 10
  m_Name: agent_shoulders
  m_TagString: Untagged
  m_Icon: {fileID: 0}
  m_NavMeshLayer: 0
  m_StaticEditorFlags: 0
  m_IsActive: 1
--- !u!4 &256261899481313028
Transform:
  m_ObjectHideFlags: 0
  m_CorrespondingSourceObject: {fileID: 0}
  m_PrefabInstance: {fileID: 0}
  m_PrefabAsset: {fileID: 0}
  m_GameObject: {fileID: 420499790802124770}
  m_LocalRotation: {x: -0, y: -0, z: -0, w: 1}
  m_LocalPosition: {x: 0.00006727471, y: 0.46234956, z: 0.0123946}
  m_LocalScale: {x: 1, y: 1, z: 1}
  m_Children:
  - {fileID: 256261899863496393}
  - {fileID: 256261899894287556}
  - {fileID: 256261901085417438}
  m_Father: {fileID: 256261899766663927}
  m_RootOrder: 0
  m_LocalEulerAnglesHint: {x: 0, y: 0, z: 0}
--- !u!33 &256261899481313029
MeshFilter:
  m_ObjectHideFlags: 0
  m_CorrespondingSourceObject: {fileID: 0}
  m_PrefabInstance: {fileID: 0}
  m_PrefabAsset: {fileID: 0}
  m_GameObject: {fileID: 420499790802124770}
  m_Mesh: {fileID: 4300010, guid: ea0811ab797c8964d81e85bdbaad403c, type: 3}
--- !u!23 &256261899481313034
MeshRenderer:
  m_ObjectHideFlags: 0
  m_CorrespondingSourceObject: {fileID: 0}
  m_PrefabInstance: {fileID: 0}
  m_PrefabAsset: {fileID: 0}
  m_GameObject: {fileID: 420499790802124770}
  m_Enabled: 1
  m_CastShadows: 0
  m_ReceiveShadows: 1
  m_DynamicOccludee: 1
  m_MotionVectors: 1
  m_LightProbeUsage: 1
  m_ReflectionProbeUsage: 1
  m_RenderingLayerMask: 1
  m_RendererPriority: 0
  m_Materials:
  - {fileID: 2100000, guid: ebe455a3869645342ab741e781fc69fb, type: 2}
  m_StaticBatchInfo:
    firstSubMesh: 0
    subMeshCount: 0
  m_StaticBatchRoot: {fileID: 0}
  m_ProbeAnchor: {fileID: 0}
  m_LightProbeVolumeOverride: {fileID: 0}
  m_ScaleInLightmap: 1
  m_PreserveUVs: 0
  m_IgnoreNormalsForChartDetection: 0
  m_ImportantGI: 0
  m_StitchLightmapSeams: 0
  m_SelectedEditorRenderState: 3
  m_MinimumChartSize: 4
  m_AutoUVMaxDistance: 0.5
  m_AutoUVMaxAngle: 89
  m_LightmapParameters: {fileID: 0}
  m_SortingLayerID: 0
  m_SortingLayer: 0
  m_SortingOrder: 0
--- !u!1 &1813055551114532809
GameObject:
  m_ObjectHideFlags: 0
  m_CorrespondingSourceObject: {fileID: 0}
  m_PrefabInstance: {fileID: 0}
  m_PrefabAsset: {fileID: 0}
  serializedVersion: 6
  m_Component:
  - component: {fileID: 1813055551114628073}
  - component: {fileID: 1813055551111203785}
  - component: {fileID: 1813055551112333577}
  m_Layer: 0
  m_Name: drone_box
  m_TagString: Untagged
  m_Icon: {fileID: 0}
  m_NavMeshLayer: 0
  m_StaticEditorFlags: 0
  m_IsActive: 1
--- !u!4 &1813055551114628073
Transform:
  m_ObjectHideFlags: 0
  m_CorrespondingSourceObject: {fileID: 0}
  m_PrefabInstance: {fileID: 0}
  m_PrefabAsset: {fileID: 0}
  m_GameObject: {fileID: 1813055551114532809}
  m_LocalRotation: {x: -0, y: 0.0000004768371, z: -0, w: 1}
  m_LocalPosition: {x: 0, y: 0.3142807, z: 0}
  m_LocalScale: {x: 1, y: 1, z: 1}
  m_Children: []
  m_Father: {fileID: 3072302213962754804}
  m_RootOrder: 0
  m_LocalEulerAnglesHint: {x: 0, y: 0, z: 0}
--- !u!33 &1813055551111203785
MeshFilter:
  m_ObjectHideFlags: 0
  m_CorrespondingSourceObject: {fileID: 0}
  m_PrefabInstance: {fileID: 0}
  m_PrefabAsset: {fileID: 0}
  m_GameObject: {fileID: 1813055551114532809}
  m_Mesh: {fileID: 4300002, guid: d69f840566d39f847b71ed987ea8d18d, type: 3}
--- !u!23 &1813055551112333577
MeshRenderer:
  m_ObjectHideFlags: 0
  m_CorrespondingSourceObject: {fileID: 0}
  m_PrefabInstance: {fileID: 0}
  m_PrefabAsset: {fileID: 0}
  m_GameObject: {fileID: 1813055551114532809}
  m_Enabled: 1
  m_CastShadows: 1
  m_ReceiveShadows: 1
  m_DynamicOccludee: 1
  m_MotionVectors: 1
  m_LightProbeUsage: 1
  m_ReflectionProbeUsage: 1
  m_RenderingLayerMask: 1
  m_RendererPriority: 0
  m_Materials:
  - {fileID: 2100000, guid: ebe455a3869645342ab741e781fc69fb, type: 2}
  - {fileID: 2100000, guid: 02416139153179e49a8632e563a844dc, type: 2}
  m_StaticBatchInfo:
    firstSubMesh: 0
    subMeshCount: 0
  m_StaticBatchRoot: {fileID: 0}
  m_ProbeAnchor: {fileID: 0}
  m_LightProbeVolumeOverride: {fileID: 0}
  m_ScaleInLightmap: 1
  m_PreserveUVs: 0
  m_IgnoreNormalsForChartDetection: 0
  m_ImportantGI: 0
  m_StitchLightmapSeams: 0
  m_SelectedEditorRenderState: 3
  m_MinimumChartSize: 4
  m_AutoUVMaxDistance: 0.5
  m_AutoUVMaxAngle: 89
  m_LightmapParameters: {fileID: 0}
  m_SortingLayerID: 0
  m_SortingLayer: 0
  m_SortingOrder: 0
--- !u!1 &1813055551114532811
GameObject:
  m_ObjectHideFlags: 0
  m_CorrespondingSourceObject: {fileID: 0}
  m_PrefabInstance: {fileID: 0}
  m_PrefabAsset: {fileID: 0}
  serializedVersion: 6
  m_Component:
  - component: {fileID: 1813055551114628075}
  - component: {fileID: 1813055551111203787}
  - component: {fileID: 1813055551112333579}
  m_Layer: 0
  m_Name: drone_body
  m_TagString: Untagged
  m_Icon: {fileID: 0}
  m_NavMeshLayer: 0
  m_StaticEditorFlags: 0
  m_IsActive: 1
--- !u!4 &1813055551114628075
Transform:
  m_ObjectHideFlags: 0
  m_CorrespondingSourceObject: {fileID: 0}
  m_PrefabInstance: {fileID: 0}
  m_PrefabAsset: {fileID: 0}
  m_GameObject: {fileID: 1813055551114532811}
  m_LocalRotation: {x: -0, y: 0.0000004768371, z: -0, w: 1}
  m_LocalPosition: {x: 0, y: 0.13780004, z: 0}
  m_LocalScale: {x: 1.0407001, y: 0.34863454, z: 1.0407001}
  m_Children: []
  m_Father: {fileID: 3072302213962754804}
  m_RootOrder: 1
  m_LocalEulerAnglesHint: {x: 0, y: 0, z: 0}
--- !u!33 &1813055551111203787
MeshFilter:
  m_ObjectHideFlags: 0
  m_CorrespondingSourceObject: {fileID: 0}
  m_PrefabInstance: {fileID: 0}
  m_PrefabAsset: {fileID: 0}
  m_GameObject: {fileID: 1813055551114532811}
  m_Mesh: {fileID: 4300000, guid: d69f840566d39f847b71ed987ea8d18d, type: 3}
--- !u!23 &1813055551112333579
MeshRenderer:
  m_ObjectHideFlags: 0
  m_CorrespondingSourceObject: {fileID: 0}
  m_PrefabInstance: {fileID: 0}
  m_PrefabAsset: {fileID: 0}
  m_GameObject: {fileID: 1813055551114532811}
  m_Enabled: 1
  m_CastShadows: 1
  m_ReceiveShadows: 1
  m_DynamicOccludee: 1
  m_MotionVectors: 1
  m_LightProbeUsage: 1
  m_ReflectionProbeUsage: 1
  m_RenderingLayerMask: 1
  m_RendererPriority: 0
  m_Materials:
  - {fileID: 2100000, guid: ebe455a3869645342ab741e781fc69fb, type: 2}
  - {fileID: 2100000, guid: 02416139153179e49a8632e563a844dc, type: 2}
  m_StaticBatchInfo:
    firstSubMesh: 0
    subMeshCount: 0
  m_StaticBatchRoot: {fileID: 0}
  m_ProbeAnchor: {fileID: 0}
  m_LightProbeVolumeOverride: {fileID: 0}
  m_ScaleInLightmap: 1
  m_PreserveUVs: 0
  m_IgnoreNormalsForChartDetection: 0
  m_ImportantGI: 0
  m_StitchLightmapSeams: 0
  m_SelectedEditorRenderState: 3
  m_MinimumChartSize: 4
  m_AutoUVMaxDistance: 0.5
  m_AutoUVMaxAngle: 89
  m_LightmapParameters: {fileID: 0}
  m_SortingLayerID: 0
  m_SortingLayer: 0
  m_SortingOrder: 0
--- !u!1 &4097500997183678992
GameObject:
  m_ObjectHideFlags: 0
  m_CorrespondingSourceObject: {fileID: 0}
  m_PrefabInstance: {fileID: 0}
  m_PrefabAsset: {fileID: 0}
  serializedVersion: 6
  m_Component:
  - component: {fileID: 4097500997184042544}
  - component: {fileID: 4097500997180651030}
  - component: {fileID: 4097500997181748310}
  m_Layer: 0
  m_Name: robot_wrist_link
  m_TagString: Untagged
  m_Icon: {fileID: 0}
  m_NavMeshLayer: 0
  m_StaticEditorFlags: 0
  m_IsActive: 1
--- !u!4 &4097500997184042544
Transform:
  m_ObjectHideFlags: 0
  m_CorrespondingSourceObject: {fileID: 0}
  m_PrefabInstance: {fileID: 0}
  m_PrefabAsset: {fileID: 0}
  m_GameObject: {fileID: 4097500997183678992}
  m_LocalRotation: {x: 0.47139674, y: 0, z: 0, w: 0.8819213}
  m_LocalPosition: {x: -0.00009573165, y: 0.00008, z: 0.19956}
  m_LocalScale: {x: 1, y: 1, z: 1}
  m_Children:
  - {fileID: 4097500997184042560}
  m_Father: {fileID: 4097500997184042566}
  m_RootOrder: 0
  m_LocalEulerAnglesHint: {x: 56.25, y: 0, z: 0}
--- !u!33 &4097500997180651030
MeshFilter:
  m_ObjectHideFlags: 0
  m_CorrespondingSourceObject: {fileID: 0}
  m_PrefabInstance: {fileID: 0}
  m_PrefabAsset: {fileID: 0}
  m_GameObject: {fileID: 4097500997183678992}
  m_Mesh: {fileID: 4300044, guid: 7cd28f4aad636fc4e902e4d56b95a505, type: 3}
--- !u!23 &4097500997181748310
MeshRenderer:
  m_ObjectHideFlags: 0
  m_CorrespondingSourceObject: {fileID: 0}
  m_PrefabInstance: {fileID: 0}
  m_PrefabAsset: {fileID: 0}
  m_GameObject: {fileID: 4097500997183678992}
  m_Enabled: 1
  m_CastShadows: 1
  m_ReceiveShadows: 1
  m_DynamicOccludee: 1
  m_MotionVectors: 1
  m_LightProbeUsage: 1
  m_ReflectionProbeUsage: 1
  m_RenderingLayerMask: 1
  m_RendererPriority: 0
  m_Materials:
  - {fileID: 2100000, guid: 5da7678c0bb3d5640a838e0f130dcbdb, type: 2}
  m_StaticBatchInfo:
    firstSubMesh: 0
    subMeshCount: 0
  m_StaticBatchRoot: {fileID: 0}
  m_ProbeAnchor: {fileID: 0}
  m_LightProbeVolumeOverride: {fileID: 0}
  m_ScaleInLightmap: 1
  m_PreserveUVs: 0
  m_IgnoreNormalsForChartDetection: 0
  m_ImportantGI: 0
  m_StitchLightmapSeams: 0
  m_SelectedEditorRenderState: 3
  m_MinimumChartSize: 4
  m_AutoUVMaxDistance: 0.5
  m_AutoUVMaxAngle: 89
  m_LightmapParameters: {fileID: 0}
  m_SortingLayerID: 0
  m_SortingLayer: 0
  m_SortingOrder: 0
--- !u!1 &4097500997183678996
GameObject:
  m_ObjectHideFlags: 0
  m_CorrespondingSourceObject: {fileID: 0}
  m_PrefabInstance: {fileID: 0}
  m_PrefabAsset: {fileID: 0}
  serializedVersion: 6
  m_Component:
  - component: {fileID: 4097500997184042548}
  - component: {fileID: 4097500997180651050}
  - component: {fileID: 4097500997181748330}
  m_Layer: 0
  m_Name: robot_shoulder_link
  m_TagString: Untagged
  m_Icon: {fileID: 0}
  m_NavMeshLayer: 0
  m_StaticEditorFlags: 0
  m_IsActive: 1
--- !u!4 &4097500997184042548
Transform:
  m_ObjectHideFlags: 0
  m_CorrespondingSourceObject: {fileID: 0}
  m_PrefabInstance: {fileID: 0}
  m_PrefabAsset: {fileID: 0}
  m_GameObject: {fileID: 4097500997183678996}
  m_LocalRotation: {x: 0, y: -0, z: -0, w: 1}
  m_LocalPosition: {x: -0, y: 0.0047785137, z: 0.04631304}
  m_LocalScale: {x: 1, y: 1, z: 1}
  m_Children:
  - {fileID: 4097500997184042584}
  m_Father: {fileID: 4097500997184042568}
  m_RootOrder: 2
  m_LocalEulerAnglesHint: {x: 0, y: 0, z: 0}
--- !u!33 &4097500997180651050
MeshFilter:
  m_ObjectHideFlags: 0
  m_CorrespondingSourceObject: {fileID: 0}
  m_PrefabInstance: {fileID: 0}
  m_PrefabAsset: {fileID: 0}
  m_GameObject: {fileID: 4097500997183678996}
  m_Mesh: {fileID: 4300038, guid: 7cd28f4aad636fc4e902e4d56b95a505, type: 3}
--- !u!23 &4097500997181748330
MeshRenderer:
  m_ObjectHideFlags: 0
  m_CorrespondingSourceObject: {fileID: 0}
  m_PrefabInstance: {fileID: 0}
  m_PrefabAsset: {fileID: 0}
  m_GameObject: {fileID: 4097500997183678996}
  m_Enabled: 1
  m_CastShadows: 1
  m_ReceiveShadows: 1
  m_DynamicOccludee: 1
  m_MotionVectors: 1
  m_LightProbeUsage: 1
  m_ReflectionProbeUsage: 1
  m_RenderingLayerMask: 1
  m_RendererPriority: 0
  m_Materials:
  - {fileID: 2100000, guid: 5da7678c0bb3d5640a838e0f130dcbdb, type: 2}
  m_StaticBatchInfo:
    firstSubMesh: 0
    subMeshCount: 0
  m_StaticBatchRoot: {fileID: 0}
  m_ProbeAnchor: {fileID: 0}
  m_LightProbeVolumeOverride: {fileID: 0}
  m_ScaleInLightmap: 1
  m_PreserveUVs: 0
  m_IgnoreNormalsForChartDetection: 0
  m_ImportantGI: 0
  m_StitchLightmapSeams: 0
  m_SelectedEditorRenderState: 3
  m_MinimumChartSize: 4
  m_AutoUVMaxDistance: 0.5
  m_AutoUVMaxAngle: 89
  m_LightmapParameters: {fileID: 0}
  m_SortingLayerID: 0
  m_SortingLayer: 0
  m_SortingOrder: 0
--- !u!1 &4097500997183678998
GameObject:
  m_ObjectHideFlags: 0
  m_CorrespondingSourceObject: {fileID: 0}
  m_PrefabInstance: {fileID: 0}
  m_PrefabAsset: {fileID: 0}
  serializedVersion: 6
  m_Component:
  - component: {fileID: 4097500997184042550}
  - component: {fileID: 4097500997180651028}
  - component: {fileID: 4097500997181748308}
  m_Layer: 0
  m_Name: robot_tilt_link_n
  m_TagString: Untagged
  m_Icon: {fileID: 0}
  m_NavMeshLayer: 0
  m_StaticEditorFlags: 0
  m_IsActive: 1
--- !u!4 &4097500997184042550
Transform:
  m_ObjectHideFlags: 0
  m_CorrespondingSourceObject: {fileID: 0}
  m_PrefabInstance: {fileID: 0}
  m_PrefabAsset: {fileID: 0}
  m_GameObject: {fileID: 4097500997183678998}
  m_LocalRotation: {x: 0, y: -0, z: -0, w: 1}
  m_LocalPosition: {x: -0.00008195043, y: 0.67731977, z: 0.024779307}
  m_LocalScale: {x: 1, y: 1, z: 1}
  m_Children:
  - {fileID: 4097500997184042570}
  m_Father: {fileID: 4097500997184042588}
  m_RootOrder: 0
  m_LocalEulerAnglesHint: {x: 0, y: 0, z: 0}
--- !u!33 &4097500997180651028
MeshFilter:
  m_ObjectHideFlags: 0
  m_CorrespondingSourceObject: {fileID: 0}
  m_PrefabInstance: {fileID: 0}
  m_PrefabAsset: {fileID: 0}
  m_GameObject: {fileID: 4097500997183678998}
  m_Mesh: {fileID: 4300072, guid: 7cd28f4aad636fc4e902e4d56b95a505, type: 3}
--- !u!23 &4097500997181748308
MeshRenderer:
  m_ObjectHideFlags: 0
  m_CorrespondingSourceObject: {fileID: 0}
  m_PrefabInstance: {fileID: 0}
  m_PrefabAsset: {fileID: 0}
  m_GameObject: {fileID: 4097500997183678998}
  m_Enabled: 1
  m_CastShadows: 1
  m_ReceiveShadows: 1
  m_DynamicOccludee: 1
  m_MotionVectors: 1
  m_LightProbeUsage: 1
  m_ReflectionProbeUsage: 1
  m_RenderingLayerMask: 1
  m_RendererPriority: 0
  m_Materials:
  - {fileID: 2100000, guid: 5da7678c0bb3d5640a838e0f130dcbdb, type: 2}
  m_StaticBatchInfo:
    firstSubMesh: 0
    subMeshCount: 0
  m_StaticBatchRoot: {fileID: 0}
  m_ProbeAnchor: {fileID: 0}
  m_LightProbeVolumeOverride: {fileID: 0}
  m_ScaleInLightmap: 1
  m_PreserveUVs: 0
  m_IgnoreNormalsForChartDetection: 0
  m_ImportantGI: 0
  m_StitchLightmapSeams: 0
  m_SelectedEditorRenderState: 3
  m_MinimumChartSize: 4
  m_AutoUVMaxDistance: 0.5
  m_AutoUVMaxAngle: 89
  m_LightmapParameters: {fileID: 0}
  m_SortingLayerID: 0
  m_SortingLayer: 0
  m_SortingOrder: 0
--- !u!1 &4097500997183679008
GameObject:
  m_ObjectHideFlags: 0
  m_CorrespondingSourceObject: {fileID: 0}
  m_PrefabInstance: {fileID: 0}
  m_PrefabAsset: {fileID: 0}
  serializedVersion: 6
  m_Component:
  - component: {fileID: 4097500997184042560}
  - component: {fileID: 4097500997180651046}
  - component: {fileID: 4097500997181748326}
  m_Layer: 0
  m_Name: robot_gripper_link
  m_TagString: Untagged
  m_Icon: {fileID: 0}
  m_NavMeshLayer: 0
  m_StaticEditorFlags: 0
  m_IsActive: 1
--- !u!4 &4097500997184042560
Transform:
  m_ObjectHideFlags: 0
  m_CorrespondingSourceObject: {fileID: 0}
  m_PrefabInstance: {fileID: 0}
  m_PrefabAsset: {fileID: 0}
  m_GameObject: {fileID: 4097500997183679008}
  m_LocalRotation: {x: 0, y: -0, z: -0, w: 1}
  m_LocalPosition: {x: -5.4326673e-12, y: -0.011866226, z: 0.015852567}
  m_LocalScale: {x: 1, y: 1, z: 1}
  m_Children:
  - {fileID: 4097500997184042576}
  - {fileID: 4097500997184042586}
  - {fileID: 4097500997184042564}
  m_Father: {fileID: 4097500997184042544}
  m_RootOrder: 0
  m_LocalEulerAnglesHint: {x: 0, y: 0, z: 0}
--- !u!33 &4097500997180651046
MeshFilter:
  m_ObjectHideFlags: 0
  m_CorrespondingSourceObject: {fileID: 0}
  m_PrefabInstance: {fileID: 0}
  m_PrefabAsset: {fileID: 0}
  m_GameObject: {fileID: 4097500997183679008}
  m_Mesh: {fileID: 4300046, guid: 7cd28f4aad636fc4e902e4d56b95a505, type: 3}
--- !u!23 &4097500997181748326
MeshRenderer:
  m_ObjectHideFlags: 0
  m_CorrespondingSourceObject: {fileID: 0}
  m_PrefabInstance: {fileID: 0}
  m_PrefabAsset: {fileID: 0}
  m_GameObject: {fileID: 4097500997183679008}
  m_Enabled: 1
  m_CastShadows: 1
  m_ReceiveShadows: 1
  m_DynamicOccludee: 1
  m_MotionVectors: 1
  m_LightProbeUsage: 1
  m_ReflectionProbeUsage: 1
  m_RenderingLayerMask: 1
  m_RendererPriority: 0
  m_Materials:
  - {fileID: 2100000, guid: 5da7678c0bb3d5640a838e0f130dcbdb, type: 2}
  m_StaticBatchInfo:
    firstSubMesh: 0
    subMeshCount: 0
  m_StaticBatchRoot: {fileID: 0}
  m_ProbeAnchor: {fileID: 0}
  m_LightProbeVolumeOverride: {fileID: 0}
  m_ScaleInLightmap: 1
  m_PreserveUVs: 0
  m_IgnoreNormalsForChartDetection: 0
  m_ImportantGI: 0
  m_StitchLightmapSeams: 0
  m_SelectedEditorRenderState: 3
  m_MinimumChartSize: 4
  m_AutoUVMaxDistance: 0.5
  m_AutoUVMaxAngle: 89
  m_LightmapParameters: {fileID: 0}
  m_SortingLayerID: 0
  m_SortingLayer: 0
  m_SortingOrder: 0
--- !u!1 &4097500997183679010
GameObject:
  m_ObjectHideFlags: 0
  m_CorrespondingSourceObject: {fileID: 0}
  m_PrefabInstance: {fileID: 0}
  m_PrefabAsset: {fileID: 0}
  serializedVersion: 6
  m_Component:
  - component: {fileID: 4097500997184042562}
  - component: {fileID: 4097500997180651040}
  - component: {fileID: 4097500997181748320}
  m_Layer: 0
  m_Name: robot_main_body
  m_TagString: Untagged
  m_Icon: {fileID: 0}
  m_NavMeshLayer: 0
  m_StaticEditorFlags: 0
  m_IsActive: 1
--- !u!4 &4097500997184042562
Transform:
  m_ObjectHideFlags: 0
  m_CorrespondingSourceObject: {fileID: 0}
  m_PrefabInstance: {fileID: 0}
  m_PrefabAsset: {fileID: 0}
  m_GameObject: {fileID: 4097500997183679010}
  m_LocalRotation: {x: 0, y: -0, z: -0, w: 1}
  m_LocalPosition: {x: -0, y: 0, z: 0}
  m_LocalScale: {x: 1, y: 1, z: 1}
  m_Children:
  - {fileID: 4097500997184042572}
  - {fileID: 4097500997184042574}
  - {fileID: 4097500997184042568}
  m_Father: {fileID: 4097500997184042582}
  m_RootOrder: 0
  m_LocalEulerAnglesHint: {x: 0, y: 0, z: 0}
--- !u!33 &4097500997180651040
MeshFilter:
  m_ObjectHideFlags: 0
  m_CorrespondingSourceObject: {fileID: 0}
  m_PrefabInstance: {fileID: 0}
  m_PrefabAsset: {fileID: 0}
  m_GameObject: {fileID: 4097500997183679010}
  m_Mesh: {fileID: 4300034, guid: 7cd28f4aad636fc4e902e4d56b95a505, type: 3}
--- !u!23 &4097500997181748320
MeshRenderer:
  m_ObjectHideFlags: 0
  m_CorrespondingSourceObject: {fileID: 0}
  m_PrefabInstance: {fileID: 0}
  m_PrefabAsset: {fileID: 0}
  m_GameObject: {fileID: 4097500997183679010}
  m_Enabled: 1
  m_CastShadows: 1
  m_ReceiveShadows: 1
  m_DynamicOccludee: 1
  m_MotionVectors: 1
  m_LightProbeUsage: 1
  m_ReflectionProbeUsage: 1
  m_RenderingLayerMask: 1
  m_RendererPriority: 0
  m_Materials:
  - {fileID: 2100000, guid: 5da7678c0bb3d5640a838e0f130dcbdb, type: 2}
  m_StaticBatchInfo:
    firstSubMesh: 0
    subMeshCount: 0
  m_StaticBatchRoot: {fileID: 0}
  m_ProbeAnchor: {fileID: 0}
  m_LightProbeVolumeOverride: {fileID: 0}
  m_ScaleInLightmap: 1
  m_PreserveUVs: 0
  m_IgnoreNormalsForChartDetection: 0
  m_ImportantGI: 0
  m_StitchLightmapSeams: 0
  m_SelectedEditorRenderState: 3
  m_MinimumChartSize: 4
  m_AutoUVMaxDistance: 0.5
  m_AutoUVMaxAngle: 89
  m_LightmapParameters: {fileID: 0}
  m_SortingLayerID: 0
  m_SortingLayer: 0
  m_SortingOrder: 0
--- !u!1 &4097500997183679012
GameObject:
  m_ObjectHideFlags: 0
  m_CorrespondingSourceObject: {fileID: 0}
  m_PrefabInstance: {fileID: 0}
  m_PrefabAsset: {fileID: 0}
  serializedVersion: 6
  m_Component:
  - component: {fileID: 4097500997184042564}
  - component: {fileID: 4097500997180651066}
  - component: {fileID: 4097500997181748346}
  m_Layer: 0
  m_Name: robot_finger_r
  m_TagString: Untagged
  m_Icon: {fileID: 0}
  m_NavMeshLayer: 0
  m_StaticEditorFlags: 0
  m_IsActive: 1
--- !u!4 &4097500997184042564
Transform:
  m_ObjectHideFlags: 0
  m_CorrespondingSourceObject: {fileID: 0}
  m_PrefabInstance: {fileID: 0}
  m_PrefabAsset: {fileID: 0}
  m_GameObject: {fileID: 4097500997183679012}
  m_LocalRotation: {x: 0, y: -0, z: -0, w: 1}
  m_LocalPosition: {x: 0.037004586, y: -0.0000061597934, z: 0.068028934}
  m_LocalScale: {x: 1, y: 1, z: 1}
  m_Children: []
  m_Father: {fileID: 4097500997184042560}
  m_RootOrder: 2
  m_LocalEulerAnglesHint: {x: 0, y: 0, z: 0}
--- !u!33 &4097500997180651066
MeshFilter:
  m_ObjectHideFlags: 0
  m_CorrespondingSourceObject: {fileID: 0}
  m_PrefabInstance: {fileID: 0}
  m_PrefabAsset: {fileID: 0}
  m_GameObject: {fileID: 4097500997183679012}
  m_Mesh: {fileID: 4300048, guid: 7cd28f4aad636fc4e902e4d56b95a505, type: 3}
--- !u!23 &4097500997181748346
MeshRenderer:
  m_ObjectHideFlags: 0
  m_CorrespondingSourceObject: {fileID: 0}
  m_PrefabInstance: {fileID: 0}
  m_PrefabAsset: {fileID: 0}
  m_GameObject: {fileID: 4097500997183679012}
  m_Enabled: 1
  m_CastShadows: 1
  m_ReceiveShadows: 1
  m_DynamicOccludee: 1
  m_MotionVectors: 1
  m_LightProbeUsage: 1
  m_ReflectionProbeUsage: 1
  m_RenderingLayerMask: 1
  m_RendererPriority: 0
  m_Materials:
  - {fileID: 2100000, guid: 5da7678c0bb3d5640a838e0f130dcbdb, type: 2}
  m_StaticBatchInfo:
    firstSubMesh: 0
    subMeshCount: 0
  m_StaticBatchRoot: {fileID: 0}
  m_ProbeAnchor: {fileID: 0}
  m_LightProbeVolumeOverride: {fileID: 0}
  m_ScaleInLightmap: 1
  m_PreserveUVs: 0
  m_IgnoreNormalsForChartDetection: 0
  m_ImportantGI: 0
  m_StitchLightmapSeams: 0
  m_SelectedEditorRenderState: 3
  m_MinimumChartSize: 4
  m_AutoUVMaxDistance: 0.5
  m_AutoUVMaxAngle: 89
  m_LightmapParameters: {fileID: 0}
  m_SortingLayerID: 0
  m_SortingLayer: 0
  m_SortingOrder: 0
--- !u!1 &4097500997183679014
GameObject:
  m_ObjectHideFlags: 0
  m_CorrespondingSourceObject: {fileID: 0}
  m_PrefabInstance: {fileID: 0}
  m_PrefabAsset: {fileID: 0}
  serializedVersion: 6
  m_Component:
  - component: {fileID: 4097500997184042566}
  - component: {fileID: 4097500997180651044}
  - component: {fileID: 4097500997181748324}
  m_Layer: 0
  m_Name: robot_forearm_link
  m_TagString: Untagged
  m_Icon: {fileID: 0}
  m_NavMeshLayer: 0
  m_StaticEditorFlags: 0
  m_IsActive: 1
--- !u!4 &4097500997184042566
Transform:
  m_ObjectHideFlags: 0
  m_CorrespondingSourceObject: {fileID: 0}
  m_PrefabInstance: {fileID: 0}
  m_PrefabAsset: {fileID: 0}
  m_GameObject: {fileID: 4097500997183679014}
  m_LocalRotation: {x: -0.47139674, y: 0, z: 0, w: 0.8819213}
  m_LocalPosition: {x: -0.00016335744, y: 0.0893, z: -0.1859}
  m_LocalScale: {x: 1, y: 1, z: 1}
  m_Children:
  - {fileID: 4097500997184042544}
  m_Father: {fileID: 4097500997184042584}
  m_RootOrder: 0
  m_LocalEulerAnglesHint: {x: -56.25, y: 0, z: 0}
--- !u!33 &4097500997180651044
MeshFilter:
  m_ObjectHideFlags: 0
  m_CorrespondingSourceObject: {fileID: 0}
  m_PrefabInstance: {fileID: 0}
  m_PrefabAsset: {fileID: 0}
  m_GameObject: {fileID: 4097500997183679014}
  m_Mesh: {fileID: 4300042, guid: 7cd28f4aad636fc4e902e4d56b95a505, type: 3}
--- !u!23 &4097500997181748324
MeshRenderer:
  m_ObjectHideFlags: 0
  m_CorrespondingSourceObject: {fileID: 0}
  m_PrefabInstance: {fileID: 0}
  m_PrefabAsset: {fileID: 0}
  m_GameObject: {fileID: 4097500997183679014}
  m_Enabled: 1
  m_CastShadows: 1
  m_ReceiveShadows: 1
  m_DynamicOccludee: 1
  m_MotionVectors: 1
  m_LightProbeUsage: 1
  m_ReflectionProbeUsage: 1
  m_RenderingLayerMask: 1
  m_RendererPriority: 0
  m_Materials:
  - {fileID: 2100000, guid: 5da7678c0bb3d5640a838e0f130dcbdb, type: 2}
  m_StaticBatchInfo:
    firstSubMesh: 0
    subMeshCount: 0
  m_StaticBatchRoot: {fileID: 0}
  m_ProbeAnchor: {fileID: 0}
  m_LightProbeVolumeOverride: {fileID: 0}
  m_ScaleInLightmap: 1
  m_PreserveUVs: 0
  m_IgnoreNormalsForChartDetection: 0
  m_ImportantGI: 0
  m_StitchLightmapSeams: 0
  m_SelectedEditorRenderState: 3
  m_MinimumChartSize: 4
  m_AutoUVMaxDistance: 0.5
  m_AutoUVMaxAngle: 89
  m_LightmapParameters: {fileID: 0}
  m_SortingLayerID: 0
  m_SortingLayer: 0
  m_SortingOrder: 0
--- !u!1 &4097500997183679016
GameObject:
  m_ObjectHideFlags: 0
  m_CorrespondingSourceObject: {fileID: 0}
  m_PrefabInstance: {fileID: 0}
  m_PrefabAsset: {fileID: 0}
  serializedVersion: 6
  m_Component:
  - component: {fileID: 4097500997184042568}
  - component: {fileID: 4097500997180651054}
  - component: {fileID: 4097500997181748334}
  m_Layer: 0
  m_Name: robot_plate
  m_TagString: Untagged
  m_Icon: {fileID: 0}
  m_NavMeshLayer: 0
  m_StaticEditorFlags: 0
  m_IsActive: 1
--- !u!4 &4097500997184042568
Transform:
  m_ObjectHideFlags: 0
  m_CorrespondingSourceObject: {fileID: 0}
  m_PrefabInstance: {fileID: 0}
  m_PrefabAsset: {fileID: 0}
  m_GameObject: {fileID: 4097500997183679016}
  m_LocalRotation: {x: 0, y: -0, z: -0, w: 1}
  m_LocalPosition: {x: -0, y: 0.10122627, z: 0.046303764}
  m_LocalScale: {x: 1, y: 1, z: 1}
  m_Children:
  - {fileID: 4097500997184042578}
  - {fileID: 4097500997184042588}
  - {fileID: 4097500997184042548}
  m_Father: {fileID: 4097500997184042562}
  m_RootOrder: 2
  m_LocalEulerAnglesHint: {x: 0, y: 0, z: 0}
--- !u!33 &4097500997180651054
MeshFilter:
  m_ObjectHideFlags: 0
  m_CorrespondingSourceObject: {fileID: 0}
  m_PrefabInstance: {fileID: 0}
  m_PrefabAsset: {fileID: 0}
  m_GameObject: {fileID: 4097500997183679016}
  m_Mesh: {fileID: 4300036, guid: 7cd28f4aad636fc4e902e4d56b95a505, type: 3}
--- !u!23 &4097500997181748334
MeshRenderer:
  m_ObjectHideFlags: 0
  m_CorrespondingSourceObject: {fileID: 0}
  m_PrefabInstance: {fileID: 0}
  m_PrefabAsset: {fileID: 0}
  m_GameObject: {fileID: 4097500997183679016}
  m_Enabled: 1
  m_CastShadows: 1
  m_ReceiveShadows: 1
  m_DynamicOccludee: 1
  m_MotionVectors: 1
  m_LightProbeUsage: 1
  m_ReflectionProbeUsage: 1
  m_RenderingLayerMask: 1
  m_RendererPriority: 0
  m_Materials:
  - {fileID: 2100000, guid: 5da7678c0bb3d5640a838e0f130dcbdb, type: 2}
  m_StaticBatchInfo:
    firstSubMesh: 0
    subMeshCount: 0
  m_StaticBatchRoot: {fileID: 0}
  m_ProbeAnchor: {fileID: 0}
  m_LightProbeVolumeOverride: {fileID: 0}
  m_ScaleInLightmap: 1
  m_PreserveUVs: 0
  m_IgnoreNormalsForChartDetection: 0
  m_ImportantGI: 0
  m_StitchLightmapSeams: 0
  m_SelectedEditorRenderState: 3
  m_MinimumChartSize: 4
  m_AutoUVMaxDistance: 0.5
  m_AutoUVMaxAngle: 89
  m_LightmapParameters: {fileID: 0}
  m_SortingLayerID: 0
  m_SortingLayer: 0
  m_SortingOrder: 0
--- !u!1 &4097500997183679018
GameObject:
  m_ObjectHideFlags: 0
  m_CorrespondingSourceObject: {fileID: 0}
  m_PrefabInstance: {fileID: 0}
  m_PrefabAsset: {fileID: 0}
  serializedVersion: 6
  m_Component:
  - component: {fileID: 4097500997184042570}
  - component: {fileID: 4097500997180651048}
  - component: {fileID: 4097500997181748328}
  - component: {fileID: 2213457815336746044}
  m_Layer: 0
  m_Name: robot_roll_link_n
  m_TagString: Untagged
  m_Icon: {fileID: 0}
  m_NavMeshLayer: 0
  m_StaticEditorFlags: 0
  m_IsActive: 1
--- !u!4 &4097500997184042570
Transform:
  m_ObjectHideFlags: 0
  m_CorrespondingSourceObject: {fileID: 0}
  m_PrefabInstance: {fileID: 0}
  m_PrefabAsset: {fileID: 0}
  m_GameObject: {fileID: 4097500997183679018}
  m_LocalRotation: {x: 0, y: -0, z: -0, w: 1}
  m_LocalPosition: {x: -0.00000003039837, y: 0.046142653, z: -0.000011031628}
  m_LocalScale: {x: 1, y: 1, z: 1}
  m_Children:
  - {fileID: 4097500997184042590}
  m_Father: {fileID: 4097500997184042550}
  m_RootOrder: 0
  m_LocalEulerAnglesHint: {x: 0, y: 0, z: 0}
--- !u!33 &4097500997180651048
MeshFilter:
  m_ObjectHideFlags: 0
  m_CorrespondingSourceObject: {fileID: 0}
  m_PrefabInstance: {fileID: 0}
  m_PrefabAsset: {fileID: 0}
  m_GameObject: {fileID: 4097500997183679018}
  m_Mesh: {fileID: 4300078, guid: 7cd28f4aad636fc4e902e4d56b95a505, type: 3}
--- !u!23 &4097500997181748328
MeshRenderer:
  m_ObjectHideFlags: 0
  m_CorrespondingSourceObject: {fileID: 0}
  m_PrefabInstance: {fileID: 0}
  m_PrefabAsset: {fileID: 0}
  m_GameObject: {fileID: 4097500997183679018}
  m_Enabled: 1
  m_CastShadows: 1
  m_ReceiveShadows: 1
  m_DynamicOccludee: 1
  m_MotionVectors: 1
  m_LightProbeUsage: 1
  m_ReflectionProbeUsage: 1
  m_RenderingLayerMask: 1
  m_RendererPriority: 0
  m_Materials:
  - {fileID: 2100000, guid: 5da7678c0bb3d5640a838e0f130dcbdb, type: 2}
  m_StaticBatchInfo:
    firstSubMesh: 0
    subMeshCount: 0
  m_StaticBatchRoot: {fileID: 0}
  m_ProbeAnchor: {fileID: 0}
  m_LightProbeVolumeOverride: {fileID: 0}
  m_ScaleInLightmap: 1
  m_PreserveUVs: 0
  m_IgnoreNormalsForChartDetection: 0
  m_ImportantGI: 0
  m_StitchLightmapSeams: 0
  m_SelectedEditorRenderState: 3
  m_MinimumChartSize: 4
  m_AutoUVMaxDistance: 0.5
  m_AutoUVMaxAngle: 89
  m_LightmapParameters: {fileID: 0}
  m_SortingLayerID: 0
  m_SortingLayer: 0
  m_SortingOrder: 0
--- !u!114 &2213457815336746044
MonoBehaviour:
  m_ObjectHideFlags: 0
  m_CorrespondingSourceObject: {fileID: 0}
  m_PrefabInstance: {fileID: 0}
  m_PrefabAsset: {fileID: 0}
  m_GameObject: {fileID: 4097500997183679018}
  m_Enabled: 1
  m_EditorHideFlags: 0
  m_Script: {fileID: 11500000, guid: 2eae1dc79734c4e6988a0a9e034e8df5, type: 3}
  m_Name: 
  m_EditorClassIdentifier: 
  WhichTransformPropertyAmITracking: 0
  ThingIamTracking: {fileID: 100002}
  StopSyncingForASecond: 0
--- !u!1 &4097500997183679020
GameObject:
  m_ObjectHideFlags: 0
  m_CorrespondingSourceObject: {fileID: 0}
  m_PrefabInstance: {fileID: 0}
  m_PrefabAsset: {fileID: 0}
  serializedVersion: 6
  m_Component:
  - component: {fileID: 4097500997184042572}
  - component: {fileID: 4097500997180651042}
  - component: {fileID: 4097500997181748322}
  m_Layer: 0
  m_Name: robot_main_wheel_l_n
  m_TagString: Untagged
  m_Icon: {fileID: 0}
  m_NavMeshLayer: 0
  m_StaticEditorFlags: 0
  m_IsActive: 1
--- !u!4 &4097500997184042572
Transform:
  m_ObjectHideFlags: 0
  m_CorrespondingSourceObject: {fileID: 0}
  m_PrefabInstance: {fileID: 0}
  m_PrefabAsset: {fileID: 0}
  m_GameObject: {fileID: 4097500997183679020}
  m_LocalRotation: {x: 0, y: -0, z: -0, w: 1}
  m_LocalPosition: {x: -0.11493043, y: 0.035027448, z: 0}
  m_LocalScale: {x: 1, y: 1, z: 1}
  m_Children: []
  m_Father: {fileID: 4097500997184042562}
  m_RootOrder: 0
  m_LocalEulerAnglesHint: {x: 0, y: 0, z: 0}
--- !u!33 &4097500997180651042
MeshFilter:
  m_ObjectHideFlags: 0
  m_CorrespondingSourceObject: {fileID: 0}
  m_PrefabInstance: {fileID: 0}
  m_PrefabAsset: {fileID: 0}
  m_GameObject: {fileID: 4097500997183679020}
  m_Mesh: {fileID: 4300076, guid: 7cd28f4aad636fc4e902e4d56b95a505, type: 3}
--- !u!23 &4097500997181748322
MeshRenderer:
  m_ObjectHideFlags: 0
  m_CorrespondingSourceObject: {fileID: 0}
  m_PrefabInstance: {fileID: 0}
  m_PrefabAsset: {fileID: 0}
  m_GameObject: {fileID: 4097500997183679020}
  m_Enabled: 1
  m_CastShadows: 1
  m_ReceiveShadows: 1
  m_DynamicOccludee: 1
  m_MotionVectors: 1
  m_LightProbeUsage: 1
  m_ReflectionProbeUsage: 1
  m_RenderingLayerMask: 1
  m_RendererPriority: 0
  m_Materials:
  - {fileID: 2100000, guid: 5da7678c0bb3d5640a838e0f130dcbdb, type: 2}
  m_StaticBatchInfo:
    firstSubMesh: 0
    subMeshCount: 0
  m_StaticBatchRoot: {fileID: 0}
  m_ProbeAnchor: {fileID: 0}
  m_LightProbeVolumeOverride: {fileID: 0}
  m_ScaleInLightmap: 1
  m_PreserveUVs: 0
  m_IgnoreNormalsForChartDetection: 0
  m_ImportantGI: 0
  m_StitchLightmapSeams: 0
  m_SelectedEditorRenderState: 3
  m_MinimumChartSize: 4
  m_AutoUVMaxDistance: 0.5
  m_AutoUVMaxAngle: 89
  m_LightmapParameters: {fileID: 0}
  m_SortingLayerID: 0
  m_SortingLayer: 0
  m_SortingOrder: 0
--- !u!1 &4097500997183679022
GameObject:
  m_ObjectHideFlags: 0
  m_CorrespondingSourceObject: {fileID: 0}
  m_PrefabInstance: {fileID: 0}
  m_PrefabAsset: {fileID: 0}
  serializedVersion: 6
  m_Component:
  - component: {fileID: 4097500997184042574}
  - component: {fileID: 4097500997180651052}
  - component: {fileID: 4097500997181748332}
  m_Layer: 0
  m_Name: robot_main_wheel_r_n
  m_TagString: Untagged
  m_Icon: {fileID: 0}
  m_NavMeshLayer: 0
  m_StaticEditorFlags: 0
  m_IsActive: 1
--- !u!4 &4097500997184042574
Transform:
  m_ObjectHideFlags: 0
  m_CorrespondingSourceObject: {fileID: 0}
  m_PrefabInstance: {fileID: 0}
  m_PrefabAsset: {fileID: 0}
  m_GameObject: {fileID: 4097500997183679022}
  m_LocalRotation: {x: 0, y: -0, z: -0, w: 1}
  m_LocalPosition: {x: 0.11491195, y: 0.035027448, z: 0}
  m_LocalScale: {x: 1, y: 1, z: 1}
  m_Children: []
  m_Father: {fileID: 4097500997184042562}
  m_RootOrder: 1
  m_LocalEulerAnglesHint: {x: 0, y: 0, z: 0}
--- !u!33 &4097500997180651052
MeshFilter:
  m_ObjectHideFlags: 0
  m_CorrespondingSourceObject: {fileID: 0}
  m_PrefabInstance: {fileID: 0}
  m_PrefabAsset: {fileID: 0}
  m_GameObject: {fileID: 4097500997183679022}
  m_Mesh: {fileID: 4300074, guid: 7cd28f4aad636fc4e902e4d56b95a505, type: 3}
--- !u!23 &4097500997181748332
MeshRenderer:
  m_ObjectHideFlags: 0
  m_CorrespondingSourceObject: {fileID: 0}
  m_PrefabInstance: {fileID: 0}
  m_PrefabAsset: {fileID: 0}
  m_GameObject: {fileID: 4097500997183679022}
  m_Enabled: 1
  m_CastShadows: 1
  m_ReceiveShadows: 1
  m_DynamicOccludee: 1
  m_MotionVectors: 1
  m_LightProbeUsage: 1
  m_ReflectionProbeUsage: 1
  m_RenderingLayerMask: 1
  m_RendererPriority: 0
  m_Materials:
  - {fileID: 2100000, guid: 5da7678c0bb3d5640a838e0f130dcbdb, type: 2}
  m_StaticBatchInfo:
    firstSubMesh: 0
    subMeshCount: 0
  m_StaticBatchRoot: {fileID: 0}
  m_ProbeAnchor: {fileID: 0}
  m_LightProbeVolumeOverride: {fileID: 0}
  m_ScaleInLightmap: 1
  m_PreserveUVs: 0
  m_IgnoreNormalsForChartDetection: 0
  m_ImportantGI: 0
  m_StitchLightmapSeams: 0
  m_SelectedEditorRenderState: 3
  m_MinimumChartSize: 4
  m_AutoUVMaxDistance: 0.5
  m_AutoUVMaxAngle: 89
  m_LightmapParameters: {fileID: 0}
  m_SortingLayerID: 0
  m_SortingLayer: 0
  m_SortingOrder: 0
--- !u!1 &4097500997183679024
GameObject:
  m_ObjectHideFlags: 0
  m_CorrespondingSourceObject: {fileID: 0}
  m_PrefabInstance: {fileID: 0}
  m_PrefabAsset: {fileID: 0}
  serializedVersion: 6
  m_Component:
  - component: {fileID: 4097500997184042576}
  - component: {fileID: 4097500997180651062}
  - component: {fileID: 4097500997181748342}
  m_Layer: 0
  m_Name: robot_ar_tag
  m_TagString: Untagged
  m_Icon: {fileID: 0}
  m_NavMeshLayer: 0
  m_StaticEditorFlags: 0
  m_IsActive: 1
--- !u!4 &4097500997184042576
Transform:
  m_ObjectHideFlags: 0
  m_CorrespondingSourceObject: {fileID: 0}
  m_PrefabInstance: {fileID: 0}
  m_PrefabAsset: {fileID: 0}
  m_GameObject: {fileID: 4097500997183679024}
  m_LocalRotation: {x: 0, y: -0, z: -0, w: 1}
  m_LocalPosition: {x: 0, y: 0.0391, z: 0.0303}
  m_LocalScale: {x: 1, y: 1, z: 1}
  m_Children: []
  m_Father: {fileID: 4097500997184042560}
  m_RootOrder: 0
  m_LocalEulerAnglesHint: {x: 0, y: 0, z: 0}
--- !u!33 &4097500997180651062
MeshFilter:
  m_ObjectHideFlags: 0
  m_CorrespondingSourceObject: {fileID: 0}
  m_PrefabInstance: {fileID: 0}
  m_PrefabAsset: {fileID: 0}
  m_GameObject: {fileID: 4097500997183679024}
  m_Mesh: {fileID: 4300052, guid: 7cd28f4aad636fc4e902e4d56b95a505, type: 3}
--- !u!23 &4097500997181748342
MeshRenderer:
  m_ObjectHideFlags: 0
  m_CorrespondingSourceObject: {fileID: 0}
  m_PrefabInstance: {fileID: 0}
  m_PrefabAsset: {fileID: 0}
  m_GameObject: {fileID: 4097500997183679024}
  m_Enabled: 1
  m_CastShadows: 1
  m_ReceiveShadows: 1
  m_DynamicOccludee: 1
  m_MotionVectors: 1
  m_LightProbeUsage: 1
  m_ReflectionProbeUsage: 1
  m_RenderingLayerMask: 1
  m_RendererPriority: 0
  m_Materials:
  - {fileID: 2100000, guid: 5da7678c0bb3d5640a838e0f130dcbdb, type: 2}
  m_StaticBatchInfo:
    firstSubMesh: 0
    subMeshCount: 0
  m_StaticBatchRoot: {fileID: 0}
  m_ProbeAnchor: {fileID: 0}
  m_LightProbeVolumeOverride: {fileID: 0}
  m_ScaleInLightmap: 1
  m_PreserveUVs: 0
  m_IgnoreNormalsForChartDetection: 0
  m_ImportantGI: 0
  m_StitchLightmapSeams: 0
  m_SelectedEditorRenderState: 3
  m_MinimumChartSize: 4
  m_AutoUVMaxDistance: 0.5
  m_AutoUVMaxAngle: 89
  m_LightmapParameters: {fileID: 0}
  m_SortingLayerID: 0
  m_SortingLayer: 0
  m_SortingOrder: 0
--- !u!1 &4097500997183679026
GameObject:
  m_ObjectHideFlags: 0
  m_CorrespondingSourceObject: {fileID: 0}
  m_PrefabInstance: {fileID: 0}
  m_PrefabAsset: {fileID: 0}
  serializedVersion: 6
  m_Component:
  - component: {fileID: 4097500997184042578}
  - component: {fileID: 4097500997180651056}
  - component: {fileID: 4097500997181748336}
  m_Layer: 0
  m_Name: robot_battery_n
  m_TagString: Untagged
  m_Icon: {fileID: 0}
  m_NavMeshLayer: 0
  m_StaticEditorFlags: 0
  m_IsActive: 1
--- !u!4 &4097500997184042578
Transform:
  m_ObjectHideFlags: 0
  m_CorrespondingSourceObject: {fileID: 0}
  m_PrefabInstance: {fileID: 0}
  m_PrefabAsset: {fileID: 0}
  m_GameObject: {fileID: 4097500997183679026}
  m_LocalRotation: {x: 0, y: -0, z: -0, w: 1}
  m_LocalPosition: {x: -0, y: 0.025478655, z: -0.046303764}
  m_LocalScale: {x: 1, y: 1, z: 1}
  m_Children: []
  m_Father: {fileID: 4097500997184042568}
  m_RootOrder: 0
  m_LocalEulerAnglesHint: {x: 0, y: 0, z: 0}
--- !u!33 &4097500997180651056
MeshFilter:
  m_ObjectHideFlags: 0
  m_CorrespondingSourceObject: {fileID: 0}
  m_PrefabInstance: {fileID: 0}
  m_PrefabAsset: {fileID: 0}
  m_GameObject: {fileID: 4097500997183679026}
  m_Mesh: {fileID: 4300068, guid: 7cd28f4aad636fc4e902e4d56b95a505, type: 3}
--- !u!23 &4097500997181748336
MeshRenderer:
  m_ObjectHideFlags: 0
  m_CorrespondingSourceObject: {fileID: 0}
  m_PrefabInstance: {fileID: 0}
  m_PrefabAsset: {fileID: 0}
  m_GameObject: {fileID: 4097500997183679026}
  m_Enabled: 1
  m_CastShadows: 1
  m_ReceiveShadows: 1
  m_DynamicOccludee: 1
  m_MotionVectors: 1
  m_LightProbeUsage: 1
  m_ReflectionProbeUsage: 1
  m_RenderingLayerMask: 1
  m_RendererPriority: 0
  m_Materials:
  - {fileID: 2100000, guid: 5da7678c0bb3d5640a838e0f130dcbdb, type: 2}
  m_StaticBatchInfo:
    firstSubMesh: 0
    subMeshCount: 0
  m_StaticBatchRoot: {fileID: 0}
  m_ProbeAnchor: {fileID: 0}
  m_LightProbeVolumeOverride: {fileID: 0}
  m_ScaleInLightmap: 1
  m_PreserveUVs: 0
  m_IgnoreNormalsForChartDetection: 0
  m_ImportantGI: 0
  m_StitchLightmapSeams: 0
  m_SelectedEditorRenderState: 3
  m_MinimumChartSize: 4
  m_AutoUVMaxDistance: 0.5
  m_AutoUVMaxAngle: 89
  m_LightmapParameters: {fileID: 0}
  m_SortingLayerID: 0
  m_SortingLayer: 0
  m_SortingOrder: 0
--- !u!1 &4097500997183679030
GameObject:
  m_ObjectHideFlags: 0
  m_CorrespondingSourceObject: {fileID: 0}
  m_PrefabInstance: {fileID: 0}
  m_PrefabAsset: {fileID: 0}
  serializedVersion: 6
  m_Component:
  - component: {fileID: 4097500997184042582}
  m_Layer: 0
  m_Name: THORKEA_robot
  m_TagString: Untagged
  m_Icon: {fileID: 0}
  m_NavMeshLayer: 0
  m_StaticEditorFlags: 0
  m_IsActive: 1
--- !u!4 &4097500997184042582
Transform:
  m_ObjectHideFlags: 0
  m_CorrespondingSourceObject: {fileID: 0}
  m_PrefabInstance: {fileID: 0}
  m_PrefabAsset: {fileID: 0}
  m_GameObject: {fileID: 4097500997183679030}
  m_LocalRotation: {x: 0, y: -0, z: -0, w: 1}
  m_LocalPosition: {x: 0, y: -0.8987, z: 0}
  m_LocalScale: {x: 1, y: 1, z: 1}
  m_Children:
  - {fileID: 4097500997184042562}
  m_Father: {fileID: 4372852436466418}
  m_RootOrder: 0
  m_LocalEulerAnglesHint: {x: 0, y: 0, z: 0}
--- !u!1 &4097500997183679032
GameObject:
  m_ObjectHideFlags: 0
  m_CorrespondingSourceObject: {fileID: 0}
  m_PrefabInstance: {fileID: 0}
  m_PrefabAsset: {fileID: 0}
  serializedVersion: 6
  m_Component:
  - component: {fileID: 4097500997184042584}
  - component: {fileID: 4097500997180651070}
  - component: {fileID: 4097500997181748350}
  m_Layer: 0
  m_Name: robot_elbow_link
  m_TagString: Untagged
  m_Icon: {fileID: 0}
  m_NavMeshLayer: 0
  m_StaticEditorFlags: 0
  m_IsActive: 1
--- !u!4 &4097500997184042584
Transform:
  m_ObjectHideFlags: 0
  m_CorrespondingSourceObject: {fileID: 0}
  m_PrefabInstance: {fileID: 0}
  m_PrefabAsset: {fileID: 0}
  m_GameObject: {fileID: 4097500997183679032}
  m_LocalRotation: {x: 0, y: -0, z: -0, w: 1}
  m_LocalPosition: {x: 0.0000104989485, y: 0.1066719, z: 0.00027549744}
  m_LocalScale: {x: 1, y: 1, z: 1}
  m_Children:
  - {fileID: 4097500997184042566}
  m_Father: {fileID: 4097500997184042548}
  m_RootOrder: 0
  m_LocalEulerAnglesHint: {x: 0, y: 0, z: 0}
--- !u!33 &4097500997180651070
MeshFilter:
  m_ObjectHideFlags: 0
  m_CorrespondingSourceObject: {fileID: 0}
  m_PrefabInstance: {fileID: 0}
  m_PrefabAsset: {fileID: 0}
  m_GameObject: {fileID: 4097500997183679032}
  m_Mesh: {fileID: 4300040, guid: 7cd28f4aad636fc4e902e4d56b95a505, type: 3}
--- !u!23 &4097500997181748350
MeshRenderer:
  m_ObjectHideFlags: 0
  m_CorrespondingSourceObject: {fileID: 0}
  m_PrefabInstance: {fileID: 0}
  m_PrefabAsset: {fileID: 0}
  m_GameObject: {fileID: 4097500997183679032}
  m_Enabled: 1
  m_CastShadows: 1
  m_ReceiveShadows: 1
  m_DynamicOccludee: 1
  m_MotionVectors: 1
  m_LightProbeUsage: 1
  m_ReflectionProbeUsage: 1
  m_RenderingLayerMask: 1
  m_RendererPriority: 0
  m_Materials:
  - {fileID: 2100000, guid: 5da7678c0bb3d5640a838e0f130dcbdb, type: 2}
  m_StaticBatchInfo:
    firstSubMesh: 0
    subMeshCount: 0
  m_StaticBatchRoot: {fileID: 0}
  m_ProbeAnchor: {fileID: 0}
  m_LightProbeVolumeOverride: {fileID: 0}
  m_ScaleInLightmap: 1
  m_PreserveUVs: 0
  m_IgnoreNormalsForChartDetection: 0
  m_ImportantGI: 0
  m_StitchLightmapSeams: 0
  m_SelectedEditorRenderState: 3
  m_MinimumChartSize: 4
  m_AutoUVMaxDistance: 0.5
  m_AutoUVMaxAngle: 89
  m_LightmapParameters: {fileID: 0}
  m_SortingLayerID: 0
  m_SortingLayer: 0
  m_SortingOrder: 0
--- !u!1 &4097500997183679034
GameObject:
  m_ObjectHideFlags: 0
  m_CorrespondingSourceObject: {fileID: 0}
  m_PrefabInstance: {fileID: 0}
  m_PrefabAsset: {fileID: 0}
  serializedVersion: 6
  m_Component:
  - component: {fileID: 4097500997184042586}
  - component: {fileID: 4097500997180651064}
  - component: {fileID: 4097500997181748344}
  m_Layer: 0
  m_Name: robot_finger_l
  m_TagString: Untagged
  m_Icon: {fileID: 0}
  m_NavMeshLayer: 0
  m_StaticEditorFlags: 0
  m_IsActive: 1
--- !u!4 &4097500997184042586
Transform:
  m_ObjectHideFlags: 0
  m_CorrespondingSourceObject: {fileID: 0}
  m_PrefabInstance: {fileID: 0}
  m_PrefabAsset: {fileID: 0}
  m_GameObject: {fileID: 4097500997183679034}
  m_LocalRotation: {x: 0, y: -0, z: -0, w: 1}
  m_LocalPosition: {x: -0.037014175, y: -0.000009833126, z: 0.06802891}
  m_LocalScale: {x: 1, y: 1, z: 1}
  m_Children: []
  m_Father: {fileID: 4097500997184042560}
  m_RootOrder: 1
  m_LocalEulerAnglesHint: {x: 0, y: 0, z: 0}
--- !u!33 &4097500997180651064
MeshFilter:
  m_ObjectHideFlags: 0
  m_CorrespondingSourceObject: {fileID: 0}
  m_PrefabInstance: {fileID: 0}
  m_PrefabAsset: {fileID: 0}
  m_GameObject: {fileID: 4097500997183679034}
  m_Mesh: {fileID: 4300050, guid: 7cd28f4aad636fc4e902e4d56b95a505, type: 3}
--- !u!23 &4097500997181748344
MeshRenderer:
  m_ObjectHideFlags: 0
  m_CorrespondingSourceObject: {fileID: 0}
  m_PrefabInstance: {fileID: 0}
  m_PrefabAsset: {fileID: 0}
  m_GameObject: {fileID: 4097500997183679034}
  m_Enabled: 1
  m_CastShadows: 1
  m_ReceiveShadows: 1
  m_DynamicOccludee: 1
  m_MotionVectors: 1
  m_LightProbeUsage: 1
  m_ReflectionProbeUsage: 1
  m_RenderingLayerMask: 1
  m_RendererPriority: 0
  m_Materials:
  - {fileID: 2100000, guid: 5da7678c0bb3d5640a838e0f130dcbdb, type: 2}
  m_StaticBatchInfo:
    firstSubMesh: 0
    subMeshCount: 0
  m_StaticBatchRoot: {fileID: 0}
  m_ProbeAnchor: {fileID: 0}
  m_LightProbeVolumeOverride: {fileID: 0}
  m_ScaleInLightmap: 1
  m_PreserveUVs: 0
  m_IgnoreNormalsForChartDetection: 0
  m_ImportantGI: 0
  m_StitchLightmapSeams: 0
  m_SelectedEditorRenderState: 3
  m_MinimumChartSize: 4
  m_AutoUVMaxDistance: 0.5
  m_AutoUVMaxAngle: 89
  m_LightmapParameters: {fileID: 0}
  m_SortingLayerID: 0
  m_SortingLayer: 0
  m_SortingOrder: 0
--- !u!1 &4097500997183679036
GameObject:
  m_ObjectHideFlags: 0
  m_CorrespondingSourceObject: {fileID: 0}
  m_PrefabInstance: {fileID: 0}
  m_PrefabAsset: {fileID: 0}
  serializedVersion: 6
  m_Component:
  - component: {fileID: 4097500997184042588}
  - component: {fileID: 4097500997180651058}
  - component: {fileID: 4097500997181748338}
  m_Layer: 0
  m_Name: robot_cam_mount_n
  m_TagString: Untagged
  m_Icon: {fileID: 0}
  m_NavMeshLayer: 0
  m_StaticEditorFlags: 0
  m_IsActive: 1
--- !u!4 &4097500997184042588
Transform:
  m_ObjectHideFlags: 0
  m_CorrespondingSourceObject: {fileID: 0}
  m_PrefabInstance: {fileID: 0}
  m_PrefabAsset: {fileID: 0}
  m_GameObject: {fileID: 4097500997183679036}
  m_LocalRotation: {x: 0, y: -0, z: -0, w: 1}
  m_LocalPosition: {x: 0.00004119873, y: -0.0048302887, z: -0.09185868}
  m_LocalScale: {x: 1, y: 1, z: 1}
  m_Children:
  - {fileID: 4097500997184042550}
  m_Father: {fileID: 4097500997184042568}
  m_RootOrder: 1
  m_LocalEulerAnglesHint: {x: 0, y: 0, z: 0}
--- !u!33 &4097500997180651058
MeshFilter:
  m_ObjectHideFlags: 0
  m_CorrespondingSourceObject: {fileID: 0}
  m_PrefabInstance: {fileID: 0}
  m_PrefabAsset: {fileID: 0}
  m_GameObject: {fileID: 4097500997183679036}
  m_Mesh: {fileID: 4300070, guid: 7cd28f4aad636fc4e902e4d56b95a505, type: 3}
--- !u!23 &4097500997181748338
MeshRenderer:
  m_ObjectHideFlags: 0
  m_CorrespondingSourceObject: {fileID: 0}
  m_PrefabInstance: {fileID: 0}
  m_PrefabAsset: {fileID: 0}
  m_GameObject: {fileID: 4097500997183679036}
  m_Enabled: 1
  m_CastShadows: 1
  m_ReceiveShadows: 1
  m_DynamicOccludee: 1
  m_MotionVectors: 1
  m_LightProbeUsage: 1
  m_ReflectionProbeUsage: 1
  m_RenderingLayerMask: 1
  m_RendererPriority: 0
  m_Materials:
  - {fileID: 2100000, guid: 5da7678c0bb3d5640a838e0f130dcbdb, type: 2}
  m_StaticBatchInfo:
    firstSubMesh: 0
    subMeshCount: 0
  m_StaticBatchRoot: {fileID: 0}
  m_ProbeAnchor: {fileID: 0}
  m_LightProbeVolumeOverride: {fileID: 0}
  m_ScaleInLightmap: 1
  m_PreserveUVs: 0
  m_IgnoreNormalsForChartDetection: 0
  m_ImportantGI: 0
  m_StitchLightmapSeams: 0
  m_SelectedEditorRenderState: 3
  m_MinimumChartSize: 4
  m_AutoUVMaxDistance: 0.5
  m_AutoUVMaxAngle: 89
  m_LightmapParameters: {fileID: 0}
  m_SortingLayerID: 0
  m_SortingLayer: 0
  m_SortingOrder: 0
--- !u!1 &4097500997183679038
GameObject:
  m_ObjectHideFlags: 0
  m_CorrespondingSourceObject: {fileID: 0}
  m_PrefabInstance: {fileID: 0}
  m_PrefabAsset: {fileID: 0}
  serializedVersion: 6
  m_Component:
  - component: {fileID: 4097500997184042590}
  - component: {fileID: 4097500997180651068}
  - component: {fileID: 4097500997181748348}
  m_Layer: 0
  m_Name: robot_camera_link_n
  m_TagString: Untagged
  m_Icon: {fileID: 0}
  m_NavMeshLayer: 0
  m_StaticEditorFlags: 0
  m_IsActive: 1
--- !u!4 &4097500997184042590
Transform:
  m_ObjectHideFlags: 0
  m_CorrespondingSourceObject: {fileID: 0}
  m_PrefabInstance: {fileID: 0}
  m_PrefabAsset: {fileID: 0}
  m_GameObject: {fileID: 4097500997183679038}
  m_LocalRotation: {x: 0, y: -0, z: -0, w: 1}
  m_LocalPosition: {x: 0, y: 0.0418, z: 0}
  m_LocalScale: {x: 1, y: 1, z: 1}
  m_Children: []
  m_Father: {fileID: 4097500997184042570}
  m_RootOrder: 0
  m_LocalEulerAnglesHint: {x: 0, y: 0, z: 0}
--- !u!33 &4097500997180651068
MeshFilter:
  m_ObjectHideFlags: 0
  m_CorrespondingSourceObject: {fileID: 0}
  m_PrefabInstance: {fileID: 0}
  m_PrefabAsset: {fileID: 0}
  m_GameObject: {fileID: 4097500997183679038}
  m_Mesh: {fileID: 4300080, guid: 7cd28f4aad636fc4e902e4d56b95a505, type: 3}
--- !u!23 &4097500997181748348
MeshRenderer:
  m_ObjectHideFlags: 0
  m_CorrespondingSourceObject: {fileID: 0}
  m_PrefabInstance: {fileID: 0}
  m_PrefabAsset: {fileID: 0}
  m_GameObject: {fileID: 4097500997183679038}
  m_Enabled: 1
  m_CastShadows: 1
  m_ReceiveShadows: 1
  m_DynamicOccludee: 1
  m_MotionVectors: 1
  m_LightProbeUsage: 1
  m_ReflectionProbeUsage: 1
  m_RenderingLayerMask: 1
  m_RendererPriority: 0
  m_Materials:
  - {fileID: 2100000, guid: 5da7678c0bb3d5640a838e0f130dcbdb, type: 2}
  m_StaticBatchInfo:
    firstSubMesh: 0
    subMeshCount: 0
  m_StaticBatchRoot: {fileID: 0}
  m_ProbeAnchor: {fileID: 0}
  m_LightProbeVolumeOverride: {fileID: 0}
  m_ScaleInLightmap: 1
  m_PreserveUVs: 0
  m_IgnoreNormalsForChartDetection: 0
  m_ImportantGI: 0
  m_StitchLightmapSeams: 0
  m_SelectedEditorRenderState: 3
  m_MinimumChartSize: 4
  m_AutoUVMaxDistance: 0.5
  m_AutoUVMaxAngle: 89
  m_LightmapParameters: {fileID: 0}
  m_SortingLayerID: 0
  m_SortingLayer: 0
  m_SortingOrder: 0
<<<<<<< HEAD
--- !u!1 &8113626768041927777
=======
--- !u!1 &4893212239829925639
>>>>>>> 906287b8
GameObject:
  m_ObjectHideFlags: 0
  m_CorrespondingSourceObject: {fileID: 0}
  m_PrefabInstance: {fileID: 0}
  m_PrefabAsset: {fileID: 0}
  serializedVersion: 6
  m_Component:
<<<<<<< HEAD
  - component: {fileID: 1858651018790812410}
  m_Layer: 10
  m_Name: rotPoint
  m_TagString: Untagged
=======
  - component: {fileID: 4891523541882267403}
  - component: {fileID: 4829134935645954761}
  m_Layer: 8
  m_Name: Col (4)
  m_TagString: SimObjPhysics
>>>>>>> 906287b8
  m_Icon: {fileID: 0}
  m_NavMeshLayer: 0
  m_StaticEditorFlags: 0
  m_IsActive: 1
<<<<<<< HEAD
--- !u!4 &1858651018790812410
=======
--- !u!4 &4891523541882267403
>>>>>>> 906287b8
Transform:
  m_ObjectHideFlags: 0
  m_CorrespondingSourceObject: {fileID: 0}
  m_PrefabInstance: {fileID: 0}
  m_PrefabAsset: {fileID: 0}
<<<<<<< HEAD
  m_GameObject: {fileID: 8113626768041927777}
  m_LocalRotation: {x: 0, y: 0, z: 0, w: 1}
  m_LocalPosition: {x: 0, y: 0, z: 0}
  m_LocalScale: {x: 1, y: 1, z: 1}
  m_Children: []
  m_Father: {fileID: 400002}
  m_RootOrder: 2
  m_LocalEulerAnglesHint: {x: 0, y: 0, z: 0}
--- !u!1 &8668031331251325921
=======
  m_GameObject: {fileID: 4893212239829925639}
  m_LocalRotation: {x: -0.000000029802322, y: -0.70710605, z: -0.00000017881393, w: -0.70710754}
  m_LocalPosition: {x: 0, y: 0, z: 0}
  m_LocalScale: {x: 0.9999997, y: 0.99999994, z: 0.99999976}
  m_Children: []
  m_Father: {fileID: 4898932101598050487}
  m_RootOrder: 4
  m_LocalEulerAnglesHint: {x: 0, y: 450, z: 0}
--- !u!65 &4829134935645954761
BoxCollider:
  m_ObjectHideFlags: 0
  m_CorrespondingSourceObject: {fileID: 0}
  m_PrefabInstance: {fileID: 0}
  m_PrefabAsset: {fileID: 0}
  m_GameObject: {fileID: 4893212239829925639}
  m_Material: {fileID: 0}
  m_IsTrigger: 0
  m_Enabled: 1
  serializedVersion: 2
  m_Size: {x: 0.29952413, y: 0.18196584, z: 0.024053207}
  m_Center: {x: 3.669018e-15, y: 0.09098293, z: -0.15466726}
--- !u!1 &4893285359474174475
>>>>>>> 906287b8
GameObject:
  m_ObjectHideFlags: 0
  m_CorrespondingSourceObject: {fileID: 0}
  m_PrefabInstance: {fileID: 0}
  m_PrefabAsset: {fileID: 0}
  serializedVersion: 6
  m_Component:
<<<<<<< HEAD
  - component: {fileID: 256261901510633339}
  - component: {fileID: 256261901510633337}
  - component: {fileID: 256261901510633342}
  - component: {fileID: 256261901510633336}
  m_Layer: 10
  m_Name: agent_trackball
=======
  - component: {fileID: 4898932101598050487}
  m_Layer: 0
  m_Name: Colliders
>>>>>>> 906287b8
  m_TagString: Untagged
  m_Icon: {fileID: 0}
  m_NavMeshLayer: 0
  m_StaticEditorFlags: 0
  m_IsActive: 1
<<<<<<< HEAD
--- !u!4 &256261901510633339
=======
--- !u!4 &4898932101598050487
>>>>>>> 906287b8
Transform:
  m_ObjectHideFlags: 0
  m_CorrespondingSourceObject: {fileID: 0}
  m_PrefabInstance: {fileID: 0}
  m_PrefabAsset: {fileID: 0}
<<<<<<< HEAD
  m_GameObject: {fileID: 8668031331251325921}
  m_LocalRotation: {x: -0, y: -0, z: -0, w: 1}
  m_LocalPosition: {x: 0, y: 0.22621083, z: 0}
  m_LocalScale: {x: 1, y: 1, z: 1}
  m_Children:
  - {fileID: 256261900128922987}
  m_Father: {fileID: 256261899978608359}
  m_RootOrder: 2
  m_LocalEulerAnglesHint: {x: 0, y: 0, z: 0}
--- !u!33 &256261901510633337
MeshFilter:
=======
  m_GameObject: {fileID: 4893285359474174475}
  m_LocalRotation: {x: -0, y: -0, z: -0, w: 1}
  m_LocalPosition: {x: 0, y: 0, z: 0}
  m_LocalScale: {x: 1, y: 1, z: 1}
  m_Children:
  - {fileID: 4898829463834998983}
  - {fileID: 4891575503836301455}
  - {fileID: 4899034771145686289}
  - {fileID: 4891684359733768419}
  - {fileID: 4891523541882267403}
  m_Father: {fileID: 4891739557200621979}
  m_RootOrder: 0
  m_LocalEulerAnglesHint: {x: 0, y: 0, z: 0}
--- !u!1 &4893371723442529221
GameObject:
  m_ObjectHideFlags: 0
  m_CorrespondingSourceObject: {fileID: 0}
  m_PrefabInstance: {fileID: 0}
  m_PrefabAsset: {fileID: 0}
  serializedVersion: 6
  m_Component:
  - component: {fileID: 4899034771145686289}
  - component: {fileID: 4831040346107770533}
  m_Layer: 8
  m_Name: Col (2)
  m_TagString: SimObjPhysics
  m_Icon: {fileID: 0}
  m_NavMeshLayer: 0
  m_StaticEditorFlags: 0
  m_IsActive: 1
--- !u!4 &4899034771145686289
Transform:
  m_ObjectHideFlags: 0
  m_CorrespondingSourceObject: {fileID: 0}
  m_PrefabInstance: {fileID: 0}
  m_PrefabAsset: {fileID: 0}
  m_GameObject: {fileID: 4893371723442529221}
  m_LocalRotation: {x: -0.00000006648156, y: 1, z: -0, w: 0.0000022500753}
  m_LocalPosition: {x: 0, y: 0, z: 0}
  m_LocalScale: {x: 1, y: 0.99999994, z: 0.99999994}
  m_Children: []
  m_Father: {fileID: 4898932101598050487}
  m_RootOrder: 2
  m_LocalEulerAnglesHint: {x: 0, y: 180.00002, z: 0}
--- !u!65 &4831040346107770533
BoxCollider:
  m_ObjectHideFlags: 0
  m_CorrespondingSourceObject: {fileID: 0}
  m_PrefabInstance: {fileID: 0}
  m_PrefabAsset: {fileID: 0}
  m_GameObject: {fileID: 4893371723442529221}
  m_Material: {fileID: 0}
  m_IsTrigger: 0
  m_Enabled: 1
  serializedVersion: 2
  m_Size: {x: 0.2995235, y: 0.18196584, z: 0.03250805}
  m_Center: {x: -9.286192e-15, y: 0.09098292, z: -0.15889467}
--- !u!1 &4893494536273960145
GameObject:
  m_ObjectHideFlags: 0
  m_CorrespondingSourceObject: {fileID: 0}
  m_PrefabInstance: {fileID: 0}
  m_PrefabAsset: {fileID: 0}
  serializedVersion: 6
  m_Component:
  - component: {fileID: 4891684359733768419}
  - component: {fileID: 4830777629547250307}
  m_Layer: 8
  m_Name: Col (3)
  m_TagString: SimObjPhysics
  m_Icon: {fileID: 0}
  m_NavMeshLayer: 0
  m_StaticEditorFlags: 0
  m_IsActive: 1
--- !u!4 &4891684359733768419
Transform:
  m_ObjectHideFlags: 0
  m_CorrespondingSourceObject: {fileID: 0}
  m_PrefabInstance: {fileID: 0}
  m_PrefabAsset: {fileID: 0}
  m_GameObject: {fileID: 4893494536273960145}
  m_LocalRotation: {x: 0, y: 0.7071068, z: -0, w: -0.7071068}
  m_LocalPosition: {x: 0, y: 0, z: 0}
  m_LocalScale: {x: 1, y: 0.99999994, z: 0.99999994}
  m_Children: []
  m_Father: {fileID: 4898932101598050487}
  m_RootOrder: 3
  m_LocalEulerAnglesHint: {x: 0, y: 270, z: 0}
--- !u!65 &4830777629547250307
BoxCollider:
  m_ObjectHideFlags: 0
  m_CorrespondingSourceObject: {fileID: 0}
  m_PrefabInstance: {fileID: 0}
  m_PrefabAsset: {fileID: 0}
  m_GameObject: {fileID: 4893494536273960145}
  m_Material: {fileID: 0}
  m_IsTrigger: 0
  m_Enabled: 1
  serializedVersion: 2
  m_Size: {x: 0.2995235, y: 0.18196584, z: 0.027955767}
  m_Center: {x: -1.7763566e-15, y: 0.09098292, z: -0.15661852}
--- !u!1 &4893713080621194879
GameObject:
  m_ObjectHideFlags: 0
  m_CorrespondingSourceObject: {fileID: 0}
  m_PrefabInstance: {fileID: 0}
  m_PrefabAsset: {fileID: 0}
  serializedVersion: 6
  m_Component:
  - component: {fileID: 4891739557200621979}
  m_Layer: 8
  m_Name: Basket
  m_TagString: SimObjPhysics
  m_Icon: {fileID: 0}
  m_NavMeshLayer: 0
  m_StaticEditorFlags: 0
  m_IsActive: 0
--- !u!4 &4891739557200621979
Transform:
  m_ObjectHideFlags: 0
  m_CorrespondingSourceObject: {fileID: 0}
  m_PrefabInstance: {fileID: 0}
  m_PrefabAsset: {fileID: 0}
  m_GameObject: {fileID: 4893713080621194879}
  m_LocalRotation: {x: -0, y: -1, z: -0, w: 0.000000119209275}
  m_LocalPosition: {x: 0, y: 0.21699995, z: 0}
  m_LocalScale: {x: 1, y: 1, z: 1}
  m_Children:
  - {fileID: 4898932101598050487}
  - {fileID: 4898869815416102725}
  m_Father: {fileID: 400000}
  m_RootOrder: 3
  m_LocalEulerAnglesHint: {x: 0, y: -180.00002, z: 0}
--- !u!1 &4893948769541243777
GameObject:
  m_ObjectHideFlags: 0
  m_CorrespondingSourceObject: {fileID: 0}
  m_PrefabInstance: {fileID: 0}
  m_PrefabAsset: {fileID: 0}
  serializedVersion: 6
  m_Component:
  - component: {fileID: 4891575503836301455}
  - component: {fileID: 4829751270742646465}
  m_Layer: 8
  m_Name: Col (1)
  m_TagString: SimObjPhysics
  m_Icon: {fileID: 0}
  m_NavMeshLayer: 0
  m_StaticEditorFlags: 0
  m_IsActive: 1
--- !u!4 &4891575503836301455
Transform:
  m_ObjectHideFlags: 0
  m_CorrespondingSourceObject: {fileID: 0}
  m_PrefabInstance: {fileID: 0}
  m_PrefabAsset: {fileID: 0}
  m_GameObject: {fileID: 4893948769541243777}
  m_LocalRotation: {x: -0, y: -0, z: -0, w: 1}
  m_LocalPosition: {x: 0, y: 0, z: 0}
  m_LocalScale: {x: 1, y: 0.99999994, z: 0.99999994}
  m_Children: []
  m_Father: {fileID: 4898932101598050487}
  m_RootOrder: 1
  m_LocalEulerAnglesHint: {x: 0, y: 0, z: 0}
--- !u!65 &4829751270742646465
BoxCollider:
  m_ObjectHideFlags: 0
  m_CorrespondingSourceObject: {fileID: 0}
  m_PrefabInstance: {fileID: 0}
  m_PrefabAsset: {fileID: 0}
  m_GameObject: {fileID: 4893948769541243777}
  m_Material: {fileID: 0}
  m_IsTrigger: 0
  m_Enabled: 1
  serializedVersion: 2
  m_Size: {x: 0.2995235, y: 0.18196584, z: 0.028605882}
  m_Center: {x: 0, y: 0.09098292, z: -0.1569436}
--- !u!1 &4894215416776711787
GameObject:
  m_ObjectHideFlags: 0
  m_CorrespondingSourceObject: {fileID: 0}
  m_PrefabInstance: {fileID: 0}
  m_PrefabAsset: {fileID: 0}
  serializedVersion: 6
  m_Component:
  - component: {fileID: 4898829463834998983}
  - component: {fileID: 4829694599324727159}
  m_Layer: 8
  m_Name: Col
  m_TagString: SimObjPhysics
  m_Icon: {fileID: 0}
  m_NavMeshLayer: 0
  m_StaticEditorFlags: 0
  m_IsActive: 1
--- !u!4 &4898829463834998983
Transform:
>>>>>>> 906287b8
  m_ObjectHideFlags: 0
  m_CorrespondingSourceObject: {fileID: 0}
  m_PrefabInstance: {fileID: 0}
  m_PrefabAsset: {fileID: 0}
<<<<<<< HEAD
  m_GameObject: {fileID: 8668031331251325921}
  m_Mesh: {fileID: 4300002, guid: ea0811ab797c8964d81e85bdbaad403c, type: 3}
--- !u!23 &256261901510633342
MeshRenderer:
=======
  m_GameObject: {fileID: 4894215416776711787}
  m_LocalRotation: {x: -0, y: -0, z: -0, w: 1}
  m_LocalPosition: {x: 0, y: -0.0176, z: 0}
  m_LocalScale: {x: 1, y: 3.7500002, z: 0.99999994}
  m_Children: []
  m_Father: {fileID: 4898932101598050487}
  m_RootOrder: 0
  m_LocalEulerAnglesHint: {x: 0, y: 0, z: 0}
--- !u!65 &4829694599324727159
BoxCollider:
>>>>>>> 906287b8
  m_ObjectHideFlags: 0
  m_CorrespondingSourceObject: {fileID: 0}
  m_PrefabInstance: {fileID: 0}
  m_PrefabAsset: {fileID: 0}
<<<<<<< HEAD
  m_GameObject: {fileID: 8668031331251325921}
  m_Enabled: 1
  m_CastShadows: 0
  m_ReceiveShadows: 1
  m_DynamicOccludee: 1
  m_MotionVectors: 1
  m_LightProbeUsage: 1
  m_ReflectionProbeUsage: 1
  m_RenderingLayerMask: 1
  m_RendererPriority: 0
  m_Materials:
  - {fileID: 2100000, guid: f64f6febd17592e4d903e3e2db14034e, type: 2}
  - {fileID: 2100000, guid: f495e44a4e0481b4086e3c3aeab9e168, type: 2}
  m_StaticBatchInfo:
    firstSubMesh: 0
    subMeshCount: 0
  m_StaticBatchRoot: {fileID: 0}
  m_ProbeAnchor: {fileID: 0}
  m_LightProbeVolumeOverride: {fileID: 0}
  m_ScaleInLightmap: 1
  m_PreserveUVs: 0
  m_IgnoreNormalsForChartDetection: 0
  m_ImportantGI: 0
  m_StitchLightmapSeams: 0
  m_SelectedEditorRenderState: 3
  m_MinimumChartSize: 4
  m_AutoUVMaxDistance: 0.5
  m_AutoUVMaxAngle: 89
  m_LightmapParameters: {fileID: 0}
  m_SortingLayerID: 0
  m_SortingLayer: 0
  m_SortingOrder: 0
--- !u!114 &256261901510633336
=======
  m_GameObject: {fileID: 4894215416776711787}
  m_Material: {fileID: 0}
  m_IsTrigger: 0
  m_Enabled: 1
  serializedVersion: 2
  m_Size: {x: 0.2995235, y: 0.0065828883, z: 0.299565}
  m_Center: {x: 0, y: 0.0032914442, z: 0}
--- !u!1 &4895214489969182531
GameObject:
  m_ObjectHideFlags: 0
  m_CorrespondingSourceObject: {fileID: 0}
  m_PrefabInstance: {fileID: 0}
  m_PrefabAsset: {fileID: 0}
  serializedVersion: 6
  m_Component:
  - component: {fileID: 4898869815416102725}
  - component: {fileID: 4831048499502308939}
  - component: {fileID: 4788602407802869899}
  m_Layer: 8
  m_Name: Trigger
  m_TagString: Untagged
  m_Icon: {fileID: 0}
  m_NavMeshLayer: 0
  m_StaticEditorFlags: 0
  m_IsActive: 1
--- !u!4 &4898869815416102725
Transform:
  m_ObjectHideFlags: 0
  m_CorrespondingSourceObject: {fileID: 0}
  m_PrefabInstance: {fileID: 0}
  m_PrefabAsset: {fileID: 0}
  m_GameObject: {fileID: 4895214489969182531}
  m_LocalRotation: {x: 0, y: 0, z: 0, w: 1}
  m_LocalPosition: {x: 0, y: 0, z: 0}
  m_LocalScale: {x: 1, y: 1, z: 1}
  m_Children: []
  m_Father: {fileID: 4891739557200621979}
  m_RootOrder: 1
  m_LocalEulerAnglesHint: {x: 0, y: 0, z: 0}
--- !u!65 &4831048499502308939
BoxCollider:
  m_ObjectHideFlags: 0
  m_CorrespondingSourceObject: {fileID: 0}
  m_PrefabInstance: {fileID: 0}
  m_PrefabAsset: {fileID: 0}
  m_GameObject: {fileID: 4895214489969182531}
  m_Material: {fileID: 0}
  m_IsTrigger: 1
  m_Enabled: 1
  serializedVersion: 2
  m_Size: {x: 0.28643054, y: 0.08568704, z: 0.28270385}
  m_Center: {x: 0, y: 0.048847616, z: 0}
--- !u!114 &4788602407802869899
>>>>>>> 906287b8
MonoBehaviour:
  m_ObjectHideFlags: 0
  m_CorrespondingSourceObject: {fileID: 0}
  m_PrefabInstance: {fileID: 0}
  m_PrefabAsset: {fileID: 0}
<<<<<<< HEAD
  m_GameObject: {fileID: 8668031331251325921}
  m_Enabled: 1
  m_EditorHideFlags: 0
  m_Script: {fileID: 11500000, guid: bd60c812dea382f4695dd7a879174e50, type: 3}
  m_Name: 
  m_EditorClassIdentifier: 
=======
  m_GameObject: {fileID: 4895214489969182531}
  m_Enabled: 1
  m_EditorHideFlags: 0
  m_Script: {fileID: 11500000, guid: 0d7da77300d51429abab7afec79abd21, type: 3}
  m_Name: 
  m_EditorClassIdentifier: 
  myParent: {fileID: 100000}
  CurrentlyContains: []
--- !u!1 &7970507070051039418
GameObject:
  m_ObjectHideFlags: 0
  m_CorrespondingSourceObject: {fileID: 0}
  m_PrefabInstance: {fileID: 0}
  m_PrefabAsset: {fileID: 0}
  serializedVersion: 6
  m_Component:
  - component: {fileID: 3072302213962754804}
  m_Layer: 10
  m_Name: DroneVisibilityCapsule
  m_TagString: Untagged
  m_Icon: {fileID: 0}
  m_NavMeshLayer: 0
  m_StaticEditorFlags: 0
  m_IsActive: 1
--- !u!4 &3072302213962754804
Transform:
  m_ObjectHideFlags: 0
  m_CorrespondingSourceObject: {fileID: 0}
  m_PrefabInstance: {fileID: 0}
  m_PrefabAsset: {fileID: 0}
  m_GameObject: {fileID: 7970507070051039418}
  m_LocalRotation: {x: -0, y: -0, z: -0, w: 1}
  m_LocalPosition: {x: 0, y: 0, z: 0}
  m_LocalScale: {x: 1, y: 1, z: 1}
  m_Children:
  - {fileID: 1813055551114628073}
  - {fileID: 1813055551114628075}
  m_Father: {fileID: 400000}
  m_RootOrder: 4
  m_LocalEulerAnglesHint: {x: 0, y: 0, z: 0}
>>>>>>> 906287b8
<|MERGE_RESOLUTION|>--- conflicted
+++ resolved
@@ -5982,55 +5982,29 @@
   m_SortingLayerID: 0
   m_SortingLayer: 0
   m_SortingOrder: 0
-<<<<<<< HEAD
---- !u!1 &8113626768041927777
-=======
 --- !u!1 &4893212239829925639
->>>>>>> 906287b8
-GameObject:
-  m_ObjectHideFlags: 0
-  m_CorrespondingSourceObject: {fileID: 0}
-  m_PrefabInstance: {fileID: 0}
-  m_PrefabAsset: {fileID: 0}
-  serializedVersion: 6
-  m_Component:
-<<<<<<< HEAD
-  - component: {fileID: 1858651018790812410}
-  m_Layer: 10
-  m_Name: rotPoint
-  m_TagString: Untagged
-=======
+GameObject:
+  m_ObjectHideFlags: 0
+  m_CorrespondingSourceObject: {fileID: 0}
+  m_PrefabInstance: {fileID: 0}
+  m_PrefabAsset: {fileID: 0}
+  serializedVersion: 6
+  m_Component:
   - component: {fileID: 4891523541882267403}
   - component: {fileID: 4829134935645954761}
   m_Layer: 8
   m_Name: Col (4)
   m_TagString: SimObjPhysics
->>>>>>> 906287b8
-  m_Icon: {fileID: 0}
-  m_NavMeshLayer: 0
-  m_StaticEditorFlags: 0
-  m_IsActive: 1
-<<<<<<< HEAD
---- !u!4 &1858651018790812410
-=======
+  m_Icon: {fileID: 0}
+  m_NavMeshLayer: 0
+  m_StaticEditorFlags: 0
+  m_IsActive: 1
 --- !u!4 &4891523541882267403
->>>>>>> 906287b8
-Transform:
-  m_ObjectHideFlags: 0
-  m_CorrespondingSourceObject: {fileID: 0}
-  m_PrefabInstance: {fileID: 0}
-  m_PrefabAsset: {fileID: 0}
-<<<<<<< HEAD
-  m_GameObject: {fileID: 8113626768041927777}
-  m_LocalRotation: {x: 0, y: 0, z: 0, w: 1}
-  m_LocalPosition: {x: 0, y: 0, z: 0}
-  m_LocalScale: {x: 1, y: 1, z: 1}
-  m_Children: []
-  m_Father: {fileID: 400002}
-  m_RootOrder: 2
-  m_LocalEulerAnglesHint: {x: 0, y: 0, z: 0}
---- !u!1 &8668031331251325921
-=======
+Transform:
+  m_ObjectHideFlags: 0
+  m_CorrespondingSourceObject: {fileID: 0}
+  m_PrefabInstance: {fileID: 0}
+  m_PrefabAsset: {fileID: 0}
   m_GameObject: {fileID: 4893212239829925639}
   m_LocalRotation: {x: -0.000000029802322, y: -0.70710605, z: -0.00000017881393, w: -0.70710754}
   m_LocalPosition: {x: 0, y: 0, z: 0}
@@ -6053,54 +6027,27 @@
   m_Size: {x: 0.29952413, y: 0.18196584, z: 0.024053207}
   m_Center: {x: 3.669018e-15, y: 0.09098293, z: -0.15466726}
 --- !u!1 &4893285359474174475
->>>>>>> 906287b8
-GameObject:
-  m_ObjectHideFlags: 0
-  m_CorrespondingSourceObject: {fileID: 0}
-  m_PrefabInstance: {fileID: 0}
-  m_PrefabAsset: {fileID: 0}
-  serializedVersion: 6
-  m_Component:
-<<<<<<< HEAD
-  - component: {fileID: 256261901510633339}
-  - component: {fileID: 256261901510633337}
-  - component: {fileID: 256261901510633342}
-  - component: {fileID: 256261901510633336}
-  m_Layer: 10
-  m_Name: agent_trackball
-=======
+GameObject:
+  m_ObjectHideFlags: 0
+  m_CorrespondingSourceObject: {fileID: 0}
+  m_PrefabInstance: {fileID: 0}
+  m_PrefabAsset: {fileID: 0}
+  serializedVersion: 6
+  m_Component:
   - component: {fileID: 4898932101598050487}
   m_Layer: 0
   m_Name: Colliders
->>>>>>> 906287b8
   m_TagString: Untagged
   m_Icon: {fileID: 0}
   m_NavMeshLayer: 0
   m_StaticEditorFlags: 0
   m_IsActive: 1
-<<<<<<< HEAD
---- !u!4 &256261901510633339
-=======
 --- !u!4 &4898932101598050487
->>>>>>> 906287b8
-Transform:
-  m_ObjectHideFlags: 0
-  m_CorrespondingSourceObject: {fileID: 0}
-  m_PrefabInstance: {fileID: 0}
-  m_PrefabAsset: {fileID: 0}
-<<<<<<< HEAD
-  m_GameObject: {fileID: 8668031331251325921}
-  m_LocalRotation: {x: -0, y: -0, z: -0, w: 1}
-  m_LocalPosition: {x: 0, y: 0.22621083, z: 0}
-  m_LocalScale: {x: 1, y: 1, z: 1}
-  m_Children:
-  - {fileID: 256261900128922987}
-  m_Father: {fileID: 256261899978608359}
-  m_RootOrder: 2
-  m_LocalEulerAnglesHint: {x: 0, y: 0, z: 0}
---- !u!33 &256261901510633337
-MeshFilter:
-=======
+Transform:
+  m_ObjectHideFlags: 0
+  m_CorrespondingSourceObject: {fileID: 0}
+  m_PrefabInstance: {fileID: 0}
+  m_PrefabAsset: {fileID: 0}
   m_GameObject: {fileID: 4893285359474174475}
   m_LocalRotation: {x: -0, y: -0, z: -0, w: 1}
   m_LocalPosition: {x: 0, y: 0, z: 0}
@@ -6297,17 +6244,10 @@
   m_IsActive: 1
 --- !u!4 &4898829463834998983
 Transform:
->>>>>>> 906287b8
-  m_ObjectHideFlags: 0
-  m_CorrespondingSourceObject: {fileID: 0}
-  m_PrefabInstance: {fileID: 0}
-  m_PrefabAsset: {fileID: 0}
-<<<<<<< HEAD
-  m_GameObject: {fileID: 8668031331251325921}
-  m_Mesh: {fileID: 4300002, guid: ea0811ab797c8964d81e85bdbaad403c, type: 3}
---- !u!23 &256261901510633342
-MeshRenderer:
-=======
+  m_ObjectHideFlags: 0
+  m_CorrespondingSourceObject: {fileID: 0}
+  m_PrefabInstance: {fileID: 0}
+  m_PrefabAsset: {fileID: 0}
   m_GameObject: {fileID: 4894215416776711787}
   m_LocalRotation: {x: -0, y: -0, z: -0, w: 1}
   m_LocalPosition: {x: 0, y: -0.0176, z: 0}
@@ -6318,46 +6258,10 @@
   m_LocalEulerAnglesHint: {x: 0, y: 0, z: 0}
 --- !u!65 &4829694599324727159
 BoxCollider:
->>>>>>> 906287b8
-  m_ObjectHideFlags: 0
-  m_CorrespondingSourceObject: {fileID: 0}
-  m_PrefabInstance: {fileID: 0}
-  m_PrefabAsset: {fileID: 0}
-<<<<<<< HEAD
-  m_GameObject: {fileID: 8668031331251325921}
-  m_Enabled: 1
-  m_CastShadows: 0
-  m_ReceiveShadows: 1
-  m_DynamicOccludee: 1
-  m_MotionVectors: 1
-  m_LightProbeUsage: 1
-  m_ReflectionProbeUsage: 1
-  m_RenderingLayerMask: 1
-  m_RendererPriority: 0
-  m_Materials:
-  - {fileID: 2100000, guid: f64f6febd17592e4d903e3e2db14034e, type: 2}
-  - {fileID: 2100000, guid: f495e44a4e0481b4086e3c3aeab9e168, type: 2}
-  m_StaticBatchInfo:
-    firstSubMesh: 0
-    subMeshCount: 0
-  m_StaticBatchRoot: {fileID: 0}
-  m_ProbeAnchor: {fileID: 0}
-  m_LightProbeVolumeOverride: {fileID: 0}
-  m_ScaleInLightmap: 1
-  m_PreserveUVs: 0
-  m_IgnoreNormalsForChartDetection: 0
-  m_ImportantGI: 0
-  m_StitchLightmapSeams: 0
-  m_SelectedEditorRenderState: 3
-  m_MinimumChartSize: 4
-  m_AutoUVMaxDistance: 0.5
-  m_AutoUVMaxAngle: 89
-  m_LightmapParameters: {fileID: 0}
-  m_SortingLayerID: 0
-  m_SortingLayer: 0
-  m_SortingOrder: 0
---- !u!114 &256261901510633336
-=======
+  m_ObjectHideFlags: 0
+  m_CorrespondingSourceObject: {fileID: 0}
+  m_PrefabInstance: {fileID: 0}
+  m_PrefabAsset: {fileID: 0}
   m_GameObject: {fileID: 4894215416776711787}
   m_Material: {fileID: 0}
   m_IsTrigger: 0
@@ -6411,20 +6315,11 @@
   m_Size: {x: 0.28643054, y: 0.08568704, z: 0.28270385}
   m_Center: {x: 0, y: 0.048847616, z: 0}
 --- !u!114 &4788602407802869899
->>>>>>> 906287b8
 MonoBehaviour:
   m_ObjectHideFlags: 0
   m_CorrespondingSourceObject: {fileID: 0}
   m_PrefabInstance: {fileID: 0}
   m_PrefabAsset: {fileID: 0}
-<<<<<<< HEAD
-  m_GameObject: {fileID: 8668031331251325921}
-  m_Enabled: 1
-  m_EditorHideFlags: 0
-  m_Script: {fileID: 11500000, guid: bd60c812dea382f4695dd7a879174e50, type: 3}
-  m_Name: 
-  m_EditorClassIdentifier: 
-=======
   m_GameObject: {fileID: 4895214489969182531}
   m_Enabled: 1
   m_EditorHideFlags: 0
@@ -6464,5 +6359,4 @@
   - {fileID: 1813055551114628075}
   m_Father: {fileID: 400000}
   m_RootOrder: 4
-  m_LocalEulerAnglesHint: {x: 0, y: 0, z: 0}
->>>>>>> 906287b8
+  m_LocalEulerAnglesHint: {x: 0, y: 0, z: 0}