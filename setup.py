--- conflicted
+++ resolved
@@ -56,11 +56,7 @@
         "werkzeug>=0.15.0",  # needed for unix socket support
     ],
     setup_requires=["pytest-runner"],
-<<<<<<< HEAD
     tests_require=["pytest", "pytest-timeout", "pytest-cov", "jsonschema", "shapely", "pytest-mock"],
-=======
-    tests_require=["pytest", "pytest-timeout", "pytest-cov", "jsonschema", "shapely"],
     scripts=["scripts/ai2thor-xorg"],
->>>>>>> 6b29a568
     include_package_data=False,
 )